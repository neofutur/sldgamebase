		"Woh"
		"mor"
		"Grey"
		"Mitre"
		"Alph"
		"Gord"
		"gard"
		"Diamond Grey"
		"Grey Wolf"
				`	"The Grey Goose."`
			`	He stops and frowns. "Look at me, rambling like an ol' man. Ser, Captain, I'd like to pay you <payment> to take me home, to <destination>."`
			`	He smiles sadly. "Skaldgar always had a nose for good folks. Anyways, he told me he had a nephew named Helm who worked at the Norn spaceport. Find 'im and he can get'cha and this stone where it needs to go." The young man than looks you in the eye and gives a slow respectful nod, "For Ol' Skaldgar, may he be findin' ore in hel."`
			`	Cygnet strokes his mustache. "Tod Copper. Tod Copper. Tell you what, that name doesn' ring a bell. Heck, I don' even keep track of names 'less I get someone impor'ant. If ya lookin' for someone in particular to buy, can I get a description?"`
					goto shotdown
			label shotdown
		"ser"
		"cach"
		"oder"
		" Grat"
<<<<<<< HEAD
			`	"Fantastic," she says, though her tone is much more business like than the wording would imply. "In that case, if you could please take this to Earth and communicate with your various governments we can begin a dialogue on how best to deal with this current scenario."`
=======
			`	"Hello, ser! I hope you've been enjoying your stay in our state of the art spaceport! But why stay cooped up in here, when you could be out there?" She gestures toward the windows.`
			`	"So ser," she continues, "what do you say? Should I sign you up for the VIP Winter-Wonder Excursion Package for a special time limited-only offer of 2,000 credits?"`
			`	The woman frowns, but nods knowingly. "I am afraid, ser, most seem to think the way you do. Still, if you ever run into anyone out there who might be interested, let them know. We could really use the work." With that, she turns and walks briskly back to her booth.`
			`	The woman's face lights up, and you get the sense that she isn't used to hearing "yes" very often. "Oh, that is wonderful ser, just wonderful!"`
			` 	She puts her finger to her ear and says, "Hjlod, we have a customer! Get the crawler warmed up!" The woman then drops her hand and waves to you. "Right this way, ser! And might I add - you will not be disappointed." She chatters excitedly about the cultural, artistic and scientific merits of the trip as she leads you toward a large pressure hatch.`
			`	The woman's face, red with the cold, looks crest-fallen, but unsurprised. Like she was half expecting this outcome. "Brunhilda can be an.. intimidating vehicle, it's true. But she is safe ser, I assure you. Either way, I'll take you back to the spaceport."`
			`	The uneventful journey to the boiling ice river of Slidr is suddenly interrupted when a deep tremor followed by a thunderous boom shakes the Ice-Crawler to its core and causes it to slip on the disturbed ice and snow. Somewhere outside, subsequent rumble starts to build rapidly. After Hjlod regains control of the crawler, she immediately veers away from the noise. "That vas Nifel-quake, and loud noise was avalanche, or landslide, maybe both. This is not good."`
			`	By the time you are on your feet, Hjlod has already gathered up numerous supplies and is preparing to open the hatch and dig her way to the surface. She looks at you. "Nothing to vorry about. Happens all time. Vell, not really. First time this happen, but Hjlod not let you die, probably. I can lead us to settlement not far from here."`
			`	Hjlod abruptly stops and glares at you. "You are fool. You vill certainly die, and you endanger me in process. This is no game, valk only vhere I valk or die.`
			`	Evening and exhaustion approach hand in hand, and as the last sun sets, you're not sure how much farther you can go. "There!" Hjlod breaks the silence of hours as she points at the weak flicker of light in the twilight landscape. "This is good," she admits hoarsely as you both stumble toward the light. "Ve vould have not survived night."`
			`	"I just vant to thank you." Hjlod's gray-blue eyes glitter in the morning light. "I alvays say Hjlod keep tourist safe. But yesterday you save Hjlod. I vill not forgot, know this."`
			`There are no signs of Hjlod when you arrive at the mostly empty spaceport. You spend a few minutes wandering around before you see her heading down the hall toward you. "Sorry to be late, you vould not believe all paper-vork they had for me. I think they aren't happy about Ice-Crawler."`
			`	You ask her if she's worried you've been compromised - that you might be working against the Skadenga's best interests. Hjlod shakes her head. "No. Future is set. Vhat vill, vill be. You are given task to tell us vhere to go, ve go vhere you say. The rest is just noise.`
			`	"Sounds like herbalist box. Ondurdis had one long before I vas born. Gave it to liar. It not important though, not Setstokkr."`
			`	Hjlod nods. "Hrithfjall sounds like good place. I vill tell Ondurdis.`
			`	Hjlod nods. "The Skadenga have alvays been guides, pathfinders. I vill tell Ondurdis.`
			`	"Vhen you were gone, thing, or assembly, vas held. Ondurdis called in all Skadenga from all villages across Nifel. You must find transportation for 2,200 folk. That is what Onderduis told me to tell you."`
			`	Hjlod takes a deep, calming breath. "I call because you are our only hope. They vill not let us leave. They vill not let us be. They will steal our souls." She points a shaky finger at you. "Take us back to Nifel. All those who are left. Take us home. Ve know the cold vill get us eventually. But better to live on a dying vorld as Skadenga than to live here as nothing."`
			`	Hjlod grimaces. "Once they know you are here, they vill collect us. Come back here in an hour. Any longer than that, and ve vill be gone." She slumps down on the ground as you exit the dark, dirty tunnel where the remaining Skadenga cling to their fleeting identity.`	
			`	"Ve have 52 people that need off this vorld right now." Hjlod hesitates a moment and then adds, "I know how much you like money. Ve have pooled all our savings together and will pay you <payment> for this job." She grabs a ragged duffle bag and a group gather around her. "The rest vill meet us at your ship. Ve move now."`
			`	"I do not know vhy you sent us to that place. But I am happy to be home. So go, and maybe one day I vill not hate to see you again."`
			`A familiar woman is waiting for you outside your ship. Although it's been more than seven years since you've last seen her, you recognize Hjlod instantly. Her eyes are brighter than when last you parted, and she has the same lopsided grin that you remember. "<first>, I saw your ship landing, and thought I vould say hello."`
			`	She reaches into her pocket and pulls out a small wooden box, similar to the one you saw displayed at Asgard years ago. "I have been thinking," Hjlod says. "Maybe all this vas vill of Skade. Maybe you took us to Asgard to make us stronger, to make us better. It is bitter lesson, but I understand it now."`
>>>>>>> abc2e96b
<|MERGE_RESOLUTION|>--- conflicted
+++ resolved
@@ -17,9 +17,7 @@
 		"cach"
 		"oder"
 		" Grat"
-<<<<<<< HEAD
 			`	"Fantastic," she says, though her tone is much more business like than the wording would imply. "In that case, if you could please take this to Earth and communicate with your various governments we can begin a dialogue on how best to deal with this current scenario."`
-=======
 			`	"Hello, ser! I hope you've been enjoying your stay in our state of the art spaceport! But why stay cooped up in here, when you could be out there?" She gestures toward the windows.`
 			`	"So ser," she continues, "what do you say? Should I sign you up for the VIP Winter-Wonder Excursion Package for a special time limited-only offer of 2,000 credits?"`
 			`	The woman frowns, but nods knowingly. "I am afraid, ser, most seem to think the way you do. Still, if you ever run into anyone out there who might be interested, let them know. We could really use the work." With that, she turns and walks briskly back to her booth.`
@@ -42,5 +40,4 @@
 			`	"Ve have 52 people that need off this vorld right now." Hjlod hesitates a moment and then adds, "I know how much you like money. Ve have pooled all our savings together and will pay you <payment> for this job." She grabs a ragged duffle bag and a group gather around her. "The rest vill meet us at your ship. Ve move now."`
 			`	"I do not know vhy you sent us to that place. But I am happy to be home. So go, and maybe one day I vill not hate to see you again."`
 			`A familiar woman is waiting for you outside your ship. Although it's been more than seven years since you've last seen her, you recognize Hjlod instantly. Her eyes are brighter than when last you parted, and she has the same lopsided grin that you remember. "<first>, I saw your ship landing, and thought I vould say hello."`
-			`	She reaches into her pocket and pulls out a small wooden box, similar to the one you saw displayed at Asgard years ago. "I have been thinking," Hjlod says. "Maybe all this vas vill of Skade. Maybe you took us to Asgard to make us stronger, to make us better. It is bitter lesson, but I understand it now."`
->>>>>>> abc2e96b
+			`	She reaches into her pocket and pulls out a small wooden box, similar to the one you saw displayed at Asgard years ago. "I have been thinking," Hjlod says. "Maybe all this vas vill of Skade. Maybe you took us to Asgard to make us stronger, to make us better. It is bitter lesson, but I understand it now."`