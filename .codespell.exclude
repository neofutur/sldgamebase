		"Woh"
		"mor"
		"Grey"
		"Mitre"
		"Alph"
		"Gord"
		"gard"
		"Diamond Grey"
		"Grey Wolf"
				`	"The Grey Goose."`
			`	He stops and frowns. "Look at me, rambling like an ol' man. Ser, Captain, I'd like to pay you <payment> to take me home, to <destination>."`
			`	He smiles sadly. "Skaldgar always had a nose for good folks. Anyways, he told me he had a nephew named Helm who worked at the Norn spaceport. Find 'im and he can get'cha and this stone where it needs to go." The young man than looks you in the eye and gives a slow respectful nod, "For Ol' Skaldgar, may he be findin' ore in hel."`
			`	Cygnet strokes his mustache. "Tod Copper. Tod Copper. Tell you what, that name doesn' ring a bell. Heck, I don' even keep track of names 'less I get someone impor'ant. If ya lookin' for someone in particular to buy, can I get a description?"`
					goto shotdown
			label shotdown
		"ser"
		"cach"
		"oder"
		" Grat"
			`	"Hello, ser! I hope you've been enjoying your stay in our state of the art spaceport! But why stay cooped up in here, when you could be out there?" She gestures toward the windows.`
			`	"So ser," she continues, "what do you say? Should I sign you up for the VIP Winter-Wonder Excursion Package for a special time limited-only offer of 2,000 credits?"`
			`	The woman frowns, but nods knowingly. "I am afraid, ser, most seem to think the way you do. Still, if you ever run into anyone out there who might be interested, let them know. We could really use the work." With that, she turns and walks briskly back to her booth.`
			`	The woman's face lights up, and you get the sense that she isn't used to hearing "yes" very often. "Oh, that is wonderful ser, just wonderful!"`
			`	She puts her finger to her ear and says, "Hjlod, we have a customer! Get the crawler warmed up!" The woman then drops her hand and waves to you. "Right this way, ser! And might I add - you will not be disappointed." She chatters excitedly about the cultural, artistic and scientific merits of the trip as she leads you toward a large pressure hatch.`
			`	The woman's face, red with the cold, looks crest-fallen, but unsurprised, like she was half expecting this outcome. "Brunhilda can be an... intimidating vehicle, it's true. But she is safe ser, I assure you. Either way, I'll take you back to the spaceport."`
			`	The uneventful journey to the boiling ice river of Slidr is suddenly interrupted when a deep tremor followed by a thunderous boom shakes the Ice-Crawler to its core and causes it to slip on the disturbed ice and snow. Somewhere outside, subsequent rumble starts to build rapidly. After Hjlod regains control of the crawler, she immediately veers away from the noise. "That vas Nifel-quake, and loud noise was avalanche, or landslide, maybe both. This is not good."`
			`	By the time you are on your feet, Hjlod has already gathered up numerous supplies and is preparing to open the hatch and dig her way to the surface. She looks at you. "Nothing to vorry about. Happens all time. Vell, not really. First time this happen, but Hjlod not let you die, probably. I can lead us to settlement not far from here."`
			`	Hjlod abruptly stops and glares at you. "You are fool. You vill certainly die, and you endanger me in process. This is no game, valk only vhere I valk or die.`
			`	Evening and exhaustion approach hand in hand, and as the last sun sets, you're not sure how much farther you can go. "There!" Hjlod breaks the silence of hours as she points at the weak flicker of light in the twilight landscape. "This is good," she admits hoarsely as you both stumble toward the light. "Ve vould have not survived night."`
			`	"I just vant to thank you." Hjlod's gray-blue eyes glitter in the morning light. "I alvays say Hjlod keep tourist safe. But yesterday you save Hjlod. I vill not forgot, know this."`
			`There are no signs of Hjlod when you arrive at the mostly empty spaceport. You spend a few minutes wandering around before you see her heading down the hall toward you. "Sorry to be late, you vould not believe all paper-vork they had for me. I think they aren't happy about Ice-Crawler."`
			`	You ask her if she's worried you've been compromised - that you might be working against the Skadenga's best interests. Hjlod shakes her head. "No. Future is set. Vhat vill, vill be. You are given task to tell us vhere to go, ve go vhere you say. The rest is just noise.`
			`	"Sounds like herbalist box. Ondurdis had one long before I vas born. Gave it to liar. It not important though, not Setstokkr."`
			`	Hjlod nods. "Hrithfjall sounds like good place. I vill tell Ondurdis.`
			`	Hjlod nods. "The Skadenga have alvays been guides, pathfinders. I vill tell Ondurdis.`
			`	"Vhen you were gone, thing, or assembly, vas held. Ondurdis called in all Skadenga from all villages across Nifel. You must find transportation for 2,200 folk. That is what Onderduis told me to tell you."`
			`	Hjlod takes a deep, calming breath. "I call because you are our only hope. They vill not let us leave. They vill not let us be. They will steal our souls." She points a shaky finger at you. "Take us back to Nifel. All those who are left. Take us home. Ve know the cold vill get us eventually. But better to live on a dying vorld as Skadenga than to live here as nothing."`
			`	Hjlod grimaces. "Once they know you are here, they vill collect us. Come back here in an hour. Any longer than that, and ve vill be gone." She slumps down on the ground as you exit the dark, dirty tunnel where the remaining Skadenga cling to their fleeting identity.`
			`	"Ve have 52 people that need off this vorld right now." Hjlod hesitates a moment, and then adds, "I know how much you like money. Ve have pooled all our savings together and will pay you <payment> for this job." She grabs a ragged duffle bag and a group gather around her. "The rest vill meet us at your ship. Ve move now."`
			`	"I do not know vhy you sent us to that place. But I am happy to be home. So go, and maybe one day I vill not hate to see you again."`
			`A familiar woman is waiting for you outside your ship. Although it's been more than seven years since you've last seen her, you recognize Hjlod instantly. Her eyes are brighter than when last you parted, and she has the same lopsided grin that you remember. "<first>, I saw your ship landing, and thought I vould say hello."`
			`	She reaches into her pocket and pulls out a small wooden box, similar to the one you saw displayed at Asgard years ago. "I have been thinking," Hjlod says. "Maybe all this vas vill of Skade. Maybe you took us to Asgard to make us stronger, to make us better. It is bitter lesson, but I understand it now."`
<<<<<<< HEAD
system Nnaug
	object "Sies Upi"
planet "Sies Upi"
	description "Sies Upi is one of the most recently colonized planets of the Gegno Vi. This hot, dry world with harsh living environments serves as more of an outpost than it does a colony, but nevertheless the Vi found ways to make manageable living conditions."
=======
			`	"A data archive with the latest briefings and analyses. Heavily shielded and encrypted, of course, so no need to worry about it showing up on a scan. It has to get there by <date>. So, could you do it?" They hold out a small case with a data crystal visible through the window.`
>>>>>>> 8419acda
<|MERGE_RESOLUTION|>--- conflicted
+++ resolved
@@ -40,11 +40,8 @@
 			`	"I do not know vhy you sent us to that place. But I am happy to be home. So go, and maybe one day I vill not hate to see you again."`
 			`A familiar woman is waiting for you outside your ship. Although it's been more than seven years since you've last seen her, you recognize Hjlod instantly. Her eyes are brighter than when last you parted, and she has the same lopsided grin that you remember. "<first>, I saw your ship landing, and thought I vould say hello."`
 			`	She reaches into her pocket and pulls out a small wooden box, similar to the one you saw displayed at Asgard years ago. "I have been thinking," Hjlod says. "Maybe all this vas vill of Skade. Maybe you took us to Asgard to make us stronger, to make us better. It is bitter lesson, but I understand it now."`
-<<<<<<< HEAD
 system Nnaug
 	object "Sies Upi"
 planet "Sies Upi"
 	description "Sies Upi is one of the most recently colonized planets of the Gegno Vi. This hot, dry world with harsh living environments serves as more of an outpost than it does a colony, but nevertheless the Vi found ways to make manageable living conditions."
-=======
-			`	"A data archive with the latest briefings and analyses. Heavily shielded and encrypted, of course, so no need to worry about it showing up on a scan. It has to get there by <date>. So, could you do it?" They hold out a small case with a data crystal visible through the window.`
->>>>>>> 8419acda
+			`	"A data archive with the latest briefings and analyses. Heavily shielded and encrypted, of course, so no need to worry about it showing up on a scan. It has to get there by <date>. So, could you do it?" They hold out a small case with a data crystal visible through the window.`