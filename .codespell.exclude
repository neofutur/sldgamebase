--- conflicted
+++ resolved
@@ -85,14 +85,11 @@
 		"Brocken"
 			`	"What part of non-negotiable did you not understand? You're pushing your luck, Captain <last>. I didn't expect you to be such a petty money pincher."`
 		"Shepard"
-<<<<<<< HEAD
 	spaceport "In contrast to other races, the Xapleaux's homeworld is actually one of their less populated worlds. Nevertheless, the spaceport is nothing short of capacious, built around a towering monument 12 storeys high and half as wide again depicting a tribute to the heroic efforts of those who worked to rescue nearly two billion individuals from an extinction event. While a great many Xapleaux seems to go about their business as usual, there seems to be a constant stream of tourists passing through to pay homage to this specific site on a continuous basis."
-=======
 			`	She gives you a little smile and nods. "If you come across someone and have difficulty getting them to trust you, try telling them 'Luf e ow, vai, luf e eh'."`
 			`	She gives you a very serious look and nods. "If you come across any others and have difficulty getting them to trust you, try telling them 'Luf e ow, vai, luf e eh'."`
 		ship Geocoris "Vai e Lur"
 				`	"Uh, luf e ow, vai, luf e eh?"`
 				`	"No wait! Luf e ow, vai, luf e eh?"`
 		"Vai"
-		"Mis"
->>>>>>> f83b8596
+		"Mis"