# Don't export certain files via `git archive` (e.g. via "Download ZIP")
.gitattributes export-ignore
.gitignore export-ignore
<<<<<<< HEAD
.gitmodules export-ignore
.appveyor.yml export-ignore
.travis.yml export-ignore
=======
>>>>>>> e4c256f6
.github export-ignore<|MERGE_RESOLUTION|>--- conflicted
+++ resolved
@@ -1,10 +1,5 @@
 # Don't export certain files via `git archive` (e.g. via "Download ZIP")
 .gitattributes export-ignore
 .gitignore export-ignore
-<<<<<<< HEAD
 .gitmodules export-ignore
-.appveyor.yml export-ignore
-.travis.yml export-ignore
-=======
->>>>>>> e4c256f6
 .github export-ignore