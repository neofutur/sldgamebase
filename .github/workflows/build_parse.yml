name: Build & Parse

# TODO:
# - Reduce duplicate code (Blocking: https://github.community/t5/GitHub-Actions/Support-for-YAML-anchors/td-p/30336)
# - Cache artifact files directly instead of directories (Workaround for https://github.com/actions/upload-artifact/issues/3)
# - Don't tar the macOS app before uploading (Workaround for https://github.com/actions/upload-artifact/issues/36)
# - Investigate using scoop as package manager on windows
# - Cache build files on all systems (Looking at you OSX)
# - Cache development libraries on windows
# - Run windows builds as matrix with different mingw versions
# - Construct more intelligent workflows
#    e.g.
#      data/* -> use "latest" build for triggering branch, only run parse and/or acceptance tests
#      source/* -> build new binary, run all tests, cache binary
#      PR opened -> upload artifact ZIPs to PR as comment, and edit/replace as new commits come in
# - Windows: Allow programmers to use their own copy of development libs without hacking a temporary URL in the windows step

on:
  push:
    paths:
    - 'source/**'
    - 'data/**'
    - 'tests/**'
    - 'EndlessSky.xcodeproj/**'
    - 'XCode/**'
    - '.github/workflows/**'
    - keys.txt
    - SConstruct
    - .winmake
  pull_request:
    paths:
    - 'source/**'
    - 'data/**'
    - 'tests/**'
    - 'EndlessSky.xcodeproj/**'
    - 'XCode/**'
    - '.github/workflows/**'
    - keys.txt
    - SConstruct
    - .winmake


jobs:

  build_ubuntu:
    runs-on: ${{ matrix.os }}
    strategy:
      matrix:
        os: [ubuntu-latest, ubuntu-16.04]
    env:
        CCACHE_DIR: ./ccache/
        CXX: ccache g++
        ARTIFACT: endless-sky
    steps:
    - uses: actions/checkout@v2
    - name: Restore cached artifact
      id: cache-artifact
      uses: actions/cache@v1.1.0
      with: 
        path: artifact
        key: ${{ matrix.os }}-artifacts-${{ hashFiles('.github/workflows/**') }}-${{ hashFiles('source/**') }}-${{ hashFiles('SConstruct') }} # Any of these files will trigger a rebuild
    - name: Move restored artifact
      if: steps.cache-artifact.outputs.cache-hit == 'true'
      run: mv artifact/${{ env.ARTIFACT }} .
    - name: Install dependencies
      if: steps.cache-artifact.outputs.cache-hit != 'true'
      run: |
        sudo rm /etc/apt/sources.list.d/* && sudo dpkg --clear-avail # Speed up installation and get rid of unwanted lists
        sudo apt-get update
        sudo apt-get install -y --no-install-recommends libsdl2-dev libpng-dev libjpeg-turbo8-dev libopenal-dev libmad0-dev libglew-dev libgl1-mesa-dev libegl1-mesa-dev libgles2-mesa-dev scons ccache
    - name: Cache ccache
      if: steps.cache-artifact.outputs.cache-hit != 'true'
      uses: actions/cache@v1.1.0
      with:
        path: ${{ env.CCACHE_DIR }}
        key: ${{ matrix.os }}-ccache-${{ github.repository }}-${{ github.ref }}-${{ github.sha }}
        restore-keys: | 
          ${{ matrix.os }}-ccache-${{ github.repository }}-${{ github.ref }}-
          ${{ matrix.os }}-ccache-${{ github.repository }}-
          ${{ matrix.os }}-ccache-
    - name: Compile
      if: steps.cache-artifact.outputs.cache-hit != 'true'
      run: scons -j $(nproc);
    - name: Upload artifact
      uses: actions/upload-artifact@v1.0.0
      with:
        name: binary-${{ matrix.os }} 
        path: ${{ env.ARTIFACT }}
    - name: Move artifact for caching
      if: steps.cache-artifact.outputs.cache-hit != 'true'
      run: |
        mkdir artifact
        mv ${{ env.ARTIFACT }} artifact/


  build_windows:
    runs-on: ${{ matrix.os }}
    strategy:
      matrix:
        os: [windows-latest]
    env:
        SCCACHE_DIR: ./sccache/
        DIR_MINGW64: C:\ProgramData\chocolatey\lib\mingw\tools\install\mingw64\x86_64-w64-mingw32
        DIR_ESLIB: .\dev64
        CXX: sccache g++
        ARTIFACT: EndlessSky.exe 
    steps:
    - uses: actions/checkout@v2
    - name: Restore cached artifact
      id: cache-artifact
      uses: actions/cache@v1.1.0
      with:
        path: artifact
        key: ${{ matrix.os }}-artifacts-${{ hashFiles('.github/workflows/**') }}-${{ hashFiles('source/**') }}-${{ hashFiles('.winmake') }} # Any of these files will trigger a rebuild
    - name: Move restored artifact
      if: steps.cache-artifact.outputs.cache-hit == 'true'
      run: mv artifact/${{ env.ARTIFACT }} .
    - name: Install dependencies
      if: steps.cache-artifact.outputs.cache-hit != 'true'
      run: choco install sccache
    - name: Fetch development libraries
      if: steps.cache-artifact.outputs.cache-hit != 'true'
      run: |
        Invoke-WebRequest https://endless-sky.github.io/win64-dev.zip -OutFile win64-dev.zip
        Expand-Archive win64-dev.zip -DestinationPath . -Force
        Remove-Item win64-dev.zip
    - name: Cache sccache
      if: steps.cache-artifact.outputs.cache-hit != 'true'
      uses: actions/cache@v1.1.0
      with:
        path: ${{ env.SCCACHE_DIR }}
        key: ${{ matrix.os }}-sccache-${{ github.repository }}-${{ github.ref }}-${{ github.sha }}
        restore-keys: |
          ${{ matrix.os }}-sccache-${{ github.repository }}-${{ github.ref }}-
          ${{ matrix.os }}-sccache-${{ github.repository }}-
          ${{ matrix.os }}-sccache
    - name: Compile
      if: steps.cache-artifact.outputs.cache-hit != 'true'
      run: |
        make -e -f .winmake -j ($(Get-CIMInstance -Class 'CIM_Processor').NumberOfLogicalProcessors)
        COPY .\bin\pkgd\EndlessSky.exe EndlessSky.exe
        COPY ".\dev64\bin\*.dll" .
        COPY C:\ProgramData\chocolatey\lib\mingw\tools\install\mingw64\x86_64-w64-mingw32\lib\libgcc_s_seh-1.dll .
        COPY C:\ProgramData\chocolatey\lib\mingw\tools\install\mingw64\x86_64-w64-mingw32\lib\libstdc++-6.dll .
        COPY C:\ProgramData\chocolatey\lib\mingw\tools\install\mingw64\x86_64-w64-mingw32\lib\libwinpthread-1.dll .
    - name: Upload artifact
      uses: actions/upload-artifact@v1.0.0
      with:
        name: binary-${{ matrix.os }}
        path: ${{ env.ARTIFACT }}
    - name: Move artifact for caching
      if: steps.cache-artifact.outputs.cache-hit != 'true'
      run: |
        MD artifact
        MOVE ${{ env.ARTIFACT }} artifact/


  build_macos:
    runs-on: ${{ matrix.os }}
    strategy:
      matrix:
        os: [macos-latest]
    env:
      ARTIFACT: EndlessSky.app.tar
    steps:
    - uses: actions/checkout@v2
    - name: Restore cached artifact
      id: cache-artifact
      uses: actions/cache@v1.1.0
      with: 
        path: artifact
        key: ${{ matrix.os }}-artifacts-${{ hashFiles('.github/workflows/**') }}-${{ hashFiles('source/**') }}-${{ hashFiles('EndlessSky.xcodeproj/**') }} # Any of these files will trigger a rebuild
    - name: Move restored artifact
      if: steps.cache-artifact.outputs.cache-hit == 'true'
      run: mv artifact/${{ env.ARTIFACT }} .
    - name: Install dependencies
      if: steps.cache-artifact.outputs.cache-hit != 'true'
      run: |
        brew update
        brew install libmad libpng jpeg-turbo sdl2
    - name: Compile
<<<<<<< HEAD
      if: steps.cache-artifact.outputs.cache-hit != 'true'
      run: xcodebuild -configuration "Release" -jobs $(sysctl -n hw.logicalcpu) install
    - name: Archive artifact
      if: steps.cache-artifact.outputs.cache-hit != 'true'
      run: |
        cd /tmp/EndlessSky.dst/Applications/
        tar -cf $GITHUB_WORKSPACE/${{ env.ARTIFACT }} "Endless Sky.app"
    - name: Upload artifact
      uses: actions/upload-artifact@v1.0.0
      with:
        name: app-${{ matrix.os }}
        path: ${{ env.ARTIFACT }}
    - name: Move artifact for caching
      if: steps.cache-artifact.outputs.cache-hit != 'true'
      run: |
        mkdir artifact
        mv ${{ env.ARTIFACT }} artifact/


  test_ubuntu:
    runs-on: ${{ matrix.os }}
    strategy:
      matrix:
        os: [ubuntu-latest, ubuntu-16.04]
    needs: build_ubuntu
    steps:
    - uses: actions/checkout@v2
    - name: Install dependencies
      run: |
        sudo rm /etc/apt/sources.list.d/* && sudo dpkg --clear-avail # Speed up installation and get rid of unwanted lists
        sudo apt-get update
        sudo apt-get install -y --no-install-recommends libsdl2-dev libpng-dev libjpeg-turbo8-dev libopenal-dev libmad0-dev libglew-dev libgl1-mesa-dev libegl1-mesa-dev libgles2-mesa-dev scons ccache
    - name: Download artifact
      uses: actions/download-artifact@v1.0.0
      with:
        name: binary-${{ matrix.os }}
        path: .
=======
      run: xcodebuild -configuration "Release" -jobs $(sysctl -n hw.logicalcpu) install -quiet
>>>>>>> 94dc80e4
    - name: Execute test_parse
      run: |
        chmod +x endless-sky
        ./tests/test_parse.sh ./endless-sky

  test_windows:
    runs-on: ${{ matrix.os }}
    strategy:
      matrix:
        os: [windows-latest]
    needs: build_windows
    steps:
    - uses: actions/checkout@v2
    - name: Fetch development libraries
      run: |
        Invoke-WebRequest https://endless-sky.github.io/win64-dev.zip -OutFile win64-dev.zip
        Expand-Archive win64-dev.zip -DestinationPath . -Force
        Remove-Item win64-dev.zip
        COPY ".\dev64\bin\*.dll" .
        COPY C:\ProgramData\chocolatey\lib\mingw\tools\install\mingw64\x86_64-w64-mingw32\lib\libgcc_s_seh-1.dll .
        COPY C:\ProgramData\chocolatey\lib\mingw\tools\install\mingw64\x86_64-w64-mingw32\lib\libstdc++-6.dll .
        COPY C:\ProgramData\chocolatey\lib\mingw\tools\install\mingw64\x86_64-w64-mingw32\lib\libwinpthread-1.dll .
    - name: Download artifact
      uses: actions/download-artifact@v1.0.0
      with:
        name: binary-${{ matrix.os }}
        path: .
    - name: Execute test_parse
      run: .\tests\test_parse.ps1 EndlessSky.exe


  test_macos:
    runs-on: ${{ matrix.os }}
    strategy:
      matrix:
        os: [macos-latest]
    needs: build_macos
    steps:
    - uses: actions/checkout@v2
    - name: Install dependencies
      run: |
        brew update
        brew install libmad libpng jpeg-turbo sdl2
    - name: Download artifact
      uses: actions/download-artifact@v1.0.0
      with:
        name: app-${{ matrix.os }}
        path: .
    - name: Extract artifact
      run: tar -xf EndlessSky.app.tar
    - name: Execute test_parse
      run: |
        chmod +x "./Endless Sky.app/Contents/MacOS/Endless Sky"
        ./tests/test_parse.sh "./Endless Sky.app/Contents/MacOS/Endless Sky"<|MERGE_RESOLUTION|>--- conflicted
+++ resolved
@@ -179,9 +179,8 @@
         brew update
         brew install libmad libpng jpeg-turbo sdl2
     - name: Compile
-<<<<<<< HEAD
-      if: steps.cache-artifact.outputs.cache-hit != 'true'
-      run: xcodebuild -configuration "Release" -jobs $(sysctl -n hw.logicalcpu) install
+      if: steps.cache-artifact.outputs.cache-hit != 'true'
+      run: xcodebuild -configuration "Release" -jobs $(sysctl -n hw.logicalcpu) -quiet install
     - name: Archive artifact
       if: steps.cache-artifact.outputs.cache-hit != 'true'
       run: |
@@ -217,9 +216,6 @@
       with:
         name: binary-${{ matrix.os }}
         path: .
-=======
-      run: xcodebuild -configuration "Release" -jobs $(sysctl -n hw.logicalcpu) install -quiet
->>>>>>> 94dc80e4
     - name: Execute test_parse
       run: |
         chmod +x endless-sky
