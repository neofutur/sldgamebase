name: Release CD

on:
  release:
    types:
      - published

jobs:
  appimage_amd64:
    runs-on: ubuntu-18.04
    env:
      ARCH: x86_64
      OUTPUT: endless-sky-amd64-${{ github.event.release.tag_name }}.AppImage
      GITHUB_TOKEN: ${{ secrets.GITHUB_TOKEN }}
    steps:
      - uses: actions/checkout@v2
      - name: Install dependencies
        run: |
          sudo rm /etc/apt/sources.list.d/* && sudo dpkg --clear-avail # Speed up installation and get rid of unwanted lists
          sudo apt-get update
<<<<<<< HEAD
          sudo apt-get install -y --no-install-recommends libsdl2-dev libpng-dev libjpeg-turbo8-dev libopenal-dev libmad0-dev libglew-dev libgl1-mesa-dev libegl1-mesa-dev libgles2-mesa-dev libpango1.0-dev scons
=======
          sudo apt-get install -y --no-install-recommends libsdl2-dev libpng-dev libjpeg-turbo8-dev libopenal-dev libmad0-dev libglew-dev libgl1-mesa-dev libegl1-mesa-dev libgles2-mesa-dev uuid-dev scons
>>>>>>> aeb612f7
      - name: Build AppImage
        run: ./utils/build_appimage.sh
      - name: Upload artifact
        uses: actions/upload-artifact@v2
        with:
          name: ${{ env.OUTPUT }}
          path: ${{ env.OUTPUT }}
      - name: Upload AppImage
        uses: actions/upload-release-asset@v1.0.2
        with:
          upload_url: ${{ github.event.release.upload_url }}
          asset_path: ${{ env.OUTPUT }}
          asset_name: ${{ env.OUTPUT }}
          asset_content_type: application/octet-stream<|MERGE_RESOLUTION|>--- conflicted
+++ resolved
@@ -18,11 +18,7 @@
         run: |
           sudo rm /etc/apt/sources.list.d/* && sudo dpkg --clear-avail # Speed up installation and get rid of unwanted lists
           sudo apt-get update
-<<<<<<< HEAD
-          sudo apt-get install -y --no-install-recommends libsdl2-dev libpng-dev libjpeg-turbo8-dev libopenal-dev libmad0-dev libglew-dev libgl1-mesa-dev libegl1-mesa-dev libgles2-mesa-dev libpango1.0-dev scons
-=======
-          sudo apt-get install -y --no-install-recommends libsdl2-dev libpng-dev libjpeg-turbo8-dev libopenal-dev libmad0-dev libglew-dev libgl1-mesa-dev libegl1-mesa-dev libgles2-mesa-dev uuid-dev scons
->>>>>>> aeb612f7
+          sudo apt-get install -y --no-install-recommends libsdl2-dev libpng-dev libjpeg-turbo8-dev libopenal-dev libmad0-dev libglew-dev libgl1-mesa-dev libegl1-mesa-dev libgles2-mesa-dev uuid-dev libpango1.0-dev scons
       - name: Build AppImage
         run: ./utils/build_appimage.sh
       - name: Upload artifact
