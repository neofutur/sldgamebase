--- conflicted
+++ resolved
@@ -74,11 +74,7 @@
       run: |
         sudo rm /etc/apt/sources.list.d/* && sudo dpkg --clear-avail # Speed up installation and get rid of unwanted lists
         sudo apt-get update
-<<<<<<< HEAD
-        sudo apt-get install -y --no-install-recommends libsdl2-dev libpng-dev libjpeg-turbo8-dev libopenal-dev libmad0-dev libglew-dev libgl1-mesa-dev libegl1-mesa-dev libgles2-mesa-dev libpango1.0-dev scons ccache
-    - name: Cache ccache
-=======
-        sudo apt-get install -y --no-install-recommends libsdl2-dev libpng-dev libjpeg-turbo8-dev libopenal-dev libmad0-dev libglew-dev libgl1-mesa-dev scons ccache
+        sudo apt-get install -y --no-install-recommends libsdl2-dev libpng-dev libjpeg-turbo8-dev libopenal-dev libmad0-dev libglew-dev libgl1-mesa-dev libpango1.0-dev scons ccache
     - name: Print toolchain versions
       if: steps.cache-artifact.outputs.cache-hit != 'true'
       run: |
@@ -87,7 +83,6 @@
         gcc-ranlib --version
         ld -v
     - name: Cache ccache results
->>>>>>> 90132115
       if: steps.cache-artifact.outputs.cache-hit != 'true'
       uses: actions/cache@v2
       with:
@@ -274,13 +269,7 @@
       run: brew update
     - name: Install dependencies
       if: steps.cache-artifact.outputs.cache-hit != 'true'
-<<<<<<< HEAD
-      run: |
-        brew update
-        brew install libmad libpng jpeg-turbo sdl2 pango
-=======
-      run: brew install libpng libjpeg-turbo libmad sdl2
->>>>>>> 90132115
+      run: brew install libpng libjpeg-turbo libmad sdl2 pango
     - name: Compile
       if: steps.cache-artifact.outputs.cache-hit != 'true'
       run: xcodebuild -configuration "Release" -jobs $(sysctl -n hw.logicalcpu) -quiet
@@ -350,13 +339,8 @@
       run: |
         sudo rm /etc/apt/sources.list.d/* && sudo dpkg --clear-avail # Speed up installation and get rid of unwanted lists
         sudo apt-get update
-<<<<<<< HEAD
-        sudo apt-get install -y --no-install-recommends libsdl2-dev libpng-dev libjpeg-turbo8-dev libopenal-dev libmad0-dev libglew-dev libgl1-mesa-dev libegl1-mesa-dev libgles2-mesa-dev libpango1.0-dev scons ccache
-    - name: Download artifact
-=======
-        sudo apt-get install -y --no-install-recommends libsdl2-2.0-0 libpng16-16 libjpeg-turbo8 libopenal1 libmad0 ${{ matrix.glew }} libgl1
+        sudo apt-get install -y --no-install-recommends libsdl2-2.0-0 libpng16-16 libjpeg-turbo8 libopenal1 libmad0 ${{ matrix.glew }} libgl1 libpangocairo-1.0-0
     - name: Download game binary
->>>>>>> 90132115
       uses: actions/download-artifact@v2
       with:
         name: binary-${{ matrix.os }}
@@ -406,13 +390,8 @@
     - name: Install dependencies
       run: |
         brew update
-<<<<<<< HEAD
         brew install libmad libpng jpeg-turbo sdl2 pango
-    - name: Download artifact
-=======
-        brew install libmad libpng jpeg-turbo sdl2
     - name: Download game binary
->>>>>>> 90132115
       uses: actions/download-artifact@v2
       with:
         name: binary-${{ matrix.os }}
