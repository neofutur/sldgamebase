--- conflicted
+++ resolved
@@ -296,17 +296,13 @@
       run: brew update
     - name: Install dependencies
       if: steps.cache-artifact.outputs.cache-hit != 'true'
-<<<<<<< HEAD
-      run: brew install libpng libjpeg-turbo libmad sdl2 pango
-=======
-      run: brew install libmad libpng jpeg-turbo
+      run: brew install libmad libpng jpeg-turbo pango
     - name: Restore cached SDL2 framework
       if: steps.cache-artifact.outputs.cache-hit != 'true'
       uses: actions/cache@v2
       with:
         path: ${{ env.SDL2_FRAMEWORK }}
         key: ${{ matrix.os }}-sdl2-${{ hashFiles('utils/fetch_sdl2_framework.sh') }}-${{ hashFiles('.github/workflows/ci.yml', 'EndlessSky.xcodeproj/**') }}
->>>>>>> a9a7d641
     - name: Compile
       if: steps.cache-artifact.outputs.cache-hit != 'true'
       run: xcodebuild -configuration "Release" -jobs $(sysctl -n hw.logicalcpu) -quiet
@@ -432,7 +428,7 @@
     - name: Update Homebrew
       run: brew update
     - name: Install dependencies
-      run: brew install libmad libpng jpeg-turbo
+      run: brew install libmad libpng jpeg-turbo pango
     - name: Restore cached SDL2 framework
       uses: actions/cache@v2
       with:
@@ -440,20 +436,22 @@
         key: ${{ matrix.os }}-sdl2-${{ hashFiles('utils/fetch_sdl2_framework.sh') }}-${{ hashFiles('.github/workflows/ci.yml', 'EndlessSky.xcodeproj/**') }}
     - name: Add support files
       run: |
-<<<<<<< HEAD
-        brew update
-        brew install libmad libpng jpeg-turbo sdl2 pango
-=======
         mkdir -p Contents/Frameworks Contents/MacOS Contents/Resources
         ln -s /usr/local/opt/libmad/lib/libmad.0.dylib Contents/Frameworks/
         ln -s /usr/local/opt/libpng/lib/libpng16.dylib Contents/Frameworks/
         ln -s /usr/local/opt/jpeg-turbo/lib/libturbojpeg.0.dylib Contents/Frameworks/
+        ln -s /usr/local/opt/glib/lib/libglib-2.0.0.dylib Contents/Frameworks/
+        ln -s /usr/local/opt/glib/lib/libgobject-2.0.0.dylib Contents/Frameworks/
+        ln -s /usr/local/opt/pango/lib/libpango-1.0.0.dylib Contents/Frameworks/
+        ln -s /usr/local/opt/pango/lib/libpangocairo-1.0.0.dylib Contents/Frameworks/
+        ln -s /usr/local/opt/cairo/lib/libcairo.2.dylib Contents/Frameworks/
+        ln -s /usr/local/opt/fontconfig/lib/libfontconfig.1.dylib Contents/Frameworks/
         mv ${{ env.SDL2_FRAMEWORK }} Contents/Frameworks/
         cd Contents/Resources/
         ln -s ../../data
+        ln -s ../../fonts
         ln -s ../../images
         ln -s ../../sounds
->>>>>>> a9a7d641
     - name: Download game binary
       uses: actions/download-artifact@v2
       with:
