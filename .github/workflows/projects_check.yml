name: Check

on:
  push:
    branches:
      - master
      - releases/v[0-9]+.[0-9]+.[0-9]+
  pull_request:
    types: [opened, synchronize]

concurrency:
  group: ${{ github.ref }}-${{ github.workflow }}-${{ github.event_name }}
  cancel-in-progress: true

jobs:
  changed:
    uses: ./.github/workflows/compute-changes.yml


<<<<<<< HEAD
=======
  check-codeblocks:
    name: CodeBlocks
    needs: changed
    if: ${{ needs.changed.outputs.codeblocks_files == 'true' || needs.changed.outputs.game_code == 'true' || needs.changed.outputs.unit_tests == 'true' }}
    runs-on: ubuntu-latest
    steps:
    - uses: actions/checkout@v4
      with:
        show-progress: false
    - name: Validate Code::Blocks project files
      run: ./utils/check_codeblocks.sh


>>>>>>> 88f0e8ac
  check_cmake:
    name: CMake
    needs: changed
    if: ${{ needs.changed.outputs.cmake_files == 'true' || needs.changed.outputs.game_code == 'true' || needs.changed.outputs.unit_tests == 'true' || needs.changed.outputs.integration_tests == 'true' }}
    runs-on: ubuntu-latest
    steps:
    - uses: actions/checkout@v4
      with:
        show-progress: false
    - name: Validate CMake project files
      run: ./utils/check_cmake.sh


  validate_copyright:
    name: Copyright
    needs: changed
    if: ${{ needs.changed.outputs.copyright == 'true' }}
    runs-on: ubuntu-latest
    steps:
    - uses: actions/checkout@v4
      with:
        show-progress: false
    - name: Install dependencies
      run: python3 -m pip install --user python-debian
    - name: Validate copyright file
      run: python3 ./utils/check_copyright.py


  spellcheck:
    name: Spelling
    needs: changed
    if: ${{ needs.changed.outputs.data == 'true' || needs.changed.outputs.codespell == 'true' || needs.changed.outputs.changelog == 'true' }}
    runs-on: ubuntu-latest
    steps:
    - uses: actions/checkout@v4
      with:
        ref: ${{ github.event.pull_request.head.sha }}
        show-progress: false
    - uses: codespell-project/actions-codespell@master
      with:
        builtin: clear,en-GB_to_en-US
        path: changelog data/
        exclude_file: .codespell.exclude
        ignore_words_file: .codespell.words.exclude


  style_check:
    name: Style
    needs: changed
    if: ${{ needs.changed.outputs.editorconfig_files == 'true' }}
    runs-on: ubuntu-latest
    steps:
    - uses: actions/checkout@v4
      with:
        show-progress: false
    - uses: editorconfig-checker/action-editorconfig-checker@main
    - run: editorconfig-checker


  check_coding_style:
    name: Code Style
    needs: changed
    if: ${{ needs.changed.outputs.game_code == 'true' || needs.changed.outputs.unit_tests == 'true' || needs.changed.outputs.code_style_check == 'true' }}
    runs-on: ubuntu-latest
    steps:
    - uses: actions/checkout@v4
      with:
        show-progress: false
    - uses: actions/setup-python@v4
      with:
        python-version: '3.x'
    - name: Install dependencies
      run: pip install regex
    - name: Run style checker
      run: python ./utils/check_code_style.py


  check_content_style:
    name: Content Style
    needs: changed
    if: ${{ needs.changed.outputs.data == 'true' || needs.changed.outputs.content_style_check == 'true' || needs.changed.outputs.integration_tests == 'true' || needs.changed.outputs.content_style_script == 'true' }}
    runs-on: ubuntu-latest
    steps:
    - uses: actions/checkout@v4
      with:
        show-progress: false
    - uses: actions/setup-python@v4
      with:
        python-version: '3.x'
    - name: Install dependencies
      run: pip install regex
    - name: Run style checker
      run: python ./utils/check_content_style.py<|MERGE_RESOLUTION|>--- conflicted
+++ resolved
@@ -17,22 +17,6 @@
     uses: ./.github/workflows/compute-changes.yml
 
 
-<<<<<<< HEAD
-=======
-  check-codeblocks:
-    name: CodeBlocks
-    needs: changed
-    if: ${{ needs.changed.outputs.codeblocks_files == 'true' || needs.changed.outputs.game_code == 'true' || needs.changed.outputs.unit_tests == 'true' }}
-    runs-on: ubuntu-latest
-    steps:
-    - uses: actions/checkout@v4
-      with:
-        show-progress: false
-    - name: Validate Code::Blocks project files
-      run: ./utils/check_codeblocks.sh
-
-
->>>>>>> 88f0e8ac
   check_cmake:
     name: CMake
     needs: changed
