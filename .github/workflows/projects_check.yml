--- conflicted
+++ resolved
@@ -17,12 +17,6 @@
     uses: ./.github/workflows/compute-changes.yml
 
 
-<<<<<<< HEAD
-  check_cmake:
-    name: CMake
-    needs: changed
-    if: ${{ needs.changed.outputs.cmake_files || needs.changed.outputs.game_code || needs.changed.outputs.unit_tests || needs.changed.outputs.integration_tests }}
-=======
   check-codeblocks:
     name: CodeBlocks
     needs: changed
@@ -39,8 +33,7 @@
   check_cmake:
     name: CMake
     needs: changed
-    if: ${{ needs.changed.outputs.cmake_files == 'true' || needs.changed.outputs.game_code == 'true' || needs.changed.outputs.unit_tests == 'true' }}
->>>>>>> b9414bdc
+    if: ${{ needs.changed.outputs.cmake_files == 'true' || needs.changed.outputs.game_code == 'true' || needs.changed.outputs.unit_tests == 'true' || needs.changed.outputs.integration_tests == 'true' }}
     runs-on: ubuntu-latest
     steps:
     - uses: actions/checkout@v3
