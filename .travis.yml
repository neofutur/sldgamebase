--- conflicted
+++ resolved
@@ -37,35 +37,13 @@
         - ./tests/test_parse.sh "$ES_PATH"
 
 addons:
-<<<<<<< HEAD
-    homebrew:
-        packages:
-        - libmad
-        - libpng
-        - jpeg-turbo
-        - pango
-        - sdl2
-        update: true
-    apt:
-        packages:
-        - libsdl2-dev
-        - libpng-dev
-        - libjpeg-turbo8-dev
-        - libopenal-dev
-        - libmad0-dev
-        - libglew-dev
-        - libgl1-mesa-dev
-        - libegl1-mesa-dev
-        - libgles2-mesa-dev
-        - libpango1.0-dev
-        - scons
-=======
   homebrew:
     packages:
       - libmad
       - libpng
       - jpeg-turbo
       - sdl2
+      - pango
       - ccache
     update: true
   apt:
@@ -79,8 +57,8 @@
       - libgl1-mesa-dev
       - libegl1-mesa-dev
       - libgles2-mesa-dev
+      - libpango1.0-dev
       - scons
->>>>>>> 90132115
 
 git:
   quiet: true
