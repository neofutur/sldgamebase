--- conflicted
+++ resolved
@@ -93,264 +93,6 @@
 			<Add directory="C:/dev64/lib" />
 			<Add directory="C:/Program Files/mingw-w64/x86_64-8.1.0-posix-seh-rt_v6-rev0/mingw64/x86_64-w64-mingw32/lib" />
 		</Linker>
-<<<<<<< HEAD
-		<Unit filename="source/AI.cpp" />
-		<Unit filename="source/AI.h" />
-		<Unit filename="source/Account.cpp" />
-		<Unit filename="source/Account.h" />
-		<Unit filename="source/Angle.cpp" />
-		<Unit filename="source/Angle.h" />
-		<Unit filename="source/Armament.cpp" />
-		<Unit filename="source/Armament.h" />
-		<Unit filename="source/AsteroidField.cpp" />
-		<Unit filename="source/AsteroidField.h" />
-		<Unit filename="source/Audio.cpp" />
-		<Unit filename="source/Audio.h" />
-		<Unit filename="source/BankPanel.cpp" />
-		<Unit filename="source/BankPanel.h" />
-		<Unit filename="source/BatchDrawList.cpp" />
-		<Unit filename="source/BatchDrawList.h" />
-		<Unit filename="source/BatchShader.cpp" />
-		<Unit filename="source/BatchShader.h" />
-		<Unit filename="source/BoardingPanel.cpp" />
-		<Unit filename="source/BoardingPanel.h" />
-		<Unit filename="source/Body.cpp" />
-		<Unit filename="source/Body.h" />
-		<Unit filename="source/CaptureOdds.cpp" />
-		<Unit filename="source/CaptureOdds.h" />
-		<Unit filename="source/CargoHold.cpp" />
-		<Unit filename="source/CargoHold.h" />
-		<Unit filename="source/ClickZone.h" />
-		<Unit filename="source/CollisionSet.cpp" />
-		<Unit filename="source/CollisionSet.h" />
-		<Unit filename="source/Color.cpp" />
-		<Unit filename="source/Color.h" />
-		<Unit filename="source/Command.cpp" />
-		<Unit filename="source/Command.h" />
-		<Unit filename="source/ConditionSet.cpp" />
-		<Unit filename="source/ConditionSet.h" />
-		<Unit filename="source/Conversation.cpp" />
-		<Unit filename="source/Conversation.h" />
-		<Unit filename="source/ConversationPanel.cpp" />
-		<Unit filename="source/ConversationPanel.h" />
-		<Unit filename="source/DataFile.cpp" />
-		<Unit filename="source/DataFile.h" />
-		<Unit filename="source/DataNode.cpp" />
-		<Unit filename="source/DataNode.h" />
-		<Unit filename="source/DataWriter.cpp" />
-		<Unit filename="source/DataWriter.h" />
-		<Unit filename="source/Date.cpp" />
-		<Unit filename="source/Date.h" />
-		<Unit filename="source/Depreciation.cpp" />
-		<Unit filename="source/Depreciation.h" />
-		<Unit filename="source/Dialog.cpp" />
-		<Unit filename="source/Dialog.h" />
-		<Unit filename="source/Dictionary.cpp" />
-		<Unit filename="source/Dictionary.h" />
-		<Unit filename="source/DistanceMap.cpp" />
-		<Unit filename="source/DistanceMap.h" />
-		<Unit filename="source/DrawList.cpp" />
-		<Unit filename="source/DrawList.h" />
-		<Unit filename="source/Effect.cpp" />
-		<Unit filename="source/Effect.h" />
-		<Unit filename="source/Engine.cpp" />
-		<Unit filename="source/Engine.h" />
-		<Unit filename="source/EscortDisplay.cpp" />
-		<Unit filename="source/EscortDisplay.h" />
-		<Unit filename="source/File.cpp" />
-		<Unit filename="source/File.h" />
-		<Unit filename="source/Files.cpp" />
-		<Unit filename="source/Files.h" />
-		<Unit filename="source/FillShader.cpp" />
-		<Unit filename="source/FillShader.h" />
-		<Unit filename="source/Fleet.cpp" />
-		<Unit filename="source/Fleet.h" />
-		<Unit filename="source/Flotsam.cpp" />
-		<Unit filename="source/Flotsam.h" />
-		<Unit filename="source/FogShader.cpp" />
-		<Unit filename="source/FogShader.h" />
-		<Unit filename="source/Font.cpp" />
-		<Unit filename="source/Font.h" />
-		<Unit filename="source/FontSet.cpp" />
-		<Unit filename="source/FontSet.h" />
-		<Unit filename="source/Format.cpp" />
-		<Unit filename="source/Format.h" />
-		<Unit filename="source/FrameTimer.cpp" />
-		<Unit filename="source/FrameTimer.h" />
-		<Unit filename="source/Galaxy.cpp" />
-		<Unit filename="source/Galaxy.h" />
-		<Unit filename="source/GameData.cpp" />
-		<Unit filename="source/GameData.h" />
-		<Unit filename="source/GameEvent.cpp" />
-		<Unit filename="source/GameEvent.h" />
-		<Unit filename="source/GameWindow.cpp" />
-		<Unit filename="source/GameWindow.h" />
-		<Unit filename="source/Government.cpp" />
-		<Unit filename="source/Government.h" />
-		<Unit filename="source/HailPanel.cpp" />
-		<Unit filename="source/HailPanel.h" />
-		<Unit filename="source/Hardpoint.cpp" />
-		<Unit filename="source/Hardpoint.h" />
-		<Unit filename="source/Hazard.cpp" />
-		<Unit filename="source/Hazard.h" />
-		<Unit filename="source/HiringPanel.cpp" />
-		<Unit filename="source/HiringPanel.h" />
-		<Unit filename="source/ImageBuffer.cpp" />
-		<Unit filename="source/ImageBuffer.h" />
-		<Unit filename="source/ImageSet.cpp" />
-		<Unit filename="source/ImageSet.h" />
-		<Unit filename="source/Information.cpp" />
-		<Unit filename="source/Information.h" />
-		<Unit filename="source/Interface.cpp" />
-		<Unit filename="source/Interface.h" />
-		<Unit filename="source/ItemInfoDisplay.cpp" />
-		<Unit filename="source/ItemInfoDisplay.h" />
-		<Unit filename="source/LineShader.cpp" />
-		<Unit filename="source/LineShader.h" />
-		<Unit filename="source/LoadPanel.cpp" />
-		<Unit filename="source/LoadPanel.h" />
-		<Unit filename="source/LocationFilter.cpp" />
-		<Unit filename="source/LocationFilter.h" />
-		<Unit filename="source/LogbookPanel.cpp" />
-		<Unit filename="source/LogbookPanel.h" />
-		<Unit filename="source/MainPanel.cpp" />
-		<Unit filename="source/MainPanel.h" />
-		<Unit filename="source/MapDetailPanel.cpp" />
-		<Unit filename="source/MapDetailPanel.h" />
-		<Unit filename="source/MapOutfitterPanel.cpp" />
-		<Unit filename="source/MapOutfitterPanel.h" />
-		<Unit filename="source/MapPanel.cpp" />
-		<Unit filename="source/MapPanel.h" />
-		<Unit filename="source/MapSalesPanel.cpp" />
-		<Unit filename="source/MapSalesPanel.h" />
-		<Unit filename="source/MapShipyardPanel.cpp" />
-		<Unit filename="source/MapShipyardPanel.h" />
-		<Unit filename="source/Mask.cpp" />
-		<Unit filename="source/Mask.h" />
-		<Unit filename="source/MenuPanel.cpp" />
-		<Unit filename="source/MenuPanel.h" />
-		<Unit filename="source/Messages.cpp" />
-		<Unit filename="source/Messages.h" />
-		<Unit filename="source/Minable.cpp" />
-		<Unit filename="source/Minable.h" />
-		<Unit filename="source/Mission.cpp" />
-		<Unit filename="source/Mission.h" />
-		<Unit filename="source/MissionAction.cpp" />
-		<Unit filename="source/MissionAction.h" />
-		<Unit filename="source/MissionPanel.cpp" />
-		<Unit filename="source/MissionPanel.h" />
-		<Unit filename="source/Mortgage.cpp" />
-		<Unit filename="source/Mortgage.h" />
-		<Unit filename="source/Music.cpp" />
-		<Unit filename="source/Music.h" />
-		<Unit filename="source/NPC.cpp" />
-		<Unit filename="source/NPC.h" />
-		<Unit filename="source/News.cpp" />
-		<Unit filename="source/News.h" />
-		<Unit filename="source/Outfit.cpp" />
-		<Unit filename="source/Outfit.h" />
-		<Unit filename="source/OutfitInfoDisplay.cpp" />
-		<Unit filename="source/OutfitInfoDisplay.h" />
-		<Unit filename="source/OutfitterPanel.cpp" />
-		<Unit filename="source/OutfitterPanel.h" />
-		<Unit filename="source/OutlineShader.cpp" />
-		<Unit filename="source/OutlineShader.h" />
-		<Unit filename="source/Panel.cpp" />
-		<Unit filename="source/Panel.h" />
-		<Unit filename="source/Person.cpp" />
-		<Unit filename="source/Person.h" />
-		<Unit filename="source/Personality.cpp" />
-		<Unit filename="source/Personality.h" />
-		<Unit filename="source/Phrase.cpp" />
-		<Unit filename="source/Phrase.h" />
-		<Unit filename="source/Planet.cpp" />
-		<Unit filename="source/Planet.h" />
-		<Unit filename="source/PlanetLabel.cpp" />
-		<Unit filename="source/PlanetLabel.h" />
-		<Unit filename="source/PlanetPanel.cpp" />
-		<Unit filename="source/PlanetPanel.h" />
-		<Unit filename="source/PlayerInfo.cpp" />
-		<Unit filename="source/PlayerInfo.h" />
-		<Unit filename="source/PlayerInfoPanel.cpp" />
-		<Unit filename="source/PlayerInfoPanel.h" />
-		<Unit filename="source/Point.cpp" />
-		<Unit filename="source/Point.h" />
-		<Unit filename="source/PointerShader.cpp" />
-		<Unit filename="source/PointerShader.h" />
-		<Unit filename="source/Politics.cpp" />
-		<Unit filename="source/Politics.h" />
-		<Unit filename="source/Preferences.cpp" />
-		<Unit filename="source/Preferences.h" />
-		<Unit filename="source/PreferencesPanel.cpp" />
-		<Unit filename="source/PreferencesPanel.h" />
-		<Unit filename="source/Projectile.cpp" />
-		<Unit filename="source/Projectile.h" />
-		<Unit filename="source/Radar.cpp" />
-		<Unit filename="source/Radar.h" />
-		<Unit filename="source/Random.cpp" />
-		<Unit filename="source/Random.h" />
-		<Unit filename="source/Rectangle.cpp" />
-		<Unit filename="source/Rectangle.h" />
-		<Unit filename="source/RingShader.cpp" />
-		<Unit filename="source/RingShader.h" />
-		<Unit filename="source/Sale.h" />
-		<Unit filename="source/SavedGame.cpp" />
-		<Unit filename="source/SavedGame.h" />
-		<Unit filename="source/Screen.cpp" />
-		<Unit filename="source/Screen.h" />
-		<Unit filename="source/Set.h" />
-		<Unit filename="source/Shader.cpp" />
-		<Unit filename="source/Shader.h" />
-		<Unit filename="source/Ship.cpp" />
-		<Unit filename="source/Ship.h" />
-		<Unit filename="source/ShipEvent.cpp" />
-		<Unit filename="source/ShipEvent.h" />
-		<Unit filename="source/ShipInfoDisplay.cpp" />
-		<Unit filename="source/ShipInfoDisplay.h" />
-		<Unit filename="source/ShipInfoPanel.cpp" />
-		<Unit filename="source/ShipInfoPanel.h" />
-		<Unit filename="source/ShipyardPanel.cpp" />
-		<Unit filename="source/ShipyardPanel.h" />
-		<Unit filename="source/ShopPanel.cpp" />
-		<Unit filename="source/ShopPanel.h" />
-		<Unit filename="source/Sound.cpp" />
-		<Unit filename="source/Sound.h" />
-		<Unit filename="source/SpaceportPanel.cpp" />
-		<Unit filename="source/SpaceportPanel.h" />
-		<Unit filename="source/Sprite.cpp" />
-		<Unit filename="source/Sprite.h" />
-		<Unit filename="source/SpriteQueue.cpp" />
-		<Unit filename="source/SpriteQueue.h" />
-		<Unit filename="source/SpriteSet.cpp" />
-		<Unit filename="source/SpriteSet.h" />
-		<Unit filename="source/SpriteShader.cpp" />
-		<Unit filename="source/SpriteShader.h" />
-		<Unit filename="source/StarField.cpp" />
-		<Unit filename="source/StarField.h" />
-		<Unit filename="source/StartConditions.cpp" />
-		<Unit filename="source/StartConditions.h" />
-		<Unit filename="source/StellarObject.cpp" />
-		<Unit filename="source/StellarObject.h" />
-		<Unit filename="source/System.cpp" />
-		<Unit filename="source/System.h" />
-		<Unit filename="source/Table.cpp" />
-		<Unit filename="source/Table.h" />
-		<Unit filename="source/Trade.cpp" />
-		<Unit filename="source/Trade.h" />
-		<Unit filename="source/TradingPanel.cpp" />
-		<Unit filename="source/TradingPanel.h" />
-		<Unit filename="source/UI.cpp" />
-		<Unit filename="source/UI.h" />
-		<Unit filename="source/Utf8.cpp" />
-		<Unit filename="source/Utf8.h" />
-		<Unit filename="source/Visual.cpp" />
-		<Unit filename="source/Visual.h" />
-		<Unit filename="source/Weather.cpp" />
-		<Unit filename="source/Weather.h" />
-		<Unit filename="source/Weapon.cpp" />
-		<Unit filename="source/Weapon.h" />
-=======
->>>>>>> 73d9842e
 		<Unit filename="source/WinApp.rc">
 			<Option compilerVar="WINDRES" />
 		</Unit>
