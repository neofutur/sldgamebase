// !$*UTF8*$!
{
	archiveVersion = 1;
	classes = {
	};
	objectVersion = 46;
	objects = {

/* Begin PBXBuildFile section */
		027A4E858B292CE9F0A06F89 /* FireCommand.cpp in Sources */ = {isa = PBXBuildFile; fileRef = E8F645ACA30BA0E95F83803C /* FireCommand.cpp */; };
		03624EC39EE09C7A786B4A3D /* CoreStartData.cpp in Sources */ = {isa = PBXBuildFile; fileRef = 0DF34095B64BC64F666ECF5F /* CoreStartData.cpp */; };
		03DC4253AA8390FE0A8FB4EA /* MaskManager.cpp in Sources */ = {isa = PBXBuildFile; fileRef = 499B4DA7A9C7351120660643 /* MaskManager.cpp */; };
		072599D126A8CB2F007EC229 /* SDL2.framework in Frameworks */ = {isa = PBXBuildFile; fileRef = 072599CC26A8C942007EC229 /* SDL2.framework */; };
		072599D426A8CD5D007EC229 /* SDL2.framework in CopyFiles */ = {isa = PBXBuildFile; fileRef = 072599CC26A8C942007EC229 /* SDL2.framework */; settings = {ATTRIBUTES = (CodeSignOnCopy, RemoveHeadersOnCopy, ); }; };
		1578F883250B5F8A00D318FB /* InfoPanelState.cpp in Sources */ = {isa = PBXBuildFile; fileRef = 1578F880250B5F8A00D318FB /* InfoPanelState.cpp */; };
		16AD4CACA629E8026777EA00 /* truncate.hpp in Headers */ = {isa = PBXBuildFile; fileRef = 2CA44855BD0AFF45DCAEEA5D /* truncate.hpp */; settings = {ATTRIBUTES = (Project, ); }; };
		301A4FE885A7A12348986C4F /* UniverseObjects.cpp in Sources */ = {isa = PBXBuildFile; fileRef = 389245138CF297EB417DF730 /* UniverseObjects.cpp */; };
		497849B2A4C5EA58A64D316C /* MapPlanetCard.cpp in Sources */ = {isa = PBXBuildFile; fileRef = 32404878BFF00A095AF2DD2C /* MapPlanetCard.cpp */; };
		5155CD731DBB9FF900EF090B /* Depreciation.cpp in Sources */ = {isa = PBXBuildFile; fileRef = 5155CD711DBB9FF900EF090B /* Depreciation.cpp */; };
		5AB644C9B37C15C989A9DBE9 /* DisplayText.cpp in Sources */ = {isa = PBXBuildFile; fileRef = 2E1E458DB603BF979429117C /* DisplayText.cpp */; };
		6245F8251D301C7400A7A094 /* Body.cpp in Sources */ = {isa = PBXBuildFile; fileRef = 6245F8231D301C7400A7A094 /* Body.cpp */; };
		6245F8281D301C9000A7A094 /* Hardpoint.cpp in Sources */ = {isa = PBXBuildFile; fileRef = 6245F8261D301C9000A7A094 /* Hardpoint.cpp */; };
		628BDAEF1CC5DC950062BCD2 /* PlanetLabel.cpp in Sources */ = {isa = PBXBuildFile; fileRef = 628BDAED1CC5DC950062BCD2 /* PlanetLabel.cpp */; };
		62A405BA1D47DA4D0054F6A0 /* FogShader.cpp in Sources */ = {isa = PBXBuildFile; fileRef = 62A405B81D47DA4D0054F6A0 /* FogShader.cpp */; };
		62C3111A1CE172D000409D91 /* Flotsam.cpp in Sources */ = {isa = PBXBuildFile; fileRef = 62C311181CE172D000409D91 /* Flotsam.cpp */; };
		6A5716331E25BE6F00585EB2 /* CollisionSet.cpp in Sources */ = {isa = PBXBuildFile; fileRef = 6A5716311E25BE6F00585EB2 /* CollisionSet.cpp */; };
<<<<<<< HEAD
		6E174367964607B195586778 /* Plugins.cpp in Sources */ = {isa = PBXBuildFile; fileRef = D00541128C422F8B4A4BD45C /* Plugins.cpp */; };
=======
		728B43FDACD43334E7A59BCF /* ConditionsStore.cpp in Sources */ = {isa = PBXBuildFile; fileRef = 4256486EA97E57BBB38CDAF2 /* ConditionsStore.cpp */; };
>>>>>>> c723da74
		6EC347E6A79BA5602BA4D1EA /* StartConditionsPanel.cpp in Sources */ = {isa = PBXBuildFile; fileRef = 11EA4AD7A889B6AC1441A198 /* StartConditionsPanel.cpp */; };
		87D6407E8B579EB502BFBCE5 /* GameAction.cpp in Sources */ = {isa = PBXBuildFile; fileRef = 9F0F4096A9008E2D8F3304BB /* GameAction.cpp */; };
		88A64339B56EBA1F7923E1C7 /* GameLoadingPanel.cpp in Sources */ = {isa = PBXBuildFile; fileRef = A7E640C7A366679B27CCADAC /* GameLoadingPanel.cpp */; };
		90CF46CE84794C6186FC6CE2 /* EsUuid.cpp in Sources */ = {isa = PBXBuildFile; fileRef = 950742538F8CECF5D4168FBC /* EsUuid.cpp */; };
		920F40E0ADECA8926F423FDA /* Variant.cpp in Sources */ = {isa = PBXBuildFile; fileRef = 61FA4C2BB89E08C5E2B8B4B9 /* Variant.cpp */; };
		94DF4B5B8619F6A3715D6168 /* Weather.cpp in Sources */ = {isa = PBXBuildFile; fileRef = 8E8A4C648B242742B22A34FA /* Weather.cpp */; };
		9E1F4BF78F9E1FC4C96F76B5 /* Test.cpp in Sources */ = {isa = PBXBuildFile; fileRef = 2E8047A8987DD8EC99FF8E2E /* Test.cpp */; };
		A90633FF1EE602FD000DA6C0 /* LogbookPanel.cpp in Sources */ = {isa = PBXBuildFile; fileRef = A90633FD1EE602FD000DA6C0 /* LogbookPanel.cpp */; };
		A90C15D91D5BD55700708F3A /* Minable.cpp in Sources */ = {isa = PBXBuildFile; fileRef = A90C15D71D5BD55700708F3A /* Minable.cpp */; };
		A90C15DC1D5BD56800708F3A /* Rectangle.cpp in Sources */ = {isa = PBXBuildFile; fileRef = A90C15DA1D5BD56800708F3A /* Rectangle.cpp */; };
		A93931FB1988135200C2A87B /* libturbojpeg.0.dylib in Frameworks */ = {isa = PBXBuildFile; fileRef = A93931FA1988135200C2A87B /* libturbojpeg.0.dylib */; };
		A93931FD1988136B00C2A87B /* libpng16.dylib in Frameworks */ = {isa = PBXBuildFile; fileRef = A93931FC1988136B00C2A87B /* libpng16.dylib */; };
		A93931FE1988136E00C2A87B /* libturbojpeg.0.dylib in CopyFiles */ = {isa = PBXBuildFile; fileRef = A93931FA1988135200C2A87B /* libturbojpeg.0.dylib */; };
		A93931FF1988136F00C2A87B /* libpng16.dylib in CopyFiles */ = {isa = PBXBuildFile; fileRef = A93931FC1988136B00C2A87B /* libpng16.dylib */; };
		A94408A51982F3E600610427 /* endless-sky.iconset in Resources */ = {isa = PBXBuildFile; fileRef = A94408A41982F3E600610427 /* endless-sky.iconset */; };
		A966A5AB1B964E6300DFF69C /* Person.cpp in Sources */ = {isa = PBXBuildFile; fileRef = A966A5A91B964E6300DFF69C /* Person.cpp */; };
		A96863A01AE6FD0E004FE1FE /* Account.cpp in Sources */ = {isa = PBXBuildFile; fileRef = A96862CD1AE6FD0A004FE1FE /* Account.cpp */; };
		A96863A11AE6FD0E004FE1FE /* AI.cpp in Sources */ = {isa = PBXBuildFile; fileRef = A96862CF1AE6FD0A004FE1FE /* AI.cpp */; };
		A96863A21AE6FD0E004FE1FE /* Angle.cpp in Sources */ = {isa = PBXBuildFile; fileRef = A96862D11AE6FD0A004FE1FE /* Angle.cpp */; };
		A96863A41AE6FD0E004FE1FE /* Armament.cpp in Sources */ = {isa = PBXBuildFile; fileRef = A96862D51AE6FD0A004FE1FE /* Armament.cpp */; };
		A96863A51AE6FD0E004FE1FE /* AsteroidField.cpp in Sources */ = {isa = PBXBuildFile; fileRef = A96862D71AE6FD0A004FE1FE /* AsteroidField.cpp */; };
		A96863A61AE6FD0E004FE1FE /* Audio.cpp in Sources */ = {isa = PBXBuildFile; fileRef = A96862D91AE6FD0A004FE1FE /* Audio.cpp */; };
		A96863A71AE6FD0E004FE1FE /* BankPanel.cpp in Sources */ = {isa = PBXBuildFile; fileRef = A96862DB1AE6FD0A004FE1FE /* BankPanel.cpp */; };
		A96863A91AE6FD0E004FE1FE /* BoardingPanel.cpp in Sources */ = {isa = PBXBuildFile; fileRef = A96862DF1AE6FD0A004FE1FE /* BoardingPanel.cpp */; };
		A96863AA1AE6FD0E004FE1FE /* CaptureOdds.cpp in Sources */ = {isa = PBXBuildFile; fileRef = A96862E11AE6FD0A004FE1FE /* CaptureOdds.cpp */; };
		A96863AB1AE6FD0E004FE1FE /* CargoHold.cpp in Sources */ = {isa = PBXBuildFile; fileRef = A96862E31AE6FD0A004FE1FE /* CargoHold.cpp */; };
		A96863AC1AE6FD0E004FE1FE /* Color.cpp in Sources */ = {isa = PBXBuildFile; fileRef = A96862E61AE6FD0A004FE1FE /* Color.cpp */; };
		A96863AD1AE6FD0E004FE1FE /* Command.cpp in Sources */ = {isa = PBXBuildFile; fileRef = A96862E81AE6FD0A004FE1FE /* Command.cpp */; };
		A96863AE1AE6FD0E004FE1FE /* ConditionSet.cpp in Sources */ = {isa = PBXBuildFile; fileRef = A96862EA1AE6FD0A004FE1FE /* ConditionSet.cpp */; };
		A96863AF1AE6FD0E004FE1FE /* Conversation.cpp in Sources */ = {isa = PBXBuildFile; fileRef = A96862EC1AE6FD0A004FE1FE /* Conversation.cpp */; };
		A96863B01AE6FD0E004FE1FE /* ConversationPanel.cpp in Sources */ = {isa = PBXBuildFile; fileRef = A96862EE1AE6FD0A004FE1FE /* ConversationPanel.cpp */; };
		A96863B11AE6FD0E004FE1FE /* DataFile.cpp in Sources */ = {isa = PBXBuildFile; fileRef = A96862F01AE6FD0A004FE1FE /* DataFile.cpp */; };
		A96863B21AE6FD0E004FE1FE /* DataNode.cpp in Sources */ = {isa = PBXBuildFile; fileRef = A96862F21AE6FD0A004FE1FE /* DataNode.cpp */; };
		A96863B31AE6FD0E004FE1FE /* DataWriter.cpp in Sources */ = {isa = PBXBuildFile; fileRef = A96862F41AE6FD0A004FE1FE /* DataWriter.cpp */; };
		A96863B41AE6FD0E004FE1FE /* Date.cpp in Sources */ = {isa = PBXBuildFile; fileRef = A96862F61AE6FD0A004FE1FE /* Date.cpp */; };
		A96863B51AE6FD0E004FE1FE /* Dialog.cpp in Sources */ = {isa = PBXBuildFile; fileRef = A96862F81AE6FD0A004FE1FE /* Dialog.cpp */; };
		A96863B61AE6FD0E004FE1FE /* DistanceMap.cpp in Sources */ = {isa = PBXBuildFile; fileRef = A96862FA1AE6FD0B004FE1FE /* DistanceMap.cpp */; };
		A96863B81AE6FD0E004FE1FE /* DrawList.cpp in Sources */ = {isa = PBXBuildFile; fileRef = A96862FE1AE6FD0B004FE1FE /* DrawList.cpp */; };
		A96863B91AE6FD0E004FE1FE /* Effect.cpp in Sources */ = {isa = PBXBuildFile; fileRef = A96863001AE6FD0B004FE1FE /* Effect.cpp */; };
		A96863BA1AE6FD0E004FE1FE /* Engine.cpp in Sources */ = {isa = PBXBuildFile; fileRef = A96863021AE6FD0B004FE1FE /* Engine.cpp */; };
		A96863BB1AE6FD0E004FE1FE /* EscortDisplay.cpp in Sources */ = {isa = PBXBuildFile; fileRef = A96863041AE6FD0B004FE1FE /* EscortDisplay.cpp */; };
		A96863BC1AE6FD0E004FE1FE /* Files.cpp in Sources */ = {isa = PBXBuildFile; fileRef = A96863061AE6FD0B004FE1FE /* Files.cpp */; };
		A96863BD1AE6FD0E004FE1FE /* FillShader.cpp in Sources */ = {isa = PBXBuildFile; fileRef = A96863081AE6FD0B004FE1FE /* FillShader.cpp */; };
		A96863BE1AE6FD0E004FE1FE /* Fleet.cpp in Sources */ = {isa = PBXBuildFile; fileRef = A968630A1AE6FD0B004FE1FE /* Fleet.cpp */; };
		A96863BF1AE6FD0E004FE1FE /* Font.cpp in Sources */ = {isa = PBXBuildFile; fileRef = A968630C1AE6FD0B004FE1FE /* Font.cpp */; };
		A96863C01AE6FD0E004FE1FE /* FontSet.cpp in Sources */ = {isa = PBXBuildFile; fileRef = A968630E1AE6FD0B004FE1FE /* FontSet.cpp */; };
		A96863C11AE6FD0E004FE1FE /* Format.cpp in Sources */ = {isa = PBXBuildFile; fileRef = A96863101AE6FD0B004FE1FE /* Format.cpp */; };
		A96863C21AE6FD0E004FE1FE /* FrameTimer.cpp in Sources */ = {isa = PBXBuildFile; fileRef = A96863121AE6FD0B004FE1FE /* FrameTimer.cpp */; };
		A96863C31AE6FD0E004FE1FE /* Galaxy.cpp in Sources */ = {isa = PBXBuildFile; fileRef = A96863141AE6FD0B004FE1FE /* Galaxy.cpp */; };
		A96863C41AE6FD0E004FE1FE /* GameData.cpp in Sources */ = {isa = PBXBuildFile; fileRef = A96863161AE6FD0B004FE1FE /* GameData.cpp */; };
		A96863C51AE6FD0E004FE1FE /* GameEvent.cpp in Sources */ = {isa = PBXBuildFile; fileRef = A96863181AE6FD0B004FE1FE /* GameEvent.cpp */; };
		A96863C61AE6FD0E004FE1FE /* Government.cpp in Sources */ = {isa = PBXBuildFile; fileRef = A968631B1AE6FD0B004FE1FE /* Government.cpp */; };
		A96863C71AE6FD0E004FE1FE /* HailPanel.cpp in Sources */ = {isa = PBXBuildFile; fileRef = A968631D1AE6FD0B004FE1FE /* HailPanel.cpp */; };
		A96863C81AE6FD0E004FE1FE /* HiringPanel.cpp in Sources */ = {isa = PBXBuildFile; fileRef = A968631F1AE6FD0B004FE1FE /* HiringPanel.cpp */; };
		A96863C91AE6FD0E004FE1FE /* ImageBuffer.cpp in Sources */ = {isa = PBXBuildFile; fileRef = A96863211AE6FD0B004FE1FE /* ImageBuffer.cpp */; };
		A96863CB1AE6FD0E004FE1FE /* Information.cpp in Sources */ = {isa = PBXBuildFile; fileRef = A96863251AE6FD0B004FE1FE /* Information.cpp */; };
		A96863CC1AE6FD0E004FE1FE /* Interface.cpp in Sources */ = {isa = PBXBuildFile; fileRef = A96863271AE6FD0B004FE1FE /* Interface.cpp */; };
		A96863CD1AE6FD0E004FE1FE /* LineShader.cpp in Sources */ = {isa = PBXBuildFile; fileRef = A96863291AE6FD0B004FE1FE /* LineShader.cpp */; };
		A96863CE1AE6FD0E004FE1FE /* LoadPanel.cpp in Sources */ = {isa = PBXBuildFile; fileRef = A968632B1AE6FD0B004FE1FE /* LoadPanel.cpp */; };
		A96863CF1AE6FD0E004FE1FE /* LocationFilter.cpp in Sources */ = {isa = PBXBuildFile; fileRef = A968632D1AE6FD0B004FE1FE /* LocationFilter.cpp */; };
		A96863D01AE6FD0E004FE1FE /* main.cpp in Sources */ = {isa = PBXBuildFile; fileRef = A968632F1AE6FD0B004FE1FE /* main.cpp */; };
		A96863D11AE6FD0E004FE1FE /* MainPanel.cpp in Sources */ = {isa = PBXBuildFile; fileRef = A96863301AE6FD0B004FE1FE /* MainPanel.cpp */; };
		A96863D21AE6FD0E004FE1FE /* MapDetailPanel.cpp in Sources */ = {isa = PBXBuildFile; fileRef = A96863321AE6FD0C004FE1FE /* MapDetailPanel.cpp */; };
		A96863D31AE6FD0E004FE1FE /* MapPanel.cpp in Sources */ = {isa = PBXBuildFile; fileRef = A96863341AE6FD0C004FE1FE /* MapPanel.cpp */; };
		A96863D41AE6FD0E004FE1FE /* Mask.cpp in Sources */ = {isa = PBXBuildFile; fileRef = A96863361AE6FD0C004FE1FE /* Mask.cpp */; };
		A96863D51AE6FD0E004FE1FE /* MenuPanel.cpp in Sources */ = {isa = PBXBuildFile; fileRef = A96863381AE6FD0C004FE1FE /* MenuPanel.cpp */; };
		A96863D61AE6FD0E004FE1FE /* Messages.cpp in Sources */ = {isa = PBXBuildFile; fileRef = A968633A1AE6FD0C004FE1FE /* Messages.cpp */; };
		A96863D71AE6FD0E004FE1FE /* Mission.cpp in Sources */ = {isa = PBXBuildFile; fileRef = A968633C1AE6FD0C004FE1FE /* Mission.cpp */; };
		A96863D81AE6FD0E004FE1FE /* MissionAction.cpp in Sources */ = {isa = PBXBuildFile; fileRef = A968633E1AE6FD0C004FE1FE /* MissionAction.cpp */; };
		A96863D91AE6FD0E004FE1FE /* MissionPanel.cpp in Sources */ = {isa = PBXBuildFile; fileRef = A96863401AE6FD0C004FE1FE /* MissionPanel.cpp */; };
		A96863DA1AE6FD0E004FE1FE /* Mortgage.cpp in Sources */ = {isa = PBXBuildFile; fileRef = A96863421AE6FD0C004FE1FE /* Mortgage.cpp */; };
		A96863DB1AE6FD0E004FE1FE /* NPC.cpp in Sources */ = {isa = PBXBuildFile; fileRef = A96863441AE6FD0C004FE1FE /* NPC.cpp */; };
		A96863DC1AE6FD0E004FE1FE /* Outfit.cpp in Sources */ = {isa = PBXBuildFile; fileRef = A96863461AE6FD0C004FE1FE /* Outfit.cpp */; };
		A96863DD1AE6FD0E004FE1FE /* OutfitInfoDisplay.cpp in Sources */ = {isa = PBXBuildFile; fileRef = A96863481AE6FD0C004FE1FE /* OutfitInfoDisplay.cpp */; };
		A96863DE1AE6FD0E004FE1FE /* OutfitterPanel.cpp in Sources */ = {isa = PBXBuildFile; fileRef = A968634A1AE6FD0C004FE1FE /* OutfitterPanel.cpp */; };
		A96863DF1AE6FD0E004FE1FE /* OutlineShader.cpp in Sources */ = {isa = PBXBuildFile; fileRef = A968634C1AE6FD0C004FE1FE /* OutlineShader.cpp */; };
		A96863E01AE6FD0E004FE1FE /* Panel.cpp in Sources */ = {isa = PBXBuildFile; fileRef = A968634E1AE6FD0C004FE1FE /* Panel.cpp */; };
		A96863E11AE6FD0E004FE1FE /* Personality.cpp in Sources */ = {isa = PBXBuildFile; fileRef = A96863501AE6FD0C004FE1FE /* Personality.cpp */; };
		A96863E21AE6FD0E004FE1FE /* Phrase.cpp in Sources */ = {isa = PBXBuildFile; fileRef = A96863521AE6FD0C004FE1FE /* Phrase.cpp */; };
		A96863E31AE6FD0E004FE1FE /* Planet.cpp in Sources */ = {isa = PBXBuildFile; fileRef = A96863551AE6FD0C004FE1FE /* Planet.cpp */; };
		A96863E41AE6FD0E004FE1FE /* PlanetPanel.cpp in Sources */ = {isa = PBXBuildFile; fileRef = A96863571AE6FD0C004FE1FE /* PlanetPanel.cpp */; };
		A96863E51AE6FD0E004FE1FE /* PlayerInfo.cpp in Sources */ = {isa = PBXBuildFile; fileRef = A96863591AE6FD0C004FE1FE /* PlayerInfo.cpp */; };
		A96863E61AE6FD0E004FE1FE /* Point.cpp in Sources */ = {isa = PBXBuildFile; fileRef = A968635B1AE6FD0C004FE1FE /* Point.cpp */; };
		A96863E71AE6FD0E004FE1FE /* PointerShader.cpp in Sources */ = {isa = PBXBuildFile; fileRef = A968635D1AE6FD0C004FE1FE /* PointerShader.cpp */; };
		A96863E81AE6FD0E004FE1FE /* Politics.cpp in Sources */ = {isa = PBXBuildFile; fileRef = A968635F1AE6FD0C004FE1FE /* Politics.cpp */; };
		A96863E91AE6FD0E004FE1FE /* Preferences.cpp in Sources */ = {isa = PBXBuildFile; fileRef = A96863611AE6FD0C004FE1FE /* Preferences.cpp */; };
		A96863EA1AE6FD0E004FE1FE /* PreferencesPanel.cpp in Sources */ = {isa = PBXBuildFile; fileRef = A96863631AE6FD0C004FE1FE /* PreferencesPanel.cpp */; };
		A96863EB1AE6FD0E004FE1FE /* Projectile.cpp in Sources */ = {isa = PBXBuildFile; fileRef = A96863651AE6FD0C004FE1FE /* Projectile.cpp */; };
		A96863EC1AE6FD0E004FE1FE /* Radar.cpp in Sources */ = {isa = PBXBuildFile; fileRef = A96863671AE6FD0C004FE1FE /* Radar.cpp */; };
		A96863ED1AE6FD0E004FE1FE /* Random.cpp in Sources */ = {isa = PBXBuildFile; fileRef = A96863691AE6FD0D004FE1FE /* Random.cpp */; };
		A96863EE1AE6FD0E004FE1FE /* RingShader.cpp in Sources */ = {isa = PBXBuildFile; fileRef = A968636B1AE6FD0D004FE1FE /* RingShader.cpp */; };
		A96863EF1AE6FD0E004FE1FE /* SavedGame.cpp in Sources */ = {isa = PBXBuildFile; fileRef = A968636E1AE6FD0D004FE1FE /* SavedGame.cpp */; };
		A96863F01AE6FD0E004FE1FE /* Screen.cpp in Sources */ = {isa = PBXBuildFile; fileRef = A96863701AE6FD0D004FE1FE /* Screen.cpp */; };
		A96863F11AE6FD0E004FE1FE /* Shader.cpp in Sources */ = {isa = PBXBuildFile; fileRef = A96863731AE6FD0D004FE1FE /* Shader.cpp */; };
		A96863F21AE6FD0E004FE1FE /* Ship.cpp in Sources */ = {isa = PBXBuildFile; fileRef = A96863761AE6FD0D004FE1FE /* Ship.cpp */; };
		A96863F31AE6FD0E004FE1FE /* ShipEvent.cpp in Sources */ = {isa = PBXBuildFile; fileRef = A96863781AE6FD0D004FE1FE /* ShipEvent.cpp */; };
		A96863F41AE6FD0E004FE1FE /* ShipInfoDisplay.cpp in Sources */ = {isa = PBXBuildFile; fileRef = A968637A1AE6FD0D004FE1FE /* ShipInfoDisplay.cpp */; };
		A96863F51AE6FD0E004FE1FE /* ShipyardPanel.cpp in Sources */ = {isa = PBXBuildFile; fileRef = A968637C1AE6FD0D004FE1FE /* ShipyardPanel.cpp */; };
		A96863F61AE6FD0E004FE1FE /* ShopPanel.cpp in Sources */ = {isa = PBXBuildFile; fileRef = A968637E1AE6FD0D004FE1FE /* ShopPanel.cpp */; };
		A96863F71AE6FD0E004FE1FE /* Sound.cpp in Sources */ = {isa = PBXBuildFile; fileRef = A96863801AE6FD0D004FE1FE /* Sound.cpp */; };
		A96863F81AE6FD0E004FE1FE /* SpaceportPanel.cpp in Sources */ = {isa = PBXBuildFile; fileRef = A96863821AE6FD0D004FE1FE /* SpaceportPanel.cpp */; };
		A96863F91AE6FD0E004FE1FE /* Sprite.cpp in Sources */ = {isa = PBXBuildFile; fileRef = A96863841AE6FD0D004FE1FE /* Sprite.cpp */; };
		A96863FA1AE6FD0E004FE1FE /* SpriteQueue.cpp in Sources */ = {isa = PBXBuildFile; fileRef = A96863861AE6FD0D004FE1FE /* SpriteQueue.cpp */; };
		A96863FB1AE6FD0E004FE1FE /* SpriteSet.cpp in Sources */ = {isa = PBXBuildFile; fileRef = A96863881AE6FD0D004FE1FE /* SpriteSet.cpp */; };
		A96863FC1AE6FD0E004FE1FE /* SpriteShader.cpp in Sources */ = {isa = PBXBuildFile; fileRef = A968638A1AE6FD0D004FE1FE /* SpriteShader.cpp */; };
		A96863FD1AE6FD0E004FE1FE /* StarField.cpp in Sources */ = {isa = PBXBuildFile; fileRef = A968638C1AE6FD0D004FE1FE /* StarField.cpp */; };
		A96863FE1AE6FD0E004FE1FE /* StartConditions.cpp in Sources */ = {isa = PBXBuildFile; fileRef = A968638E1AE6FD0D004FE1FE /* StartConditions.cpp */; };
		A96863FF1AE6FD0E004FE1FE /* StellarObject.cpp in Sources */ = {isa = PBXBuildFile; fileRef = A96863901AE6FD0D004FE1FE /* StellarObject.cpp */; };
		A96864001AE6FD0E004FE1FE /* System.cpp in Sources */ = {isa = PBXBuildFile; fileRef = A96863921AE6FD0D004FE1FE /* System.cpp */; };
		A96864011AE6FD0E004FE1FE /* Table.cpp in Sources */ = {isa = PBXBuildFile; fileRef = A96863941AE6FD0D004FE1FE /* Table.cpp */; };
		A96864021AE6FD0E004FE1FE /* Trade.cpp in Sources */ = {isa = PBXBuildFile; fileRef = A96863961AE6FD0D004FE1FE /* Trade.cpp */; };
		A96864031AE6FD0E004FE1FE /* TradingPanel.cpp in Sources */ = {isa = PBXBuildFile; fileRef = A96863981AE6FD0D004FE1FE /* TradingPanel.cpp */; };
		A96864041AE6FD0E004FE1FE /* UI.cpp in Sources */ = {isa = PBXBuildFile; fileRef = A968639A1AE6FD0D004FE1FE /* UI.cpp */; };
		A96864051AE6FD0E004FE1FE /* Weapon.cpp in Sources */ = {isa = PBXBuildFile; fileRef = A968639C1AE6FD0D004FE1FE /* Weapon.cpp */; };
		A96864061AE6FD0E004FE1FE /* WrappedText.cpp in Sources */ = {isa = PBXBuildFile; fileRef = A968639E1AE6FD0D004FE1FE /* WrappedText.cpp */; };
		A97C24EA1B17BE35007DDFA1 /* MapOutfitterPanel.cpp in Sources */ = {isa = PBXBuildFile; fileRef = A97C24E81B17BE35007DDFA1 /* MapOutfitterPanel.cpp */; };
		A97C24ED1B17BE3C007DDFA1 /* MapShipyardPanel.cpp in Sources */ = {isa = PBXBuildFile; fileRef = A97C24EB1B17BE3C007DDFA1 /* MapShipyardPanel.cpp */; };
		A97C4460852BF852334C0CB1 /* Bitset.cpp in Sources */ = {isa = PBXBuildFile; fileRef = 74F543598EEFB3745287E663 /* Bitset.cpp */; };
		A98150821EA9634A00428AD6 /* ShipInfoPanel.cpp in Sources */ = {isa = PBXBuildFile; fileRef = A98150801EA9634A00428AD6 /* ShipInfoPanel.cpp */; };
		A98150851EA9635D00428AD6 /* PlayerInfoPanel.cpp in Sources */ = {isa = PBXBuildFile; fileRef = A98150831EA9635D00428AD6 /* PlayerInfoPanel.cpp */; };
		A99F7A50195DF3E8002C30B8 /* Images.xcassets in Resources */ = {isa = PBXBuildFile; fileRef = A99F7A4F195DF3E8002C30B8 /* Images.xcassets */; };
		A99F7AF5195DF44C002C30B8 /* credits.txt in Resources */ = {isa = PBXBuildFile; fileRef = A99F7A6F195DF44B002C30B8 /* credits.txt */; };
		A99F7B08195DF44C002C30B8 /* keys.txt in Resources */ = {isa = PBXBuildFile; fileRef = A99F7A94195DF44B002C30B8 /* keys.txt */; };
		A99F7B09195DF44C002C30B8 /* license.txt in Resources */ = {isa = PBXBuildFile; fileRef = A99F7A95195DF44B002C30B8 /* license.txt */; };
		A99F7B34195DF45E002C30B8 /* data in Resources */ = {isa = PBXBuildFile; fileRef = A99F7B32195DF45E002C30B8 /* data */; };
		A99F7B35195DF45E002C30B8 /* images in Resources */ = {isa = PBXBuildFile; fileRef = A99F7B33195DF45E002C30B8 /* images */; };
		A9A5297419996C9F002D7C35 /* sounds in Resources */ = {isa = PBXBuildFile; fileRef = A9A5297319996C9F002D7C35 /* sounds */; };
		A9A5297619996CC3002D7C35 /* OpenAL.framework in Frameworks */ = {isa = PBXBuildFile; fileRef = A9A5297519996CC3002D7C35 /* OpenAL.framework */; };
		A9B99D021C616AD000BE7C2E /* ItemInfoDisplay.cpp in Sources */ = {isa = PBXBuildFile; fileRef = A9B99D001C616AD000BE7C2E /* ItemInfoDisplay.cpp */; };
		A9B99D051C616AF200BE7C2E /* MapSalesPanel.cpp in Sources */ = {isa = PBXBuildFile; fileRef = A9B99D031C616AF200BE7C2E /* MapSalesPanel.cpp */; };
		A9BDFB541E00B8AA00A6B27E /* Music.cpp in Sources */ = {isa = PBXBuildFile; fileRef = A9BDFB521E00B8AA00A6B27E /* Music.cpp */; };
		A9BDFB561E00B94700A6B27E /* libmad.0.dylib in Frameworks */ = {isa = PBXBuildFile; fileRef = A9BDFB551E00B94700A6B27E /* libmad.0.dylib */; };
		A9BDFB571E00BD6A00A6B27E /* libmad.0.dylib in CopyFiles */ = {isa = PBXBuildFile; fileRef = A9BDFB551E00B94700A6B27E /* libmad.0.dylib */; };
		A9C70E101C0E5B51000B3D14 /* File.cpp in Sources */ = {isa = PBXBuildFile; fileRef = A9C70E0E1C0E5B51000B3D14 /* File.cpp */; };
		A9CC526D1950C9F6004E4E22 /* Cocoa.framework in Frameworks */ = {isa = PBXBuildFile; fileRef = A9CC526C1950C9F6004E4E22 /* Cocoa.framework */; };
		A9D40D1A195DFAA60086EE52 /* OpenGL.framework in Frameworks */ = {isa = PBXBuildFile; fileRef = A9D40D19195DFAA60086EE52 /* OpenGL.framework */; };
		AFF742E3BAA4AD9A5D001460 /* alignment.hpp in Headers */ = {isa = PBXBuildFile; fileRef = 13B643F6BEC24349F9BC9F42 /* alignment.hpp */; settings = {ATTRIBUTES = (Project, ); }; };
		B55C239D2303CE8B005C1A14 /* GameWindow.cpp in Sources */ = {isa = PBXBuildFile; fileRef = B55C239B2303CE8A005C1A14 /* GameWindow.cpp */; };
		B590161321ED4A0F00799178 /* Utf8.cpp in Sources */ = {isa = PBXBuildFile; fileRef = B590161121ED4A0E00799178 /* Utf8.cpp */; };
		B5DDA6942001B7F600DBA76A /* News.cpp in Sources */ = {isa = PBXBuildFile; fileRef = B5DDA6922001B7F600DBA76A /* News.cpp */; };
		C4264774A89C0001B6FFC60E /* Hazard.cpp in Sources */ = {isa = PBXBuildFile; fileRef = C49D4EA08DF168A83B1C7B07 /* Hazard.cpp */; };
		C7354A3E9C53D6C5E3CC352F /* TestData.cpp in Sources */ = {isa = PBXBuildFile; fileRef = 02D34A71AE3BC4C93FC6865B /* TestData.cpp */; };
		CE3F49A88B6DCBE09A711110 /* opengl.cpp in Sources */ = {isa = PBXBuildFile; fileRef = A3754152958FBC924E9F76A9 /* opengl.cpp */; };
		DAC24E909BF453D18AEE3DA3 /* Logger.cpp in Sources */ = {isa = PBXBuildFile; fileRef = A7F240B4AC219841424A387A /* Logger.cpp */; };
		DF8D57E11FC25842001525DA /* Dictionary.cpp in Sources */ = {isa = PBXBuildFile; fileRef = DF8D57DF1FC25842001525DA /* Dictionary.cpp */; };
		DF8D57E51FC25889001525DA /* Visual.cpp in Sources */ = {isa = PBXBuildFile; fileRef = DF8D57E21FC25889001525DA /* Visual.cpp */; };
		DFAAE2A61FD4A25C0072C0A8 /* BatchDrawList.cpp in Sources */ = {isa = PBXBuildFile; fileRef = DFAAE2A21FD4A25C0072C0A8 /* BatchDrawList.cpp */; };
		DFAAE2A71FD4A25C0072C0A8 /* BatchShader.cpp in Sources */ = {isa = PBXBuildFile; fileRef = DFAAE2A41FD4A25C0072C0A8 /* BatchShader.cpp */; };
		DFAAE2AA1FD4A27B0072C0A8 /* ImageSet.cpp in Sources */ = {isa = PBXBuildFile; fileRef = DFAAE2A81FD4A27B0072C0A8 /* ImageSet.cpp */; };
		E3D54794A1EEF51CD4859170 /* DamageProfile.cpp in Sources */ = {isa = PBXBuildFile; fileRef = C62B4D15899E5F47443D0ED6 /* DamageProfile.cpp */; };
		ED5E4F2ABA89E9DE00603E69 /* TestContext.cpp in Sources */ = {isa = PBXBuildFile; fileRef = A3134EC4B1CCA5546A10C3EF /* TestContext.cpp */; };
		F35E4D6EA465D71CDA282EBA /* MenuAnimationPanel.cpp in Sources */ = {isa = PBXBuildFile; fileRef = D0FA4800BE72C1B5A7D567B9 /* MenuAnimationPanel.cpp */; };
		F55745BDBC50E15DCEB2ED5B /* layout.hpp in Headers */ = {isa = PBXBuildFile; fileRef = 9BCF4321AF819E944EC02FB9 /* layout.hpp */; settings = {ATTRIBUTES = (Project, ); }; };
		F78A44BAA8252F6D53B24B69 /* TextReplacements.cpp in Sources */ = {isa = PBXBuildFile; fileRef = 6A4E42FEB3B265A91D5BD2FC /* TextReplacements.cpp */; };
/* End PBXBuildFile section */

/* Begin PBXContainerItemProxy section */
		070CD8162818CE9200A853BB /* PBXContainerItemProxy */ = {
			isa = PBXContainerItemProxy;
			containerPortal = A9CC52611950C9F6004E4E22 /* Project object */;
			proxyType = 1;
			remoteGlobalIDString = 070CD8102818CC6B00A853BB;
			remoteInfo = libmad;
		};
		072599CE26A8CADA007EC229 /* PBXContainerItemProxy */ = {
			isa = PBXContainerItemProxy;
			containerPortal = A9CC52611950C9F6004E4E22 /* Project object */;
			proxyType = 1;
			remoteGlobalIDString = 072599BD26A8C67D007EC229;
			remoteInfo = SDL2;
		};
/* End PBXContainerItemProxy section */

/* Begin PBXCopyFilesBuildPhase section */
		A93931ED19880ECA00C2A87B /* CopyFiles */ = {
			isa = PBXCopyFilesBuildPhase;
			buildActionMask = 2147483647;
			dstPath = "";
			dstSubfolderSpec = 10;
			files = (
				A9BDFB571E00BD6A00A6B27E /* libmad.0.dylib in CopyFiles */,
				A93931FF1988136F00C2A87B /* libpng16.dylib in CopyFiles */,
				A93931FE1988136E00C2A87B /* libturbojpeg.0.dylib in CopyFiles */,
				072599D426A8CD5D007EC229 /* SDL2.framework in CopyFiles */,
			);
			runOnlyForDeploymentPostprocessing = 0;
		};
/* End PBXCopyFilesBuildPhase section */

/* Begin PBXFileReference section */
		4256486EA97E57BBB38CDAF2 /* ConditionsStore.cpp */ = {isa = PBXFileReference; fileEncoding = 4; lastKnownFileType = sourcecode.cpp.cpp; name = ConditionsStore.cpp; path = source/ConditionsStore.cpp; sourceTree = "<group>"; };
		02D34A71AE3BC4C93FC6865B /* TestData.cpp */ = {isa = PBXFileReference; fileEncoding = 4; lastKnownFileType = sourcecode.cpp.cpp; name = TestData.cpp; path = source/TestData.cpp; sourceTree = "<group>"; };
		070CD8152818CC6B00A853BB /* libmad.dylib */ = {isa = PBXFileReference; explicitFileType = "compiled.mach-o.dylib"; includeInIndex = 0; path = libmad.dylib; sourceTree = BUILT_PRODUCTS_DIR; };
		072599BE26A8C67D007EC229 /* SDL2.dylib */ = {isa = PBXFileReference; explicitFileType = "compiled.mach-o.dylib"; includeInIndex = 0; path = SDL2.dylib; sourceTree = BUILT_PRODUCTS_DIR; };
		072599CC26A8C942007EC229 /* SDL2.framework */ = {isa = PBXFileReference; lastKnownFileType = wrapper.framework; name = SDL2.framework; path = build/SDL2.framework; sourceTree = "<group>"; };
		086E48E490C9BAD6660C7274 /* ExclusiveItem.h */ = {isa = PBXFileReference; fileEncoding = 4; lastKnownFileType = sourcecode.c.h; name = ExclusiveItem.h; path = source/ExclusiveItem.h; sourceTree = "<group>"; };
		09D5494AAA2DFA39E4649439 /* Plugins.h */ = {isa = PBXFileReference; fileEncoding = 4; lastKnownFileType = sourcecode.c.h; name = Plugins.h; path = source/Plugins.h; sourceTree = "<group>"; };
		0C90483BB01ECD0E3E8DDA44 /* WeightedList.h */ = {isa = PBXFileReference; fileEncoding = 4; lastKnownFileType = sourcecode.c.h; name = WeightedList.h; path = source/WeightedList.h; sourceTree = "<group>"; };
		0DF34095B64BC64F666ECF5F /* CoreStartData.cpp */ = {isa = PBXFileReference; fileEncoding = 4; lastKnownFileType = sourcecode.cpp.cpp; name = CoreStartData.cpp; path = source/CoreStartData.cpp; sourceTree = "<group>"; };
		11EA4AD7A889B6AC1441A198 /* StartConditionsPanel.cpp */ = {isa = PBXFileReference; fileEncoding = 4; lastKnownFileType = sourcecode.cpp.cpp; name = StartConditionsPanel.cpp; path = source/StartConditionsPanel.cpp; sourceTree = "<group>"; };
		13B643F6BEC24349F9BC9F42 /* alignment.hpp */ = {isa = PBXFileReference; fileEncoding = 4; lastKnownFileType = sourcecode.c.h; name = alignment.hpp; path = source/text/alignment.hpp; sourceTree = "<group>"; };
		1578F880250B5F8A00D318FB /* InfoPanelState.cpp */ = {isa = PBXFileReference; fileEncoding = 4; lastKnownFileType = sourcecode.cpp.cpp; name = InfoPanelState.cpp; path = source/InfoPanelState.cpp; sourceTree = "<group>"; };
		1578F882250B5F8A00D318FB /* InfoPanelState.h */ = {isa = PBXFileReference; fileEncoding = 4; lastKnownFileType = sourcecode.c.h; name = InfoPanelState.h; path = source/InfoPanelState.h; sourceTree = "<group>"; };
		19184B47B496B414EC9CE671 /* DamageProfile.h */ = {isa = PBXFileReference; fileEncoding = 4; lastKnownFileType = sourcecode.c.h; name = DamageProfile.h; path = source/DamageProfile.h; sourceTree = "<group>"; };
		191E4107A4F1CBBC2526A0E9 /* MaskManager.h */ = {isa = PBXFileReference; fileEncoding = 4; lastKnownFileType = sourcecode.c.h; name = MaskManager.h; path = source/MaskManager.h; sourceTree = "<group>"; };
		210C41C0BA33F71A694D5F98 /* Bitset.h */ = {isa = PBXFileReference; fileEncoding = 4; lastKnownFileType = sourcecode.c.h; name = Bitset.h; path = source/Bitset.h; sourceTree = "<group>"; };
		2CA44855BD0AFF45DCAEEA5D /* truncate.hpp */ = {isa = PBXFileReference; fileEncoding = 4; lastKnownFileType = sourcecode.c.h; name = truncate.hpp; path = source/text/truncate.hpp; sourceTree = "<group>"; };
		2E1E458DB603BF979429117C /* DisplayText.cpp */ = {isa = PBXFileReference; fileEncoding = 4; lastKnownFileType = sourcecode.cpp.cpp; name = DisplayText.cpp; path = source/text/DisplayText.cpp; sourceTree = "<group>"; };
		2E644A108BCD762A2A1A899C /* Hazard.h */ = {isa = PBXFileReference; fileEncoding = 4; lastKnownFileType = sourcecode.c.h; name = Hazard.h; path = source/Hazard.h; sourceTree = "<group>"; };
		2E8047A8987DD8EC99FF8E2E /* Test.cpp */ = {isa = PBXFileReference; fileEncoding = 4; lastKnownFileType = sourcecode.cpp.cpp; name = Test.cpp; path = source/Test.cpp; sourceTree = "<group>"; };
		32404878BFF00A095AF2DD2C /* MapPlanetCard.cpp */ = {isa = PBXFileReference; fileEncoding = 4; lastKnownFileType = sourcecode.cpp.cpp; name = MapPlanetCard.cpp; path = source/MapPlanetCard.cpp; sourceTree = "<group>"; };
		389245138CF297EB417DF730 /* UniverseObjects.cpp */ = {isa = PBXFileReference; fileEncoding = 4; lastKnownFileType = sourcecode.cpp.cpp; name = UniverseObjects.cpp; path = source/UniverseObjects.cpp; sourceTree = "<group>"; };
		46B444A6B2A67F93BB272686 /* ByGivenOrder.h */ = {isa = PBXFileReference; fileEncoding = 4; lastKnownFileType = sourcecode.c.h; name = ByGivenOrder.h; path = source/comparators/ByGivenOrder.h; sourceTree = "<group>"; };
		499B4DA7A9C7351120660643 /* MaskManager.cpp */ = {isa = PBXFileReference; fileEncoding = 4; lastKnownFileType = sourcecode.cpp.cpp; name = MaskManager.cpp; path = source/MaskManager.cpp; sourceTree = "<group>"; };
		5155CD711DBB9FF900EF090B /* Depreciation.cpp */ = {isa = PBXFileReference; fileEncoding = 4; lastKnownFileType = sourcecode.cpp.cpp; name = Depreciation.cpp; path = source/Depreciation.cpp; sourceTree = "<group>"; };
		5155CD721DBB9FF900EF090B /* Depreciation.h */ = {isa = PBXFileReference; fileEncoding = 4; lastKnownFileType = sourcecode.c.h; name = Depreciation.h; path = source/Depreciation.h; sourceTree = "<group>"; };
		5CE3475B85CE8C48D98664B7 /* Test.h */ = {isa = PBXFileReference; fileEncoding = 4; lastKnownFileType = sourcecode.c.h; name = Test.h; path = source/Test.h; sourceTree = "<group>"; };
		5CF247B48EEC7A3C366C1DFA /* DamageDealt.h */ = {isa = PBXFileReference; fileEncoding = 4; lastKnownFileType = sourcecode.c.h; name = DamageDealt.h; path = source/DamageDealt.h; sourceTree = "<group>"; };
		5EBC44769E84CF0C953D08B3 /* Variant.h */ = {isa = PBXFileReference; fileEncoding = 4; lastKnownFileType = sourcecode.c.h; name = Variant.h; path = source/Variant.h; sourceTree = "<group>"; };
		61FA4C2BB89E08C5E2B8B4B9 /* Variant.cpp */ = {isa = PBXFileReference; fileEncoding = 4; lastKnownFileType = sourcecode.cpp.cpp; name = Variant.cpp; path = source/Variant.cpp; sourceTree = "<group>"; };
		6245F8231D301C7400A7A094 /* Body.cpp */ = {isa = PBXFileReference; fileEncoding = 4; lastKnownFileType = sourcecode.cpp.cpp; name = Body.cpp; path = source/Body.cpp; sourceTree = "<group>"; };
		6245F8241D301C7400A7A094 /* Body.h */ = {isa = PBXFileReference; fileEncoding = 4; lastKnownFileType = sourcecode.c.h; name = Body.h; path = source/Body.h; sourceTree = "<group>"; };
		6245F8261D301C9000A7A094 /* Hardpoint.cpp */ = {isa = PBXFileReference; fileEncoding = 4; lastKnownFileType = sourcecode.cpp.cpp; name = Hardpoint.cpp; path = source/Hardpoint.cpp; sourceTree = "<group>"; };
		6245F8271D301C9000A7A094 /* Hardpoint.h */ = {isa = PBXFileReference; fileEncoding = 4; lastKnownFileType = sourcecode.c.h; name = Hardpoint.h; path = source/Hardpoint.h; sourceTree = "<group>"; };
		628BDAED1CC5DC950062BCD2 /* PlanetLabel.cpp */ = {isa = PBXFileReference; fileEncoding = 4; lastKnownFileType = sourcecode.cpp.cpp; name = PlanetLabel.cpp; path = source/PlanetLabel.cpp; sourceTree = "<group>"; };
		628BDAEE1CC5DC950062BCD2 /* PlanetLabel.h */ = {isa = PBXFileReference; fileEncoding = 4; lastKnownFileType = sourcecode.c.h; name = PlanetLabel.h; path = source/PlanetLabel.h; sourceTree = "<group>"; };
		62A405B81D47DA4D0054F6A0 /* FogShader.cpp */ = {isa = PBXFileReference; fileEncoding = 4; lastKnownFileType = sourcecode.cpp.cpp; name = FogShader.cpp; path = source/FogShader.cpp; sourceTree = "<group>"; };
		62A405B91D47DA4D0054F6A0 /* FogShader.h */ = {isa = PBXFileReference; fileEncoding = 4; lastKnownFileType = sourcecode.c.h; name = FogShader.h; path = source/FogShader.h; sourceTree = "<group>"; };
		62C311181CE172D000409D91 /* Flotsam.cpp */ = {isa = PBXFileReference; fileEncoding = 4; lastKnownFileType = sourcecode.cpp.cpp; name = Flotsam.cpp; path = source/Flotsam.cpp; sourceTree = "<group>"; };
		62C311191CE172D000409D91 /* Flotsam.h */ = {isa = PBXFileReference; fileEncoding = 4; lastKnownFileType = sourcecode.c.h; name = Flotsam.h; path = source/Flotsam.h; sourceTree = "<group>"; };
		6833448DAEB9861D28445DD5 /* GameAction.h */ = {isa = PBXFileReference; fileEncoding = 4; lastKnownFileType = sourcecode.c.h; name = GameAction.h; path = source/GameAction.h; sourceTree = "<group>"; };
		6A4E42FEB3B265A91D5BD2FC /* TextReplacements.cpp */ = {isa = PBXFileReference; fileEncoding = 4; lastKnownFileType = sourcecode.cpp.cpp; name = TextReplacements.cpp; path = source/TextReplacements.cpp; sourceTree = "<group>"; };
		6A5716311E25BE6F00585EB2 /* CollisionSet.cpp */ = {isa = PBXFileReference; fileEncoding = 4; lastKnownFileType = sourcecode.cpp.cpp; name = CollisionSet.cpp; path = source/CollisionSet.cpp; sourceTree = "<group>"; };
		6A5716321E25BE6F00585EB2 /* CollisionSet.h */ = {isa = PBXFileReference; fileEncoding = 4; lastKnownFileType = sourcecode.c.h; name = CollisionSet.h; path = source/CollisionSet.h; sourceTree = "<group>"; };
		6DCF4CF2972F569E6DBB8578 /* CategoryTypes.h */ = {isa = PBXFileReference; fileEncoding = 4; lastKnownFileType = sourcecode.c.h; name = CategoryTypes.h; path = source/CategoryTypes.h; sourceTree = "<group>"; };
		A3B9425983D66B182BD724B4 /* ConditionsStore.h */ = {isa = PBXFileReference; fileEncoding = 4; lastKnownFileType = sourcecode.c.h; name = ConditionsStore.h; path = source/ConditionsStore.h; sourceTree = "<group>"; };
		74F543598EEFB3745287E663 /* Bitset.cpp */ = {isa = PBXFileReference; fileEncoding = 4; lastKnownFileType = sourcecode.cpp.cpp; name = Bitset.cpp; path = source/Bitset.cpp; sourceTree = "<group>"; };
		86AB4B6E9C4C0490AE7F029B /* EsUuid.h */ = {isa = PBXFileReference; fileEncoding = 4; lastKnownFileType = sourcecode.c.h; name = EsUuid.h; path = source/EsUuid.h; sourceTree = "<group>"; };
		86D9414E818561143BD298BC /* TextReplacements.h */ = {isa = PBXFileReference; fileEncoding = 4; lastKnownFileType = sourcecode.c.h; name = TextReplacements.h; path = source/TextReplacements.h; sourceTree = "<group>"; };
		8CB543A1AA20F764DD7FC15A /* MenuAnimationPanel.h */ = {isa = PBXFileReference; fileEncoding = 4; lastKnownFileType = sourcecode.c.h; name = MenuAnimationPanel.h; path = source/MenuAnimationPanel.h; sourceTree = "<group>"; };
		8E8A4C648B242742B22A34FA /* Weather.cpp */ = {isa = PBXFileReference; fileEncoding = 4; lastKnownFileType = sourcecode.cpp.cpp; name = Weather.cpp; path = source/Weather.cpp; sourceTree = "<group>"; };
		950742538F8CECF5D4168FBC /* EsUuid.cpp */ = {isa = PBXFileReference; fileEncoding = 4; lastKnownFileType = sourcecode.cpp.cpp; name = EsUuid.cpp; path = source/EsUuid.cpp; sourceTree = "<group>"; };
		98104FFDA18E40F4A712A8BE /* CoreStartData.h */ = {isa = PBXFileReference; fileEncoding = 4; lastKnownFileType = sourcecode.c.h; name = CoreStartData.h; path = source/CoreStartData.h; sourceTree = "<group>"; };
		9BCF4321AF819E944EC02FB9 /* layout.hpp */ = {isa = PBXFileReference; fileEncoding = 4; lastKnownFileType = sourcecode.c.h; name = layout.hpp; path = source/text/layout.hpp; sourceTree = "<group>"; };
		9DA14712A9C68E00FBFD9C72 /* TestData.h */ = {isa = PBXFileReference; fileEncoding = 4; lastKnownFileType = sourcecode.c.h; name = TestData.h; path = source/TestData.h; sourceTree = "<group>"; };
		9F0F4096A9008E2D8F3304BB /* GameAction.cpp */ = {isa = PBXFileReference; fileEncoding = 4; lastKnownFileType = sourcecode.cpp.cpp; name = GameAction.cpp; path = source/GameAction.cpp; sourceTree = "<group>"; };
		A00D4207B8915B5E7E9B4619 /* RandomEvent.h */ = {isa = PBXFileReference; fileEncoding = 4; lastKnownFileType = sourcecode.c.h; name = RandomEvent.h; path = source/RandomEvent.h; sourceTree = "<group>"; };
		A2A948EE929342C8F84C65D1 /* TestContext.h */ = {isa = PBXFileReference; fileEncoding = 4; lastKnownFileType = sourcecode.c.h; name = TestContext.h; path = source/TestContext.h; sourceTree = "<group>"; };
		A2A94C40A8DCA99809AD5DEE /* MapPlanetCard.h */ = {isa = PBXFileReference; fileEncoding = 4; lastKnownFileType = sourcecode.c.h; name = MapPlanetCard.h; path = source/MapPlanetCard.h; sourceTree = "<group>"; };
		A3134EC4B1CCA5546A10C3EF /* TestContext.cpp */ = {isa = PBXFileReference; fileEncoding = 4; lastKnownFileType = sourcecode.cpp.cpp; name = TestContext.cpp; path = source/TestContext.cpp; sourceTree = "<group>"; };
		A3754152958FBC924E9F76A9 /* opengl.cpp */ = {isa = PBXFileReference; fileEncoding = 4; lastKnownFileType = sourcecode.cpp.cpp; name = opengl.cpp; path = source/opengl.cpp; sourceTree = "<group>"; };
		A7E640C7A366679B27CCADAC /* GameLoadingPanel.cpp */ = {isa = PBXFileReference; fileEncoding = 4; lastKnownFileType = sourcecode.cpp.cpp; name = GameLoadingPanel.cpp; path = source/GameLoadingPanel.cpp; sourceTree = "<group>"; };
		A7F240B4AC219841424A387A /* Logger.cpp */ = {isa = PBXFileReference; fileEncoding = 4; lastKnownFileType = sourcecode.cpp.cpp; name = Logger.cpp; path = source/Logger.cpp; sourceTree = "<group>"; };
		A90633FD1EE602FD000DA6C0 /* LogbookPanel.cpp */ = {isa = PBXFileReference; fileEncoding = 4; lastKnownFileType = sourcecode.cpp.cpp; name = LogbookPanel.cpp; path = source/LogbookPanel.cpp; sourceTree = "<group>"; };
		A90633FE1EE602FD000DA6C0 /* LogbookPanel.h */ = {isa = PBXFileReference; fileEncoding = 4; lastKnownFileType = sourcecode.c.h; name = LogbookPanel.h; path = source/LogbookPanel.h; sourceTree = "<group>"; };
		A90C15D71D5BD55700708F3A /* Minable.cpp */ = {isa = PBXFileReference; fileEncoding = 4; lastKnownFileType = sourcecode.cpp.cpp; name = Minable.cpp; path = source/Minable.cpp; sourceTree = "<group>"; };
		A90C15D81D5BD55700708F3A /* Minable.h */ = {isa = PBXFileReference; fileEncoding = 4; lastKnownFileType = sourcecode.c.h; name = Minable.h; path = source/Minable.h; sourceTree = "<group>"; };
		A90C15DA1D5BD56800708F3A /* Rectangle.cpp */ = {isa = PBXFileReference; fileEncoding = 4; lastKnownFileType = sourcecode.cpp.cpp; name = Rectangle.cpp; path = source/Rectangle.cpp; sourceTree = "<group>"; };
		A90C15DB1D5BD56800708F3A /* Rectangle.h */ = {isa = PBXFileReference; fileEncoding = 4; lastKnownFileType = sourcecode.c.h; name = Rectangle.h; path = source/Rectangle.h; sourceTree = "<group>"; };
		A93931FA1988135200C2A87B /* libturbojpeg.0.dylib */ = {isa = PBXFileReference; lastKnownFileType = "compiled.mach-o.dylib"; name = libturbojpeg.0.dylib; path = "/usr/local/opt/jpeg-turbo/lib/libturbojpeg.0.dylib"; sourceTree = "<absolute>"; };
		A93931FC1988136B00C2A87B /* libpng16.dylib */ = {isa = PBXFileReference; lastKnownFileType = "compiled.mach-o.dylib"; name = libpng16.dylib; path = /usr/local/opt/libpng/lib/libpng16.dylib; sourceTree = "<absolute>"; };
		A94408A41982F3E600610427 /* endless-sky.iconset */ = {isa = PBXFileReference; lastKnownFileType = folder.iconset; name = "endless-sky.iconset"; path = "icons/endless-sky.iconset"; sourceTree = "<group>"; };
		A966A5A91B964E6300DFF69C /* Person.cpp */ = {isa = PBXFileReference; fileEncoding = 4; lastKnownFileType = sourcecode.cpp.cpp; name = Person.cpp; path = source/Person.cpp; sourceTree = "<group>"; };
		A966A5AA1B964E6300DFF69C /* Person.h */ = {isa = PBXFileReference; fileEncoding = 4; lastKnownFileType = sourcecode.c.h; name = Person.h; path = source/Person.h; sourceTree = "<group>"; };
		A96862CD1AE6FD0A004FE1FE /* Account.cpp */ = {isa = PBXFileReference; fileEncoding = 4; lastKnownFileType = sourcecode.cpp.cpp; name = Account.cpp; path = source/Account.cpp; sourceTree = "<group>"; };
		A96862CE1AE6FD0A004FE1FE /* Account.h */ = {isa = PBXFileReference; fileEncoding = 4; lastKnownFileType = sourcecode.c.h; name = Account.h; path = source/Account.h; sourceTree = "<group>"; };
		A96862CF1AE6FD0A004FE1FE /* AI.cpp */ = {isa = PBXFileReference; fileEncoding = 4; lastKnownFileType = sourcecode.cpp.cpp; name = AI.cpp; path = source/AI.cpp; sourceTree = "<group>"; };
		A96862D01AE6FD0A004FE1FE /* AI.h */ = {isa = PBXFileReference; fileEncoding = 4; lastKnownFileType = sourcecode.c.h; name = AI.h; path = source/AI.h; sourceTree = "<group>"; };
		A96862D11AE6FD0A004FE1FE /* Angle.cpp */ = {isa = PBXFileReference; fileEncoding = 4; lastKnownFileType = sourcecode.cpp.cpp; name = Angle.cpp; path = source/Angle.cpp; sourceTree = "<group>"; };
		A96862D21AE6FD0A004FE1FE /* Angle.h */ = {isa = PBXFileReference; fileEncoding = 4; lastKnownFileType = sourcecode.c.h; name = Angle.h; path = source/Angle.h; sourceTree = "<group>"; };
		A96862D51AE6FD0A004FE1FE /* Armament.cpp */ = {isa = PBXFileReference; fileEncoding = 4; lastKnownFileType = sourcecode.cpp.cpp; name = Armament.cpp; path = source/Armament.cpp; sourceTree = "<group>"; };
		A96862D61AE6FD0A004FE1FE /* Armament.h */ = {isa = PBXFileReference; fileEncoding = 4; lastKnownFileType = sourcecode.c.h; name = Armament.h; path = source/Armament.h; sourceTree = "<group>"; };
		A96862D71AE6FD0A004FE1FE /* AsteroidField.cpp */ = {isa = PBXFileReference; fileEncoding = 4; lastKnownFileType = sourcecode.cpp.cpp; name = AsteroidField.cpp; path = source/AsteroidField.cpp; sourceTree = "<group>"; };
		A96862D81AE6FD0A004FE1FE /* AsteroidField.h */ = {isa = PBXFileReference; fileEncoding = 4; lastKnownFileType = sourcecode.c.h; name = AsteroidField.h; path = source/AsteroidField.h; sourceTree = "<group>"; };
		A96862D91AE6FD0A004FE1FE /* Audio.cpp */ = {isa = PBXFileReference; fileEncoding = 4; lastKnownFileType = sourcecode.cpp.cpp; name = Audio.cpp; path = source/Audio.cpp; sourceTree = "<group>"; };
		A96862DA1AE6FD0A004FE1FE /* Audio.h */ = {isa = PBXFileReference; fileEncoding = 4; lastKnownFileType = sourcecode.c.h; name = Audio.h; path = source/Audio.h; sourceTree = "<group>"; };
		A96862DB1AE6FD0A004FE1FE /* BankPanel.cpp */ = {isa = PBXFileReference; fileEncoding = 4; lastKnownFileType = sourcecode.cpp.cpp; name = BankPanel.cpp; path = source/BankPanel.cpp; sourceTree = "<group>"; };
		A96862DC1AE6FD0A004FE1FE /* BankPanel.h */ = {isa = PBXFileReference; fileEncoding = 4; lastKnownFileType = sourcecode.c.h; name = BankPanel.h; path = source/BankPanel.h; sourceTree = "<group>"; };
		A96862DF1AE6FD0A004FE1FE /* BoardingPanel.cpp */ = {isa = PBXFileReference; fileEncoding = 4; lastKnownFileType = sourcecode.cpp.cpp; name = BoardingPanel.cpp; path = source/BoardingPanel.cpp; sourceTree = "<group>"; };
		A96862E01AE6FD0A004FE1FE /* BoardingPanel.h */ = {isa = PBXFileReference; fileEncoding = 4; lastKnownFileType = sourcecode.c.h; name = BoardingPanel.h; path = source/BoardingPanel.h; sourceTree = "<group>"; };
		A96862E11AE6FD0A004FE1FE /* CaptureOdds.cpp */ = {isa = PBXFileReference; fileEncoding = 4; lastKnownFileType = sourcecode.cpp.cpp; name = CaptureOdds.cpp; path = source/CaptureOdds.cpp; sourceTree = "<group>"; };
		A96862E21AE6FD0A004FE1FE /* CaptureOdds.h */ = {isa = PBXFileReference; fileEncoding = 4; lastKnownFileType = sourcecode.c.h; name = CaptureOdds.h; path = source/CaptureOdds.h; sourceTree = "<group>"; };
		A96862E31AE6FD0A004FE1FE /* CargoHold.cpp */ = {isa = PBXFileReference; fileEncoding = 4; lastKnownFileType = sourcecode.cpp.cpp; name = CargoHold.cpp; path = source/CargoHold.cpp; sourceTree = "<group>"; };
		A96862E41AE6FD0A004FE1FE /* CargoHold.h */ = {isa = PBXFileReference; fileEncoding = 4; lastKnownFileType = sourcecode.c.h; name = CargoHold.h; path = source/CargoHold.h; sourceTree = "<group>"; };
		A96862E51AE6FD0A004FE1FE /* ClickZone.h */ = {isa = PBXFileReference; fileEncoding = 4; lastKnownFileType = sourcecode.c.h; name = ClickZone.h; path = source/ClickZone.h; sourceTree = "<group>"; };
		A96862E61AE6FD0A004FE1FE /* Color.cpp */ = {isa = PBXFileReference; fileEncoding = 4; lastKnownFileType = sourcecode.cpp.cpp; name = Color.cpp; path = source/Color.cpp; sourceTree = "<group>"; };
		A96862E71AE6FD0A004FE1FE /* Color.h */ = {isa = PBXFileReference; fileEncoding = 4; lastKnownFileType = sourcecode.c.h; name = Color.h; path = source/Color.h; sourceTree = "<group>"; };
		A96862E81AE6FD0A004FE1FE /* Command.cpp */ = {isa = PBXFileReference; fileEncoding = 4; lastKnownFileType = sourcecode.cpp.cpp; name = Command.cpp; path = source/Command.cpp; sourceTree = "<group>"; };
		A96862E91AE6FD0A004FE1FE /* Command.h */ = {isa = PBXFileReference; fileEncoding = 4; lastKnownFileType = sourcecode.c.h; name = Command.h; path = source/Command.h; sourceTree = "<group>"; };
		A96862EA1AE6FD0A004FE1FE /* ConditionSet.cpp */ = {isa = PBXFileReference; fileEncoding = 4; lastKnownFileType = sourcecode.cpp.cpp; name = ConditionSet.cpp; path = source/ConditionSet.cpp; sourceTree = "<group>"; };
		A96862EB1AE6FD0A004FE1FE /* ConditionSet.h */ = {isa = PBXFileReference; fileEncoding = 4; lastKnownFileType = sourcecode.c.h; name = ConditionSet.h; path = source/ConditionSet.h; sourceTree = "<group>"; };
		A96862EC1AE6FD0A004FE1FE /* Conversation.cpp */ = {isa = PBXFileReference; fileEncoding = 4; lastKnownFileType = sourcecode.cpp.cpp; name = Conversation.cpp; path = source/Conversation.cpp; sourceTree = "<group>"; };
		A96862ED1AE6FD0A004FE1FE /* Conversation.h */ = {isa = PBXFileReference; fileEncoding = 4; lastKnownFileType = sourcecode.c.h; name = Conversation.h; path = source/Conversation.h; sourceTree = "<group>"; };
		A96862EE1AE6FD0A004FE1FE /* ConversationPanel.cpp */ = {isa = PBXFileReference; fileEncoding = 4; lastKnownFileType = sourcecode.cpp.cpp; name = ConversationPanel.cpp; path = source/ConversationPanel.cpp; sourceTree = "<group>"; };
		A96862EF1AE6FD0A004FE1FE /* ConversationPanel.h */ = {isa = PBXFileReference; fileEncoding = 4; lastKnownFileType = sourcecode.c.h; name = ConversationPanel.h; path = source/ConversationPanel.h; sourceTree = "<group>"; };
		A96862F01AE6FD0A004FE1FE /* DataFile.cpp */ = {isa = PBXFileReference; fileEncoding = 4; lastKnownFileType = sourcecode.cpp.cpp; name = DataFile.cpp; path = source/DataFile.cpp; sourceTree = "<group>"; };
		A96862F11AE6FD0A004FE1FE /* DataFile.h */ = {isa = PBXFileReference; fileEncoding = 4; lastKnownFileType = sourcecode.c.h; name = DataFile.h; path = source/DataFile.h; sourceTree = "<group>"; };
		A96862F21AE6FD0A004FE1FE /* DataNode.cpp */ = {isa = PBXFileReference; fileEncoding = 4; lastKnownFileType = sourcecode.cpp.cpp; name = DataNode.cpp; path = source/DataNode.cpp; sourceTree = "<group>"; };
		A96862F31AE6FD0A004FE1FE /* DataNode.h */ = {isa = PBXFileReference; fileEncoding = 4; lastKnownFileType = sourcecode.c.h; name = DataNode.h; path = source/DataNode.h; sourceTree = "<group>"; };
		A96862F41AE6FD0A004FE1FE /* DataWriter.cpp */ = {isa = PBXFileReference; fileEncoding = 4; lastKnownFileType = sourcecode.cpp.cpp; name = DataWriter.cpp; path = source/DataWriter.cpp; sourceTree = "<group>"; };
		A96862F51AE6FD0A004FE1FE /* DataWriter.h */ = {isa = PBXFileReference; fileEncoding = 4; lastKnownFileType = sourcecode.c.h; name = DataWriter.h; path = source/DataWriter.h; sourceTree = "<group>"; };
		A96862F61AE6FD0A004FE1FE /* Date.cpp */ = {isa = PBXFileReference; fileEncoding = 4; lastKnownFileType = sourcecode.cpp.cpp; name = Date.cpp; path = source/Date.cpp; sourceTree = "<group>"; };
		A96862F71AE6FD0A004FE1FE /* Date.h */ = {isa = PBXFileReference; fileEncoding = 4; lastKnownFileType = sourcecode.c.h; name = Date.h; path = source/Date.h; sourceTree = "<group>"; };
		A96862F81AE6FD0A004FE1FE /* Dialog.cpp */ = {isa = PBXFileReference; fileEncoding = 4; lastKnownFileType = sourcecode.cpp.cpp; name = Dialog.cpp; path = source/Dialog.cpp; sourceTree = "<group>"; };
		A96862F91AE6FD0B004FE1FE /* Dialog.h */ = {isa = PBXFileReference; fileEncoding = 4; lastKnownFileType = sourcecode.c.h; name = Dialog.h; path = source/Dialog.h; sourceTree = "<group>"; };
		A96862FA1AE6FD0B004FE1FE /* DistanceMap.cpp */ = {isa = PBXFileReference; fileEncoding = 4; lastKnownFileType = sourcecode.cpp.cpp; name = DistanceMap.cpp; path = source/DistanceMap.cpp; sourceTree = "<group>"; };
		A96862FB1AE6FD0B004FE1FE /* DistanceMap.h */ = {isa = PBXFileReference; fileEncoding = 4; lastKnownFileType = sourcecode.c.h; name = DistanceMap.h; path = source/DistanceMap.h; sourceTree = "<group>"; };
		A96862FE1AE6FD0B004FE1FE /* DrawList.cpp */ = {isa = PBXFileReference; fileEncoding = 4; lastKnownFileType = sourcecode.cpp.cpp; name = DrawList.cpp; path = source/DrawList.cpp; sourceTree = "<group>"; };
		A96862FF1AE6FD0B004FE1FE /* DrawList.h */ = {isa = PBXFileReference; fileEncoding = 4; lastKnownFileType = sourcecode.c.h; name = DrawList.h; path = source/DrawList.h; sourceTree = "<group>"; };
		A96863001AE6FD0B004FE1FE /* Effect.cpp */ = {isa = PBXFileReference; fileEncoding = 4; lastKnownFileType = sourcecode.cpp.cpp; name = Effect.cpp; path = source/Effect.cpp; sourceTree = "<group>"; };
		A96863011AE6FD0B004FE1FE /* Effect.h */ = {isa = PBXFileReference; fileEncoding = 4; lastKnownFileType = sourcecode.c.h; name = Effect.h; path = source/Effect.h; sourceTree = "<group>"; };
		A96863021AE6FD0B004FE1FE /* Engine.cpp */ = {isa = PBXFileReference; fileEncoding = 4; lastKnownFileType = sourcecode.cpp.cpp; name = Engine.cpp; path = source/Engine.cpp; sourceTree = "<group>"; };
		A96863031AE6FD0B004FE1FE /* Engine.h */ = {isa = PBXFileReference; fileEncoding = 4; lastKnownFileType = sourcecode.c.h; name = Engine.h; path = source/Engine.h; sourceTree = "<group>"; };
		A96863041AE6FD0B004FE1FE /* EscortDisplay.cpp */ = {isa = PBXFileReference; fileEncoding = 4; lastKnownFileType = sourcecode.cpp.cpp; name = EscortDisplay.cpp; path = source/EscortDisplay.cpp; sourceTree = "<group>"; };
		A96863051AE6FD0B004FE1FE /* EscortDisplay.h */ = {isa = PBXFileReference; fileEncoding = 4; lastKnownFileType = sourcecode.c.h; name = EscortDisplay.h; path = source/EscortDisplay.h; sourceTree = "<group>"; };
		A96863061AE6FD0B004FE1FE /* Files.cpp */ = {isa = PBXFileReference; fileEncoding = 4; lastKnownFileType = sourcecode.cpp.cpp; name = Files.cpp; path = source/Files.cpp; sourceTree = "<group>"; };
		A96863071AE6FD0B004FE1FE /* Files.h */ = {isa = PBXFileReference; fileEncoding = 4; lastKnownFileType = sourcecode.c.h; name = Files.h; path = source/Files.h; sourceTree = "<group>"; };
		A96863081AE6FD0B004FE1FE /* FillShader.cpp */ = {isa = PBXFileReference; fileEncoding = 4; lastKnownFileType = sourcecode.cpp.cpp; name = FillShader.cpp; path = source/FillShader.cpp; sourceTree = "<group>"; };
		A96863091AE6FD0B004FE1FE /* FillShader.h */ = {isa = PBXFileReference; fileEncoding = 4; lastKnownFileType = sourcecode.c.h; name = FillShader.h; path = source/FillShader.h; sourceTree = "<group>"; };
		A968630A1AE6FD0B004FE1FE /* Fleet.cpp */ = {isa = PBXFileReference; fileEncoding = 4; lastKnownFileType = sourcecode.cpp.cpp; name = Fleet.cpp; path = source/Fleet.cpp; sourceTree = "<group>"; };
		A968630B1AE6FD0B004FE1FE /* Fleet.h */ = {isa = PBXFileReference; fileEncoding = 4; lastKnownFileType = sourcecode.c.h; name = Fleet.h; path = source/Fleet.h; sourceTree = "<group>"; };
		A968630C1AE6FD0B004FE1FE /* Font.cpp */ = {isa = PBXFileReference; fileEncoding = 4; lastKnownFileType = sourcecode.cpp.cpp; name = Font.cpp; path = source/text/Font.cpp; sourceTree = "<group>"; };
		A968630D1AE6FD0B004FE1FE /* Font.h */ = {isa = PBXFileReference; fileEncoding = 4; lastKnownFileType = sourcecode.c.h; name = Font.h; path = source/text/Font.h; sourceTree = "<group>"; };
		A968630E1AE6FD0B004FE1FE /* FontSet.cpp */ = {isa = PBXFileReference; fileEncoding = 4; lastKnownFileType = sourcecode.cpp.cpp; name = FontSet.cpp; path = source/text/FontSet.cpp; sourceTree = "<group>"; };
		A968630F1AE6FD0B004FE1FE /* FontSet.h */ = {isa = PBXFileReference; fileEncoding = 4; lastKnownFileType = sourcecode.c.h; name = FontSet.h; path = source/text/FontSet.h; sourceTree = "<group>"; };
		A96863101AE6FD0B004FE1FE /* Format.cpp */ = {isa = PBXFileReference; fileEncoding = 4; lastKnownFileType = sourcecode.cpp.cpp; name = Format.cpp; path = source/text/Format.cpp; sourceTree = "<group>"; };
		A96863111AE6FD0B004FE1FE /* Format.h */ = {isa = PBXFileReference; fileEncoding = 4; lastKnownFileType = sourcecode.c.h; name = Format.h; path = source/text/Format.h; sourceTree = "<group>"; };
		A96863121AE6FD0B004FE1FE /* FrameTimer.cpp */ = {isa = PBXFileReference; fileEncoding = 4; lastKnownFileType = sourcecode.cpp.cpp; name = FrameTimer.cpp; path = source/FrameTimer.cpp; sourceTree = "<group>"; };
		A96863131AE6FD0B004FE1FE /* FrameTimer.h */ = {isa = PBXFileReference; fileEncoding = 4; lastKnownFileType = sourcecode.c.h; name = FrameTimer.h; path = source/FrameTimer.h; sourceTree = "<group>"; };
		A96863141AE6FD0B004FE1FE /* Galaxy.cpp */ = {isa = PBXFileReference; fileEncoding = 4; lastKnownFileType = sourcecode.cpp.cpp; name = Galaxy.cpp; path = source/Galaxy.cpp; sourceTree = "<group>"; };
		A96863151AE6FD0B004FE1FE /* Galaxy.h */ = {isa = PBXFileReference; fileEncoding = 4; lastKnownFileType = sourcecode.c.h; name = Galaxy.h; path = source/Galaxy.h; sourceTree = "<group>"; };
		A96863161AE6FD0B004FE1FE /* GameData.cpp */ = {isa = PBXFileReference; fileEncoding = 4; lastKnownFileType = sourcecode.cpp.cpp; name = GameData.cpp; path = source/GameData.cpp; sourceTree = "<group>"; };
		A96863171AE6FD0B004FE1FE /* GameData.h */ = {isa = PBXFileReference; fileEncoding = 4; lastKnownFileType = sourcecode.c.h; name = GameData.h; path = source/GameData.h; sourceTree = "<group>"; };
		A96863181AE6FD0B004FE1FE /* GameEvent.cpp */ = {isa = PBXFileReference; fileEncoding = 4; lastKnownFileType = sourcecode.cpp.cpp; name = GameEvent.cpp; path = source/GameEvent.cpp; sourceTree = "<group>"; };
		A96863191AE6FD0B004FE1FE /* GameEvent.h */ = {isa = PBXFileReference; fileEncoding = 4; lastKnownFileType = sourcecode.c.h; name = GameEvent.h; path = source/GameEvent.h; sourceTree = "<group>"; };
		A968631B1AE6FD0B004FE1FE /* Government.cpp */ = {isa = PBXFileReference; fileEncoding = 4; lastKnownFileType = sourcecode.cpp.cpp; name = Government.cpp; path = source/Government.cpp; sourceTree = "<group>"; };
		A968631C1AE6FD0B004FE1FE /* Government.h */ = {isa = PBXFileReference; fileEncoding = 4; lastKnownFileType = sourcecode.c.h; name = Government.h; path = source/Government.h; sourceTree = "<group>"; };
		A968631D1AE6FD0B004FE1FE /* HailPanel.cpp */ = {isa = PBXFileReference; fileEncoding = 4; lastKnownFileType = sourcecode.cpp.cpp; name = HailPanel.cpp; path = source/HailPanel.cpp; sourceTree = "<group>"; };
		A968631E1AE6FD0B004FE1FE /* HailPanel.h */ = {isa = PBXFileReference; fileEncoding = 4; lastKnownFileType = sourcecode.c.h; name = HailPanel.h; path = source/HailPanel.h; sourceTree = "<group>"; };
		A968631F1AE6FD0B004FE1FE /* HiringPanel.cpp */ = {isa = PBXFileReference; fileEncoding = 4; lastKnownFileType = sourcecode.cpp.cpp; name = HiringPanel.cpp; path = source/HiringPanel.cpp; sourceTree = "<group>"; };
		A96863201AE6FD0B004FE1FE /* HiringPanel.h */ = {isa = PBXFileReference; fileEncoding = 4; lastKnownFileType = sourcecode.c.h; name = HiringPanel.h; path = source/HiringPanel.h; sourceTree = "<group>"; };
		A96863211AE6FD0B004FE1FE /* ImageBuffer.cpp */ = {isa = PBXFileReference; fileEncoding = 4; lastKnownFileType = sourcecode.cpp.cpp; name = ImageBuffer.cpp; path = source/ImageBuffer.cpp; sourceTree = "<group>"; };
		A96863221AE6FD0B004FE1FE /* ImageBuffer.h */ = {isa = PBXFileReference; fileEncoding = 4; lastKnownFileType = sourcecode.c.h; name = ImageBuffer.h; path = source/ImageBuffer.h; sourceTree = "<group>"; };
		A96863251AE6FD0B004FE1FE /* Information.cpp */ = {isa = PBXFileReference; fileEncoding = 4; lastKnownFileType = sourcecode.cpp.cpp; name = Information.cpp; path = source/Information.cpp; sourceTree = "<group>"; };
		A96863261AE6FD0B004FE1FE /* Information.h */ = {isa = PBXFileReference; fileEncoding = 4; lastKnownFileType = sourcecode.c.h; name = Information.h; path = source/Information.h; sourceTree = "<group>"; };
		A96863271AE6FD0B004FE1FE /* Interface.cpp */ = {isa = PBXFileReference; fileEncoding = 4; lastKnownFileType = sourcecode.cpp.cpp; name = Interface.cpp; path = source/Interface.cpp; sourceTree = "<group>"; };
		A96863281AE6FD0B004FE1FE /* Interface.h */ = {isa = PBXFileReference; fileEncoding = 4; lastKnownFileType = sourcecode.c.h; name = Interface.h; path = source/Interface.h; sourceTree = "<group>"; };
		A96863291AE6FD0B004FE1FE /* LineShader.cpp */ = {isa = PBXFileReference; fileEncoding = 4; lastKnownFileType = sourcecode.cpp.cpp; name = LineShader.cpp; path = source/LineShader.cpp; sourceTree = "<group>"; };
		A968632A1AE6FD0B004FE1FE /* LineShader.h */ = {isa = PBXFileReference; fileEncoding = 4; lastKnownFileType = sourcecode.c.h; name = LineShader.h; path = source/LineShader.h; sourceTree = "<group>"; };
		A968632B1AE6FD0B004FE1FE /* LoadPanel.cpp */ = {isa = PBXFileReference; fileEncoding = 4; lastKnownFileType = sourcecode.cpp.cpp; name = LoadPanel.cpp; path = source/LoadPanel.cpp; sourceTree = "<group>"; };
		A968632C1AE6FD0B004FE1FE /* LoadPanel.h */ = {isa = PBXFileReference; fileEncoding = 4; lastKnownFileType = sourcecode.c.h; name = LoadPanel.h; path = source/LoadPanel.h; sourceTree = "<group>"; };
		A968632D1AE6FD0B004FE1FE /* LocationFilter.cpp */ = {isa = PBXFileReference; fileEncoding = 4; lastKnownFileType = sourcecode.cpp.cpp; name = LocationFilter.cpp; path = source/LocationFilter.cpp; sourceTree = "<group>"; };
		A968632E1AE6FD0B004FE1FE /* LocationFilter.h */ = {isa = PBXFileReference; fileEncoding = 4; lastKnownFileType = sourcecode.c.h; name = LocationFilter.h; path = source/LocationFilter.h; sourceTree = "<group>"; };
		A968632F1AE6FD0B004FE1FE /* main.cpp */ = {isa = PBXFileReference; fileEncoding = 4; lastKnownFileType = sourcecode.cpp.cpp; name = main.cpp; path = source/main.cpp; sourceTree = "<group>"; };
		A96863301AE6FD0B004FE1FE /* MainPanel.cpp */ = {isa = PBXFileReference; fileEncoding = 4; lastKnownFileType = sourcecode.cpp.cpp; name = MainPanel.cpp; path = source/MainPanel.cpp; sourceTree = "<group>"; };
		A96863311AE6FD0B004FE1FE /* MainPanel.h */ = {isa = PBXFileReference; fileEncoding = 4; lastKnownFileType = sourcecode.c.h; name = MainPanel.h; path = source/MainPanel.h; sourceTree = "<group>"; };
		A96863321AE6FD0C004FE1FE /* MapDetailPanel.cpp */ = {isa = PBXFileReference; fileEncoding = 4; lastKnownFileType = sourcecode.cpp.cpp; name = MapDetailPanel.cpp; path = source/MapDetailPanel.cpp; sourceTree = "<group>"; };
		A96863331AE6FD0C004FE1FE /* MapDetailPanel.h */ = {isa = PBXFileReference; fileEncoding = 4; lastKnownFileType = sourcecode.c.h; name = MapDetailPanel.h; path = source/MapDetailPanel.h; sourceTree = "<group>"; };
		A96863341AE6FD0C004FE1FE /* MapPanel.cpp */ = {isa = PBXFileReference; fileEncoding = 4; lastKnownFileType = sourcecode.cpp.cpp; name = MapPanel.cpp; path = source/MapPanel.cpp; sourceTree = "<group>"; };
		A96863351AE6FD0C004FE1FE /* MapPanel.h */ = {isa = PBXFileReference; fileEncoding = 4; lastKnownFileType = sourcecode.c.h; name = MapPanel.h; path = source/MapPanel.h; sourceTree = "<group>"; };
		A96863361AE6FD0C004FE1FE /* Mask.cpp */ = {isa = PBXFileReference; fileEncoding = 4; lastKnownFileType = sourcecode.cpp.cpp; name = Mask.cpp; path = source/Mask.cpp; sourceTree = "<group>"; };
		A96863371AE6FD0C004FE1FE /* Mask.h */ = {isa = PBXFileReference; fileEncoding = 4; lastKnownFileType = sourcecode.c.h; name = Mask.h; path = source/Mask.h; sourceTree = "<group>"; };
		A96863381AE6FD0C004FE1FE /* MenuPanel.cpp */ = {isa = PBXFileReference; fileEncoding = 4; lastKnownFileType = sourcecode.cpp.cpp; name = MenuPanel.cpp; path = source/MenuPanel.cpp; sourceTree = "<group>"; };
		A96863391AE6FD0C004FE1FE /* MenuPanel.h */ = {isa = PBXFileReference; fileEncoding = 4; lastKnownFileType = sourcecode.c.h; name = MenuPanel.h; path = source/MenuPanel.h; sourceTree = "<group>"; };
		A968633A1AE6FD0C004FE1FE /* Messages.cpp */ = {isa = PBXFileReference; fileEncoding = 4; lastKnownFileType = sourcecode.cpp.cpp; name = Messages.cpp; path = source/Messages.cpp; sourceTree = "<group>"; };
		A968633B1AE6FD0C004FE1FE /* Messages.h */ = {isa = PBXFileReference; fileEncoding = 4; lastKnownFileType = sourcecode.c.h; name = Messages.h; path = source/Messages.h; sourceTree = "<group>"; };
		A968633C1AE6FD0C004FE1FE /* Mission.cpp */ = {isa = PBXFileReference; fileEncoding = 4; lastKnownFileType = sourcecode.cpp.cpp; name = Mission.cpp; path = source/Mission.cpp; sourceTree = "<group>"; };
		A968633D1AE6FD0C004FE1FE /* Mission.h */ = {isa = PBXFileReference; fileEncoding = 4; lastKnownFileType = sourcecode.c.h; name = Mission.h; path = source/Mission.h; sourceTree = "<group>"; };
		A968633E1AE6FD0C004FE1FE /* MissionAction.cpp */ = {isa = PBXFileReference; fileEncoding = 4; lastKnownFileType = sourcecode.cpp.cpp; name = MissionAction.cpp; path = source/MissionAction.cpp; sourceTree = "<group>"; };
		A968633F1AE6FD0C004FE1FE /* MissionAction.h */ = {isa = PBXFileReference; fileEncoding = 4; lastKnownFileType = sourcecode.c.h; name = MissionAction.h; path = source/MissionAction.h; sourceTree = "<group>"; };
		A96863401AE6FD0C004FE1FE /* MissionPanel.cpp */ = {isa = PBXFileReference; fileEncoding = 4; lastKnownFileType = sourcecode.cpp.cpp; name = MissionPanel.cpp; path = source/MissionPanel.cpp; sourceTree = "<group>"; };
		A96863411AE6FD0C004FE1FE /* MissionPanel.h */ = {isa = PBXFileReference; fileEncoding = 4; lastKnownFileType = sourcecode.c.h; name = MissionPanel.h; path = source/MissionPanel.h; sourceTree = "<group>"; };
		A96863421AE6FD0C004FE1FE /* Mortgage.cpp */ = {isa = PBXFileReference; fileEncoding = 4; lastKnownFileType = sourcecode.cpp.cpp; name = Mortgage.cpp; path = source/Mortgage.cpp; sourceTree = "<group>"; };
		A96863431AE6FD0C004FE1FE /* Mortgage.h */ = {isa = PBXFileReference; fileEncoding = 4; lastKnownFileType = sourcecode.c.h; name = Mortgage.h; path = source/Mortgage.h; sourceTree = "<group>"; };
		A96863441AE6FD0C004FE1FE /* NPC.cpp */ = {isa = PBXFileReference; fileEncoding = 4; lastKnownFileType = sourcecode.cpp.cpp; name = NPC.cpp; path = source/NPC.cpp; sourceTree = "<group>"; };
		A96863451AE6FD0C004FE1FE /* NPC.h */ = {isa = PBXFileReference; fileEncoding = 4; lastKnownFileType = sourcecode.c.h; name = NPC.h; path = source/NPC.h; sourceTree = "<group>"; };
		A96863461AE6FD0C004FE1FE /* Outfit.cpp */ = {isa = PBXFileReference; fileEncoding = 4; lastKnownFileType = sourcecode.cpp.cpp; name = Outfit.cpp; path = source/Outfit.cpp; sourceTree = "<group>"; };
		A96863471AE6FD0C004FE1FE /* Outfit.h */ = {isa = PBXFileReference; fileEncoding = 4; lastKnownFileType = sourcecode.c.h; name = Outfit.h; path = source/Outfit.h; sourceTree = "<group>"; };
		A96863481AE6FD0C004FE1FE /* OutfitInfoDisplay.cpp */ = {isa = PBXFileReference; fileEncoding = 4; lastKnownFileType = sourcecode.cpp.cpp; name = OutfitInfoDisplay.cpp; path = source/OutfitInfoDisplay.cpp; sourceTree = "<group>"; };
		A96863491AE6FD0C004FE1FE /* OutfitInfoDisplay.h */ = {isa = PBXFileReference; fileEncoding = 4; lastKnownFileType = sourcecode.c.h; name = OutfitInfoDisplay.h; path = source/OutfitInfoDisplay.h; sourceTree = "<group>"; };
		A968634A1AE6FD0C004FE1FE /* OutfitterPanel.cpp */ = {isa = PBXFileReference; fileEncoding = 4; lastKnownFileType = sourcecode.cpp.cpp; name = OutfitterPanel.cpp; path = source/OutfitterPanel.cpp; sourceTree = "<group>"; };
		A968634B1AE6FD0C004FE1FE /* OutfitterPanel.h */ = {isa = PBXFileReference; fileEncoding = 4; lastKnownFileType = sourcecode.c.h; name = OutfitterPanel.h; path = source/OutfitterPanel.h; sourceTree = "<group>"; };
		A968634C1AE6FD0C004FE1FE /* OutlineShader.cpp */ = {isa = PBXFileReference; fileEncoding = 4; lastKnownFileType = sourcecode.cpp.cpp; name = OutlineShader.cpp; path = source/OutlineShader.cpp; sourceTree = "<group>"; };
		A968634D1AE6FD0C004FE1FE /* OutlineShader.h */ = {isa = PBXFileReference; fileEncoding = 4; lastKnownFileType = sourcecode.c.h; name = OutlineShader.h; path = source/OutlineShader.h; sourceTree = "<group>"; };
		A968634E1AE6FD0C004FE1FE /* Panel.cpp */ = {isa = PBXFileReference; fileEncoding = 4; lastKnownFileType = sourcecode.cpp.cpp; name = Panel.cpp; path = source/Panel.cpp; sourceTree = "<group>"; };
		A968634F1AE6FD0C004FE1FE /* Panel.h */ = {isa = PBXFileReference; fileEncoding = 4; lastKnownFileType = sourcecode.c.h; name = Panel.h; path = source/Panel.h; sourceTree = "<group>"; };
		A96863501AE6FD0C004FE1FE /* Personality.cpp */ = {isa = PBXFileReference; fileEncoding = 4; lastKnownFileType = sourcecode.cpp.cpp; name = Personality.cpp; path = source/Personality.cpp; sourceTree = "<group>"; };
		A96863511AE6FD0C004FE1FE /* Personality.h */ = {isa = PBXFileReference; fileEncoding = 4; lastKnownFileType = sourcecode.c.h; name = Personality.h; path = source/Personality.h; sourceTree = "<group>"; };
		A96863521AE6FD0C004FE1FE /* Phrase.cpp */ = {isa = PBXFileReference; fileEncoding = 4; lastKnownFileType = sourcecode.cpp.cpp; name = Phrase.cpp; path = source/Phrase.cpp; sourceTree = "<group>"; };
		A96863531AE6FD0C004FE1FE /* Phrase.h */ = {isa = PBXFileReference; fileEncoding = 4; lastKnownFileType = sourcecode.c.h; name = Phrase.h; path = source/Phrase.h; sourceTree = "<group>"; };
		A96863541AE6FD0C004FE1FE /* pi.h */ = {isa = PBXFileReference; fileEncoding = 4; lastKnownFileType = sourcecode.c.h; name = pi.h; path = source/pi.h; sourceTree = "<group>"; };
		A96863551AE6FD0C004FE1FE /* Planet.cpp */ = {isa = PBXFileReference; fileEncoding = 4; lastKnownFileType = sourcecode.cpp.cpp; name = Planet.cpp; path = source/Planet.cpp; sourceTree = "<group>"; };
		A96863561AE6FD0C004FE1FE /* Planet.h */ = {isa = PBXFileReference; fileEncoding = 4; lastKnownFileType = sourcecode.c.h; name = Planet.h; path = source/Planet.h; sourceTree = "<group>"; };
		A96863571AE6FD0C004FE1FE /* PlanetPanel.cpp */ = {isa = PBXFileReference; fileEncoding = 4; lastKnownFileType = sourcecode.cpp.cpp; name = PlanetPanel.cpp; path = source/PlanetPanel.cpp; sourceTree = "<group>"; };
		A96863581AE6FD0C004FE1FE /* PlanetPanel.h */ = {isa = PBXFileReference; fileEncoding = 4; lastKnownFileType = sourcecode.c.h; name = PlanetPanel.h; path = source/PlanetPanel.h; sourceTree = "<group>"; };
		A96863591AE6FD0C004FE1FE /* PlayerInfo.cpp */ = {isa = PBXFileReference; fileEncoding = 4; lastKnownFileType = sourcecode.cpp.cpp; name = PlayerInfo.cpp; path = source/PlayerInfo.cpp; sourceTree = "<group>"; };
		A968635A1AE6FD0C004FE1FE /* PlayerInfo.h */ = {isa = PBXFileReference; fileEncoding = 4; lastKnownFileType = sourcecode.c.h; name = PlayerInfo.h; path = source/PlayerInfo.h; sourceTree = "<group>"; };
		A968635B1AE6FD0C004FE1FE /* Point.cpp */ = {isa = PBXFileReference; fileEncoding = 4; lastKnownFileType = sourcecode.cpp.cpp; name = Point.cpp; path = source/Point.cpp; sourceTree = "<group>"; };
		A968635C1AE6FD0C004FE1FE /* Point.h */ = {isa = PBXFileReference; fileEncoding = 4; lastKnownFileType = sourcecode.c.h; name = Point.h; path = source/Point.h; sourceTree = "<group>"; };
		A968635D1AE6FD0C004FE1FE /* PointerShader.cpp */ = {isa = PBXFileReference; fileEncoding = 4; lastKnownFileType = sourcecode.cpp.cpp; name = PointerShader.cpp; path = source/PointerShader.cpp; sourceTree = "<group>"; };
		A968635E1AE6FD0C004FE1FE /* PointerShader.h */ = {isa = PBXFileReference; fileEncoding = 4; lastKnownFileType = sourcecode.c.h; name = PointerShader.h; path = source/PointerShader.h; sourceTree = "<group>"; };
		A968635F1AE6FD0C004FE1FE /* Politics.cpp */ = {isa = PBXFileReference; fileEncoding = 4; lastKnownFileType = sourcecode.cpp.cpp; name = Politics.cpp; path = source/Politics.cpp; sourceTree = "<group>"; };
		A96863601AE6FD0C004FE1FE /* Politics.h */ = {isa = PBXFileReference; fileEncoding = 4; lastKnownFileType = sourcecode.c.h; name = Politics.h; path = source/Politics.h; sourceTree = "<group>"; };
		A96863611AE6FD0C004FE1FE /* Preferences.cpp */ = {isa = PBXFileReference; fileEncoding = 4; lastKnownFileType = sourcecode.cpp.cpp; name = Preferences.cpp; path = source/Preferences.cpp; sourceTree = "<group>"; };
		A96863621AE6FD0C004FE1FE /* Preferences.h */ = {isa = PBXFileReference; fileEncoding = 4; lastKnownFileType = sourcecode.c.h; name = Preferences.h; path = source/Preferences.h; sourceTree = "<group>"; };
		A96863631AE6FD0C004FE1FE /* PreferencesPanel.cpp */ = {isa = PBXFileReference; fileEncoding = 4; lastKnownFileType = sourcecode.cpp.cpp; name = PreferencesPanel.cpp; path = source/PreferencesPanel.cpp; sourceTree = "<group>"; };
		A96863641AE6FD0C004FE1FE /* PreferencesPanel.h */ = {isa = PBXFileReference; fileEncoding = 4; lastKnownFileType = sourcecode.c.h; name = PreferencesPanel.h; path = source/PreferencesPanel.h; sourceTree = "<group>"; };
		A96863651AE6FD0C004FE1FE /* Projectile.cpp */ = {isa = PBXFileReference; fileEncoding = 4; lastKnownFileType = sourcecode.cpp.cpp; name = Projectile.cpp; path = source/Projectile.cpp; sourceTree = "<group>"; };
		A96863661AE6FD0C004FE1FE /* Projectile.h */ = {isa = PBXFileReference; fileEncoding = 4; lastKnownFileType = sourcecode.c.h; name = Projectile.h; path = source/Projectile.h; sourceTree = "<group>"; };
		A96863671AE6FD0C004FE1FE /* Radar.cpp */ = {isa = PBXFileReference; fileEncoding = 4; lastKnownFileType = sourcecode.cpp.cpp; name = Radar.cpp; path = source/Radar.cpp; sourceTree = "<group>"; };
		A96863681AE6FD0C004FE1FE /* Radar.h */ = {isa = PBXFileReference; fileEncoding = 4; lastKnownFileType = sourcecode.c.h; name = Radar.h; path = source/Radar.h; sourceTree = "<group>"; };
		A96863691AE6FD0D004FE1FE /* Random.cpp */ = {isa = PBXFileReference; fileEncoding = 4; lastKnownFileType = sourcecode.cpp.cpp; name = Random.cpp; path = source/Random.cpp; sourceTree = "<group>"; };
		A968636A1AE6FD0D004FE1FE /* Random.h */ = {isa = PBXFileReference; fileEncoding = 4; lastKnownFileType = sourcecode.c.h; name = Random.h; path = source/Random.h; sourceTree = "<group>"; };
		A968636B1AE6FD0D004FE1FE /* RingShader.cpp */ = {isa = PBXFileReference; fileEncoding = 4; lastKnownFileType = sourcecode.cpp.cpp; name = RingShader.cpp; path = source/RingShader.cpp; sourceTree = "<group>"; };
		A968636C1AE6FD0D004FE1FE /* RingShader.h */ = {isa = PBXFileReference; fileEncoding = 4; lastKnownFileType = sourcecode.c.h; name = RingShader.h; path = source/RingShader.h; sourceTree = "<group>"; };
		A968636D1AE6FD0D004FE1FE /* Sale.h */ = {isa = PBXFileReference; fileEncoding = 4; lastKnownFileType = sourcecode.c.h; name = Sale.h; path = source/Sale.h; sourceTree = "<group>"; };
		A968636E1AE6FD0D004FE1FE /* SavedGame.cpp */ = {isa = PBXFileReference; fileEncoding = 4; lastKnownFileType = sourcecode.cpp.cpp; name = SavedGame.cpp; path = source/SavedGame.cpp; sourceTree = "<group>"; };
		A968636F1AE6FD0D004FE1FE /* SavedGame.h */ = {isa = PBXFileReference; fileEncoding = 4; lastKnownFileType = sourcecode.c.h; name = SavedGame.h; path = source/SavedGame.h; sourceTree = "<group>"; };
		A96863701AE6FD0D004FE1FE /* Screen.cpp */ = {isa = PBXFileReference; fileEncoding = 4; lastKnownFileType = sourcecode.cpp.cpp; name = Screen.cpp; path = source/Screen.cpp; sourceTree = "<group>"; };
		A96863711AE6FD0D004FE1FE /* Screen.h */ = {isa = PBXFileReference; fileEncoding = 4; lastKnownFileType = sourcecode.c.h; name = Screen.h; path = source/Screen.h; sourceTree = "<group>"; };
		A96863721AE6FD0D004FE1FE /* Set.h */ = {isa = PBXFileReference; fileEncoding = 4; lastKnownFileType = sourcecode.c.h; name = Set.h; path = source/Set.h; sourceTree = "<group>"; };
		A96863731AE6FD0D004FE1FE /* Shader.cpp */ = {isa = PBXFileReference; fileEncoding = 4; lastKnownFileType = sourcecode.cpp.cpp; name = Shader.cpp; path = source/Shader.cpp; sourceTree = "<group>"; };
		A96863741AE6FD0D004FE1FE /* Shader.h */ = {isa = PBXFileReference; fileEncoding = 4; lastKnownFileType = sourcecode.c.h; name = Shader.h; path = source/Shader.h; sourceTree = "<group>"; };
		A96863751AE6FD0D004FE1FE /* shift.h */ = {isa = PBXFileReference; fileEncoding = 4; lastKnownFileType = sourcecode.c.h; name = shift.h; path = source/shift.h; sourceTree = "<group>"; };
		A96863761AE6FD0D004FE1FE /* Ship.cpp */ = {isa = PBXFileReference; fileEncoding = 4; lastKnownFileType = sourcecode.cpp.cpp; name = Ship.cpp; path = source/Ship.cpp; sourceTree = "<group>"; };
		A96863771AE6FD0D004FE1FE /* Ship.h */ = {isa = PBXFileReference; fileEncoding = 4; lastKnownFileType = sourcecode.c.h; name = Ship.h; path = source/Ship.h; sourceTree = "<group>"; };
		A96863781AE6FD0D004FE1FE /* ShipEvent.cpp */ = {isa = PBXFileReference; fileEncoding = 4; lastKnownFileType = sourcecode.cpp.cpp; name = ShipEvent.cpp; path = source/ShipEvent.cpp; sourceTree = "<group>"; };
		A96863791AE6FD0D004FE1FE /* ShipEvent.h */ = {isa = PBXFileReference; fileEncoding = 4; lastKnownFileType = sourcecode.c.h; name = ShipEvent.h; path = source/ShipEvent.h; sourceTree = "<group>"; };
		A968637A1AE6FD0D004FE1FE /* ShipInfoDisplay.cpp */ = {isa = PBXFileReference; fileEncoding = 4; lastKnownFileType = sourcecode.cpp.cpp; name = ShipInfoDisplay.cpp; path = source/ShipInfoDisplay.cpp; sourceTree = "<group>"; };
		A968637B1AE6FD0D004FE1FE /* ShipInfoDisplay.h */ = {isa = PBXFileReference; fileEncoding = 4; lastKnownFileType = sourcecode.c.h; name = ShipInfoDisplay.h; path = source/ShipInfoDisplay.h; sourceTree = "<group>"; };
		A968637C1AE6FD0D004FE1FE /* ShipyardPanel.cpp */ = {isa = PBXFileReference; fileEncoding = 4; lastKnownFileType = sourcecode.cpp.cpp; name = ShipyardPanel.cpp; path = source/ShipyardPanel.cpp; sourceTree = "<group>"; };
		A968637D1AE6FD0D004FE1FE /* ShipyardPanel.h */ = {isa = PBXFileReference; fileEncoding = 4; lastKnownFileType = sourcecode.c.h; name = ShipyardPanel.h; path = source/ShipyardPanel.h; sourceTree = "<group>"; };
		A968637E1AE6FD0D004FE1FE /* ShopPanel.cpp */ = {isa = PBXFileReference; fileEncoding = 4; lastKnownFileType = sourcecode.cpp.cpp; name = ShopPanel.cpp; path = source/ShopPanel.cpp; sourceTree = "<group>"; };
		A968637F1AE6FD0D004FE1FE /* ShopPanel.h */ = {isa = PBXFileReference; fileEncoding = 4; lastKnownFileType = sourcecode.c.h; name = ShopPanel.h; path = source/ShopPanel.h; sourceTree = "<group>"; };
		A96863801AE6FD0D004FE1FE /* Sound.cpp */ = {isa = PBXFileReference; fileEncoding = 4; lastKnownFileType = sourcecode.cpp.cpp; name = Sound.cpp; path = source/Sound.cpp; sourceTree = "<group>"; };
		A96863811AE6FD0D004FE1FE /* Sound.h */ = {isa = PBXFileReference; fileEncoding = 4; lastKnownFileType = sourcecode.c.h; name = Sound.h; path = source/Sound.h; sourceTree = "<group>"; };
		A96863821AE6FD0D004FE1FE /* SpaceportPanel.cpp */ = {isa = PBXFileReference; fileEncoding = 4; lastKnownFileType = sourcecode.cpp.cpp; name = SpaceportPanel.cpp; path = source/SpaceportPanel.cpp; sourceTree = "<group>"; };
		A96863831AE6FD0D004FE1FE /* SpaceportPanel.h */ = {isa = PBXFileReference; fileEncoding = 4; lastKnownFileType = sourcecode.c.h; name = SpaceportPanel.h; path = source/SpaceportPanel.h; sourceTree = "<group>"; };
		A96863841AE6FD0D004FE1FE /* Sprite.cpp */ = {isa = PBXFileReference; fileEncoding = 4; lastKnownFileType = sourcecode.cpp.cpp; name = Sprite.cpp; path = source/Sprite.cpp; sourceTree = "<group>"; };
		A96863851AE6FD0D004FE1FE /* Sprite.h */ = {isa = PBXFileReference; fileEncoding = 4; lastKnownFileType = sourcecode.c.h; name = Sprite.h; path = source/Sprite.h; sourceTree = "<group>"; };
		A96863861AE6FD0D004FE1FE /* SpriteQueue.cpp */ = {isa = PBXFileReference; fileEncoding = 4; lastKnownFileType = sourcecode.cpp.cpp; name = SpriteQueue.cpp; path = source/SpriteQueue.cpp; sourceTree = "<group>"; };
		A96863871AE6FD0D004FE1FE /* SpriteQueue.h */ = {isa = PBXFileReference; fileEncoding = 4; lastKnownFileType = sourcecode.c.h; name = SpriteQueue.h; path = source/SpriteQueue.h; sourceTree = "<group>"; };
		A96863881AE6FD0D004FE1FE /* SpriteSet.cpp */ = {isa = PBXFileReference; fileEncoding = 4; lastKnownFileType = sourcecode.cpp.cpp; name = SpriteSet.cpp; path = source/SpriteSet.cpp; sourceTree = "<group>"; };
		A96863891AE6FD0D004FE1FE /* SpriteSet.h */ = {isa = PBXFileReference; fileEncoding = 4; lastKnownFileType = sourcecode.c.h; name = SpriteSet.h; path = source/SpriteSet.h; sourceTree = "<group>"; };
		A968638A1AE6FD0D004FE1FE /* SpriteShader.cpp */ = {isa = PBXFileReference; fileEncoding = 4; lastKnownFileType = sourcecode.cpp.cpp; name = SpriteShader.cpp; path = source/SpriteShader.cpp; sourceTree = "<group>"; };
		A968638B1AE6FD0D004FE1FE /* SpriteShader.h */ = {isa = PBXFileReference; fileEncoding = 4; lastKnownFileType = sourcecode.c.h; name = SpriteShader.h; path = source/SpriteShader.h; sourceTree = "<group>"; };
		A968638C1AE6FD0D004FE1FE /* StarField.cpp */ = {isa = PBXFileReference; fileEncoding = 4; lastKnownFileType = sourcecode.cpp.cpp; name = StarField.cpp; path = source/StarField.cpp; sourceTree = "<group>"; };
		A968638D1AE6FD0D004FE1FE /* StarField.h */ = {isa = PBXFileReference; fileEncoding = 4; lastKnownFileType = sourcecode.c.h; name = StarField.h; path = source/StarField.h; sourceTree = "<group>"; };
		A968638E1AE6FD0D004FE1FE /* StartConditions.cpp */ = {isa = PBXFileReference; fileEncoding = 4; lastKnownFileType = sourcecode.cpp.cpp; name = StartConditions.cpp; path = source/StartConditions.cpp; sourceTree = "<group>"; };
		A968638F1AE6FD0D004FE1FE /* StartConditions.h */ = {isa = PBXFileReference; fileEncoding = 4; lastKnownFileType = sourcecode.c.h; name = StartConditions.h; path = source/StartConditions.h; sourceTree = "<group>"; };
		A96863901AE6FD0D004FE1FE /* StellarObject.cpp */ = {isa = PBXFileReference; fileEncoding = 4; lastKnownFileType = sourcecode.cpp.cpp; name = StellarObject.cpp; path = source/StellarObject.cpp; sourceTree = "<group>"; };
		A96863911AE6FD0D004FE1FE /* StellarObject.h */ = {isa = PBXFileReference; fileEncoding = 4; lastKnownFileType = sourcecode.c.h; name = StellarObject.h; path = source/StellarObject.h; sourceTree = "<group>"; };
		A96863921AE6FD0D004FE1FE /* System.cpp */ = {isa = PBXFileReference; fileEncoding = 4; lastKnownFileType = sourcecode.cpp.cpp; name = System.cpp; path = source/System.cpp; sourceTree = "<group>"; };
		A96863931AE6FD0D004FE1FE /* System.h */ = {isa = PBXFileReference; fileEncoding = 4; lastKnownFileType = sourcecode.c.h; name = System.h; path = source/System.h; sourceTree = "<group>"; };
		A96863941AE6FD0D004FE1FE /* Table.cpp */ = {isa = PBXFileReference; fileEncoding = 4; lastKnownFileType = sourcecode.cpp.cpp; name = Table.cpp; path = source/text/Table.cpp; sourceTree = "<group>"; };
		A96863951AE6FD0D004FE1FE /* Table.h */ = {isa = PBXFileReference; fileEncoding = 4; lastKnownFileType = sourcecode.c.h; name = Table.h; path = source/text/Table.h; sourceTree = "<group>"; };
		A96863961AE6FD0D004FE1FE /* Trade.cpp */ = {isa = PBXFileReference; fileEncoding = 4; lastKnownFileType = sourcecode.cpp.cpp; name = Trade.cpp; path = source/Trade.cpp; sourceTree = "<group>"; };
		A96863971AE6FD0D004FE1FE /* Trade.h */ = {isa = PBXFileReference; fileEncoding = 4; lastKnownFileType = sourcecode.c.h; name = Trade.h; path = source/Trade.h; sourceTree = "<group>"; };
		A96863981AE6FD0D004FE1FE /* TradingPanel.cpp */ = {isa = PBXFileReference; fileEncoding = 4; lastKnownFileType = sourcecode.cpp.cpp; name = TradingPanel.cpp; path = source/TradingPanel.cpp; sourceTree = "<group>"; };
		A96863991AE6FD0D004FE1FE /* TradingPanel.h */ = {isa = PBXFileReference; fileEncoding = 4; lastKnownFileType = sourcecode.c.h; name = TradingPanel.h; path = source/TradingPanel.h; sourceTree = "<group>"; };
		A968639A1AE6FD0D004FE1FE /* UI.cpp */ = {isa = PBXFileReference; fileEncoding = 4; lastKnownFileType = sourcecode.cpp.cpp; name = UI.cpp; path = source/UI.cpp; sourceTree = "<group>"; };
		A968639B1AE6FD0D004FE1FE /* UI.h */ = {isa = PBXFileReference; fileEncoding = 4; lastKnownFileType = sourcecode.c.h; name = UI.h; path = source/UI.h; sourceTree = "<group>"; };
		A968639C1AE6FD0D004FE1FE /* Weapon.cpp */ = {isa = PBXFileReference; fileEncoding = 4; lastKnownFileType = sourcecode.cpp.cpp; name = Weapon.cpp; path = source/Weapon.cpp; sourceTree = "<group>"; };
		A968639D1AE6FD0D004FE1FE /* Weapon.h */ = {isa = PBXFileReference; fileEncoding = 4; lastKnownFileType = sourcecode.c.h; name = Weapon.h; path = source/Weapon.h; sourceTree = "<group>"; };
		A968639E1AE6FD0D004FE1FE /* WrappedText.cpp */ = {isa = PBXFileReference; fileEncoding = 4; lastKnownFileType = sourcecode.cpp.cpp; name = WrappedText.cpp; path = source/text/WrappedText.cpp; sourceTree = "<group>"; };
		A968639F1AE6FD0E004FE1FE /* WrappedText.h */ = {isa = PBXFileReference; fileEncoding = 4; lastKnownFileType = sourcecode.c.h; name = WrappedText.h; path = source/text/WrappedText.h; sourceTree = "<group>"; };
		A97C24E81B17BE35007DDFA1 /* MapOutfitterPanel.cpp */ = {isa = PBXFileReference; fileEncoding = 4; lastKnownFileType = sourcecode.cpp.cpp; name = MapOutfitterPanel.cpp; path = source/MapOutfitterPanel.cpp; sourceTree = "<group>"; };
		A97C24E91B17BE35007DDFA1 /* MapOutfitterPanel.h */ = {isa = PBXFileReference; fileEncoding = 4; lastKnownFileType = sourcecode.c.h; name = MapOutfitterPanel.h; path = source/MapOutfitterPanel.h; sourceTree = "<group>"; };
		A97C24EB1B17BE3C007DDFA1 /* MapShipyardPanel.cpp */ = {isa = PBXFileReference; fileEncoding = 4; lastKnownFileType = sourcecode.cpp.cpp; name = MapShipyardPanel.cpp; path = source/MapShipyardPanel.cpp; sourceTree = "<group>"; };
		A97C24EC1B17BE3C007DDFA1 /* MapShipyardPanel.h */ = {isa = PBXFileReference; fileEncoding = 4; lastKnownFileType = sourcecode.c.h; name = MapShipyardPanel.h; path = source/MapShipyardPanel.h; sourceTree = "<group>"; };
		A98150801EA9634A00428AD6 /* ShipInfoPanel.cpp */ = {isa = PBXFileReference; fileEncoding = 4; lastKnownFileType = sourcecode.cpp.cpp; name = ShipInfoPanel.cpp; path = source/ShipInfoPanel.cpp; sourceTree = "<group>"; };
		A98150811EA9634A00428AD6 /* ShipInfoPanel.h */ = {isa = PBXFileReference; fileEncoding = 4; lastKnownFileType = sourcecode.c.h; name = ShipInfoPanel.h; path = source/ShipInfoPanel.h; sourceTree = "<group>"; };
		A98150831EA9635D00428AD6 /* PlayerInfoPanel.cpp */ = {isa = PBXFileReference; fileEncoding = 4; lastKnownFileType = sourcecode.cpp.cpp; name = PlayerInfoPanel.cpp; path = source/PlayerInfoPanel.cpp; sourceTree = "<group>"; };
		A98150841EA9635D00428AD6 /* PlayerInfoPanel.h */ = {isa = PBXFileReference; fileEncoding = 4; lastKnownFileType = sourcecode.c.h; name = PlayerInfoPanel.h; path = source/PlayerInfoPanel.h; sourceTree = "<group>"; };
		A99F7A4F195DF3E8002C30B8 /* Images.xcassets */ = {isa = PBXFileReference; lastKnownFileType = folder.assetcatalog; name = Images.xcassets; path = XCode/Images.xcassets; sourceTree = SOURCE_ROOT; };
		A99F7A51195DF3F9002C30B8 /* EndlessSky-Info.plist */ = {isa = PBXFileReference; fileEncoding = 4; lastKnownFileType = text.plist.xml; name = "EndlessSky-Info.plist"; path = "XCode/EndlessSky-Info.plist"; sourceTree = SOURCE_ROOT; };
		A99F7A6F195DF44B002C30B8 /* credits.txt */ = {isa = PBXFileReference; fileEncoding = 4; lastKnownFileType = text; path = credits.txt; sourceTree = "<group>"; };
		A99F7A94195DF44B002C30B8 /* keys.txt */ = {isa = PBXFileReference; fileEncoding = 4; lastKnownFileType = text; path = keys.txt; sourceTree = "<group>"; };
		A99F7A95195DF44B002C30B8 /* license.txt */ = {isa = PBXFileReference; fileEncoding = 4; lastKnownFileType = text; path = license.txt; sourceTree = "<group>"; };
		A99F7B32195DF45E002C30B8 /* data */ = {isa = PBXFileReference; lastKnownFileType = folder; path = data; sourceTree = "<group>"; };
		A99F7B33195DF45E002C30B8 /* images */ = {isa = PBXFileReference; lastKnownFileType = folder; path = images; sourceTree = "<group>"; };
		A9A5297319996C9F002D7C35 /* sounds */ = {isa = PBXFileReference; lastKnownFileType = folder; path = sounds; sourceTree = "<group>"; };
		A9A5297519996CC3002D7C35 /* OpenAL.framework */ = {isa = PBXFileReference; lastKnownFileType = wrapper.framework; name = OpenAL.framework; path = System/Library/Frameworks/OpenAL.framework; sourceTree = SDKROOT; };
		A9B99D001C616AD000BE7C2E /* ItemInfoDisplay.cpp */ = {isa = PBXFileReference; fileEncoding = 4; lastKnownFileType = sourcecode.cpp.cpp; name = ItemInfoDisplay.cpp; path = source/ItemInfoDisplay.cpp; sourceTree = "<group>"; };
		A9B99D011C616AD000BE7C2E /* ItemInfoDisplay.h */ = {isa = PBXFileReference; fileEncoding = 4; lastKnownFileType = sourcecode.c.h; name = ItemInfoDisplay.h; path = source/ItemInfoDisplay.h; sourceTree = "<group>"; };
		A9B99D031C616AF200BE7C2E /* MapSalesPanel.cpp */ = {isa = PBXFileReference; fileEncoding = 4; lastKnownFileType = sourcecode.cpp.cpp; name = MapSalesPanel.cpp; path = source/MapSalesPanel.cpp; sourceTree = "<group>"; };
		A9B99D041C616AF200BE7C2E /* MapSalesPanel.h */ = {isa = PBXFileReference; fileEncoding = 4; lastKnownFileType = sourcecode.c.h; name = MapSalesPanel.h; path = source/MapSalesPanel.h; sourceTree = "<group>"; };
		A9BDFB521E00B8AA00A6B27E /* Music.cpp */ = {isa = PBXFileReference; fileEncoding = 4; lastKnownFileType = sourcecode.cpp.cpp; name = Music.cpp; path = source/Music.cpp; sourceTree = "<group>"; };
		A9BDFB531E00B8AA00A6B27E /* Music.h */ = {isa = PBXFileReference; fileEncoding = 4; lastKnownFileType = sourcecode.c.h; name = Music.h; path = source/Music.h; sourceTree = "<group>"; };
		A9BDFB551E00B94700A6B27E /* libmad.0.dylib */ = {isa = PBXFileReference; lastKnownFileType = "compiled.mach-o.dylib"; name = libmad.0.dylib; path = build/libmad.0.dylib; sourceTree = "<group>"; };
		A9C70E0E1C0E5B51000B3D14 /* File.cpp */ = {isa = PBXFileReference; fileEncoding = 4; lastKnownFileType = sourcecode.cpp.cpp; name = File.cpp; path = source/File.cpp; sourceTree = "<group>"; };
		A9C70E0F1C0E5B51000B3D14 /* File.h */ = {isa = PBXFileReference; fileEncoding = 4; lastKnownFileType = sourcecode.c.h; name = File.h; path = source/File.h; sourceTree = "<group>"; };
		A9CC52691950C9F6004E4E22 /* Endless Sky.app */ = {isa = PBXFileReference; explicitFileType = wrapper.application; includeInIndex = 0; path = "Endless Sky.app"; sourceTree = BUILT_PRODUCTS_DIR; };
		A9CC526C1950C9F6004E4E22 /* Cocoa.framework */ = {isa = PBXFileReference; lastKnownFileType = wrapper.framework; name = Cocoa.framework; path = System/Library/Frameworks/Cocoa.framework; sourceTree = SDKROOT; };
		A9CC526F1950C9F6004E4E22 /* AppKit.framework */ = {isa = PBXFileReference; lastKnownFileType = wrapper.framework; name = AppKit.framework; path = System/Library/Frameworks/AppKit.framework; sourceTree = SDKROOT; };
		A9CC52701950C9F6004E4E22 /* CoreData.framework */ = {isa = PBXFileReference; lastKnownFileType = wrapper.framework; name = CoreData.framework; path = System/Library/Frameworks/CoreData.framework; sourceTree = SDKROOT; };
		A9CC52711950C9F6004E4E22 /* Foundation.framework */ = {isa = PBXFileReference; lastKnownFileType = wrapper.framework; name = Foundation.framework; path = System/Library/Frameworks/Foundation.framework; sourceTree = SDKROOT; };
		A9D40D19195DFAA60086EE52 /* OpenGL.framework */ = {isa = PBXFileReference; lastKnownFileType = wrapper.framework; name = OpenGL.framework; path = System/Library/Frameworks/OpenGL.framework; sourceTree = SDKROOT; };
		AE57401AA43232EDEABFAE13 /* Logger.h */ = {isa = PBXFileReference; fileEncoding = 4; lastKnownFileType = sourcecode.c.h; name = Logger.h; path = source/Logger.h; sourceTree = "<group>"; };
		B55C239B2303CE8A005C1A14 /* GameWindow.cpp */ = {isa = PBXFileReference; fileEncoding = 4; lastKnownFileType = sourcecode.cpp.cpp; name = GameWindow.cpp; path = source/GameWindow.cpp; sourceTree = "<group>"; };
		B55C239C2303CE8A005C1A14 /* GameWindow.h */ = {isa = PBXFileReference; fileEncoding = 4; lastKnownFileType = sourcecode.c.h; name = GameWindow.h; path = source/GameWindow.h; sourceTree = "<group>"; };
		B590161121ED4A0E00799178 /* Utf8.cpp */ = {isa = PBXFileReference; fileEncoding = 4; lastKnownFileType = sourcecode.cpp.cpp; name = Utf8.cpp; path = source/text/Utf8.cpp; sourceTree = "<group>"; };
		B590161221ED4A0F00799178 /* Utf8.h */ = {isa = PBXFileReference; fileEncoding = 4; lastKnownFileType = sourcecode.c.h; name = Utf8.h; path = source/text/Utf8.h; sourceTree = "<group>"; };
		B590162021ED4A0F00799178 /* DisplayText.h */ = {isa = PBXFileReference; fileEncoding = 4; lastKnownFileType = sourcecode.c.h; name = DisplayText.h; path = source/text/DisplayText.h; sourceTree = "<group>"; };
		B5DDA6922001B7F600DBA76A /* News.cpp */ = {isa = PBXFileReference; fileEncoding = 4; lastKnownFileType = sourcecode.cpp.cpp; name = News.cpp; path = source/News.cpp; sourceTree = "<group>"; };
		B5DDA6932001B7F600DBA76A /* News.h */ = {isa = PBXFileReference; fileEncoding = 4; lastKnownFileType = sourcecode.c.h; name = News.h; path = source/News.h; sourceTree = "<group>"; };
		C49D4EA08DF168A83B1C7B07 /* Hazard.cpp */ = {isa = PBXFileReference; fileEncoding = 4; lastKnownFileType = sourcecode.cpp.cpp; name = Hazard.cpp; path = source/Hazard.cpp; sourceTree = "<group>"; };
		C62B4D15899E5F47443D0ED6 /* DamageProfile.cpp */ = {isa = PBXFileReference; fileEncoding = 4; lastKnownFileType = sourcecode.cpp.cpp; name = DamageProfile.cpp; path = source/DamageProfile.cpp; sourceTree = "<group>"; };
		D00541128C422F8B4A4BD45C /* Plugins.cpp */ = {isa = PBXFileReference; fileEncoding = 4; lastKnownFileType = sourcecode.cpp.cpp; name = Plugins.cpp; path = source/Plugins.cpp; sourceTree = "<group>"; };
		D0FA4800BE72C1B5A7D567B9 /* MenuAnimationPanel.cpp */ = {isa = PBXFileReference; fileEncoding = 4; lastKnownFileType = sourcecode.cpp.cpp; name = MenuAnimationPanel.cpp; path = source/MenuAnimationPanel.cpp; sourceTree = "<group>"; };
		DB9A43BA91B3BC47186BF05E /* UniverseObjects.h */ = {isa = PBXFileReference; fileEncoding = 4; lastKnownFileType = sourcecode.c.h; name = UniverseObjects.h; path = source/UniverseObjects.h; sourceTree = "<group>"; };
		DC8146D5A145C2DA87D98F1F /* GameLoadingPanel.h */ = {isa = PBXFileReference; fileEncoding = 4; lastKnownFileType = sourcecode.c.h; name = GameLoadingPanel.h; path = source/GameLoadingPanel.h; sourceTree = "<group>"; };
		DE844E2BBF82C39B568527CB /* ByName.h */ = {isa = PBXFileReference; fileEncoding = 4; lastKnownFileType = sourcecode.c.h; name = ByName.h; path = source/comparators/ByName.h; sourceTree = "<group>"; };
		DF8D57DF1FC25842001525DA /* Dictionary.cpp */ = {isa = PBXFileReference; fileEncoding = 4; lastKnownFileType = sourcecode.cpp.cpp; name = Dictionary.cpp; path = source/Dictionary.cpp; sourceTree = "<group>"; };
		DF8D57E01FC25842001525DA /* Dictionary.h */ = {isa = PBXFileReference; fileEncoding = 4; lastKnownFileType = sourcecode.c.h; name = Dictionary.h; path = source/Dictionary.h; sourceTree = "<group>"; };
		DF8D57E21FC25889001525DA /* Visual.cpp */ = {isa = PBXFileReference; fileEncoding = 4; lastKnownFileType = sourcecode.cpp.cpp; name = Visual.cpp; path = source/Visual.cpp; sourceTree = "<group>"; };
		DF8D57E31FC25889001525DA /* Visual.h */ = {isa = PBXFileReference; fileEncoding = 4; lastKnownFileType = sourcecode.c.h; name = Visual.h; path = source/Visual.h; sourceTree = "<group>"; };
		DFAAE2A21FD4A25C0072C0A8 /* BatchDrawList.cpp */ = {isa = PBXFileReference; fileEncoding = 4; lastKnownFileType = sourcecode.cpp.cpp; name = BatchDrawList.cpp; path = source/BatchDrawList.cpp; sourceTree = "<group>"; };
		DFAAE2A31FD4A25C0072C0A8 /* BatchDrawList.h */ = {isa = PBXFileReference; fileEncoding = 4; lastKnownFileType = sourcecode.c.h; name = BatchDrawList.h; path = source/BatchDrawList.h; sourceTree = "<group>"; };
		DFAAE2A41FD4A25C0072C0A8 /* BatchShader.cpp */ = {isa = PBXFileReference; fileEncoding = 4; lastKnownFileType = sourcecode.cpp.cpp; name = BatchShader.cpp; path = source/BatchShader.cpp; sourceTree = "<group>"; };
		DFAAE2A51FD4A25C0072C0A8 /* BatchShader.h */ = {isa = PBXFileReference; fileEncoding = 4; lastKnownFileType = sourcecode.c.h; name = BatchShader.h; path = source/BatchShader.h; sourceTree = "<group>"; };
		DFAAE2A81FD4A27B0072C0A8 /* ImageSet.cpp */ = {isa = PBXFileReference; fileEncoding = 4; lastKnownFileType = sourcecode.cpp.cpp; name = ImageSet.cpp; path = source/ImageSet.cpp; sourceTree = "<group>"; };
		DFAAE2A91FD4A27B0072C0A8 /* ImageSet.h */ = {isa = PBXFileReference; fileEncoding = 4; lastKnownFileType = sourcecode.c.h; name = ImageSet.h; path = source/ImageSet.h; sourceTree = "<group>"; };
		E8F645ACA30BA0E95F83803C /* FireCommand.cpp */ = {isa = PBXFileReference; fileEncoding = 4; lastKnownFileType = sourcecode.cpp.cpp; name = FireCommand.cpp; path = source/FireCommand.cpp; sourceTree = "<group>"; };
		EB4645F28765D37290EA6F78 /* FireCommand.h */ = {isa = PBXFileReference; fileEncoding = 4; lastKnownFileType = sourcecode.c.h; name = FireCommand.h; path = source/FireCommand.h; sourceTree = "<group>"; };
		EB634E95A88454ADDB8644B1 /* opengl.h */ = {isa = PBXFileReference; fileEncoding = 4; lastKnownFileType = sourcecode.c.h; name = opengl.h; path = source/opengl.h; sourceTree = "<group>"; };
		F434470BA8F3DE8B46D475C5 /* StartConditionsPanel.h */ = {isa = PBXFileReference; fileEncoding = 4; lastKnownFileType = sourcecode.c.h; name = StartConditionsPanel.h; path = source/StartConditionsPanel.h; sourceTree = "<group>"; };
		F8C14CFB89472482F77C051D /* Weather.h */ = {isa = PBXFileReference; fileEncoding = 4; lastKnownFileType = sourcecode.c.h; name = Weather.h; path = source/Weather.h; sourceTree = "<group>"; };
/* End PBXFileReference section */

/* Begin PBXFrameworksBuildPhase section */
		A9CC52661950C9F6004E4E22 /* Frameworks */ = {
			isa = PBXFrameworksBuildPhase;
			buildActionMask = 2147483647;
			files = (
				A9BDFB561E00B94700A6B27E /* libmad.0.dylib in Frameworks */,
				A93931FD1988136B00C2A87B /* libpng16.dylib in Frameworks */,
				A93931FB1988135200C2A87B /* libturbojpeg.0.dylib in Frameworks */,
				072599D126A8CB2F007EC229 /* SDL2.framework in Frameworks */,
				A9A5297619996CC3002D7C35 /* OpenAL.framework in Frameworks */,
				A9D40D1A195DFAA60086EE52 /* OpenGL.framework in Frameworks */,
				A9CC526D1950C9F6004E4E22 /* Cocoa.framework in Frameworks */,
			);
			runOnlyForDeploymentPostprocessing = 0;
		};
/* End PBXFrameworksBuildPhase section */

/* Begin PBXGroup section */
		654D33611BE92C9200D1E5AB /* source */ = {
			isa = PBXGroup;
			children = (
				1578F880250B5F8A00D318FB /* InfoPanelState.cpp */,
				1578F882250B5F8A00D318FB /* InfoPanelState.h */,
				A96862CD1AE6FD0A004FE1FE /* Account.cpp */,
				A96862CE1AE6FD0A004FE1FE /* Account.h */,
				A96862CF1AE6FD0A004FE1FE /* AI.cpp */,
				A96862D01AE6FD0A004FE1FE /* AI.h */,
				A96862D11AE6FD0A004FE1FE /* Angle.cpp */,
				A96862D21AE6FD0A004FE1FE /* Angle.h */,
				A96862D51AE6FD0A004FE1FE /* Armament.cpp */,
				A96862D61AE6FD0A004FE1FE /* Armament.h */,
				A96862D71AE6FD0A004FE1FE /* AsteroidField.cpp */,
				A96862D81AE6FD0A004FE1FE /* AsteroidField.h */,
				A96862D91AE6FD0A004FE1FE /* Audio.cpp */,
				A96862DA1AE6FD0A004FE1FE /* Audio.h */,
				A96862DB1AE6FD0A004FE1FE /* BankPanel.cpp */,
				A96862DC1AE6FD0A004FE1FE /* BankPanel.h */,
				DFAAE2A21FD4A25C0072C0A8 /* BatchDrawList.cpp */,
				DFAAE2A31FD4A25C0072C0A8 /* BatchDrawList.h */,
				DFAAE2A41FD4A25C0072C0A8 /* BatchShader.cpp */,
				DFAAE2A51FD4A25C0072C0A8 /* BatchShader.h */,
				A96862DF1AE6FD0A004FE1FE /* BoardingPanel.cpp */,
				A96862E01AE6FD0A004FE1FE /* BoardingPanel.h */,
				6245F8231D301C7400A7A094 /* Body.cpp */,
				6245F8241D301C7400A7A094 /* Body.h */,
				A96862E11AE6FD0A004FE1FE /* CaptureOdds.cpp */,
				A96862E21AE6FD0A004FE1FE /* CaptureOdds.h */,
				A96862E31AE6FD0A004FE1FE /* CargoHold.cpp */,
				A96862E41AE6FD0A004FE1FE /* CargoHold.h */,
				A96862E51AE6FD0A004FE1FE /* ClickZone.h */,
				6A5716311E25BE6F00585EB2 /* CollisionSet.cpp */,
				6A5716321E25BE6F00585EB2 /* CollisionSet.h */,
				A96862E61AE6FD0A004FE1FE /* Color.cpp */,
				A96862E71AE6FD0A004FE1FE /* Color.h */,
				A96862E81AE6FD0A004FE1FE /* Command.cpp */,
				A96862E91AE6FD0A004FE1FE /* Command.h */,
				A96862EA1AE6FD0A004FE1FE /* ConditionSet.cpp */,
				A96862EB1AE6FD0A004FE1FE /* ConditionSet.h */,
				A96862EC1AE6FD0A004FE1FE /* Conversation.cpp */,
				A96862ED1AE6FD0A004FE1FE /* Conversation.h */,
				A96862EE1AE6FD0A004FE1FE /* ConversationPanel.cpp */,
				A96862EF1AE6FD0A004FE1FE /* ConversationPanel.h */,
				A96862F01AE6FD0A004FE1FE /* DataFile.cpp */,
				A96862F11AE6FD0A004FE1FE /* DataFile.h */,
				A96862F21AE6FD0A004FE1FE /* DataNode.cpp */,
				A96862F31AE6FD0A004FE1FE /* DataNode.h */,
				A96862F41AE6FD0A004FE1FE /* DataWriter.cpp */,
				A96862F51AE6FD0A004FE1FE /* DataWriter.h */,
				A96862F61AE6FD0A004FE1FE /* Date.cpp */,
				A96862F71AE6FD0A004FE1FE /* Date.h */,
				5155CD711DBB9FF900EF090B /* Depreciation.cpp */,
				5155CD721DBB9FF900EF090B /* Depreciation.h */,
				A96862F81AE6FD0A004FE1FE /* Dialog.cpp */,
				A96862F91AE6FD0B004FE1FE /* Dialog.h */,
				DF8D57DF1FC25842001525DA /* Dictionary.cpp */,
				DF8D57E01FC25842001525DA /* Dictionary.h */,
				B590162021ED4A0F00799178 /* DisplayText.h */,
				A96862FA1AE6FD0B004FE1FE /* DistanceMap.cpp */,
				A96862FB1AE6FD0B004FE1FE /* DistanceMap.h */,
				A96862FE1AE6FD0B004FE1FE /* DrawList.cpp */,
				A96862FF1AE6FD0B004FE1FE /* DrawList.h */,
				A96863001AE6FD0B004FE1FE /* Effect.cpp */,
				A96863011AE6FD0B004FE1FE /* Effect.h */,
				A96863021AE6FD0B004FE1FE /* Engine.cpp */,
				A96863031AE6FD0B004FE1FE /* Engine.h */,
				A96863041AE6FD0B004FE1FE /* EscortDisplay.cpp */,
				A96863051AE6FD0B004FE1FE /* EscortDisplay.h */,
				A9C70E0E1C0E5B51000B3D14 /* File.cpp */,
				A9C70E0F1C0E5B51000B3D14 /* File.h */,
				A96863061AE6FD0B004FE1FE /* Files.cpp */,
				A96863071AE6FD0B004FE1FE /* Files.h */,
				A96863081AE6FD0B004FE1FE /* FillShader.cpp */,
				A96863091AE6FD0B004FE1FE /* FillShader.h */,
				A968630A1AE6FD0B004FE1FE /* Fleet.cpp */,
				A968630B1AE6FD0B004FE1FE /* Fleet.h */,
				62C311181CE172D000409D91 /* Flotsam.cpp */,
				62C311191CE172D000409D91 /* Flotsam.h */,
				62A405B81D47DA4D0054F6A0 /* FogShader.cpp */,
				62A405B91D47DA4D0054F6A0 /* FogShader.h */,
				A968630C1AE6FD0B004FE1FE /* Font.cpp */,
				A968630D1AE6FD0B004FE1FE /* Font.h */,
				A968630E1AE6FD0B004FE1FE /* FontSet.cpp */,
				A968630F1AE6FD0B004FE1FE /* FontSet.h */,
				A96863101AE6FD0B004FE1FE /* Format.cpp */,
				A96863111AE6FD0B004FE1FE /* Format.h */,
				A96863121AE6FD0B004FE1FE /* FrameTimer.cpp */,
				A96863131AE6FD0B004FE1FE /* FrameTimer.h */,
				A96863141AE6FD0B004FE1FE /* Galaxy.cpp */,
				A96863151AE6FD0B004FE1FE /* Galaxy.h */,
				A96863161AE6FD0B004FE1FE /* GameData.cpp */,
				A96863171AE6FD0B004FE1FE /* GameData.h */,
				A96863181AE6FD0B004FE1FE /* GameEvent.cpp */,
				A96863191AE6FD0B004FE1FE /* GameEvent.h */,
				B55C239B2303CE8A005C1A14 /* GameWindow.cpp */,
				B55C239C2303CE8A005C1A14 /* GameWindow.h */,
				A968631B1AE6FD0B004FE1FE /* Government.cpp */,
				A968631C1AE6FD0B004FE1FE /* Government.h */,
				A968631D1AE6FD0B004FE1FE /* HailPanel.cpp */,
				A968631E1AE6FD0B004FE1FE /* HailPanel.h */,
				6245F8261D301C9000A7A094 /* Hardpoint.cpp */,
				6245F8271D301C9000A7A094 /* Hardpoint.h */,
				A968631F1AE6FD0B004FE1FE /* HiringPanel.cpp */,
				A96863201AE6FD0B004FE1FE /* HiringPanel.h */,
				A96863211AE6FD0B004FE1FE /* ImageBuffer.cpp */,
				A96863221AE6FD0B004FE1FE /* ImageBuffer.h */,
				A96863251AE6FD0B004FE1FE /* Information.cpp */,
				A96863261AE6FD0B004FE1FE /* Information.h */,
				A96863271AE6FD0B004FE1FE /* Interface.cpp */,
				A96863281AE6FD0B004FE1FE /* Interface.h */,
				DFAAE2A81FD4A27B0072C0A8 /* ImageSet.cpp */,
				DFAAE2A91FD4A27B0072C0A8 /* ImageSet.h */,
				A9B99D001C616AD000BE7C2E /* ItemInfoDisplay.cpp */,
				A9B99D011C616AD000BE7C2E /* ItemInfoDisplay.h */,
				A96863291AE6FD0B004FE1FE /* LineShader.cpp */,
				A968632A1AE6FD0B004FE1FE /* LineShader.h */,
				A968632B1AE6FD0B004FE1FE /* LoadPanel.cpp */,
				A968632C1AE6FD0B004FE1FE /* LoadPanel.h */,
				A968632D1AE6FD0B004FE1FE /* LocationFilter.cpp */,
				A968632E1AE6FD0B004FE1FE /* LocationFilter.h */,
				A90633FD1EE602FD000DA6C0 /* LogbookPanel.cpp */,
				A90633FE1EE602FD000DA6C0 /* LogbookPanel.h */,
				A968632F1AE6FD0B004FE1FE /* main.cpp */,
				A96863301AE6FD0B004FE1FE /* MainPanel.cpp */,
				A96863311AE6FD0B004FE1FE /* MainPanel.h */,
				A96863321AE6FD0C004FE1FE /* MapDetailPanel.cpp */,
				A96863331AE6FD0C004FE1FE /* MapDetailPanel.h */,
				A97C24E81B17BE35007DDFA1 /* MapOutfitterPanel.cpp */,
				A97C24E91B17BE35007DDFA1 /* MapOutfitterPanel.h */,
				A96863341AE6FD0C004FE1FE /* MapPanel.cpp */,
				A96863351AE6FD0C004FE1FE /* MapPanel.h */,
				A9B99D031C616AF200BE7C2E /* MapSalesPanel.cpp */,
				A9B99D041C616AF200BE7C2E /* MapSalesPanel.h */,
				A97C24EB1B17BE3C007DDFA1 /* MapShipyardPanel.cpp */,
				A97C24EC1B17BE3C007DDFA1 /* MapShipyardPanel.h */,
				A96863361AE6FD0C004FE1FE /* Mask.cpp */,
				A96863371AE6FD0C004FE1FE /* Mask.h */,
				A96863381AE6FD0C004FE1FE /* MenuPanel.cpp */,
				A96863391AE6FD0C004FE1FE /* MenuPanel.h */,
				A968633A1AE6FD0C004FE1FE /* Messages.cpp */,
				A968633B1AE6FD0C004FE1FE /* Messages.h */,
				A90C15D71D5BD55700708F3A /* Minable.cpp */,
				A90C15D81D5BD55700708F3A /* Minable.h */,
				A968633C1AE6FD0C004FE1FE /* Mission.cpp */,
				A968633D1AE6FD0C004FE1FE /* Mission.h */,
				A968633E1AE6FD0C004FE1FE /* MissionAction.cpp */,
				A968633F1AE6FD0C004FE1FE /* MissionAction.h */,
				A96863401AE6FD0C004FE1FE /* MissionPanel.cpp */,
				A96863411AE6FD0C004FE1FE /* MissionPanel.h */,
				A96863421AE6FD0C004FE1FE /* Mortgage.cpp */,
				A96863431AE6FD0C004FE1FE /* Mortgage.h */,
				A9BDFB521E00B8AA00A6B27E /* Music.cpp */,
				A9BDFB531E00B8AA00A6B27E /* Music.h */,
				B5DDA6922001B7F600DBA76A /* News.cpp */,
				B5DDA6932001B7F600DBA76A /* News.h */,
				A96863441AE6FD0C004FE1FE /* NPC.cpp */,
				A96863451AE6FD0C004FE1FE /* NPC.h */,
				A96863461AE6FD0C004FE1FE /* Outfit.cpp */,
				A96863471AE6FD0C004FE1FE /* Outfit.h */,
				A96863481AE6FD0C004FE1FE /* OutfitInfoDisplay.cpp */,
				A96863491AE6FD0C004FE1FE /* OutfitInfoDisplay.h */,
				A968634A1AE6FD0C004FE1FE /* OutfitterPanel.cpp */,
				A968634B1AE6FD0C004FE1FE /* OutfitterPanel.h */,
				A968634C1AE6FD0C004FE1FE /* OutlineShader.cpp */,
				A968634D1AE6FD0C004FE1FE /* OutlineShader.h */,
				A968634E1AE6FD0C004FE1FE /* Panel.cpp */,
				A968634F1AE6FD0C004FE1FE /* Panel.h */,
				A966A5A91B964E6300DFF69C /* Person.cpp */,
				A966A5AA1B964E6300DFF69C /* Person.h */,
				A96863501AE6FD0C004FE1FE /* Personality.cpp */,
				A96863511AE6FD0C004FE1FE /* Personality.h */,
				A96863521AE6FD0C004FE1FE /* Phrase.cpp */,
				A96863531AE6FD0C004FE1FE /* Phrase.h */,
				A96863541AE6FD0C004FE1FE /* pi.h */,
				A96863551AE6FD0C004FE1FE /* Planet.cpp */,
				A96863561AE6FD0C004FE1FE /* Planet.h */,
				628BDAED1CC5DC950062BCD2 /* PlanetLabel.cpp */,
				628BDAEE1CC5DC950062BCD2 /* PlanetLabel.h */,
				A96863571AE6FD0C004FE1FE /* PlanetPanel.cpp */,
				A96863581AE6FD0C004FE1FE /* PlanetPanel.h */,
				A96863591AE6FD0C004FE1FE /* PlayerInfo.cpp */,
				A968635A1AE6FD0C004FE1FE /* PlayerInfo.h */,
				A98150831EA9635D00428AD6 /* PlayerInfoPanel.cpp */,
				A98150841EA9635D00428AD6 /* PlayerInfoPanel.h */,
				A968635B1AE6FD0C004FE1FE /* Point.cpp */,
				A968635C1AE6FD0C004FE1FE /* Point.h */,
				A968635D1AE6FD0C004FE1FE /* PointerShader.cpp */,
				A968635E1AE6FD0C004FE1FE /* PointerShader.h */,
				A968635F1AE6FD0C004FE1FE /* Politics.cpp */,
				A96863601AE6FD0C004FE1FE /* Politics.h */,
				A96863611AE6FD0C004FE1FE /* Preferences.cpp */,
				A96863621AE6FD0C004FE1FE /* Preferences.h */,
				A96863631AE6FD0C004FE1FE /* PreferencesPanel.cpp */,
				A96863641AE6FD0C004FE1FE /* PreferencesPanel.h */,
				A96863651AE6FD0C004FE1FE /* Projectile.cpp */,
				A96863661AE6FD0C004FE1FE /* Projectile.h */,
				A96863671AE6FD0C004FE1FE /* Radar.cpp */,
				A96863681AE6FD0C004FE1FE /* Radar.h */,
				A96863691AE6FD0D004FE1FE /* Random.cpp */,
				A968636A1AE6FD0D004FE1FE /* Random.h */,
				A90C15DA1D5BD56800708F3A /* Rectangle.cpp */,
				A90C15DB1D5BD56800708F3A /* Rectangle.h */,
				A968636B1AE6FD0D004FE1FE /* RingShader.cpp */,
				A968636C1AE6FD0D004FE1FE /* RingShader.h */,
				A968636D1AE6FD0D004FE1FE /* Sale.h */,
				A968636E1AE6FD0D004FE1FE /* SavedGame.cpp */,
				A968636F1AE6FD0D004FE1FE /* SavedGame.h */,
				A96863701AE6FD0D004FE1FE /* Screen.cpp */,
				A96863711AE6FD0D004FE1FE /* Screen.h */,
				A96863721AE6FD0D004FE1FE /* Set.h */,
				A96863731AE6FD0D004FE1FE /* Shader.cpp */,
				A96863741AE6FD0D004FE1FE /* Shader.h */,
				A96863751AE6FD0D004FE1FE /* shift.h */,
				A96863761AE6FD0D004FE1FE /* Ship.cpp */,
				A96863771AE6FD0D004FE1FE /* Ship.h */,
				A96863781AE6FD0D004FE1FE /* ShipEvent.cpp */,
				A96863791AE6FD0D004FE1FE /* ShipEvent.h */,
				A968637A1AE6FD0D004FE1FE /* ShipInfoDisplay.cpp */,
				A968637B1AE6FD0D004FE1FE /* ShipInfoDisplay.h */,
				A98150801EA9634A00428AD6 /* ShipInfoPanel.cpp */,
				A98150811EA9634A00428AD6 /* ShipInfoPanel.h */,
				A968637C1AE6FD0D004FE1FE /* ShipyardPanel.cpp */,
				A968637D1AE6FD0D004FE1FE /* ShipyardPanel.h */,
				A968637E1AE6FD0D004FE1FE /* ShopPanel.cpp */,
				A968637F1AE6FD0D004FE1FE /* ShopPanel.h */,
				A96863801AE6FD0D004FE1FE /* Sound.cpp */,
				A96863811AE6FD0D004FE1FE /* Sound.h */,
				A96863821AE6FD0D004FE1FE /* SpaceportPanel.cpp */,
				A96863831AE6FD0D004FE1FE /* SpaceportPanel.h */,
				A96863841AE6FD0D004FE1FE /* Sprite.cpp */,
				A96863851AE6FD0D004FE1FE /* Sprite.h */,
				A96863861AE6FD0D004FE1FE /* SpriteQueue.cpp */,
				A96863871AE6FD0D004FE1FE /* SpriteQueue.h */,
				A96863881AE6FD0D004FE1FE /* SpriteSet.cpp */,
				A96863891AE6FD0D004FE1FE /* SpriteSet.h */,
				A968638A1AE6FD0D004FE1FE /* SpriteShader.cpp */,
				A968638B1AE6FD0D004FE1FE /* SpriteShader.h */,
				A968638C1AE6FD0D004FE1FE /* StarField.cpp */,
				A968638D1AE6FD0D004FE1FE /* StarField.h */,
				A968638E1AE6FD0D004FE1FE /* StartConditions.cpp */,
				A968638F1AE6FD0D004FE1FE /* StartConditions.h */,
				A96863901AE6FD0D004FE1FE /* StellarObject.cpp */,
				A96863911AE6FD0D004FE1FE /* StellarObject.h */,
				A96863921AE6FD0D004FE1FE /* System.cpp */,
				A96863931AE6FD0D004FE1FE /* System.h */,
				A96863941AE6FD0D004FE1FE /* Table.cpp */,
				A96863951AE6FD0D004FE1FE /* Table.h */,
				A96863961AE6FD0D004FE1FE /* Trade.cpp */,
				A96863971AE6FD0D004FE1FE /* Trade.h */,
				A96863981AE6FD0D004FE1FE /* TradingPanel.cpp */,
				A96863991AE6FD0D004FE1FE /* TradingPanel.h */,
				A968639A1AE6FD0D004FE1FE /* UI.cpp */,
				A968639B1AE6FD0D004FE1FE /* UI.h */,
				B590161121ED4A0E00799178 /* Utf8.cpp */,
				B590161221ED4A0F00799178 /* Utf8.h */,
				DF8D57E21FC25889001525DA /* Visual.cpp */,
				DF8D57E31FC25889001525DA /* Visual.h */,
				A968639C1AE6FD0D004FE1FE /* Weapon.cpp */,
				A968639D1AE6FD0D004FE1FE /* Weapon.h */,
				A968639E1AE6FD0D004FE1FE /* WrappedText.cpp */,
				A968639F1AE6FD0E004FE1FE /* WrappedText.h */,
				4256486EA97E57BBB38CDAF2 /* ConditionsStore.cpp */,
				A3B9425983D66B182BD724B4 /* ConditionsStore.h */,
				2E8047A8987DD8EC99FF8E2E /* Test.cpp */,
				02D34A71AE3BC4C93FC6865B /* TestData.cpp */,
				9DA14712A9C68E00FBFD9C72 /* TestData.h */,
				5CE3475B85CE8C48D98664B7 /* Test.h */,
				2E1E458DB603BF979429117C /* DisplayText.cpp */,
				13B643F6BEC24349F9BC9F42 /* alignment.hpp */,
				9BCF4321AF819E944EC02FB9 /* layout.hpp */,
				2CA44855BD0AFF45DCAEEA5D /* truncate.hpp */,
				C49D4EA08DF168A83B1C7B07 /* Hazard.cpp */,
				2E644A108BCD762A2A1A899C /* Hazard.h */,
				8E8A4C648B242742B22A34FA /* Weather.cpp */,
				F8C14CFB89472482F77C051D /* Weather.h */,
				11EA4AD7A889B6AC1441A198 /* StartConditionsPanel.cpp */,
				F434470BA8F3DE8B46D475C5 /* StartConditionsPanel.h */,
				0DF34095B64BC64F666ECF5F /* CoreStartData.cpp */,
				98104FFDA18E40F4A712A8BE /* CoreStartData.h */,
				6DCF4CF2972F569E6DBB8578 /* CategoryTypes.h */,
				0C90483BB01ECD0E3E8DDA44 /* WeightedList.h */,
				950742538F8CECF5D4168FBC /* EsUuid.cpp */,
				86AB4B6E9C4C0490AE7F029B /* EsUuid.h */,
				499B4DA7A9C7351120660643 /* MaskManager.cpp */,
				191E4107A4F1CBBC2526A0E9 /* MaskManager.h */,
				A00D4207B8915B5E7E9B4619 /* RandomEvent.h */,
				9F0F4096A9008E2D8F3304BB /* GameAction.cpp */,
				6833448DAEB9861D28445DD5 /* GameAction.h */,
				389245138CF297EB417DF730 /* UniverseObjects.cpp */,
				DB9A43BA91B3BC47186BF05E /* UniverseObjects.h */,
				A2A948EE929342C8F84C65D1 /* TestContext.h */,
				A3134EC4B1CCA5546A10C3EF /* TestContext.cpp */,
				A7E640C7A366679B27CCADAC /* GameLoadingPanel.cpp */,
				DC8146D5A145C2DA87D98F1F /* GameLoadingPanel.h */,
				6A4E42FEB3B265A91D5BD2FC /* TextReplacements.cpp */,
				86D9414E818561143BD298BC /* TextReplacements.h */,
				74F543598EEFB3745287E663 /* Bitset.cpp */,
				210C41C0BA33F71A694D5F98 /* Bitset.h */,
				A3754152958FBC924E9F76A9 /* opengl.cpp */,
				EB634E95A88454ADDB8644B1 /* opengl.h */,
				E8F645ACA30BA0E95F83803C /* FireCommand.cpp */,
				EB4645F28765D37290EA6F78 /* FireCommand.h */,
				46B444A6B2A67F93BB272686 /* ByGivenOrder.h */,
				DE844E2BBF82C39B568527CB /* ByName.h */,
				C62B4D15899E5F47443D0ED6 /* DamageProfile.cpp */,
				19184B47B496B414EC9CE671 /* DamageProfile.h */,
				5CF247B48EEC7A3C366C1DFA /* DamageDealt.h */,
				D0FA4800BE72C1B5A7D567B9 /* MenuAnimationPanel.cpp */,
				8CB543A1AA20F764DD7FC15A /* MenuAnimationPanel.h */,
				32404878BFF00A095AF2DD2C /* MapPlanetCard.cpp */,
				A2A94C40A8DCA99809AD5DEE /* MapPlanetCard.h */,
				61FA4C2BB89E08C5E2B8B4B9 /* Variant.cpp */,
				5EBC44769E84CF0C953D08B3 /* Variant.h */,
				086E48E490C9BAD6660C7274 /* ExclusiveItem.h */,
				A7F240B4AC219841424A387A /* Logger.cpp */,
				AE57401AA43232EDEABFAE13 /* Logger.h */,
				D00541128C422F8B4A4BD45C /* Plugins.cpp */,
				09D5494AAA2DFA39E4649439 /* Plugins.h */,
			);
			name = source;
			sourceTree = "<group>";
		};
		A9CC52601950C9F6004E4E22 = {
			isa = PBXGroup;
			children = (
				654D33611BE92C9200D1E5AB /* source */,
				A99F7A6F195DF44B002C30B8 /* credits.txt */,
				A99F7A94195DF44B002C30B8 /* keys.txt */,
				A99F7A95195DF44B002C30B8 /* license.txt */,
				A94408A41982F3E600610427 /* endless-sky.iconset */,
				A9A5297319996C9F002D7C35 /* sounds */,
				A99F7B32195DF45E002C30B8 /* data */,
				A99F7B33195DF45E002C30B8 /* images */,
				A9CC52721950C9F6004E4E22 /* XCode */,
				A9CC526B1950C9F6004E4E22 /* Frameworks */,
				A9CC526A1950C9F6004E4E22 /* Products */,
			);
			sourceTree = "<group>";
		};
		A9CC526A1950C9F6004E4E22 /* Products */ = {
			isa = PBXGroup;
			children = (
				A9CC52691950C9F6004E4E22 /* Endless Sky.app */,
				072599BE26A8C67D007EC229 /* SDL2.dylib */,
				070CD8152818CC6B00A853BB /* libmad.dylib */,
			);
			name = Products;
			sourceTree = "<group>";
		};
		A9CC526B1950C9F6004E4E22 /* Frameworks */ = {
			isa = PBXGroup;
			children = (
				A9BDFB551E00B94700A6B27E /* libmad.0.dylib */,
				A93931FC1988136B00C2A87B /* libpng16.dylib */,
				A93931FA1988135200C2A87B /* libturbojpeg.0.dylib */,
				072599CC26A8C942007EC229 /* SDL2.framework */,
				A9A5297519996CC3002D7C35 /* OpenAL.framework */,
				A9D40D19195DFAA60086EE52 /* OpenGL.framework */,
				A9CC526C1950C9F6004E4E22 /* Cocoa.framework */,
				A9CC526E1950C9F6004E4E22 /* Other Frameworks */,
			);
			name = Frameworks;
			sourceTree = "<group>";
		};
		A9CC526E1950C9F6004E4E22 /* Other Frameworks */ = {
			isa = PBXGroup;
			children = (
				A9CC526F1950C9F6004E4E22 /* AppKit.framework */,
				A9CC52701950C9F6004E4E22 /* CoreData.framework */,
				A9CC52711950C9F6004E4E22 /* Foundation.framework */,
			);
			name = "Other Frameworks";
			sourceTree = "<group>";
		};
		A9CC52721950C9F6004E4E22 /* XCode */ = {
			isa = PBXGroup;
			children = (
				A99F7A4F195DF3E8002C30B8 /* Images.xcassets */,
				A9CC52731950C9F6004E4E22 /* Supporting Files */,
			);
			path = XCode;
			sourceTree = "<group>";
		};
		A9CC52731950C9F6004E4E22 /* Supporting Files */ = {
			isa = PBXGroup;
			children = (
				A99F7A51195DF3F9002C30B8 /* EndlessSky-Info.plist */,
			);
			name = "Supporting Files";
			sourceTree = "<group>";
		};
/* End PBXGroup section */

/* Begin PBXHeadersBuildPhase section */
		179C4966BD83E1B6FC2B24A0 /* Headers */ = {
			isa = PBXHeadersBuildPhase;
			buildActionMask = 2147483647;
			files = (
				AFF742E3BAA4AD9A5D001460 /* alignment.hpp in Headers */,
				F55745BDBC50E15DCEB2ED5B /* layout.hpp in Headers */,
				16AD4CACA629E8026777EA00 /* truncate.hpp in Headers */,
			);
			runOnlyForDeploymentPostprocessing = 0;
		};
/* End PBXHeadersBuildPhase section */

/* Begin PBXNativeTarget section */
		070CD8102818CC6B00A853BB /* libmad */ = {
			isa = PBXNativeTarget;
			buildConfigurationList = 070CD8122818CC6B00A853BB /* Build configuration list for PBXNativeTarget "libmad" */;
			buildPhases = (
				070CD8112818CC6B00A853BB /* ShellScript */,
			);
			buildRules = (
			);
			dependencies = (
			);
			name = libmad;
			productName = libmad;
			productReference = 070CD8152818CC6B00A853BB /* libmad.dylib */;
			productType = "com.apple.product-type.library.dynamic";
		};
		072599BD26A8C67D007EC229 /* SDL2 */ = {
			isa = PBXNativeTarget;
			buildConfigurationList = 072599C826A8C67D007EC229 /* Build configuration list for PBXNativeTarget "SDL2" */;
			buildPhases = (
				072599CB26A8C7AB007EC229 /* ShellScript */,
			);
			buildRules = (
			);
			dependencies = (
			);
			name = SDL2;
			productName = SDL2;
			productReference = 072599BE26A8C67D007EC229 /* SDL2.dylib */;
			productType = "com.apple.product-type.library.dynamic";
		};
		A9CC52681950C9F6004E4E22 /* EndlessSky */ = {
			isa = PBXNativeTarget;
			buildConfigurationList = A9CC529A1950C9F6004E4E22 /* Build configuration list for PBXNativeTarget "EndlessSky" */;
			buildPhases = (
				A93931ED19880ECA00C2A87B /* CopyFiles */,
				072599A726A0CDC9007EC229 /* ShellScript */,
				A9CC52651950C9F6004E4E22 /* Sources */,
				A9CC52661950C9F6004E4E22 /* Frameworks */,
				A9CC52671950C9F6004E4E22 /* Resources */,
				179C4966BD83E1B6FC2B24A0 /* Headers */,
			);
			buildRules = (
			);
			dependencies = (
				072599CF26A8CADA007EC229 /* PBXTargetDependency */,
				070CD8172818CE9200A853BB /* PBXTargetDependency */,
			);
			name = EndlessSky;
			productName = EndlessSky;
			productReference = A9CC52691950C9F6004E4E22 /* Endless Sky.app */;
			productType = "com.apple.product-type.application";
		};
/* End PBXNativeTarget section */

/* Begin PBXProject section */
		A9CC52611950C9F6004E4E22 /* Project object */ = {
			isa = PBXProject;
			attributes = {
				LastUpgradeCheck = 0920;
				TargetAttributes = {
					072599BD26A8C67D007EC229 = {
						CreatedOnToolsVersion = 9.2;
						ProvisioningStyle = Automatic;
					};
				};
			};
			buildConfigurationList = A9CC52641950C9F6004E4E22 /* Build configuration list for PBXProject "EndlessSky" */;
			compatibilityVersion = "Xcode 3.2";
			developmentRegion = English;
			hasScannedForEncodings = 0;
			knownRegions = (
				Base,
			);
			mainGroup = A9CC52601950C9F6004E4E22;
			productRefGroup = A9CC526A1950C9F6004E4E22 /* Products */;
			projectDirPath = "";
			projectRoot = "";
			targets = (
				A9CC52681950C9F6004E4E22 /* EndlessSky */,
				072599BD26A8C67D007EC229 /* SDL2 */,
				070CD8102818CC6B00A853BB /* libmad */,
			);
		};
/* End PBXProject section */

/* Begin PBXResourcesBuildPhase section */
		A9CC52671950C9F6004E4E22 /* Resources */ = {
			isa = PBXResourcesBuildPhase;
			buildActionMask = 2147483647;
			files = (
				A99F7A50195DF3E8002C30B8 /* Images.xcassets in Resources */,
				A99F7B09195DF44C002C30B8 /* license.txt in Resources */,
				A9A5297419996C9F002D7C35 /* sounds in Resources */,
				A99F7AF5195DF44C002C30B8 /* credits.txt in Resources */,
				A99F7B08195DF44C002C30B8 /* keys.txt in Resources */,
				A99F7B34195DF45E002C30B8 /* data in Resources */,
				A94408A51982F3E600610427 /* endless-sky.iconset in Resources */,
				A99F7B35195DF45E002C30B8 /* images in Resources */,
			);
			runOnlyForDeploymentPostprocessing = 0;
		};
/* End PBXResourcesBuildPhase section */

/* Begin PBXShellScriptBuildPhase section */
		070CD8112818CC6B00A853BB /* ShellScript */ = {
			isa = PBXShellScriptBuildPhase;
			buildActionMask = 2147483647;
			files = (
			);
			inputPaths = (
				"$(SRCROOT)/utils/mad-compat.rb",
			);
			outputPaths = (
				"$(PROJECT_DIR)/build/libmad.0.dylib",
			);
			runOnlyForDeploymentPostprocessing = 0;
			shellPath = /bin/sh;
			shellScript = "HOMEBREW_NO_COLOR=1 \"${SRCROOT}/utils/build_custom_libmad.sh\"";
			showEnvVarsInLog = 0;
		};
		072599A726A0CDC9007EC229 /* ShellScript */ = {
			isa = PBXShellScriptBuildPhase;
			buildActionMask = 2147483647;
			files = (
			);
			inputPaths = (
			);
			outputPaths = (
			);
			runOnlyForDeploymentPostprocessing = 0;
			shellPath = /bin/sh;
			shellScript = "\"${SRCROOT}/utils/set_dylibs_rpath.sh\"";
		};
		072599CB26A8C7AB007EC229 /* ShellScript */ = {
			isa = PBXShellScriptBuildPhase;
			buildActionMask = 2147483647;
			files = (
			);
			inputPaths = (
				"$(SRCROOT)/utils/fetch_sdl2_framework.sh",
			);
			outputPaths = (
				"$(PROJECT_DIR)/build/SDL2.framework",
			);
			runOnlyForDeploymentPostprocessing = 0;
			shellPath = /bin/sh;
			shellScript = "\"${SRCROOT}/utils/fetch_sdl2_framework.sh\"";
			showEnvVarsInLog = 0;
		};
/* End PBXShellScriptBuildPhase section */

/* Begin PBXSourcesBuildPhase section */
		A9CC52651950C9F6004E4E22 /* Sources */ = {
			isa = PBXSourcesBuildPhase;
			buildActionMask = 2147483647;
			files = (
				A96863AD1AE6FD0E004FE1FE /* Command.cpp in Sources */,
				A96863E71AE6FD0E004FE1FE /* PointerShader.cpp in Sources */,
				A96863E51AE6FD0E004FE1FE /* PlayerInfo.cpp in Sources */,
				A96863B81AE6FD0E004FE1FE /* DrawList.cpp in Sources */,
				A96863FB1AE6FD0E004FE1FE /* SpriteSet.cpp in Sources */,
				A96863CC1AE6FD0E004FE1FE /* Interface.cpp in Sources */,
				A96864041AE6FD0E004FE1FE /* UI.cpp in Sources */,
				A96863EE1AE6FD0E004FE1FE /* RingShader.cpp in Sources */,
				A96864001AE6FD0E004FE1FE /* System.cpp in Sources */,
				A96863AC1AE6FD0E004FE1FE /* Color.cpp in Sources */,
				A96864031AE6FD0E004FE1FE /* TradingPanel.cpp in Sources */,
				A96863C81AE6FD0E004FE1FE /* HiringPanel.cpp in Sources */,
				A96863B21AE6FD0E004FE1FE /* DataNode.cpp in Sources */,
				A96863B01AE6FD0E004FE1FE /* ConversationPanel.cpp in Sources */,
				A96863E41AE6FD0E004FE1FE /* PlanetPanel.cpp in Sources */,
				A96863E01AE6FD0E004FE1FE /* Panel.cpp in Sources */,
				A96863D21AE6FD0E004FE1FE /* MapDetailPanel.cpp in Sources */,
				DFAAE2AA1FD4A27B0072C0A8 /* ImageSet.cpp in Sources */,
				B590161321ED4A0F00799178 /* Utf8.cpp in Sources */,
				A96863D41AE6FD0E004FE1FE /* Mask.cpp in Sources */,
				A96863E61AE6FD0E004FE1FE /* Point.cpp in Sources */,
				A96863DE1AE6FD0E004FE1FE /* OutfitterPanel.cpp in Sources */,
				62C3111A1CE172D000409D91 /* Flotsam.cpp in Sources */,
				B55C239D2303CE8B005C1A14 /* GameWindow.cpp in Sources */,
				A96863B91AE6FD0E004FE1FE /* Effect.cpp in Sources */,
				A96863AE1AE6FD0E004FE1FE /* ConditionSet.cpp in Sources */,
				A96863DC1AE6FD0E004FE1FE /* Outfit.cpp in Sources */,
				A96863BB1AE6FD0E004FE1FE /* EscortDisplay.cpp in Sources */,
				A96863EB1AE6FD0E004FE1FE /* Projectile.cpp in Sources */,
				A96863D11AE6FD0E004FE1FE /* MainPanel.cpp in Sources */,
				A96863B31AE6FD0E004FE1FE /* DataWriter.cpp in Sources */,
				A96863A61AE6FD0E004FE1FE /* Audio.cpp in Sources */,
				A96863A21AE6FD0E004FE1FE /* Angle.cpp in Sources */,
				A966A5AB1B964E6300DFF69C /* Person.cpp in Sources */,
				A96863FE1AE6FD0E004FE1FE /* StartConditions.cpp in Sources */,
				A96863A71AE6FD0E004FE1FE /* BankPanel.cpp in Sources */,
				A96863DA1AE6FD0E004FE1FE /* Mortgage.cpp in Sources */,
				A96863C31AE6FD0E004FE1FE /* Galaxy.cpp in Sources */,
				A97C24EA1B17BE35007DDFA1 /* MapOutfitterPanel.cpp in Sources */,
				A96864061AE6FD0E004FE1FE /* WrappedText.cpp in Sources */,
				A96863D91AE6FD0E004FE1FE /* MissionPanel.cpp in Sources */,
				A96863DB1AE6FD0E004FE1FE /* NPC.cpp in Sources */,
				A96863F81AE6FD0E004FE1FE /* SpaceportPanel.cpp in Sources */,
				A96863AA1AE6FD0E004FE1FE /* CaptureOdds.cpp in Sources */,
				A96863B61AE6FD0E004FE1FE /* DistanceMap.cpp in Sources */,
				A96863CF1AE6FD0E004FE1FE /* LocationFilter.cpp in Sources */,
				A96863C11AE6FD0E004FE1FE /* Format.cpp in Sources */,
				A96863BF1AE6FD0E004FE1FE /* Font.cpp in Sources */,
				A96863ED1AE6FD0E004FE1FE /* Random.cpp in Sources */,
				A96864021AE6FD0E004FE1FE /* Trade.cpp in Sources */,
				6245F8251D301C7400A7A094 /* Body.cpp in Sources */,
				5155CD731DBB9FF900EF090B /* Depreciation.cpp in Sources */,
				A96863FC1AE6FD0E004FE1FE /* SpriteShader.cpp in Sources */,
				A96863E81AE6FD0E004FE1FE /* Politics.cpp in Sources */,
				A96863E91AE6FD0E004FE1FE /* Preferences.cpp in Sources */,
				A96863F31AE6FD0E004FE1FE /* ShipEvent.cpp in Sources */,
				DFAAE2A71FD4A25C0072C0A8 /* BatchShader.cpp in Sources */,
				A96863D51AE6FD0E004FE1FE /* MenuPanel.cpp in Sources */,
				A90C15DC1D5BD56800708F3A /* Rectangle.cpp in Sources */,
				A9B99D021C616AD000BE7C2E /* ItemInfoDisplay.cpp in Sources */,
				A96863EA1AE6FD0E004FE1FE /* PreferencesPanel.cpp in Sources */,
				A96863F11AE6FD0E004FE1FE /* Shader.cpp in Sources */,
				A9C70E101C0E5B51000B3D14 /* File.cpp in Sources */,
				1578F883250B5F8A00D318FB /* InfoPanelState.cpp in Sources */,
				A96863F41AE6FD0E004FE1FE /* ShipInfoDisplay.cpp in Sources */,
				A96863C21AE6FD0E004FE1FE /* FrameTimer.cpp in Sources */,
				A96863D81AE6FD0E004FE1FE /* MissionAction.cpp in Sources */,
				A96863FA1AE6FD0E004FE1FE /* SpriteQueue.cpp in Sources */,
				A96863E21AE6FD0E004FE1FE /* Phrase.cpp in Sources */,
				628BDAEF1CC5DC950062BCD2 /* PlanetLabel.cpp in Sources */,
				6245F8281D301C9000A7A094 /* Hardpoint.cpp in Sources */,
				A96863C01AE6FD0E004FE1FE /* FontSet.cpp in Sources */,
				A96863D61AE6FD0E004FE1FE /* Messages.cpp in Sources */,
				A97C24ED1B17BE3C007DDFA1 /* MapShipyardPanel.cpp in Sources */,
				A96863D71AE6FD0E004FE1FE /* Mission.cpp in Sources */,
				A96863D31AE6FD0E004FE1FE /* MapPanel.cpp in Sources */,
				A96863F21AE6FD0E004FE1FE /* Ship.cpp in Sources */,
				B5DDA6942001B7F600DBA76A /* News.cpp in Sources */,
				A96863D01AE6FD0E004FE1FE /* main.cpp in Sources */,
				A96863BE1AE6FD0E004FE1FE /* Fleet.cpp in Sources */,
				A98150821EA9634A00428AD6 /* ShipInfoPanel.cpp in Sources */,
				A96864011AE6FD0E004FE1FE /* Table.cpp in Sources */,
				A96863AB1AE6FD0E004FE1FE /* CargoHold.cpp in Sources */,
				A96864051AE6FD0E004FE1FE /* Weapon.cpp in Sources */,
				A96863EC1AE6FD0E004FE1FE /* Radar.cpp in Sources */,
				A96863F61AE6FD0E004FE1FE /* ShopPanel.cpp in Sources */,
				DFAAE2A61FD4A25C0072C0A8 /* BatchDrawList.cpp in Sources */,
				A98150851EA9635D00428AD6 /* PlayerInfoPanel.cpp in Sources */,
				A96863BC1AE6FD0E004FE1FE /* Files.cpp in Sources */,
				A96863CB1AE6FD0E004FE1FE /* Information.cpp in Sources */,
				A96863F91AE6FD0E004FE1FE /* Sprite.cpp in Sources */,
				A96863A91AE6FD0E004FE1FE /* BoardingPanel.cpp in Sources */,
				DF8D57E11FC25842001525DA /* Dictionary.cpp in Sources */,
				A9B99D051C616AF200BE7C2E /* MapSalesPanel.cpp in Sources */,
				A96863A01AE6FD0E004FE1FE /* Account.cpp in Sources */,
				A90C15D91D5BD55700708F3A /* Minable.cpp in Sources */,
				A96863F51AE6FD0E004FE1FE /* ShipyardPanel.cpp in Sources */,
				A96863DD1AE6FD0E004FE1FE /* OutfitInfoDisplay.cpp in Sources */,
				A96863C41AE6FD0E004FE1FE /* GameData.cpp in Sources */,
				A96863CD1AE6FD0E004FE1FE /* LineShader.cpp in Sources */,
				A96863C71AE6FD0E004FE1FE /* HailPanel.cpp in Sources */,
				62A405BA1D47DA4D0054F6A0 /* FogShader.cpp in Sources */,
				A96863C61AE6FD0E004FE1FE /* Government.cpp in Sources */,
				A96863B51AE6FD0E004FE1FE /* Dialog.cpp in Sources */,
				A96863AF1AE6FD0E004FE1FE /* Conversation.cpp in Sources */,
				A96863C51AE6FD0E004FE1FE /* GameEvent.cpp in Sources */,
				A90633FF1EE602FD000DA6C0 /* LogbookPanel.cpp in Sources */,
				A96863BD1AE6FD0E004FE1FE /* FillShader.cpp in Sources */,
				A96863FF1AE6FD0E004FE1FE /* StellarObject.cpp in Sources */,
				A96863A51AE6FD0E004FE1FE /* AsteroidField.cpp in Sources */,
				A96863FD1AE6FD0E004FE1FE /* StarField.cpp in Sources */,
				A96863B11AE6FD0E004FE1FE /* DataFile.cpp in Sources */,
				A96863E31AE6FD0E004FE1FE /* Planet.cpp in Sources */,
				A96863DF1AE6FD0E004FE1FE /* OutlineShader.cpp in Sources */,
				A96863C91AE6FD0E004FE1FE /* ImageBuffer.cpp in Sources */,
				6A5716331E25BE6F00585EB2 /* CollisionSet.cpp in Sources */,
				A96863E11AE6FD0E004FE1FE /* Personality.cpp in Sources */,
				A96863B41AE6FD0E004FE1FE /* Date.cpp in Sources */,
				DF8D57E51FC25889001525DA /* Visual.cpp in Sources */,
				A96863EF1AE6FD0E004FE1FE /* SavedGame.cpp in Sources */,
				A96863A11AE6FD0E004FE1FE /* AI.cpp in Sources */,
				A96863F71AE6FD0E004FE1FE /* Sound.cpp in Sources */,
				A9BDFB541E00B8AA00A6B27E /* Music.cpp in Sources */,
				A96863BA1AE6FD0E004FE1FE /* Engine.cpp in Sources */,
				A96863CE1AE6FD0E004FE1FE /* LoadPanel.cpp in Sources */,
				A96863A41AE6FD0E004FE1FE /* Armament.cpp in Sources */,
				A96863F01AE6FD0E004FE1FE /* Screen.cpp in Sources */,
				728B43FDACD43334E7A59BCF /* ConditionsStore.cpp in Sources */,
				9E1F4BF78F9E1FC4C96F76B5 /* Test.cpp in Sources */,
				C7354A3E9C53D6C5E3CC352F /* TestData.cpp in Sources */,
				5AB644C9B37C15C989A9DBE9 /* DisplayText.cpp in Sources */,
				C4264774A89C0001B6FFC60E /* Hazard.cpp in Sources */,
				94DF4B5B8619F6A3715D6168 /* Weather.cpp in Sources */,
				6EC347E6A79BA5602BA4D1EA /* StartConditionsPanel.cpp in Sources */,
				03624EC39EE09C7A786B4A3D /* CoreStartData.cpp in Sources */,
				90CF46CE84794C6186FC6CE2 /* EsUuid.cpp in Sources */,
				03DC4253AA8390FE0A8FB4EA /* MaskManager.cpp in Sources */,
				87D6407E8B579EB502BFBCE5 /* GameAction.cpp in Sources */,
				301A4FE885A7A12348986C4F /* UniverseObjects.cpp in Sources */,
				ED5E4F2ABA89E9DE00603E69 /* TestContext.cpp in Sources */,
				88A64339B56EBA1F7923E1C7 /* GameLoadingPanel.cpp in Sources */,
				F78A44BAA8252F6D53B24B69 /* TextReplacements.cpp in Sources */,
				A97C4460852BF852334C0CB1 /* Bitset.cpp in Sources */,
				CE3F49A88B6DCBE09A711110 /* opengl.cpp in Sources */,
				027A4E858B292CE9F0A06F89 /* FireCommand.cpp in Sources */,
				E3D54794A1EEF51CD4859170 /* DamageProfile.cpp in Sources */,
				F35E4D6EA465D71CDA282EBA /* MenuAnimationPanel.cpp in Sources */,
				497849B2A4C5EA58A64D316C /* MapPlanetCard.cpp in Sources */,
				920F40E0ADECA8926F423FDA /* Variant.cpp in Sources */,
				DAC24E909BF453D18AEE3DA3 /* Logger.cpp in Sources */,
				6E174367964607B195586778 /* Plugins.cpp in Sources */,
			);
			runOnlyForDeploymentPostprocessing = 0;
		};
/* End PBXSourcesBuildPhase section */

/* Begin PBXTargetDependency section */
		070CD8172818CE9200A853BB /* PBXTargetDependency */ = {
			isa = PBXTargetDependency;
			target = 070CD8102818CC6B00A853BB /* libmad */;
			targetProxy = 070CD8162818CE9200A853BB /* PBXContainerItemProxy */;
		};
		072599CF26A8CADA007EC229 /* PBXTargetDependency */ = {
			isa = PBXTargetDependency;
			target = 072599BD26A8C67D007EC229 /* SDL2 */;
			targetProxy = 072599CE26A8CADA007EC229 /* PBXContainerItemProxy */;
		};
/* End PBXTargetDependency section */

/* Begin XCBuildConfiguration section */
		070CD8132818CC6B00A853BB /* Debug */ = {
			isa = XCBuildConfiguration;
			buildSettings = {
				CLANG_ANALYZER_NONNULL = YES;
				CLANG_ANALYZER_NUMBER_OBJECT_CONVERSION = YES_AGGRESSIVE;
				CLANG_CXX_LANGUAGE_STANDARD = "c++11";
				CLANG_WARN_DOCUMENTATION_COMMENTS = YES;
				CLANG_WARN_UNGUARDED_AVAILABILITY = YES_AGGRESSIVE;
				DEBUG_INFORMATION_FORMAT = dwarf;
				DYLIB_COMPATIBILITY_VERSION = 1;
				DYLIB_CURRENT_VERSION = 1;
				EXECUTABLE_PREFIX = "";
				GCC_C_LANGUAGE_STANDARD = gnu99;
				GCC_ENABLE_CPP_EXCEPTIONS = YES;
				GCC_ENABLE_CPP_RTTI = NO;
				GCC_SYMBOLS_PRIVATE_EXTERN = YES;
				GCC_WARN_64_TO_32_BIT_CONVERSION = NO;
				MACOSX_DEPLOYMENT_TARGET = 10.9;
				MTL_ENABLE_DEBUG_INFO = YES;
				ONLY_ACTIVE_ARCH = NO;
				PRODUCT_NAME = "$(TARGET_NAME)";
				STRIP_STYLE = all;
			};
			name = Debug;
		};
		070CD8142818CC6B00A853BB /* Release */ = {
			isa = XCBuildConfiguration;
			buildSettings = {
				CLANG_ANALYZER_NONNULL = YES;
				CLANG_ANALYZER_NUMBER_OBJECT_CONVERSION = YES_AGGRESSIVE;
				CLANG_CXX_LANGUAGE_STANDARD = "c++11";
				CLANG_WARN_DOCUMENTATION_COMMENTS = YES;
				CLANG_WARN_UNGUARDED_AVAILABILITY = YES_AGGRESSIVE;
				COPY_PHASE_STRIP = YES;
				DYLIB_COMPATIBILITY_VERSION = 1;
				DYLIB_CURRENT_VERSION = 1;
				EXECUTABLE_PREFIX = "";
				GCC_C_LANGUAGE_STANDARD = gnu99;
				GCC_ENABLE_CPP_EXCEPTIONS = YES;
				GCC_ENABLE_CPP_RTTI = NO;
				GCC_SYMBOLS_PRIVATE_EXTERN = YES;
				GCC_WARN_64_TO_32_BIT_CONVERSION = NO;
				MACOSX_DEPLOYMENT_TARGET = 10.9;
				MTL_ENABLE_DEBUG_INFO = NO;
				ONLY_ACTIVE_ARCH = NO;
				PRODUCT_NAME = "$(TARGET_NAME)";
				STRIP_STYLE = all;
			};
			name = Release;
		};
		072599C626A8C67D007EC229 /* Debug */ = {
			isa = XCBuildConfiguration;
			buildSettings = {
				CLANG_ANALYZER_NONNULL = YES;
				CLANG_ANALYZER_NUMBER_OBJECT_CONVERSION = YES_AGGRESSIVE;
				CLANG_CXX_LANGUAGE_STANDARD = "c++11";
				CLANG_WARN_DOCUMENTATION_COMMENTS = YES;
				CLANG_WARN_UNGUARDED_AVAILABILITY = YES_AGGRESSIVE;
				DEBUG_INFORMATION_FORMAT = dwarf;
				DYLIB_COMPATIBILITY_VERSION = 1;
				DYLIB_CURRENT_VERSION = 1;
				EXECUTABLE_PREFIX = "";
				GCC_C_LANGUAGE_STANDARD = gnu99;
				GCC_ENABLE_CPP_EXCEPTIONS = YES;
				GCC_ENABLE_CPP_RTTI = NO;
				GCC_SYMBOLS_PRIVATE_EXTERN = YES;
				GCC_WARN_64_TO_32_BIT_CONVERSION = NO;
				MACOSX_DEPLOYMENT_TARGET = 10.9;
				MTL_ENABLE_DEBUG_INFO = YES;
				ONLY_ACTIVE_ARCH = NO;
				PRODUCT_NAME = "$(TARGET_NAME)";
				STRIP_STYLE = all;
			};
			name = Debug;
		};
		072599C726A8C67D007EC229 /* Release */ = {
			isa = XCBuildConfiguration;
			buildSettings = {
				CLANG_ANALYZER_NONNULL = YES;
				CLANG_ANALYZER_NUMBER_OBJECT_CONVERSION = YES_AGGRESSIVE;
				CLANG_CXX_LANGUAGE_STANDARD = "c++11";
				CLANG_WARN_DOCUMENTATION_COMMENTS = YES;
				CLANG_WARN_UNGUARDED_AVAILABILITY = YES_AGGRESSIVE;
				COPY_PHASE_STRIP = YES;
				DYLIB_COMPATIBILITY_VERSION = 1;
				DYLIB_CURRENT_VERSION = 1;
				EXECUTABLE_PREFIX = "";
				GCC_C_LANGUAGE_STANDARD = gnu99;
				GCC_ENABLE_CPP_EXCEPTIONS = YES;
				GCC_ENABLE_CPP_RTTI = NO;
				GCC_SYMBOLS_PRIVATE_EXTERN = YES;
				GCC_WARN_64_TO_32_BIT_CONVERSION = NO;
				MACOSX_DEPLOYMENT_TARGET = 10.9;
				MTL_ENABLE_DEBUG_INFO = NO;
				ONLY_ACTIVE_ARCH = NO;
				PRODUCT_NAME = "$(TARGET_NAME)";
				STRIP_STYLE = all;
			};
			name = Release;
		};
		A9CC52981950C9F6004E4E22 /* Debug */ = {
			isa = XCBuildConfiguration;
			buildSettings = {
				ALWAYS_SEARCH_USER_PATHS = NO;
				ARCHS = x86_64;
				CLANG_CXX_LANGUAGE_STANDARD = "c++11";
				CLANG_CXX_LIBRARY = "libc++";
				CLANG_ENABLE_MODULES = YES;
				CLANG_ENABLE_OBJC_ARC = YES;
				CLANG_WARN_BLOCK_CAPTURE_AUTORELEASING = YES;
				CLANG_WARN_BOOL_CONVERSION = YES;
				CLANG_WARN_COMMA = YES;
				CLANG_WARN_CONSTANT_CONVERSION = YES;
				CLANG_WARN_DIRECT_OBJC_ISA_USAGE = YES_ERROR;
				CLANG_WARN_EMPTY_BODY = YES;
				CLANG_WARN_ENUM_CONVERSION = YES;
				CLANG_WARN_INFINITE_RECURSION = YES;
				CLANG_WARN_INT_CONVERSION = YES;
				CLANG_WARN_NON_LITERAL_NULL_CONVERSION = YES;
				CLANG_WARN_OBJC_LITERAL_CONVERSION = YES;
				CLANG_WARN_OBJC_ROOT_CLASS = YES_ERROR;
				CLANG_WARN_RANGE_LOOP_ANALYSIS = YES;
				CLANG_WARN_STRICT_PROTOTYPES = YES;
				CLANG_WARN_SUSPICIOUS_MOVE = YES;
				CLANG_WARN_UNREACHABLE_CODE = YES;
				CLANG_WARN__DUPLICATE_METHOD_MATCH = YES;
				COPY_PHASE_STRIP = NO;
				ENABLE_STRICT_OBJC_MSGSEND = YES;
				ENABLE_TESTABILITY = YES;
				GCC_C_LANGUAGE_STANDARD = gnu99;
				GCC_DYNAMIC_NO_PIC = NO;
				GCC_ENABLE_OBJC_EXCEPTIONS = YES;
				GCC_NO_COMMON_BLOCKS = YES;
				GCC_OPTIMIZATION_LEVEL = 0;
				GCC_PREPROCESSOR_DEFINITIONS = (
					"DEBUG=1",
					"$(inherited)",
				);
				GCC_SYMBOLS_PRIVATE_EXTERN = NO;
				GCC_WARN_64_TO_32_BIT_CONVERSION = NO;
				GCC_WARN_ABOUT_RETURN_TYPE = YES_ERROR;
				GCC_WARN_UNDECLARED_SELECTOR = YES;
				GCC_WARN_UNINITIALIZED_AUTOS = YES_AGGRESSIVE;
				GCC_WARN_UNUSED_FUNCTION = YES;
				GCC_WARN_UNUSED_VARIABLE = YES;
				MACOSX_DEPLOYMENT_TARGET = 10.9;
				OTHER_CFLAGS = "";
				SDKROOT = macosx;
				VALID_ARCHS = x86_64;
			};
			name = Debug;
		};
		A9CC52991950C9F6004E4E22 /* Release */ = {
			isa = XCBuildConfiguration;
			buildSettings = {
				ALWAYS_SEARCH_USER_PATHS = NO;
				ARCHS = x86_64;
				CLANG_CXX_LANGUAGE_STANDARD = "c++11";
				CLANG_CXX_LIBRARY = "libc++";
				CLANG_ENABLE_MODULES = YES;
				CLANG_ENABLE_OBJC_ARC = YES;
				CLANG_WARN_BLOCK_CAPTURE_AUTORELEASING = YES;
				CLANG_WARN_BOOL_CONVERSION = YES;
				CLANG_WARN_COMMA = YES;
				CLANG_WARN_CONSTANT_CONVERSION = YES;
				CLANG_WARN_DIRECT_OBJC_ISA_USAGE = YES_ERROR;
				CLANG_WARN_EMPTY_BODY = YES;
				CLANG_WARN_ENUM_CONVERSION = YES;
				CLANG_WARN_INFINITE_RECURSION = YES;
				CLANG_WARN_INT_CONVERSION = YES;
				CLANG_WARN_NON_LITERAL_NULL_CONVERSION = YES;
				CLANG_WARN_OBJC_LITERAL_CONVERSION = YES;
				CLANG_WARN_OBJC_ROOT_CLASS = YES_ERROR;
				CLANG_WARN_RANGE_LOOP_ANALYSIS = YES;
				CLANG_WARN_STRICT_PROTOTYPES = YES;
				CLANG_WARN_SUSPICIOUS_MOVE = YES;
				CLANG_WARN_UNREACHABLE_CODE = YES;
				CLANG_WARN__DUPLICATE_METHOD_MATCH = YES;
				COPY_PHASE_STRIP = YES;
				DEBUG_INFORMATION_FORMAT = "dwarf-with-dsym";
				ENABLE_NS_ASSERTIONS = NO;
				ENABLE_STRICT_OBJC_MSGSEND = YES;
				GCC_C_LANGUAGE_STANDARD = gnu99;
				GCC_ENABLE_OBJC_EXCEPTIONS = YES;
				GCC_NO_COMMON_BLOCKS = YES;
				GCC_WARN_64_TO_32_BIT_CONVERSION = NO;
				GCC_WARN_ABOUT_RETURN_TYPE = YES_ERROR;
				GCC_WARN_UNDECLARED_SELECTOR = YES;
				GCC_WARN_UNINITIALIZED_AUTOS = YES_AGGRESSIVE;
				GCC_WARN_UNUSED_FUNCTION = YES;
				GCC_WARN_UNUSED_VARIABLE = YES;
				MACOSX_DEPLOYMENT_TARGET = 10.9;
				OTHER_CFLAGS = "-Werror";
				SDKROOT = macosx;
				VALID_ARCHS = x86_64;
			};
			name = Release;
		};
		A9CC529B1950C9F6004E4E22 /* Debug */ = {
			isa = XCBuildConfiguration;
			buildSettings = {
				ASSETCATALOG_COMPILER_APPICON_NAME = AppIcon;
				FRAMEWORK_SEARCH_PATHS = (
					"$(inherited)",
					"$(PROJECT_DIR)/build",
				);
				GCC_PRECOMPILE_PREFIX_HEADER = NO;
				GCC_PREFIX_HEADER = "";
				GCC_WARN_64_TO_32_BIT_CONVERSION = NO;
				HEADER_SEARCH_PATHS = (
					"$(inherited)",
					"/usr/local/opt/jpeg-turbo/include",
					"/usr/local/opt/mad-compat/include",
					/usr/local/include,
				);
				INFOPLIST_FILE = "XCode/EndlessSky-Info.plist";
				LD_RUNPATH_SEARCH_PATHS = "@loader_path/../Frameworks";
				LIBRARY_SEARCH_PATHS = (
					"$(inherited)",
					"$(BUILT_PRODUCTS_DIR)/$(FRAMEWORKS_FOLDER_PATH)",
				);
				MACOSX_DEPLOYMENT_TARGET = 10.9;
				PRODUCT_BUNDLE_IDENTIFIER = "${PRODUCT_NAME:rfc1034identifier}";
				PRODUCT_NAME = "Endless Sky";
				WRAPPER_EXTENSION = app;
			};
			name = Debug;
		};
		A9CC529C1950C9F6004E4E22 /* Release */ = {
			isa = XCBuildConfiguration;
			buildSettings = {
				ASSETCATALOG_COMPILER_APPICON_NAME = AppIcon;
				FRAMEWORK_SEARCH_PATHS = (
					"$(inherited)",
					"$(PROJECT_DIR)/build",
				);
				GCC_PRECOMPILE_PREFIX_HEADER = NO;
				GCC_PREFIX_HEADER = "";
				GCC_WARN_64_TO_32_BIT_CONVERSION = NO;
				HEADER_SEARCH_PATHS = (
					"$(inherited)",
					"/usr/local/opt/jpeg-turbo/include",
					"/usr/local/opt/mad-compat/include",
					/usr/local/include,
				);
				INFOPLIST_FILE = "XCode/EndlessSky-Info.plist";
				LD_RUNPATH_SEARCH_PATHS = "@loader_path/../Frameworks";
				LIBRARY_SEARCH_PATHS = (
					"$(inherited)",
					"$(BUILT_PRODUCTS_DIR)/$(FRAMEWORKS_FOLDER_PATH)",
				);
				MACOSX_DEPLOYMENT_TARGET = 10.9;
				PRODUCT_BUNDLE_IDENTIFIER = "${PRODUCT_NAME:rfc1034identifier}";
				PRODUCT_NAME = "Endless Sky";
				WRAPPER_EXTENSION = app;
			};
			name = Release;
		};
/* End XCBuildConfiguration section */

/* Begin XCConfigurationList section */
		070CD8122818CC6B00A853BB /* Build configuration list for PBXNativeTarget "libmad" */ = {
			isa = XCConfigurationList;
			buildConfigurations = (
				070CD8132818CC6B00A853BB /* Debug */,
				070CD8142818CC6B00A853BB /* Release */,
			);
			defaultConfigurationIsVisible = 0;
			defaultConfigurationName = Release;
		};
		072599C826A8C67D007EC229 /* Build configuration list for PBXNativeTarget "SDL2" */ = {
			isa = XCConfigurationList;
			buildConfigurations = (
				072599C626A8C67D007EC229 /* Debug */,
				072599C726A8C67D007EC229 /* Release */,
			);
			defaultConfigurationIsVisible = 0;
			defaultConfigurationName = Release;
		};
		A9CC52641950C9F6004E4E22 /* Build configuration list for PBXProject "EndlessSky" */ = {
			isa = XCConfigurationList;
			buildConfigurations = (
				A9CC52981950C9F6004E4E22 /* Debug */,
				A9CC52991950C9F6004E4E22 /* Release */,
			);
			defaultConfigurationIsVisible = 0;
			defaultConfigurationName = Release;
		};
		A9CC529A1950C9F6004E4E22 /* Build configuration list for PBXNativeTarget "EndlessSky" */ = {
			isa = XCConfigurationList;
			buildConfigurations = (
				A9CC529B1950C9F6004E4E22 /* Debug */,
				A9CC529C1950C9F6004E4E22 /* Release */,
			);
			defaultConfigurationIsVisible = 0;
			defaultConfigurationName = Release;
		};
/* End XCConfigurationList section */
	};
	rootObject = A9CC52611950C9F6004E4E22 /* Project object */;
}<|MERGE_RESOLUTION|>--- conflicted
+++ resolved
@@ -16,6 +16,7 @@
 		16AD4CACA629E8026777EA00 /* truncate.hpp in Headers */ = {isa = PBXBuildFile; fileRef = 2CA44855BD0AFF45DCAEEA5D /* truncate.hpp */; settings = {ATTRIBUTES = (Project, ); }; };
 		301A4FE885A7A12348986C4F /* UniverseObjects.cpp in Sources */ = {isa = PBXBuildFile; fileRef = 389245138CF297EB417DF730 /* UniverseObjects.cpp */; };
 		497849B2A4C5EA58A64D316C /* MapPlanetCard.cpp in Sources */ = {isa = PBXBuildFile; fileRef = 32404878BFF00A095AF2DD2C /* MapPlanetCard.cpp */; };
+		4D854618BAC687F75549EEA4 /* Plugins.cpp in Sources */ = {isa = PBXBuildFile; fileRef = 7BEF4D17A4BCE8F1B21A4FC4 /* Plugins.cpp */; };
 		5155CD731DBB9FF900EF090B /* Depreciation.cpp in Sources */ = {isa = PBXBuildFile; fileRef = 5155CD711DBB9FF900EF090B /* Depreciation.cpp */; };
 		5AB644C9B37C15C989A9DBE9 /* DisplayText.cpp in Sources */ = {isa = PBXBuildFile; fileRef = 2E1E458DB603BF979429117C /* DisplayText.cpp */; };
 		6245F8251D301C7400A7A094 /* Body.cpp in Sources */ = {isa = PBXBuildFile; fileRef = 6245F8231D301C7400A7A094 /* Body.cpp */; };
@@ -24,12 +25,8 @@
 		62A405BA1D47DA4D0054F6A0 /* FogShader.cpp in Sources */ = {isa = PBXBuildFile; fileRef = 62A405B81D47DA4D0054F6A0 /* FogShader.cpp */; };
 		62C3111A1CE172D000409D91 /* Flotsam.cpp in Sources */ = {isa = PBXBuildFile; fileRef = 62C311181CE172D000409D91 /* Flotsam.cpp */; };
 		6A5716331E25BE6F00585EB2 /* CollisionSet.cpp in Sources */ = {isa = PBXBuildFile; fileRef = 6A5716311E25BE6F00585EB2 /* CollisionSet.cpp */; };
-<<<<<<< HEAD
-		6E174367964607B195586778 /* Plugins.cpp in Sources */ = {isa = PBXBuildFile; fileRef = D00541128C422F8B4A4BD45C /* Plugins.cpp */; };
-=======
+		6EC347E6A79BA5602BA4D1EA /* StartConditionsPanel.cpp in Sources */ = {isa = PBXBuildFile; fileRef = 11EA4AD7A889B6AC1441A198 /* StartConditionsPanel.cpp */; };
 		728B43FDACD43334E7A59BCF /* ConditionsStore.cpp in Sources */ = {isa = PBXBuildFile; fileRef = 4256486EA97E57BBB38CDAF2 /* ConditionsStore.cpp */; };
->>>>>>> c723da74
-		6EC347E6A79BA5602BA4D1EA /* StartConditionsPanel.cpp in Sources */ = {isa = PBXBuildFile; fileRef = 11EA4AD7A889B6AC1441A198 /* StartConditionsPanel.cpp */; };
 		87D6407E8B579EB502BFBCE5 /* GameAction.cpp in Sources */ = {isa = PBXBuildFile; fileRef = 9F0F4096A9008E2D8F3304BB /* GameAction.cpp */; };
 		88A64339B56EBA1F7923E1C7 /* GameLoadingPanel.cpp in Sources */ = {isa = PBXBuildFile; fileRef = A7E640C7A366679B27CCADAC /* GameLoadingPanel.cpp */; };
 		90CF46CE84794C6186FC6CE2 /* EsUuid.cpp in Sources */ = {isa = PBXBuildFile; fileRef = 950742538F8CECF5D4168FBC /* EsUuid.cpp */; };
@@ -219,13 +216,11 @@
 /* End PBXCopyFilesBuildPhase section */
 
 /* Begin PBXFileReference section */
-		4256486EA97E57BBB38CDAF2 /* ConditionsStore.cpp */ = {isa = PBXFileReference; fileEncoding = 4; lastKnownFileType = sourcecode.cpp.cpp; name = ConditionsStore.cpp; path = source/ConditionsStore.cpp; sourceTree = "<group>"; };
 		02D34A71AE3BC4C93FC6865B /* TestData.cpp */ = {isa = PBXFileReference; fileEncoding = 4; lastKnownFileType = sourcecode.cpp.cpp; name = TestData.cpp; path = source/TestData.cpp; sourceTree = "<group>"; };
 		070CD8152818CC6B00A853BB /* libmad.dylib */ = {isa = PBXFileReference; explicitFileType = "compiled.mach-o.dylib"; includeInIndex = 0; path = libmad.dylib; sourceTree = BUILT_PRODUCTS_DIR; };
 		072599BE26A8C67D007EC229 /* SDL2.dylib */ = {isa = PBXFileReference; explicitFileType = "compiled.mach-o.dylib"; includeInIndex = 0; path = SDL2.dylib; sourceTree = BUILT_PRODUCTS_DIR; };
 		072599CC26A8C942007EC229 /* SDL2.framework */ = {isa = PBXFileReference; lastKnownFileType = wrapper.framework; name = SDL2.framework; path = build/SDL2.framework; sourceTree = "<group>"; };
 		086E48E490C9BAD6660C7274 /* ExclusiveItem.h */ = {isa = PBXFileReference; fileEncoding = 4; lastKnownFileType = sourcecode.c.h; name = ExclusiveItem.h; path = source/ExclusiveItem.h; sourceTree = "<group>"; };
-		09D5494AAA2DFA39E4649439 /* Plugins.h */ = {isa = PBXFileReference; fileEncoding = 4; lastKnownFileType = sourcecode.c.h; name = Plugins.h; path = source/Plugins.h; sourceTree = "<group>"; };
 		0C90483BB01ECD0E3E8DDA44 /* WeightedList.h */ = {isa = PBXFileReference; fileEncoding = 4; lastKnownFileType = sourcecode.c.h; name = WeightedList.h; path = source/WeightedList.h; sourceTree = "<group>"; };
 		0DF34095B64BC64F666ECF5F /* CoreStartData.cpp */ = {isa = PBXFileReference; fileEncoding = 4; lastKnownFileType = sourcecode.cpp.cpp; name = CoreStartData.cpp; path = source/CoreStartData.cpp; sourceTree = "<group>"; };
 		11EA4AD7A889B6AC1441A198 /* StartConditionsPanel.cpp */ = {isa = PBXFileReference; fileEncoding = 4; lastKnownFileType = sourcecode.cpp.cpp; name = StartConditionsPanel.cpp; path = source/StartConditionsPanel.cpp; sourceTree = "<group>"; };
@@ -241,6 +236,7 @@
 		2E8047A8987DD8EC99FF8E2E /* Test.cpp */ = {isa = PBXFileReference; fileEncoding = 4; lastKnownFileType = sourcecode.cpp.cpp; name = Test.cpp; path = source/Test.cpp; sourceTree = "<group>"; };
 		32404878BFF00A095AF2DD2C /* MapPlanetCard.cpp */ = {isa = PBXFileReference; fileEncoding = 4; lastKnownFileType = sourcecode.cpp.cpp; name = MapPlanetCard.cpp; path = source/MapPlanetCard.cpp; sourceTree = "<group>"; };
 		389245138CF297EB417DF730 /* UniverseObjects.cpp */ = {isa = PBXFileReference; fileEncoding = 4; lastKnownFileType = sourcecode.cpp.cpp; name = UniverseObjects.cpp; path = source/UniverseObjects.cpp; sourceTree = "<group>"; };
+		4256486EA97E57BBB38CDAF2 /* ConditionsStore.cpp */ = {isa = PBXFileReference; fileEncoding = 4; lastKnownFileType = sourcecode.cpp.cpp; name = ConditionsStore.cpp; path = source/ConditionsStore.cpp; sourceTree = "<group>"; };
 		46B444A6B2A67F93BB272686 /* ByGivenOrder.h */ = {isa = PBXFileReference; fileEncoding = 4; lastKnownFileType = sourcecode.c.h; name = ByGivenOrder.h; path = source/comparators/ByGivenOrder.h; sourceTree = "<group>"; };
 		499B4DA7A9C7351120660643 /* MaskManager.cpp */ = {isa = PBXFileReference; fileEncoding = 4; lastKnownFileType = sourcecode.cpp.cpp; name = MaskManager.cpp; path = source/MaskManager.cpp; sourceTree = "<group>"; };
 		5155CD711DBB9FF900EF090B /* Depreciation.cpp */ = {isa = PBXFileReference; fileEncoding = 4; lastKnownFileType = sourcecode.cpp.cpp; name = Depreciation.cpp; path = source/Depreciation.cpp; sourceTree = "<group>"; };
@@ -264,8 +260,8 @@
 		6A5716311E25BE6F00585EB2 /* CollisionSet.cpp */ = {isa = PBXFileReference; fileEncoding = 4; lastKnownFileType = sourcecode.cpp.cpp; name = CollisionSet.cpp; path = source/CollisionSet.cpp; sourceTree = "<group>"; };
 		6A5716321E25BE6F00585EB2 /* CollisionSet.h */ = {isa = PBXFileReference; fileEncoding = 4; lastKnownFileType = sourcecode.c.h; name = CollisionSet.h; path = source/CollisionSet.h; sourceTree = "<group>"; };
 		6DCF4CF2972F569E6DBB8578 /* CategoryTypes.h */ = {isa = PBXFileReference; fileEncoding = 4; lastKnownFileType = sourcecode.c.h; name = CategoryTypes.h; path = source/CategoryTypes.h; sourceTree = "<group>"; };
-		A3B9425983D66B182BD724B4 /* ConditionsStore.h */ = {isa = PBXFileReference; fileEncoding = 4; lastKnownFileType = sourcecode.c.h; name = ConditionsStore.h; path = source/ConditionsStore.h; sourceTree = "<group>"; };
 		74F543598EEFB3745287E663 /* Bitset.cpp */ = {isa = PBXFileReference; fileEncoding = 4; lastKnownFileType = sourcecode.cpp.cpp; name = Bitset.cpp; path = source/Bitset.cpp; sourceTree = "<group>"; };
+		7BEF4D17A4BCE8F1B21A4FC4 /* Plugins.cpp */ = {isa = PBXFileReference; fileEncoding = 4; lastKnownFileType = sourcecode.cpp.cpp; name = Plugins.cpp; path = source/Plugins.cpp; sourceTree = "<group>"; };
 		86AB4B6E9C4C0490AE7F029B /* EsUuid.h */ = {isa = PBXFileReference; fileEncoding = 4; lastKnownFileType = sourcecode.c.h; name = EsUuid.h; path = source/EsUuid.h; sourceTree = "<group>"; };
 		86D9414E818561143BD298BC /* TextReplacements.h */ = {isa = PBXFileReference; fileEncoding = 4; lastKnownFileType = sourcecode.c.h; name = TextReplacements.h; path = source/TextReplacements.h; sourceTree = "<group>"; };
 		8CB543A1AA20F764DD7FC15A /* MenuAnimationPanel.h */ = {isa = PBXFileReference; fileEncoding = 4; lastKnownFileType = sourcecode.c.h; name = MenuAnimationPanel.h; path = source/MenuAnimationPanel.h; sourceTree = "<group>"; };
@@ -280,6 +276,7 @@
 		A2A94C40A8DCA99809AD5DEE /* MapPlanetCard.h */ = {isa = PBXFileReference; fileEncoding = 4; lastKnownFileType = sourcecode.c.h; name = MapPlanetCard.h; path = source/MapPlanetCard.h; sourceTree = "<group>"; };
 		A3134EC4B1CCA5546A10C3EF /* TestContext.cpp */ = {isa = PBXFileReference; fileEncoding = 4; lastKnownFileType = sourcecode.cpp.cpp; name = TestContext.cpp; path = source/TestContext.cpp; sourceTree = "<group>"; };
 		A3754152958FBC924E9F76A9 /* opengl.cpp */ = {isa = PBXFileReference; fileEncoding = 4; lastKnownFileType = sourcecode.cpp.cpp; name = opengl.cpp; path = source/opengl.cpp; sourceTree = "<group>"; };
+		A3B9425983D66B182BD724B4 /* ConditionsStore.h */ = {isa = PBXFileReference; fileEncoding = 4; lastKnownFileType = sourcecode.c.h; name = ConditionsStore.h; path = source/ConditionsStore.h; sourceTree = "<group>"; };
 		A7E640C7A366679B27CCADAC /* GameLoadingPanel.cpp */ = {isa = PBXFileReference; fileEncoding = 4; lastKnownFileType = sourcecode.cpp.cpp; name = GameLoadingPanel.cpp; path = source/GameLoadingPanel.cpp; sourceTree = "<group>"; };
 		A7F240B4AC219841424A387A /* Logger.cpp */ = {isa = PBXFileReference; fileEncoding = 4; lastKnownFileType = sourcecode.cpp.cpp; name = Logger.cpp; path = source/Logger.cpp; sourceTree = "<group>"; };
 		A90633FD1EE602FD000DA6C0 /* LogbookPanel.cpp */ = {isa = PBXFileReference; fileEncoding = 4; lastKnownFileType = sourcecode.cpp.cpp; name = LogbookPanel.cpp; path = source/LogbookPanel.cpp; sourceTree = "<group>"; };
@@ -537,7 +534,7 @@
 		B5DDA6932001B7F600DBA76A /* News.h */ = {isa = PBXFileReference; fileEncoding = 4; lastKnownFileType = sourcecode.c.h; name = News.h; path = source/News.h; sourceTree = "<group>"; };
 		C49D4EA08DF168A83B1C7B07 /* Hazard.cpp */ = {isa = PBXFileReference; fileEncoding = 4; lastKnownFileType = sourcecode.cpp.cpp; name = Hazard.cpp; path = source/Hazard.cpp; sourceTree = "<group>"; };
 		C62B4D15899E5F47443D0ED6 /* DamageProfile.cpp */ = {isa = PBXFileReference; fileEncoding = 4; lastKnownFileType = sourcecode.cpp.cpp; name = DamageProfile.cpp; path = source/DamageProfile.cpp; sourceTree = "<group>"; };
-		D00541128C422F8B4A4BD45C /* Plugins.cpp */ = {isa = PBXFileReference; fileEncoding = 4; lastKnownFileType = sourcecode.cpp.cpp; name = Plugins.cpp; path = source/Plugins.cpp; sourceTree = "<group>"; };
+		CF5E4086BE4D73ACCB4BA61A /* Plugins.h */ = {isa = PBXFileReference; fileEncoding = 4; lastKnownFileType = sourcecode.c.h; name = Plugins.h; path = source/Plugins.h; sourceTree = "<group>"; };
 		D0FA4800BE72C1B5A7D567B9 /* MenuAnimationPanel.cpp */ = {isa = PBXFileReference; fileEncoding = 4; lastKnownFileType = sourcecode.cpp.cpp; name = MenuAnimationPanel.cpp; path = source/MenuAnimationPanel.cpp; sourceTree = "<group>"; };
 		DB9A43BA91B3BC47186BF05E /* UniverseObjects.h */ = {isa = PBXFileReference; fileEncoding = 4; lastKnownFileType = sourcecode.c.h; name = UniverseObjects.h; path = source/UniverseObjects.h; sourceTree = "<group>"; };
 		DC8146D5A145C2DA87D98F1F /* GameLoadingPanel.h */ = {isa = PBXFileReference; fileEncoding = 4; lastKnownFileType = sourcecode.c.h; name = GameLoadingPanel.h; path = source/GameLoadingPanel.h; sourceTree = "<group>"; };
@@ -894,8 +891,8 @@
 				086E48E490C9BAD6660C7274 /* ExclusiveItem.h */,
 				A7F240B4AC219841424A387A /* Logger.cpp */,
 				AE57401AA43232EDEABFAE13 /* Logger.h */,
-				D00541128C422F8B4A4BD45C /* Plugins.cpp */,
-				09D5494AAA2DFA39E4649439 /* Plugins.h */,
+				7BEF4D17A4BCE8F1B21A4FC4 /* Plugins.cpp */,
+				CF5E4086BE4D73ACCB4BA61A /* Plugins.h */,
 			);
 			name = source;
 			sourceTree = "<group>";
@@ -1291,7 +1288,7 @@
 				497849B2A4C5EA58A64D316C /* MapPlanetCard.cpp in Sources */,
 				920F40E0ADECA8926F423FDA /* Variant.cpp in Sources */,
 				DAC24E909BF453D18AEE3DA3 /* Logger.cpp in Sources */,
-				6E174367964607B195586778 /* Plugins.cpp in Sources */,
+				4D854618BAC687F75549EEA4 /* Plugins.cpp in Sources */,
 			);
 			runOnlyForDeploymentPostprocessing = 0;
 		};
