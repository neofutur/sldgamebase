--- conflicted
+++ resolved
@@ -793,13 +793,10 @@
 				98104FFDA18E40F4A712A8BE /* CoreStartData.h */,
 				6DCF4CF2972F569E6DBB8578 /* CategoryTypes.h */,
 				0C90483BB01ECD0E3E8DDA44 /* WeightedList.h */,
-<<<<<<< HEAD
+				950742538F8CECF5D4168FBC /* EsUuid.cpp */,
+				86AB4B6E9C4C0490AE7F029B /* EsUuid.h */,
 				D38F4076BF68C65C0E03D654 /* Variant.cpp */,
 				0F4B45C6919D54E1D30FEB0A /* Variant.h */,
-=======
-				950742538F8CECF5D4168FBC /* EsUuid.cpp */,
-				86AB4B6E9C4C0490AE7F029B /* EsUuid.h */,
->>>>>>> eaf96652
 			);
 			name = source;
 			sourceTree = "<group>";
@@ -1144,11 +1141,8 @@
 				94DF4B5B8619F6A3715D6168 /* Weather.cpp in Sources */,
 				6EC347E6A79BA5602BA4D1EA /* StartConditionsPanel.cpp in Sources */,
 				03624EC39EE09C7A786B4A3D /* CoreStartData.cpp in Sources */,
-<<<<<<< HEAD
+				90CF46CE84794C6186FC6CE2 /* EsUuid.cpp in Sources */,
 				F2984BCDAC4980F4D6929EE7 /* Variant.cpp in Sources */,
-=======
-				90CF46CE84794C6186FC6CE2 /* EsUuid.cpp in Sources */,
->>>>>>> eaf96652
 			);
 			runOnlyForDeploymentPostprocessing = 0;
 		};
