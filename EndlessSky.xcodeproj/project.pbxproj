--- conflicted
+++ resolved
@@ -887,13 +887,10 @@
 				61FA4C2BB89E08C5E2B8B4B9 /* Variant.cpp */,
 				5EBC44769E84CF0C953D08B3 /* Variant.h */,
 				086E48E490C9BAD6660C7274 /* ExclusiveItem.h */,
-<<<<<<< HEAD
 				7CE64A4BA79C2C654848F558 /* TaskQueue.cpp */,
 				47304B4DBCD8D319692647D2 /* TaskQueue.h */,
-=======
 				341645FAA25F7901221B8965 /* PrintData.cpp */,
 				CCE547DBB6C74E18E1B84D29 /* PrintData.h */,
->>>>>>> 93075afa
 				A7F240B4AC219841424A387A /* Logger.cpp */,
 				AE57401AA43232EDEABFAE13 /* Logger.h */,
 			);
@@ -1289,11 +1286,8 @@
 				F35E4D6EA465D71CDA282EBA /* MenuAnimationPanel.cpp in Sources */,
 				497849B2A4C5EA58A64D316C /* MapPlanetCard.cpp in Sources */,
 				920F40E0ADECA8926F423FDA /* Variant.cpp in Sources */,
-<<<<<<< HEAD
 				837745D49797C460765C98C5 /* TaskQueue.cpp in Sources */,
-=======
 				46A34BE4A0599886221093BA /* PrintData.cpp in Sources */,
->>>>>>> 93075afa
 				DAC24E909BF453D18AEE3DA3 /* Logger.cpp in Sources */,
 			);
 			runOnlyForDeploymentPostprocessing = 0;
