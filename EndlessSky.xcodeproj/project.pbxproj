// !$*UTF8*$!
{
	archiveVersion = 1;
	classes = {
	};
	objectVersion = 46;
	objects = {

/* Begin PBXBuildFile section */
		4C2DEF56201B8FAE0062315E /* libSDL2-2.0.0.dylib in Frameworks */ = {isa = PBXBuildFile; fileRef = 4C2DEF55201B8FAD0062315E /* libSDL2-2.0.0.dylib */; };
		4C2DEF57201B90310062315E /* libSDL2-2.0.0.dylib in CopyFiles */ = {isa = PBXBuildFile; fileRef = 4C2DEF55201B8FAD0062315E /* libSDL2-2.0.0.dylib */; settings = {ATTRIBUTES = (CodeSignOnCopy, ); }; };
		5155CD731DBB9FF900EF090B /* Depreciation.cpp in Sources */ = {isa = PBXBuildFile; fileRef = 5155CD711DBB9FF900EF090B /* Depreciation.cpp */; };
		6245F8251D301C7400A7A094 /* Body.cpp in Sources */ = {isa = PBXBuildFile; fileRef = 6245F8231D301C7400A7A094 /* Body.cpp */; };
		6245F8281D301C9000A7A094 /* Hardpoint.cpp in Sources */ = {isa = PBXBuildFile; fileRef = 6245F8261D301C9000A7A094 /* Hardpoint.cpp */; };
		628BDAEF1CC5DC950062BCD2 /* PlanetLabel.cpp in Sources */ = {isa = PBXBuildFile; fileRef = 628BDAED1CC5DC950062BCD2 /* PlanetLabel.cpp */; };
		62A405BA1D47DA4D0054F6A0 /* FogShader.cpp in Sources */ = {isa = PBXBuildFile; fileRef = 62A405B81D47DA4D0054F6A0 /* FogShader.cpp */; };
		62C3111A1CE172D000409D91 /* Flotsam.cpp in Sources */ = {isa = PBXBuildFile; fileRef = 62C311181CE172D000409D91 /* Flotsam.cpp */; };
		6A5716331E25BE6F00585EB2 /* CollisionSet.cpp in Sources */ = {isa = PBXBuildFile; fileRef = 6A5716311E25BE6F00585EB2 /* CollisionSet.cpp */; };
<<<<<<< HEAD
		9E1F4BF78F9E1FC4C96F76B5 /* Test.cpp in Sources */ = {isa = PBXBuildFile; fileRef = 2E8047A8987DD8EC99FF8E2E /* Test.cpp */; };
=======
		94DF4B5B8619F6A3715D6168 /* Weather.cpp in Sources */ = {isa = PBXBuildFile; fileRef = 8E8A4C648B242742B22A34FA /* Weather.cpp */; };
>>>>>>> 398e91fe
		A90633FF1EE602FD000DA6C0 /* LogbookPanel.cpp in Sources */ = {isa = PBXBuildFile; fileRef = A90633FD1EE602FD000DA6C0 /* LogbookPanel.cpp */; };
		A90C15D91D5BD55700708F3A /* Minable.cpp in Sources */ = {isa = PBXBuildFile; fileRef = A90C15D71D5BD55700708F3A /* Minable.cpp */; };
		A90C15DC1D5BD56800708F3A /* Rectangle.cpp in Sources */ = {isa = PBXBuildFile; fileRef = A90C15DA1D5BD56800708F3A /* Rectangle.cpp */; };
		A93931FB1988135200C2A87B /* libturbojpeg.0.dylib in Frameworks */ = {isa = PBXBuildFile; fileRef = A93931FA1988135200C2A87B /* libturbojpeg.0.dylib */; };
		A93931FD1988136B00C2A87B /* libpng16.16.dylib in Frameworks */ = {isa = PBXBuildFile; fileRef = A93931FC1988136B00C2A87B /* libpng16.16.dylib */; };
		A93931FE1988136E00C2A87B /* libturbojpeg.0.dylib in CopyFiles */ = {isa = PBXBuildFile; fileRef = A93931FA1988135200C2A87B /* libturbojpeg.0.dylib */; settings = {ATTRIBUTES = (CodeSignOnCopy, ); }; };
		A93931FF1988136F00C2A87B /* libpng16.16.dylib in CopyFiles */ = {isa = PBXBuildFile; fileRef = A93931FC1988136B00C2A87B /* libpng16.16.dylib */; settings = {ATTRIBUTES = (CodeSignOnCopy, ); }; };
		A94408A51982F3E600610427 /* endless-sky.iconset in Resources */ = {isa = PBXBuildFile; fileRef = A94408A41982F3E600610427 /* endless-sky.iconset */; };
		A966A5AB1B964E6300DFF69C /* Person.cpp in Sources */ = {isa = PBXBuildFile; fileRef = A966A5A91B964E6300DFF69C /* Person.cpp */; };
		A96863A01AE6FD0E004FE1FE /* Account.cpp in Sources */ = {isa = PBXBuildFile; fileRef = A96862CD1AE6FD0A004FE1FE /* Account.cpp */; };
		A96863A11AE6FD0E004FE1FE /* AI.cpp in Sources */ = {isa = PBXBuildFile; fileRef = A96862CF1AE6FD0A004FE1FE /* AI.cpp */; };
		A96863A21AE6FD0E004FE1FE /* Angle.cpp in Sources */ = {isa = PBXBuildFile; fileRef = A96862D11AE6FD0A004FE1FE /* Angle.cpp */; };
		A96863A41AE6FD0E004FE1FE /* Armament.cpp in Sources */ = {isa = PBXBuildFile; fileRef = A96862D51AE6FD0A004FE1FE /* Armament.cpp */; };
		A96863A51AE6FD0E004FE1FE /* AsteroidField.cpp in Sources */ = {isa = PBXBuildFile; fileRef = A96862D71AE6FD0A004FE1FE /* AsteroidField.cpp */; };
		A96863A61AE6FD0E004FE1FE /* Audio.cpp in Sources */ = {isa = PBXBuildFile; fileRef = A96862D91AE6FD0A004FE1FE /* Audio.cpp */; };
		A96863A71AE6FD0E004FE1FE /* BankPanel.cpp in Sources */ = {isa = PBXBuildFile; fileRef = A96862DB1AE6FD0A004FE1FE /* BankPanel.cpp */; };
		A96863A91AE6FD0E004FE1FE /* BoardingPanel.cpp in Sources */ = {isa = PBXBuildFile; fileRef = A96862DF1AE6FD0A004FE1FE /* BoardingPanel.cpp */; };
		A96863AA1AE6FD0E004FE1FE /* CaptureOdds.cpp in Sources */ = {isa = PBXBuildFile; fileRef = A96862E11AE6FD0A004FE1FE /* CaptureOdds.cpp */; };
		A96863AB1AE6FD0E004FE1FE /* CargoHold.cpp in Sources */ = {isa = PBXBuildFile; fileRef = A96862E31AE6FD0A004FE1FE /* CargoHold.cpp */; };
		A96863AC1AE6FD0E004FE1FE /* Color.cpp in Sources */ = {isa = PBXBuildFile; fileRef = A96862E61AE6FD0A004FE1FE /* Color.cpp */; };
		A96863AD1AE6FD0E004FE1FE /* Command.cpp in Sources */ = {isa = PBXBuildFile; fileRef = A96862E81AE6FD0A004FE1FE /* Command.cpp */; };
		A96863AE1AE6FD0E004FE1FE /* ConditionSet.cpp in Sources */ = {isa = PBXBuildFile; fileRef = A96862EA1AE6FD0A004FE1FE /* ConditionSet.cpp */; };
		A96863AF1AE6FD0E004FE1FE /* Conversation.cpp in Sources */ = {isa = PBXBuildFile; fileRef = A96862EC1AE6FD0A004FE1FE /* Conversation.cpp */; };
		A96863B01AE6FD0E004FE1FE /* ConversationPanel.cpp in Sources */ = {isa = PBXBuildFile; fileRef = A96862EE1AE6FD0A004FE1FE /* ConversationPanel.cpp */; };
		A96863B11AE6FD0E004FE1FE /* DataFile.cpp in Sources */ = {isa = PBXBuildFile; fileRef = A96862F01AE6FD0A004FE1FE /* DataFile.cpp */; };
		A96863B21AE6FD0E004FE1FE /* DataNode.cpp in Sources */ = {isa = PBXBuildFile; fileRef = A96862F21AE6FD0A004FE1FE /* DataNode.cpp */; };
		A96863B31AE6FD0E004FE1FE /* DataWriter.cpp in Sources */ = {isa = PBXBuildFile; fileRef = A96862F41AE6FD0A004FE1FE /* DataWriter.cpp */; };
		A96863B41AE6FD0E004FE1FE /* Date.cpp in Sources */ = {isa = PBXBuildFile; fileRef = A96862F61AE6FD0A004FE1FE /* Date.cpp */; };
		A96863B51AE6FD0E004FE1FE /* Dialog.cpp in Sources */ = {isa = PBXBuildFile; fileRef = A96862F81AE6FD0A004FE1FE /* Dialog.cpp */; };
		A96863B61AE6FD0E004FE1FE /* DistanceMap.cpp in Sources */ = {isa = PBXBuildFile; fileRef = A96862FA1AE6FD0B004FE1FE /* DistanceMap.cpp */; };
		A96863B81AE6FD0E004FE1FE /* DrawList.cpp in Sources */ = {isa = PBXBuildFile; fileRef = A96862FE1AE6FD0B004FE1FE /* DrawList.cpp */; };
		A96863B91AE6FD0E004FE1FE /* Effect.cpp in Sources */ = {isa = PBXBuildFile; fileRef = A96863001AE6FD0B004FE1FE /* Effect.cpp */; };
		A96863BA1AE6FD0E004FE1FE /* Engine.cpp in Sources */ = {isa = PBXBuildFile; fileRef = A96863021AE6FD0B004FE1FE /* Engine.cpp */; };
		A96863BB1AE6FD0E004FE1FE /* EscortDisplay.cpp in Sources */ = {isa = PBXBuildFile; fileRef = A96863041AE6FD0B004FE1FE /* EscortDisplay.cpp */; };
		A96863BC1AE6FD0E004FE1FE /* Files.cpp in Sources */ = {isa = PBXBuildFile; fileRef = A96863061AE6FD0B004FE1FE /* Files.cpp */; };
		A96863BD1AE6FD0E004FE1FE /* FillShader.cpp in Sources */ = {isa = PBXBuildFile; fileRef = A96863081AE6FD0B004FE1FE /* FillShader.cpp */; };
		A96863BE1AE6FD0E004FE1FE /* Fleet.cpp in Sources */ = {isa = PBXBuildFile; fileRef = A968630A1AE6FD0B004FE1FE /* Fleet.cpp */; };
		A96863BF1AE6FD0E004FE1FE /* Font.cpp in Sources */ = {isa = PBXBuildFile; fileRef = A968630C1AE6FD0B004FE1FE /* Font.cpp */; };
		A96863C01AE6FD0E004FE1FE /* FontSet.cpp in Sources */ = {isa = PBXBuildFile; fileRef = A968630E1AE6FD0B004FE1FE /* FontSet.cpp */; };
		A96863C11AE6FD0E004FE1FE /* Format.cpp in Sources */ = {isa = PBXBuildFile; fileRef = A96863101AE6FD0B004FE1FE /* Format.cpp */; };
		A96863C21AE6FD0E004FE1FE /* FrameTimer.cpp in Sources */ = {isa = PBXBuildFile; fileRef = A96863121AE6FD0B004FE1FE /* FrameTimer.cpp */; };
		A96863C31AE6FD0E004FE1FE /* Galaxy.cpp in Sources */ = {isa = PBXBuildFile; fileRef = A96863141AE6FD0B004FE1FE /* Galaxy.cpp */; };
		A96863C41AE6FD0E004FE1FE /* GameData.cpp in Sources */ = {isa = PBXBuildFile; fileRef = A96863161AE6FD0B004FE1FE /* GameData.cpp */; };
		A96863C51AE6FD0E004FE1FE /* GameEvent.cpp in Sources */ = {isa = PBXBuildFile; fileRef = A96863181AE6FD0B004FE1FE /* GameEvent.cpp */; };
		A96863C61AE6FD0E004FE1FE /* Government.cpp in Sources */ = {isa = PBXBuildFile; fileRef = A968631B1AE6FD0B004FE1FE /* Government.cpp */; };
		A96863C71AE6FD0E004FE1FE /* HailPanel.cpp in Sources */ = {isa = PBXBuildFile; fileRef = A968631D1AE6FD0B004FE1FE /* HailPanel.cpp */; };
		A96863C81AE6FD0E004FE1FE /* HiringPanel.cpp in Sources */ = {isa = PBXBuildFile; fileRef = A968631F1AE6FD0B004FE1FE /* HiringPanel.cpp */; };
		A96863C91AE6FD0E004FE1FE /* ImageBuffer.cpp in Sources */ = {isa = PBXBuildFile; fileRef = A96863211AE6FD0B004FE1FE /* ImageBuffer.cpp */; };
		A96863CB1AE6FD0E004FE1FE /* Information.cpp in Sources */ = {isa = PBXBuildFile; fileRef = A96863251AE6FD0B004FE1FE /* Information.cpp */; };
		A96863CC1AE6FD0E004FE1FE /* Interface.cpp in Sources */ = {isa = PBXBuildFile; fileRef = A96863271AE6FD0B004FE1FE /* Interface.cpp */; };
		A96863CD1AE6FD0E004FE1FE /* LineShader.cpp in Sources */ = {isa = PBXBuildFile; fileRef = A96863291AE6FD0B004FE1FE /* LineShader.cpp */; };
		A96863CE1AE6FD0E004FE1FE /* LoadPanel.cpp in Sources */ = {isa = PBXBuildFile; fileRef = A968632B1AE6FD0B004FE1FE /* LoadPanel.cpp */; };
		A96863CF1AE6FD0E004FE1FE /* LocationFilter.cpp in Sources */ = {isa = PBXBuildFile; fileRef = A968632D1AE6FD0B004FE1FE /* LocationFilter.cpp */; };
		A96863D01AE6FD0E004FE1FE /* main.cpp in Sources */ = {isa = PBXBuildFile; fileRef = A968632F1AE6FD0B004FE1FE /* main.cpp */; };
		A96863D11AE6FD0E004FE1FE /* MainPanel.cpp in Sources */ = {isa = PBXBuildFile; fileRef = A96863301AE6FD0B004FE1FE /* MainPanel.cpp */; };
		A96863D21AE6FD0E004FE1FE /* MapDetailPanel.cpp in Sources */ = {isa = PBXBuildFile; fileRef = A96863321AE6FD0C004FE1FE /* MapDetailPanel.cpp */; };
		A96863D31AE6FD0E004FE1FE /* MapPanel.cpp in Sources */ = {isa = PBXBuildFile; fileRef = A96863341AE6FD0C004FE1FE /* MapPanel.cpp */; };
		A96863D41AE6FD0E004FE1FE /* Mask.cpp in Sources */ = {isa = PBXBuildFile; fileRef = A96863361AE6FD0C004FE1FE /* Mask.cpp */; };
		A96863D51AE6FD0E004FE1FE /* MenuPanel.cpp in Sources */ = {isa = PBXBuildFile; fileRef = A96863381AE6FD0C004FE1FE /* MenuPanel.cpp */; };
		A96863D61AE6FD0E004FE1FE /* Messages.cpp in Sources */ = {isa = PBXBuildFile; fileRef = A968633A1AE6FD0C004FE1FE /* Messages.cpp */; };
		A96863D71AE6FD0E004FE1FE /* Mission.cpp in Sources */ = {isa = PBXBuildFile; fileRef = A968633C1AE6FD0C004FE1FE /* Mission.cpp */; };
		A96863D81AE6FD0E004FE1FE /* MissionAction.cpp in Sources */ = {isa = PBXBuildFile; fileRef = A968633E1AE6FD0C004FE1FE /* MissionAction.cpp */; };
		A96863D91AE6FD0E004FE1FE /* MissionPanel.cpp in Sources */ = {isa = PBXBuildFile; fileRef = A96863401AE6FD0C004FE1FE /* MissionPanel.cpp */; };
		A96863DA1AE6FD0E004FE1FE /* Mortgage.cpp in Sources */ = {isa = PBXBuildFile; fileRef = A96863421AE6FD0C004FE1FE /* Mortgage.cpp */; };
		A96863DB1AE6FD0E004FE1FE /* NPC.cpp in Sources */ = {isa = PBXBuildFile; fileRef = A96863441AE6FD0C004FE1FE /* NPC.cpp */; };
		A96863DC1AE6FD0E004FE1FE /* Outfit.cpp in Sources */ = {isa = PBXBuildFile; fileRef = A96863461AE6FD0C004FE1FE /* Outfit.cpp */; };
		A96863DD1AE6FD0E004FE1FE /* OutfitInfoDisplay.cpp in Sources */ = {isa = PBXBuildFile; fileRef = A96863481AE6FD0C004FE1FE /* OutfitInfoDisplay.cpp */; };
		A96863DE1AE6FD0E004FE1FE /* OutfitterPanel.cpp in Sources */ = {isa = PBXBuildFile; fileRef = A968634A1AE6FD0C004FE1FE /* OutfitterPanel.cpp */; };
		A96863DF1AE6FD0E004FE1FE /* OutlineShader.cpp in Sources */ = {isa = PBXBuildFile; fileRef = A968634C1AE6FD0C004FE1FE /* OutlineShader.cpp */; };
		A96863E01AE6FD0E004FE1FE /* Panel.cpp in Sources */ = {isa = PBXBuildFile; fileRef = A968634E1AE6FD0C004FE1FE /* Panel.cpp */; };
		A96863E11AE6FD0E004FE1FE /* Personality.cpp in Sources */ = {isa = PBXBuildFile; fileRef = A96863501AE6FD0C004FE1FE /* Personality.cpp */; };
		A96863E21AE6FD0E004FE1FE /* Phrase.cpp in Sources */ = {isa = PBXBuildFile; fileRef = A96863521AE6FD0C004FE1FE /* Phrase.cpp */; };
		A96863E31AE6FD0E004FE1FE /* Planet.cpp in Sources */ = {isa = PBXBuildFile; fileRef = A96863551AE6FD0C004FE1FE /* Planet.cpp */; };
		A96863E41AE6FD0E004FE1FE /* PlanetPanel.cpp in Sources */ = {isa = PBXBuildFile; fileRef = A96863571AE6FD0C004FE1FE /* PlanetPanel.cpp */; };
		A96863E51AE6FD0E004FE1FE /* PlayerInfo.cpp in Sources */ = {isa = PBXBuildFile; fileRef = A96863591AE6FD0C004FE1FE /* PlayerInfo.cpp */; };
		A96863E61AE6FD0E004FE1FE /* Point.cpp in Sources */ = {isa = PBXBuildFile; fileRef = A968635B1AE6FD0C004FE1FE /* Point.cpp */; };
		A96863E71AE6FD0E004FE1FE /* PointerShader.cpp in Sources */ = {isa = PBXBuildFile; fileRef = A968635D1AE6FD0C004FE1FE /* PointerShader.cpp */; };
		A96863E81AE6FD0E004FE1FE /* Politics.cpp in Sources */ = {isa = PBXBuildFile; fileRef = A968635F1AE6FD0C004FE1FE /* Politics.cpp */; };
		A96863E91AE6FD0E004FE1FE /* Preferences.cpp in Sources */ = {isa = PBXBuildFile; fileRef = A96863611AE6FD0C004FE1FE /* Preferences.cpp */; };
		A96863EA1AE6FD0E004FE1FE /* PreferencesPanel.cpp in Sources */ = {isa = PBXBuildFile; fileRef = A96863631AE6FD0C004FE1FE /* PreferencesPanel.cpp */; };
		A96863EB1AE6FD0E004FE1FE /* Projectile.cpp in Sources */ = {isa = PBXBuildFile; fileRef = A96863651AE6FD0C004FE1FE /* Projectile.cpp */; };
		A96863EC1AE6FD0E004FE1FE /* Radar.cpp in Sources */ = {isa = PBXBuildFile; fileRef = A96863671AE6FD0C004FE1FE /* Radar.cpp */; };
		A96863ED1AE6FD0E004FE1FE /* Random.cpp in Sources */ = {isa = PBXBuildFile; fileRef = A96863691AE6FD0D004FE1FE /* Random.cpp */; };
		A96863EE1AE6FD0E004FE1FE /* RingShader.cpp in Sources */ = {isa = PBXBuildFile; fileRef = A968636B1AE6FD0D004FE1FE /* RingShader.cpp */; };
		A96863EF1AE6FD0E004FE1FE /* SavedGame.cpp in Sources */ = {isa = PBXBuildFile; fileRef = A968636E1AE6FD0D004FE1FE /* SavedGame.cpp */; };
		A96863F01AE6FD0E004FE1FE /* Screen.cpp in Sources */ = {isa = PBXBuildFile; fileRef = A96863701AE6FD0D004FE1FE /* Screen.cpp */; };
		A96863F11AE6FD0E004FE1FE /* Shader.cpp in Sources */ = {isa = PBXBuildFile; fileRef = A96863731AE6FD0D004FE1FE /* Shader.cpp */; };
		A96863F21AE6FD0E004FE1FE /* Ship.cpp in Sources */ = {isa = PBXBuildFile; fileRef = A96863761AE6FD0D004FE1FE /* Ship.cpp */; };
		A96863F31AE6FD0E004FE1FE /* ShipEvent.cpp in Sources */ = {isa = PBXBuildFile; fileRef = A96863781AE6FD0D004FE1FE /* ShipEvent.cpp */; };
		A96863F41AE6FD0E004FE1FE /* ShipInfoDisplay.cpp in Sources */ = {isa = PBXBuildFile; fileRef = A968637A1AE6FD0D004FE1FE /* ShipInfoDisplay.cpp */; };
		A96863F51AE6FD0E004FE1FE /* ShipyardPanel.cpp in Sources */ = {isa = PBXBuildFile; fileRef = A968637C1AE6FD0D004FE1FE /* ShipyardPanel.cpp */; };
		A96863F61AE6FD0E004FE1FE /* ShopPanel.cpp in Sources */ = {isa = PBXBuildFile; fileRef = A968637E1AE6FD0D004FE1FE /* ShopPanel.cpp */; };
		A96863F71AE6FD0E004FE1FE /* Sound.cpp in Sources */ = {isa = PBXBuildFile; fileRef = A96863801AE6FD0D004FE1FE /* Sound.cpp */; };
		A96863F81AE6FD0E004FE1FE /* SpaceportPanel.cpp in Sources */ = {isa = PBXBuildFile; fileRef = A96863821AE6FD0D004FE1FE /* SpaceportPanel.cpp */; };
		A96863F91AE6FD0E004FE1FE /* Sprite.cpp in Sources */ = {isa = PBXBuildFile; fileRef = A96863841AE6FD0D004FE1FE /* Sprite.cpp */; };
		A96863FA1AE6FD0E004FE1FE /* SpriteQueue.cpp in Sources */ = {isa = PBXBuildFile; fileRef = A96863861AE6FD0D004FE1FE /* SpriteQueue.cpp */; };
		A96863FB1AE6FD0E004FE1FE /* SpriteSet.cpp in Sources */ = {isa = PBXBuildFile; fileRef = A96863881AE6FD0D004FE1FE /* SpriteSet.cpp */; };
		A96863FC1AE6FD0E004FE1FE /* SpriteShader.cpp in Sources */ = {isa = PBXBuildFile; fileRef = A968638A1AE6FD0D004FE1FE /* SpriteShader.cpp */; };
		A96863FD1AE6FD0E004FE1FE /* StarField.cpp in Sources */ = {isa = PBXBuildFile; fileRef = A968638C1AE6FD0D004FE1FE /* StarField.cpp */; };
		A96863FE1AE6FD0E004FE1FE /* StartConditions.cpp in Sources */ = {isa = PBXBuildFile; fileRef = A968638E1AE6FD0D004FE1FE /* StartConditions.cpp */; };
		A96863FF1AE6FD0E004FE1FE /* StellarObject.cpp in Sources */ = {isa = PBXBuildFile; fileRef = A96863901AE6FD0D004FE1FE /* StellarObject.cpp */; };
		A96864001AE6FD0E004FE1FE /* System.cpp in Sources */ = {isa = PBXBuildFile; fileRef = A96863921AE6FD0D004FE1FE /* System.cpp */; };
		A96864011AE6FD0E004FE1FE /* Table.cpp in Sources */ = {isa = PBXBuildFile; fileRef = A96863941AE6FD0D004FE1FE /* Table.cpp */; };
		A96864021AE6FD0E004FE1FE /* Trade.cpp in Sources */ = {isa = PBXBuildFile; fileRef = A96863961AE6FD0D004FE1FE /* Trade.cpp */; };
		A96864031AE6FD0E004FE1FE /* TradingPanel.cpp in Sources */ = {isa = PBXBuildFile; fileRef = A96863981AE6FD0D004FE1FE /* TradingPanel.cpp */; };
		A96864041AE6FD0E004FE1FE /* UI.cpp in Sources */ = {isa = PBXBuildFile; fileRef = A968639A1AE6FD0D004FE1FE /* UI.cpp */; };
		A96864051AE6FD0E004FE1FE /* Weapon.cpp in Sources */ = {isa = PBXBuildFile; fileRef = A968639C1AE6FD0D004FE1FE /* Weapon.cpp */; };
		A96864061AE6FD0E004FE1FE /* WrappedText.cpp in Sources */ = {isa = PBXBuildFile; fileRef = A968639E1AE6FD0D004FE1FE /* WrappedText.cpp */; };
		A97C24EA1B17BE35007DDFA1 /* MapOutfitterPanel.cpp in Sources */ = {isa = PBXBuildFile; fileRef = A97C24E81B17BE35007DDFA1 /* MapOutfitterPanel.cpp */; };
		A97C24ED1B17BE3C007DDFA1 /* MapShipyardPanel.cpp in Sources */ = {isa = PBXBuildFile; fileRef = A97C24EB1B17BE3C007DDFA1 /* MapShipyardPanel.cpp */; };
		A98150821EA9634A00428AD6 /* ShipInfoPanel.cpp in Sources */ = {isa = PBXBuildFile; fileRef = A98150801EA9634A00428AD6 /* ShipInfoPanel.cpp */; };
		A98150851EA9635D00428AD6 /* PlayerInfoPanel.cpp in Sources */ = {isa = PBXBuildFile; fileRef = A98150831EA9635D00428AD6 /* PlayerInfoPanel.cpp */; };
		A99F7A50195DF3E8002C30B8 /* Images.xcassets in Resources */ = {isa = PBXBuildFile; fileRef = A99F7A4F195DF3E8002C30B8 /* Images.xcassets */; };
		A99F7AF5195DF44C002C30B8 /* credits.txt in Resources */ = {isa = PBXBuildFile; fileRef = A99F7A6F195DF44B002C30B8 /* credits.txt */; };
		A99F7B08195DF44C002C30B8 /* keys.txt in Resources */ = {isa = PBXBuildFile; fileRef = A99F7A94195DF44B002C30B8 /* keys.txt */; };
		A99F7B09195DF44C002C30B8 /* license.txt in Resources */ = {isa = PBXBuildFile; fileRef = A99F7A95195DF44B002C30B8 /* license.txt */; };
		A99F7B34195DF45E002C30B8 /* data in Resources */ = {isa = PBXBuildFile; fileRef = A99F7B32195DF45E002C30B8 /* data */; };
		A99F7B35195DF45E002C30B8 /* images in Resources */ = {isa = PBXBuildFile; fileRef = A99F7B33195DF45E002C30B8 /* images */; };
		A9A5297419996C9F002D7C35 /* sounds in Resources */ = {isa = PBXBuildFile; fileRef = A9A5297319996C9F002D7C35 /* sounds */; };
		A9A5297619996CC3002D7C35 /* OpenAL.framework in Frameworks */ = {isa = PBXBuildFile; fileRef = A9A5297519996CC3002D7C35 /* OpenAL.framework */; };
		A9B99D021C616AD000BE7C2E /* ItemInfoDisplay.cpp in Sources */ = {isa = PBXBuildFile; fileRef = A9B99D001C616AD000BE7C2E /* ItemInfoDisplay.cpp */; };
		A9B99D051C616AF200BE7C2E /* MapSalesPanel.cpp in Sources */ = {isa = PBXBuildFile; fileRef = A9B99D031C616AF200BE7C2E /* MapSalesPanel.cpp */; };
		A9BDFB541E00B8AA00A6B27E /* Music.cpp in Sources */ = {isa = PBXBuildFile; fileRef = A9BDFB521E00B8AA00A6B27E /* Music.cpp */; };
		A9BDFB561E00B94700A6B27E /* libmad.0.dylib in Frameworks */ = {isa = PBXBuildFile; fileRef = A9BDFB551E00B94700A6B27E /* libmad.0.dylib */; };
		A9BDFB571E00BD6A00A6B27E /* libmad.0.dylib in CopyFiles */ = {isa = PBXBuildFile; fileRef = A9BDFB551E00B94700A6B27E /* libmad.0.dylib */; settings = {ATTRIBUTES = (CodeSignOnCopy, ); }; };
		A9C70E101C0E5B51000B3D14 /* File.cpp in Sources */ = {isa = PBXBuildFile; fileRef = A9C70E0E1C0E5B51000B3D14 /* File.cpp */; };
		A9CC526D1950C9F6004E4E22 /* Cocoa.framework in Frameworks */ = {isa = PBXBuildFile; fileRef = A9CC526C1950C9F6004E4E22 /* Cocoa.framework */; };
		A9D40D1A195DFAA60086EE52 /* OpenGL.framework in Frameworks */ = {isa = PBXBuildFile; fileRef = A9D40D19195DFAA60086EE52 /* OpenGL.framework */; };
		B590161321ED4A0F00799178 /* Utf8.cpp in Sources */ = {isa = PBXBuildFile; fileRef = B590161121ED4A0E00799178 /* Utf8.cpp */; };
		B55C239D2303CE8B005C1A14 /* GameWindow.cpp in Sources */ = {isa = PBXBuildFile; fileRef = B55C239B2303CE8A005C1A14 /* GameWindow.cpp */; };
		B5DDA6942001B7F600DBA76A /* News.cpp in Sources */ = {isa = PBXBuildFile; fileRef = B5DDA6922001B7F600DBA76A /* News.cpp */; };
<<<<<<< HEAD
		C7354A3E9C53D6C5E3CC352F /* TestData.cpp in Sources */ = {isa = PBXBuildFile; fileRef = 02D34A71AE3BC4C93FC6865B /* TestData.cpp */; };
=======
		C4264774A89C0001B6FFC60E /* Hazard.cpp in Sources */ = {isa = PBXBuildFile; fileRef = C49D4EA08DF168A83B1C7B07 /* Hazard.cpp */; };
>>>>>>> 398e91fe
		DF8D57E11FC25842001525DA /* Dictionary.cpp in Sources */ = {isa = PBXBuildFile; fileRef = DF8D57DF1FC25842001525DA /* Dictionary.cpp */; };
		DF8D57E51FC25889001525DA /* Visual.cpp in Sources */ = {isa = PBXBuildFile; fileRef = DF8D57E21FC25889001525DA /* Visual.cpp */; };
		DFAAE2A61FD4A25C0072C0A8 /* BatchDrawList.cpp in Sources */ = {isa = PBXBuildFile; fileRef = DFAAE2A21FD4A25C0072C0A8 /* BatchDrawList.cpp */; };
		DFAAE2A71FD4A25C0072C0A8 /* BatchShader.cpp in Sources */ = {isa = PBXBuildFile; fileRef = DFAAE2A41FD4A25C0072C0A8 /* BatchShader.cpp */; };
		DFAAE2AA1FD4A27B0072C0A8 /* ImageSet.cpp in Sources */ = {isa = PBXBuildFile; fileRef = DFAAE2A81FD4A27B0072C0A8 /* ImageSet.cpp */; };
/* End PBXBuildFile section */

/* Begin PBXCopyFilesBuildPhase section */
		A93931ED19880ECA00C2A87B /* CopyFiles */ = {
			isa = PBXCopyFilesBuildPhase;
			buildActionMask = 2147483647;
			dstPath = "";
			dstSubfolderSpec = 10;
			files = (
				4C2DEF57201B90310062315E /* libSDL2-2.0.0.dylib in CopyFiles */,
				A9BDFB571E00BD6A00A6B27E /* libmad.0.dylib in CopyFiles */,
				A93931FF1988136F00C2A87B /* libpng16.16.dylib in CopyFiles */,
				A93931FE1988136E00C2A87B /* libturbojpeg.0.dylib in CopyFiles */,
			);
			runOnlyForDeploymentPostprocessing = 0;
		};
/* End PBXCopyFilesBuildPhase section */

/* Begin PBXFileReference section */
<<<<<<< HEAD
		02D34A71AE3BC4C93FC6865B /* TestData.cpp */ = {isa = PBXFileReference; fileEncoding = 4; lastKnownFileType = sourcecode.cpp.cpp; name = TestData.cpp; path = source/TestData.cpp; sourceTree = "<group>"; };
		2E8047A8987DD8EC99FF8E2E /* Test.cpp */ = {isa = PBXFileReference; fileEncoding = 4; lastKnownFileType = sourcecode.cpp.cpp; name = Test.cpp; path = source/Test.cpp; sourceTree = "<group>"; };
=======
		2E644A108BCD762A2A1A899C /* Hazard.h */ = {isa = PBXFileReference; fileEncoding = 4; lastKnownFileType = sourcecode.c.h; name = Hazard.h; path = source/Hazard.h; sourceTree = "<group>"; };
>>>>>>> 398e91fe
		4C2DEF55201B8FAD0062315E /* libSDL2-2.0.0.dylib */ = {isa = PBXFileReference; lastKnownFileType = "compiled.mach-o.dylib"; name = "libSDL2-2.0.0.dylib"; path = "/usr/local/lib/libSDL2-2.0.0.dylib"; sourceTree = "<absolute>"; };
		5155CD711DBB9FF900EF090B /* Depreciation.cpp */ = {isa = PBXFileReference; fileEncoding = 4; lastKnownFileType = sourcecode.cpp.cpp; name = Depreciation.cpp; path = source/Depreciation.cpp; sourceTree = "<group>"; };
		5155CD721DBB9FF900EF090B /* Depreciation.h */ = {isa = PBXFileReference; fileEncoding = 4; lastKnownFileType = sourcecode.c.h; name = Depreciation.h; path = source/Depreciation.h; sourceTree = "<group>"; };
		5CE3475B85CE8C48D98664B7 /* Test.h */ = {isa = PBXFileReference; fileEncoding = 4; lastKnownFileType = sourcecode.c.h; name = Test.h; path = source/Test.h; sourceTree = "<group>"; };
		6245F8231D301C7400A7A094 /* Body.cpp */ = {isa = PBXFileReference; fileEncoding = 4; lastKnownFileType = sourcecode.cpp.cpp; name = Body.cpp; path = source/Body.cpp; sourceTree = "<group>"; };
		6245F8241D301C7400A7A094 /* Body.h */ = {isa = PBXFileReference; fileEncoding = 4; lastKnownFileType = sourcecode.c.h; name = Body.h; path = source/Body.h; sourceTree = "<group>"; };
		6245F8261D301C9000A7A094 /* Hardpoint.cpp */ = {isa = PBXFileReference; fileEncoding = 4; lastKnownFileType = sourcecode.cpp.cpp; name = Hardpoint.cpp; path = source/Hardpoint.cpp; sourceTree = "<group>"; };
		6245F8271D301C9000A7A094 /* Hardpoint.h */ = {isa = PBXFileReference; fileEncoding = 4; lastKnownFileType = sourcecode.c.h; name = Hardpoint.h; path = source/Hardpoint.h; sourceTree = "<group>"; };
		628BDAED1CC5DC950062BCD2 /* PlanetLabel.cpp */ = {isa = PBXFileReference; fileEncoding = 4; lastKnownFileType = sourcecode.cpp.cpp; name = PlanetLabel.cpp; path = source/PlanetLabel.cpp; sourceTree = "<group>"; };
		628BDAEE1CC5DC950062BCD2 /* PlanetLabel.h */ = {isa = PBXFileReference; fileEncoding = 4; lastKnownFileType = sourcecode.c.h; name = PlanetLabel.h; path = source/PlanetLabel.h; sourceTree = "<group>"; };
		62A405B81D47DA4D0054F6A0 /* FogShader.cpp */ = {isa = PBXFileReference; fileEncoding = 4; lastKnownFileType = sourcecode.cpp.cpp; name = FogShader.cpp; path = source/FogShader.cpp; sourceTree = "<group>"; };
		62A405B91D47DA4D0054F6A0 /* FogShader.h */ = {isa = PBXFileReference; fileEncoding = 4; lastKnownFileType = sourcecode.c.h; name = FogShader.h; path = source/FogShader.h; sourceTree = "<group>"; };
		62C311181CE172D000409D91 /* Flotsam.cpp */ = {isa = PBXFileReference; fileEncoding = 4; lastKnownFileType = sourcecode.cpp.cpp; name = Flotsam.cpp; path = source/Flotsam.cpp; sourceTree = "<group>"; };
		62C311191CE172D000409D91 /* Flotsam.h */ = {isa = PBXFileReference; fileEncoding = 4; lastKnownFileType = sourcecode.c.h; name = Flotsam.h; path = source/Flotsam.h; sourceTree = "<group>"; };
		6A5716311E25BE6F00585EB2 /* CollisionSet.cpp */ = {isa = PBXFileReference; fileEncoding = 4; lastKnownFileType = sourcecode.cpp.cpp; name = CollisionSet.cpp; path = source/CollisionSet.cpp; sourceTree = "<group>"; };
		6A5716321E25BE6F00585EB2 /* CollisionSet.h */ = {isa = PBXFileReference; fileEncoding = 4; lastKnownFileType = sourcecode.c.h; name = CollisionSet.h; path = source/CollisionSet.h; sourceTree = "<group>"; };
<<<<<<< HEAD
		9DA14712A9C68E00FBFD9C72 /* TestData.h */ = {isa = PBXFileReference; fileEncoding = 4; lastKnownFileType = sourcecode.c.h; name = TestData.h; path = source/TestData.h; sourceTree = "<group>"; };
=======
		8E8A4C648B242742B22A34FA /* Weather.cpp */ = {isa = PBXFileReference; fileEncoding = 4; lastKnownFileType = sourcecode.cpp.cpp; name = Weather.cpp; path = source/Weather.cpp; sourceTree = "<group>"; };
>>>>>>> 398e91fe
		A90633FD1EE602FD000DA6C0 /* LogbookPanel.cpp */ = {isa = PBXFileReference; fileEncoding = 4; lastKnownFileType = sourcecode.cpp.cpp; name = LogbookPanel.cpp; path = source/LogbookPanel.cpp; sourceTree = "<group>"; };
		A90633FE1EE602FD000DA6C0 /* LogbookPanel.h */ = {isa = PBXFileReference; fileEncoding = 4; lastKnownFileType = sourcecode.c.h; name = LogbookPanel.h; path = source/LogbookPanel.h; sourceTree = "<group>"; };
		A90C15D71D5BD55700708F3A /* Minable.cpp */ = {isa = PBXFileReference; fileEncoding = 4; lastKnownFileType = sourcecode.cpp.cpp; name = Minable.cpp; path = source/Minable.cpp; sourceTree = "<group>"; };
		A90C15D81D5BD55700708F3A /* Minable.h */ = {isa = PBXFileReference; fileEncoding = 4; lastKnownFileType = sourcecode.c.h; name = Minable.h; path = source/Minable.h; sourceTree = "<group>"; };
		A90C15DA1D5BD56800708F3A /* Rectangle.cpp */ = {isa = PBXFileReference; fileEncoding = 4; lastKnownFileType = sourcecode.cpp.cpp; name = Rectangle.cpp; path = source/Rectangle.cpp; sourceTree = "<group>"; };
		A90C15DB1D5BD56800708F3A /* Rectangle.h */ = {isa = PBXFileReference; fileEncoding = 4; lastKnownFileType = sourcecode.c.h; name = Rectangle.h; path = source/Rectangle.h; sourceTree = "<group>"; };
		A93931FA1988135200C2A87B /* libturbojpeg.0.dylib */ = {isa = PBXFileReference; lastKnownFileType = "compiled.mach-o.dylib"; name = libturbojpeg.0.dylib; path = "/usr/local/opt/libjpeg-turbo/lib/libturbojpeg.0.dylib"; sourceTree = "<absolute>"; };
		A93931FC1988136B00C2A87B /* libpng16.16.dylib */ = {isa = PBXFileReference; lastKnownFileType = "compiled.mach-o.dylib"; name = libpng16.16.dylib; path = /usr/local/lib/libpng16.16.dylib; sourceTree = "<absolute>"; };
		A94408A41982F3E600610427 /* endless-sky.iconset */ = {isa = PBXFileReference; lastKnownFileType = folder.iconset; name = "endless-sky.iconset"; path = "icons/endless-sky.iconset"; sourceTree = "<group>"; };
		A966A5A91B964E6300DFF69C /* Person.cpp */ = {isa = PBXFileReference; fileEncoding = 4; lastKnownFileType = sourcecode.cpp.cpp; name = Person.cpp; path = source/Person.cpp; sourceTree = "<group>"; };
		A966A5AA1B964E6300DFF69C /* Person.h */ = {isa = PBXFileReference; fileEncoding = 4; lastKnownFileType = sourcecode.c.h; name = Person.h; path = source/Person.h; sourceTree = "<group>"; };
		A96862CD1AE6FD0A004FE1FE /* Account.cpp */ = {isa = PBXFileReference; fileEncoding = 4; lastKnownFileType = sourcecode.cpp.cpp; name = Account.cpp; path = source/Account.cpp; sourceTree = "<group>"; };
		A96862CE1AE6FD0A004FE1FE /* Account.h */ = {isa = PBXFileReference; fileEncoding = 4; lastKnownFileType = sourcecode.c.h; name = Account.h; path = source/Account.h; sourceTree = "<group>"; };
		A96862CF1AE6FD0A004FE1FE /* AI.cpp */ = {isa = PBXFileReference; fileEncoding = 4; lastKnownFileType = sourcecode.cpp.cpp; name = AI.cpp; path = source/AI.cpp; sourceTree = "<group>"; };
		A96862D01AE6FD0A004FE1FE /* AI.h */ = {isa = PBXFileReference; fileEncoding = 4; lastKnownFileType = sourcecode.c.h; name = AI.h; path = source/AI.h; sourceTree = "<group>"; };
		A96862D11AE6FD0A004FE1FE /* Angle.cpp */ = {isa = PBXFileReference; fileEncoding = 4; lastKnownFileType = sourcecode.cpp.cpp; name = Angle.cpp; path = source/Angle.cpp; sourceTree = "<group>"; };
		A96862D21AE6FD0A004FE1FE /* Angle.h */ = {isa = PBXFileReference; fileEncoding = 4; lastKnownFileType = sourcecode.c.h; name = Angle.h; path = source/Angle.h; sourceTree = "<group>"; };
		A96862D51AE6FD0A004FE1FE /* Armament.cpp */ = {isa = PBXFileReference; fileEncoding = 4; lastKnownFileType = sourcecode.cpp.cpp; name = Armament.cpp; path = source/Armament.cpp; sourceTree = "<group>"; };
		A96862D61AE6FD0A004FE1FE /* Armament.h */ = {isa = PBXFileReference; fileEncoding = 4; lastKnownFileType = sourcecode.c.h; name = Armament.h; path = source/Armament.h; sourceTree = "<group>"; };
		A96862D71AE6FD0A004FE1FE /* AsteroidField.cpp */ = {isa = PBXFileReference; fileEncoding = 4; lastKnownFileType = sourcecode.cpp.cpp; name = AsteroidField.cpp; path = source/AsteroidField.cpp; sourceTree = "<group>"; };
		A96862D81AE6FD0A004FE1FE /* AsteroidField.h */ = {isa = PBXFileReference; fileEncoding = 4; lastKnownFileType = sourcecode.c.h; name = AsteroidField.h; path = source/AsteroidField.h; sourceTree = "<group>"; };
		A96862D91AE6FD0A004FE1FE /* Audio.cpp */ = {isa = PBXFileReference; fileEncoding = 4; lastKnownFileType = sourcecode.cpp.cpp; name = Audio.cpp; path = source/Audio.cpp; sourceTree = "<group>"; };
		A96862DA1AE6FD0A004FE1FE /* Audio.h */ = {isa = PBXFileReference; fileEncoding = 4; lastKnownFileType = sourcecode.c.h; name = Audio.h; path = source/Audio.h; sourceTree = "<group>"; };
		A96862DB1AE6FD0A004FE1FE /* BankPanel.cpp */ = {isa = PBXFileReference; fileEncoding = 4; lastKnownFileType = sourcecode.cpp.cpp; name = BankPanel.cpp; path = source/BankPanel.cpp; sourceTree = "<group>"; };
		A96862DC1AE6FD0A004FE1FE /* BankPanel.h */ = {isa = PBXFileReference; fileEncoding = 4; lastKnownFileType = sourcecode.c.h; name = BankPanel.h; path = source/BankPanel.h; sourceTree = "<group>"; };
		A96862DF1AE6FD0A004FE1FE /* BoardingPanel.cpp */ = {isa = PBXFileReference; fileEncoding = 4; lastKnownFileType = sourcecode.cpp.cpp; name = BoardingPanel.cpp; path = source/BoardingPanel.cpp; sourceTree = "<group>"; };
		A96862E01AE6FD0A004FE1FE /* BoardingPanel.h */ = {isa = PBXFileReference; fileEncoding = 4; lastKnownFileType = sourcecode.c.h; name = BoardingPanel.h; path = source/BoardingPanel.h; sourceTree = "<group>"; };
		A96862E11AE6FD0A004FE1FE /* CaptureOdds.cpp */ = {isa = PBXFileReference; fileEncoding = 4; lastKnownFileType = sourcecode.cpp.cpp; name = CaptureOdds.cpp; path = source/CaptureOdds.cpp; sourceTree = "<group>"; };
		A96862E21AE6FD0A004FE1FE /* CaptureOdds.h */ = {isa = PBXFileReference; fileEncoding = 4; lastKnownFileType = sourcecode.c.h; name = CaptureOdds.h; path = source/CaptureOdds.h; sourceTree = "<group>"; };
		A96862E31AE6FD0A004FE1FE /* CargoHold.cpp */ = {isa = PBXFileReference; fileEncoding = 4; lastKnownFileType = sourcecode.cpp.cpp; name = CargoHold.cpp; path = source/CargoHold.cpp; sourceTree = "<group>"; };
		A96862E41AE6FD0A004FE1FE /* CargoHold.h */ = {isa = PBXFileReference; fileEncoding = 4; lastKnownFileType = sourcecode.c.h; name = CargoHold.h; path = source/CargoHold.h; sourceTree = "<group>"; };
		A96862E51AE6FD0A004FE1FE /* ClickZone.h */ = {isa = PBXFileReference; fileEncoding = 4; lastKnownFileType = sourcecode.c.h; name = ClickZone.h; path = source/ClickZone.h; sourceTree = "<group>"; };
		A96862E61AE6FD0A004FE1FE /* Color.cpp */ = {isa = PBXFileReference; fileEncoding = 4; lastKnownFileType = sourcecode.cpp.cpp; name = Color.cpp; path = source/Color.cpp; sourceTree = "<group>"; };
		A96862E71AE6FD0A004FE1FE /* Color.h */ = {isa = PBXFileReference; fileEncoding = 4; lastKnownFileType = sourcecode.c.h; name = Color.h; path = source/Color.h; sourceTree = "<group>"; };
		A96862E81AE6FD0A004FE1FE /* Command.cpp */ = {isa = PBXFileReference; fileEncoding = 4; lastKnownFileType = sourcecode.cpp.cpp; name = Command.cpp; path = source/Command.cpp; sourceTree = "<group>"; };
		A96862E91AE6FD0A004FE1FE /* Command.h */ = {isa = PBXFileReference; fileEncoding = 4; lastKnownFileType = sourcecode.c.h; name = Command.h; path = source/Command.h; sourceTree = "<group>"; };
		A96862EA1AE6FD0A004FE1FE /* ConditionSet.cpp */ = {isa = PBXFileReference; fileEncoding = 4; lastKnownFileType = sourcecode.cpp.cpp; name = ConditionSet.cpp; path = source/ConditionSet.cpp; sourceTree = "<group>"; };
		A96862EB1AE6FD0A004FE1FE /* ConditionSet.h */ = {isa = PBXFileReference; fileEncoding = 4; lastKnownFileType = sourcecode.c.h; name = ConditionSet.h; path = source/ConditionSet.h; sourceTree = "<group>"; };
		A96862EC1AE6FD0A004FE1FE /* Conversation.cpp */ = {isa = PBXFileReference; fileEncoding = 4; lastKnownFileType = sourcecode.cpp.cpp; name = Conversation.cpp; path = source/Conversation.cpp; sourceTree = "<group>"; };
		A96862ED1AE6FD0A004FE1FE /* Conversation.h */ = {isa = PBXFileReference; fileEncoding = 4; lastKnownFileType = sourcecode.c.h; name = Conversation.h; path = source/Conversation.h; sourceTree = "<group>"; };
		A96862EE1AE6FD0A004FE1FE /* ConversationPanel.cpp */ = {isa = PBXFileReference; fileEncoding = 4; lastKnownFileType = sourcecode.cpp.cpp; name = ConversationPanel.cpp; path = source/ConversationPanel.cpp; sourceTree = "<group>"; };
		A96862EF1AE6FD0A004FE1FE /* ConversationPanel.h */ = {isa = PBXFileReference; fileEncoding = 4; lastKnownFileType = sourcecode.c.h; name = ConversationPanel.h; path = source/ConversationPanel.h; sourceTree = "<group>"; };
		A96862F01AE6FD0A004FE1FE /* DataFile.cpp */ = {isa = PBXFileReference; fileEncoding = 4; lastKnownFileType = sourcecode.cpp.cpp; name = DataFile.cpp; path = source/DataFile.cpp; sourceTree = "<group>"; };
		A96862F11AE6FD0A004FE1FE /* DataFile.h */ = {isa = PBXFileReference; fileEncoding = 4; lastKnownFileType = sourcecode.c.h; name = DataFile.h; path = source/DataFile.h; sourceTree = "<group>"; };
		A96862F21AE6FD0A004FE1FE /* DataNode.cpp */ = {isa = PBXFileReference; fileEncoding = 4; lastKnownFileType = sourcecode.cpp.cpp; name = DataNode.cpp; path = source/DataNode.cpp; sourceTree = "<group>"; };
		A96862F31AE6FD0A004FE1FE /* DataNode.h */ = {isa = PBXFileReference; fileEncoding = 4; lastKnownFileType = sourcecode.c.h; name = DataNode.h; path = source/DataNode.h; sourceTree = "<group>"; };
		A96862F41AE6FD0A004FE1FE /* DataWriter.cpp */ = {isa = PBXFileReference; fileEncoding = 4; lastKnownFileType = sourcecode.cpp.cpp; name = DataWriter.cpp; path = source/DataWriter.cpp; sourceTree = "<group>"; };
		A96862F51AE6FD0A004FE1FE /* DataWriter.h */ = {isa = PBXFileReference; fileEncoding = 4; lastKnownFileType = sourcecode.c.h; name = DataWriter.h; path = source/DataWriter.h; sourceTree = "<group>"; };
		A96862F61AE6FD0A004FE1FE /* Date.cpp */ = {isa = PBXFileReference; fileEncoding = 4; lastKnownFileType = sourcecode.cpp.cpp; name = Date.cpp; path = source/Date.cpp; sourceTree = "<group>"; };
		A96862F71AE6FD0A004FE1FE /* Date.h */ = {isa = PBXFileReference; fileEncoding = 4; lastKnownFileType = sourcecode.c.h; name = Date.h; path = source/Date.h; sourceTree = "<group>"; };
		A96862F81AE6FD0A004FE1FE /* Dialog.cpp */ = {isa = PBXFileReference; fileEncoding = 4; lastKnownFileType = sourcecode.cpp.cpp; name = Dialog.cpp; path = source/Dialog.cpp; sourceTree = "<group>"; };
		A96862F91AE6FD0B004FE1FE /* Dialog.h */ = {isa = PBXFileReference; fileEncoding = 4; lastKnownFileType = sourcecode.c.h; name = Dialog.h; path = source/Dialog.h; sourceTree = "<group>"; };
		A96862FA1AE6FD0B004FE1FE /* DistanceMap.cpp */ = {isa = PBXFileReference; fileEncoding = 4; lastKnownFileType = sourcecode.cpp.cpp; name = DistanceMap.cpp; path = source/DistanceMap.cpp; sourceTree = "<group>"; };
		A96862FB1AE6FD0B004FE1FE /* DistanceMap.h */ = {isa = PBXFileReference; fileEncoding = 4; lastKnownFileType = sourcecode.c.h; name = DistanceMap.h; path = source/DistanceMap.h; sourceTree = "<group>"; };
		A96862FE1AE6FD0B004FE1FE /* DrawList.cpp */ = {isa = PBXFileReference; fileEncoding = 4; lastKnownFileType = sourcecode.cpp.cpp; name = DrawList.cpp; path = source/DrawList.cpp; sourceTree = "<group>"; };
		A96862FF1AE6FD0B004FE1FE /* DrawList.h */ = {isa = PBXFileReference; fileEncoding = 4; lastKnownFileType = sourcecode.c.h; name = DrawList.h; path = source/DrawList.h; sourceTree = "<group>"; };
		A96863001AE6FD0B004FE1FE /* Effect.cpp */ = {isa = PBXFileReference; fileEncoding = 4; lastKnownFileType = sourcecode.cpp.cpp; name = Effect.cpp; path = source/Effect.cpp; sourceTree = "<group>"; };
		A96863011AE6FD0B004FE1FE /* Effect.h */ = {isa = PBXFileReference; fileEncoding = 4; lastKnownFileType = sourcecode.c.h; name = Effect.h; path = source/Effect.h; sourceTree = "<group>"; };
		A96863021AE6FD0B004FE1FE /* Engine.cpp */ = {isa = PBXFileReference; fileEncoding = 4; lastKnownFileType = sourcecode.cpp.cpp; name = Engine.cpp; path = source/Engine.cpp; sourceTree = "<group>"; };
		A96863031AE6FD0B004FE1FE /* Engine.h */ = {isa = PBXFileReference; fileEncoding = 4; lastKnownFileType = sourcecode.c.h; name = Engine.h; path = source/Engine.h; sourceTree = "<group>"; };
		A96863041AE6FD0B004FE1FE /* EscortDisplay.cpp */ = {isa = PBXFileReference; fileEncoding = 4; lastKnownFileType = sourcecode.cpp.cpp; name = EscortDisplay.cpp; path = source/EscortDisplay.cpp; sourceTree = "<group>"; };
		A96863051AE6FD0B004FE1FE /* EscortDisplay.h */ = {isa = PBXFileReference; fileEncoding = 4; lastKnownFileType = sourcecode.c.h; name = EscortDisplay.h; path = source/EscortDisplay.h; sourceTree = "<group>"; };
		A96863061AE6FD0B004FE1FE /* Files.cpp */ = {isa = PBXFileReference; fileEncoding = 4; lastKnownFileType = sourcecode.cpp.cpp; name = Files.cpp; path = source/Files.cpp; sourceTree = "<group>"; };
		A96863071AE6FD0B004FE1FE /* Files.h */ = {isa = PBXFileReference; fileEncoding = 4; lastKnownFileType = sourcecode.c.h; name = Files.h; path = source/Files.h; sourceTree = "<group>"; };
		A96863081AE6FD0B004FE1FE /* FillShader.cpp */ = {isa = PBXFileReference; fileEncoding = 4; lastKnownFileType = sourcecode.cpp.cpp; name = FillShader.cpp; path = source/FillShader.cpp; sourceTree = "<group>"; };
		A96863091AE6FD0B004FE1FE /* FillShader.h */ = {isa = PBXFileReference; fileEncoding = 4; lastKnownFileType = sourcecode.c.h; name = FillShader.h; path = source/FillShader.h; sourceTree = "<group>"; };
		A968630A1AE6FD0B004FE1FE /* Fleet.cpp */ = {isa = PBXFileReference; fileEncoding = 4; lastKnownFileType = sourcecode.cpp.cpp; name = Fleet.cpp; path = source/Fleet.cpp; sourceTree = "<group>"; };
		A968630B1AE6FD0B004FE1FE /* Fleet.h */ = {isa = PBXFileReference; fileEncoding = 4; lastKnownFileType = sourcecode.c.h; name = Fleet.h; path = source/Fleet.h; sourceTree = "<group>"; };
		A968630C1AE6FD0B004FE1FE /* Font.cpp */ = {isa = PBXFileReference; fileEncoding = 4; lastKnownFileType = sourcecode.cpp.cpp; name = Font.cpp; path = source/Font.cpp; sourceTree = "<group>"; };
		A968630D1AE6FD0B004FE1FE /* Font.h */ = {isa = PBXFileReference; fileEncoding = 4; lastKnownFileType = sourcecode.c.h; name = Font.h; path = source/Font.h; sourceTree = "<group>"; };
		A968630E1AE6FD0B004FE1FE /* FontSet.cpp */ = {isa = PBXFileReference; fileEncoding = 4; lastKnownFileType = sourcecode.cpp.cpp; name = FontSet.cpp; path = source/FontSet.cpp; sourceTree = "<group>"; };
		A968630F1AE6FD0B004FE1FE /* FontSet.h */ = {isa = PBXFileReference; fileEncoding = 4; lastKnownFileType = sourcecode.c.h; name = FontSet.h; path = source/FontSet.h; sourceTree = "<group>"; };
		A96863101AE6FD0B004FE1FE /* Format.cpp */ = {isa = PBXFileReference; fileEncoding = 4; lastKnownFileType = sourcecode.cpp.cpp; name = Format.cpp; path = source/Format.cpp; sourceTree = "<group>"; };
		A96863111AE6FD0B004FE1FE /* Format.h */ = {isa = PBXFileReference; fileEncoding = 4; lastKnownFileType = sourcecode.c.h; name = Format.h; path = source/Format.h; sourceTree = "<group>"; };
		A96863121AE6FD0B004FE1FE /* FrameTimer.cpp */ = {isa = PBXFileReference; fileEncoding = 4; lastKnownFileType = sourcecode.cpp.cpp; name = FrameTimer.cpp; path = source/FrameTimer.cpp; sourceTree = "<group>"; };
		A96863131AE6FD0B004FE1FE /* FrameTimer.h */ = {isa = PBXFileReference; fileEncoding = 4; lastKnownFileType = sourcecode.c.h; name = FrameTimer.h; path = source/FrameTimer.h; sourceTree = "<group>"; };
		A96863141AE6FD0B004FE1FE /* Galaxy.cpp */ = {isa = PBXFileReference; fileEncoding = 4; lastKnownFileType = sourcecode.cpp.cpp; name = Galaxy.cpp; path = source/Galaxy.cpp; sourceTree = "<group>"; };
		A96863151AE6FD0B004FE1FE /* Galaxy.h */ = {isa = PBXFileReference; fileEncoding = 4; lastKnownFileType = sourcecode.c.h; name = Galaxy.h; path = source/Galaxy.h; sourceTree = "<group>"; };
		A96863161AE6FD0B004FE1FE /* GameData.cpp */ = {isa = PBXFileReference; fileEncoding = 4; lastKnownFileType = sourcecode.cpp.cpp; name = GameData.cpp; path = source/GameData.cpp; sourceTree = "<group>"; };
		A96863171AE6FD0B004FE1FE /* GameData.h */ = {isa = PBXFileReference; fileEncoding = 4; lastKnownFileType = sourcecode.c.h; name = GameData.h; path = source/GameData.h; sourceTree = "<group>"; };
		A96863181AE6FD0B004FE1FE /* GameEvent.cpp */ = {isa = PBXFileReference; fileEncoding = 4; lastKnownFileType = sourcecode.cpp.cpp; name = GameEvent.cpp; path = source/GameEvent.cpp; sourceTree = "<group>"; };
		A96863191AE6FD0B004FE1FE /* GameEvent.h */ = {isa = PBXFileReference; fileEncoding = 4; lastKnownFileType = sourcecode.c.h; name = GameEvent.h; path = source/GameEvent.h; sourceTree = "<group>"; };
		A968631A1AE6FD0B004FE1FE /* gl_header.h */ = {isa = PBXFileReference; fileEncoding = 4; lastKnownFileType = sourcecode.c.h; name = gl_header.h; path = source/gl_header.h; sourceTree = "<group>"; };
		A968631B1AE6FD0B004FE1FE /* Government.cpp */ = {isa = PBXFileReference; fileEncoding = 4; lastKnownFileType = sourcecode.cpp.cpp; name = Government.cpp; path = source/Government.cpp; sourceTree = "<group>"; };
		A968631C1AE6FD0B004FE1FE /* Government.h */ = {isa = PBXFileReference; fileEncoding = 4; lastKnownFileType = sourcecode.c.h; name = Government.h; path = source/Government.h; sourceTree = "<group>"; };
		A968631D1AE6FD0B004FE1FE /* HailPanel.cpp */ = {isa = PBXFileReference; fileEncoding = 4; lastKnownFileType = sourcecode.cpp.cpp; name = HailPanel.cpp; path = source/HailPanel.cpp; sourceTree = "<group>"; };
		A968631E1AE6FD0B004FE1FE /* HailPanel.h */ = {isa = PBXFileReference; fileEncoding = 4; lastKnownFileType = sourcecode.c.h; name = HailPanel.h; path = source/HailPanel.h; sourceTree = "<group>"; };
		A968631F1AE6FD0B004FE1FE /* HiringPanel.cpp */ = {isa = PBXFileReference; fileEncoding = 4; lastKnownFileType = sourcecode.cpp.cpp; name = HiringPanel.cpp; path = source/HiringPanel.cpp; sourceTree = "<group>"; };
		A96863201AE6FD0B004FE1FE /* HiringPanel.h */ = {isa = PBXFileReference; fileEncoding = 4; lastKnownFileType = sourcecode.c.h; name = HiringPanel.h; path = source/HiringPanel.h; sourceTree = "<group>"; };
		A96863211AE6FD0B004FE1FE /* ImageBuffer.cpp */ = {isa = PBXFileReference; fileEncoding = 4; lastKnownFileType = sourcecode.cpp.cpp; name = ImageBuffer.cpp; path = source/ImageBuffer.cpp; sourceTree = "<group>"; };
		A96863221AE6FD0B004FE1FE /* ImageBuffer.h */ = {isa = PBXFileReference; fileEncoding = 4; lastKnownFileType = sourcecode.c.h; name = ImageBuffer.h; path = source/ImageBuffer.h; sourceTree = "<group>"; };
		A96863251AE6FD0B004FE1FE /* Information.cpp */ = {isa = PBXFileReference; fileEncoding = 4; lastKnownFileType = sourcecode.cpp.cpp; name = Information.cpp; path = source/Information.cpp; sourceTree = "<group>"; };
		A96863261AE6FD0B004FE1FE /* Information.h */ = {isa = PBXFileReference; fileEncoding = 4; lastKnownFileType = sourcecode.c.h; name = Information.h; path = source/Information.h; sourceTree = "<group>"; };
		A96863271AE6FD0B004FE1FE /* Interface.cpp */ = {isa = PBXFileReference; fileEncoding = 4; lastKnownFileType = sourcecode.cpp.cpp; name = Interface.cpp; path = source/Interface.cpp; sourceTree = "<group>"; };
		A96863281AE6FD0B004FE1FE /* Interface.h */ = {isa = PBXFileReference; fileEncoding = 4; lastKnownFileType = sourcecode.c.h; name = Interface.h; path = source/Interface.h; sourceTree = "<group>"; };
		A96863291AE6FD0B004FE1FE /* LineShader.cpp */ = {isa = PBXFileReference; fileEncoding = 4; lastKnownFileType = sourcecode.cpp.cpp; name = LineShader.cpp; path = source/LineShader.cpp; sourceTree = "<group>"; };
		A968632A1AE6FD0B004FE1FE /* LineShader.h */ = {isa = PBXFileReference; fileEncoding = 4; lastKnownFileType = sourcecode.c.h; name = LineShader.h; path = source/LineShader.h; sourceTree = "<group>"; };
		A968632B1AE6FD0B004FE1FE /* LoadPanel.cpp */ = {isa = PBXFileReference; fileEncoding = 4; lastKnownFileType = sourcecode.cpp.cpp; name = LoadPanel.cpp; path = source/LoadPanel.cpp; sourceTree = "<group>"; };
		A968632C1AE6FD0B004FE1FE /* LoadPanel.h */ = {isa = PBXFileReference; fileEncoding = 4; lastKnownFileType = sourcecode.c.h; name = LoadPanel.h; path = source/LoadPanel.h; sourceTree = "<group>"; };
		A968632D1AE6FD0B004FE1FE /* LocationFilter.cpp */ = {isa = PBXFileReference; fileEncoding = 4; lastKnownFileType = sourcecode.cpp.cpp; name = LocationFilter.cpp; path = source/LocationFilter.cpp; sourceTree = "<group>"; };
		A968632E1AE6FD0B004FE1FE /* LocationFilter.h */ = {isa = PBXFileReference; fileEncoding = 4; lastKnownFileType = sourcecode.c.h; name = LocationFilter.h; path = source/LocationFilter.h; sourceTree = "<group>"; };
		A968632F1AE6FD0B004FE1FE /* main.cpp */ = {isa = PBXFileReference; fileEncoding = 4; lastKnownFileType = sourcecode.cpp.cpp; name = main.cpp; path = source/main.cpp; sourceTree = "<group>"; };
		A96863301AE6FD0B004FE1FE /* MainPanel.cpp */ = {isa = PBXFileReference; fileEncoding = 4; lastKnownFileType = sourcecode.cpp.cpp; name = MainPanel.cpp; path = source/MainPanel.cpp; sourceTree = "<group>"; };
		A96863311AE6FD0B004FE1FE /* MainPanel.h */ = {isa = PBXFileReference; fileEncoding = 4; lastKnownFileType = sourcecode.c.h; name = MainPanel.h; path = source/MainPanel.h; sourceTree = "<group>"; };
		A96863321AE6FD0C004FE1FE /* MapDetailPanel.cpp */ = {isa = PBXFileReference; fileEncoding = 4; lastKnownFileType = sourcecode.cpp.cpp; name = MapDetailPanel.cpp; path = source/MapDetailPanel.cpp; sourceTree = "<group>"; };
		A96863331AE6FD0C004FE1FE /* MapDetailPanel.h */ = {isa = PBXFileReference; fileEncoding = 4; lastKnownFileType = sourcecode.c.h; name = MapDetailPanel.h; path = source/MapDetailPanel.h; sourceTree = "<group>"; };
		A96863341AE6FD0C004FE1FE /* MapPanel.cpp */ = {isa = PBXFileReference; fileEncoding = 4; lastKnownFileType = sourcecode.cpp.cpp; name = MapPanel.cpp; path = source/MapPanel.cpp; sourceTree = "<group>"; };
		A96863351AE6FD0C004FE1FE /* MapPanel.h */ = {isa = PBXFileReference; fileEncoding = 4; lastKnownFileType = sourcecode.c.h; name = MapPanel.h; path = source/MapPanel.h; sourceTree = "<group>"; };
		A96863361AE6FD0C004FE1FE /* Mask.cpp */ = {isa = PBXFileReference; fileEncoding = 4; lastKnownFileType = sourcecode.cpp.cpp; name = Mask.cpp; path = source/Mask.cpp; sourceTree = "<group>"; };
		A96863371AE6FD0C004FE1FE /* Mask.h */ = {isa = PBXFileReference; fileEncoding = 4; lastKnownFileType = sourcecode.c.h; name = Mask.h; path = source/Mask.h; sourceTree = "<group>"; };
		A96863381AE6FD0C004FE1FE /* MenuPanel.cpp */ = {isa = PBXFileReference; fileEncoding = 4; lastKnownFileType = sourcecode.cpp.cpp; name = MenuPanel.cpp; path = source/MenuPanel.cpp; sourceTree = "<group>"; };
		A96863391AE6FD0C004FE1FE /* MenuPanel.h */ = {isa = PBXFileReference; fileEncoding = 4; lastKnownFileType = sourcecode.c.h; name = MenuPanel.h; path = source/MenuPanel.h; sourceTree = "<group>"; };
		A968633A1AE6FD0C004FE1FE /* Messages.cpp */ = {isa = PBXFileReference; fileEncoding = 4; lastKnownFileType = sourcecode.cpp.cpp; name = Messages.cpp; path = source/Messages.cpp; sourceTree = "<group>"; };
		A968633B1AE6FD0C004FE1FE /* Messages.h */ = {isa = PBXFileReference; fileEncoding = 4; lastKnownFileType = sourcecode.c.h; name = Messages.h; path = source/Messages.h; sourceTree = "<group>"; };
		A968633C1AE6FD0C004FE1FE /* Mission.cpp */ = {isa = PBXFileReference; fileEncoding = 4; lastKnownFileType = sourcecode.cpp.cpp; name = Mission.cpp; path = source/Mission.cpp; sourceTree = "<group>"; };
		A968633D1AE6FD0C004FE1FE /* Mission.h */ = {isa = PBXFileReference; fileEncoding = 4; lastKnownFileType = sourcecode.c.h; name = Mission.h; path = source/Mission.h; sourceTree = "<group>"; };
		A968633E1AE6FD0C004FE1FE /* MissionAction.cpp */ = {isa = PBXFileReference; fileEncoding = 4; lastKnownFileType = sourcecode.cpp.cpp; name = MissionAction.cpp; path = source/MissionAction.cpp; sourceTree = "<group>"; };
		A968633F1AE6FD0C004FE1FE /* MissionAction.h */ = {isa = PBXFileReference; fileEncoding = 4; lastKnownFileType = sourcecode.c.h; name = MissionAction.h; path = source/MissionAction.h; sourceTree = "<group>"; };
		A96863401AE6FD0C004FE1FE /* MissionPanel.cpp */ = {isa = PBXFileReference; fileEncoding = 4; lastKnownFileType = sourcecode.cpp.cpp; name = MissionPanel.cpp; path = source/MissionPanel.cpp; sourceTree = "<group>"; };
		A96863411AE6FD0C004FE1FE /* MissionPanel.h */ = {isa = PBXFileReference; fileEncoding = 4; lastKnownFileType = sourcecode.c.h; name = MissionPanel.h; path = source/MissionPanel.h; sourceTree = "<group>"; };
		A96863421AE6FD0C004FE1FE /* Mortgage.cpp */ = {isa = PBXFileReference; fileEncoding = 4; lastKnownFileType = sourcecode.cpp.cpp; name = Mortgage.cpp; path = source/Mortgage.cpp; sourceTree = "<group>"; };
		A96863431AE6FD0C004FE1FE /* Mortgage.h */ = {isa = PBXFileReference; fileEncoding = 4; lastKnownFileType = sourcecode.c.h; name = Mortgage.h; path = source/Mortgage.h; sourceTree = "<group>"; };
		A96863441AE6FD0C004FE1FE /* NPC.cpp */ = {isa = PBXFileReference; fileEncoding = 4; lastKnownFileType = sourcecode.cpp.cpp; name = NPC.cpp; path = source/NPC.cpp; sourceTree = "<group>"; };
		A96863451AE6FD0C004FE1FE /* NPC.h */ = {isa = PBXFileReference; fileEncoding = 4; lastKnownFileType = sourcecode.c.h; name = NPC.h; path = source/NPC.h; sourceTree = "<group>"; };
		A96863461AE6FD0C004FE1FE /* Outfit.cpp */ = {isa = PBXFileReference; fileEncoding = 4; lastKnownFileType = sourcecode.cpp.cpp; name = Outfit.cpp; path = source/Outfit.cpp; sourceTree = "<group>"; };
		A96863471AE6FD0C004FE1FE /* Outfit.h */ = {isa = PBXFileReference; fileEncoding = 4; lastKnownFileType = sourcecode.c.h; name = Outfit.h; path = source/Outfit.h; sourceTree = "<group>"; };
		A96863481AE6FD0C004FE1FE /* OutfitInfoDisplay.cpp */ = {isa = PBXFileReference; fileEncoding = 4; lastKnownFileType = sourcecode.cpp.cpp; name = OutfitInfoDisplay.cpp; path = source/OutfitInfoDisplay.cpp; sourceTree = "<group>"; };
		A96863491AE6FD0C004FE1FE /* OutfitInfoDisplay.h */ = {isa = PBXFileReference; fileEncoding = 4; lastKnownFileType = sourcecode.c.h; name = OutfitInfoDisplay.h; path = source/OutfitInfoDisplay.h; sourceTree = "<group>"; };
		A968634A1AE6FD0C004FE1FE /* OutfitterPanel.cpp */ = {isa = PBXFileReference; fileEncoding = 4; lastKnownFileType = sourcecode.cpp.cpp; name = OutfitterPanel.cpp; path = source/OutfitterPanel.cpp; sourceTree = "<group>"; };
		A968634B1AE6FD0C004FE1FE /* OutfitterPanel.h */ = {isa = PBXFileReference; fileEncoding = 4; lastKnownFileType = sourcecode.c.h; name = OutfitterPanel.h; path = source/OutfitterPanel.h; sourceTree = "<group>"; };
		A968634C1AE6FD0C004FE1FE /* OutlineShader.cpp */ = {isa = PBXFileReference; fileEncoding = 4; lastKnownFileType = sourcecode.cpp.cpp; name = OutlineShader.cpp; path = source/OutlineShader.cpp; sourceTree = "<group>"; };
		A968634D1AE6FD0C004FE1FE /* OutlineShader.h */ = {isa = PBXFileReference; fileEncoding = 4; lastKnownFileType = sourcecode.c.h; name = OutlineShader.h; path = source/OutlineShader.h; sourceTree = "<group>"; };
		A968634E1AE6FD0C004FE1FE /* Panel.cpp */ = {isa = PBXFileReference; fileEncoding = 4; lastKnownFileType = sourcecode.cpp.cpp; name = Panel.cpp; path = source/Panel.cpp; sourceTree = "<group>"; };
		A968634F1AE6FD0C004FE1FE /* Panel.h */ = {isa = PBXFileReference; fileEncoding = 4; lastKnownFileType = sourcecode.c.h; name = Panel.h; path = source/Panel.h; sourceTree = "<group>"; };
		A96863501AE6FD0C004FE1FE /* Personality.cpp */ = {isa = PBXFileReference; fileEncoding = 4; lastKnownFileType = sourcecode.cpp.cpp; name = Personality.cpp; path = source/Personality.cpp; sourceTree = "<group>"; };
		A96863511AE6FD0C004FE1FE /* Personality.h */ = {isa = PBXFileReference; fileEncoding = 4; lastKnownFileType = sourcecode.c.h; name = Personality.h; path = source/Personality.h; sourceTree = "<group>"; };
		A96863521AE6FD0C004FE1FE /* Phrase.cpp */ = {isa = PBXFileReference; fileEncoding = 4; lastKnownFileType = sourcecode.cpp.cpp; name = Phrase.cpp; path = source/Phrase.cpp; sourceTree = "<group>"; };
		A96863531AE6FD0C004FE1FE /* Phrase.h */ = {isa = PBXFileReference; fileEncoding = 4; lastKnownFileType = sourcecode.c.h; name = Phrase.h; path = source/Phrase.h; sourceTree = "<group>"; };
		A96863541AE6FD0C004FE1FE /* pi.h */ = {isa = PBXFileReference; fileEncoding = 4; lastKnownFileType = sourcecode.c.h; name = pi.h; path = source/pi.h; sourceTree = "<group>"; };
		A96863551AE6FD0C004FE1FE /* Planet.cpp */ = {isa = PBXFileReference; fileEncoding = 4; lastKnownFileType = sourcecode.cpp.cpp; name = Planet.cpp; path = source/Planet.cpp; sourceTree = "<group>"; };
		A96863561AE6FD0C004FE1FE /* Planet.h */ = {isa = PBXFileReference; fileEncoding = 4; lastKnownFileType = sourcecode.c.h; name = Planet.h; path = source/Planet.h; sourceTree = "<group>"; };
		A96863571AE6FD0C004FE1FE /* PlanetPanel.cpp */ = {isa = PBXFileReference; fileEncoding = 4; lastKnownFileType = sourcecode.cpp.cpp; name = PlanetPanel.cpp; path = source/PlanetPanel.cpp; sourceTree = "<group>"; };
		A96863581AE6FD0C004FE1FE /* PlanetPanel.h */ = {isa = PBXFileReference; fileEncoding = 4; lastKnownFileType = sourcecode.c.h; name = PlanetPanel.h; path = source/PlanetPanel.h; sourceTree = "<group>"; };
		A96863591AE6FD0C004FE1FE /* PlayerInfo.cpp */ = {isa = PBXFileReference; fileEncoding = 4; lastKnownFileType = sourcecode.cpp.cpp; name = PlayerInfo.cpp; path = source/PlayerInfo.cpp; sourceTree = "<group>"; };
		A968635A1AE6FD0C004FE1FE /* PlayerInfo.h */ = {isa = PBXFileReference; fileEncoding = 4; lastKnownFileType = sourcecode.c.h; name = PlayerInfo.h; path = source/PlayerInfo.h; sourceTree = "<group>"; };
		A968635B1AE6FD0C004FE1FE /* Point.cpp */ = {isa = PBXFileReference; fileEncoding = 4; lastKnownFileType = sourcecode.cpp.cpp; name = Point.cpp; path = source/Point.cpp; sourceTree = "<group>"; };
		A968635C1AE6FD0C004FE1FE /* Point.h */ = {isa = PBXFileReference; fileEncoding = 4; lastKnownFileType = sourcecode.c.h; name = Point.h; path = source/Point.h; sourceTree = "<group>"; };
		A968635D1AE6FD0C004FE1FE /* PointerShader.cpp */ = {isa = PBXFileReference; fileEncoding = 4; lastKnownFileType = sourcecode.cpp.cpp; name = PointerShader.cpp; path = source/PointerShader.cpp; sourceTree = "<group>"; };
		A968635E1AE6FD0C004FE1FE /* PointerShader.h */ = {isa = PBXFileReference; fileEncoding = 4; lastKnownFileType = sourcecode.c.h; name = PointerShader.h; path = source/PointerShader.h; sourceTree = "<group>"; };
		A968635F1AE6FD0C004FE1FE /* Politics.cpp */ = {isa = PBXFileReference; fileEncoding = 4; lastKnownFileType = sourcecode.cpp.cpp; name = Politics.cpp; path = source/Politics.cpp; sourceTree = "<group>"; };
		A96863601AE6FD0C004FE1FE /* Politics.h */ = {isa = PBXFileReference; fileEncoding = 4; lastKnownFileType = sourcecode.c.h; name = Politics.h; path = source/Politics.h; sourceTree = "<group>"; };
		A96863611AE6FD0C004FE1FE /* Preferences.cpp */ = {isa = PBXFileReference; fileEncoding = 4; lastKnownFileType = sourcecode.cpp.cpp; name = Preferences.cpp; path = source/Preferences.cpp; sourceTree = "<group>"; };
		A96863621AE6FD0C004FE1FE /* Preferences.h */ = {isa = PBXFileReference; fileEncoding = 4; lastKnownFileType = sourcecode.c.h; name = Preferences.h; path = source/Preferences.h; sourceTree = "<group>"; };
		A96863631AE6FD0C004FE1FE /* PreferencesPanel.cpp */ = {isa = PBXFileReference; fileEncoding = 4; lastKnownFileType = sourcecode.cpp.cpp; name = PreferencesPanel.cpp; path = source/PreferencesPanel.cpp; sourceTree = "<group>"; };
		A96863641AE6FD0C004FE1FE /* PreferencesPanel.h */ = {isa = PBXFileReference; fileEncoding = 4; lastKnownFileType = sourcecode.c.h; name = PreferencesPanel.h; path = source/PreferencesPanel.h; sourceTree = "<group>"; };
		A96863651AE6FD0C004FE1FE /* Projectile.cpp */ = {isa = PBXFileReference; fileEncoding = 4; lastKnownFileType = sourcecode.cpp.cpp; name = Projectile.cpp; path = source/Projectile.cpp; sourceTree = "<group>"; };
		A96863661AE6FD0C004FE1FE /* Projectile.h */ = {isa = PBXFileReference; fileEncoding = 4; lastKnownFileType = sourcecode.c.h; name = Projectile.h; path = source/Projectile.h; sourceTree = "<group>"; };
		A96863671AE6FD0C004FE1FE /* Radar.cpp */ = {isa = PBXFileReference; fileEncoding = 4; lastKnownFileType = sourcecode.cpp.cpp; name = Radar.cpp; path = source/Radar.cpp; sourceTree = "<group>"; };
		A96863681AE6FD0C004FE1FE /* Radar.h */ = {isa = PBXFileReference; fileEncoding = 4; lastKnownFileType = sourcecode.c.h; name = Radar.h; path = source/Radar.h; sourceTree = "<group>"; };
		A96863691AE6FD0D004FE1FE /* Random.cpp */ = {isa = PBXFileReference; fileEncoding = 4; lastKnownFileType = sourcecode.cpp.cpp; name = Random.cpp; path = source/Random.cpp; sourceTree = "<group>"; };
		A968636A1AE6FD0D004FE1FE /* Random.h */ = {isa = PBXFileReference; fileEncoding = 4; lastKnownFileType = sourcecode.c.h; name = Random.h; path = source/Random.h; sourceTree = "<group>"; };
		A968636B1AE6FD0D004FE1FE /* RingShader.cpp */ = {isa = PBXFileReference; fileEncoding = 4; lastKnownFileType = sourcecode.cpp.cpp; name = RingShader.cpp; path = source/RingShader.cpp; sourceTree = "<group>"; };
		A968636C1AE6FD0D004FE1FE /* RingShader.h */ = {isa = PBXFileReference; fileEncoding = 4; lastKnownFileType = sourcecode.c.h; name = RingShader.h; path = source/RingShader.h; sourceTree = "<group>"; };
		A968636D1AE6FD0D004FE1FE /* Sale.h */ = {isa = PBXFileReference; fileEncoding = 4; lastKnownFileType = sourcecode.c.h; name = Sale.h; path = source/Sale.h; sourceTree = "<group>"; };
		A968636E1AE6FD0D004FE1FE /* SavedGame.cpp */ = {isa = PBXFileReference; fileEncoding = 4; lastKnownFileType = sourcecode.cpp.cpp; name = SavedGame.cpp; path = source/SavedGame.cpp; sourceTree = "<group>"; };
		A968636F1AE6FD0D004FE1FE /* SavedGame.h */ = {isa = PBXFileReference; fileEncoding = 4; lastKnownFileType = sourcecode.c.h; name = SavedGame.h; path = source/SavedGame.h; sourceTree = "<group>"; };
		A96863701AE6FD0D004FE1FE /* Screen.cpp */ = {isa = PBXFileReference; fileEncoding = 4; lastKnownFileType = sourcecode.cpp.cpp; name = Screen.cpp; path = source/Screen.cpp; sourceTree = "<group>"; };
		A96863711AE6FD0D004FE1FE /* Screen.h */ = {isa = PBXFileReference; fileEncoding = 4; lastKnownFileType = sourcecode.c.h; name = Screen.h; path = source/Screen.h; sourceTree = "<group>"; };
		A96863721AE6FD0D004FE1FE /* Set.h */ = {isa = PBXFileReference; fileEncoding = 4; lastKnownFileType = sourcecode.c.h; name = Set.h; path = source/Set.h; sourceTree = "<group>"; };
		A96863731AE6FD0D004FE1FE /* Shader.cpp */ = {isa = PBXFileReference; fileEncoding = 4; lastKnownFileType = sourcecode.cpp.cpp; name = Shader.cpp; path = source/Shader.cpp; sourceTree = "<group>"; };
		A96863741AE6FD0D004FE1FE /* Shader.h */ = {isa = PBXFileReference; fileEncoding = 4; lastKnownFileType = sourcecode.c.h; name = Shader.h; path = source/Shader.h; sourceTree = "<group>"; };
		A96863751AE6FD0D004FE1FE /* shift.h */ = {isa = PBXFileReference; fileEncoding = 4; lastKnownFileType = sourcecode.c.h; name = shift.h; path = source/shift.h; sourceTree = "<group>"; };
		A96863761AE6FD0D004FE1FE /* Ship.cpp */ = {isa = PBXFileReference; fileEncoding = 4; lastKnownFileType = sourcecode.cpp.cpp; name = Ship.cpp; path = source/Ship.cpp; sourceTree = "<group>"; };
		A96863771AE6FD0D004FE1FE /* Ship.h */ = {isa = PBXFileReference; fileEncoding = 4; lastKnownFileType = sourcecode.c.h; name = Ship.h; path = source/Ship.h; sourceTree = "<group>"; };
		A96863781AE6FD0D004FE1FE /* ShipEvent.cpp */ = {isa = PBXFileReference; fileEncoding = 4; lastKnownFileType = sourcecode.cpp.cpp; name = ShipEvent.cpp; path = source/ShipEvent.cpp; sourceTree = "<group>"; };
		A96863791AE6FD0D004FE1FE /* ShipEvent.h */ = {isa = PBXFileReference; fileEncoding = 4; lastKnownFileType = sourcecode.c.h; name = ShipEvent.h; path = source/ShipEvent.h; sourceTree = "<group>"; };
		A968637A1AE6FD0D004FE1FE /* ShipInfoDisplay.cpp */ = {isa = PBXFileReference; fileEncoding = 4; lastKnownFileType = sourcecode.cpp.cpp; name = ShipInfoDisplay.cpp; path = source/ShipInfoDisplay.cpp; sourceTree = "<group>"; };
		A968637B1AE6FD0D004FE1FE /* ShipInfoDisplay.h */ = {isa = PBXFileReference; fileEncoding = 4; lastKnownFileType = sourcecode.c.h; name = ShipInfoDisplay.h; path = source/ShipInfoDisplay.h; sourceTree = "<group>"; };
		A968637C1AE6FD0D004FE1FE /* ShipyardPanel.cpp */ = {isa = PBXFileReference; fileEncoding = 4; lastKnownFileType = sourcecode.cpp.cpp; name = ShipyardPanel.cpp; path = source/ShipyardPanel.cpp; sourceTree = "<group>"; };
		A968637D1AE6FD0D004FE1FE /* ShipyardPanel.h */ = {isa = PBXFileReference; fileEncoding = 4; lastKnownFileType = sourcecode.c.h; name = ShipyardPanel.h; path = source/ShipyardPanel.h; sourceTree = "<group>"; };
		A968637E1AE6FD0D004FE1FE /* ShopPanel.cpp */ = {isa = PBXFileReference; fileEncoding = 4; lastKnownFileType = sourcecode.cpp.cpp; name = ShopPanel.cpp; path = source/ShopPanel.cpp; sourceTree = "<group>"; };
		A968637F1AE6FD0D004FE1FE /* ShopPanel.h */ = {isa = PBXFileReference; fileEncoding = 4; lastKnownFileType = sourcecode.c.h; name = ShopPanel.h; path = source/ShopPanel.h; sourceTree = "<group>"; };
		A96863801AE6FD0D004FE1FE /* Sound.cpp */ = {isa = PBXFileReference; fileEncoding = 4; lastKnownFileType = sourcecode.cpp.cpp; name = Sound.cpp; path = source/Sound.cpp; sourceTree = "<group>"; };
		A96863811AE6FD0D004FE1FE /* Sound.h */ = {isa = PBXFileReference; fileEncoding = 4; lastKnownFileType = sourcecode.c.h; name = Sound.h; path = source/Sound.h; sourceTree = "<group>"; };
		A96863821AE6FD0D004FE1FE /* SpaceportPanel.cpp */ = {isa = PBXFileReference; fileEncoding = 4; lastKnownFileType = sourcecode.cpp.cpp; name = SpaceportPanel.cpp; path = source/SpaceportPanel.cpp; sourceTree = "<group>"; };
		A96863831AE6FD0D004FE1FE /* SpaceportPanel.h */ = {isa = PBXFileReference; fileEncoding = 4; lastKnownFileType = sourcecode.c.h; name = SpaceportPanel.h; path = source/SpaceportPanel.h; sourceTree = "<group>"; };
		A96863841AE6FD0D004FE1FE /* Sprite.cpp */ = {isa = PBXFileReference; fileEncoding = 4; lastKnownFileType = sourcecode.cpp.cpp; name = Sprite.cpp; path = source/Sprite.cpp; sourceTree = "<group>"; };
		A96863851AE6FD0D004FE1FE /* Sprite.h */ = {isa = PBXFileReference; fileEncoding = 4; lastKnownFileType = sourcecode.c.h; name = Sprite.h; path = source/Sprite.h; sourceTree = "<group>"; };
		A96863861AE6FD0D004FE1FE /* SpriteQueue.cpp */ = {isa = PBXFileReference; fileEncoding = 4; lastKnownFileType = sourcecode.cpp.cpp; name = SpriteQueue.cpp; path = source/SpriteQueue.cpp; sourceTree = "<group>"; };
		A96863871AE6FD0D004FE1FE /* SpriteQueue.h */ = {isa = PBXFileReference; fileEncoding = 4; lastKnownFileType = sourcecode.c.h; name = SpriteQueue.h; path = source/SpriteQueue.h; sourceTree = "<group>"; };
		A96863881AE6FD0D004FE1FE /* SpriteSet.cpp */ = {isa = PBXFileReference; fileEncoding = 4; lastKnownFileType = sourcecode.cpp.cpp; name = SpriteSet.cpp; path = source/SpriteSet.cpp; sourceTree = "<group>"; };
		A96863891AE6FD0D004FE1FE /* SpriteSet.h */ = {isa = PBXFileReference; fileEncoding = 4; lastKnownFileType = sourcecode.c.h; name = SpriteSet.h; path = source/SpriteSet.h; sourceTree = "<group>"; };
		A968638A1AE6FD0D004FE1FE /* SpriteShader.cpp */ = {isa = PBXFileReference; fileEncoding = 4; lastKnownFileType = sourcecode.cpp.cpp; name = SpriteShader.cpp; path = source/SpriteShader.cpp; sourceTree = "<group>"; };
		A968638B1AE6FD0D004FE1FE /* SpriteShader.h */ = {isa = PBXFileReference; fileEncoding = 4; lastKnownFileType = sourcecode.c.h; name = SpriteShader.h; path = source/SpriteShader.h; sourceTree = "<group>"; };
		A968638C1AE6FD0D004FE1FE /* StarField.cpp */ = {isa = PBXFileReference; fileEncoding = 4; lastKnownFileType = sourcecode.cpp.cpp; name = StarField.cpp; path = source/StarField.cpp; sourceTree = "<group>"; };
		A968638D1AE6FD0D004FE1FE /* StarField.h */ = {isa = PBXFileReference; fileEncoding = 4; lastKnownFileType = sourcecode.c.h; name = StarField.h; path = source/StarField.h; sourceTree = "<group>"; };
		A968638E1AE6FD0D004FE1FE /* StartConditions.cpp */ = {isa = PBXFileReference; fileEncoding = 4; lastKnownFileType = sourcecode.cpp.cpp; name = StartConditions.cpp; path = source/StartConditions.cpp; sourceTree = "<group>"; };
		A968638F1AE6FD0D004FE1FE /* StartConditions.h */ = {isa = PBXFileReference; fileEncoding = 4; lastKnownFileType = sourcecode.c.h; name = StartConditions.h; path = source/StartConditions.h; sourceTree = "<group>"; };
		A96863901AE6FD0D004FE1FE /* StellarObject.cpp */ = {isa = PBXFileReference; fileEncoding = 4; lastKnownFileType = sourcecode.cpp.cpp; name = StellarObject.cpp; path = source/StellarObject.cpp; sourceTree = "<group>"; };
		A96863911AE6FD0D004FE1FE /* StellarObject.h */ = {isa = PBXFileReference; fileEncoding = 4; lastKnownFileType = sourcecode.c.h; name = StellarObject.h; path = source/StellarObject.h; sourceTree = "<group>"; };
		A96863921AE6FD0D004FE1FE /* System.cpp */ = {isa = PBXFileReference; fileEncoding = 4; lastKnownFileType = sourcecode.cpp.cpp; name = System.cpp; path = source/System.cpp; sourceTree = "<group>"; };
		A96863931AE6FD0D004FE1FE /* System.h */ = {isa = PBXFileReference; fileEncoding = 4; lastKnownFileType = sourcecode.c.h; name = System.h; path = source/System.h; sourceTree = "<group>"; };
		A96863941AE6FD0D004FE1FE /* Table.cpp */ = {isa = PBXFileReference; fileEncoding = 4; lastKnownFileType = sourcecode.cpp.cpp; name = Table.cpp; path = source/Table.cpp; sourceTree = "<group>"; };
		A96863951AE6FD0D004FE1FE /* Table.h */ = {isa = PBXFileReference; fileEncoding = 4; lastKnownFileType = sourcecode.c.h; name = Table.h; path = source/Table.h; sourceTree = "<group>"; };
		A96863961AE6FD0D004FE1FE /* Trade.cpp */ = {isa = PBXFileReference; fileEncoding = 4; lastKnownFileType = sourcecode.cpp.cpp; name = Trade.cpp; path = source/Trade.cpp; sourceTree = "<group>"; };
		A96863971AE6FD0D004FE1FE /* Trade.h */ = {isa = PBXFileReference; fileEncoding = 4; lastKnownFileType = sourcecode.c.h; name = Trade.h; path = source/Trade.h; sourceTree = "<group>"; };
		A96863981AE6FD0D004FE1FE /* TradingPanel.cpp */ = {isa = PBXFileReference; fileEncoding = 4; lastKnownFileType = sourcecode.cpp.cpp; name = TradingPanel.cpp; path = source/TradingPanel.cpp; sourceTree = "<group>"; };
		A96863991AE6FD0D004FE1FE /* TradingPanel.h */ = {isa = PBXFileReference; fileEncoding = 4; lastKnownFileType = sourcecode.c.h; name = TradingPanel.h; path = source/TradingPanel.h; sourceTree = "<group>"; };
		A968639A1AE6FD0D004FE1FE /* UI.cpp */ = {isa = PBXFileReference; fileEncoding = 4; lastKnownFileType = sourcecode.cpp.cpp; name = UI.cpp; path = source/UI.cpp; sourceTree = "<group>"; };
		A968639B1AE6FD0D004FE1FE /* UI.h */ = {isa = PBXFileReference; fileEncoding = 4; lastKnownFileType = sourcecode.c.h; name = UI.h; path = source/UI.h; sourceTree = "<group>"; };
		A968639C1AE6FD0D004FE1FE /* Weapon.cpp */ = {isa = PBXFileReference; fileEncoding = 4; lastKnownFileType = sourcecode.cpp.cpp; name = Weapon.cpp; path = source/Weapon.cpp; sourceTree = "<group>"; };
		A968639D1AE6FD0D004FE1FE /* Weapon.h */ = {isa = PBXFileReference; fileEncoding = 4; lastKnownFileType = sourcecode.c.h; name = Weapon.h; path = source/Weapon.h; sourceTree = "<group>"; };
		A968639E1AE6FD0D004FE1FE /* WrappedText.cpp */ = {isa = PBXFileReference; fileEncoding = 4; lastKnownFileType = sourcecode.cpp.cpp; name = WrappedText.cpp; path = source/WrappedText.cpp; sourceTree = "<group>"; };
		A968639F1AE6FD0E004FE1FE /* WrappedText.h */ = {isa = PBXFileReference; fileEncoding = 4; lastKnownFileType = sourcecode.c.h; name = WrappedText.h; path = source/WrappedText.h; sourceTree = "<group>"; };
		A97C24E81B17BE35007DDFA1 /* MapOutfitterPanel.cpp */ = {isa = PBXFileReference; fileEncoding = 4; lastKnownFileType = sourcecode.cpp.cpp; name = MapOutfitterPanel.cpp; path = source/MapOutfitterPanel.cpp; sourceTree = "<group>"; };
		A97C24E91B17BE35007DDFA1 /* MapOutfitterPanel.h */ = {isa = PBXFileReference; fileEncoding = 4; lastKnownFileType = sourcecode.c.h; name = MapOutfitterPanel.h; path = source/MapOutfitterPanel.h; sourceTree = "<group>"; };
		A97C24EB1B17BE3C007DDFA1 /* MapShipyardPanel.cpp */ = {isa = PBXFileReference; fileEncoding = 4; lastKnownFileType = sourcecode.cpp.cpp; name = MapShipyardPanel.cpp; path = source/MapShipyardPanel.cpp; sourceTree = "<group>"; };
		A97C24EC1B17BE3C007DDFA1 /* MapShipyardPanel.h */ = {isa = PBXFileReference; fileEncoding = 4; lastKnownFileType = sourcecode.c.h; name = MapShipyardPanel.h; path = source/MapShipyardPanel.h; sourceTree = "<group>"; };
		A98150801EA9634A00428AD6 /* ShipInfoPanel.cpp */ = {isa = PBXFileReference; fileEncoding = 4; lastKnownFileType = sourcecode.cpp.cpp; name = ShipInfoPanel.cpp; path = source/ShipInfoPanel.cpp; sourceTree = "<group>"; };
		A98150811EA9634A00428AD6 /* ShipInfoPanel.h */ = {isa = PBXFileReference; fileEncoding = 4; lastKnownFileType = sourcecode.c.h; name = ShipInfoPanel.h; path = source/ShipInfoPanel.h; sourceTree = "<group>"; };
		A98150831EA9635D00428AD6 /* PlayerInfoPanel.cpp */ = {isa = PBXFileReference; fileEncoding = 4; lastKnownFileType = sourcecode.cpp.cpp; name = PlayerInfoPanel.cpp; path = source/PlayerInfoPanel.cpp; sourceTree = "<group>"; };
		A98150841EA9635D00428AD6 /* PlayerInfoPanel.h */ = {isa = PBXFileReference; fileEncoding = 4; lastKnownFileType = sourcecode.c.h; name = PlayerInfoPanel.h; path = source/PlayerInfoPanel.h; sourceTree = "<group>"; };
		A99F7A4F195DF3E8002C30B8 /* Images.xcassets */ = {isa = PBXFileReference; lastKnownFileType = folder.assetcatalog; name = Images.xcassets; path = XCode/Images.xcassets; sourceTree = SOURCE_ROOT; };
		A99F7A51195DF3F9002C30B8 /* EndlessSky-Info.plist */ = {isa = PBXFileReference; fileEncoding = 4; lastKnownFileType = text.plist.xml; name = "EndlessSky-Info.plist"; path = "XCode/EndlessSky-Info.plist"; sourceTree = SOURCE_ROOT; };
		A99F7A6F195DF44B002C30B8 /* credits.txt */ = {isa = PBXFileReference; fileEncoding = 4; lastKnownFileType = text; path = credits.txt; sourceTree = "<group>"; };
		A99F7A94195DF44B002C30B8 /* keys.txt */ = {isa = PBXFileReference; fileEncoding = 4; lastKnownFileType = text; path = keys.txt; sourceTree = "<group>"; };
		A99F7A95195DF44B002C30B8 /* license.txt */ = {isa = PBXFileReference; fileEncoding = 4; lastKnownFileType = text; path = license.txt; sourceTree = "<group>"; };
		A99F7B32195DF45E002C30B8 /* data */ = {isa = PBXFileReference; lastKnownFileType = folder; path = data; sourceTree = "<group>"; };
		A99F7B33195DF45E002C30B8 /* images */ = {isa = PBXFileReference; lastKnownFileType = folder; path = images; sourceTree = "<group>"; };
		A9A5297319996C9F002D7C35 /* sounds */ = {isa = PBXFileReference; lastKnownFileType = folder; path = sounds; sourceTree = "<group>"; };
		A9A5297519996CC3002D7C35 /* OpenAL.framework */ = {isa = PBXFileReference; lastKnownFileType = wrapper.framework; name = OpenAL.framework; path = System/Library/Frameworks/OpenAL.framework; sourceTree = SDKROOT; };
		A9B99D001C616AD000BE7C2E /* ItemInfoDisplay.cpp */ = {isa = PBXFileReference; fileEncoding = 4; lastKnownFileType = sourcecode.cpp.cpp; name = ItemInfoDisplay.cpp; path = source/ItemInfoDisplay.cpp; sourceTree = "<group>"; };
		A9B99D011C616AD000BE7C2E /* ItemInfoDisplay.h */ = {isa = PBXFileReference; fileEncoding = 4; lastKnownFileType = sourcecode.c.h; name = ItemInfoDisplay.h; path = source/ItemInfoDisplay.h; sourceTree = "<group>"; };
		A9B99D031C616AF200BE7C2E /* MapSalesPanel.cpp */ = {isa = PBXFileReference; fileEncoding = 4; lastKnownFileType = sourcecode.cpp.cpp; name = MapSalesPanel.cpp; path = source/MapSalesPanel.cpp; sourceTree = "<group>"; };
		A9B99D041C616AF200BE7C2E /* MapSalesPanel.h */ = {isa = PBXFileReference; fileEncoding = 4; lastKnownFileType = sourcecode.c.h; name = MapSalesPanel.h; path = source/MapSalesPanel.h; sourceTree = "<group>"; };
		A9BDFB521E00B8AA00A6B27E /* Music.cpp */ = {isa = PBXFileReference; fileEncoding = 4; lastKnownFileType = sourcecode.cpp.cpp; name = Music.cpp; path = source/Music.cpp; sourceTree = "<group>"; };
		A9BDFB531E00B8AA00A6B27E /* Music.h */ = {isa = PBXFileReference; fileEncoding = 4; lastKnownFileType = sourcecode.c.h; name = Music.h; path = source/Music.h; sourceTree = "<group>"; };
		A9BDFB551E00B94700A6B27E /* libmad.0.dylib */ = {isa = PBXFileReference; lastKnownFileType = "compiled.mach-o.dylib"; name = libmad.0.dylib; path = /usr/local/lib/libmad.0.dylib; sourceTree = "<absolute>"; };
		A9C70E0E1C0E5B51000B3D14 /* File.cpp */ = {isa = PBXFileReference; fileEncoding = 4; lastKnownFileType = sourcecode.cpp.cpp; name = File.cpp; path = source/File.cpp; sourceTree = "<group>"; };
		A9C70E0F1C0E5B51000B3D14 /* File.h */ = {isa = PBXFileReference; fileEncoding = 4; lastKnownFileType = sourcecode.c.h; name = File.h; path = source/File.h; sourceTree = "<group>"; };
		A9CC52691950C9F6004E4E22 /* Endless Sky.app */ = {isa = PBXFileReference; explicitFileType = wrapper.application; includeInIndex = 0; path = "Endless Sky.app"; sourceTree = BUILT_PRODUCTS_DIR; };
		A9CC526C1950C9F6004E4E22 /* Cocoa.framework */ = {isa = PBXFileReference; lastKnownFileType = wrapper.framework; name = Cocoa.framework; path = System/Library/Frameworks/Cocoa.framework; sourceTree = SDKROOT; };
		A9CC526F1950C9F6004E4E22 /* AppKit.framework */ = {isa = PBXFileReference; lastKnownFileType = wrapper.framework; name = AppKit.framework; path = System/Library/Frameworks/AppKit.framework; sourceTree = SDKROOT; };
		A9CC52701950C9F6004E4E22 /* CoreData.framework */ = {isa = PBXFileReference; lastKnownFileType = wrapper.framework; name = CoreData.framework; path = System/Library/Frameworks/CoreData.framework; sourceTree = SDKROOT; };
		A9CC52711950C9F6004E4E22 /* Foundation.framework */ = {isa = PBXFileReference; lastKnownFileType = wrapper.framework; name = Foundation.framework; path = System/Library/Frameworks/Foundation.framework; sourceTree = SDKROOT; };
		A9D40D19195DFAA60086EE52 /* OpenGL.framework */ = {isa = PBXFileReference; lastKnownFileType = wrapper.framework; name = OpenGL.framework; path = System/Library/Frameworks/OpenGL.framework; sourceTree = SDKROOT; };
		B590161121ED4A0E00799178 /* Utf8.cpp */ = {isa = PBXFileReference; fileEncoding = 4; lastKnownFileType = sourcecode.cpp.cpp; name = Utf8.cpp; path = source/Utf8.cpp; sourceTree = "<group>"; };
		B590161221ED4A0F00799178 /* Utf8.h */ = {isa = PBXFileReference; fileEncoding = 4; lastKnownFileType = sourcecode.c.h; name = Utf8.h; path = source/Utf8.h; sourceTree = "<group>"; };
		B55C239B2303CE8A005C1A14 /* GameWindow.cpp */ = {isa = PBXFileReference; fileEncoding = 4; lastKnownFileType = sourcecode.cpp.cpp; name = GameWindow.cpp; path = source/GameWindow.cpp; sourceTree = "<group>"; };
		B55C239C2303CE8A005C1A14 /* GameWindow.h */ = {isa = PBXFileReference; fileEncoding = 4; lastKnownFileType = sourcecode.c.h; name = GameWindow.h; path = source/GameWindow.h; sourceTree = "<group>"; };
		B5DDA6922001B7F600DBA76A /* News.cpp */ = {isa = PBXFileReference; fileEncoding = 4; lastKnownFileType = sourcecode.cpp.cpp; name = News.cpp; path = source/News.cpp; sourceTree = "<group>"; };
		B5DDA6932001B7F600DBA76A /* News.h */ = {isa = PBXFileReference; fileEncoding = 4; lastKnownFileType = sourcecode.c.h; name = News.h; path = source/News.h; sourceTree = "<group>"; };
		C49D4EA08DF168A83B1C7B07 /* Hazard.cpp */ = {isa = PBXFileReference; fileEncoding = 4; lastKnownFileType = sourcecode.cpp.cpp; name = Hazard.cpp; path = source/Hazard.cpp; sourceTree = "<group>"; };
		DF8D57DF1FC25842001525DA /* Dictionary.cpp */ = {isa = PBXFileReference; fileEncoding = 4; lastKnownFileType = sourcecode.cpp.cpp; name = Dictionary.cpp; path = source/Dictionary.cpp; sourceTree = "<group>"; };
		DF8D57E01FC25842001525DA /* Dictionary.h */ = {isa = PBXFileReference; fileEncoding = 4; lastKnownFileType = sourcecode.c.h; name = Dictionary.h; path = source/Dictionary.h; sourceTree = "<group>"; };
		DF8D57E21FC25889001525DA /* Visual.cpp */ = {isa = PBXFileReference; fileEncoding = 4; lastKnownFileType = sourcecode.cpp.cpp; name = Visual.cpp; path = source/Visual.cpp; sourceTree = "<group>"; };
		DF8D57E31FC25889001525DA /* Visual.h */ = {isa = PBXFileReference; fileEncoding = 4; lastKnownFileType = sourcecode.c.h; name = Visual.h; path = source/Visual.h; sourceTree = "<group>"; };
		DFAAE2A21FD4A25C0072C0A8 /* BatchDrawList.cpp */ = {isa = PBXFileReference; fileEncoding = 4; lastKnownFileType = sourcecode.cpp.cpp; name = BatchDrawList.cpp; path = source/BatchDrawList.cpp; sourceTree = "<group>"; };
		DFAAE2A31FD4A25C0072C0A8 /* BatchDrawList.h */ = {isa = PBXFileReference; fileEncoding = 4; lastKnownFileType = sourcecode.c.h; name = BatchDrawList.h; path = source/BatchDrawList.h; sourceTree = "<group>"; };
		DFAAE2A41FD4A25C0072C0A8 /* BatchShader.cpp */ = {isa = PBXFileReference; fileEncoding = 4; lastKnownFileType = sourcecode.cpp.cpp; name = BatchShader.cpp; path = source/BatchShader.cpp; sourceTree = "<group>"; };
		DFAAE2A51FD4A25C0072C0A8 /* BatchShader.h */ = {isa = PBXFileReference; fileEncoding = 4; lastKnownFileType = sourcecode.c.h; name = BatchShader.h; path = source/BatchShader.h; sourceTree = "<group>"; };
		DFAAE2A81FD4A27B0072C0A8 /* ImageSet.cpp */ = {isa = PBXFileReference; fileEncoding = 4; lastKnownFileType = sourcecode.cpp.cpp; name = ImageSet.cpp; path = source/ImageSet.cpp; sourceTree = "<group>"; };
		DFAAE2A91FD4A27B0072C0A8 /* ImageSet.h */ = {isa = PBXFileReference; fileEncoding = 4; lastKnownFileType = sourcecode.c.h; name = ImageSet.h; path = source/ImageSet.h; sourceTree = "<group>"; };
		F8C14CFB89472482F77C051D /* Weather.h */ = {isa = PBXFileReference; fileEncoding = 4; lastKnownFileType = sourcecode.c.h; name = Weather.h; path = source/Weather.h; sourceTree = "<group>"; };
/* End PBXFileReference section */

/* Begin PBXFrameworksBuildPhase section */
		A9CC52661950C9F6004E4E22 /* Frameworks */ = {
			isa = PBXFrameworksBuildPhase;
			buildActionMask = 2147483647;
			files = (
				A9BDFB561E00B94700A6B27E /* libmad.0.dylib in Frameworks */,
				A9A5297619996CC3002D7C35 /* OpenAL.framework in Frameworks */,
				4C2DEF56201B8FAE0062315E /* libSDL2-2.0.0.dylib in Frameworks */,
				A9D40D1A195DFAA60086EE52 /* OpenGL.framework in Frameworks */,
				A93931FB1988135200C2A87B /* libturbojpeg.0.dylib in Frameworks */,
				A93931FD1988136B00C2A87B /* libpng16.16.dylib in Frameworks */,
				A9CC526D1950C9F6004E4E22 /* Cocoa.framework in Frameworks */,
			);
			runOnlyForDeploymentPostprocessing = 0;
		};
/* End PBXFrameworksBuildPhase section */

/* Begin PBXGroup section */
		654D33611BE92C9200D1E5AB /* source */ = {
			isa = PBXGroup;
			children = (
				A96862CD1AE6FD0A004FE1FE /* Account.cpp */,
				A96862CE1AE6FD0A004FE1FE /* Account.h */,
				A96862CF1AE6FD0A004FE1FE /* AI.cpp */,
				A96862D01AE6FD0A004FE1FE /* AI.h */,
				A96862D11AE6FD0A004FE1FE /* Angle.cpp */,
				A96862D21AE6FD0A004FE1FE /* Angle.h */,
				A96862D51AE6FD0A004FE1FE /* Armament.cpp */,
				A96862D61AE6FD0A004FE1FE /* Armament.h */,
				A96862D71AE6FD0A004FE1FE /* AsteroidField.cpp */,
				A96862D81AE6FD0A004FE1FE /* AsteroidField.h */,
				A96862D91AE6FD0A004FE1FE /* Audio.cpp */,
				A96862DA1AE6FD0A004FE1FE /* Audio.h */,
				A96862DB1AE6FD0A004FE1FE /* BankPanel.cpp */,
				A96862DC1AE6FD0A004FE1FE /* BankPanel.h */,
				DFAAE2A21FD4A25C0072C0A8 /* BatchDrawList.cpp */,
				DFAAE2A31FD4A25C0072C0A8 /* BatchDrawList.h */,
				DFAAE2A41FD4A25C0072C0A8 /* BatchShader.cpp */,
				DFAAE2A51FD4A25C0072C0A8 /* BatchShader.h */,
				A96862DF1AE6FD0A004FE1FE /* BoardingPanel.cpp */,
				A96862E01AE6FD0A004FE1FE /* BoardingPanel.h */,
				6245F8231D301C7400A7A094 /* Body.cpp */,
				6245F8241D301C7400A7A094 /* Body.h */,
				A96862E11AE6FD0A004FE1FE /* CaptureOdds.cpp */,
				A96862E21AE6FD0A004FE1FE /* CaptureOdds.h */,
				A96862E31AE6FD0A004FE1FE /* CargoHold.cpp */,
				A96862E41AE6FD0A004FE1FE /* CargoHold.h */,
				A96862E51AE6FD0A004FE1FE /* ClickZone.h */,
				6A5716311E25BE6F00585EB2 /* CollisionSet.cpp */,
				6A5716321E25BE6F00585EB2 /* CollisionSet.h */,
				A96862E61AE6FD0A004FE1FE /* Color.cpp */,
				A96862E71AE6FD0A004FE1FE /* Color.h */,
				A96862E81AE6FD0A004FE1FE /* Command.cpp */,
				A96862E91AE6FD0A004FE1FE /* Command.h */,
				A96862EA1AE6FD0A004FE1FE /* ConditionSet.cpp */,
				A96862EB1AE6FD0A004FE1FE /* ConditionSet.h */,
				A96862EC1AE6FD0A004FE1FE /* Conversation.cpp */,
				A96862ED1AE6FD0A004FE1FE /* Conversation.h */,
				A96862EE1AE6FD0A004FE1FE /* ConversationPanel.cpp */,
				A96862EF1AE6FD0A004FE1FE /* ConversationPanel.h */,
				A96862F01AE6FD0A004FE1FE /* DataFile.cpp */,
				A96862F11AE6FD0A004FE1FE /* DataFile.h */,
				A96862F21AE6FD0A004FE1FE /* DataNode.cpp */,
				A96862F31AE6FD0A004FE1FE /* DataNode.h */,
				A96862F41AE6FD0A004FE1FE /* DataWriter.cpp */,
				A96862F51AE6FD0A004FE1FE /* DataWriter.h */,
				A96862F61AE6FD0A004FE1FE /* Date.cpp */,
				A96862F71AE6FD0A004FE1FE /* Date.h */,
				5155CD711DBB9FF900EF090B /* Depreciation.cpp */,
				5155CD721DBB9FF900EF090B /* Depreciation.h */,
				A96862F81AE6FD0A004FE1FE /* Dialog.cpp */,
				A96862F91AE6FD0B004FE1FE /* Dialog.h */,
				DF8D57DF1FC25842001525DA /* Dictionary.cpp */,
				DF8D57E01FC25842001525DA /* Dictionary.h */,
				A96862FA1AE6FD0B004FE1FE /* DistanceMap.cpp */,
				A96862FB1AE6FD0B004FE1FE /* DistanceMap.h */,
				A96862FE1AE6FD0B004FE1FE /* DrawList.cpp */,
				A96862FF1AE6FD0B004FE1FE /* DrawList.h */,
				A96863001AE6FD0B004FE1FE /* Effect.cpp */,
				A96863011AE6FD0B004FE1FE /* Effect.h */,
				A96863021AE6FD0B004FE1FE /* Engine.cpp */,
				A96863031AE6FD0B004FE1FE /* Engine.h */,
				A96863041AE6FD0B004FE1FE /* EscortDisplay.cpp */,
				A96863051AE6FD0B004FE1FE /* EscortDisplay.h */,
				A9C70E0E1C0E5B51000B3D14 /* File.cpp */,
				A9C70E0F1C0E5B51000B3D14 /* File.h */,
				A96863061AE6FD0B004FE1FE /* Files.cpp */,
				A96863071AE6FD0B004FE1FE /* Files.h */,
				A96863081AE6FD0B004FE1FE /* FillShader.cpp */,
				A96863091AE6FD0B004FE1FE /* FillShader.h */,
				A968630A1AE6FD0B004FE1FE /* Fleet.cpp */,
				A968630B1AE6FD0B004FE1FE /* Fleet.h */,
				62C311181CE172D000409D91 /* Flotsam.cpp */,
				62C311191CE172D000409D91 /* Flotsam.h */,
				62A405B81D47DA4D0054F6A0 /* FogShader.cpp */,
				62A405B91D47DA4D0054F6A0 /* FogShader.h */,
				A968630C1AE6FD0B004FE1FE /* Font.cpp */,
				A968630D1AE6FD0B004FE1FE /* Font.h */,
				A968630E1AE6FD0B004FE1FE /* FontSet.cpp */,
				A968630F1AE6FD0B004FE1FE /* FontSet.h */,
				A96863101AE6FD0B004FE1FE /* Format.cpp */,
				A96863111AE6FD0B004FE1FE /* Format.h */,
				A96863121AE6FD0B004FE1FE /* FrameTimer.cpp */,
				A96863131AE6FD0B004FE1FE /* FrameTimer.h */,
				A96863141AE6FD0B004FE1FE /* Galaxy.cpp */,
				A96863151AE6FD0B004FE1FE /* Galaxy.h */,
				A96863161AE6FD0B004FE1FE /* GameData.cpp */,
				A96863171AE6FD0B004FE1FE /* GameData.h */,
				A96863181AE6FD0B004FE1FE /* GameEvent.cpp */,
				A96863191AE6FD0B004FE1FE /* GameEvent.h */,
				B55C239B2303CE8A005C1A14 /* GameWindow.cpp */,
				B55C239C2303CE8A005C1A14 /* GameWindow.h */,
				A968631A1AE6FD0B004FE1FE /* gl_header.h */,
				A968631B1AE6FD0B004FE1FE /* Government.cpp */,
				A968631C1AE6FD0B004FE1FE /* Government.h */,
				A968631D1AE6FD0B004FE1FE /* HailPanel.cpp */,
				A968631E1AE6FD0B004FE1FE /* HailPanel.h */,
				6245F8261D301C9000A7A094 /* Hardpoint.cpp */,
				6245F8271D301C9000A7A094 /* Hardpoint.h */,
				A968631F1AE6FD0B004FE1FE /* HiringPanel.cpp */,
				A96863201AE6FD0B004FE1FE /* HiringPanel.h */,
				A96863211AE6FD0B004FE1FE /* ImageBuffer.cpp */,
				A96863221AE6FD0B004FE1FE /* ImageBuffer.h */,
				A96863251AE6FD0B004FE1FE /* Information.cpp */,
				A96863261AE6FD0B004FE1FE /* Information.h */,
				A96863271AE6FD0B004FE1FE /* Interface.cpp */,
				A96863281AE6FD0B004FE1FE /* Interface.h */,
				DFAAE2A81FD4A27B0072C0A8 /* ImageSet.cpp */,
				DFAAE2A91FD4A27B0072C0A8 /* ImageSet.h */,
				A9B99D001C616AD000BE7C2E /* ItemInfoDisplay.cpp */,
				A9B99D011C616AD000BE7C2E /* ItemInfoDisplay.h */,
				A96863291AE6FD0B004FE1FE /* LineShader.cpp */,
				A968632A1AE6FD0B004FE1FE /* LineShader.h */,
				A968632B1AE6FD0B004FE1FE /* LoadPanel.cpp */,
				A968632C1AE6FD0B004FE1FE /* LoadPanel.h */,
				A968632D1AE6FD0B004FE1FE /* LocationFilter.cpp */,
				A968632E1AE6FD0B004FE1FE /* LocationFilter.h */,
				A90633FD1EE602FD000DA6C0 /* LogbookPanel.cpp */,
				A90633FE1EE602FD000DA6C0 /* LogbookPanel.h */,
				A968632F1AE6FD0B004FE1FE /* main.cpp */,
				A96863301AE6FD0B004FE1FE /* MainPanel.cpp */,
				A96863311AE6FD0B004FE1FE /* MainPanel.h */,
				A96863321AE6FD0C004FE1FE /* MapDetailPanel.cpp */,
				A96863331AE6FD0C004FE1FE /* MapDetailPanel.h */,
				A97C24E81B17BE35007DDFA1 /* MapOutfitterPanel.cpp */,
				A97C24E91B17BE35007DDFA1 /* MapOutfitterPanel.h */,
				A96863341AE6FD0C004FE1FE /* MapPanel.cpp */,
				A96863351AE6FD0C004FE1FE /* MapPanel.h */,
				A9B99D031C616AF200BE7C2E /* MapSalesPanel.cpp */,
				A9B99D041C616AF200BE7C2E /* MapSalesPanel.h */,
				A97C24EB1B17BE3C007DDFA1 /* MapShipyardPanel.cpp */,
				A97C24EC1B17BE3C007DDFA1 /* MapShipyardPanel.h */,
				A96863361AE6FD0C004FE1FE /* Mask.cpp */,
				A96863371AE6FD0C004FE1FE /* Mask.h */,
				A96863381AE6FD0C004FE1FE /* MenuPanel.cpp */,
				A96863391AE6FD0C004FE1FE /* MenuPanel.h */,
				A968633A1AE6FD0C004FE1FE /* Messages.cpp */,
				A968633B1AE6FD0C004FE1FE /* Messages.h */,
				A90C15D71D5BD55700708F3A /* Minable.cpp */,
				A90C15D81D5BD55700708F3A /* Minable.h */,
				A968633C1AE6FD0C004FE1FE /* Mission.cpp */,
				A968633D1AE6FD0C004FE1FE /* Mission.h */,
				A968633E1AE6FD0C004FE1FE /* MissionAction.cpp */,
				A968633F1AE6FD0C004FE1FE /* MissionAction.h */,
				A96863401AE6FD0C004FE1FE /* MissionPanel.cpp */,
				A96863411AE6FD0C004FE1FE /* MissionPanel.h */,
				A96863421AE6FD0C004FE1FE /* Mortgage.cpp */,
				A96863431AE6FD0C004FE1FE /* Mortgage.h */,
				A9BDFB521E00B8AA00A6B27E /* Music.cpp */,
				A9BDFB531E00B8AA00A6B27E /* Music.h */,
				B5DDA6922001B7F600DBA76A /* News.cpp */,
				B5DDA6932001B7F600DBA76A /* News.h */,
				A96863441AE6FD0C004FE1FE /* NPC.cpp */,
				A96863451AE6FD0C004FE1FE /* NPC.h */,
				A96863461AE6FD0C004FE1FE /* Outfit.cpp */,
				A96863471AE6FD0C004FE1FE /* Outfit.h */,
				A96863481AE6FD0C004FE1FE /* OutfitInfoDisplay.cpp */,
				A96863491AE6FD0C004FE1FE /* OutfitInfoDisplay.h */,
				A968634A1AE6FD0C004FE1FE /* OutfitterPanel.cpp */,
				A968634B1AE6FD0C004FE1FE /* OutfitterPanel.h */,
				A968634C1AE6FD0C004FE1FE /* OutlineShader.cpp */,
				A968634D1AE6FD0C004FE1FE /* OutlineShader.h */,
				A968634E1AE6FD0C004FE1FE /* Panel.cpp */,
				A968634F1AE6FD0C004FE1FE /* Panel.h */,
				A966A5A91B964E6300DFF69C /* Person.cpp */,
				A966A5AA1B964E6300DFF69C /* Person.h */,
				A96863501AE6FD0C004FE1FE /* Personality.cpp */,
				A96863511AE6FD0C004FE1FE /* Personality.h */,
				A96863521AE6FD0C004FE1FE /* Phrase.cpp */,
				A96863531AE6FD0C004FE1FE /* Phrase.h */,
				A96863541AE6FD0C004FE1FE /* pi.h */,
				A96863551AE6FD0C004FE1FE /* Planet.cpp */,
				A96863561AE6FD0C004FE1FE /* Planet.h */,
				628BDAED1CC5DC950062BCD2 /* PlanetLabel.cpp */,
				628BDAEE1CC5DC950062BCD2 /* PlanetLabel.h */,
				A96863571AE6FD0C004FE1FE /* PlanetPanel.cpp */,
				A96863581AE6FD0C004FE1FE /* PlanetPanel.h */,
				A96863591AE6FD0C004FE1FE /* PlayerInfo.cpp */,
				A968635A1AE6FD0C004FE1FE /* PlayerInfo.h */,
				A98150831EA9635D00428AD6 /* PlayerInfoPanel.cpp */,
				A98150841EA9635D00428AD6 /* PlayerInfoPanel.h */,
				A968635B1AE6FD0C004FE1FE /* Point.cpp */,
				A968635C1AE6FD0C004FE1FE /* Point.h */,
				A968635D1AE6FD0C004FE1FE /* PointerShader.cpp */,
				A968635E1AE6FD0C004FE1FE /* PointerShader.h */,
				A968635F1AE6FD0C004FE1FE /* Politics.cpp */,
				A96863601AE6FD0C004FE1FE /* Politics.h */,
				A96863611AE6FD0C004FE1FE /* Preferences.cpp */,
				A96863621AE6FD0C004FE1FE /* Preferences.h */,
				A96863631AE6FD0C004FE1FE /* PreferencesPanel.cpp */,
				A96863641AE6FD0C004FE1FE /* PreferencesPanel.h */,
				A96863651AE6FD0C004FE1FE /* Projectile.cpp */,
				A96863661AE6FD0C004FE1FE /* Projectile.h */,
				A96863671AE6FD0C004FE1FE /* Radar.cpp */,
				A96863681AE6FD0C004FE1FE /* Radar.h */,
				A96863691AE6FD0D004FE1FE /* Random.cpp */,
				A968636A1AE6FD0D004FE1FE /* Random.h */,
				A90C15DA1D5BD56800708F3A /* Rectangle.cpp */,
				A90C15DB1D5BD56800708F3A /* Rectangle.h */,
				A968636B1AE6FD0D004FE1FE /* RingShader.cpp */,
				A968636C1AE6FD0D004FE1FE /* RingShader.h */,
				A968636D1AE6FD0D004FE1FE /* Sale.h */,
				A968636E1AE6FD0D004FE1FE /* SavedGame.cpp */,
				A968636F1AE6FD0D004FE1FE /* SavedGame.h */,
				A96863701AE6FD0D004FE1FE /* Screen.cpp */,
				A96863711AE6FD0D004FE1FE /* Screen.h */,
				A96863721AE6FD0D004FE1FE /* Set.h */,
				A96863731AE6FD0D004FE1FE /* Shader.cpp */,
				A96863741AE6FD0D004FE1FE /* Shader.h */,
				A96863751AE6FD0D004FE1FE /* shift.h */,
				A96863761AE6FD0D004FE1FE /* Ship.cpp */,
				A96863771AE6FD0D004FE1FE /* Ship.h */,
				A96863781AE6FD0D004FE1FE /* ShipEvent.cpp */,
				A96863791AE6FD0D004FE1FE /* ShipEvent.h */,
				A968637A1AE6FD0D004FE1FE /* ShipInfoDisplay.cpp */,
				A968637B1AE6FD0D004FE1FE /* ShipInfoDisplay.h */,
				A98150801EA9634A00428AD6 /* ShipInfoPanel.cpp */,
				A98150811EA9634A00428AD6 /* ShipInfoPanel.h */,
				A968637C1AE6FD0D004FE1FE /* ShipyardPanel.cpp */,
				A968637D1AE6FD0D004FE1FE /* ShipyardPanel.h */,
				A968637E1AE6FD0D004FE1FE /* ShopPanel.cpp */,
				A968637F1AE6FD0D004FE1FE /* ShopPanel.h */,
				A96863801AE6FD0D004FE1FE /* Sound.cpp */,
				A96863811AE6FD0D004FE1FE /* Sound.h */,
				A96863821AE6FD0D004FE1FE /* SpaceportPanel.cpp */,
				A96863831AE6FD0D004FE1FE /* SpaceportPanel.h */,
				A96863841AE6FD0D004FE1FE /* Sprite.cpp */,
				A96863851AE6FD0D004FE1FE /* Sprite.h */,
				A96863861AE6FD0D004FE1FE /* SpriteQueue.cpp */,
				A96863871AE6FD0D004FE1FE /* SpriteQueue.h */,
				A96863881AE6FD0D004FE1FE /* SpriteSet.cpp */,
				A96863891AE6FD0D004FE1FE /* SpriteSet.h */,
				A968638A1AE6FD0D004FE1FE /* SpriteShader.cpp */,
				A968638B1AE6FD0D004FE1FE /* SpriteShader.h */,
				A968638C1AE6FD0D004FE1FE /* StarField.cpp */,
				A968638D1AE6FD0D004FE1FE /* StarField.h */,
				A968638E1AE6FD0D004FE1FE /* StartConditions.cpp */,
				A968638F1AE6FD0D004FE1FE /* StartConditions.h */,
				A96863901AE6FD0D004FE1FE /* StellarObject.cpp */,
				A96863911AE6FD0D004FE1FE /* StellarObject.h */,
				A96863921AE6FD0D004FE1FE /* System.cpp */,
				A96863931AE6FD0D004FE1FE /* System.h */,
				A96863941AE6FD0D004FE1FE /* Table.cpp */,
				A96863951AE6FD0D004FE1FE /* Table.h */,
				A96863961AE6FD0D004FE1FE /* Trade.cpp */,
				A96863971AE6FD0D004FE1FE /* Trade.h */,
				A96863981AE6FD0D004FE1FE /* TradingPanel.cpp */,
				A96863991AE6FD0D004FE1FE /* TradingPanel.h */,
				A968639A1AE6FD0D004FE1FE /* UI.cpp */,
				A968639B1AE6FD0D004FE1FE /* UI.h */,
				B590161121ED4A0E00799178 /* Utf8.cpp */,
				B590161221ED4A0F00799178 /* Utf8.h */,
				DF8D57E21FC25889001525DA /* Visual.cpp */,
				DF8D57E31FC25889001525DA /* Visual.h */,
				A968639C1AE6FD0D004FE1FE /* Weapon.cpp */,
				A968639D1AE6FD0D004FE1FE /* Weapon.h */,
				A968639E1AE6FD0D004FE1FE /* WrappedText.cpp */,
				A968639F1AE6FD0E004FE1FE /* WrappedText.h */,
<<<<<<< HEAD
				2E8047A8987DD8EC99FF8E2E /* Test.cpp */,
				02D34A71AE3BC4C93FC6865B /* TestData.cpp */,
				9DA14712A9C68E00FBFD9C72 /* TestData.h */,
				5CE3475B85CE8C48D98664B7 /* Test.h */,
=======
				C49D4EA08DF168A83B1C7B07 /* Hazard.cpp */,
				2E644A108BCD762A2A1A899C /* Hazard.h */,
				8E8A4C648B242742B22A34FA /* Weather.cpp */,
				F8C14CFB89472482F77C051D /* Weather.h */,
>>>>>>> 398e91fe
			);
			name = source;
			sourceTree = "<group>";
		};
		A9CC52601950C9F6004E4E22 = {
			isa = PBXGroup;
			children = (
				654D33611BE92C9200D1E5AB /* source */,
				A99F7A6F195DF44B002C30B8 /* credits.txt */,
				A99F7A94195DF44B002C30B8 /* keys.txt */,
				A99F7A95195DF44B002C30B8 /* license.txt */,
				A94408A41982F3E600610427 /* endless-sky.iconset */,
				A9A5297319996C9F002D7C35 /* sounds */,
				A99F7B32195DF45E002C30B8 /* data */,
				A99F7B33195DF45E002C30B8 /* images */,
				A9CC52721950C9F6004E4E22 /* XCode */,
				A9CC526B1950C9F6004E4E22 /* Frameworks */,
				A9CC526A1950C9F6004E4E22 /* Products */,
			);
			sourceTree = "<group>";
		};
		A9CC526A1950C9F6004E4E22 /* Products */ = {
			isa = PBXGroup;
			children = (
				A9CC52691950C9F6004E4E22 /* Endless Sky.app */,
			);
			name = Products;
			sourceTree = "<group>";
		};
		A9CC526B1950C9F6004E4E22 /* Frameworks */ = {
			isa = PBXGroup;
			children = (
				A9A5297519996CC3002D7C35 /* OpenAL.framework */,
				A93931FA1988135200C2A87B /* libturbojpeg.0.dylib */,
				A93931FC1988136B00C2A87B /* libpng16.16.dylib */,
				A9BDFB551E00B94700A6B27E /* libmad.0.dylib */,
				4C2DEF55201B8FAD0062315E /* libSDL2-2.0.0.dylib */,
				A9D40D19195DFAA60086EE52 /* OpenGL.framework */,
				A9CC526C1950C9F6004E4E22 /* Cocoa.framework */,
				A9CC526E1950C9F6004E4E22 /* Other Frameworks */,
			);
			name = Frameworks;
			sourceTree = "<group>";
		};
		A9CC526E1950C9F6004E4E22 /* Other Frameworks */ = {
			isa = PBXGroup;
			children = (
				A9CC526F1950C9F6004E4E22 /* AppKit.framework */,
				A9CC52701950C9F6004E4E22 /* CoreData.framework */,
				A9CC52711950C9F6004E4E22 /* Foundation.framework */,
			);
			name = "Other Frameworks";
			sourceTree = "<group>";
		};
		A9CC52721950C9F6004E4E22 /* XCode */ = {
			isa = PBXGroup;
			children = (
				A99F7A4F195DF3E8002C30B8 /* Images.xcassets */,
				A9CC52731950C9F6004E4E22 /* Supporting Files */,
			);
			path = XCode;
			sourceTree = "<group>";
		};
		A9CC52731950C9F6004E4E22 /* Supporting Files */ = {
			isa = PBXGroup;
			children = (
				A99F7A51195DF3F9002C30B8 /* EndlessSky-Info.plist */,
			);
			name = "Supporting Files";
			sourceTree = "<group>";
		};
/* End PBXGroup section */

/* Begin PBXNativeTarget section */
		A9CC52681950C9F6004E4E22 /* EndlessSky */ = {
			isa = PBXNativeTarget;
			buildConfigurationList = A9CC529A1950C9F6004E4E22 /* Build configuration list for PBXNativeTarget "EndlessSky" */;
			buildPhases = (
				A9CC52651950C9F6004E4E22 /* Sources */,
				A9CC52661950C9F6004E4E22 /* Frameworks */,
				A9CC52671950C9F6004E4E22 /* Resources */,
				A93931ED19880ECA00C2A87B /* CopyFiles */,
			);
			buildRules = (
			);
			dependencies = (
			);
			name = EndlessSky;
			productName = EndlessSky;
			productReference = A9CC52691950C9F6004E4E22 /* Endless Sky.app */;
			productType = "com.apple.product-type.application";
		};
/* End PBXNativeTarget section */

/* Begin PBXProject section */
		A9CC52611950C9F6004E4E22 /* Project object */ = {
			isa = PBXProject;
			attributes = {
				LastUpgradeCheck = 0920;
			};
			buildConfigurationList = A9CC52641950C9F6004E4E22 /* Build configuration list for PBXProject "EndlessSky" */;
			compatibilityVersion = "Xcode 3.2";
			developmentRegion = English;
			hasScannedForEncodings = 0;
			knownRegions = (
				Base,
			);
			mainGroup = A9CC52601950C9F6004E4E22;
			productRefGroup = A9CC526A1950C9F6004E4E22 /* Products */;
			projectDirPath = "";
			projectRoot = "";
			targets = (
				A9CC52681950C9F6004E4E22 /* EndlessSky */,
			);
		};
/* End PBXProject section */

/* Begin PBXResourcesBuildPhase section */
		A9CC52671950C9F6004E4E22 /* Resources */ = {
			isa = PBXResourcesBuildPhase;
			buildActionMask = 2147483647;
			files = (
				A99F7A50195DF3E8002C30B8 /* Images.xcassets in Resources */,
				A99F7B09195DF44C002C30B8 /* license.txt in Resources */,
				A9A5297419996C9F002D7C35 /* sounds in Resources */,
				A99F7AF5195DF44C002C30B8 /* credits.txt in Resources */,
				A99F7B08195DF44C002C30B8 /* keys.txt in Resources */,
				A99F7B34195DF45E002C30B8 /* data in Resources */,
				A94408A51982F3E600610427 /* endless-sky.iconset in Resources */,
				A99F7B35195DF45E002C30B8 /* images in Resources */,
			);
			runOnlyForDeploymentPostprocessing = 0;
		};
/* End PBXResourcesBuildPhase section */

/* Begin PBXSourcesBuildPhase section */
		A9CC52651950C9F6004E4E22 /* Sources */ = {
			isa = PBXSourcesBuildPhase;
			buildActionMask = 2147483647;
			files = (
				A96863AD1AE6FD0E004FE1FE /* Command.cpp in Sources */,
				A96863E71AE6FD0E004FE1FE /* PointerShader.cpp in Sources */,
				A96863E51AE6FD0E004FE1FE /* PlayerInfo.cpp in Sources */,
				A96863B81AE6FD0E004FE1FE /* DrawList.cpp in Sources */,
				A96863FB1AE6FD0E004FE1FE /* SpriteSet.cpp in Sources */,
				A96863CC1AE6FD0E004FE1FE /* Interface.cpp in Sources */,
				A96864041AE6FD0E004FE1FE /* UI.cpp in Sources */,
				A96863EE1AE6FD0E004FE1FE /* RingShader.cpp in Sources */,
				A96864001AE6FD0E004FE1FE /* System.cpp in Sources */,
				A96863AC1AE6FD0E004FE1FE /* Color.cpp in Sources */,
				A96864031AE6FD0E004FE1FE /* TradingPanel.cpp in Sources */,
				A96863C81AE6FD0E004FE1FE /* HiringPanel.cpp in Sources */,
				A96863B21AE6FD0E004FE1FE /* DataNode.cpp in Sources */,
				A96863B01AE6FD0E004FE1FE /* ConversationPanel.cpp in Sources */,
				A96863E41AE6FD0E004FE1FE /* PlanetPanel.cpp in Sources */,
				A96863E01AE6FD0E004FE1FE /* Panel.cpp in Sources */,
				A96863D21AE6FD0E004FE1FE /* MapDetailPanel.cpp in Sources */,
				DFAAE2AA1FD4A27B0072C0A8 /* ImageSet.cpp in Sources */,
				B590161321ED4A0F00799178 /* Utf8.cpp in Sources */,
				A96863D41AE6FD0E004FE1FE /* Mask.cpp in Sources */,
				A96863E61AE6FD0E004FE1FE /* Point.cpp in Sources */,
				A96863DE1AE6FD0E004FE1FE /* OutfitterPanel.cpp in Sources */,
				62C3111A1CE172D000409D91 /* Flotsam.cpp in Sources */,
				B55C239D2303CE8B005C1A14 /* GameWindow.cpp in Sources */,
				A96863B91AE6FD0E004FE1FE /* Effect.cpp in Sources */,
				A96863AE1AE6FD0E004FE1FE /* ConditionSet.cpp in Sources */,
				A96863DC1AE6FD0E004FE1FE /* Outfit.cpp in Sources */,
				A96863BB1AE6FD0E004FE1FE /* EscortDisplay.cpp in Sources */,
				A96863EB1AE6FD0E004FE1FE /* Projectile.cpp in Sources */,
				A96863D11AE6FD0E004FE1FE /* MainPanel.cpp in Sources */,
				A96863B31AE6FD0E004FE1FE /* DataWriter.cpp in Sources */,
				A96863A61AE6FD0E004FE1FE /* Audio.cpp in Sources */,
				A96863A21AE6FD0E004FE1FE /* Angle.cpp in Sources */,
				A966A5AB1B964E6300DFF69C /* Person.cpp in Sources */,
				A96863FE1AE6FD0E004FE1FE /* StartConditions.cpp in Sources */,
				A96863A71AE6FD0E004FE1FE /* BankPanel.cpp in Sources */,
				A96863DA1AE6FD0E004FE1FE /* Mortgage.cpp in Sources */,
				A96863C31AE6FD0E004FE1FE /* Galaxy.cpp in Sources */,
				A97C24EA1B17BE35007DDFA1 /* MapOutfitterPanel.cpp in Sources */,
				A96864061AE6FD0E004FE1FE /* WrappedText.cpp in Sources */,
				A96863D91AE6FD0E004FE1FE /* MissionPanel.cpp in Sources */,
				A96863DB1AE6FD0E004FE1FE /* NPC.cpp in Sources */,
				A96863F81AE6FD0E004FE1FE /* SpaceportPanel.cpp in Sources */,
				A96863AA1AE6FD0E004FE1FE /* CaptureOdds.cpp in Sources */,
				A96863B61AE6FD0E004FE1FE /* DistanceMap.cpp in Sources */,
				A96863CF1AE6FD0E004FE1FE /* LocationFilter.cpp in Sources */,
				A96863C11AE6FD0E004FE1FE /* Format.cpp in Sources */,
				A96863BF1AE6FD0E004FE1FE /* Font.cpp in Sources */,
				A96863ED1AE6FD0E004FE1FE /* Random.cpp in Sources */,
				A96864021AE6FD0E004FE1FE /* Trade.cpp in Sources */,
				6245F8251D301C7400A7A094 /* Body.cpp in Sources */,
				5155CD731DBB9FF900EF090B /* Depreciation.cpp in Sources */,
				A96863FC1AE6FD0E004FE1FE /* SpriteShader.cpp in Sources */,
				A96863E81AE6FD0E004FE1FE /* Politics.cpp in Sources */,
				A96863E91AE6FD0E004FE1FE /* Preferences.cpp in Sources */,
				A96863F31AE6FD0E004FE1FE /* ShipEvent.cpp in Sources */,
				DFAAE2A71FD4A25C0072C0A8 /* BatchShader.cpp in Sources */,
				A96863D51AE6FD0E004FE1FE /* MenuPanel.cpp in Sources */,
				A90C15DC1D5BD56800708F3A /* Rectangle.cpp in Sources */,
				A9B99D021C616AD000BE7C2E /* ItemInfoDisplay.cpp in Sources */,
				A96863EA1AE6FD0E004FE1FE /* PreferencesPanel.cpp in Sources */,
				A96863F11AE6FD0E004FE1FE /* Shader.cpp in Sources */,
				A9C70E101C0E5B51000B3D14 /* File.cpp in Sources */,
				A96863F41AE6FD0E004FE1FE /* ShipInfoDisplay.cpp in Sources */,
				A96863C21AE6FD0E004FE1FE /* FrameTimer.cpp in Sources */,
				A96863D81AE6FD0E004FE1FE /* MissionAction.cpp in Sources */,
				A96863FA1AE6FD0E004FE1FE /* SpriteQueue.cpp in Sources */,
				A96863E21AE6FD0E004FE1FE /* Phrase.cpp in Sources */,
				628BDAEF1CC5DC950062BCD2 /* PlanetLabel.cpp in Sources */,
				6245F8281D301C9000A7A094 /* Hardpoint.cpp in Sources */,
				A96863C01AE6FD0E004FE1FE /* FontSet.cpp in Sources */,
				A96863D61AE6FD0E004FE1FE /* Messages.cpp in Sources */,
				A97C24ED1B17BE3C007DDFA1 /* MapShipyardPanel.cpp in Sources */,
				A96863D71AE6FD0E004FE1FE /* Mission.cpp in Sources */,
				A96863D31AE6FD0E004FE1FE /* MapPanel.cpp in Sources */,
				A96863F21AE6FD0E004FE1FE /* Ship.cpp in Sources */,
				B5DDA6942001B7F600DBA76A /* News.cpp in Sources */,
				A96863D01AE6FD0E004FE1FE /* main.cpp in Sources */,
				A96863BE1AE6FD0E004FE1FE /* Fleet.cpp in Sources */,
				A98150821EA9634A00428AD6 /* ShipInfoPanel.cpp in Sources */,
				A96864011AE6FD0E004FE1FE /* Table.cpp in Sources */,
				A96863AB1AE6FD0E004FE1FE /* CargoHold.cpp in Sources */,
				A96864051AE6FD0E004FE1FE /* Weapon.cpp in Sources */,
				A96863EC1AE6FD0E004FE1FE /* Radar.cpp in Sources */,
				A96863F61AE6FD0E004FE1FE /* ShopPanel.cpp in Sources */,
				DFAAE2A61FD4A25C0072C0A8 /* BatchDrawList.cpp in Sources */,
				A98150851EA9635D00428AD6 /* PlayerInfoPanel.cpp in Sources */,
				A96863BC1AE6FD0E004FE1FE /* Files.cpp in Sources */,
				A96863CB1AE6FD0E004FE1FE /* Information.cpp in Sources */,
				A96863F91AE6FD0E004FE1FE /* Sprite.cpp in Sources */,
				A96863A91AE6FD0E004FE1FE /* BoardingPanel.cpp in Sources */,
				DF8D57E11FC25842001525DA /* Dictionary.cpp in Sources */,
				A9B99D051C616AF200BE7C2E /* MapSalesPanel.cpp in Sources */,
				A96863A01AE6FD0E004FE1FE /* Account.cpp in Sources */,
				A90C15D91D5BD55700708F3A /* Minable.cpp in Sources */,
				A96863F51AE6FD0E004FE1FE /* ShipyardPanel.cpp in Sources */,
				A96863DD1AE6FD0E004FE1FE /* OutfitInfoDisplay.cpp in Sources */,
				A96863C41AE6FD0E004FE1FE /* GameData.cpp in Sources */,
				A96863CD1AE6FD0E004FE1FE /* LineShader.cpp in Sources */,
				A96863C71AE6FD0E004FE1FE /* HailPanel.cpp in Sources */,
				62A405BA1D47DA4D0054F6A0 /* FogShader.cpp in Sources */,
				A96863C61AE6FD0E004FE1FE /* Government.cpp in Sources */,
				A96863B51AE6FD0E004FE1FE /* Dialog.cpp in Sources */,
				A96863AF1AE6FD0E004FE1FE /* Conversation.cpp in Sources */,
				A96863C51AE6FD0E004FE1FE /* GameEvent.cpp in Sources */,
				A90633FF1EE602FD000DA6C0 /* LogbookPanel.cpp in Sources */,
				A96863BD1AE6FD0E004FE1FE /* FillShader.cpp in Sources */,
				A96863FF1AE6FD0E004FE1FE /* StellarObject.cpp in Sources */,
				A96863A51AE6FD0E004FE1FE /* AsteroidField.cpp in Sources */,
				A96863FD1AE6FD0E004FE1FE /* StarField.cpp in Sources */,
				A96863B11AE6FD0E004FE1FE /* DataFile.cpp in Sources */,
				A96863E31AE6FD0E004FE1FE /* Planet.cpp in Sources */,
				A96863DF1AE6FD0E004FE1FE /* OutlineShader.cpp in Sources */,
				A96863C91AE6FD0E004FE1FE /* ImageBuffer.cpp in Sources */,
				6A5716331E25BE6F00585EB2 /* CollisionSet.cpp in Sources */,
				A96863E11AE6FD0E004FE1FE /* Personality.cpp in Sources */,
				A96863B41AE6FD0E004FE1FE /* Date.cpp in Sources */,
				DF8D57E51FC25889001525DA /* Visual.cpp in Sources */,
				A96863EF1AE6FD0E004FE1FE /* SavedGame.cpp in Sources */,
				A96863A11AE6FD0E004FE1FE /* AI.cpp in Sources */,
				A96863F71AE6FD0E004FE1FE /* Sound.cpp in Sources */,
				A9BDFB541E00B8AA00A6B27E /* Music.cpp in Sources */,
				A96863BA1AE6FD0E004FE1FE /* Engine.cpp in Sources */,
				A96863CE1AE6FD0E004FE1FE /* LoadPanel.cpp in Sources */,
				A96863A41AE6FD0E004FE1FE /* Armament.cpp in Sources */,
				A96863F01AE6FD0E004FE1FE /* Screen.cpp in Sources */,
<<<<<<< HEAD
				9E1F4BF78F9E1FC4C96F76B5 /* Test.cpp in Sources */,
				C7354A3E9C53D6C5E3CC352F /* TestData.cpp in Sources */,
=======
				C4264774A89C0001B6FFC60E /* Hazard.cpp in Sources */,
				94DF4B5B8619F6A3715D6168 /* Weather.cpp in Sources */,
>>>>>>> 398e91fe
			);
			runOnlyForDeploymentPostprocessing = 0;
		};
/* End PBXSourcesBuildPhase section */

/* Begin XCBuildConfiguration section */
		A9CC52981950C9F6004E4E22 /* Debug */ = {
			isa = XCBuildConfiguration;
			buildSettings = {
				ARCHS = x86_64;
				VALID_ARCHS = x86_64;
				ALWAYS_SEARCH_USER_PATHS = NO;
				CLANG_CXX_LANGUAGE_STANDARD = "c++11";
				CLANG_CXX_LIBRARY = "libc++";
				CLANG_ENABLE_MODULES = YES;
				CLANG_ENABLE_OBJC_ARC = YES;
				CLANG_WARN_BLOCK_CAPTURE_AUTORELEASING = YES;
				CLANG_WARN_BOOL_CONVERSION = YES;
				CLANG_WARN_COMMA = YES;
				CLANG_WARN_CONSTANT_CONVERSION = YES;
				CLANG_WARN_DIRECT_OBJC_ISA_USAGE = YES_ERROR;
				CLANG_WARN_EMPTY_BODY = YES;
				CLANG_WARN_ENUM_CONVERSION = YES;
				CLANG_WARN_INFINITE_RECURSION = YES;
				CLANG_WARN_INT_CONVERSION = YES;
				CLANG_WARN_NON_LITERAL_NULL_CONVERSION = YES;
				CLANG_WARN_OBJC_LITERAL_CONVERSION = YES;
				CLANG_WARN_OBJC_ROOT_CLASS = YES_ERROR;
				CLANG_WARN_RANGE_LOOP_ANALYSIS = YES;
				CLANG_WARN_STRICT_PROTOTYPES = YES;
				CLANG_WARN_SUSPICIOUS_MOVE = YES;
				CLANG_WARN_UNREACHABLE_CODE = YES;
				CLANG_WARN__DUPLICATE_METHOD_MATCH = YES;
				COPY_PHASE_STRIP = NO;
				ENABLE_STRICT_OBJC_MSGSEND = YES;
				ENABLE_TESTABILITY = YES;
				GCC_C_LANGUAGE_STANDARD = gnu99;
				GCC_DYNAMIC_NO_PIC = NO;
				GCC_ENABLE_OBJC_EXCEPTIONS = YES;
				GCC_NO_COMMON_BLOCKS = YES;
				GCC_OPTIMIZATION_LEVEL = 0;
				GCC_PREPROCESSOR_DEFINITIONS = (
					"DEBUG=1",
					"$(inherited)",
				);
				GCC_SYMBOLS_PRIVATE_EXTERN = NO;
				GCC_WARN_64_TO_32_BIT_CONVERSION = NO;
				GCC_WARN_ABOUT_RETURN_TYPE = YES_ERROR;
				GCC_WARN_UNDECLARED_SELECTOR = YES;
				GCC_WARN_UNINITIALIZED_AUTOS = YES_AGGRESSIVE;
				GCC_WARN_UNUSED_FUNCTION = YES;
				GCC_WARN_UNUSED_VARIABLE = YES;
				MACOSX_DEPLOYMENT_TARGET = 10.9;
				OTHER_CFLAGS = "-Werror";
				SDKROOT = macosx;
			};
			name = Debug;
		};
		A9CC52991950C9F6004E4E22 /* Release */ = {
			isa = XCBuildConfiguration;
			buildSettings = {
				ARCHS = x86_64;
				VALID_ARCHS = x86_64;
				ALWAYS_SEARCH_USER_PATHS = NO;
				CLANG_CXX_LANGUAGE_STANDARD = "c++11";
				CLANG_CXX_LIBRARY = "libc++";
				CLANG_ENABLE_MODULES = YES;
				CLANG_ENABLE_OBJC_ARC = YES;
				CLANG_WARN_BLOCK_CAPTURE_AUTORELEASING = YES;
				CLANG_WARN_BOOL_CONVERSION = YES;
				CLANG_WARN_COMMA = YES;
				CLANG_WARN_CONSTANT_CONVERSION = YES;
				CLANG_WARN_DIRECT_OBJC_ISA_USAGE = YES_ERROR;
				CLANG_WARN_EMPTY_BODY = YES;
				CLANG_WARN_ENUM_CONVERSION = YES;
				CLANG_WARN_INFINITE_RECURSION = YES;
				CLANG_WARN_INT_CONVERSION = YES;
				CLANG_WARN_NON_LITERAL_NULL_CONVERSION = YES;
				CLANG_WARN_OBJC_LITERAL_CONVERSION = YES;
				CLANG_WARN_OBJC_ROOT_CLASS = YES_ERROR;
				CLANG_WARN_RANGE_LOOP_ANALYSIS = YES;
				CLANG_WARN_STRICT_PROTOTYPES = YES;
				CLANG_WARN_SUSPICIOUS_MOVE = YES;
				CLANG_WARN_UNREACHABLE_CODE = YES;
				CLANG_WARN__DUPLICATE_METHOD_MATCH = YES;
				COPY_PHASE_STRIP = YES;
				DEBUG_INFORMATION_FORMAT = "dwarf-with-dsym";
				ENABLE_NS_ASSERTIONS = NO;
				ENABLE_STRICT_OBJC_MSGSEND = YES;
				GCC_C_LANGUAGE_STANDARD = gnu99;
				GCC_ENABLE_OBJC_EXCEPTIONS = YES;
				GCC_NO_COMMON_BLOCKS = YES;
				GCC_WARN_64_TO_32_BIT_CONVERSION = NO;
				GCC_WARN_ABOUT_RETURN_TYPE = YES_ERROR;
				GCC_WARN_UNDECLARED_SELECTOR = YES;
				GCC_WARN_UNINITIALIZED_AUTOS = YES_AGGRESSIVE;
				GCC_WARN_UNUSED_FUNCTION = YES;
				GCC_WARN_UNUSED_VARIABLE = YES;
				MACOSX_DEPLOYMENT_TARGET = 10.9;
				OTHER_CFLAGS = "-Werror";
				SDKROOT = macosx;
			};
			name = Release;
		};
		A9CC529B1950C9F6004E4E22 /* Debug */ = {
			isa = XCBuildConfiguration;
			buildSettings = {
				ASSETCATALOG_COMPILER_APPICON_NAME = AppIcon;
				GCC_PRECOMPILE_PREFIX_HEADER = NO;
				GCC_PREFIX_HEADER = "";
				GCC_WARN_64_TO_32_BIT_CONVERSION = NO;
				HEADER_SEARCH_PATHS = (
					"$(inherited)",
					"/usr/local/opt/libjpeg-turbo/include",
					/usr/local/include,
				);
				INFOPLIST_FILE = "XCode/EndlessSky-Info.plist";
				LD_RUNPATH_SEARCH_PATHS = "@loader_path/../Frameworks";
				LIBRARY_SEARCH_PATHS = (
					"$(inherited)",
					"/usr/local/opt/libjpeg-turbo/lib",
					/usr/local/lib,
				);
				MACOSX_DEPLOYMENT_TARGET = 10.9;
				PRODUCT_BUNDLE_IDENTIFIER = "${PRODUCT_NAME:rfc1034identifier}";
				PRODUCT_NAME = "Endless Sky";
				WRAPPER_EXTENSION = app;
			};
			name = Debug;
		};
		A9CC529C1950C9F6004E4E22 /* Release */ = {
			isa = XCBuildConfiguration;
			buildSettings = {
				ASSETCATALOG_COMPILER_APPICON_NAME = AppIcon;
				GCC_PRECOMPILE_PREFIX_HEADER = NO;
				GCC_PREFIX_HEADER = "";
				GCC_WARN_64_TO_32_BIT_CONVERSION = NO;
				HEADER_SEARCH_PATHS = (
					"$(inherited)",
					"/usr/local/opt/libjpeg-turbo/include",
					/usr/local/include,
				);
				INFOPLIST_FILE = "XCode/EndlessSky-Info.plist";
				LD_RUNPATH_SEARCH_PATHS = "@loader_path/../Frameworks";
				LIBRARY_SEARCH_PATHS = (
					"$(inherited)",
					"/usr/local/opt/libjpeg-turbo/lib",
					/usr/local/lib,
				);
				MACOSX_DEPLOYMENT_TARGET = 10.9;
				PRODUCT_BUNDLE_IDENTIFIER = "${PRODUCT_NAME:rfc1034identifier}";
				PRODUCT_NAME = "Endless Sky";
				WRAPPER_EXTENSION = app;
			};
			name = Release;
		};
/* End XCBuildConfiguration section */

/* Begin XCConfigurationList section */
		A9CC52641950C9F6004E4E22 /* Build configuration list for PBXProject "EndlessSky" */ = {
			isa = XCConfigurationList;
			buildConfigurations = (
				A9CC52981950C9F6004E4E22 /* Debug */,
				A9CC52991950C9F6004E4E22 /* Release */,
			);
			defaultConfigurationIsVisible = 0;
			defaultConfigurationName = Release;
		};
		A9CC529A1950C9F6004E4E22 /* Build configuration list for PBXNativeTarget "EndlessSky" */ = {
			isa = XCConfigurationList;
			buildConfigurations = (
				A9CC529B1950C9F6004E4E22 /* Debug */,
				A9CC529C1950C9F6004E4E22 /* Release */,
			);
			defaultConfigurationIsVisible = 0;
			defaultConfigurationName = Release;
		};
/* End XCConfigurationList section */
	};
	rootObject = A9CC52611950C9F6004E4E22 /* Project object */;
}<|MERGE_RESOLUTION|>--- conflicted
+++ resolved
@@ -16,11 +16,8 @@
 		62A405BA1D47DA4D0054F6A0 /* FogShader.cpp in Sources */ = {isa = PBXBuildFile; fileRef = 62A405B81D47DA4D0054F6A0 /* FogShader.cpp */; };
 		62C3111A1CE172D000409D91 /* Flotsam.cpp in Sources */ = {isa = PBXBuildFile; fileRef = 62C311181CE172D000409D91 /* Flotsam.cpp */; };
 		6A5716331E25BE6F00585EB2 /* CollisionSet.cpp in Sources */ = {isa = PBXBuildFile; fileRef = 6A5716311E25BE6F00585EB2 /* CollisionSet.cpp */; };
-<<<<<<< HEAD
 		9E1F4BF78F9E1FC4C96F76B5 /* Test.cpp in Sources */ = {isa = PBXBuildFile; fileRef = 2E8047A8987DD8EC99FF8E2E /* Test.cpp */; };
-=======
 		94DF4B5B8619F6A3715D6168 /* Weather.cpp in Sources */ = {isa = PBXBuildFile; fileRef = 8E8A4C648B242742B22A34FA /* Weather.cpp */; };
->>>>>>> 398e91fe
 		A90633FF1EE602FD000DA6C0 /* LogbookPanel.cpp in Sources */ = {isa = PBXBuildFile; fileRef = A90633FD1EE602FD000DA6C0 /* LogbookPanel.cpp */; };
 		A90C15D91D5BD55700708F3A /* Minable.cpp in Sources */ = {isa = PBXBuildFile; fileRef = A90C15D71D5BD55700708F3A /* Minable.cpp */; };
 		A90C15DC1D5BD56800708F3A /* Rectangle.cpp in Sources */ = {isa = PBXBuildFile; fileRef = A90C15DA1D5BD56800708F3A /* Rectangle.cpp */; };
@@ -152,11 +149,8 @@
 		B590161321ED4A0F00799178 /* Utf8.cpp in Sources */ = {isa = PBXBuildFile; fileRef = B590161121ED4A0E00799178 /* Utf8.cpp */; };
 		B55C239D2303CE8B005C1A14 /* GameWindow.cpp in Sources */ = {isa = PBXBuildFile; fileRef = B55C239B2303CE8A005C1A14 /* GameWindow.cpp */; };
 		B5DDA6942001B7F600DBA76A /* News.cpp in Sources */ = {isa = PBXBuildFile; fileRef = B5DDA6922001B7F600DBA76A /* News.cpp */; };
-<<<<<<< HEAD
 		C7354A3E9C53D6C5E3CC352F /* TestData.cpp in Sources */ = {isa = PBXBuildFile; fileRef = 02D34A71AE3BC4C93FC6865B /* TestData.cpp */; };
-=======
 		C4264774A89C0001B6FFC60E /* Hazard.cpp in Sources */ = {isa = PBXBuildFile; fileRef = C49D4EA08DF168A83B1C7B07 /* Hazard.cpp */; };
->>>>>>> 398e91fe
 		DF8D57E11FC25842001525DA /* Dictionary.cpp in Sources */ = {isa = PBXBuildFile; fileRef = DF8D57DF1FC25842001525DA /* Dictionary.cpp */; };
 		DF8D57E51FC25889001525DA /* Visual.cpp in Sources */ = {isa = PBXBuildFile; fileRef = DF8D57E21FC25889001525DA /* Visual.cpp */; };
 		DFAAE2A61FD4A25C0072C0A8 /* BatchDrawList.cpp in Sources */ = {isa = PBXBuildFile; fileRef = DFAAE2A21FD4A25C0072C0A8 /* BatchDrawList.cpp */; };
@@ -181,12 +175,9 @@
 /* End PBXCopyFilesBuildPhase section */
 
 /* Begin PBXFileReference section */
-<<<<<<< HEAD
 		02D34A71AE3BC4C93FC6865B /* TestData.cpp */ = {isa = PBXFileReference; fileEncoding = 4; lastKnownFileType = sourcecode.cpp.cpp; name = TestData.cpp; path = source/TestData.cpp; sourceTree = "<group>"; };
 		2E8047A8987DD8EC99FF8E2E /* Test.cpp */ = {isa = PBXFileReference; fileEncoding = 4; lastKnownFileType = sourcecode.cpp.cpp; name = Test.cpp; path = source/Test.cpp; sourceTree = "<group>"; };
-=======
 		2E644A108BCD762A2A1A899C /* Hazard.h */ = {isa = PBXFileReference; fileEncoding = 4; lastKnownFileType = sourcecode.c.h; name = Hazard.h; path = source/Hazard.h; sourceTree = "<group>"; };
->>>>>>> 398e91fe
 		4C2DEF55201B8FAD0062315E /* libSDL2-2.0.0.dylib */ = {isa = PBXFileReference; lastKnownFileType = "compiled.mach-o.dylib"; name = "libSDL2-2.0.0.dylib"; path = "/usr/local/lib/libSDL2-2.0.0.dylib"; sourceTree = "<absolute>"; };
 		5155CD711DBB9FF900EF090B /* Depreciation.cpp */ = {isa = PBXFileReference; fileEncoding = 4; lastKnownFileType = sourcecode.cpp.cpp; name = Depreciation.cpp; path = source/Depreciation.cpp; sourceTree = "<group>"; };
 		5155CD721DBB9FF900EF090B /* Depreciation.h */ = {isa = PBXFileReference; fileEncoding = 4; lastKnownFileType = sourcecode.c.h; name = Depreciation.h; path = source/Depreciation.h; sourceTree = "<group>"; };
@@ -203,11 +194,8 @@
 		62C311191CE172D000409D91 /* Flotsam.h */ = {isa = PBXFileReference; fileEncoding = 4; lastKnownFileType = sourcecode.c.h; name = Flotsam.h; path = source/Flotsam.h; sourceTree = "<group>"; };
 		6A5716311E25BE6F00585EB2 /* CollisionSet.cpp */ = {isa = PBXFileReference; fileEncoding = 4; lastKnownFileType = sourcecode.cpp.cpp; name = CollisionSet.cpp; path = source/CollisionSet.cpp; sourceTree = "<group>"; };
 		6A5716321E25BE6F00585EB2 /* CollisionSet.h */ = {isa = PBXFileReference; fileEncoding = 4; lastKnownFileType = sourcecode.c.h; name = CollisionSet.h; path = source/CollisionSet.h; sourceTree = "<group>"; };
-<<<<<<< HEAD
 		9DA14712A9C68E00FBFD9C72 /* TestData.h */ = {isa = PBXFileReference; fileEncoding = 4; lastKnownFileType = sourcecode.c.h; name = TestData.h; path = source/TestData.h; sourceTree = "<group>"; };
-=======
 		8E8A4C648B242742B22A34FA /* Weather.cpp */ = {isa = PBXFileReference; fileEncoding = 4; lastKnownFileType = sourcecode.cpp.cpp; name = Weather.cpp; path = source/Weather.cpp; sourceTree = "<group>"; };
->>>>>>> 398e91fe
 		A90633FD1EE602FD000DA6C0 /* LogbookPanel.cpp */ = {isa = PBXFileReference; fileEncoding = 4; lastKnownFileType = sourcecode.cpp.cpp; name = LogbookPanel.cpp; path = source/LogbookPanel.cpp; sourceTree = "<group>"; };
 		A90633FE1EE602FD000DA6C0 /* LogbookPanel.h */ = {isa = PBXFileReference; fileEncoding = 4; lastKnownFileType = sourcecode.c.h; name = LogbookPanel.h; path = source/LogbookPanel.h; sourceTree = "<group>"; };
 		A90C15D71D5BD55700708F3A /* Minable.cpp */ = {isa = PBXFileReference; fileEncoding = 4; lastKnownFileType = sourcecode.cpp.cpp; name = Minable.cpp; path = source/Minable.cpp; sourceTree = "<group>"; };
@@ -752,17 +740,14 @@
 				A968639D1AE6FD0D004FE1FE /* Weapon.h */,
 				A968639E1AE6FD0D004FE1FE /* WrappedText.cpp */,
 				A968639F1AE6FD0E004FE1FE /* WrappedText.h */,
-<<<<<<< HEAD
 				2E8047A8987DD8EC99FF8E2E /* Test.cpp */,
 				02D34A71AE3BC4C93FC6865B /* TestData.cpp */,
 				9DA14712A9C68E00FBFD9C72 /* TestData.h */,
 				5CE3475B85CE8C48D98664B7 /* Test.h */,
-=======
 				C49D4EA08DF168A83B1C7B07 /* Hazard.cpp */,
 				2E644A108BCD762A2A1A899C /* Hazard.h */,
 				8E8A4C648B242742B22A34FA /* Weather.cpp */,
 				F8C14CFB89472482F77C051D /* Weather.h */,
->>>>>>> 398e91fe
 			);
 			name = source;
 			sourceTree = "<group>";
@@ -1029,13 +1014,10 @@
 				A96863CE1AE6FD0E004FE1FE /* LoadPanel.cpp in Sources */,
 				A96863A41AE6FD0E004FE1FE /* Armament.cpp in Sources */,
 				A96863F01AE6FD0E004FE1FE /* Screen.cpp in Sources */,
-<<<<<<< HEAD
 				9E1F4BF78F9E1FC4C96F76B5 /* Test.cpp in Sources */,
 				C7354A3E9C53D6C5E3CC352F /* TestData.cpp in Sources */,
-=======
 				C4264774A89C0001B6FFC60E /* Hazard.cpp in Sources */,
 				94DF4B5B8619F6A3715D6168 /* Weather.cpp in Sources */,
->>>>>>> 398e91fe
 			);
 			runOnlyForDeploymentPostprocessing = 0;
 		};
