// !$*UTF8*$!
{
	archiveVersion = 1;
	classes = {
	};
	objectVersion = 46;
	objects = {

/* Begin PBXBuildFile section */
		03624EC39EE09C7A786B4A3D /* CoreStartData.cpp in Sources */ = {isa = PBXBuildFile; fileRef = 0DF34095B64BC64F666ECF5F /* CoreStartData.cpp */; };
		03DC4253AA8390FE0A8FB4EA /* MaskManager.cpp in Sources */ = {isa = PBXBuildFile; fileRef = 499B4DA7A9C7351120660643 /* MaskManager.cpp */; };
		072599D126A8CB2F007EC229 /* SDL2.framework in Frameworks */ = {isa = PBXBuildFile; fileRef = 072599CC26A8C942007EC229 /* SDL2.framework */; };
		072599D426A8CD5D007EC229 /* SDL2.framework in CopyFiles */ = {isa = PBXBuildFile; fileRef = 072599CC26A8C942007EC229 /* SDL2.framework */; settings = {ATTRIBUTES = (CodeSignOnCopy, RemoveHeadersOnCopy, ); }; };
		16AD4CACA629E8026777EA00 /* truncate.hpp in Headers */ = {isa = PBXBuildFile; fileRef = 2CA44855BD0AFF45DCAEEA5D /* truncate.hpp */; settings = {ATTRIBUTES = (Project, ); }; };
		5155CD731DBB9FF900EF090B /* Depreciation.cpp in Sources */ = {isa = PBXBuildFile; fileRef = 5155CD711DBB9FF900EF090B /* Depreciation.cpp */; };
		5AB644C9B37C15C989A9DBE9 /* DisplayText.cpp in Sources */ = {isa = PBXBuildFile; fileRef = 2E1E458DB603BF979429117C /* DisplayText.cpp */; };
		6245F8251D301C7400A7A094 /* Body.cpp in Sources */ = {isa = PBXBuildFile; fileRef = 6245F8231D301C7400A7A094 /* Body.cpp */; };
		6245F8281D301C9000A7A094 /* Hardpoint.cpp in Sources */ = {isa = PBXBuildFile; fileRef = 6245F8261D301C9000A7A094 /* Hardpoint.cpp */; };
		628BDAEF1CC5DC950062BCD2 /* PlanetLabel.cpp in Sources */ = {isa = PBXBuildFile; fileRef = 628BDAED1CC5DC950062BCD2 /* PlanetLabel.cpp */; };
		62A405BA1D47DA4D0054F6A0 /* FogShader.cpp in Sources */ = {isa = PBXBuildFile; fileRef = 62A405B81D47DA4D0054F6A0 /* FogShader.cpp */; };
		62C3111A1CE172D000409D91 /* Flotsam.cpp in Sources */ = {isa = PBXBuildFile; fileRef = 62C311181CE172D000409D91 /* Flotsam.cpp */; };
		6A5716331E25BE6F00585EB2 /* CollisionSet.cpp in Sources */ = {isa = PBXBuildFile; fileRef = 6A5716311E25BE6F00585EB2 /* CollisionSet.cpp */; };
		6EC347E6A79BA5602BA4D1EA /* StartConditionsPanel.cpp in Sources */ = {isa = PBXBuildFile; fileRef = 11EA4AD7A889B6AC1441A198 /* StartConditionsPanel.cpp */; };
		90CF46CE84794C6186FC6CE2 /* EsUuid.cpp in Sources */ = {isa = PBXBuildFile; fileRef = 950742538F8CECF5D4168FBC /* EsUuid.cpp */; };
		94DF4B5B8619F6A3715D6168 /* Weather.cpp in Sources */ = {isa = PBXBuildFile; fileRef = 8E8A4C648B242742B22A34FA /* Weather.cpp */; };
		9E1F4BF78F9E1FC4C96F76B5 /* Test.cpp in Sources */ = {isa = PBXBuildFile; fileRef = 2E8047A8987DD8EC99FF8E2E /* Test.cpp */; };
		A90633FF1EE602FD000DA6C0 /* LogbookPanel.cpp in Sources */ = {isa = PBXBuildFile; fileRef = A90633FD1EE602FD000DA6C0 /* LogbookPanel.cpp */; };
		A90C15D91D5BD55700708F3A /* Minable.cpp in Sources */ = {isa = PBXBuildFile; fileRef = A90C15D71D5BD55700708F3A /* Minable.cpp */; };
		A90C15DC1D5BD56800708F3A /* Rectangle.cpp in Sources */ = {isa = PBXBuildFile; fileRef = A90C15DA1D5BD56800708F3A /* Rectangle.cpp */; };
		A93931FB1988135200C2A87B /* libturbojpeg.0.dylib in Frameworks */ = {isa = PBXBuildFile; fileRef = A93931FA1988135200C2A87B /* libturbojpeg.0.dylib */; };
		A93931FD1988136B00C2A87B /* libpng16.dylib in Frameworks */ = {isa = PBXBuildFile; fileRef = A93931FC1988136B00C2A87B /* libpng16.dylib */; };
		A93931FE1988136E00C2A87B /* libturbojpeg.0.dylib in CopyFiles */ = {isa = PBXBuildFile; fileRef = A93931FA1988135200C2A87B /* libturbojpeg.0.dylib */; };
		A93931FF1988136F00C2A87B /* libpng16.dylib in CopyFiles */ = {isa = PBXBuildFile; fileRef = A93931FC1988136B00C2A87B /* libpng16.dylib */; };
		A94408A51982F3E600610427 /* endless-sky.iconset in Resources */ = {isa = PBXBuildFile; fileRef = A94408A41982F3E600610427 /* endless-sky.iconset */; };
		A966A5AB1B964E6300DFF69C /* Person.cpp in Sources */ = {isa = PBXBuildFile; fileRef = A966A5A91B964E6300DFF69C /* Person.cpp */; };
		A96863A01AE6FD0E004FE1FE /* Account.cpp in Sources */ = {isa = PBXBuildFile; fileRef = A96862CD1AE6FD0A004FE1FE /* Account.cpp */; };
		A96863A11AE6FD0E004FE1FE /* AI.cpp in Sources */ = {isa = PBXBuildFile; fileRef = A96862CF1AE6FD0A004FE1FE /* AI.cpp */; };
		A96863A21AE6FD0E004FE1FE /* Angle.cpp in Sources */ = {isa = PBXBuildFile; fileRef = A96862D11AE6FD0A004FE1FE /* Angle.cpp */; };
		A96863A41AE6FD0E004FE1FE /* Armament.cpp in Sources */ = {isa = PBXBuildFile; fileRef = A96862D51AE6FD0A004FE1FE /* Armament.cpp */; };
		A96863A51AE6FD0E004FE1FE /* AsteroidField.cpp in Sources */ = {isa = PBXBuildFile; fileRef = A96862D71AE6FD0A004FE1FE /* AsteroidField.cpp */; };
		A96863A61AE6FD0E004FE1FE /* Audio.cpp in Sources */ = {isa = PBXBuildFile; fileRef = A96862D91AE6FD0A004FE1FE /* Audio.cpp */; };
		A96863A71AE6FD0E004FE1FE /* BankPanel.cpp in Sources */ = {isa = PBXBuildFile; fileRef = A96862DB1AE6FD0A004FE1FE /* BankPanel.cpp */; };
		A96863A91AE6FD0E004FE1FE /* BoardingPanel.cpp in Sources */ = {isa = PBXBuildFile; fileRef = A96862DF1AE6FD0A004FE1FE /* BoardingPanel.cpp */; };
		A96863AA1AE6FD0E004FE1FE /* CaptureOdds.cpp in Sources */ = {isa = PBXBuildFile; fileRef = A96862E11AE6FD0A004FE1FE /* CaptureOdds.cpp */; };
		A96863AB1AE6FD0E004FE1FE /* CargoHold.cpp in Sources */ = {isa = PBXBuildFile; fileRef = A96862E31AE6FD0A004FE1FE /* CargoHold.cpp */; };
		A96863AC1AE6FD0E004FE1FE /* Color.cpp in Sources */ = {isa = PBXBuildFile; fileRef = A96862E61AE6FD0A004FE1FE /* Color.cpp */; };
		A96863AD1AE6FD0E004FE1FE /* Command.cpp in Sources */ = {isa = PBXBuildFile; fileRef = A96862E81AE6FD0A004FE1FE /* Command.cpp */; };
		A96863AE1AE6FD0E004FE1FE /* ConditionSet.cpp in Sources */ = {isa = PBXBuildFile; fileRef = A96862EA1AE6FD0A004FE1FE /* ConditionSet.cpp */; };
		A96863AF1AE6FD0E004FE1FE /* Conversation.cpp in Sources */ = {isa = PBXBuildFile; fileRef = A96862EC1AE6FD0A004FE1FE /* Conversation.cpp */; };
		A96863B01AE6FD0E004FE1FE /* ConversationPanel.cpp in Sources */ = {isa = PBXBuildFile; fileRef = A96862EE1AE6FD0A004FE1FE /* ConversationPanel.cpp */; };
		A96863B11AE6FD0E004FE1FE /* DataFile.cpp in Sources */ = {isa = PBXBuildFile; fileRef = A96862F01AE6FD0A004FE1FE /* DataFile.cpp */; };
		A96863B21AE6FD0E004FE1FE /* DataNode.cpp in Sources */ = {isa = PBXBuildFile; fileRef = A96862F21AE6FD0A004FE1FE /* DataNode.cpp */; };
		A96863B31AE6FD0E004FE1FE /* DataWriter.cpp in Sources */ = {isa = PBXBuildFile; fileRef = A96862F41AE6FD0A004FE1FE /* DataWriter.cpp */; };
		A96863B41AE6FD0E004FE1FE /* Date.cpp in Sources */ = {isa = PBXBuildFile; fileRef = A96862F61AE6FD0A004FE1FE /* Date.cpp */; };
		A96863B51AE6FD0E004FE1FE /* Dialog.cpp in Sources */ = {isa = PBXBuildFile; fileRef = A96862F81AE6FD0A004FE1FE /* Dialog.cpp */; };
		A96863B61AE6FD0E004FE1FE /* DistanceMap.cpp in Sources */ = {isa = PBXBuildFile; fileRef = A96862FA1AE6FD0B004FE1FE /* DistanceMap.cpp */; };
		A96863B81AE6FD0E004FE1FE /* DrawList.cpp in Sources */ = {isa = PBXBuildFile; fileRef = A96862FE1AE6FD0B004FE1FE /* DrawList.cpp */; };
		A96863B91AE6FD0E004FE1FE /* Effect.cpp in Sources */ = {isa = PBXBuildFile; fileRef = A96863001AE6FD0B004FE1FE /* Effect.cpp */; };
		A96863BA1AE6FD0E004FE1FE /* Engine.cpp in Sources */ = {isa = PBXBuildFile; fileRef = A96863021AE6FD0B004FE1FE /* Engine.cpp */; };
		A96863BB1AE6FD0E004FE1FE /* EscortDisplay.cpp in Sources */ = {isa = PBXBuildFile; fileRef = A96863041AE6FD0B004FE1FE /* EscortDisplay.cpp */; };
		A96863BC1AE6FD0E004FE1FE /* Files.cpp in Sources */ = {isa = PBXBuildFile; fileRef = A96863061AE6FD0B004FE1FE /* Files.cpp */; };
		A96863BD1AE6FD0E004FE1FE /* FillShader.cpp in Sources */ = {isa = PBXBuildFile; fileRef = A96863081AE6FD0B004FE1FE /* FillShader.cpp */; };
		A96863BE1AE6FD0E004FE1FE /* Fleet.cpp in Sources */ = {isa = PBXBuildFile; fileRef = A968630A1AE6FD0B004FE1FE /* Fleet.cpp */; };
		A96863BF1AE6FD0E004FE1FE /* Font.cpp in Sources */ = {isa = PBXBuildFile; fileRef = A968630C1AE6FD0B004FE1FE /* Font.cpp */; };
		A96863C01AE6FD0E004FE1FE /* FontSet.cpp in Sources */ = {isa = PBXBuildFile; fileRef = A968630E1AE6FD0B004FE1FE /* FontSet.cpp */; };
		A96863C11AE6FD0E004FE1FE /* Format.cpp in Sources */ = {isa = PBXBuildFile; fileRef = A96863101AE6FD0B004FE1FE /* Format.cpp */; };
		A96863C21AE6FD0E004FE1FE /* FrameTimer.cpp in Sources */ = {isa = PBXBuildFile; fileRef = A96863121AE6FD0B004FE1FE /* FrameTimer.cpp */; };
		A96863C31AE6FD0E004FE1FE /* Galaxy.cpp in Sources */ = {isa = PBXBuildFile; fileRef = A96863141AE6FD0B004FE1FE /* Galaxy.cpp */; };
		A96863C41AE6FD0E004FE1FE /* GameData.cpp in Sources */ = {isa = PBXBuildFile; fileRef = A96863161AE6FD0B004FE1FE /* GameData.cpp */; };
		A96863C51AE6FD0E004FE1FE /* GameEvent.cpp in Sources */ = {isa = PBXBuildFile; fileRef = A96863181AE6FD0B004FE1FE /* GameEvent.cpp */; };
		A96863C61AE6FD0E004FE1FE /* Government.cpp in Sources */ = {isa = PBXBuildFile; fileRef = A968631B1AE6FD0B004FE1FE /* Government.cpp */; };
		A96863C71AE6FD0E004FE1FE /* HailPanel.cpp in Sources */ = {isa = PBXBuildFile; fileRef = A968631D1AE6FD0B004FE1FE /* HailPanel.cpp */; };
		A96863C81AE6FD0E004FE1FE /* HiringPanel.cpp in Sources */ = {isa = PBXBuildFile; fileRef = A968631F1AE6FD0B004FE1FE /* HiringPanel.cpp */; };
		A96863C91AE6FD0E004FE1FE /* ImageBuffer.cpp in Sources */ = {isa = PBXBuildFile; fileRef = A96863211AE6FD0B004FE1FE /* ImageBuffer.cpp */; };
		A96863CB1AE6FD0E004FE1FE /* Information.cpp in Sources */ = {isa = PBXBuildFile; fileRef = A96863251AE6FD0B004FE1FE /* Information.cpp */; };
		A96863CC1AE6FD0E004FE1FE /* Interface.cpp in Sources */ = {isa = PBXBuildFile; fileRef = A96863271AE6FD0B004FE1FE /* Interface.cpp */; };
		A96863CD1AE6FD0E004FE1FE /* LineShader.cpp in Sources */ = {isa = PBXBuildFile; fileRef = A96863291AE6FD0B004FE1FE /* LineShader.cpp */; };
		A96863CE1AE6FD0E004FE1FE /* LoadPanel.cpp in Sources */ = {isa = PBXBuildFile; fileRef = A968632B1AE6FD0B004FE1FE /* LoadPanel.cpp */; };
		A96863CF1AE6FD0E004FE1FE /* LocationFilter.cpp in Sources */ = {isa = PBXBuildFile; fileRef = A968632D1AE6FD0B004FE1FE /* LocationFilter.cpp */; };
		A96863D01AE6FD0E004FE1FE /* main.cpp in Sources */ = {isa = PBXBuildFile; fileRef = A968632F1AE6FD0B004FE1FE /* main.cpp */; };
		A96863D11AE6FD0E004FE1FE /* MainPanel.cpp in Sources */ = {isa = PBXBuildFile; fileRef = A96863301AE6FD0B004FE1FE /* MainPanel.cpp */; };
		A96863D21AE6FD0E004FE1FE /* MapDetailPanel.cpp in Sources */ = {isa = PBXBuildFile; fileRef = A96863321AE6FD0C004FE1FE /* MapDetailPanel.cpp */; };
		A96863D31AE6FD0E004FE1FE /* MapPanel.cpp in Sources */ = {isa = PBXBuildFile; fileRef = A96863341AE6FD0C004FE1FE /* MapPanel.cpp */; };
		A96863D41AE6FD0E004FE1FE /* Mask.cpp in Sources */ = {isa = PBXBuildFile; fileRef = A96863361AE6FD0C004FE1FE /* Mask.cpp */; };
		A96863D51AE6FD0E004FE1FE /* MenuPanel.cpp in Sources */ = {isa = PBXBuildFile; fileRef = A96863381AE6FD0C004FE1FE /* MenuPanel.cpp */; };
		A96863D61AE6FD0E004FE1FE /* Messages.cpp in Sources */ = {isa = PBXBuildFile; fileRef = A968633A1AE6FD0C004FE1FE /* Messages.cpp */; };
		A96863D71AE6FD0E004FE1FE /* Mission.cpp in Sources */ = {isa = PBXBuildFile; fileRef = A968633C1AE6FD0C004FE1FE /* Mission.cpp */; };
		A96863D81AE6FD0E004FE1FE /* MissionAction.cpp in Sources */ = {isa = PBXBuildFile; fileRef = A968633E1AE6FD0C004FE1FE /* MissionAction.cpp */; };
		A96863D91AE6FD0E004FE1FE /* MissionPanel.cpp in Sources */ = {isa = PBXBuildFile; fileRef = A96863401AE6FD0C004FE1FE /* MissionPanel.cpp */; };
		A96863DA1AE6FD0E004FE1FE /* Mortgage.cpp in Sources */ = {isa = PBXBuildFile; fileRef = A96863421AE6FD0C004FE1FE /* Mortgage.cpp */; };
		A96863DB1AE6FD0E004FE1FE /* NPC.cpp in Sources */ = {isa = PBXBuildFile; fileRef = A96863441AE6FD0C004FE1FE /* NPC.cpp */; };
		A96863DC1AE6FD0E004FE1FE /* Outfit.cpp in Sources */ = {isa = PBXBuildFile; fileRef = A96863461AE6FD0C004FE1FE /* Outfit.cpp */; };
		A96863DD1AE6FD0E004FE1FE /* OutfitInfoDisplay.cpp in Sources */ = {isa = PBXBuildFile; fileRef = A96863481AE6FD0C004FE1FE /* OutfitInfoDisplay.cpp */; };
		A96863DE1AE6FD0E004FE1FE /* OutfitterPanel.cpp in Sources */ = {isa = PBXBuildFile; fileRef = A968634A1AE6FD0C004FE1FE /* OutfitterPanel.cpp */; };
		A96863DF1AE6FD0E004FE1FE /* OutlineShader.cpp in Sources */ = {isa = PBXBuildFile; fileRef = A968634C1AE6FD0C004FE1FE /* OutlineShader.cpp */; };
		A96863E01AE6FD0E004FE1FE /* Panel.cpp in Sources */ = {isa = PBXBuildFile; fileRef = A968634E1AE6FD0C004FE1FE /* Panel.cpp */; };
		A96863E11AE6FD0E004FE1FE /* Personality.cpp in Sources */ = {isa = PBXBuildFile; fileRef = A96863501AE6FD0C004FE1FE /* Personality.cpp */; };
		A96863E21AE6FD0E004FE1FE /* Phrase.cpp in Sources */ = {isa = PBXBuildFile; fileRef = A96863521AE6FD0C004FE1FE /* Phrase.cpp */; };
		A96863E31AE6FD0E004FE1FE /* Planet.cpp in Sources */ = {isa = PBXBuildFile; fileRef = A96863551AE6FD0C004FE1FE /* Planet.cpp */; };
		A96863E41AE6FD0E004FE1FE /* PlanetPanel.cpp in Sources */ = {isa = PBXBuildFile; fileRef = A96863571AE6FD0C004FE1FE /* PlanetPanel.cpp */; };
		A96863E51AE6FD0E004FE1FE /* PlayerInfo.cpp in Sources */ = {isa = PBXBuildFile; fileRef = A96863591AE6FD0C004FE1FE /* PlayerInfo.cpp */; };
		A96863E61AE6FD0E004FE1FE /* Point.cpp in Sources */ = {isa = PBXBuildFile; fileRef = A968635B1AE6FD0C004FE1FE /* Point.cpp */; };
		A96863E71AE6FD0E004FE1FE /* PointerShader.cpp in Sources */ = {isa = PBXBuildFile; fileRef = A968635D1AE6FD0C004FE1FE /* PointerShader.cpp */; };
		A96863E81AE6FD0E004FE1FE /* Politics.cpp in Sources */ = {isa = PBXBuildFile; fileRef = A968635F1AE6FD0C004FE1FE /* Politics.cpp */; };
		A96863E91AE6FD0E004FE1FE /* Preferences.cpp in Sources */ = {isa = PBXBuildFile; fileRef = A96863611AE6FD0C004FE1FE /* Preferences.cpp */; };
		A96863EA1AE6FD0E004FE1FE /* PreferencesPanel.cpp in Sources */ = {isa = PBXBuildFile; fileRef = A96863631AE6FD0C004FE1FE /* PreferencesPanel.cpp */; };
		A96863EB1AE6FD0E004FE1FE /* Projectile.cpp in Sources */ = {isa = PBXBuildFile; fileRef = A96863651AE6FD0C004FE1FE /* Projectile.cpp */; };
		A96863EC1AE6FD0E004FE1FE /* Radar.cpp in Sources */ = {isa = PBXBuildFile; fileRef = A96863671AE6FD0C004FE1FE /* Radar.cpp */; };
		A96863ED1AE6FD0E004FE1FE /* Random.cpp in Sources */ = {isa = PBXBuildFile; fileRef = A96863691AE6FD0D004FE1FE /* Random.cpp */; };
		A96863EE1AE6FD0E004FE1FE /* RingShader.cpp in Sources */ = {isa = PBXBuildFile; fileRef = A968636B1AE6FD0D004FE1FE /* RingShader.cpp */; };
		A96863EF1AE6FD0E004FE1FE /* SavedGame.cpp in Sources */ = {isa = PBXBuildFile; fileRef = A968636E1AE6FD0D004FE1FE /* SavedGame.cpp */; };
		A96863F01AE6FD0E004FE1FE /* Screen.cpp in Sources */ = {isa = PBXBuildFile; fileRef = A96863701AE6FD0D004FE1FE /* Screen.cpp */; };
		A96863F11AE6FD0E004FE1FE /* Shader.cpp in Sources */ = {isa = PBXBuildFile; fileRef = A96863731AE6FD0D004FE1FE /* Shader.cpp */; };
		A96863F21AE6FD0E004FE1FE /* Ship.cpp in Sources */ = {isa = PBXBuildFile; fileRef = A96863761AE6FD0D004FE1FE /* Ship.cpp */; };
		A96863F31AE6FD0E004FE1FE /* ShipEvent.cpp in Sources */ = {isa = PBXBuildFile; fileRef = A96863781AE6FD0D004FE1FE /* ShipEvent.cpp */; };
		A96863F41AE6FD0E004FE1FE /* ShipInfoDisplay.cpp in Sources */ = {isa = PBXBuildFile; fileRef = A968637A1AE6FD0D004FE1FE /* ShipInfoDisplay.cpp */; };
		A96863F51AE6FD0E004FE1FE /* ShipyardPanel.cpp in Sources */ = {isa = PBXBuildFile; fileRef = A968637C1AE6FD0D004FE1FE /* ShipyardPanel.cpp */; };
		A96863F61AE6FD0E004FE1FE /* ShopPanel.cpp in Sources */ = {isa = PBXBuildFile; fileRef = A968637E1AE6FD0D004FE1FE /* ShopPanel.cpp */; };
		A96863F71AE6FD0E004FE1FE /* Sound.cpp in Sources */ = {isa = PBXBuildFile; fileRef = A96863801AE6FD0D004FE1FE /* Sound.cpp */; };
		A96863F81AE6FD0E004FE1FE /* SpaceportPanel.cpp in Sources */ = {isa = PBXBuildFile; fileRef = A96863821AE6FD0D004FE1FE /* SpaceportPanel.cpp */; };
		A96863F91AE6FD0E004FE1FE /* Sprite.cpp in Sources */ = {isa = PBXBuildFile; fileRef = A96863841AE6FD0D004FE1FE /* Sprite.cpp */; };
		A96863FA1AE6FD0E004FE1FE /* SpriteQueue.cpp in Sources */ = {isa = PBXBuildFile; fileRef = A96863861AE6FD0D004FE1FE /* SpriteQueue.cpp */; };
		A96863FB1AE6FD0E004FE1FE /* SpriteSet.cpp in Sources */ = {isa = PBXBuildFile; fileRef = A96863881AE6FD0D004FE1FE /* SpriteSet.cpp */; };
		A96863FC1AE6FD0E004FE1FE /* SpriteShader.cpp in Sources */ = {isa = PBXBuildFile; fileRef = A968638A1AE6FD0D004FE1FE /* SpriteShader.cpp */; };
		A96863FD1AE6FD0E004FE1FE /* StarField.cpp in Sources */ = {isa = PBXBuildFile; fileRef = A968638C1AE6FD0D004FE1FE /* StarField.cpp */; };
		A96863FE1AE6FD0E004FE1FE /* StartConditions.cpp in Sources */ = {isa = PBXBuildFile; fileRef = A968638E1AE6FD0D004FE1FE /* StartConditions.cpp */; };
		A96863FF1AE6FD0E004FE1FE /* StellarObject.cpp in Sources */ = {isa = PBXBuildFile; fileRef = A96863901AE6FD0D004FE1FE /* StellarObject.cpp */; };
		A96864001AE6FD0E004FE1FE /* System.cpp in Sources */ = {isa = PBXBuildFile; fileRef = A96863921AE6FD0D004FE1FE /* System.cpp */; };
		A96864011AE6FD0E004FE1FE /* Table.cpp in Sources */ = {isa = PBXBuildFile; fileRef = A96863941AE6FD0D004FE1FE /* Table.cpp */; };
		A96864021AE6FD0E004FE1FE /* Trade.cpp in Sources */ = {isa = PBXBuildFile; fileRef = A96863961AE6FD0D004FE1FE /* Trade.cpp */; };
		A96864031AE6FD0E004FE1FE /* TradingPanel.cpp in Sources */ = {isa = PBXBuildFile; fileRef = A96863981AE6FD0D004FE1FE /* TradingPanel.cpp */; };
		A96864041AE6FD0E004FE1FE /* UI.cpp in Sources */ = {isa = PBXBuildFile; fileRef = A968639A1AE6FD0D004FE1FE /* UI.cpp */; };
		A96864051AE6FD0E004FE1FE /* Weapon.cpp in Sources */ = {isa = PBXBuildFile; fileRef = A968639C1AE6FD0D004FE1FE /* Weapon.cpp */; };
		A96864061AE6FD0E004FE1FE /* WrappedText.cpp in Sources */ = {isa = PBXBuildFile; fileRef = A968639E1AE6FD0D004FE1FE /* WrappedText.cpp */; };
		A97C24EA1B17BE35007DDFA1 /* MapOutfitterPanel.cpp in Sources */ = {isa = PBXBuildFile; fileRef = A97C24E81B17BE35007DDFA1 /* MapOutfitterPanel.cpp */; };
		A97C24ED1B17BE3C007DDFA1 /* MapShipyardPanel.cpp in Sources */ = {isa = PBXBuildFile; fileRef = A97C24EB1B17BE3C007DDFA1 /* MapShipyardPanel.cpp */; };
		A98150821EA9634A00428AD6 /* ShipInfoPanel.cpp in Sources */ = {isa = PBXBuildFile; fileRef = A98150801EA9634A00428AD6 /* ShipInfoPanel.cpp */; };
		A98150851EA9635D00428AD6 /* PlayerInfoPanel.cpp in Sources */ = {isa = PBXBuildFile; fileRef = A98150831EA9635D00428AD6 /* PlayerInfoPanel.cpp */; };
		A99F7A50195DF3E8002C30B8 /* Images.xcassets in Resources */ = {isa = PBXBuildFile; fileRef = A99F7A4F195DF3E8002C30B8 /* Images.xcassets */; };
		A99F7AF5195DF44C002C30B8 /* credits.txt in Resources */ = {isa = PBXBuildFile; fileRef = A99F7A6F195DF44B002C30B8 /* credits.txt */; };
		A99F7B08195DF44C002C30B8 /* keys.txt in Resources */ = {isa = PBXBuildFile; fileRef = A99F7A94195DF44B002C30B8 /* keys.txt */; };
		A99F7B09195DF44C002C30B8 /* license.txt in Resources */ = {isa = PBXBuildFile; fileRef = A99F7A95195DF44B002C30B8 /* license.txt */; };
		A99F7B34195DF45E002C30B8 /* data in Resources */ = {isa = PBXBuildFile; fileRef = A99F7B32195DF45E002C30B8 /* data */; };
		A99F7B35195DF45E002C30B8 /* images in Resources */ = {isa = PBXBuildFile; fileRef = A99F7B33195DF45E002C30B8 /* images */; };
		A9A5297419996C9F002D7C35 /* sounds in Resources */ = {isa = PBXBuildFile; fileRef = A9A5297319996C9F002D7C35 /* sounds */; };
		A9A5297619996CC3002D7C35 /* OpenAL.framework in Frameworks */ = {isa = PBXBuildFile; fileRef = A9A5297519996CC3002D7C35 /* OpenAL.framework */; };
		A9B99D021C616AD000BE7C2E /* ItemInfoDisplay.cpp in Sources */ = {isa = PBXBuildFile; fileRef = A9B99D001C616AD000BE7C2E /* ItemInfoDisplay.cpp */; };
		A9B99D051C616AF200BE7C2E /* MapSalesPanel.cpp in Sources */ = {isa = PBXBuildFile; fileRef = A9B99D031C616AF200BE7C2E /* MapSalesPanel.cpp */; };
		A9BDFB541E00B8AA00A6B27E /* Music.cpp in Sources */ = {isa = PBXBuildFile; fileRef = A9BDFB521E00B8AA00A6B27E /* Music.cpp */; };
		A9BDFB561E00B94700A6B27E /* libmad.0.dylib in Frameworks */ = {isa = PBXBuildFile; fileRef = A9BDFB551E00B94700A6B27E /* libmad.0.dylib */; };
		A9BDFB571E00BD6A00A6B27E /* libmad.0.dylib in CopyFiles */ = {isa = PBXBuildFile; fileRef = A9BDFB551E00B94700A6B27E /* libmad.0.dylib */; };
		A9C70E101C0E5B51000B3D14 /* File.cpp in Sources */ = {isa = PBXBuildFile; fileRef = A9C70E0E1C0E5B51000B3D14 /* File.cpp */; };
		A9CC526D1950C9F6004E4E22 /* Cocoa.framework in Frameworks */ = {isa = PBXBuildFile; fileRef = A9CC526C1950C9F6004E4E22 /* Cocoa.framework */; };
		A9D40D1A195DFAA60086EE52 /* OpenGL.framework in Frameworks */ = {isa = PBXBuildFile; fileRef = A9D40D19195DFAA60086EE52 /* OpenGL.framework */; };
		AFF742E3BAA4AD9A5D001460 /* alignment.hpp in Headers */ = {isa = PBXBuildFile; fileRef = 13B643F6BEC24349F9BC9F42 /* alignment.hpp */; settings = {ATTRIBUTES = (Project, ); }; };
		B55C239D2303CE8B005C1A14 /* GameWindow.cpp in Sources */ = {isa = PBXBuildFile; fileRef = B55C239B2303CE8A005C1A14 /* GameWindow.cpp */; };
		B590161321ED4A0F00799178 /* Utf8.cpp in Sources */ = {isa = PBXBuildFile; fileRef = B590161121ED4A0E00799178 /* Utf8.cpp */; };
		B5DDA6942001B7F600DBA76A /* News.cpp in Sources */ = {isa = PBXBuildFile; fileRef = B5DDA6922001B7F600DBA76A /* News.cpp */; };
		C4264774A89C0001B6FFC60E /* Hazard.cpp in Sources */ = {isa = PBXBuildFile; fileRef = C49D4EA08DF168A83B1C7B07 /* Hazard.cpp */; };
		C7354A3E9C53D6C5E3CC352F /* TestData.cpp in Sources */ = {isa = PBXBuildFile; fileRef = 02D34A71AE3BC4C93FC6865B /* TestData.cpp */; };
		DF8D57E11FC25842001525DA /* Dictionary.cpp in Sources */ = {isa = PBXBuildFile; fileRef = DF8D57DF1FC25842001525DA /* Dictionary.cpp */; };
		DF8D57E51FC25889001525DA /* Visual.cpp in Sources */ = {isa = PBXBuildFile; fileRef = DF8D57E21FC25889001525DA /* Visual.cpp */; };
		DFAAE2A61FD4A25C0072C0A8 /* BatchDrawList.cpp in Sources */ = {isa = PBXBuildFile; fileRef = DFAAE2A21FD4A25C0072C0A8 /* BatchDrawList.cpp */; };
		DFAAE2A71FD4A25C0072C0A8 /* BatchShader.cpp in Sources */ = {isa = PBXBuildFile; fileRef = DFAAE2A41FD4A25C0072C0A8 /* BatchShader.cpp */; };
		DFAAE2AA1FD4A27B0072C0A8 /* ImageSet.cpp in Sources */ = {isa = PBXBuildFile; fileRef = DFAAE2A81FD4A27B0072C0A8 /* ImageSet.cpp */; };
		F55745BDBC50E15DCEB2ED5B /* layout.hpp in Headers */ = {isa = PBXBuildFile; fileRef = 9BCF4321AF819E944EC02FB9 /* layout.hpp */; settings = {ATTRIBUTES = (Project, ); }; };
/* End PBXBuildFile section */

/* Begin PBXContainerItemProxy section */
		072599CE26A8CADA007EC229 /* PBXContainerItemProxy */ = {
			isa = PBXContainerItemProxy;
			containerPortal = A9CC52611950C9F6004E4E22 /* Project object */;
			proxyType = 1;
			remoteGlobalIDString = 072599BD26A8C67D007EC229;
			remoteInfo = SDL2;
		};
/* End PBXContainerItemProxy section */

/* Begin PBXCopyFilesBuildPhase section */
		A93931ED19880ECA00C2A87B /* CopyFiles */ = {
			isa = PBXCopyFilesBuildPhase;
			buildActionMask = 2147483647;
			dstPath = "";
			dstSubfolderSpec = 10;
			files = (
				A9BDFB571E00BD6A00A6B27E /* libmad.0.dylib in CopyFiles */,
				A93931FF1988136F00C2A87B /* libpng16.dylib in CopyFiles */,
				A93931FE1988136E00C2A87B /* libturbojpeg.0.dylib in CopyFiles */,
				072599D426A8CD5D007EC229 /* SDL2.framework in CopyFiles */,
			);
			runOnlyForDeploymentPostprocessing = 0;
		};
/* End PBXCopyFilesBuildPhase section */

/* Begin PBXFileReference section */
		02D34A71AE3BC4C93FC6865B /* TestData.cpp */ = {isa = PBXFileReference; fileEncoding = 4; lastKnownFileType = sourcecode.cpp.cpp; name = TestData.cpp; path = source/TestData.cpp; sourceTree = "<group>"; };
		072599BE26A8C67D007EC229 /* SDL2.dylib */ = {isa = PBXFileReference; explicitFileType = "compiled.mach-o.dylib"; includeInIndex = 0; path = SDL2.dylib; sourceTree = BUILT_PRODUCTS_DIR; };
		072599CC26A8C942007EC229 /* SDL2.framework */ = {isa = PBXFileReference; lastKnownFileType = wrapper.framework; name = SDL2.framework; path = build/SDL2.framework; sourceTree = "<group>"; };
		0C90483BB01ECD0E3E8DDA44 /* WeightedList.h */ = {isa = PBXFileReference; fileEncoding = 4; lastKnownFileType = sourcecode.c.h; name = WeightedList.h; path = source/WeightedList.h; sourceTree = "<group>"; };
		0DF34095B64BC64F666ECF5F /* CoreStartData.cpp */ = {isa = PBXFileReference; fileEncoding = 4; lastKnownFileType = sourcecode.cpp.cpp; name = CoreStartData.cpp; path = source/CoreStartData.cpp; sourceTree = "<group>"; };
		11EA4AD7A889B6AC1441A198 /* StartConditionsPanel.cpp */ = {isa = PBXFileReference; fileEncoding = 4; lastKnownFileType = sourcecode.cpp.cpp; name = StartConditionsPanel.cpp; path = source/StartConditionsPanel.cpp; sourceTree = "<group>"; };
		13B643F6BEC24349F9BC9F42 /* alignment.hpp */ = {isa = PBXFileReference; fileEncoding = 4; lastKnownFileType = sourcecode.c.h; name = alignment.hpp; path = source/text/alignment.hpp; sourceTree = "<group>"; };
		191E4107A4F1CBBC2526A0E9 /* MaskManager.h */ = {isa = PBXFileReference; fileEncoding = 4; lastKnownFileType = sourcecode.c.h; name = MaskManager.h; path = source/MaskManager.h; sourceTree = "<group>"; };
		2CA44855BD0AFF45DCAEEA5D /* truncate.hpp */ = {isa = PBXFileReference; fileEncoding = 4; lastKnownFileType = sourcecode.c.h; name = truncate.hpp; path = source/text/truncate.hpp; sourceTree = "<group>"; };
		2E1E458DB603BF979429117C /* DisplayText.cpp */ = {isa = PBXFileReference; fileEncoding = 4; lastKnownFileType = sourcecode.cpp.cpp; name = DisplayText.cpp; path = source/text/DisplayText.cpp; sourceTree = "<group>"; };
		2E644A108BCD762A2A1A899C /* Hazard.h */ = {isa = PBXFileReference; fileEncoding = 4; lastKnownFileType = sourcecode.c.h; name = Hazard.h; path = source/Hazard.h; sourceTree = "<group>"; };
		2E8047A8987DD8EC99FF8E2E /* Test.cpp */ = {isa = PBXFileReference; fileEncoding = 4; lastKnownFileType = sourcecode.cpp.cpp; name = Test.cpp; path = source/Test.cpp; sourceTree = "<group>"; };
		499B4DA7A9C7351120660643 /* MaskManager.cpp */ = {isa = PBXFileReference; fileEncoding = 4; lastKnownFileType = sourcecode.cpp.cpp; name = MaskManager.cpp; path = source/MaskManager.cpp; sourceTree = "<group>"; };
		5155CD711DBB9FF900EF090B /* Depreciation.cpp */ = {isa = PBXFileReference; fileEncoding = 4; lastKnownFileType = sourcecode.cpp.cpp; name = Depreciation.cpp; path = source/Depreciation.cpp; sourceTree = "<group>"; };
		5155CD721DBB9FF900EF090B /* Depreciation.h */ = {isa = PBXFileReference; fileEncoding = 4; lastKnownFileType = sourcecode.c.h; name = Depreciation.h; path = source/Depreciation.h; sourceTree = "<group>"; };
		5CE3475B85CE8C48D98664B7 /* Test.h */ = {isa = PBXFileReference; fileEncoding = 4; lastKnownFileType = sourcecode.c.h; name = Test.h; path = source/Test.h; sourceTree = "<group>"; };
		6245F8231D301C7400A7A094 /* Body.cpp */ = {isa = PBXFileReference; fileEncoding = 4; lastKnownFileType = sourcecode.cpp.cpp; name = Body.cpp; path = source/Body.cpp; sourceTree = "<group>"; };
		6245F8241D301C7400A7A094 /* Body.h */ = {isa = PBXFileReference; fileEncoding = 4; lastKnownFileType = sourcecode.c.h; name = Body.h; path = source/Body.h; sourceTree = "<group>"; };
		6245F8261D301C9000A7A094 /* Hardpoint.cpp */ = {isa = PBXFileReference; fileEncoding = 4; lastKnownFileType = sourcecode.cpp.cpp; name = Hardpoint.cpp; path = source/Hardpoint.cpp; sourceTree = "<group>"; };
		6245F8271D301C9000A7A094 /* Hardpoint.h */ = {isa = PBXFileReference; fileEncoding = 4; lastKnownFileType = sourcecode.c.h; name = Hardpoint.h; path = source/Hardpoint.h; sourceTree = "<group>"; };
		628BDAED1CC5DC950062BCD2 /* PlanetLabel.cpp */ = {isa = PBXFileReference; fileEncoding = 4; lastKnownFileType = sourcecode.cpp.cpp; name = PlanetLabel.cpp; path = source/PlanetLabel.cpp; sourceTree = "<group>"; };
		628BDAEE1CC5DC950062BCD2 /* PlanetLabel.h */ = {isa = PBXFileReference; fileEncoding = 4; lastKnownFileType = sourcecode.c.h; name = PlanetLabel.h; path = source/PlanetLabel.h; sourceTree = "<group>"; };
		62A405B81D47DA4D0054F6A0 /* FogShader.cpp */ = {isa = PBXFileReference; fileEncoding = 4; lastKnownFileType = sourcecode.cpp.cpp; name = FogShader.cpp; path = source/FogShader.cpp; sourceTree = "<group>"; };
		62A405B91D47DA4D0054F6A0 /* FogShader.h */ = {isa = PBXFileReference; fileEncoding = 4; lastKnownFileType = sourcecode.c.h; name = FogShader.h; path = source/FogShader.h; sourceTree = "<group>"; };
		62C311181CE172D000409D91 /* Flotsam.cpp */ = {isa = PBXFileReference; fileEncoding = 4; lastKnownFileType = sourcecode.cpp.cpp; name = Flotsam.cpp; path = source/Flotsam.cpp; sourceTree = "<group>"; };
		62C311191CE172D000409D91 /* Flotsam.h */ = {isa = PBXFileReference; fileEncoding = 4; lastKnownFileType = sourcecode.c.h; name = Flotsam.h; path = source/Flotsam.h; sourceTree = "<group>"; };
		6A5716311E25BE6F00585EB2 /* CollisionSet.cpp */ = {isa = PBXFileReference; fileEncoding = 4; lastKnownFileType = sourcecode.cpp.cpp; name = CollisionSet.cpp; path = source/CollisionSet.cpp; sourceTree = "<group>"; };
		6A5716321E25BE6F00585EB2 /* CollisionSet.h */ = {isa = PBXFileReference; fileEncoding = 4; lastKnownFileType = sourcecode.c.h; name = CollisionSet.h; path = source/CollisionSet.h; sourceTree = "<group>"; };
		6DCF4CF2972F569E6DBB8578 /* CategoryTypes.h */ = {isa = PBXFileReference; fileEncoding = 4; lastKnownFileType = sourcecode.c.h; name = CategoryTypes.h; path = source/CategoryTypes.h; sourceTree = "<group>"; };
		86AB4B6E9C4C0490AE7F029B /* EsUuid.h */ = {isa = PBXFileReference; fileEncoding = 4; lastKnownFileType = sourcecode.c.h; name = EsUuid.h; path = source/EsUuid.h; sourceTree = "<group>"; };
		8E8A4C648B242742B22A34FA /* Weather.cpp */ = {isa = PBXFileReference; fileEncoding = 4; lastKnownFileType = sourcecode.cpp.cpp; name = Weather.cpp; path = source/Weather.cpp; sourceTree = "<group>"; };
		950742538F8CECF5D4168FBC /* EsUuid.cpp */ = {isa = PBXFileReference; fileEncoding = 4; lastKnownFileType = sourcecode.cpp.cpp; name = EsUuid.cpp; path = source/EsUuid.cpp; sourceTree = "<group>"; };
		98104FFDA18E40F4A712A8BE /* CoreStartData.h */ = {isa = PBXFileReference; fileEncoding = 4; lastKnownFileType = sourcecode.c.h; name = CoreStartData.h; path = source/CoreStartData.h; sourceTree = "<group>"; };
		9BCF4321AF819E944EC02FB9 /* layout.hpp */ = {isa = PBXFileReference; fileEncoding = 4; lastKnownFileType = sourcecode.c.h; name = layout.hpp; path = source/text/layout.hpp; sourceTree = "<group>"; };
		9DA14712A9C68E00FBFD9C72 /* TestData.h */ = {isa = PBXFileReference; fileEncoding = 4; lastKnownFileType = sourcecode.c.h; name = TestData.h; path = source/TestData.h; sourceTree = "<group>"; };
		A00D4207B8915B5E7E9B4619 /* RandomEvent.h */ = {isa = PBXFileReference; fileEncoding = 4; lastKnownFileType = sourcecode.c.h; name = RandomEvent.h; path = source/RandomEvent.h; sourceTree = "<group>"; };
		A90633FD1EE602FD000DA6C0 /* LogbookPanel.cpp */ = {isa = PBXFileReference; fileEncoding = 4; lastKnownFileType = sourcecode.cpp.cpp; name = LogbookPanel.cpp; path = source/LogbookPanel.cpp; sourceTree = "<group>"; };
		A90633FE1EE602FD000DA6C0 /* LogbookPanel.h */ = {isa = PBXFileReference; fileEncoding = 4; lastKnownFileType = sourcecode.c.h; name = LogbookPanel.h; path = source/LogbookPanel.h; sourceTree = "<group>"; };
		A90C15D71D5BD55700708F3A /* Minable.cpp */ = {isa = PBXFileReference; fileEncoding = 4; lastKnownFileType = sourcecode.cpp.cpp; name = Minable.cpp; path = source/Minable.cpp; sourceTree = "<group>"; };
		A90C15D81D5BD55700708F3A /* Minable.h */ = {isa = PBXFileReference; fileEncoding = 4; lastKnownFileType = sourcecode.c.h; name = Minable.h; path = source/Minable.h; sourceTree = "<group>"; };
		A90C15DA1D5BD56800708F3A /* Rectangle.cpp */ = {isa = PBXFileReference; fileEncoding = 4; lastKnownFileType = sourcecode.cpp.cpp; name = Rectangle.cpp; path = source/Rectangle.cpp; sourceTree = "<group>"; };
		A90C15DB1D5BD56800708F3A /* Rectangle.h */ = {isa = PBXFileReference; fileEncoding = 4; lastKnownFileType = sourcecode.c.h; name = Rectangle.h; path = source/Rectangle.h; sourceTree = "<group>"; };
		A93931FA1988135200C2A87B /* libturbojpeg.0.dylib */ = {isa = PBXFileReference; lastKnownFileType = "compiled.mach-o.dylib"; name = libturbojpeg.0.dylib; path = "/usr/local/opt/jpeg-turbo/lib/libturbojpeg.0.dylib"; sourceTree = "<absolute>"; };
		A93931FC1988136B00C2A87B /* libpng16.dylib */ = {isa = PBXFileReference; lastKnownFileType = "compiled.mach-o.dylib"; name = libpng16.dylib; path = /usr/local/opt/libpng/lib/libpng16.dylib; sourceTree = "<absolute>"; };
		A94408A41982F3E600610427 /* endless-sky.iconset */ = {isa = PBXFileReference; lastKnownFileType = folder.iconset; name = "endless-sky.iconset"; path = "icons/endless-sky.iconset"; sourceTree = "<group>"; };
		A966A5A91B964E6300DFF69C /* Person.cpp */ = {isa = PBXFileReference; fileEncoding = 4; lastKnownFileType = sourcecode.cpp.cpp; name = Person.cpp; path = source/Person.cpp; sourceTree = "<group>"; };
		A966A5AA1B964E6300DFF69C /* Person.h */ = {isa = PBXFileReference; fileEncoding = 4; lastKnownFileType = sourcecode.c.h; name = Person.h; path = source/Person.h; sourceTree = "<group>"; };
		A96862CD1AE6FD0A004FE1FE /* Account.cpp */ = {isa = PBXFileReference; fileEncoding = 4; lastKnownFileType = sourcecode.cpp.cpp; name = Account.cpp; path = source/Account.cpp; sourceTree = "<group>"; };
		A96862CE1AE6FD0A004FE1FE /* Account.h */ = {isa = PBXFileReference; fileEncoding = 4; lastKnownFileType = sourcecode.c.h; name = Account.h; path = source/Account.h; sourceTree = "<group>"; };
		A96862CF1AE6FD0A004FE1FE /* AI.cpp */ = {isa = PBXFileReference; fileEncoding = 4; lastKnownFileType = sourcecode.cpp.cpp; name = AI.cpp; path = source/AI.cpp; sourceTree = "<group>"; };
		A96862D01AE6FD0A004FE1FE /* AI.h */ = {isa = PBXFileReference; fileEncoding = 4; lastKnownFileType = sourcecode.c.h; name = AI.h; path = source/AI.h; sourceTree = "<group>"; };
		A96862D11AE6FD0A004FE1FE /* Angle.cpp */ = {isa = PBXFileReference; fileEncoding = 4; lastKnownFileType = sourcecode.cpp.cpp; name = Angle.cpp; path = source/Angle.cpp; sourceTree = "<group>"; };
		A96862D21AE6FD0A004FE1FE /* Angle.h */ = {isa = PBXFileReference; fileEncoding = 4; lastKnownFileType = sourcecode.c.h; name = Angle.h; path = source/Angle.h; sourceTree = "<group>"; };
		A96862D51AE6FD0A004FE1FE /* Armament.cpp */ = {isa = PBXFileReference; fileEncoding = 4; lastKnownFileType = sourcecode.cpp.cpp; name = Armament.cpp; path = source/Armament.cpp; sourceTree = "<group>"; };
		A96862D61AE6FD0A004FE1FE /* Armament.h */ = {isa = PBXFileReference; fileEncoding = 4; lastKnownFileType = sourcecode.c.h; name = Armament.h; path = source/Armament.h; sourceTree = "<group>"; };
		A96862D71AE6FD0A004FE1FE /* AsteroidField.cpp */ = {isa = PBXFileReference; fileEncoding = 4; lastKnownFileType = sourcecode.cpp.cpp; name = AsteroidField.cpp; path = source/AsteroidField.cpp; sourceTree = "<group>"; };
		A96862D81AE6FD0A004FE1FE /* AsteroidField.h */ = {isa = PBXFileReference; fileEncoding = 4; lastKnownFileType = sourcecode.c.h; name = AsteroidField.h; path = source/AsteroidField.h; sourceTree = "<group>"; };
		A96862D91AE6FD0A004FE1FE /* Audio.cpp */ = {isa = PBXFileReference; fileEncoding = 4; lastKnownFileType = sourcecode.cpp.cpp; name = Audio.cpp; path = source/Audio.cpp; sourceTree = "<group>"; };
		A96862DA1AE6FD0A004FE1FE /* Audio.h */ = {isa = PBXFileReference; fileEncoding = 4; lastKnownFileType = sourcecode.c.h; name = Audio.h; path = source/Audio.h; sourceTree = "<group>"; };
		A96862DB1AE6FD0A004FE1FE /* BankPanel.cpp */ = {isa = PBXFileReference; fileEncoding = 4; lastKnownFileType = sourcecode.cpp.cpp; name = BankPanel.cpp; path = source/BankPanel.cpp; sourceTree = "<group>"; };
		A96862DC1AE6FD0A004FE1FE /* BankPanel.h */ = {isa = PBXFileReference; fileEncoding = 4; lastKnownFileType = sourcecode.c.h; name = BankPanel.h; path = source/BankPanel.h; sourceTree = "<group>"; };
		A96862DF1AE6FD0A004FE1FE /* BoardingPanel.cpp */ = {isa = PBXFileReference; fileEncoding = 4; lastKnownFileType = sourcecode.cpp.cpp; name = BoardingPanel.cpp; path = source/BoardingPanel.cpp; sourceTree = "<group>"; };
		A96862E01AE6FD0A004FE1FE /* BoardingPanel.h */ = {isa = PBXFileReference; fileEncoding = 4; lastKnownFileType = sourcecode.c.h; name = BoardingPanel.h; path = source/BoardingPanel.h; sourceTree = "<group>"; };
		A96862E11AE6FD0A004FE1FE /* CaptureOdds.cpp */ = {isa = PBXFileReference; fileEncoding = 4; lastKnownFileType = sourcecode.cpp.cpp; name = CaptureOdds.cpp; path = source/CaptureOdds.cpp; sourceTree = "<group>"; };
		A96862E21AE6FD0A004FE1FE /* CaptureOdds.h */ = {isa = PBXFileReference; fileEncoding = 4; lastKnownFileType = sourcecode.c.h; name = CaptureOdds.h; path = source/CaptureOdds.h; sourceTree = "<group>"; };
		A96862E31AE6FD0A004FE1FE /* CargoHold.cpp */ = {isa = PBXFileReference; fileEncoding = 4; lastKnownFileType = sourcecode.cpp.cpp; name = CargoHold.cpp; path = source/CargoHold.cpp; sourceTree = "<group>"; };
		A96862E41AE6FD0A004FE1FE /* CargoHold.h */ = {isa = PBXFileReference; fileEncoding = 4; lastKnownFileType = sourcecode.c.h; name = CargoHold.h; path = source/CargoHold.h; sourceTree = "<group>"; };
		A96862E51AE6FD0A004FE1FE /* ClickZone.h */ = {isa = PBXFileReference; fileEncoding = 4; lastKnownFileType = sourcecode.c.h; name = ClickZone.h; path = source/ClickZone.h; sourceTree = "<group>"; };
		A96862E61AE6FD0A004FE1FE /* Color.cpp */ = {isa = PBXFileReference; fileEncoding = 4; lastKnownFileType = sourcecode.cpp.cpp; name = Color.cpp; path = source/Color.cpp; sourceTree = "<group>"; };
		A96862E71AE6FD0A004FE1FE /* Color.h */ = {isa = PBXFileReference; fileEncoding = 4; lastKnownFileType = sourcecode.c.h; name = Color.h; path = source/Color.h; sourceTree = "<group>"; };
		A96862E81AE6FD0A004FE1FE /* Command.cpp */ = {isa = PBXFileReference; fileEncoding = 4; lastKnownFileType = sourcecode.cpp.cpp; name = Command.cpp; path = source/Command.cpp; sourceTree = "<group>"; };
		A96862E91AE6FD0A004FE1FE /* Command.h */ = {isa = PBXFileReference; fileEncoding = 4; lastKnownFileType = sourcecode.c.h; name = Command.h; path = source/Command.h; sourceTree = "<group>"; };
		A96862EA1AE6FD0A004FE1FE /* ConditionSet.cpp */ = {isa = PBXFileReference; fileEncoding = 4; lastKnownFileType = sourcecode.cpp.cpp; name = ConditionSet.cpp; path = source/ConditionSet.cpp; sourceTree = "<group>"; };
		A96862EB1AE6FD0A004FE1FE /* ConditionSet.h */ = {isa = PBXFileReference; fileEncoding = 4; lastKnownFileType = sourcecode.c.h; name = ConditionSet.h; path = source/ConditionSet.h; sourceTree = "<group>"; };
		A96862EC1AE6FD0A004FE1FE /* Conversation.cpp */ = {isa = PBXFileReference; fileEncoding = 4; lastKnownFileType = sourcecode.cpp.cpp; name = Conversation.cpp; path = source/Conversation.cpp; sourceTree = "<group>"; };
		A96862ED1AE6FD0A004FE1FE /* Conversation.h */ = {isa = PBXFileReference; fileEncoding = 4; lastKnownFileType = sourcecode.c.h; name = Conversation.h; path = source/Conversation.h; sourceTree = "<group>"; };
		A96862EE1AE6FD0A004FE1FE /* ConversationPanel.cpp */ = {isa = PBXFileReference; fileEncoding = 4; lastKnownFileType = sourcecode.cpp.cpp; name = ConversationPanel.cpp; path = source/ConversationPanel.cpp; sourceTree = "<group>"; };
		A96862EF1AE6FD0A004FE1FE /* ConversationPanel.h */ = {isa = PBXFileReference; fileEncoding = 4; lastKnownFileType = sourcecode.c.h; name = ConversationPanel.h; path = source/ConversationPanel.h; sourceTree = "<group>"; };
		A96862F01AE6FD0A004FE1FE /* DataFile.cpp */ = {isa = PBXFileReference; fileEncoding = 4; lastKnownFileType = sourcecode.cpp.cpp; name = DataFile.cpp; path = source/DataFile.cpp; sourceTree = "<group>"; };
		A96862F11AE6FD0A004FE1FE /* DataFile.h */ = {isa = PBXFileReference; fileEncoding = 4; lastKnownFileType = sourcecode.c.h; name = DataFile.h; path = source/DataFile.h; sourceTree = "<group>"; };
		A96862F21AE6FD0A004FE1FE /* DataNode.cpp */ = {isa = PBXFileReference; fileEncoding = 4; lastKnownFileType = sourcecode.cpp.cpp; name = DataNode.cpp; path = source/DataNode.cpp; sourceTree = "<group>"; };
		A96862F31AE6FD0A004FE1FE /* DataNode.h */ = {isa = PBXFileReference; fileEncoding = 4; lastKnownFileType = sourcecode.c.h; name = DataNode.h; path = source/DataNode.h; sourceTree = "<group>"; };
		A96862F41AE6FD0A004FE1FE /* DataWriter.cpp */ = {isa = PBXFileReference; fileEncoding = 4; lastKnownFileType = sourcecode.cpp.cpp; name = DataWriter.cpp; path = source/DataWriter.cpp; sourceTree = "<group>"; };
		A96862F51AE6FD0A004FE1FE /* DataWriter.h */ = {isa = PBXFileReference; fileEncoding = 4; lastKnownFileType = sourcecode.c.h; name = DataWriter.h; path = source/DataWriter.h; sourceTree = "<group>"; };
		A96862F61AE6FD0A004FE1FE /* Date.cpp */ = {isa = PBXFileReference; fileEncoding = 4; lastKnownFileType = sourcecode.cpp.cpp; name = Date.cpp; path = source/Date.cpp; sourceTree = "<group>"; };
		A96862F71AE6FD0A004FE1FE /* Date.h */ = {isa = PBXFileReference; fileEncoding = 4; lastKnownFileType = sourcecode.c.h; name = Date.h; path = source/Date.h; sourceTree = "<group>"; };
		A96862F81AE6FD0A004FE1FE /* Dialog.cpp */ = {isa = PBXFileReference; fileEncoding = 4; lastKnownFileType = sourcecode.cpp.cpp; name = Dialog.cpp; path = source/Dialog.cpp; sourceTree = "<group>"; };
		A96862F91AE6FD0B004FE1FE /* Dialog.h */ = {isa = PBXFileReference; fileEncoding = 4; lastKnownFileType = sourcecode.c.h; name = Dialog.h; path = source/Dialog.h; sourceTree = "<group>"; };
		A96862FA1AE6FD0B004FE1FE /* DistanceMap.cpp */ = {isa = PBXFileReference; fileEncoding = 4; lastKnownFileType = sourcecode.cpp.cpp; name = DistanceMap.cpp; path = source/DistanceMap.cpp; sourceTree = "<group>"; };
		A96862FB1AE6FD0B004FE1FE /* DistanceMap.h */ = {isa = PBXFileReference; fileEncoding = 4; lastKnownFileType = sourcecode.c.h; name = DistanceMap.h; path = source/DistanceMap.h; sourceTree = "<group>"; };
		A96862FE1AE6FD0B004FE1FE /* DrawList.cpp */ = {isa = PBXFileReference; fileEncoding = 4; lastKnownFileType = sourcecode.cpp.cpp; name = DrawList.cpp; path = source/DrawList.cpp; sourceTree = "<group>"; };
		A96862FF1AE6FD0B004FE1FE /* DrawList.h */ = {isa = PBXFileReference; fileEncoding = 4; lastKnownFileType = sourcecode.c.h; name = DrawList.h; path = source/DrawList.h; sourceTree = "<group>"; };
		A96863001AE6FD0B004FE1FE /* Effect.cpp */ = {isa = PBXFileReference; fileEncoding = 4; lastKnownFileType = sourcecode.cpp.cpp; name = Effect.cpp; path = source/Effect.cpp; sourceTree = "<group>"; };
		A96863011AE6FD0B004FE1FE /* Effect.h */ = {isa = PBXFileReference; fileEncoding = 4; lastKnownFileType = sourcecode.c.h; name = Effect.h; path = source/Effect.h; sourceTree = "<group>"; };
		A96863021AE6FD0B004FE1FE /* Engine.cpp */ = {isa = PBXFileReference; fileEncoding = 4; lastKnownFileType = sourcecode.cpp.cpp; name = Engine.cpp; path = source/Engine.cpp; sourceTree = "<group>"; };
		A96863031AE6FD0B004FE1FE /* Engine.h */ = {isa = PBXFileReference; fileEncoding = 4; lastKnownFileType = sourcecode.c.h; name = Engine.h; path = source/Engine.h; sourceTree = "<group>"; };
		A96863041AE6FD0B004FE1FE /* EscortDisplay.cpp */ = {isa = PBXFileReference; fileEncoding = 4; lastKnownFileType = sourcecode.cpp.cpp; name = EscortDisplay.cpp; path = source/EscortDisplay.cpp; sourceTree = "<group>"; };
		A96863051AE6FD0B004FE1FE /* EscortDisplay.h */ = {isa = PBXFileReference; fileEncoding = 4; lastKnownFileType = sourcecode.c.h; name = EscortDisplay.h; path = source/EscortDisplay.h; sourceTree = "<group>"; };
		A96863061AE6FD0B004FE1FE /* Files.cpp */ = {isa = PBXFileReference; fileEncoding = 4; lastKnownFileType = sourcecode.cpp.cpp; name = Files.cpp; path = source/Files.cpp; sourceTree = "<group>"; };
		A96863071AE6FD0B004FE1FE /* Files.h */ = {isa = PBXFileReference; fileEncoding = 4; lastKnownFileType = sourcecode.c.h; name = Files.h; path = source/Files.h; sourceTree = "<group>"; };
		A96863081AE6FD0B004FE1FE /* FillShader.cpp */ = {isa = PBXFileReference; fileEncoding = 4; lastKnownFileType = sourcecode.cpp.cpp; name = FillShader.cpp; path = source/FillShader.cpp; sourceTree = "<group>"; };
		A96863091AE6FD0B004FE1FE /* FillShader.h */ = {isa = PBXFileReference; fileEncoding = 4; lastKnownFileType = sourcecode.c.h; name = FillShader.h; path = source/FillShader.h; sourceTree = "<group>"; };
		A968630A1AE6FD0B004FE1FE /* Fleet.cpp */ = {isa = PBXFileReference; fileEncoding = 4; lastKnownFileType = sourcecode.cpp.cpp; name = Fleet.cpp; path = source/Fleet.cpp; sourceTree = "<group>"; };
		A968630B1AE6FD0B004FE1FE /* Fleet.h */ = {isa = PBXFileReference; fileEncoding = 4; lastKnownFileType = sourcecode.c.h; name = Fleet.h; path = source/Fleet.h; sourceTree = "<group>"; };
		A968630C1AE6FD0B004FE1FE /* Font.cpp */ = {isa = PBXFileReference; fileEncoding = 4; lastKnownFileType = sourcecode.cpp.cpp; name = Font.cpp; path = source/text/Font.cpp; sourceTree = "<group>"; };
		A968630D1AE6FD0B004FE1FE /* Font.h */ = {isa = PBXFileReference; fileEncoding = 4; lastKnownFileType = sourcecode.c.h; name = Font.h; path = source/text/Font.h; sourceTree = "<group>"; };
		A968630E1AE6FD0B004FE1FE /* FontSet.cpp */ = {isa = PBXFileReference; fileEncoding = 4; lastKnownFileType = sourcecode.cpp.cpp; name = FontSet.cpp; path = source/text/FontSet.cpp; sourceTree = "<group>"; };
		A968630F1AE6FD0B004FE1FE /* FontSet.h */ = {isa = PBXFileReference; fileEncoding = 4; lastKnownFileType = sourcecode.c.h; name = FontSet.h; path = source/text/FontSet.h; sourceTree = "<group>"; };
		A96863101AE6FD0B004FE1FE /* Format.cpp */ = {isa = PBXFileReference; fileEncoding = 4; lastKnownFileType = sourcecode.cpp.cpp; name = Format.cpp; path = source/text/Format.cpp; sourceTree = "<group>"; };
		A96863111AE6FD0B004FE1FE /* Format.h */ = {isa = PBXFileReference; fileEncoding = 4; lastKnownFileType = sourcecode.c.h; name = Format.h; path = source/text/Format.h; sourceTree = "<group>"; };
		A96863121AE6FD0B004FE1FE /* FrameTimer.cpp */ = {isa = PBXFileReference; fileEncoding = 4; lastKnownFileType = sourcecode.cpp.cpp; name = FrameTimer.cpp; path = source/FrameTimer.cpp; sourceTree = "<group>"; };
		A96863131AE6FD0B004FE1FE /* FrameTimer.h */ = {isa = PBXFileReference; fileEncoding = 4; lastKnownFileType = sourcecode.c.h; name = FrameTimer.h; path = source/FrameTimer.h; sourceTree = "<group>"; };
		A96863141AE6FD0B004FE1FE /* Galaxy.cpp */ = {isa = PBXFileReference; fileEncoding = 4; lastKnownFileType = sourcecode.cpp.cpp; name = Galaxy.cpp; path = source/Galaxy.cpp; sourceTree = "<group>"; };
		A96863151AE6FD0B004FE1FE /* Galaxy.h */ = {isa = PBXFileReference; fileEncoding = 4; lastKnownFileType = sourcecode.c.h; name = Galaxy.h; path = source/Galaxy.h; sourceTree = "<group>"; };
		A96863161AE6FD0B004FE1FE /* GameData.cpp */ = {isa = PBXFileReference; fileEncoding = 4; lastKnownFileType = sourcecode.cpp.cpp; name = GameData.cpp; path = source/GameData.cpp; sourceTree = "<group>"; };
		A96863171AE6FD0B004FE1FE /* GameData.h */ = {isa = PBXFileReference; fileEncoding = 4; lastKnownFileType = sourcecode.c.h; name = GameData.h; path = source/GameData.h; sourceTree = "<group>"; };
		A96863181AE6FD0B004FE1FE /* GameEvent.cpp */ = {isa = PBXFileReference; fileEncoding = 4; lastKnownFileType = sourcecode.cpp.cpp; name = GameEvent.cpp; path = source/GameEvent.cpp; sourceTree = "<group>"; };
		A96863191AE6FD0B004FE1FE /* GameEvent.h */ = {isa = PBXFileReference; fileEncoding = 4; lastKnownFileType = sourcecode.c.h; name = GameEvent.h; path = source/GameEvent.h; sourceTree = "<group>"; };
		A968631A1AE6FD0B004FE1FE /* gl_header.h */ = {isa = PBXFileReference; fileEncoding = 4; lastKnownFileType = sourcecode.c.h; name = gl_header.h; path = source/gl_header.h; sourceTree = "<group>"; };
		A968631B1AE6FD0B004FE1FE /* Government.cpp */ = {isa = PBXFileReference; fileEncoding = 4; lastKnownFileType = sourcecode.cpp.cpp; name = Government.cpp; path = source/Government.cpp; sourceTree = "<group>"; };
		A968631C1AE6FD0B004FE1FE /* Government.h */ = {isa = PBXFileReference; fileEncoding = 4; lastKnownFileType = sourcecode.c.h; name = Government.h; path = source/Government.h; sourceTree = "<group>"; };
		A968631D1AE6FD0B004FE1FE /* HailPanel.cpp */ = {isa = PBXFileReference; fileEncoding = 4; lastKnownFileType = sourcecode.cpp.cpp; name = HailPanel.cpp; path = source/HailPanel.cpp; sourceTree = "<group>"; };
		A968631E1AE6FD0B004FE1FE /* HailPanel.h */ = {isa = PBXFileReference; fileEncoding = 4; lastKnownFileType = sourcecode.c.h; name = HailPanel.h; path = source/HailPanel.h; sourceTree = "<group>"; };
		A968631F1AE6FD0B004FE1FE /* HiringPanel.cpp */ = {isa = PBXFileReference; fileEncoding = 4; lastKnownFileType = sourcecode.cpp.cpp; name = HiringPanel.cpp; path = source/HiringPanel.cpp; sourceTree = "<group>"; };
		A96863201AE6FD0B004FE1FE /* HiringPanel.h */ = {isa = PBXFileReference; fileEncoding = 4; lastKnownFileType = sourcecode.c.h; name = HiringPanel.h; path = source/HiringPanel.h; sourceTree = "<group>"; };
		A96863211AE6FD0B004FE1FE /* ImageBuffer.cpp */ = {isa = PBXFileReference; fileEncoding = 4; lastKnownFileType = sourcecode.cpp.cpp; name = ImageBuffer.cpp; path = source/ImageBuffer.cpp; sourceTree = "<group>"; };
		A96863221AE6FD0B004FE1FE /* ImageBuffer.h */ = {isa = PBXFileReference; fileEncoding = 4; lastKnownFileType = sourcecode.c.h; name = ImageBuffer.h; path = source/ImageBuffer.h; sourceTree = "<group>"; };
		A96863251AE6FD0B004FE1FE /* Information.cpp */ = {isa = PBXFileReference; fileEncoding = 4; lastKnownFileType = sourcecode.cpp.cpp; name = Information.cpp; path = source/Information.cpp; sourceTree = "<group>"; };
		A96863261AE6FD0B004FE1FE /* Information.h */ = {isa = PBXFileReference; fileEncoding = 4; lastKnownFileType = sourcecode.c.h; name = Information.h; path = source/Information.h; sourceTree = "<group>"; };
		A96863271AE6FD0B004FE1FE /* Interface.cpp */ = {isa = PBXFileReference; fileEncoding = 4; lastKnownFileType = sourcecode.cpp.cpp; name = Interface.cpp; path = source/Interface.cpp; sourceTree = "<group>"; };
		A96863281AE6FD0B004FE1FE /* Interface.h */ = {isa = PBXFileReference; fileEncoding = 4; lastKnownFileType = sourcecode.c.h; name = Interface.h; path = source/Interface.h; sourceTree = "<group>"; };
		A96863291AE6FD0B004FE1FE /* LineShader.cpp */ = {isa = PBXFileReference; fileEncoding = 4; lastKnownFileType = sourcecode.cpp.cpp; name = LineShader.cpp; path = source/LineShader.cpp; sourceTree = "<group>"; };
		A968632A1AE6FD0B004FE1FE /* LineShader.h */ = {isa = PBXFileReference; fileEncoding = 4; lastKnownFileType = sourcecode.c.h; name = LineShader.h; path = source/LineShader.h; sourceTree = "<group>"; };
		A968632B1AE6FD0B004FE1FE /* LoadPanel.cpp */ = {isa = PBXFileReference; fileEncoding = 4; lastKnownFileType = sourcecode.cpp.cpp; name = LoadPanel.cpp; path = source/LoadPanel.cpp; sourceTree = "<group>"; };
		A968632C1AE6FD0B004FE1FE /* LoadPanel.h */ = {isa = PBXFileReference; fileEncoding = 4; lastKnownFileType = sourcecode.c.h; name = LoadPanel.h; path = source/LoadPanel.h; sourceTree = "<group>"; };
		A968632D1AE6FD0B004FE1FE /* LocationFilter.cpp */ = {isa = PBXFileReference; fileEncoding = 4; lastKnownFileType = sourcecode.cpp.cpp; name = LocationFilter.cpp; path = source/LocationFilter.cpp; sourceTree = "<group>"; };
		A968632E1AE6FD0B004FE1FE /* LocationFilter.h */ = {isa = PBXFileReference; fileEncoding = 4; lastKnownFileType = sourcecode.c.h; name = LocationFilter.h; path = source/LocationFilter.h; sourceTree = "<group>"; };
		A968632F1AE6FD0B004FE1FE /* main.cpp */ = {isa = PBXFileReference; fileEncoding = 4; lastKnownFileType = sourcecode.cpp.cpp; name = main.cpp; path = source/main.cpp; sourceTree = "<group>"; };
		A96863301AE6FD0B004FE1FE /* MainPanel.cpp */ = {isa = PBXFileReference; fileEncoding = 4; lastKnownFileType = sourcecode.cpp.cpp; name = MainPanel.cpp; path = source/MainPanel.cpp; sourceTree = "<group>"; };
		A96863311AE6FD0B004FE1FE /* MainPanel.h */ = {isa = PBXFileReference; fileEncoding = 4; lastKnownFileType = sourcecode.c.h; name = MainPanel.h; path = source/MainPanel.h; sourceTree = "<group>"; };
		A96863321AE6FD0C004FE1FE /* MapDetailPanel.cpp */ = {isa = PBXFileReference; fileEncoding = 4; lastKnownFileType = sourcecode.cpp.cpp; name = MapDetailPanel.cpp; path = source/MapDetailPanel.cpp; sourceTree = "<group>"; };
		A96863331AE6FD0C004FE1FE /* MapDetailPanel.h */ = {isa = PBXFileReference; fileEncoding = 4; lastKnownFileType = sourcecode.c.h; name = MapDetailPanel.h; path = source/MapDetailPanel.h; sourceTree = "<group>"; };
		A96863341AE6FD0C004FE1FE /* MapPanel.cpp */ = {isa = PBXFileReference; fileEncoding = 4; lastKnownFileType = sourcecode.cpp.cpp; name = MapPanel.cpp; path = source/MapPanel.cpp; sourceTree = "<group>"; };
		A96863351AE6FD0C004FE1FE /* MapPanel.h */ = {isa = PBXFileReference; fileEncoding = 4; lastKnownFileType = sourcecode.c.h; name = MapPanel.h; path = source/MapPanel.h; sourceTree = "<group>"; };
		A96863361AE6FD0C004FE1FE /* Mask.cpp */ = {isa = PBXFileReference; fileEncoding = 4; lastKnownFileType = sourcecode.cpp.cpp; name = Mask.cpp; path = source/Mask.cpp; sourceTree = "<group>"; };
		A96863371AE6FD0C004FE1FE /* Mask.h */ = {isa = PBXFileReference; fileEncoding = 4; lastKnownFileType = sourcecode.c.h; name = Mask.h; path = source/Mask.h; sourceTree = "<group>"; };
		A96863381AE6FD0C004FE1FE /* MenuPanel.cpp */ = {isa = PBXFileReference; fileEncoding = 4; lastKnownFileType = sourcecode.cpp.cpp; name = MenuPanel.cpp; path = source/MenuPanel.cpp; sourceTree = "<group>"; };
		A96863391AE6FD0C004FE1FE /* MenuPanel.h */ = {isa = PBXFileReference; fileEncoding = 4; lastKnownFileType = sourcecode.c.h; name = MenuPanel.h; path = source/MenuPanel.h; sourceTree = "<group>"; };
		A968633A1AE6FD0C004FE1FE /* Messages.cpp */ = {isa = PBXFileReference; fileEncoding = 4; lastKnownFileType = sourcecode.cpp.cpp; name = Messages.cpp; path = source/Messages.cpp; sourceTree = "<group>"; };
		A968633B1AE6FD0C004FE1FE /* Messages.h */ = {isa = PBXFileReference; fileEncoding = 4; lastKnownFileType = sourcecode.c.h; name = Messages.h; path = source/Messages.h; sourceTree = "<group>"; };
		A968633C1AE6FD0C004FE1FE /* Mission.cpp */ = {isa = PBXFileReference; fileEncoding = 4; lastKnownFileType = sourcecode.cpp.cpp; name = Mission.cpp; path = source/Mission.cpp; sourceTree = "<group>"; };
		A968633D1AE6FD0C004FE1FE /* Mission.h */ = {isa = PBXFileReference; fileEncoding = 4; lastKnownFileType = sourcecode.c.h; name = Mission.h; path = source/Mission.h; sourceTree = "<group>"; };
		A968633E1AE6FD0C004FE1FE /* MissionAction.cpp */ = {isa = PBXFileReference; fileEncoding = 4; lastKnownFileType = sourcecode.cpp.cpp; name = MissionAction.cpp; path = source/MissionAction.cpp; sourceTree = "<group>"; };
		A968633F1AE6FD0C004FE1FE /* MissionAction.h */ = {isa = PBXFileReference; fileEncoding = 4; lastKnownFileType = sourcecode.c.h; name = MissionAction.h; path = source/MissionAction.h; sourceTree = "<group>"; };
		A96863401AE6FD0C004FE1FE /* MissionPanel.cpp */ = {isa = PBXFileReference; fileEncoding = 4; lastKnownFileType = sourcecode.cpp.cpp; name = MissionPanel.cpp; path = source/MissionPanel.cpp; sourceTree = "<group>"; };
		A96863411AE6FD0C004FE1FE /* MissionPanel.h */ = {isa = PBXFileReference; fileEncoding = 4; lastKnownFileType = sourcecode.c.h; name = MissionPanel.h; path = source/MissionPanel.h; sourceTree = "<group>"; };
		A96863421AE6FD0C004FE1FE /* Mortgage.cpp */ = {isa = PBXFileReference; fileEncoding = 4; lastKnownFileType = sourcecode.cpp.cpp; name = Mortgage.cpp; path = source/Mortgage.cpp; sourceTree = "<group>"; };
		A96863431AE6FD0C004FE1FE /* Mortgage.h */ = {isa = PBXFileReference; fileEncoding = 4; lastKnownFileType = sourcecode.c.h; name = Mortgage.h; path = source/Mortgage.h; sourceTree = "<group>"; };
		A96863441AE6FD0C004FE1FE /* NPC.cpp */ = {isa = PBXFileReference; fileEncoding = 4; lastKnownFileType = sourcecode.cpp.cpp; name = NPC.cpp; path = source/NPC.cpp; sourceTree = "<group>"; };
		A96863451AE6FD0C004FE1FE /* NPC.h */ = {isa = PBXFileReference; fileEncoding = 4; lastKnownFileType = sourcecode.c.h; name = NPC.h; path = source/NPC.h; sourceTree = "<group>"; };
		A96863461AE6FD0C004FE1FE /* Outfit.cpp */ = {isa = PBXFileReference; fileEncoding = 4; lastKnownFileType = sourcecode.cpp.cpp; name = Outfit.cpp; path = source/Outfit.cpp; sourceTree = "<group>"; };
		A96863471AE6FD0C004FE1FE /* Outfit.h */ = {isa = PBXFileReference; fileEncoding = 4; lastKnownFileType = sourcecode.c.h; name = Outfit.h; path = source/Outfit.h; sourceTree = "<group>"; };
		A96863481AE6FD0C004FE1FE /* OutfitInfoDisplay.cpp */ = {isa = PBXFileReference; fileEncoding = 4; lastKnownFileType = sourcecode.cpp.cpp; name = OutfitInfoDisplay.cpp; path = source/OutfitInfoDisplay.cpp; sourceTree = "<group>"; };
		A96863491AE6FD0C004FE1FE /* OutfitInfoDisplay.h */ = {isa = PBXFileReference; fileEncoding = 4; lastKnownFileType = sourcecode.c.h; name = OutfitInfoDisplay.h; path = source/OutfitInfoDisplay.h; sourceTree = "<group>"; };
		A968634A1AE6FD0C004FE1FE /* OutfitterPanel.cpp */ = {isa = PBXFileReference; fileEncoding = 4; lastKnownFileType = sourcecode.cpp.cpp; name = OutfitterPanel.cpp; path = source/OutfitterPanel.cpp; sourceTree = "<group>"; };
		A968634B1AE6FD0C004FE1FE /* OutfitterPanel.h */ = {isa = PBXFileReference; fileEncoding = 4; lastKnownFileType = sourcecode.c.h; name = OutfitterPanel.h; path = source/OutfitterPanel.h; sourceTree = "<group>"; };
		A968634C1AE6FD0C004FE1FE /* OutlineShader.cpp */ = {isa = PBXFileReference; fileEncoding = 4; lastKnownFileType = sourcecode.cpp.cpp; name = OutlineShader.cpp; path = source/OutlineShader.cpp; sourceTree = "<group>"; };
		A968634D1AE6FD0C004FE1FE /* OutlineShader.h */ = {isa = PBXFileReference; fileEncoding = 4; lastKnownFileType = sourcecode.c.h; name = OutlineShader.h; path = source/OutlineShader.h; sourceTree = "<group>"; };
		A968634E1AE6FD0C004FE1FE /* Panel.cpp */ = {isa = PBXFileReference; fileEncoding = 4; lastKnownFileType = sourcecode.cpp.cpp; name = Panel.cpp; path = source/Panel.cpp; sourceTree = "<group>"; };
		A968634F1AE6FD0C004FE1FE /* Panel.h */ = {isa = PBXFileReference; fileEncoding = 4; lastKnownFileType = sourcecode.c.h; name = Panel.h; path = source/Panel.h; sourceTree = "<group>"; };
		A96863501AE6FD0C004FE1FE /* Personality.cpp */ = {isa = PBXFileReference; fileEncoding = 4; lastKnownFileType = sourcecode.cpp.cpp; name = Personality.cpp; path = source/Personality.cpp; sourceTree = "<group>"; };
		A96863511AE6FD0C004FE1FE /* Personality.h */ = {isa = PBXFileReference; fileEncoding = 4; lastKnownFileType = sourcecode.c.h; name = Personality.h; path = source/Personality.h; sourceTree = "<group>"; };
		A96863521AE6FD0C004FE1FE /* Phrase.cpp */ = {isa = PBXFileReference; fileEncoding = 4; lastKnownFileType = sourcecode.cpp.cpp; name = Phrase.cpp; path = source/Phrase.cpp; sourceTree = "<group>"; };
		A96863531AE6FD0C004FE1FE /* Phrase.h */ = {isa = PBXFileReference; fileEncoding = 4; lastKnownFileType = sourcecode.c.h; name = Phrase.h; path = source/Phrase.h; sourceTree = "<group>"; };
		A96863541AE6FD0C004FE1FE /* pi.h */ = {isa = PBXFileReference; fileEncoding = 4; lastKnownFileType = sourcecode.c.h; name = pi.h; path = source/pi.h; sourceTree = "<group>"; };
		A96863551AE6FD0C004FE1FE /* Planet.cpp */ = {isa = PBXFileReference; fileEncoding = 4; lastKnownFileType = sourcecode.cpp.cpp; name = Planet.cpp; path = source/Planet.cpp; sourceTree = "<group>"; };
		A96863561AE6FD0C004FE1FE /* Planet.h */ = {isa = PBXFileReference; fileEncoding = 4; lastKnownFileType = sourcecode.c.h; name = Planet.h; path = source/Planet.h; sourceTree = "<group>"; };
		A96863571AE6FD0C004FE1FE /* PlanetPanel.cpp */ = {isa = PBXFileReference; fileEncoding = 4; lastKnownFileType = sourcecode.cpp.cpp; name = PlanetPanel.cpp; path = source/PlanetPanel.cpp; sourceTree = "<group>"; };
		A96863581AE6FD0C004FE1FE /* PlanetPanel.h */ = {isa = PBXFileReference; fileEncoding = 4; lastKnownFileType = sourcecode.c.h; name = PlanetPanel.h; path = source/PlanetPanel.h; sourceTree = "<group>"; };
		A96863591AE6FD0C004FE1FE /* PlayerInfo.cpp */ = {isa = PBXFileReference; fileEncoding = 4; lastKnownFileType = sourcecode.cpp.cpp; name = PlayerInfo.cpp; path = source/PlayerInfo.cpp; sourceTree = "<group>"; };
		A968635A1AE6FD0C004FE1FE /* PlayerInfo.h */ = {isa = PBXFileReference; fileEncoding = 4; lastKnownFileType = sourcecode.c.h; name = PlayerInfo.h; path = source/PlayerInfo.h; sourceTree = "<group>"; };
		A968635B1AE6FD0C004FE1FE /* Point.cpp */ = {isa = PBXFileReference; fileEncoding = 4; lastKnownFileType = sourcecode.cpp.cpp; name = Point.cpp; path = source/Point.cpp; sourceTree = "<group>"; };
		A968635C1AE6FD0C004FE1FE /* Point.h */ = {isa = PBXFileReference; fileEncoding = 4; lastKnownFileType = sourcecode.c.h; name = Point.h; path = source/Point.h; sourceTree = "<group>"; };
		A968635D1AE6FD0C004FE1FE /* PointerShader.cpp */ = {isa = PBXFileReference; fileEncoding = 4; lastKnownFileType = sourcecode.cpp.cpp; name = PointerShader.cpp; path = source/PointerShader.cpp; sourceTree = "<group>"; };
		A968635E1AE6FD0C004FE1FE /* PointerShader.h */ = {isa = PBXFileReference; fileEncoding = 4; lastKnownFileType = sourcecode.c.h; name = PointerShader.h; path = source/PointerShader.h; sourceTree = "<group>"; };
		A968635F1AE6FD0C004FE1FE /* Politics.cpp */ = {isa = PBXFileReference; fileEncoding = 4; lastKnownFileType = sourcecode.cpp.cpp; name = Politics.cpp; path = source/Politics.cpp; sourceTree = "<group>"; };
		A96863601AE6FD0C004FE1FE /* Politics.h */ = {isa = PBXFileReference; fileEncoding = 4; lastKnownFileType = sourcecode.c.h; name = Politics.h; path = source/Politics.h; sourceTree = "<group>"; };
		A96863611AE6FD0C004FE1FE /* Preferences.cpp */ = {isa = PBXFileReference; fileEncoding = 4; lastKnownFileType = sourcecode.cpp.cpp; name = Preferences.cpp; path = source/Preferences.cpp; sourceTree = "<group>"; };
		A96863621AE6FD0C004FE1FE /* Preferences.h */ = {isa = PBXFileReference; fileEncoding = 4; lastKnownFileType = sourcecode.c.h; name = Preferences.h; path = source/Preferences.h; sourceTree = "<group>"; };
		A96863631AE6FD0C004FE1FE /* PreferencesPanel.cpp */ = {isa = PBXFileReference; fileEncoding = 4; lastKnownFileType = sourcecode.cpp.cpp; name = PreferencesPanel.cpp; path = source/PreferencesPanel.cpp; sourceTree = "<group>"; };
		A96863641AE6FD0C004FE1FE /* PreferencesPanel.h */ = {isa = PBXFileReference; fileEncoding = 4; lastKnownFileType = sourcecode.c.h; name = PreferencesPanel.h; path = source/PreferencesPanel.h; sourceTree = "<group>"; };
		A96863651AE6FD0C004FE1FE /* Projectile.cpp */ = {isa = PBXFileReference; fileEncoding = 4; lastKnownFileType = sourcecode.cpp.cpp; name = Projectile.cpp; path = source/Projectile.cpp; sourceTree = "<group>"; };
		A96863661AE6FD0C004FE1FE /* Projectile.h */ = {isa = PBXFileReference; fileEncoding = 4; lastKnownFileType = sourcecode.c.h; name = Projectile.h; path = source/Projectile.h; sourceTree = "<group>"; };
		A96863671AE6FD0C004FE1FE /* Radar.cpp */ = {isa = PBXFileReference; fileEncoding = 4; lastKnownFileType = sourcecode.cpp.cpp; name = Radar.cpp; path = source/Radar.cpp; sourceTree = "<group>"; };
		A96863681AE6FD0C004FE1FE /* Radar.h */ = {isa = PBXFileReference; fileEncoding = 4; lastKnownFileType = sourcecode.c.h; name = Radar.h; path = source/Radar.h; sourceTree = "<group>"; };
		A96863691AE6FD0D004FE1FE /* Random.cpp */ = {isa = PBXFileReference; fileEncoding = 4; lastKnownFileType = sourcecode.cpp.cpp; name = Random.cpp; path = source/Random.cpp; sourceTree = "<group>"; };
		A968636A1AE6FD0D004FE1FE /* Random.h */ = {isa = PBXFileReference; fileEncoding = 4; lastKnownFileType = sourcecode.c.h; name = Random.h; path = source/Random.h; sourceTree = "<group>"; };
		A968636B1AE6FD0D004FE1FE /* RingShader.cpp */ = {isa = PBXFileReference; fileEncoding = 4; lastKnownFileType = sourcecode.cpp.cpp; name = RingShader.cpp; path = source/RingShader.cpp; sourceTree = "<group>"; };
		A968636C1AE6FD0D004FE1FE /* RingShader.h */ = {isa = PBXFileReference; fileEncoding = 4; lastKnownFileType = sourcecode.c.h; name = RingShader.h; path = source/RingShader.h; sourceTree = "<group>"; };
		A968636D1AE6FD0D004FE1FE /* Sale.h */ = {isa = PBXFileReference; fileEncoding = 4; lastKnownFileType = sourcecode.c.h; name = Sale.h; path = source/Sale.h; sourceTree = "<group>"; };
		A968636E1AE6FD0D004FE1FE /* SavedGame.cpp */ = {isa = PBXFileReference; fileEncoding = 4; lastKnownFileType = sourcecode.cpp.cpp; name = SavedGame.cpp; path = source/SavedGame.cpp; sourceTree = "<group>"; };
		A968636F1AE6FD0D004FE1FE /* SavedGame.h */ = {isa = PBXFileReference; fileEncoding = 4; lastKnownFileType = sourcecode.c.h; name = SavedGame.h; path = source/SavedGame.h; sourceTree = "<group>"; };
		A96863701AE6FD0D004FE1FE /* Screen.cpp */ = {isa = PBXFileReference; fileEncoding = 4; lastKnownFileType = sourcecode.cpp.cpp; name = Screen.cpp; path = source/Screen.cpp; sourceTree = "<group>"; };
		A96863711AE6FD0D004FE1FE /* Screen.h */ = {isa = PBXFileReference; fileEncoding = 4; lastKnownFileType = sourcecode.c.h; name = Screen.h; path = source/Screen.h; sourceTree = "<group>"; };
		A96863721AE6FD0D004FE1FE /* Set.h */ = {isa = PBXFileReference; fileEncoding = 4; lastKnownFileType = sourcecode.c.h; name = Set.h; path = source/Set.h; sourceTree = "<group>"; };
		A96863731AE6FD0D004FE1FE /* Shader.cpp */ = {isa = PBXFileReference; fileEncoding = 4; lastKnownFileType = sourcecode.cpp.cpp; name = Shader.cpp; path = source/Shader.cpp; sourceTree = "<group>"; };
		A96863741AE6FD0D004FE1FE /* Shader.h */ = {isa = PBXFileReference; fileEncoding = 4; lastKnownFileType = sourcecode.c.h; name = Shader.h; path = source/Shader.h; sourceTree = "<group>"; };
		A96863751AE6FD0D004FE1FE /* shift.h */ = {isa = PBXFileReference; fileEncoding = 4; lastKnownFileType = sourcecode.c.h; name = shift.h; path = source/shift.h; sourceTree = "<group>"; };
		A96863761AE6FD0D004FE1FE /* Ship.cpp */ = {isa = PBXFileReference; fileEncoding = 4; lastKnownFileType = sourcecode.cpp.cpp; name = Ship.cpp; path = source/Ship.cpp; sourceTree = "<group>"; };
		A96863771AE6FD0D004FE1FE /* Ship.h */ = {isa = PBXFileReference; fileEncoding = 4; lastKnownFileType = sourcecode.c.h; name = Ship.h; path = source/Ship.h; sourceTree = "<group>"; };
		A96863781AE6FD0D004FE1FE /* ShipEvent.cpp */ = {isa = PBXFileReference; fileEncoding = 4; lastKnownFileType = sourcecode.cpp.cpp; name = ShipEvent.cpp; path = source/ShipEvent.cpp; sourceTree = "<group>"; };
		A96863791AE6FD0D004FE1FE /* ShipEvent.h */ = {isa = PBXFileReference; fileEncoding = 4; lastKnownFileType = sourcecode.c.h; name = ShipEvent.h; path = source/ShipEvent.h; sourceTree = "<group>"; };
		A968637A1AE6FD0D004FE1FE /* ShipInfoDisplay.cpp */ = {isa = PBXFileReference; fileEncoding = 4; lastKnownFileType = sourcecode.cpp.cpp; name = ShipInfoDisplay.cpp; path = source/ShipInfoDisplay.cpp; sourceTree = "<group>"; };
		A968637B1AE6FD0D004FE1FE /* ShipInfoDisplay.h */ = {isa = PBXFileReference; fileEncoding = 4; lastKnownFileType = sourcecode.c.h; name = ShipInfoDisplay.h; path = source/ShipInfoDisplay.h; sourceTree = "<group>"; };
		A968637C1AE6FD0D004FE1FE /* ShipyardPanel.cpp */ = {isa = PBXFileReference; fileEncoding = 4; lastKnownFileType = sourcecode.cpp.cpp; name = ShipyardPanel.cpp; path = source/ShipyardPanel.cpp; sourceTree = "<group>"; };
		A968637D1AE6FD0D004FE1FE /* ShipyardPanel.h */ = {isa = PBXFileReference; fileEncoding = 4; lastKnownFileType = sourcecode.c.h; name = ShipyardPanel.h; path = source/ShipyardPanel.h; sourceTree = "<group>"; };
		A968637E1AE6FD0D004FE1FE /* ShopPanel.cpp */ = {isa = PBXFileReference; fileEncoding = 4; lastKnownFileType = sourcecode.cpp.cpp; name = ShopPanel.cpp; path = source/ShopPanel.cpp; sourceTree = "<group>"; };
		A968637F1AE6FD0D004FE1FE /* ShopPanel.h */ = {isa = PBXFileReference; fileEncoding = 4; lastKnownFileType = sourcecode.c.h; name = ShopPanel.h; path = source/ShopPanel.h; sourceTree = "<group>"; };
		A96863801AE6FD0D004FE1FE /* Sound.cpp */ = {isa = PBXFileReference; fileEncoding = 4; lastKnownFileType = sourcecode.cpp.cpp; name = Sound.cpp; path = source/Sound.cpp; sourceTree = "<group>"; };
		A96863811AE6FD0D004FE1FE /* Sound.h */ = {isa = PBXFileReference; fileEncoding = 4; lastKnownFileType = sourcecode.c.h; name = Sound.h; path = source/Sound.h; sourceTree = "<group>"; };
		A96863821AE6FD0D004FE1FE /* SpaceportPanel.cpp */ = {isa = PBXFileReference; fileEncoding = 4; lastKnownFileType = sourcecode.cpp.cpp; name = SpaceportPanel.cpp; path = source/SpaceportPanel.cpp; sourceTree = "<group>"; };
		A96863831AE6FD0D004FE1FE /* SpaceportPanel.h */ = {isa = PBXFileReference; fileEncoding = 4; lastKnownFileType = sourcecode.c.h; name = SpaceportPanel.h; path = source/SpaceportPanel.h; sourceTree = "<group>"; };
		A96863841AE6FD0D004FE1FE /* Sprite.cpp */ = {isa = PBXFileReference; fileEncoding = 4; lastKnownFileType = sourcecode.cpp.cpp; name = Sprite.cpp; path = source/Sprite.cpp; sourceTree = "<group>"; };
		A96863851AE6FD0D004FE1FE /* Sprite.h */ = {isa = PBXFileReference; fileEncoding = 4; lastKnownFileType = sourcecode.c.h; name = Sprite.h; path = source/Sprite.h; sourceTree = "<group>"; };
		A96863861AE6FD0D004FE1FE /* SpriteQueue.cpp */ = {isa = PBXFileReference; fileEncoding = 4; lastKnownFileType = sourcecode.cpp.cpp; name = SpriteQueue.cpp; path = source/SpriteQueue.cpp; sourceTree = "<group>"; };
		A96863871AE6FD0D004FE1FE /* SpriteQueue.h */ = {isa = PBXFileReference; fileEncoding = 4; lastKnownFileType = sourcecode.c.h; name = SpriteQueue.h; path = source/SpriteQueue.h; sourceTree = "<group>"; };
		A96863881AE6FD0D004FE1FE /* SpriteSet.cpp */ = {isa = PBXFileReference; fileEncoding = 4; lastKnownFileType = sourcecode.cpp.cpp; name = SpriteSet.cpp; path = source/SpriteSet.cpp; sourceTree = "<group>"; };
		A96863891AE6FD0D004FE1FE /* SpriteSet.h */ = {isa = PBXFileReference; fileEncoding = 4; lastKnownFileType = sourcecode.c.h; name = SpriteSet.h; path = source/SpriteSet.h; sourceTree = "<group>"; };
		A968638A1AE6FD0D004FE1FE /* SpriteShader.cpp */ = {isa = PBXFileReference; fileEncoding = 4; lastKnownFileType = sourcecode.cpp.cpp; name = SpriteShader.cpp; path = source/SpriteShader.cpp; sourceTree = "<group>"; };
		A968638B1AE6FD0D004FE1FE /* SpriteShader.h */ = {isa = PBXFileReference; fileEncoding = 4; lastKnownFileType = sourcecode.c.h; name = SpriteShader.h; path = source/SpriteShader.h; sourceTree = "<group>"; };
		A968638C1AE6FD0D004FE1FE /* StarField.cpp */ = {isa = PBXFileReference; fileEncoding = 4; lastKnownFileType = sourcecode.cpp.cpp; name = StarField.cpp; path = source/StarField.cpp; sourceTree = "<group>"; };
		A968638D1AE6FD0D004FE1FE /* StarField.h */ = {isa = PBXFileReference; fileEncoding = 4; lastKnownFileType = sourcecode.c.h; name = StarField.h; path = source/StarField.h; sourceTree = "<group>"; };
		A968638E1AE6FD0D004FE1FE /* StartConditions.cpp */ = {isa = PBXFileReference; fileEncoding = 4; lastKnownFileType = sourcecode.cpp.cpp; name = StartConditions.cpp; path = source/StartConditions.cpp; sourceTree = "<group>"; };
		A968638F1AE6FD0D004FE1FE /* StartConditions.h */ = {isa = PBXFileReference; fileEncoding = 4; lastKnownFileType = sourcecode.c.h; name = StartConditions.h; path = source/StartConditions.h; sourceTree = "<group>"; };
		A96863901AE6FD0D004FE1FE /* StellarObject.cpp */ = {isa = PBXFileReference; fileEncoding = 4; lastKnownFileType = sourcecode.cpp.cpp; name = StellarObject.cpp; path = source/StellarObject.cpp; sourceTree = "<group>"; };
		A96863911AE6FD0D004FE1FE /* StellarObject.h */ = {isa = PBXFileReference; fileEncoding = 4; lastKnownFileType = sourcecode.c.h; name = StellarObject.h; path = source/StellarObject.h; sourceTree = "<group>"; };
		A96863921AE6FD0D004FE1FE /* System.cpp */ = {isa = PBXFileReference; fileEncoding = 4; lastKnownFileType = sourcecode.cpp.cpp; name = System.cpp; path = source/System.cpp; sourceTree = "<group>"; };
		A96863931AE6FD0D004FE1FE /* System.h */ = {isa = PBXFileReference; fileEncoding = 4; lastKnownFileType = sourcecode.c.h; name = System.h; path = source/System.h; sourceTree = "<group>"; };
		A96863941AE6FD0D004FE1FE /* Table.cpp */ = {isa = PBXFileReference; fileEncoding = 4; lastKnownFileType = sourcecode.cpp.cpp; name = Table.cpp; path = source/text/Table.cpp; sourceTree = "<group>"; };
		A96863951AE6FD0D004FE1FE /* Table.h */ = {isa = PBXFileReference; fileEncoding = 4; lastKnownFileType = sourcecode.c.h; name = Table.h; path = source/text/Table.h; sourceTree = "<group>"; };
		A96863961AE6FD0D004FE1FE /* Trade.cpp */ = {isa = PBXFileReference; fileEncoding = 4; lastKnownFileType = sourcecode.cpp.cpp; name = Trade.cpp; path = source/Trade.cpp; sourceTree = "<group>"; };
		A96863971AE6FD0D004FE1FE /* Trade.h */ = {isa = PBXFileReference; fileEncoding = 4; lastKnownFileType = sourcecode.c.h; name = Trade.h; path = source/Trade.h; sourceTree = "<group>"; };
		A96863981AE6FD0D004FE1FE /* TradingPanel.cpp */ = {isa = PBXFileReference; fileEncoding = 4; lastKnownFileType = sourcecode.cpp.cpp; name = TradingPanel.cpp; path = source/TradingPanel.cpp; sourceTree = "<group>"; };
		A96863991AE6FD0D004FE1FE /* TradingPanel.h */ = {isa = PBXFileReference; fileEncoding = 4; lastKnownFileType = sourcecode.c.h; name = TradingPanel.h; path = source/TradingPanel.h; sourceTree = "<group>"; };
		A968639A1AE6FD0D004FE1FE /* UI.cpp */ = {isa = PBXFileReference; fileEncoding = 4; lastKnownFileType = sourcecode.cpp.cpp; name = UI.cpp; path = source/UI.cpp; sourceTree = "<group>"; };
		A968639B1AE6FD0D004FE1FE /* UI.h */ = {isa = PBXFileReference; fileEncoding = 4; lastKnownFileType = sourcecode.c.h; name = UI.h; path = source/UI.h; sourceTree = "<group>"; };
		A968639C1AE6FD0D004FE1FE /* Weapon.cpp */ = {isa = PBXFileReference; fileEncoding = 4; lastKnownFileType = sourcecode.cpp.cpp; name = Weapon.cpp; path = source/Weapon.cpp; sourceTree = "<group>"; };
		A968639D1AE6FD0D004FE1FE /* Weapon.h */ = {isa = PBXFileReference; fileEncoding = 4; lastKnownFileType = sourcecode.c.h; name = Weapon.h; path = source/Weapon.h; sourceTree = "<group>"; };
		A968639E1AE6FD0D004FE1FE /* WrappedText.cpp */ = {isa = PBXFileReference; fileEncoding = 4; lastKnownFileType = sourcecode.cpp.cpp; name = WrappedText.cpp; path = source/text/WrappedText.cpp; sourceTree = "<group>"; };
		A968639F1AE6FD0E004FE1FE /* WrappedText.h */ = {isa = PBXFileReference; fileEncoding = 4; lastKnownFileType = sourcecode.c.h; name = WrappedText.h; path = source/text/WrappedText.h; sourceTree = "<group>"; };
		A97C24E81B17BE35007DDFA1 /* MapOutfitterPanel.cpp */ = {isa = PBXFileReference; fileEncoding = 4; lastKnownFileType = sourcecode.cpp.cpp; name = MapOutfitterPanel.cpp; path = source/MapOutfitterPanel.cpp; sourceTree = "<group>"; };
		A97C24E91B17BE35007DDFA1 /* MapOutfitterPanel.h */ = {isa = PBXFileReference; fileEncoding = 4; lastKnownFileType = sourcecode.c.h; name = MapOutfitterPanel.h; path = source/MapOutfitterPanel.h; sourceTree = "<group>"; };
		A97C24EB1B17BE3C007DDFA1 /* MapShipyardPanel.cpp */ = {isa = PBXFileReference; fileEncoding = 4; lastKnownFileType = sourcecode.cpp.cpp; name = MapShipyardPanel.cpp; path = source/MapShipyardPanel.cpp; sourceTree = "<group>"; };
		A97C24EC1B17BE3C007DDFA1 /* MapShipyardPanel.h */ = {isa = PBXFileReference; fileEncoding = 4; lastKnownFileType = sourcecode.c.h; name = MapShipyardPanel.h; path = source/MapShipyardPanel.h; sourceTree = "<group>"; };
		A98150801EA9634A00428AD6 /* ShipInfoPanel.cpp */ = {isa = PBXFileReference; fileEncoding = 4; lastKnownFileType = sourcecode.cpp.cpp; name = ShipInfoPanel.cpp; path = source/ShipInfoPanel.cpp; sourceTree = "<group>"; };
		A98150811EA9634A00428AD6 /* ShipInfoPanel.h */ = {isa = PBXFileReference; fileEncoding = 4; lastKnownFileType = sourcecode.c.h; name = ShipInfoPanel.h; path = source/ShipInfoPanel.h; sourceTree = "<group>"; };
		A98150831EA9635D00428AD6 /* PlayerInfoPanel.cpp */ = {isa = PBXFileReference; fileEncoding = 4; lastKnownFileType = sourcecode.cpp.cpp; name = PlayerInfoPanel.cpp; path = source/PlayerInfoPanel.cpp; sourceTree = "<group>"; };
		A98150841EA9635D00428AD6 /* PlayerInfoPanel.h */ = {isa = PBXFileReference; fileEncoding = 4; lastKnownFileType = sourcecode.c.h; name = PlayerInfoPanel.h; path = source/PlayerInfoPanel.h; sourceTree = "<group>"; };
		A99F7A4F195DF3E8002C30B8 /* Images.xcassets */ = {isa = PBXFileReference; lastKnownFileType = folder.assetcatalog; name = Images.xcassets; path = XCode/Images.xcassets; sourceTree = SOURCE_ROOT; };
		A99F7A51195DF3F9002C30B8 /* EndlessSky-Info.plist */ = {isa = PBXFileReference; fileEncoding = 4; lastKnownFileType = text.plist.xml; name = "EndlessSky-Info.plist"; path = "XCode/EndlessSky-Info.plist"; sourceTree = SOURCE_ROOT; };
		A99F7A6F195DF44B002C30B8 /* credits.txt */ = {isa = PBXFileReference; fileEncoding = 4; lastKnownFileType = text; path = credits.txt; sourceTree = "<group>"; };
		A99F7A94195DF44B002C30B8 /* keys.txt */ = {isa = PBXFileReference; fileEncoding = 4; lastKnownFileType = text; path = keys.txt; sourceTree = "<group>"; };
		A99F7A95195DF44B002C30B8 /* license.txt */ = {isa = PBXFileReference; fileEncoding = 4; lastKnownFileType = text; path = license.txt; sourceTree = "<group>"; };
		A99F7B32195DF45E002C30B8 /* data */ = {isa = PBXFileReference; lastKnownFileType = folder; path = data; sourceTree = "<group>"; };
		A99F7B33195DF45E002C30B8 /* images */ = {isa = PBXFileReference; lastKnownFileType = folder; path = images; sourceTree = "<group>"; };
		A9A5297319996C9F002D7C35 /* sounds */ = {isa = PBXFileReference; lastKnownFileType = folder; path = sounds; sourceTree = "<group>"; };
		A9A5297519996CC3002D7C35 /* OpenAL.framework */ = {isa = PBXFileReference; lastKnownFileType = wrapper.framework; name = OpenAL.framework; path = System/Library/Frameworks/OpenAL.framework; sourceTree = SDKROOT; };
		A9B99D001C616AD000BE7C2E /* ItemInfoDisplay.cpp */ = {isa = PBXFileReference; fileEncoding = 4; lastKnownFileType = sourcecode.cpp.cpp; name = ItemInfoDisplay.cpp; path = source/ItemInfoDisplay.cpp; sourceTree = "<group>"; };
		A9B99D011C616AD000BE7C2E /* ItemInfoDisplay.h */ = {isa = PBXFileReference; fileEncoding = 4; lastKnownFileType = sourcecode.c.h; name = ItemInfoDisplay.h; path = source/ItemInfoDisplay.h; sourceTree = "<group>"; };
		A9B99D031C616AF200BE7C2E /* MapSalesPanel.cpp */ = {isa = PBXFileReference; fileEncoding = 4; lastKnownFileType = sourcecode.cpp.cpp; name = MapSalesPanel.cpp; path = source/MapSalesPanel.cpp; sourceTree = "<group>"; };
		A9B99D041C616AF200BE7C2E /* MapSalesPanel.h */ = {isa = PBXFileReference; fileEncoding = 4; lastKnownFileType = sourcecode.c.h; name = MapSalesPanel.h; path = source/MapSalesPanel.h; sourceTree = "<group>"; };
		A9BDFB521E00B8AA00A6B27E /* Music.cpp */ = {isa = PBXFileReference; fileEncoding = 4; lastKnownFileType = sourcecode.cpp.cpp; name = Music.cpp; path = source/Music.cpp; sourceTree = "<group>"; };
		A9BDFB531E00B8AA00A6B27E /* Music.h */ = {isa = PBXFileReference; fileEncoding = 4; lastKnownFileType = sourcecode.c.h; name = Music.h; path = source/Music.h; sourceTree = "<group>"; };
		A9BDFB551E00B94700A6B27E /* libmad.0.dylib */ = {isa = PBXFileReference; lastKnownFileType = "compiled.mach-o.dylib"; name = libmad.0.dylib; path = /usr/local/opt/libmad/lib/libmad.0.dylib; sourceTree = "<absolute>"; };
		A9C70E0E1C0E5B51000B3D14 /* File.cpp */ = {isa = PBXFileReference; fileEncoding = 4; lastKnownFileType = sourcecode.cpp.cpp; name = File.cpp; path = source/File.cpp; sourceTree = "<group>"; };
		A9C70E0F1C0E5B51000B3D14 /* File.h */ = {isa = PBXFileReference; fileEncoding = 4; lastKnownFileType = sourcecode.c.h; name = File.h; path = source/File.h; sourceTree = "<group>"; };
		A9CC52691950C9F6004E4E22 /* Endless Sky.app */ = {isa = PBXFileReference; explicitFileType = wrapper.application; includeInIndex = 0; path = "Endless Sky.app"; sourceTree = BUILT_PRODUCTS_DIR; };
		A9CC526C1950C9F6004E4E22 /* Cocoa.framework */ = {isa = PBXFileReference; lastKnownFileType = wrapper.framework; name = Cocoa.framework; path = System/Library/Frameworks/Cocoa.framework; sourceTree = SDKROOT; };
		A9CC526F1950C9F6004E4E22 /* AppKit.framework */ = {isa = PBXFileReference; lastKnownFileType = wrapper.framework; name = AppKit.framework; path = System/Library/Frameworks/AppKit.framework; sourceTree = SDKROOT; };
		A9CC52701950C9F6004E4E22 /* CoreData.framework */ = {isa = PBXFileReference; lastKnownFileType = wrapper.framework; name = CoreData.framework; path = System/Library/Frameworks/CoreData.framework; sourceTree = SDKROOT; };
		A9CC52711950C9F6004E4E22 /* Foundation.framework */ = {isa = PBXFileReference; lastKnownFileType = wrapper.framework; name = Foundation.framework; path = System/Library/Frameworks/Foundation.framework; sourceTree = SDKROOT; };
		A9D40D19195DFAA60086EE52 /* OpenGL.framework */ = {isa = PBXFileReference; lastKnownFileType = wrapper.framework; name = OpenGL.framework; path = System/Library/Frameworks/OpenGL.framework; sourceTree = SDKROOT; };
		B55C239B2303CE8A005C1A14 /* GameWindow.cpp */ = {isa = PBXFileReference; fileEncoding = 4; lastKnownFileType = sourcecode.cpp.cpp; name = GameWindow.cpp; path = source/GameWindow.cpp; sourceTree = "<group>"; };
		B55C239C2303CE8A005C1A14 /* GameWindow.h */ = {isa = PBXFileReference; fileEncoding = 4; lastKnownFileType = sourcecode.c.h; name = GameWindow.h; path = source/GameWindow.h; sourceTree = "<group>"; };
		B590161121ED4A0E00799178 /* Utf8.cpp */ = {isa = PBXFileReference; fileEncoding = 4; lastKnownFileType = sourcecode.cpp.cpp; name = Utf8.cpp; path = source/text/Utf8.cpp; sourceTree = "<group>"; };
		B590161221ED4A0F00799178 /* Utf8.h */ = {isa = PBXFileReference; fileEncoding = 4; lastKnownFileType = sourcecode.c.h; name = Utf8.h; path = source/text/Utf8.h; sourceTree = "<group>"; };
		B590162021ED4A0F00799178 /* DisplayText.h */ = {isa = PBXFileReference; fileEncoding = 4; lastKnownFileType = sourcecode.c.h; name = DisplayText.h; path = source/text/DisplayText.h; sourceTree = "<group>"; };
		B5DDA6922001B7F600DBA76A /* News.cpp */ = {isa = PBXFileReference; fileEncoding = 4; lastKnownFileType = sourcecode.cpp.cpp; name = News.cpp; path = source/News.cpp; sourceTree = "<group>"; };
		B5DDA6932001B7F600DBA76A /* News.h */ = {isa = PBXFileReference; fileEncoding = 4; lastKnownFileType = sourcecode.c.h; name = News.h; path = source/News.h; sourceTree = "<group>"; };
		C49D4EA08DF168A83B1C7B07 /* Hazard.cpp */ = {isa = PBXFileReference; fileEncoding = 4; lastKnownFileType = sourcecode.cpp.cpp; name = Hazard.cpp; path = source/Hazard.cpp; sourceTree = "<group>"; };
		DF8D57DF1FC25842001525DA /* Dictionary.cpp */ = {isa = PBXFileReference; fileEncoding = 4; lastKnownFileType = sourcecode.cpp.cpp; name = Dictionary.cpp; path = source/Dictionary.cpp; sourceTree = "<group>"; };
		DF8D57E01FC25842001525DA /* Dictionary.h */ = {isa = PBXFileReference; fileEncoding = 4; lastKnownFileType = sourcecode.c.h; name = Dictionary.h; path = source/Dictionary.h; sourceTree = "<group>"; };
		DF8D57E21FC25889001525DA /* Visual.cpp */ = {isa = PBXFileReference; fileEncoding = 4; lastKnownFileType = sourcecode.cpp.cpp; name = Visual.cpp; path = source/Visual.cpp; sourceTree = "<group>"; };
		DF8D57E31FC25889001525DA /* Visual.h */ = {isa = PBXFileReference; fileEncoding = 4; lastKnownFileType = sourcecode.c.h; name = Visual.h; path = source/Visual.h; sourceTree = "<group>"; };
		DFAAE2A21FD4A25C0072C0A8 /* BatchDrawList.cpp */ = {isa = PBXFileReference; fileEncoding = 4; lastKnownFileType = sourcecode.cpp.cpp; name = BatchDrawList.cpp; path = source/BatchDrawList.cpp; sourceTree = "<group>"; };
		DFAAE2A31FD4A25C0072C0A8 /* BatchDrawList.h */ = {isa = PBXFileReference; fileEncoding = 4; lastKnownFileType = sourcecode.c.h; name = BatchDrawList.h; path = source/BatchDrawList.h; sourceTree = "<group>"; };
		DFAAE2A41FD4A25C0072C0A8 /* BatchShader.cpp */ = {isa = PBXFileReference; fileEncoding = 4; lastKnownFileType = sourcecode.cpp.cpp; name = BatchShader.cpp; path = source/BatchShader.cpp; sourceTree = "<group>"; };
		DFAAE2A51FD4A25C0072C0A8 /* BatchShader.h */ = {isa = PBXFileReference; fileEncoding = 4; lastKnownFileType = sourcecode.c.h; name = BatchShader.h; path = source/BatchShader.h; sourceTree = "<group>"; };
		DFAAE2A81FD4A27B0072C0A8 /* ImageSet.cpp */ = {isa = PBXFileReference; fileEncoding = 4; lastKnownFileType = sourcecode.cpp.cpp; name = ImageSet.cpp; path = source/ImageSet.cpp; sourceTree = "<group>"; };
		DFAAE2A91FD4A27B0072C0A8 /* ImageSet.h */ = {isa = PBXFileReference; fileEncoding = 4; lastKnownFileType = sourcecode.c.h; name = ImageSet.h; path = source/ImageSet.h; sourceTree = "<group>"; };
		F434470BA8F3DE8B46D475C5 /* StartConditionsPanel.h */ = {isa = PBXFileReference; fileEncoding = 4; lastKnownFileType = sourcecode.c.h; name = StartConditionsPanel.h; path = source/StartConditionsPanel.h; sourceTree = "<group>"; };
		F8C14CFB89472482F77C051D /* Weather.h */ = {isa = PBXFileReference; fileEncoding = 4; lastKnownFileType = sourcecode.c.h; name = Weather.h; path = source/Weather.h; sourceTree = "<group>"; };
/* End PBXFileReference section */

/* Begin PBXFrameworksBuildPhase section */
		A9CC52661950C9F6004E4E22 /* Frameworks */ = {
			isa = PBXFrameworksBuildPhase;
			buildActionMask = 2147483647;
			files = (
				A9BDFB561E00B94700A6B27E /* libmad.0.dylib in Frameworks */,
				A93931FD1988136B00C2A87B /* libpng16.dylib in Frameworks */,
				A93931FB1988135200C2A87B /* libturbojpeg.0.dylib in Frameworks */,
				072599D126A8CB2F007EC229 /* SDL2.framework in Frameworks */,
				A9A5297619996CC3002D7C35 /* OpenAL.framework in Frameworks */,
				A9D40D1A195DFAA60086EE52 /* OpenGL.framework in Frameworks */,
				A9CC526D1950C9F6004E4E22 /* Cocoa.framework in Frameworks */,
			);
			runOnlyForDeploymentPostprocessing = 0;
		};
/* End PBXFrameworksBuildPhase section */

/* Begin PBXGroup section */
		654D33611BE92C9200D1E5AB /* source */ = {
			isa = PBXGroup;
			children = (
				A96862CD1AE6FD0A004FE1FE /* Account.cpp */,
				A96862CE1AE6FD0A004FE1FE /* Account.h */,
				A96862CF1AE6FD0A004FE1FE /* AI.cpp */,
				A96862D01AE6FD0A004FE1FE /* AI.h */,
				A96862D11AE6FD0A004FE1FE /* Angle.cpp */,
				A96862D21AE6FD0A004FE1FE /* Angle.h */,
				A96862D51AE6FD0A004FE1FE /* Armament.cpp */,
				A96862D61AE6FD0A004FE1FE /* Armament.h */,
				A96862D71AE6FD0A004FE1FE /* AsteroidField.cpp */,
				A96862D81AE6FD0A004FE1FE /* AsteroidField.h */,
				A96862D91AE6FD0A004FE1FE /* Audio.cpp */,
				A96862DA1AE6FD0A004FE1FE /* Audio.h */,
				A96862DB1AE6FD0A004FE1FE /* BankPanel.cpp */,
				A96862DC1AE6FD0A004FE1FE /* BankPanel.h */,
				DFAAE2A21FD4A25C0072C0A8 /* BatchDrawList.cpp */,
				DFAAE2A31FD4A25C0072C0A8 /* BatchDrawList.h */,
				DFAAE2A41FD4A25C0072C0A8 /* BatchShader.cpp */,
				DFAAE2A51FD4A25C0072C0A8 /* BatchShader.h */,
				A96862DF1AE6FD0A004FE1FE /* BoardingPanel.cpp */,
				A96862E01AE6FD0A004FE1FE /* BoardingPanel.h */,
				6245F8231D301C7400A7A094 /* Body.cpp */,
				6245F8241D301C7400A7A094 /* Body.h */,
				A96862E11AE6FD0A004FE1FE /* CaptureOdds.cpp */,
				A96862E21AE6FD0A004FE1FE /* CaptureOdds.h */,
				A96862E31AE6FD0A004FE1FE /* CargoHold.cpp */,
				A96862E41AE6FD0A004FE1FE /* CargoHold.h */,
				A96862E51AE6FD0A004FE1FE /* ClickZone.h */,
				6A5716311E25BE6F00585EB2 /* CollisionSet.cpp */,
				6A5716321E25BE6F00585EB2 /* CollisionSet.h */,
				A96862E61AE6FD0A004FE1FE /* Color.cpp */,
				A96862E71AE6FD0A004FE1FE /* Color.h */,
				A96862E81AE6FD0A004FE1FE /* Command.cpp */,
				A96862E91AE6FD0A004FE1FE /* Command.h */,
				A96862EA1AE6FD0A004FE1FE /* ConditionSet.cpp */,
				A96862EB1AE6FD0A004FE1FE /* ConditionSet.h */,
				A96862EC1AE6FD0A004FE1FE /* Conversation.cpp */,
				A96862ED1AE6FD0A004FE1FE /* Conversation.h */,
				A96862EE1AE6FD0A004FE1FE /* ConversationPanel.cpp */,
				A96862EF1AE6FD0A004FE1FE /* ConversationPanel.h */,
				A96862F01AE6FD0A004FE1FE /* DataFile.cpp */,
				A96862F11AE6FD0A004FE1FE /* DataFile.h */,
				A96862F21AE6FD0A004FE1FE /* DataNode.cpp */,
				A96862F31AE6FD0A004FE1FE /* DataNode.h */,
				A96862F41AE6FD0A004FE1FE /* DataWriter.cpp */,
				A96862F51AE6FD0A004FE1FE /* DataWriter.h */,
				A96862F61AE6FD0A004FE1FE /* Date.cpp */,
				A96862F71AE6FD0A004FE1FE /* Date.h */,
				5155CD711DBB9FF900EF090B /* Depreciation.cpp */,
				5155CD721DBB9FF900EF090B /* Depreciation.h */,
				A96862F81AE6FD0A004FE1FE /* Dialog.cpp */,
				A96862F91AE6FD0B004FE1FE /* Dialog.h */,
				DF8D57DF1FC25842001525DA /* Dictionary.cpp */,
				DF8D57E01FC25842001525DA /* Dictionary.h */,
				B590162021ED4A0F00799178 /* DisplayText.h */,
				A96862FA1AE6FD0B004FE1FE /* DistanceMap.cpp */,
				A96862FB1AE6FD0B004FE1FE /* DistanceMap.h */,
				A96862FE1AE6FD0B004FE1FE /* DrawList.cpp */,
				A96862FF1AE6FD0B004FE1FE /* DrawList.h */,
				A96863001AE6FD0B004FE1FE /* Effect.cpp */,
				A96863011AE6FD0B004FE1FE /* Effect.h */,
				A96863021AE6FD0B004FE1FE /* Engine.cpp */,
				A96863031AE6FD0B004FE1FE /* Engine.h */,
				A96863041AE6FD0B004FE1FE /* EscortDisplay.cpp */,
				A96863051AE6FD0B004FE1FE /* EscortDisplay.h */,
				A9C70E0E1C0E5B51000B3D14 /* File.cpp */,
				A9C70E0F1C0E5B51000B3D14 /* File.h */,
				A96863061AE6FD0B004FE1FE /* Files.cpp */,
				A96863071AE6FD0B004FE1FE /* Files.h */,
				A96863081AE6FD0B004FE1FE /* FillShader.cpp */,
				A96863091AE6FD0B004FE1FE /* FillShader.h */,
				A968630A1AE6FD0B004FE1FE /* Fleet.cpp */,
				A968630B1AE6FD0B004FE1FE /* Fleet.h */,
				62C311181CE172D000409D91 /* Flotsam.cpp */,
				62C311191CE172D000409D91 /* Flotsam.h */,
				62A405B81D47DA4D0054F6A0 /* FogShader.cpp */,
				62A405B91D47DA4D0054F6A0 /* FogShader.h */,
				A968630C1AE6FD0B004FE1FE /* Font.cpp */,
				A968630D1AE6FD0B004FE1FE /* Font.h */,
				A968630E1AE6FD0B004FE1FE /* FontSet.cpp */,
				A968630F1AE6FD0B004FE1FE /* FontSet.h */,
				A96863101AE6FD0B004FE1FE /* Format.cpp */,
				A96863111AE6FD0B004FE1FE /* Format.h */,
				A96863121AE6FD0B004FE1FE /* FrameTimer.cpp */,
				A96863131AE6FD0B004FE1FE /* FrameTimer.h */,
				A96863141AE6FD0B004FE1FE /* Galaxy.cpp */,
				A96863151AE6FD0B004FE1FE /* Galaxy.h */,
				A96863161AE6FD0B004FE1FE /* GameData.cpp */,
				A96863171AE6FD0B004FE1FE /* GameData.h */,
				A96863181AE6FD0B004FE1FE /* GameEvent.cpp */,
				A96863191AE6FD0B004FE1FE /* GameEvent.h */,
				B55C239B2303CE8A005C1A14 /* GameWindow.cpp */,
				B55C239C2303CE8A005C1A14 /* GameWindow.h */,
				A968631A1AE6FD0B004FE1FE /* gl_header.h */,
				A968631B1AE6FD0B004FE1FE /* Government.cpp */,
				A968631C1AE6FD0B004FE1FE /* Government.h */,
				A968631D1AE6FD0B004FE1FE /* HailPanel.cpp */,
				A968631E1AE6FD0B004FE1FE /* HailPanel.h */,
				6245F8261D301C9000A7A094 /* Hardpoint.cpp */,
				6245F8271D301C9000A7A094 /* Hardpoint.h */,
				A968631F1AE6FD0B004FE1FE /* HiringPanel.cpp */,
				A96863201AE6FD0B004FE1FE /* HiringPanel.h */,
				A96863211AE6FD0B004FE1FE /* ImageBuffer.cpp */,
				A96863221AE6FD0B004FE1FE /* ImageBuffer.h */,
				A96863251AE6FD0B004FE1FE /* Information.cpp */,
				A96863261AE6FD0B004FE1FE /* Information.h */,
				A96863271AE6FD0B004FE1FE /* Interface.cpp */,
				A96863281AE6FD0B004FE1FE /* Interface.h */,
				DFAAE2A81FD4A27B0072C0A8 /* ImageSet.cpp */,
				DFAAE2A91FD4A27B0072C0A8 /* ImageSet.h */,
				A9B99D001C616AD000BE7C2E /* ItemInfoDisplay.cpp */,
				A9B99D011C616AD000BE7C2E /* ItemInfoDisplay.h */,
				A96863291AE6FD0B004FE1FE /* LineShader.cpp */,
				A968632A1AE6FD0B004FE1FE /* LineShader.h */,
				A968632B1AE6FD0B004FE1FE /* LoadPanel.cpp */,
				A968632C1AE6FD0B004FE1FE /* LoadPanel.h */,
				A968632D1AE6FD0B004FE1FE /* LocationFilter.cpp */,
				A968632E1AE6FD0B004FE1FE /* LocationFilter.h */,
				A90633FD1EE602FD000DA6C0 /* LogbookPanel.cpp */,
				A90633FE1EE602FD000DA6C0 /* LogbookPanel.h */,
				A968632F1AE6FD0B004FE1FE /* main.cpp */,
				A96863301AE6FD0B004FE1FE /* MainPanel.cpp */,
				A96863311AE6FD0B004FE1FE /* MainPanel.h */,
				A96863321AE6FD0C004FE1FE /* MapDetailPanel.cpp */,
				A96863331AE6FD0C004FE1FE /* MapDetailPanel.h */,
				A97C24E81B17BE35007DDFA1 /* MapOutfitterPanel.cpp */,
				A97C24E91B17BE35007DDFA1 /* MapOutfitterPanel.h */,
				A96863341AE6FD0C004FE1FE /* MapPanel.cpp */,
				A96863351AE6FD0C004FE1FE /* MapPanel.h */,
				A9B99D031C616AF200BE7C2E /* MapSalesPanel.cpp */,
				A9B99D041C616AF200BE7C2E /* MapSalesPanel.h */,
				A97C24EB1B17BE3C007DDFA1 /* MapShipyardPanel.cpp */,
				A97C24EC1B17BE3C007DDFA1 /* MapShipyardPanel.h */,
				A96863361AE6FD0C004FE1FE /* Mask.cpp */,
				A96863371AE6FD0C004FE1FE /* Mask.h */,
				A96863381AE6FD0C004FE1FE /* MenuPanel.cpp */,
				A96863391AE6FD0C004FE1FE /* MenuPanel.h */,
				A968633A1AE6FD0C004FE1FE /* Messages.cpp */,
				A968633B1AE6FD0C004FE1FE /* Messages.h */,
				A90C15D71D5BD55700708F3A /* Minable.cpp */,
				A90C15D81D5BD55700708F3A /* Minable.h */,
				A968633C1AE6FD0C004FE1FE /* Mission.cpp */,
				A968633D1AE6FD0C004FE1FE /* Mission.h */,
				A968633E1AE6FD0C004FE1FE /* MissionAction.cpp */,
				A968633F1AE6FD0C004FE1FE /* MissionAction.h */,
				A96863401AE6FD0C004FE1FE /* MissionPanel.cpp */,
				A96863411AE6FD0C004FE1FE /* MissionPanel.h */,
				A96863421AE6FD0C004FE1FE /* Mortgage.cpp */,
				A96863431AE6FD0C004FE1FE /* Mortgage.h */,
				A9BDFB521E00B8AA00A6B27E /* Music.cpp */,
				A9BDFB531E00B8AA00A6B27E /* Music.h */,
				B5DDA6922001B7F600DBA76A /* News.cpp */,
				B5DDA6932001B7F600DBA76A /* News.h */,
				A96863441AE6FD0C004FE1FE /* NPC.cpp */,
				A96863451AE6FD0C004FE1FE /* NPC.h */,
				A96863461AE6FD0C004FE1FE /* Outfit.cpp */,
				A96863471AE6FD0C004FE1FE /* Outfit.h */,
				A96863481AE6FD0C004FE1FE /* OutfitInfoDisplay.cpp */,
				A96863491AE6FD0C004FE1FE /* OutfitInfoDisplay.h */,
				A968634A1AE6FD0C004FE1FE /* OutfitterPanel.cpp */,
				A968634B1AE6FD0C004FE1FE /* OutfitterPanel.h */,
				A968634C1AE6FD0C004FE1FE /* OutlineShader.cpp */,
				A968634D1AE6FD0C004FE1FE /* OutlineShader.h */,
				A968634E1AE6FD0C004FE1FE /* Panel.cpp */,
				A968634F1AE6FD0C004FE1FE /* Panel.h */,
				A966A5A91B964E6300DFF69C /* Person.cpp */,
				A966A5AA1B964E6300DFF69C /* Person.h */,
				A96863501AE6FD0C004FE1FE /* Personality.cpp */,
				A96863511AE6FD0C004FE1FE /* Personality.h */,
				A96863521AE6FD0C004FE1FE /* Phrase.cpp */,
				A96863531AE6FD0C004FE1FE /* Phrase.h */,
				A96863541AE6FD0C004FE1FE /* pi.h */,
				A96863551AE6FD0C004FE1FE /* Planet.cpp */,
				A96863561AE6FD0C004FE1FE /* Planet.h */,
				628BDAED1CC5DC950062BCD2 /* PlanetLabel.cpp */,
				628BDAEE1CC5DC950062BCD2 /* PlanetLabel.h */,
				A96863571AE6FD0C004FE1FE /* PlanetPanel.cpp */,
				A96863581AE6FD0C004FE1FE /* PlanetPanel.h */,
				A96863591AE6FD0C004FE1FE /* PlayerInfo.cpp */,
				A968635A1AE6FD0C004FE1FE /* PlayerInfo.h */,
				A98150831EA9635D00428AD6 /* PlayerInfoPanel.cpp */,
				A98150841EA9635D00428AD6 /* PlayerInfoPanel.h */,
				A968635B1AE6FD0C004FE1FE /* Point.cpp */,
				A968635C1AE6FD0C004FE1FE /* Point.h */,
				A968635D1AE6FD0C004FE1FE /* PointerShader.cpp */,
				A968635E1AE6FD0C004FE1FE /* PointerShader.h */,
				A968635F1AE6FD0C004FE1FE /* Politics.cpp */,
				A96863601AE6FD0C004FE1FE /* Politics.h */,
				A96863611AE6FD0C004FE1FE /* Preferences.cpp */,
				A96863621AE6FD0C004FE1FE /* Preferences.h */,
				A96863631AE6FD0C004FE1FE /* PreferencesPanel.cpp */,
				A96863641AE6FD0C004FE1FE /* PreferencesPanel.h */,
				A96863651AE6FD0C004FE1FE /* Projectile.cpp */,
				A96863661AE6FD0C004FE1FE /* Projectile.h */,
				A96863671AE6FD0C004FE1FE /* Radar.cpp */,
				A96863681AE6FD0C004FE1FE /* Radar.h */,
				A96863691AE6FD0D004FE1FE /* Random.cpp */,
				A968636A1AE6FD0D004FE1FE /* Random.h */,
				A90C15DA1D5BD56800708F3A /* Rectangle.cpp */,
				A90C15DB1D5BD56800708F3A /* Rectangle.h */,
				A968636B1AE6FD0D004FE1FE /* RingShader.cpp */,
				A968636C1AE6FD0D004FE1FE /* RingShader.h */,
				A968636D1AE6FD0D004FE1FE /* Sale.h */,
				A968636E1AE6FD0D004FE1FE /* SavedGame.cpp */,
				A968636F1AE6FD0D004FE1FE /* SavedGame.h */,
				A96863701AE6FD0D004FE1FE /* Screen.cpp */,
				A96863711AE6FD0D004FE1FE /* Screen.h */,
				A96863721AE6FD0D004FE1FE /* Set.h */,
				A96863731AE6FD0D004FE1FE /* Shader.cpp */,
				A96863741AE6FD0D004FE1FE /* Shader.h */,
				A96863751AE6FD0D004FE1FE /* shift.h */,
				A96863761AE6FD0D004FE1FE /* Ship.cpp */,
				A96863771AE6FD0D004FE1FE /* Ship.h */,
				A96863781AE6FD0D004FE1FE /* ShipEvent.cpp */,
				A96863791AE6FD0D004FE1FE /* ShipEvent.h */,
				A968637A1AE6FD0D004FE1FE /* ShipInfoDisplay.cpp */,
				A968637B1AE6FD0D004FE1FE /* ShipInfoDisplay.h */,
				A98150801EA9634A00428AD6 /* ShipInfoPanel.cpp */,
				A98150811EA9634A00428AD6 /* ShipInfoPanel.h */,
				A968637C1AE6FD0D004FE1FE /* ShipyardPanel.cpp */,
				A968637D1AE6FD0D004FE1FE /* ShipyardPanel.h */,
				A968637E1AE6FD0D004FE1FE /* ShopPanel.cpp */,
				A968637F1AE6FD0D004FE1FE /* ShopPanel.h */,
				A96863801AE6FD0D004FE1FE /* Sound.cpp */,
				A96863811AE6FD0D004FE1FE /* Sound.h */,
				A96863821AE6FD0D004FE1FE /* SpaceportPanel.cpp */,
				A96863831AE6FD0D004FE1FE /* SpaceportPanel.h */,
				A96863841AE6FD0D004FE1FE /* Sprite.cpp */,
				A96863851AE6FD0D004FE1FE /* Sprite.h */,
				A96863861AE6FD0D004FE1FE /* SpriteQueue.cpp */,
				A96863871AE6FD0D004FE1FE /* SpriteQueue.h */,
				A96863881AE6FD0D004FE1FE /* SpriteSet.cpp */,
				A96863891AE6FD0D004FE1FE /* SpriteSet.h */,
				A968638A1AE6FD0D004FE1FE /* SpriteShader.cpp */,
				A968638B1AE6FD0D004FE1FE /* SpriteShader.h */,
				A968638C1AE6FD0D004FE1FE /* StarField.cpp */,
				A968638D1AE6FD0D004FE1FE /* StarField.h */,
				A968638E1AE6FD0D004FE1FE /* StartConditions.cpp */,
				A968638F1AE6FD0D004FE1FE /* StartConditions.h */,
				A96863901AE6FD0D004FE1FE /* StellarObject.cpp */,
				A96863911AE6FD0D004FE1FE /* StellarObject.h */,
				A96863921AE6FD0D004FE1FE /* System.cpp */,
				A96863931AE6FD0D004FE1FE /* System.h */,
				A96863941AE6FD0D004FE1FE /* Table.cpp */,
				A96863951AE6FD0D004FE1FE /* Table.h */,
				A96863961AE6FD0D004FE1FE /* Trade.cpp */,
				A96863971AE6FD0D004FE1FE /* Trade.h */,
				A96863981AE6FD0D004FE1FE /* TradingPanel.cpp */,
				A96863991AE6FD0D004FE1FE /* TradingPanel.h */,
				A968639A1AE6FD0D004FE1FE /* UI.cpp */,
				A968639B1AE6FD0D004FE1FE /* UI.h */,
				B590161121ED4A0E00799178 /* Utf8.cpp */,
				B590161221ED4A0F00799178 /* Utf8.h */,
				DF8D57E21FC25889001525DA /* Visual.cpp */,
				DF8D57E31FC25889001525DA /* Visual.h */,
				A968639C1AE6FD0D004FE1FE /* Weapon.cpp */,
				A968639D1AE6FD0D004FE1FE /* Weapon.h */,
				A968639E1AE6FD0D004FE1FE /* WrappedText.cpp */,
				A968639F1AE6FD0E004FE1FE /* WrappedText.h */,
				2E8047A8987DD8EC99FF8E2E /* Test.cpp */,
				02D34A71AE3BC4C93FC6865B /* TestData.cpp */,
				9DA14712A9C68E00FBFD9C72 /* TestData.h */,
				5CE3475B85CE8C48D98664B7 /* Test.h */,
				2E1E458DB603BF979429117C /* DisplayText.cpp */,
				13B643F6BEC24349F9BC9F42 /* alignment.hpp */,
				9BCF4321AF819E944EC02FB9 /* layout.hpp */,
				2CA44855BD0AFF45DCAEEA5D /* truncate.hpp */,
				C49D4EA08DF168A83B1C7B07 /* Hazard.cpp */,
				2E644A108BCD762A2A1A899C /* Hazard.h */,
				8E8A4C648B242742B22A34FA /* Weather.cpp */,
				F8C14CFB89472482F77C051D /* Weather.h */,
				11EA4AD7A889B6AC1441A198 /* StartConditionsPanel.cpp */,
				F434470BA8F3DE8B46D475C5 /* StartConditionsPanel.h */,
				0DF34095B64BC64F666ECF5F /* CoreStartData.cpp */,
				98104FFDA18E40F4A712A8BE /* CoreStartData.h */,
				6DCF4CF2972F569E6DBB8578 /* CategoryTypes.h */,
				0C90483BB01ECD0E3E8DDA44 /* WeightedList.h */,
				950742538F8CECF5D4168FBC /* EsUuid.cpp */,
				86AB4B6E9C4C0490AE7F029B /* EsUuid.h */,
<<<<<<< HEAD
				499B4DA7A9C7351120660643 /* MaskManager.cpp */,
				191E4107A4F1CBBC2526A0E9 /* MaskManager.h */,
=======
				A00D4207B8915B5E7E9B4619 /* RandomEvent.h */,
>>>>>>> 62c9e03b
			);
			name = source;
			sourceTree = "<group>";
		};
		A9CC52601950C9F6004E4E22 = {
			isa = PBXGroup;
			children = (
				654D33611BE92C9200D1E5AB /* source */,
				A99F7A6F195DF44B002C30B8 /* credits.txt */,
				A99F7A94195DF44B002C30B8 /* keys.txt */,
				A99F7A95195DF44B002C30B8 /* license.txt */,
				A94408A41982F3E600610427 /* endless-sky.iconset */,
				A9A5297319996C9F002D7C35 /* sounds */,
				A99F7B32195DF45E002C30B8 /* data */,
				A99F7B33195DF45E002C30B8 /* images */,
				A9CC52721950C9F6004E4E22 /* XCode */,
				A9CC526B1950C9F6004E4E22 /* Frameworks */,
				A9CC526A1950C9F6004E4E22 /* Products */,
			);
			sourceTree = "<group>";
		};
		A9CC526A1950C9F6004E4E22 /* Products */ = {
			isa = PBXGroup;
			children = (
				A9CC52691950C9F6004E4E22 /* Endless Sky.app */,
				072599BE26A8C67D007EC229 /* SDL2.dylib */,
			);
			name = Products;
			sourceTree = "<group>";
		};
		A9CC526B1950C9F6004E4E22 /* Frameworks */ = {
			isa = PBXGroup;
			children = (
				A9BDFB551E00B94700A6B27E /* libmad.0.dylib */,
				A93931FC1988136B00C2A87B /* libpng16.dylib */,
				A93931FA1988135200C2A87B /* libturbojpeg.0.dylib */,
				072599CC26A8C942007EC229 /* SDL2.framework */,
				A9A5297519996CC3002D7C35 /* OpenAL.framework */,
				A9D40D19195DFAA60086EE52 /* OpenGL.framework */,
				A9CC526C1950C9F6004E4E22 /* Cocoa.framework */,
				A9CC526E1950C9F6004E4E22 /* Other Frameworks */,
			);
			name = Frameworks;
			sourceTree = "<group>";
		};
		A9CC526E1950C9F6004E4E22 /* Other Frameworks */ = {
			isa = PBXGroup;
			children = (
				A9CC526F1950C9F6004E4E22 /* AppKit.framework */,
				A9CC52701950C9F6004E4E22 /* CoreData.framework */,
				A9CC52711950C9F6004E4E22 /* Foundation.framework */,
			);
			name = "Other Frameworks";
			sourceTree = "<group>";
		};
		A9CC52721950C9F6004E4E22 /* XCode */ = {
			isa = PBXGroup;
			children = (
				A99F7A4F195DF3E8002C30B8 /* Images.xcassets */,
				A9CC52731950C9F6004E4E22 /* Supporting Files */,
			);
			path = XCode;
			sourceTree = "<group>";
		};
		A9CC52731950C9F6004E4E22 /* Supporting Files */ = {
			isa = PBXGroup;
			children = (
				A99F7A51195DF3F9002C30B8 /* EndlessSky-Info.plist */,
			);
			name = "Supporting Files";
			sourceTree = "<group>";
		};
/* End PBXGroup section */

/* Begin PBXHeadersBuildPhase section */
		179C4966BD83E1B6FC2B24A0 /* Headers */ = {
			isa = PBXHeadersBuildPhase;
			buildActionMask = 2147483647;
			files = (
				AFF742E3BAA4AD9A5D001460 /* alignment.hpp in Headers */,
				F55745BDBC50E15DCEB2ED5B /* layout.hpp in Headers */,
				16AD4CACA629E8026777EA00 /* truncate.hpp in Headers */,
			);
			runOnlyForDeploymentPostprocessing = 0;
		};
/* End PBXHeadersBuildPhase section */

/* Begin PBXNativeTarget section */
		072599BD26A8C67D007EC229 /* SDL2 */ = {
			isa = PBXNativeTarget;
			buildConfigurationList = 072599C826A8C67D007EC229 /* Build configuration list for PBXNativeTarget "SDL2" */;
			buildPhases = (
				072599CB26A8C7AB007EC229 /* ShellScript */,
			);
			buildRules = (
			);
			dependencies = (
			);
			name = SDL2;
			productName = SDL2;
			productReference = 072599BE26A8C67D007EC229 /* SDL2.dylib */;
			productType = "com.apple.product-type.library.dynamic";
		};
		A9CC52681950C9F6004E4E22 /* EndlessSky */ = {
			isa = PBXNativeTarget;
			buildConfigurationList = A9CC529A1950C9F6004E4E22 /* Build configuration list for PBXNativeTarget "EndlessSky" */;
			buildPhases = (
				A93931ED19880ECA00C2A87B /* CopyFiles */,
				072599A726A0CDC9007EC229 /* ShellScript */,
				A9CC52651950C9F6004E4E22 /* Sources */,
				A9CC52661950C9F6004E4E22 /* Frameworks */,
				A9CC52671950C9F6004E4E22 /* Resources */,
				179C4966BD83E1B6FC2B24A0 /* Headers */,
			);
			buildRules = (
			);
			dependencies = (
				072599CF26A8CADA007EC229 /* PBXTargetDependency */,
			);
			name = EndlessSky;
			productName = EndlessSky;
			productReference = A9CC52691950C9F6004E4E22 /* Endless Sky.app */;
			productType = "com.apple.product-type.application";
		};
/* End PBXNativeTarget section */

/* Begin PBXProject section */
		A9CC52611950C9F6004E4E22 /* Project object */ = {
			isa = PBXProject;
			attributes = {
				LastUpgradeCheck = 0920;
				TargetAttributes = {
					072599BD26A8C67D007EC229 = {
						CreatedOnToolsVersion = 9.2;
						ProvisioningStyle = Automatic;
					};
				};
			};
			buildConfigurationList = A9CC52641950C9F6004E4E22 /* Build configuration list for PBXProject "EndlessSky" */;
			compatibilityVersion = "Xcode 3.2";
			developmentRegion = English;
			hasScannedForEncodings = 0;
			knownRegions = (
				Base,
			);
			mainGroup = A9CC52601950C9F6004E4E22;
			productRefGroup = A9CC526A1950C9F6004E4E22 /* Products */;
			projectDirPath = "";
			projectRoot = "";
			targets = (
				A9CC52681950C9F6004E4E22 /* EndlessSky */,
				072599BD26A8C67D007EC229 /* SDL2 */,
			);
		};
/* End PBXProject section */

/* Begin PBXResourcesBuildPhase section */
		A9CC52671950C9F6004E4E22 /* Resources */ = {
			isa = PBXResourcesBuildPhase;
			buildActionMask = 2147483647;
			files = (
				A99F7A50195DF3E8002C30B8 /* Images.xcassets in Resources */,
				A99F7B09195DF44C002C30B8 /* license.txt in Resources */,
				A9A5297419996C9F002D7C35 /* sounds in Resources */,
				A99F7AF5195DF44C002C30B8 /* credits.txt in Resources */,
				A99F7B08195DF44C002C30B8 /* keys.txt in Resources */,
				A99F7B34195DF45E002C30B8 /* data in Resources */,
				A94408A51982F3E600610427 /* endless-sky.iconset in Resources */,
				A99F7B35195DF45E002C30B8 /* images in Resources */,
			);
			runOnlyForDeploymentPostprocessing = 0;
		};
/* End PBXResourcesBuildPhase section */

/* Begin PBXShellScriptBuildPhase section */
		072599A726A0CDC9007EC229 /* ShellScript */ = {
			isa = PBXShellScriptBuildPhase;
			buildActionMask = 2147483647;
			files = (
			);
			inputPaths = (
			);
			outputPaths = (
			);
			runOnlyForDeploymentPostprocessing = 0;
			shellPath = /bin/sh;
			shellScript = "\"${SRCROOT}/utils/set_dylibs_rpath.sh\"";
		};
		072599CB26A8C7AB007EC229 /* ShellScript */ = {
			isa = PBXShellScriptBuildPhase;
			buildActionMask = 2147483647;
			files = (
			);
			inputPaths = (
				"$(TEMP_ROOT)/sdl2.dmg",
			);
			outputPaths = (
				"$(TEMP_ROOT)/SDL2.framework",
			);
			runOnlyForDeploymentPostprocessing = 0;
			shellPath = /bin/sh;
			shellScript = "\"${SRCROOT}/utils/fetch_sdl2_framework.sh\"";
			showEnvVarsInLog = 0;
		};
/* End PBXShellScriptBuildPhase section */

/* Begin PBXSourcesBuildPhase section */
		A9CC52651950C9F6004E4E22 /* Sources */ = {
			isa = PBXSourcesBuildPhase;
			buildActionMask = 2147483647;
			files = (
				A96863AD1AE6FD0E004FE1FE /* Command.cpp in Sources */,
				A96863E71AE6FD0E004FE1FE /* PointerShader.cpp in Sources */,
				A96863E51AE6FD0E004FE1FE /* PlayerInfo.cpp in Sources */,
				A96863B81AE6FD0E004FE1FE /* DrawList.cpp in Sources */,
				A96863FB1AE6FD0E004FE1FE /* SpriteSet.cpp in Sources */,
				A96863CC1AE6FD0E004FE1FE /* Interface.cpp in Sources */,
				A96864041AE6FD0E004FE1FE /* UI.cpp in Sources */,
				A96863EE1AE6FD0E004FE1FE /* RingShader.cpp in Sources */,
				A96864001AE6FD0E004FE1FE /* System.cpp in Sources */,
				A96863AC1AE6FD0E004FE1FE /* Color.cpp in Sources */,
				A96864031AE6FD0E004FE1FE /* TradingPanel.cpp in Sources */,
				A96863C81AE6FD0E004FE1FE /* HiringPanel.cpp in Sources */,
				A96863B21AE6FD0E004FE1FE /* DataNode.cpp in Sources */,
				A96863B01AE6FD0E004FE1FE /* ConversationPanel.cpp in Sources */,
				A96863E41AE6FD0E004FE1FE /* PlanetPanel.cpp in Sources */,
				A96863E01AE6FD0E004FE1FE /* Panel.cpp in Sources */,
				A96863D21AE6FD0E004FE1FE /* MapDetailPanel.cpp in Sources */,
				DFAAE2AA1FD4A27B0072C0A8 /* ImageSet.cpp in Sources */,
				B590161321ED4A0F00799178 /* Utf8.cpp in Sources */,
				A96863D41AE6FD0E004FE1FE /* Mask.cpp in Sources */,
				A96863E61AE6FD0E004FE1FE /* Point.cpp in Sources */,
				A96863DE1AE6FD0E004FE1FE /* OutfitterPanel.cpp in Sources */,
				62C3111A1CE172D000409D91 /* Flotsam.cpp in Sources */,
				B55C239D2303CE8B005C1A14 /* GameWindow.cpp in Sources */,
				A96863B91AE6FD0E004FE1FE /* Effect.cpp in Sources */,
				A96863AE1AE6FD0E004FE1FE /* ConditionSet.cpp in Sources */,
				A96863DC1AE6FD0E004FE1FE /* Outfit.cpp in Sources */,
				A96863BB1AE6FD0E004FE1FE /* EscortDisplay.cpp in Sources */,
				A96863EB1AE6FD0E004FE1FE /* Projectile.cpp in Sources */,
				A96863D11AE6FD0E004FE1FE /* MainPanel.cpp in Sources */,
				A96863B31AE6FD0E004FE1FE /* DataWriter.cpp in Sources */,
				A96863A61AE6FD0E004FE1FE /* Audio.cpp in Sources */,
				A96863A21AE6FD0E004FE1FE /* Angle.cpp in Sources */,
				A966A5AB1B964E6300DFF69C /* Person.cpp in Sources */,
				A96863FE1AE6FD0E004FE1FE /* StartConditions.cpp in Sources */,
				A96863A71AE6FD0E004FE1FE /* BankPanel.cpp in Sources */,
				A96863DA1AE6FD0E004FE1FE /* Mortgage.cpp in Sources */,
				A96863C31AE6FD0E004FE1FE /* Galaxy.cpp in Sources */,
				A97C24EA1B17BE35007DDFA1 /* MapOutfitterPanel.cpp in Sources */,
				A96864061AE6FD0E004FE1FE /* WrappedText.cpp in Sources */,
				A96863D91AE6FD0E004FE1FE /* MissionPanel.cpp in Sources */,
				A96863DB1AE6FD0E004FE1FE /* NPC.cpp in Sources */,
				A96863F81AE6FD0E004FE1FE /* SpaceportPanel.cpp in Sources */,
				A96863AA1AE6FD0E004FE1FE /* CaptureOdds.cpp in Sources */,
				A96863B61AE6FD0E004FE1FE /* DistanceMap.cpp in Sources */,
				A96863CF1AE6FD0E004FE1FE /* LocationFilter.cpp in Sources */,
				A96863C11AE6FD0E004FE1FE /* Format.cpp in Sources */,
				A96863BF1AE6FD0E004FE1FE /* Font.cpp in Sources */,
				A96863ED1AE6FD0E004FE1FE /* Random.cpp in Sources */,
				A96864021AE6FD0E004FE1FE /* Trade.cpp in Sources */,
				6245F8251D301C7400A7A094 /* Body.cpp in Sources */,
				5155CD731DBB9FF900EF090B /* Depreciation.cpp in Sources */,
				A96863FC1AE6FD0E004FE1FE /* SpriteShader.cpp in Sources */,
				A96863E81AE6FD0E004FE1FE /* Politics.cpp in Sources */,
				A96863E91AE6FD0E004FE1FE /* Preferences.cpp in Sources */,
				A96863F31AE6FD0E004FE1FE /* ShipEvent.cpp in Sources */,
				DFAAE2A71FD4A25C0072C0A8 /* BatchShader.cpp in Sources */,
				A96863D51AE6FD0E004FE1FE /* MenuPanel.cpp in Sources */,
				A90C15DC1D5BD56800708F3A /* Rectangle.cpp in Sources */,
				A9B99D021C616AD000BE7C2E /* ItemInfoDisplay.cpp in Sources */,
				A96863EA1AE6FD0E004FE1FE /* PreferencesPanel.cpp in Sources */,
				A96863F11AE6FD0E004FE1FE /* Shader.cpp in Sources */,
				A9C70E101C0E5B51000B3D14 /* File.cpp in Sources */,
				A96863F41AE6FD0E004FE1FE /* ShipInfoDisplay.cpp in Sources */,
				A96863C21AE6FD0E004FE1FE /* FrameTimer.cpp in Sources */,
				A96863D81AE6FD0E004FE1FE /* MissionAction.cpp in Sources */,
				A96863FA1AE6FD0E004FE1FE /* SpriteQueue.cpp in Sources */,
				A96863E21AE6FD0E004FE1FE /* Phrase.cpp in Sources */,
				628BDAEF1CC5DC950062BCD2 /* PlanetLabel.cpp in Sources */,
				6245F8281D301C9000A7A094 /* Hardpoint.cpp in Sources */,
				A96863C01AE6FD0E004FE1FE /* FontSet.cpp in Sources */,
				A96863D61AE6FD0E004FE1FE /* Messages.cpp in Sources */,
				A97C24ED1B17BE3C007DDFA1 /* MapShipyardPanel.cpp in Sources */,
				A96863D71AE6FD0E004FE1FE /* Mission.cpp in Sources */,
				A96863D31AE6FD0E004FE1FE /* MapPanel.cpp in Sources */,
				A96863F21AE6FD0E004FE1FE /* Ship.cpp in Sources */,
				B5DDA6942001B7F600DBA76A /* News.cpp in Sources */,
				A96863D01AE6FD0E004FE1FE /* main.cpp in Sources */,
				A96863BE1AE6FD0E004FE1FE /* Fleet.cpp in Sources */,
				A98150821EA9634A00428AD6 /* ShipInfoPanel.cpp in Sources */,
				A96864011AE6FD0E004FE1FE /* Table.cpp in Sources */,
				A96863AB1AE6FD0E004FE1FE /* CargoHold.cpp in Sources */,
				A96864051AE6FD0E004FE1FE /* Weapon.cpp in Sources */,
				A96863EC1AE6FD0E004FE1FE /* Radar.cpp in Sources */,
				A96863F61AE6FD0E004FE1FE /* ShopPanel.cpp in Sources */,
				DFAAE2A61FD4A25C0072C0A8 /* BatchDrawList.cpp in Sources */,
				A98150851EA9635D00428AD6 /* PlayerInfoPanel.cpp in Sources */,
				A96863BC1AE6FD0E004FE1FE /* Files.cpp in Sources */,
				A96863CB1AE6FD0E004FE1FE /* Information.cpp in Sources */,
				A96863F91AE6FD0E004FE1FE /* Sprite.cpp in Sources */,
				A96863A91AE6FD0E004FE1FE /* BoardingPanel.cpp in Sources */,
				DF8D57E11FC25842001525DA /* Dictionary.cpp in Sources */,
				A9B99D051C616AF200BE7C2E /* MapSalesPanel.cpp in Sources */,
				A96863A01AE6FD0E004FE1FE /* Account.cpp in Sources */,
				A90C15D91D5BD55700708F3A /* Minable.cpp in Sources */,
				A96863F51AE6FD0E004FE1FE /* ShipyardPanel.cpp in Sources */,
				A96863DD1AE6FD0E004FE1FE /* OutfitInfoDisplay.cpp in Sources */,
				A96863C41AE6FD0E004FE1FE /* GameData.cpp in Sources */,
				A96863CD1AE6FD0E004FE1FE /* LineShader.cpp in Sources */,
				A96863C71AE6FD0E004FE1FE /* HailPanel.cpp in Sources */,
				62A405BA1D47DA4D0054F6A0 /* FogShader.cpp in Sources */,
				A96863C61AE6FD0E004FE1FE /* Government.cpp in Sources */,
				A96863B51AE6FD0E004FE1FE /* Dialog.cpp in Sources */,
				A96863AF1AE6FD0E004FE1FE /* Conversation.cpp in Sources */,
				A96863C51AE6FD0E004FE1FE /* GameEvent.cpp in Sources */,
				A90633FF1EE602FD000DA6C0 /* LogbookPanel.cpp in Sources */,
				A96863BD1AE6FD0E004FE1FE /* FillShader.cpp in Sources */,
				A96863FF1AE6FD0E004FE1FE /* StellarObject.cpp in Sources */,
				A96863A51AE6FD0E004FE1FE /* AsteroidField.cpp in Sources */,
				A96863FD1AE6FD0E004FE1FE /* StarField.cpp in Sources */,
				A96863B11AE6FD0E004FE1FE /* DataFile.cpp in Sources */,
				A96863E31AE6FD0E004FE1FE /* Planet.cpp in Sources */,
				A96863DF1AE6FD0E004FE1FE /* OutlineShader.cpp in Sources */,
				A96863C91AE6FD0E004FE1FE /* ImageBuffer.cpp in Sources */,
				6A5716331E25BE6F00585EB2 /* CollisionSet.cpp in Sources */,
				A96863E11AE6FD0E004FE1FE /* Personality.cpp in Sources */,
				A96863B41AE6FD0E004FE1FE /* Date.cpp in Sources */,
				DF8D57E51FC25889001525DA /* Visual.cpp in Sources */,
				A96863EF1AE6FD0E004FE1FE /* SavedGame.cpp in Sources */,
				A96863A11AE6FD0E004FE1FE /* AI.cpp in Sources */,
				A96863F71AE6FD0E004FE1FE /* Sound.cpp in Sources */,
				A9BDFB541E00B8AA00A6B27E /* Music.cpp in Sources */,
				A96863BA1AE6FD0E004FE1FE /* Engine.cpp in Sources */,
				A96863CE1AE6FD0E004FE1FE /* LoadPanel.cpp in Sources */,
				A96863A41AE6FD0E004FE1FE /* Armament.cpp in Sources */,
				A96863F01AE6FD0E004FE1FE /* Screen.cpp in Sources */,
				9E1F4BF78F9E1FC4C96F76B5 /* Test.cpp in Sources */,
				C7354A3E9C53D6C5E3CC352F /* TestData.cpp in Sources */,
				5AB644C9B37C15C989A9DBE9 /* DisplayText.cpp in Sources */,
				C4264774A89C0001B6FFC60E /* Hazard.cpp in Sources */,
				94DF4B5B8619F6A3715D6168 /* Weather.cpp in Sources */,
				6EC347E6A79BA5602BA4D1EA /* StartConditionsPanel.cpp in Sources */,
				03624EC39EE09C7A786B4A3D /* CoreStartData.cpp in Sources */,
				90CF46CE84794C6186FC6CE2 /* EsUuid.cpp in Sources */,
				03DC4253AA8390FE0A8FB4EA /* MaskManager.cpp in Sources */,
			);
			runOnlyForDeploymentPostprocessing = 0;
		};
/* End PBXSourcesBuildPhase section */

/* Begin PBXTargetDependency section */
		072599CF26A8CADA007EC229 /* PBXTargetDependency */ = {
			isa = PBXTargetDependency;
			target = 072599BD26A8C67D007EC229 /* SDL2 */;
			targetProxy = 072599CE26A8CADA007EC229 /* PBXContainerItemProxy */;
		};
/* End PBXTargetDependency section */

/* Begin XCBuildConfiguration section */
		072599C626A8C67D007EC229 /* Debug */ = {
			isa = XCBuildConfiguration;
			buildSettings = {
				CLANG_ANALYZER_NONNULL = YES;
				CLANG_ANALYZER_NUMBER_OBJECT_CONVERSION = YES_AGGRESSIVE;
				CLANG_CXX_LANGUAGE_STANDARD = "c++11";
				CLANG_WARN_DOCUMENTATION_COMMENTS = YES;
				CLANG_WARN_UNGUARDED_AVAILABILITY = YES_AGGRESSIVE;
				DEBUG_INFORMATION_FORMAT = dwarf;
				DYLIB_COMPATIBILITY_VERSION = 1;
				DYLIB_CURRENT_VERSION = 1;
				EXECUTABLE_PREFIX = "";
				GCC_C_LANGUAGE_STANDARD = gnu99;
				GCC_ENABLE_CPP_EXCEPTIONS = YES;
				GCC_ENABLE_CPP_RTTI = YES;
				GCC_SYMBOLS_PRIVATE_EXTERN = YES;
				GCC_WARN_64_TO_32_BIT_CONVERSION = NO;
				MACOSX_DEPLOYMENT_TARGET = 10.9;
				MTL_ENABLE_DEBUG_INFO = YES;
				ONLY_ACTIVE_ARCH = NO;
				PRODUCT_NAME = "$(TARGET_NAME)";
				STRIP_STYLE = all;
			};
			name = Debug;
		};
		072599C726A8C67D007EC229 /* Release */ = {
			isa = XCBuildConfiguration;
			buildSettings = {
				CLANG_ANALYZER_NONNULL = YES;
				CLANG_ANALYZER_NUMBER_OBJECT_CONVERSION = YES_AGGRESSIVE;
				CLANG_CXX_LANGUAGE_STANDARD = "c++11";
				CLANG_WARN_DOCUMENTATION_COMMENTS = YES;
				CLANG_WARN_UNGUARDED_AVAILABILITY = YES_AGGRESSIVE;
				COPY_PHASE_STRIP = YES;
				DYLIB_COMPATIBILITY_VERSION = 1;
				DYLIB_CURRENT_VERSION = 1;
				EXECUTABLE_PREFIX = "";
				GCC_C_LANGUAGE_STANDARD = gnu99;
				GCC_ENABLE_CPP_EXCEPTIONS = YES;
				GCC_ENABLE_CPP_RTTI = YES;
				GCC_SYMBOLS_PRIVATE_EXTERN = YES;
				GCC_WARN_64_TO_32_BIT_CONVERSION = NO;
				MACOSX_DEPLOYMENT_TARGET = 10.9;
				MTL_ENABLE_DEBUG_INFO = NO;
				ONLY_ACTIVE_ARCH = NO;
				PRODUCT_NAME = "$(TARGET_NAME)";
				STRIP_STYLE = all;
			};
			name = Release;
		};
		A9CC52981950C9F6004E4E22 /* Debug */ = {
			isa = XCBuildConfiguration;
			buildSettings = {
				ALWAYS_SEARCH_USER_PATHS = NO;
				ARCHS = x86_64;
				CLANG_CXX_LANGUAGE_STANDARD = "c++11";
				CLANG_CXX_LIBRARY = "libc++";
				CLANG_ENABLE_MODULES = YES;
				CLANG_ENABLE_OBJC_ARC = YES;
				CLANG_WARN_BLOCK_CAPTURE_AUTORELEASING = YES;
				CLANG_WARN_BOOL_CONVERSION = YES;
				CLANG_WARN_COMMA = YES;
				CLANG_WARN_CONSTANT_CONVERSION = YES;
				CLANG_WARN_DIRECT_OBJC_ISA_USAGE = YES_ERROR;
				CLANG_WARN_EMPTY_BODY = YES;
				CLANG_WARN_ENUM_CONVERSION = YES;
				CLANG_WARN_INFINITE_RECURSION = YES;
				CLANG_WARN_INT_CONVERSION = YES;
				CLANG_WARN_NON_LITERAL_NULL_CONVERSION = YES;
				CLANG_WARN_OBJC_LITERAL_CONVERSION = YES;
				CLANG_WARN_OBJC_ROOT_CLASS = YES_ERROR;
				CLANG_WARN_RANGE_LOOP_ANALYSIS = YES;
				CLANG_WARN_STRICT_PROTOTYPES = YES;
				CLANG_WARN_SUSPICIOUS_MOVE = YES;
				CLANG_WARN_UNREACHABLE_CODE = YES;
				CLANG_WARN__DUPLICATE_METHOD_MATCH = YES;
				COPY_PHASE_STRIP = NO;
				ENABLE_STRICT_OBJC_MSGSEND = YES;
				ENABLE_TESTABILITY = YES;
				GCC_C_LANGUAGE_STANDARD = gnu99;
				GCC_DYNAMIC_NO_PIC = NO;
				GCC_ENABLE_OBJC_EXCEPTIONS = YES;
				GCC_NO_COMMON_BLOCKS = YES;
				GCC_OPTIMIZATION_LEVEL = 0;
				GCC_PREPROCESSOR_DEFINITIONS = (
					"DEBUG=1",
					"$(inherited)",
				);
				GCC_SYMBOLS_PRIVATE_EXTERN = NO;
				GCC_WARN_64_TO_32_BIT_CONVERSION = NO;
				GCC_WARN_ABOUT_RETURN_TYPE = YES_ERROR;
				GCC_WARN_UNDECLARED_SELECTOR = YES;
				GCC_WARN_UNINITIALIZED_AUTOS = YES_AGGRESSIVE;
				GCC_WARN_UNUSED_FUNCTION = YES;
				GCC_WARN_UNUSED_VARIABLE = YES;
				MACOSX_DEPLOYMENT_TARGET = 10.9;
				OTHER_CFLAGS = "-Werror";
				SDKROOT = macosx;
				VALID_ARCHS = x86_64;
			};
			name = Debug;
		};
		A9CC52991950C9F6004E4E22 /* Release */ = {
			isa = XCBuildConfiguration;
			buildSettings = {
				ALWAYS_SEARCH_USER_PATHS = NO;
				ARCHS = x86_64;
				CLANG_CXX_LANGUAGE_STANDARD = "c++11";
				CLANG_CXX_LIBRARY = "libc++";
				CLANG_ENABLE_MODULES = YES;
				CLANG_ENABLE_OBJC_ARC = YES;
				CLANG_WARN_BLOCK_CAPTURE_AUTORELEASING = YES;
				CLANG_WARN_BOOL_CONVERSION = YES;
				CLANG_WARN_COMMA = YES;
				CLANG_WARN_CONSTANT_CONVERSION = YES;
				CLANG_WARN_DIRECT_OBJC_ISA_USAGE = YES_ERROR;
				CLANG_WARN_EMPTY_BODY = YES;
				CLANG_WARN_ENUM_CONVERSION = YES;
				CLANG_WARN_INFINITE_RECURSION = YES;
				CLANG_WARN_INT_CONVERSION = YES;
				CLANG_WARN_NON_LITERAL_NULL_CONVERSION = YES;
				CLANG_WARN_OBJC_LITERAL_CONVERSION = YES;
				CLANG_WARN_OBJC_ROOT_CLASS = YES_ERROR;
				CLANG_WARN_RANGE_LOOP_ANALYSIS = YES;
				CLANG_WARN_STRICT_PROTOTYPES = YES;
				CLANG_WARN_SUSPICIOUS_MOVE = YES;
				CLANG_WARN_UNREACHABLE_CODE = YES;
				CLANG_WARN__DUPLICATE_METHOD_MATCH = YES;
				COPY_PHASE_STRIP = YES;
				DEBUG_INFORMATION_FORMAT = "dwarf-with-dsym";
				ENABLE_NS_ASSERTIONS = NO;
				ENABLE_STRICT_OBJC_MSGSEND = YES;
				GCC_C_LANGUAGE_STANDARD = gnu99;
				GCC_ENABLE_OBJC_EXCEPTIONS = YES;
				GCC_NO_COMMON_BLOCKS = YES;
				GCC_WARN_64_TO_32_BIT_CONVERSION = NO;
				GCC_WARN_ABOUT_RETURN_TYPE = YES_ERROR;
				GCC_WARN_UNDECLARED_SELECTOR = YES;
				GCC_WARN_UNINITIALIZED_AUTOS = YES_AGGRESSIVE;
				GCC_WARN_UNUSED_FUNCTION = YES;
				GCC_WARN_UNUSED_VARIABLE = YES;
				MACOSX_DEPLOYMENT_TARGET = 10.9;
				OTHER_CFLAGS = "-Werror";
				SDKROOT = macosx;
				VALID_ARCHS = x86_64;
			};
			name = Release;
		};
		A9CC529B1950C9F6004E4E22 /* Debug */ = {
			isa = XCBuildConfiguration;
			buildSettings = {
				ASSETCATALOG_COMPILER_APPICON_NAME = AppIcon;
				FRAMEWORK_SEARCH_PATHS = (
					"$(inherited)",
					"$(PROJECT_DIR)/build",
				);
				GCC_PRECOMPILE_PREFIX_HEADER = NO;
				GCC_PREFIX_HEADER = "";
				GCC_WARN_64_TO_32_BIT_CONVERSION = NO;
				HEADER_SEARCH_PATHS = (
					"$(inherited)",
					"/usr/local/opt/jpeg-turbo/include",
					/usr/local/include,
				);
				INFOPLIST_FILE = "XCode/EndlessSky-Info.plist";
				LD_RUNPATH_SEARCH_PATHS = "@loader_path/../Frameworks";
				LIBRARY_SEARCH_PATHS = (
					"$(inherited)",
					"$(BUILT_PRODUCTS_DIR)/$(FRAMEWORKS_FOLDER_PATH)",
				);
				MACOSX_DEPLOYMENT_TARGET = 10.9;
				PRODUCT_BUNDLE_IDENTIFIER = "${PRODUCT_NAME:rfc1034identifier}";
				PRODUCT_NAME = "Endless Sky";
				WRAPPER_EXTENSION = app;
			};
			name = Debug;
		};
		A9CC529C1950C9F6004E4E22 /* Release */ = {
			isa = XCBuildConfiguration;
			buildSettings = {
				ASSETCATALOG_COMPILER_APPICON_NAME = AppIcon;
				FRAMEWORK_SEARCH_PATHS = (
					"$(inherited)",
					"$(PROJECT_DIR)/build",
				);
				GCC_PRECOMPILE_PREFIX_HEADER = NO;
				GCC_PREFIX_HEADER = "";
				GCC_WARN_64_TO_32_BIT_CONVERSION = NO;
				HEADER_SEARCH_PATHS = (
					"$(inherited)",
					"/usr/local/opt/jpeg-turbo/include",
					/usr/local/include,
				);
				INFOPLIST_FILE = "XCode/EndlessSky-Info.plist";
				LD_RUNPATH_SEARCH_PATHS = "@loader_path/../Frameworks";
				LIBRARY_SEARCH_PATHS = (
					"$(inherited)",
					"$(BUILT_PRODUCTS_DIR)/$(FRAMEWORKS_FOLDER_PATH)",
				);
				MACOSX_DEPLOYMENT_TARGET = 10.9;
				PRODUCT_BUNDLE_IDENTIFIER = "${PRODUCT_NAME:rfc1034identifier}";
				PRODUCT_NAME = "Endless Sky";
				WRAPPER_EXTENSION = app;
			};
			name = Release;
		};
/* End XCBuildConfiguration section */

/* Begin XCConfigurationList section */
		072599C826A8C67D007EC229 /* Build configuration list for PBXNativeTarget "SDL2" */ = {
			isa = XCConfigurationList;
			buildConfigurations = (
				072599C626A8C67D007EC229 /* Debug */,
				072599C726A8C67D007EC229 /* Release */,
			);
			defaultConfigurationIsVisible = 0;
			defaultConfigurationName = Release;
		};
		A9CC52641950C9F6004E4E22 /* Build configuration list for PBXProject "EndlessSky" */ = {
			isa = XCConfigurationList;
			buildConfigurations = (
				A9CC52981950C9F6004E4E22 /* Debug */,
				A9CC52991950C9F6004E4E22 /* Release */,
			);
			defaultConfigurationIsVisible = 0;
			defaultConfigurationName = Release;
		};
		A9CC529A1950C9F6004E4E22 /* Build configuration list for PBXNativeTarget "EndlessSky" */ = {
			isa = XCConfigurationList;
			buildConfigurations = (
				A9CC529B1950C9F6004E4E22 /* Debug */,
				A9CC529C1950C9F6004E4E22 /* Release */,
			);
			defaultConfigurationIsVisible = 0;
			defaultConfigurationName = Release;
		};
/* End XCConfigurationList section */
	};
	rootObject = A9CC52611950C9F6004E4E22 /* Project object */;
}<|MERGE_RESOLUTION|>--- conflicted
+++ resolved
@@ -796,12 +796,9 @@
 				0C90483BB01ECD0E3E8DDA44 /* WeightedList.h */,
 				950742538F8CECF5D4168FBC /* EsUuid.cpp */,
 				86AB4B6E9C4C0490AE7F029B /* EsUuid.h */,
-<<<<<<< HEAD
 				499B4DA7A9C7351120660643 /* MaskManager.cpp */,
 				191E4107A4F1CBBC2526A0E9 /* MaskManager.h */,
-=======
 				A00D4207B8915B5E7E9B4619 /* RandomEvent.h */,
->>>>>>> 62c9e03b
 			);
 			name = source;
 			sourceTree = "<group>";
