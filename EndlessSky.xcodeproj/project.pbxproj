// !$*UTF8*$!
{
	archiveVersion = 1;
	classes = {
	};
	objectVersion = 46;
	objects = {

/* Begin PBXBuildFile section */
		027A4E858B292CE9F0A06F89 /* FireCommand.cpp in Sources */ = {isa = PBXBuildFile; fileRef = E8F645ACA30BA0E95F83803C /* FireCommand.cpp */; };
		03624EC39EE09C7A786B4A3D /* CoreStartData.cpp in Sources */ = {isa = PBXBuildFile; fileRef = 0DF34095B64BC64F666ECF5F /* CoreStartData.cpp */; };
		03DC4253AA8390FE0A8FB4EA /* MaskManager.cpp in Sources */ = {isa = PBXBuildFile; fileRef = 499B4DA7A9C7351120660643 /* MaskManager.cpp */; };
		072599D126A8CB2F007EC229 /* SDL2.framework in Frameworks */ = {isa = PBXBuildFile; fileRef = 072599CC26A8C942007EC229 /* SDL2.framework */; };
		072599D426A8CD5D007EC229 /* SDL2.framework in CopyFiles */ = {isa = PBXBuildFile; fileRef = 072599CC26A8C942007EC229 /* SDL2.framework */; settings = {ATTRIBUTES = (CodeSignOnCopy, RemoveHeadersOnCopy, ); }; };
		1578F883250B5F8A00D318FB /* InfoPanelState.cpp in Sources */ = {isa = PBXBuildFile; fileRef = 1578F880250B5F8A00D318FB /* InfoPanelState.cpp */; };
		16AD4CACA629E8026777EA00 /* truncate.hpp in Headers */ = {isa = PBXBuildFile; fileRef = 2CA44855BD0AFF45DCAEEA5D /* truncate.hpp */; settings = {ATTRIBUTES = (Project, ); }; };
<<<<<<< HEAD
		2A08414ABEAE96F32BFC340F /* Storyline.cpp in Sources */ = {isa = PBXBuildFile; fileRef = 03DB40BD902C7D194880C246 /* Storyline.cpp */; };
=======
		1F884DB590D5152608510676 /* ShipJumpNavigation.cpp in Sources */ = {isa = PBXBuildFile; fileRef = 13B64DB8AE730E57C3DEA2F0 /* ShipJumpNavigation.cpp */; };
>>>>>>> 033efd92
		301A4FE885A7A12348986C4F /* UniverseObjects.cpp in Sources */ = {isa = PBXBuildFile; fileRef = 389245138CF297EB417DF730 /* UniverseObjects.cpp */; };
		46A34BE4A0599886221093BA /* PrintData.cpp in Sources */ = {isa = PBXBuildFile; fileRef = 341645FAA25F7901221B8965 /* PrintData.cpp */; };
		497849B2A4C5EA58A64D316C /* MapPlanetCard.cpp in Sources */ = {isa = PBXBuildFile; fileRef = 32404878BFF00A095AF2DD2C /* MapPlanetCard.cpp */; };
		5155CD731DBB9FF900EF090B /* Depreciation.cpp in Sources */ = {isa = PBXBuildFile; fileRef = 5155CD711DBB9FF900EF090B /* Depreciation.cpp */; };
		53DA422996419974ADADE346 /* Wormhole.cpp in Sources */ = {isa = PBXBuildFile; fileRef = 6D414B4194239522B24F3C95 /* Wormhole.cpp */; };
		5AB644C9B37C15C989A9DBE9 /* DisplayText.cpp in Sources */ = {isa = PBXBuildFile; fileRef = 2E1E458DB603BF979429117C /* DisplayText.cpp */; };
		6245F8251D301C7400A7A094 /* Body.cpp in Sources */ = {isa = PBXBuildFile; fileRef = 6245F8231D301C7400A7A094 /* Body.cpp */; };
		6245F8281D301C9000A7A094 /* Hardpoint.cpp in Sources */ = {isa = PBXBuildFile; fileRef = 6245F8261D301C9000A7A094 /* Hardpoint.cpp */; };
		628BDAEF1CC5DC950062BCD2 /* PlanetLabel.cpp in Sources */ = {isa = PBXBuildFile; fileRef = 628BDAED1CC5DC950062BCD2 /* PlanetLabel.cpp */; };
		62A405BA1D47DA4D0054F6A0 /* FogShader.cpp in Sources */ = {isa = PBXBuildFile; fileRef = 62A405B81D47DA4D0054F6A0 /* FogShader.cpp */; };
		62C3111A1CE172D000409D91 /* Flotsam.cpp in Sources */ = {isa = PBXBuildFile; fileRef = 62C311181CE172D000409D91 /* Flotsam.cpp */; };
		6A5716331E25BE6F00585EB2 /* CollisionSet.cpp in Sources */ = {isa = PBXBuildFile; fileRef = 6A5716311E25BE6F00585EB2 /* CollisionSet.cpp */; };
<<<<<<< HEAD
=======
		938E07E4235970CE00DC2C2B /* FormationPattern.cpp in Sources */ = {isa = PBXBuildFile; fileRef = 938E07E0235970CE00DC2C2B /* FormationPattern.cpp */; };
>>>>>>> 033efd92
		6EC347E6A79BA5602BA4D1EA /* StartConditionsPanel.cpp in Sources */ = {isa = PBXBuildFile; fileRef = 11EA4AD7A889B6AC1441A198 /* StartConditionsPanel.cpp */; };
		728B43FDACD43334E7A59BCF /* ConditionsStore.cpp in Sources */ = {isa = PBXBuildFile; fileRef = 4256486EA97E57BBB38CDAF2 /* ConditionsStore.cpp */; };
		87D6407E8B579EB502BFBCE5 /* GameAction.cpp in Sources */ = {isa = PBXBuildFile; fileRef = 9F0F4096A9008E2D8F3304BB /* GameAction.cpp */; };
		88A64339B56EBA1F7923E1C7 /* GameLoadingPanel.cpp in Sources */ = {isa = PBXBuildFile; fileRef = A7E640C7A366679B27CCADAC /* GameLoadingPanel.cpp */; };
		90CF46CE84794C6186FC6CE2 /* EsUuid.cpp in Sources */ = {isa = PBXBuildFile; fileRef = 950742538F8CECF5D4168FBC /* EsUuid.cpp */; };
		920F40E0ADECA8926F423FDA /* Variant.cpp in Sources */ = {isa = PBXBuildFile; fileRef = 61FA4C2BB89E08C5E2B8B4B9 /* Variant.cpp */; };
		938E07E4235970CE00DC2C2B /* FormationPattern.cpp in Sources */ = {isa = PBXBuildFile; fileRef = 938E07E0235970CE00DC2C2B /* FormationPattern.cpp */; };
		94DF4B5B8619F6A3715D6168 /* Weather.cpp in Sources */ = {isa = PBXBuildFile; fileRef = 8E8A4C648B242742B22A34FA /* Weather.cpp */; };
		9E1F4BF78F9E1FC4C96F76B5 /* Test.cpp in Sources */ = {isa = PBXBuildFile; fileRef = 2E8047A8987DD8EC99FF8E2E /* Test.cpp */; };
		A90633FF1EE602FD000DA6C0 /* LogbookPanel.cpp in Sources */ = {isa = PBXBuildFile; fileRef = A90633FD1EE602FD000DA6C0 /* LogbookPanel.cpp */; };
		A90C15D91D5BD55700708F3A /* Minable.cpp in Sources */ = {isa = PBXBuildFile; fileRef = A90C15D71D5BD55700708F3A /* Minable.cpp */; };
		A90C15DC1D5BD56800708F3A /* Rectangle.cpp in Sources */ = {isa = PBXBuildFile; fileRef = A90C15DA1D5BD56800708F3A /* Rectangle.cpp */; };
		A93931FB1988135200C2A87B /* libturbojpeg.0.dylib in Frameworks */ = {isa = PBXBuildFile; fileRef = A93931FA1988135200C2A87B /* libturbojpeg.0.dylib */; };
		A93931FD1988136B00C2A87B /* libpng16.dylib in Frameworks */ = {isa = PBXBuildFile; fileRef = A93931FC1988136B00C2A87B /* libpng16.dylib */; };
		A93931FE1988136E00C2A87B /* libturbojpeg.0.dylib in CopyFiles */ = {isa = PBXBuildFile; fileRef = A93931FA1988135200C2A87B /* libturbojpeg.0.dylib */; };
		A93931FF1988136F00C2A87B /* libpng16.dylib in CopyFiles */ = {isa = PBXBuildFile; fileRef = A93931FC1988136B00C2A87B /* libpng16.dylib */; };
		A94408A51982F3E600610427 /* endless-sky.iconset in Resources */ = {isa = PBXBuildFile; fileRef = A94408A41982F3E600610427 /* endless-sky.iconset */; };
		A966A5AB1B964E6300DFF69C /* Person.cpp in Sources */ = {isa = PBXBuildFile; fileRef = A966A5A91B964E6300DFF69C /* Person.cpp */; };
		A96863A01AE6FD0E004FE1FE /* Account.cpp in Sources */ = {isa = PBXBuildFile; fileRef = A96862CD1AE6FD0A004FE1FE /* Account.cpp */; };
		A96863A11AE6FD0E004FE1FE /* AI.cpp in Sources */ = {isa = PBXBuildFile; fileRef = A96862CF1AE6FD0A004FE1FE /* AI.cpp */; };
		A96863A21AE6FD0E004FE1FE /* Angle.cpp in Sources */ = {isa = PBXBuildFile; fileRef = A96862D11AE6FD0A004FE1FE /* Angle.cpp */; };
		A96863A41AE6FD0E004FE1FE /* Armament.cpp in Sources */ = {isa = PBXBuildFile; fileRef = A96862D51AE6FD0A004FE1FE /* Armament.cpp */; };
		A96863A51AE6FD0E004FE1FE /* AsteroidField.cpp in Sources */ = {isa = PBXBuildFile; fileRef = A96862D71AE6FD0A004FE1FE /* AsteroidField.cpp */; };
		A96863A61AE6FD0E004FE1FE /* Audio.cpp in Sources */ = {isa = PBXBuildFile; fileRef = A96862D91AE6FD0A004FE1FE /* Audio.cpp */; };
		A96863A71AE6FD0E004FE1FE /* BankPanel.cpp in Sources */ = {isa = PBXBuildFile; fileRef = A96862DB1AE6FD0A004FE1FE /* BankPanel.cpp */; };
		A96863A91AE6FD0E004FE1FE /* BoardingPanel.cpp in Sources */ = {isa = PBXBuildFile; fileRef = A96862DF1AE6FD0A004FE1FE /* BoardingPanel.cpp */; };
		A96863AA1AE6FD0E004FE1FE /* CaptureOdds.cpp in Sources */ = {isa = PBXBuildFile; fileRef = A96862E11AE6FD0A004FE1FE /* CaptureOdds.cpp */; };
		A96863AB1AE6FD0E004FE1FE /* CargoHold.cpp in Sources */ = {isa = PBXBuildFile; fileRef = A96862E31AE6FD0A004FE1FE /* CargoHold.cpp */; };
		A96863AC1AE6FD0E004FE1FE /* Color.cpp in Sources */ = {isa = PBXBuildFile; fileRef = A96862E61AE6FD0A004FE1FE /* Color.cpp */; };
		A96863AD1AE6FD0E004FE1FE /* Command.cpp in Sources */ = {isa = PBXBuildFile; fileRef = A96862E81AE6FD0A004FE1FE /* Command.cpp */; };
		A96863AE1AE6FD0E004FE1FE /* ConditionSet.cpp in Sources */ = {isa = PBXBuildFile; fileRef = A96862EA1AE6FD0A004FE1FE /* ConditionSet.cpp */; };
		A96863AF1AE6FD0E004FE1FE /* Conversation.cpp in Sources */ = {isa = PBXBuildFile; fileRef = A96862EC1AE6FD0A004FE1FE /* Conversation.cpp */; };
		A96863B01AE6FD0E004FE1FE /* ConversationPanel.cpp in Sources */ = {isa = PBXBuildFile; fileRef = A96862EE1AE6FD0A004FE1FE /* ConversationPanel.cpp */; };
		A96863B11AE6FD0E004FE1FE /* DataFile.cpp in Sources */ = {isa = PBXBuildFile; fileRef = A96862F01AE6FD0A004FE1FE /* DataFile.cpp */; };
		A96863B21AE6FD0E004FE1FE /* DataNode.cpp in Sources */ = {isa = PBXBuildFile; fileRef = A96862F21AE6FD0A004FE1FE /* DataNode.cpp */; };
		A96863B31AE6FD0E004FE1FE /* DataWriter.cpp in Sources */ = {isa = PBXBuildFile; fileRef = A96862F41AE6FD0A004FE1FE /* DataWriter.cpp */; };
		A96863B41AE6FD0E004FE1FE /* Date.cpp in Sources */ = {isa = PBXBuildFile; fileRef = A96862F61AE6FD0A004FE1FE /* Date.cpp */; };
		A96863B51AE6FD0E004FE1FE /* Dialog.cpp in Sources */ = {isa = PBXBuildFile; fileRef = A96862F81AE6FD0A004FE1FE /* Dialog.cpp */; };
		A96863B61AE6FD0E004FE1FE /* DistanceMap.cpp in Sources */ = {isa = PBXBuildFile; fileRef = A96862FA1AE6FD0B004FE1FE /* DistanceMap.cpp */; };
		A96863B81AE6FD0E004FE1FE /* DrawList.cpp in Sources */ = {isa = PBXBuildFile; fileRef = A96862FE1AE6FD0B004FE1FE /* DrawList.cpp */; };
		A96863B91AE6FD0E004FE1FE /* Effect.cpp in Sources */ = {isa = PBXBuildFile; fileRef = A96863001AE6FD0B004FE1FE /* Effect.cpp */; };
		A96863BA1AE6FD0E004FE1FE /* Engine.cpp in Sources */ = {isa = PBXBuildFile; fileRef = A96863021AE6FD0B004FE1FE /* Engine.cpp */; };
		A96863BB1AE6FD0E004FE1FE /* EscortDisplay.cpp in Sources */ = {isa = PBXBuildFile; fileRef = A96863041AE6FD0B004FE1FE /* EscortDisplay.cpp */; };
		A96863BC1AE6FD0E004FE1FE /* Files.cpp in Sources */ = {isa = PBXBuildFile; fileRef = A96863061AE6FD0B004FE1FE /* Files.cpp */; };
		A96863BD1AE6FD0E004FE1FE /* FillShader.cpp in Sources */ = {isa = PBXBuildFile; fileRef = A96863081AE6FD0B004FE1FE /* FillShader.cpp */; };
		A96863BE1AE6FD0E004FE1FE /* Fleet.cpp in Sources */ = {isa = PBXBuildFile; fileRef = A968630A1AE6FD0B004FE1FE /* Fleet.cpp */; };
		A96863BF1AE6FD0E004FE1FE /* Font.cpp in Sources */ = {isa = PBXBuildFile; fileRef = A968630C1AE6FD0B004FE1FE /* Font.cpp */; };
		A96863C01AE6FD0E004FE1FE /* FontSet.cpp in Sources */ = {isa = PBXBuildFile; fileRef = A968630E1AE6FD0B004FE1FE /* FontSet.cpp */; };
		A96863C11AE6FD0E004FE1FE /* Format.cpp in Sources */ = {isa = PBXBuildFile; fileRef = A96863101AE6FD0B004FE1FE /* Format.cpp */; };
		A96863C21AE6FD0E004FE1FE /* FrameTimer.cpp in Sources */ = {isa = PBXBuildFile; fileRef = A96863121AE6FD0B004FE1FE /* FrameTimer.cpp */; };
		A96863C31AE6FD0E004FE1FE /* Galaxy.cpp in Sources */ = {isa = PBXBuildFile; fileRef = A96863141AE6FD0B004FE1FE /* Galaxy.cpp */; };
		A96863C41AE6FD0E004FE1FE /* GameData.cpp in Sources */ = {isa = PBXBuildFile; fileRef = A96863161AE6FD0B004FE1FE /* GameData.cpp */; };
		A96863C51AE6FD0E004FE1FE /* GameEvent.cpp in Sources */ = {isa = PBXBuildFile; fileRef = A96863181AE6FD0B004FE1FE /* GameEvent.cpp */; };
		A96863C61AE6FD0E004FE1FE /* Government.cpp in Sources */ = {isa = PBXBuildFile; fileRef = A968631B1AE6FD0B004FE1FE /* Government.cpp */; };
		A96863C71AE6FD0E004FE1FE /* HailPanel.cpp in Sources */ = {isa = PBXBuildFile; fileRef = A968631D1AE6FD0B004FE1FE /* HailPanel.cpp */; };
		A96863C81AE6FD0E004FE1FE /* HiringPanel.cpp in Sources */ = {isa = PBXBuildFile; fileRef = A968631F1AE6FD0B004FE1FE /* HiringPanel.cpp */; };
		A96863C91AE6FD0E004FE1FE /* ImageBuffer.cpp in Sources */ = {isa = PBXBuildFile; fileRef = A96863211AE6FD0B004FE1FE /* ImageBuffer.cpp */; };
		A96863CB1AE6FD0E004FE1FE /* Information.cpp in Sources */ = {isa = PBXBuildFile; fileRef = A96863251AE6FD0B004FE1FE /* Information.cpp */; };
		A96863CC1AE6FD0E004FE1FE /* Interface.cpp in Sources */ = {isa = PBXBuildFile; fileRef = A96863271AE6FD0B004FE1FE /* Interface.cpp */; };
		A96863CD1AE6FD0E004FE1FE /* LineShader.cpp in Sources */ = {isa = PBXBuildFile; fileRef = A96863291AE6FD0B004FE1FE /* LineShader.cpp */; };
		A96863CE1AE6FD0E004FE1FE /* LoadPanel.cpp in Sources */ = {isa = PBXBuildFile; fileRef = A968632B1AE6FD0B004FE1FE /* LoadPanel.cpp */; };
		A96863CF1AE6FD0E004FE1FE /* LocationFilter.cpp in Sources */ = {isa = PBXBuildFile; fileRef = A968632D1AE6FD0B004FE1FE /* LocationFilter.cpp */; };
		A96863D01AE6FD0E004FE1FE /* main.cpp in Sources */ = {isa = PBXBuildFile; fileRef = A968632F1AE6FD0B004FE1FE /* main.cpp */; };
		A96863D11AE6FD0E004FE1FE /* MainPanel.cpp in Sources */ = {isa = PBXBuildFile; fileRef = A96863301AE6FD0B004FE1FE /* MainPanel.cpp */; };
		A96863D21AE6FD0E004FE1FE /* MapDetailPanel.cpp in Sources */ = {isa = PBXBuildFile; fileRef = A96863321AE6FD0C004FE1FE /* MapDetailPanel.cpp */; };
		A96863D31AE6FD0E004FE1FE /* MapPanel.cpp in Sources */ = {isa = PBXBuildFile; fileRef = A96863341AE6FD0C004FE1FE /* MapPanel.cpp */; };
		A96863D41AE6FD0E004FE1FE /* Mask.cpp in Sources */ = {isa = PBXBuildFile; fileRef = A96863361AE6FD0C004FE1FE /* Mask.cpp */; };
		A96863D51AE6FD0E004FE1FE /* MenuPanel.cpp in Sources */ = {isa = PBXBuildFile; fileRef = A96863381AE6FD0C004FE1FE /* MenuPanel.cpp */; };
		A96863D61AE6FD0E004FE1FE /* Messages.cpp in Sources */ = {isa = PBXBuildFile; fileRef = A968633A1AE6FD0C004FE1FE /* Messages.cpp */; };
		A96863D71AE6FD0E004FE1FE /* Mission.cpp in Sources */ = {isa = PBXBuildFile; fileRef = A968633C1AE6FD0C004FE1FE /* Mission.cpp */; };
		A96863D81AE6FD0E004FE1FE /* MissionAction.cpp in Sources */ = {isa = PBXBuildFile; fileRef = A968633E1AE6FD0C004FE1FE /* MissionAction.cpp */; };
		A96863D91AE6FD0E004FE1FE /* MissionPanel.cpp in Sources */ = {isa = PBXBuildFile; fileRef = A96863401AE6FD0C004FE1FE /* MissionPanel.cpp */; };
		A96863DA1AE6FD0E004FE1FE /* Mortgage.cpp in Sources */ = {isa = PBXBuildFile; fileRef = A96863421AE6FD0C004FE1FE /* Mortgage.cpp */; };
		A96863DB1AE6FD0E004FE1FE /* NPC.cpp in Sources */ = {isa = PBXBuildFile; fileRef = A96863441AE6FD0C004FE1FE /* NPC.cpp */; };
		A96863DC1AE6FD0E004FE1FE /* Outfit.cpp in Sources */ = {isa = PBXBuildFile; fileRef = A96863461AE6FD0C004FE1FE /* Outfit.cpp */; };
		A96863DD1AE6FD0E004FE1FE /* OutfitInfoDisplay.cpp in Sources */ = {isa = PBXBuildFile; fileRef = A96863481AE6FD0C004FE1FE /* OutfitInfoDisplay.cpp */; };
		A96863DE1AE6FD0E004FE1FE /* OutfitterPanel.cpp in Sources */ = {isa = PBXBuildFile; fileRef = A968634A1AE6FD0C004FE1FE /* OutfitterPanel.cpp */; };
		A96863DF1AE6FD0E004FE1FE /* OutlineShader.cpp in Sources */ = {isa = PBXBuildFile; fileRef = A968634C1AE6FD0C004FE1FE /* OutlineShader.cpp */; };
		A96863E01AE6FD0E004FE1FE /* Panel.cpp in Sources */ = {isa = PBXBuildFile; fileRef = A968634E1AE6FD0C004FE1FE /* Panel.cpp */; };
		A96863E11AE6FD0E004FE1FE /* Personality.cpp in Sources */ = {isa = PBXBuildFile; fileRef = A96863501AE6FD0C004FE1FE /* Personality.cpp */; };
		A96863E21AE6FD0E004FE1FE /* Phrase.cpp in Sources */ = {isa = PBXBuildFile; fileRef = A96863521AE6FD0C004FE1FE /* Phrase.cpp */; };
		A96863E31AE6FD0E004FE1FE /* Planet.cpp in Sources */ = {isa = PBXBuildFile; fileRef = A96863551AE6FD0C004FE1FE /* Planet.cpp */; };
		A96863E41AE6FD0E004FE1FE /* PlanetPanel.cpp in Sources */ = {isa = PBXBuildFile; fileRef = A96863571AE6FD0C004FE1FE /* PlanetPanel.cpp */; };
		A96863E51AE6FD0E004FE1FE /* PlayerInfo.cpp in Sources */ = {isa = PBXBuildFile; fileRef = A96863591AE6FD0C004FE1FE /* PlayerInfo.cpp */; };
		A96863E61AE6FD0E004FE1FE /* Point.cpp in Sources */ = {isa = PBXBuildFile; fileRef = A968635B1AE6FD0C004FE1FE /* Point.cpp */; };
		A96863E71AE6FD0E004FE1FE /* PointerShader.cpp in Sources */ = {isa = PBXBuildFile; fileRef = A968635D1AE6FD0C004FE1FE /* PointerShader.cpp */; };
		A96863E81AE6FD0E004FE1FE /* Politics.cpp in Sources */ = {isa = PBXBuildFile; fileRef = A968635F1AE6FD0C004FE1FE /* Politics.cpp */; };
		A96863E91AE6FD0E004FE1FE /* Preferences.cpp in Sources */ = {isa = PBXBuildFile; fileRef = A96863611AE6FD0C004FE1FE /* Preferences.cpp */; };
		A96863EA1AE6FD0E004FE1FE /* PreferencesPanel.cpp in Sources */ = {isa = PBXBuildFile; fileRef = A96863631AE6FD0C004FE1FE /* PreferencesPanel.cpp */; };
		A96863EB1AE6FD0E004FE1FE /* Projectile.cpp in Sources */ = {isa = PBXBuildFile; fileRef = A96863651AE6FD0C004FE1FE /* Projectile.cpp */; };
		A96863EC1AE6FD0E004FE1FE /* Radar.cpp in Sources */ = {isa = PBXBuildFile; fileRef = A96863671AE6FD0C004FE1FE /* Radar.cpp */; };
		A96863ED1AE6FD0E004FE1FE /* Random.cpp in Sources */ = {isa = PBXBuildFile; fileRef = A96863691AE6FD0D004FE1FE /* Random.cpp */; };
		A96863EE1AE6FD0E004FE1FE /* RingShader.cpp in Sources */ = {isa = PBXBuildFile; fileRef = A968636B1AE6FD0D004FE1FE /* RingShader.cpp */; };
		A96863EF1AE6FD0E004FE1FE /* SavedGame.cpp in Sources */ = {isa = PBXBuildFile; fileRef = A968636E1AE6FD0D004FE1FE /* SavedGame.cpp */; };
		A96863F01AE6FD0E004FE1FE /* Screen.cpp in Sources */ = {isa = PBXBuildFile; fileRef = A96863701AE6FD0D004FE1FE /* Screen.cpp */; };
		A96863F11AE6FD0E004FE1FE /* Shader.cpp in Sources */ = {isa = PBXBuildFile; fileRef = A96863731AE6FD0D004FE1FE /* Shader.cpp */; };
		A96863F21AE6FD0E004FE1FE /* Ship.cpp in Sources */ = {isa = PBXBuildFile; fileRef = A96863761AE6FD0D004FE1FE /* Ship.cpp */; };
		A96863F31AE6FD0E004FE1FE /* ShipEvent.cpp in Sources */ = {isa = PBXBuildFile; fileRef = A96863781AE6FD0D004FE1FE /* ShipEvent.cpp */; };
		A96863F41AE6FD0E004FE1FE /* ShipInfoDisplay.cpp in Sources */ = {isa = PBXBuildFile; fileRef = A968637A1AE6FD0D004FE1FE /* ShipInfoDisplay.cpp */; };
		A96863F51AE6FD0E004FE1FE /* ShipyardPanel.cpp in Sources */ = {isa = PBXBuildFile; fileRef = A968637C1AE6FD0D004FE1FE /* ShipyardPanel.cpp */; };
		A96863F61AE6FD0E004FE1FE /* ShopPanel.cpp in Sources */ = {isa = PBXBuildFile; fileRef = A968637E1AE6FD0D004FE1FE /* ShopPanel.cpp */; };
		A96863F71AE6FD0E004FE1FE /* Sound.cpp in Sources */ = {isa = PBXBuildFile; fileRef = A96863801AE6FD0D004FE1FE /* Sound.cpp */; };
		A96863F81AE6FD0E004FE1FE /* SpaceportPanel.cpp in Sources */ = {isa = PBXBuildFile; fileRef = A96863821AE6FD0D004FE1FE /* SpaceportPanel.cpp */; };
		A96863F91AE6FD0E004FE1FE /* Sprite.cpp in Sources */ = {isa = PBXBuildFile; fileRef = A96863841AE6FD0D004FE1FE /* Sprite.cpp */; };
		A96863FA1AE6FD0E004FE1FE /* SpriteQueue.cpp in Sources */ = {isa = PBXBuildFile; fileRef = A96863861AE6FD0D004FE1FE /* SpriteQueue.cpp */; };
		A96863FB1AE6FD0E004FE1FE /* SpriteSet.cpp in Sources */ = {isa = PBXBuildFile; fileRef = A96863881AE6FD0D004FE1FE /* SpriteSet.cpp */; };
		A96863FC1AE6FD0E004FE1FE /* SpriteShader.cpp in Sources */ = {isa = PBXBuildFile; fileRef = A968638A1AE6FD0D004FE1FE /* SpriteShader.cpp */; };
		A96863FD1AE6FD0E004FE1FE /* StarField.cpp in Sources */ = {isa = PBXBuildFile; fileRef = A968638C1AE6FD0D004FE1FE /* StarField.cpp */; };
		A96863FE1AE6FD0E004FE1FE /* StartConditions.cpp in Sources */ = {isa = PBXBuildFile; fileRef = A968638E1AE6FD0D004FE1FE /* StartConditions.cpp */; };
		A96863FF1AE6FD0E004FE1FE /* StellarObject.cpp in Sources */ = {isa = PBXBuildFile; fileRef = A96863901AE6FD0D004FE1FE /* StellarObject.cpp */; };
		A96864001AE6FD0E004FE1FE /* System.cpp in Sources */ = {isa = PBXBuildFile; fileRef = A96863921AE6FD0D004FE1FE /* System.cpp */; };
		A96864011AE6FD0E004FE1FE /* Table.cpp in Sources */ = {isa = PBXBuildFile; fileRef = A96863941AE6FD0D004FE1FE /* Table.cpp */; };
		A96864021AE6FD0E004FE1FE /* Trade.cpp in Sources */ = {isa = PBXBuildFile; fileRef = A96863961AE6FD0D004FE1FE /* Trade.cpp */; };
		A96864031AE6FD0E004FE1FE /* TradingPanel.cpp in Sources */ = {isa = PBXBuildFile; fileRef = A96863981AE6FD0D004FE1FE /* TradingPanel.cpp */; };
		A96864041AE6FD0E004FE1FE /* UI.cpp in Sources */ = {isa = PBXBuildFile; fileRef = A968639A1AE6FD0D004FE1FE /* UI.cpp */; };
		A96864051AE6FD0E004FE1FE /* Weapon.cpp in Sources */ = {isa = PBXBuildFile; fileRef = A968639C1AE6FD0D004FE1FE /* Weapon.cpp */; };
		A96864061AE6FD0E004FE1FE /* WrappedText.cpp in Sources */ = {isa = PBXBuildFile; fileRef = A968639E1AE6FD0D004FE1FE /* WrappedText.cpp */; };
		A97C24EA1B17BE35007DDFA1 /* MapOutfitterPanel.cpp in Sources */ = {isa = PBXBuildFile; fileRef = A97C24E81B17BE35007DDFA1 /* MapOutfitterPanel.cpp */; };
		A97C24ED1B17BE3C007DDFA1 /* MapShipyardPanel.cpp in Sources */ = {isa = PBXBuildFile; fileRef = A97C24EB1B17BE3C007DDFA1 /* MapShipyardPanel.cpp */; };
		A97C4460852BF852334C0CB1 /* Bitset.cpp in Sources */ = {isa = PBXBuildFile; fileRef = 74F543598EEFB3745287E663 /* Bitset.cpp */; };
		A98150821EA9634A00428AD6 /* ShipInfoPanel.cpp in Sources */ = {isa = PBXBuildFile; fileRef = A98150801EA9634A00428AD6 /* ShipInfoPanel.cpp */; };
		A98150851EA9635D00428AD6 /* PlayerInfoPanel.cpp in Sources */ = {isa = PBXBuildFile; fileRef = A98150831EA9635D00428AD6 /* PlayerInfoPanel.cpp */; };
		A99F7A50195DF3E8002C30B8 /* Images.xcassets in Resources */ = {isa = PBXBuildFile; fileRef = A99F7A4F195DF3E8002C30B8 /* Images.xcassets */; };
		A99F7AF5195DF44C002C30B8 /* credits.txt in Resources */ = {isa = PBXBuildFile; fileRef = A99F7A6F195DF44B002C30B8 /* credits.txt */; };
		A99F7B08195DF44C002C30B8 /* keys.txt in Resources */ = {isa = PBXBuildFile; fileRef = A99F7A94195DF44B002C30B8 /* keys.txt */; };
		A99F7B09195DF44C002C30B8 /* license.txt in Resources */ = {isa = PBXBuildFile; fileRef = A99F7A95195DF44B002C30B8 /* license.txt */; };
		A99F7B34195DF45E002C30B8 /* data in Resources */ = {isa = PBXBuildFile; fileRef = A99F7B32195DF45E002C30B8 /* data */; };
		A99F7B35195DF45E002C30B8 /* images in Resources */ = {isa = PBXBuildFile; fileRef = A99F7B33195DF45E002C30B8 /* images */; };
		A9A5297419996C9F002D7C35 /* sounds in Resources */ = {isa = PBXBuildFile; fileRef = A9A5297319996C9F002D7C35 /* sounds */; };
		A9A5297619996CC3002D7C35 /* OpenAL.framework in Frameworks */ = {isa = PBXBuildFile; fileRef = A9A5297519996CC3002D7C35 /* OpenAL.framework */; };
		A9B99D021C616AD000BE7C2E /* ItemInfoDisplay.cpp in Sources */ = {isa = PBXBuildFile; fileRef = A9B99D001C616AD000BE7C2E /* ItemInfoDisplay.cpp */; };
		A9B99D051C616AF200BE7C2E /* MapSalesPanel.cpp in Sources */ = {isa = PBXBuildFile; fileRef = A9B99D031C616AF200BE7C2E /* MapSalesPanel.cpp */; };
		A9BDFB541E00B8AA00A6B27E /* Music.cpp in Sources */ = {isa = PBXBuildFile; fileRef = A9BDFB521E00B8AA00A6B27E /* Music.cpp */; };
		A9BDFB561E00B94700A6B27E /* libmad.0.dylib in Frameworks */ = {isa = PBXBuildFile; fileRef = A9BDFB551E00B94700A6B27E /* libmad.0.dylib */; };
		A9BDFB571E00BD6A00A6B27E /* libmad.0.dylib in CopyFiles */ = {isa = PBXBuildFile; fileRef = A9BDFB551E00B94700A6B27E /* libmad.0.dylib */; };
		A9C70E101C0E5B51000B3D14 /* File.cpp in Sources */ = {isa = PBXBuildFile; fileRef = A9C70E0E1C0E5B51000B3D14 /* File.cpp */; };
		A9CC526D1950C9F6004E4E22 /* Cocoa.framework in Frameworks */ = {isa = PBXBuildFile; fileRef = A9CC526C1950C9F6004E4E22 /* Cocoa.framework */; };
		A9D40D1A195DFAA60086EE52 /* OpenGL.framework in Frameworks */ = {isa = PBXBuildFile; fileRef = A9D40D19195DFAA60086EE52 /* OpenGL.framework */; };
		AFF742E3BAA4AD9A5D001460 /* alignment.hpp in Headers */ = {isa = PBXBuildFile; fileRef = 13B643F6BEC24349F9BC9F42 /* alignment.hpp */; settings = {ATTRIBUTES = (Project, ); }; };
		B55C239D2303CE8B005C1A14 /* GameWindow.cpp in Sources */ = {isa = PBXBuildFile; fileRef = B55C239B2303CE8A005C1A14 /* GameWindow.cpp */; };
		B590161321ED4A0F00799178 /* Utf8.cpp in Sources */ = {isa = PBXBuildFile; fileRef = B590161121ED4A0E00799178 /* Utf8.cpp */; };
		B5DDA6942001B7F600DBA76A /* News.cpp in Sources */ = {isa = PBXBuildFile; fileRef = B5DDA6922001B7F600DBA76A /* News.cpp */; };
		B770487BB26CFD0BFDD89588 /* AlertLabel.cpp in Sources */ = {isa = PBXBuildFile; fileRef = 6B7242769DEFC88E71359DEB /* AlertLabel.cpp */; };
		C4264774A89C0001B6FFC60E /* Hazard.cpp in Sources */ = {isa = PBXBuildFile; fileRef = C49D4EA08DF168A83B1C7B07 /* Hazard.cpp */; };
		C7354A3E9C53D6C5E3CC352F /* TestData.cpp in Sources */ = {isa = PBXBuildFile; fileRef = 02D34A71AE3BC4C93FC6865B /* TestData.cpp */; };
		CE3F49A88B6DCBE09A711110 /* opengl.cpp in Sources */ = {isa = PBXBuildFile; fileRef = A3754152958FBC924E9F76A9 /* opengl.cpp */; };
		DAC24E909BF453D18AEE3DA3 /* Logger.cpp in Sources */ = {isa = PBXBuildFile; fileRef = A7F240B4AC219841424A387A /* Logger.cpp */; };
		DF8D57E11FC25842001525DA /* Dictionary.cpp in Sources */ = {isa = PBXBuildFile; fileRef = DF8D57DF1FC25842001525DA /* Dictionary.cpp */; };
		DF8D57E51FC25889001525DA /* Visual.cpp in Sources */ = {isa = PBXBuildFile; fileRef = DF8D57E21FC25889001525DA /* Visual.cpp */; };
		DFAAE2A61FD4A25C0072C0A8 /* BatchDrawList.cpp in Sources */ = {isa = PBXBuildFile; fileRef = DFAAE2A21FD4A25C0072C0A8 /* BatchDrawList.cpp */; };
		DFAAE2A71FD4A25C0072C0A8 /* BatchShader.cpp in Sources */ = {isa = PBXBuildFile; fileRef = DFAAE2A41FD4A25C0072C0A8 /* BatchShader.cpp */; };
		DFAAE2AA1FD4A27B0072C0A8 /* ImageSet.cpp in Sources */ = {isa = PBXBuildFile; fileRef = DFAAE2A81FD4A27B0072C0A8 /* ImageSet.cpp */; };
		E3D54794A1EEF51CD4859170 /* DamageProfile.cpp in Sources */ = {isa = PBXBuildFile; fileRef = C62B4D15899E5F47443D0ED6 /* DamageProfile.cpp */; };
		ED5E4F2ABA89E9DE00603E69 /* TestContext.cpp in Sources */ = {isa = PBXBuildFile; fileRef = A3134EC4B1CCA5546A10C3EF /* TestContext.cpp */; };
		F35E4D6EA465D71CDA282EBA /* MenuAnimationPanel.cpp in Sources */ = {isa = PBXBuildFile; fileRef = D0FA4800BE72C1B5A7D567B9 /* MenuAnimationPanel.cpp */; };
		F55745BDBC50E15DCEB2ED5B /* layout.hpp in Headers */ = {isa = PBXBuildFile; fileRef = 9BCF4321AF819E944EC02FB9 /* layout.hpp */; settings = {ATTRIBUTES = (Project, ); }; };
		F78A44BAA8252F6D53B24B69 /* TextReplacements.cpp in Sources */ = {isa = PBXBuildFile; fileRef = 6A4E42FEB3B265A91D5BD2FC /* TextReplacements.cpp */; };
/* End PBXBuildFile section */

/* Begin PBXContainerItemProxy section */
		070CD8162818CE9200A853BB /* PBXContainerItemProxy */ = {
			isa = PBXContainerItemProxy;
			containerPortal = A9CC52611950C9F6004E4E22 /* Project object */;
			proxyType = 1;
			remoteGlobalIDString = 070CD8102818CC6B00A853BB;
			remoteInfo = libmad;
		};
		072599CE26A8CADA007EC229 /* PBXContainerItemProxy */ = {
			isa = PBXContainerItemProxy;
			containerPortal = A9CC52611950C9F6004E4E22 /* Project object */;
			proxyType = 1;
			remoteGlobalIDString = 072599BD26A8C67D007EC229;
			remoteInfo = SDL2;
		};
/* End PBXContainerItemProxy section */

/* Begin PBXCopyFilesBuildPhase section */
		A93931ED19880ECA00C2A87B /* CopyFiles */ = {
			isa = PBXCopyFilesBuildPhase;
			buildActionMask = 2147483647;
			dstPath = "";
			dstSubfolderSpec = 10;
			files = (
				A9BDFB571E00BD6A00A6B27E /* libmad.0.dylib in CopyFiles */,
				A93931FF1988136F00C2A87B /* libpng16.dylib in CopyFiles */,
				A93931FE1988136E00C2A87B /* libturbojpeg.0.dylib in CopyFiles */,
				072599D426A8CD5D007EC229 /* SDL2.framework in CopyFiles */,
			);
			runOnlyForDeploymentPostprocessing = 0;
		};
/* End PBXCopyFilesBuildPhase section */

/* Begin PBXFileReference section */
		02D34A71AE3BC4C93FC6865B /* TestData.cpp */ = {isa = PBXFileReference; fileEncoding = 4; lastKnownFileType = sourcecode.cpp.cpp; name = TestData.cpp; path = source/TestData.cpp; sourceTree = "<group>"; };
		03DB40BD902C7D194880C246 /* Storyline.cpp */ = {isa = PBXFileReference; fileEncoding = 4; lastKnownFileType = sourcecode.cpp.cpp; name = Storyline.cpp; path = source/Storyline.cpp; sourceTree = "<group>"; };
		070CD8152818CC6B00A853BB /* libmad.dylib */ = {isa = PBXFileReference; explicitFileType = "compiled.mach-o.dylib"; includeInIndex = 0; path = libmad.dylib; sourceTree = BUILT_PRODUCTS_DIR; };
		072599BE26A8C67D007EC229 /* SDL2.dylib */ = {isa = PBXFileReference; explicitFileType = "compiled.mach-o.dylib"; includeInIndex = 0; path = SDL2.dylib; sourceTree = BUILT_PRODUCTS_DIR; };
		072599CC26A8C942007EC229 /* SDL2.framework */ = {isa = PBXFileReference; lastKnownFileType = wrapper.framework; name = SDL2.framework; path = build/SDL2.framework; sourceTree = "<group>"; };
		086E48E490C9BAD6660C7274 /* ExclusiveItem.h */ = {isa = PBXFileReference; fileEncoding = 4; lastKnownFileType = sourcecode.c.h; name = ExclusiveItem.h; path = source/ExclusiveItem.h; sourceTree = "<group>"; };
		0C90483BB01ECD0E3E8DDA44 /* WeightedList.h */ = {isa = PBXFileReference; fileEncoding = 4; lastKnownFileType = sourcecode.c.h; name = WeightedList.h; path = source/WeightedList.h; sourceTree = "<group>"; };
		0DF34095B64BC64F666ECF5F /* CoreStartData.cpp */ = {isa = PBXFileReference; fileEncoding = 4; lastKnownFileType = sourcecode.cpp.cpp; name = CoreStartData.cpp; path = source/CoreStartData.cpp; sourceTree = "<group>"; };
		11EA4AD7A889B6AC1441A198 /* StartConditionsPanel.cpp */ = {isa = PBXFileReference; fileEncoding = 4; lastKnownFileType = sourcecode.cpp.cpp; name = StartConditionsPanel.cpp; path = source/StartConditionsPanel.cpp; sourceTree = "<group>"; };
		13B643F6BEC24349F9BC9F42 /* alignment.hpp */ = {isa = PBXFileReference; fileEncoding = 4; lastKnownFileType = sourcecode.c.h; name = alignment.hpp; path = source/text/alignment.hpp; sourceTree = "<group>"; };
		13B64DB8AE730E57C3DEA2F0 /* ShipJumpNavigation.cpp */ = {isa = PBXFileReference; fileEncoding = 4; lastKnownFileType = sourcecode.cpp.cpp; name = ShipJumpNavigation.cpp; path = source/ShipJumpNavigation.cpp; sourceTree = "<group>"; };
		1578F880250B5F8A00D318FB /* InfoPanelState.cpp */ = {isa = PBXFileReference; fileEncoding = 4; lastKnownFileType = sourcecode.cpp.cpp; name = InfoPanelState.cpp; path = source/InfoPanelState.cpp; sourceTree = "<group>"; };
		1578F882250B5F8A00D318FB /* InfoPanelState.h */ = {isa = PBXFileReference; fileEncoding = 4; lastKnownFileType = sourcecode.c.h; name = InfoPanelState.h; path = source/InfoPanelState.h; sourceTree = "<group>"; };
		19184B47B496B414EC9CE671 /* DamageProfile.h */ = {isa = PBXFileReference; fileEncoding = 4; lastKnownFileType = sourcecode.c.h; name = DamageProfile.h; path = source/DamageProfile.h; sourceTree = "<group>"; };
		191E4107A4F1CBBC2526A0E9 /* MaskManager.h */ = {isa = PBXFileReference; fileEncoding = 4; lastKnownFileType = sourcecode.c.h; name = MaskManager.h; path = source/MaskManager.h; sourceTree = "<group>"; };
		210C41C0BA33F71A694D5F98 /* Bitset.h */ = {isa = PBXFileReference; fileEncoding = 4; lastKnownFileType = sourcecode.c.h; name = Bitset.h; path = source/Bitset.h; sourceTree = "<group>"; };
		2CA44855BD0AFF45DCAEEA5D /* truncate.hpp */ = {isa = PBXFileReference; fileEncoding = 4; lastKnownFileType = sourcecode.c.h; name = truncate.hpp; path = source/text/truncate.hpp; sourceTree = "<group>"; };
		2E1E458DB603BF979429117C /* DisplayText.cpp */ = {isa = PBXFileReference; fileEncoding = 4; lastKnownFileType = sourcecode.cpp.cpp; name = DisplayText.cpp; path = source/text/DisplayText.cpp; sourceTree = "<group>"; };
		2E644A108BCD762A2A1A899C /* Hazard.h */ = {isa = PBXFileReference; fileEncoding = 4; lastKnownFileType = sourcecode.c.h; name = Hazard.h; path = source/Hazard.h; sourceTree = "<group>"; };
		2E8047A8987DD8EC99FF8E2E /* Test.cpp */ = {isa = PBXFileReference; fileEncoding = 4; lastKnownFileType = sourcecode.cpp.cpp; name = Test.cpp; path = source/Test.cpp; sourceTree = "<group>"; };
		32404878BFF00A095AF2DD2C /* MapPlanetCard.cpp */ = {isa = PBXFileReference; fileEncoding = 4; lastKnownFileType = sourcecode.cpp.cpp; name = MapPlanetCard.cpp; path = source/MapPlanetCard.cpp; sourceTree = "<group>"; };
		341645FAA25F7901221B8965 /* PrintData.cpp */ = {isa = PBXFileReference; fileEncoding = 4; lastKnownFileType = sourcecode.cpp.cpp; name = PrintData.cpp; path = source/PrintData.cpp; sourceTree = "<group>"; };
		389245138CF297EB417DF730 /* UniverseObjects.cpp */ = {isa = PBXFileReference; fileEncoding = 4; lastKnownFileType = sourcecode.cpp.cpp; name = UniverseObjects.cpp; path = source/UniverseObjects.cpp; sourceTree = "<group>"; };
		4256486EA97E57BBB38CDAF2 /* ConditionsStore.cpp */ = {isa = PBXFileReference; fileEncoding = 4; lastKnownFileType = sourcecode.cpp.cpp; name = ConditionsStore.cpp; path = source/ConditionsStore.cpp; sourceTree = "<group>"; };
		46B444A6B2A67F93BB272686 /* ByGivenOrder.h */ = {isa = PBXFileReference; fileEncoding = 4; lastKnownFileType = sourcecode.c.h; name = ByGivenOrder.h; path = source/comparators/ByGivenOrder.h; sourceTree = "<group>"; };
		499B4DA7A9C7351120660643 /* MaskManager.cpp */ = {isa = PBXFileReference; fileEncoding = 4; lastKnownFileType = sourcecode.cpp.cpp; name = MaskManager.cpp; path = source/MaskManager.cpp; sourceTree = "<group>"; };
		5155CD711DBB9FF900EF090B /* Depreciation.cpp */ = {isa = PBXFileReference; fileEncoding = 4; lastKnownFileType = sourcecode.cpp.cpp; name = Depreciation.cpp; path = source/Depreciation.cpp; sourceTree = "<group>"; };
		5155CD721DBB9FF900EF090B /* Depreciation.h */ = {isa = PBXFileReference; fileEncoding = 4; lastKnownFileType = sourcecode.c.h; name = Depreciation.h; path = source/Depreciation.h; sourceTree = "<group>"; };
		5CE3475B85CE8C48D98664B7 /* Test.h */ = {isa = PBXFileReference; fileEncoding = 4; lastKnownFileType = sourcecode.c.h; name = Test.h; path = source/Test.h; sourceTree = "<group>"; };
		5CF247B48EEC7A3C366C1DFA /* DamageDealt.h */ = {isa = PBXFileReference; fileEncoding = 4; lastKnownFileType = sourcecode.c.h; name = DamageDealt.h; path = source/DamageDealt.h; sourceTree = "<group>"; };
		5EBC44769E84CF0C953D08B3 /* Variant.h */ = {isa = PBXFileReference; fileEncoding = 4; lastKnownFileType = sourcecode.c.h; name = Variant.h; path = source/Variant.h; sourceTree = "<group>"; };
		61FA4C2BB89E08C5E2B8B4B9 /* Variant.cpp */ = {isa = PBXFileReference; fileEncoding = 4; lastKnownFileType = sourcecode.cpp.cpp; name = Variant.cpp; path = source/Variant.cpp; sourceTree = "<group>"; };
		6245F8231D301C7400A7A094 /* Body.cpp */ = {isa = PBXFileReference; fileEncoding = 4; lastKnownFileType = sourcecode.cpp.cpp; name = Body.cpp; path = source/Body.cpp; sourceTree = "<group>"; };
		6245F8241D301C7400A7A094 /* Body.h */ = {isa = PBXFileReference; fileEncoding = 4; lastKnownFileType = sourcecode.c.h; name = Body.h; path = source/Body.h; sourceTree = "<group>"; };
		6245F8261D301C9000A7A094 /* Hardpoint.cpp */ = {isa = PBXFileReference; fileEncoding = 4; lastKnownFileType = sourcecode.cpp.cpp; name = Hardpoint.cpp; path = source/Hardpoint.cpp; sourceTree = "<group>"; };
		6245F8271D301C9000A7A094 /* Hardpoint.h */ = {isa = PBXFileReference; fileEncoding = 4; lastKnownFileType = sourcecode.c.h; name = Hardpoint.h; path = source/Hardpoint.h; sourceTree = "<group>"; };
		628BDAED1CC5DC950062BCD2 /* PlanetLabel.cpp */ = {isa = PBXFileReference; fileEncoding = 4; lastKnownFileType = sourcecode.cpp.cpp; name = PlanetLabel.cpp; path = source/PlanetLabel.cpp; sourceTree = "<group>"; };
		628BDAEE1CC5DC950062BCD2 /* PlanetLabel.h */ = {isa = PBXFileReference; fileEncoding = 4; lastKnownFileType = sourcecode.c.h; name = PlanetLabel.h; path = source/PlanetLabel.h; sourceTree = "<group>"; };
		62A405B81D47DA4D0054F6A0 /* FogShader.cpp */ = {isa = PBXFileReference; fileEncoding = 4; lastKnownFileType = sourcecode.cpp.cpp; name = FogShader.cpp; path = source/FogShader.cpp; sourceTree = "<group>"; };
		62A405B91D47DA4D0054F6A0 /* FogShader.h */ = {isa = PBXFileReference; fileEncoding = 4; lastKnownFileType = sourcecode.c.h; name = FogShader.h; path = source/FogShader.h; sourceTree = "<group>"; };
		62C311181CE172D000409D91 /* Flotsam.cpp */ = {isa = PBXFileReference; fileEncoding = 4; lastKnownFileType = sourcecode.cpp.cpp; name = Flotsam.cpp; path = source/Flotsam.cpp; sourceTree = "<group>"; };
		62C311191CE172D000409D91 /* Flotsam.h */ = {isa = PBXFileReference; fileEncoding = 4; lastKnownFileType = sourcecode.c.h; name = Flotsam.h; path = source/Flotsam.h; sourceTree = "<group>"; };
		6833448DAEB9861D28445DD5 /* GameAction.h */ = {isa = PBXFileReference; fileEncoding = 4; lastKnownFileType = sourcecode.c.h; name = GameAction.h; path = source/GameAction.h; sourceTree = "<group>"; };
		6A4E42FEB3B265A91D5BD2FC /* TextReplacements.cpp */ = {isa = PBXFileReference; fileEncoding = 4; lastKnownFileType = sourcecode.cpp.cpp; name = TextReplacements.cpp; path = source/TextReplacements.cpp; sourceTree = "<group>"; };
		6A5716311E25BE6F00585EB2 /* CollisionSet.cpp */ = {isa = PBXFileReference; fileEncoding = 4; lastKnownFileType = sourcecode.cpp.cpp; name = CollisionSet.cpp; path = source/CollisionSet.cpp; sourceTree = "<group>"; };
		6A5716321E25BE6F00585EB2 /* CollisionSet.h */ = {isa = PBXFileReference; fileEncoding = 4; lastKnownFileType = sourcecode.c.h; name = CollisionSet.h; path = source/CollisionSet.h; sourceTree = "<group>"; };
		6B7242769DEFC88E71359DEB /* AlertLabel.cpp */ = {isa = PBXFileReference; fileEncoding = 4; lastKnownFileType = sourcecode.cpp.cpp; name = AlertLabel.cpp; path = source/AlertLabel.cpp; sourceTree = "<group>"; };
		6D414B4194239522B24F3C95 /* Wormhole.cpp */ = {isa = PBXFileReference; fileEncoding = 4; lastKnownFileType = sourcecode.cpp.cpp; name = Wormhole.cpp; path = source/Wormhole.cpp; sourceTree = "<group>"; };
		6DCF4CF2972F569E6DBB8578 /* CategoryTypes.h */ = {isa = PBXFileReference; fileEncoding = 4; lastKnownFileType = sourcecode.c.h; name = CategoryTypes.h; path = source/CategoryTypes.h; sourceTree = "<group>"; };
		74F543598EEFB3745287E663 /* Bitset.cpp */ = {isa = PBXFileReference; fileEncoding = 4; lastKnownFileType = sourcecode.cpp.cpp; name = Bitset.cpp; path = source/Bitset.cpp; sourceTree = "<group>"; };
<<<<<<< HEAD
		7BE1498B8098E26D5661A32A /* Storyline.h */ = {isa = PBXFileReference; fileEncoding = 4; lastKnownFileType = sourcecode.c.h; name = Storyline.h; path = source/Storyline.h; sourceTree = "<group>"; };
=======
		864B48C89992966088767671 /* AlertLabel.h */ = {isa = PBXFileReference; fileEncoding = 4; lastKnownFileType = sourcecode.c.h; name = AlertLabel.h; path = source/AlertLabel.h; sourceTree = "<group>"; };
>>>>>>> 033efd92
		86AB4B6E9C4C0490AE7F029B /* EsUuid.h */ = {isa = PBXFileReference; fileEncoding = 4; lastKnownFileType = sourcecode.c.h; name = EsUuid.h; path = source/EsUuid.h; sourceTree = "<group>"; };
		86D9414E818561143BD298BC /* TextReplacements.h */ = {isa = PBXFileReference; fileEncoding = 4; lastKnownFileType = sourcecode.c.h; name = TextReplacements.h; path = source/TextReplacements.h; sourceTree = "<group>"; };
		8CB543A1AA20F764DD7FC15A /* MenuAnimationPanel.h */ = {isa = PBXFileReference; fileEncoding = 4; lastKnownFileType = sourcecode.c.h; name = MenuAnimationPanel.h; path = source/MenuAnimationPanel.h; sourceTree = "<group>"; };
		8E8A4C648B242742B22A34FA /* Weather.cpp */ = {isa = PBXFileReference; fileEncoding = 4; lastKnownFileType = sourcecode.cpp.cpp; name = Weather.cpp; path = source/Weather.cpp; sourceTree = "<group>"; };
		938E07E0235970CE00DC2C2B /* FormationPattern.cpp */ = {isa = PBXFileReference; fileEncoding = 4; lastKnownFileType = sourcecode.cpp.cpp; name = FormationPattern.cpp; path = source/FormationPattern.cpp; sourceTree = "<group>"; };
		938E07E1235970CE00DC2C2B /* FormationPattern.h */ = {isa = PBXFileReference; fileEncoding = 4; lastKnownFileType = sourcecode.c.h; name = FormationPattern.h; path = source/FormationPattern.h; sourceTree = "<group>"; };
		950742538F8CECF5D4168FBC /* EsUuid.cpp */ = {isa = PBXFileReference; fileEncoding = 4; lastKnownFileType = sourcecode.cpp.cpp; name = EsUuid.cpp; path = source/EsUuid.cpp; sourceTree = "<group>"; };
		98104FFDA18E40F4A712A8BE /* CoreStartData.h */ = {isa = PBXFileReference; fileEncoding = 4; lastKnownFileType = sourcecode.c.h; name = CoreStartData.h; path = source/CoreStartData.h; sourceTree = "<group>"; };
		9BCF4321AF819E944EC02FB9 /* layout.hpp */ = {isa = PBXFileReference; fileEncoding = 4; lastKnownFileType = sourcecode.c.h; name = layout.hpp; path = source/text/layout.hpp; sourceTree = "<group>"; };
		9DA14712A9C68E00FBFD9C72 /* TestData.h */ = {isa = PBXFileReference; fileEncoding = 4; lastKnownFileType = sourcecode.c.h; name = TestData.h; path = source/TestData.h; sourceTree = "<group>"; };
		9F0F4096A9008E2D8F3304BB /* GameAction.cpp */ = {isa = PBXFileReference; fileEncoding = 4; lastKnownFileType = sourcecode.cpp.cpp; name = GameAction.cpp; path = source/GameAction.cpp; sourceTree = "<group>"; };
		A00D4207B8915B5E7E9B4619 /* RandomEvent.h */ = {isa = PBXFileReference; fileEncoding = 4; lastKnownFileType = sourcecode.c.h; name = RandomEvent.h; path = source/RandomEvent.h; sourceTree = "<group>"; };
		A2A948EE929342C8F84C65D1 /* TestContext.h */ = {isa = PBXFileReference; fileEncoding = 4; lastKnownFileType = sourcecode.c.h; name = TestContext.h; path = source/TestContext.h; sourceTree = "<group>"; };
		A2A94C40A8DCA99809AD5DEE /* MapPlanetCard.h */ = {isa = PBXFileReference; fileEncoding = 4; lastKnownFileType = sourcecode.c.h; name = MapPlanetCard.h; path = source/MapPlanetCard.h; sourceTree = "<group>"; };
		A3134EC4B1CCA5546A10C3EF /* TestContext.cpp */ = {isa = PBXFileReference; fileEncoding = 4; lastKnownFileType = sourcecode.cpp.cpp; name = TestContext.cpp; path = source/TestContext.cpp; sourceTree = "<group>"; };
		A3754152958FBC924E9F76A9 /* opengl.cpp */ = {isa = PBXFileReference; fileEncoding = 4; lastKnownFileType = sourcecode.cpp.cpp; name = opengl.cpp; path = source/opengl.cpp; sourceTree = "<group>"; };
		A3B9425983D66B182BD724B4 /* ConditionsStore.h */ = {isa = PBXFileReference; fileEncoding = 4; lastKnownFileType = sourcecode.c.h; name = ConditionsStore.h; path = source/ConditionsStore.h; sourceTree = "<group>"; };
		A7E640C7A366679B27CCADAC /* GameLoadingPanel.cpp */ = {isa = PBXFileReference; fileEncoding = 4; lastKnownFileType = sourcecode.cpp.cpp; name = GameLoadingPanel.cpp; path = source/GameLoadingPanel.cpp; sourceTree = "<group>"; };
		A7F240B4AC219841424A387A /* Logger.cpp */ = {isa = PBXFileReference; fileEncoding = 4; lastKnownFileType = sourcecode.cpp.cpp; name = Logger.cpp; path = source/Logger.cpp; sourceTree = "<group>"; };
		A90633FD1EE602FD000DA6C0 /* LogbookPanel.cpp */ = {isa = PBXFileReference; fileEncoding = 4; lastKnownFileType = sourcecode.cpp.cpp; name = LogbookPanel.cpp; path = source/LogbookPanel.cpp; sourceTree = "<group>"; };
		A90633FE1EE602FD000DA6C0 /* LogbookPanel.h */ = {isa = PBXFileReference; fileEncoding = 4; lastKnownFileType = sourcecode.c.h; name = LogbookPanel.h; path = source/LogbookPanel.h; sourceTree = "<group>"; };
		A90C15D71D5BD55700708F3A /* Minable.cpp */ = {isa = PBXFileReference; fileEncoding = 4; lastKnownFileType = sourcecode.cpp.cpp; name = Minable.cpp; path = source/Minable.cpp; sourceTree = "<group>"; };
		A90C15D81D5BD55700708F3A /* Minable.h */ = {isa = PBXFileReference; fileEncoding = 4; lastKnownFileType = sourcecode.c.h; name = Minable.h; path = source/Minable.h; sourceTree = "<group>"; };
		A90C15DA1D5BD56800708F3A /* Rectangle.cpp */ = {isa = PBXFileReference; fileEncoding = 4; lastKnownFileType = sourcecode.cpp.cpp; name = Rectangle.cpp; path = source/Rectangle.cpp; sourceTree = "<group>"; };
		A90C15DB1D5BD56800708F3A /* Rectangle.h */ = {isa = PBXFileReference; fileEncoding = 4; lastKnownFileType = sourcecode.c.h; name = Rectangle.h; path = source/Rectangle.h; sourceTree = "<group>"; };
		A93931FA1988135200C2A87B /* libturbojpeg.0.dylib */ = {isa = PBXFileReference; lastKnownFileType = "compiled.mach-o.dylib"; name = libturbojpeg.0.dylib; path = "/usr/local/opt/jpeg-turbo/lib/libturbojpeg.0.dylib"; sourceTree = "<absolute>"; };
		A93931FC1988136B00C2A87B /* libpng16.dylib */ = {isa = PBXFileReference; lastKnownFileType = "compiled.mach-o.dylib"; name = libpng16.dylib; path = /usr/local/opt/libpng/lib/libpng16.dylib; sourceTree = "<absolute>"; };
		A94408A41982F3E600610427 /* endless-sky.iconset */ = {isa = PBXFileReference; lastKnownFileType = folder.iconset; name = "endless-sky.iconset"; path = "icons/endless-sky.iconset"; sourceTree = "<group>"; };
		A966A5A91B964E6300DFF69C /* Person.cpp */ = {isa = PBXFileReference; fileEncoding = 4; lastKnownFileType = sourcecode.cpp.cpp; name = Person.cpp; path = source/Person.cpp; sourceTree = "<group>"; };
		A966A5AA1B964E6300DFF69C /* Person.h */ = {isa = PBXFileReference; fileEncoding = 4; lastKnownFileType = sourcecode.c.h; name = Person.h; path = source/Person.h; sourceTree = "<group>"; };
		A96862CD1AE6FD0A004FE1FE /* Account.cpp */ = {isa = PBXFileReference; fileEncoding = 4; lastKnownFileType = sourcecode.cpp.cpp; name = Account.cpp; path = source/Account.cpp; sourceTree = "<group>"; };
		A96862CE1AE6FD0A004FE1FE /* Account.h */ = {isa = PBXFileReference; fileEncoding = 4; lastKnownFileType = sourcecode.c.h; name = Account.h; path = source/Account.h; sourceTree = "<group>"; };
		A96862CF1AE6FD0A004FE1FE /* AI.cpp */ = {isa = PBXFileReference; fileEncoding = 4; lastKnownFileType = sourcecode.cpp.cpp; name = AI.cpp; path = source/AI.cpp; sourceTree = "<group>"; };
		A96862D01AE6FD0A004FE1FE /* AI.h */ = {isa = PBXFileReference; fileEncoding = 4; lastKnownFileType = sourcecode.c.h; name = AI.h; path = source/AI.h; sourceTree = "<group>"; };
		A96862D11AE6FD0A004FE1FE /* Angle.cpp */ = {isa = PBXFileReference; fileEncoding = 4; lastKnownFileType = sourcecode.cpp.cpp; name = Angle.cpp; path = source/Angle.cpp; sourceTree = "<group>"; };
		A96862D21AE6FD0A004FE1FE /* Angle.h */ = {isa = PBXFileReference; fileEncoding = 4; lastKnownFileType = sourcecode.c.h; name = Angle.h; path = source/Angle.h; sourceTree = "<group>"; };
		A96862D51AE6FD0A004FE1FE /* Armament.cpp */ = {isa = PBXFileReference; fileEncoding = 4; lastKnownFileType = sourcecode.cpp.cpp; name = Armament.cpp; path = source/Armament.cpp; sourceTree = "<group>"; };
		A96862D61AE6FD0A004FE1FE /* Armament.h */ = {isa = PBXFileReference; fileEncoding = 4; lastKnownFileType = sourcecode.c.h; name = Armament.h; path = source/Armament.h; sourceTree = "<group>"; };
		A96862D71AE6FD0A004FE1FE /* AsteroidField.cpp */ = {isa = PBXFileReference; fileEncoding = 4; lastKnownFileType = sourcecode.cpp.cpp; name = AsteroidField.cpp; path = source/AsteroidField.cpp; sourceTree = "<group>"; };
		A96862D81AE6FD0A004FE1FE /* AsteroidField.h */ = {isa = PBXFileReference; fileEncoding = 4; lastKnownFileType = sourcecode.c.h; name = AsteroidField.h; path = source/AsteroidField.h; sourceTree = "<group>"; };
		A96862D91AE6FD0A004FE1FE /* Audio.cpp */ = {isa = PBXFileReference; fileEncoding = 4; lastKnownFileType = sourcecode.cpp.cpp; name = Audio.cpp; path = source/Audio.cpp; sourceTree = "<group>"; };
		A96862DA1AE6FD0A004FE1FE /* Audio.h */ = {isa = PBXFileReference; fileEncoding = 4; lastKnownFileType = sourcecode.c.h; name = Audio.h; path = source/Audio.h; sourceTree = "<group>"; };
		A96862DB1AE6FD0A004FE1FE /* BankPanel.cpp */ = {isa = PBXFileReference; fileEncoding = 4; lastKnownFileType = sourcecode.cpp.cpp; name = BankPanel.cpp; path = source/BankPanel.cpp; sourceTree = "<group>"; };
		A96862DC1AE6FD0A004FE1FE /* BankPanel.h */ = {isa = PBXFileReference; fileEncoding = 4; lastKnownFileType = sourcecode.c.h; name = BankPanel.h; path = source/BankPanel.h; sourceTree = "<group>"; };
		A96862DF1AE6FD0A004FE1FE /* BoardingPanel.cpp */ = {isa = PBXFileReference; fileEncoding = 4; lastKnownFileType = sourcecode.cpp.cpp; name = BoardingPanel.cpp; path = source/BoardingPanel.cpp; sourceTree = "<group>"; };
		A96862E01AE6FD0A004FE1FE /* BoardingPanel.h */ = {isa = PBXFileReference; fileEncoding = 4; lastKnownFileType = sourcecode.c.h; name = BoardingPanel.h; path = source/BoardingPanel.h; sourceTree = "<group>"; };
		A96862E11AE6FD0A004FE1FE /* CaptureOdds.cpp */ = {isa = PBXFileReference; fileEncoding = 4; lastKnownFileType = sourcecode.cpp.cpp; name = CaptureOdds.cpp; path = source/CaptureOdds.cpp; sourceTree = "<group>"; };
		A96862E21AE6FD0A004FE1FE /* CaptureOdds.h */ = {isa = PBXFileReference; fileEncoding = 4; lastKnownFileType = sourcecode.c.h; name = CaptureOdds.h; path = source/CaptureOdds.h; sourceTree = "<group>"; };
		A96862E31AE6FD0A004FE1FE /* CargoHold.cpp */ = {isa = PBXFileReference; fileEncoding = 4; lastKnownFileType = sourcecode.cpp.cpp; name = CargoHold.cpp; path = source/CargoHold.cpp; sourceTree = "<group>"; };
		A96862E41AE6FD0A004FE1FE /* CargoHold.h */ = {isa = PBXFileReference; fileEncoding = 4; lastKnownFileType = sourcecode.c.h; name = CargoHold.h; path = source/CargoHold.h; sourceTree = "<group>"; };
		A96862E51AE6FD0A004FE1FE /* ClickZone.h */ = {isa = PBXFileReference; fileEncoding = 4; lastKnownFileType = sourcecode.c.h; name = ClickZone.h; path = source/ClickZone.h; sourceTree = "<group>"; };
		A96862E61AE6FD0A004FE1FE /* Color.cpp */ = {isa = PBXFileReference; fileEncoding = 4; lastKnownFileType = sourcecode.cpp.cpp; name = Color.cpp; path = source/Color.cpp; sourceTree = "<group>"; };
		A96862E71AE6FD0A004FE1FE /* Color.h */ = {isa = PBXFileReference; fileEncoding = 4; lastKnownFileType = sourcecode.c.h; name = Color.h; path = source/Color.h; sourceTree = "<group>"; };
		A96862E81AE6FD0A004FE1FE /* Command.cpp */ = {isa = PBXFileReference; fileEncoding = 4; lastKnownFileType = sourcecode.cpp.cpp; name = Command.cpp; path = source/Command.cpp; sourceTree = "<group>"; };
		A96862E91AE6FD0A004FE1FE /* Command.h */ = {isa = PBXFileReference; fileEncoding = 4; lastKnownFileType = sourcecode.c.h; name = Command.h; path = source/Command.h; sourceTree = "<group>"; };
		A96862EA1AE6FD0A004FE1FE /* ConditionSet.cpp */ = {isa = PBXFileReference; fileEncoding = 4; lastKnownFileType = sourcecode.cpp.cpp; name = ConditionSet.cpp; path = source/ConditionSet.cpp; sourceTree = "<group>"; };
		A96862EB1AE6FD0A004FE1FE /* ConditionSet.h */ = {isa = PBXFileReference; fileEncoding = 4; lastKnownFileType = sourcecode.c.h; name = ConditionSet.h; path = source/ConditionSet.h; sourceTree = "<group>"; };
		A96862EC1AE6FD0A004FE1FE /* Conversation.cpp */ = {isa = PBXFileReference; fileEncoding = 4; lastKnownFileType = sourcecode.cpp.cpp; name = Conversation.cpp; path = source/Conversation.cpp; sourceTree = "<group>"; };
		A96862ED1AE6FD0A004FE1FE /* Conversation.h */ = {isa = PBXFileReference; fileEncoding = 4; lastKnownFileType = sourcecode.c.h; name = Conversation.h; path = source/Conversation.h; sourceTree = "<group>"; };
		A96862EE1AE6FD0A004FE1FE /* ConversationPanel.cpp */ = {isa = PBXFileReference; fileEncoding = 4; lastKnownFileType = sourcecode.cpp.cpp; name = ConversationPanel.cpp; path = source/ConversationPanel.cpp; sourceTree = "<group>"; };
		A96862EF1AE6FD0A004FE1FE /* ConversationPanel.h */ = {isa = PBXFileReference; fileEncoding = 4; lastKnownFileType = sourcecode.c.h; name = ConversationPanel.h; path = source/ConversationPanel.h; sourceTree = "<group>"; };
		A96862F01AE6FD0A004FE1FE /* DataFile.cpp */ = {isa = PBXFileReference; fileEncoding = 4; lastKnownFileType = sourcecode.cpp.cpp; name = DataFile.cpp; path = source/DataFile.cpp; sourceTree = "<group>"; };
		A96862F11AE6FD0A004FE1FE /* DataFile.h */ = {isa = PBXFileReference; fileEncoding = 4; lastKnownFileType = sourcecode.c.h; name = DataFile.h; path = source/DataFile.h; sourceTree = "<group>"; };
		A96862F21AE6FD0A004FE1FE /* DataNode.cpp */ = {isa = PBXFileReference; fileEncoding = 4; lastKnownFileType = sourcecode.cpp.cpp; name = DataNode.cpp; path = source/DataNode.cpp; sourceTree = "<group>"; };
		A96862F31AE6FD0A004FE1FE /* DataNode.h */ = {isa = PBXFileReference; fileEncoding = 4; lastKnownFileType = sourcecode.c.h; name = DataNode.h; path = source/DataNode.h; sourceTree = "<group>"; };
		A96862F41AE6FD0A004FE1FE /* DataWriter.cpp */ = {isa = PBXFileReference; fileEncoding = 4; lastKnownFileType = sourcecode.cpp.cpp; name = DataWriter.cpp; path = source/DataWriter.cpp; sourceTree = "<group>"; };
		A96862F51AE6FD0A004FE1FE /* DataWriter.h */ = {isa = PBXFileReference; fileEncoding = 4; lastKnownFileType = sourcecode.c.h; name = DataWriter.h; path = source/DataWriter.h; sourceTree = "<group>"; };
		A96862F61AE6FD0A004FE1FE /* Date.cpp */ = {isa = PBXFileReference; fileEncoding = 4; lastKnownFileType = sourcecode.cpp.cpp; name = Date.cpp; path = source/Date.cpp; sourceTree = "<group>"; };
		A96862F71AE6FD0A004FE1FE /* Date.h */ = {isa = PBXFileReference; fileEncoding = 4; lastKnownFileType = sourcecode.c.h; name = Date.h; path = source/Date.h; sourceTree = "<group>"; };
		A96862F81AE6FD0A004FE1FE /* Dialog.cpp */ = {isa = PBXFileReference; fileEncoding = 4; lastKnownFileType = sourcecode.cpp.cpp; name = Dialog.cpp; path = source/Dialog.cpp; sourceTree = "<group>"; };
		A96862F91AE6FD0B004FE1FE /* Dialog.h */ = {isa = PBXFileReference; fileEncoding = 4; lastKnownFileType = sourcecode.c.h; name = Dialog.h; path = source/Dialog.h; sourceTree = "<group>"; };
		A96862FA1AE6FD0B004FE1FE /* DistanceMap.cpp */ = {isa = PBXFileReference; fileEncoding = 4; lastKnownFileType = sourcecode.cpp.cpp; name = DistanceMap.cpp; path = source/DistanceMap.cpp; sourceTree = "<group>"; };
		A96862FB1AE6FD0B004FE1FE /* DistanceMap.h */ = {isa = PBXFileReference; fileEncoding = 4; lastKnownFileType = sourcecode.c.h; name = DistanceMap.h; path = source/DistanceMap.h; sourceTree = "<group>"; };
		A96862FE1AE6FD0B004FE1FE /* DrawList.cpp */ = {isa = PBXFileReference; fileEncoding = 4; lastKnownFileType = sourcecode.cpp.cpp; name = DrawList.cpp; path = source/DrawList.cpp; sourceTree = "<group>"; };
		A96862FF1AE6FD0B004FE1FE /* DrawList.h */ = {isa = PBXFileReference; fileEncoding = 4; lastKnownFileType = sourcecode.c.h; name = DrawList.h; path = source/DrawList.h; sourceTree = "<group>"; };
		A96863001AE6FD0B004FE1FE /* Effect.cpp */ = {isa = PBXFileReference; fileEncoding = 4; lastKnownFileType = sourcecode.cpp.cpp; name = Effect.cpp; path = source/Effect.cpp; sourceTree = "<group>"; };
		A96863011AE6FD0B004FE1FE /* Effect.h */ = {isa = PBXFileReference; fileEncoding = 4; lastKnownFileType = sourcecode.c.h; name = Effect.h; path = source/Effect.h; sourceTree = "<group>"; };
		A96863021AE6FD0B004FE1FE /* Engine.cpp */ = {isa = PBXFileReference; fileEncoding = 4; lastKnownFileType = sourcecode.cpp.cpp; name = Engine.cpp; path = source/Engine.cpp; sourceTree = "<group>"; };
		A96863031AE6FD0B004FE1FE /* Engine.h */ = {isa = PBXFileReference; fileEncoding = 4; lastKnownFileType = sourcecode.c.h; name = Engine.h; path = source/Engine.h; sourceTree = "<group>"; };
		A96863041AE6FD0B004FE1FE /* EscortDisplay.cpp */ = {isa = PBXFileReference; fileEncoding = 4; lastKnownFileType = sourcecode.cpp.cpp; name = EscortDisplay.cpp; path = source/EscortDisplay.cpp; sourceTree = "<group>"; };
		A96863051AE6FD0B004FE1FE /* EscortDisplay.h */ = {isa = PBXFileReference; fileEncoding = 4; lastKnownFileType = sourcecode.c.h; name = EscortDisplay.h; path = source/EscortDisplay.h; sourceTree = "<group>"; };
		A96863061AE6FD0B004FE1FE /* Files.cpp */ = {isa = PBXFileReference; fileEncoding = 4; lastKnownFileType = sourcecode.cpp.cpp; name = Files.cpp; path = source/Files.cpp; sourceTree = "<group>"; };
		A96863071AE6FD0B004FE1FE /* Files.h */ = {isa = PBXFileReference; fileEncoding = 4; lastKnownFileType = sourcecode.c.h; name = Files.h; path = source/Files.h; sourceTree = "<group>"; };
		A96863081AE6FD0B004FE1FE /* FillShader.cpp */ = {isa = PBXFileReference; fileEncoding = 4; lastKnownFileType = sourcecode.cpp.cpp; name = FillShader.cpp; path = source/FillShader.cpp; sourceTree = "<group>"; };
		A96863091AE6FD0B004FE1FE /* FillShader.h */ = {isa = PBXFileReference; fileEncoding = 4; lastKnownFileType = sourcecode.c.h; name = FillShader.h; path = source/FillShader.h; sourceTree = "<group>"; };
		A968630A1AE6FD0B004FE1FE /* Fleet.cpp */ = {isa = PBXFileReference; fileEncoding = 4; lastKnownFileType = sourcecode.cpp.cpp; name = Fleet.cpp; path = source/Fleet.cpp; sourceTree = "<group>"; };
		A968630B1AE6FD0B004FE1FE /* Fleet.h */ = {isa = PBXFileReference; fileEncoding = 4; lastKnownFileType = sourcecode.c.h; name = Fleet.h; path = source/Fleet.h; sourceTree = "<group>"; };
		A968630C1AE6FD0B004FE1FE /* Font.cpp */ = {isa = PBXFileReference; fileEncoding = 4; lastKnownFileType = sourcecode.cpp.cpp; name = Font.cpp; path = source/text/Font.cpp; sourceTree = "<group>"; };
		A968630D1AE6FD0B004FE1FE /* Font.h */ = {isa = PBXFileReference; fileEncoding = 4; lastKnownFileType = sourcecode.c.h; name = Font.h; path = source/text/Font.h; sourceTree = "<group>"; };
		A968630E1AE6FD0B004FE1FE /* FontSet.cpp */ = {isa = PBXFileReference; fileEncoding = 4; lastKnownFileType = sourcecode.cpp.cpp; name = FontSet.cpp; path = source/text/FontSet.cpp; sourceTree = "<group>"; };
		A968630F1AE6FD0B004FE1FE /* FontSet.h */ = {isa = PBXFileReference; fileEncoding = 4; lastKnownFileType = sourcecode.c.h; name = FontSet.h; path = source/text/FontSet.h; sourceTree = "<group>"; };
		A96863101AE6FD0B004FE1FE /* Format.cpp */ = {isa = PBXFileReference; fileEncoding = 4; lastKnownFileType = sourcecode.cpp.cpp; name = Format.cpp; path = source/text/Format.cpp; sourceTree = "<group>"; };
		A96863111AE6FD0B004FE1FE /* Format.h */ = {isa = PBXFileReference; fileEncoding = 4; lastKnownFileType = sourcecode.c.h; name = Format.h; path = source/text/Format.h; sourceTree = "<group>"; };
		A96863121AE6FD0B004FE1FE /* FrameTimer.cpp */ = {isa = PBXFileReference; fileEncoding = 4; lastKnownFileType = sourcecode.cpp.cpp; name = FrameTimer.cpp; path = source/FrameTimer.cpp; sourceTree = "<group>"; };
		A96863131AE6FD0B004FE1FE /* FrameTimer.h */ = {isa = PBXFileReference; fileEncoding = 4; lastKnownFileType = sourcecode.c.h; name = FrameTimer.h; path = source/FrameTimer.h; sourceTree = "<group>"; };
		A96863141AE6FD0B004FE1FE /* Galaxy.cpp */ = {isa = PBXFileReference; fileEncoding = 4; lastKnownFileType = sourcecode.cpp.cpp; name = Galaxy.cpp; path = source/Galaxy.cpp; sourceTree = "<group>"; };
		A96863151AE6FD0B004FE1FE /* Galaxy.h */ = {isa = PBXFileReference; fileEncoding = 4; lastKnownFileType = sourcecode.c.h; name = Galaxy.h; path = source/Galaxy.h; sourceTree = "<group>"; };
		A96863161AE6FD0B004FE1FE /* GameData.cpp */ = {isa = PBXFileReference; fileEncoding = 4; lastKnownFileType = sourcecode.cpp.cpp; name = GameData.cpp; path = source/GameData.cpp; sourceTree = "<group>"; };
		A96863171AE6FD0B004FE1FE /* GameData.h */ = {isa = PBXFileReference; fileEncoding = 4; lastKnownFileType = sourcecode.c.h; name = GameData.h; path = source/GameData.h; sourceTree = "<group>"; };
		A96863181AE6FD0B004FE1FE /* GameEvent.cpp */ = {isa = PBXFileReference; fileEncoding = 4; lastKnownFileType = sourcecode.cpp.cpp; name = GameEvent.cpp; path = source/GameEvent.cpp; sourceTree = "<group>"; };
		A96863191AE6FD0B004FE1FE /* GameEvent.h */ = {isa = PBXFileReference; fileEncoding = 4; lastKnownFileType = sourcecode.c.h; name = GameEvent.h; path = source/GameEvent.h; sourceTree = "<group>"; };
		A968631B1AE6FD0B004FE1FE /* Government.cpp */ = {isa = PBXFileReference; fileEncoding = 4; lastKnownFileType = sourcecode.cpp.cpp; name = Government.cpp; path = source/Government.cpp; sourceTree = "<group>"; };
		A968631C1AE6FD0B004FE1FE /* Government.h */ = {isa = PBXFileReference; fileEncoding = 4; lastKnownFileType = sourcecode.c.h; name = Government.h; path = source/Government.h; sourceTree = "<group>"; };
		A968631D1AE6FD0B004FE1FE /* HailPanel.cpp */ = {isa = PBXFileReference; fileEncoding = 4; lastKnownFileType = sourcecode.cpp.cpp; name = HailPanel.cpp; path = source/HailPanel.cpp; sourceTree = "<group>"; };
		A968631E1AE6FD0B004FE1FE /* HailPanel.h */ = {isa = PBXFileReference; fileEncoding = 4; lastKnownFileType = sourcecode.c.h; name = HailPanel.h; path = source/HailPanel.h; sourceTree = "<group>"; };
		A968631F1AE6FD0B004FE1FE /* HiringPanel.cpp */ = {isa = PBXFileReference; fileEncoding = 4; lastKnownFileType = sourcecode.cpp.cpp; name = HiringPanel.cpp; path = source/HiringPanel.cpp; sourceTree = "<group>"; };
		A96863201AE6FD0B004FE1FE /* HiringPanel.h */ = {isa = PBXFileReference; fileEncoding = 4; lastKnownFileType = sourcecode.c.h; name = HiringPanel.h; path = source/HiringPanel.h; sourceTree = "<group>"; };
		A96863211AE6FD0B004FE1FE /* ImageBuffer.cpp */ = {isa = PBXFileReference; fileEncoding = 4; lastKnownFileType = sourcecode.cpp.cpp; name = ImageBuffer.cpp; path = source/ImageBuffer.cpp; sourceTree = "<group>"; };
		A96863221AE6FD0B004FE1FE /* ImageBuffer.h */ = {isa = PBXFileReference; fileEncoding = 4; lastKnownFileType = sourcecode.c.h; name = ImageBuffer.h; path = source/ImageBuffer.h; sourceTree = "<group>"; };
		A96863251AE6FD0B004FE1FE /* Information.cpp */ = {isa = PBXFileReference; fileEncoding = 4; lastKnownFileType = sourcecode.cpp.cpp; name = Information.cpp; path = source/Information.cpp; sourceTree = "<group>"; };
		A96863261AE6FD0B004FE1FE /* Information.h */ = {isa = PBXFileReference; fileEncoding = 4; lastKnownFileType = sourcecode.c.h; name = Information.h; path = source/Information.h; sourceTree = "<group>"; };
		A96863271AE6FD0B004FE1FE /* Interface.cpp */ = {isa = PBXFileReference; fileEncoding = 4; lastKnownFileType = sourcecode.cpp.cpp; name = Interface.cpp; path = source/Interface.cpp; sourceTree = "<group>"; };
		A96863281AE6FD0B004FE1FE /* Interface.h */ = {isa = PBXFileReference; fileEncoding = 4; lastKnownFileType = sourcecode.c.h; name = Interface.h; path = source/Interface.h; sourceTree = "<group>"; };
		A96863291AE6FD0B004FE1FE /* LineShader.cpp */ = {isa = PBXFileReference; fileEncoding = 4; lastKnownFileType = sourcecode.cpp.cpp; name = LineShader.cpp; path = source/LineShader.cpp; sourceTree = "<group>"; };
		A968632A1AE6FD0B004FE1FE /* LineShader.h */ = {isa = PBXFileReference; fileEncoding = 4; lastKnownFileType = sourcecode.c.h; name = LineShader.h; path = source/LineShader.h; sourceTree = "<group>"; };
		A968632B1AE6FD0B004FE1FE /* LoadPanel.cpp */ = {isa = PBXFileReference; fileEncoding = 4; lastKnownFileType = sourcecode.cpp.cpp; name = LoadPanel.cpp; path = source/LoadPanel.cpp; sourceTree = "<group>"; };
		A968632C1AE6FD0B004FE1FE /* LoadPanel.h */ = {isa = PBXFileReference; fileEncoding = 4; lastKnownFileType = sourcecode.c.h; name = LoadPanel.h; path = source/LoadPanel.h; sourceTree = "<group>"; };
		A968632D1AE6FD0B004FE1FE /* LocationFilter.cpp */ = {isa = PBXFileReference; fileEncoding = 4; lastKnownFileType = sourcecode.cpp.cpp; name = LocationFilter.cpp; path = source/LocationFilter.cpp; sourceTree = "<group>"; };
		A968632E1AE6FD0B004FE1FE /* LocationFilter.h */ = {isa = PBXFileReference; fileEncoding = 4; lastKnownFileType = sourcecode.c.h; name = LocationFilter.h; path = source/LocationFilter.h; sourceTree = "<group>"; };
		A968632F1AE6FD0B004FE1FE /* main.cpp */ = {isa = PBXFileReference; fileEncoding = 4; lastKnownFileType = sourcecode.cpp.cpp; name = main.cpp; path = source/main.cpp; sourceTree = "<group>"; };
		A96863301AE6FD0B004FE1FE /* MainPanel.cpp */ = {isa = PBXFileReference; fileEncoding = 4; lastKnownFileType = sourcecode.cpp.cpp; name = MainPanel.cpp; path = source/MainPanel.cpp; sourceTree = "<group>"; };
		A96863311AE6FD0B004FE1FE /* MainPanel.h */ = {isa = PBXFileReference; fileEncoding = 4; lastKnownFileType = sourcecode.c.h; name = MainPanel.h; path = source/MainPanel.h; sourceTree = "<group>"; };
		A96863321AE6FD0C004FE1FE /* MapDetailPanel.cpp */ = {isa = PBXFileReference; fileEncoding = 4; lastKnownFileType = sourcecode.cpp.cpp; name = MapDetailPanel.cpp; path = source/MapDetailPanel.cpp; sourceTree = "<group>"; };
		A96863331AE6FD0C004FE1FE /* MapDetailPanel.h */ = {isa = PBXFileReference; fileEncoding = 4; lastKnownFileType = sourcecode.c.h; name = MapDetailPanel.h; path = source/MapDetailPanel.h; sourceTree = "<group>"; };
		A96863341AE6FD0C004FE1FE /* MapPanel.cpp */ = {isa = PBXFileReference; fileEncoding = 4; lastKnownFileType = sourcecode.cpp.cpp; name = MapPanel.cpp; path = source/MapPanel.cpp; sourceTree = "<group>"; };
		A96863351AE6FD0C004FE1FE /* MapPanel.h */ = {isa = PBXFileReference; fileEncoding = 4; lastKnownFileType = sourcecode.c.h; name = MapPanel.h; path = source/MapPanel.h; sourceTree = "<group>"; };
		A96863361AE6FD0C004FE1FE /* Mask.cpp */ = {isa = PBXFileReference; fileEncoding = 4; lastKnownFileType = sourcecode.cpp.cpp; name = Mask.cpp; path = source/Mask.cpp; sourceTree = "<group>"; };
		A96863371AE6FD0C004FE1FE /* Mask.h */ = {isa = PBXFileReference; fileEncoding = 4; lastKnownFileType = sourcecode.c.h; name = Mask.h; path = source/Mask.h; sourceTree = "<group>"; };
		A96863381AE6FD0C004FE1FE /* MenuPanel.cpp */ = {isa = PBXFileReference; fileEncoding = 4; lastKnownFileType = sourcecode.cpp.cpp; name = MenuPanel.cpp; path = source/MenuPanel.cpp; sourceTree = "<group>"; };
		A96863391AE6FD0C004FE1FE /* MenuPanel.h */ = {isa = PBXFileReference; fileEncoding = 4; lastKnownFileType = sourcecode.c.h; name = MenuPanel.h; path = source/MenuPanel.h; sourceTree = "<group>"; };
		A968633A1AE6FD0C004FE1FE /* Messages.cpp */ = {isa = PBXFileReference; fileEncoding = 4; lastKnownFileType = sourcecode.cpp.cpp; name = Messages.cpp; path = source/Messages.cpp; sourceTree = "<group>"; };
		A968633B1AE6FD0C004FE1FE /* Messages.h */ = {isa = PBXFileReference; fileEncoding = 4; lastKnownFileType = sourcecode.c.h; name = Messages.h; path = source/Messages.h; sourceTree = "<group>"; };
		A968633C1AE6FD0C004FE1FE /* Mission.cpp */ = {isa = PBXFileReference; fileEncoding = 4; lastKnownFileType = sourcecode.cpp.cpp; name = Mission.cpp; path = source/Mission.cpp; sourceTree = "<group>"; };
		A968633D1AE6FD0C004FE1FE /* Mission.h */ = {isa = PBXFileReference; fileEncoding = 4; lastKnownFileType = sourcecode.c.h; name = Mission.h; path = source/Mission.h; sourceTree = "<group>"; };
		A968633E1AE6FD0C004FE1FE /* MissionAction.cpp */ = {isa = PBXFileReference; fileEncoding = 4; lastKnownFileType = sourcecode.cpp.cpp; name = MissionAction.cpp; path = source/MissionAction.cpp; sourceTree = "<group>"; };
		A968633F1AE6FD0C004FE1FE /* MissionAction.h */ = {isa = PBXFileReference; fileEncoding = 4; lastKnownFileType = sourcecode.c.h; name = MissionAction.h; path = source/MissionAction.h; sourceTree = "<group>"; };
		A96863401AE6FD0C004FE1FE /* MissionPanel.cpp */ = {isa = PBXFileReference; fileEncoding = 4; lastKnownFileType = sourcecode.cpp.cpp; name = MissionPanel.cpp; path = source/MissionPanel.cpp; sourceTree = "<group>"; };
		A96863411AE6FD0C004FE1FE /* MissionPanel.h */ = {isa = PBXFileReference; fileEncoding = 4; lastKnownFileType = sourcecode.c.h; name = MissionPanel.h; path = source/MissionPanel.h; sourceTree = "<group>"; };
		A96863421AE6FD0C004FE1FE /* Mortgage.cpp */ = {isa = PBXFileReference; fileEncoding = 4; lastKnownFileType = sourcecode.cpp.cpp; name = Mortgage.cpp; path = source/Mortgage.cpp; sourceTree = "<group>"; };
		A96863431AE6FD0C004FE1FE /* Mortgage.h */ = {isa = PBXFileReference; fileEncoding = 4; lastKnownFileType = sourcecode.c.h; name = Mortgage.h; path = source/Mortgage.h; sourceTree = "<group>"; };
		A96863441AE6FD0C004FE1FE /* NPC.cpp */ = {isa = PBXFileReference; fileEncoding = 4; lastKnownFileType = sourcecode.cpp.cpp; name = NPC.cpp; path = source/NPC.cpp; sourceTree = "<group>"; };
		A96863451AE6FD0C004FE1FE /* NPC.h */ = {isa = PBXFileReference; fileEncoding = 4; lastKnownFileType = sourcecode.c.h; name = NPC.h; path = source/NPC.h; sourceTree = "<group>"; };
		A96863461AE6FD0C004FE1FE /* Outfit.cpp */ = {isa = PBXFileReference; fileEncoding = 4; lastKnownFileType = sourcecode.cpp.cpp; name = Outfit.cpp; path = source/Outfit.cpp; sourceTree = "<group>"; };
		A96863471AE6FD0C004FE1FE /* Outfit.h */ = {isa = PBXFileReference; fileEncoding = 4; lastKnownFileType = sourcecode.c.h; name = Outfit.h; path = source/Outfit.h; sourceTree = "<group>"; };
		A96863481AE6FD0C004FE1FE /* OutfitInfoDisplay.cpp */ = {isa = PBXFileReference; fileEncoding = 4; lastKnownFileType = sourcecode.cpp.cpp; name = OutfitInfoDisplay.cpp; path = source/OutfitInfoDisplay.cpp; sourceTree = "<group>"; };
		A96863491AE6FD0C004FE1FE /* OutfitInfoDisplay.h */ = {isa = PBXFileReference; fileEncoding = 4; lastKnownFileType = sourcecode.c.h; name = OutfitInfoDisplay.h; path = source/OutfitInfoDisplay.h; sourceTree = "<group>"; };
		A968634A1AE6FD0C004FE1FE /* OutfitterPanel.cpp */ = {isa = PBXFileReference; fileEncoding = 4; lastKnownFileType = sourcecode.cpp.cpp; name = OutfitterPanel.cpp; path = source/OutfitterPanel.cpp; sourceTree = "<group>"; };
		A968634B1AE6FD0C004FE1FE /* OutfitterPanel.h */ = {isa = PBXFileReference; fileEncoding = 4; lastKnownFileType = sourcecode.c.h; name = OutfitterPanel.h; path = source/OutfitterPanel.h; sourceTree = "<group>"; };
		A968634C1AE6FD0C004FE1FE /* OutlineShader.cpp */ = {isa = PBXFileReference; fileEncoding = 4; lastKnownFileType = sourcecode.cpp.cpp; name = OutlineShader.cpp; path = source/OutlineShader.cpp; sourceTree = "<group>"; };
		A968634D1AE6FD0C004FE1FE /* OutlineShader.h */ = {isa = PBXFileReference; fileEncoding = 4; lastKnownFileType = sourcecode.c.h; name = OutlineShader.h; path = source/OutlineShader.h; sourceTree = "<group>"; };
		A968634E1AE6FD0C004FE1FE /* Panel.cpp */ = {isa = PBXFileReference; fileEncoding = 4; lastKnownFileType = sourcecode.cpp.cpp; name = Panel.cpp; path = source/Panel.cpp; sourceTree = "<group>"; };
		A968634F1AE6FD0C004FE1FE /* Panel.h */ = {isa = PBXFileReference; fileEncoding = 4; lastKnownFileType = sourcecode.c.h; name = Panel.h; path = source/Panel.h; sourceTree = "<group>"; };
		A96863501AE6FD0C004FE1FE /* Personality.cpp */ = {isa = PBXFileReference; fileEncoding = 4; lastKnownFileType = sourcecode.cpp.cpp; name = Personality.cpp; path = source/Personality.cpp; sourceTree = "<group>"; };
		A96863511AE6FD0C004FE1FE /* Personality.h */ = {isa = PBXFileReference; fileEncoding = 4; lastKnownFileType = sourcecode.c.h; name = Personality.h; path = source/Personality.h; sourceTree = "<group>"; };
		A96863521AE6FD0C004FE1FE /* Phrase.cpp */ = {isa = PBXFileReference; fileEncoding = 4; lastKnownFileType = sourcecode.cpp.cpp; name = Phrase.cpp; path = source/Phrase.cpp; sourceTree = "<group>"; };
		A96863531AE6FD0C004FE1FE /* Phrase.h */ = {isa = PBXFileReference; fileEncoding = 4; lastKnownFileType = sourcecode.c.h; name = Phrase.h; path = source/Phrase.h; sourceTree = "<group>"; };
		A96863541AE6FD0C004FE1FE /* pi.h */ = {isa = PBXFileReference; fileEncoding = 4; lastKnownFileType = sourcecode.c.h; name = pi.h; path = source/pi.h; sourceTree = "<group>"; };
		A96863551AE6FD0C004FE1FE /* Planet.cpp */ = {isa = PBXFileReference; fileEncoding = 4; lastKnownFileType = sourcecode.cpp.cpp; name = Planet.cpp; path = source/Planet.cpp; sourceTree = "<group>"; };
		A96863561AE6FD0C004FE1FE /* Planet.h */ = {isa = PBXFileReference; fileEncoding = 4; lastKnownFileType = sourcecode.c.h; name = Planet.h; path = source/Planet.h; sourceTree = "<group>"; };
		A96863571AE6FD0C004FE1FE /* PlanetPanel.cpp */ = {isa = PBXFileReference; fileEncoding = 4; lastKnownFileType = sourcecode.cpp.cpp; name = PlanetPanel.cpp; path = source/PlanetPanel.cpp; sourceTree = "<group>"; };
		A96863581AE6FD0C004FE1FE /* PlanetPanel.h */ = {isa = PBXFileReference; fileEncoding = 4; lastKnownFileType = sourcecode.c.h; name = PlanetPanel.h; path = source/PlanetPanel.h; sourceTree = "<group>"; };
		A96863591AE6FD0C004FE1FE /* PlayerInfo.cpp */ = {isa = PBXFileReference; fileEncoding = 4; lastKnownFileType = sourcecode.cpp.cpp; name = PlayerInfo.cpp; path = source/PlayerInfo.cpp; sourceTree = "<group>"; };
		A968635A1AE6FD0C004FE1FE /* PlayerInfo.h */ = {isa = PBXFileReference; fileEncoding = 4; lastKnownFileType = sourcecode.c.h; name = PlayerInfo.h; path = source/PlayerInfo.h; sourceTree = "<group>"; };
		A968635B1AE6FD0C004FE1FE /* Point.cpp */ = {isa = PBXFileReference; fileEncoding = 4; lastKnownFileType = sourcecode.cpp.cpp; name = Point.cpp; path = source/Point.cpp; sourceTree = "<group>"; };
		A968635C1AE6FD0C004FE1FE /* Point.h */ = {isa = PBXFileReference; fileEncoding = 4; lastKnownFileType = sourcecode.c.h; name = Point.h; path = source/Point.h; sourceTree = "<group>"; };
		A968635D1AE6FD0C004FE1FE /* PointerShader.cpp */ = {isa = PBXFileReference; fileEncoding = 4; lastKnownFileType = sourcecode.cpp.cpp; name = PointerShader.cpp; path = source/PointerShader.cpp; sourceTree = "<group>"; };
		A968635E1AE6FD0C004FE1FE /* PointerShader.h */ = {isa = PBXFileReference; fileEncoding = 4; lastKnownFileType = sourcecode.c.h; name = PointerShader.h; path = source/PointerShader.h; sourceTree = "<group>"; };
		A968635F1AE6FD0C004FE1FE /* Politics.cpp */ = {isa = PBXFileReference; fileEncoding = 4; lastKnownFileType = sourcecode.cpp.cpp; name = Politics.cpp; path = source/Politics.cpp; sourceTree = "<group>"; };
		A96863601AE6FD0C004FE1FE /* Politics.h */ = {isa = PBXFileReference; fileEncoding = 4; lastKnownFileType = sourcecode.c.h; name = Politics.h; path = source/Politics.h; sourceTree = "<group>"; };
		A96863611AE6FD0C004FE1FE /* Preferences.cpp */ = {isa = PBXFileReference; fileEncoding = 4; lastKnownFileType = sourcecode.cpp.cpp; name = Preferences.cpp; path = source/Preferences.cpp; sourceTree = "<group>"; };
		A96863621AE6FD0C004FE1FE /* Preferences.h */ = {isa = PBXFileReference; fileEncoding = 4; lastKnownFileType = sourcecode.c.h; name = Preferences.h; path = source/Preferences.h; sourceTree = "<group>"; };
		A96863631AE6FD0C004FE1FE /* PreferencesPanel.cpp */ = {isa = PBXFileReference; fileEncoding = 4; lastKnownFileType = sourcecode.cpp.cpp; name = PreferencesPanel.cpp; path = source/PreferencesPanel.cpp; sourceTree = "<group>"; };
		A96863641AE6FD0C004FE1FE /* PreferencesPanel.h */ = {isa = PBXFileReference; fileEncoding = 4; lastKnownFileType = sourcecode.c.h; name = PreferencesPanel.h; path = source/PreferencesPanel.h; sourceTree = "<group>"; };
		A96863651AE6FD0C004FE1FE /* Projectile.cpp */ = {isa = PBXFileReference; fileEncoding = 4; lastKnownFileType = sourcecode.cpp.cpp; name = Projectile.cpp; path = source/Projectile.cpp; sourceTree = "<group>"; };
		A96863661AE6FD0C004FE1FE /* Projectile.h */ = {isa = PBXFileReference; fileEncoding = 4; lastKnownFileType = sourcecode.c.h; name = Projectile.h; path = source/Projectile.h; sourceTree = "<group>"; };
		A96863671AE6FD0C004FE1FE /* Radar.cpp */ = {isa = PBXFileReference; fileEncoding = 4; lastKnownFileType = sourcecode.cpp.cpp; name = Radar.cpp; path = source/Radar.cpp; sourceTree = "<group>"; };
		A96863681AE6FD0C004FE1FE /* Radar.h */ = {isa = PBXFileReference; fileEncoding = 4; lastKnownFileType = sourcecode.c.h; name = Radar.h; path = source/Radar.h; sourceTree = "<group>"; };
		A96863691AE6FD0D004FE1FE /* Random.cpp */ = {isa = PBXFileReference; fileEncoding = 4; lastKnownFileType = sourcecode.cpp.cpp; name = Random.cpp; path = source/Random.cpp; sourceTree = "<group>"; };
		A968636A1AE6FD0D004FE1FE /* Random.h */ = {isa = PBXFileReference; fileEncoding = 4; lastKnownFileType = sourcecode.c.h; name = Random.h; path = source/Random.h; sourceTree = "<group>"; };
		A968636B1AE6FD0D004FE1FE /* RingShader.cpp */ = {isa = PBXFileReference; fileEncoding = 4; lastKnownFileType = sourcecode.cpp.cpp; name = RingShader.cpp; path = source/RingShader.cpp; sourceTree = "<group>"; };
		A968636C1AE6FD0D004FE1FE /* RingShader.h */ = {isa = PBXFileReference; fileEncoding = 4; lastKnownFileType = sourcecode.c.h; name = RingShader.h; path = source/RingShader.h; sourceTree = "<group>"; };
		A968636D1AE6FD0D004FE1FE /* Sale.h */ = {isa = PBXFileReference; fileEncoding = 4; lastKnownFileType = sourcecode.c.h; name = Sale.h; path = source/Sale.h; sourceTree = "<group>"; };
		A968636E1AE6FD0D004FE1FE /* SavedGame.cpp */ = {isa = PBXFileReference; fileEncoding = 4; lastKnownFileType = sourcecode.cpp.cpp; name = SavedGame.cpp; path = source/SavedGame.cpp; sourceTree = "<group>"; };
		A968636F1AE6FD0D004FE1FE /* SavedGame.h */ = {isa = PBXFileReference; fileEncoding = 4; lastKnownFileType = sourcecode.c.h; name = SavedGame.h; path = source/SavedGame.h; sourceTree = "<group>"; };
		A96863701AE6FD0D004FE1FE /* Screen.cpp */ = {isa = PBXFileReference; fileEncoding = 4; lastKnownFileType = sourcecode.cpp.cpp; name = Screen.cpp; path = source/Screen.cpp; sourceTree = "<group>"; };
		A96863711AE6FD0D004FE1FE /* Screen.h */ = {isa = PBXFileReference; fileEncoding = 4; lastKnownFileType = sourcecode.c.h; name = Screen.h; path = source/Screen.h; sourceTree = "<group>"; };
		A96863721AE6FD0D004FE1FE /* Set.h */ = {isa = PBXFileReference; fileEncoding = 4; lastKnownFileType = sourcecode.c.h; name = Set.h; path = source/Set.h; sourceTree = "<group>"; };
		A96863731AE6FD0D004FE1FE /* Shader.cpp */ = {isa = PBXFileReference; fileEncoding = 4; lastKnownFileType = sourcecode.cpp.cpp; name = Shader.cpp; path = source/Shader.cpp; sourceTree = "<group>"; };
		A96863741AE6FD0D004FE1FE /* Shader.h */ = {isa = PBXFileReference; fileEncoding = 4; lastKnownFileType = sourcecode.c.h; name = Shader.h; path = source/Shader.h; sourceTree = "<group>"; };
		A96863751AE6FD0D004FE1FE /* shift.h */ = {isa = PBXFileReference; fileEncoding = 4; lastKnownFileType = sourcecode.c.h; name = shift.h; path = source/shift.h; sourceTree = "<group>"; };
		A96863761AE6FD0D004FE1FE /* Ship.cpp */ = {isa = PBXFileReference; fileEncoding = 4; lastKnownFileType = sourcecode.cpp.cpp; name = Ship.cpp; path = source/Ship.cpp; sourceTree = "<group>"; };
		A96863771AE6FD0D004FE1FE /* Ship.h */ = {isa = PBXFileReference; fileEncoding = 4; lastKnownFileType = sourcecode.c.h; name = Ship.h; path = source/Ship.h; sourceTree = "<group>"; };
		A96863781AE6FD0D004FE1FE /* ShipEvent.cpp */ = {isa = PBXFileReference; fileEncoding = 4; lastKnownFileType = sourcecode.cpp.cpp; name = ShipEvent.cpp; path = source/ShipEvent.cpp; sourceTree = "<group>"; };
		A96863791AE6FD0D004FE1FE /* ShipEvent.h */ = {isa = PBXFileReference; fileEncoding = 4; lastKnownFileType = sourcecode.c.h; name = ShipEvent.h; path = source/ShipEvent.h; sourceTree = "<group>"; };
		A968637A1AE6FD0D004FE1FE /* ShipInfoDisplay.cpp */ = {isa = PBXFileReference; fileEncoding = 4; lastKnownFileType = sourcecode.cpp.cpp; name = ShipInfoDisplay.cpp; path = source/ShipInfoDisplay.cpp; sourceTree = "<group>"; };
		A968637B1AE6FD0D004FE1FE /* ShipInfoDisplay.h */ = {isa = PBXFileReference; fileEncoding = 4; lastKnownFileType = sourcecode.c.h; name = ShipInfoDisplay.h; path = source/ShipInfoDisplay.h; sourceTree = "<group>"; };
		A968637C1AE6FD0D004FE1FE /* ShipyardPanel.cpp */ = {isa = PBXFileReference; fileEncoding = 4; lastKnownFileType = sourcecode.cpp.cpp; name = ShipyardPanel.cpp; path = source/ShipyardPanel.cpp; sourceTree = "<group>"; };
		A968637D1AE6FD0D004FE1FE /* ShipyardPanel.h */ = {isa = PBXFileReference; fileEncoding = 4; lastKnownFileType = sourcecode.c.h; name = ShipyardPanel.h; path = source/ShipyardPanel.h; sourceTree = "<group>"; };
		A968637E1AE6FD0D004FE1FE /* ShopPanel.cpp */ = {isa = PBXFileReference; fileEncoding = 4; lastKnownFileType = sourcecode.cpp.cpp; name = ShopPanel.cpp; path = source/ShopPanel.cpp; sourceTree = "<group>"; };
		A968637F1AE6FD0D004FE1FE /* ShopPanel.h */ = {isa = PBXFileReference; fileEncoding = 4; lastKnownFileType = sourcecode.c.h; name = ShopPanel.h; path = source/ShopPanel.h; sourceTree = "<group>"; };
		A96863801AE6FD0D004FE1FE /* Sound.cpp */ = {isa = PBXFileReference; fileEncoding = 4; lastKnownFileType = sourcecode.cpp.cpp; name = Sound.cpp; path = source/Sound.cpp; sourceTree = "<group>"; };
		A96863811AE6FD0D004FE1FE /* Sound.h */ = {isa = PBXFileReference; fileEncoding = 4; lastKnownFileType = sourcecode.c.h; name = Sound.h; path = source/Sound.h; sourceTree = "<group>"; };
		A96863821AE6FD0D004FE1FE /* SpaceportPanel.cpp */ = {isa = PBXFileReference; fileEncoding = 4; lastKnownFileType = sourcecode.cpp.cpp; name = SpaceportPanel.cpp; path = source/SpaceportPanel.cpp; sourceTree = "<group>"; };
		A96863831AE6FD0D004FE1FE /* SpaceportPanel.h */ = {isa = PBXFileReference; fileEncoding = 4; lastKnownFileType = sourcecode.c.h; name = SpaceportPanel.h; path = source/SpaceportPanel.h; sourceTree = "<group>"; };
		A96863841AE6FD0D004FE1FE /* Sprite.cpp */ = {isa = PBXFileReference; fileEncoding = 4; lastKnownFileType = sourcecode.cpp.cpp; name = Sprite.cpp; path = source/Sprite.cpp; sourceTree = "<group>"; };
		A96863851AE6FD0D004FE1FE /* Sprite.h */ = {isa = PBXFileReference; fileEncoding = 4; lastKnownFileType = sourcecode.c.h; name = Sprite.h; path = source/Sprite.h; sourceTree = "<group>"; };
		A96863861AE6FD0D004FE1FE /* SpriteQueue.cpp */ = {isa = PBXFileReference; fileEncoding = 4; lastKnownFileType = sourcecode.cpp.cpp; name = SpriteQueue.cpp; path = source/SpriteQueue.cpp; sourceTree = "<group>"; };
		A96863871AE6FD0D004FE1FE /* SpriteQueue.h */ = {isa = PBXFileReference; fileEncoding = 4; lastKnownFileType = sourcecode.c.h; name = SpriteQueue.h; path = source/SpriteQueue.h; sourceTree = "<group>"; };
		A96863881AE6FD0D004FE1FE /* SpriteSet.cpp */ = {isa = PBXFileReference; fileEncoding = 4; lastKnownFileType = sourcecode.cpp.cpp; name = SpriteSet.cpp; path = source/SpriteSet.cpp; sourceTree = "<group>"; };
		A96863891AE6FD0D004FE1FE /* SpriteSet.h */ = {isa = PBXFileReference; fileEncoding = 4; lastKnownFileType = sourcecode.c.h; name = SpriteSet.h; path = source/SpriteSet.h; sourceTree = "<group>"; };
		A968638A1AE6FD0D004FE1FE /* SpriteShader.cpp */ = {isa = PBXFileReference; fileEncoding = 4; lastKnownFileType = sourcecode.cpp.cpp; name = SpriteShader.cpp; path = source/SpriteShader.cpp; sourceTree = "<group>"; };
		A968638B1AE6FD0D004FE1FE /* SpriteShader.h */ = {isa = PBXFileReference; fileEncoding = 4; lastKnownFileType = sourcecode.c.h; name = SpriteShader.h; path = source/SpriteShader.h; sourceTree = "<group>"; };
		A968638C1AE6FD0D004FE1FE /* StarField.cpp */ = {isa = PBXFileReference; fileEncoding = 4; lastKnownFileType = sourcecode.cpp.cpp; name = StarField.cpp; path = source/StarField.cpp; sourceTree = "<group>"; };
		A968638D1AE6FD0D004FE1FE /* StarField.h */ = {isa = PBXFileReference; fileEncoding = 4; lastKnownFileType = sourcecode.c.h; name = StarField.h; path = source/StarField.h; sourceTree = "<group>"; };
		A968638E1AE6FD0D004FE1FE /* StartConditions.cpp */ = {isa = PBXFileReference; fileEncoding = 4; lastKnownFileType = sourcecode.cpp.cpp; name = StartConditions.cpp; path = source/StartConditions.cpp; sourceTree = "<group>"; };
		A968638F1AE6FD0D004FE1FE /* StartConditions.h */ = {isa = PBXFileReference; fileEncoding = 4; lastKnownFileType = sourcecode.c.h; name = StartConditions.h; path = source/StartConditions.h; sourceTree = "<group>"; };
		A96863901AE6FD0D004FE1FE /* StellarObject.cpp */ = {isa = PBXFileReference; fileEncoding = 4; lastKnownFileType = sourcecode.cpp.cpp; name = StellarObject.cpp; path = source/StellarObject.cpp; sourceTree = "<group>"; };
		A96863911AE6FD0D004FE1FE /* StellarObject.h */ = {isa = PBXFileReference; fileEncoding = 4; lastKnownFileType = sourcecode.c.h; name = StellarObject.h; path = source/StellarObject.h; sourceTree = "<group>"; };
		A96863921AE6FD0D004FE1FE /* System.cpp */ = {isa = PBXFileReference; fileEncoding = 4; lastKnownFileType = sourcecode.cpp.cpp; name = System.cpp; path = source/System.cpp; sourceTree = "<group>"; };
		A96863931AE6FD0D004FE1FE /* System.h */ = {isa = PBXFileReference; fileEncoding = 4; lastKnownFileType = sourcecode.c.h; name = System.h; path = source/System.h; sourceTree = "<group>"; };
		A96863941AE6FD0D004FE1FE /* Table.cpp */ = {isa = PBXFileReference; fileEncoding = 4; lastKnownFileType = sourcecode.cpp.cpp; name = Table.cpp; path = source/text/Table.cpp; sourceTree = "<group>"; };
		A96863951AE6FD0D004FE1FE /* Table.h */ = {isa = PBXFileReference; fileEncoding = 4; lastKnownFileType = sourcecode.c.h; name = Table.h; path = source/text/Table.h; sourceTree = "<group>"; };
		A96863961AE6FD0D004FE1FE /* Trade.cpp */ = {isa = PBXFileReference; fileEncoding = 4; lastKnownFileType = sourcecode.cpp.cpp; name = Trade.cpp; path = source/Trade.cpp; sourceTree = "<group>"; };
		A96863971AE6FD0D004FE1FE /* Trade.h */ = {isa = PBXFileReference; fileEncoding = 4; lastKnownFileType = sourcecode.c.h; name = Trade.h; path = source/Trade.h; sourceTree = "<group>"; };
		A96863981AE6FD0D004FE1FE /* TradingPanel.cpp */ = {isa = PBXFileReference; fileEncoding = 4; lastKnownFileType = sourcecode.cpp.cpp; name = TradingPanel.cpp; path = source/TradingPanel.cpp; sourceTree = "<group>"; };
		A96863991AE6FD0D004FE1FE /* TradingPanel.h */ = {isa = PBXFileReference; fileEncoding = 4; lastKnownFileType = sourcecode.c.h; name = TradingPanel.h; path = source/TradingPanel.h; sourceTree = "<group>"; };
		A968639A1AE6FD0D004FE1FE /* UI.cpp */ = {isa = PBXFileReference; fileEncoding = 4; lastKnownFileType = sourcecode.cpp.cpp; name = UI.cpp; path = source/UI.cpp; sourceTree = "<group>"; };
		A968639B1AE6FD0D004FE1FE /* UI.h */ = {isa = PBXFileReference; fileEncoding = 4; lastKnownFileType = sourcecode.c.h; name = UI.h; path = source/UI.h; sourceTree = "<group>"; };
		A968639C1AE6FD0D004FE1FE /* Weapon.cpp */ = {isa = PBXFileReference; fileEncoding = 4; lastKnownFileType = sourcecode.cpp.cpp; name = Weapon.cpp; path = source/Weapon.cpp; sourceTree = "<group>"; };
		A968639D1AE6FD0D004FE1FE /* Weapon.h */ = {isa = PBXFileReference; fileEncoding = 4; lastKnownFileType = sourcecode.c.h; name = Weapon.h; path = source/Weapon.h; sourceTree = "<group>"; };
		A968639E1AE6FD0D004FE1FE /* WrappedText.cpp */ = {isa = PBXFileReference; fileEncoding = 4; lastKnownFileType = sourcecode.cpp.cpp; name = WrappedText.cpp; path = source/text/WrappedText.cpp; sourceTree = "<group>"; };
		A968639F1AE6FD0E004FE1FE /* WrappedText.h */ = {isa = PBXFileReference; fileEncoding = 4; lastKnownFileType = sourcecode.c.h; name = WrappedText.h; path = source/text/WrappedText.h; sourceTree = "<group>"; };
		A97C24E81B17BE35007DDFA1 /* MapOutfitterPanel.cpp */ = {isa = PBXFileReference; fileEncoding = 4; lastKnownFileType = sourcecode.cpp.cpp; name = MapOutfitterPanel.cpp; path = source/MapOutfitterPanel.cpp; sourceTree = "<group>"; };
		A97C24E91B17BE35007DDFA1 /* MapOutfitterPanel.h */ = {isa = PBXFileReference; fileEncoding = 4; lastKnownFileType = sourcecode.c.h; name = MapOutfitterPanel.h; path = source/MapOutfitterPanel.h; sourceTree = "<group>"; };
		A97C24EB1B17BE3C007DDFA1 /* MapShipyardPanel.cpp */ = {isa = PBXFileReference; fileEncoding = 4; lastKnownFileType = sourcecode.cpp.cpp; name = MapShipyardPanel.cpp; path = source/MapShipyardPanel.cpp; sourceTree = "<group>"; };
		A97C24EC1B17BE3C007DDFA1 /* MapShipyardPanel.h */ = {isa = PBXFileReference; fileEncoding = 4; lastKnownFileType = sourcecode.c.h; name = MapShipyardPanel.h; path = source/MapShipyardPanel.h; sourceTree = "<group>"; };
		A98150801EA9634A00428AD6 /* ShipInfoPanel.cpp */ = {isa = PBXFileReference; fileEncoding = 4; lastKnownFileType = sourcecode.cpp.cpp; name = ShipInfoPanel.cpp; path = source/ShipInfoPanel.cpp; sourceTree = "<group>"; };
		A98150811EA9634A00428AD6 /* ShipInfoPanel.h */ = {isa = PBXFileReference; fileEncoding = 4; lastKnownFileType = sourcecode.c.h; name = ShipInfoPanel.h; path = source/ShipInfoPanel.h; sourceTree = "<group>"; };
		A98150831EA9635D00428AD6 /* PlayerInfoPanel.cpp */ = {isa = PBXFileReference; fileEncoding = 4; lastKnownFileType = sourcecode.cpp.cpp; name = PlayerInfoPanel.cpp; path = source/PlayerInfoPanel.cpp; sourceTree = "<group>"; };
		A98150841EA9635D00428AD6 /* PlayerInfoPanel.h */ = {isa = PBXFileReference; fileEncoding = 4; lastKnownFileType = sourcecode.c.h; name = PlayerInfoPanel.h; path = source/PlayerInfoPanel.h; sourceTree = "<group>"; };
		A99F7A4F195DF3E8002C30B8 /* Images.xcassets */ = {isa = PBXFileReference; lastKnownFileType = folder.assetcatalog; name = Images.xcassets; path = XCode/Images.xcassets; sourceTree = SOURCE_ROOT; };
		A99F7A51195DF3F9002C30B8 /* EndlessSky-Info.plist */ = {isa = PBXFileReference; fileEncoding = 4; lastKnownFileType = text.plist.xml; name = "EndlessSky-Info.plist"; path = "XCode/EndlessSky-Info.plist"; sourceTree = SOURCE_ROOT; };
		A99F7A6F195DF44B002C30B8 /* credits.txt */ = {isa = PBXFileReference; fileEncoding = 4; lastKnownFileType = text; path = credits.txt; sourceTree = "<group>"; };
		A99F7A94195DF44B002C30B8 /* keys.txt */ = {isa = PBXFileReference; fileEncoding = 4; lastKnownFileType = text; path = keys.txt; sourceTree = "<group>"; };
		A99F7A95195DF44B002C30B8 /* license.txt */ = {isa = PBXFileReference; fileEncoding = 4; lastKnownFileType = text; path = license.txt; sourceTree = "<group>"; };
		A99F7B32195DF45E002C30B8 /* data */ = {isa = PBXFileReference; lastKnownFileType = folder; path = data; sourceTree = "<group>"; };
		A99F7B33195DF45E002C30B8 /* images */ = {isa = PBXFileReference; lastKnownFileType = folder; path = images; sourceTree = "<group>"; };
		A9A5297319996C9F002D7C35 /* sounds */ = {isa = PBXFileReference; lastKnownFileType = folder; path = sounds; sourceTree = "<group>"; };
		A9A5297519996CC3002D7C35 /* OpenAL.framework */ = {isa = PBXFileReference; lastKnownFileType = wrapper.framework; name = OpenAL.framework; path = System/Library/Frameworks/OpenAL.framework; sourceTree = SDKROOT; };
		A9B99D001C616AD000BE7C2E /* ItemInfoDisplay.cpp */ = {isa = PBXFileReference; fileEncoding = 4; lastKnownFileType = sourcecode.cpp.cpp; name = ItemInfoDisplay.cpp; path = source/ItemInfoDisplay.cpp; sourceTree = "<group>"; };
		A9B99D011C616AD000BE7C2E /* ItemInfoDisplay.h */ = {isa = PBXFileReference; fileEncoding = 4; lastKnownFileType = sourcecode.c.h; name = ItemInfoDisplay.h; path = source/ItemInfoDisplay.h; sourceTree = "<group>"; };
		A9B99D031C616AF200BE7C2E /* MapSalesPanel.cpp */ = {isa = PBXFileReference; fileEncoding = 4; lastKnownFileType = sourcecode.cpp.cpp; name = MapSalesPanel.cpp; path = source/MapSalesPanel.cpp; sourceTree = "<group>"; };
		A9B99D041C616AF200BE7C2E /* MapSalesPanel.h */ = {isa = PBXFileReference; fileEncoding = 4; lastKnownFileType = sourcecode.c.h; name = MapSalesPanel.h; path = source/MapSalesPanel.h; sourceTree = "<group>"; };
		A9BDFB521E00B8AA00A6B27E /* Music.cpp */ = {isa = PBXFileReference; fileEncoding = 4; lastKnownFileType = sourcecode.cpp.cpp; name = Music.cpp; path = source/Music.cpp; sourceTree = "<group>"; };
		A9BDFB531E00B8AA00A6B27E /* Music.h */ = {isa = PBXFileReference; fileEncoding = 4; lastKnownFileType = sourcecode.c.h; name = Music.h; path = source/Music.h; sourceTree = "<group>"; };
		A9BDFB551E00B94700A6B27E /* libmad.0.dylib */ = {isa = PBXFileReference; lastKnownFileType = "compiled.mach-o.dylib"; name = libmad.0.dylib; path = build/libmad.0.dylib; sourceTree = "<group>"; };
		A9C70E0E1C0E5B51000B3D14 /* File.cpp */ = {isa = PBXFileReference; fileEncoding = 4; lastKnownFileType = sourcecode.cpp.cpp; name = File.cpp; path = source/File.cpp; sourceTree = "<group>"; };
		A9C70E0F1C0E5B51000B3D14 /* File.h */ = {isa = PBXFileReference; fileEncoding = 4; lastKnownFileType = sourcecode.c.h; name = File.h; path = source/File.h; sourceTree = "<group>"; };
		A9CC52691950C9F6004E4E22 /* Endless Sky.app */ = {isa = PBXFileReference; explicitFileType = wrapper.application; includeInIndex = 0; path = "Endless Sky.app"; sourceTree = BUILT_PRODUCTS_DIR; };
		A9CC526C1950C9F6004E4E22 /* Cocoa.framework */ = {isa = PBXFileReference; lastKnownFileType = wrapper.framework; name = Cocoa.framework; path = System/Library/Frameworks/Cocoa.framework; sourceTree = SDKROOT; };
		A9CC526F1950C9F6004E4E22 /* AppKit.framework */ = {isa = PBXFileReference; lastKnownFileType = wrapper.framework; name = AppKit.framework; path = System/Library/Frameworks/AppKit.framework; sourceTree = SDKROOT; };
		A9CC52701950C9F6004E4E22 /* CoreData.framework */ = {isa = PBXFileReference; lastKnownFileType = wrapper.framework; name = CoreData.framework; path = System/Library/Frameworks/CoreData.framework; sourceTree = SDKROOT; };
		A9CC52711950C9F6004E4E22 /* Foundation.framework */ = {isa = PBXFileReference; lastKnownFileType = wrapper.framework; name = Foundation.framework; path = System/Library/Frameworks/Foundation.framework; sourceTree = SDKROOT; };
		A9D40D19195DFAA60086EE52 /* OpenGL.framework */ = {isa = PBXFileReference; lastKnownFileType = wrapper.framework; name = OpenGL.framework; path = System/Library/Frameworks/OpenGL.framework; sourceTree = SDKROOT; };
		AE57401AA43232EDEABFAE13 /* Logger.h */ = {isa = PBXFileReference; fileEncoding = 4; lastKnownFileType = sourcecode.c.h; name = Logger.h; path = source/Logger.h; sourceTree = "<group>"; };
		B55C239B2303CE8A005C1A14 /* GameWindow.cpp */ = {isa = PBXFileReference; fileEncoding = 4; lastKnownFileType = sourcecode.cpp.cpp; name = GameWindow.cpp; path = source/GameWindow.cpp; sourceTree = "<group>"; };
		B55C239C2303CE8A005C1A14 /* GameWindow.h */ = {isa = PBXFileReference; fileEncoding = 4; lastKnownFileType = sourcecode.c.h; name = GameWindow.h; path = source/GameWindow.h; sourceTree = "<group>"; };
		B590161121ED4A0E00799178 /* Utf8.cpp */ = {isa = PBXFileReference; fileEncoding = 4; lastKnownFileType = sourcecode.cpp.cpp; name = Utf8.cpp; path = source/text/Utf8.cpp; sourceTree = "<group>"; };
		B590161221ED4A0F00799178 /* Utf8.h */ = {isa = PBXFileReference; fileEncoding = 4; lastKnownFileType = sourcecode.c.h; name = Utf8.h; path = source/text/Utf8.h; sourceTree = "<group>"; };
		B590162021ED4A0F00799178 /* DisplayText.h */ = {isa = PBXFileReference; fileEncoding = 4; lastKnownFileType = sourcecode.c.h; name = DisplayText.h; path = source/text/DisplayText.h; sourceTree = "<group>"; };
		B5DDA6922001B7F600DBA76A /* News.cpp */ = {isa = PBXFileReference; fileEncoding = 4; lastKnownFileType = sourcecode.cpp.cpp; name = News.cpp; path = source/News.cpp; sourceTree = "<group>"; };
		B5DDA6932001B7F600DBA76A /* News.h */ = {isa = PBXFileReference; fileEncoding = 4; lastKnownFileType = sourcecode.c.h; name = News.h; path = source/News.h; sourceTree = "<group>"; };
		C36345D8A06AE061537CEF85 /* JumpTypes.h */ = {isa = PBXFileReference; fileEncoding = 4; lastKnownFileType = sourcecode.c.h; name = JumpTypes.h; path = source/JumpTypes.h; sourceTree = "<group>"; };
		C49D4EA08DF168A83B1C7B07 /* Hazard.cpp */ = {isa = PBXFileReference; fileEncoding = 4; lastKnownFileType = sourcecode.cpp.cpp; name = Hazard.cpp; path = source/Hazard.cpp; sourceTree = "<group>"; };
		C62B4D15899E5F47443D0ED6 /* DamageProfile.cpp */ = {isa = PBXFileReference; fileEncoding = 4; lastKnownFileType = sourcecode.cpp.cpp; name = DamageProfile.cpp; path = source/DamageProfile.cpp; sourceTree = "<group>"; };
		CCE547DBB6C74E18E1B84D29 /* PrintData.h */ = {isa = PBXFileReference; fileEncoding = 4; lastKnownFileType = sourcecode.c.h; name = PrintData.h; path = source/PrintData.h; sourceTree = "<group>"; };
		D0FA4800BE72C1B5A7D567B9 /* MenuAnimationPanel.cpp */ = {isa = PBXFileReference; fileEncoding = 4; lastKnownFileType = sourcecode.cpp.cpp; name = MenuAnimationPanel.cpp; path = source/MenuAnimationPanel.cpp; sourceTree = "<group>"; };
		DB9A43BA91B3BC47186BF05E /* UniverseObjects.h */ = {isa = PBXFileReference; fileEncoding = 4; lastKnownFileType = sourcecode.c.h; name = UniverseObjects.h; path = source/UniverseObjects.h; sourceTree = "<group>"; };
		DC8146D5A145C2DA87D98F1F /* GameLoadingPanel.h */ = {isa = PBXFileReference; fileEncoding = 4; lastKnownFileType = sourcecode.c.h; name = GameLoadingPanel.h; path = source/GameLoadingPanel.h; sourceTree = "<group>"; };
		DE844E2BBF82C39B568527CB /* ByName.h */ = {isa = PBXFileReference; fileEncoding = 4; lastKnownFileType = sourcecode.c.h; name = ByName.h; path = source/comparators/ByName.h; sourceTree = "<group>"; };
		DF8D57DF1FC25842001525DA /* Dictionary.cpp */ = {isa = PBXFileReference; fileEncoding = 4; lastKnownFileType = sourcecode.cpp.cpp; name = Dictionary.cpp; path = source/Dictionary.cpp; sourceTree = "<group>"; };
		DF8D57E01FC25842001525DA /* Dictionary.h */ = {isa = PBXFileReference; fileEncoding = 4; lastKnownFileType = sourcecode.c.h; name = Dictionary.h; path = source/Dictionary.h; sourceTree = "<group>"; };
		DF8D57E21FC25889001525DA /* Visual.cpp */ = {isa = PBXFileReference; fileEncoding = 4; lastKnownFileType = sourcecode.cpp.cpp; name = Visual.cpp; path = source/Visual.cpp; sourceTree = "<group>"; };
		DF8D57E31FC25889001525DA /* Visual.h */ = {isa = PBXFileReference; fileEncoding = 4; lastKnownFileType = sourcecode.c.h; name = Visual.h; path = source/Visual.h; sourceTree = "<group>"; };
		DFAAE2A21FD4A25C0072C0A8 /* BatchDrawList.cpp */ = {isa = PBXFileReference; fileEncoding = 4; lastKnownFileType = sourcecode.cpp.cpp; name = BatchDrawList.cpp; path = source/BatchDrawList.cpp; sourceTree = "<group>"; };
		DFAAE2A31FD4A25C0072C0A8 /* BatchDrawList.h */ = {isa = PBXFileReference; fileEncoding = 4; lastKnownFileType = sourcecode.c.h; name = BatchDrawList.h; path = source/BatchDrawList.h; sourceTree = "<group>"; };
		DFAAE2A41FD4A25C0072C0A8 /* BatchShader.cpp */ = {isa = PBXFileReference; fileEncoding = 4; lastKnownFileType = sourcecode.cpp.cpp; name = BatchShader.cpp; path = source/BatchShader.cpp; sourceTree = "<group>"; };
		DFAAE2A51FD4A25C0072C0A8 /* BatchShader.h */ = {isa = PBXFileReference; fileEncoding = 4; lastKnownFileType = sourcecode.c.h; name = BatchShader.h; path = source/BatchShader.h; sourceTree = "<group>"; };
		DFAAE2A81FD4A27B0072C0A8 /* ImageSet.cpp */ = {isa = PBXFileReference; fileEncoding = 4; lastKnownFileType = sourcecode.cpp.cpp; name = ImageSet.cpp; path = source/ImageSet.cpp; sourceTree = "<group>"; };
		DFAAE2A91FD4A27B0072C0A8 /* ImageSet.h */ = {isa = PBXFileReference; fileEncoding = 4; lastKnownFileType = sourcecode.c.h; name = ImageSet.h; path = source/ImageSet.h; sourceTree = "<group>"; };
		E8B4490F8091C6E3EF571515 /* Wormhole.h */ = {isa = PBXFileReference; fileEncoding = 4; lastKnownFileType = sourcecode.c.h; name = Wormhole.h; path = source/Wormhole.h; sourceTree = "<group>"; };
		E8F645ACA30BA0E95F83803C /* FireCommand.cpp */ = {isa = PBXFileReference; fileEncoding = 4; lastKnownFileType = sourcecode.cpp.cpp; name = FireCommand.cpp; path = source/FireCommand.cpp; sourceTree = "<group>"; };
		EB4645F28765D37290EA6F78 /* FireCommand.h */ = {isa = PBXFileReference; fileEncoding = 4; lastKnownFileType = sourcecode.c.h; name = FireCommand.h; path = source/FireCommand.h; sourceTree = "<group>"; };
		EB634E95A88454ADDB8644B1 /* opengl.h */ = {isa = PBXFileReference; fileEncoding = 4; lastKnownFileType = sourcecode.c.h; name = opengl.h; path = source/opengl.h; sourceTree = "<group>"; };
		F434470BA8F3DE8B46D475C5 /* StartConditionsPanel.h */ = {isa = PBXFileReference; fileEncoding = 4; lastKnownFileType = sourcecode.c.h; name = StartConditionsPanel.h; path = source/StartConditionsPanel.h; sourceTree = "<group>"; };
		F8C14CFB89472482F77C051D /* Weather.h */ = {isa = PBXFileReference; fileEncoding = 4; lastKnownFileType = sourcecode.c.h; name = Weather.h; path = source/Weather.h; sourceTree = "<group>"; };
		FBFA4270B7EE3F1C61EA9A44 /* ShipJumpNavigation.h */ = {isa = PBXFileReference; fileEncoding = 4; lastKnownFileType = sourcecode.c.h; name = ShipJumpNavigation.h; path = source/ShipJumpNavigation.h; sourceTree = "<group>"; };
/* End PBXFileReference section */

/* Begin PBXFrameworksBuildPhase section */
		A9CC52661950C9F6004E4E22 /* Frameworks */ = {
			isa = PBXFrameworksBuildPhase;
			buildActionMask = 2147483647;
			files = (
				A9BDFB561E00B94700A6B27E /* libmad.0.dylib in Frameworks */,
				A93931FD1988136B00C2A87B /* libpng16.dylib in Frameworks */,
				A93931FB1988135200C2A87B /* libturbojpeg.0.dylib in Frameworks */,
				072599D126A8CB2F007EC229 /* SDL2.framework in Frameworks */,
				A9A5297619996CC3002D7C35 /* OpenAL.framework in Frameworks */,
				A9D40D1A195DFAA60086EE52 /* OpenGL.framework in Frameworks */,
				A9CC526D1950C9F6004E4E22 /* Cocoa.framework in Frameworks */,
			);
			runOnlyForDeploymentPostprocessing = 0;
		};
/* End PBXFrameworksBuildPhase section */

/* Begin PBXGroup section */
		654D33611BE92C9200D1E5AB /* source */ = {
			isa = PBXGroup;
			children = (
				A96862CD1AE6FD0A004FE1FE /* Account.cpp */,
				A96862CE1AE6FD0A004FE1FE /* Account.h */,
				A96862CF1AE6FD0A004FE1FE /* AI.cpp */,
				A96862D01AE6FD0A004FE1FE /* AI.h */,
				13B643F6BEC24349F9BC9F42 /* alignment.hpp */,
				A96862D11AE6FD0A004FE1FE /* Angle.cpp */,
				A96862D21AE6FD0A004FE1FE /* Angle.h */,
				A96862D51AE6FD0A004FE1FE /* Armament.cpp */,
				A96862D61AE6FD0A004FE1FE /* Armament.h */,
				A96862D71AE6FD0A004FE1FE /* AsteroidField.cpp */,
				A96862D81AE6FD0A004FE1FE /* AsteroidField.h */,
				A96862D91AE6FD0A004FE1FE /* Audio.cpp */,
				A96862DA1AE6FD0A004FE1FE /* Audio.h */,
				A96862DB1AE6FD0A004FE1FE /* BankPanel.cpp */,
				A96862DC1AE6FD0A004FE1FE /* BankPanel.h */,
				DFAAE2A21FD4A25C0072C0A8 /* BatchDrawList.cpp */,
				DFAAE2A31FD4A25C0072C0A8 /* BatchDrawList.h */,
				DFAAE2A41FD4A25C0072C0A8 /* BatchShader.cpp */,
				DFAAE2A51FD4A25C0072C0A8 /* BatchShader.h */,
				74F543598EEFB3745287E663 /* Bitset.cpp */,
				210C41C0BA33F71A694D5F98 /* Bitset.h */,
				A96862DF1AE6FD0A004FE1FE /* BoardingPanel.cpp */,
				A96862E01AE6FD0A004FE1FE /* BoardingPanel.h */,
				6245F8231D301C7400A7A094 /* Body.cpp */,
				6245F8241D301C7400A7A094 /* Body.h */,
				46B444A6B2A67F93BB272686 /* ByGivenOrder.h */,
				DE844E2BBF82C39B568527CB /* ByName.h */,
				A96862E11AE6FD0A004FE1FE /* CaptureOdds.cpp */,
				A96862E21AE6FD0A004FE1FE /* CaptureOdds.h */,
				A96862E31AE6FD0A004FE1FE /* CargoHold.cpp */,
				A96862E41AE6FD0A004FE1FE /* CargoHold.h */,
				6DCF4CF2972F569E6DBB8578 /* CategoryTypes.h */,
				A96862E51AE6FD0A004FE1FE /* ClickZone.h */,
				6A5716311E25BE6F00585EB2 /* CollisionSet.cpp */,
				6A5716321E25BE6F00585EB2 /* CollisionSet.h */,
				A96862E61AE6FD0A004FE1FE /* Color.cpp */,
				A96862E71AE6FD0A004FE1FE /* Color.h */,
				A96862E81AE6FD0A004FE1FE /* Command.cpp */,
				A96862E91AE6FD0A004FE1FE /* Command.h */,
				A96862EA1AE6FD0A004FE1FE /* ConditionSet.cpp */,
				A96862EB1AE6FD0A004FE1FE /* ConditionSet.h */,
				4256486EA97E57BBB38CDAF2 /* ConditionsStore.cpp */,
				A3B9425983D66B182BD724B4 /* ConditionsStore.h */,
				A96862EC1AE6FD0A004FE1FE /* Conversation.cpp */,
				A96862ED1AE6FD0A004FE1FE /* Conversation.h */,
				A96862EE1AE6FD0A004FE1FE /* ConversationPanel.cpp */,
				A96862EF1AE6FD0A004FE1FE /* ConversationPanel.h */,
				0DF34095B64BC64F666ECF5F /* CoreStartData.cpp */,
				98104FFDA18E40F4A712A8BE /* CoreStartData.h */,
				5CF247B48EEC7A3C366C1DFA /* DamageDealt.h */,
				C62B4D15899E5F47443D0ED6 /* DamageProfile.cpp */,
				19184B47B496B414EC9CE671 /* DamageProfile.h */,
				A96862F01AE6FD0A004FE1FE /* DataFile.cpp */,
				A96862F11AE6FD0A004FE1FE /* DataFile.h */,
				A96862F21AE6FD0A004FE1FE /* DataNode.cpp */,
				A96862F31AE6FD0A004FE1FE /* DataNode.h */,
				A96862F41AE6FD0A004FE1FE /* DataWriter.cpp */,
				A96862F51AE6FD0A004FE1FE /* DataWriter.h */,
				A96862F61AE6FD0A004FE1FE /* Date.cpp */,
				A96862F71AE6FD0A004FE1FE /* Date.h */,
				5155CD711DBB9FF900EF090B /* Depreciation.cpp */,
				5155CD721DBB9FF900EF090B /* Depreciation.h */,
				A96862F81AE6FD0A004FE1FE /* Dialog.cpp */,
				A96862F91AE6FD0B004FE1FE /* Dialog.h */,
				DF8D57DF1FC25842001525DA /* Dictionary.cpp */,
				DF8D57E01FC25842001525DA /* Dictionary.h */,
				2E1E458DB603BF979429117C /* DisplayText.cpp */,
				B590162021ED4A0F00799178 /* DisplayText.h */,
				A96862FA1AE6FD0B004FE1FE /* DistanceMap.cpp */,
				A96862FB1AE6FD0B004FE1FE /* DistanceMap.h */,
				A96862FE1AE6FD0B004FE1FE /* DrawList.cpp */,
				A96862FF1AE6FD0B004FE1FE /* DrawList.h */,
				A96863001AE6FD0B004FE1FE /* Effect.cpp */,
				A96863011AE6FD0B004FE1FE /* Effect.h */,
				A96863021AE6FD0B004FE1FE /* Engine.cpp */,
				A96863031AE6FD0B004FE1FE /* Engine.h */,
				A96863041AE6FD0B004FE1FE /* EscortDisplay.cpp */,
				A96863051AE6FD0B004FE1FE /* EscortDisplay.h */,
				950742538F8CECF5D4168FBC /* EsUuid.cpp */,
				86AB4B6E9C4C0490AE7F029B /* EsUuid.h */,
				086E48E490C9BAD6660C7274 /* ExclusiveItem.h */,
				A9C70E0E1C0E5B51000B3D14 /* File.cpp */,
				A9C70E0F1C0E5B51000B3D14 /* File.h */,
				A96863061AE6FD0B004FE1FE /* Files.cpp */,
				A96863071AE6FD0B004FE1FE /* Files.h */,
				A96863081AE6FD0B004FE1FE /* FillShader.cpp */,
				A96863091AE6FD0B004FE1FE /* FillShader.h */,
				E8F645ACA30BA0E95F83803C /* FireCommand.cpp */,
				EB4645F28765D37290EA6F78 /* FireCommand.h */,
				A968630A1AE6FD0B004FE1FE /* Fleet.cpp */,
				A968630B1AE6FD0B004FE1FE /* Fleet.h */,
				62C311181CE172D000409D91 /* Flotsam.cpp */,
				62C311191CE172D000409D91 /* Flotsam.h */,
				62A405B81D47DA4D0054F6A0 /* FogShader.cpp */,
				62A405B91D47DA4D0054F6A0 /* FogShader.h */,
				A968630C1AE6FD0B004FE1FE /* Font.cpp */,
				A968630D1AE6FD0B004FE1FE /* Font.h */,
				A968630E1AE6FD0B004FE1FE /* FontSet.cpp */,
				A968630F1AE6FD0B004FE1FE /* FontSet.h */,
				A96863101AE6FD0B004FE1FE /* Format.cpp */,
				A96863111AE6FD0B004FE1FE /* Format.h */,
				938E07E0235970CE00DC2C2B /* FormationPattern.cpp */,
				938E07E1235970CE00DC2C2B /* FormationPattern.h */,
				A96863121AE6FD0B004FE1FE /* FrameTimer.cpp */,
				A96863131AE6FD0B004FE1FE /* FrameTimer.h */,
				A96863141AE6FD0B004FE1FE /* Galaxy.cpp */,
				A96863151AE6FD0B004FE1FE /* Galaxy.h */,
				9F0F4096A9008E2D8F3304BB /* GameAction.cpp */,
				6833448DAEB9861D28445DD5 /* GameAction.h */,
				A96863161AE6FD0B004FE1FE /* GameData.cpp */,
				A96863171AE6FD0B004FE1FE /* GameData.h */,
				A96863181AE6FD0B004FE1FE /* GameEvent.cpp */,
				A96863191AE6FD0B004FE1FE /* GameEvent.h */,
				A7E640C7A366679B27CCADAC /* GameLoadingPanel.cpp */,
				DC8146D5A145C2DA87D98F1F /* GameLoadingPanel.h */,
				B55C239B2303CE8A005C1A14 /* GameWindow.cpp */,
				B55C239C2303CE8A005C1A14 /* GameWindow.h */,
				A968631B1AE6FD0B004FE1FE /* Government.cpp */,
				A968631C1AE6FD0B004FE1FE /* Government.h */,
				A968631D1AE6FD0B004FE1FE /* HailPanel.cpp */,
				A968631E1AE6FD0B004FE1FE /* HailPanel.h */,
				6245F8261D301C9000A7A094 /* Hardpoint.cpp */,
				6245F8271D301C9000A7A094 /* Hardpoint.h */,
				C49D4EA08DF168A83B1C7B07 /* Hazard.cpp */,
				2E644A108BCD762A2A1A899C /* Hazard.h */,
				A968631F1AE6FD0B004FE1FE /* HiringPanel.cpp */,
				A96863201AE6FD0B004FE1FE /* HiringPanel.h */,
				A96863211AE6FD0B004FE1FE /* ImageBuffer.cpp */,
				A96863221AE6FD0B004FE1FE /* ImageBuffer.h */,
				DFAAE2A81FD4A27B0072C0A8 /* ImageSet.cpp */,
				DFAAE2A91FD4A27B0072C0A8 /* ImageSet.h */,
				1578F880250B5F8A00D318FB /* InfoPanelState.cpp */,
				1578F882250B5F8A00D318FB /* InfoPanelState.h */,
				A96863251AE6FD0B004FE1FE /* Information.cpp */,
				A96863261AE6FD0B004FE1FE /* Information.h */,
				A96863271AE6FD0B004FE1FE /* Interface.cpp */,
				A96863281AE6FD0B004FE1FE /* Interface.h */,
				A9B99D001C616AD000BE7C2E /* ItemInfoDisplay.cpp */,
				A9B99D011C616AD000BE7C2E /* ItemInfoDisplay.h */,
				9BCF4321AF819E944EC02FB9 /* layout.hpp */,
				A96863291AE6FD0B004FE1FE /* LineShader.cpp */,
				A968632A1AE6FD0B004FE1FE /* LineShader.h */,
				A968632B1AE6FD0B004FE1FE /* LoadPanel.cpp */,
				A968632C1AE6FD0B004FE1FE /* LoadPanel.h */,
				A968632D1AE6FD0B004FE1FE /* LocationFilter.cpp */,
				A968632E1AE6FD0B004FE1FE /* LocationFilter.h */,
				A90633FD1EE602FD000DA6C0 /* LogbookPanel.cpp */,
				A90633FE1EE602FD000DA6C0 /* LogbookPanel.h */,
				A7F240B4AC219841424A387A /* Logger.cpp */,
				AE57401AA43232EDEABFAE13 /* Logger.h */,
				A968632F1AE6FD0B004FE1FE /* main.cpp */,
				A96863301AE6FD0B004FE1FE /* MainPanel.cpp */,
				A96863311AE6FD0B004FE1FE /* MainPanel.h */,
				A96863321AE6FD0C004FE1FE /* MapDetailPanel.cpp */,
				A96863331AE6FD0C004FE1FE /* MapDetailPanel.h */,
				A97C24E81B17BE35007DDFA1 /* MapOutfitterPanel.cpp */,
				A97C24E91B17BE35007DDFA1 /* MapOutfitterPanel.h */,
				A96863341AE6FD0C004FE1FE /* MapPanel.cpp */,
				A96863351AE6FD0C004FE1FE /* MapPanel.h */,
				32404878BFF00A095AF2DD2C /* MapPlanetCard.cpp */,
				A2A94C40A8DCA99809AD5DEE /* MapPlanetCard.h */,
				A9B99D031C616AF200BE7C2E /* MapSalesPanel.cpp */,
				A9B99D041C616AF200BE7C2E /* MapSalesPanel.h */,
				A97C24EB1B17BE3C007DDFA1 /* MapShipyardPanel.cpp */,
				A97C24EC1B17BE3C007DDFA1 /* MapShipyardPanel.h */,
				A96863361AE6FD0C004FE1FE /* Mask.cpp */,
				A96863371AE6FD0C004FE1FE /* Mask.h */,
				499B4DA7A9C7351120660643 /* MaskManager.cpp */,
				191E4107A4F1CBBC2526A0E9 /* MaskManager.h */,
				D0FA4800BE72C1B5A7D567B9 /* MenuAnimationPanel.cpp */,
				8CB543A1AA20F764DD7FC15A /* MenuAnimationPanel.h */,
				A96863381AE6FD0C004FE1FE /* MenuPanel.cpp */,
				A96863391AE6FD0C004FE1FE /* MenuPanel.h */,
				A968633A1AE6FD0C004FE1FE /* Messages.cpp */,
				A968633B1AE6FD0C004FE1FE /* Messages.h */,
				A90C15D71D5BD55700708F3A /* Minable.cpp */,
				A90C15D81D5BD55700708F3A /* Minable.h */,
				A968633C1AE6FD0C004FE1FE /* Mission.cpp */,
				A968633D1AE6FD0C004FE1FE /* Mission.h */,
				A968633E1AE6FD0C004FE1FE /* MissionAction.cpp */,
				A968633F1AE6FD0C004FE1FE /* MissionAction.h */,
				A96863401AE6FD0C004FE1FE /* MissionPanel.cpp */,
				A96863411AE6FD0C004FE1FE /* MissionPanel.h */,
				A96863421AE6FD0C004FE1FE /* Mortgage.cpp */,
				A96863431AE6FD0C004FE1FE /* Mortgage.h */,
				A9BDFB521E00B8AA00A6B27E /* Music.cpp */,
				A9BDFB531E00B8AA00A6B27E /* Music.h */,
				B5DDA6922001B7F600DBA76A /* News.cpp */,
				B5DDA6932001B7F600DBA76A /* News.h */,
				A96863441AE6FD0C004FE1FE /* NPC.cpp */,
				A96863451AE6FD0C004FE1FE /* NPC.h */,
				A3754152958FBC924E9F76A9 /* opengl.cpp */,
				EB634E95A88454ADDB8644B1 /* opengl.h */,
				A96863461AE6FD0C004FE1FE /* Outfit.cpp */,
				A96863471AE6FD0C004FE1FE /* Outfit.h */,
				A96863481AE6FD0C004FE1FE /* OutfitInfoDisplay.cpp */,
				A96863491AE6FD0C004FE1FE /* OutfitInfoDisplay.h */,
				A968634A1AE6FD0C004FE1FE /* OutfitterPanel.cpp */,
				A968634B1AE6FD0C004FE1FE /* OutfitterPanel.h */,
				A968634C1AE6FD0C004FE1FE /* OutlineShader.cpp */,
				A968634D1AE6FD0C004FE1FE /* OutlineShader.h */,
				A968634E1AE6FD0C004FE1FE /* Panel.cpp */,
				A968634F1AE6FD0C004FE1FE /* Panel.h */,
				A966A5A91B964E6300DFF69C /* Person.cpp */,
				A966A5AA1B964E6300DFF69C /* Person.h */,
				A96863501AE6FD0C004FE1FE /* Personality.cpp */,
				A96863511AE6FD0C004FE1FE /* Personality.h */,
				A96863521AE6FD0C004FE1FE /* Phrase.cpp */,
				A96863531AE6FD0C004FE1FE /* Phrase.h */,
				A96863541AE6FD0C004FE1FE /* pi.h */,
				A96863551AE6FD0C004FE1FE /* Planet.cpp */,
				A96863561AE6FD0C004FE1FE /* Planet.h */,
				628BDAED1CC5DC950062BCD2 /* PlanetLabel.cpp */,
				628BDAEE1CC5DC950062BCD2 /* PlanetLabel.h */,
				A96863571AE6FD0C004FE1FE /* PlanetPanel.cpp */,
				A96863581AE6FD0C004FE1FE /* PlanetPanel.h */,
				A96863591AE6FD0C004FE1FE /* PlayerInfo.cpp */,
				A968635A1AE6FD0C004FE1FE /* PlayerInfo.h */,
				A98150831EA9635D00428AD6 /* PlayerInfoPanel.cpp */,
				A98150841EA9635D00428AD6 /* PlayerInfoPanel.h */,
				A968635B1AE6FD0C004FE1FE /* Point.cpp */,
				A968635C1AE6FD0C004FE1FE /* Point.h */,
				A968635D1AE6FD0C004FE1FE /* PointerShader.cpp */,
				A968635E1AE6FD0C004FE1FE /* PointerShader.h */,
				A968635F1AE6FD0C004FE1FE /* Politics.cpp */,
				A96863601AE6FD0C004FE1FE /* Politics.h */,
				A96863611AE6FD0C004FE1FE /* Preferences.cpp */,
				A96863621AE6FD0C004FE1FE /* Preferences.h */,
				A96863631AE6FD0C004FE1FE /* PreferencesPanel.cpp */,
				A96863641AE6FD0C004FE1FE /* PreferencesPanel.h */,
				341645FAA25F7901221B8965 /* PrintData.cpp */,
				CCE547DBB6C74E18E1B84D29 /* PrintData.h */,
				A96863651AE6FD0C004FE1FE /* Projectile.cpp */,
				A96863661AE6FD0C004FE1FE /* Projectile.h */,
				A96863671AE6FD0C004FE1FE /* Radar.cpp */,
				A96863681AE6FD0C004FE1FE /* Radar.h */,
				A96863691AE6FD0D004FE1FE /* Random.cpp */,
				A968636A1AE6FD0D004FE1FE /* Random.h */,
				A00D4207B8915B5E7E9B4619 /* RandomEvent.h */,
				A90C15DA1D5BD56800708F3A /* Rectangle.cpp */,
				A90C15DB1D5BD56800708F3A /* Rectangle.h */,
				A968636B1AE6FD0D004FE1FE /* RingShader.cpp */,
				A968636C1AE6FD0D004FE1FE /* RingShader.h */,
				A968636D1AE6FD0D004FE1FE /* Sale.h */,
				A968636E1AE6FD0D004FE1FE /* SavedGame.cpp */,
				A968636F1AE6FD0D004FE1FE /* SavedGame.h */,
				A96863701AE6FD0D004FE1FE /* Screen.cpp */,
				A96863711AE6FD0D004FE1FE /* Screen.h */,
				A96863721AE6FD0D004FE1FE /* Set.h */,
				A96863731AE6FD0D004FE1FE /* Shader.cpp */,
				A96863741AE6FD0D004FE1FE /* Shader.h */,
				A96863751AE6FD0D004FE1FE /* shift.h */,
				A96863761AE6FD0D004FE1FE /* Ship.cpp */,
				A96863771AE6FD0D004FE1FE /* Ship.h */,
				A96863781AE6FD0D004FE1FE /* ShipEvent.cpp */,
				A96863791AE6FD0D004FE1FE /* ShipEvent.h */,
				A968637A1AE6FD0D004FE1FE /* ShipInfoDisplay.cpp */,
				A968637B1AE6FD0D004FE1FE /* ShipInfoDisplay.h */,
				A98150801EA9634A00428AD6 /* ShipInfoPanel.cpp */,
				A98150811EA9634A00428AD6 /* ShipInfoPanel.h */,
				A968637C1AE6FD0D004FE1FE /* ShipyardPanel.cpp */,
				A968637D1AE6FD0D004FE1FE /* ShipyardPanel.h */,
				A968637E1AE6FD0D004FE1FE /* ShopPanel.cpp */,
				A968637F1AE6FD0D004FE1FE /* ShopPanel.h */,
				A96863801AE6FD0D004FE1FE /* Sound.cpp */,
				A96863811AE6FD0D004FE1FE /* Sound.h */,
				A96863821AE6FD0D004FE1FE /* SpaceportPanel.cpp */,
				A96863831AE6FD0D004FE1FE /* SpaceportPanel.h */,
				A96863841AE6FD0D004FE1FE /* Sprite.cpp */,
				A96863851AE6FD0D004FE1FE /* Sprite.h */,
				A96863861AE6FD0D004FE1FE /* SpriteQueue.cpp */,
				A96863871AE6FD0D004FE1FE /* SpriteQueue.h */,
				A96863881AE6FD0D004FE1FE /* SpriteSet.cpp */,
				A96863891AE6FD0D004FE1FE /* SpriteSet.h */,
				A968638A1AE6FD0D004FE1FE /* SpriteShader.cpp */,
				A968638B1AE6FD0D004FE1FE /* SpriteShader.h */,
				A968638C1AE6FD0D004FE1FE /* StarField.cpp */,
				A968638D1AE6FD0D004FE1FE /* StarField.h */,
				A968638E1AE6FD0D004FE1FE /* StartConditions.cpp */,
				A968638F1AE6FD0D004FE1FE /* StartConditions.h */,
				11EA4AD7A889B6AC1441A198 /* StartConditionsPanel.cpp */,
				F434470BA8F3DE8B46D475C5 /* StartConditionsPanel.h */,
				A96863901AE6FD0D004FE1FE /* StellarObject.cpp */,
				A96863911AE6FD0D004FE1FE /* StellarObject.h */,
				A96863921AE6FD0D004FE1FE /* System.cpp */,
				A96863931AE6FD0D004FE1FE /* System.h */,
				A96863941AE6FD0D004FE1FE /* Table.cpp */,
				A96863951AE6FD0D004FE1FE /* Table.h */,
				2E8047A8987DD8EC99FF8E2E /* Test.cpp */,
				5CE3475B85CE8C48D98664B7 /* Test.h */,
				A3134EC4B1CCA5546A10C3EF /* TestContext.cpp */,
				A2A948EE929342C8F84C65D1 /* TestContext.h */,
				02D34A71AE3BC4C93FC6865B /* TestData.cpp */,
				9DA14712A9C68E00FBFD9C72 /* TestData.h */,
				6A4E42FEB3B265A91D5BD2FC /* TextReplacements.cpp */,
				86D9414E818561143BD298BC /* TextReplacements.h */,
				A96863961AE6FD0D004FE1FE /* Trade.cpp */,
				A96863971AE6FD0D004FE1FE /* Trade.h */,
				A96863981AE6FD0D004FE1FE /* TradingPanel.cpp */,
				A96863991AE6FD0D004FE1FE /* TradingPanel.h */,
				2CA44855BD0AFF45DCAEEA5D /* truncate.hpp */,
				A968639A1AE6FD0D004FE1FE /* UI.cpp */,
				A968639B1AE6FD0D004FE1FE /* UI.h */,
				389245138CF297EB417DF730 /* UniverseObjects.cpp */,
				DB9A43BA91B3BC47186BF05E /* UniverseObjects.h */,
				B590161121ED4A0E00799178 /* Utf8.cpp */,
				B590161221ED4A0F00799178 /* Utf8.h */,
				61FA4C2BB89E08C5E2B8B4B9 /* Variant.cpp */,
				5EBC44769E84CF0C953D08B3 /* Variant.h */,
				DF8D57E21FC25889001525DA /* Visual.cpp */,
				DF8D57E31FC25889001525DA /* Visual.h */,
				A968639C1AE6FD0D004FE1FE /* Weapon.cpp */,
				A968639D1AE6FD0D004FE1FE /* Weapon.h */,
				8E8A4C648B242742B22A34FA /* Weather.cpp */,
				F8C14CFB89472482F77C051D /* Weather.h */,
				0C90483BB01ECD0E3E8DDA44 /* WeightedList.h */,
<<<<<<< HEAD
				950742538F8CECF5D4168FBC /* EsUuid.cpp */,
				86AB4B6E9C4C0490AE7F029B /* EsUuid.h */,
				499B4DA7A9C7351120660643 /* MaskManager.cpp */,
				191E4107A4F1CBBC2526A0E9 /* MaskManager.h */,
				A00D4207B8915B5E7E9B4619 /* RandomEvent.h */,
				9F0F4096A9008E2D8F3304BB /* GameAction.cpp */,
				6833448DAEB9861D28445DD5 /* GameAction.h */,
				389245138CF297EB417DF730 /* UniverseObjects.cpp */,
				DB9A43BA91B3BC47186BF05E /* UniverseObjects.h */,
				A2A948EE929342C8F84C65D1 /* TestContext.h */,
				A3134EC4B1CCA5546A10C3EF /* TestContext.cpp */,
				A7E640C7A366679B27CCADAC /* GameLoadingPanel.cpp */,
				DC8146D5A145C2DA87D98F1F /* GameLoadingPanel.h */,
				6A4E42FEB3B265A91D5BD2FC /* TextReplacements.cpp */,
				86D9414E818561143BD298BC /* TextReplacements.h */,
				74F543598EEFB3745287E663 /* Bitset.cpp */,
				210C41C0BA33F71A694D5F98 /* Bitset.h */,
				A3754152958FBC924E9F76A9 /* opengl.cpp */,
				EB634E95A88454ADDB8644B1 /* opengl.h */,
				E8F645ACA30BA0E95F83803C /* FireCommand.cpp */,
				EB4645F28765D37290EA6F78 /* FireCommand.h */,
				46B444A6B2A67F93BB272686 /* ByGivenOrder.h */,
				DE844E2BBF82C39B568527CB /* ByName.h */,
				C62B4D15899E5F47443D0ED6 /* DamageProfile.cpp */,
				19184B47B496B414EC9CE671 /* DamageProfile.h */,
				5CF247B48EEC7A3C366C1DFA /* DamageDealt.h */,
				D0FA4800BE72C1B5A7D567B9 /* MenuAnimationPanel.cpp */,
				8CB543A1AA20F764DD7FC15A /* MenuAnimationPanel.h */,
				32404878BFF00A095AF2DD2C /* MapPlanetCard.cpp */,
				A2A94C40A8DCA99809AD5DEE /* MapPlanetCard.h */,
				61FA4C2BB89E08C5E2B8B4B9 /* Variant.cpp */,
				5EBC44769E84CF0C953D08B3 /* Variant.h */,
				086E48E490C9BAD6660C7274 /* ExclusiveItem.h */,
				341645FAA25F7901221B8965 /* PrintData.cpp */,
				CCE547DBB6C74E18E1B84D29 /* PrintData.h */,
				A7F240B4AC219841424A387A /* Logger.cpp */,
				AE57401AA43232EDEABFAE13 /* Logger.h */,
				03DB40BD902C7D194880C246 /* Storyline.cpp */,
				7BE1498B8098E26D5661A32A /* Storyline.h */,
=======
				A968639E1AE6FD0D004FE1FE /* WrappedText.cpp */,
				A968639F1AE6FD0E004FE1FE /* WrappedText.h */,
>>>>>>> 033efd92
			);
			name = source;
			sourceTree = "<group>";
		};
		A9CC52601950C9F6004E4E22 = {
			isa = PBXGroup;
			children = (
				654D33611BE92C9200D1E5AB /* source */,
				A99F7A6F195DF44B002C30B8 /* credits.txt */,
				A99F7A94195DF44B002C30B8 /* keys.txt */,
				A99F7A95195DF44B002C30B8 /* license.txt */,
				A94408A41982F3E600610427 /* endless-sky.iconset */,
				A9A5297319996C9F002D7C35 /* sounds */,
				A99F7B32195DF45E002C30B8 /* data */,
				A99F7B33195DF45E002C30B8 /* images */,
				A9CC52721950C9F6004E4E22 /* XCode */,
				A9CC526B1950C9F6004E4E22 /* Frameworks */,
				A9CC526A1950C9F6004E4E22 /* Products */,
			);
			sourceTree = "<group>";
		};
		A9CC526A1950C9F6004E4E22 /* Products */ = {
			isa = PBXGroup;
			children = (
				A9CC52691950C9F6004E4E22 /* Endless Sky.app */,
				072599BE26A8C67D007EC229 /* SDL2.dylib */,
				070CD8152818CC6B00A853BB /* libmad.dylib */,
			);
			name = Products;
			sourceTree = "<group>";
		};
		A9CC526B1950C9F6004E4E22 /* Frameworks */ = {
			isa = PBXGroup;
			children = (
				A9BDFB551E00B94700A6B27E /* libmad.0.dylib */,
				A93931FC1988136B00C2A87B /* libpng16.dylib */,
				A93931FA1988135200C2A87B /* libturbojpeg.0.dylib */,
				072599CC26A8C942007EC229 /* SDL2.framework */,
				A9A5297519996CC3002D7C35 /* OpenAL.framework */,
				A9D40D19195DFAA60086EE52 /* OpenGL.framework */,
				A9CC526C1950C9F6004E4E22 /* Cocoa.framework */,
				A9CC526E1950C9F6004E4E22 /* Other Frameworks */,
			);
			name = Frameworks;
			sourceTree = "<group>";
		};
		A9CC526E1950C9F6004E4E22 /* Other Frameworks */ = {
			isa = PBXGroup;
			children = (
				A9CC526F1950C9F6004E4E22 /* AppKit.framework */,
				A9CC52701950C9F6004E4E22 /* CoreData.framework */,
				A9CC52711950C9F6004E4E22 /* Foundation.framework */,
			);
			name = "Other Frameworks";
			sourceTree = "<group>";
		};
		A9CC52721950C9F6004E4E22 /* XCode */ = {
			isa = PBXGroup;
			children = (
				A99F7A4F195DF3E8002C30B8 /* Images.xcassets */,
				A9CC52731950C9F6004E4E22 /* Supporting Files */,
			);
			path = XCode;
			sourceTree = "<group>";
		};
		A9CC52731950C9F6004E4E22 /* Supporting Files */ = {
			isa = PBXGroup;
			children = (
				A99F7A51195DF3F9002C30B8 /* EndlessSky-Info.plist */,
			);
			name = "Supporting Files";
			sourceTree = "<group>";
		};
/* End PBXGroup section */

/* Begin PBXHeadersBuildPhase section */
		179C4966BD83E1B6FC2B24A0 /* Headers */ = {
			isa = PBXHeadersBuildPhase;
			buildActionMask = 2147483647;
			files = (
				AFF742E3BAA4AD9A5D001460 /* alignment.hpp in Headers */,
				F55745BDBC50E15DCEB2ED5B /* layout.hpp in Headers */,
				16AD4CACA629E8026777EA00 /* truncate.hpp in Headers */,
			);
			runOnlyForDeploymentPostprocessing = 0;
		};
/* End PBXHeadersBuildPhase section */

/* Begin PBXNativeTarget section */
		070CD8102818CC6B00A853BB /* libmad */ = {
			isa = PBXNativeTarget;
			buildConfigurationList = 070CD8122818CC6B00A853BB /* Build configuration list for PBXNativeTarget "libmad" */;
			buildPhases = (
				070CD8112818CC6B00A853BB /* ShellScript */,
			);
			buildRules = (
			);
			dependencies = (
			);
			name = libmad;
			productName = libmad;
			productReference = 070CD8152818CC6B00A853BB /* libmad.dylib */;
			productType = "com.apple.product-type.library.dynamic";
		};
		072599BD26A8C67D007EC229 /* SDL2 */ = {
			isa = PBXNativeTarget;
			buildConfigurationList = 072599C826A8C67D007EC229 /* Build configuration list for PBXNativeTarget "SDL2" */;
			buildPhases = (
				072599CB26A8C7AB007EC229 /* ShellScript */,
			);
			buildRules = (
			);
			dependencies = (
			);
			name = SDL2;
			productName = SDL2;
			productReference = 072599BE26A8C67D007EC229 /* SDL2.dylib */;
			productType = "com.apple.product-type.library.dynamic";
		};
		A9CC52681950C9F6004E4E22 /* EndlessSky */ = {
			isa = PBXNativeTarget;
			buildConfigurationList = A9CC529A1950C9F6004E4E22 /* Build configuration list for PBXNativeTarget "EndlessSky" */;
			buildPhases = (
				A93931ED19880ECA00C2A87B /* CopyFiles */,
				072599A726A0CDC9007EC229 /* ShellScript */,
				A9CC52651950C9F6004E4E22 /* Sources */,
				A9CC52661950C9F6004E4E22 /* Frameworks */,
				A9CC52671950C9F6004E4E22 /* Resources */,
				179C4966BD83E1B6FC2B24A0 /* Headers */,
			);
			buildRules = (
			);
			dependencies = (
				072599CF26A8CADA007EC229 /* PBXTargetDependency */,
				070CD8172818CE9200A853BB /* PBXTargetDependency */,
			);
			name = EndlessSky;
			productName = EndlessSky;
			productReference = A9CC52691950C9F6004E4E22 /* Endless Sky.app */;
			productType = "com.apple.product-type.application";
		};
/* End PBXNativeTarget section */

/* Begin PBXProject section */
		A9CC52611950C9F6004E4E22 /* Project object */ = {
			isa = PBXProject;
			attributes = {
				LastUpgradeCheck = 0920;
				TargetAttributes = {
					072599BD26A8C67D007EC229 = {
						CreatedOnToolsVersion = 9.2;
						ProvisioningStyle = Automatic;
					};
				};
			};
			buildConfigurationList = A9CC52641950C9F6004E4E22 /* Build configuration list for PBXProject "EndlessSky" */;
			compatibilityVersion = "Xcode 3.2";
			developmentRegion = English;
			hasScannedForEncodings = 0;
			knownRegions = (
				English,
				Base,
			);
			mainGroup = A9CC52601950C9F6004E4E22;
			productRefGroup = A9CC526A1950C9F6004E4E22 /* Products */;
			projectDirPath = "";
			projectRoot = "";
			targets = (
				A9CC52681950C9F6004E4E22 /* EndlessSky */,
				072599BD26A8C67D007EC229 /* SDL2 */,
				070CD8102818CC6B00A853BB /* libmad */,
			);
		};
/* End PBXProject section */

/* Begin PBXResourcesBuildPhase section */
		A9CC52671950C9F6004E4E22 /* Resources */ = {
			isa = PBXResourcesBuildPhase;
			buildActionMask = 2147483647;
			files = (
				A99F7A50195DF3E8002C30B8 /* Images.xcassets in Resources */,
				A99F7B09195DF44C002C30B8 /* license.txt in Resources */,
				A9A5297419996C9F002D7C35 /* sounds in Resources */,
				A99F7AF5195DF44C002C30B8 /* credits.txt in Resources */,
				A99F7B08195DF44C002C30B8 /* keys.txt in Resources */,
				A99F7B34195DF45E002C30B8 /* data in Resources */,
				A94408A51982F3E600610427 /* endless-sky.iconset in Resources */,
				A99F7B35195DF45E002C30B8 /* images in Resources */,
			);
			runOnlyForDeploymentPostprocessing = 0;
		};
/* End PBXResourcesBuildPhase section */

/* Begin PBXShellScriptBuildPhase section */
		070CD8112818CC6B00A853BB /* ShellScript */ = {
			isa = PBXShellScriptBuildPhase;
			buildActionMask = 2147483647;
			files = (
			);
			inputPaths = (
				"$(SRCROOT)/utils/mad-compat.rb",
			);
			outputPaths = (
				"$(PROJECT_DIR)/build/libmad.0.dylib",
			);
			runOnlyForDeploymentPostprocessing = 0;
			shellPath = /bin/sh;
			shellScript = "HOMEBREW_NO_COLOR=1 \"${SRCROOT}/utils/build_custom_libmad.sh\"";
			showEnvVarsInLog = 0;
		};
		072599A726A0CDC9007EC229 /* ShellScript */ = {
			isa = PBXShellScriptBuildPhase;
			buildActionMask = 2147483647;
			files = (
			);
			inputPaths = (
			);
			outputPaths = (
			);
			runOnlyForDeploymentPostprocessing = 0;
			shellPath = /bin/sh;
			shellScript = "\"${SRCROOT}/utils/set_dylibs_rpath.sh\"";
		};
		072599CB26A8C7AB007EC229 /* ShellScript */ = {
			isa = PBXShellScriptBuildPhase;
			buildActionMask = 2147483647;
			files = (
			);
			inputPaths = (
				"$(SRCROOT)/utils/fetch_sdl2_framework.sh",
			);
			outputPaths = (
				"$(PROJECT_DIR)/build/SDL2.framework",
			);
			runOnlyForDeploymentPostprocessing = 0;
			shellPath = /bin/sh;
			shellScript = "\"${SRCROOT}/utils/fetch_sdl2_framework.sh\"";
			showEnvVarsInLog = 0;
		};
/* End PBXShellScriptBuildPhase section */

/* Begin PBXSourcesBuildPhase section */
		A9CC52651950C9F6004E4E22 /* Sources */ = {
			isa = PBXSourcesBuildPhase;
			buildActionMask = 2147483647;
			files = (
				A96863AD1AE6FD0E004FE1FE /* Command.cpp in Sources */,
				A96863E71AE6FD0E004FE1FE /* PointerShader.cpp in Sources */,
				A96863E51AE6FD0E004FE1FE /* PlayerInfo.cpp in Sources */,
				A96863B81AE6FD0E004FE1FE /* DrawList.cpp in Sources */,
				A96863FB1AE6FD0E004FE1FE /* SpriteSet.cpp in Sources */,
				A96863CC1AE6FD0E004FE1FE /* Interface.cpp in Sources */,
				A96864041AE6FD0E004FE1FE /* UI.cpp in Sources */,
				A96863EE1AE6FD0E004FE1FE /* RingShader.cpp in Sources */,
				A96864001AE6FD0E004FE1FE /* System.cpp in Sources */,
				A96863AC1AE6FD0E004FE1FE /* Color.cpp in Sources */,
				A96864031AE6FD0E004FE1FE /* TradingPanel.cpp in Sources */,
				A96863C81AE6FD0E004FE1FE /* HiringPanel.cpp in Sources */,
				A96863B21AE6FD0E004FE1FE /* DataNode.cpp in Sources */,
				A96863B01AE6FD0E004FE1FE /* ConversationPanel.cpp in Sources */,
				A96863E41AE6FD0E004FE1FE /* PlanetPanel.cpp in Sources */,
				A96863E01AE6FD0E004FE1FE /* Panel.cpp in Sources */,
				A96863D21AE6FD0E004FE1FE /* MapDetailPanel.cpp in Sources */,
				DFAAE2AA1FD4A27B0072C0A8 /* ImageSet.cpp in Sources */,
				B590161321ED4A0F00799178 /* Utf8.cpp in Sources */,
				A96863D41AE6FD0E004FE1FE /* Mask.cpp in Sources */,
				A96863E61AE6FD0E004FE1FE /* Point.cpp in Sources */,
				938E07E4235970CE00DC2C2B /* FormationPattern.cpp in Sources */,
				A96863DE1AE6FD0E004FE1FE /* OutfitterPanel.cpp in Sources */,
				62C3111A1CE172D000409D91 /* Flotsam.cpp in Sources */,
				B55C239D2303CE8B005C1A14 /* GameWindow.cpp in Sources */,
				A96863B91AE6FD0E004FE1FE /* Effect.cpp in Sources */,
				A96863AE1AE6FD0E004FE1FE /* ConditionSet.cpp in Sources */,
				A96863DC1AE6FD0E004FE1FE /* Outfit.cpp in Sources */,
				A96863BB1AE6FD0E004FE1FE /* EscortDisplay.cpp in Sources */,
				A96863EB1AE6FD0E004FE1FE /* Projectile.cpp in Sources */,
				A96863D11AE6FD0E004FE1FE /* MainPanel.cpp in Sources */,
				A96863B31AE6FD0E004FE1FE /* DataWriter.cpp in Sources */,
				A96863A61AE6FD0E004FE1FE /* Audio.cpp in Sources */,
				A96863A21AE6FD0E004FE1FE /* Angle.cpp in Sources */,
				A966A5AB1B964E6300DFF69C /* Person.cpp in Sources */,
				A96863FE1AE6FD0E004FE1FE /* StartConditions.cpp in Sources */,
				A96863A71AE6FD0E004FE1FE /* BankPanel.cpp in Sources */,
				A96863DA1AE6FD0E004FE1FE /* Mortgage.cpp in Sources */,
				A96863C31AE6FD0E004FE1FE /* Galaxy.cpp in Sources */,
				A97C24EA1B17BE35007DDFA1 /* MapOutfitterPanel.cpp in Sources */,
				A96864061AE6FD0E004FE1FE /* WrappedText.cpp in Sources */,
				A96863D91AE6FD0E004FE1FE /* MissionPanel.cpp in Sources */,
				A96863DB1AE6FD0E004FE1FE /* NPC.cpp in Sources */,
				A96863F81AE6FD0E004FE1FE /* SpaceportPanel.cpp in Sources */,
				A96863AA1AE6FD0E004FE1FE /* CaptureOdds.cpp in Sources */,
				A96863B61AE6FD0E004FE1FE /* DistanceMap.cpp in Sources */,
				A96863CF1AE6FD0E004FE1FE /* LocationFilter.cpp in Sources */,
				A96863C11AE6FD0E004FE1FE /* Format.cpp in Sources */,
				A96863BF1AE6FD0E004FE1FE /* Font.cpp in Sources */,
				A96863ED1AE6FD0E004FE1FE /* Random.cpp in Sources */,
				A96864021AE6FD0E004FE1FE /* Trade.cpp in Sources */,
				6245F8251D301C7400A7A094 /* Body.cpp in Sources */,
				5155CD731DBB9FF900EF090B /* Depreciation.cpp in Sources */,
				A96863FC1AE6FD0E004FE1FE /* SpriteShader.cpp in Sources */,
				A96863E81AE6FD0E004FE1FE /* Politics.cpp in Sources */,
				A96863E91AE6FD0E004FE1FE /* Preferences.cpp in Sources */,
				A96863F31AE6FD0E004FE1FE /* ShipEvent.cpp in Sources */,
				DFAAE2A71FD4A25C0072C0A8 /* BatchShader.cpp in Sources */,
				A96863D51AE6FD0E004FE1FE /* MenuPanel.cpp in Sources */,
				A90C15DC1D5BD56800708F3A /* Rectangle.cpp in Sources */,
				A9B99D021C616AD000BE7C2E /* ItemInfoDisplay.cpp in Sources */,
				A96863EA1AE6FD0E004FE1FE /* PreferencesPanel.cpp in Sources */,
				A96863F11AE6FD0E004FE1FE /* Shader.cpp in Sources */,
				A9C70E101C0E5B51000B3D14 /* File.cpp in Sources */,
				1578F883250B5F8A00D318FB /* InfoPanelState.cpp in Sources */,
				A96863F41AE6FD0E004FE1FE /* ShipInfoDisplay.cpp in Sources */,
				A96863C21AE6FD0E004FE1FE /* FrameTimer.cpp in Sources */,
				A96863D81AE6FD0E004FE1FE /* MissionAction.cpp in Sources */,
				A96863FA1AE6FD0E004FE1FE /* SpriteQueue.cpp in Sources */,
				A96863E21AE6FD0E004FE1FE /* Phrase.cpp in Sources */,
				628BDAEF1CC5DC950062BCD2 /* PlanetLabel.cpp in Sources */,
				6245F8281D301C9000A7A094 /* Hardpoint.cpp in Sources */,
				A96863C01AE6FD0E004FE1FE /* FontSet.cpp in Sources */,
				A96863D61AE6FD0E004FE1FE /* Messages.cpp in Sources */,
				A97C24ED1B17BE3C007DDFA1 /* MapShipyardPanel.cpp in Sources */,
				A96863D71AE6FD0E004FE1FE /* Mission.cpp in Sources */,
				A96863D31AE6FD0E004FE1FE /* MapPanel.cpp in Sources */,
				A96863F21AE6FD0E004FE1FE /* Ship.cpp in Sources */,
				B5DDA6942001B7F600DBA76A /* News.cpp in Sources */,
				A96863D01AE6FD0E004FE1FE /* main.cpp in Sources */,
				A96863BE1AE6FD0E004FE1FE /* Fleet.cpp in Sources */,
				A98150821EA9634A00428AD6 /* ShipInfoPanel.cpp in Sources */,
				A96864011AE6FD0E004FE1FE /* Table.cpp in Sources */,
				A96863AB1AE6FD0E004FE1FE /* CargoHold.cpp in Sources */,
				A96864051AE6FD0E004FE1FE /* Weapon.cpp in Sources */,
				A96863EC1AE6FD0E004FE1FE /* Radar.cpp in Sources */,
				A96863F61AE6FD0E004FE1FE /* ShopPanel.cpp in Sources */,
				DFAAE2A61FD4A25C0072C0A8 /* BatchDrawList.cpp in Sources */,
				A98150851EA9635D00428AD6 /* PlayerInfoPanel.cpp in Sources */,
				A96863BC1AE6FD0E004FE1FE /* Files.cpp in Sources */,
				A96863CB1AE6FD0E004FE1FE /* Information.cpp in Sources */,
				A96863F91AE6FD0E004FE1FE /* Sprite.cpp in Sources */,
				A96863A91AE6FD0E004FE1FE /* BoardingPanel.cpp in Sources */,
				DF8D57E11FC25842001525DA /* Dictionary.cpp in Sources */,
				A9B99D051C616AF200BE7C2E /* MapSalesPanel.cpp in Sources */,
				A96863A01AE6FD0E004FE1FE /* Account.cpp in Sources */,
				A90C15D91D5BD55700708F3A /* Minable.cpp in Sources */,
				A96863F51AE6FD0E004FE1FE /* ShipyardPanel.cpp in Sources */,
				A96863DD1AE6FD0E004FE1FE /* OutfitInfoDisplay.cpp in Sources */,
				A96863C41AE6FD0E004FE1FE /* GameData.cpp in Sources */,
				A96863CD1AE6FD0E004FE1FE /* LineShader.cpp in Sources */,
				A96863C71AE6FD0E004FE1FE /* HailPanel.cpp in Sources */,
				62A405BA1D47DA4D0054F6A0 /* FogShader.cpp in Sources */,
				A96863C61AE6FD0E004FE1FE /* Government.cpp in Sources */,
				A96863B51AE6FD0E004FE1FE /* Dialog.cpp in Sources */,
				A96863AF1AE6FD0E004FE1FE /* Conversation.cpp in Sources */,
				A96863C51AE6FD0E004FE1FE /* GameEvent.cpp in Sources */,
				A90633FF1EE602FD000DA6C0 /* LogbookPanel.cpp in Sources */,
				A96863BD1AE6FD0E004FE1FE /* FillShader.cpp in Sources */,
				A96863FF1AE6FD0E004FE1FE /* StellarObject.cpp in Sources */,
				A96863A51AE6FD0E004FE1FE /* AsteroidField.cpp in Sources */,
				A96863FD1AE6FD0E004FE1FE /* StarField.cpp in Sources */,
				A96863B11AE6FD0E004FE1FE /* DataFile.cpp in Sources */,
				A96863E31AE6FD0E004FE1FE /* Planet.cpp in Sources */,
				A96863DF1AE6FD0E004FE1FE /* OutlineShader.cpp in Sources */,
				A96863C91AE6FD0E004FE1FE /* ImageBuffer.cpp in Sources */,
				6A5716331E25BE6F00585EB2 /* CollisionSet.cpp in Sources */,
				A96863E11AE6FD0E004FE1FE /* Personality.cpp in Sources */,
				A96863B41AE6FD0E004FE1FE /* Date.cpp in Sources */,
				DF8D57E51FC25889001525DA /* Visual.cpp in Sources */,
				A96863EF1AE6FD0E004FE1FE /* SavedGame.cpp in Sources */,
				A96863A11AE6FD0E004FE1FE /* AI.cpp in Sources */,
				A96863F71AE6FD0E004FE1FE /* Sound.cpp in Sources */,
				A9BDFB541E00B8AA00A6B27E /* Music.cpp in Sources */,
				A96863BA1AE6FD0E004FE1FE /* Engine.cpp in Sources */,
				A96863CE1AE6FD0E004FE1FE /* LoadPanel.cpp in Sources */,
				A96863A41AE6FD0E004FE1FE /* Armament.cpp in Sources */,
				A96863F01AE6FD0E004FE1FE /* Screen.cpp in Sources */,
				728B43FDACD43334E7A59BCF /* ConditionsStore.cpp in Sources */,
				9E1F4BF78F9E1FC4C96F76B5 /* Test.cpp in Sources */,
				C7354A3E9C53D6C5E3CC352F /* TestData.cpp in Sources */,
				5AB644C9B37C15C989A9DBE9 /* DisplayText.cpp in Sources */,
				C4264774A89C0001B6FFC60E /* Hazard.cpp in Sources */,
				94DF4B5B8619F6A3715D6168 /* Weather.cpp in Sources */,
				6EC347E6A79BA5602BA4D1EA /* StartConditionsPanel.cpp in Sources */,
				03624EC39EE09C7A786B4A3D /* CoreStartData.cpp in Sources */,
				90CF46CE84794C6186FC6CE2 /* EsUuid.cpp in Sources */,
				53DA422996419974ADADE346 /* Wormhole.cpp in Sources */,
				03DC4253AA8390FE0A8FB4EA /* MaskManager.cpp in Sources */,
				87D6407E8B579EB502BFBCE5 /* GameAction.cpp in Sources */,
				301A4FE885A7A12348986C4F /* UniverseObjects.cpp in Sources */,
				ED5E4F2ABA89E9DE00603E69 /* TestContext.cpp in Sources */,
				88A64339B56EBA1F7923E1C7 /* GameLoadingPanel.cpp in Sources */,
				F78A44BAA8252F6D53B24B69 /* TextReplacements.cpp in Sources */,
				A97C4460852BF852334C0CB1 /* Bitset.cpp in Sources */,
				CE3F49A88B6DCBE09A711110 /* opengl.cpp in Sources */,
				027A4E858B292CE9F0A06F89 /* FireCommand.cpp in Sources */,
				E3D54794A1EEF51CD4859170 /* DamageProfile.cpp in Sources */,
				F35E4D6EA465D71CDA282EBA /* MenuAnimationPanel.cpp in Sources */,
				497849B2A4C5EA58A64D316C /* MapPlanetCard.cpp in Sources */,
				920F40E0ADECA8926F423FDA /* Variant.cpp in Sources */,
				46A34BE4A0599886221093BA /* PrintData.cpp in Sources */,
				DAC24E909BF453D18AEE3DA3 /* Logger.cpp in Sources */,
<<<<<<< HEAD
				2A08414ABEAE96F32BFC340F /* Storyline.cpp in Sources */,
=======
				B770487BB26CFD0BFDD89588 /* AlertLabel.cpp in Sources */,
				1F884DB590D5152608510676 /* ShipJumpNavigation.cpp in Sources */,
>>>>>>> 033efd92
			);
			runOnlyForDeploymentPostprocessing = 0;
		};
/* End PBXSourcesBuildPhase section */

/* Begin PBXTargetDependency section */
		070CD8172818CE9200A853BB /* PBXTargetDependency */ = {
			isa = PBXTargetDependency;
			target = 070CD8102818CC6B00A853BB /* libmad */;
			targetProxy = 070CD8162818CE9200A853BB /* PBXContainerItemProxy */;
		};
		072599CF26A8CADA007EC229 /* PBXTargetDependency */ = {
			isa = PBXTargetDependency;
			target = 072599BD26A8C67D007EC229 /* SDL2 */;
			targetProxy = 072599CE26A8CADA007EC229 /* PBXContainerItemProxy */;
		};
/* End PBXTargetDependency section */

/* Begin XCBuildConfiguration section */
		070CD8132818CC6B00A853BB /* Debug */ = {
			isa = XCBuildConfiguration;
			buildSettings = {
				CLANG_ANALYZER_NONNULL = YES;
				CLANG_ANALYZER_NUMBER_OBJECT_CONVERSION = YES_AGGRESSIVE;
				CLANG_CXX_LANGUAGE_STANDARD = "c++11";
				CLANG_WARN_DOCUMENTATION_COMMENTS = YES;
				CLANG_WARN_UNGUARDED_AVAILABILITY = YES_AGGRESSIVE;
				DEBUG_INFORMATION_FORMAT = dwarf;
				DYLIB_COMPATIBILITY_VERSION = 1;
				DYLIB_CURRENT_VERSION = 1;
				EXECUTABLE_PREFIX = "";
				GCC_C_LANGUAGE_STANDARD = gnu99;
				GCC_ENABLE_CPP_EXCEPTIONS = YES;
				GCC_ENABLE_CPP_RTTI = NO;
				GCC_SYMBOLS_PRIVATE_EXTERN = YES;
				GCC_WARN_64_TO_32_BIT_CONVERSION = NO;
				MACOSX_DEPLOYMENT_TARGET = 10.9;
				MTL_ENABLE_DEBUG_INFO = YES;
				ONLY_ACTIVE_ARCH = NO;
				PRODUCT_NAME = "$(TARGET_NAME)";
				STRIP_STYLE = all;
			};
			name = Debug;
		};
		070CD8142818CC6B00A853BB /* Release */ = {
			isa = XCBuildConfiguration;
			buildSettings = {
				CLANG_ANALYZER_NONNULL = YES;
				CLANG_ANALYZER_NUMBER_OBJECT_CONVERSION = YES_AGGRESSIVE;
				CLANG_CXX_LANGUAGE_STANDARD = "c++11";
				CLANG_WARN_DOCUMENTATION_COMMENTS = YES;
				CLANG_WARN_UNGUARDED_AVAILABILITY = YES_AGGRESSIVE;
				COPY_PHASE_STRIP = YES;
				DYLIB_COMPATIBILITY_VERSION = 1;
				DYLIB_CURRENT_VERSION = 1;
				EXECUTABLE_PREFIX = "";
				GCC_C_LANGUAGE_STANDARD = gnu99;
				GCC_ENABLE_CPP_EXCEPTIONS = YES;
				GCC_ENABLE_CPP_RTTI = NO;
				GCC_SYMBOLS_PRIVATE_EXTERN = YES;
				GCC_WARN_64_TO_32_BIT_CONVERSION = NO;
				MACOSX_DEPLOYMENT_TARGET = 10.9;
				MTL_ENABLE_DEBUG_INFO = NO;
				ONLY_ACTIVE_ARCH = NO;
				PRODUCT_NAME = "$(TARGET_NAME)";
				STRIP_STYLE = all;
			};
			name = Release;
		};
		072599C626A8C67D007EC229 /* Debug */ = {
			isa = XCBuildConfiguration;
			buildSettings = {
				CLANG_ANALYZER_NONNULL = YES;
				CLANG_ANALYZER_NUMBER_OBJECT_CONVERSION = YES_AGGRESSIVE;
				CLANG_CXX_LANGUAGE_STANDARD = "c++11";
				CLANG_WARN_DOCUMENTATION_COMMENTS = YES;
				CLANG_WARN_UNGUARDED_AVAILABILITY = YES_AGGRESSIVE;
				DEBUG_INFORMATION_FORMAT = dwarf;
				DYLIB_COMPATIBILITY_VERSION = 1;
				DYLIB_CURRENT_VERSION = 1;
				EXECUTABLE_PREFIX = "";
				GCC_C_LANGUAGE_STANDARD = gnu99;
				GCC_ENABLE_CPP_EXCEPTIONS = YES;
				GCC_ENABLE_CPP_RTTI = NO;
				GCC_SYMBOLS_PRIVATE_EXTERN = YES;
				GCC_WARN_64_TO_32_BIT_CONVERSION = NO;
				MACOSX_DEPLOYMENT_TARGET = 10.9;
				MTL_ENABLE_DEBUG_INFO = YES;
				ONLY_ACTIVE_ARCH = NO;
				PRODUCT_NAME = "$(TARGET_NAME)";
				STRIP_STYLE = all;
			};
			name = Debug;
		};
		072599C726A8C67D007EC229 /* Release */ = {
			isa = XCBuildConfiguration;
			buildSettings = {
				CLANG_ANALYZER_NONNULL = YES;
				CLANG_ANALYZER_NUMBER_OBJECT_CONVERSION = YES_AGGRESSIVE;
				CLANG_CXX_LANGUAGE_STANDARD = "c++11";
				CLANG_WARN_DOCUMENTATION_COMMENTS = YES;
				CLANG_WARN_UNGUARDED_AVAILABILITY = YES_AGGRESSIVE;
				COPY_PHASE_STRIP = YES;
				DYLIB_COMPATIBILITY_VERSION = 1;
				DYLIB_CURRENT_VERSION = 1;
				EXECUTABLE_PREFIX = "";
				GCC_C_LANGUAGE_STANDARD = gnu99;
				GCC_ENABLE_CPP_EXCEPTIONS = YES;
				GCC_ENABLE_CPP_RTTI = NO;
				GCC_SYMBOLS_PRIVATE_EXTERN = YES;
				GCC_WARN_64_TO_32_BIT_CONVERSION = NO;
				MACOSX_DEPLOYMENT_TARGET = 10.9;
				MTL_ENABLE_DEBUG_INFO = NO;
				ONLY_ACTIVE_ARCH = NO;
				PRODUCT_NAME = "$(TARGET_NAME)";
				STRIP_STYLE = all;
			};
			name = Release;
		};
		A9CC52981950C9F6004E4E22 /* Debug */ = {
			isa = XCBuildConfiguration;
			buildSettings = {
				ALWAYS_SEARCH_USER_PATHS = NO;
				ARCHS = x86_64;
				CLANG_CXX_LANGUAGE_STANDARD = "c++11";
				CLANG_CXX_LIBRARY = "libc++";
				CLANG_ENABLE_MODULES = YES;
				CLANG_ENABLE_OBJC_ARC = YES;
				CLANG_WARN_BLOCK_CAPTURE_AUTORELEASING = YES;
				CLANG_WARN_BOOL_CONVERSION = YES;
				CLANG_WARN_COMMA = YES;
				CLANG_WARN_CONSTANT_CONVERSION = YES;
				CLANG_WARN_DIRECT_OBJC_ISA_USAGE = YES_ERROR;
				CLANG_WARN_EMPTY_BODY = YES;
				CLANG_WARN_ENUM_CONVERSION = YES;
				CLANG_WARN_INFINITE_RECURSION = YES;
				CLANG_WARN_INT_CONVERSION = YES;
				CLANG_WARN_NON_LITERAL_NULL_CONVERSION = YES;
				CLANG_WARN_OBJC_LITERAL_CONVERSION = YES;
				CLANG_WARN_OBJC_ROOT_CLASS = YES_ERROR;
				CLANG_WARN_RANGE_LOOP_ANALYSIS = YES;
				CLANG_WARN_STRICT_PROTOTYPES = YES;
				CLANG_WARN_SUSPICIOUS_MOVE = YES;
				CLANG_WARN_UNREACHABLE_CODE = YES;
				CLANG_WARN__DUPLICATE_METHOD_MATCH = YES;
				COPY_PHASE_STRIP = NO;
				ENABLE_STRICT_OBJC_MSGSEND = YES;
				ENABLE_TESTABILITY = YES;
				GCC_C_LANGUAGE_STANDARD = gnu99;
				GCC_DYNAMIC_NO_PIC = NO;
				GCC_ENABLE_OBJC_EXCEPTIONS = YES;
				GCC_NO_COMMON_BLOCKS = YES;
				GCC_OPTIMIZATION_LEVEL = 0;
				GCC_PREPROCESSOR_DEFINITIONS = (
					"DEBUG=1",
					"$(inherited)",
				);
				GCC_SYMBOLS_PRIVATE_EXTERN = NO;
				GCC_WARN_64_TO_32_BIT_CONVERSION = NO;
				GCC_WARN_ABOUT_RETURN_TYPE = YES_ERROR;
				GCC_WARN_UNDECLARED_SELECTOR = YES;
				GCC_WARN_UNINITIALIZED_AUTOS = YES_AGGRESSIVE;
				GCC_WARN_UNUSED_FUNCTION = YES;
				GCC_WARN_UNUSED_VARIABLE = YES;
				MACOSX_DEPLOYMENT_TARGET = 10.9;
				OTHER_CFLAGS = "";
				SDKROOT = macosx;
				VALID_ARCHS = x86_64;
			};
			name = Debug;
		};
		A9CC52991950C9F6004E4E22 /* Release */ = {
			isa = XCBuildConfiguration;
			buildSettings = {
				ALWAYS_SEARCH_USER_PATHS = NO;
				ARCHS = x86_64;
				CLANG_CXX_LANGUAGE_STANDARD = "c++11";
				CLANG_CXX_LIBRARY = "libc++";
				CLANG_ENABLE_MODULES = YES;
				CLANG_ENABLE_OBJC_ARC = YES;
				CLANG_WARN_BLOCK_CAPTURE_AUTORELEASING = YES;
				CLANG_WARN_BOOL_CONVERSION = YES;
				CLANG_WARN_COMMA = YES;
				CLANG_WARN_CONSTANT_CONVERSION = YES;
				CLANG_WARN_DIRECT_OBJC_ISA_USAGE = YES_ERROR;
				CLANG_WARN_EMPTY_BODY = YES;
				CLANG_WARN_ENUM_CONVERSION = YES;
				CLANG_WARN_INFINITE_RECURSION = YES;
				CLANG_WARN_INT_CONVERSION = YES;
				CLANG_WARN_NON_LITERAL_NULL_CONVERSION = YES;
				CLANG_WARN_OBJC_LITERAL_CONVERSION = YES;
				CLANG_WARN_OBJC_ROOT_CLASS = YES_ERROR;
				CLANG_WARN_RANGE_LOOP_ANALYSIS = YES;
				CLANG_WARN_STRICT_PROTOTYPES = YES;
				CLANG_WARN_SUSPICIOUS_MOVE = YES;
				CLANG_WARN_UNREACHABLE_CODE = YES;
				CLANG_WARN__DUPLICATE_METHOD_MATCH = YES;
				COPY_PHASE_STRIP = YES;
				DEBUG_INFORMATION_FORMAT = "dwarf-with-dsym";
				ENABLE_NS_ASSERTIONS = NO;
				ENABLE_STRICT_OBJC_MSGSEND = YES;
				GCC_C_LANGUAGE_STANDARD = gnu99;
				GCC_ENABLE_OBJC_EXCEPTIONS = YES;
				GCC_NO_COMMON_BLOCKS = YES;
				GCC_WARN_64_TO_32_BIT_CONVERSION = NO;
				GCC_WARN_ABOUT_RETURN_TYPE = YES_ERROR;
				GCC_WARN_UNDECLARED_SELECTOR = YES;
				GCC_WARN_UNINITIALIZED_AUTOS = YES_AGGRESSIVE;
				GCC_WARN_UNUSED_FUNCTION = YES;
				GCC_WARN_UNUSED_VARIABLE = YES;
				MACOSX_DEPLOYMENT_TARGET = 10.9;
				OTHER_CFLAGS = "-Werror";
				SDKROOT = macosx;
				VALID_ARCHS = x86_64;
			};
			name = Release;
		};
		A9CC529B1950C9F6004E4E22 /* Debug */ = {
			isa = XCBuildConfiguration;
			buildSettings = {
				ASSETCATALOG_COMPILER_APPICON_NAME = AppIcon;
				FRAMEWORK_SEARCH_PATHS = (
					"$(inherited)",
					"$(PROJECT_DIR)/build",
				);
				GCC_PRECOMPILE_PREFIX_HEADER = NO;
				GCC_PREFIX_HEADER = "";
				GCC_WARN_64_TO_32_BIT_CONVERSION = NO;
				HEADER_SEARCH_PATHS = (
					"$(inherited)",
					"/usr/local/opt/jpeg-turbo/include",
					"/usr/local/opt/mad-compat/include",
					/usr/local/include,
				);
				INFOPLIST_FILE = "XCode/EndlessSky-Info.plist";
				LD_RUNPATH_SEARCH_PATHS = "@loader_path/../Frameworks";
				LIBRARY_SEARCH_PATHS = (
					"$(inherited)",
					"$(BUILT_PRODUCTS_DIR)/$(FRAMEWORKS_FOLDER_PATH)",
				);
				MACOSX_DEPLOYMENT_TARGET = 10.9;
				PRODUCT_BUNDLE_IDENTIFIER = "${PRODUCT_NAME:rfc1034identifier}";
				PRODUCT_NAME = "Endless Sky";
				WRAPPER_EXTENSION = app;
			};
			name = Debug;
		};
		A9CC529C1950C9F6004E4E22 /* Release */ = {
			isa = XCBuildConfiguration;
			buildSettings = {
				ASSETCATALOG_COMPILER_APPICON_NAME = AppIcon;
				FRAMEWORK_SEARCH_PATHS = (
					"$(inherited)",
					"$(PROJECT_DIR)/build",
				);
				GCC_PRECOMPILE_PREFIX_HEADER = NO;
				GCC_PREFIX_HEADER = "";
				GCC_WARN_64_TO_32_BIT_CONVERSION = NO;
				HEADER_SEARCH_PATHS = (
					"$(inherited)",
					"/usr/local/opt/jpeg-turbo/include",
					"/usr/local/opt/mad-compat/include",
					/usr/local/include,
				);
				INFOPLIST_FILE = "XCode/EndlessSky-Info.plist";
				LD_RUNPATH_SEARCH_PATHS = "@loader_path/../Frameworks";
				LIBRARY_SEARCH_PATHS = (
					"$(inherited)",
					"$(BUILT_PRODUCTS_DIR)/$(FRAMEWORKS_FOLDER_PATH)",
				);
				MACOSX_DEPLOYMENT_TARGET = 10.9;
				PRODUCT_BUNDLE_IDENTIFIER = "${PRODUCT_NAME:rfc1034identifier}";
				PRODUCT_NAME = "Endless Sky";
				WRAPPER_EXTENSION = app;
			};
			name = Release;
		};
/* End XCBuildConfiguration section */

/* Begin XCConfigurationList section */
		070CD8122818CC6B00A853BB /* Build configuration list for PBXNativeTarget "libmad" */ = {
			isa = XCConfigurationList;
			buildConfigurations = (
				070CD8132818CC6B00A853BB /* Debug */,
				070CD8142818CC6B00A853BB /* Release */,
			);
			defaultConfigurationIsVisible = 0;
			defaultConfigurationName = Release;
		};
		072599C826A8C67D007EC229 /* Build configuration list for PBXNativeTarget "SDL2" */ = {
			isa = XCConfigurationList;
			buildConfigurations = (
				072599C626A8C67D007EC229 /* Debug */,
				072599C726A8C67D007EC229 /* Release */,
			);
			defaultConfigurationIsVisible = 0;
			defaultConfigurationName = Release;
		};
		A9CC52641950C9F6004E4E22 /* Build configuration list for PBXProject "EndlessSky" */ = {
			isa = XCConfigurationList;
			buildConfigurations = (
				A9CC52981950C9F6004E4E22 /* Debug */,
				A9CC52991950C9F6004E4E22 /* Release */,
			);
			defaultConfigurationIsVisible = 0;
			defaultConfigurationName = Release;
		};
		A9CC529A1950C9F6004E4E22 /* Build configuration list for PBXNativeTarget "EndlessSky" */ = {
			isa = XCConfigurationList;
			buildConfigurations = (
				A9CC529B1950C9F6004E4E22 /* Debug */,
				A9CC529C1950C9F6004E4E22 /* Release */,
			);
			defaultConfigurationIsVisible = 0;
			defaultConfigurationName = Release;
		};
/* End XCConfigurationList section */
	};
	rootObject = A9CC52611950C9F6004E4E22 /* Project object */;
}<|MERGE_RESOLUTION|>--- conflicted
+++ resolved
@@ -14,11 +14,8 @@
 		072599D426A8CD5D007EC229 /* SDL2.framework in CopyFiles */ = {isa = PBXBuildFile; fileRef = 072599CC26A8C942007EC229 /* SDL2.framework */; settings = {ATTRIBUTES = (CodeSignOnCopy, RemoveHeadersOnCopy, ); }; };
 		1578F883250B5F8A00D318FB /* InfoPanelState.cpp in Sources */ = {isa = PBXBuildFile; fileRef = 1578F880250B5F8A00D318FB /* InfoPanelState.cpp */; };
 		16AD4CACA629E8026777EA00 /* truncate.hpp in Headers */ = {isa = PBXBuildFile; fileRef = 2CA44855BD0AFF45DCAEEA5D /* truncate.hpp */; settings = {ATTRIBUTES = (Project, ); }; };
-<<<<<<< HEAD
 		2A08414ABEAE96F32BFC340F /* Storyline.cpp in Sources */ = {isa = PBXBuildFile; fileRef = 03DB40BD902C7D194880C246 /* Storyline.cpp */; };
-=======
 		1F884DB590D5152608510676 /* ShipJumpNavigation.cpp in Sources */ = {isa = PBXBuildFile; fileRef = 13B64DB8AE730E57C3DEA2F0 /* ShipJumpNavigation.cpp */; };
->>>>>>> 033efd92
 		301A4FE885A7A12348986C4F /* UniverseObjects.cpp in Sources */ = {isa = PBXBuildFile; fileRef = 389245138CF297EB417DF730 /* UniverseObjects.cpp */; };
 		46A34BE4A0599886221093BA /* PrintData.cpp in Sources */ = {isa = PBXBuildFile; fileRef = 341645FAA25F7901221B8965 /* PrintData.cpp */; };
 		497849B2A4C5EA58A64D316C /* MapPlanetCard.cpp in Sources */ = {isa = PBXBuildFile; fileRef = 32404878BFF00A095AF2DD2C /* MapPlanetCard.cpp */; };
@@ -31,10 +28,7 @@
 		62A405BA1D47DA4D0054F6A0 /* FogShader.cpp in Sources */ = {isa = PBXBuildFile; fileRef = 62A405B81D47DA4D0054F6A0 /* FogShader.cpp */; };
 		62C3111A1CE172D000409D91 /* Flotsam.cpp in Sources */ = {isa = PBXBuildFile; fileRef = 62C311181CE172D000409D91 /* Flotsam.cpp */; };
 		6A5716331E25BE6F00585EB2 /* CollisionSet.cpp in Sources */ = {isa = PBXBuildFile; fileRef = 6A5716311E25BE6F00585EB2 /* CollisionSet.cpp */; };
-<<<<<<< HEAD
-=======
 		938E07E4235970CE00DC2C2B /* FormationPattern.cpp in Sources */ = {isa = PBXBuildFile; fileRef = 938E07E0235970CE00DC2C2B /* FormationPattern.cpp */; };
->>>>>>> 033efd92
 		6EC347E6A79BA5602BA4D1EA /* StartConditionsPanel.cpp in Sources */ = {isa = PBXBuildFile; fileRef = 11EA4AD7A889B6AC1441A198 /* StartConditionsPanel.cpp */; };
 		728B43FDACD43334E7A59BCF /* ConditionsStore.cpp in Sources */ = {isa = PBXBuildFile; fileRef = 4256486EA97E57BBB38CDAF2 /* ConditionsStore.cpp */; };
 		87D6407E8B579EB502BFBCE5 /* GameAction.cpp in Sources */ = {isa = PBXBuildFile; fileRef = 9F0F4096A9008E2D8F3304BB /* GameAction.cpp */; };
@@ -278,11 +272,8 @@
 		6D414B4194239522B24F3C95 /* Wormhole.cpp */ = {isa = PBXFileReference; fileEncoding = 4; lastKnownFileType = sourcecode.cpp.cpp; name = Wormhole.cpp; path = source/Wormhole.cpp; sourceTree = "<group>"; };
 		6DCF4CF2972F569E6DBB8578 /* CategoryTypes.h */ = {isa = PBXFileReference; fileEncoding = 4; lastKnownFileType = sourcecode.c.h; name = CategoryTypes.h; path = source/CategoryTypes.h; sourceTree = "<group>"; };
 		74F543598EEFB3745287E663 /* Bitset.cpp */ = {isa = PBXFileReference; fileEncoding = 4; lastKnownFileType = sourcecode.cpp.cpp; name = Bitset.cpp; path = source/Bitset.cpp; sourceTree = "<group>"; };
-<<<<<<< HEAD
 		7BE1498B8098E26D5661A32A /* Storyline.h */ = {isa = PBXFileReference; fileEncoding = 4; lastKnownFileType = sourcecode.c.h; name = Storyline.h; path = source/Storyline.h; sourceTree = "<group>"; };
-=======
 		864B48C89992966088767671 /* AlertLabel.h */ = {isa = PBXFileReference; fileEncoding = 4; lastKnownFileType = sourcecode.c.h; name = AlertLabel.h; path = source/AlertLabel.h; sourceTree = "<group>"; };
->>>>>>> 033efd92
 		86AB4B6E9C4C0490AE7F029B /* EsUuid.h */ = {isa = PBXFileReference; fileEncoding = 4; lastKnownFileType = sourcecode.c.h; name = EsUuid.h; path = source/EsUuid.h; sourceTree = "<group>"; };
 		86D9414E818561143BD298BC /* TextReplacements.h */ = {isa = PBXFileReference; fileEncoding = 4; lastKnownFileType = sourcecode.c.h; name = TextReplacements.h; path = source/TextReplacements.h; sourceTree = "<group>"; };
 		8CB543A1AA20F764DD7FC15A /* MenuAnimationPanel.h */ = {isa = PBXFileReference; fileEncoding = 4; lastKnownFileType = sourcecode.c.h; name = MenuAnimationPanel.h; path = source/MenuAnimationPanel.h; sourceTree = "<group>"; };
@@ -887,6 +878,8 @@
 				F434470BA8F3DE8B46D475C5 /* StartConditionsPanel.h */,
 				A96863901AE6FD0D004FE1FE /* StellarObject.cpp */,
 				A96863911AE6FD0D004FE1FE /* StellarObject.h */,
+				03DB40BD902C7D194880C246 /* Storyline.cpp */,
+				7BE1498B8098E26D5661A32A /* Storyline.h */,
 				A96863921AE6FD0D004FE1FE /* System.cpp */,
 				A96863931AE6FD0D004FE1FE /* System.h */,
 				A96863941AE6FD0D004FE1FE /* Table.cpp */,
@@ -919,50 +912,8 @@
 				8E8A4C648B242742B22A34FA /* Weather.cpp */,
 				F8C14CFB89472482F77C051D /* Weather.h */,
 				0C90483BB01ECD0E3E8DDA44 /* WeightedList.h */,
-<<<<<<< HEAD
-				950742538F8CECF5D4168FBC /* EsUuid.cpp */,
-				86AB4B6E9C4C0490AE7F029B /* EsUuid.h */,
-				499B4DA7A9C7351120660643 /* MaskManager.cpp */,
-				191E4107A4F1CBBC2526A0E9 /* MaskManager.h */,
-				A00D4207B8915B5E7E9B4619 /* RandomEvent.h */,
-				9F0F4096A9008E2D8F3304BB /* GameAction.cpp */,
-				6833448DAEB9861D28445DD5 /* GameAction.h */,
-				389245138CF297EB417DF730 /* UniverseObjects.cpp */,
-				DB9A43BA91B3BC47186BF05E /* UniverseObjects.h */,
-				A2A948EE929342C8F84C65D1 /* TestContext.h */,
-				A3134EC4B1CCA5546A10C3EF /* TestContext.cpp */,
-				A7E640C7A366679B27CCADAC /* GameLoadingPanel.cpp */,
-				DC8146D5A145C2DA87D98F1F /* GameLoadingPanel.h */,
-				6A4E42FEB3B265A91D5BD2FC /* TextReplacements.cpp */,
-				86D9414E818561143BD298BC /* TextReplacements.h */,
-				74F543598EEFB3745287E663 /* Bitset.cpp */,
-				210C41C0BA33F71A694D5F98 /* Bitset.h */,
-				A3754152958FBC924E9F76A9 /* opengl.cpp */,
-				EB634E95A88454ADDB8644B1 /* opengl.h */,
-				E8F645ACA30BA0E95F83803C /* FireCommand.cpp */,
-				EB4645F28765D37290EA6F78 /* FireCommand.h */,
-				46B444A6B2A67F93BB272686 /* ByGivenOrder.h */,
-				DE844E2BBF82C39B568527CB /* ByName.h */,
-				C62B4D15899E5F47443D0ED6 /* DamageProfile.cpp */,
-				19184B47B496B414EC9CE671 /* DamageProfile.h */,
-				5CF247B48EEC7A3C366C1DFA /* DamageDealt.h */,
-				D0FA4800BE72C1B5A7D567B9 /* MenuAnimationPanel.cpp */,
-				8CB543A1AA20F764DD7FC15A /* MenuAnimationPanel.h */,
-				32404878BFF00A095AF2DD2C /* MapPlanetCard.cpp */,
-				A2A94C40A8DCA99809AD5DEE /* MapPlanetCard.h */,
-				61FA4C2BB89E08C5E2B8B4B9 /* Variant.cpp */,
-				5EBC44769E84CF0C953D08B3 /* Variant.h */,
-				086E48E490C9BAD6660C7274 /* ExclusiveItem.h */,
-				341645FAA25F7901221B8965 /* PrintData.cpp */,
-				CCE547DBB6C74E18E1B84D29 /* PrintData.h */,
-				A7F240B4AC219841424A387A /* Logger.cpp */,
-				AE57401AA43232EDEABFAE13 /* Logger.h */,
-				03DB40BD902C7D194880C246 /* Storyline.cpp */,
-				7BE1498B8098E26D5661A32A /* Storyline.h */,
-=======
 				A968639E1AE6FD0D004FE1FE /* WrappedText.cpp */,
 				A968639F1AE6FD0E004FE1FE /* WrappedText.h */,
->>>>>>> 033efd92
 			);
 			name = source;
 			sourceTree = "<group>";
@@ -1362,12 +1313,9 @@
 				920F40E0ADECA8926F423FDA /* Variant.cpp in Sources */,
 				46A34BE4A0599886221093BA /* PrintData.cpp in Sources */,
 				DAC24E909BF453D18AEE3DA3 /* Logger.cpp in Sources */,
-<<<<<<< HEAD
 				2A08414ABEAE96F32BFC340F /* Storyline.cpp in Sources */,
-=======
 				B770487BB26CFD0BFDD89588 /* AlertLabel.cpp in Sources */,
 				1F884DB590D5152608510676 /* ShipJumpNavigation.cpp in Sources */,
->>>>>>> 033efd92
 			);
 			runOnlyForDeploymentPostprocessing = 0;
 		};
