--- conflicted
+++ resolved
@@ -30,10 +30,7 @@
 		6A5716331E25BE6F00585EB2 /* CollisionSet.cpp in Sources */ = {isa = PBXBuildFile; fileRef = 6A5716311E25BE6F00585EB2 /* CollisionSet.cpp */; };
 		938E07E4235970CE00DC2C2B /* FormationPattern.cpp in Sources */ = {isa = PBXBuildFile; fileRef = 938E07E0235970CE00DC2C2B /* FormationPattern.cpp */; };
 		6EC347E6A79BA5602BA4D1EA /* StartConditionsPanel.cpp in Sources */ = {isa = PBXBuildFile; fileRef = 11EA4AD7A889B6AC1441A198 /* StartConditionsPanel.cpp */; };
-<<<<<<< HEAD
 		750C4374811B129C0D5C9343 /* SecondaryWeaponIconDisplay.cpp in Sources */ = {isa = PBXBuildFile; fileRef = E79F4AA18DC068DFB129E5C6 /* SecondaryWeaponIconDisplay.cpp */; };
-=======
->>>>>>> f5e4503a
 		728B43FDACD43334E7A59BCF /* ConditionsStore.cpp in Sources */ = {isa = PBXBuildFile; fileRef = 4256486EA97E57BBB38CDAF2 /* ConditionsStore.cpp */; };
 		87D6407E8B579EB502BFBCE5 /* GameAction.cpp in Sources */ = {isa = PBXBuildFile; fileRef = 9F0F4096A9008E2D8F3304BB /* GameAction.cpp */; };
 		88A64339B56EBA1F7923E1C7 /* GameLoadingPanel.cpp in Sources */ = {isa = PBXBuildFile; fileRef = A7E640C7A366679B27CCADAC /* GameLoadingPanel.cpp */; };
@@ -226,10 +223,7 @@
 /* End PBXCopyFilesBuildPhase section */
 
 /* Begin PBXFileReference section */
-<<<<<<< HEAD
 		027941B49DDFA8A963493E3D /* AmmoDisplay.h */ = {isa = PBXFileReference; fileEncoding = 4; lastKnownFileType = sourcecode.c.h; name = AmmoDisplay.h; path = source/AmmoDisplay.h; sourceTree = "<group>"; };
-=======
->>>>>>> f5e4503a
 		02D34A71AE3BC4C93FC6865B /* TestData.cpp */ = {isa = PBXFileReference; fileEncoding = 4; lastKnownFileType = sourcecode.cpp.cpp; name = TestData.cpp; path = source/TestData.cpp; sourceTree = "<group>"; };
 		070CD8152818CC6B00A853BB /* libmad.dylib */ = {isa = PBXFileReference; explicitFileType = "compiled.mach-o.dylib"; includeInIndex = 0; path = libmad.dylib; sourceTree = BUILT_PRODUCTS_DIR; };
 		072599BE26A8C67D007EC229 /* SDL2.dylib */ = {isa = PBXFileReference; explicitFileType = "compiled.mach-o.dylib"; includeInIndex = 0; path = SDL2.dylib; sourceTree = BUILT_PRODUCTS_DIR; };
@@ -917,7 +911,6 @@
 				8E8A4C648B242742B22A34FA /* Weather.cpp */,
 				F8C14CFB89472482F77C051D /* Weather.h */,
 				0C90483BB01ECD0E3E8DDA44 /* WeightedList.h */,
-<<<<<<< HEAD
 				950742538F8CECF5D4168FBC /* EsUuid.cpp */,
 				86AB4B6E9C4C0490AE7F029B /* EsUuid.h */,
 				499B4DA7A9C7351120660643 /* MaskManager.cpp */,
@@ -957,10 +950,8 @@
 				AE57401AA43232EDEABFAE13 /* Logger.h */,
 				AEAF40DF982694B939AD5086 /* AmmoDisplay.cpp */,
 				027941B49DDFA8A963493E3D /* AmmoDisplay.h */,
-=======
 				A968639E1AE6FD0D004FE1FE /* WrappedText.cpp */,
 				A968639F1AE6FD0E004FE1FE /* WrappedText.h */,
->>>>>>> f5e4503a
 			);
 			name = source;
 			sourceTree = "<group>";
@@ -1360,12 +1351,9 @@
 				920F40E0ADECA8926F423FDA /* Variant.cpp in Sources */,
 				46A34BE4A0599886221093BA /* PrintData.cpp in Sources */,
 				DAC24E909BF453D18AEE3DA3 /* Logger.cpp in Sources */,
-<<<<<<< HEAD
 				483A40DBA497868FE299CBC2 /* AmmoDisplay.cpp in Sources */,
-=======
 				B770487BB26CFD0BFDD89588 /* AlertLabel.cpp in Sources */,
 				1F884DB590D5152608510676 /* ShipJumpNavigation.cpp in Sources */,
->>>>>>> f5e4503a
 			);
 			runOnlyForDeploymentPostprocessing = 0;
 		};
