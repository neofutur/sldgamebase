// !$*UTF8*$!
{
	archiveVersion = 1;
	classes = {
	};
	objectVersion = 46;
	objects = {

/* Begin PBXBuildFile section */
		03624EC39EE09C7A786B4A3D /* CoreStartData.cpp in Sources */ = {isa = PBXBuildFile; fileRef = 0DF34095B64BC64F666ECF5F /* CoreStartData.cpp */; };
		03DC4253AA8390FE0A8FB4EA /* MaskManager.cpp in Sources */ = {isa = PBXBuildFile; fileRef = 499B4DA7A9C7351120660643 /* MaskManager.cpp */; };
		072599D126A8CB2F007EC229 /* SDL2.framework in Frameworks */ = {isa = PBXBuildFile; fileRef = 072599CC26A8C942007EC229 /* SDL2.framework */; };
		072599D426A8CD5D007EC229 /* SDL2.framework in CopyFiles */ = {isa = PBXBuildFile; fileRef = 072599CC26A8C942007EC229 /* SDL2.framework */; settings = {ATTRIBUTES = (CodeSignOnCopy, RemoveHeadersOnCopy, ); }; };
		16AD4CACA629E8026777EA00 /* truncate.hpp in Headers */ = {isa = PBXBuildFile; fileRef = 2CA44855BD0AFF45DCAEEA5D /* truncate.hpp */; settings = {ATTRIBUTES = (Project, ); }; };
		301A4FE885A7A12348986C4F /* GameObjects.cpp in Sources */ = {isa = PBXBuildFile; fileRef = 389245138CF297EB417DF730 /* GameObjects.cpp */; };
		5155CD731DBB9FF900EF090B /* Depreciation.cpp in Sources */ = {isa = PBXBuildFile; fileRef = 5155CD711DBB9FF900EF090B /* Depreciation.cpp */; };
		5AB644C9B37C15C989A9DBE9 /* DisplayText.cpp in Sources */ = {isa = PBXBuildFile; fileRef = 2E1E458DB603BF979429117C /* DisplayText.cpp */; };
		6245F8251D301C7400A7A094 /* Body.cpp in Sources */ = {isa = PBXBuildFile; fileRef = 6245F8231D301C7400A7A094 /* Body.cpp */; };
		6245F8281D301C9000A7A094 /* Hardpoint.cpp in Sources */ = {isa = PBXBuildFile; fileRef = 6245F8261D301C9000A7A094 /* Hardpoint.cpp */; };
		628BDAEF1CC5DC950062BCD2 /* PlanetLabel.cpp in Sources */ = {isa = PBXBuildFile; fileRef = 628BDAED1CC5DC950062BCD2 /* PlanetLabel.cpp */; };
		62A405BA1D47DA4D0054F6A0 /* FogShader.cpp in Sources */ = {isa = PBXBuildFile; fileRef = 62A405B81D47DA4D0054F6A0 /* FogShader.cpp */; };
		62C3111A1CE172D000409D91 /* Flotsam.cpp in Sources */ = {isa = PBXBuildFile; fileRef = 62C311181CE172D000409D91 /* Flotsam.cpp */; };
		6A5716331E25BE6F00585EB2 /* CollisionSet.cpp in Sources */ = {isa = PBXBuildFile; fileRef = 6A5716311E25BE6F00585EB2 /* CollisionSet.cpp */; };
		6EC347E6A79BA5602BA4D1EA /* StartConditionsPanel.cpp in Sources */ = {isa = PBXBuildFile; fileRef = 11EA4AD7A889B6AC1441A198 /* StartConditionsPanel.cpp */; };
		87D6407E8B579EB502BFBCE5 /* GameAction.cpp in Sources */ = {isa = PBXBuildFile; fileRef = 9F0F4096A9008E2D8F3304BB /* GameAction.cpp */; };
		88A64339B56EBA1F7923E1C7 /* GameLoadingPanel.cpp in Sources */ = {isa = PBXBuildFile; fileRef = A7E640C7A366679B27CCADAC /* GameLoadingPanel.cpp */; };
		90CF46CE84794C6186FC6CE2 /* EsUuid.cpp in Sources */ = {isa = PBXBuildFile; fileRef = 950742538F8CECF5D4168FBC /* EsUuid.cpp */; };
		94DF4B5B8619F6A3715D6168 /* Weather.cpp in Sources */ = {isa = PBXBuildFile; fileRef = 8E8A4C648B242742B22A34FA /* Weather.cpp */; };
		9E1F4BF78F9E1FC4C96F76B5 /* Test.cpp in Sources */ = {isa = PBXBuildFile; fileRef = 2E8047A8987DD8EC99FF8E2E /* Test.cpp */; };
		A90633FF1EE602FD000DA6C0 /* LogbookPanel.cpp in Sources */ = {isa = PBXBuildFile; fileRef = A90633FD1EE602FD000DA6C0 /* LogbookPanel.cpp */; };
		A90C15D91D5BD55700708F3A /* Minable.cpp in Sources */ = {isa = PBXBuildFile; fileRef = A90C15D71D5BD55700708F3A /* Minable.cpp */; };
		A90C15DC1D5BD56800708F3A /* Rectangle.cpp in Sources */ = {isa = PBXBuildFile; fileRef = A90C15DA1D5BD56800708F3A /* Rectangle.cpp */; };
		A93931FB1988135200C2A87B /* libturbojpeg.0.dylib in Frameworks */ = {isa = PBXBuildFile; fileRef = A93931FA1988135200C2A87B /* libturbojpeg.0.dylib */; };
		A93931FD1988136B00C2A87B /* libpng16.dylib in Frameworks */ = {isa = PBXBuildFile; fileRef = A93931FC1988136B00C2A87B /* libpng16.dylib */; };
		A93931FE1988136E00C2A87B /* libturbojpeg.0.dylib in CopyFiles */ = {isa = PBXBuildFile; fileRef = A93931FA1988135200C2A87B /* libturbojpeg.0.dylib */; };
		A93931FF1988136F00C2A87B /* libpng16.dylib in CopyFiles */ = {isa = PBXBuildFile; fileRef = A93931FC1988136B00C2A87B /* libpng16.dylib */; };
		A94408A51982F3E600610427 /* endless-sky.iconset in Resources */ = {isa = PBXBuildFile; fileRef = A94408A41982F3E600610427 /* endless-sky.iconset */; };
		A966A5AB1B964E6300DFF69C /* Person.cpp in Sources */ = {isa = PBXBuildFile; fileRef = A966A5A91B964E6300DFF69C /* Person.cpp */; };
		A96863A01AE6FD0E004FE1FE /* Account.cpp in Sources */ = {isa = PBXBuildFile; fileRef = A96862CD1AE6FD0A004FE1FE /* Account.cpp */; };
		A96863A11AE6FD0E004FE1FE /* AI.cpp in Sources */ = {isa = PBXBuildFile; fileRef = A96862CF1AE6FD0A004FE1FE /* AI.cpp */; };
		A96863A21AE6FD0E004FE1FE /* Angle.cpp in Sources */ = {isa = PBXBuildFile; fileRef = A96862D11AE6FD0A004FE1FE /* Angle.cpp */; };
		A96863A41AE6FD0E004FE1FE /* Armament.cpp in Sources */ = {isa = PBXBuildFile; fileRef = A96862D51AE6FD0A004FE1FE /* Armament.cpp */; };
		A96863A51AE6FD0E004FE1FE /* AsteroidField.cpp in Sources */ = {isa = PBXBuildFile; fileRef = A96862D71AE6FD0A004FE1FE /* AsteroidField.cpp */; };
		A96863A61AE6FD0E004FE1FE /* Audio.cpp in Sources */ = {isa = PBXBuildFile; fileRef = A96862D91AE6FD0A004FE1FE /* Audio.cpp */; };
		A96863A71AE6FD0E004FE1FE /* BankPanel.cpp in Sources */ = {isa = PBXBuildFile; fileRef = A96862DB1AE6FD0A004FE1FE /* BankPanel.cpp */; };
		A96863A91AE6FD0E004FE1FE /* BoardingPanel.cpp in Sources */ = {isa = PBXBuildFile; fileRef = A96862DF1AE6FD0A004FE1FE /* BoardingPanel.cpp */; };
		A96863AA1AE6FD0E004FE1FE /* CaptureOdds.cpp in Sources */ = {isa = PBXBuildFile; fileRef = A96862E11AE6FD0A004FE1FE /* CaptureOdds.cpp */; };
		A96863AB1AE6FD0E004FE1FE /* CargoHold.cpp in Sources */ = {isa = PBXBuildFile; fileRef = A96862E31AE6FD0A004FE1FE /* CargoHold.cpp */; };
		A96863AC1AE6FD0E004FE1FE /* Color.cpp in Sources */ = {isa = PBXBuildFile; fileRef = A96862E61AE6FD0A004FE1FE /* Color.cpp */; };
		A96863AD1AE6FD0E004FE1FE /* Command.cpp in Sources */ = {isa = PBXBuildFile; fileRef = A96862E81AE6FD0A004FE1FE /* Command.cpp */; };
		A96863AE1AE6FD0E004FE1FE /* ConditionSet.cpp in Sources */ = {isa = PBXBuildFile; fileRef = A96862EA1AE6FD0A004FE1FE /* ConditionSet.cpp */; };
		A96863AF1AE6FD0E004FE1FE /* Conversation.cpp in Sources */ = {isa = PBXBuildFile; fileRef = A96862EC1AE6FD0A004FE1FE /* Conversation.cpp */; };
		A96863B01AE6FD0E004FE1FE /* ConversationPanel.cpp in Sources */ = {isa = PBXBuildFile; fileRef = A96862EE1AE6FD0A004FE1FE /* ConversationPanel.cpp */; };
		A96863B11AE6FD0E004FE1FE /* DataFile.cpp in Sources */ = {isa = PBXBuildFile; fileRef = A96862F01AE6FD0A004FE1FE /* DataFile.cpp */; };
		A96863B21AE6FD0E004FE1FE /* DataNode.cpp in Sources */ = {isa = PBXBuildFile; fileRef = A96862F21AE6FD0A004FE1FE /* DataNode.cpp */; };
		A96863B31AE6FD0E004FE1FE /* DataWriter.cpp in Sources */ = {isa = PBXBuildFile; fileRef = A96862F41AE6FD0A004FE1FE /* DataWriter.cpp */; };
		A96863B41AE6FD0E004FE1FE /* Date.cpp in Sources */ = {isa = PBXBuildFile; fileRef = A96862F61AE6FD0A004FE1FE /* Date.cpp */; };
		A96863B51AE6FD0E004FE1FE /* Dialog.cpp in Sources */ = {isa = PBXBuildFile; fileRef = A96862F81AE6FD0A004FE1FE /* Dialog.cpp */; };
		A96863B61AE6FD0E004FE1FE /* DistanceMap.cpp in Sources */ = {isa = PBXBuildFile; fileRef = A96862FA1AE6FD0B004FE1FE /* DistanceMap.cpp */; };
		A96863B81AE6FD0E004FE1FE /* DrawList.cpp in Sources */ = {isa = PBXBuildFile; fileRef = A96862FE1AE6FD0B004FE1FE /* DrawList.cpp */; };
		A96863B91AE6FD0E004FE1FE /* Effect.cpp in Sources */ = {isa = PBXBuildFile; fileRef = A96863001AE6FD0B004FE1FE /* Effect.cpp */; };
		A96863BA1AE6FD0E004FE1FE /* Engine.cpp in Sources */ = {isa = PBXBuildFile; fileRef = A96863021AE6FD0B004FE1FE /* Engine.cpp */; };
		A96863BB1AE6FD0E004FE1FE /* EscortDisplay.cpp in Sources */ = {isa = PBXBuildFile; fileRef = A96863041AE6FD0B004FE1FE /* EscortDisplay.cpp */; };
		A96863BC1AE6FD0E004FE1FE /* Files.cpp in Sources */ = {isa = PBXBuildFile; fileRef = A96863061AE6FD0B004FE1FE /* Files.cpp */; };
		A96863BD1AE6FD0E004FE1FE /* FillShader.cpp in Sources */ = {isa = PBXBuildFile; fileRef = A96863081AE6FD0B004FE1FE /* FillShader.cpp */; };
		A96863BE1AE6FD0E004FE1FE /* Fleet.cpp in Sources */ = {isa = PBXBuildFile; fileRef = A968630A1AE6FD0B004FE1FE /* Fleet.cpp */; };
		A96863BF1AE6FD0E004FE1FE /* Font.cpp in Sources */ = {isa = PBXBuildFile; fileRef = A968630C1AE6FD0B004FE1FE /* Font.cpp */; };
		A96863C01AE6FD0E004FE1FE /* FontSet.cpp in Sources */ = {isa = PBXBuildFile; fileRef = A968630E1AE6FD0B004FE1FE /* FontSet.cpp */; };
		A96863C11AE6FD0E004FE1FE /* Format.cpp in Sources */ = {isa = PBXBuildFile; fileRef = A96863101AE6FD0B004FE1FE /* Format.cpp */; };
		A96863C21AE6FD0E004FE1FE /* FrameTimer.cpp in Sources */ = {isa = PBXBuildFile; fileRef = A96863121AE6FD0B004FE1FE /* FrameTimer.cpp */; };
		A96863C31AE6FD0E004FE1FE /* Galaxy.cpp in Sources */ = {isa = PBXBuildFile; fileRef = A96863141AE6FD0B004FE1FE /* Galaxy.cpp */; };
		A96863C41AE6FD0E004FE1FE /* GameData.cpp in Sources */ = {isa = PBXBuildFile; fileRef = A96863161AE6FD0B004FE1FE /* GameData.cpp */; };
		A96863C51AE6FD0E004FE1FE /* GameEvent.cpp in Sources */ = {isa = PBXBuildFile; fileRef = A96863181AE6FD0B004FE1FE /* GameEvent.cpp */; };
		A96863C61AE6FD0E004FE1FE /* Government.cpp in Sources */ = {isa = PBXBuildFile; fileRef = A968631B1AE6FD0B004FE1FE /* Government.cpp */; };
		A96863C71AE6FD0E004FE1FE /* HailPanel.cpp in Sources */ = {isa = PBXBuildFile; fileRef = A968631D1AE6FD0B004FE1FE /* HailPanel.cpp */; };
		A96863C81AE6FD0E004FE1FE /* HiringPanel.cpp in Sources */ = {isa = PBXBuildFile; fileRef = A968631F1AE6FD0B004FE1FE /* HiringPanel.cpp */; };
		A96863C91AE6FD0E004FE1FE /* ImageBuffer.cpp in Sources */ = {isa = PBXBuildFile; fileRef = A96863211AE6FD0B004FE1FE /* ImageBuffer.cpp */; };
		A96863CB1AE6FD0E004FE1FE /* Information.cpp in Sources */ = {isa = PBXBuildFile; fileRef = A96863251AE6FD0B004FE1FE /* Information.cpp */; };
		A96863CC1AE6FD0E004FE1FE /* Interface.cpp in Sources */ = {isa = PBXBuildFile; fileRef = A96863271AE6FD0B004FE1FE /* Interface.cpp */; };
		A96863CD1AE6FD0E004FE1FE /* LineShader.cpp in Sources */ = {isa = PBXBuildFile; fileRef = A96863291AE6FD0B004FE1FE /* LineShader.cpp */; };
		A96863CE1AE6FD0E004FE1FE /* LoadPanel.cpp in Sources */ = {isa = PBXBuildFile; fileRef = A968632B1AE6FD0B004FE1FE /* LoadPanel.cpp */; };
		A96863CF1AE6FD0E004FE1FE /* LocationFilter.cpp in Sources */ = {isa = PBXBuildFile; fileRef = A968632D1AE6FD0B004FE1FE /* LocationFilter.cpp */; };
		A96863D01AE6FD0E004FE1FE /* main.cpp in Sources */ = {isa = PBXBuildFile; fileRef = A968632F1AE6FD0B004FE1FE /* main.cpp */; };
		A96863D11AE6FD0E004FE1FE /* MainPanel.cpp in Sources */ = {isa = PBXBuildFile; fileRef = A96863301AE6FD0B004FE1FE /* MainPanel.cpp */; };
		A96863D21AE6FD0E004FE1FE /* MapDetailPanel.cpp in Sources */ = {isa = PBXBuildFile; fileRef = A96863321AE6FD0C004FE1FE /* MapDetailPanel.cpp */; };
		A96863D31AE6FD0E004FE1FE /* MapPanel.cpp in Sources */ = {isa = PBXBuildFile; fileRef = A96863341AE6FD0C004FE1FE /* MapPanel.cpp */; };
		A96863D41AE6FD0E004FE1FE /* Mask.cpp in Sources */ = {isa = PBXBuildFile; fileRef = A96863361AE6FD0C004FE1FE /* Mask.cpp */; };
		A96863D51AE6FD0E004FE1FE /* MenuPanel.cpp in Sources */ = {isa = PBXBuildFile; fileRef = A96863381AE6FD0C004FE1FE /* MenuPanel.cpp */; };
		A96863D61AE6FD0E004FE1FE /* Messages.cpp in Sources */ = {isa = PBXBuildFile; fileRef = A968633A1AE6FD0C004FE1FE /* Messages.cpp */; };
		A96863D71AE6FD0E004FE1FE /* Mission.cpp in Sources */ = {isa = PBXBuildFile; fileRef = A968633C1AE6FD0C004FE1FE /* Mission.cpp */; };
		A96863D81AE6FD0E004FE1FE /* MissionAction.cpp in Sources */ = {isa = PBXBuildFile; fileRef = A968633E1AE6FD0C004FE1FE /* MissionAction.cpp */; };
		A96863D91AE6FD0E004FE1FE /* MissionPanel.cpp in Sources */ = {isa = PBXBuildFile; fileRef = A96863401AE6FD0C004FE1FE /* MissionPanel.cpp */; };
		A96863DA1AE6FD0E004FE1FE /* Mortgage.cpp in Sources */ = {isa = PBXBuildFile; fileRef = A96863421AE6FD0C004FE1FE /* Mortgage.cpp */; };
		A96863DB1AE6FD0E004FE1FE /* NPC.cpp in Sources */ = {isa = PBXBuildFile; fileRef = A96863441AE6FD0C004FE1FE /* NPC.cpp */; };
		A96863DC1AE6FD0E004FE1FE /* Outfit.cpp in Sources */ = {isa = PBXBuildFile; fileRef = A96863461AE6FD0C004FE1FE /* Outfit.cpp */; };
		A96863DD1AE6FD0E004FE1FE /* OutfitInfoDisplay.cpp in Sources */ = {isa = PBXBuildFile; fileRef = A96863481AE6FD0C004FE1FE /* OutfitInfoDisplay.cpp */; };
		A96863DE1AE6FD0E004FE1FE /* OutfitterPanel.cpp in Sources */ = {isa = PBXBuildFile; fileRef = A968634A1AE6FD0C004FE1FE /* OutfitterPanel.cpp */; };
		A96863DF1AE6FD0E004FE1FE /* OutlineShader.cpp in Sources */ = {isa = PBXBuildFile; fileRef = A968634C1AE6FD0C004FE1FE /* OutlineShader.cpp */; };
		A96863E01AE6FD0E004FE1FE /* Panel.cpp in Sources */ = {isa = PBXBuildFile; fileRef = A968634E1AE6FD0C004FE1FE /* Panel.cpp */; };
		A96863E11AE6FD0E004FE1FE /* Personality.cpp in Sources */ = {isa = PBXBuildFile; fileRef = A96863501AE6FD0C004FE1FE /* Personality.cpp */; };
		A96863E21AE6FD0E004FE1FE /* Phrase.cpp in Sources */ = {isa = PBXBuildFile; fileRef = A96863521AE6FD0C004FE1FE /* Phrase.cpp */; };
		A96863E31AE6FD0E004FE1FE /* Planet.cpp in Sources */ = {isa = PBXBuildFile; fileRef = A96863551AE6FD0C004FE1FE /* Planet.cpp */; };
		A96863E41AE6FD0E004FE1FE /* PlanetPanel.cpp in Sources */ = {isa = PBXBuildFile; fileRef = A96863571AE6FD0C004FE1FE /* PlanetPanel.cpp */; };
		A96863E51AE6FD0E004FE1FE /* PlayerInfo.cpp in Sources */ = {isa = PBXBuildFile; fileRef = A96863591AE6FD0C004FE1FE /* PlayerInfo.cpp */; };
		A96863E61AE6FD0E004FE1FE /* Point.cpp in Sources */ = {isa = PBXBuildFile; fileRef = A968635B1AE6FD0C004FE1FE /* Point.cpp */; };
		A96863E71AE6FD0E004FE1FE /* PointerShader.cpp in Sources */ = {isa = PBXBuildFile; fileRef = A968635D1AE6FD0C004FE1FE /* PointerShader.cpp */; };
		A96863E81AE6FD0E004FE1FE /* Politics.cpp in Sources */ = {isa = PBXBuildFile; fileRef = A968635F1AE6FD0C004FE1FE /* Politics.cpp */; };
		A96863E91AE6FD0E004FE1FE /* Preferences.cpp in Sources */ = {isa = PBXBuildFile; fileRef = A96863611AE6FD0C004FE1FE /* Preferences.cpp */; };
		A96863EA1AE6FD0E004FE1FE /* PreferencesPanel.cpp in Sources */ = {isa = PBXBuildFile; fileRef = A96863631AE6FD0C004FE1FE /* PreferencesPanel.cpp */; };
		A96863EB1AE6FD0E004FE1FE /* Projectile.cpp in Sources */ = {isa = PBXBuildFile; fileRef = A96863651AE6FD0C004FE1FE /* Projectile.cpp */; };
		A96863EC1AE6FD0E004FE1FE /* Radar.cpp in Sources */ = {isa = PBXBuildFile; fileRef = A96863671AE6FD0C004FE1FE /* Radar.cpp */; };
		A96863ED1AE6FD0E004FE1FE /* Random.cpp in Sources */ = {isa = PBXBuildFile; fileRef = A96863691AE6FD0D004FE1FE /* Random.cpp */; };
		A96863EE1AE6FD0E004FE1FE /* RingShader.cpp in Sources */ = {isa = PBXBuildFile; fileRef = A968636B1AE6FD0D004FE1FE /* RingShader.cpp */; };
		A96863EF1AE6FD0E004FE1FE /* SavedGame.cpp in Sources */ = {isa = PBXBuildFile; fileRef = A968636E1AE6FD0D004FE1FE /* SavedGame.cpp */; };
		A96863F01AE6FD0E004FE1FE /* Screen.cpp in Sources */ = {isa = PBXBuildFile; fileRef = A96863701AE6FD0D004FE1FE /* Screen.cpp */; };
		A96863F11AE6FD0E004FE1FE /* Shader.cpp in Sources */ = {isa = PBXBuildFile; fileRef = A96863731AE6FD0D004FE1FE /* Shader.cpp */; };
		A96863F21AE6FD0E004FE1FE /* Ship.cpp in Sources */ = {isa = PBXBuildFile; fileRef = A96863761AE6FD0D004FE1FE /* Ship.cpp */; };
		A96863F31AE6FD0E004FE1FE /* ShipEvent.cpp in Sources */ = {isa = PBXBuildFile; fileRef = A96863781AE6FD0D004FE1FE /* ShipEvent.cpp */; };
		A96863F41AE6FD0E004FE1FE /* ShipInfoDisplay.cpp in Sources */ = {isa = PBXBuildFile; fileRef = A968637A1AE6FD0D004FE1FE /* ShipInfoDisplay.cpp */; };
		A96863F51AE6FD0E004FE1FE /* ShipyardPanel.cpp in Sources */ = {isa = PBXBuildFile; fileRef = A968637C1AE6FD0D004FE1FE /* ShipyardPanel.cpp */; };
		A96863F61AE6FD0E004FE1FE /* ShopPanel.cpp in Sources */ = {isa = PBXBuildFile; fileRef = A968637E1AE6FD0D004FE1FE /* ShopPanel.cpp */; };
		A96863F71AE6FD0E004FE1FE /* Sound.cpp in Sources */ = {isa = PBXBuildFile; fileRef = A96863801AE6FD0D004FE1FE /* Sound.cpp */; };
		A96863F81AE6FD0E004FE1FE /* SpaceportPanel.cpp in Sources */ = {isa = PBXBuildFile; fileRef = A96863821AE6FD0D004FE1FE /* SpaceportPanel.cpp */; };
		A96863F91AE6FD0E004FE1FE /* Sprite.cpp in Sources */ = {isa = PBXBuildFile; fileRef = A96863841AE6FD0D004FE1FE /* Sprite.cpp */; };
		A96863FA1AE6FD0E004FE1FE /* SpriteQueue.cpp in Sources */ = {isa = PBXBuildFile; fileRef = A96863861AE6FD0D004FE1FE /* SpriteQueue.cpp */; };
		A96863FB1AE6FD0E004FE1FE /* SpriteSet.cpp in Sources */ = {isa = PBXBuildFile; fileRef = A96863881AE6FD0D004FE1FE /* SpriteSet.cpp */; };
		A96863FC1AE6FD0E004FE1FE /* SpriteShader.cpp in Sources */ = {isa = PBXBuildFile; fileRef = A968638A1AE6FD0D004FE1FE /* SpriteShader.cpp */; };
		A96863FD1AE6FD0E004FE1FE /* StarField.cpp in Sources */ = {isa = PBXBuildFile; fileRef = A968638C1AE6FD0D004FE1FE /* StarField.cpp */; };
		A96863FE1AE6FD0E004FE1FE /* StartConditions.cpp in Sources */ = {isa = PBXBuildFile; fileRef = A968638E1AE6FD0D004FE1FE /* StartConditions.cpp */; };
		A96863FF1AE6FD0E004FE1FE /* StellarObject.cpp in Sources */ = {isa = PBXBuildFile; fileRef = A96863901AE6FD0D004FE1FE /* StellarObject.cpp */; };
		A96864001AE6FD0E004FE1FE /* System.cpp in Sources */ = {isa = PBXBuildFile; fileRef = A96863921AE6FD0D004FE1FE /* System.cpp */; };
		A96864011AE6FD0E004FE1FE /* Table.cpp in Sources */ = {isa = PBXBuildFile; fileRef = A96863941AE6FD0D004FE1FE /* Table.cpp */; };
		A96864021AE6FD0E004FE1FE /* Trade.cpp in Sources */ = {isa = PBXBuildFile; fileRef = A96863961AE6FD0D004FE1FE /* Trade.cpp */; };
		A96864031AE6FD0E004FE1FE /* TradingPanel.cpp in Sources */ = {isa = PBXBuildFile; fileRef = A96863981AE6FD0D004FE1FE /* TradingPanel.cpp */; };
		A96864041AE6FD0E004FE1FE /* UI.cpp in Sources */ = {isa = PBXBuildFile; fileRef = A968639A1AE6FD0D004FE1FE /* UI.cpp */; };
		A96864051AE6FD0E004FE1FE /* Weapon.cpp in Sources */ = {isa = PBXBuildFile; fileRef = A968639C1AE6FD0D004FE1FE /* Weapon.cpp */; };
		A96864061AE6FD0E004FE1FE /* WrappedText.cpp in Sources */ = {isa = PBXBuildFile; fileRef = A968639E1AE6FD0D004FE1FE /* WrappedText.cpp */; };
		A97C24EA1B17BE35007DDFA1 /* MapOutfitterPanel.cpp in Sources */ = {isa = PBXBuildFile; fileRef = A97C24E81B17BE35007DDFA1 /* MapOutfitterPanel.cpp */; };
		A97C24ED1B17BE3C007DDFA1 /* MapShipyardPanel.cpp in Sources */ = {isa = PBXBuildFile; fileRef = A97C24EB1B17BE3C007DDFA1 /* MapShipyardPanel.cpp */; };
		A98150821EA9634A00428AD6 /* ShipInfoPanel.cpp in Sources */ = {isa = PBXBuildFile; fileRef = A98150801EA9634A00428AD6 /* ShipInfoPanel.cpp */; };
		A98150851EA9635D00428AD6 /* PlayerInfoPanel.cpp in Sources */ = {isa = PBXBuildFile; fileRef = A98150831EA9635D00428AD6 /* PlayerInfoPanel.cpp */; };
		A99F7A50195DF3E8002C30B8 /* Images.xcassets in Resources */ = {isa = PBXBuildFile; fileRef = A99F7A4F195DF3E8002C30B8 /* Images.xcassets */; };
		A99F7AF5195DF44C002C30B8 /* credits.txt in Resources */ = {isa = PBXBuildFile; fileRef = A99F7A6F195DF44B002C30B8 /* credits.txt */; };
		A99F7B08195DF44C002C30B8 /* keys.txt in Resources */ = {isa = PBXBuildFile; fileRef = A99F7A94195DF44B002C30B8 /* keys.txt */; };
		A99F7B09195DF44C002C30B8 /* license.txt in Resources */ = {isa = PBXBuildFile; fileRef = A99F7A95195DF44B002C30B8 /* license.txt */; };
		A99F7B34195DF45E002C30B8 /* data in Resources */ = {isa = PBXBuildFile; fileRef = A99F7B32195DF45E002C30B8 /* data */; };
		A99F7B35195DF45E002C30B8 /* images in Resources */ = {isa = PBXBuildFile; fileRef = A99F7B33195DF45E002C30B8 /* images */; };
		A9A5297419996C9F002D7C35 /* sounds in Resources */ = {isa = PBXBuildFile; fileRef = A9A5297319996C9F002D7C35 /* sounds */; };
		A9A5297619996CC3002D7C35 /* OpenAL.framework in Frameworks */ = {isa = PBXBuildFile; fileRef = A9A5297519996CC3002D7C35 /* OpenAL.framework */; };
		A9B99D021C616AD000BE7C2E /* ItemInfoDisplay.cpp in Sources */ = {isa = PBXBuildFile; fileRef = A9B99D001C616AD000BE7C2E /* ItemInfoDisplay.cpp */; };
		A9B99D051C616AF200BE7C2E /* MapSalesPanel.cpp in Sources */ = {isa = PBXBuildFile; fileRef = A9B99D031C616AF200BE7C2E /* MapSalesPanel.cpp */; };
		A9BDFB541E00B8AA00A6B27E /* Music.cpp in Sources */ = {isa = PBXBuildFile; fileRef = A9BDFB521E00B8AA00A6B27E /* Music.cpp */; };
		A9BDFB561E00B94700A6B27E /* libmad.0.dylib in Frameworks */ = {isa = PBXBuildFile; fileRef = A9BDFB551E00B94700A6B27E /* libmad.0.dylib */; };
		A9BDFB571E00BD6A00A6B27E /* libmad.0.dylib in CopyFiles */ = {isa = PBXBuildFile; fileRef = A9BDFB551E00B94700A6B27E /* libmad.0.dylib */; };
		A9C70E101C0E5B51000B3D14 /* File.cpp in Sources */ = {isa = PBXBuildFile; fileRef = A9C70E0E1C0E5B51000B3D14 /* File.cpp */; };
		A9CC526D1950C9F6004E4E22 /* Cocoa.framework in Frameworks */ = {isa = PBXBuildFile; fileRef = A9CC526C1950C9F6004E4E22 /* Cocoa.framework */; };
		A9D40D1A195DFAA60086EE52 /* OpenGL.framework in Frameworks */ = {isa = PBXBuildFile; fileRef = A9D40D19195DFAA60086EE52 /* OpenGL.framework */; };
		AFF742E3BAA4AD9A5D001460 /* alignment.hpp in Headers */ = {isa = PBXBuildFile; fileRef = 13B643F6BEC24349F9BC9F42 /* alignment.hpp */; settings = {ATTRIBUTES = (Project, ); }; };
		B55C239D2303CE8B005C1A14 /* GameWindow.cpp in Sources */ = {isa = PBXBuildFile; fileRef = B55C239B2303CE8A005C1A14 /* GameWindow.cpp */; };
		B590161321ED4A0F00799178 /* Utf8.cpp in Sources */ = {isa = PBXBuildFile; fileRef = B590161121ED4A0E00799178 /* Utf8.cpp */; };
		B5DDA6942001B7F600DBA76A /* News.cpp in Sources */ = {isa = PBXBuildFile; fileRef = B5DDA6922001B7F600DBA76A /* News.cpp */; };
		C4264774A89C0001B6FFC60E /* Hazard.cpp in Sources */ = {isa = PBXBuildFile; fileRef = C49D4EA08DF168A83B1C7B07 /* Hazard.cpp */; };
		C7354A3E9C53D6C5E3CC352F /* TestData.cpp in Sources */ = {isa = PBXBuildFile; fileRef = 02D34A71AE3BC4C93FC6865B /* TestData.cpp */; };
		CE3F49A88B6DCBE09A711110 /* opengl.cpp in Sources */ = {isa = PBXBuildFile; fileRef = A3754152958FBC924E9F76A9 /* opengl.cpp */; };
		DF8D57E11FC25842001525DA /* Dictionary.cpp in Sources */ = {isa = PBXBuildFile; fileRef = DF8D57DF1FC25842001525DA /* Dictionary.cpp */; };
		DF8D57E51FC25889001525DA /* Visual.cpp in Sources */ = {isa = PBXBuildFile; fileRef = DF8D57E21FC25889001525DA /* Visual.cpp */; };
		DFAAE2A61FD4A25C0072C0A8 /* BatchDrawList.cpp in Sources */ = {isa = PBXBuildFile; fileRef = DFAAE2A21FD4A25C0072C0A8 /* BatchDrawList.cpp */; };
		DFAAE2A71FD4A25C0072C0A8 /* BatchShader.cpp in Sources */ = {isa = PBXBuildFile; fileRef = DFAAE2A41FD4A25C0072C0A8 /* BatchShader.cpp */; };
		DFAAE2AA1FD4A27B0072C0A8 /* ImageSet.cpp in Sources */ = {isa = PBXBuildFile; fileRef = DFAAE2A81FD4A27B0072C0A8 /* ImageSet.cpp */; };
		ED5E4F2ABA89E9DE00603E69 /* TestContext.cpp in Sources */ = {isa = PBXBuildFile; fileRef = A3134EC4B1CCA5546A10C3EF /* TestContext.cpp */; };
		F55745BDBC50E15DCEB2ED5B /* layout.hpp in Headers */ = {isa = PBXBuildFile; fileRef = 9BCF4321AF819E944EC02FB9 /* layout.hpp */; settings = {ATTRIBUTES = (Project, ); }; };
		F78A44BAA8252F6D53B24B69 /* TextReplacements.cpp in Sources */ = {isa = PBXBuildFile; fileRef = 6A4E42FEB3B265A91D5BD2FC /* TextReplacements.cpp */; };
/* End PBXBuildFile section */

/* Begin PBXContainerItemProxy section */
		072599CE26A8CADA007EC229 /* PBXContainerItemProxy */ = {
			isa = PBXContainerItemProxy;
			containerPortal = A9CC52611950C9F6004E4E22 /* Project object */;
			proxyType = 1;
			remoteGlobalIDString = 072599BD26A8C67D007EC229;
			remoteInfo = SDL2;
		};
/* End PBXContainerItemProxy section */

/* Begin PBXCopyFilesBuildPhase section */
		A93931ED19880ECA00C2A87B /* CopyFiles */ = {
			isa = PBXCopyFilesBuildPhase;
			buildActionMask = 2147483647;
			dstPath = "";
			dstSubfolderSpec = 10;
			files = (
				A9BDFB571E00BD6A00A6B27E /* libmad.0.dylib in CopyFiles */,
				A93931FF1988136F00C2A87B /* libpng16.dylib in CopyFiles */,
				A93931FE1988136E00C2A87B /* libturbojpeg.0.dylib in CopyFiles */,
				072599D426A8CD5D007EC229 /* SDL2.framework in CopyFiles */,
			);
			runOnlyForDeploymentPostprocessing = 0;
		};
/* End PBXCopyFilesBuildPhase section */

/* Begin PBXFileReference section */
		02D34A71AE3BC4C93FC6865B /* TestData.cpp */ = {isa = PBXFileReference; fileEncoding = 4; lastKnownFileType = sourcecode.cpp.cpp; name = TestData.cpp; path = source/TestData.cpp; sourceTree = "<group>"; };
		072599BE26A8C67D007EC229 /* SDL2.dylib */ = {isa = PBXFileReference; explicitFileType = "compiled.mach-o.dylib"; includeInIndex = 0; path = SDL2.dylib; sourceTree = BUILT_PRODUCTS_DIR; };
		072599CC26A8C942007EC229 /* SDL2.framework */ = {isa = PBXFileReference; lastKnownFileType = wrapper.framework; name = SDL2.framework; path = build/SDL2.framework; sourceTree = "<group>"; };
		0C90483BB01ECD0E3E8DDA44 /* WeightedList.h */ = {isa = PBXFileReference; fileEncoding = 4; lastKnownFileType = sourcecode.c.h; name = WeightedList.h; path = source/WeightedList.h; sourceTree = "<group>"; };
		0DF34095B64BC64F666ECF5F /* CoreStartData.cpp */ = {isa = PBXFileReference; fileEncoding = 4; lastKnownFileType = sourcecode.cpp.cpp; name = CoreStartData.cpp; path = source/CoreStartData.cpp; sourceTree = "<group>"; };
		11EA4AD7A889B6AC1441A198 /* StartConditionsPanel.cpp */ = {isa = PBXFileReference; fileEncoding = 4; lastKnownFileType = sourcecode.cpp.cpp; name = StartConditionsPanel.cpp; path = source/StartConditionsPanel.cpp; sourceTree = "<group>"; };
		13B643F6BEC24349F9BC9F42 /* alignment.hpp */ = {isa = PBXFileReference; fileEncoding = 4; lastKnownFileType = sourcecode.c.h; name = alignment.hpp; path = source/text/alignment.hpp; sourceTree = "<group>"; };
		191E4107A4F1CBBC2526A0E9 /* MaskManager.h */ = {isa = PBXFileReference; fileEncoding = 4; lastKnownFileType = sourcecode.c.h; name = MaskManager.h; path = source/MaskManager.h; sourceTree = "<group>"; };
		2CA44855BD0AFF45DCAEEA5D /* truncate.hpp */ = {isa = PBXFileReference; fileEncoding = 4; lastKnownFileType = sourcecode.c.h; name = truncate.hpp; path = source/text/truncate.hpp; sourceTree = "<group>"; };
		2E1E458DB603BF979429117C /* DisplayText.cpp */ = {isa = PBXFileReference; fileEncoding = 4; lastKnownFileType = sourcecode.cpp.cpp; name = DisplayText.cpp; path = source/text/DisplayText.cpp; sourceTree = "<group>"; };
		2E644A108BCD762A2A1A899C /* Hazard.h */ = {isa = PBXFileReference; fileEncoding = 4; lastKnownFileType = sourcecode.c.h; name = Hazard.h; path = source/Hazard.h; sourceTree = "<group>"; };
		2E8047A8987DD8EC99FF8E2E /* Test.cpp */ = {isa = PBXFileReference; fileEncoding = 4; lastKnownFileType = sourcecode.cpp.cpp; name = Test.cpp; path = source/Test.cpp; sourceTree = "<group>"; };
		389245138CF297EB417DF730 /* GameObjects.cpp */ = {isa = PBXFileReference; fileEncoding = 4; lastKnownFileType = sourcecode.cpp.cpp; name = GameObjects.cpp; path = source/GameObjects.cpp; sourceTree = "<group>"; };
		499B4DA7A9C7351120660643 /* MaskManager.cpp */ = {isa = PBXFileReference; fileEncoding = 4; lastKnownFileType = sourcecode.cpp.cpp; name = MaskManager.cpp; path = source/MaskManager.cpp; sourceTree = "<group>"; };
		5155CD711DBB9FF900EF090B /* Depreciation.cpp */ = {isa = PBXFileReference; fileEncoding = 4; lastKnownFileType = sourcecode.cpp.cpp; name = Depreciation.cpp; path = source/Depreciation.cpp; sourceTree = "<group>"; };
		5155CD721DBB9FF900EF090B /* Depreciation.h */ = {isa = PBXFileReference; fileEncoding = 4; lastKnownFileType = sourcecode.c.h; name = Depreciation.h; path = source/Depreciation.h; sourceTree = "<group>"; };
		5CE3475B85CE8C48D98664B7 /* Test.h */ = {isa = PBXFileReference; fileEncoding = 4; lastKnownFileType = sourcecode.c.h; name = Test.h; path = source/Test.h; sourceTree = "<group>"; };
		6245F8231D301C7400A7A094 /* Body.cpp */ = {isa = PBXFileReference; fileEncoding = 4; lastKnownFileType = sourcecode.cpp.cpp; name = Body.cpp; path = source/Body.cpp; sourceTree = "<group>"; };
		6245F8241D301C7400A7A094 /* Body.h */ = {isa = PBXFileReference; fileEncoding = 4; lastKnownFileType = sourcecode.c.h; name = Body.h; path = source/Body.h; sourceTree = "<group>"; };
		6245F8261D301C9000A7A094 /* Hardpoint.cpp */ = {isa = PBXFileReference; fileEncoding = 4; lastKnownFileType = sourcecode.cpp.cpp; name = Hardpoint.cpp; path = source/Hardpoint.cpp; sourceTree = "<group>"; };
		6245F8271D301C9000A7A094 /* Hardpoint.h */ = {isa = PBXFileReference; fileEncoding = 4; lastKnownFileType = sourcecode.c.h; name = Hardpoint.h; path = source/Hardpoint.h; sourceTree = "<group>"; };
		628BDAED1CC5DC950062BCD2 /* PlanetLabel.cpp */ = {isa = PBXFileReference; fileEncoding = 4; lastKnownFileType = sourcecode.cpp.cpp; name = PlanetLabel.cpp; path = source/PlanetLabel.cpp; sourceTree = "<group>"; };
		628BDAEE1CC5DC950062BCD2 /* PlanetLabel.h */ = {isa = PBXFileReference; fileEncoding = 4; lastKnownFileType = sourcecode.c.h; name = PlanetLabel.h; path = source/PlanetLabel.h; sourceTree = "<group>"; };
		62A405B81D47DA4D0054F6A0 /* FogShader.cpp */ = {isa = PBXFileReference; fileEncoding = 4; lastKnownFileType = sourcecode.cpp.cpp; name = FogShader.cpp; path = source/FogShader.cpp; sourceTree = "<group>"; };
		62A405B91D47DA4D0054F6A0 /* FogShader.h */ = {isa = PBXFileReference; fileEncoding = 4; lastKnownFileType = sourcecode.c.h; name = FogShader.h; path = source/FogShader.h; sourceTree = "<group>"; };
		62C311181CE172D000409D91 /* Flotsam.cpp */ = {isa = PBXFileReference; fileEncoding = 4; lastKnownFileType = sourcecode.cpp.cpp; name = Flotsam.cpp; path = source/Flotsam.cpp; sourceTree = "<group>"; };
		62C311191CE172D000409D91 /* Flotsam.h */ = {isa = PBXFileReference; fileEncoding = 4; lastKnownFileType = sourcecode.c.h; name = Flotsam.h; path = source/Flotsam.h; sourceTree = "<group>"; };
		6833448DAEB9861D28445DD5 /* GameAction.h */ = {isa = PBXFileReference; fileEncoding = 4; lastKnownFileType = sourcecode.c.h; name = GameAction.h; path = source/GameAction.h; sourceTree = "<group>"; };
		6A4E42FEB3B265A91D5BD2FC /* TextReplacements.cpp */ = {isa = PBXFileReference; fileEncoding = 4; lastKnownFileType = sourcecode.cpp.cpp; name = TextReplacements.cpp; path = source/TextReplacements.cpp; sourceTree = "<group>"; };
		6A5716311E25BE6F00585EB2 /* CollisionSet.cpp */ = {isa = PBXFileReference; fileEncoding = 4; lastKnownFileType = sourcecode.cpp.cpp; name = CollisionSet.cpp; path = source/CollisionSet.cpp; sourceTree = "<group>"; };
		6A5716321E25BE6F00585EB2 /* CollisionSet.h */ = {isa = PBXFileReference; fileEncoding = 4; lastKnownFileType = sourcecode.c.h; name = CollisionSet.h; path = source/CollisionSet.h; sourceTree = "<group>"; };
		6DCF4CF2972F569E6DBB8578 /* CategoryTypes.h */ = {isa = PBXFileReference; fileEncoding = 4; lastKnownFileType = sourcecode.c.h; name = CategoryTypes.h; path = source/CategoryTypes.h; sourceTree = "<group>"; };
		86AB4B6E9C4C0490AE7F029B /* EsUuid.h */ = {isa = PBXFileReference; fileEncoding = 4; lastKnownFileType = sourcecode.c.h; name = EsUuid.h; path = source/EsUuid.h; sourceTree = "<group>"; };
		86D9414E818561143BD298BC /* TextReplacements.h */ = {isa = PBXFileReference; fileEncoding = 4; lastKnownFileType = sourcecode.c.h; name = TextReplacements.h; path = source/TextReplacements.h; sourceTree = "<group>"; };
		8E8A4C648B242742B22A34FA /* Weather.cpp */ = {isa = PBXFileReference; fileEncoding = 4; lastKnownFileType = sourcecode.cpp.cpp; name = Weather.cpp; path = source/Weather.cpp; sourceTree = "<group>"; };
		950742538F8CECF5D4168FBC /* EsUuid.cpp */ = {isa = PBXFileReference; fileEncoding = 4; lastKnownFileType = sourcecode.cpp.cpp; name = EsUuid.cpp; path = source/EsUuid.cpp; sourceTree = "<group>"; };
		98104FFDA18E40F4A712A8BE /* CoreStartData.h */ = {isa = PBXFileReference; fileEncoding = 4; lastKnownFileType = sourcecode.c.h; name = CoreStartData.h; path = source/CoreStartData.h; sourceTree = "<group>"; };
		9BCF4321AF819E944EC02FB9 /* layout.hpp */ = {isa = PBXFileReference; fileEncoding = 4; lastKnownFileType = sourcecode.c.h; name = layout.hpp; path = source/text/layout.hpp; sourceTree = "<group>"; };
		9DA14712A9C68E00FBFD9C72 /* TestData.h */ = {isa = PBXFileReference; fileEncoding = 4; lastKnownFileType = sourcecode.c.h; name = TestData.h; path = source/TestData.h; sourceTree = "<group>"; };
		9F0F4096A9008E2D8F3304BB /* GameAction.cpp */ = {isa = PBXFileReference; fileEncoding = 4; lastKnownFileType = sourcecode.cpp.cpp; name = GameAction.cpp; path = source/GameAction.cpp; sourceTree = "<group>"; };
		A00D4207B8915B5E7E9B4619 /* RandomEvent.h */ = {isa = PBXFileReference; fileEncoding = 4; lastKnownFileType = sourcecode.c.h; name = RandomEvent.h; path = source/RandomEvent.h; sourceTree = "<group>"; };
		A2A948EE929342C8F84C65D1 /* TestContext.h */ = {isa = PBXFileReference; fileEncoding = 4; lastKnownFileType = sourcecode.c.h; name = TestContext.h; path = source/TestContext.h; sourceTree = "<group>"; };
		A3134EC4B1CCA5546A10C3EF /* TestContext.cpp */ = {isa = PBXFileReference; fileEncoding = 4; lastKnownFileType = sourcecode.cpp.cpp; name = TestContext.cpp; path = source/TestContext.cpp; sourceTree = "<group>"; };
<<<<<<< HEAD
		A7E640C7A366679B27CCADAC /* GameLoadingPanel.cpp */ = {isa = PBXFileReference; fileEncoding = 4; lastKnownFileType = sourcecode.cpp.cpp; name = GameLoadingPanel.cpp; path = source/GameLoadingPanel.cpp; sourceTree = "<group>"; };
=======
		A3754152958FBC924E9F76A9 /* opengl.cpp */ = {isa = PBXFileReference; fileEncoding = 4; lastKnownFileType = sourcecode.cpp.cpp; name = opengl.cpp; path = source/opengl.cpp; sourceTree = "<group>"; };
>>>>>>> 87ef1ae3
		A90633FD1EE602FD000DA6C0 /* LogbookPanel.cpp */ = {isa = PBXFileReference; fileEncoding = 4; lastKnownFileType = sourcecode.cpp.cpp; name = LogbookPanel.cpp; path = source/LogbookPanel.cpp; sourceTree = "<group>"; };
		A90633FE1EE602FD000DA6C0 /* LogbookPanel.h */ = {isa = PBXFileReference; fileEncoding = 4; lastKnownFileType = sourcecode.c.h; name = LogbookPanel.h; path = source/LogbookPanel.h; sourceTree = "<group>"; };
		A90C15D71D5BD55700708F3A /* Minable.cpp */ = {isa = PBXFileReference; fileEncoding = 4; lastKnownFileType = sourcecode.cpp.cpp; name = Minable.cpp; path = source/Minable.cpp; sourceTree = "<group>"; };
		A90C15D81D5BD55700708F3A /* Minable.h */ = {isa = PBXFileReference; fileEncoding = 4; lastKnownFileType = sourcecode.c.h; name = Minable.h; path = source/Minable.h; sourceTree = "<group>"; };
		A90C15DA1D5BD56800708F3A /* Rectangle.cpp */ = {isa = PBXFileReference; fileEncoding = 4; lastKnownFileType = sourcecode.cpp.cpp; name = Rectangle.cpp; path = source/Rectangle.cpp; sourceTree = "<group>"; };
		A90C15DB1D5BD56800708F3A /* Rectangle.h */ = {isa = PBXFileReference; fileEncoding = 4; lastKnownFileType = sourcecode.c.h; name = Rectangle.h; path = source/Rectangle.h; sourceTree = "<group>"; };
		A93931FA1988135200C2A87B /* libturbojpeg.0.dylib */ = {isa = PBXFileReference; lastKnownFileType = "compiled.mach-o.dylib"; name = libturbojpeg.0.dylib; path = "/usr/local/opt/jpeg-turbo/lib/libturbojpeg.0.dylib"; sourceTree = "<absolute>"; };
		A93931FC1988136B00C2A87B /* libpng16.dylib */ = {isa = PBXFileReference; lastKnownFileType = "compiled.mach-o.dylib"; name = libpng16.dylib; path = /usr/local/opt/libpng/lib/libpng16.dylib; sourceTree = "<absolute>"; };
		A94408A41982F3E600610427 /* endless-sky.iconset */ = {isa = PBXFileReference; lastKnownFileType = folder.iconset; name = "endless-sky.iconset"; path = "icons/endless-sky.iconset"; sourceTree = "<group>"; };
		A966A5A91B964E6300DFF69C /* Person.cpp */ = {isa = PBXFileReference; fileEncoding = 4; lastKnownFileType = sourcecode.cpp.cpp; name = Person.cpp; path = source/Person.cpp; sourceTree = "<group>"; };
		A966A5AA1B964E6300DFF69C /* Person.h */ = {isa = PBXFileReference; fileEncoding = 4; lastKnownFileType = sourcecode.c.h; name = Person.h; path = source/Person.h; sourceTree = "<group>"; };
		A96862CD1AE6FD0A004FE1FE /* Account.cpp */ = {isa = PBXFileReference; fileEncoding = 4; lastKnownFileType = sourcecode.cpp.cpp; name = Account.cpp; path = source/Account.cpp; sourceTree = "<group>"; };
		A96862CE1AE6FD0A004FE1FE /* Account.h */ = {isa = PBXFileReference; fileEncoding = 4; lastKnownFileType = sourcecode.c.h; name = Account.h; path = source/Account.h; sourceTree = "<group>"; };
		A96862CF1AE6FD0A004FE1FE /* AI.cpp */ = {isa = PBXFileReference; fileEncoding = 4; lastKnownFileType = sourcecode.cpp.cpp; name = AI.cpp; path = source/AI.cpp; sourceTree = "<group>"; };
		A96862D01AE6FD0A004FE1FE /* AI.h */ = {isa = PBXFileReference; fileEncoding = 4; lastKnownFileType = sourcecode.c.h; name = AI.h; path = source/AI.h; sourceTree = "<group>"; };
		A96862D11AE6FD0A004FE1FE /* Angle.cpp */ = {isa = PBXFileReference; fileEncoding = 4; lastKnownFileType = sourcecode.cpp.cpp; name = Angle.cpp; path = source/Angle.cpp; sourceTree = "<group>"; };
		A96862D21AE6FD0A004FE1FE /* Angle.h */ = {isa = PBXFileReference; fileEncoding = 4; lastKnownFileType = sourcecode.c.h; name = Angle.h; path = source/Angle.h; sourceTree = "<group>"; };
		A96862D51AE6FD0A004FE1FE /* Armament.cpp */ = {isa = PBXFileReference; fileEncoding = 4; lastKnownFileType = sourcecode.cpp.cpp; name = Armament.cpp; path = source/Armament.cpp; sourceTree = "<group>"; };
		A96862D61AE6FD0A004FE1FE /* Armament.h */ = {isa = PBXFileReference; fileEncoding = 4; lastKnownFileType = sourcecode.c.h; name = Armament.h; path = source/Armament.h; sourceTree = "<group>"; };
		A96862D71AE6FD0A004FE1FE /* AsteroidField.cpp */ = {isa = PBXFileReference; fileEncoding = 4; lastKnownFileType = sourcecode.cpp.cpp; name = AsteroidField.cpp; path = source/AsteroidField.cpp; sourceTree = "<group>"; };
		A96862D81AE6FD0A004FE1FE /* AsteroidField.h */ = {isa = PBXFileReference; fileEncoding = 4; lastKnownFileType = sourcecode.c.h; name = AsteroidField.h; path = source/AsteroidField.h; sourceTree = "<group>"; };
		A96862D91AE6FD0A004FE1FE /* Audio.cpp */ = {isa = PBXFileReference; fileEncoding = 4; lastKnownFileType = sourcecode.cpp.cpp; name = Audio.cpp; path = source/Audio.cpp; sourceTree = "<group>"; };
		A96862DA1AE6FD0A004FE1FE /* Audio.h */ = {isa = PBXFileReference; fileEncoding = 4; lastKnownFileType = sourcecode.c.h; name = Audio.h; path = source/Audio.h; sourceTree = "<group>"; };
		A96862DB1AE6FD0A004FE1FE /* BankPanel.cpp */ = {isa = PBXFileReference; fileEncoding = 4; lastKnownFileType = sourcecode.cpp.cpp; name = BankPanel.cpp; path = source/BankPanel.cpp; sourceTree = "<group>"; };
		A96862DC1AE6FD0A004FE1FE /* BankPanel.h */ = {isa = PBXFileReference; fileEncoding = 4; lastKnownFileType = sourcecode.c.h; name = BankPanel.h; path = source/BankPanel.h; sourceTree = "<group>"; };
		A96862DF1AE6FD0A004FE1FE /* BoardingPanel.cpp */ = {isa = PBXFileReference; fileEncoding = 4; lastKnownFileType = sourcecode.cpp.cpp; name = BoardingPanel.cpp; path = source/BoardingPanel.cpp; sourceTree = "<group>"; };
		A96862E01AE6FD0A004FE1FE /* BoardingPanel.h */ = {isa = PBXFileReference; fileEncoding = 4; lastKnownFileType = sourcecode.c.h; name = BoardingPanel.h; path = source/BoardingPanel.h; sourceTree = "<group>"; };
		A96862E11AE6FD0A004FE1FE /* CaptureOdds.cpp */ = {isa = PBXFileReference; fileEncoding = 4; lastKnownFileType = sourcecode.cpp.cpp; name = CaptureOdds.cpp; path = source/CaptureOdds.cpp; sourceTree = "<group>"; };
		A96862E21AE6FD0A004FE1FE /* CaptureOdds.h */ = {isa = PBXFileReference; fileEncoding = 4; lastKnownFileType = sourcecode.c.h; name = CaptureOdds.h; path = source/CaptureOdds.h; sourceTree = "<group>"; };
		A96862E31AE6FD0A004FE1FE /* CargoHold.cpp */ = {isa = PBXFileReference; fileEncoding = 4; lastKnownFileType = sourcecode.cpp.cpp; name = CargoHold.cpp; path = source/CargoHold.cpp; sourceTree = "<group>"; };
		A96862E41AE6FD0A004FE1FE /* CargoHold.h */ = {isa = PBXFileReference; fileEncoding = 4; lastKnownFileType = sourcecode.c.h; name = CargoHold.h; path = source/CargoHold.h; sourceTree = "<group>"; };
		A96862E51AE6FD0A004FE1FE /* ClickZone.h */ = {isa = PBXFileReference; fileEncoding = 4; lastKnownFileType = sourcecode.c.h; name = ClickZone.h; path = source/ClickZone.h; sourceTree = "<group>"; };
		A96862E61AE6FD0A004FE1FE /* Color.cpp */ = {isa = PBXFileReference; fileEncoding = 4; lastKnownFileType = sourcecode.cpp.cpp; name = Color.cpp; path = source/Color.cpp; sourceTree = "<group>"; };
		A96862E71AE6FD0A004FE1FE /* Color.h */ = {isa = PBXFileReference; fileEncoding = 4; lastKnownFileType = sourcecode.c.h; name = Color.h; path = source/Color.h; sourceTree = "<group>"; };
		A96862E81AE6FD0A004FE1FE /* Command.cpp */ = {isa = PBXFileReference; fileEncoding = 4; lastKnownFileType = sourcecode.cpp.cpp; name = Command.cpp; path = source/Command.cpp; sourceTree = "<group>"; };
		A96862E91AE6FD0A004FE1FE /* Command.h */ = {isa = PBXFileReference; fileEncoding = 4; lastKnownFileType = sourcecode.c.h; name = Command.h; path = source/Command.h; sourceTree = "<group>"; };
		A96862EA1AE6FD0A004FE1FE /* ConditionSet.cpp */ = {isa = PBXFileReference; fileEncoding = 4; lastKnownFileType = sourcecode.cpp.cpp; name = ConditionSet.cpp; path = source/ConditionSet.cpp; sourceTree = "<group>"; };
		A96862EB1AE6FD0A004FE1FE /* ConditionSet.h */ = {isa = PBXFileReference; fileEncoding = 4; lastKnownFileType = sourcecode.c.h; name = ConditionSet.h; path = source/ConditionSet.h; sourceTree = "<group>"; };
		A96862EC1AE6FD0A004FE1FE /* Conversation.cpp */ = {isa = PBXFileReference; fileEncoding = 4; lastKnownFileType = sourcecode.cpp.cpp; name = Conversation.cpp; path = source/Conversation.cpp; sourceTree = "<group>"; };
		A96862ED1AE6FD0A004FE1FE /* Conversation.h */ = {isa = PBXFileReference; fileEncoding = 4; lastKnownFileType = sourcecode.c.h; name = Conversation.h; path = source/Conversation.h; sourceTree = "<group>"; };
		A96862EE1AE6FD0A004FE1FE /* ConversationPanel.cpp */ = {isa = PBXFileReference; fileEncoding = 4; lastKnownFileType = sourcecode.cpp.cpp; name = ConversationPanel.cpp; path = source/ConversationPanel.cpp; sourceTree = "<group>"; };
		A96862EF1AE6FD0A004FE1FE /* ConversationPanel.h */ = {isa = PBXFileReference; fileEncoding = 4; lastKnownFileType = sourcecode.c.h; name = ConversationPanel.h; path = source/ConversationPanel.h; sourceTree = "<group>"; };
		A96862F01AE6FD0A004FE1FE /* DataFile.cpp */ = {isa = PBXFileReference; fileEncoding = 4; lastKnownFileType = sourcecode.cpp.cpp; name = DataFile.cpp; path = source/DataFile.cpp; sourceTree = "<group>"; };
		A96862F11AE6FD0A004FE1FE /* DataFile.h */ = {isa = PBXFileReference; fileEncoding = 4; lastKnownFileType = sourcecode.c.h; name = DataFile.h; path = source/DataFile.h; sourceTree = "<group>"; };
		A96862F21AE6FD0A004FE1FE /* DataNode.cpp */ = {isa = PBXFileReference; fileEncoding = 4; lastKnownFileType = sourcecode.cpp.cpp; name = DataNode.cpp; path = source/DataNode.cpp; sourceTree = "<group>"; };
		A96862F31AE6FD0A004FE1FE /* DataNode.h */ = {isa = PBXFileReference; fileEncoding = 4; lastKnownFileType = sourcecode.c.h; name = DataNode.h; path = source/DataNode.h; sourceTree = "<group>"; };
		A96862F41AE6FD0A004FE1FE /* DataWriter.cpp */ = {isa = PBXFileReference; fileEncoding = 4; lastKnownFileType = sourcecode.cpp.cpp; name = DataWriter.cpp; path = source/DataWriter.cpp; sourceTree = "<group>"; };
		A96862F51AE6FD0A004FE1FE /* DataWriter.h */ = {isa = PBXFileReference; fileEncoding = 4; lastKnownFileType = sourcecode.c.h; name = DataWriter.h; path = source/DataWriter.h; sourceTree = "<group>"; };
		A96862F61AE6FD0A004FE1FE /* Date.cpp */ = {isa = PBXFileReference; fileEncoding = 4; lastKnownFileType = sourcecode.cpp.cpp; name = Date.cpp; path = source/Date.cpp; sourceTree = "<group>"; };
		A96862F71AE6FD0A004FE1FE /* Date.h */ = {isa = PBXFileReference; fileEncoding = 4; lastKnownFileType = sourcecode.c.h; name = Date.h; path = source/Date.h; sourceTree = "<group>"; };
		A96862F81AE6FD0A004FE1FE /* Dialog.cpp */ = {isa = PBXFileReference; fileEncoding = 4; lastKnownFileType = sourcecode.cpp.cpp; name = Dialog.cpp; path = source/Dialog.cpp; sourceTree = "<group>"; };
		A96862F91AE6FD0B004FE1FE /* Dialog.h */ = {isa = PBXFileReference; fileEncoding = 4; lastKnownFileType = sourcecode.c.h; name = Dialog.h; path = source/Dialog.h; sourceTree = "<group>"; };
		A96862FA1AE6FD0B004FE1FE /* DistanceMap.cpp */ = {isa = PBXFileReference; fileEncoding = 4; lastKnownFileType = sourcecode.cpp.cpp; name = DistanceMap.cpp; path = source/DistanceMap.cpp; sourceTree = "<group>"; };
		A96862FB1AE6FD0B004FE1FE /* DistanceMap.h */ = {isa = PBXFileReference; fileEncoding = 4; lastKnownFileType = sourcecode.c.h; name = DistanceMap.h; path = source/DistanceMap.h; sourceTree = "<group>"; };
		A96862FE1AE6FD0B004FE1FE /* DrawList.cpp */ = {isa = PBXFileReference; fileEncoding = 4; lastKnownFileType = sourcecode.cpp.cpp; name = DrawList.cpp; path = source/DrawList.cpp; sourceTree = "<group>"; };
		A96862FF1AE6FD0B004FE1FE /* DrawList.h */ = {isa = PBXFileReference; fileEncoding = 4; lastKnownFileType = sourcecode.c.h; name = DrawList.h; path = source/DrawList.h; sourceTree = "<group>"; };
		A96863001AE6FD0B004FE1FE /* Effect.cpp */ = {isa = PBXFileReference; fileEncoding = 4; lastKnownFileType = sourcecode.cpp.cpp; name = Effect.cpp; path = source/Effect.cpp; sourceTree = "<group>"; };
		A96863011AE6FD0B004FE1FE /* Effect.h */ = {isa = PBXFileReference; fileEncoding = 4; lastKnownFileType = sourcecode.c.h; name = Effect.h; path = source/Effect.h; sourceTree = "<group>"; };
		A96863021AE6FD0B004FE1FE /* Engine.cpp */ = {isa = PBXFileReference; fileEncoding = 4; lastKnownFileType = sourcecode.cpp.cpp; name = Engine.cpp; path = source/Engine.cpp; sourceTree = "<group>"; };
		A96863031AE6FD0B004FE1FE /* Engine.h */ = {isa = PBXFileReference; fileEncoding = 4; lastKnownFileType = sourcecode.c.h; name = Engine.h; path = source/Engine.h; sourceTree = "<group>"; };
		A96863041AE6FD0B004FE1FE /* EscortDisplay.cpp */ = {isa = PBXFileReference; fileEncoding = 4; lastKnownFileType = sourcecode.cpp.cpp; name = EscortDisplay.cpp; path = source/EscortDisplay.cpp; sourceTree = "<group>"; };
		A96863051AE6FD0B004FE1FE /* EscortDisplay.h */ = {isa = PBXFileReference; fileEncoding = 4; lastKnownFileType = sourcecode.c.h; name = EscortDisplay.h; path = source/EscortDisplay.h; sourceTree = "<group>"; };
		A96863061AE6FD0B004FE1FE /* Files.cpp */ = {isa = PBXFileReference; fileEncoding = 4; lastKnownFileType = sourcecode.cpp.cpp; name = Files.cpp; path = source/Files.cpp; sourceTree = "<group>"; };
		A96863071AE6FD0B004FE1FE /* Files.h */ = {isa = PBXFileReference; fileEncoding = 4; lastKnownFileType = sourcecode.c.h; name = Files.h; path = source/Files.h; sourceTree = "<group>"; };
		A96863081AE6FD0B004FE1FE /* FillShader.cpp */ = {isa = PBXFileReference; fileEncoding = 4; lastKnownFileType = sourcecode.cpp.cpp; name = FillShader.cpp; path = source/FillShader.cpp; sourceTree = "<group>"; };
		A96863091AE6FD0B004FE1FE /* FillShader.h */ = {isa = PBXFileReference; fileEncoding = 4; lastKnownFileType = sourcecode.c.h; name = FillShader.h; path = source/FillShader.h; sourceTree = "<group>"; };
		A968630A1AE6FD0B004FE1FE /* Fleet.cpp */ = {isa = PBXFileReference; fileEncoding = 4; lastKnownFileType = sourcecode.cpp.cpp; name = Fleet.cpp; path = source/Fleet.cpp; sourceTree = "<group>"; };
		A968630B1AE6FD0B004FE1FE /* Fleet.h */ = {isa = PBXFileReference; fileEncoding = 4; lastKnownFileType = sourcecode.c.h; name = Fleet.h; path = source/Fleet.h; sourceTree = "<group>"; };
		A968630C1AE6FD0B004FE1FE /* Font.cpp */ = {isa = PBXFileReference; fileEncoding = 4; lastKnownFileType = sourcecode.cpp.cpp; name = Font.cpp; path = source/text/Font.cpp; sourceTree = "<group>"; };
		A968630D1AE6FD0B004FE1FE /* Font.h */ = {isa = PBXFileReference; fileEncoding = 4; lastKnownFileType = sourcecode.c.h; name = Font.h; path = source/text/Font.h; sourceTree = "<group>"; };
		A968630E1AE6FD0B004FE1FE /* FontSet.cpp */ = {isa = PBXFileReference; fileEncoding = 4; lastKnownFileType = sourcecode.cpp.cpp; name = FontSet.cpp; path = source/text/FontSet.cpp; sourceTree = "<group>"; };
		A968630F1AE6FD0B004FE1FE /* FontSet.h */ = {isa = PBXFileReference; fileEncoding = 4; lastKnownFileType = sourcecode.c.h; name = FontSet.h; path = source/text/FontSet.h; sourceTree = "<group>"; };
		A96863101AE6FD0B004FE1FE /* Format.cpp */ = {isa = PBXFileReference; fileEncoding = 4; lastKnownFileType = sourcecode.cpp.cpp; name = Format.cpp; path = source/text/Format.cpp; sourceTree = "<group>"; };
		A96863111AE6FD0B004FE1FE /* Format.h */ = {isa = PBXFileReference; fileEncoding = 4; lastKnownFileType = sourcecode.c.h; name = Format.h; path = source/text/Format.h; sourceTree = "<group>"; };
		A96863121AE6FD0B004FE1FE /* FrameTimer.cpp */ = {isa = PBXFileReference; fileEncoding = 4; lastKnownFileType = sourcecode.cpp.cpp; name = FrameTimer.cpp; path = source/FrameTimer.cpp; sourceTree = "<group>"; };
		A96863131AE6FD0B004FE1FE /* FrameTimer.h */ = {isa = PBXFileReference; fileEncoding = 4; lastKnownFileType = sourcecode.c.h; name = FrameTimer.h; path = source/FrameTimer.h; sourceTree = "<group>"; };
		A96863141AE6FD0B004FE1FE /* Galaxy.cpp */ = {isa = PBXFileReference; fileEncoding = 4; lastKnownFileType = sourcecode.cpp.cpp; name = Galaxy.cpp; path = source/Galaxy.cpp; sourceTree = "<group>"; };
		A96863151AE6FD0B004FE1FE /* Galaxy.h */ = {isa = PBXFileReference; fileEncoding = 4; lastKnownFileType = sourcecode.c.h; name = Galaxy.h; path = source/Galaxy.h; sourceTree = "<group>"; };
		A96863161AE6FD0B004FE1FE /* GameData.cpp */ = {isa = PBXFileReference; fileEncoding = 4; lastKnownFileType = sourcecode.cpp.cpp; name = GameData.cpp; path = source/GameData.cpp; sourceTree = "<group>"; };
		A96863171AE6FD0B004FE1FE /* GameData.h */ = {isa = PBXFileReference; fileEncoding = 4; lastKnownFileType = sourcecode.c.h; name = GameData.h; path = source/GameData.h; sourceTree = "<group>"; };
		A96863181AE6FD0B004FE1FE /* GameEvent.cpp */ = {isa = PBXFileReference; fileEncoding = 4; lastKnownFileType = sourcecode.cpp.cpp; name = GameEvent.cpp; path = source/GameEvent.cpp; sourceTree = "<group>"; };
		A96863191AE6FD0B004FE1FE /* GameEvent.h */ = {isa = PBXFileReference; fileEncoding = 4; lastKnownFileType = sourcecode.c.h; name = GameEvent.h; path = source/GameEvent.h; sourceTree = "<group>"; };
		A968631B1AE6FD0B004FE1FE /* Government.cpp */ = {isa = PBXFileReference; fileEncoding = 4; lastKnownFileType = sourcecode.cpp.cpp; name = Government.cpp; path = source/Government.cpp; sourceTree = "<group>"; };
		A968631C1AE6FD0B004FE1FE /* Government.h */ = {isa = PBXFileReference; fileEncoding = 4; lastKnownFileType = sourcecode.c.h; name = Government.h; path = source/Government.h; sourceTree = "<group>"; };
		A968631D1AE6FD0B004FE1FE /* HailPanel.cpp */ = {isa = PBXFileReference; fileEncoding = 4; lastKnownFileType = sourcecode.cpp.cpp; name = HailPanel.cpp; path = source/HailPanel.cpp; sourceTree = "<group>"; };
		A968631E1AE6FD0B004FE1FE /* HailPanel.h */ = {isa = PBXFileReference; fileEncoding = 4; lastKnownFileType = sourcecode.c.h; name = HailPanel.h; path = source/HailPanel.h; sourceTree = "<group>"; };
		A968631F1AE6FD0B004FE1FE /* HiringPanel.cpp */ = {isa = PBXFileReference; fileEncoding = 4; lastKnownFileType = sourcecode.cpp.cpp; name = HiringPanel.cpp; path = source/HiringPanel.cpp; sourceTree = "<group>"; };
		A96863201AE6FD0B004FE1FE /* HiringPanel.h */ = {isa = PBXFileReference; fileEncoding = 4; lastKnownFileType = sourcecode.c.h; name = HiringPanel.h; path = source/HiringPanel.h; sourceTree = "<group>"; };
		A96863211AE6FD0B004FE1FE /* ImageBuffer.cpp */ = {isa = PBXFileReference; fileEncoding = 4; lastKnownFileType = sourcecode.cpp.cpp; name = ImageBuffer.cpp; path = source/ImageBuffer.cpp; sourceTree = "<group>"; };
		A96863221AE6FD0B004FE1FE /* ImageBuffer.h */ = {isa = PBXFileReference; fileEncoding = 4; lastKnownFileType = sourcecode.c.h; name = ImageBuffer.h; path = source/ImageBuffer.h; sourceTree = "<group>"; };
		A96863251AE6FD0B004FE1FE /* Information.cpp */ = {isa = PBXFileReference; fileEncoding = 4; lastKnownFileType = sourcecode.cpp.cpp; name = Information.cpp; path = source/Information.cpp; sourceTree = "<group>"; };
		A96863261AE6FD0B004FE1FE /* Information.h */ = {isa = PBXFileReference; fileEncoding = 4; lastKnownFileType = sourcecode.c.h; name = Information.h; path = source/Information.h; sourceTree = "<group>"; };
		A96863271AE6FD0B004FE1FE /* Interface.cpp */ = {isa = PBXFileReference; fileEncoding = 4; lastKnownFileType = sourcecode.cpp.cpp; name = Interface.cpp; path = source/Interface.cpp; sourceTree = "<group>"; };
		A96863281AE6FD0B004FE1FE /* Interface.h */ = {isa = PBXFileReference; fileEncoding = 4; lastKnownFileType = sourcecode.c.h; name = Interface.h; path = source/Interface.h; sourceTree = "<group>"; };
		A96863291AE6FD0B004FE1FE /* LineShader.cpp */ = {isa = PBXFileReference; fileEncoding = 4; lastKnownFileType = sourcecode.cpp.cpp; name = LineShader.cpp; path = source/LineShader.cpp; sourceTree = "<group>"; };
		A968632A1AE6FD0B004FE1FE /* LineShader.h */ = {isa = PBXFileReference; fileEncoding = 4; lastKnownFileType = sourcecode.c.h; name = LineShader.h; path = source/LineShader.h; sourceTree = "<group>"; };
		A968632B1AE6FD0B004FE1FE /* LoadPanel.cpp */ = {isa = PBXFileReference; fileEncoding = 4; lastKnownFileType = sourcecode.cpp.cpp; name = LoadPanel.cpp; path = source/LoadPanel.cpp; sourceTree = "<group>"; };
		A968632C1AE6FD0B004FE1FE /* LoadPanel.h */ = {isa = PBXFileReference; fileEncoding = 4; lastKnownFileType = sourcecode.c.h; name = LoadPanel.h; path = source/LoadPanel.h; sourceTree = "<group>"; };
		A968632D1AE6FD0B004FE1FE /* LocationFilter.cpp */ = {isa = PBXFileReference; fileEncoding = 4; lastKnownFileType = sourcecode.cpp.cpp; name = LocationFilter.cpp; path = source/LocationFilter.cpp; sourceTree = "<group>"; };
		A968632E1AE6FD0B004FE1FE /* LocationFilter.h */ = {isa = PBXFileReference; fileEncoding = 4; lastKnownFileType = sourcecode.c.h; name = LocationFilter.h; path = source/LocationFilter.h; sourceTree = "<group>"; };
		A968632F1AE6FD0B004FE1FE /* main.cpp */ = {isa = PBXFileReference; fileEncoding = 4; lastKnownFileType = sourcecode.cpp.cpp; name = main.cpp; path = source/main.cpp; sourceTree = "<group>"; };
		A96863301AE6FD0B004FE1FE /* MainPanel.cpp */ = {isa = PBXFileReference; fileEncoding = 4; lastKnownFileType = sourcecode.cpp.cpp; name = MainPanel.cpp; path = source/MainPanel.cpp; sourceTree = "<group>"; };
		A96863311AE6FD0B004FE1FE /* MainPanel.h */ = {isa = PBXFileReference; fileEncoding = 4; lastKnownFileType = sourcecode.c.h; name = MainPanel.h; path = source/MainPanel.h; sourceTree = "<group>"; };
		A96863321AE6FD0C004FE1FE /* MapDetailPanel.cpp */ = {isa = PBXFileReference; fileEncoding = 4; lastKnownFileType = sourcecode.cpp.cpp; name = MapDetailPanel.cpp; path = source/MapDetailPanel.cpp; sourceTree = "<group>"; };
		A96863331AE6FD0C004FE1FE /* MapDetailPanel.h */ = {isa = PBXFileReference; fileEncoding = 4; lastKnownFileType = sourcecode.c.h; name = MapDetailPanel.h; path = source/MapDetailPanel.h; sourceTree = "<group>"; };
		A96863341AE6FD0C004FE1FE /* MapPanel.cpp */ = {isa = PBXFileReference; fileEncoding = 4; lastKnownFileType = sourcecode.cpp.cpp; name = MapPanel.cpp; path = source/MapPanel.cpp; sourceTree = "<group>"; };
		A96863351AE6FD0C004FE1FE /* MapPanel.h */ = {isa = PBXFileReference; fileEncoding = 4; lastKnownFileType = sourcecode.c.h; name = MapPanel.h; path = source/MapPanel.h; sourceTree = "<group>"; };
		A96863361AE6FD0C004FE1FE /* Mask.cpp */ = {isa = PBXFileReference; fileEncoding = 4; lastKnownFileType = sourcecode.cpp.cpp; name = Mask.cpp; path = source/Mask.cpp; sourceTree = "<group>"; };
		A96863371AE6FD0C004FE1FE /* Mask.h */ = {isa = PBXFileReference; fileEncoding = 4; lastKnownFileType = sourcecode.c.h; name = Mask.h; path = source/Mask.h; sourceTree = "<group>"; };
		A96863381AE6FD0C004FE1FE /* MenuPanel.cpp */ = {isa = PBXFileReference; fileEncoding = 4; lastKnownFileType = sourcecode.cpp.cpp; name = MenuPanel.cpp; path = source/MenuPanel.cpp; sourceTree = "<group>"; };
		A96863391AE6FD0C004FE1FE /* MenuPanel.h */ = {isa = PBXFileReference; fileEncoding = 4; lastKnownFileType = sourcecode.c.h; name = MenuPanel.h; path = source/MenuPanel.h; sourceTree = "<group>"; };
		A968633A1AE6FD0C004FE1FE /* Messages.cpp */ = {isa = PBXFileReference; fileEncoding = 4; lastKnownFileType = sourcecode.cpp.cpp; name = Messages.cpp; path = source/Messages.cpp; sourceTree = "<group>"; };
		A968633B1AE6FD0C004FE1FE /* Messages.h */ = {isa = PBXFileReference; fileEncoding = 4; lastKnownFileType = sourcecode.c.h; name = Messages.h; path = source/Messages.h; sourceTree = "<group>"; };
		A968633C1AE6FD0C004FE1FE /* Mission.cpp */ = {isa = PBXFileReference; fileEncoding = 4; lastKnownFileType = sourcecode.cpp.cpp; name = Mission.cpp; path = source/Mission.cpp; sourceTree = "<group>"; };
		A968633D1AE6FD0C004FE1FE /* Mission.h */ = {isa = PBXFileReference; fileEncoding = 4; lastKnownFileType = sourcecode.c.h; name = Mission.h; path = source/Mission.h; sourceTree = "<group>"; };
		A968633E1AE6FD0C004FE1FE /* MissionAction.cpp */ = {isa = PBXFileReference; fileEncoding = 4; lastKnownFileType = sourcecode.cpp.cpp; name = MissionAction.cpp; path = source/MissionAction.cpp; sourceTree = "<group>"; };
		A968633F1AE6FD0C004FE1FE /* MissionAction.h */ = {isa = PBXFileReference; fileEncoding = 4; lastKnownFileType = sourcecode.c.h; name = MissionAction.h; path = source/MissionAction.h; sourceTree = "<group>"; };
		A96863401AE6FD0C004FE1FE /* MissionPanel.cpp */ = {isa = PBXFileReference; fileEncoding = 4; lastKnownFileType = sourcecode.cpp.cpp; name = MissionPanel.cpp; path = source/MissionPanel.cpp; sourceTree = "<group>"; };
		A96863411AE6FD0C004FE1FE /* MissionPanel.h */ = {isa = PBXFileReference; fileEncoding = 4; lastKnownFileType = sourcecode.c.h; name = MissionPanel.h; path = source/MissionPanel.h; sourceTree = "<group>"; };
		A96863421AE6FD0C004FE1FE /* Mortgage.cpp */ = {isa = PBXFileReference; fileEncoding = 4; lastKnownFileType = sourcecode.cpp.cpp; name = Mortgage.cpp; path = source/Mortgage.cpp; sourceTree = "<group>"; };
		A96863431AE6FD0C004FE1FE /* Mortgage.h */ = {isa = PBXFileReference; fileEncoding = 4; lastKnownFileType = sourcecode.c.h; name = Mortgage.h; path = source/Mortgage.h; sourceTree = "<group>"; };
		A96863441AE6FD0C004FE1FE /* NPC.cpp */ = {isa = PBXFileReference; fileEncoding = 4; lastKnownFileType = sourcecode.cpp.cpp; name = NPC.cpp; path = source/NPC.cpp; sourceTree = "<group>"; };
		A96863451AE6FD0C004FE1FE /* NPC.h */ = {isa = PBXFileReference; fileEncoding = 4; lastKnownFileType = sourcecode.c.h; name = NPC.h; path = source/NPC.h; sourceTree = "<group>"; };
		A96863461AE6FD0C004FE1FE /* Outfit.cpp */ = {isa = PBXFileReference; fileEncoding = 4; lastKnownFileType = sourcecode.cpp.cpp; name = Outfit.cpp; path = source/Outfit.cpp; sourceTree = "<group>"; };
		A96863471AE6FD0C004FE1FE /* Outfit.h */ = {isa = PBXFileReference; fileEncoding = 4; lastKnownFileType = sourcecode.c.h; name = Outfit.h; path = source/Outfit.h; sourceTree = "<group>"; };
		A96863481AE6FD0C004FE1FE /* OutfitInfoDisplay.cpp */ = {isa = PBXFileReference; fileEncoding = 4; lastKnownFileType = sourcecode.cpp.cpp; name = OutfitInfoDisplay.cpp; path = source/OutfitInfoDisplay.cpp; sourceTree = "<group>"; };
		A96863491AE6FD0C004FE1FE /* OutfitInfoDisplay.h */ = {isa = PBXFileReference; fileEncoding = 4; lastKnownFileType = sourcecode.c.h; name = OutfitInfoDisplay.h; path = source/OutfitInfoDisplay.h; sourceTree = "<group>"; };
		A968634A1AE6FD0C004FE1FE /* OutfitterPanel.cpp */ = {isa = PBXFileReference; fileEncoding = 4; lastKnownFileType = sourcecode.cpp.cpp; name = OutfitterPanel.cpp; path = source/OutfitterPanel.cpp; sourceTree = "<group>"; };
		A968634B1AE6FD0C004FE1FE /* OutfitterPanel.h */ = {isa = PBXFileReference; fileEncoding = 4; lastKnownFileType = sourcecode.c.h; name = OutfitterPanel.h; path = source/OutfitterPanel.h; sourceTree = "<group>"; };
		A968634C1AE6FD0C004FE1FE /* OutlineShader.cpp */ = {isa = PBXFileReference; fileEncoding = 4; lastKnownFileType = sourcecode.cpp.cpp; name = OutlineShader.cpp; path = source/OutlineShader.cpp; sourceTree = "<group>"; };
		A968634D1AE6FD0C004FE1FE /* OutlineShader.h */ = {isa = PBXFileReference; fileEncoding = 4; lastKnownFileType = sourcecode.c.h; name = OutlineShader.h; path = source/OutlineShader.h; sourceTree = "<group>"; };
		A968634E1AE6FD0C004FE1FE /* Panel.cpp */ = {isa = PBXFileReference; fileEncoding = 4; lastKnownFileType = sourcecode.cpp.cpp; name = Panel.cpp; path = source/Panel.cpp; sourceTree = "<group>"; };
		A968634F1AE6FD0C004FE1FE /* Panel.h */ = {isa = PBXFileReference; fileEncoding = 4; lastKnownFileType = sourcecode.c.h; name = Panel.h; path = source/Panel.h; sourceTree = "<group>"; };
		A96863501AE6FD0C004FE1FE /* Personality.cpp */ = {isa = PBXFileReference; fileEncoding = 4; lastKnownFileType = sourcecode.cpp.cpp; name = Personality.cpp; path = source/Personality.cpp; sourceTree = "<group>"; };
		A96863511AE6FD0C004FE1FE /* Personality.h */ = {isa = PBXFileReference; fileEncoding = 4; lastKnownFileType = sourcecode.c.h; name = Personality.h; path = source/Personality.h; sourceTree = "<group>"; };
		A96863521AE6FD0C004FE1FE /* Phrase.cpp */ = {isa = PBXFileReference; fileEncoding = 4; lastKnownFileType = sourcecode.cpp.cpp; name = Phrase.cpp; path = source/Phrase.cpp; sourceTree = "<group>"; };
		A96863531AE6FD0C004FE1FE /* Phrase.h */ = {isa = PBXFileReference; fileEncoding = 4; lastKnownFileType = sourcecode.c.h; name = Phrase.h; path = source/Phrase.h; sourceTree = "<group>"; };
		A96863541AE6FD0C004FE1FE /* pi.h */ = {isa = PBXFileReference; fileEncoding = 4; lastKnownFileType = sourcecode.c.h; name = pi.h; path = source/pi.h; sourceTree = "<group>"; };
		A96863551AE6FD0C004FE1FE /* Planet.cpp */ = {isa = PBXFileReference; fileEncoding = 4; lastKnownFileType = sourcecode.cpp.cpp; name = Planet.cpp; path = source/Planet.cpp; sourceTree = "<group>"; };
		A96863561AE6FD0C004FE1FE /* Planet.h */ = {isa = PBXFileReference; fileEncoding = 4; lastKnownFileType = sourcecode.c.h; name = Planet.h; path = source/Planet.h; sourceTree = "<group>"; };
		A96863571AE6FD0C004FE1FE /* PlanetPanel.cpp */ = {isa = PBXFileReference; fileEncoding = 4; lastKnownFileType = sourcecode.cpp.cpp; name = PlanetPanel.cpp; path = source/PlanetPanel.cpp; sourceTree = "<group>"; };
		A96863581AE6FD0C004FE1FE /* PlanetPanel.h */ = {isa = PBXFileReference; fileEncoding = 4; lastKnownFileType = sourcecode.c.h; name = PlanetPanel.h; path = source/PlanetPanel.h; sourceTree = "<group>"; };
		A96863591AE6FD0C004FE1FE /* PlayerInfo.cpp */ = {isa = PBXFileReference; fileEncoding = 4; lastKnownFileType = sourcecode.cpp.cpp; name = PlayerInfo.cpp; path = source/PlayerInfo.cpp; sourceTree = "<group>"; };
		A968635A1AE6FD0C004FE1FE /* PlayerInfo.h */ = {isa = PBXFileReference; fileEncoding = 4; lastKnownFileType = sourcecode.c.h; name = PlayerInfo.h; path = source/PlayerInfo.h; sourceTree = "<group>"; };
		A968635B1AE6FD0C004FE1FE /* Point.cpp */ = {isa = PBXFileReference; fileEncoding = 4; lastKnownFileType = sourcecode.cpp.cpp; name = Point.cpp; path = source/Point.cpp; sourceTree = "<group>"; };
		A968635C1AE6FD0C004FE1FE /* Point.h */ = {isa = PBXFileReference; fileEncoding = 4; lastKnownFileType = sourcecode.c.h; name = Point.h; path = source/Point.h; sourceTree = "<group>"; };
		A968635D1AE6FD0C004FE1FE /* PointerShader.cpp */ = {isa = PBXFileReference; fileEncoding = 4; lastKnownFileType = sourcecode.cpp.cpp; name = PointerShader.cpp; path = source/PointerShader.cpp; sourceTree = "<group>"; };
		A968635E1AE6FD0C004FE1FE /* PointerShader.h */ = {isa = PBXFileReference; fileEncoding = 4; lastKnownFileType = sourcecode.c.h; name = PointerShader.h; path = source/PointerShader.h; sourceTree = "<group>"; };
		A968635F1AE6FD0C004FE1FE /* Politics.cpp */ = {isa = PBXFileReference; fileEncoding = 4; lastKnownFileType = sourcecode.cpp.cpp; name = Politics.cpp; path = source/Politics.cpp; sourceTree = "<group>"; };
		A96863601AE6FD0C004FE1FE /* Politics.h */ = {isa = PBXFileReference; fileEncoding = 4; lastKnownFileType = sourcecode.c.h; name = Politics.h; path = source/Politics.h; sourceTree = "<group>"; };
		A96863611AE6FD0C004FE1FE /* Preferences.cpp */ = {isa = PBXFileReference; fileEncoding = 4; lastKnownFileType = sourcecode.cpp.cpp; name = Preferences.cpp; path = source/Preferences.cpp; sourceTree = "<group>"; };
		A96863621AE6FD0C004FE1FE /* Preferences.h */ = {isa = PBXFileReference; fileEncoding = 4; lastKnownFileType = sourcecode.c.h; name = Preferences.h; path = source/Preferences.h; sourceTree = "<group>"; };
		A96863631AE6FD0C004FE1FE /* PreferencesPanel.cpp */ = {isa = PBXFileReference; fileEncoding = 4; lastKnownFileType = sourcecode.cpp.cpp; name = PreferencesPanel.cpp; path = source/PreferencesPanel.cpp; sourceTree = "<group>"; };
		A96863641AE6FD0C004FE1FE /* PreferencesPanel.h */ = {isa = PBXFileReference; fileEncoding = 4; lastKnownFileType = sourcecode.c.h; name = PreferencesPanel.h; path = source/PreferencesPanel.h; sourceTree = "<group>"; };
		A96863651AE6FD0C004FE1FE /* Projectile.cpp */ = {isa = PBXFileReference; fileEncoding = 4; lastKnownFileType = sourcecode.cpp.cpp; name = Projectile.cpp; path = source/Projectile.cpp; sourceTree = "<group>"; };
		A96863661AE6FD0C004FE1FE /* Projectile.h */ = {isa = PBXFileReference; fileEncoding = 4; lastKnownFileType = sourcecode.c.h; name = Projectile.h; path = source/Projectile.h; sourceTree = "<group>"; };
		A96863671AE6FD0C004FE1FE /* Radar.cpp */ = {isa = PBXFileReference; fileEncoding = 4; lastKnownFileType = sourcecode.cpp.cpp; name = Radar.cpp; path = source/Radar.cpp; sourceTree = "<group>"; };
		A96863681AE6FD0C004FE1FE /* Radar.h */ = {isa = PBXFileReference; fileEncoding = 4; lastKnownFileType = sourcecode.c.h; name = Radar.h; path = source/Radar.h; sourceTree = "<group>"; };
		A96863691AE6FD0D004FE1FE /* Random.cpp */ = {isa = PBXFileReference; fileEncoding = 4; lastKnownFileType = sourcecode.cpp.cpp; name = Random.cpp; path = source/Random.cpp; sourceTree = "<group>"; };
		A968636A1AE6FD0D004FE1FE /* Random.h */ = {isa = PBXFileReference; fileEncoding = 4; lastKnownFileType = sourcecode.c.h; name = Random.h; path = source/Random.h; sourceTree = "<group>"; };
		A968636B1AE6FD0D004FE1FE /* RingShader.cpp */ = {isa = PBXFileReference; fileEncoding = 4; lastKnownFileType = sourcecode.cpp.cpp; name = RingShader.cpp; path = source/RingShader.cpp; sourceTree = "<group>"; };
		A968636C1AE6FD0D004FE1FE /* RingShader.h */ = {isa = PBXFileReference; fileEncoding = 4; lastKnownFileType = sourcecode.c.h; name = RingShader.h; path = source/RingShader.h; sourceTree = "<group>"; };
		A968636D1AE6FD0D004FE1FE /* Sale.h */ = {isa = PBXFileReference; fileEncoding = 4; lastKnownFileType = sourcecode.c.h; name = Sale.h; path = source/Sale.h; sourceTree = "<group>"; };
		A968636E1AE6FD0D004FE1FE /* SavedGame.cpp */ = {isa = PBXFileReference; fileEncoding = 4; lastKnownFileType = sourcecode.cpp.cpp; name = SavedGame.cpp; path = source/SavedGame.cpp; sourceTree = "<group>"; };
		A968636F1AE6FD0D004FE1FE /* SavedGame.h */ = {isa = PBXFileReference; fileEncoding = 4; lastKnownFileType = sourcecode.c.h; name = SavedGame.h; path = source/SavedGame.h; sourceTree = "<group>"; };
		A96863701AE6FD0D004FE1FE /* Screen.cpp */ = {isa = PBXFileReference; fileEncoding = 4; lastKnownFileType = sourcecode.cpp.cpp; name = Screen.cpp; path = source/Screen.cpp; sourceTree = "<group>"; };
		A96863711AE6FD0D004FE1FE /* Screen.h */ = {isa = PBXFileReference; fileEncoding = 4; lastKnownFileType = sourcecode.c.h; name = Screen.h; path = source/Screen.h; sourceTree = "<group>"; };
		A96863721AE6FD0D004FE1FE /* Set.h */ = {isa = PBXFileReference; fileEncoding = 4; lastKnownFileType = sourcecode.c.h; name = Set.h; path = source/Set.h; sourceTree = "<group>"; };
		A96863731AE6FD0D004FE1FE /* Shader.cpp */ = {isa = PBXFileReference; fileEncoding = 4; lastKnownFileType = sourcecode.cpp.cpp; name = Shader.cpp; path = source/Shader.cpp; sourceTree = "<group>"; };
		A96863741AE6FD0D004FE1FE /* Shader.h */ = {isa = PBXFileReference; fileEncoding = 4; lastKnownFileType = sourcecode.c.h; name = Shader.h; path = source/Shader.h; sourceTree = "<group>"; };
		A96863751AE6FD0D004FE1FE /* shift.h */ = {isa = PBXFileReference; fileEncoding = 4; lastKnownFileType = sourcecode.c.h; name = shift.h; path = source/shift.h; sourceTree = "<group>"; };
		A96863761AE6FD0D004FE1FE /* Ship.cpp */ = {isa = PBXFileReference; fileEncoding = 4; lastKnownFileType = sourcecode.cpp.cpp; name = Ship.cpp; path = source/Ship.cpp; sourceTree = "<group>"; };
		A96863771AE6FD0D004FE1FE /* Ship.h */ = {isa = PBXFileReference; fileEncoding = 4; lastKnownFileType = sourcecode.c.h; name = Ship.h; path = source/Ship.h; sourceTree = "<group>"; };
		A96863781AE6FD0D004FE1FE /* ShipEvent.cpp */ = {isa = PBXFileReference; fileEncoding = 4; lastKnownFileType = sourcecode.cpp.cpp; name = ShipEvent.cpp; path = source/ShipEvent.cpp; sourceTree = "<group>"; };
		A96863791AE6FD0D004FE1FE /* ShipEvent.h */ = {isa = PBXFileReference; fileEncoding = 4; lastKnownFileType = sourcecode.c.h; name = ShipEvent.h; path = source/ShipEvent.h; sourceTree = "<group>"; };
		A968637A1AE6FD0D004FE1FE /* ShipInfoDisplay.cpp */ = {isa = PBXFileReference; fileEncoding = 4; lastKnownFileType = sourcecode.cpp.cpp; name = ShipInfoDisplay.cpp; path = source/ShipInfoDisplay.cpp; sourceTree = "<group>"; };
		A968637B1AE6FD0D004FE1FE /* ShipInfoDisplay.h */ = {isa = PBXFileReference; fileEncoding = 4; lastKnownFileType = sourcecode.c.h; name = ShipInfoDisplay.h; path = source/ShipInfoDisplay.h; sourceTree = "<group>"; };
		A968637C1AE6FD0D004FE1FE /* ShipyardPanel.cpp */ = {isa = PBXFileReference; fileEncoding = 4; lastKnownFileType = sourcecode.cpp.cpp; name = ShipyardPanel.cpp; path = source/ShipyardPanel.cpp; sourceTree = "<group>"; };
		A968637D1AE6FD0D004FE1FE /* ShipyardPanel.h */ = {isa = PBXFileReference; fileEncoding = 4; lastKnownFileType = sourcecode.c.h; name = ShipyardPanel.h; path = source/ShipyardPanel.h; sourceTree = "<group>"; };
		A968637E1AE6FD0D004FE1FE /* ShopPanel.cpp */ = {isa = PBXFileReference; fileEncoding = 4; lastKnownFileType = sourcecode.cpp.cpp; name = ShopPanel.cpp; path = source/ShopPanel.cpp; sourceTree = "<group>"; };
		A968637F1AE6FD0D004FE1FE /* ShopPanel.h */ = {isa = PBXFileReference; fileEncoding = 4; lastKnownFileType = sourcecode.c.h; name = ShopPanel.h; path = source/ShopPanel.h; sourceTree = "<group>"; };
		A96863801AE6FD0D004FE1FE /* Sound.cpp */ = {isa = PBXFileReference; fileEncoding = 4; lastKnownFileType = sourcecode.cpp.cpp; name = Sound.cpp; path = source/Sound.cpp; sourceTree = "<group>"; };
		A96863811AE6FD0D004FE1FE /* Sound.h */ = {isa = PBXFileReference; fileEncoding = 4; lastKnownFileType = sourcecode.c.h; name = Sound.h; path = source/Sound.h; sourceTree = "<group>"; };
		A96863821AE6FD0D004FE1FE /* SpaceportPanel.cpp */ = {isa = PBXFileReference; fileEncoding = 4; lastKnownFileType = sourcecode.cpp.cpp; name = SpaceportPanel.cpp; path = source/SpaceportPanel.cpp; sourceTree = "<group>"; };
		A96863831AE6FD0D004FE1FE /* SpaceportPanel.h */ = {isa = PBXFileReference; fileEncoding = 4; lastKnownFileType = sourcecode.c.h; name = SpaceportPanel.h; path = source/SpaceportPanel.h; sourceTree = "<group>"; };
		A96863841AE6FD0D004FE1FE /* Sprite.cpp */ = {isa = PBXFileReference; fileEncoding = 4; lastKnownFileType = sourcecode.cpp.cpp; name = Sprite.cpp; path = source/Sprite.cpp; sourceTree = "<group>"; };
		A96863851AE6FD0D004FE1FE /* Sprite.h */ = {isa = PBXFileReference; fileEncoding = 4; lastKnownFileType = sourcecode.c.h; name = Sprite.h; path = source/Sprite.h; sourceTree = "<group>"; };
		A96863861AE6FD0D004FE1FE /* SpriteQueue.cpp */ = {isa = PBXFileReference; fileEncoding = 4; lastKnownFileType = sourcecode.cpp.cpp; name = SpriteQueue.cpp; path = source/SpriteQueue.cpp; sourceTree = "<group>"; };
		A96863871AE6FD0D004FE1FE /* SpriteQueue.h */ = {isa = PBXFileReference; fileEncoding = 4; lastKnownFileType = sourcecode.c.h; name = SpriteQueue.h; path = source/SpriteQueue.h; sourceTree = "<group>"; };
		A96863881AE6FD0D004FE1FE /* SpriteSet.cpp */ = {isa = PBXFileReference; fileEncoding = 4; lastKnownFileType = sourcecode.cpp.cpp; name = SpriteSet.cpp; path = source/SpriteSet.cpp; sourceTree = "<group>"; };
		A96863891AE6FD0D004FE1FE /* SpriteSet.h */ = {isa = PBXFileReference; fileEncoding = 4; lastKnownFileType = sourcecode.c.h; name = SpriteSet.h; path = source/SpriteSet.h; sourceTree = "<group>"; };
		A968638A1AE6FD0D004FE1FE /* SpriteShader.cpp */ = {isa = PBXFileReference; fileEncoding = 4; lastKnownFileType = sourcecode.cpp.cpp; name = SpriteShader.cpp; path = source/SpriteShader.cpp; sourceTree = "<group>"; };
		A968638B1AE6FD0D004FE1FE /* SpriteShader.h */ = {isa = PBXFileReference; fileEncoding = 4; lastKnownFileType = sourcecode.c.h; name = SpriteShader.h; path = source/SpriteShader.h; sourceTree = "<group>"; };
		A968638C1AE6FD0D004FE1FE /* StarField.cpp */ = {isa = PBXFileReference; fileEncoding = 4; lastKnownFileType = sourcecode.cpp.cpp; name = StarField.cpp; path = source/StarField.cpp; sourceTree = "<group>"; };
		A968638D1AE6FD0D004FE1FE /* StarField.h */ = {isa = PBXFileReference; fileEncoding = 4; lastKnownFileType = sourcecode.c.h; name = StarField.h; path = source/StarField.h; sourceTree = "<group>"; };
		A968638E1AE6FD0D004FE1FE /* StartConditions.cpp */ = {isa = PBXFileReference; fileEncoding = 4; lastKnownFileType = sourcecode.cpp.cpp; name = StartConditions.cpp; path = source/StartConditions.cpp; sourceTree = "<group>"; };
		A968638F1AE6FD0D004FE1FE /* StartConditions.h */ = {isa = PBXFileReference; fileEncoding = 4; lastKnownFileType = sourcecode.c.h; name = StartConditions.h; path = source/StartConditions.h; sourceTree = "<group>"; };
		A96863901AE6FD0D004FE1FE /* StellarObject.cpp */ = {isa = PBXFileReference; fileEncoding = 4; lastKnownFileType = sourcecode.cpp.cpp; name = StellarObject.cpp; path = source/StellarObject.cpp; sourceTree = "<group>"; };
		A96863911AE6FD0D004FE1FE /* StellarObject.h */ = {isa = PBXFileReference; fileEncoding = 4; lastKnownFileType = sourcecode.c.h; name = StellarObject.h; path = source/StellarObject.h; sourceTree = "<group>"; };
		A96863921AE6FD0D004FE1FE /* System.cpp */ = {isa = PBXFileReference; fileEncoding = 4; lastKnownFileType = sourcecode.cpp.cpp; name = System.cpp; path = source/System.cpp; sourceTree = "<group>"; };
		A96863931AE6FD0D004FE1FE /* System.h */ = {isa = PBXFileReference; fileEncoding = 4; lastKnownFileType = sourcecode.c.h; name = System.h; path = source/System.h; sourceTree = "<group>"; };
		A96863941AE6FD0D004FE1FE /* Table.cpp */ = {isa = PBXFileReference; fileEncoding = 4; lastKnownFileType = sourcecode.cpp.cpp; name = Table.cpp; path = source/text/Table.cpp; sourceTree = "<group>"; };
		A96863951AE6FD0D004FE1FE /* Table.h */ = {isa = PBXFileReference; fileEncoding = 4; lastKnownFileType = sourcecode.c.h; name = Table.h; path = source/text/Table.h; sourceTree = "<group>"; };
		A96863961AE6FD0D004FE1FE /* Trade.cpp */ = {isa = PBXFileReference; fileEncoding = 4; lastKnownFileType = sourcecode.cpp.cpp; name = Trade.cpp; path = source/Trade.cpp; sourceTree = "<group>"; };
		A96863971AE6FD0D004FE1FE /* Trade.h */ = {isa = PBXFileReference; fileEncoding = 4; lastKnownFileType = sourcecode.c.h; name = Trade.h; path = source/Trade.h; sourceTree = "<group>"; };
		A96863981AE6FD0D004FE1FE /* TradingPanel.cpp */ = {isa = PBXFileReference; fileEncoding = 4; lastKnownFileType = sourcecode.cpp.cpp; name = TradingPanel.cpp; path = source/TradingPanel.cpp; sourceTree = "<group>"; };
		A96863991AE6FD0D004FE1FE /* TradingPanel.h */ = {isa = PBXFileReference; fileEncoding = 4; lastKnownFileType = sourcecode.c.h; name = TradingPanel.h; path = source/TradingPanel.h; sourceTree = "<group>"; };
		A968639A1AE6FD0D004FE1FE /* UI.cpp */ = {isa = PBXFileReference; fileEncoding = 4; lastKnownFileType = sourcecode.cpp.cpp; name = UI.cpp; path = source/UI.cpp; sourceTree = "<group>"; };
		A968639B1AE6FD0D004FE1FE /* UI.h */ = {isa = PBXFileReference; fileEncoding = 4; lastKnownFileType = sourcecode.c.h; name = UI.h; path = source/UI.h; sourceTree = "<group>"; };
		A968639C1AE6FD0D004FE1FE /* Weapon.cpp */ = {isa = PBXFileReference; fileEncoding = 4; lastKnownFileType = sourcecode.cpp.cpp; name = Weapon.cpp; path = source/Weapon.cpp; sourceTree = "<group>"; };
		A968639D1AE6FD0D004FE1FE /* Weapon.h */ = {isa = PBXFileReference; fileEncoding = 4; lastKnownFileType = sourcecode.c.h; name = Weapon.h; path = source/Weapon.h; sourceTree = "<group>"; };
		A968639E1AE6FD0D004FE1FE /* WrappedText.cpp */ = {isa = PBXFileReference; fileEncoding = 4; lastKnownFileType = sourcecode.cpp.cpp; name = WrappedText.cpp; path = source/text/WrappedText.cpp; sourceTree = "<group>"; };
		A968639F1AE6FD0E004FE1FE /* WrappedText.h */ = {isa = PBXFileReference; fileEncoding = 4; lastKnownFileType = sourcecode.c.h; name = WrappedText.h; path = source/text/WrappedText.h; sourceTree = "<group>"; };
		A97C24E81B17BE35007DDFA1 /* MapOutfitterPanel.cpp */ = {isa = PBXFileReference; fileEncoding = 4; lastKnownFileType = sourcecode.cpp.cpp; name = MapOutfitterPanel.cpp; path = source/MapOutfitterPanel.cpp; sourceTree = "<group>"; };
		A97C24E91B17BE35007DDFA1 /* MapOutfitterPanel.h */ = {isa = PBXFileReference; fileEncoding = 4; lastKnownFileType = sourcecode.c.h; name = MapOutfitterPanel.h; path = source/MapOutfitterPanel.h; sourceTree = "<group>"; };
		A97C24EB1B17BE3C007DDFA1 /* MapShipyardPanel.cpp */ = {isa = PBXFileReference; fileEncoding = 4; lastKnownFileType = sourcecode.cpp.cpp; name = MapShipyardPanel.cpp; path = source/MapShipyardPanel.cpp; sourceTree = "<group>"; };
		A97C24EC1B17BE3C007DDFA1 /* MapShipyardPanel.h */ = {isa = PBXFileReference; fileEncoding = 4; lastKnownFileType = sourcecode.c.h; name = MapShipyardPanel.h; path = source/MapShipyardPanel.h; sourceTree = "<group>"; };
		A98150801EA9634A00428AD6 /* ShipInfoPanel.cpp */ = {isa = PBXFileReference; fileEncoding = 4; lastKnownFileType = sourcecode.cpp.cpp; name = ShipInfoPanel.cpp; path = source/ShipInfoPanel.cpp; sourceTree = "<group>"; };
		A98150811EA9634A00428AD6 /* ShipInfoPanel.h */ = {isa = PBXFileReference; fileEncoding = 4; lastKnownFileType = sourcecode.c.h; name = ShipInfoPanel.h; path = source/ShipInfoPanel.h; sourceTree = "<group>"; };
		A98150831EA9635D00428AD6 /* PlayerInfoPanel.cpp */ = {isa = PBXFileReference; fileEncoding = 4; lastKnownFileType = sourcecode.cpp.cpp; name = PlayerInfoPanel.cpp; path = source/PlayerInfoPanel.cpp; sourceTree = "<group>"; };
		A98150841EA9635D00428AD6 /* PlayerInfoPanel.h */ = {isa = PBXFileReference; fileEncoding = 4; lastKnownFileType = sourcecode.c.h; name = PlayerInfoPanel.h; path = source/PlayerInfoPanel.h; sourceTree = "<group>"; };
		A99F7A4F195DF3E8002C30B8 /* Images.xcassets */ = {isa = PBXFileReference; lastKnownFileType = folder.assetcatalog; name = Images.xcassets; path = XCode/Images.xcassets; sourceTree = SOURCE_ROOT; };
		A99F7A51195DF3F9002C30B8 /* EndlessSky-Info.plist */ = {isa = PBXFileReference; fileEncoding = 4; lastKnownFileType = text.plist.xml; name = "EndlessSky-Info.plist"; path = "XCode/EndlessSky-Info.plist"; sourceTree = SOURCE_ROOT; };
		A99F7A6F195DF44B002C30B8 /* credits.txt */ = {isa = PBXFileReference; fileEncoding = 4; lastKnownFileType = text; path = credits.txt; sourceTree = "<group>"; };
		A99F7A94195DF44B002C30B8 /* keys.txt */ = {isa = PBXFileReference; fileEncoding = 4; lastKnownFileType = text; path = keys.txt; sourceTree = "<group>"; };
		A99F7A95195DF44B002C30B8 /* license.txt */ = {isa = PBXFileReference; fileEncoding = 4; lastKnownFileType = text; path = license.txt; sourceTree = "<group>"; };
		A99F7B32195DF45E002C30B8 /* data */ = {isa = PBXFileReference; lastKnownFileType = folder; path = data; sourceTree = "<group>"; };
		A99F7B33195DF45E002C30B8 /* images */ = {isa = PBXFileReference; lastKnownFileType = folder; path = images; sourceTree = "<group>"; };
		A9A5297319996C9F002D7C35 /* sounds */ = {isa = PBXFileReference; lastKnownFileType = folder; path = sounds; sourceTree = "<group>"; };
		A9A5297519996CC3002D7C35 /* OpenAL.framework */ = {isa = PBXFileReference; lastKnownFileType = wrapper.framework; name = OpenAL.framework; path = System/Library/Frameworks/OpenAL.framework; sourceTree = SDKROOT; };
		A9B99D001C616AD000BE7C2E /* ItemInfoDisplay.cpp */ = {isa = PBXFileReference; fileEncoding = 4; lastKnownFileType = sourcecode.cpp.cpp; name = ItemInfoDisplay.cpp; path = source/ItemInfoDisplay.cpp; sourceTree = "<group>"; };
		A9B99D011C616AD000BE7C2E /* ItemInfoDisplay.h */ = {isa = PBXFileReference; fileEncoding = 4; lastKnownFileType = sourcecode.c.h; name = ItemInfoDisplay.h; path = source/ItemInfoDisplay.h; sourceTree = "<group>"; };
		A9B99D031C616AF200BE7C2E /* MapSalesPanel.cpp */ = {isa = PBXFileReference; fileEncoding = 4; lastKnownFileType = sourcecode.cpp.cpp; name = MapSalesPanel.cpp; path = source/MapSalesPanel.cpp; sourceTree = "<group>"; };
		A9B99D041C616AF200BE7C2E /* MapSalesPanel.h */ = {isa = PBXFileReference; fileEncoding = 4; lastKnownFileType = sourcecode.c.h; name = MapSalesPanel.h; path = source/MapSalesPanel.h; sourceTree = "<group>"; };
		A9BDFB521E00B8AA00A6B27E /* Music.cpp */ = {isa = PBXFileReference; fileEncoding = 4; lastKnownFileType = sourcecode.cpp.cpp; name = Music.cpp; path = source/Music.cpp; sourceTree = "<group>"; };
		A9BDFB531E00B8AA00A6B27E /* Music.h */ = {isa = PBXFileReference; fileEncoding = 4; lastKnownFileType = sourcecode.c.h; name = Music.h; path = source/Music.h; sourceTree = "<group>"; };
		A9BDFB551E00B94700A6B27E /* libmad.0.dylib */ = {isa = PBXFileReference; lastKnownFileType = "compiled.mach-o.dylib"; name = libmad.0.dylib; path = /usr/local/opt/libmad/lib/libmad.0.dylib; sourceTree = "<absolute>"; };
		A9C70E0E1C0E5B51000B3D14 /* File.cpp */ = {isa = PBXFileReference; fileEncoding = 4; lastKnownFileType = sourcecode.cpp.cpp; name = File.cpp; path = source/File.cpp; sourceTree = "<group>"; };
		A9C70E0F1C0E5B51000B3D14 /* File.h */ = {isa = PBXFileReference; fileEncoding = 4; lastKnownFileType = sourcecode.c.h; name = File.h; path = source/File.h; sourceTree = "<group>"; };
		A9CC52691950C9F6004E4E22 /* Endless Sky.app */ = {isa = PBXFileReference; explicitFileType = wrapper.application; includeInIndex = 0; path = "Endless Sky.app"; sourceTree = BUILT_PRODUCTS_DIR; };
		A9CC526C1950C9F6004E4E22 /* Cocoa.framework */ = {isa = PBXFileReference; lastKnownFileType = wrapper.framework; name = Cocoa.framework; path = System/Library/Frameworks/Cocoa.framework; sourceTree = SDKROOT; };
		A9CC526F1950C9F6004E4E22 /* AppKit.framework */ = {isa = PBXFileReference; lastKnownFileType = wrapper.framework; name = AppKit.framework; path = System/Library/Frameworks/AppKit.framework; sourceTree = SDKROOT; };
		A9CC52701950C9F6004E4E22 /* CoreData.framework */ = {isa = PBXFileReference; lastKnownFileType = wrapper.framework; name = CoreData.framework; path = System/Library/Frameworks/CoreData.framework; sourceTree = SDKROOT; };
		A9CC52711950C9F6004E4E22 /* Foundation.framework */ = {isa = PBXFileReference; lastKnownFileType = wrapper.framework; name = Foundation.framework; path = System/Library/Frameworks/Foundation.framework; sourceTree = SDKROOT; };
		A9D40D19195DFAA60086EE52 /* OpenGL.framework */ = {isa = PBXFileReference; lastKnownFileType = wrapper.framework; name = OpenGL.framework; path = System/Library/Frameworks/OpenGL.framework; sourceTree = SDKROOT; };
		B55C239B2303CE8A005C1A14 /* GameWindow.cpp */ = {isa = PBXFileReference; fileEncoding = 4; lastKnownFileType = sourcecode.cpp.cpp; name = GameWindow.cpp; path = source/GameWindow.cpp; sourceTree = "<group>"; };
		B55C239C2303CE8A005C1A14 /* GameWindow.h */ = {isa = PBXFileReference; fileEncoding = 4; lastKnownFileType = sourcecode.c.h; name = GameWindow.h; path = source/GameWindow.h; sourceTree = "<group>"; };
		B590161121ED4A0E00799178 /* Utf8.cpp */ = {isa = PBXFileReference; fileEncoding = 4; lastKnownFileType = sourcecode.cpp.cpp; name = Utf8.cpp; path = source/text/Utf8.cpp; sourceTree = "<group>"; };
		B590161221ED4A0F00799178 /* Utf8.h */ = {isa = PBXFileReference; fileEncoding = 4; lastKnownFileType = sourcecode.c.h; name = Utf8.h; path = source/text/Utf8.h; sourceTree = "<group>"; };
		B590162021ED4A0F00799178 /* DisplayText.h */ = {isa = PBXFileReference; fileEncoding = 4; lastKnownFileType = sourcecode.c.h; name = DisplayText.h; path = source/text/DisplayText.h; sourceTree = "<group>"; };
		B5DDA6922001B7F600DBA76A /* News.cpp */ = {isa = PBXFileReference; fileEncoding = 4; lastKnownFileType = sourcecode.cpp.cpp; name = News.cpp; path = source/News.cpp; sourceTree = "<group>"; };
		B5DDA6932001B7F600DBA76A /* News.h */ = {isa = PBXFileReference; fileEncoding = 4; lastKnownFileType = sourcecode.c.h; name = News.h; path = source/News.h; sourceTree = "<group>"; };
		C49D4EA08DF168A83B1C7B07 /* Hazard.cpp */ = {isa = PBXFileReference; fileEncoding = 4; lastKnownFileType = sourcecode.cpp.cpp; name = Hazard.cpp; path = source/Hazard.cpp; sourceTree = "<group>"; };
		DB9A43BA91B3BC47186BF05E /* GameObjects.h */ = {isa = PBXFileReference; fileEncoding = 4; lastKnownFileType = sourcecode.c.h; name = GameObjects.h; path = source/GameObjects.h; sourceTree = "<group>"; };
		DC8146D5A145C2DA87D98F1F /* GameLoadingPanel.h */ = {isa = PBXFileReference; fileEncoding = 4; lastKnownFileType = sourcecode.c.h; name = GameLoadingPanel.h; path = source/GameLoadingPanel.h; sourceTree = "<group>"; };
		DF8D57DF1FC25842001525DA /* Dictionary.cpp */ = {isa = PBXFileReference; fileEncoding = 4; lastKnownFileType = sourcecode.cpp.cpp; name = Dictionary.cpp; path = source/Dictionary.cpp; sourceTree = "<group>"; };
		DF8D57E01FC25842001525DA /* Dictionary.h */ = {isa = PBXFileReference; fileEncoding = 4; lastKnownFileType = sourcecode.c.h; name = Dictionary.h; path = source/Dictionary.h; sourceTree = "<group>"; };
		DF8D57E21FC25889001525DA /* Visual.cpp */ = {isa = PBXFileReference; fileEncoding = 4; lastKnownFileType = sourcecode.cpp.cpp; name = Visual.cpp; path = source/Visual.cpp; sourceTree = "<group>"; };
		DF8D57E31FC25889001525DA /* Visual.h */ = {isa = PBXFileReference; fileEncoding = 4; lastKnownFileType = sourcecode.c.h; name = Visual.h; path = source/Visual.h; sourceTree = "<group>"; };
		DFAAE2A21FD4A25C0072C0A8 /* BatchDrawList.cpp */ = {isa = PBXFileReference; fileEncoding = 4; lastKnownFileType = sourcecode.cpp.cpp; name = BatchDrawList.cpp; path = source/BatchDrawList.cpp; sourceTree = "<group>"; };
		DFAAE2A31FD4A25C0072C0A8 /* BatchDrawList.h */ = {isa = PBXFileReference; fileEncoding = 4; lastKnownFileType = sourcecode.c.h; name = BatchDrawList.h; path = source/BatchDrawList.h; sourceTree = "<group>"; };
		DFAAE2A41FD4A25C0072C0A8 /* BatchShader.cpp */ = {isa = PBXFileReference; fileEncoding = 4; lastKnownFileType = sourcecode.cpp.cpp; name = BatchShader.cpp; path = source/BatchShader.cpp; sourceTree = "<group>"; };
		DFAAE2A51FD4A25C0072C0A8 /* BatchShader.h */ = {isa = PBXFileReference; fileEncoding = 4; lastKnownFileType = sourcecode.c.h; name = BatchShader.h; path = source/BatchShader.h; sourceTree = "<group>"; };
		DFAAE2A81FD4A27B0072C0A8 /* ImageSet.cpp */ = {isa = PBXFileReference; fileEncoding = 4; lastKnownFileType = sourcecode.cpp.cpp; name = ImageSet.cpp; path = source/ImageSet.cpp; sourceTree = "<group>"; };
		DFAAE2A91FD4A27B0072C0A8 /* ImageSet.h */ = {isa = PBXFileReference; fileEncoding = 4; lastKnownFileType = sourcecode.c.h; name = ImageSet.h; path = source/ImageSet.h; sourceTree = "<group>"; };
		EB634E95A88454ADDB8644B1 /* opengl.h */ = {isa = PBXFileReference; fileEncoding = 4; lastKnownFileType = sourcecode.c.h; name = opengl.h; path = source/opengl.h; sourceTree = "<group>"; };
		F434470BA8F3DE8B46D475C5 /* StartConditionsPanel.h */ = {isa = PBXFileReference; fileEncoding = 4; lastKnownFileType = sourcecode.c.h; name = StartConditionsPanel.h; path = source/StartConditionsPanel.h; sourceTree = "<group>"; };
		F8C14CFB89472482F77C051D /* Weather.h */ = {isa = PBXFileReference; fileEncoding = 4; lastKnownFileType = sourcecode.c.h; name = Weather.h; path = source/Weather.h; sourceTree = "<group>"; };
/* End PBXFileReference section */

/* Begin PBXFrameworksBuildPhase section */
		A9CC52661950C9F6004E4E22 /* Frameworks */ = {
			isa = PBXFrameworksBuildPhase;
			buildActionMask = 2147483647;
			files = (
				A9BDFB561E00B94700A6B27E /* libmad.0.dylib in Frameworks */,
				A93931FD1988136B00C2A87B /* libpng16.dylib in Frameworks */,
				A93931FB1988135200C2A87B /* libturbojpeg.0.dylib in Frameworks */,
				072599D126A8CB2F007EC229 /* SDL2.framework in Frameworks */,
				A9A5297619996CC3002D7C35 /* OpenAL.framework in Frameworks */,
				A9D40D1A195DFAA60086EE52 /* OpenGL.framework in Frameworks */,
				A9CC526D1950C9F6004E4E22 /* Cocoa.framework in Frameworks */,
			);
			runOnlyForDeploymentPostprocessing = 0;
		};
/* End PBXFrameworksBuildPhase section */

/* Begin PBXGroup section */
		654D33611BE92C9200D1E5AB /* source */ = {
			isa = PBXGroup;
			children = (
				A96862CD1AE6FD0A004FE1FE /* Account.cpp */,
				A96862CE1AE6FD0A004FE1FE /* Account.h */,
				A96862CF1AE6FD0A004FE1FE /* AI.cpp */,
				A96862D01AE6FD0A004FE1FE /* AI.h */,
				A96862D11AE6FD0A004FE1FE /* Angle.cpp */,
				A96862D21AE6FD0A004FE1FE /* Angle.h */,
				A96862D51AE6FD0A004FE1FE /* Armament.cpp */,
				A96862D61AE6FD0A004FE1FE /* Armament.h */,
				A96862D71AE6FD0A004FE1FE /* AsteroidField.cpp */,
				A96862D81AE6FD0A004FE1FE /* AsteroidField.h */,
				A96862D91AE6FD0A004FE1FE /* Audio.cpp */,
				A96862DA1AE6FD0A004FE1FE /* Audio.h */,
				A96862DB1AE6FD0A004FE1FE /* BankPanel.cpp */,
				A96862DC1AE6FD0A004FE1FE /* BankPanel.h */,
				DFAAE2A21FD4A25C0072C0A8 /* BatchDrawList.cpp */,
				DFAAE2A31FD4A25C0072C0A8 /* BatchDrawList.h */,
				DFAAE2A41FD4A25C0072C0A8 /* BatchShader.cpp */,
				DFAAE2A51FD4A25C0072C0A8 /* BatchShader.h */,
				A96862DF1AE6FD0A004FE1FE /* BoardingPanel.cpp */,
				A96862E01AE6FD0A004FE1FE /* BoardingPanel.h */,
				6245F8231D301C7400A7A094 /* Body.cpp */,
				6245F8241D301C7400A7A094 /* Body.h */,
				A96862E11AE6FD0A004FE1FE /* CaptureOdds.cpp */,
				A96862E21AE6FD0A004FE1FE /* CaptureOdds.h */,
				A96862E31AE6FD0A004FE1FE /* CargoHold.cpp */,
				A96862E41AE6FD0A004FE1FE /* CargoHold.h */,
				A96862E51AE6FD0A004FE1FE /* ClickZone.h */,
				6A5716311E25BE6F00585EB2 /* CollisionSet.cpp */,
				6A5716321E25BE6F00585EB2 /* CollisionSet.h */,
				A96862E61AE6FD0A004FE1FE /* Color.cpp */,
				A96862E71AE6FD0A004FE1FE /* Color.h */,
				A96862E81AE6FD0A004FE1FE /* Command.cpp */,
				A96862E91AE6FD0A004FE1FE /* Command.h */,
				A96862EA1AE6FD0A004FE1FE /* ConditionSet.cpp */,
				A96862EB1AE6FD0A004FE1FE /* ConditionSet.h */,
				A96862EC1AE6FD0A004FE1FE /* Conversation.cpp */,
				A96862ED1AE6FD0A004FE1FE /* Conversation.h */,
				A96862EE1AE6FD0A004FE1FE /* ConversationPanel.cpp */,
				A96862EF1AE6FD0A004FE1FE /* ConversationPanel.h */,
				A96862F01AE6FD0A004FE1FE /* DataFile.cpp */,
				A96862F11AE6FD0A004FE1FE /* DataFile.h */,
				A96862F21AE6FD0A004FE1FE /* DataNode.cpp */,
				A96862F31AE6FD0A004FE1FE /* DataNode.h */,
				A96862F41AE6FD0A004FE1FE /* DataWriter.cpp */,
				A96862F51AE6FD0A004FE1FE /* DataWriter.h */,
				A96862F61AE6FD0A004FE1FE /* Date.cpp */,
				A96862F71AE6FD0A004FE1FE /* Date.h */,
				5155CD711DBB9FF900EF090B /* Depreciation.cpp */,
				5155CD721DBB9FF900EF090B /* Depreciation.h */,
				A96862F81AE6FD0A004FE1FE /* Dialog.cpp */,
				A96862F91AE6FD0B004FE1FE /* Dialog.h */,
				DF8D57DF1FC25842001525DA /* Dictionary.cpp */,
				DF8D57E01FC25842001525DA /* Dictionary.h */,
				B590162021ED4A0F00799178 /* DisplayText.h */,
				A96862FA1AE6FD0B004FE1FE /* DistanceMap.cpp */,
				A96862FB1AE6FD0B004FE1FE /* DistanceMap.h */,
				A96862FE1AE6FD0B004FE1FE /* DrawList.cpp */,
				A96862FF1AE6FD0B004FE1FE /* DrawList.h */,
				A96863001AE6FD0B004FE1FE /* Effect.cpp */,
				A96863011AE6FD0B004FE1FE /* Effect.h */,
				A96863021AE6FD0B004FE1FE /* Engine.cpp */,
				A96863031AE6FD0B004FE1FE /* Engine.h */,
				A96863041AE6FD0B004FE1FE /* EscortDisplay.cpp */,
				A96863051AE6FD0B004FE1FE /* EscortDisplay.h */,
				A9C70E0E1C0E5B51000B3D14 /* File.cpp */,
				A9C70E0F1C0E5B51000B3D14 /* File.h */,
				A96863061AE6FD0B004FE1FE /* Files.cpp */,
				A96863071AE6FD0B004FE1FE /* Files.h */,
				A96863081AE6FD0B004FE1FE /* FillShader.cpp */,
				A96863091AE6FD0B004FE1FE /* FillShader.h */,
				A968630A1AE6FD0B004FE1FE /* Fleet.cpp */,
				A968630B1AE6FD0B004FE1FE /* Fleet.h */,
				62C311181CE172D000409D91 /* Flotsam.cpp */,
				62C311191CE172D000409D91 /* Flotsam.h */,
				62A405B81D47DA4D0054F6A0 /* FogShader.cpp */,
				62A405B91D47DA4D0054F6A0 /* FogShader.h */,
				A968630C1AE6FD0B004FE1FE /* Font.cpp */,
				A968630D1AE6FD0B004FE1FE /* Font.h */,
				A968630E1AE6FD0B004FE1FE /* FontSet.cpp */,
				A968630F1AE6FD0B004FE1FE /* FontSet.h */,
				A96863101AE6FD0B004FE1FE /* Format.cpp */,
				A96863111AE6FD0B004FE1FE /* Format.h */,
				A96863121AE6FD0B004FE1FE /* FrameTimer.cpp */,
				A96863131AE6FD0B004FE1FE /* FrameTimer.h */,
				A96863141AE6FD0B004FE1FE /* Galaxy.cpp */,
				A96863151AE6FD0B004FE1FE /* Galaxy.h */,
				A96863161AE6FD0B004FE1FE /* GameData.cpp */,
				A96863171AE6FD0B004FE1FE /* GameData.h */,
				A96863181AE6FD0B004FE1FE /* GameEvent.cpp */,
				A96863191AE6FD0B004FE1FE /* GameEvent.h */,
				B55C239B2303CE8A005C1A14 /* GameWindow.cpp */,
				B55C239C2303CE8A005C1A14 /* GameWindow.h */,
				A968631B1AE6FD0B004FE1FE /* Government.cpp */,
				A968631C1AE6FD0B004FE1FE /* Government.h */,
				A968631D1AE6FD0B004FE1FE /* HailPanel.cpp */,
				A968631E1AE6FD0B004FE1FE /* HailPanel.h */,
				6245F8261D301C9000A7A094 /* Hardpoint.cpp */,
				6245F8271D301C9000A7A094 /* Hardpoint.h */,
				A968631F1AE6FD0B004FE1FE /* HiringPanel.cpp */,
				A96863201AE6FD0B004FE1FE /* HiringPanel.h */,
				A96863211AE6FD0B004FE1FE /* ImageBuffer.cpp */,
				A96863221AE6FD0B004FE1FE /* ImageBuffer.h */,
				A96863251AE6FD0B004FE1FE /* Information.cpp */,
				A96863261AE6FD0B004FE1FE /* Information.h */,
				A96863271AE6FD0B004FE1FE /* Interface.cpp */,
				A96863281AE6FD0B004FE1FE /* Interface.h */,
				DFAAE2A81FD4A27B0072C0A8 /* ImageSet.cpp */,
				DFAAE2A91FD4A27B0072C0A8 /* ImageSet.h */,
				A9B99D001C616AD000BE7C2E /* ItemInfoDisplay.cpp */,
				A9B99D011C616AD000BE7C2E /* ItemInfoDisplay.h */,
				A96863291AE6FD0B004FE1FE /* LineShader.cpp */,
				A968632A1AE6FD0B004FE1FE /* LineShader.h */,
				A968632B1AE6FD0B004FE1FE /* LoadPanel.cpp */,
				A968632C1AE6FD0B004FE1FE /* LoadPanel.h */,
				A968632D1AE6FD0B004FE1FE /* LocationFilter.cpp */,
				A968632E1AE6FD0B004FE1FE /* LocationFilter.h */,
				A90633FD1EE602FD000DA6C0 /* LogbookPanel.cpp */,
				A90633FE1EE602FD000DA6C0 /* LogbookPanel.h */,
				A968632F1AE6FD0B004FE1FE /* main.cpp */,
				A96863301AE6FD0B004FE1FE /* MainPanel.cpp */,
				A96863311AE6FD0B004FE1FE /* MainPanel.h */,
				A96863321AE6FD0C004FE1FE /* MapDetailPanel.cpp */,
				A96863331AE6FD0C004FE1FE /* MapDetailPanel.h */,
				A97C24E81B17BE35007DDFA1 /* MapOutfitterPanel.cpp */,
				A97C24E91B17BE35007DDFA1 /* MapOutfitterPanel.h */,
				A96863341AE6FD0C004FE1FE /* MapPanel.cpp */,
				A96863351AE6FD0C004FE1FE /* MapPanel.h */,
				A9B99D031C616AF200BE7C2E /* MapSalesPanel.cpp */,
				A9B99D041C616AF200BE7C2E /* MapSalesPanel.h */,
				A97C24EB1B17BE3C007DDFA1 /* MapShipyardPanel.cpp */,
				A97C24EC1B17BE3C007DDFA1 /* MapShipyardPanel.h */,
				A96863361AE6FD0C004FE1FE /* Mask.cpp */,
				A96863371AE6FD0C004FE1FE /* Mask.h */,
				A96863381AE6FD0C004FE1FE /* MenuPanel.cpp */,
				A96863391AE6FD0C004FE1FE /* MenuPanel.h */,
				A968633A1AE6FD0C004FE1FE /* Messages.cpp */,
				A968633B1AE6FD0C004FE1FE /* Messages.h */,
				A90C15D71D5BD55700708F3A /* Minable.cpp */,
				A90C15D81D5BD55700708F3A /* Minable.h */,
				A968633C1AE6FD0C004FE1FE /* Mission.cpp */,
				A968633D1AE6FD0C004FE1FE /* Mission.h */,
				A968633E1AE6FD0C004FE1FE /* MissionAction.cpp */,
				A968633F1AE6FD0C004FE1FE /* MissionAction.h */,
				A96863401AE6FD0C004FE1FE /* MissionPanel.cpp */,
				A96863411AE6FD0C004FE1FE /* MissionPanel.h */,
				A96863421AE6FD0C004FE1FE /* Mortgage.cpp */,
				A96863431AE6FD0C004FE1FE /* Mortgage.h */,
				A9BDFB521E00B8AA00A6B27E /* Music.cpp */,
				A9BDFB531E00B8AA00A6B27E /* Music.h */,
				B5DDA6922001B7F600DBA76A /* News.cpp */,
				B5DDA6932001B7F600DBA76A /* News.h */,
				A96863441AE6FD0C004FE1FE /* NPC.cpp */,
				A96863451AE6FD0C004FE1FE /* NPC.h */,
				A96863461AE6FD0C004FE1FE /* Outfit.cpp */,
				A96863471AE6FD0C004FE1FE /* Outfit.h */,
				A96863481AE6FD0C004FE1FE /* OutfitInfoDisplay.cpp */,
				A96863491AE6FD0C004FE1FE /* OutfitInfoDisplay.h */,
				A968634A1AE6FD0C004FE1FE /* OutfitterPanel.cpp */,
				A968634B1AE6FD0C004FE1FE /* OutfitterPanel.h */,
				A968634C1AE6FD0C004FE1FE /* OutlineShader.cpp */,
				A968634D1AE6FD0C004FE1FE /* OutlineShader.h */,
				A968634E1AE6FD0C004FE1FE /* Panel.cpp */,
				A968634F1AE6FD0C004FE1FE /* Panel.h */,
				A966A5A91B964E6300DFF69C /* Person.cpp */,
				A966A5AA1B964E6300DFF69C /* Person.h */,
				A96863501AE6FD0C004FE1FE /* Personality.cpp */,
				A96863511AE6FD0C004FE1FE /* Personality.h */,
				A96863521AE6FD0C004FE1FE /* Phrase.cpp */,
				A96863531AE6FD0C004FE1FE /* Phrase.h */,
				A96863541AE6FD0C004FE1FE /* pi.h */,
				A96863551AE6FD0C004FE1FE /* Planet.cpp */,
				A96863561AE6FD0C004FE1FE /* Planet.h */,
				628BDAED1CC5DC950062BCD2 /* PlanetLabel.cpp */,
				628BDAEE1CC5DC950062BCD2 /* PlanetLabel.h */,
				A96863571AE6FD0C004FE1FE /* PlanetPanel.cpp */,
				A96863581AE6FD0C004FE1FE /* PlanetPanel.h */,
				A96863591AE6FD0C004FE1FE /* PlayerInfo.cpp */,
				A968635A1AE6FD0C004FE1FE /* PlayerInfo.h */,
				A98150831EA9635D00428AD6 /* PlayerInfoPanel.cpp */,
				A98150841EA9635D00428AD6 /* PlayerInfoPanel.h */,
				A968635B1AE6FD0C004FE1FE /* Point.cpp */,
				A968635C1AE6FD0C004FE1FE /* Point.h */,
				A968635D1AE6FD0C004FE1FE /* PointerShader.cpp */,
				A968635E1AE6FD0C004FE1FE /* PointerShader.h */,
				A968635F1AE6FD0C004FE1FE /* Politics.cpp */,
				A96863601AE6FD0C004FE1FE /* Politics.h */,
				A96863611AE6FD0C004FE1FE /* Preferences.cpp */,
				A96863621AE6FD0C004FE1FE /* Preferences.h */,
				A96863631AE6FD0C004FE1FE /* PreferencesPanel.cpp */,
				A96863641AE6FD0C004FE1FE /* PreferencesPanel.h */,
				A96863651AE6FD0C004FE1FE /* Projectile.cpp */,
				A96863661AE6FD0C004FE1FE /* Projectile.h */,
				A96863671AE6FD0C004FE1FE /* Radar.cpp */,
				A96863681AE6FD0C004FE1FE /* Radar.h */,
				A96863691AE6FD0D004FE1FE /* Random.cpp */,
				A968636A1AE6FD0D004FE1FE /* Random.h */,
				A90C15DA1D5BD56800708F3A /* Rectangle.cpp */,
				A90C15DB1D5BD56800708F3A /* Rectangle.h */,
				A968636B1AE6FD0D004FE1FE /* RingShader.cpp */,
				A968636C1AE6FD0D004FE1FE /* RingShader.h */,
				A968636D1AE6FD0D004FE1FE /* Sale.h */,
				A968636E1AE6FD0D004FE1FE /* SavedGame.cpp */,
				A968636F1AE6FD0D004FE1FE /* SavedGame.h */,
				A96863701AE6FD0D004FE1FE /* Screen.cpp */,
				A96863711AE6FD0D004FE1FE /* Screen.h */,
				A96863721AE6FD0D004FE1FE /* Set.h */,
				A96863731AE6FD0D004FE1FE /* Shader.cpp */,
				A96863741AE6FD0D004FE1FE /* Shader.h */,
				A96863751AE6FD0D004FE1FE /* shift.h */,
				A96863761AE6FD0D004FE1FE /* Ship.cpp */,
				A96863771AE6FD0D004FE1FE /* Ship.h */,
				A96863781AE6FD0D004FE1FE /* ShipEvent.cpp */,
				A96863791AE6FD0D004FE1FE /* ShipEvent.h */,
				A968637A1AE6FD0D004FE1FE /* ShipInfoDisplay.cpp */,
				A968637B1AE6FD0D004FE1FE /* ShipInfoDisplay.h */,
				A98150801EA9634A00428AD6 /* ShipInfoPanel.cpp */,
				A98150811EA9634A00428AD6 /* ShipInfoPanel.h */,
				A968637C1AE6FD0D004FE1FE /* ShipyardPanel.cpp */,
				A968637D1AE6FD0D004FE1FE /* ShipyardPanel.h */,
				A968637E1AE6FD0D004FE1FE /* ShopPanel.cpp */,
				A968637F1AE6FD0D004FE1FE /* ShopPanel.h */,
				A96863801AE6FD0D004FE1FE /* Sound.cpp */,
				A96863811AE6FD0D004FE1FE /* Sound.h */,
				A96863821AE6FD0D004FE1FE /* SpaceportPanel.cpp */,
				A96863831AE6FD0D004FE1FE /* SpaceportPanel.h */,
				A96863841AE6FD0D004FE1FE /* Sprite.cpp */,
				A96863851AE6FD0D004FE1FE /* Sprite.h */,
				A96863861AE6FD0D004FE1FE /* SpriteQueue.cpp */,
				A96863871AE6FD0D004FE1FE /* SpriteQueue.h */,
				A96863881AE6FD0D004FE1FE /* SpriteSet.cpp */,
				A96863891AE6FD0D004FE1FE /* SpriteSet.h */,
				A968638A1AE6FD0D004FE1FE /* SpriteShader.cpp */,
				A968638B1AE6FD0D004FE1FE /* SpriteShader.h */,
				A968638C1AE6FD0D004FE1FE /* StarField.cpp */,
				A968638D1AE6FD0D004FE1FE /* StarField.h */,
				A968638E1AE6FD0D004FE1FE /* StartConditions.cpp */,
				A968638F1AE6FD0D004FE1FE /* StartConditions.h */,
				A96863901AE6FD0D004FE1FE /* StellarObject.cpp */,
				A96863911AE6FD0D004FE1FE /* StellarObject.h */,
				A96863921AE6FD0D004FE1FE /* System.cpp */,
				A96863931AE6FD0D004FE1FE /* System.h */,
				A96863941AE6FD0D004FE1FE /* Table.cpp */,
				A96863951AE6FD0D004FE1FE /* Table.h */,
				A96863961AE6FD0D004FE1FE /* Trade.cpp */,
				A96863971AE6FD0D004FE1FE /* Trade.h */,
				A96863981AE6FD0D004FE1FE /* TradingPanel.cpp */,
				A96863991AE6FD0D004FE1FE /* TradingPanel.h */,
				A968639A1AE6FD0D004FE1FE /* UI.cpp */,
				A968639B1AE6FD0D004FE1FE /* UI.h */,
				B590161121ED4A0E00799178 /* Utf8.cpp */,
				B590161221ED4A0F00799178 /* Utf8.h */,
				DF8D57E21FC25889001525DA /* Visual.cpp */,
				DF8D57E31FC25889001525DA /* Visual.h */,
				A968639C1AE6FD0D004FE1FE /* Weapon.cpp */,
				A968639D1AE6FD0D004FE1FE /* Weapon.h */,
				A968639E1AE6FD0D004FE1FE /* WrappedText.cpp */,
				A968639F1AE6FD0E004FE1FE /* WrappedText.h */,
				2E8047A8987DD8EC99FF8E2E /* Test.cpp */,
				02D34A71AE3BC4C93FC6865B /* TestData.cpp */,
				9DA14712A9C68E00FBFD9C72 /* TestData.h */,
				5CE3475B85CE8C48D98664B7 /* Test.h */,
				2E1E458DB603BF979429117C /* DisplayText.cpp */,
				13B643F6BEC24349F9BC9F42 /* alignment.hpp */,
				9BCF4321AF819E944EC02FB9 /* layout.hpp */,
				2CA44855BD0AFF45DCAEEA5D /* truncate.hpp */,
				C49D4EA08DF168A83B1C7B07 /* Hazard.cpp */,
				2E644A108BCD762A2A1A899C /* Hazard.h */,
				8E8A4C648B242742B22A34FA /* Weather.cpp */,
				F8C14CFB89472482F77C051D /* Weather.h */,
				11EA4AD7A889B6AC1441A198 /* StartConditionsPanel.cpp */,
				F434470BA8F3DE8B46D475C5 /* StartConditionsPanel.h */,
				0DF34095B64BC64F666ECF5F /* CoreStartData.cpp */,
				98104FFDA18E40F4A712A8BE /* CoreStartData.h */,
				6DCF4CF2972F569E6DBB8578 /* CategoryTypes.h */,
				0C90483BB01ECD0E3E8DDA44 /* WeightedList.h */,
				950742538F8CECF5D4168FBC /* EsUuid.cpp */,
				86AB4B6E9C4C0490AE7F029B /* EsUuid.h */,
				499B4DA7A9C7351120660643 /* MaskManager.cpp */,
				191E4107A4F1CBBC2526A0E9 /* MaskManager.h */,
				A00D4207B8915B5E7E9B4619 /* RandomEvent.h */,
				9F0F4096A9008E2D8F3304BB /* GameAction.cpp */,
				6833448DAEB9861D28445DD5 /* GameAction.h */,
				389245138CF297EB417DF730 /* GameObjects.cpp */,
				DB9A43BA91B3BC47186BF05E /* GameObjects.h */,
				A2A948EE929342C8F84C65D1 /* TestContext.h */,
				A3134EC4B1CCA5546A10C3EF /* TestContext.cpp */,
				A7E640C7A366679B27CCADAC /* GameLoadingPanel.cpp */,
				DC8146D5A145C2DA87D98F1F /* GameLoadingPanel.h */,
				6A4E42FEB3B265A91D5BD2FC /* TextReplacements.cpp */,
				86D9414E818561143BD298BC /* TextReplacements.h */,
				A3754152958FBC924E9F76A9 /* opengl.cpp */,
				EB634E95A88454ADDB8644B1 /* opengl.h */,
			);
			name = source;
			sourceTree = "<group>";
		};
		A9CC52601950C9F6004E4E22 = {
			isa = PBXGroup;
			children = (
				654D33611BE92C9200D1E5AB /* source */,
				A99F7A6F195DF44B002C30B8 /* credits.txt */,
				A99F7A94195DF44B002C30B8 /* keys.txt */,
				A99F7A95195DF44B002C30B8 /* license.txt */,
				A94408A41982F3E600610427 /* endless-sky.iconset */,
				A9A5297319996C9F002D7C35 /* sounds */,
				A99F7B32195DF45E002C30B8 /* data */,
				A99F7B33195DF45E002C30B8 /* images */,
				A9CC52721950C9F6004E4E22 /* XCode */,
				A9CC526B1950C9F6004E4E22 /* Frameworks */,
				A9CC526A1950C9F6004E4E22 /* Products */,
			);
			sourceTree = "<group>";
		};
		A9CC526A1950C9F6004E4E22 /* Products */ = {
			isa = PBXGroup;
			children = (
				A9CC52691950C9F6004E4E22 /* Endless Sky.app */,
				072599BE26A8C67D007EC229 /* SDL2.dylib */,
			);
			name = Products;
			sourceTree = "<group>";
		};
		A9CC526B1950C9F6004E4E22 /* Frameworks */ = {
			isa = PBXGroup;
			children = (
				A9BDFB551E00B94700A6B27E /* libmad.0.dylib */,
				A93931FC1988136B00C2A87B /* libpng16.dylib */,
				A93931FA1988135200C2A87B /* libturbojpeg.0.dylib */,
				072599CC26A8C942007EC229 /* SDL2.framework */,
				A9A5297519996CC3002D7C35 /* OpenAL.framework */,
				A9D40D19195DFAA60086EE52 /* OpenGL.framework */,
				A9CC526C1950C9F6004E4E22 /* Cocoa.framework */,
				A9CC526E1950C9F6004E4E22 /* Other Frameworks */,
			);
			name = Frameworks;
			sourceTree = "<group>";
		};
		A9CC526E1950C9F6004E4E22 /* Other Frameworks */ = {
			isa = PBXGroup;
			children = (
				A9CC526F1950C9F6004E4E22 /* AppKit.framework */,
				A9CC52701950C9F6004E4E22 /* CoreData.framework */,
				A9CC52711950C9F6004E4E22 /* Foundation.framework */,
			);
			name = "Other Frameworks";
			sourceTree = "<group>";
		};
		A9CC52721950C9F6004E4E22 /* XCode */ = {
			isa = PBXGroup;
			children = (
				A99F7A4F195DF3E8002C30B8 /* Images.xcassets */,
				A9CC52731950C9F6004E4E22 /* Supporting Files */,
			);
			path = XCode;
			sourceTree = "<group>";
		};
		A9CC52731950C9F6004E4E22 /* Supporting Files */ = {
			isa = PBXGroup;
			children = (
				A99F7A51195DF3F9002C30B8 /* EndlessSky-Info.plist */,
			);
			name = "Supporting Files";
			sourceTree = "<group>";
		};
/* End PBXGroup section */

/* Begin PBXHeadersBuildPhase section */
		179C4966BD83E1B6FC2B24A0 /* Headers */ = {
			isa = PBXHeadersBuildPhase;
			buildActionMask = 2147483647;
			files = (
				AFF742E3BAA4AD9A5D001460 /* alignment.hpp in Headers */,
				F55745BDBC50E15DCEB2ED5B /* layout.hpp in Headers */,
				16AD4CACA629E8026777EA00 /* truncate.hpp in Headers */,
			);
			runOnlyForDeploymentPostprocessing = 0;
		};
/* End PBXHeadersBuildPhase section */

/* Begin PBXNativeTarget section */
		072599BD26A8C67D007EC229 /* SDL2 */ = {
			isa = PBXNativeTarget;
			buildConfigurationList = 072599C826A8C67D007EC229 /* Build configuration list for PBXNativeTarget "SDL2" */;
			buildPhases = (
				072599CB26A8C7AB007EC229 /* ShellScript */,
			);
			buildRules = (
			);
			dependencies = (
			);
			name = SDL2;
			productName = SDL2;
			productReference = 072599BE26A8C67D007EC229 /* SDL2.dylib */;
			productType = "com.apple.product-type.library.dynamic";
		};
		A9CC52681950C9F6004E4E22 /* EndlessSky */ = {
			isa = PBXNativeTarget;
			buildConfigurationList = A9CC529A1950C9F6004E4E22 /* Build configuration list for PBXNativeTarget "EndlessSky" */;
			buildPhases = (
				A93931ED19880ECA00C2A87B /* CopyFiles */,
				072599A726A0CDC9007EC229 /* ShellScript */,
				A9CC52651950C9F6004E4E22 /* Sources */,
				A9CC52661950C9F6004E4E22 /* Frameworks */,
				A9CC52671950C9F6004E4E22 /* Resources */,
				179C4966BD83E1B6FC2B24A0 /* Headers */,
			);
			buildRules = (
			);
			dependencies = (
				072599CF26A8CADA007EC229 /* PBXTargetDependency */,
			);
			name = EndlessSky;
			productName = EndlessSky;
			productReference = A9CC52691950C9F6004E4E22 /* Endless Sky.app */;
			productType = "com.apple.product-type.application";
		};
/* End PBXNativeTarget section */

/* Begin PBXProject section */
		A9CC52611950C9F6004E4E22 /* Project object */ = {
			isa = PBXProject;
			attributes = {
				LastUpgradeCheck = 0920;
				TargetAttributes = {
					072599BD26A8C67D007EC229 = {
						CreatedOnToolsVersion = 9.2;
						ProvisioningStyle = Automatic;
					};
				};
			};
			buildConfigurationList = A9CC52641950C9F6004E4E22 /* Build configuration list for PBXProject "EndlessSky" */;
			compatibilityVersion = "Xcode 3.2";
			developmentRegion = English;
			hasScannedForEncodings = 0;
			knownRegions = (
				Base,
			);
			mainGroup = A9CC52601950C9F6004E4E22;
			productRefGroup = A9CC526A1950C9F6004E4E22 /* Products */;
			projectDirPath = "";
			projectRoot = "";
			targets = (
				A9CC52681950C9F6004E4E22 /* EndlessSky */,
				072599BD26A8C67D007EC229 /* SDL2 */,
			);
		};
/* End PBXProject section */

/* Begin PBXResourcesBuildPhase section */
		A9CC52671950C9F6004E4E22 /* Resources */ = {
			isa = PBXResourcesBuildPhase;
			buildActionMask = 2147483647;
			files = (
				A99F7A50195DF3E8002C30B8 /* Images.xcassets in Resources */,
				A99F7B09195DF44C002C30B8 /* license.txt in Resources */,
				A9A5297419996C9F002D7C35 /* sounds in Resources */,
				A99F7AF5195DF44C002C30B8 /* credits.txt in Resources */,
				A99F7B08195DF44C002C30B8 /* keys.txt in Resources */,
				A99F7B34195DF45E002C30B8 /* data in Resources */,
				A94408A51982F3E600610427 /* endless-sky.iconset in Resources */,
				A99F7B35195DF45E002C30B8 /* images in Resources */,
			);
			runOnlyForDeploymentPostprocessing = 0;
		};
/* End PBXResourcesBuildPhase section */

/* Begin PBXShellScriptBuildPhase section */
		072599A726A0CDC9007EC229 /* ShellScript */ = {
			isa = PBXShellScriptBuildPhase;
			buildActionMask = 2147483647;
			files = (
			);
			inputPaths = (
			);
			outputPaths = (
			);
			runOnlyForDeploymentPostprocessing = 0;
			shellPath = /bin/sh;
			shellScript = "\"${SRCROOT}/utils/set_dylibs_rpath.sh\"";
		};
		072599CB26A8C7AB007EC229 /* ShellScript */ = {
			isa = PBXShellScriptBuildPhase;
			buildActionMask = 2147483647;
			files = (
			);
			inputPaths = (
				"$(TEMP_ROOT)/sdl2.dmg",
			);
			outputPaths = (
				"$(TEMP_ROOT)/SDL2.framework",
			);
			runOnlyForDeploymentPostprocessing = 0;
			shellPath = /bin/sh;
			shellScript = "\"${SRCROOT}/utils/fetch_sdl2_framework.sh\"";
			showEnvVarsInLog = 0;
		};
/* End PBXShellScriptBuildPhase section */

/* Begin PBXSourcesBuildPhase section */
		A9CC52651950C9F6004E4E22 /* Sources */ = {
			isa = PBXSourcesBuildPhase;
			buildActionMask = 2147483647;
			files = (
				A96863AD1AE6FD0E004FE1FE /* Command.cpp in Sources */,
				A96863E71AE6FD0E004FE1FE /* PointerShader.cpp in Sources */,
				A96863E51AE6FD0E004FE1FE /* PlayerInfo.cpp in Sources */,
				A96863B81AE6FD0E004FE1FE /* DrawList.cpp in Sources */,
				A96863FB1AE6FD0E004FE1FE /* SpriteSet.cpp in Sources */,
				A96863CC1AE6FD0E004FE1FE /* Interface.cpp in Sources */,
				A96864041AE6FD0E004FE1FE /* UI.cpp in Sources */,
				A96863EE1AE6FD0E004FE1FE /* RingShader.cpp in Sources */,
				A96864001AE6FD0E004FE1FE /* System.cpp in Sources */,
				A96863AC1AE6FD0E004FE1FE /* Color.cpp in Sources */,
				A96864031AE6FD0E004FE1FE /* TradingPanel.cpp in Sources */,
				A96863C81AE6FD0E004FE1FE /* HiringPanel.cpp in Sources */,
				A96863B21AE6FD0E004FE1FE /* DataNode.cpp in Sources */,
				A96863B01AE6FD0E004FE1FE /* ConversationPanel.cpp in Sources */,
				A96863E41AE6FD0E004FE1FE /* PlanetPanel.cpp in Sources */,
				A96863E01AE6FD0E004FE1FE /* Panel.cpp in Sources */,
				A96863D21AE6FD0E004FE1FE /* MapDetailPanel.cpp in Sources */,
				DFAAE2AA1FD4A27B0072C0A8 /* ImageSet.cpp in Sources */,
				B590161321ED4A0F00799178 /* Utf8.cpp in Sources */,
				A96863D41AE6FD0E004FE1FE /* Mask.cpp in Sources */,
				A96863E61AE6FD0E004FE1FE /* Point.cpp in Sources */,
				A96863DE1AE6FD0E004FE1FE /* OutfitterPanel.cpp in Sources */,
				62C3111A1CE172D000409D91 /* Flotsam.cpp in Sources */,
				B55C239D2303CE8B005C1A14 /* GameWindow.cpp in Sources */,
				A96863B91AE6FD0E004FE1FE /* Effect.cpp in Sources */,
				A96863AE1AE6FD0E004FE1FE /* ConditionSet.cpp in Sources */,
				A96863DC1AE6FD0E004FE1FE /* Outfit.cpp in Sources */,
				A96863BB1AE6FD0E004FE1FE /* EscortDisplay.cpp in Sources */,
				A96863EB1AE6FD0E004FE1FE /* Projectile.cpp in Sources */,
				A96863D11AE6FD0E004FE1FE /* MainPanel.cpp in Sources */,
				A96863B31AE6FD0E004FE1FE /* DataWriter.cpp in Sources */,
				A96863A61AE6FD0E004FE1FE /* Audio.cpp in Sources */,
				A96863A21AE6FD0E004FE1FE /* Angle.cpp in Sources */,
				A966A5AB1B964E6300DFF69C /* Person.cpp in Sources */,
				A96863FE1AE6FD0E004FE1FE /* StartConditions.cpp in Sources */,
				A96863A71AE6FD0E004FE1FE /* BankPanel.cpp in Sources */,
				A96863DA1AE6FD0E004FE1FE /* Mortgage.cpp in Sources */,
				A96863C31AE6FD0E004FE1FE /* Galaxy.cpp in Sources */,
				A97C24EA1B17BE35007DDFA1 /* MapOutfitterPanel.cpp in Sources */,
				A96864061AE6FD0E004FE1FE /* WrappedText.cpp in Sources */,
				A96863D91AE6FD0E004FE1FE /* MissionPanel.cpp in Sources */,
				A96863DB1AE6FD0E004FE1FE /* NPC.cpp in Sources */,
				A96863F81AE6FD0E004FE1FE /* SpaceportPanel.cpp in Sources */,
				A96863AA1AE6FD0E004FE1FE /* CaptureOdds.cpp in Sources */,
				A96863B61AE6FD0E004FE1FE /* DistanceMap.cpp in Sources */,
				A96863CF1AE6FD0E004FE1FE /* LocationFilter.cpp in Sources */,
				A96863C11AE6FD0E004FE1FE /* Format.cpp in Sources */,
				A96863BF1AE6FD0E004FE1FE /* Font.cpp in Sources */,
				A96863ED1AE6FD0E004FE1FE /* Random.cpp in Sources */,
				A96864021AE6FD0E004FE1FE /* Trade.cpp in Sources */,
				6245F8251D301C7400A7A094 /* Body.cpp in Sources */,
				5155CD731DBB9FF900EF090B /* Depreciation.cpp in Sources */,
				A96863FC1AE6FD0E004FE1FE /* SpriteShader.cpp in Sources */,
				A96863E81AE6FD0E004FE1FE /* Politics.cpp in Sources */,
				A96863E91AE6FD0E004FE1FE /* Preferences.cpp in Sources */,
				A96863F31AE6FD0E004FE1FE /* ShipEvent.cpp in Sources */,
				DFAAE2A71FD4A25C0072C0A8 /* BatchShader.cpp in Sources */,
				A96863D51AE6FD0E004FE1FE /* MenuPanel.cpp in Sources */,
				A90C15DC1D5BD56800708F3A /* Rectangle.cpp in Sources */,
				A9B99D021C616AD000BE7C2E /* ItemInfoDisplay.cpp in Sources */,
				A96863EA1AE6FD0E004FE1FE /* PreferencesPanel.cpp in Sources */,
				A96863F11AE6FD0E004FE1FE /* Shader.cpp in Sources */,
				A9C70E101C0E5B51000B3D14 /* File.cpp in Sources */,
				A96863F41AE6FD0E004FE1FE /* ShipInfoDisplay.cpp in Sources */,
				A96863C21AE6FD0E004FE1FE /* FrameTimer.cpp in Sources */,
				A96863D81AE6FD0E004FE1FE /* MissionAction.cpp in Sources */,
				A96863FA1AE6FD0E004FE1FE /* SpriteQueue.cpp in Sources */,
				A96863E21AE6FD0E004FE1FE /* Phrase.cpp in Sources */,
				628BDAEF1CC5DC950062BCD2 /* PlanetLabel.cpp in Sources */,
				6245F8281D301C9000A7A094 /* Hardpoint.cpp in Sources */,
				A96863C01AE6FD0E004FE1FE /* FontSet.cpp in Sources */,
				A96863D61AE6FD0E004FE1FE /* Messages.cpp in Sources */,
				A97C24ED1B17BE3C007DDFA1 /* MapShipyardPanel.cpp in Sources */,
				A96863D71AE6FD0E004FE1FE /* Mission.cpp in Sources */,
				A96863D31AE6FD0E004FE1FE /* MapPanel.cpp in Sources */,
				A96863F21AE6FD0E004FE1FE /* Ship.cpp in Sources */,
				B5DDA6942001B7F600DBA76A /* News.cpp in Sources */,
				A96863D01AE6FD0E004FE1FE /* main.cpp in Sources */,
				A96863BE1AE6FD0E004FE1FE /* Fleet.cpp in Sources */,
				A98150821EA9634A00428AD6 /* ShipInfoPanel.cpp in Sources */,
				A96864011AE6FD0E004FE1FE /* Table.cpp in Sources */,
				A96863AB1AE6FD0E004FE1FE /* CargoHold.cpp in Sources */,
				A96864051AE6FD0E004FE1FE /* Weapon.cpp in Sources */,
				A96863EC1AE6FD0E004FE1FE /* Radar.cpp in Sources */,
				A96863F61AE6FD0E004FE1FE /* ShopPanel.cpp in Sources */,
				DFAAE2A61FD4A25C0072C0A8 /* BatchDrawList.cpp in Sources */,
				A98150851EA9635D00428AD6 /* PlayerInfoPanel.cpp in Sources */,
				A96863BC1AE6FD0E004FE1FE /* Files.cpp in Sources */,
				A96863CB1AE6FD0E004FE1FE /* Information.cpp in Sources */,
				A96863F91AE6FD0E004FE1FE /* Sprite.cpp in Sources */,
				A96863A91AE6FD0E004FE1FE /* BoardingPanel.cpp in Sources */,
				DF8D57E11FC25842001525DA /* Dictionary.cpp in Sources */,
				A9B99D051C616AF200BE7C2E /* MapSalesPanel.cpp in Sources */,
				A96863A01AE6FD0E004FE1FE /* Account.cpp in Sources */,
				A90C15D91D5BD55700708F3A /* Minable.cpp in Sources */,
				A96863F51AE6FD0E004FE1FE /* ShipyardPanel.cpp in Sources */,
				A96863DD1AE6FD0E004FE1FE /* OutfitInfoDisplay.cpp in Sources */,
				A96863C41AE6FD0E004FE1FE /* GameData.cpp in Sources */,
				A96863CD1AE6FD0E004FE1FE /* LineShader.cpp in Sources */,
				A96863C71AE6FD0E004FE1FE /* HailPanel.cpp in Sources */,
				62A405BA1D47DA4D0054F6A0 /* FogShader.cpp in Sources */,
				A96863C61AE6FD0E004FE1FE /* Government.cpp in Sources */,
				A96863B51AE6FD0E004FE1FE /* Dialog.cpp in Sources */,
				A96863AF1AE6FD0E004FE1FE /* Conversation.cpp in Sources */,
				A96863C51AE6FD0E004FE1FE /* GameEvent.cpp in Sources */,
				A90633FF1EE602FD000DA6C0 /* LogbookPanel.cpp in Sources */,
				A96863BD1AE6FD0E004FE1FE /* FillShader.cpp in Sources */,
				A96863FF1AE6FD0E004FE1FE /* StellarObject.cpp in Sources */,
				A96863A51AE6FD0E004FE1FE /* AsteroidField.cpp in Sources */,
				A96863FD1AE6FD0E004FE1FE /* StarField.cpp in Sources */,
				A96863B11AE6FD0E004FE1FE /* DataFile.cpp in Sources */,
				A96863E31AE6FD0E004FE1FE /* Planet.cpp in Sources */,
				A96863DF1AE6FD0E004FE1FE /* OutlineShader.cpp in Sources */,
				A96863C91AE6FD0E004FE1FE /* ImageBuffer.cpp in Sources */,
				6A5716331E25BE6F00585EB2 /* CollisionSet.cpp in Sources */,
				A96863E11AE6FD0E004FE1FE /* Personality.cpp in Sources */,
				A96863B41AE6FD0E004FE1FE /* Date.cpp in Sources */,
				DF8D57E51FC25889001525DA /* Visual.cpp in Sources */,
				A96863EF1AE6FD0E004FE1FE /* SavedGame.cpp in Sources */,
				A96863A11AE6FD0E004FE1FE /* AI.cpp in Sources */,
				A96863F71AE6FD0E004FE1FE /* Sound.cpp in Sources */,
				A9BDFB541E00B8AA00A6B27E /* Music.cpp in Sources */,
				A96863BA1AE6FD0E004FE1FE /* Engine.cpp in Sources */,
				A96863CE1AE6FD0E004FE1FE /* LoadPanel.cpp in Sources */,
				A96863A41AE6FD0E004FE1FE /* Armament.cpp in Sources */,
				A96863F01AE6FD0E004FE1FE /* Screen.cpp in Sources */,
				9E1F4BF78F9E1FC4C96F76B5 /* Test.cpp in Sources */,
				C7354A3E9C53D6C5E3CC352F /* TestData.cpp in Sources */,
				5AB644C9B37C15C989A9DBE9 /* DisplayText.cpp in Sources */,
				C4264774A89C0001B6FFC60E /* Hazard.cpp in Sources */,
				94DF4B5B8619F6A3715D6168 /* Weather.cpp in Sources */,
				6EC347E6A79BA5602BA4D1EA /* StartConditionsPanel.cpp in Sources */,
				03624EC39EE09C7A786B4A3D /* CoreStartData.cpp in Sources */,
				90CF46CE84794C6186FC6CE2 /* EsUuid.cpp in Sources */,
				03DC4253AA8390FE0A8FB4EA /* MaskManager.cpp in Sources */,
				87D6407E8B579EB502BFBCE5 /* GameAction.cpp in Sources */,
				301A4FE885A7A12348986C4F /* GameObjects.cpp in Sources */,
				ED5E4F2ABA89E9DE00603E69 /* TestContext.cpp in Sources */,
				88A64339B56EBA1F7923E1C7 /* GameLoadingPanel.cpp in Sources */,
				F78A44BAA8252F6D53B24B69 /* TextReplacements.cpp in Sources */,
				CE3F49A88B6DCBE09A711110 /* opengl.cpp in Sources */,
			);
			runOnlyForDeploymentPostprocessing = 0;
		};
/* End PBXSourcesBuildPhase section */

/* Begin PBXTargetDependency section */
		072599CF26A8CADA007EC229 /* PBXTargetDependency */ = {
			isa = PBXTargetDependency;
			target = 072599BD26A8C67D007EC229 /* SDL2 */;
			targetProxy = 072599CE26A8CADA007EC229 /* PBXContainerItemProxy */;
		};
/* End PBXTargetDependency section */

/* Begin XCBuildConfiguration section */
		072599C626A8C67D007EC229 /* Debug */ = {
			isa = XCBuildConfiguration;
			buildSettings = {
				CLANG_ANALYZER_NONNULL = YES;
				CLANG_ANALYZER_NUMBER_OBJECT_CONVERSION = YES_AGGRESSIVE;
				CLANG_CXX_LANGUAGE_STANDARD = "c++11";
				CLANG_WARN_DOCUMENTATION_COMMENTS = YES;
				CLANG_WARN_UNGUARDED_AVAILABILITY = YES_AGGRESSIVE;
				DEBUG_INFORMATION_FORMAT = dwarf;
				DYLIB_COMPATIBILITY_VERSION = 1;
				DYLIB_CURRENT_VERSION = 1;
				EXECUTABLE_PREFIX = "";
				GCC_C_LANGUAGE_STANDARD = gnu99;
				GCC_ENABLE_CPP_EXCEPTIONS = YES;
				GCC_ENABLE_CPP_RTTI = NO;
				GCC_SYMBOLS_PRIVATE_EXTERN = YES;
				GCC_WARN_64_TO_32_BIT_CONVERSION = NO;
				MACOSX_DEPLOYMENT_TARGET = 10.9;
				MTL_ENABLE_DEBUG_INFO = YES;
				ONLY_ACTIVE_ARCH = NO;
				PRODUCT_NAME = "$(TARGET_NAME)";
				STRIP_STYLE = all;
			};
			name = Debug;
		};
		072599C726A8C67D007EC229 /* Release */ = {
			isa = XCBuildConfiguration;
			buildSettings = {
				CLANG_ANALYZER_NONNULL = YES;
				CLANG_ANALYZER_NUMBER_OBJECT_CONVERSION = YES_AGGRESSIVE;
				CLANG_CXX_LANGUAGE_STANDARD = "c++11";
				CLANG_WARN_DOCUMENTATION_COMMENTS = YES;
				CLANG_WARN_UNGUARDED_AVAILABILITY = YES_AGGRESSIVE;
				COPY_PHASE_STRIP = YES;
				DYLIB_COMPATIBILITY_VERSION = 1;
				DYLIB_CURRENT_VERSION = 1;
				EXECUTABLE_PREFIX = "";
				GCC_C_LANGUAGE_STANDARD = gnu99;
				GCC_ENABLE_CPP_EXCEPTIONS = YES;
				GCC_ENABLE_CPP_RTTI = NO;
				GCC_SYMBOLS_PRIVATE_EXTERN = YES;
				GCC_WARN_64_TO_32_BIT_CONVERSION = NO;
				MACOSX_DEPLOYMENT_TARGET = 10.9;
				MTL_ENABLE_DEBUG_INFO = NO;
				ONLY_ACTIVE_ARCH = NO;
				PRODUCT_NAME = "$(TARGET_NAME)";
				STRIP_STYLE = all;
			};
			name = Release;
		};
		A9CC52981950C9F6004E4E22 /* Debug */ = {
			isa = XCBuildConfiguration;
			buildSettings = {
				ALWAYS_SEARCH_USER_PATHS = NO;
				ARCHS = x86_64;
				CLANG_CXX_LANGUAGE_STANDARD = "c++11";
				CLANG_CXX_LIBRARY = "libc++";
				CLANG_ENABLE_MODULES = YES;
				CLANG_ENABLE_OBJC_ARC = YES;
				CLANG_WARN_BLOCK_CAPTURE_AUTORELEASING = YES;
				CLANG_WARN_BOOL_CONVERSION = YES;
				CLANG_WARN_COMMA = YES;
				CLANG_WARN_CONSTANT_CONVERSION = YES;
				CLANG_WARN_DIRECT_OBJC_ISA_USAGE = YES_ERROR;
				CLANG_WARN_EMPTY_BODY = YES;
				CLANG_WARN_ENUM_CONVERSION = YES;
				CLANG_WARN_INFINITE_RECURSION = YES;
				CLANG_WARN_INT_CONVERSION = YES;
				CLANG_WARN_NON_LITERAL_NULL_CONVERSION = YES;
				CLANG_WARN_OBJC_LITERAL_CONVERSION = YES;
				CLANG_WARN_OBJC_ROOT_CLASS = YES_ERROR;
				CLANG_WARN_RANGE_LOOP_ANALYSIS = YES;
				CLANG_WARN_STRICT_PROTOTYPES = YES;
				CLANG_WARN_SUSPICIOUS_MOVE = YES;
				CLANG_WARN_UNREACHABLE_CODE = YES;
				CLANG_WARN__DUPLICATE_METHOD_MATCH = YES;
				COPY_PHASE_STRIP = NO;
				ENABLE_STRICT_OBJC_MSGSEND = YES;
				ENABLE_TESTABILITY = YES;
				GCC_C_LANGUAGE_STANDARD = gnu99;
				GCC_DYNAMIC_NO_PIC = NO;
				GCC_ENABLE_OBJC_EXCEPTIONS = YES;
				GCC_NO_COMMON_BLOCKS = YES;
				GCC_OPTIMIZATION_LEVEL = 0;
				GCC_PREPROCESSOR_DEFINITIONS = (
					"DEBUG=1",
					"$(inherited)",
				);
				GCC_SYMBOLS_PRIVATE_EXTERN = NO;
				GCC_WARN_64_TO_32_BIT_CONVERSION = NO;
				GCC_WARN_ABOUT_RETURN_TYPE = YES_ERROR;
				GCC_WARN_UNDECLARED_SELECTOR = YES;
				GCC_WARN_UNINITIALIZED_AUTOS = YES_AGGRESSIVE;
				GCC_WARN_UNUSED_FUNCTION = YES;
				GCC_WARN_UNUSED_VARIABLE = YES;
				MACOSX_DEPLOYMENT_TARGET = 10.9;
				OTHER_CFLAGS = "-Werror";
				SDKROOT = macosx;
				VALID_ARCHS = x86_64;
			};
			name = Debug;
		};
		A9CC52991950C9F6004E4E22 /* Release */ = {
			isa = XCBuildConfiguration;
			buildSettings = {
				ALWAYS_SEARCH_USER_PATHS = NO;
				ARCHS = x86_64;
				CLANG_CXX_LANGUAGE_STANDARD = "c++11";
				CLANG_CXX_LIBRARY = "libc++";
				CLANG_ENABLE_MODULES = YES;
				CLANG_ENABLE_OBJC_ARC = YES;
				CLANG_WARN_BLOCK_CAPTURE_AUTORELEASING = YES;
				CLANG_WARN_BOOL_CONVERSION = YES;
				CLANG_WARN_COMMA = YES;
				CLANG_WARN_CONSTANT_CONVERSION = YES;
				CLANG_WARN_DIRECT_OBJC_ISA_USAGE = YES_ERROR;
				CLANG_WARN_EMPTY_BODY = YES;
				CLANG_WARN_ENUM_CONVERSION = YES;
				CLANG_WARN_INFINITE_RECURSION = YES;
				CLANG_WARN_INT_CONVERSION = YES;
				CLANG_WARN_NON_LITERAL_NULL_CONVERSION = YES;
				CLANG_WARN_OBJC_LITERAL_CONVERSION = YES;
				CLANG_WARN_OBJC_ROOT_CLASS = YES_ERROR;
				CLANG_WARN_RANGE_LOOP_ANALYSIS = YES;
				CLANG_WARN_STRICT_PROTOTYPES = YES;
				CLANG_WARN_SUSPICIOUS_MOVE = YES;
				CLANG_WARN_UNREACHABLE_CODE = YES;
				CLANG_WARN__DUPLICATE_METHOD_MATCH = YES;
				COPY_PHASE_STRIP = YES;
				DEBUG_INFORMATION_FORMAT = "dwarf-with-dsym";
				ENABLE_NS_ASSERTIONS = NO;
				ENABLE_STRICT_OBJC_MSGSEND = YES;
				GCC_C_LANGUAGE_STANDARD = gnu99;
				GCC_ENABLE_OBJC_EXCEPTIONS = YES;
				GCC_NO_COMMON_BLOCKS = YES;
				GCC_WARN_64_TO_32_BIT_CONVERSION = NO;
				GCC_WARN_ABOUT_RETURN_TYPE = YES_ERROR;
				GCC_WARN_UNDECLARED_SELECTOR = YES;
				GCC_WARN_UNINITIALIZED_AUTOS = YES_AGGRESSIVE;
				GCC_WARN_UNUSED_FUNCTION = YES;
				GCC_WARN_UNUSED_VARIABLE = YES;
				MACOSX_DEPLOYMENT_TARGET = 10.9;
				OTHER_CFLAGS = "-Werror";
				SDKROOT = macosx;
				VALID_ARCHS = x86_64;
			};
			name = Release;
		};
		A9CC529B1950C9F6004E4E22 /* Debug */ = {
			isa = XCBuildConfiguration;
			buildSettings = {
				ASSETCATALOG_COMPILER_APPICON_NAME = AppIcon;
				FRAMEWORK_SEARCH_PATHS = (
					"$(inherited)",
					"$(PROJECT_DIR)/build",
				);
				GCC_PRECOMPILE_PREFIX_HEADER = NO;
				GCC_PREFIX_HEADER = "";
				GCC_WARN_64_TO_32_BIT_CONVERSION = NO;
				HEADER_SEARCH_PATHS = (
					"$(inherited)",
					"/usr/local/opt/jpeg-turbo/include",
					/usr/local/include,
				);
				INFOPLIST_FILE = "XCode/EndlessSky-Info.plist";
				LD_RUNPATH_SEARCH_PATHS = "@loader_path/../Frameworks";
				LIBRARY_SEARCH_PATHS = (
					"$(inherited)",
					"$(BUILT_PRODUCTS_DIR)/$(FRAMEWORKS_FOLDER_PATH)",
				);
				MACOSX_DEPLOYMENT_TARGET = 10.9;
				PRODUCT_BUNDLE_IDENTIFIER = "${PRODUCT_NAME:rfc1034identifier}";
				PRODUCT_NAME = "Endless Sky";
				WRAPPER_EXTENSION = app;
			};
			name = Debug;
		};
		A9CC529C1950C9F6004E4E22 /* Release */ = {
			isa = XCBuildConfiguration;
			buildSettings = {
				ASSETCATALOG_COMPILER_APPICON_NAME = AppIcon;
				FRAMEWORK_SEARCH_PATHS = (
					"$(inherited)",
					"$(PROJECT_DIR)/build",
				);
				GCC_PRECOMPILE_PREFIX_HEADER = NO;
				GCC_PREFIX_HEADER = "";
				GCC_WARN_64_TO_32_BIT_CONVERSION = NO;
				HEADER_SEARCH_PATHS = (
					"$(inherited)",
					"/usr/local/opt/jpeg-turbo/include",
					/usr/local/include,
				);
				INFOPLIST_FILE = "XCode/EndlessSky-Info.plist";
				LD_RUNPATH_SEARCH_PATHS = "@loader_path/../Frameworks";
				LIBRARY_SEARCH_PATHS = (
					"$(inherited)",
					"$(BUILT_PRODUCTS_DIR)/$(FRAMEWORKS_FOLDER_PATH)",
				);
				MACOSX_DEPLOYMENT_TARGET = 10.9;
				PRODUCT_BUNDLE_IDENTIFIER = "${PRODUCT_NAME:rfc1034identifier}";
				PRODUCT_NAME = "Endless Sky";
				WRAPPER_EXTENSION = app;
			};
			name = Release;
		};
/* End XCBuildConfiguration section */

/* Begin XCConfigurationList section */
		072599C826A8C67D007EC229 /* Build configuration list for PBXNativeTarget "SDL2" */ = {
			isa = XCConfigurationList;
			buildConfigurations = (
				072599C626A8C67D007EC229 /* Debug */,
				072599C726A8C67D007EC229 /* Release */,
			);
			defaultConfigurationIsVisible = 0;
			defaultConfigurationName = Release;
		};
		A9CC52641950C9F6004E4E22 /* Build configuration list for PBXProject "EndlessSky" */ = {
			isa = XCConfigurationList;
			buildConfigurations = (
				A9CC52981950C9F6004E4E22 /* Debug */,
				A9CC52991950C9F6004E4E22 /* Release */,
			);
			defaultConfigurationIsVisible = 0;
			defaultConfigurationName = Release;
		};
		A9CC529A1950C9F6004E4E22 /* Build configuration list for PBXNativeTarget "EndlessSky" */ = {
			isa = XCConfigurationList;
			buildConfigurations = (
				A9CC529B1950C9F6004E4E22 /* Debug */,
				A9CC529C1950C9F6004E4E22 /* Release */,
			);
			defaultConfigurationIsVisible = 0;
			defaultConfigurationName = Release;
		};
/* End XCConfigurationList section */
	};
	rootObject = A9CC52611950C9F6004E4E22 /* Project object */;
}<|MERGE_RESOLUTION|>--- conflicted
+++ resolved
@@ -242,11 +242,8 @@
 		A00D4207B8915B5E7E9B4619 /* RandomEvent.h */ = {isa = PBXFileReference; fileEncoding = 4; lastKnownFileType = sourcecode.c.h; name = RandomEvent.h; path = source/RandomEvent.h; sourceTree = "<group>"; };
 		A2A948EE929342C8F84C65D1 /* TestContext.h */ = {isa = PBXFileReference; fileEncoding = 4; lastKnownFileType = sourcecode.c.h; name = TestContext.h; path = source/TestContext.h; sourceTree = "<group>"; };
 		A3134EC4B1CCA5546A10C3EF /* TestContext.cpp */ = {isa = PBXFileReference; fileEncoding = 4; lastKnownFileType = sourcecode.cpp.cpp; name = TestContext.cpp; path = source/TestContext.cpp; sourceTree = "<group>"; };
-<<<<<<< HEAD
 		A7E640C7A366679B27CCADAC /* GameLoadingPanel.cpp */ = {isa = PBXFileReference; fileEncoding = 4; lastKnownFileType = sourcecode.cpp.cpp; name = GameLoadingPanel.cpp; path = source/GameLoadingPanel.cpp; sourceTree = "<group>"; };
-=======
 		A3754152958FBC924E9F76A9 /* opengl.cpp */ = {isa = PBXFileReference; fileEncoding = 4; lastKnownFileType = sourcecode.cpp.cpp; name = opengl.cpp; path = source/opengl.cpp; sourceTree = "<group>"; };
->>>>>>> 87ef1ae3
 		A90633FD1EE602FD000DA6C0 /* LogbookPanel.cpp */ = {isa = PBXFileReference; fileEncoding = 4; lastKnownFileType = sourcecode.cpp.cpp; name = LogbookPanel.cpp; path = source/LogbookPanel.cpp; sourceTree = "<group>"; };
 		A90633FE1EE602FD000DA6C0 /* LogbookPanel.h */ = {isa = PBXFileReference; fileEncoding = 4; lastKnownFileType = sourcecode.c.h; name = LogbookPanel.h; path = source/LogbookPanel.h; sourceTree = "<group>"; };
 		A90C15D71D5BD55700708F3A /* Minable.cpp */ = {isa = PBXFileReference; fileEncoding = 4; lastKnownFileType = sourcecode.cpp.cpp; name = Minable.cpp; path = source/Minable.cpp; sourceTree = "<group>"; };
