// !$*UTF8*$!
{
	archiveVersion = 1;
	classes = {
	};
	objectVersion = 46;
	objects = {

/* Begin PBXBuildFile section */
		027A4E858B292CE9F0A06F89 /* FireCommand.cpp in Sources */ = {isa = PBXBuildFile; fileRef = E8F645ACA30BA0E95F83803C /* FireCommand.cpp */; };
		03624EC39EE09C7A786B4A3D /* CoreStartData.cpp in Sources */ = {isa = PBXBuildFile; fileRef = 0DF34095B64BC64F666ECF5F /* CoreStartData.cpp */; };
		03DC4253AA8390FE0A8FB4EA /* MaskManager.cpp in Sources */ = {isa = PBXBuildFile; fileRef = 499B4DA7A9C7351120660643 /* MaskManager.cpp */; };
		072599D126A8CB2F007EC229 /* SDL2.framework in Frameworks */ = {isa = PBXBuildFile; fileRef = 072599CC26A8C942007EC229 /* SDL2.framework */; };
		072599D426A8CD5D007EC229 /* SDL2.framework in CopyFiles */ = {isa = PBXBuildFile; fileRef = 072599CC26A8C942007EC229 /* SDL2.framework */; settings = {ATTRIBUTES = (CodeSignOnCopy, RemoveHeadersOnCopy, ); }; };
		0E77AFDF2918751D00864BB5 /* Playlist.cpp in Sources */ = {isa = PBXBuildFile; fileRef = 0E77AFDE2918751300864BB5 /* Playlist.cpp */; };
		0E77AFE02918751D00864BB5 /* Track.cpp in Sources */ = {isa = PBXBuildFile; fileRef = 0E77AFDC2918751300864BB5 /* Track.cpp */; };
		1578F883250B5F8A00D318FB /* InfoPanelState.cpp in Sources */ = {isa = PBXBuildFile; fileRef = 1578F880250B5F8A00D318FB /* InfoPanelState.cpp */; };
		16AD4CACA629E8026777EA00 /* truncate.hpp in Headers */ = {isa = PBXBuildFile; fileRef = 2CA44855BD0AFF45DCAEEA5D /* truncate.hpp */; settings = {ATTRIBUTES = (Project, ); }; };
		1F884DB590D5152608510676 /* ShipJumpNavigation.cpp in Sources */ = {isa = PBXBuildFile; fileRef = 13B64DB8AE730E57C3DEA2F0 /* ShipJumpNavigation.cpp */; };
		301A4FE885A7A12348986C4F /* UniverseObjects.cpp in Sources */ = {isa = PBXBuildFile; fileRef = 389245138CF297EB417DF730 /* UniverseObjects.cpp */; };
		46A34BE4A0599886221093BA /* PrintData.cpp in Sources */ = {isa = PBXBuildFile; fileRef = 341645FAA25F7901221B8965 /* PrintData.cpp */; };
		497849B2A4C5EA58A64D316C /* MapPlanetCard.cpp in Sources */ = {isa = PBXBuildFile; fileRef = 32404878BFF00A095AF2DD2C /* MapPlanetCard.cpp */; };
		5155CD731DBB9FF900EF090B /* Depreciation.cpp in Sources */ = {isa = PBXBuildFile; fileRef = 5155CD711DBB9FF900EF090B /* Depreciation.cpp */; };
		53DA422996419974ADADE346 /* Wormhole.cpp in Sources */ = {isa = PBXBuildFile; fileRef = 6D414B4194239522B24F3C95 /* Wormhole.cpp */; };
		5AB644C9B37C15C989A9DBE9 /* DisplayText.cpp in Sources */ = {isa = PBXBuildFile; fileRef = 2E1E458DB603BF979429117C /* DisplayText.cpp */; };
		6245F8251D301C7400A7A094 /* Body.cpp in Sources */ = {isa = PBXBuildFile; fileRef = 6245F8231D301C7400A7A094 /* Body.cpp */; };
		6245F8281D301C9000A7A094 /* Hardpoint.cpp in Sources */ = {isa = PBXBuildFile; fileRef = 6245F8261D301C9000A7A094 /* Hardpoint.cpp */; };
		628BDAEF1CC5DC950062BCD2 /* PlanetLabel.cpp in Sources */ = {isa = PBXBuildFile; fileRef = 628BDAED1CC5DC950062BCD2 /* PlanetLabel.cpp */; };
		62A405BA1D47DA4D0054F6A0 /* FogShader.cpp in Sources */ = {isa = PBXBuildFile; fileRef = 62A405B81D47DA4D0054F6A0 /* FogShader.cpp */; };
		62C3111A1CE172D000409D91 /* Flotsam.cpp in Sources */ = {isa = PBXBuildFile; fileRef = 62C311181CE172D000409D91 /* Flotsam.cpp */; };
		6A5716331E25BE6F00585EB2 /* CollisionSet.cpp in Sources */ = {isa = PBXBuildFile; fileRef = 6A5716311E25BE6F00585EB2 /* CollisionSet.cpp */; };
<<<<<<< HEAD
=======
		938E07E4235970CE00DC2C2B /* FormationPattern.cpp in Sources */ = {isa = PBXBuildFile; fileRef = 938E07E0235970CE00DC2C2B /* FormationPattern.cpp */; };
>>>>>>> a82899f0
		6EC347E6A79BA5602BA4D1EA /* StartConditionsPanel.cpp in Sources */ = {isa = PBXBuildFile; fileRef = 11EA4AD7A889B6AC1441A198 /* StartConditionsPanel.cpp */; };
		728B43FDACD43334E7A59BCF /* ConditionsStore.cpp in Sources */ = {isa = PBXBuildFile; fileRef = 4256486EA97E57BBB38CDAF2 /* ConditionsStore.cpp */; };
		87D6407E8B579EB502BFBCE5 /* GameAction.cpp in Sources */ = {isa = PBXBuildFile; fileRef = 9F0F4096A9008E2D8F3304BB /* GameAction.cpp */; };
		88A64339B56EBA1F7923E1C7 /* GameLoadingPanel.cpp in Sources */ = {isa = PBXBuildFile; fileRef = A7E640C7A366679B27CCADAC /* GameLoadingPanel.cpp */; };
		90CF46CE84794C6186FC6CE2 /* EsUuid.cpp in Sources */ = {isa = PBXBuildFile; fileRef = 950742538F8CECF5D4168FBC /* EsUuid.cpp */; };
		920F40E0ADECA8926F423FDA /* Variant.cpp in Sources */ = {isa = PBXBuildFile; fileRef = 61FA4C2BB89E08C5E2B8B4B9 /* Variant.cpp */; };
		938E07E4235970CE00DC2C2B /* FormationPattern.cpp in Sources */ = {isa = PBXBuildFile; fileRef = 938E07E0235970CE00DC2C2B /* FormationPattern.cpp */; };
		94DF4B5B8619F6A3715D6168 /* Weather.cpp in Sources */ = {isa = PBXBuildFile; fileRef = 8E8A4C648B242742B22A34FA /* Weather.cpp */; };
		9E1F4BF78F9E1FC4C96F76B5 /* Test.cpp in Sources */ = {isa = PBXBuildFile; fileRef = 2E8047A8987DD8EC99FF8E2E /* Test.cpp */; };
		A90633FF1EE602FD000DA6C0 /* LogbookPanel.cpp in Sources */ = {isa = PBXBuildFile; fileRef = A90633FD1EE602FD000DA6C0 /* LogbookPanel.cpp */; };
		A90C15D91D5BD55700708F3A /* Minable.cpp in Sources */ = {isa = PBXBuildFile; fileRef = A90C15D71D5BD55700708F3A /* Minable.cpp */; };
		A90C15DC1D5BD56800708F3A /* Rectangle.cpp in Sources */ = {isa = PBXBuildFile; fileRef = A90C15DA1D5BD56800708F3A /* Rectangle.cpp */; };
		A93931FB1988135200C2A87B /* libturbojpeg.0.dylib in Frameworks */ = {isa = PBXBuildFile; fileRef = A93931FA1988135200C2A87B /* libturbojpeg.0.dylib */; };
		A93931FD1988136B00C2A87B /* libpng16.dylib in Frameworks */ = {isa = PBXBuildFile; fileRef = A93931FC1988136B00C2A87B /* libpng16.dylib */; };
		A93931FE1988136E00C2A87B /* libturbojpeg.0.dylib in CopyFiles */ = {isa = PBXBuildFile; fileRef = A93931FA1988135200C2A87B /* libturbojpeg.0.dylib */; };
		A93931FF1988136F00C2A87B /* libpng16.dylib in CopyFiles */ = {isa = PBXBuildFile; fileRef = A93931FC1988136B00C2A87B /* libpng16.dylib */; };
		A94408A51982F3E600610427 /* endless-sky.iconset in Resources */ = {isa = PBXBuildFile; fileRef = A94408A41982F3E600610427 /* endless-sky.iconset */; };
		A966A5AB1B964E6300DFF69C /* Person.cpp in Sources */ = {isa = PBXBuildFile; fileRef = A966A5A91B964E6300DFF69C /* Person.cpp */; };
		A96863A01AE6FD0E004FE1FE /* Account.cpp in Sources */ = {isa = PBXBuildFile; fileRef = A96862CD1AE6FD0A004FE1FE /* Account.cpp */; };
		A96863A11AE6FD0E004FE1FE /* AI.cpp in Sources */ = {isa = PBXBuildFile; fileRef = A96862CF1AE6FD0A004FE1FE /* AI.cpp */; };
		A96863A21AE6FD0E004FE1FE /* Angle.cpp in Sources */ = {isa = PBXBuildFile; fileRef = A96862D11AE6FD0A004FE1FE /* Angle.cpp */; };
		A96863A41AE6FD0E004FE1FE /* Armament.cpp in Sources */ = {isa = PBXBuildFile; fileRef = A96862D51AE6FD0A004FE1FE /* Armament.cpp */; };
		A96863A51AE6FD0E004FE1FE /* AsteroidField.cpp in Sources */ = {isa = PBXBuildFile; fileRef = A96862D71AE6FD0A004FE1FE /* AsteroidField.cpp */; };
		A96863A61AE6FD0E004FE1FE /* Audio.cpp in Sources */ = {isa = PBXBuildFile; fileRef = A96862D91AE6FD0A004FE1FE /* Audio.cpp */; };
		A96863A71AE6FD0E004FE1FE /* BankPanel.cpp in Sources */ = {isa = PBXBuildFile; fileRef = A96862DB1AE6FD0A004FE1FE /* BankPanel.cpp */; };
		A96863A91AE6FD0E004FE1FE /* BoardingPanel.cpp in Sources */ = {isa = PBXBuildFile; fileRef = A96862DF1AE6FD0A004FE1FE /* BoardingPanel.cpp */; };
		A96863AA1AE6FD0E004FE1FE /* CaptureOdds.cpp in Sources */ = {isa = PBXBuildFile; fileRef = A96862E11AE6FD0A004FE1FE /* CaptureOdds.cpp */; };
		A96863AB1AE6FD0E004FE1FE /* CargoHold.cpp in Sources */ = {isa = PBXBuildFile; fileRef = A96862E31AE6FD0A004FE1FE /* CargoHold.cpp */; };
		A96863AC1AE6FD0E004FE1FE /* Color.cpp in Sources */ = {isa = PBXBuildFile; fileRef = A96862E61AE6FD0A004FE1FE /* Color.cpp */; };
		A96863AD1AE6FD0E004FE1FE /* Command.cpp in Sources */ = {isa = PBXBuildFile; fileRef = A96862E81AE6FD0A004FE1FE /* Command.cpp */; };
		A96863AE1AE6FD0E004FE1FE /* ConditionSet.cpp in Sources */ = {isa = PBXBuildFile; fileRef = A96862EA1AE6FD0A004FE1FE /* ConditionSet.cpp */; };
		A96863AF1AE6FD0E004FE1FE /* Conversation.cpp in Sources */ = {isa = PBXBuildFile; fileRef = A96862EC1AE6FD0A004FE1FE /* Conversation.cpp */; };
		A96863B01AE6FD0E004FE1FE /* ConversationPanel.cpp in Sources */ = {isa = PBXBuildFile; fileRef = A96862EE1AE6FD0A004FE1FE /* ConversationPanel.cpp */; };
		A96863B11AE6FD0E004FE1FE /* DataFile.cpp in Sources */ = {isa = PBXBuildFile; fileRef = A96862F01AE6FD0A004FE1FE /* DataFile.cpp */; };
		A96863B21AE6FD0E004FE1FE /* DataNode.cpp in Sources */ = {isa = PBXBuildFile; fileRef = A96862F21AE6FD0A004FE1FE /* DataNode.cpp */; };
		A96863B31AE6FD0E004FE1FE /* DataWriter.cpp in Sources */ = {isa = PBXBuildFile; fileRef = A96862F41AE6FD0A004FE1FE /* DataWriter.cpp */; };
		A96863B41AE6FD0E004FE1FE /* Date.cpp in Sources */ = {isa = PBXBuildFile; fileRef = A96862F61AE6FD0A004FE1FE /* Date.cpp */; };
		A96863B51AE6FD0E004FE1FE /* Dialog.cpp in Sources */ = {isa = PBXBuildFile; fileRef = A96862F81AE6FD0A004FE1FE /* Dialog.cpp */; };
		A96863B61AE6FD0E004FE1FE /* DistanceMap.cpp in Sources */ = {isa = PBXBuildFile; fileRef = A96862FA1AE6FD0B004FE1FE /* DistanceMap.cpp */; };
		A96863B81AE6FD0E004FE1FE /* DrawList.cpp in Sources */ = {isa = PBXBuildFile; fileRef = A96862FE1AE6FD0B004FE1FE /* DrawList.cpp */; };
		A96863B91AE6FD0E004FE1FE /* Effect.cpp in Sources */ = {isa = PBXBuildFile; fileRef = A96863001AE6FD0B004FE1FE /* Effect.cpp */; };
		A96863BA1AE6FD0E004FE1FE /* Engine.cpp in Sources */ = {isa = PBXBuildFile; fileRef = A96863021AE6FD0B004FE1FE /* Engine.cpp */; };
		A96863BB1AE6FD0E004FE1FE /* EscortDisplay.cpp in Sources */ = {isa = PBXBuildFile; fileRef = A96863041AE6FD0B004FE1FE /* EscortDisplay.cpp */; };
		A96863BC1AE6FD0E004FE1FE /* Files.cpp in Sources */ = {isa = PBXBuildFile; fileRef = A96863061AE6FD0B004FE1FE /* Files.cpp */; };
		A96863BD1AE6FD0E004FE1FE /* FillShader.cpp in Sources */ = {isa = PBXBuildFile; fileRef = A96863081AE6FD0B004FE1FE /* FillShader.cpp */; };
		A96863BE1AE6FD0E004FE1FE /* Fleet.cpp in Sources */ = {isa = PBXBuildFile; fileRef = A968630A1AE6FD0B004FE1FE /* Fleet.cpp */; };
		A96863BF1AE6FD0E004FE1FE /* Font.cpp in Sources */ = {isa = PBXBuildFile; fileRef = A968630C1AE6FD0B004FE1FE /* Font.cpp */; };
		A96863C01AE6FD0E004FE1FE /* FontSet.cpp in Sources */ = {isa = PBXBuildFile; fileRef = A968630E1AE6FD0B004FE1FE /* FontSet.cpp */; };
		A96863C11AE6FD0E004FE1FE /* Format.cpp in Sources */ = {isa = PBXBuildFile; fileRef = A96863101AE6FD0B004FE1FE /* Format.cpp */; };
		A96863C21AE6FD0E004FE1FE /* FrameTimer.cpp in Sources */ = {isa = PBXBuildFile; fileRef = A96863121AE6FD0B004FE1FE /* FrameTimer.cpp */; };
		A96863C31AE6FD0E004FE1FE /* Galaxy.cpp in Sources */ = {isa = PBXBuildFile; fileRef = A96863141AE6FD0B004FE1FE /* Galaxy.cpp */; };
		A96863C41AE6FD0E004FE1FE /* GameData.cpp in Sources */ = {isa = PBXBuildFile; fileRef = A96863161AE6FD0B004FE1FE /* GameData.cpp */; };
		A96863C51AE6FD0E004FE1FE /* GameEvent.cpp in Sources */ = {isa = PBXBuildFile; fileRef = A96863181AE6FD0B004FE1FE /* GameEvent.cpp */; };
		A96863C61AE6FD0E004FE1FE /* Government.cpp in Sources */ = {isa = PBXBuildFile; fileRef = A968631B1AE6FD0B004FE1FE /* Government.cpp */; };
		A96863C71AE6FD0E004FE1FE /* HailPanel.cpp in Sources */ = {isa = PBXBuildFile; fileRef = A968631D1AE6FD0B004FE1FE /* HailPanel.cpp */; };
		A96863C81AE6FD0E004FE1FE /* HiringPanel.cpp in Sources */ = {isa = PBXBuildFile; fileRef = A968631F1AE6FD0B004FE1FE /* HiringPanel.cpp */; };
		A96863C91AE6FD0E004FE1FE /* ImageBuffer.cpp in Sources */ = {isa = PBXBuildFile; fileRef = A96863211AE6FD0B004FE1FE /* ImageBuffer.cpp */; };
		A96863CB1AE6FD0E004FE1FE /* Information.cpp in Sources */ = {isa = PBXBuildFile; fileRef = A96863251AE6FD0B004FE1FE /* Information.cpp */; };
		A96863CC1AE6FD0E004FE1FE /* Interface.cpp in Sources */ = {isa = PBXBuildFile; fileRef = A96863271AE6FD0B004FE1FE /* Interface.cpp */; };
		A96863CD1AE6FD0E004FE1FE /* LineShader.cpp in Sources */ = {isa = PBXBuildFile; fileRef = A96863291AE6FD0B004FE1FE /* LineShader.cpp */; };
		A96863CE1AE6FD0E004FE1FE /* LoadPanel.cpp in Sources */ = {isa = PBXBuildFile; fileRef = A968632B1AE6FD0B004FE1FE /* LoadPanel.cpp */; };
		A96863CF1AE6FD0E004FE1FE /* LocationFilter.cpp in Sources */ = {isa = PBXBuildFile; fileRef = A968632D1AE6FD0B004FE1FE /* LocationFilter.cpp */; };
		A96863D01AE6FD0E004FE1FE /* main.cpp in Sources */ = {isa = PBXBuildFile; fileRef = A968632F1AE6FD0B004FE1FE /* main.cpp */; };
		A96863D11AE6FD0E004FE1FE /* MainPanel.cpp in Sources */ = {isa = PBXBuildFile; fileRef = A96863301AE6FD0B004FE1FE /* MainPanel.cpp */; };
		A96863D21AE6FD0E004FE1FE /* MapDetailPanel.cpp in Sources */ = {isa = PBXBuildFile; fileRef = A96863321AE6FD0C004FE1FE /* MapDetailPanel.cpp */; };
		A96863D31AE6FD0E004FE1FE /* MapPanel.cpp in Sources */ = {isa = PBXBuildFile; fileRef = A96863341AE6FD0C004FE1FE /* MapPanel.cpp */; };
		A96863D41AE6FD0E004FE1FE /* Mask.cpp in Sources */ = {isa = PBXBuildFile; fileRef = A96863361AE6FD0C004FE1FE /* Mask.cpp */; };
		A96863D51AE6FD0E004FE1FE /* MenuPanel.cpp in Sources */ = {isa = PBXBuildFile; fileRef = A96863381AE6FD0C004FE1FE /* MenuPanel.cpp */; };
		A96863D61AE6FD0E004FE1FE /* Messages.cpp in Sources */ = {isa = PBXBuildFile; fileRef = A968633A1AE6FD0C004FE1FE /* Messages.cpp */; };
		A96863D71AE6FD0E004FE1FE /* Mission.cpp in Sources */ = {isa = PBXBuildFile; fileRef = A968633C1AE6FD0C004FE1FE /* Mission.cpp */; };
		A96863D81AE6FD0E004FE1FE /* MissionAction.cpp in Sources */ = {isa = PBXBuildFile; fileRef = A968633E1AE6FD0C004FE1FE /* MissionAction.cpp */; };
		A96863D91AE6FD0E004FE1FE /* MissionPanel.cpp in Sources */ = {isa = PBXBuildFile; fileRef = A96863401AE6FD0C004FE1FE /* MissionPanel.cpp */; };
		A96863DA1AE6FD0E004FE1FE /* Mortgage.cpp in Sources */ = {isa = PBXBuildFile; fileRef = A96863421AE6FD0C004FE1FE /* Mortgage.cpp */; };
		A96863DB1AE6FD0E004FE1FE /* NPC.cpp in Sources */ = {isa = PBXBuildFile; fileRef = A96863441AE6FD0C004FE1FE /* NPC.cpp */; };
		A96863DC1AE6FD0E004FE1FE /* Outfit.cpp in Sources */ = {isa = PBXBuildFile; fileRef = A96863461AE6FD0C004FE1FE /* Outfit.cpp */; };
		A96863DD1AE6FD0E004FE1FE /* OutfitInfoDisplay.cpp in Sources */ = {isa = PBXBuildFile; fileRef = A96863481AE6FD0C004FE1FE /* OutfitInfoDisplay.cpp */; };
		A96863DE1AE6FD0E004FE1FE /* OutfitterPanel.cpp in Sources */ = {isa = PBXBuildFile; fileRef = A968634A1AE6FD0C004FE1FE /* OutfitterPanel.cpp */; };
		A96863DF1AE6FD0E004FE1FE /* OutlineShader.cpp in Sources */ = {isa = PBXBuildFile; fileRef = A968634C1AE6FD0C004FE1FE /* OutlineShader.cpp */; };
		A96863E01AE6FD0E004FE1FE /* Panel.cpp in Sources */ = {isa = PBXBuildFile; fileRef = A968634E1AE6FD0C004FE1FE /* Panel.cpp */; };
		A96863E11AE6FD0E004FE1FE /* Personality.cpp in Sources */ = {isa = PBXBuildFile; fileRef = A96863501AE6FD0C004FE1FE /* Personality.cpp */; };
		A96863E21AE6FD0E004FE1FE /* Phrase.cpp in Sources */ = {isa = PBXBuildFile; fileRef = A96863521AE6FD0C004FE1FE /* Phrase.cpp */; };
		A96863E31AE6FD0E004FE1FE /* Planet.cpp in Sources */ = {isa = PBXBuildFile; fileRef = A96863551AE6FD0C004FE1FE /* Planet.cpp */; };
		A96863E41AE6FD0E004FE1FE /* PlanetPanel.cpp in Sources */ = {isa = PBXBuildFile; fileRef = A96863571AE6FD0C004FE1FE /* PlanetPanel.cpp */; };
		A96863E51AE6FD0E004FE1FE /* PlayerInfo.cpp in Sources */ = {isa = PBXBuildFile; fileRef = A96863591AE6FD0C004FE1FE /* PlayerInfo.cpp */; };
		A96863E61AE6FD0E004FE1FE /* Point.cpp in Sources */ = {isa = PBXBuildFile; fileRef = A968635B1AE6FD0C004FE1FE /* Point.cpp */; };
		A96863E71AE6FD0E004FE1FE /* PointerShader.cpp in Sources */ = {isa = PBXBuildFile; fileRef = A968635D1AE6FD0C004FE1FE /* PointerShader.cpp */; };
		A96863E81AE6FD0E004FE1FE /* Politics.cpp in Sources */ = {isa = PBXBuildFile; fileRef = A968635F1AE6FD0C004FE1FE /* Politics.cpp */; };
		A96863E91AE6FD0E004FE1FE /* Preferences.cpp in Sources */ = {isa = PBXBuildFile; fileRef = A96863611AE6FD0C004FE1FE /* Preferences.cpp */; };
		A96863EA1AE6FD0E004FE1FE /* PreferencesPanel.cpp in Sources */ = {isa = PBXBuildFile; fileRef = A96863631AE6FD0C004FE1FE /* PreferencesPanel.cpp */; };
		A96863EB1AE6FD0E004FE1FE /* Projectile.cpp in Sources */ = {isa = PBXBuildFile; fileRef = A96863651AE6FD0C004FE1FE /* Projectile.cpp */; };
		A96863EC1AE6FD0E004FE1FE /* Radar.cpp in Sources */ = {isa = PBXBuildFile; fileRef = A96863671AE6FD0C004FE1FE /* Radar.cpp */; };
		A96863ED1AE6FD0E004FE1FE /* Random.cpp in Sources */ = {isa = PBXBuildFile; fileRef = A96863691AE6FD0D004FE1FE /* Random.cpp */; };
		A96863EE1AE6FD0E004FE1FE /* RingShader.cpp in Sources */ = {isa = PBXBuildFile; fileRef = A968636B1AE6FD0D004FE1FE /* RingShader.cpp */; };
		A96863EF1AE6FD0E004FE1FE /* SavedGame.cpp in Sources */ = {isa = PBXBuildFile; fileRef = A968636E1AE6FD0D004FE1FE /* SavedGame.cpp */; };
		A96863F01AE6FD0E004FE1FE /* Screen.cpp in Sources */ = {isa = PBXBuildFile; fileRef = A96863701AE6FD0D004FE1FE /* Screen.cpp */; };
		A96863F11AE6FD0E004FE1FE /* Shader.cpp in Sources */ = {isa = PBXBuildFile; fileRef = A96863731AE6FD0D004FE1FE /* Shader.cpp */; };
		A96863F21AE6FD0E004FE1FE /* Ship.cpp in Sources */ = {isa = PBXBuildFile; fileRef = A96863761AE6FD0D004FE1FE /* Ship.cpp */; };
		A96863F31AE6FD0E004FE1FE /* ShipEvent.cpp in Sources */ = {isa = PBXBuildFile; fileRef = A96863781AE6FD0D004FE1FE /* ShipEvent.cpp */; };
		A96863F41AE6FD0E004FE1FE /* ShipInfoDisplay.cpp in Sources */ = {isa = PBXBuildFile; fileRef = A968637A1AE6FD0D004FE1FE /* ShipInfoDisplay.cpp */; };
		A96863F51AE6FD0E004FE1FE /* ShipyardPanel.cpp in Sources */ = {isa = PBXBuildFile; fileRef = A968637C1AE6FD0D004FE1FE /* ShipyardPanel.cpp */; };
		A96863F61AE6FD0E004FE1FE /* ShopPanel.cpp in Sources */ = {isa = PBXBuildFile; fileRef = A968637E1AE6FD0D004FE1FE /* ShopPanel.cpp */; };
		A96863F71AE6FD0E004FE1FE /* Sound.cpp in Sources */ = {isa = PBXBuildFile; fileRef = A96863801AE6FD0D004FE1FE /* Sound.cpp */; };
		A96863F81AE6FD0E004FE1FE /* SpaceportPanel.cpp in Sources */ = {isa = PBXBuildFile; fileRef = A96863821AE6FD0D004FE1FE /* SpaceportPanel.cpp */; };
		A96863F91AE6FD0E004FE1FE /* Sprite.cpp in Sources */ = {isa = PBXBuildFile; fileRef = A96863841AE6FD0D004FE1FE /* Sprite.cpp */; };
		A96863FA1AE6FD0E004FE1FE /* SpriteQueue.cpp in Sources */ = {isa = PBXBuildFile; fileRef = A96863861AE6FD0D004FE1FE /* SpriteQueue.cpp */; };
		A96863FB1AE6FD0E004FE1FE /* SpriteSet.cpp in Sources */ = {isa = PBXBuildFile; fileRef = A96863881AE6FD0D004FE1FE /* SpriteSet.cpp */; };
		A96863FC1AE6FD0E004FE1FE /* SpriteShader.cpp in Sources */ = {isa = PBXBuildFile; fileRef = A968638A1AE6FD0D004FE1FE /* SpriteShader.cpp */; };
		A96863FD1AE6FD0E004FE1FE /* StarField.cpp in Sources */ = {isa = PBXBuildFile; fileRef = A968638C1AE6FD0D004FE1FE /* StarField.cpp */; };
		A96863FE1AE6FD0E004FE1FE /* StartConditions.cpp in Sources */ = {isa = PBXBuildFile; fileRef = A968638E1AE6FD0D004FE1FE /* StartConditions.cpp */; };
		A96863FF1AE6FD0E004FE1FE /* StellarObject.cpp in Sources */ = {isa = PBXBuildFile; fileRef = A96863901AE6FD0D004FE1FE /* StellarObject.cpp */; };
		A96864001AE6FD0E004FE1FE /* System.cpp in Sources */ = {isa = PBXBuildFile; fileRef = A96863921AE6FD0D004FE1FE /* System.cpp */; };
		A96864011AE6FD0E004FE1FE /* Table.cpp in Sources */ = {isa = PBXBuildFile; fileRef = A96863941AE6FD0D004FE1FE /* Table.cpp */; };
		A96864021AE6FD0E004FE1FE /* Trade.cpp in Sources */ = {isa = PBXBuildFile; fileRef = A96863961AE6FD0D004FE1FE /* Trade.cpp */; };
		A96864031AE6FD0E004FE1FE /* TradingPanel.cpp in Sources */ = {isa = PBXBuildFile; fileRef = A96863981AE6FD0D004FE1FE /* TradingPanel.cpp */; };
		A96864041AE6FD0E004FE1FE /* UI.cpp in Sources */ = {isa = PBXBuildFile; fileRef = A968639A1AE6FD0D004FE1FE /* UI.cpp */; };
		A96864051AE6FD0E004FE1FE /* Weapon.cpp in Sources */ = {isa = PBXBuildFile; fileRef = A968639C1AE6FD0D004FE1FE /* Weapon.cpp */; };
		A96864061AE6FD0E004FE1FE /* WrappedText.cpp in Sources */ = {isa = PBXBuildFile; fileRef = A968639E1AE6FD0D004FE1FE /* WrappedText.cpp */; };
		A97C24EA1B17BE35007DDFA1 /* MapOutfitterPanel.cpp in Sources */ = {isa = PBXBuildFile; fileRef = A97C24E81B17BE35007DDFA1 /* MapOutfitterPanel.cpp */; };
		A97C24ED1B17BE3C007DDFA1 /* MapShipyardPanel.cpp in Sources */ = {isa = PBXBuildFile; fileRef = A97C24EB1B17BE3C007DDFA1 /* MapShipyardPanel.cpp */; };
		A97C4460852BF852334C0CB1 /* Bitset.cpp in Sources */ = {isa = PBXBuildFile; fileRef = 74F543598EEFB3745287E663 /* Bitset.cpp */; };
		A98150821EA9634A00428AD6 /* ShipInfoPanel.cpp in Sources */ = {isa = PBXBuildFile; fileRef = A98150801EA9634A00428AD6 /* ShipInfoPanel.cpp */; };
		A98150851EA9635D00428AD6 /* PlayerInfoPanel.cpp in Sources */ = {isa = PBXBuildFile; fileRef = A98150831EA9635D00428AD6 /* PlayerInfoPanel.cpp */; };
		A99F7A50195DF3E8002C30B8 /* Images.xcassets in Resources */ = {isa = PBXBuildFile; fileRef = A99F7A4F195DF3E8002C30B8 /* Images.xcassets */; };
		A99F7AF5195DF44C002C30B8 /* credits.txt in Resources */ = {isa = PBXBuildFile; fileRef = A99F7A6F195DF44B002C30B8 /* credits.txt */; };
		A99F7B08195DF44C002C30B8 /* keys.txt in Resources */ = {isa = PBXBuildFile; fileRef = A99F7A94195DF44B002C30B8 /* keys.txt */; };
		A99F7B09195DF44C002C30B8 /* license.txt in Resources */ = {isa = PBXBuildFile; fileRef = A99F7A95195DF44B002C30B8 /* license.txt */; };
		A99F7B34195DF45E002C30B8 /* data in Resources */ = {isa = PBXBuildFile; fileRef = A99F7B32195DF45E002C30B8 /* data */; };
		A99F7B35195DF45E002C30B8 /* images in Resources */ = {isa = PBXBuildFile; fileRef = A99F7B33195DF45E002C30B8 /* images */; };
		A9A5297419996C9F002D7C35 /* sounds in Resources */ = {isa = PBXBuildFile; fileRef = A9A5297319996C9F002D7C35 /* sounds */; };
		A9A5297619996CC3002D7C35 /* OpenAL.framework in Frameworks */ = {isa = PBXBuildFile; fileRef = A9A5297519996CC3002D7C35 /* OpenAL.framework */; };
		A9B99D021C616AD000BE7C2E /* ItemInfoDisplay.cpp in Sources */ = {isa = PBXBuildFile; fileRef = A9B99D001C616AD000BE7C2E /* ItemInfoDisplay.cpp */; };
		A9B99D051C616AF200BE7C2E /* MapSalesPanel.cpp in Sources */ = {isa = PBXBuildFile; fileRef = A9B99D031C616AF200BE7C2E /* MapSalesPanel.cpp */; };
		A9BDFB541E00B8AA00A6B27E /* Music.cpp in Sources */ = {isa = PBXBuildFile; fileRef = A9BDFB521E00B8AA00A6B27E /* Music.cpp */; };
		A9BDFB561E00B94700A6B27E /* libmad.0.dylib in Frameworks */ = {isa = PBXBuildFile; fileRef = A9BDFB551E00B94700A6B27E /* libmad.0.dylib */; };
		A9BDFB571E00BD6A00A6B27E /* libmad.0.dylib in CopyFiles */ = {isa = PBXBuildFile; fileRef = A9BDFB551E00B94700A6B27E /* libmad.0.dylib */; };
		A9C70E101C0E5B51000B3D14 /* File.cpp in Sources */ = {isa = PBXBuildFile; fileRef = A9C70E0E1C0E5B51000B3D14 /* File.cpp */; };
		A9CC526D1950C9F6004E4E22 /* Cocoa.framework in Frameworks */ = {isa = PBXBuildFile; fileRef = A9CC526C1950C9F6004E4E22 /* Cocoa.framework */; };
		A9D40D1A195DFAA60086EE52 /* OpenGL.framework in Frameworks */ = {isa = PBXBuildFile; fileRef = A9D40D19195DFAA60086EE52 /* OpenGL.framework */; };
		AFF742E3BAA4AD9A5D001460 /* alignment.hpp in Headers */ = {isa = PBXBuildFile; fileRef = 13B643F6BEC24349F9BC9F42 /* alignment.hpp */; settings = {ATTRIBUTES = (Project, ); }; };
		B55C239D2303CE8B005C1A14 /* GameWindow.cpp in Sources */ = {isa = PBXBuildFile; fileRef = B55C239B2303CE8A005C1A14 /* GameWindow.cpp */; };
		B590161321ED4A0F00799178 /* Utf8.cpp in Sources */ = {isa = PBXBuildFile; fileRef = B590161121ED4A0E00799178 /* Utf8.cpp */; };
		B5DDA6942001B7F600DBA76A /* News.cpp in Sources */ = {isa = PBXBuildFile; fileRef = B5DDA6922001B7F600DBA76A /* News.cpp */; };
		C4264774A89C0001B6FFC60E /* Hazard.cpp in Sources */ = {isa = PBXBuildFile; fileRef = C49D4EA08DF168A83B1C7B07 /* Hazard.cpp */; };
		C7354A3E9C53D6C5E3CC352F /* TestData.cpp in Sources */ = {isa = PBXBuildFile; fileRef = 02D34A71AE3BC4C93FC6865B /* TestData.cpp */; };
		CE3F49A88B6DCBE09A711110 /* opengl.cpp in Sources */ = {isa = PBXBuildFile; fileRef = A3754152958FBC924E9F76A9 /* opengl.cpp */; };
		DAC24E909BF453D18AEE3DA3 /* Logger.cpp in Sources */ = {isa = PBXBuildFile; fileRef = A7F240B4AC219841424A387A /* Logger.cpp */; };
		DF8D57E11FC25842001525DA /* Dictionary.cpp in Sources */ = {isa = PBXBuildFile; fileRef = DF8D57DF1FC25842001525DA /* Dictionary.cpp */; };
		DF8D57E51FC25889001525DA /* Visual.cpp in Sources */ = {isa = PBXBuildFile; fileRef = DF8D57E21FC25889001525DA /* Visual.cpp */; };
		DFAAE2A61FD4A25C0072C0A8 /* BatchDrawList.cpp in Sources */ = {isa = PBXBuildFile; fileRef = DFAAE2A21FD4A25C0072C0A8 /* BatchDrawList.cpp */; };
		DFAAE2A71FD4A25C0072C0A8 /* BatchShader.cpp in Sources */ = {isa = PBXBuildFile; fileRef = DFAAE2A41FD4A25C0072C0A8 /* BatchShader.cpp */; };
		DFAAE2AA1FD4A27B0072C0A8 /* ImageSet.cpp in Sources */ = {isa = PBXBuildFile; fileRef = DFAAE2A81FD4A27B0072C0A8 /* ImageSet.cpp */; };
		E3D54794A1EEF51CD4859170 /* DamageProfile.cpp in Sources */ = {isa = PBXBuildFile; fileRef = C62B4D15899E5F47443D0ED6 /* DamageProfile.cpp */; };
		ED5E4F2ABA89E9DE00603E69 /* TestContext.cpp in Sources */ = {isa = PBXBuildFile; fileRef = A3134EC4B1CCA5546A10C3EF /* TestContext.cpp */; };
		F35E4D6EA465D71CDA282EBA /* MenuAnimationPanel.cpp in Sources */ = {isa = PBXBuildFile; fileRef = D0FA4800BE72C1B5A7D567B9 /* MenuAnimationPanel.cpp */; };
		F55745BDBC50E15DCEB2ED5B /* layout.hpp in Headers */ = {isa = PBXBuildFile; fileRef = 9BCF4321AF819E944EC02FB9 /* layout.hpp */; settings = {ATTRIBUTES = (Project, ); }; };
		F78A44BAA8252F6D53B24B69 /* TextReplacements.cpp in Sources */ = {isa = PBXBuildFile; fileRef = 6A4E42FEB3B265A91D5BD2FC /* TextReplacements.cpp */; };
/* End PBXBuildFile section */

/* Begin PBXContainerItemProxy section */
		070CD8162818CE9200A853BB /* PBXContainerItemProxy */ = {
			isa = PBXContainerItemProxy;
			containerPortal = A9CC52611950C9F6004E4E22 /* Project object */;
			proxyType = 1;
			remoteGlobalIDString = 070CD8102818CC6B00A853BB;
			remoteInfo = libmad;
		};
		072599CE26A8CADA007EC229 /* PBXContainerItemProxy */ = {
			isa = PBXContainerItemProxy;
			containerPortal = A9CC52611950C9F6004E4E22 /* Project object */;
			proxyType = 1;
			remoteGlobalIDString = 072599BD26A8C67D007EC229;
			remoteInfo = SDL2;
		};
/* End PBXContainerItemProxy section */

/* Begin PBXCopyFilesBuildPhase section */
		A93931ED19880ECA00C2A87B /* CopyFiles */ = {
			isa = PBXCopyFilesBuildPhase;
			buildActionMask = 2147483647;
			dstPath = "";
			dstSubfolderSpec = 10;
			files = (
				A9BDFB571E00BD6A00A6B27E /* libmad.0.dylib in CopyFiles */,
				A93931FF1988136F00C2A87B /* libpng16.dylib in CopyFiles */,
				A93931FE1988136E00C2A87B /* libturbojpeg.0.dylib in CopyFiles */,
				072599D426A8CD5D007EC229 /* SDL2.framework in CopyFiles */,
			);
			runOnlyForDeploymentPostprocessing = 0;
		};
/* End PBXCopyFilesBuildPhase section */

/* Begin PBXFileReference section */
		02D34A71AE3BC4C93FC6865B /* TestData.cpp */ = {isa = PBXFileReference; fileEncoding = 4; lastKnownFileType = sourcecode.cpp.cpp; name = TestData.cpp; path = source/TestData.cpp; sourceTree = "<group>"; };
		070CD8152818CC6B00A853BB /* libmad.dylib */ = {isa = PBXFileReference; explicitFileType = "compiled.mach-o.dylib"; includeInIndex = 0; path = libmad.dylib; sourceTree = BUILT_PRODUCTS_DIR; };
		072599BE26A8C67D007EC229 /* SDL2.dylib */ = {isa = PBXFileReference; explicitFileType = "compiled.mach-o.dylib"; includeInIndex = 0; path = SDL2.dylib; sourceTree = BUILT_PRODUCTS_DIR; };
		072599CC26A8C942007EC229 /* SDL2.framework */ = {isa = PBXFileReference; lastKnownFileType = wrapper.framework; name = SDL2.framework; path = build/SDL2.framework; sourceTree = "<group>"; };
		086E48E490C9BAD6660C7274 /* ExclusiveItem.h */ = {isa = PBXFileReference; fileEncoding = 4; lastKnownFileType = sourcecode.c.h; name = ExclusiveItem.h; path = source/ExclusiveItem.h; sourceTree = "<group>"; };
		0C90483BB01ECD0E3E8DDA44 /* WeightedList.h */ = {isa = PBXFileReference; fileEncoding = 4; lastKnownFileType = sourcecode.c.h; name = WeightedList.h; path = source/WeightedList.h; sourceTree = "<group>"; };
		0DF34095B64BC64F666ECF5F /* CoreStartData.cpp */ = {isa = PBXFileReference; fileEncoding = 4; lastKnownFileType = sourcecode.cpp.cpp; name = CoreStartData.cpp; path = source/CoreStartData.cpp; sourceTree = "<group>"; };
		0E77AFDB2918751300864BB5 /* Playlist.h */ = {isa = PBXFileReference; lastKnownFileType = sourcecode.c.h; name = Playlist.h; path = source/Playlist.h; sourceTree = "<group>"; };
		0E77AFDC2918751300864BB5 /* Track.cpp */ = {isa = PBXFileReference; lastKnownFileType = sourcecode.cpp.cpp; name = Track.cpp; path = source/Track.cpp; sourceTree = "<group>"; };
		0E77AFDD2918751300864BB5 /* Track.h */ = {isa = PBXFileReference; lastKnownFileType = sourcecode.c.h; name = Track.h; path = source/Track.h; sourceTree = "<group>"; };
		0E77AFDE2918751300864BB5 /* Playlist.cpp */ = {isa = PBXFileReference; lastKnownFileType = sourcecode.cpp.cpp; name = Playlist.cpp; path = source/Playlist.cpp; sourceTree = "<group>"; };
		11EA4AD7A889B6AC1441A198 /* StartConditionsPanel.cpp */ = {isa = PBXFileReference; fileEncoding = 4; lastKnownFileType = sourcecode.cpp.cpp; name = StartConditionsPanel.cpp; path = source/StartConditionsPanel.cpp; sourceTree = "<group>"; };
		13B643F6BEC24349F9BC9F42 /* alignment.hpp */ = {isa = PBXFileReference; fileEncoding = 4; lastKnownFileType = sourcecode.c.h; name = alignment.hpp; path = source/text/alignment.hpp; sourceTree = "<group>"; };
		13B64DB8AE730E57C3DEA2F0 /* ShipJumpNavigation.cpp */ = {isa = PBXFileReference; fileEncoding = 4; lastKnownFileType = sourcecode.cpp.cpp; name = ShipJumpNavigation.cpp; path = source/ShipJumpNavigation.cpp; sourceTree = "<group>"; };
		1578F880250B5F8A00D318FB /* InfoPanelState.cpp */ = {isa = PBXFileReference; fileEncoding = 4; lastKnownFileType = sourcecode.cpp.cpp; name = InfoPanelState.cpp; path = source/InfoPanelState.cpp; sourceTree = "<group>"; };
		1578F882250B5F8A00D318FB /* InfoPanelState.h */ = {isa = PBXFileReference; fileEncoding = 4; lastKnownFileType = sourcecode.c.h; name = InfoPanelState.h; path = source/InfoPanelState.h; sourceTree = "<group>"; };
		19184B47B496B414EC9CE671 /* DamageProfile.h */ = {isa = PBXFileReference; fileEncoding = 4; lastKnownFileType = sourcecode.c.h; name = DamageProfile.h; path = source/DamageProfile.h; sourceTree = "<group>"; };
		191E4107A4F1CBBC2526A0E9 /* MaskManager.h */ = {isa = PBXFileReference; fileEncoding = 4; lastKnownFileType = sourcecode.c.h; name = MaskManager.h; path = source/MaskManager.h; sourceTree = "<group>"; };
		210C41C0BA33F71A694D5F98 /* Bitset.h */ = {isa = PBXFileReference; fileEncoding = 4; lastKnownFileType = sourcecode.c.h; name = Bitset.h; path = source/Bitset.h; sourceTree = "<group>"; };
		2CA44855BD0AFF45DCAEEA5D /* truncate.hpp */ = {isa = PBXFileReference; fileEncoding = 4; lastKnownFileType = sourcecode.c.h; name = truncate.hpp; path = source/text/truncate.hpp; sourceTree = "<group>"; };
		2E1E458DB603BF979429117C /* DisplayText.cpp */ = {isa = PBXFileReference; fileEncoding = 4; lastKnownFileType = sourcecode.cpp.cpp; name = DisplayText.cpp; path = source/text/DisplayText.cpp; sourceTree = "<group>"; };
		2E644A108BCD762A2A1A899C /* Hazard.h */ = {isa = PBXFileReference; fileEncoding = 4; lastKnownFileType = sourcecode.c.h; name = Hazard.h; path = source/Hazard.h; sourceTree = "<group>"; };
		2E8047A8987DD8EC99FF8E2E /* Test.cpp */ = {isa = PBXFileReference; fileEncoding = 4; lastKnownFileType = sourcecode.cpp.cpp; name = Test.cpp; path = source/Test.cpp; sourceTree = "<group>"; };
		32404878BFF00A095AF2DD2C /* MapPlanetCard.cpp */ = {isa = PBXFileReference; fileEncoding = 4; lastKnownFileType = sourcecode.cpp.cpp; name = MapPlanetCard.cpp; path = source/MapPlanetCard.cpp; sourceTree = "<group>"; };
		341645FAA25F7901221B8965 /* PrintData.cpp */ = {isa = PBXFileReference; fileEncoding = 4; lastKnownFileType = sourcecode.cpp.cpp; name = PrintData.cpp; path = source/PrintData.cpp; sourceTree = "<group>"; };
		389245138CF297EB417DF730 /* UniverseObjects.cpp */ = {isa = PBXFileReference; fileEncoding = 4; lastKnownFileType = sourcecode.cpp.cpp; name = UniverseObjects.cpp; path = source/UniverseObjects.cpp; sourceTree = "<group>"; };
		4256486EA97E57BBB38CDAF2 /* ConditionsStore.cpp */ = {isa = PBXFileReference; fileEncoding = 4; lastKnownFileType = sourcecode.cpp.cpp; name = ConditionsStore.cpp; path = source/ConditionsStore.cpp; sourceTree = "<group>"; };
		46B444A6B2A67F93BB272686 /* ByGivenOrder.h */ = {isa = PBXFileReference; fileEncoding = 4; lastKnownFileType = sourcecode.c.h; name = ByGivenOrder.h; path = source/comparators/ByGivenOrder.h; sourceTree = "<group>"; };
		499B4DA7A9C7351120660643 /* MaskManager.cpp */ = {isa = PBXFileReference; fileEncoding = 4; lastKnownFileType = sourcecode.cpp.cpp; name = MaskManager.cpp; path = source/MaskManager.cpp; sourceTree = "<group>"; };
		5155CD711DBB9FF900EF090B /* Depreciation.cpp */ = {isa = PBXFileReference; fileEncoding = 4; lastKnownFileType = sourcecode.cpp.cpp; name = Depreciation.cpp; path = source/Depreciation.cpp; sourceTree = "<group>"; };
		5155CD721DBB9FF900EF090B /* Depreciation.h */ = {isa = PBXFileReference; fileEncoding = 4; lastKnownFileType = sourcecode.c.h; name = Depreciation.h; path = source/Depreciation.h; sourceTree = "<group>"; };
		5CE3475B85CE8C48D98664B7 /* Test.h */ = {isa = PBXFileReference; fileEncoding = 4; lastKnownFileType = sourcecode.c.h; name = Test.h; path = source/Test.h; sourceTree = "<group>"; };
		5CF247B48EEC7A3C366C1DFA /* DamageDealt.h */ = {isa = PBXFileReference; fileEncoding = 4; lastKnownFileType = sourcecode.c.h; name = DamageDealt.h; path = source/DamageDealt.h; sourceTree = "<group>"; };
		5EBC44769E84CF0C953D08B3 /* Variant.h */ = {isa = PBXFileReference; fileEncoding = 4; lastKnownFileType = sourcecode.c.h; name = Variant.h; path = source/Variant.h; sourceTree = "<group>"; };
		61FA4C2BB89E08C5E2B8B4B9 /* Variant.cpp */ = {isa = PBXFileReference; fileEncoding = 4; lastKnownFileType = sourcecode.cpp.cpp; name = Variant.cpp; path = source/Variant.cpp; sourceTree = "<group>"; };
		6245F8231D301C7400A7A094 /* Body.cpp */ = {isa = PBXFileReference; fileEncoding = 4; lastKnownFileType = sourcecode.cpp.cpp; name = Body.cpp; path = source/Body.cpp; sourceTree = "<group>"; };
		6245F8241D301C7400A7A094 /* Body.h */ = {isa = PBXFileReference; fileEncoding = 4; lastKnownFileType = sourcecode.c.h; name = Body.h; path = source/Body.h; sourceTree = "<group>"; };
		6245F8261D301C9000A7A094 /* Hardpoint.cpp */ = {isa = PBXFileReference; fileEncoding = 4; lastKnownFileType = sourcecode.cpp.cpp; name = Hardpoint.cpp; path = source/Hardpoint.cpp; sourceTree = "<group>"; };
		6245F8271D301C9000A7A094 /* Hardpoint.h */ = {isa = PBXFileReference; fileEncoding = 4; lastKnownFileType = sourcecode.c.h; name = Hardpoint.h; path = source/Hardpoint.h; sourceTree = "<group>"; };
		628BDAED1CC5DC950062BCD2 /* PlanetLabel.cpp */ = {isa = PBXFileReference; fileEncoding = 4; lastKnownFileType = sourcecode.cpp.cpp; name = PlanetLabel.cpp; path = source/PlanetLabel.cpp; sourceTree = "<group>"; };
		628BDAEE1CC5DC950062BCD2 /* PlanetLabel.h */ = {isa = PBXFileReference; fileEncoding = 4; lastKnownFileType = sourcecode.c.h; name = PlanetLabel.h; path = source/PlanetLabel.h; sourceTree = "<group>"; };
		62A405B81D47DA4D0054F6A0 /* FogShader.cpp */ = {isa = PBXFileReference; fileEncoding = 4; lastKnownFileType = sourcecode.cpp.cpp; name = FogShader.cpp; path = source/FogShader.cpp; sourceTree = "<group>"; };
		62A405B91D47DA4D0054F6A0 /* FogShader.h */ = {isa = PBXFileReference; fileEncoding = 4; lastKnownFileType = sourcecode.c.h; name = FogShader.h; path = source/FogShader.h; sourceTree = "<group>"; };
		62C311181CE172D000409D91 /* Flotsam.cpp */ = {isa = PBXFileReference; fileEncoding = 4; lastKnownFileType = sourcecode.cpp.cpp; name = Flotsam.cpp; path = source/Flotsam.cpp; sourceTree = "<group>"; };
		62C311191CE172D000409D91 /* Flotsam.h */ = {isa = PBXFileReference; fileEncoding = 4; lastKnownFileType = sourcecode.c.h; name = Flotsam.h; path = source/Flotsam.h; sourceTree = "<group>"; };
		6833448DAEB9861D28445DD5 /* GameAction.h */ = {isa = PBXFileReference; fileEncoding = 4; lastKnownFileType = sourcecode.c.h; name = GameAction.h; path = source/GameAction.h; sourceTree = "<group>"; };
		6A4E42FEB3B265A91D5BD2FC /* TextReplacements.cpp */ = {isa = PBXFileReference; fileEncoding = 4; lastKnownFileType = sourcecode.cpp.cpp; name = TextReplacements.cpp; path = source/TextReplacements.cpp; sourceTree = "<group>"; };
		6A5716311E25BE6F00585EB2 /* CollisionSet.cpp */ = {isa = PBXFileReference; fileEncoding = 4; lastKnownFileType = sourcecode.cpp.cpp; name = CollisionSet.cpp; path = source/CollisionSet.cpp; sourceTree = "<group>"; };
		6A5716321E25BE6F00585EB2 /* CollisionSet.h */ = {isa = PBXFileReference; fileEncoding = 4; lastKnownFileType = sourcecode.c.h; name = CollisionSet.h; path = source/CollisionSet.h; sourceTree = "<group>"; };
		6D414B4194239522B24F3C95 /* Wormhole.cpp */ = {isa = PBXFileReference; fileEncoding = 4; lastKnownFileType = sourcecode.cpp.cpp; name = Wormhole.cpp; path = source/Wormhole.cpp; sourceTree = "<group>"; };
		6DCF4CF2972F569E6DBB8578 /* CategoryTypes.h */ = {isa = PBXFileReference; fileEncoding = 4; lastKnownFileType = sourcecode.c.h; name = CategoryTypes.h; path = source/CategoryTypes.h; sourceTree = "<group>"; };
		74F543598EEFB3745287E663 /* Bitset.cpp */ = {isa = PBXFileReference; fileEncoding = 4; lastKnownFileType = sourcecode.cpp.cpp; name = Bitset.cpp; path = source/Bitset.cpp; sourceTree = "<group>"; };
		86AB4B6E9C4C0490AE7F029B /* EsUuid.h */ = {isa = PBXFileReference; fileEncoding = 4; lastKnownFileType = sourcecode.c.h; name = EsUuid.h; path = source/EsUuid.h; sourceTree = "<group>"; };
		86D9414E818561143BD298BC /* TextReplacements.h */ = {isa = PBXFileReference; fileEncoding = 4; lastKnownFileType = sourcecode.c.h; name = TextReplacements.h; path = source/TextReplacements.h; sourceTree = "<group>"; };
		8CB543A1AA20F764DD7FC15A /* MenuAnimationPanel.h */ = {isa = PBXFileReference; fileEncoding = 4; lastKnownFileType = sourcecode.c.h; name = MenuAnimationPanel.h; path = source/MenuAnimationPanel.h; sourceTree = "<group>"; };
		8E8A4C648B242742B22A34FA /* Weather.cpp */ = {isa = PBXFileReference; fileEncoding = 4; lastKnownFileType = sourcecode.cpp.cpp; name = Weather.cpp; path = source/Weather.cpp; sourceTree = "<group>"; };
		938E07E0235970CE00DC2C2B /* FormationPattern.cpp */ = {isa = PBXFileReference; fileEncoding = 4; lastKnownFileType = sourcecode.cpp.cpp; name = FormationPattern.cpp; path = source/FormationPattern.cpp; sourceTree = "<group>"; };
		938E07E1235970CE00DC2C2B /* FormationPattern.h */ = {isa = PBXFileReference; fileEncoding = 4; lastKnownFileType = sourcecode.c.h; name = FormationPattern.h; path = source/FormationPattern.h; sourceTree = "<group>"; };
		950742538F8CECF5D4168FBC /* EsUuid.cpp */ = {isa = PBXFileReference; fileEncoding = 4; lastKnownFileType = sourcecode.cpp.cpp; name = EsUuid.cpp; path = source/EsUuid.cpp; sourceTree = "<group>"; };
		98104FFDA18E40F4A712A8BE /* CoreStartData.h */ = {isa = PBXFileReference; fileEncoding = 4; lastKnownFileType = sourcecode.c.h; name = CoreStartData.h; path = source/CoreStartData.h; sourceTree = "<group>"; };
		9BCF4321AF819E944EC02FB9 /* layout.hpp */ = {isa = PBXFileReference; fileEncoding = 4; lastKnownFileType = sourcecode.c.h; name = layout.hpp; path = source/text/layout.hpp; sourceTree = "<group>"; };
		9DA14712A9C68E00FBFD9C72 /* TestData.h */ = {isa = PBXFileReference; fileEncoding = 4; lastKnownFileType = sourcecode.c.h; name = TestData.h; path = source/TestData.h; sourceTree = "<group>"; };
		9F0F4096A9008E2D8F3304BB /* GameAction.cpp */ = {isa = PBXFileReference; fileEncoding = 4; lastKnownFileType = sourcecode.cpp.cpp; name = GameAction.cpp; path = source/GameAction.cpp; sourceTree = "<group>"; };
		A00D4207B8915B5E7E9B4619 /* RandomEvent.h */ = {isa = PBXFileReference; fileEncoding = 4; lastKnownFileType = sourcecode.c.h; name = RandomEvent.h; path = source/RandomEvent.h; sourceTree = "<group>"; };
		A2A948EE929342C8F84C65D1 /* TestContext.h */ = {isa = PBXFileReference; fileEncoding = 4; lastKnownFileType = sourcecode.c.h; name = TestContext.h; path = source/TestContext.h; sourceTree = "<group>"; };
		A2A94C40A8DCA99809AD5DEE /* MapPlanetCard.h */ = {isa = PBXFileReference; fileEncoding = 4; lastKnownFileType = sourcecode.c.h; name = MapPlanetCard.h; path = source/MapPlanetCard.h; sourceTree = "<group>"; };
		A3134EC4B1CCA5546A10C3EF /* TestContext.cpp */ = {isa = PBXFileReference; fileEncoding = 4; lastKnownFileType = sourcecode.cpp.cpp; name = TestContext.cpp; path = source/TestContext.cpp; sourceTree = "<group>"; };
		A3754152958FBC924E9F76A9 /* opengl.cpp */ = {isa = PBXFileReference; fileEncoding = 4; lastKnownFileType = sourcecode.cpp.cpp; name = opengl.cpp; path = source/opengl.cpp; sourceTree = "<group>"; };
		A3B9425983D66B182BD724B4 /* ConditionsStore.h */ = {isa = PBXFileReference; fileEncoding = 4; lastKnownFileType = sourcecode.c.h; name = ConditionsStore.h; path = source/ConditionsStore.h; sourceTree = "<group>"; };
		A7E640C7A366679B27CCADAC /* GameLoadingPanel.cpp */ = {isa = PBXFileReference; fileEncoding = 4; lastKnownFileType = sourcecode.cpp.cpp; name = GameLoadingPanel.cpp; path = source/GameLoadingPanel.cpp; sourceTree = "<group>"; };
		A7F240B4AC219841424A387A /* Logger.cpp */ = {isa = PBXFileReference; fileEncoding = 4; lastKnownFileType = sourcecode.cpp.cpp; name = Logger.cpp; path = source/Logger.cpp; sourceTree = "<group>"; };
		A90633FD1EE602FD000DA6C0 /* LogbookPanel.cpp */ = {isa = PBXFileReference; fileEncoding = 4; lastKnownFileType = sourcecode.cpp.cpp; name = LogbookPanel.cpp; path = source/LogbookPanel.cpp; sourceTree = "<group>"; };
		A90633FE1EE602FD000DA6C0 /* LogbookPanel.h */ = {isa = PBXFileReference; fileEncoding = 4; lastKnownFileType = sourcecode.c.h; name = LogbookPanel.h; path = source/LogbookPanel.h; sourceTree = "<group>"; };
		A90C15D71D5BD55700708F3A /* Minable.cpp */ = {isa = PBXFileReference; fileEncoding = 4; lastKnownFileType = sourcecode.cpp.cpp; name = Minable.cpp; path = source/Minable.cpp; sourceTree = "<group>"; };
		A90C15D81D5BD55700708F3A /* Minable.h */ = {isa = PBXFileReference; fileEncoding = 4; lastKnownFileType = sourcecode.c.h; name = Minable.h; path = source/Minable.h; sourceTree = "<group>"; };
		A90C15DA1D5BD56800708F3A /* Rectangle.cpp */ = {isa = PBXFileReference; fileEncoding = 4; lastKnownFileType = sourcecode.cpp.cpp; name = Rectangle.cpp; path = source/Rectangle.cpp; sourceTree = "<group>"; };
		A90C15DB1D5BD56800708F3A /* Rectangle.h */ = {isa = PBXFileReference; fileEncoding = 4; lastKnownFileType = sourcecode.c.h; name = Rectangle.h; path = source/Rectangle.h; sourceTree = "<group>"; };
		A93931FA1988135200C2A87B /* libturbojpeg.0.dylib */ = {isa = PBXFileReference; lastKnownFileType = "compiled.mach-o.dylib"; name = libturbojpeg.0.dylib; path = "/usr/local/opt/jpeg-turbo/lib/libturbojpeg.0.dylib"; sourceTree = "<absolute>"; };
		A93931FC1988136B00C2A87B /* libpng16.dylib */ = {isa = PBXFileReference; lastKnownFileType = "compiled.mach-o.dylib"; name = libpng16.dylib; path = /usr/local/opt/libpng/lib/libpng16.dylib; sourceTree = "<absolute>"; };
		A94408A41982F3E600610427 /* endless-sky.iconset */ = {isa = PBXFileReference; lastKnownFileType = folder.iconset; name = "endless-sky.iconset"; path = "icons/endless-sky.iconset"; sourceTree = "<group>"; };
		A966A5A91B964E6300DFF69C /* Person.cpp */ = {isa = PBXFileReference; fileEncoding = 4; lastKnownFileType = sourcecode.cpp.cpp; name = Person.cpp; path = source/Person.cpp; sourceTree = "<group>"; };
		A966A5AA1B964E6300DFF69C /* Person.h */ = {isa = PBXFileReference; fileEncoding = 4; lastKnownFileType = sourcecode.c.h; name = Person.h; path = source/Person.h; sourceTree = "<group>"; };
		A96862CD1AE6FD0A004FE1FE /* Account.cpp */ = {isa = PBXFileReference; fileEncoding = 4; lastKnownFileType = sourcecode.cpp.cpp; name = Account.cpp; path = source/Account.cpp; sourceTree = "<group>"; };
		A96862CE1AE6FD0A004FE1FE /* Account.h */ = {isa = PBXFileReference; fileEncoding = 4; lastKnownFileType = sourcecode.c.h; name = Account.h; path = source/Account.h; sourceTree = "<group>"; };
		A96862CF1AE6FD0A004FE1FE /* AI.cpp */ = {isa = PBXFileReference; fileEncoding = 4; lastKnownFileType = sourcecode.cpp.cpp; name = AI.cpp; path = source/AI.cpp; sourceTree = "<group>"; };
		A96862D01AE6FD0A004FE1FE /* AI.h */ = {isa = PBXFileReference; fileEncoding = 4; lastKnownFileType = sourcecode.c.h; name = AI.h; path = source/AI.h; sourceTree = "<group>"; };
		A96862D11AE6FD0A004FE1FE /* Angle.cpp */ = {isa = PBXFileReference; fileEncoding = 4; lastKnownFileType = sourcecode.cpp.cpp; name = Angle.cpp; path = source/Angle.cpp; sourceTree = "<group>"; };
		A96862D21AE6FD0A004FE1FE /* Angle.h */ = {isa = PBXFileReference; fileEncoding = 4; lastKnownFileType = sourcecode.c.h; name = Angle.h; path = source/Angle.h; sourceTree = "<group>"; };
		A96862D51AE6FD0A004FE1FE /* Armament.cpp */ = {isa = PBXFileReference; fileEncoding = 4; lastKnownFileType = sourcecode.cpp.cpp; name = Armament.cpp; path = source/Armament.cpp; sourceTree = "<group>"; };
		A96862D61AE6FD0A004FE1FE /* Armament.h */ = {isa = PBXFileReference; fileEncoding = 4; lastKnownFileType = sourcecode.c.h; name = Armament.h; path = source/Armament.h; sourceTree = "<group>"; };
		A96862D71AE6FD0A004FE1FE /* AsteroidField.cpp */ = {isa = PBXFileReference; fileEncoding = 4; lastKnownFileType = sourcecode.cpp.cpp; name = AsteroidField.cpp; path = source/AsteroidField.cpp; sourceTree = "<group>"; };
		A96862D81AE6FD0A004FE1FE /* AsteroidField.h */ = {isa = PBXFileReference; fileEncoding = 4; lastKnownFileType = sourcecode.c.h; name = AsteroidField.h; path = source/AsteroidField.h; sourceTree = "<group>"; };
		A96862D91AE6FD0A004FE1FE /* Audio.cpp */ = {isa = PBXFileReference; fileEncoding = 4; lastKnownFileType = sourcecode.cpp.cpp; name = Audio.cpp; path = source/Audio.cpp; sourceTree = "<group>"; };
		A96862DA1AE6FD0A004FE1FE /* Audio.h */ = {isa = PBXFileReference; fileEncoding = 4; lastKnownFileType = sourcecode.c.h; name = Audio.h; path = source/Audio.h; sourceTree = "<group>"; };
		A96862DB1AE6FD0A004FE1FE /* BankPanel.cpp */ = {isa = PBXFileReference; fileEncoding = 4; lastKnownFileType = sourcecode.cpp.cpp; name = BankPanel.cpp; path = source/BankPanel.cpp; sourceTree = "<group>"; };
		A96862DC1AE6FD0A004FE1FE /* BankPanel.h */ = {isa = PBXFileReference; fileEncoding = 4; lastKnownFileType = sourcecode.c.h; name = BankPanel.h; path = source/BankPanel.h; sourceTree = "<group>"; };
		A96862DF1AE6FD0A004FE1FE /* BoardingPanel.cpp */ = {isa = PBXFileReference; fileEncoding = 4; lastKnownFileType = sourcecode.cpp.cpp; name = BoardingPanel.cpp; path = source/BoardingPanel.cpp; sourceTree = "<group>"; };
		A96862E01AE6FD0A004FE1FE /* BoardingPanel.h */ = {isa = PBXFileReference; fileEncoding = 4; lastKnownFileType = sourcecode.c.h; name = BoardingPanel.h; path = source/BoardingPanel.h; sourceTree = "<group>"; };
		A96862E11AE6FD0A004FE1FE /* CaptureOdds.cpp */ = {isa = PBXFileReference; fileEncoding = 4; lastKnownFileType = sourcecode.cpp.cpp; name = CaptureOdds.cpp; path = source/CaptureOdds.cpp; sourceTree = "<group>"; };
		A96862E21AE6FD0A004FE1FE /* CaptureOdds.h */ = {isa = PBXFileReference; fileEncoding = 4; lastKnownFileType = sourcecode.c.h; name = CaptureOdds.h; path = source/CaptureOdds.h; sourceTree = "<group>"; };
		A96862E31AE6FD0A004FE1FE /* CargoHold.cpp */ = {isa = PBXFileReference; fileEncoding = 4; lastKnownFileType = sourcecode.cpp.cpp; name = CargoHold.cpp; path = source/CargoHold.cpp; sourceTree = "<group>"; };
		A96862E41AE6FD0A004FE1FE /* CargoHold.h */ = {isa = PBXFileReference; fileEncoding = 4; lastKnownFileType = sourcecode.c.h; name = CargoHold.h; path = source/CargoHold.h; sourceTree = "<group>"; };
		A96862E51AE6FD0A004FE1FE /* ClickZone.h */ = {isa = PBXFileReference; fileEncoding = 4; lastKnownFileType = sourcecode.c.h; name = ClickZone.h; path = source/ClickZone.h; sourceTree = "<group>"; };
		A96862E61AE6FD0A004FE1FE /* Color.cpp */ = {isa = PBXFileReference; fileEncoding = 4; lastKnownFileType = sourcecode.cpp.cpp; name = Color.cpp; path = source/Color.cpp; sourceTree = "<group>"; };
		A96862E71AE6FD0A004FE1FE /* Color.h */ = {isa = PBXFileReference; fileEncoding = 4; lastKnownFileType = sourcecode.c.h; name = Color.h; path = source/Color.h; sourceTree = "<group>"; };
		A96862E81AE6FD0A004FE1FE /* Command.cpp */ = {isa = PBXFileReference; fileEncoding = 4; lastKnownFileType = sourcecode.cpp.cpp; name = Command.cpp; path = source/Command.cpp; sourceTree = "<group>"; };
		A96862E91AE6FD0A004FE1FE /* Command.h */ = {isa = PBXFileReference; fileEncoding = 4; lastKnownFileType = sourcecode.c.h; name = Command.h; path = source/Command.h; sourceTree = "<group>"; };
		A96862EA1AE6FD0A004FE1FE /* ConditionSet.cpp */ = {isa = PBXFileReference; fileEncoding = 4; lastKnownFileType = sourcecode.cpp.cpp; name = ConditionSet.cpp; path = source/ConditionSet.cpp; sourceTree = "<group>"; };
		A96862EB1AE6FD0A004FE1FE /* ConditionSet.h */ = {isa = PBXFileReference; fileEncoding = 4; lastKnownFileType = sourcecode.c.h; name = ConditionSet.h; path = source/ConditionSet.h; sourceTree = "<group>"; };
		A96862EC1AE6FD0A004FE1FE /* Conversation.cpp */ = {isa = PBXFileReference; fileEncoding = 4; lastKnownFileType = sourcecode.cpp.cpp; name = Conversation.cpp; path = source/Conversation.cpp; sourceTree = "<group>"; };
		A96862ED1AE6FD0A004FE1FE /* Conversation.h */ = {isa = PBXFileReference; fileEncoding = 4; lastKnownFileType = sourcecode.c.h; name = Conversation.h; path = source/Conversation.h; sourceTree = "<group>"; };
		A96862EE1AE6FD0A004FE1FE /* ConversationPanel.cpp */ = {isa = PBXFileReference; fileEncoding = 4; lastKnownFileType = sourcecode.cpp.cpp; name = ConversationPanel.cpp; path = source/ConversationPanel.cpp; sourceTree = "<group>"; };
		A96862EF1AE6FD0A004FE1FE /* ConversationPanel.h */ = {isa = PBXFileReference; fileEncoding = 4; lastKnownFileType = sourcecode.c.h; name = ConversationPanel.h; path = source/ConversationPanel.h; sourceTree = "<group>"; };
		A96862F01AE6FD0A004FE1FE /* DataFile.cpp */ = {isa = PBXFileReference; fileEncoding = 4; lastKnownFileType = sourcecode.cpp.cpp; name = DataFile.cpp; path = source/DataFile.cpp; sourceTree = "<group>"; };
		A96862F11AE6FD0A004FE1FE /* DataFile.h */ = {isa = PBXFileReference; fileEncoding = 4; lastKnownFileType = sourcecode.c.h; name = DataFile.h; path = source/DataFile.h; sourceTree = "<group>"; };
		A96862F21AE6FD0A004FE1FE /* DataNode.cpp */ = {isa = PBXFileReference; fileEncoding = 4; lastKnownFileType = sourcecode.cpp.cpp; name = DataNode.cpp; path = source/DataNode.cpp; sourceTree = "<group>"; };
		A96862F31AE6FD0A004FE1FE /* DataNode.h */ = {isa = PBXFileReference; fileEncoding = 4; lastKnownFileType = sourcecode.c.h; name = DataNode.h; path = source/DataNode.h; sourceTree = "<group>"; };
		A96862F41AE6FD0A004FE1FE /* DataWriter.cpp */ = {isa = PBXFileReference; fileEncoding = 4; lastKnownFileType = sourcecode.cpp.cpp; name = DataWriter.cpp; path = source/DataWriter.cpp; sourceTree = "<group>"; };
		A96862F51AE6FD0A004FE1FE /* DataWriter.h */ = {isa = PBXFileReference; fileEncoding = 4; lastKnownFileType = sourcecode.c.h; name = DataWriter.h; path = source/DataWriter.h; sourceTree = "<group>"; };
		A96862F61AE6FD0A004FE1FE /* Date.cpp */ = {isa = PBXFileReference; fileEncoding = 4; lastKnownFileType = sourcecode.cpp.cpp; name = Date.cpp; path = source/Date.cpp; sourceTree = "<group>"; };
		A96862F71AE6FD0A004FE1FE /* Date.h */ = {isa = PBXFileReference; fileEncoding = 4; lastKnownFileType = sourcecode.c.h; name = Date.h; path = source/Date.h; sourceTree = "<group>"; };
		A96862F81AE6FD0A004FE1FE /* Dialog.cpp */ = {isa = PBXFileReference; fileEncoding = 4; lastKnownFileType = sourcecode.cpp.cpp; name = Dialog.cpp; path = source/Dialog.cpp; sourceTree = "<group>"; };
		A96862F91AE6FD0B004FE1FE /* Dialog.h */ = {isa = PBXFileReference; fileEncoding = 4; lastKnownFileType = sourcecode.c.h; name = Dialog.h; path = source/Dialog.h; sourceTree = "<group>"; };
		A96862FA1AE6FD0B004FE1FE /* DistanceMap.cpp */ = {isa = PBXFileReference; fileEncoding = 4; lastKnownFileType = sourcecode.cpp.cpp; name = DistanceMap.cpp; path = source/DistanceMap.cpp; sourceTree = "<group>"; };
		A96862FB1AE6FD0B004FE1FE /* DistanceMap.h */ = {isa = PBXFileReference; fileEncoding = 4; lastKnownFileType = sourcecode.c.h; name = DistanceMap.h; path = source/DistanceMap.h; sourceTree = "<group>"; };
		A96862FE1AE6FD0B004FE1FE /* DrawList.cpp */ = {isa = PBXFileReference; fileEncoding = 4; lastKnownFileType = sourcecode.cpp.cpp; name = DrawList.cpp; path = source/DrawList.cpp; sourceTree = "<group>"; };
		A96862FF1AE6FD0B004FE1FE /* DrawList.h */ = {isa = PBXFileReference; fileEncoding = 4; lastKnownFileType = sourcecode.c.h; name = DrawList.h; path = source/DrawList.h; sourceTree = "<group>"; };
		A96863001AE6FD0B004FE1FE /* Effect.cpp */ = {isa = PBXFileReference; fileEncoding = 4; lastKnownFileType = sourcecode.cpp.cpp; name = Effect.cpp; path = source/Effect.cpp; sourceTree = "<group>"; };
		A96863011AE6FD0B004FE1FE /* Effect.h */ = {isa = PBXFileReference; fileEncoding = 4; lastKnownFileType = sourcecode.c.h; name = Effect.h; path = source/Effect.h; sourceTree = "<group>"; };
		A96863021AE6FD0B004FE1FE /* Engine.cpp */ = {isa = PBXFileReference; fileEncoding = 4; lastKnownFileType = sourcecode.cpp.cpp; name = Engine.cpp; path = source/Engine.cpp; sourceTree = "<group>"; };
		A96863031AE6FD0B004FE1FE /* Engine.h */ = {isa = PBXFileReference; fileEncoding = 4; lastKnownFileType = sourcecode.c.h; name = Engine.h; path = source/Engine.h; sourceTree = "<group>"; };
		A96863041AE6FD0B004FE1FE /* EscortDisplay.cpp */ = {isa = PBXFileReference; fileEncoding = 4; lastKnownFileType = sourcecode.cpp.cpp; name = EscortDisplay.cpp; path = source/EscortDisplay.cpp; sourceTree = "<group>"; };
		A96863051AE6FD0B004FE1FE /* EscortDisplay.h */ = {isa = PBXFileReference; fileEncoding = 4; lastKnownFileType = sourcecode.c.h; name = EscortDisplay.h; path = source/EscortDisplay.h; sourceTree = "<group>"; };
		A96863061AE6FD0B004FE1FE /* Files.cpp */ = {isa = PBXFileReference; fileEncoding = 4; lastKnownFileType = sourcecode.cpp.cpp; name = Files.cpp; path = source/Files.cpp; sourceTree = "<group>"; };
		A96863071AE6FD0B004FE1FE /* Files.h */ = {isa = PBXFileReference; fileEncoding = 4; lastKnownFileType = sourcecode.c.h; name = Files.h; path = source/Files.h; sourceTree = "<group>"; };
		A96863081AE6FD0B004FE1FE /* FillShader.cpp */ = {isa = PBXFileReference; fileEncoding = 4; lastKnownFileType = sourcecode.cpp.cpp; name = FillShader.cpp; path = source/FillShader.cpp; sourceTree = "<group>"; };
		A96863091AE6FD0B004FE1FE /* FillShader.h */ = {isa = PBXFileReference; fileEncoding = 4; lastKnownFileType = sourcecode.c.h; name = FillShader.h; path = source/FillShader.h; sourceTree = "<group>"; };
		A968630A1AE6FD0B004FE1FE /* Fleet.cpp */ = {isa = PBXFileReference; fileEncoding = 4; lastKnownFileType = sourcecode.cpp.cpp; name = Fleet.cpp; path = source/Fleet.cpp; sourceTree = "<group>"; };
		A968630B1AE6FD0B004FE1FE /* Fleet.h */ = {isa = PBXFileReference; fileEncoding = 4; lastKnownFileType = sourcecode.c.h; name = Fleet.h; path = source/Fleet.h; sourceTree = "<group>"; };
		A968630C1AE6FD0B004FE1FE /* Font.cpp */ = {isa = PBXFileReference; fileEncoding = 4; lastKnownFileType = sourcecode.cpp.cpp; name = Font.cpp; path = source/text/Font.cpp; sourceTree = "<group>"; };
		A968630D1AE6FD0B004FE1FE /* Font.h */ = {isa = PBXFileReference; fileEncoding = 4; lastKnownFileType = sourcecode.c.h; name = Font.h; path = source/text/Font.h; sourceTree = "<group>"; };
		A968630E1AE6FD0B004FE1FE /* FontSet.cpp */ = {isa = PBXFileReference; fileEncoding = 4; lastKnownFileType = sourcecode.cpp.cpp; name = FontSet.cpp; path = source/text/FontSet.cpp; sourceTree = "<group>"; };
		A968630F1AE6FD0B004FE1FE /* FontSet.h */ = {isa = PBXFileReference; fileEncoding = 4; lastKnownFileType = sourcecode.c.h; name = FontSet.h; path = source/text/FontSet.h; sourceTree = "<group>"; };
		A96863101AE6FD0B004FE1FE /* Format.cpp */ = {isa = PBXFileReference; fileEncoding = 4; lastKnownFileType = sourcecode.cpp.cpp; name = Format.cpp; path = source/text/Format.cpp; sourceTree = "<group>"; };
		A96863111AE6FD0B004FE1FE /* Format.h */ = {isa = PBXFileReference; fileEncoding = 4; lastKnownFileType = sourcecode.c.h; name = Format.h; path = source/text/Format.h; sourceTree = "<group>"; };
		A96863121AE6FD0B004FE1FE /* FrameTimer.cpp */ = {isa = PBXFileReference; fileEncoding = 4; lastKnownFileType = sourcecode.cpp.cpp; name = FrameTimer.cpp; path = source/FrameTimer.cpp; sourceTree = "<group>"; };
		A96863131AE6FD0B004FE1FE /* FrameTimer.h */ = {isa = PBXFileReference; fileEncoding = 4; lastKnownFileType = sourcecode.c.h; name = FrameTimer.h; path = source/FrameTimer.h; sourceTree = "<group>"; };
		A96863141AE6FD0B004FE1FE /* Galaxy.cpp */ = {isa = PBXFileReference; fileEncoding = 4; lastKnownFileType = sourcecode.cpp.cpp; name = Galaxy.cpp; path = source/Galaxy.cpp; sourceTree = "<group>"; };
		A96863151AE6FD0B004FE1FE /* Galaxy.h */ = {isa = PBXFileReference; fileEncoding = 4; lastKnownFileType = sourcecode.c.h; name = Galaxy.h; path = source/Galaxy.h; sourceTree = "<group>"; };
		A96863161AE6FD0B004FE1FE /* GameData.cpp */ = {isa = PBXFileReference; fileEncoding = 4; lastKnownFileType = sourcecode.cpp.cpp; name = GameData.cpp; path = source/GameData.cpp; sourceTree = "<group>"; };
		A96863171AE6FD0B004FE1FE /* GameData.h */ = {isa = PBXFileReference; fileEncoding = 4; lastKnownFileType = sourcecode.c.h; name = GameData.h; path = source/GameData.h; sourceTree = "<group>"; };
		A96863181AE6FD0B004FE1FE /* GameEvent.cpp */ = {isa = PBXFileReference; fileEncoding = 4; lastKnownFileType = sourcecode.cpp.cpp; name = GameEvent.cpp; path = source/GameEvent.cpp; sourceTree = "<group>"; };
		A96863191AE6FD0B004FE1FE /* GameEvent.h */ = {isa = PBXFileReference; fileEncoding = 4; lastKnownFileType = sourcecode.c.h; name = GameEvent.h; path = source/GameEvent.h; sourceTree = "<group>"; };
		A968631B1AE6FD0B004FE1FE /* Government.cpp */ = {isa = PBXFileReference; fileEncoding = 4; lastKnownFileType = sourcecode.cpp.cpp; name = Government.cpp; path = source/Government.cpp; sourceTree = "<group>"; };
		A968631C1AE6FD0B004FE1FE /* Government.h */ = {isa = PBXFileReference; fileEncoding = 4; lastKnownFileType = sourcecode.c.h; name = Government.h; path = source/Government.h; sourceTree = "<group>"; };
		A968631D1AE6FD0B004FE1FE /* HailPanel.cpp */ = {isa = PBXFileReference; fileEncoding = 4; lastKnownFileType = sourcecode.cpp.cpp; name = HailPanel.cpp; path = source/HailPanel.cpp; sourceTree = "<group>"; };
		A968631E1AE6FD0B004FE1FE /* HailPanel.h */ = {isa = PBXFileReference; fileEncoding = 4; lastKnownFileType = sourcecode.c.h; name = HailPanel.h; path = source/HailPanel.h; sourceTree = "<group>"; };
		A968631F1AE6FD0B004FE1FE /* HiringPanel.cpp */ = {isa = PBXFileReference; fileEncoding = 4; lastKnownFileType = sourcecode.cpp.cpp; name = HiringPanel.cpp; path = source/HiringPanel.cpp; sourceTree = "<group>"; };
		A96863201AE6FD0B004FE1FE /* HiringPanel.h */ = {isa = PBXFileReference; fileEncoding = 4; lastKnownFileType = sourcecode.c.h; name = HiringPanel.h; path = source/HiringPanel.h; sourceTree = "<group>"; };
		A96863211AE6FD0B004FE1FE /* ImageBuffer.cpp */ = {isa = PBXFileReference; fileEncoding = 4; lastKnownFileType = sourcecode.cpp.cpp; name = ImageBuffer.cpp; path = source/ImageBuffer.cpp; sourceTree = "<group>"; };
		A96863221AE6FD0B004FE1FE /* ImageBuffer.h */ = {isa = PBXFileReference; fileEncoding = 4; lastKnownFileType = sourcecode.c.h; name = ImageBuffer.h; path = source/ImageBuffer.h; sourceTree = "<group>"; };
		A96863251AE6FD0B004FE1FE /* Information.cpp */ = {isa = PBXFileReference; fileEncoding = 4; lastKnownFileType = sourcecode.cpp.cpp; name = Information.cpp; path = source/Information.cpp; sourceTree = "<group>"; };
		A96863261AE6FD0B004FE1FE /* Information.h */ = {isa = PBXFileReference; fileEncoding = 4; lastKnownFileType = sourcecode.c.h; name = Information.h; path = source/Information.h; sourceTree = "<group>"; };
		A96863271AE6FD0B004FE1FE /* Interface.cpp */ = {isa = PBXFileReference; fileEncoding = 4; lastKnownFileType = sourcecode.cpp.cpp; name = Interface.cpp; path = source/Interface.cpp; sourceTree = "<group>"; };
		A96863281AE6FD0B004FE1FE /* Interface.h */ = {isa = PBXFileReference; fileEncoding = 4; lastKnownFileType = sourcecode.c.h; name = Interface.h; path = source/Interface.h; sourceTree = "<group>"; };
		A96863291AE6FD0B004FE1FE /* LineShader.cpp */ = {isa = PBXFileReference; fileEncoding = 4; lastKnownFileType = sourcecode.cpp.cpp; name = LineShader.cpp; path = source/LineShader.cpp; sourceTree = "<group>"; };
		A968632A1AE6FD0B004FE1FE /* LineShader.h */ = {isa = PBXFileReference; fileEncoding = 4; lastKnownFileType = sourcecode.c.h; name = LineShader.h; path = source/LineShader.h; sourceTree = "<group>"; };
		A968632B1AE6FD0B004FE1FE /* LoadPanel.cpp */ = {isa = PBXFileReference; fileEncoding = 4; lastKnownFileType = sourcecode.cpp.cpp; name = LoadPanel.cpp; path = source/LoadPanel.cpp; sourceTree = "<group>"; };
		A968632C1AE6FD0B004FE1FE /* LoadPanel.h */ = {isa = PBXFileReference; fileEncoding = 4; lastKnownFileType = sourcecode.c.h; name = LoadPanel.h; path = source/LoadPanel.h; sourceTree = "<group>"; };
		A968632D1AE6FD0B004FE1FE /* LocationFilter.cpp */ = {isa = PBXFileReference; fileEncoding = 4; lastKnownFileType = sourcecode.cpp.cpp; name = LocationFilter.cpp; path = source/LocationFilter.cpp; sourceTree = "<group>"; };
		A968632E1AE6FD0B004FE1FE /* LocationFilter.h */ = {isa = PBXFileReference; fileEncoding = 4; lastKnownFileType = sourcecode.c.h; name = LocationFilter.h; path = source/LocationFilter.h; sourceTree = "<group>"; };
		A968632F1AE6FD0B004FE1FE /* main.cpp */ = {isa = PBXFileReference; fileEncoding = 4; lastKnownFileType = sourcecode.cpp.cpp; name = main.cpp; path = source/main.cpp; sourceTree = "<group>"; };
		A96863301AE6FD0B004FE1FE /* MainPanel.cpp */ = {isa = PBXFileReference; fileEncoding = 4; lastKnownFileType = sourcecode.cpp.cpp; name = MainPanel.cpp; path = source/MainPanel.cpp; sourceTree = "<group>"; };
		A96863311AE6FD0B004FE1FE /* MainPanel.h */ = {isa = PBXFileReference; fileEncoding = 4; lastKnownFileType = sourcecode.c.h; name = MainPanel.h; path = source/MainPanel.h; sourceTree = "<group>"; };
		A96863321AE6FD0C004FE1FE /* MapDetailPanel.cpp */ = {isa = PBXFileReference; fileEncoding = 4; lastKnownFileType = sourcecode.cpp.cpp; name = MapDetailPanel.cpp; path = source/MapDetailPanel.cpp; sourceTree = "<group>"; };
		A96863331AE6FD0C004FE1FE /* MapDetailPanel.h */ = {isa = PBXFileReference; fileEncoding = 4; lastKnownFileType = sourcecode.c.h; name = MapDetailPanel.h; path = source/MapDetailPanel.h; sourceTree = "<group>"; };
		A96863341AE6FD0C004FE1FE /* MapPanel.cpp */ = {isa = PBXFileReference; fileEncoding = 4; lastKnownFileType = sourcecode.cpp.cpp; name = MapPanel.cpp; path = source/MapPanel.cpp; sourceTree = "<group>"; };
		A96863351AE6FD0C004FE1FE /* MapPanel.h */ = {isa = PBXFileReference; fileEncoding = 4; lastKnownFileType = sourcecode.c.h; name = MapPanel.h; path = source/MapPanel.h; sourceTree = "<group>"; };
		A96863361AE6FD0C004FE1FE /* Mask.cpp */ = {isa = PBXFileReference; fileEncoding = 4; lastKnownFileType = sourcecode.cpp.cpp; name = Mask.cpp; path = source/Mask.cpp; sourceTree = "<group>"; };
		A96863371AE6FD0C004FE1FE /* Mask.h */ = {isa = PBXFileReference; fileEncoding = 4; lastKnownFileType = sourcecode.c.h; name = Mask.h; path = source/Mask.h; sourceTree = "<group>"; };
		A96863381AE6FD0C004FE1FE /* MenuPanel.cpp */ = {isa = PBXFileReference; fileEncoding = 4; lastKnownFileType = sourcecode.cpp.cpp; name = MenuPanel.cpp; path = source/MenuPanel.cpp; sourceTree = "<group>"; };
		A96863391AE6FD0C004FE1FE /* MenuPanel.h */ = {isa = PBXFileReference; fileEncoding = 4; lastKnownFileType = sourcecode.c.h; name = MenuPanel.h; path = source/MenuPanel.h; sourceTree = "<group>"; };
		A968633A1AE6FD0C004FE1FE /* Messages.cpp */ = {isa = PBXFileReference; fileEncoding = 4; lastKnownFileType = sourcecode.cpp.cpp; name = Messages.cpp; path = source/Messages.cpp; sourceTree = "<group>"; };
		A968633B1AE6FD0C004FE1FE /* Messages.h */ = {isa = PBXFileReference; fileEncoding = 4; lastKnownFileType = sourcecode.c.h; name = Messages.h; path = source/Messages.h; sourceTree = "<group>"; };
		A968633C1AE6FD0C004FE1FE /* Mission.cpp */ = {isa = PBXFileReference; fileEncoding = 4; lastKnownFileType = sourcecode.cpp.cpp; name = Mission.cpp; path = source/Mission.cpp; sourceTree = "<group>"; };
		A968633D1AE6FD0C004FE1FE /* Mission.h */ = {isa = PBXFileReference; fileEncoding = 4; lastKnownFileType = sourcecode.c.h; name = Mission.h; path = source/Mission.h; sourceTree = "<group>"; };
		A968633E1AE6FD0C004FE1FE /* MissionAction.cpp */ = {isa = PBXFileReference; fileEncoding = 4; lastKnownFileType = sourcecode.cpp.cpp; name = MissionAction.cpp; path = source/MissionAction.cpp; sourceTree = "<group>"; };
		A968633F1AE6FD0C004FE1FE /* MissionAction.h */ = {isa = PBXFileReference; fileEncoding = 4; lastKnownFileType = sourcecode.c.h; name = MissionAction.h; path = source/MissionAction.h; sourceTree = "<group>"; };
		A96863401AE6FD0C004FE1FE /* MissionPanel.cpp */ = {isa = PBXFileReference; fileEncoding = 4; lastKnownFileType = sourcecode.cpp.cpp; name = MissionPanel.cpp; path = source/MissionPanel.cpp; sourceTree = "<group>"; };
		A96863411AE6FD0C004FE1FE /* MissionPanel.h */ = {isa = PBXFileReference; fileEncoding = 4; lastKnownFileType = sourcecode.c.h; name = MissionPanel.h; path = source/MissionPanel.h; sourceTree = "<group>"; };
		A96863421AE6FD0C004FE1FE /* Mortgage.cpp */ = {isa = PBXFileReference; fileEncoding = 4; lastKnownFileType = sourcecode.cpp.cpp; name = Mortgage.cpp; path = source/Mortgage.cpp; sourceTree = "<group>"; };
		A96863431AE6FD0C004FE1FE /* Mortgage.h */ = {isa = PBXFileReference; fileEncoding = 4; lastKnownFileType = sourcecode.c.h; name = Mortgage.h; path = source/Mortgage.h; sourceTree = "<group>"; };
		A96863441AE6FD0C004FE1FE /* NPC.cpp */ = {isa = PBXFileReference; fileEncoding = 4; lastKnownFileType = sourcecode.cpp.cpp; name = NPC.cpp; path = source/NPC.cpp; sourceTree = "<group>"; };
		A96863451AE6FD0C004FE1FE /* NPC.h */ = {isa = PBXFileReference; fileEncoding = 4; lastKnownFileType = sourcecode.c.h; name = NPC.h; path = source/NPC.h; sourceTree = "<group>"; };
		A96863461AE6FD0C004FE1FE /* Outfit.cpp */ = {isa = PBXFileReference; fileEncoding = 4; lastKnownFileType = sourcecode.cpp.cpp; name = Outfit.cpp; path = source/Outfit.cpp; sourceTree = "<group>"; };
		A96863471AE6FD0C004FE1FE /* Outfit.h */ = {isa = PBXFileReference; fileEncoding = 4; lastKnownFileType = sourcecode.c.h; name = Outfit.h; path = source/Outfit.h; sourceTree = "<group>"; };
		A96863481AE6FD0C004FE1FE /* OutfitInfoDisplay.cpp */ = {isa = PBXFileReference; fileEncoding = 4; lastKnownFileType = sourcecode.cpp.cpp; name = OutfitInfoDisplay.cpp; path = source/OutfitInfoDisplay.cpp; sourceTree = "<group>"; };
		A96863491AE6FD0C004FE1FE /* OutfitInfoDisplay.h */ = {isa = PBXFileReference; fileEncoding = 4; lastKnownFileType = sourcecode.c.h; name = OutfitInfoDisplay.h; path = source/OutfitInfoDisplay.h; sourceTree = "<group>"; };
		A968634A1AE6FD0C004FE1FE /* OutfitterPanel.cpp */ = {isa = PBXFileReference; fileEncoding = 4; lastKnownFileType = sourcecode.cpp.cpp; name = OutfitterPanel.cpp; path = source/OutfitterPanel.cpp; sourceTree = "<group>"; };
		A968634B1AE6FD0C004FE1FE /* OutfitterPanel.h */ = {isa = PBXFileReference; fileEncoding = 4; lastKnownFileType = sourcecode.c.h; name = OutfitterPanel.h; path = source/OutfitterPanel.h; sourceTree = "<group>"; };
		A968634C1AE6FD0C004FE1FE /* OutlineShader.cpp */ = {isa = PBXFileReference; fileEncoding = 4; lastKnownFileType = sourcecode.cpp.cpp; name = OutlineShader.cpp; path = source/OutlineShader.cpp; sourceTree = "<group>"; };
		A968634D1AE6FD0C004FE1FE /* OutlineShader.h */ = {isa = PBXFileReference; fileEncoding = 4; lastKnownFileType = sourcecode.c.h; name = OutlineShader.h; path = source/OutlineShader.h; sourceTree = "<group>"; };
		A968634E1AE6FD0C004FE1FE /* Panel.cpp */ = {isa = PBXFileReference; fileEncoding = 4; lastKnownFileType = sourcecode.cpp.cpp; name = Panel.cpp; path = source/Panel.cpp; sourceTree = "<group>"; };
		A968634F1AE6FD0C004FE1FE /* Panel.h */ = {isa = PBXFileReference; fileEncoding = 4; lastKnownFileType = sourcecode.c.h; name = Panel.h; path = source/Panel.h; sourceTree = "<group>"; };
		A96863501AE6FD0C004FE1FE /* Personality.cpp */ = {isa = PBXFileReference; fileEncoding = 4; lastKnownFileType = sourcecode.cpp.cpp; name = Personality.cpp; path = source/Personality.cpp; sourceTree = "<group>"; };
		A96863511AE6FD0C004FE1FE /* Personality.h */ = {isa = PBXFileReference; fileEncoding = 4; lastKnownFileType = sourcecode.c.h; name = Personality.h; path = source/Personality.h; sourceTree = "<group>"; };
		A96863521AE6FD0C004FE1FE /* Phrase.cpp */ = {isa = PBXFileReference; fileEncoding = 4; lastKnownFileType = sourcecode.cpp.cpp; name = Phrase.cpp; path = source/Phrase.cpp; sourceTree = "<group>"; };
		A96863531AE6FD0C004FE1FE /* Phrase.h */ = {isa = PBXFileReference; fileEncoding = 4; lastKnownFileType = sourcecode.c.h; name = Phrase.h; path = source/Phrase.h; sourceTree = "<group>"; };
		A96863541AE6FD0C004FE1FE /* pi.h */ = {isa = PBXFileReference; fileEncoding = 4; lastKnownFileType = sourcecode.c.h; name = pi.h; path = source/pi.h; sourceTree = "<group>"; };
		A96863551AE6FD0C004FE1FE /* Planet.cpp */ = {isa = PBXFileReference; fileEncoding = 4; lastKnownFileType = sourcecode.cpp.cpp; name = Planet.cpp; path = source/Planet.cpp; sourceTree = "<group>"; };
		A96863561AE6FD0C004FE1FE /* Planet.h */ = {isa = PBXFileReference; fileEncoding = 4; lastKnownFileType = sourcecode.c.h; name = Planet.h; path = source/Planet.h; sourceTree = "<group>"; };
		A96863571AE6FD0C004FE1FE /* PlanetPanel.cpp */ = {isa = PBXFileReference; fileEncoding = 4; lastKnownFileType = sourcecode.cpp.cpp; name = PlanetPanel.cpp; path = source/PlanetPanel.cpp; sourceTree = "<group>"; };
		A96863581AE6FD0C004FE1FE /* PlanetPanel.h */ = {isa = PBXFileReference; fileEncoding = 4; lastKnownFileType = sourcecode.c.h; name = PlanetPanel.h; path = source/PlanetPanel.h; sourceTree = "<group>"; };
		A96863591AE6FD0C004FE1FE /* PlayerInfo.cpp */ = {isa = PBXFileReference; fileEncoding = 4; lastKnownFileType = sourcecode.cpp.cpp; name = PlayerInfo.cpp; path = source/PlayerInfo.cpp; sourceTree = "<group>"; };
		A968635A1AE6FD0C004FE1FE /* PlayerInfo.h */ = {isa = PBXFileReference; fileEncoding = 4; lastKnownFileType = sourcecode.c.h; name = PlayerInfo.h; path = source/PlayerInfo.h; sourceTree = "<group>"; };
		A968635B1AE6FD0C004FE1FE /* Point.cpp */ = {isa = PBXFileReference; fileEncoding = 4; lastKnownFileType = sourcecode.cpp.cpp; name = Point.cpp; path = source/Point.cpp; sourceTree = "<group>"; };
		A968635C1AE6FD0C004FE1FE /* Point.h */ = {isa = PBXFileReference; fileEncoding = 4; lastKnownFileType = sourcecode.c.h; name = Point.h; path = source/Point.h; sourceTree = "<group>"; };
		A968635D1AE6FD0C004FE1FE /* PointerShader.cpp */ = {isa = PBXFileReference; fileEncoding = 4; lastKnownFileType = sourcecode.cpp.cpp; name = PointerShader.cpp; path = source/PointerShader.cpp; sourceTree = "<group>"; };
		A968635E1AE6FD0C004FE1FE /* PointerShader.h */ = {isa = PBXFileReference; fileEncoding = 4; lastKnownFileType = sourcecode.c.h; name = PointerShader.h; path = source/PointerShader.h; sourceTree = "<group>"; };
		A968635F1AE6FD0C004FE1FE /* Politics.cpp */ = {isa = PBXFileReference; fileEncoding = 4; lastKnownFileType = sourcecode.cpp.cpp; name = Politics.cpp; path = source/Politics.cpp; sourceTree = "<group>"; };
		A96863601AE6FD0C004FE1FE /* Politics.h */ = {isa = PBXFileReference; fileEncoding = 4; lastKnownFileType = sourcecode.c.h; name = Politics.h; path = source/Politics.h; sourceTree = "<group>"; };
		A96863611AE6FD0C004FE1FE /* Preferences.cpp */ = {isa = PBXFileReference; fileEncoding = 4; lastKnownFileType = sourcecode.cpp.cpp; name = Preferences.cpp; path = source/Preferences.cpp; sourceTree = "<group>"; };
		A96863621AE6FD0C004FE1FE /* Preferences.h */ = {isa = PBXFileReference; fileEncoding = 4; lastKnownFileType = sourcecode.c.h; name = Preferences.h; path = source/Preferences.h; sourceTree = "<group>"; };
		A96863631AE6FD0C004FE1FE /* PreferencesPanel.cpp */ = {isa = PBXFileReference; fileEncoding = 4; lastKnownFileType = sourcecode.cpp.cpp; name = PreferencesPanel.cpp; path = source/PreferencesPanel.cpp; sourceTree = "<group>"; };
		A96863641AE6FD0C004FE1FE /* PreferencesPanel.h */ = {isa = PBXFileReference; fileEncoding = 4; lastKnownFileType = sourcecode.c.h; name = PreferencesPanel.h; path = source/PreferencesPanel.h; sourceTree = "<group>"; };
		A96863651AE6FD0C004FE1FE /* Projectile.cpp */ = {isa = PBXFileReference; fileEncoding = 4; lastKnownFileType = sourcecode.cpp.cpp; name = Projectile.cpp; path = source/Projectile.cpp; sourceTree = "<group>"; };
		A96863661AE6FD0C004FE1FE /* Projectile.h */ = {isa = PBXFileReference; fileEncoding = 4; lastKnownFileType = sourcecode.c.h; name = Projectile.h; path = source/Projectile.h; sourceTree = "<group>"; };
		A96863671AE6FD0C004FE1FE /* Radar.cpp */ = {isa = PBXFileReference; fileEncoding = 4; lastKnownFileType = sourcecode.cpp.cpp; name = Radar.cpp; path = source/Radar.cpp; sourceTree = "<group>"; };
		A96863681AE6FD0C004FE1FE /* Radar.h */ = {isa = PBXFileReference; fileEncoding = 4; lastKnownFileType = sourcecode.c.h; name = Radar.h; path = source/Radar.h; sourceTree = "<group>"; };
		A96863691AE6FD0D004FE1FE /* Random.cpp */ = {isa = PBXFileReference; fileEncoding = 4; lastKnownFileType = sourcecode.cpp.cpp; name = Random.cpp; path = source/Random.cpp; sourceTree = "<group>"; };
		A968636A1AE6FD0D004FE1FE /* Random.h */ = {isa = PBXFileReference; fileEncoding = 4; lastKnownFileType = sourcecode.c.h; name = Random.h; path = source/Random.h; sourceTree = "<group>"; };
		A968636B1AE6FD0D004FE1FE /* RingShader.cpp */ = {isa = PBXFileReference; fileEncoding = 4; lastKnownFileType = sourcecode.cpp.cpp; name = RingShader.cpp; path = source/RingShader.cpp; sourceTree = "<group>"; };
		A968636C1AE6FD0D004FE1FE /* RingShader.h */ = {isa = PBXFileReference; fileEncoding = 4; lastKnownFileType = sourcecode.c.h; name = RingShader.h; path = source/RingShader.h; sourceTree = "<group>"; };
		A968636D1AE6FD0D004FE1FE /* Sale.h */ = {isa = PBXFileReference; fileEncoding = 4; lastKnownFileType = sourcecode.c.h; name = Sale.h; path = source/Sale.h; sourceTree = "<group>"; };
		A968636E1AE6FD0D004FE1FE /* SavedGame.cpp */ = {isa = PBXFileReference; fileEncoding = 4; lastKnownFileType = sourcecode.cpp.cpp; name = SavedGame.cpp; path = source/SavedGame.cpp; sourceTree = "<group>"; };
		A968636F1AE6FD0D004FE1FE /* SavedGame.h */ = {isa = PBXFileReference; fileEncoding = 4; lastKnownFileType = sourcecode.c.h; name = SavedGame.h; path = source/SavedGame.h; sourceTree = "<group>"; };
		A96863701AE6FD0D004FE1FE /* Screen.cpp */ = {isa = PBXFileReference; fileEncoding = 4; lastKnownFileType = sourcecode.cpp.cpp; name = Screen.cpp; path = source/Screen.cpp; sourceTree = "<group>"; };
		A96863711AE6FD0D004FE1FE /* Screen.h */ = {isa = PBXFileReference; fileEncoding = 4; lastKnownFileType = sourcecode.c.h; name = Screen.h; path = source/Screen.h; sourceTree = "<group>"; };
		A96863721AE6FD0D004FE1FE /* Set.h */ = {isa = PBXFileReference; fileEncoding = 4; lastKnownFileType = sourcecode.c.h; name = Set.h; path = source/Set.h; sourceTree = "<group>"; };
		A96863731AE6FD0D004FE1FE /* Shader.cpp */ = {isa = PBXFileReference; fileEncoding = 4; lastKnownFileType = sourcecode.cpp.cpp; name = Shader.cpp; path = source/Shader.cpp; sourceTree = "<group>"; };
		A96863741AE6FD0D004FE1FE /* Shader.h */ = {isa = PBXFileReference; fileEncoding = 4; lastKnownFileType = sourcecode.c.h; name = Shader.h; path = source/Shader.h; sourceTree = "<group>"; };
		A96863751AE6FD0D004FE1FE /* shift.h */ = {isa = PBXFileReference; fileEncoding = 4; lastKnownFileType = sourcecode.c.h; name = shift.h; path = source/shift.h; sourceTree = "<group>"; };
		A96863761AE6FD0D004FE1FE /* Ship.cpp */ = {isa = PBXFileReference; fileEncoding = 4; lastKnownFileType = sourcecode.cpp.cpp; name = Ship.cpp; path = source/Ship.cpp; sourceTree = "<group>"; };
		A96863771AE6FD0D004FE1FE /* Ship.h */ = {isa = PBXFileReference; fileEncoding = 4; lastKnownFileType = sourcecode.c.h; name = Ship.h; path = source/Ship.h; sourceTree = "<group>"; };
		A96863781AE6FD0D004FE1FE /* ShipEvent.cpp */ = {isa = PBXFileReference; fileEncoding = 4; lastKnownFileType = sourcecode.cpp.cpp; name = ShipEvent.cpp; path = source/ShipEvent.cpp; sourceTree = "<group>"; };
		A96863791AE6FD0D004FE1FE /* ShipEvent.h */ = {isa = PBXFileReference; fileEncoding = 4; lastKnownFileType = sourcecode.c.h; name = ShipEvent.h; path = source/ShipEvent.h; sourceTree = "<group>"; };
		A968637A1AE6FD0D004FE1FE /* ShipInfoDisplay.cpp */ = {isa = PBXFileReference; fileEncoding = 4; lastKnownFileType = sourcecode.cpp.cpp; name = ShipInfoDisplay.cpp; path = source/ShipInfoDisplay.cpp; sourceTree = "<group>"; };
		A968637B1AE6FD0D004FE1FE /* ShipInfoDisplay.h */ = {isa = PBXFileReference; fileEncoding = 4; lastKnownFileType = sourcecode.c.h; name = ShipInfoDisplay.h; path = source/ShipInfoDisplay.h; sourceTree = "<group>"; };
		A968637C1AE6FD0D004FE1FE /* ShipyardPanel.cpp */ = {isa = PBXFileReference; fileEncoding = 4; lastKnownFileType = sourcecode.cpp.cpp; name = ShipyardPanel.cpp; path = source/ShipyardPanel.cpp; sourceTree = "<group>"; };
		A968637D1AE6FD0D004FE1FE /* ShipyardPanel.h */ = {isa = PBXFileReference; fileEncoding = 4; lastKnownFileType = sourcecode.c.h; name = ShipyardPanel.h; path = source/ShipyardPanel.h; sourceTree = "<group>"; };
		A968637E1AE6FD0D004FE1FE /* ShopPanel.cpp */ = {isa = PBXFileReference; fileEncoding = 4; lastKnownFileType = sourcecode.cpp.cpp; name = ShopPanel.cpp; path = source/ShopPanel.cpp; sourceTree = "<group>"; };
		A968637F1AE6FD0D004FE1FE /* ShopPanel.h */ = {isa = PBXFileReference; fileEncoding = 4; lastKnownFileType = sourcecode.c.h; name = ShopPanel.h; path = source/ShopPanel.h; sourceTree = "<group>"; };
		A96863801AE6FD0D004FE1FE /* Sound.cpp */ = {isa = PBXFileReference; fileEncoding = 4; lastKnownFileType = sourcecode.cpp.cpp; name = Sound.cpp; path = source/Sound.cpp; sourceTree = "<group>"; };
		A96863811AE6FD0D004FE1FE /* Sound.h */ = {isa = PBXFileReference; fileEncoding = 4; lastKnownFileType = sourcecode.c.h; name = Sound.h; path = source/Sound.h; sourceTree = "<group>"; };
		A96863821AE6FD0D004FE1FE /* SpaceportPanel.cpp */ = {isa = PBXFileReference; fileEncoding = 4; lastKnownFileType = sourcecode.cpp.cpp; name = SpaceportPanel.cpp; path = source/SpaceportPanel.cpp; sourceTree = "<group>"; };
		A96863831AE6FD0D004FE1FE /* SpaceportPanel.h */ = {isa = PBXFileReference; fileEncoding = 4; lastKnownFileType = sourcecode.c.h; name = SpaceportPanel.h; path = source/SpaceportPanel.h; sourceTree = "<group>"; };
		A96863841AE6FD0D004FE1FE /* Sprite.cpp */ = {isa = PBXFileReference; fileEncoding = 4; lastKnownFileType = sourcecode.cpp.cpp; name = Sprite.cpp; path = source/Sprite.cpp; sourceTree = "<group>"; };
		A96863851AE6FD0D004FE1FE /* Sprite.h */ = {isa = PBXFileReference; fileEncoding = 4; lastKnownFileType = sourcecode.c.h; name = Sprite.h; path = source/Sprite.h; sourceTree = "<group>"; };
		A96863861AE6FD0D004FE1FE /* SpriteQueue.cpp */ = {isa = PBXFileReference; fileEncoding = 4; lastKnownFileType = sourcecode.cpp.cpp; name = SpriteQueue.cpp; path = source/SpriteQueue.cpp; sourceTree = "<group>"; };
		A96863871AE6FD0D004FE1FE /* SpriteQueue.h */ = {isa = PBXFileReference; fileEncoding = 4; lastKnownFileType = sourcecode.c.h; name = SpriteQueue.h; path = source/SpriteQueue.h; sourceTree = "<group>"; };
		A96863881AE6FD0D004FE1FE /* SpriteSet.cpp */ = {isa = PBXFileReference; fileEncoding = 4; lastKnownFileType = sourcecode.cpp.cpp; name = SpriteSet.cpp; path = source/SpriteSet.cpp; sourceTree = "<group>"; };
		A96863891AE6FD0D004FE1FE /* SpriteSet.h */ = {isa = PBXFileReference; fileEncoding = 4; lastKnownFileType = sourcecode.c.h; name = SpriteSet.h; path = source/SpriteSet.h; sourceTree = "<group>"; };
		A968638A1AE6FD0D004FE1FE /* SpriteShader.cpp */ = {isa = PBXFileReference; fileEncoding = 4; lastKnownFileType = sourcecode.cpp.cpp; name = SpriteShader.cpp; path = source/SpriteShader.cpp; sourceTree = "<group>"; };
		A968638B1AE6FD0D004FE1FE /* SpriteShader.h */ = {isa = PBXFileReference; fileEncoding = 4; lastKnownFileType = sourcecode.c.h; name = SpriteShader.h; path = source/SpriteShader.h; sourceTree = "<group>"; };
		A968638C1AE6FD0D004FE1FE /* StarField.cpp */ = {isa = PBXFileReference; fileEncoding = 4; lastKnownFileType = sourcecode.cpp.cpp; name = StarField.cpp; path = source/StarField.cpp; sourceTree = "<group>"; };
		A968638D1AE6FD0D004FE1FE /* StarField.h */ = {isa = PBXFileReference; fileEncoding = 4; lastKnownFileType = sourcecode.c.h; name = StarField.h; path = source/StarField.h; sourceTree = "<group>"; };
		A968638E1AE6FD0D004FE1FE /* StartConditions.cpp */ = {isa = PBXFileReference; fileEncoding = 4; lastKnownFileType = sourcecode.cpp.cpp; name = StartConditions.cpp; path = source/StartConditions.cpp; sourceTree = "<group>"; };
		A968638F1AE6FD0D004FE1FE /* StartConditions.h */ = {isa = PBXFileReference; fileEncoding = 4; lastKnownFileType = sourcecode.c.h; name = StartConditions.h; path = source/StartConditions.h; sourceTree = "<group>"; };
		A96863901AE6FD0D004FE1FE /* StellarObject.cpp */ = {isa = PBXFileReference; fileEncoding = 4; lastKnownFileType = sourcecode.cpp.cpp; name = StellarObject.cpp; path = source/StellarObject.cpp; sourceTree = "<group>"; };
		A96863911AE6FD0D004FE1FE /* StellarObject.h */ = {isa = PBXFileReference; fileEncoding = 4; lastKnownFileType = sourcecode.c.h; name = StellarObject.h; path = source/StellarObject.h; sourceTree = "<group>"; };
		A96863921AE6FD0D004FE1FE /* System.cpp */ = {isa = PBXFileReference; fileEncoding = 4; lastKnownFileType = sourcecode.cpp.cpp; name = System.cpp; path = source/System.cpp; sourceTree = "<group>"; };
		A96863931AE6FD0D004FE1FE /* System.h */ = {isa = PBXFileReference; fileEncoding = 4; lastKnownFileType = sourcecode.c.h; name = System.h; path = source/System.h; sourceTree = "<group>"; };
		A96863941AE6FD0D004FE1FE /* Table.cpp */ = {isa = PBXFileReference; fileEncoding = 4; lastKnownFileType = sourcecode.cpp.cpp; name = Table.cpp; path = source/text/Table.cpp; sourceTree = "<group>"; };
		A96863951AE6FD0D004FE1FE /* Table.h */ = {isa = PBXFileReference; fileEncoding = 4; lastKnownFileType = sourcecode.c.h; name = Table.h; path = source/text/Table.h; sourceTree = "<group>"; };
		A96863961AE6FD0D004FE1FE /* Trade.cpp */ = {isa = PBXFileReference; fileEncoding = 4; lastKnownFileType = sourcecode.cpp.cpp; name = Trade.cpp; path = source/Trade.cpp; sourceTree = "<group>"; };
		A96863971AE6FD0D004FE1FE /* Trade.h */ = {isa = PBXFileReference; fileEncoding = 4; lastKnownFileType = sourcecode.c.h; name = Trade.h; path = source/Trade.h; sourceTree = "<group>"; };
		A96863981AE6FD0D004FE1FE /* TradingPanel.cpp */ = {isa = PBXFileReference; fileEncoding = 4; lastKnownFileType = sourcecode.cpp.cpp; name = TradingPanel.cpp; path = source/TradingPanel.cpp; sourceTree = "<group>"; };
		A96863991AE6FD0D004FE1FE /* TradingPanel.h */ = {isa = PBXFileReference; fileEncoding = 4; lastKnownFileType = sourcecode.c.h; name = TradingPanel.h; path = source/TradingPanel.h; sourceTree = "<group>"; };
		A968639A1AE6FD0D004FE1FE /* UI.cpp */ = {isa = PBXFileReference; fileEncoding = 4; lastKnownFileType = sourcecode.cpp.cpp; name = UI.cpp; path = source/UI.cpp; sourceTree = "<group>"; };
		A968639B1AE6FD0D004FE1FE /* UI.h */ = {isa = PBXFileReference; fileEncoding = 4; lastKnownFileType = sourcecode.c.h; name = UI.h; path = source/UI.h; sourceTree = "<group>"; };
		A968639C1AE6FD0D004FE1FE /* Weapon.cpp */ = {isa = PBXFileReference; fileEncoding = 4; lastKnownFileType = sourcecode.cpp.cpp; name = Weapon.cpp; path = source/Weapon.cpp; sourceTree = "<group>"; };
		A968639D1AE6FD0D004FE1FE /* Weapon.h */ = {isa = PBXFileReference; fileEncoding = 4; lastKnownFileType = sourcecode.c.h; name = Weapon.h; path = source/Weapon.h; sourceTree = "<group>"; };
		A968639E1AE6FD0D004FE1FE /* WrappedText.cpp */ = {isa = PBXFileReference; fileEncoding = 4; lastKnownFileType = sourcecode.cpp.cpp; name = WrappedText.cpp; path = source/text/WrappedText.cpp; sourceTree = "<group>"; };
		A968639F1AE6FD0E004FE1FE /* WrappedText.h */ = {isa = PBXFileReference; fileEncoding = 4; lastKnownFileType = sourcecode.c.h; name = WrappedText.h; path = source/text/WrappedText.h; sourceTree = "<group>"; };
		A97C24E81B17BE35007DDFA1 /* MapOutfitterPanel.cpp */ = {isa = PBXFileReference; fileEncoding = 4; lastKnownFileType = sourcecode.cpp.cpp; name = MapOutfitterPanel.cpp; path = source/MapOutfitterPanel.cpp; sourceTree = "<group>"; };
		A97C24E91B17BE35007DDFA1 /* MapOutfitterPanel.h */ = {isa = PBXFileReference; fileEncoding = 4; lastKnownFileType = sourcecode.c.h; name = MapOutfitterPanel.h; path = source/MapOutfitterPanel.h; sourceTree = "<group>"; };
		A97C24EB1B17BE3C007DDFA1 /* MapShipyardPanel.cpp */ = {isa = PBXFileReference; fileEncoding = 4; lastKnownFileType = sourcecode.cpp.cpp; name = MapShipyardPanel.cpp; path = source/MapShipyardPanel.cpp; sourceTree = "<group>"; };
		A97C24EC1B17BE3C007DDFA1 /* MapShipyardPanel.h */ = {isa = PBXFileReference; fileEncoding = 4; lastKnownFileType = sourcecode.c.h; name = MapShipyardPanel.h; path = source/MapShipyardPanel.h; sourceTree = "<group>"; };
		A98150801EA9634A00428AD6 /* ShipInfoPanel.cpp */ = {isa = PBXFileReference; fileEncoding = 4; lastKnownFileType = sourcecode.cpp.cpp; name = ShipInfoPanel.cpp; path = source/ShipInfoPanel.cpp; sourceTree = "<group>"; };
		A98150811EA9634A00428AD6 /* ShipInfoPanel.h */ = {isa = PBXFileReference; fileEncoding = 4; lastKnownFileType = sourcecode.c.h; name = ShipInfoPanel.h; path = source/ShipInfoPanel.h; sourceTree = "<group>"; };
		A98150831EA9635D00428AD6 /* PlayerInfoPanel.cpp */ = {isa = PBXFileReference; fileEncoding = 4; lastKnownFileType = sourcecode.cpp.cpp; name = PlayerInfoPanel.cpp; path = source/PlayerInfoPanel.cpp; sourceTree = "<group>"; };
		A98150841EA9635D00428AD6 /* PlayerInfoPanel.h */ = {isa = PBXFileReference; fileEncoding = 4; lastKnownFileType = sourcecode.c.h; name = PlayerInfoPanel.h; path = source/PlayerInfoPanel.h; sourceTree = "<group>"; };
		A99F7A4F195DF3E8002C30B8 /* Images.xcassets */ = {isa = PBXFileReference; lastKnownFileType = folder.assetcatalog; name = Images.xcassets; path = XCode/Images.xcassets; sourceTree = SOURCE_ROOT; };
		A99F7A51195DF3F9002C30B8 /* EndlessSky-Info.plist */ = {isa = PBXFileReference; fileEncoding = 4; lastKnownFileType = text.plist.xml; name = "EndlessSky-Info.plist"; path = "XCode/EndlessSky-Info.plist"; sourceTree = SOURCE_ROOT; };
		A99F7A6F195DF44B002C30B8 /* credits.txt */ = {isa = PBXFileReference; fileEncoding = 4; lastKnownFileType = text; path = credits.txt; sourceTree = "<group>"; };
		A99F7A94195DF44B002C30B8 /* keys.txt */ = {isa = PBXFileReference; fileEncoding = 4; lastKnownFileType = text; path = keys.txt; sourceTree = "<group>"; };
		A99F7A95195DF44B002C30B8 /* license.txt */ = {isa = PBXFileReference; fileEncoding = 4; lastKnownFileType = text; path = license.txt; sourceTree = "<group>"; };
		A99F7B32195DF45E002C30B8 /* data */ = {isa = PBXFileReference; lastKnownFileType = folder; path = data; sourceTree = "<group>"; };
		A99F7B33195DF45E002C30B8 /* images */ = {isa = PBXFileReference; lastKnownFileType = folder; path = images; sourceTree = "<group>"; };
		A9A5297319996C9F002D7C35 /* sounds */ = {isa = PBXFileReference; lastKnownFileType = folder; path = sounds; sourceTree = "<group>"; };
		A9A5297519996CC3002D7C35 /* OpenAL.framework */ = {isa = PBXFileReference; lastKnownFileType = wrapper.framework; name = OpenAL.framework; path = System/Library/Frameworks/OpenAL.framework; sourceTree = SDKROOT; };
		A9B99D001C616AD000BE7C2E /* ItemInfoDisplay.cpp */ = {isa = PBXFileReference; fileEncoding = 4; lastKnownFileType = sourcecode.cpp.cpp; name = ItemInfoDisplay.cpp; path = source/ItemInfoDisplay.cpp; sourceTree = "<group>"; };
		A9B99D011C616AD000BE7C2E /* ItemInfoDisplay.h */ = {isa = PBXFileReference; fileEncoding = 4; lastKnownFileType = sourcecode.c.h; name = ItemInfoDisplay.h; path = source/ItemInfoDisplay.h; sourceTree = "<group>"; };
		A9B99D031C616AF200BE7C2E /* MapSalesPanel.cpp */ = {isa = PBXFileReference; fileEncoding = 4; lastKnownFileType = sourcecode.cpp.cpp; name = MapSalesPanel.cpp; path = source/MapSalesPanel.cpp; sourceTree = "<group>"; };
		A9B99D041C616AF200BE7C2E /* MapSalesPanel.h */ = {isa = PBXFileReference; fileEncoding = 4; lastKnownFileType = sourcecode.c.h; name = MapSalesPanel.h; path = source/MapSalesPanel.h; sourceTree = "<group>"; };
		A9BDFB521E00B8AA00A6B27E /* Music.cpp */ = {isa = PBXFileReference; fileEncoding = 4; lastKnownFileType = sourcecode.cpp.cpp; name = Music.cpp; path = source/Music.cpp; sourceTree = "<group>"; };
		A9BDFB531E00B8AA00A6B27E /* Music.h */ = {isa = PBXFileReference; fileEncoding = 4; lastKnownFileType = sourcecode.c.h; name = Music.h; path = source/Music.h; sourceTree = "<group>"; };
		A9BDFB551E00B94700A6B27E /* libmad.0.dylib */ = {isa = PBXFileReference; lastKnownFileType = "compiled.mach-o.dylib"; name = libmad.0.dylib; path = build/libmad.0.dylib; sourceTree = "<group>"; };
		A9C70E0E1C0E5B51000B3D14 /* File.cpp */ = {isa = PBXFileReference; fileEncoding = 4; lastKnownFileType = sourcecode.cpp.cpp; name = File.cpp; path = source/File.cpp; sourceTree = "<group>"; };
		A9C70E0F1C0E5B51000B3D14 /* File.h */ = {isa = PBXFileReference; fileEncoding = 4; lastKnownFileType = sourcecode.c.h; name = File.h; path = source/File.h; sourceTree = "<group>"; };
		A9CC52691950C9F6004E4E22 /* Endless Sky.app */ = {isa = PBXFileReference; explicitFileType = wrapper.application; includeInIndex = 0; path = "Endless Sky.app"; sourceTree = BUILT_PRODUCTS_DIR; };
		A9CC526C1950C9F6004E4E22 /* Cocoa.framework */ = {isa = PBXFileReference; lastKnownFileType = wrapper.framework; name = Cocoa.framework; path = System/Library/Frameworks/Cocoa.framework; sourceTree = SDKROOT; };
		A9CC526F1950C9F6004E4E22 /* AppKit.framework */ = {isa = PBXFileReference; lastKnownFileType = wrapper.framework; name = AppKit.framework; path = System/Library/Frameworks/AppKit.framework; sourceTree = SDKROOT; };
		A9CC52701950C9F6004E4E22 /* CoreData.framework */ = {isa = PBXFileReference; lastKnownFileType = wrapper.framework; name = CoreData.framework; path = System/Library/Frameworks/CoreData.framework; sourceTree = SDKROOT; };
		A9CC52711950C9F6004E4E22 /* Foundation.framework */ = {isa = PBXFileReference; lastKnownFileType = wrapper.framework; name = Foundation.framework; path = System/Library/Frameworks/Foundation.framework; sourceTree = SDKROOT; };
		A9D40D19195DFAA60086EE52 /* OpenGL.framework */ = {isa = PBXFileReference; lastKnownFileType = wrapper.framework; name = OpenGL.framework; path = System/Library/Frameworks/OpenGL.framework; sourceTree = SDKROOT; };
		AE57401AA43232EDEABFAE13 /* Logger.h */ = {isa = PBXFileReference; fileEncoding = 4; lastKnownFileType = sourcecode.c.h; name = Logger.h; path = source/Logger.h; sourceTree = "<group>"; };
		B55C239B2303CE8A005C1A14 /* GameWindow.cpp */ = {isa = PBXFileReference; fileEncoding = 4; lastKnownFileType = sourcecode.cpp.cpp; name = GameWindow.cpp; path = source/GameWindow.cpp; sourceTree = "<group>"; };
		B55C239C2303CE8A005C1A14 /* GameWindow.h */ = {isa = PBXFileReference; fileEncoding = 4; lastKnownFileType = sourcecode.c.h; name = GameWindow.h; path = source/GameWindow.h; sourceTree = "<group>"; };
		B590161121ED4A0E00799178 /* Utf8.cpp */ = {isa = PBXFileReference; fileEncoding = 4; lastKnownFileType = sourcecode.cpp.cpp; name = Utf8.cpp; path = source/text/Utf8.cpp; sourceTree = "<group>"; };
		B590161221ED4A0F00799178 /* Utf8.h */ = {isa = PBXFileReference; fileEncoding = 4; lastKnownFileType = sourcecode.c.h; name = Utf8.h; path = source/text/Utf8.h; sourceTree = "<group>"; };
		B590162021ED4A0F00799178 /* DisplayText.h */ = {isa = PBXFileReference; fileEncoding = 4; lastKnownFileType = sourcecode.c.h; name = DisplayText.h; path = source/text/DisplayText.h; sourceTree = "<group>"; };
		B5DDA6922001B7F600DBA76A /* News.cpp */ = {isa = PBXFileReference; fileEncoding = 4; lastKnownFileType = sourcecode.cpp.cpp; name = News.cpp; path = source/News.cpp; sourceTree = "<group>"; };
		B5DDA6932001B7F600DBA76A /* News.h */ = {isa = PBXFileReference; fileEncoding = 4; lastKnownFileType = sourcecode.c.h; name = News.h; path = source/News.h; sourceTree = "<group>"; };
		C36345D8A06AE061537CEF85 /* JumpTypes.h */ = {isa = PBXFileReference; fileEncoding = 4; lastKnownFileType = sourcecode.c.h; name = JumpTypes.h; path = source/JumpTypes.h; sourceTree = "<group>"; };
		C49D4EA08DF168A83B1C7B07 /* Hazard.cpp */ = {isa = PBXFileReference; fileEncoding = 4; lastKnownFileType = sourcecode.cpp.cpp; name = Hazard.cpp; path = source/Hazard.cpp; sourceTree = "<group>"; };
		C62B4D15899E5F47443D0ED6 /* DamageProfile.cpp */ = {isa = PBXFileReference; fileEncoding = 4; lastKnownFileType = sourcecode.cpp.cpp; name = DamageProfile.cpp; path = source/DamageProfile.cpp; sourceTree = "<group>"; };
		CCE547DBB6C74E18E1B84D29 /* PrintData.h */ = {isa = PBXFileReference; fileEncoding = 4; lastKnownFileType = sourcecode.c.h; name = PrintData.h; path = source/PrintData.h; sourceTree = "<group>"; };
		D0FA4800BE72C1B5A7D567B9 /* MenuAnimationPanel.cpp */ = {isa = PBXFileReference; fileEncoding = 4; lastKnownFileType = sourcecode.cpp.cpp; name = MenuAnimationPanel.cpp; path = source/MenuAnimationPanel.cpp; sourceTree = "<group>"; };
		DB9A43BA91B3BC47186BF05E /* UniverseObjects.h */ = {isa = PBXFileReference; fileEncoding = 4; lastKnownFileType = sourcecode.c.h; name = UniverseObjects.h; path = source/UniverseObjects.h; sourceTree = "<group>"; };
		DC8146D5A145C2DA87D98F1F /* GameLoadingPanel.h */ = {isa = PBXFileReference; fileEncoding = 4; lastKnownFileType = sourcecode.c.h; name = GameLoadingPanel.h; path = source/GameLoadingPanel.h; sourceTree = "<group>"; };
		DE844E2BBF82C39B568527CB /* ByName.h */ = {isa = PBXFileReference; fileEncoding = 4; lastKnownFileType = sourcecode.c.h; name = ByName.h; path = source/comparators/ByName.h; sourceTree = "<group>"; };
		DF8D57DF1FC25842001525DA /* Dictionary.cpp */ = {isa = PBXFileReference; fileEncoding = 4; lastKnownFileType = sourcecode.cpp.cpp; name = Dictionary.cpp; path = source/Dictionary.cpp; sourceTree = "<group>"; };
		DF8D57E01FC25842001525DA /* Dictionary.h */ = {isa = PBXFileReference; fileEncoding = 4; lastKnownFileType = sourcecode.c.h; name = Dictionary.h; path = source/Dictionary.h; sourceTree = "<group>"; };
		DF8D57E21FC25889001525DA /* Visual.cpp */ = {isa = PBXFileReference; fileEncoding = 4; lastKnownFileType = sourcecode.cpp.cpp; name = Visual.cpp; path = source/Visual.cpp; sourceTree = "<group>"; };
		DF8D57E31FC25889001525DA /* Visual.h */ = {isa = PBXFileReference; fileEncoding = 4; lastKnownFileType = sourcecode.c.h; name = Visual.h; path = source/Visual.h; sourceTree = "<group>"; };
		DFAAE2A21FD4A25C0072C0A8 /* BatchDrawList.cpp */ = {isa = PBXFileReference; fileEncoding = 4; lastKnownFileType = sourcecode.cpp.cpp; name = BatchDrawList.cpp; path = source/BatchDrawList.cpp; sourceTree = "<group>"; };
		DFAAE2A31FD4A25C0072C0A8 /* BatchDrawList.h */ = {isa = PBXFileReference; fileEncoding = 4; lastKnownFileType = sourcecode.c.h; name = BatchDrawList.h; path = source/BatchDrawList.h; sourceTree = "<group>"; };
		DFAAE2A41FD4A25C0072C0A8 /* BatchShader.cpp */ = {isa = PBXFileReference; fileEncoding = 4; lastKnownFileType = sourcecode.cpp.cpp; name = BatchShader.cpp; path = source/BatchShader.cpp; sourceTree = "<group>"; };
		DFAAE2A51FD4A25C0072C0A8 /* BatchShader.h */ = {isa = PBXFileReference; fileEncoding = 4; lastKnownFileType = sourcecode.c.h; name = BatchShader.h; path = source/BatchShader.h; sourceTree = "<group>"; };
		DFAAE2A81FD4A27B0072C0A8 /* ImageSet.cpp */ = {isa = PBXFileReference; fileEncoding = 4; lastKnownFileType = sourcecode.cpp.cpp; name = ImageSet.cpp; path = source/ImageSet.cpp; sourceTree = "<group>"; };
		DFAAE2A91FD4A27B0072C0A8 /* ImageSet.h */ = {isa = PBXFileReference; fileEncoding = 4; lastKnownFileType = sourcecode.c.h; name = ImageSet.h; path = source/ImageSet.h; sourceTree = "<group>"; };
		E8B4490F8091C6E3EF571515 /* Wormhole.h */ = {isa = PBXFileReference; fileEncoding = 4; lastKnownFileType = sourcecode.c.h; name = Wormhole.h; path = source/Wormhole.h; sourceTree = "<group>"; };
		E8F645ACA30BA0E95F83803C /* FireCommand.cpp */ = {isa = PBXFileReference; fileEncoding = 4; lastKnownFileType = sourcecode.cpp.cpp; name = FireCommand.cpp; path = source/FireCommand.cpp; sourceTree = "<group>"; };
		EB4645F28765D37290EA6F78 /* FireCommand.h */ = {isa = PBXFileReference; fileEncoding = 4; lastKnownFileType = sourcecode.c.h; name = FireCommand.h; path = source/FireCommand.h; sourceTree = "<group>"; };
		EB634E95A88454ADDB8644B1 /* opengl.h */ = {isa = PBXFileReference; fileEncoding = 4; lastKnownFileType = sourcecode.c.h; name = opengl.h; path = source/opengl.h; sourceTree = "<group>"; };
		F434470BA8F3DE8B46D475C5 /* StartConditionsPanel.h */ = {isa = PBXFileReference; fileEncoding = 4; lastKnownFileType = sourcecode.c.h; name = StartConditionsPanel.h; path = source/StartConditionsPanel.h; sourceTree = "<group>"; };
		F8C14CFB89472482F77C051D /* Weather.h */ = {isa = PBXFileReference; fileEncoding = 4; lastKnownFileType = sourcecode.c.h; name = Weather.h; path = source/Weather.h; sourceTree = "<group>"; };
		FBFA4270B7EE3F1C61EA9A44 /* ShipJumpNavigation.h */ = {isa = PBXFileReference; fileEncoding = 4; lastKnownFileType = sourcecode.c.h; name = ShipJumpNavigation.h; path = source/ShipJumpNavigation.h; sourceTree = "<group>"; };
/* End PBXFileReference section */

/* Begin PBXFrameworksBuildPhase section */
		A9CC52661950C9F6004E4E22 /* Frameworks */ = {
			isa = PBXFrameworksBuildPhase;
			buildActionMask = 2147483647;
			files = (
				A9BDFB561E00B94700A6B27E /* libmad.0.dylib in Frameworks */,
				A93931FD1988136B00C2A87B /* libpng16.dylib in Frameworks */,
				A93931FB1988135200C2A87B /* libturbojpeg.0.dylib in Frameworks */,
				072599D126A8CB2F007EC229 /* SDL2.framework in Frameworks */,
				A9A5297619996CC3002D7C35 /* OpenAL.framework in Frameworks */,
				A9D40D1A195DFAA60086EE52 /* OpenGL.framework in Frameworks */,
				A9CC526D1950C9F6004E4E22 /* Cocoa.framework in Frameworks */,
			);
			runOnlyForDeploymentPostprocessing = 0;
		};
/* End PBXFrameworksBuildPhase section */

/* Begin PBXGroup section */
		654D33611BE92C9200D1E5AB /* source */ = {
			isa = PBXGroup;
			children = (
				0E77AFDE2918751300864BB5 /* Playlist.cpp */,
				0E77AFDB2918751300864BB5 /* Playlist.h */,
				0E77AFDC2918751300864BB5 /* Track.cpp */,
				0E77AFDD2918751300864BB5 /* Track.h */,
				1578F880250B5F8A00D318FB /* InfoPanelState.cpp */,
				1578F882250B5F8A00D318FB /* InfoPanelState.h */,
				A96862CD1AE6FD0A004FE1FE /* Account.cpp */,
				A96862CE1AE6FD0A004FE1FE /* Account.h */,
				A96862CF1AE6FD0A004FE1FE /* AI.cpp */,
				A96862D01AE6FD0A004FE1FE /* AI.h */,
				A96862D11AE6FD0A004FE1FE /* Angle.cpp */,
				A96862D21AE6FD0A004FE1FE /* Angle.h */,
				A96862D51AE6FD0A004FE1FE /* Armament.cpp */,
				A96862D61AE6FD0A004FE1FE /* Armament.h */,
				A96862D71AE6FD0A004FE1FE /* AsteroidField.cpp */,
				A96862D81AE6FD0A004FE1FE /* AsteroidField.h */,
				A96862D91AE6FD0A004FE1FE /* Audio.cpp */,
				A96862DA1AE6FD0A004FE1FE /* Audio.h */,
				A96862DB1AE6FD0A004FE1FE /* BankPanel.cpp */,
				A96862DC1AE6FD0A004FE1FE /* BankPanel.h */,
				DFAAE2A21FD4A25C0072C0A8 /* BatchDrawList.cpp */,
				DFAAE2A31FD4A25C0072C0A8 /* BatchDrawList.h */,
				DFAAE2A41FD4A25C0072C0A8 /* BatchShader.cpp */,
				DFAAE2A51FD4A25C0072C0A8 /* BatchShader.h */,
				A96862DF1AE6FD0A004FE1FE /* BoardingPanel.cpp */,
				A96862E01AE6FD0A004FE1FE /* BoardingPanel.h */,
				6245F8231D301C7400A7A094 /* Body.cpp */,
				6245F8241D301C7400A7A094 /* Body.h */,
				A96862E11AE6FD0A004FE1FE /* CaptureOdds.cpp */,
				A96862E21AE6FD0A004FE1FE /* CaptureOdds.h */,
				A96862E31AE6FD0A004FE1FE /* CargoHold.cpp */,
				A96862E41AE6FD0A004FE1FE /* CargoHold.h */,
				A96862E51AE6FD0A004FE1FE /* ClickZone.h */,
				6A5716311E25BE6F00585EB2 /* CollisionSet.cpp */,
				6A5716321E25BE6F00585EB2 /* CollisionSet.h */,
				A96862E61AE6FD0A004FE1FE /* Color.cpp */,
				A96862E71AE6FD0A004FE1FE /* Color.h */,
				A96862E81AE6FD0A004FE1FE /* Command.cpp */,
				A96862E91AE6FD0A004FE1FE /* Command.h */,
				A96862EA1AE6FD0A004FE1FE /* ConditionSet.cpp */,
				A96862EB1AE6FD0A004FE1FE /* ConditionSet.h */,
				A96862EC1AE6FD0A004FE1FE /* Conversation.cpp */,
				A96862ED1AE6FD0A004FE1FE /* Conversation.h */,
				A96862EE1AE6FD0A004FE1FE /* ConversationPanel.cpp */,
				A96862EF1AE6FD0A004FE1FE /* ConversationPanel.h */,
				A96862F01AE6FD0A004FE1FE /* DataFile.cpp */,
				A96862F11AE6FD0A004FE1FE /* DataFile.h */,
				A96862F21AE6FD0A004FE1FE /* DataNode.cpp */,
				A96862F31AE6FD0A004FE1FE /* DataNode.h */,
				A96862F41AE6FD0A004FE1FE /* DataWriter.cpp */,
				A96862F51AE6FD0A004FE1FE /* DataWriter.h */,
				A96862F61AE6FD0A004FE1FE /* Date.cpp */,
				A96862F71AE6FD0A004FE1FE /* Date.h */,
				5155CD711DBB9FF900EF090B /* Depreciation.cpp */,
				5155CD721DBB9FF900EF090B /* Depreciation.h */,
				A96862F81AE6FD0A004FE1FE /* Dialog.cpp */,
				A96862F91AE6FD0B004FE1FE /* Dialog.h */,
				DF8D57DF1FC25842001525DA /* Dictionary.cpp */,
				DF8D57E01FC25842001525DA /* Dictionary.h */,
				B590162021ED4A0F00799178 /* DisplayText.h */,
				A96862FA1AE6FD0B004FE1FE /* DistanceMap.cpp */,
				A96862FB1AE6FD0B004FE1FE /* DistanceMap.h */,
				A96862FE1AE6FD0B004FE1FE /* DrawList.cpp */,
				A96862FF1AE6FD0B004FE1FE /* DrawList.h */,
				A96863001AE6FD0B004FE1FE /* Effect.cpp */,
				A96863011AE6FD0B004FE1FE /* Effect.h */,
				A96863021AE6FD0B004FE1FE /* Engine.cpp */,
				A96863031AE6FD0B004FE1FE /* Engine.h */,
				A96863041AE6FD0B004FE1FE /* EscortDisplay.cpp */,
				A96863051AE6FD0B004FE1FE /* EscortDisplay.h */,
				A9C70E0E1C0E5B51000B3D14 /* File.cpp */,
				A9C70E0F1C0E5B51000B3D14 /* File.h */,
				A96863061AE6FD0B004FE1FE /* Files.cpp */,
				A96863071AE6FD0B004FE1FE /* Files.h */,
				A96863081AE6FD0B004FE1FE /* FillShader.cpp */,
				A96863091AE6FD0B004FE1FE /* FillShader.h */,
				A968630A1AE6FD0B004FE1FE /* Fleet.cpp */,
				A968630B1AE6FD0B004FE1FE /* Fleet.h */,
				62C311181CE172D000409D91 /* Flotsam.cpp */,
				62C311191CE172D000409D91 /* Flotsam.h */,
				62A405B81D47DA4D0054F6A0 /* FogShader.cpp */,
				62A405B91D47DA4D0054F6A0 /* FogShader.h */,
				A968630C1AE6FD0B004FE1FE /* Font.cpp */,
				A968630D1AE6FD0B004FE1FE /* Font.h */,
				A968630E1AE6FD0B004FE1FE /* FontSet.cpp */,
				A968630F1AE6FD0B004FE1FE /* FontSet.h */,
				A96863101AE6FD0B004FE1FE /* Format.cpp */,
				A96863111AE6FD0B004FE1FE /* Format.h */,
				938E07E0235970CE00DC2C2B /* FormationPattern.cpp */,
				938E07E1235970CE00DC2C2B /* FormationPattern.h */,
				A96863121AE6FD0B004FE1FE /* FrameTimer.cpp */,
				A96863131AE6FD0B004FE1FE /* FrameTimer.h */,
				A96863141AE6FD0B004FE1FE /* Galaxy.cpp */,
				A96863151AE6FD0B004FE1FE /* Galaxy.h */,
				A96863161AE6FD0B004FE1FE /* GameData.cpp */,
				A96863171AE6FD0B004FE1FE /* GameData.h */,
				A96863181AE6FD0B004FE1FE /* GameEvent.cpp */,
				A96863191AE6FD0B004FE1FE /* GameEvent.h */,
				B55C239B2303CE8A005C1A14 /* GameWindow.cpp */,
				B55C239C2303CE8A005C1A14 /* GameWindow.h */,
				A968631B1AE6FD0B004FE1FE /* Government.cpp */,
				A968631C1AE6FD0B004FE1FE /* Government.h */,
				A968631D1AE6FD0B004FE1FE /* HailPanel.cpp */,
				A968631E1AE6FD0B004FE1FE /* HailPanel.h */,
				6245F8261D301C9000A7A094 /* Hardpoint.cpp */,
				6245F8271D301C9000A7A094 /* Hardpoint.h */,
				A968631F1AE6FD0B004FE1FE /* HiringPanel.cpp */,
				A96863201AE6FD0B004FE1FE /* HiringPanel.h */,
				A96863211AE6FD0B004FE1FE /* ImageBuffer.cpp */,
				A96863221AE6FD0B004FE1FE /* ImageBuffer.h */,
				A96863251AE6FD0B004FE1FE /* Information.cpp */,
				A96863261AE6FD0B004FE1FE /* Information.h */,
				A96863271AE6FD0B004FE1FE /* Interface.cpp */,
				A96863281AE6FD0B004FE1FE /* Interface.h */,
				DFAAE2A81FD4A27B0072C0A8 /* ImageSet.cpp */,
				DFAAE2A91FD4A27B0072C0A8 /* ImageSet.h */,
				A9B99D001C616AD000BE7C2E /* ItemInfoDisplay.cpp */,
				A9B99D011C616AD000BE7C2E /* ItemInfoDisplay.h */,
				A96863291AE6FD0B004FE1FE /* LineShader.cpp */,
				A968632A1AE6FD0B004FE1FE /* LineShader.h */,
				A968632B1AE6FD0B004FE1FE /* LoadPanel.cpp */,
				A968632C1AE6FD0B004FE1FE /* LoadPanel.h */,
				A968632D1AE6FD0B004FE1FE /* LocationFilter.cpp */,
				A968632E1AE6FD0B004FE1FE /* LocationFilter.h */,
				A90633FD1EE602FD000DA6C0 /* LogbookPanel.cpp */,
				A90633FE1EE602FD000DA6C0 /* LogbookPanel.h */,
				A968632F1AE6FD0B004FE1FE /* main.cpp */,
				A96863301AE6FD0B004FE1FE /* MainPanel.cpp */,
				A96863311AE6FD0B004FE1FE /* MainPanel.h */,
				A96863321AE6FD0C004FE1FE /* MapDetailPanel.cpp */,
				A96863331AE6FD0C004FE1FE /* MapDetailPanel.h */,
				A97C24E81B17BE35007DDFA1 /* MapOutfitterPanel.cpp */,
				A97C24E91B17BE35007DDFA1 /* MapOutfitterPanel.h */,
				A96863341AE6FD0C004FE1FE /* MapPanel.cpp */,
				A96863351AE6FD0C004FE1FE /* MapPanel.h */,
				A9B99D031C616AF200BE7C2E /* MapSalesPanel.cpp */,
				A9B99D041C616AF200BE7C2E /* MapSalesPanel.h */,
				A97C24EB1B17BE3C007DDFA1 /* MapShipyardPanel.cpp */,
				A97C24EC1B17BE3C007DDFA1 /* MapShipyardPanel.h */,
				A96863361AE6FD0C004FE1FE /* Mask.cpp */,
				A96863371AE6FD0C004FE1FE /* Mask.h */,
				A96863381AE6FD0C004FE1FE /* MenuPanel.cpp */,
				A96863391AE6FD0C004FE1FE /* MenuPanel.h */,
				A968633A1AE6FD0C004FE1FE /* Messages.cpp */,
				A968633B1AE6FD0C004FE1FE /* Messages.h */,
				A90C15D71D5BD55700708F3A /* Minable.cpp */,
				A90C15D81D5BD55700708F3A /* Minable.h */,
				A968633C1AE6FD0C004FE1FE /* Mission.cpp */,
				A968633D1AE6FD0C004FE1FE /* Mission.h */,
				A968633E1AE6FD0C004FE1FE /* MissionAction.cpp */,
				A968633F1AE6FD0C004FE1FE /* MissionAction.h */,
				A96863401AE6FD0C004FE1FE /* MissionPanel.cpp */,
				A96863411AE6FD0C004FE1FE /* MissionPanel.h */,
				A96863421AE6FD0C004FE1FE /* Mortgage.cpp */,
				A96863431AE6FD0C004FE1FE /* Mortgage.h */,
				A9BDFB521E00B8AA00A6B27E /* Music.cpp */,
				A9BDFB531E00B8AA00A6B27E /* Music.h */,
				B5DDA6922001B7F600DBA76A /* News.cpp */,
				B5DDA6932001B7F600DBA76A /* News.h */,
				A96863441AE6FD0C004FE1FE /* NPC.cpp */,
				A96863451AE6FD0C004FE1FE /* NPC.h */,
				A96863461AE6FD0C004FE1FE /* Outfit.cpp */,
				A96863471AE6FD0C004FE1FE /* Outfit.h */,
				A96863481AE6FD0C004FE1FE /* OutfitInfoDisplay.cpp */,
				A96863491AE6FD0C004FE1FE /* OutfitInfoDisplay.h */,
				A968634A1AE6FD0C004FE1FE /* OutfitterPanel.cpp */,
				A968634B1AE6FD0C004FE1FE /* OutfitterPanel.h */,
				A968634C1AE6FD0C004FE1FE /* OutlineShader.cpp */,
				A968634D1AE6FD0C004FE1FE /* OutlineShader.h */,
				A968634E1AE6FD0C004FE1FE /* Panel.cpp */,
				A968634F1AE6FD0C004FE1FE /* Panel.h */,
				A966A5A91B964E6300DFF69C /* Person.cpp */,
				A966A5AA1B964E6300DFF69C /* Person.h */,
				A96863501AE6FD0C004FE1FE /* Personality.cpp */,
				A96863511AE6FD0C004FE1FE /* Personality.h */,
				A96863521AE6FD0C004FE1FE /* Phrase.cpp */,
				A96863531AE6FD0C004FE1FE /* Phrase.h */,
				A96863541AE6FD0C004FE1FE /* pi.h */,
				A96863551AE6FD0C004FE1FE /* Planet.cpp */,
				A96863561AE6FD0C004FE1FE /* Planet.h */,
				628BDAED1CC5DC950062BCD2 /* PlanetLabel.cpp */,
				628BDAEE1CC5DC950062BCD2 /* PlanetLabel.h */,
				A96863571AE6FD0C004FE1FE /* PlanetPanel.cpp */,
				A96863581AE6FD0C004FE1FE /* PlanetPanel.h */,
				A96863591AE6FD0C004FE1FE /* PlayerInfo.cpp */,
				A968635A1AE6FD0C004FE1FE /* PlayerInfo.h */,
				A98150831EA9635D00428AD6 /* PlayerInfoPanel.cpp */,
				A98150841EA9635D00428AD6 /* PlayerInfoPanel.h */,
				A968635B1AE6FD0C004FE1FE /* Point.cpp */,
				A968635C1AE6FD0C004FE1FE /* Point.h */,
				A968635D1AE6FD0C004FE1FE /* PointerShader.cpp */,
				A968635E1AE6FD0C004FE1FE /* PointerShader.h */,
				A968635F1AE6FD0C004FE1FE /* Politics.cpp */,
				A96863601AE6FD0C004FE1FE /* Politics.h */,
				A96863611AE6FD0C004FE1FE /* Preferences.cpp */,
				A96863621AE6FD0C004FE1FE /* Preferences.h */,
				A96863631AE6FD0C004FE1FE /* PreferencesPanel.cpp */,
				A96863641AE6FD0C004FE1FE /* PreferencesPanel.h */,
				A96863651AE6FD0C004FE1FE /* Projectile.cpp */,
				A96863661AE6FD0C004FE1FE /* Projectile.h */,
				A96863671AE6FD0C004FE1FE /* Radar.cpp */,
				A96863681AE6FD0C004FE1FE /* Radar.h */,
				A96863691AE6FD0D004FE1FE /* Random.cpp */,
				A968636A1AE6FD0D004FE1FE /* Random.h */,
				A90C15DA1D5BD56800708F3A /* Rectangle.cpp */,
				A90C15DB1D5BD56800708F3A /* Rectangle.h */,
				A968636B1AE6FD0D004FE1FE /* RingShader.cpp */,
				A968636C1AE6FD0D004FE1FE /* RingShader.h */,
				A968636D1AE6FD0D004FE1FE /* Sale.h */,
				A968636E1AE6FD0D004FE1FE /* SavedGame.cpp */,
				A968636F1AE6FD0D004FE1FE /* SavedGame.h */,
				A96863701AE6FD0D004FE1FE /* Screen.cpp */,
				A96863711AE6FD0D004FE1FE /* Screen.h */,
				A96863721AE6FD0D004FE1FE /* Set.h */,
				A96863731AE6FD0D004FE1FE /* Shader.cpp */,
				A96863741AE6FD0D004FE1FE /* Shader.h */,
				A96863751AE6FD0D004FE1FE /* shift.h */,
				A96863761AE6FD0D004FE1FE /* Ship.cpp */,
				A96863771AE6FD0D004FE1FE /* Ship.h */,
				A96863781AE6FD0D004FE1FE /* ShipEvent.cpp */,
				A96863791AE6FD0D004FE1FE /* ShipEvent.h */,
				A968637A1AE6FD0D004FE1FE /* ShipInfoDisplay.cpp */,
				A968637B1AE6FD0D004FE1FE /* ShipInfoDisplay.h */,
				A98150801EA9634A00428AD6 /* ShipInfoPanel.cpp */,
				A98150811EA9634A00428AD6 /* ShipInfoPanel.h */,
				A968637C1AE6FD0D004FE1FE /* ShipyardPanel.cpp */,
				A968637D1AE6FD0D004FE1FE /* ShipyardPanel.h */,
				A968637E1AE6FD0D004FE1FE /* ShopPanel.cpp */,
				A968637F1AE6FD0D004FE1FE /* ShopPanel.h */,
				A96863801AE6FD0D004FE1FE /* Sound.cpp */,
				A96863811AE6FD0D004FE1FE /* Sound.h */,
				A96863821AE6FD0D004FE1FE /* SpaceportPanel.cpp */,
				A96863831AE6FD0D004FE1FE /* SpaceportPanel.h */,
				A96863841AE6FD0D004FE1FE /* Sprite.cpp */,
				A96863851AE6FD0D004FE1FE /* Sprite.h */,
				A96863861AE6FD0D004FE1FE /* SpriteQueue.cpp */,
				A96863871AE6FD0D004FE1FE /* SpriteQueue.h */,
				A96863881AE6FD0D004FE1FE /* SpriteSet.cpp */,
				A96863891AE6FD0D004FE1FE /* SpriteSet.h */,
				A968638A1AE6FD0D004FE1FE /* SpriteShader.cpp */,
				A968638B1AE6FD0D004FE1FE /* SpriteShader.h */,
				A968638C1AE6FD0D004FE1FE /* StarField.cpp */,
				A968638D1AE6FD0D004FE1FE /* StarField.h */,
				A968638E1AE6FD0D004FE1FE /* StartConditions.cpp */,
				A968638F1AE6FD0D004FE1FE /* StartConditions.h */,
				A96863901AE6FD0D004FE1FE /* StellarObject.cpp */,
				A96863911AE6FD0D004FE1FE /* StellarObject.h */,
				A96863921AE6FD0D004FE1FE /* System.cpp */,
				A96863931AE6FD0D004FE1FE /* System.h */,
				A96863941AE6FD0D004FE1FE /* Table.cpp */,
				A96863951AE6FD0D004FE1FE /* Table.h */,
				A96863961AE6FD0D004FE1FE /* Trade.cpp */,
				A96863971AE6FD0D004FE1FE /* Trade.h */,
				A96863981AE6FD0D004FE1FE /* TradingPanel.cpp */,
				A96863991AE6FD0D004FE1FE /* TradingPanel.h */,
				A968639A1AE6FD0D004FE1FE /* UI.cpp */,
				A968639B1AE6FD0D004FE1FE /* UI.h */,
				B590161121ED4A0E00799178 /* Utf8.cpp */,
				B590161221ED4A0F00799178 /* Utf8.h */,
				DF8D57E21FC25889001525DA /* Visual.cpp */,
				DF8D57E31FC25889001525DA /* Visual.h */,
				A968639C1AE6FD0D004FE1FE /* Weapon.cpp */,
				A968639D1AE6FD0D004FE1FE /* Weapon.h */,
				A968639E1AE6FD0D004FE1FE /* WrappedText.cpp */,
				A968639F1AE6FD0E004FE1FE /* WrappedText.h */,
				4256486EA97E57BBB38CDAF2 /* ConditionsStore.cpp */,
				A3B9425983D66B182BD724B4 /* ConditionsStore.h */,
				2E8047A8987DD8EC99FF8E2E /* Test.cpp */,
				02D34A71AE3BC4C93FC6865B /* TestData.cpp */,
				9DA14712A9C68E00FBFD9C72 /* TestData.h */,
				5CE3475B85CE8C48D98664B7 /* Test.h */,
				2E1E458DB603BF979429117C /* DisplayText.cpp */,
				13B643F6BEC24349F9BC9F42 /* alignment.hpp */,
				9BCF4321AF819E944EC02FB9 /* layout.hpp */,
				2CA44855BD0AFF45DCAEEA5D /* truncate.hpp */,
				C49D4EA08DF168A83B1C7B07 /* Hazard.cpp */,
				2E644A108BCD762A2A1A899C /* Hazard.h */,
				8E8A4C648B242742B22A34FA /* Weather.cpp */,
				F8C14CFB89472482F77C051D /* Weather.h */,
				11EA4AD7A889B6AC1441A198 /* StartConditionsPanel.cpp */,
				F434470BA8F3DE8B46D475C5 /* StartConditionsPanel.h */,
				0DF34095B64BC64F666ECF5F /* CoreStartData.cpp */,
				98104FFDA18E40F4A712A8BE /* CoreStartData.h */,
				6DCF4CF2972F569E6DBB8578 /* CategoryTypes.h */,
				0C90483BB01ECD0E3E8DDA44 /* WeightedList.h */,
				950742538F8CECF5D4168FBC /* EsUuid.cpp */,
				86AB4B6E9C4C0490AE7F029B /* EsUuid.h */,
				6D414B4194239522B24F3C95 /* Wormhole.cpp */,
				E8B4490F8091C6E3EF571515 /* Wormhole.h */,
				499B4DA7A9C7351120660643 /* MaskManager.cpp */,
				191E4107A4F1CBBC2526A0E9 /* MaskManager.h */,
				A00D4207B8915B5E7E9B4619 /* RandomEvent.h */,
				9F0F4096A9008E2D8F3304BB /* GameAction.cpp */,
				6833448DAEB9861D28445DD5 /* GameAction.h */,
				389245138CF297EB417DF730 /* UniverseObjects.cpp */,
				DB9A43BA91B3BC47186BF05E /* UniverseObjects.h */,
				A2A948EE929342C8F84C65D1 /* TestContext.h */,
				A3134EC4B1CCA5546A10C3EF /* TestContext.cpp */,
				A7E640C7A366679B27CCADAC /* GameLoadingPanel.cpp */,
				DC8146D5A145C2DA87D98F1F /* GameLoadingPanel.h */,
				6A4E42FEB3B265A91D5BD2FC /* TextReplacements.cpp */,
				86D9414E818561143BD298BC /* TextReplacements.h */,
				74F543598EEFB3745287E663 /* Bitset.cpp */,
				210C41C0BA33F71A694D5F98 /* Bitset.h */,
				A3754152958FBC924E9F76A9 /* opengl.cpp */,
				EB634E95A88454ADDB8644B1 /* opengl.h */,
				E8F645ACA30BA0E95F83803C /* FireCommand.cpp */,
				EB4645F28765D37290EA6F78 /* FireCommand.h */,
				46B444A6B2A67F93BB272686 /* ByGivenOrder.h */,
				DE844E2BBF82C39B568527CB /* ByName.h */,
				C62B4D15899E5F47443D0ED6 /* DamageProfile.cpp */,
				19184B47B496B414EC9CE671 /* DamageProfile.h */,
				5CF247B48EEC7A3C366C1DFA /* DamageDealt.h */,
				D0FA4800BE72C1B5A7D567B9 /* MenuAnimationPanel.cpp */,
				8CB543A1AA20F764DD7FC15A /* MenuAnimationPanel.h */,
				32404878BFF00A095AF2DD2C /* MapPlanetCard.cpp */,
				A2A94C40A8DCA99809AD5DEE /* MapPlanetCard.h */,
				61FA4C2BB89E08C5E2B8B4B9 /* Variant.cpp */,
				5EBC44769E84CF0C953D08B3 /* Variant.h */,
				086E48E490C9BAD6660C7274 /* ExclusiveItem.h */,
				341645FAA25F7901221B8965 /* PrintData.cpp */,
				CCE547DBB6C74E18E1B84D29 /* PrintData.h */,
				A7F240B4AC219841424A387A /* Logger.cpp */,
				AE57401AA43232EDEABFAE13 /* Logger.h */,
				13B64DB8AE730E57C3DEA2F0 /* ShipJumpNavigation.cpp */,
				FBFA4270B7EE3F1C61EA9A44 /* ShipJumpNavigation.h */,
				C36345D8A06AE061537CEF85 /* JumpTypes.h */,
			);
			name = source;
			sourceTree = "<group>";
		};
		A9CC52601950C9F6004E4E22 = {
			isa = PBXGroup;
			children = (
				654D33611BE92C9200D1E5AB /* source */,
				A99F7A6F195DF44B002C30B8 /* credits.txt */,
				A99F7A94195DF44B002C30B8 /* keys.txt */,
				A99F7A95195DF44B002C30B8 /* license.txt */,
				A94408A41982F3E600610427 /* endless-sky.iconset */,
				A9A5297319996C9F002D7C35 /* sounds */,
				A99F7B32195DF45E002C30B8 /* data */,
				A99F7B33195DF45E002C30B8 /* images */,
				A9CC52721950C9F6004E4E22 /* XCode */,
				A9CC526B1950C9F6004E4E22 /* Frameworks */,
				A9CC526A1950C9F6004E4E22 /* Products */,
			);
			sourceTree = "<group>";
		};
		A9CC526A1950C9F6004E4E22 /* Products */ = {
			isa = PBXGroup;
			children = (
				A9CC52691950C9F6004E4E22 /* Endless Sky.app */,
				072599BE26A8C67D007EC229 /* SDL2.dylib */,
				070CD8152818CC6B00A853BB /* libmad.dylib */,
			);
			name = Products;
			sourceTree = "<group>";
		};
		A9CC526B1950C9F6004E4E22 /* Frameworks */ = {
			isa = PBXGroup;
			children = (
				A9BDFB551E00B94700A6B27E /* libmad.0.dylib */,
				A93931FC1988136B00C2A87B /* libpng16.dylib */,
				A93931FA1988135200C2A87B /* libturbojpeg.0.dylib */,
				072599CC26A8C942007EC229 /* SDL2.framework */,
				A9A5297519996CC3002D7C35 /* OpenAL.framework */,
				A9D40D19195DFAA60086EE52 /* OpenGL.framework */,
				A9CC526C1950C9F6004E4E22 /* Cocoa.framework */,
				A9CC526E1950C9F6004E4E22 /* Other Frameworks */,
			);
			name = Frameworks;
			sourceTree = "<group>";
		};
		A9CC526E1950C9F6004E4E22 /* Other Frameworks */ = {
			isa = PBXGroup;
			children = (
				A9CC526F1950C9F6004E4E22 /* AppKit.framework */,
				A9CC52701950C9F6004E4E22 /* CoreData.framework */,
				A9CC52711950C9F6004E4E22 /* Foundation.framework */,
			);
			name = "Other Frameworks";
			sourceTree = "<group>";
		};
		A9CC52721950C9F6004E4E22 /* XCode */ = {
			isa = PBXGroup;
			children = (
				A99F7A4F195DF3E8002C30B8 /* Images.xcassets */,
				A9CC52731950C9F6004E4E22 /* Supporting Files */,
			);
			path = XCode;
			sourceTree = "<group>";
		};
		A9CC52731950C9F6004E4E22 /* Supporting Files */ = {
			isa = PBXGroup;
			children = (
				A99F7A51195DF3F9002C30B8 /* EndlessSky-Info.plist */,
			);
			name = "Supporting Files";
			sourceTree = "<group>";
		};
/* End PBXGroup section */

/* Begin PBXHeadersBuildPhase section */
		179C4966BD83E1B6FC2B24A0 /* Headers */ = {
			isa = PBXHeadersBuildPhase;
			buildActionMask = 2147483647;
			files = (
				AFF742E3BAA4AD9A5D001460 /* alignment.hpp in Headers */,
				F55745BDBC50E15DCEB2ED5B /* layout.hpp in Headers */,
				16AD4CACA629E8026777EA00 /* truncate.hpp in Headers */,
			);
			runOnlyForDeploymentPostprocessing = 0;
		};
/* End PBXHeadersBuildPhase section */

/* Begin PBXNativeTarget section */
		070CD8102818CC6B00A853BB /* libmad */ = {
			isa = PBXNativeTarget;
			buildConfigurationList = 070CD8122818CC6B00A853BB /* Build configuration list for PBXNativeTarget "libmad" */;
			buildPhases = (
				070CD8112818CC6B00A853BB /* ShellScript */,
			);
			buildRules = (
			);
			dependencies = (
			);
			name = libmad;
			productName = libmad;
			productReference = 070CD8152818CC6B00A853BB /* libmad.dylib */;
			productType = "com.apple.product-type.library.dynamic";
		};
		072599BD26A8C67D007EC229 /* SDL2 */ = {
			isa = PBXNativeTarget;
			buildConfigurationList = 072599C826A8C67D007EC229 /* Build configuration list for PBXNativeTarget "SDL2" */;
			buildPhases = (
				072599CB26A8C7AB007EC229 /* ShellScript */,
			);
			buildRules = (
			);
			dependencies = (
			);
			name = SDL2;
			productName = SDL2;
			productReference = 072599BE26A8C67D007EC229 /* SDL2.dylib */;
			productType = "com.apple.product-type.library.dynamic";
		};
		A9CC52681950C9F6004E4E22 /* EndlessSky */ = {
			isa = PBXNativeTarget;
			buildConfigurationList = A9CC529A1950C9F6004E4E22 /* Build configuration list for PBXNativeTarget "EndlessSky" */;
			buildPhases = (
				A93931ED19880ECA00C2A87B /* CopyFiles */,
				072599A726A0CDC9007EC229 /* ShellScript */,
				A9CC52651950C9F6004E4E22 /* Sources */,
				A9CC52661950C9F6004E4E22 /* Frameworks */,
				A9CC52671950C9F6004E4E22 /* Resources */,
				179C4966BD83E1B6FC2B24A0 /* Headers */,
			);
			buildRules = (
			);
			dependencies = (
				072599CF26A8CADA007EC229 /* PBXTargetDependency */,
				070CD8172818CE9200A853BB /* PBXTargetDependency */,
			);
			name = EndlessSky;
			productName = EndlessSky;
			productReference = A9CC52691950C9F6004E4E22 /* Endless Sky.app */;
			productType = "com.apple.product-type.application";
		};
/* End PBXNativeTarget section */

/* Begin PBXProject section */
		A9CC52611950C9F6004E4E22 /* Project object */ = {
			isa = PBXProject;
			attributes = {
				LastUpgradeCheck = 0920;
				TargetAttributes = {
					072599BD26A8C67D007EC229 = {
						CreatedOnToolsVersion = 9.2;
						ProvisioningStyle = Automatic;
					};
				};
			};
			buildConfigurationList = A9CC52641950C9F6004E4E22 /* Build configuration list for PBXProject "EndlessSky" */;
			compatibilityVersion = "Xcode 3.2";
			developmentRegion = English;
			hasScannedForEncodings = 0;
			knownRegions = (
				English,
				Base,
			);
			mainGroup = A9CC52601950C9F6004E4E22;
			productRefGroup = A9CC526A1950C9F6004E4E22 /* Products */;
			projectDirPath = "";
			projectRoot = "";
			targets = (
				A9CC52681950C9F6004E4E22 /* EndlessSky */,
				072599BD26A8C67D007EC229 /* SDL2 */,
				070CD8102818CC6B00A853BB /* libmad */,
			);
		};
/* End PBXProject section */

/* Begin PBXResourcesBuildPhase section */
		A9CC52671950C9F6004E4E22 /* Resources */ = {
			isa = PBXResourcesBuildPhase;
			buildActionMask = 2147483647;
			files = (
				A99F7A50195DF3E8002C30B8 /* Images.xcassets in Resources */,
				A99F7B09195DF44C002C30B8 /* license.txt in Resources */,
				A9A5297419996C9F002D7C35 /* sounds in Resources */,
				A99F7AF5195DF44C002C30B8 /* credits.txt in Resources */,
				A99F7B08195DF44C002C30B8 /* keys.txt in Resources */,
				A99F7B34195DF45E002C30B8 /* data in Resources */,
				A94408A51982F3E600610427 /* endless-sky.iconset in Resources */,
				A99F7B35195DF45E002C30B8 /* images in Resources */,
			);
			runOnlyForDeploymentPostprocessing = 0;
		};
/* End PBXResourcesBuildPhase section */

/* Begin PBXShellScriptBuildPhase section */
		070CD8112818CC6B00A853BB /* ShellScript */ = {
			isa = PBXShellScriptBuildPhase;
			buildActionMask = 2147483647;
			files = (
			);
			inputPaths = (
				"$(SRCROOT)/utils/mad-compat.rb",
			);
			outputPaths = (
				"$(PROJECT_DIR)/build/libmad.0.dylib",
			);
			runOnlyForDeploymentPostprocessing = 0;
			shellPath = /bin/sh;
			shellScript = "HOMEBREW_NO_COLOR=1 \"${SRCROOT}/utils/build_custom_libmad.sh\"";
			showEnvVarsInLog = 0;
		};
		072599A726A0CDC9007EC229 /* ShellScript */ = {
			isa = PBXShellScriptBuildPhase;
			buildActionMask = 2147483647;
			files = (
			);
			inputPaths = (
			);
			outputPaths = (
			);
			runOnlyForDeploymentPostprocessing = 0;
			shellPath = /bin/sh;
			shellScript = "\"${SRCROOT}/utils/set_dylibs_rpath.sh\"";
		};
		072599CB26A8C7AB007EC229 /* ShellScript */ = {
			isa = PBXShellScriptBuildPhase;
			buildActionMask = 2147483647;
			files = (
			);
			inputPaths = (
				"$(SRCROOT)/utils/fetch_sdl2_framework.sh",
			);
			outputPaths = (
				"$(PROJECT_DIR)/build/SDL2.framework",
			);
			runOnlyForDeploymentPostprocessing = 0;
			shellPath = /bin/sh;
			shellScript = "\"${SRCROOT}/utils/fetch_sdl2_framework.sh\"";
			showEnvVarsInLog = 0;
		};
/* End PBXShellScriptBuildPhase section */

/* Begin PBXSourcesBuildPhase section */
		A9CC52651950C9F6004E4E22 /* Sources */ = {
			isa = PBXSourcesBuildPhase;
			buildActionMask = 2147483647;
			files = (
				0E77AFDF2918751D00864BB5 /* Playlist.cpp in Sources */,
				0E77AFE02918751D00864BB5 /* Track.cpp in Sources */,
				A96863AD1AE6FD0E004FE1FE /* Command.cpp in Sources */,
				A96863E71AE6FD0E004FE1FE /* PointerShader.cpp in Sources */,
				A96863E51AE6FD0E004FE1FE /* PlayerInfo.cpp in Sources */,
				A96863B81AE6FD0E004FE1FE /* DrawList.cpp in Sources */,
				A96863FB1AE6FD0E004FE1FE /* SpriteSet.cpp in Sources */,
				A96863CC1AE6FD0E004FE1FE /* Interface.cpp in Sources */,
				A96864041AE6FD0E004FE1FE /* UI.cpp in Sources */,
				A96863EE1AE6FD0E004FE1FE /* RingShader.cpp in Sources */,
				A96864001AE6FD0E004FE1FE /* System.cpp in Sources */,
				A96863AC1AE6FD0E004FE1FE /* Color.cpp in Sources */,
				A96864031AE6FD0E004FE1FE /* TradingPanel.cpp in Sources */,
				A96863C81AE6FD0E004FE1FE /* HiringPanel.cpp in Sources */,
				A96863B21AE6FD0E004FE1FE /* DataNode.cpp in Sources */,
				A96863B01AE6FD0E004FE1FE /* ConversationPanel.cpp in Sources */,
				A96863E41AE6FD0E004FE1FE /* PlanetPanel.cpp in Sources */,
				A96863E01AE6FD0E004FE1FE /* Panel.cpp in Sources */,
				A96863D21AE6FD0E004FE1FE /* MapDetailPanel.cpp in Sources */,
				DFAAE2AA1FD4A27B0072C0A8 /* ImageSet.cpp in Sources */,
				B590161321ED4A0F00799178 /* Utf8.cpp in Sources */,
				A96863D41AE6FD0E004FE1FE /* Mask.cpp in Sources */,
				A96863E61AE6FD0E004FE1FE /* Point.cpp in Sources */,
				938E07E4235970CE00DC2C2B /* FormationPattern.cpp in Sources */,
				A96863DE1AE6FD0E004FE1FE /* OutfitterPanel.cpp in Sources */,
				62C3111A1CE172D000409D91 /* Flotsam.cpp in Sources */,
				B55C239D2303CE8B005C1A14 /* GameWindow.cpp in Sources */,
				A96863B91AE6FD0E004FE1FE /* Effect.cpp in Sources */,
				A96863AE1AE6FD0E004FE1FE /* ConditionSet.cpp in Sources */,
				A96863DC1AE6FD0E004FE1FE /* Outfit.cpp in Sources */,
				A96863BB1AE6FD0E004FE1FE /* EscortDisplay.cpp in Sources */,
				A96863EB1AE6FD0E004FE1FE /* Projectile.cpp in Sources */,
				A96863D11AE6FD0E004FE1FE /* MainPanel.cpp in Sources */,
				A96863B31AE6FD0E004FE1FE /* DataWriter.cpp in Sources */,
				A96863A61AE6FD0E004FE1FE /* Audio.cpp in Sources */,
				A96863A21AE6FD0E004FE1FE /* Angle.cpp in Sources */,
				A966A5AB1B964E6300DFF69C /* Person.cpp in Sources */,
				A96863FE1AE6FD0E004FE1FE /* StartConditions.cpp in Sources */,
				A96863A71AE6FD0E004FE1FE /* BankPanel.cpp in Sources */,
				A96863DA1AE6FD0E004FE1FE /* Mortgage.cpp in Sources */,
				A96863C31AE6FD0E004FE1FE /* Galaxy.cpp in Sources */,
				A97C24EA1B17BE35007DDFA1 /* MapOutfitterPanel.cpp in Sources */,
				A96864061AE6FD0E004FE1FE /* WrappedText.cpp in Sources */,
				A96863D91AE6FD0E004FE1FE /* MissionPanel.cpp in Sources */,
				A96863DB1AE6FD0E004FE1FE /* NPC.cpp in Sources */,
				A96863F81AE6FD0E004FE1FE /* SpaceportPanel.cpp in Sources */,
				A96863AA1AE6FD0E004FE1FE /* CaptureOdds.cpp in Sources */,
				A96863B61AE6FD0E004FE1FE /* DistanceMap.cpp in Sources */,
				A96863CF1AE6FD0E004FE1FE /* LocationFilter.cpp in Sources */,
				A96863C11AE6FD0E004FE1FE /* Format.cpp in Sources */,
				A96863BF1AE6FD0E004FE1FE /* Font.cpp in Sources */,
				A96863ED1AE6FD0E004FE1FE /* Random.cpp in Sources */,
				A96864021AE6FD0E004FE1FE /* Trade.cpp in Sources */,
				6245F8251D301C7400A7A094 /* Body.cpp in Sources */,
				5155CD731DBB9FF900EF090B /* Depreciation.cpp in Sources */,
				A96863FC1AE6FD0E004FE1FE /* SpriteShader.cpp in Sources */,
				A96863E81AE6FD0E004FE1FE /* Politics.cpp in Sources */,
				A96863E91AE6FD0E004FE1FE /* Preferences.cpp in Sources */,
				A96863F31AE6FD0E004FE1FE /* ShipEvent.cpp in Sources */,
				DFAAE2A71FD4A25C0072C0A8 /* BatchShader.cpp in Sources */,
				A96863D51AE6FD0E004FE1FE /* MenuPanel.cpp in Sources */,
				A90C15DC1D5BD56800708F3A /* Rectangle.cpp in Sources */,
				A9B99D021C616AD000BE7C2E /* ItemInfoDisplay.cpp in Sources */,
				A96863EA1AE6FD0E004FE1FE /* PreferencesPanel.cpp in Sources */,
				A96863F11AE6FD0E004FE1FE /* Shader.cpp in Sources */,
				A9C70E101C0E5B51000B3D14 /* File.cpp in Sources */,
				1578F883250B5F8A00D318FB /* InfoPanelState.cpp in Sources */,
				A96863F41AE6FD0E004FE1FE /* ShipInfoDisplay.cpp in Sources */,
				A96863C21AE6FD0E004FE1FE /* FrameTimer.cpp in Sources */,
				A96863D81AE6FD0E004FE1FE /* MissionAction.cpp in Sources */,
				A96863FA1AE6FD0E004FE1FE /* SpriteQueue.cpp in Sources */,
				A96863E21AE6FD0E004FE1FE /* Phrase.cpp in Sources */,
				628BDAEF1CC5DC950062BCD2 /* PlanetLabel.cpp in Sources */,
				6245F8281D301C9000A7A094 /* Hardpoint.cpp in Sources */,
				A96863C01AE6FD0E004FE1FE /* FontSet.cpp in Sources */,
				A96863D61AE6FD0E004FE1FE /* Messages.cpp in Sources */,
				A97C24ED1B17BE3C007DDFA1 /* MapShipyardPanel.cpp in Sources */,
				A96863D71AE6FD0E004FE1FE /* Mission.cpp in Sources */,
				A96863D31AE6FD0E004FE1FE /* MapPanel.cpp in Sources */,
				A96863F21AE6FD0E004FE1FE /* Ship.cpp in Sources */,
				B5DDA6942001B7F600DBA76A /* News.cpp in Sources */,
				A96863D01AE6FD0E004FE1FE /* main.cpp in Sources */,
				A96863BE1AE6FD0E004FE1FE /* Fleet.cpp in Sources */,
				A98150821EA9634A00428AD6 /* ShipInfoPanel.cpp in Sources */,
				A96864011AE6FD0E004FE1FE /* Table.cpp in Sources */,
				A96863AB1AE6FD0E004FE1FE /* CargoHold.cpp in Sources */,
				A96864051AE6FD0E004FE1FE /* Weapon.cpp in Sources */,
				A96863EC1AE6FD0E004FE1FE /* Radar.cpp in Sources */,
				A96863F61AE6FD0E004FE1FE /* ShopPanel.cpp in Sources */,
				DFAAE2A61FD4A25C0072C0A8 /* BatchDrawList.cpp in Sources */,
				A98150851EA9635D00428AD6 /* PlayerInfoPanel.cpp in Sources */,
				A96863BC1AE6FD0E004FE1FE /* Files.cpp in Sources */,
				A96863CB1AE6FD0E004FE1FE /* Information.cpp in Sources */,
				A96863F91AE6FD0E004FE1FE /* Sprite.cpp in Sources */,
				A96863A91AE6FD0E004FE1FE /* BoardingPanel.cpp in Sources */,
				DF8D57E11FC25842001525DA /* Dictionary.cpp in Sources */,
				A9B99D051C616AF200BE7C2E /* MapSalesPanel.cpp in Sources */,
				A96863A01AE6FD0E004FE1FE /* Account.cpp in Sources */,
				A90C15D91D5BD55700708F3A /* Minable.cpp in Sources */,
				A96863F51AE6FD0E004FE1FE /* ShipyardPanel.cpp in Sources */,
				A96863DD1AE6FD0E004FE1FE /* OutfitInfoDisplay.cpp in Sources */,
				A96863C41AE6FD0E004FE1FE /* GameData.cpp in Sources */,
				A96863CD1AE6FD0E004FE1FE /* LineShader.cpp in Sources */,
				A96863C71AE6FD0E004FE1FE /* HailPanel.cpp in Sources */,
				62A405BA1D47DA4D0054F6A0 /* FogShader.cpp in Sources */,
				A96863C61AE6FD0E004FE1FE /* Government.cpp in Sources */,
				A96863B51AE6FD0E004FE1FE /* Dialog.cpp in Sources */,
				A96863AF1AE6FD0E004FE1FE /* Conversation.cpp in Sources */,
				A96863C51AE6FD0E004FE1FE /* GameEvent.cpp in Sources */,
				A90633FF1EE602FD000DA6C0 /* LogbookPanel.cpp in Sources */,
				A96863BD1AE6FD0E004FE1FE /* FillShader.cpp in Sources */,
				A96863FF1AE6FD0E004FE1FE /* StellarObject.cpp in Sources */,
				A96863A51AE6FD0E004FE1FE /* AsteroidField.cpp in Sources */,
				A96863FD1AE6FD0E004FE1FE /* StarField.cpp in Sources */,
				A96863B11AE6FD0E004FE1FE /* DataFile.cpp in Sources */,
				A96863E31AE6FD0E004FE1FE /* Planet.cpp in Sources */,
				A96863DF1AE6FD0E004FE1FE /* OutlineShader.cpp in Sources */,
				A96863C91AE6FD0E004FE1FE /* ImageBuffer.cpp in Sources */,
				6A5716331E25BE6F00585EB2 /* CollisionSet.cpp in Sources */,
				A96863E11AE6FD0E004FE1FE /* Personality.cpp in Sources */,
				A96863B41AE6FD0E004FE1FE /* Date.cpp in Sources */,
				DF8D57E51FC25889001525DA /* Visual.cpp in Sources */,
				A96863EF1AE6FD0E004FE1FE /* SavedGame.cpp in Sources */,
				A96863A11AE6FD0E004FE1FE /* AI.cpp in Sources */,
				A96863F71AE6FD0E004FE1FE /* Sound.cpp in Sources */,
				A9BDFB541E00B8AA00A6B27E /* Music.cpp in Sources */,
				A96863BA1AE6FD0E004FE1FE /* Engine.cpp in Sources */,
				A96863CE1AE6FD0E004FE1FE /* LoadPanel.cpp in Sources */,
				A96863A41AE6FD0E004FE1FE /* Armament.cpp in Sources */,
				A96863F01AE6FD0E004FE1FE /* Screen.cpp in Sources */,
				728B43FDACD43334E7A59BCF /* ConditionsStore.cpp in Sources */,
				9E1F4BF78F9E1FC4C96F76B5 /* Test.cpp in Sources */,
				C7354A3E9C53D6C5E3CC352F /* TestData.cpp in Sources */,
				5AB644C9B37C15C989A9DBE9 /* DisplayText.cpp in Sources */,
				C4264774A89C0001B6FFC60E /* Hazard.cpp in Sources */,
				94DF4B5B8619F6A3715D6168 /* Weather.cpp in Sources */,
				6EC347E6A79BA5602BA4D1EA /* StartConditionsPanel.cpp in Sources */,
				03624EC39EE09C7A786B4A3D /* CoreStartData.cpp in Sources */,
				90CF46CE84794C6186FC6CE2 /* EsUuid.cpp in Sources */,
				53DA422996419974ADADE346 /* Wormhole.cpp in Sources */,
				03DC4253AA8390FE0A8FB4EA /* MaskManager.cpp in Sources */,
				87D6407E8B579EB502BFBCE5 /* GameAction.cpp in Sources */,
				301A4FE885A7A12348986C4F /* UniverseObjects.cpp in Sources */,
				ED5E4F2ABA89E9DE00603E69 /* TestContext.cpp in Sources */,
				88A64339B56EBA1F7923E1C7 /* GameLoadingPanel.cpp in Sources */,
				F78A44BAA8252F6D53B24B69 /* TextReplacements.cpp in Sources */,
				A97C4460852BF852334C0CB1 /* Bitset.cpp in Sources */,
				CE3F49A88B6DCBE09A711110 /* opengl.cpp in Sources */,
				027A4E858B292CE9F0A06F89 /* FireCommand.cpp in Sources */,
				E3D54794A1EEF51CD4859170 /* DamageProfile.cpp in Sources */,
				F35E4D6EA465D71CDA282EBA /* MenuAnimationPanel.cpp in Sources */,
				497849B2A4C5EA58A64D316C /* MapPlanetCard.cpp in Sources */,
				920F40E0ADECA8926F423FDA /* Variant.cpp in Sources */,
				46A34BE4A0599886221093BA /* PrintData.cpp in Sources */,
				DAC24E909BF453D18AEE3DA3 /* Logger.cpp in Sources */,
				1F884DB590D5152608510676 /* ShipJumpNavigation.cpp in Sources */,
			);
			runOnlyForDeploymentPostprocessing = 0;
		};
/* End PBXSourcesBuildPhase section */

/* Begin PBXTargetDependency section */
		070CD8172818CE9200A853BB /* PBXTargetDependency */ = {
			isa = PBXTargetDependency;
			target = 070CD8102818CC6B00A853BB /* libmad */;
			targetProxy = 070CD8162818CE9200A853BB /* PBXContainerItemProxy */;
		};
		072599CF26A8CADA007EC229 /* PBXTargetDependency */ = {
			isa = PBXTargetDependency;
			target = 072599BD26A8C67D007EC229 /* SDL2 */;
			targetProxy = 072599CE26A8CADA007EC229 /* PBXContainerItemProxy */;
		};
/* End PBXTargetDependency section */

/* Begin XCBuildConfiguration section */
		070CD8132818CC6B00A853BB /* Debug */ = {
			isa = XCBuildConfiguration;
			buildSettings = {
				CLANG_ANALYZER_NONNULL = YES;
				CLANG_ANALYZER_NUMBER_OBJECT_CONVERSION = YES_AGGRESSIVE;
				CLANG_CXX_LANGUAGE_STANDARD = "c++11";
				CLANG_WARN_DOCUMENTATION_COMMENTS = YES;
				CLANG_WARN_UNGUARDED_AVAILABILITY = YES_AGGRESSIVE;
				DEBUG_INFORMATION_FORMAT = dwarf;
				DYLIB_COMPATIBILITY_VERSION = 1;
				DYLIB_CURRENT_VERSION = 1;
				EXECUTABLE_PREFIX = "";
				GCC_C_LANGUAGE_STANDARD = gnu99;
				GCC_ENABLE_CPP_EXCEPTIONS = YES;
				GCC_ENABLE_CPP_RTTI = NO;
				GCC_SYMBOLS_PRIVATE_EXTERN = YES;
				GCC_WARN_64_TO_32_BIT_CONVERSION = NO;
				MACOSX_DEPLOYMENT_TARGET = 10.9;
				MTL_ENABLE_DEBUG_INFO = YES;
				ONLY_ACTIVE_ARCH = NO;
				PRODUCT_NAME = "$(TARGET_NAME)";
				STRIP_STYLE = all;
			};
			name = Debug;
		};
		070CD8142818CC6B00A853BB /* Release */ = {
			isa = XCBuildConfiguration;
			buildSettings = {
				CLANG_ANALYZER_NONNULL = YES;
				CLANG_ANALYZER_NUMBER_OBJECT_CONVERSION = YES_AGGRESSIVE;
				CLANG_CXX_LANGUAGE_STANDARD = "c++11";
				CLANG_WARN_DOCUMENTATION_COMMENTS = YES;
				CLANG_WARN_UNGUARDED_AVAILABILITY = YES_AGGRESSIVE;
				COPY_PHASE_STRIP = YES;
				DYLIB_COMPATIBILITY_VERSION = 1;
				DYLIB_CURRENT_VERSION = 1;
				EXECUTABLE_PREFIX = "";
				GCC_C_LANGUAGE_STANDARD = gnu99;
				GCC_ENABLE_CPP_EXCEPTIONS = YES;
				GCC_ENABLE_CPP_RTTI = NO;
				GCC_SYMBOLS_PRIVATE_EXTERN = YES;
				GCC_WARN_64_TO_32_BIT_CONVERSION = NO;
				MACOSX_DEPLOYMENT_TARGET = 10.9;
				MTL_ENABLE_DEBUG_INFO = NO;
				ONLY_ACTIVE_ARCH = NO;
				PRODUCT_NAME = "$(TARGET_NAME)";
				STRIP_STYLE = all;
			};
			name = Release;
		};
		072599C626A8C67D007EC229 /* Debug */ = {
			isa = XCBuildConfiguration;
			buildSettings = {
				CLANG_ANALYZER_NONNULL = YES;
				CLANG_ANALYZER_NUMBER_OBJECT_CONVERSION = YES_AGGRESSIVE;
				CLANG_CXX_LANGUAGE_STANDARD = "c++11";
				CLANG_WARN_DOCUMENTATION_COMMENTS = YES;
				CLANG_WARN_UNGUARDED_AVAILABILITY = YES_AGGRESSIVE;
				DEBUG_INFORMATION_FORMAT = dwarf;
				DYLIB_COMPATIBILITY_VERSION = 1;
				DYLIB_CURRENT_VERSION = 1;
				EXECUTABLE_PREFIX = "";
				GCC_C_LANGUAGE_STANDARD = gnu99;
				GCC_ENABLE_CPP_EXCEPTIONS = YES;
				GCC_ENABLE_CPP_RTTI = NO;
				GCC_SYMBOLS_PRIVATE_EXTERN = YES;
				GCC_WARN_64_TO_32_BIT_CONVERSION = NO;
				MACOSX_DEPLOYMENT_TARGET = 10.9;
				MTL_ENABLE_DEBUG_INFO = YES;
				ONLY_ACTIVE_ARCH = NO;
				PRODUCT_NAME = "$(TARGET_NAME)";
				STRIP_STYLE = all;
			};
			name = Debug;
		};
		072599C726A8C67D007EC229 /* Release */ = {
			isa = XCBuildConfiguration;
			buildSettings = {
				CLANG_ANALYZER_NONNULL = YES;
				CLANG_ANALYZER_NUMBER_OBJECT_CONVERSION = YES_AGGRESSIVE;
				CLANG_CXX_LANGUAGE_STANDARD = "c++11";
				CLANG_WARN_DOCUMENTATION_COMMENTS = YES;
				CLANG_WARN_UNGUARDED_AVAILABILITY = YES_AGGRESSIVE;
				COPY_PHASE_STRIP = YES;
				DYLIB_COMPATIBILITY_VERSION = 1;
				DYLIB_CURRENT_VERSION = 1;
				EXECUTABLE_PREFIX = "";
				GCC_C_LANGUAGE_STANDARD = gnu99;
				GCC_ENABLE_CPP_EXCEPTIONS = YES;
				GCC_ENABLE_CPP_RTTI = NO;
				GCC_SYMBOLS_PRIVATE_EXTERN = YES;
				GCC_WARN_64_TO_32_BIT_CONVERSION = NO;
				MACOSX_DEPLOYMENT_TARGET = 10.9;
				MTL_ENABLE_DEBUG_INFO = NO;
				ONLY_ACTIVE_ARCH = NO;
				PRODUCT_NAME = "$(TARGET_NAME)";
				STRIP_STYLE = all;
			};
			name = Release;
		};
		A9CC52981950C9F6004E4E22 /* Debug */ = {
			isa = XCBuildConfiguration;
			buildSettings = {
				ALWAYS_SEARCH_USER_PATHS = NO;
				ARCHS = x86_64;
				CLANG_CXX_LANGUAGE_STANDARD = "c++11";
				CLANG_CXX_LIBRARY = "libc++";
				CLANG_ENABLE_MODULES = YES;
				CLANG_ENABLE_OBJC_ARC = YES;
				CLANG_WARN_BLOCK_CAPTURE_AUTORELEASING = YES;
				CLANG_WARN_BOOL_CONVERSION = YES;
				CLANG_WARN_COMMA = YES;
				CLANG_WARN_CONSTANT_CONVERSION = YES;
				CLANG_WARN_DIRECT_OBJC_ISA_USAGE = YES_ERROR;
				CLANG_WARN_EMPTY_BODY = YES;
				CLANG_WARN_ENUM_CONVERSION = YES;
				CLANG_WARN_INFINITE_RECURSION = YES;
				CLANG_WARN_INT_CONVERSION = YES;
				CLANG_WARN_NON_LITERAL_NULL_CONVERSION = YES;
				CLANG_WARN_OBJC_LITERAL_CONVERSION = YES;
				CLANG_WARN_OBJC_ROOT_CLASS = YES_ERROR;
				CLANG_WARN_RANGE_LOOP_ANALYSIS = YES;
				CLANG_WARN_STRICT_PROTOTYPES = YES;
				CLANG_WARN_SUSPICIOUS_MOVE = YES;
				CLANG_WARN_UNREACHABLE_CODE = YES;
				CLANG_WARN__DUPLICATE_METHOD_MATCH = YES;
				COPY_PHASE_STRIP = NO;
				ENABLE_STRICT_OBJC_MSGSEND = YES;
				ENABLE_TESTABILITY = YES;
				GCC_C_LANGUAGE_STANDARD = gnu99;
				GCC_DYNAMIC_NO_PIC = NO;
				GCC_ENABLE_OBJC_EXCEPTIONS = YES;
				GCC_NO_COMMON_BLOCKS = YES;
				GCC_OPTIMIZATION_LEVEL = 0;
				GCC_PREPROCESSOR_DEFINITIONS = (
					"DEBUG=1",
					"$(inherited)",
				);
				GCC_SYMBOLS_PRIVATE_EXTERN = NO;
				GCC_WARN_64_TO_32_BIT_CONVERSION = NO;
				GCC_WARN_ABOUT_RETURN_TYPE = YES_ERROR;
				GCC_WARN_UNDECLARED_SELECTOR = YES;
				GCC_WARN_UNINITIALIZED_AUTOS = YES_AGGRESSIVE;
				GCC_WARN_UNUSED_FUNCTION = YES;
				GCC_WARN_UNUSED_VARIABLE = YES;
				MACOSX_DEPLOYMENT_TARGET = 10.9;
				OTHER_CFLAGS = "";
				SDKROOT = macosx;
				VALID_ARCHS = x86_64;
			};
			name = Debug;
		};
		A9CC52991950C9F6004E4E22 /* Release */ = {
			isa = XCBuildConfiguration;
			buildSettings = {
				ALWAYS_SEARCH_USER_PATHS = NO;
				ARCHS = x86_64;
				CLANG_CXX_LANGUAGE_STANDARD = "c++11";
				CLANG_CXX_LIBRARY = "libc++";
				CLANG_ENABLE_MODULES = YES;
				CLANG_ENABLE_OBJC_ARC = YES;
				CLANG_WARN_BLOCK_CAPTURE_AUTORELEASING = YES;
				CLANG_WARN_BOOL_CONVERSION = YES;
				CLANG_WARN_COMMA = YES;
				CLANG_WARN_CONSTANT_CONVERSION = YES;
				CLANG_WARN_DIRECT_OBJC_ISA_USAGE = YES_ERROR;
				CLANG_WARN_EMPTY_BODY = YES;
				CLANG_WARN_ENUM_CONVERSION = YES;
				CLANG_WARN_INFINITE_RECURSION = YES;
				CLANG_WARN_INT_CONVERSION = YES;
				CLANG_WARN_NON_LITERAL_NULL_CONVERSION = YES;
				CLANG_WARN_OBJC_LITERAL_CONVERSION = YES;
				CLANG_WARN_OBJC_ROOT_CLASS = YES_ERROR;
				CLANG_WARN_RANGE_LOOP_ANALYSIS = YES;
				CLANG_WARN_STRICT_PROTOTYPES = YES;
				CLANG_WARN_SUSPICIOUS_MOVE = YES;
				CLANG_WARN_UNREACHABLE_CODE = YES;
				CLANG_WARN__DUPLICATE_METHOD_MATCH = YES;
				COPY_PHASE_STRIP = YES;
				DEBUG_INFORMATION_FORMAT = "dwarf-with-dsym";
				ENABLE_NS_ASSERTIONS = NO;
				ENABLE_STRICT_OBJC_MSGSEND = YES;
				GCC_C_LANGUAGE_STANDARD = gnu99;
				GCC_ENABLE_OBJC_EXCEPTIONS = YES;
				GCC_NO_COMMON_BLOCKS = YES;
				GCC_WARN_64_TO_32_BIT_CONVERSION = NO;
				GCC_WARN_ABOUT_RETURN_TYPE = YES_ERROR;
				GCC_WARN_UNDECLARED_SELECTOR = YES;
				GCC_WARN_UNINITIALIZED_AUTOS = YES_AGGRESSIVE;
				GCC_WARN_UNUSED_FUNCTION = YES;
				GCC_WARN_UNUSED_VARIABLE = YES;
				MACOSX_DEPLOYMENT_TARGET = 10.9;
				OTHER_CFLAGS = "-Werror";
				SDKROOT = macosx;
				VALID_ARCHS = x86_64;
			};
			name = Release;
		};
		A9CC529B1950C9F6004E4E22 /* Debug */ = {
			isa = XCBuildConfiguration;
			buildSettings = {
				ASSETCATALOG_COMPILER_APPICON_NAME = AppIcon;
				FRAMEWORK_SEARCH_PATHS = (
					"$(inherited)",
					"$(PROJECT_DIR)/build",
				);
				GCC_PRECOMPILE_PREFIX_HEADER = NO;
				GCC_PREFIX_HEADER = "";
				GCC_WARN_64_TO_32_BIT_CONVERSION = NO;
				HEADER_SEARCH_PATHS = (
					"$(inherited)",
					"/usr/local/opt/jpeg-turbo/include",
					"/usr/local/opt/mad-compat/include",
					/usr/local/include,
				);
				INFOPLIST_FILE = "XCode/EndlessSky-Info.plist";
				LD_RUNPATH_SEARCH_PATHS = "@loader_path/../Frameworks";
				LIBRARY_SEARCH_PATHS = (
					"$(inherited)",
					"$(BUILT_PRODUCTS_DIR)/$(FRAMEWORKS_FOLDER_PATH)",
				);
				MACOSX_DEPLOYMENT_TARGET = 10.9;
				PRODUCT_BUNDLE_IDENTIFIER = "${PRODUCT_NAME:rfc1034identifier}";
				PRODUCT_NAME = "Endless Sky";
				WRAPPER_EXTENSION = app;
			};
			name = Debug;
		};
		A9CC529C1950C9F6004E4E22 /* Release */ = {
			isa = XCBuildConfiguration;
			buildSettings = {
				ASSETCATALOG_COMPILER_APPICON_NAME = AppIcon;
				FRAMEWORK_SEARCH_PATHS = (
					"$(inherited)",
					"$(PROJECT_DIR)/build",
				);
				GCC_PRECOMPILE_PREFIX_HEADER = NO;
				GCC_PREFIX_HEADER = "";
				GCC_WARN_64_TO_32_BIT_CONVERSION = NO;
				HEADER_SEARCH_PATHS = (
					"$(inherited)",
					"/usr/local/opt/jpeg-turbo/include",
					"/usr/local/opt/mad-compat/include",
					/usr/local/include,
				);
				INFOPLIST_FILE = "XCode/EndlessSky-Info.plist";
				LD_RUNPATH_SEARCH_PATHS = "@loader_path/../Frameworks";
				LIBRARY_SEARCH_PATHS = (
					"$(inherited)",
					"$(BUILT_PRODUCTS_DIR)/$(FRAMEWORKS_FOLDER_PATH)",
				);
				MACOSX_DEPLOYMENT_TARGET = 10.9;
				PRODUCT_BUNDLE_IDENTIFIER = "${PRODUCT_NAME:rfc1034identifier}";
				PRODUCT_NAME = "Endless Sky";
				WRAPPER_EXTENSION = app;
			};
			name = Release;
		};
/* End XCBuildConfiguration section */

/* Begin XCConfigurationList section */
		070CD8122818CC6B00A853BB /* Build configuration list for PBXNativeTarget "libmad" */ = {
			isa = XCConfigurationList;
			buildConfigurations = (
				070CD8132818CC6B00A853BB /* Debug */,
				070CD8142818CC6B00A853BB /* Release */,
			);
			defaultConfigurationIsVisible = 0;
			defaultConfigurationName = Release;
		};
		072599C826A8C67D007EC229 /* Build configuration list for PBXNativeTarget "SDL2" */ = {
			isa = XCConfigurationList;
			buildConfigurations = (
				072599C626A8C67D007EC229 /* Debug */,
				072599C726A8C67D007EC229 /* Release */,
			);
			defaultConfigurationIsVisible = 0;
			defaultConfigurationName = Release;
		};
		A9CC52641950C9F6004E4E22 /* Build configuration list for PBXProject "EndlessSky" */ = {
			isa = XCConfigurationList;
			buildConfigurations = (
				A9CC52981950C9F6004E4E22 /* Debug */,
				A9CC52991950C9F6004E4E22 /* Release */,
			);
			defaultConfigurationIsVisible = 0;
			defaultConfigurationName = Release;
		};
		A9CC529A1950C9F6004E4E22 /* Build configuration list for PBXNativeTarget "EndlessSky" */ = {
			isa = XCConfigurationList;
			buildConfigurations = (
				A9CC529B1950C9F6004E4E22 /* Debug */,
				A9CC529C1950C9F6004E4E22 /* Release */,
			);
			defaultConfigurationIsVisible = 0;
			defaultConfigurationName = Release;
		};
/* End XCConfigurationList section */
	};
	rootObject = A9CC52611950C9F6004E4E22 /* Project object */;
}<|MERGE_RESOLUTION|>--- conflicted
+++ resolved
@@ -29,10 +29,7 @@
 		62A405BA1D47DA4D0054F6A0 /* FogShader.cpp in Sources */ = {isa = PBXBuildFile; fileRef = 62A405B81D47DA4D0054F6A0 /* FogShader.cpp */; };
 		62C3111A1CE172D000409D91 /* Flotsam.cpp in Sources */ = {isa = PBXBuildFile; fileRef = 62C311181CE172D000409D91 /* Flotsam.cpp */; };
 		6A5716331E25BE6F00585EB2 /* CollisionSet.cpp in Sources */ = {isa = PBXBuildFile; fileRef = 6A5716311E25BE6F00585EB2 /* CollisionSet.cpp */; };
-<<<<<<< HEAD
-=======
 		938E07E4235970CE00DC2C2B /* FormationPattern.cpp in Sources */ = {isa = PBXBuildFile; fileRef = 938E07E0235970CE00DC2C2B /* FormationPattern.cpp */; };
->>>>>>> a82899f0
 		6EC347E6A79BA5602BA4D1EA /* StartConditionsPanel.cpp in Sources */ = {isa = PBXBuildFile; fileRef = 11EA4AD7A889B6AC1441A198 /* StartConditionsPanel.cpp */; };
 		728B43FDACD43334E7A59BCF /* ConditionsStore.cpp in Sources */ = {isa = PBXBuildFile; fileRef = 4256486EA97E57BBB38CDAF2 /* ConditionsStore.cpp */; };
 		87D6407E8B579EB502BFBCE5 /* GameAction.cpp in Sources */ = {isa = PBXBuildFile; fileRef = 9F0F4096A9008E2D8F3304BB /* GameAction.cpp */; };
