// !$*UTF8*$!
{
	archiveVersion = 1;
	classes = {
	};
	objectVersion = 46;
	objects = {

/* Begin PBXBuildFile section */
		03624EC39EE09C7A786B4A3D /* CoreStartData.cpp in Sources */ = {isa = PBXBuildFile; fileRef = 0DF34095B64BC64F666ECF5F /* CoreStartData.cpp */; };
		03DC4253AA8390FE0A8FB4EA /* MaskManager.cpp in Sources */ = {isa = PBXBuildFile; fileRef = 499B4DA7A9C7351120660643 /* MaskManager.cpp */; };
		072599D126A8CB2F007EC229 /* SDL2.framework in Frameworks */ = {isa = PBXBuildFile; fileRef = 072599CC26A8C942007EC229 /* SDL2.framework */; };
		072599D426A8CD5D007EC229 /* SDL2.framework in CopyFiles */ = {isa = PBXBuildFile; fileRef = 072599CC26A8C942007EC229 /* SDL2.framework */; settings = {ATTRIBUTES = (CodeSignOnCopy, RemoveHeadersOnCopy, ); }; };
		16AD4CACA629E8026777EA00 /* truncate.hpp in Headers */ = {isa = PBXBuildFile; fileRef = 2CA44855BD0AFF45DCAEEA5D /* truncate.hpp */; settings = {ATTRIBUTES = (Project, ); }; };
		5155CD731DBB9FF900EF090B /* Depreciation.cpp in Sources */ = {isa = PBXBuildFile; fileRef = 5155CD711DBB9FF900EF090B /* Depreciation.cpp */; };
		5AB644C9B37C15C989A9DBE9 /* DisplayText.cpp in Sources */ = {isa = PBXBuildFile; fileRef = 2E1E458DB603BF979429117C /* DisplayText.cpp */; };
		6245F8251D301C7400A7A094 /* Body.cpp in Sources */ = {isa = PBXBuildFile; fileRef = 6245F8231D301C7400A7A094 /* Body.cpp */; };
		6245F8281D301C9000A7A094 /* Hardpoint.cpp in Sources */ = {isa = PBXBuildFile; fileRef = 6245F8261D301C9000A7A094 /* Hardpoint.cpp */; };
		628BDAEF1CC5DC950062BCD2 /* PlanetLabel.cpp in Sources */ = {isa = PBXBuildFile; fileRef = 628BDAED1CC5DC950062BCD2 /* PlanetLabel.cpp */; };
		62A405BA1D47DA4D0054F6A0 /* FogShader.cpp in Sources */ = {isa = PBXBuildFile; fileRef = 62A405B81D47DA4D0054F6A0 /* FogShader.cpp */; };
		62C3111A1CE172D000409D91 /* Flotsam.cpp in Sources */ = {isa = PBXBuildFile; fileRef = 62C311181CE172D000409D91 /* Flotsam.cpp */; };
		6A5716331E25BE6F00585EB2 /* CollisionSet.cpp in Sources */ = {isa = PBXBuildFile; fileRef = 6A5716311E25BE6F00585EB2 /* CollisionSet.cpp */; };
		6EC347E6A79BA5602BA4D1EA /* StartConditionsPanel.cpp in Sources */ = {isa = PBXBuildFile; fileRef = 11EA4AD7A889B6AC1441A198 /* StartConditionsPanel.cpp */; };
		87D6407E8B579EB502BFBCE5 /* GameAction.cpp in Sources */ = {isa = PBXBuildFile; fileRef = 9F0F4096A9008E2D8F3304BB /* GameAction.cpp */; };
		90CF46CE84794C6186FC6CE2 /* EsUuid.cpp in Sources */ = {isa = PBXBuildFile; fileRef = 950742538F8CECF5D4168FBC /* EsUuid.cpp */; };
		94DF4B5B8619F6A3715D6168 /* Weather.cpp in Sources */ = {isa = PBXBuildFile; fileRef = 8E8A4C648B242742B22A34FA /* Weather.cpp */; };
		9E1F4BF78F9E1FC4C96F76B5 /* Test.cpp in Sources */ = {isa = PBXBuildFile; fileRef = 2E8047A8987DD8EC99FF8E2E /* Test.cpp */; };
		A90633FF1EE602FD000DA6C0 /* LogbookPanel.cpp in Sources */ = {isa = PBXBuildFile; fileRef = A90633FD1EE602FD000DA6C0 /* LogbookPanel.cpp */; };
		A90C15D91D5BD55700708F3A /* Minable.cpp in Sources */ = {isa = PBXBuildFile; fileRef = A90C15D71D5BD55700708F3A /* Minable.cpp */; };
		A90C15DC1D5BD56800708F3A /* Rectangle.cpp in Sources */ = {isa = PBXBuildFile; fileRef = A90C15DA1D5BD56800708F3A /* Rectangle.cpp */; };
		A93931FB1988135200C2A87B /* libturbojpeg.0.dylib in Frameworks */ = {isa = PBXBuildFile; fileRef = A93931FA1988135200C2A87B /* libturbojpeg.0.dylib */; };
		A93931FD1988136B00C2A87B /* libpng16.dylib in Frameworks */ = {isa = PBXBuildFile; fileRef = A93931FC1988136B00C2A87B /* libpng16.dylib */; };
		A93931FE1988136E00C2A87B /* libturbojpeg.0.dylib in CopyFiles */ = {isa = PBXBuildFile; fileRef = A93931FA1988135200C2A87B /* libturbojpeg.0.dylib */; };
		A93931FF1988136F00C2A87B /* libpng16.dylib in CopyFiles */ = {isa = PBXBuildFile; fileRef = A93931FC1988136B00C2A87B /* libpng16.dylib */; };
		A94408A51982F3E600610427 /* endless-sky.iconset in Resources */ = {isa = PBXBuildFile; fileRef = A94408A41982F3E600610427 /* endless-sky.iconset */; };
		A966A5AB1B964E6300DFF69C /* Person.cpp in Sources */ = {isa = PBXBuildFile; fileRef = A966A5A91B964E6300DFF69C /* Person.cpp */; };
		A96863A01AE6FD0E004FE1FE /* Account.cpp in Sources */ = {isa = PBXBuildFile; fileRef = A96862CD1AE6FD0A004FE1FE /* Account.cpp */; };
		A96863A11AE6FD0E004FE1FE /* AI.cpp in Sources */ = {isa = PBXBuildFile; fileRef = A96862CF1AE6FD0A004FE1FE /* AI.cpp */; };
		A96863A21AE6FD0E004FE1FE /* Angle.cpp in Sources */ = {isa = PBXBuildFile; fileRef = A96862D11AE6FD0A004FE1FE /* Angle.cpp */; };
		A96863A41AE6FD0E004FE1FE /* Armament.cpp in Sources */ = {isa = PBXBuildFile; fileRef = A96862D51AE6FD0A004FE1FE /* Armament.cpp */; };
		A96863A51AE6FD0E004FE1FE /* AsteroidField.cpp in Sources */ = {isa = PBXBuildFile; fileRef = A96862D71AE6FD0A004FE1FE /* AsteroidField.cpp */; };
		A96863A61AE6FD0E004FE1FE /* Audio.cpp in Sources */ = {isa = PBXBuildFile; fileRef = A96862D91AE6FD0A004FE1FE /* Audio.cpp */; };
		A96863A71AE6FD0E004FE1FE /* BankPanel.cpp in Sources */ = {isa = PBXBuildFile; fileRef = A96862DB1AE6FD0A004FE1FE /* BankPanel.cpp */; };
		A96863A91AE6FD0E004FE1FE /* BoardingPanel.cpp in Sources */ = {isa = PBXBuildFile; fileRef = A96862DF1AE6FD0A004FE1FE /* BoardingPanel.cpp */; };
		A96863AA1AE6FD0E004FE1FE /* CaptureOdds.cpp in Sources */ = {isa = PBXBuildFile; fileRef = A96862E11AE6FD0A004FE1FE /* CaptureOdds.cpp */; };
		A96863AB1AE6FD0E004FE1FE /* CargoHold.cpp in Sources */ = {isa = PBXBuildFile; fileRef = A96862E31AE6FD0A004FE1FE /* CargoHold.cpp */; };
		A96863AC1AE6FD0E004FE1FE /* Color.cpp in Sources */ = {isa = PBXBuildFile; fileRef = A96862E61AE6FD0A004FE1FE /* Color.cpp */; };
		A96863AD1AE6FD0E004FE1FE /* Command.cpp in Sources */ = {isa = PBXBuildFile; fileRef = A96862E81AE6FD0A004FE1FE /* Command.cpp */; };
		A96863AE1AE6FD0E004FE1FE /* ConditionSet.cpp in Sources */ = {isa = PBXBuildFile; fileRef = A96862EA1AE6FD0A004FE1FE /* ConditionSet.cpp */; };
		A96863AF1AE6FD0E004FE1FE /* Conversation.cpp in Sources */ = {isa = PBXBuildFile; fileRef = A96862EC1AE6FD0A004FE1FE /* Conversation.cpp */; };
		A96863B01AE6FD0E004FE1FE /* ConversationPanel.cpp in Sources */ = {isa = PBXBuildFile; fileRef = A96862EE1AE6FD0A004FE1FE /* ConversationPanel.cpp */; };
		A96863B11AE6FD0E004FE1FE /* DataFile.cpp in Sources */ = {isa = PBXBuildFile; fileRef = A96862F01AE6FD0A004FE1FE /* DataFile.cpp */; };
		A96863B21AE6FD0E004FE1FE /* DataNode.cpp in Sources */ = {isa = PBXBuildFile; fileRef = A96862F21AE6FD0A004FE1FE /* DataNode.cpp */; };
		A96863B31AE6FD0E004FE1FE /* DataWriter.cpp in Sources */ = {isa = PBXBuildFile; fileRef = A96862F41AE6FD0A004FE1FE /* DataWriter.cpp */; };
		A96863B41AE6FD0E004FE1FE /* Date.cpp in Sources */ = {isa = PBXBuildFile; fileRef = A96862F61AE6FD0A004FE1FE /* Date.cpp */; };
		A96863B51AE6FD0E004FE1FE /* Dialog.cpp in Sources */ = {isa = PBXBuildFile; fileRef = A96862F81AE6FD0A004FE1FE /* Dialog.cpp */; };
		A96863B61AE6FD0E004FE1FE /* DistanceMap.cpp in Sources */ = {isa = PBXBuildFile; fileRef = A96862FA1AE6FD0B004FE1FE /* DistanceMap.cpp */; };
		A96863B81AE6FD0E004FE1FE /* DrawList.cpp in Sources */ = {isa = PBXBuildFile; fileRef = A96862FE1AE6FD0B004FE1FE /* DrawList.cpp */; };
		A96863B91AE6FD0E004FE1FE /* Effect.cpp in Sources */ = {isa = PBXBuildFile; fileRef = A96863001AE6FD0B004FE1FE /* Effect.cpp */; };
		A96863BA1AE6FD0E004FE1FE /* Engine.cpp in Sources */ = {isa = PBXBuildFile; fileRef = A96863021AE6FD0B004FE1FE /* Engine.cpp */; };
		A96863BB1AE6FD0E004FE1FE /* EscortDisplay.cpp in Sources */ = {isa = PBXBuildFile; fileRef = A96863041AE6FD0B004FE1FE /* EscortDisplay.cpp */; };
		A96863BC1AE6FD0E004FE1FE /* Files.cpp in Sources */ = {isa = PBXBuildFile; fileRef = A96863061AE6FD0B004FE1FE /* Files.cpp */; };
		A96863BD1AE6FD0E004FE1FE /* FillShader.cpp in Sources */ = {isa = PBXBuildFile; fileRef = A96863081AE6FD0B004FE1FE /* FillShader.cpp */; };
		A96863BE1AE6FD0E004FE1FE /* Fleet.cpp in Sources */ = {isa = PBXBuildFile; fileRef = A968630A1AE6FD0B004FE1FE /* Fleet.cpp */; };
		A96863BF1AE6FD0E004FE1FE /* Font.cpp in Sources */ = {isa = PBXBuildFile; fileRef = A968630C1AE6FD0B004FE1FE /* Font.cpp */; };
		A96863C01AE6FD0E004FE1FE /* FontSet.cpp in Sources */ = {isa = PBXBuildFile; fileRef = A968630E1AE6FD0B004FE1FE /* FontSet.cpp */; };
		A96863C11AE6FD0E004FE1FE /* Format.cpp in Sources */ = {isa = PBXBuildFile; fileRef = A96863101AE6FD0B004FE1FE /* Format.cpp */; };
		A96863C21AE6FD0E004FE1FE /* FrameTimer.cpp in Sources */ = {isa = PBXBuildFile; fileRef = A96863121AE6FD0B004FE1FE /* FrameTimer.cpp */; };
		A96863C31AE6FD0E004FE1FE /* Galaxy.cpp in Sources */ = {isa = PBXBuildFile; fileRef = A96863141AE6FD0B004FE1FE /* Galaxy.cpp */; };
		A96863C41AE6FD0E004FE1FE /* GameData.cpp in Sources */ = {isa = PBXBuildFile; fileRef = A96863161AE6FD0B004FE1FE /* GameData.cpp */; };
		A96863C51AE6FD0E004FE1FE /* GameEvent.cpp in Sources */ = {isa = PBXBuildFile; fileRef = A96863181AE6FD0B004FE1FE /* GameEvent.cpp */; };
		A96863C61AE6FD0E004FE1FE /* Government.cpp in Sources */ = {isa = PBXBuildFile; fileRef = A968631B1AE6FD0B004FE1FE /* Government.cpp */; };
		A96863C71AE6FD0E004FE1FE /* HailPanel.cpp in Sources */ = {isa = PBXBuildFile; fileRef = A968631D1AE6FD0B004FE1FE /* HailPanel.cpp */; };
		A96863C81AE6FD0E004FE1FE /* HiringPanel.cpp in Sources */ = {isa = PBXBuildFile; fileRef = A968631F1AE6FD0B004FE1FE /* HiringPanel.cpp */; };
		A96863C91AE6FD0E004FE1FE /* ImageBuffer.cpp in Sources */ = {isa = PBXBuildFile; fileRef = A96863211AE6FD0B004FE1FE /* ImageBuffer.cpp */; };
		A96863CB1AE6FD0E004FE1FE /* Information.cpp in Sources */ = {isa = PBXBuildFile; fileRef = A96863251AE6FD0B004FE1FE /* Information.cpp */; };
		A96863CC1AE6FD0E004FE1FE /* Interface.cpp in Sources */ = {isa = PBXBuildFile; fileRef = A96863271AE6FD0B004FE1FE /* Interface.cpp */; };
		A96863CD1AE6FD0E004FE1FE /* LineShader.cpp in Sources */ = {isa = PBXBuildFile; fileRef = A96863291AE6FD0B004FE1FE /* LineShader.cpp */; };
		A96863CE1AE6FD0E004FE1FE /* LoadPanel.cpp in Sources */ = {isa = PBXBuildFile; fileRef = A968632B1AE6FD0B004FE1FE /* LoadPanel.cpp */; };
		A96863CF1AE6FD0E004FE1FE /* LocationFilter.cpp in Sources */ = {isa = PBXBuildFile; fileRef = A968632D1AE6FD0B004FE1FE /* LocationFilter.cpp */; };
		A96863D01AE6FD0E004FE1FE /* main.cpp in Sources */ = {isa = PBXBuildFile; fileRef = A968632F1AE6FD0B004FE1FE /* main.cpp */; };
		A96863D11AE6FD0E004FE1FE /* MainPanel.cpp in Sources */ = {isa = PBXBuildFile; fileRef = A96863301AE6FD0B004FE1FE /* MainPanel.cpp */; };
		A96863D21AE6FD0E004FE1FE /* MapDetailPanel.cpp in Sources */ = {isa = PBXBuildFile; fileRef = A96863321AE6FD0C004FE1FE /* MapDetailPanel.cpp */; };
		A96863D31AE6FD0E004FE1FE /* MapPanel.cpp in Sources */ = {isa = PBXBuildFile; fileRef = A96863341AE6FD0C004FE1FE /* MapPanel.cpp */; };
		A96863D41AE6FD0E004FE1FE /* Mask.cpp in Sources */ = {isa = PBXBuildFile; fileRef = A96863361AE6FD0C004FE1FE /* Mask.cpp */; };
		A96863D51AE6FD0E004FE1FE /* MenuPanel.cpp in Sources */ = {isa = PBXBuildFile; fileRef = A96863381AE6FD0C004FE1FE /* MenuPanel.cpp */; };
		A96863D61AE6FD0E004FE1FE /* Messages.cpp in Sources */ = {isa = PBXBuildFile; fileRef = A968633A1AE6FD0C004FE1FE /* Messages.cpp */; };
		A96863D71AE6FD0E004FE1FE /* Mission.cpp in Sources */ = {isa = PBXBuildFile; fileRef = A968633C1AE6FD0C004FE1FE /* Mission.cpp */; };
		A96863D81AE6FD0E004FE1FE /* MissionAction.cpp in Sources */ = {isa = PBXBuildFile; fileRef = A968633E1AE6FD0C004FE1FE /* MissionAction.cpp */; };
		A96863D91AE6FD0E004FE1FE /* MissionPanel.cpp in Sources */ = {isa = PBXBuildFile; fileRef = A96863401AE6FD0C004FE1FE /* MissionPanel.cpp */; };
		A96863DA1AE6FD0E004FE1FE /* Mortgage.cpp in Sources */ = {isa = PBXBuildFile; fileRef = A96863421AE6FD0C004FE1FE /* Mortgage.cpp */; };
		A96863DB1AE6FD0E004FE1FE /* NPC.cpp in Sources */ = {isa = PBXBuildFile; fileRef = A96863441AE6FD0C004FE1FE /* NPC.cpp */; };
		A96863DC1AE6FD0E004FE1FE /* Outfit.cpp in Sources */ = {isa = PBXBuildFile; fileRef = A96863461AE6FD0C004FE1FE /* Outfit.cpp */; };
		A96863DD1AE6FD0E004FE1FE /* OutfitInfoDisplay.cpp in Sources */ = {isa = PBXBuildFile; fileRef = A96863481AE6FD0C004FE1FE /* OutfitInfoDisplay.cpp */; };
		A96863DE1AE6FD0E004FE1FE /* OutfitterPanel.cpp in Sources */ = {isa = PBXBuildFile; fileRef = A968634A1AE6FD0C004FE1FE /* OutfitterPanel.cpp */; };
		A96863DF1AE6FD0E004FE1FE /* OutlineShader.cpp in Sources */ = {isa = PBXBuildFile; fileRef = A968634C1AE6FD0C004FE1FE /* OutlineShader.cpp */; };
		A96863E01AE6FD0E004FE1FE /* Panel.cpp in Sources */ = {isa = PBXBuildFile; fileRef = A968634E1AE6FD0C004FE1FE /* Panel.cpp */; };
		A96863E11AE6FD0E004FE1FE /* Personality.cpp in Sources */ = {isa = PBXBuildFile; fileRef = A96863501AE6FD0C004FE1FE /* Personality.cpp */; };
		A96863E21AE6FD0E004FE1FE /* Phrase.cpp in Sources */ = {isa = PBXBuildFile; fileRef = A96863521AE6FD0C004FE1FE /* Phrase.cpp */; };
		A96863E31AE6FD0E004FE1FE /* Planet.cpp in Sources */ = {isa = PBXBuildFile; fileRef = A96863551AE6FD0C004FE1FE /* Planet.cpp */; };
		A96863E41AE6FD0E004FE1FE /* PlanetPanel.cpp in Sources */ = {isa = PBXBuildFile; fileRef = A96863571AE6FD0C004FE1FE /* PlanetPanel.cpp */; };
		A96863E51AE6FD0E004FE1FE /* PlayerInfo.cpp in Sources */ = {isa = PBXBuildFile; fileRef = A96863591AE6FD0C004FE1FE /* PlayerInfo.cpp */; };
		A96863E61AE6FD0E004FE1FE /* Point.cpp in Sources */ = {isa = PBXBuildFile; fileRef = A968635B1AE6FD0C004FE1FE /* Point.cpp */; };
		A96863E71AE6FD0E004FE1FE /* PointerShader.cpp in Sources */ = {isa = PBXBuildFile; fileRef = A968635D1AE6FD0C004FE1FE /* PointerShader.cpp */; };
		A96863E81AE6FD0E004FE1FE /* Politics.cpp in Sources */ = {isa = PBXBuildFile; fileRef = A968635F1AE6FD0C004FE1FE /* Politics.cpp */; };
		A96863E91AE6FD0E004FE1FE /* Preferences.cpp in Sources */ = {isa = PBXBuildFile; fileRef = A96863611AE6FD0C004FE1FE /* Preferences.cpp */; };
		A96863EA1AE6FD0E004FE1FE /* PreferencesPanel.cpp in Sources */ = {isa = PBXBuildFile; fileRef = A96863631AE6FD0C004FE1FE /* PreferencesPanel.cpp */; };
		A96863EB1AE6FD0E004FE1FE /* Projectile.cpp in Sources */ = {isa = PBXBuildFile; fileRef = A96863651AE6FD0C004FE1FE /* Projectile.cpp */; };
		A96863EC1AE6FD0E004FE1FE /* Radar.cpp in Sources */ = {isa = PBXBuildFile; fileRef = A96863671AE6FD0C004FE1FE /* Radar.cpp */; };
		A96863ED1AE6FD0E004FE1FE /* Random.cpp in Sources */ = {isa = PBXBuildFile; fileRef = A96863691AE6FD0D004FE1FE /* Random.cpp */; };
		A96863EE1AE6FD0E004FE1FE /* RingShader.cpp in Sources */ = {isa = PBXBuildFile; fileRef = A968636B1AE6FD0D004FE1FE /* RingShader.cpp */; };
		A96863EF1AE6FD0E004FE1FE /* SavedGame.cpp in Sources */ = {isa = PBXBuildFile; fileRef = A968636E1AE6FD0D004FE1FE /* SavedGame.cpp */; };
		A96863F01AE6FD0E004FE1FE /* Screen.cpp in Sources */ = {isa = PBXBuildFile; fileRef = A96863701AE6FD0D004FE1FE /* Screen.cpp */; };
		A96863F11AE6FD0E004FE1FE /* Shader.cpp in Sources */ = {isa = PBXBuildFile; fileRef = A96863731AE6FD0D004FE1FE /* Shader.cpp */; };
		A96863F21AE6FD0E004FE1FE /* Ship.cpp in Sources */ = {isa = PBXBuildFile; fileRef = A96863761AE6FD0D004FE1FE /* Ship.cpp */; };
		A96863F31AE6FD0E004FE1FE /* ShipEvent.cpp in Sources */ = {isa = PBXBuildFile; fileRef = A96863781AE6FD0D004FE1FE /* ShipEvent.cpp */; };
		A96863F41AE6FD0E004FE1FE /* ShipInfoDisplay.cpp in Sources */ = {isa = PBXBuildFile; fileRef = A968637A1AE6FD0D004FE1FE /* ShipInfoDisplay.cpp */; };
		A96863F51AE6FD0E004FE1FE /* ShipyardPanel.cpp in Sources */ = {isa = PBXBuildFile; fileRef = A968637C1AE6FD0D004FE1FE /* ShipyardPanel.cpp */; };
		A96863F61AE6FD0E004FE1FE /* ShopPanel.cpp in Sources */ = {isa = PBXBuildFile; fileRef = A968637E1AE6FD0D004FE1FE /* ShopPanel.cpp */; };
		A96863F71AE6FD0E004FE1FE /* Sound.cpp in Sources */ = {isa = PBXBuildFile; fileRef = A96863801AE6FD0D004FE1FE /* Sound.cpp */; };
		A96863F81AE6FD0E004FE1FE /* SpaceportPanel.cpp in Sources */ = {isa = PBXBuildFile; fileRef = A96863821AE6FD0D004FE1FE /* SpaceportPanel.cpp */; };
		A96863F91AE6FD0E004FE1FE /* Sprite.cpp in Sources */ = {isa = PBXBuildFile; fileRef = A96863841AE6FD0D004FE1FE /* Sprite.cpp */; };
		A96863FA1AE6FD0E004FE1FE /* SpriteQueue.cpp in Sources */ = {isa = PBXBuildFile; fileRef = A96863861AE6FD0D004FE1FE /* SpriteQueue.cpp */; };
		A96863FB1AE6FD0E004FE1FE /* SpriteSet.cpp in Sources */ = {isa = PBXBuildFile; fileRef = A96863881AE6FD0D004FE1FE /* SpriteSet.cpp */; };
		A96863FC1AE6FD0E004FE1FE /* SpriteShader.cpp in Sources */ = {isa = PBXBuildFile; fileRef = A968638A1AE6FD0D004FE1FE /* SpriteShader.cpp */; };
		A96863FD1AE6FD0E004FE1FE /* StarField.cpp in Sources */ = {isa = PBXBuildFile; fileRef = A968638C1AE6FD0D004FE1FE /* StarField.cpp */; };
		A96863FE1AE6FD0E004FE1FE /* StartConditions.cpp in Sources */ = {isa = PBXBuildFile; fileRef = A968638E1AE6FD0D004FE1FE /* StartConditions.cpp */; };
		A96863FF1AE6FD0E004FE1FE /* StellarObject.cpp in Sources */ = {isa = PBXBuildFile; fileRef = A96863901AE6FD0D004FE1FE /* StellarObject.cpp */; };
		A96864001AE6FD0E004FE1FE /* System.cpp in Sources */ = {isa = PBXBuildFile; fileRef = A96863921AE6FD0D004FE1FE /* System.cpp */; };
		A96864011AE6FD0E004FE1FE /* Table.cpp in Sources */ = {isa = PBXBuildFile; fileRef = A96863941AE6FD0D004FE1FE /* Table.cpp */; };
		A96864021AE6FD0E004FE1FE /* Trade.cpp in Sources */ = {isa = PBXBuildFile; fileRef = A96863961AE6FD0D004FE1FE /* Trade.cpp */; };
		A96864031AE6FD0E004FE1FE /* TradingPanel.cpp in Sources */ = {isa = PBXBuildFile; fileRef = A96863981AE6FD0D004FE1FE /* TradingPanel.cpp */; };
		A96864041AE6FD0E004FE1FE /* UI.cpp in Sources */ = {isa = PBXBuildFile; fileRef = A968639A1AE6FD0D004FE1FE /* UI.cpp */; };
		A96864051AE6FD0E004FE1FE /* Weapon.cpp in Sources */ = {isa = PBXBuildFile; fileRef = A968639C1AE6FD0D004FE1FE /* Weapon.cpp */; };
		A96864061AE6FD0E004FE1FE /* WrappedText.cpp in Sources */ = {isa = PBXBuildFile; fileRef = A968639E1AE6FD0D004FE1FE /* WrappedText.cpp */; };
		A97C24EA1B17BE35007DDFA1 /* MapOutfitterPanel.cpp in Sources */ = {isa = PBXBuildFile; fileRef = A97C24E81B17BE35007DDFA1 /* MapOutfitterPanel.cpp */; };
		A97C24ED1B17BE3C007DDFA1 /* MapShipyardPanel.cpp in Sources */ = {isa = PBXBuildFile; fileRef = A97C24EB1B17BE3C007DDFA1 /* MapShipyardPanel.cpp */; };
		A98150821EA9634A00428AD6 /* ShipInfoPanel.cpp in Sources */ = {isa = PBXBuildFile; fileRef = A98150801EA9634A00428AD6 /* ShipInfoPanel.cpp */; };
		A98150851EA9635D00428AD6 /* PlayerInfoPanel.cpp in Sources */ = {isa = PBXBuildFile; fileRef = A98150831EA9635D00428AD6 /* PlayerInfoPanel.cpp */; };
		A99F7A50195DF3E8002C30B8 /* Images.xcassets in Resources */ = {isa = PBXBuildFile; fileRef = A99F7A4F195DF3E8002C30B8 /* Images.xcassets */; };
		A99F7AF5195DF44C002C30B8 /* credits.txt in Resources */ = {isa = PBXBuildFile; fileRef = A99F7A6F195DF44B002C30B8 /* credits.txt */; };
		A99F7B08195DF44C002C30B8 /* keys.txt in Resources */ = {isa = PBXBuildFile; fileRef = A99F7A94195DF44B002C30B8 /* keys.txt */; };
		A99F7B09195DF44C002C30B8 /* license.txt in Resources */ = {isa = PBXBuildFile; fileRef = A99F7A95195DF44B002C30B8 /* license.txt */; };
		A99F7B34195DF45E002C30B8 /* data in Resources */ = {isa = PBXBuildFile; fileRef = A99F7B32195DF45E002C30B8 /* data */; };
		A99F7B35195DF45E002C30B8 /* images in Resources */ = {isa = PBXBuildFile; fileRef = A99F7B33195DF45E002C30B8 /* images */; };
		A9A5297419996C9F002D7C35 /* sounds in Resources */ = {isa = PBXBuildFile; fileRef = A9A5297319996C9F002D7C35 /* sounds */; };
		A9A5297619996CC3002D7C35 /* OpenAL.framework in Frameworks */ = {isa = PBXBuildFile; fileRef = A9A5297519996CC3002D7C35 /* OpenAL.framework */; };
		A9B99D021C616AD000BE7C2E /* ItemInfoDisplay.cpp in Sources */ = {isa = PBXBuildFile; fileRef = A9B99D001C616AD000BE7C2E /* ItemInfoDisplay.cpp */; };
		A9B99D051C616AF200BE7C2E /* MapSalesPanel.cpp in Sources */ = {isa = PBXBuildFile; fileRef = A9B99D031C616AF200BE7C2E /* MapSalesPanel.cpp */; };
		A9BDFB541E00B8AA00A6B27E /* Music.cpp in Sources */ = {isa = PBXBuildFile; fileRef = A9BDFB521E00B8AA00A6B27E /* Music.cpp */; };
		A9BDFB561E00B94700A6B27E /* libmad.0.dylib in Frameworks */ = {isa = PBXBuildFile; fileRef = A9BDFB551E00B94700A6B27E /* libmad.0.dylib */; };
		A9BDFB571E00BD6A00A6B27E /* libmad.0.dylib in CopyFiles */ = {isa = PBXBuildFile; fileRef = A9BDFB551E00B94700A6B27E /* libmad.0.dylib */; };
		A9C70E101C0E5B51000B3D14 /* File.cpp in Sources */ = {isa = PBXBuildFile; fileRef = A9C70E0E1C0E5B51000B3D14 /* File.cpp */; };
		A9CC526D1950C9F6004E4E22 /* Cocoa.framework in Frameworks */ = {isa = PBXBuildFile; fileRef = A9CC526C1950C9F6004E4E22 /* Cocoa.framework */; };
		A9D40D1A195DFAA60086EE52 /* OpenGL.framework in Frameworks */ = {isa = PBXBuildFile; fileRef = A9D40D19195DFAA60086EE52 /* OpenGL.framework */; };
		AFF742E3BAA4AD9A5D001460 /* alignment.hpp in Headers */ = {isa = PBXBuildFile; fileRef = 13B643F6BEC24349F9BC9F42 /* alignment.hpp */; settings = {ATTRIBUTES = (Project, ); }; };
		B55C239D2303CE8B005C1A14 /* GameWindow.cpp in Sources */ = {isa = PBXBuildFile; fileRef = B55C239B2303CE8A005C1A14 /* GameWindow.cpp */; };
		B590161321ED4A0F00799178 /* Utf8.cpp in Sources */ = {isa = PBXBuildFile; fileRef = B590161121ED4A0E00799178 /* Utf8.cpp */; };
		B5DDA6942001B7F600DBA76A /* News.cpp in Sources */ = {isa = PBXBuildFile; fileRef = B5DDA6922001B7F600DBA76A /* News.cpp */; };
		C4264774A89C0001B6FFC60E /* Hazard.cpp in Sources */ = {isa = PBXBuildFile; fileRef = C49D4EA08DF168A83B1C7B07 /* Hazard.cpp */; };
		C7354A3E9C53D6C5E3CC352F /* TestData.cpp in Sources */ = {isa = PBXBuildFile; fileRef = 02D34A71AE3BC4C93FC6865B /* TestData.cpp */; };
		C977432FA0DF4F02EAC6BBC3 /* WeightedVariant.cpp in Sources */ = {isa = PBXBuildFile; fileRef = 12CF4D1FB34C69CC44079542 /* WeightedVariant.cpp */; };
		DF8D57E11FC25842001525DA /* Dictionary.cpp in Sources */ = {isa = PBXBuildFile; fileRef = DF8D57DF1FC25842001525DA /* Dictionary.cpp */; };
		DF8D57E51FC25889001525DA /* Visual.cpp in Sources */ = {isa = PBXBuildFile; fileRef = DF8D57E21FC25889001525DA /* Visual.cpp */; };
		DFAAE2A61FD4A25C0072C0A8 /* BatchDrawList.cpp in Sources */ = {isa = PBXBuildFile; fileRef = DFAAE2A21FD4A25C0072C0A8 /* BatchDrawList.cpp */; };
		DFAAE2A71FD4A25C0072C0A8 /* BatchShader.cpp in Sources */ = {isa = PBXBuildFile; fileRef = DFAAE2A41FD4A25C0072C0A8 /* BatchShader.cpp */; };
		DFAAE2AA1FD4A27B0072C0A8 /* ImageSet.cpp in Sources */ = {isa = PBXBuildFile; fileRef = DFAAE2A81FD4A27B0072C0A8 /* ImageSet.cpp */; };
<<<<<<< HEAD
		F2984BCDAC4980F4D6929EE7 /* Variant.cpp in Sources */ = {isa = PBXBuildFile; fileRef = D38F4076BF68C65C0E03D654 /* Variant.cpp */; };
=======
		ED5E4F2ABA89E9DE00603E69 /* TestContext.cpp in Sources */ = {isa = PBXBuildFile; fileRef = A3134EC4B1CCA5546A10C3EF /* TestContext.cpp */; };
>>>>>>> 0c2c5dd6
		F55745BDBC50E15DCEB2ED5B /* layout.hpp in Headers */ = {isa = PBXBuildFile; fileRef = 9BCF4321AF819E944EC02FB9 /* layout.hpp */; settings = {ATTRIBUTES = (Project, ); }; };
/* End PBXBuildFile section */

/* Begin PBXContainerItemProxy section */
		072599CE26A8CADA007EC229 /* PBXContainerItemProxy */ = {
			isa = PBXContainerItemProxy;
			containerPortal = A9CC52611950C9F6004E4E22 /* Project object */;
			proxyType = 1;
			remoteGlobalIDString = 072599BD26A8C67D007EC229;
			remoteInfo = SDL2;
		};
/* End PBXContainerItemProxy section */

/* Begin PBXCopyFilesBuildPhase section */
		A93931ED19880ECA00C2A87B /* CopyFiles */ = {
			isa = PBXCopyFilesBuildPhase;
			buildActionMask = 2147483647;
			dstPath = "";
			dstSubfolderSpec = 10;
			files = (
				A9BDFB571E00BD6A00A6B27E /* libmad.0.dylib in CopyFiles */,
				A93931FF1988136F00C2A87B /* libpng16.dylib in CopyFiles */,
				A93931FE1988136E00C2A87B /* libturbojpeg.0.dylib in CopyFiles */,
				072599D426A8CD5D007EC229 /* SDL2.framework in CopyFiles */,
			);
			runOnlyForDeploymentPostprocessing = 0;
		};
/* End PBXCopyFilesBuildPhase section */

/* Begin PBXFileReference section */
		02D34A71AE3BC4C93FC6865B /* TestData.cpp */ = {isa = PBXFileReference; fileEncoding = 4; lastKnownFileType = sourcecode.cpp.cpp; name = TestData.cpp; path = source/TestData.cpp; sourceTree = "<group>"; };
		072599BE26A8C67D007EC229 /* SDL2.dylib */ = {isa = PBXFileReference; explicitFileType = "compiled.mach-o.dylib"; includeInIndex = 0; path = SDL2.dylib; sourceTree = BUILT_PRODUCTS_DIR; };
		072599CC26A8C942007EC229 /* SDL2.framework */ = {isa = PBXFileReference; lastKnownFileType = wrapper.framework; name = SDL2.framework; path = build/SDL2.framework; sourceTree = "<group>"; };
		079C440BBEFF3BB251E436D2 /* WeightedVariant.h */ = {isa = PBXFileReference; fileEncoding = 4; lastKnownFileType = sourcecode.c.h; name = WeightedVariant.h; path = source/WeightedVariant.h; sourceTree = "<group>"; };
		0C90483BB01ECD0E3E8DDA44 /* WeightedList.h */ = {isa = PBXFileReference; fileEncoding = 4; lastKnownFileType = sourcecode.c.h; name = WeightedList.h; path = source/WeightedList.h; sourceTree = "<group>"; };
		0DF34095B64BC64F666ECF5F /* CoreStartData.cpp */ = {isa = PBXFileReference; fileEncoding = 4; lastKnownFileType = sourcecode.cpp.cpp; name = CoreStartData.cpp; path = source/CoreStartData.cpp; sourceTree = "<group>"; };
		0F4B45C6919D54E1D30FEB0A /* Variant.h */ = {isa = PBXFileReference; fileEncoding = 4; lastKnownFileType = sourcecode.c.h; name = Variant.h; path = source/Variant.h; sourceTree = "<group>"; };
		11EA4AD7A889B6AC1441A198 /* StartConditionsPanel.cpp */ = {isa = PBXFileReference; fileEncoding = 4; lastKnownFileType = sourcecode.cpp.cpp; name = StartConditionsPanel.cpp; path = source/StartConditionsPanel.cpp; sourceTree = "<group>"; };
		12CF4D1FB34C69CC44079542 /* WeightedVariant.cpp */ = {isa = PBXFileReference; fileEncoding = 4; lastKnownFileType = sourcecode.cpp.cpp; name = WeightedVariant.cpp; path = source/WeightedVariant.cpp; sourceTree = "<group>"; };
		13B643F6BEC24349F9BC9F42 /* alignment.hpp */ = {isa = PBXFileReference; fileEncoding = 4; lastKnownFileType = sourcecode.c.h; name = alignment.hpp; path = source/text/alignment.hpp; sourceTree = "<group>"; };
		191E4107A4F1CBBC2526A0E9 /* MaskManager.h */ = {isa = PBXFileReference; fileEncoding = 4; lastKnownFileType = sourcecode.c.h; name = MaskManager.h; path = source/MaskManager.h; sourceTree = "<group>"; };
		2CA44855BD0AFF45DCAEEA5D /* truncate.hpp */ = {isa = PBXFileReference; fileEncoding = 4; lastKnownFileType = sourcecode.c.h; name = truncate.hpp; path = source/text/truncate.hpp; sourceTree = "<group>"; };
		2E1E458DB603BF979429117C /* DisplayText.cpp */ = {isa = PBXFileReference; fileEncoding = 4; lastKnownFileType = sourcecode.cpp.cpp; name = DisplayText.cpp; path = source/text/DisplayText.cpp; sourceTree = "<group>"; };
		2E644A108BCD762A2A1A899C /* Hazard.h */ = {isa = PBXFileReference; fileEncoding = 4; lastKnownFileType = sourcecode.c.h; name = Hazard.h; path = source/Hazard.h; sourceTree = "<group>"; };
		2E8047A8987DD8EC99FF8E2E /* Test.cpp */ = {isa = PBXFileReference; fileEncoding = 4; lastKnownFileType = sourcecode.cpp.cpp; name = Test.cpp; path = source/Test.cpp; sourceTree = "<group>"; };
		499B4DA7A9C7351120660643 /* MaskManager.cpp */ = {isa = PBXFileReference; fileEncoding = 4; lastKnownFileType = sourcecode.cpp.cpp; name = MaskManager.cpp; path = source/MaskManager.cpp; sourceTree = "<group>"; };
		5155CD711DBB9FF900EF090B /* Depreciation.cpp */ = {isa = PBXFileReference; fileEncoding = 4; lastKnownFileType = sourcecode.cpp.cpp; name = Depreciation.cpp; path = source/Depreciation.cpp; sourceTree = "<group>"; };
		5155CD721DBB9FF900EF090B /* Depreciation.h */ = {isa = PBXFileReference; fileEncoding = 4; lastKnownFileType = sourcecode.c.h; name = Depreciation.h; path = source/Depreciation.h; sourceTree = "<group>"; };
		5CE3475B85CE8C48D98664B7 /* Test.h */ = {isa = PBXFileReference; fileEncoding = 4; lastKnownFileType = sourcecode.c.h; name = Test.h; path = source/Test.h; sourceTree = "<group>"; };
		6245F8231D301C7400A7A094 /* Body.cpp */ = {isa = PBXFileReference; fileEncoding = 4; lastKnownFileType = sourcecode.cpp.cpp; name = Body.cpp; path = source/Body.cpp; sourceTree = "<group>"; };
		6245F8241D301C7400A7A094 /* Body.h */ = {isa = PBXFileReference; fileEncoding = 4; lastKnownFileType = sourcecode.c.h; name = Body.h; path = source/Body.h; sourceTree = "<group>"; };
		6245F8261D301C9000A7A094 /* Hardpoint.cpp */ = {isa = PBXFileReference; fileEncoding = 4; lastKnownFileType = sourcecode.cpp.cpp; name = Hardpoint.cpp; path = source/Hardpoint.cpp; sourceTree = "<group>"; };
		6245F8271D301C9000A7A094 /* Hardpoint.h */ = {isa = PBXFileReference; fileEncoding = 4; lastKnownFileType = sourcecode.c.h; name = Hardpoint.h; path = source/Hardpoint.h; sourceTree = "<group>"; };
		628BDAED1CC5DC950062BCD2 /* PlanetLabel.cpp */ = {isa = PBXFileReference; fileEncoding = 4; lastKnownFileType = sourcecode.cpp.cpp; name = PlanetLabel.cpp; path = source/PlanetLabel.cpp; sourceTree = "<group>"; };
		628BDAEE1CC5DC950062BCD2 /* PlanetLabel.h */ = {isa = PBXFileReference; fileEncoding = 4; lastKnownFileType = sourcecode.c.h; name = PlanetLabel.h; path = source/PlanetLabel.h; sourceTree = "<group>"; };
		62A405B81D47DA4D0054F6A0 /* FogShader.cpp */ = {isa = PBXFileReference; fileEncoding = 4; lastKnownFileType = sourcecode.cpp.cpp; name = FogShader.cpp; path = source/FogShader.cpp; sourceTree = "<group>"; };
		62A405B91D47DA4D0054F6A0 /* FogShader.h */ = {isa = PBXFileReference; fileEncoding = 4; lastKnownFileType = sourcecode.c.h; name = FogShader.h; path = source/FogShader.h; sourceTree = "<group>"; };
		62C311181CE172D000409D91 /* Flotsam.cpp */ = {isa = PBXFileReference; fileEncoding = 4; lastKnownFileType = sourcecode.cpp.cpp; name = Flotsam.cpp; path = source/Flotsam.cpp; sourceTree = "<group>"; };
		62C311191CE172D000409D91 /* Flotsam.h */ = {isa = PBXFileReference; fileEncoding = 4; lastKnownFileType = sourcecode.c.h; name = Flotsam.h; path = source/Flotsam.h; sourceTree = "<group>"; };
		6833448DAEB9861D28445DD5 /* GameAction.h */ = {isa = PBXFileReference; fileEncoding = 4; lastKnownFileType = sourcecode.c.h; name = GameAction.h; path = source/GameAction.h; sourceTree = "<group>"; };
		6A5716311E25BE6F00585EB2 /* CollisionSet.cpp */ = {isa = PBXFileReference; fileEncoding = 4; lastKnownFileType = sourcecode.cpp.cpp; name = CollisionSet.cpp; path = source/CollisionSet.cpp; sourceTree = "<group>"; };
		6A5716321E25BE6F00585EB2 /* CollisionSet.h */ = {isa = PBXFileReference; fileEncoding = 4; lastKnownFileType = sourcecode.c.h; name = CollisionSet.h; path = source/CollisionSet.h; sourceTree = "<group>"; };
		6DCF4CF2972F569E6DBB8578 /* CategoryTypes.h */ = {isa = PBXFileReference; fileEncoding = 4; lastKnownFileType = sourcecode.c.h; name = CategoryTypes.h; path = source/CategoryTypes.h; sourceTree = "<group>"; };
		86AB4B6E9C4C0490AE7F029B /* EsUuid.h */ = {isa = PBXFileReference; fileEncoding = 4; lastKnownFileType = sourcecode.c.h; name = EsUuid.h; path = source/EsUuid.h; sourceTree = "<group>"; };
		8E8A4C648B242742B22A34FA /* Weather.cpp */ = {isa = PBXFileReference; fileEncoding = 4; lastKnownFileType = sourcecode.cpp.cpp; name = Weather.cpp; path = source/Weather.cpp; sourceTree = "<group>"; };
		950742538F8CECF5D4168FBC /* EsUuid.cpp */ = {isa = PBXFileReference; fileEncoding = 4; lastKnownFileType = sourcecode.cpp.cpp; name = EsUuid.cpp; path = source/EsUuid.cpp; sourceTree = "<group>"; };
		98104FFDA18E40F4A712A8BE /* CoreStartData.h */ = {isa = PBXFileReference; fileEncoding = 4; lastKnownFileType = sourcecode.c.h; name = CoreStartData.h; path = source/CoreStartData.h; sourceTree = "<group>"; };
		9BCF4321AF819E944EC02FB9 /* layout.hpp */ = {isa = PBXFileReference; fileEncoding = 4; lastKnownFileType = sourcecode.c.h; name = layout.hpp; path = source/text/layout.hpp; sourceTree = "<group>"; };
		9DA14712A9C68E00FBFD9C72 /* TestData.h */ = {isa = PBXFileReference; fileEncoding = 4; lastKnownFileType = sourcecode.c.h; name = TestData.h; path = source/TestData.h; sourceTree = "<group>"; };
		9F0F4096A9008E2D8F3304BB /* GameAction.cpp */ = {isa = PBXFileReference; fileEncoding = 4; lastKnownFileType = sourcecode.cpp.cpp; name = GameAction.cpp; path = source/GameAction.cpp; sourceTree = "<group>"; };
		A00D4207B8915B5E7E9B4619 /* RandomEvent.h */ = {isa = PBXFileReference; fileEncoding = 4; lastKnownFileType = sourcecode.c.h; name = RandomEvent.h; path = source/RandomEvent.h; sourceTree = "<group>"; };
		A2A948EE929342C8F84C65D1 /* TestContext.h */ = {isa = PBXFileReference; fileEncoding = 4; lastKnownFileType = sourcecode.c.h; name = TestContext.h; path = source/TestContext.h; sourceTree = "<group>"; };
		A3134EC4B1CCA5546A10C3EF /* TestContext.cpp */ = {isa = PBXFileReference; fileEncoding = 4; lastKnownFileType = sourcecode.cpp.cpp; name = TestContext.cpp; path = source/TestContext.cpp; sourceTree = "<group>"; };
		A90633FD1EE602FD000DA6C0 /* LogbookPanel.cpp */ = {isa = PBXFileReference; fileEncoding = 4; lastKnownFileType = sourcecode.cpp.cpp; name = LogbookPanel.cpp; path = source/LogbookPanel.cpp; sourceTree = "<group>"; };
		A90633FE1EE602FD000DA6C0 /* LogbookPanel.h */ = {isa = PBXFileReference; fileEncoding = 4; lastKnownFileType = sourcecode.c.h; name = LogbookPanel.h; path = source/LogbookPanel.h; sourceTree = "<group>"; };
		A90C15D71D5BD55700708F3A /* Minable.cpp */ = {isa = PBXFileReference; fileEncoding = 4; lastKnownFileType = sourcecode.cpp.cpp; name = Minable.cpp; path = source/Minable.cpp; sourceTree = "<group>"; };
		A90C15D81D5BD55700708F3A /* Minable.h */ = {isa = PBXFileReference; fileEncoding = 4; lastKnownFileType = sourcecode.c.h; name = Minable.h; path = source/Minable.h; sourceTree = "<group>"; };
		A90C15DA1D5BD56800708F3A /* Rectangle.cpp */ = {isa = PBXFileReference; fileEncoding = 4; lastKnownFileType = sourcecode.cpp.cpp; name = Rectangle.cpp; path = source/Rectangle.cpp; sourceTree = "<group>"; };
		A90C15DB1D5BD56800708F3A /* Rectangle.h */ = {isa = PBXFileReference; fileEncoding = 4; lastKnownFileType = sourcecode.c.h; name = Rectangle.h; path = source/Rectangle.h; sourceTree = "<group>"; };
		A93931FA1988135200C2A87B /* libturbojpeg.0.dylib */ = {isa = PBXFileReference; lastKnownFileType = "compiled.mach-o.dylib"; name = libturbojpeg.0.dylib; path = "/usr/local/opt/jpeg-turbo/lib/libturbojpeg.0.dylib"; sourceTree = "<absolute>"; };
		A93931FC1988136B00C2A87B /* libpng16.dylib */ = {isa = PBXFileReference; lastKnownFileType = "compiled.mach-o.dylib"; name = libpng16.dylib; path = /usr/local/opt/libpng/lib/libpng16.dylib; sourceTree = "<absolute>"; };
		A94408A41982F3E600610427 /* endless-sky.iconset */ = {isa = PBXFileReference; lastKnownFileType = folder.iconset; name = "endless-sky.iconset"; path = "icons/endless-sky.iconset"; sourceTree = "<group>"; };
		A966A5A91B964E6300DFF69C /* Person.cpp */ = {isa = PBXFileReference; fileEncoding = 4; lastKnownFileType = sourcecode.cpp.cpp; name = Person.cpp; path = source/Person.cpp; sourceTree = "<group>"; };
		A966A5AA1B964E6300DFF69C /* Person.h */ = {isa = PBXFileReference; fileEncoding = 4; lastKnownFileType = sourcecode.c.h; name = Person.h; path = source/Person.h; sourceTree = "<group>"; };
		A96862CD1AE6FD0A004FE1FE /* Account.cpp */ = {isa = PBXFileReference; fileEncoding = 4; lastKnownFileType = sourcecode.cpp.cpp; name = Account.cpp; path = source/Account.cpp; sourceTree = "<group>"; };
		A96862CE1AE6FD0A004FE1FE /* Account.h */ = {isa = PBXFileReference; fileEncoding = 4; lastKnownFileType = sourcecode.c.h; name = Account.h; path = source/Account.h; sourceTree = "<group>"; };
		A96862CF1AE6FD0A004FE1FE /* AI.cpp */ = {isa = PBXFileReference; fileEncoding = 4; lastKnownFileType = sourcecode.cpp.cpp; name = AI.cpp; path = source/AI.cpp; sourceTree = "<group>"; };
		A96862D01AE6FD0A004FE1FE /* AI.h */ = {isa = PBXFileReference; fileEncoding = 4; lastKnownFileType = sourcecode.c.h; name = AI.h; path = source/AI.h; sourceTree = "<group>"; };
		A96862D11AE6FD0A004FE1FE /* Angle.cpp */ = {isa = PBXFileReference; fileEncoding = 4; lastKnownFileType = sourcecode.cpp.cpp; name = Angle.cpp; path = source/Angle.cpp; sourceTree = "<group>"; };
		A96862D21AE6FD0A004FE1FE /* Angle.h */ = {isa = PBXFileReference; fileEncoding = 4; lastKnownFileType = sourcecode.c.h; name = Angle.h; path = source/Angle.h; sourceTree = "<group>"; };
		A96862D51AE6FD0A004FE1FE /* Armament.cpp */ = {isa = PBXFileReference; fileEncoding = 4; lastKnownFileType = sourcecode.cpp.cpp; name = Armament.cpp; path = source/Armament.cpp; sourceTree = "<group>"; };
		A96862D61AE6FD0A004FE1FE /* Armament.h */ = {isa = PBXFileReference; fileEncoding = 4; lastKnownFileType = sourcecode.c.h; name = Armament.h; path = source/Armament.h; sourceTree = "<group>"; };
		A96862D71AE6FD0A004FE1FE /* AsteroidField.cpp */ = {isa = PBXFileReference; fileEncoding = 4; lastKnownFileType = sourcecode.cpp.cpp; name = AsteroidField.cpp; path = source/AsteroidField.cpp; sourceTree = "<group>"; };
		A96862D81AE6FD0A004FE1FE /* AsteroidField.h */ = {isa = PBXFileReference; fileEncoding = 4; lastKnownFileType = sourcecode.c.h; name = AsteroidField.h; path = source/AsteroidField.h; sourceTree = "<group>"; };
		A96862D91AE6FD0A004FE1FE /* Audio.cpp */ = {isa = PBXFileReference; fileEncoding = 4; lastKnownFileType = sourcecode.cpp.cpp; name = Audio.cpp; path = source/Audio.cpp; sourceTree = "<group>"; };
		A96862DA1AE6FD0A004FE1FE /* Audio.h */ = {isa = PBXFileReference; fileEncoding = 4; lastKnownFileType = sourcecode.c.h; name = Audio.h; path = source/Audio.h; sourceTree = "<group>"; };
		A96862DB1AE6FD0A004FE1FE /* BankPanel.cpp */ = {isa = PBXFileReference; fileEncoding = 4; lastKnownFileType = sourcecode.cpp.cpp; name = BankPanel.cpp; path = source/BankPanel.cpp; sourceTree = "<group>"; };
		A96862DC1AE6FD0A004FE1FE /* BankPanel.h */ = {isa = PBXFileReference; fileEncoding = 4; lastKnownFileType = sourcecode.c.h; name = BankPanel.h; path = source/BankPanel.h; sourceTree = "<group>"; };
		A96862DF1AE6FD0A004FE1FE /* BoardingPanel.cpp */ = {isa = PBXFileReference; fileEncoding = 4; lastKnownFileType = sourcecode.cpp.cpp; name = BoardingPanel.cpp; path = source/BoardingPanel.cpp; sourceTree = "<group>"; };
		A96862E01AE6FD0A004FE1FE /* BoardingPanel.h */ = {isa = PBXFileReference; fileEncoding = 4; lastKnownFileType = sourcecode.c.h; name = BoardingPanel.h; path = source/BoardingPanel.h; sourceTree = "<group>"; };
		A96862E11AE6FD0A004FE1FE /* CaptureOdds.cpp */ = {isa = PBXFileReference; fileEncoding = 4; lastKnownFileType = sourcecode.cpp.cpp; name = CaptureOdds.cpp; path = source/CaptureOdds.cpp; sourceTree = "<group>"; };
		A96862E21AE6FD0A004FE1FE /* CaptureOdds.h */ = {isa = PBXFileReference; fileEncoding = 4; lastKnownFileType = sourcecode.c.h; name = CaptureOdds.h; path = source/CaptureOdds.h; sourceTree = "<group>"; };
		A96862E31AE6FD0A004FE1FE /* CargoHold.cpp */ = {isa = PBXFileReference; fileEncoding = 4; lastKnownFileType = sourcecode.cpp.cpp; name = CargoHold.cpp; path = source/CargoHold.cpp; sourceTree = "<group>"; };
		A96862E41AE6FD0A004FE1FE /* CargoHold.h */ = {isa = PBXFileReference; fileEncoding = 4; lastKnownFileType = sourcecode.c.h; name = CargoHold.h; path = source/CargoHold.h; sourceTree = "<group>"; };
		A96862E51AE6FD0A004FE1FE /* ClickZone.h */ = {isa = PBXFileReference; fileEncoding = 4; lastKnownFileType = sourcecode.c.h; name = ClickZone.h; path = source/ClickZone.h; sourceTree = "<group>"; };
		A96862E61AE6FD0A004FE1FE /* Color.cpp */ = {isa = PBXFileReference; fileEncoding = 4; lastKnownFileType = sourcecode.cpp.cpp; name = Color.cpp; path = source/Color.cpp; sourceTree = "<group>"; };
		A96862E71AE6FD0A004FE1FE /* Color.h */ = {isa = PBXFileReference; fileEncoding = 4; lastKnownFileType = sourcecode.c.h; name = Color.h; path = source/Color.h; sourceTree = "<group>"; };
		A96862E81AE6FD0A004FE1FE /* Command.cpp */ = {isa = PBXFileReference; fileEncoding = 4; lastKnownFileType = sourcecode.cpp.cpp; name = Command.cpp; path = source/Command.cpp; sourceTree = "<group>"; };
		A96862E91AE6FD0A004FE1FE /* Command.h */ = {isa = PBXFileReference; fileEncoding = 4; lastKnownFileType = sourcecode.c.h; name = Command.h; path = source/Command.h; sourceTree = "<group>"; };
		A96862EA1AE6FD0A004FE1FE /* ConditionSet.cpp */ = {isa = PBXFileReference; fileEncoding = 4; lastKnownFileType = sourcecode.cpp.cpp; name = ConditionSet.cpp; path = source/ConditionSet.cpp; sourceTree = "<group>"; };
		A96862EB1AE6FD0A004FE1FE /* ConditionSet.h */ = {isa = PBXFileReference; fileEncoding = 4; lastKnownFileType = sourcecode.c.h; name = ConditionSet.h; path = source/ConditionSet.h; sourceTree = "<group>"; };
		A96862EC1AE6FD0A004FE1FE /* Conversation.cpp */ = {isa = PBXFileReference; fileEncoding = 4; lastKnownFileType = sourcecode.cpp.cpp; name = Conversation.cpp; path = source/Conversation.cpp; sourceTree = "<group>"; };
		A96862ED1AE6FD0A004FE1FE /* Conversation.h */ = {isa = PBXFileReference; fileEncoding = 4; lastKnownFileType = sourcecode.c.h; name = Conversation.h; path = source/Conversation.h; sourceTree = "<group>"; };
		A96862EE1AE6FD0A004FE1FE /* ConversationPanel.cpp */ = {isa = PBXFileReference; fileEncoding = 4; lastKnownFileType = sourcecode.cpp.cpp; name = ConversationPanel.cpp; path = source/ConversationPanel.cpp; sourceTree = "<group>"; };
		A96862EF1AE6FD0A004FE1FE /* ConversationPanel.h */ = {isa = PBXFileReference; fileEncoding = 4; lastKnownFileType = sourcecode.c.h; name = ConversationPanel.h; path = source/ConversationPanel.h; sourceTree = "<group>"; };
		A96862F01AE6FD0A004FE1FE /* DataFile.cpp */ = {isa = PBXFileReference; fileEncoding = 4; lastKnownFileType = sourcecode.cpp.cpp; name = DataFile.cpp; path = source/DataFile.cpp; sourceTree = "<group>"; };
		A96862F11AE6FD0A004FE1FE /* DataFile.h */ = {isa = PBXFileReference; fileEncoding = 4; lastKnownFileType = sourcecode.c.h; name = DataFile.h; path = source/DataFile.h; sourceTree = "<group>"; };
		A96862F21AE6FD0A004FE1FE /* DataNode.cpp */ = {isa = PBXFileReference; fileEncoding = 4; lastKnownFileType = sourcecode.cpp.cpp; name = DataNode.cpp; path = source/DataNode.cpp; sourceTree = "<group>"; };
		A96862F31AE6FD0A004FE1FE /* DataNode.h */ = {isa = PBXFileReference; fileEncoding = 4; lastKnownFileType = sourcecode.c.h; name = DataNode.h; path = source/DataNode.h; sourceTree = "<group>"; };
		A96862F41AE6FD0A004FE1FE /* DataWriter.cpp */ = {isa = PBXFileReference; fileEncoding = 4; lastKnownFileType = sourcecode.cpp.cpp; name = DataWriter.cpp; path = source/DataWriter.cpp; sourceTree = "<group>"; };
		A96862F51AE6FD0A004FE1FE /* DataWriter.h */ = {isa = PBXFileReference; fileEncoding = 4; lastKnownFileType = sourcecode.c.h; name = DataWriter.h; path = source/DataWriter.h; sourceTree = "<group>"; };
		A96862F61AE6FD0A004FE1FE /* Date.cpp */ = {isa = PBXFileReference; fileEncoding = 4; lastKnownFileType = sourcecode.cpp.cpp; name = Date.cpp; path = source/Date.cpp; sourceTree = "<group>"; };
		A96862F71AE6FD0A004FE1FE /* Date.h */ = {isa = PBXFileReference; fileEncoding = 4; lastKnownFileType = sourcecode.c.h; name = Date.h; path = source/Date.h; sourceTree = "<group>"; };
		A96862F81AE6FD0A004FE1FE /* Dialog.cpp */ = {isa = PBXFileReference; fileEncoding = 4; lastKnownFileType = sourcecode.cpp.cpp; name = Dialog.cpp; path = source/Dialog.cpp; sourceTree = "<group>"; };
		A96862F91AE6FD0B004FE1FE /* Dialog.h */ = {isa = PBXFileReference; fileEncoding = 4; lastKnownFileType = sourcecode.c.h; name = Dialog.h; path = source/Dialog.h; sourceTree = "<group>"; };
		A96862FA1AE6FD0B004FE1FE /* DistanceMap.cpp */ = {isa = PBXFileReference; fileEncoding = 4; lastKnownFileType = sourcecode.cpp.cpp; name = DistanceMap.cpp; path = source/DistanceMap.cpp; sourceTree = "<group>"; };
		A96862FB1AE6FD0B004FE1FE /* DistanceMap.h */ = {isa = PBXFileReference; fileEncoding = 4; lastKnownFileType = sourcecode.c.h; name = DistanceMap.h; path = source/DistanceMap.h; sourceTree = "<group>"; };
		A96862FE1AE6FD0B004FE1FE /* DrawList.cpp */ = {isa = PBXFileReference; fileEncoding = 4; lastKnownFileType = sourcecode.cpp.cpp; name = DrawList.cpp; path = source/DrawList.cpp; sourceTree = "<group>"; };
		A96862FF1AE6FD0B004FE1FE /* DrawList.h */ = {isa = PBXFileReference; fileEncoding = 4; lastKnownFileType = sourcecode.c.h; name = DrawList.h; path = source/DrawList.h; sourceTree = "<group>"; };
		A96863001AE6FD0B004FE1FE /* Effect.cpp */ = {isa = PBXFileReference; fileEncoding = 4; lastKnownFileType = sourcecode.cpp.cpp; name = Effect.cpp; path = source/Effect.cpp; sourceTree = "<group>"; };
		A96863011AE6FD0B004FE1FE /* Effect.h */ = {isa = PBXFileReference; fileEncoding = 4; lastKnownFileType = sourcecode.c.h; name = Effect.h; path = source/Effect.h; sourceTree = "<group>"; };
		A96863021AE6FD0B004FE1FE /* Engine.cpp */ = {isa = PBXFileReference; fileEncoding = 4; lastKnownFileType = sourcecode.cpp.cpp; name = Engine.cpp; path = source/Engine.cpp; sourceTree = "<group>"; };
		A96863031AE6FD0B004FE1FE /* Engine.h */ = {isa = PBXFileReference; fileEncoding = 4; lastKnownFileType = sourcecode.c.h; name = Engine.h; path = source/Engine.h; sourceTree = "<group>"; };
		A96863041AE6FD0B004FE1FE /* EscortDisplay.cpp */ = {isa = PBXFileReference; fileEncoding = 4; lastKnownFileType = sourcecode.cpp.cpp; name = EscortDisplay.cpp; path = source/EscortDisplay.cpp; sourceTree = "<group>"; };
		A96863051AE6FD0B004FE1FE /* EscortDisplay.h */ = {isa = PBXFileReference; fileEncoding = 4; lastKnownFileType = sourcecode.c.h; name = EscortDisplay.h; path = source/EscortDisplay.h; sourceTree = "<group>"; };
		A96863061AE6FD0B004FE1FE /* Files.cpp */ = {isa = PBXFileReference; fileEncoding = 4; lastKnownFileType = sourcecode.cpp.cpp; name = Files.cpp; path = source/Files.cpp; sourceTree = "<group>"; };
		A96863071AE6FD0B004FE1FE /* Files.h */ = {isa = PBXFileReference; fileEncoding = 4; lastKnownFileType = sourcecode.c.h; name = Files.h; path = source/Files.h; sourceTree = "<group>"; };
		A96863081AE6FD0B004FE1FE /* FillShader.cpp */ = {isa = PBXFileReference; fileEncoding = 4; lastKnownFileType = sourcecode.cpp.cpp; name = FillShader.cpp; path = source/FillShader.cpp; sourceTree = "<group>"; };
		A96863091AE6FD0B004FE1FE /* FillShader.h */ = {isa = PBXFileReference; fileEncoding = 4; lastKnownFileType = sourcecode.c.h; name = FillShader.h; path = source/FillShader.h; sourceTree = "<group>"; };
		A968630A1AE6FD0B004FE1FE /* Fleet.cpp */ = {isa = PBXFileReference; fileEncoding = 4; lastKnownFileType = sourcecode.cpp.cpp; name = Fleet.cpp; path = source/Fleet.cpp; sourceTree = "<group>"; };
		A968630B1AE6FD0B004FE1FE /* Fleet.h */ = {isa = PBXFileReference; fileEncoding = 4; lastKnownFileType = sourcecode.c.h; name = Fleet.h; path = source/Fleet.h; sourceTree = "<group>"; };
		A968630C1AE6FD0B004FE1FE /* Font.cpp */ = {isa = PBXFileReference; fileEncoding = 4; lastKnownFileType = sourcecode.cpp.cpp; name = Font.cpp; path = source/text/Font.cpp; sourceTree = "<group>"; };
		A968630D1AE6FD0B004FE1FE /* Font.h */ = {isa = PBXFileReference; fileEncoding = 4; lastKnownFileType = sourcecode.c.h; name = Font.h; path = source/text/Font.h; sourceTree = "<group>"; };
		A968630E1AE6FD0B004FE1FE /* FontSet.cpp */ = {isa = PBXFileReference; fileEncoding = 4; lastKnownFileType = sourcecode.cpp.cpp; name = FontSet.cpp; path = source/text/FontSet.cpp; sourceTree = "<group>"; };
		A968630F1AE6FD0B004FE1FE /* FontSet.h */ = {isa = PBXFileReference; fileEncoding = 4; lastKnownFileType = sourcecode.c.h; name = FontSet.h; path = source/text/FontSet.h; sourceTree = "<group>"; };
		A96863101AE6FD0B004FE1FE /* Format.cpp */ = {isa = PBXFileReference; fileEncoding = 4; lastKnownFileType = sourcecode.cpp.cpp; name = Format.cpp; path = source/text/Format.cpp; sourceTree = "<group>"; };
		A96863111AE6FD0B004FE1FE /* Format.h */ = {isa = PBXFileReference; fileEncoding = 4; lastKnownFileType = sourcecode.c.h; name = Format.h; path = source/text/Format.h; sourceTree = "<group>"; };
		A96863121AE6FD0B004FE1FE /* FrameTimer.cpp */ = {isa = PBXFileReference; fileEncoding = 4; lastKnownFileType = sourcecode.cpp.cpp; name = FrameTimer.cpp; path = source/FrameTimer.cpp; sourceTree = "<group>"; };
		A96863131AE6FD0B004FE1FE /* FrameTimer.h */ = {isa = PBXFileReference; fileEncoding = 4; lastKnownFileType = sourcecode.c.h; name = FrameTimer.h; path = source/FrameTimer.h; sourceTree = "<group>"; };
		A96863141AE6FD0B004FE1FE /* Galaxy.cpp */ = {isa = PBXFileReference; fileEncoding = 4; lastKnownFileType = sourcecode.cpp.cpp; name = Galaxy.cpp; path = source/Galaxy.cpp; sourceTree = "<group>"; };
		A96863151AE6FD0B004FE1FE /* Galaxy.h */ = {isa = PBXFileReference; fileEncoding = 4; lastKnownFileType = sourcecode.c.h; name = Galaxy.h; path = source/Galaxy.h; sourceTree = "<group>"; };
		A96863161AE6FD0B004FE1FE /* GameData.cpp */ = {isa = PBXFileReference; fileEncoding = 4; lastKnownFileType = sourcecode.cpp.cpp; name = GameData.cpp; path = source/GameData.cpp; sourceTree = "<group>"; };
		A96863171AE6FD0B004FE1FE /* GameData.h */ = {isa = PBXFileReference; fileEncoding = 4; lastKnownFileType = sourcecode.c.h; name = GameData.h; path = source/GameData.h; sourceTree = "<group>"; };
		A96863181AE6FD0B004FE1FE /* GameEvent.cpp */ = {isa = PBXFileReference; fileEncoding = 4; lastKnownFileType = sourcecode.cpp.cpp; name = GameEvent.cpp; path = source/GameEvent.cpp; sourceTree = "<group>"; };
		A96863191AE6FD0B004FE1FE /* GameEvent.h */ = {isa = PBXFileReference; fileEncoding = 4; lastKnownFileType = sourcecode.c.h; name = GameEvent.h; path = source/GameEvent.h; sourceTree = "<group>"; };
		A968631A1AE6FD0B004FE1FE /* gl_header.h */ = {isa = PBXFileReference; fileEncoding = 4; lastKnownFileType = sourcecode.c.h; name = gl_header.h; path = source/gl_header.h; sourceTree = "<group>"; };
		A968631B1AE6FD0B004FE1FE /* Government.cpp */ = {isa = PBXFileReference; fileEncoding = 4; lastKnownFileType = sourcecode.cpp.cpp; name = Government.cpp; path = source/Government.cpp; sourceTree = "<group>"; };
		A968631C1AE6FD0B004FE1FE /* Government.h */ = {isa = PBXFileReference; fileEncoding = 4; lastKnownFileType = sourcecode.c.h; name = Government.h; path = source/Government.h; sourceTree = "<group>"; };
		A968631D1AE6FD0B004FE1FE /* HailPanel.cpp */ = {isa = PBXFileReference; fileEncoding = 4; lastKnownFileType = sourcecode.cpp.cpp; name = HailPanel.cpp; path = source/HailPanel.cpp; sourceTree = "<group>"; };
		A968631E1AE6FD0B004FE1FE /* HailPanel.h */ = {isa = PBXFileReference; fileEncoding = 4; lastKnownFileType = sourcecode.c.h; name = HailPanel.h; path = source/HailPanel.h; sourceTree = "<group>"; };
		A968631F1AE6FD0B004FE1FE /* HiringPanel.cpp */ = {isa = PBXFileReference; fileEncoding = 4; lastKnownFileType = sourcecode.cpp.cpp; name = HiringPanel.cpp; path = source/HiringPanel.cpp; sourceTree = "<group>"; };
		A96863201AE6FD0B004FE1FE /* HiringPanel.h */ = {isa = PBXFileReference; fileEncoding = 4; lastKnownFileType = sourcecode.c.h; name = HiringPanel.h; path = source/HiringPanel.h; sourceTree = "<group>"; };
		A96863211AE6FD0B004FE1FE /* ImageBuffer.cpp */ = {isa = PBXFileReference; fileEncoding = 4; lastKnownFileType = sourcecode.cpp.cpp; name = ImageBuffer.cpp; path = source/ImageBuffer.cpp; sourceTree = "<group>"; };
		A96863221AE6FD0B004FE1FE /* ImageBuffer.h */ = {isa = PBXFileReference; fileEncoding = 4; lastKnownFileType = sourcecode.c.h; name = ImageBuffer.h; path = source/ImageBuffer.h; sourceTree = "<group>"; };
		A96863251AE6FD0B004FE1FE /* Information.cpp */ = {isa = PBXFileReference; fileEncoding = 4; lastKnownFileType = sourcecode.cpp.cpp; name = Information.cpp; path = source/Information.cpp; sourceTree = "<group>"; };
		A96863261AE6FD0B004FE1FE /* Information.h */ = {isa = PBXFileReference; fileEncoding = 4; lastKnownFileType = sourcecode.c.h; name = Information.h; path = source/Information.h; sourceTree = "<group>"; };
		A96863271AE6FD0B004FE1FE /* Interface.cpp */ = {isa = PBXFileReference; fileEncoding = 4; lastKnownFileType = sourcecode.cpp.cpp; name = Interface.cpp; path = source/Interface.cpp; sourceTree = "<group>"; };
		A96863281AE6FD0B004FE1FE /* Interface.h */ = {isa = PBXFileReference; fileEncoding = 4; lastKnownFileType = sourcecode.c.h; name = Interface.h; path = source/Interface.h; sourceTree = "<group>"; };
		A96863291AE6FD0B004FE1FE /* LineShader.cpp */ = {isa = PBXFileReference; fileEncoding = 4; lastKnownFileType = sourcecode.cpp.cpp; name = LineShader.cpp; path = source/LineShader.cpp; sourceTree = "<group>"; };
		A968632A1AE6FD0B004FE1FE /* LineShader.h */ = {isa = PBXFileReference; fileEncoding = 4; lastKnownFileType = sourcecode.c.h; name = LineShader.h; path = source/LineShader.h; sourceTree = "<group>"; };
		A968632B1AE6FD0B004FE1FE /* LoadPanel.cpp */ = {isa = PBXFileReference; fileEncoding = 4; lastKnownFileType = sourcecode.cpp.cpp; name = LoadPanel.cpp; path = source/LoadPanel.cpp; sourceTree = "<group>"; };
		A968632C1AE6FD0B004FE1FE /* LoadPanel.h */ = {isa = PBXFileReference; fileEncoding = 4; lastKnownFileType = sourcecode.c.h; name = LoadPanel.h; path = source/LoadPanel.h; sourceTree = "<group>"; };
		A968632D1AE6FD0B004FE1FE /* LocationFilter.cpp */ = {isa = PBXFileReference; fileEncoding = 4; lastKnownFileType = sourcecode.cpp.cpp; name = LocationFilter.cpp; path = source/LocationFilter.cpp; sourceTree = "<group>"; };
		A968632E1AE6FD0B004FE1FE /* LocationFilter.h */ = {isa = PBXFileReference; fileEncoding = 4; lastKnownFileType = sourcecode.c.h; name = LocationFilter.h; path = source/LocationFilter.h; sourceTree = "<group>"; };
		A968632F1AE6FD0B004FE1FE /* main.cpp */ = {isa = PBXFileReference; fileEncoding = 4; lastKnownFileType = sourcecode.cpp.cpp; name = main.cpp; path = source/main.cpp; sourceTree = "<group>"; };
		A96863301AE6FD0B004FE1FE /* MainPanel.cpp */ = {isa = PBXFileReference; fileEncoding = 4; lastKnownFileType = sourcecode.cpp.cpp; name = MainPanel.cpp; path = source/MainPanel.cpp; sourceTree = "<group>"; };
		A96863311AE6FD0B004FE1FE /* MainPanel.h */ = {isa = PBXFileReference; fileEncoding = 4; lastKnownFileType = sourcecode.c.h; name = MainPanel.h; path = source/MainPanel.h; sourceTree = "<group>"; };
		A96863321AE6FD0C004FE1FE /* MapDetailPanel.cpp */ = {isa = PBXFileReference; fileEncoding = 4; lastKnownFileType = sourcecode.cpp.cpp; name = MapDetailPanel.cpp; path = source/MapDetailPanel.cpp; sourceTree = "<group>"; };
		A96863331AE6FD0C004FE1FE /* MapDetailPanel.h */ = {isa = PBXFileReference; fileEncoding = 4; lastKnownFileType = sourcecode.c.h; name = MapDetailPanel.h; path = source/MapDetailPanel.h; sourceTree = "<group>"; };
		A96863341AE6FD0C004FE1FE /* MapPanel.cpp */ = {isa = PBXFileReference; fileEncoding = 4; lastKnownFileType = sourcecode.cpp.cpp; name = MapPanel.cpp; path = source/MapPanel.cpp; sourceTree = "<group>"; };
		A96863351AE6FD0C004FE1FE /* MapPanel.h */ = {isa = PBXFileReference; fileEncoding = 4; lastKnownFileType = sourcecode.c.h; name = MapPanel.h; path = source/MapPanel.h; sourceTree = "<group>"; };
		A96863361AE6FD0C004FE1FE /* Mask.cpp */ = {isa = PBXFileReference; fileEncoding = 4; lastKnownFileType = sourcecode.cpp.cpp; name = Mask.cpp; path = source/Mask.cpp; sourceTree = "<group>"; };
		A96863371AE6FD0C004FE1FE /* Mask.h */ = {isa = PBXFileReference; fileEncoding = 4; lastKnownFileType = sourcecode.c.h; name = Mask.h; path = source/Mask.h; sourceTree = "<group>"; };
		A96863381AE6FD0C004FE1FE /* MenuPanel.cpp */ = {isa = PBXFileReference; fileEncoding = 4; lastKnownFileType = sourcecode.cpp.cpp; name = MenuPanel.cpp; path = source/MenuPanel.cpp; sourceTree = "<group>"; };
		A96863391AE6FD0C004FE1FE /* MenuPanel.h */ = {isa = PBXFileReference; fileEncoding = 4; lastKnownFileType = sourcecode.c.h; name = MenuPanel.h; path = source/MenuPanel.h; sourceTree = "<group>"; };
		A968633A1AE6FD0C004FE1FE /* Messages.cpp */ = {isa = PBXFileReference; fileEncoding = 4; lastKnownFileType = sourcecode.cpp.cpp; name = Messages.cpp; path = source/Messages.cpp; sourceTree = "<group>"; };
		A968633B1AE6FD0C004FE1FE /* Messages.h */ = {isa = PBXFileReference; fileEncoding = 4; lastKnownFileType = sourcecode.c.h; name = Messages.h; path = source/Messages.h; sourceTree = "<group>"; };
		A968633C1AE6FD0C004FE1FE /* Mission.cpp */ = {isa = PBXFileReference; fileEncoding = 4; lastKnownFileType = sourcecode.cpp.cpp; name = Mission.cpp; path = source/Mission.cpp; sourceTree = "<group>"; };
		A968633D1AE6FD0C004FE1FE /* Mission.h */ = {isa = PBXFileReference; fileEncoding = 4; lastKnownFileType = sourcecode.c.h; name = Mission.h; path = source/Mission.h; sourceTree = "<group>"; };
		A968633E1AE6FD0C004FE1FE /* MissionAction.cpp */ = {isa = PBXFileReference; fileEncoding = 4; lastKnownFileType = sourcecode.cpp.cpp; name = MissionAction.cpp; path = source/MissionAction.cpp; sourceTree = "<group>"; };
		A968633F1AE6FD0C004FE1FE /* MissionAction.h */ = {isa = PBXFileReference; fileEncoding = 4; lastKnownFileType = sourcecode.c.h; name = MissionAction.h; path = source/MissionAction.h; sourceTree = "<group>"; };
		A96863401AE6FD0C004FE1FE /* MissionPanel.cpp */ = {isa = PBXFileReference; fileEncoding = 4; lastKnownFileType = sourcecode.cpp.cpp; name = MissionPanel.cpp; path = source/MissionPanel.cpp; sourceTree = "<group>"; };
		A96863411AE6FD0C004FE1FE /* MissionPanel.h */ = {isa = PBXFileReference; fileEncoding = 4; lastKnownFileType = sourcecode.c.h; name = MissionPanel.h; path = source/MissionPanel.h; sourceTree = "<group>"; };
		A96863421AE6FD0C004FE1FE /* Mortgage.cpp */ = {isa = PBXFileReference; fileEncoding = 4; lastKnownFileType = sourcecode.cpp.cpp; name = Mortgage.cpp; path = source/Mortgage.cpp; sourceTree = "<group>"; };
		A96863431AE6FD0C004FE1FE /* Mortgage.h */ = {isa = PBXFileReference; fileEncoding = 4; lastKnownFileType = sourcecode.c.h; name = Mortgage.h; path = source/Mortgage.h; sourceTree = "<group>"; };
		A96863441AE6FD0C004FE1FE /* NPC.cpp */ = {isa = PBXFileReference; fileEncoding = 4; lastKnownFileType = sourcecode.cpp.cpp; name = NPC.cpp; path = source/NPC.cpp; sourceTree = "<group>"; };
		A96863451AE6FD0C004FE1FE /* NPC.h */ = {isa = PBXFileReference; fileEncoding = 4; lastKnownFileType = sourcecode.c.h; name = NPC.h; path = source/NPC.h; sourceTree = "<group>"; };
		A96863461AE6FD0C004FE1FE /* Outfit.cpp */ = {isa = PBXFileReference; fileEncoding = 4; lastKnownFileType = sourcecode.cpp.cpp; name = Outfit.cpp; path = source/Outfit.cpp; sourceTree = "<group>"; };
		A96863471AE6FD0C004FE1FE /* Outfit.h */ = {isa = PBXFileReference; fileEncoding = 4; lastKnownFileType = sourcecode.c.h; name = Outfit.h; path = source/Outfit.h; sourceTree = "<group>"; };
		A96863481AE6FD0C004FE1FE /* OutfitInfoDisplay.cpp */ = {isa = PBXFileReference; fileEncoding = 4; lastKnownFileType = sourcecode.cpp.cpp; name = OutfitInfoDisplay.cpp; path = source/OutfitInfoDisplay.cpp; sourceTree = "<group>"; };
		A96863491AE6FD0C004FE1FE /* OutfitInfoDisplay.h */ = {isa = PBXFileReference; fileEncoding = 4; lastKnownFileType = sourcecode.c.h; name = OutfitInfoDisplay.h; path = source/OutfitInfoDisplay.h; sourceTree = "<group>"; };
		A968634A1AE6FD0C004FE1FE /* OutfitterPanel.cpp */ = {isa = PBXFileReference; fileEncoding = 4; lastKnownFileType = sourcecode.cpp.cpp; name = OutfitterPanel.cpp; path = source/OutfitterPanel.cpp; sourceTree = "<group>"; };
		A968634B1AE6FD0C004FE1FE /* OutfitterPanel.h */ = {isa = PBXFileReference; fileEncoding = 4; lastKnownFileType = sourcecode.c.h; name = OutfitterPanel.h; path = source/OutfitterPanel.h; sourceTree = "<group>"; };
		A968634C1AE6FD0C004FE1FE /* OutlineShader.cpp */ = {isa = PBXFileReference; fileEncoding = 4; lastKnownFileType = sourcecode.cpp.cpp; name = OutlineShader.cpp; path = source/OutlineShader.cpp; sourceTree = "<group>"; };
		A968634D1AE6FD0C004FE1FE /* OutlineShader.h */ = {isa = PBXFileReference; fileEncoding = 4; lastKnownFileType = sourcecode.c.h; name = OutlineShader.h; path = source/OutlineShader.h; sourceTree = "<group>"; };
		A968634E1AE6FD0C004FE1FE /* Panel.cpp */ = {isa = PBXFileReference; fileEncoding = 4; lastKnownFileType = sourcecode.cpp.cpp; name = Panel.cpp; path = source/Panel.cpp; sourceTree = "<group>"; };
		A968634F1AE6FD0C004FE1FE /* Panel.h */ = {isa = PBXFileReference; fileEncoding = 4; lastKnownFileType = sourcecode.c.h; name = Panel.h; path = source/Panel.h; sourceTree = "<group>"; };
		A96863501AE6FD0C004FE1FE /* Personality.cpp */ = {isa = PBXFileReference; fileEncoding = 4; lastKnownFileType = sourcecode.cpp.cpp; name = Personality.cpp; path = source/Personality.cpp; sourceTree = "<group>"; };
		A96863511AE6FD0C004FE1FE /* Personality.h */ = {isa = PBXFileReference; fileEncoding = 4; lastKnownFileType = sourcecode.c.h; name = Personality.h; path = source/Personality.h; sourceTree = "<group>"; };
		A96863521AE6FD0C004FE1FE /* Phrase.cpp */ = {isa = PBXFileReference; fileEncoding = 4; lastKnownFileType = sourcecode.cpp.cpp; name = Phrase.cpp; path = source/Phrase.cpp; sourceTree = "<group>"; };
		A96863531AE6FD0C004FE1FE /* Phrase.h */ = {isa = PBXFileReference; fileEncoding = 4; lastKnownFileType = sourcecode.c.h; name = Phrase.h; path = source/Phrase.h; sourceTree = "<group>"; };
		A96863541AE6FD0C004FE1FE /* pi.h */ = {isa = PBXFileReference; fileEncoding = 4; lastKnownFileType = sourcecode.c.h; name = pi.h; path = source/pi.h; sourceTree = "<group>"; };
		A96863551AE6FD0C004FE1FE /* Planet.cpp */ = {isa = PBXFileReference; fileEncoding = 4; lastKnownFileType = sourcecode.cpp.cpp; name = Planet.cpp; path = source/Planet.cpp; sourceTree = "<group>"; };
		A96863561AE6FD0C004FE1FE /* Planet.h */ = {isa = PBXFileReference; fileEncoding = 4; lastKnownFileType = sourcecode.c.h; name = Planet.h; path = source/Planet.h; sourceTree = "<group>"; };
		A96863571AE6FD0C004FE1FE /* PlanetPanel.cpp */ = {isa = PBXFileReference; fileEncoding = 4; lastKnownFileType = sourcecode.cpp.cpp; name = PlanetPanel.cpp; path = source/PlanetPanel.cpp; sourceTree = "<group>"; };
		A96863581AE6FD0C004FE1FE /* PlanetPanel.h */ = {isa = PBXFileReference; fileEncoding = 4; lastKnownFileType = sourcecode.c.h; name = PlanetPanel.h; path = source/PlanetPanel.h; sourceTree = "<group>"; };
		A96863591AE6FD0C004FE1FE /* PlayerInfo.cpp */ = {isa = PBXFileReference; fileEncoding = 4; lastKnownFileType = sourcecode.cpp.cpp; name = PlayerInfo.cpp; path = source/PlayerInfo.cpp; sourceTree = "<group>"; };
		A968635A1AE6FD0C004FE1FE /* PlayerInfo.h */ = {isa = PBXFileReference; fileEncoding = 4; lastKnownFileType = sourcecode.c.h; name = PlayerInfo.h; path = source/PlayerInfo.h; sourceTree = "<group>"; };
		A968635B1AE6FD0C004FE1FE /* Point.cpp */ = {isa = PBXFileReference; fileEncoding = 4; lastKnownFileType = sourcecode.cpp.cpp; name = Point.cpp; path = source/Point.cpp; sourceTree = "<group>"; };
		A968635C1AE6FD0C004FE1FE /* Point.h */ = {isa = PBXFileReference; fileEncoding = 4; lastKnownFileType = sourcecode.c.h; name = Point.h; path = source/Point.h; sourceTree = "<group>"; };
		A968635D1AE6FD0C004FE1FE /* PointerShader.cpp */ = {isa = PBXFileReference; fileEncoding = 4; lastKnownFileType = sourcecode.cpp.cpp; name = PointerShader.cpp; path = source/PointerShader.cpp; sourceTree = "<group>"; };
		A968635E1AE6FD0C004FE1FE /* PointerShader.h */ = {isa = PBXFileReference; fileEncoding = 4; lastKnownFileType = sourcecode.c.h; name = PointerShader.h; path = source/PointerShader.h; sourceTree = "<group>"; };
		A968635F1AE6FD0C004FE1FE /* Politics.cpp */ = {isa = PBXFileReference; fileEncoding = 4; lastKnownFileType = sourcecode.cpp.cpp; name = Politics.cpp; path = source/Politics.cpp; sourceTree = "<group>"; };
		A96863601AE6FD0C004FE1FE /* Politics.h */ = {isa = PBXFileReference; fileEncoding = 4; lastKnownFileType = sourcecode.c.h; name = Politics.h; path = source/Politics.h; sourceTree = "<group>"; };
		A96863611AE6FD0C004FE1FE /* Preferences.cpp */ = {isa = PBXFileReference; fileEncoding = 4; lastKnownFileType = sourcecode.cpp.cpp; name = Preferences.cpp; path = source/Preferences.cpp; sourceTree = "<group>"; };
		A96863621AE6FD0C004FE1FE /* Preferences.h */ = {isa = PBXFileReference; fileEncoding = 4; lastKnownFileType = sourcecode.c.h; name = Preferences.h; path = source/Preferences.h; sourceTree = "<group>"; };
		A96863631AE6FD0C004FE1FE /* PreferencesPanel.cpp */ = {isa = PBXFileReference; fileEncoding = 4; lastKnownFileType = sourcecode.cpp.cpp; name = PreferencesPanel.cpp; path = source/PreferencesPanel.cpp; sourceTree = "<group>"; };
		A96863641AE6FD0C004FE1FE /* PreferencesPanel.h */ = {isa = PBXFileReference; fileEncoding = 4; lastKnownFileType = sourcecode.c.h; name = PreferencesPanel.h; path = source/PreferencesPanel.h; sourceTree = "<group>"; };
		A96863651AE6FD0C004FE1FE /* Projectile.cpp */ = {isa = PBXFileReference; fileEncoding = 4; lastKnownFileType = sourcecode.cpp.cpp; name = Projectile.cpp; path = source/Projectile.cpp; sourceTree = "<group>"; };
		A96863661AE6FD0C004FE1FE /* Projectile.h */ = {isa = PBXFileReference; fileEncoding = 4; lastKnownFileType = sourcecode.c.h; name = Projectile.h; path = source/Projectile.h; sourceTree = "<group>"; };
		A96863671AE6FD0C004FE1FE /* Radar.cpp */ = {isa = PBXFileReference; fileEncoding = 4; lastKnownFileType = sourcecode.cpp.cpp; name = Radar.cpp; path = source/Radar.cpp; sourceTree = "<group>"; };
		A96863681AE6FD0C004FE1FE /* Radar.h */ = {isa = PBXFileReference; fileEncoding = 4; lastKnownFileType = sourcecode.c.h; name = Radar.h; path = source/Radar.h; sourceTree = "<group>"; };
		A96863691AE6FD0D004FE1FE /* Random.cpp */ = {isa = PBXFileReference; fileEncoding = 4; lastKnownFileType = sourcecode.cpp.cpp; name = Random.cpp; path = source/Random.cpp; sourceTree = "<group>"; };
		A968636A1AE6FD0D004FE1FE /* Random.h */ = {isa = PBXFileReference; fileEncoding = 4; lastKnownFileType = sourcecode.c.h; name = Random.h; path = source/Random.h; sourceTree = "<group>"; };
		A968636B1AE6FD0D004FE1FE /* RingShader.cpp */ = {isa = PBXFileReference; fileEncoding = 4; lastKnownFileType = sourcecode.cpp.cpp; name = RingShader.cpp; path = source/RingShader.cpp; sourceTree = "<group>"; };
		A968636C1AE6FD0D004FE1FE /* RingShader.h */ = {isa = PBXFileReference; fileEncoding = 4; lastKnownFileType = sourcecode.c.h; name = RingShader.h; path = source/RingShader.h; sourceTree = "<group>"; };
		A968636D1AE6FD0D004FE1FE /* Sale.h */ = {isa = PBXFileReference; fileEncoding = 4; lastKnownFileType = sourcecode.c.h; name = Sale.h; path = source/Sale.h; sourceTree = "<group>"; };
		A968636E1AE6FD0D004FE1FE /* SavedGame.cpp */ = {isa = PBXFileReference; fileEncoding = 4; lastKnownFileType = sourcecode.cpp.cpp; name = SavedGame.cpp; path = source/SavedGame.cpp; sourceTree = "<group>"; };
		A968636F1AE6FD0D004FE1FE /* SavedGame.h */ = {isa = PBXFileReference; fileEncoding = 4; lastKnownFileType = sourcecode.c.h; name = SavedGame.h; path = source/SavedGame.h; sourceTree = "<group>"; };
		A96863701AE6FD0D004FE1FE /* Screen.cpp */ = {isa = PBXFileReference; fileEncoding = 4; lastKnownFileType = sourcecode.cpp.cpp; name = Screen.cpp; path = source/Screen.cpp; sourceTree = "<group>"; };
		A96863711AE6FD0D004FE1FE /* Screen.h */ = {isa = PBXFileReference; fileEncoding = 4; lastKnownFileType = sourcecode.c.h; name = Screen.h; path = source/Screen.h; sourceTree = "<group>"; };
		A96863721AE6FD0D004FE1FE /* Set.h */ = {isa = PBXFileReference; fileEncoding = 4; lastKnownFileType = sourcecode.c.h; name = Set.h; path = source/Set.h; sourceTree = "<group>"; };
		A96863731AE6FD0D004FE1FE /* Shader.cpp */ = {isa = PBXFileReference; fileEncoding = 4; lastKnownFileType = sourcecode.cpp.cpp; name = Shader.cpp; path = source/Shader.cpp; sourceTree = "<group>"; };
		A96863741AE6FD0D004FE1FE /* Shader.h */ = {isa = PBXFileReference; fileEncoding = 4; lastKnownFileType = sourcecode.c.h; name = Shader.h; path = source/Shader.h; sourceTree = "<group>"; };
		A96863751AE6FD0D004FE1FE /* shift.h */ = {isa = PBXFileReference; fileEncoding = 4; lastKnownFileType = sourcecode.c.h; name = shift.h; path = source/shift.h; sourceTree = "<group>"; };
		A96863761AE6FD0D004FE1FE /* Ship.cpp */ = {isa = PBXFileReference; fileEncoding = 4; lastKnownFileType = sourcecode.cpp.cpp; name = Ship.cpp; path = source/Ship.cpp; sourceTree = "<group>"; };
		A96863771AE6FD0D004FE1FE /* Ship.h */ = {isa = PBXFileReference; fileEncoding = 4; lastKnownFileType = sourcecode.c.h; name = Ship.h; path = source/Ship.h; sourceTree = "<group>"; };
		A96863781AE6FD0D004FE1FE /* ShipEvent.cpp */ = {isa = PBXFileReference; fileEncoding = 4; lastKnownFileType = sourcecode.cpp.cpp; name = ShipEvent.cpp; path = source/ShipEvent.cpp; sourceTree = "<group>"; };
		A96863791AE6FD0D004FE1FE /* ShipEvent.h */ = {isa = PBXFileReference; fileEncoding = 4; lastKnownFileType = sourcecode.c.h; name = ShipEvent.h; path = source/ShipEvent.h; sourceTree = "<group>"; };
		A968637A1AE6FD0D004FE1FE /* ShipInfoDisplay.cpp */ = {isa = PBXFileReference; fileEncoding = 4; lastKnownFileType = sourcecode.cpp.cpp; name = ShipInfoDisplay.cpp; path = source/ShipInfoDisplay.cpp; sourceTree = "<group>"; };
		A968637B1AE6FD0D004FE1FE /* ShipInfoDisplay.h */ = {isa = PBXFileReference; fileEncoding = 4; lastKnownFileType = sourcecode.c.h; name = ShipInfoDisplay.h; path = source/ShipInfoDisplay.h; sourceTree = "<group>"; };
		A968637C1AE6FD0D004FE1FE /* ShipyardPanel.cpp */ = {isa = PBXFileReference; fileEncoding = 4; lastKnownFileType = sourcecode.cpp.cpp; name = ShipyardPanel.cpp; path = source/ShipyardPanel.cpp; sourceTree = "<group>"; };
		A968637D1AE6FD0D004FE1FE /* ShipyardPanel.h */ = {isa = PBXFileReference; fileEncoding = 4; lastKnownFileType = sourcecode.c.h; name = ShipyardPanel.h; path = source/ShipyardPanel.h; sourceTree = "<group>"; };
		A968637E1AE6FD0D004FE1FE /* ShopPanel.cpp */ = {isa = PBXFileReference; fileEncoding = 4; lastKnownFileType = sourcecode.cpp.cpp; name = ShopPanel.cpp; path = source/ShopPanel.cpp; sourceTree = "<group>"; };
		A968637F1AE6FD0D004FE1FE /* ShopPanel.h */ = {isa = PBXFileReference; fileEncoding = 4; lastKnownFileType = sourcecode.c.h; name = ShopPanel.h; path = source/ShopPanel.h; sourceTree = "<group>"; };
		A96863801AE6FD0D004FE1FE /* Sound.cpp */ = {isa = PBXFileReference; fileEncoding = 4; lastKnownFileType = sourcecode.cpp.cpp; name = Sound.cpp; path = source/Sound.cpp; sourceTree = "<group>"; };
		A96863811AE6FD0D004FE1FE /* Sound.h */ = {isa = PBXFileReference; fileEncoding = 4; lastKnownFileType = sourcecode.c.h; name = Sound.h; path = source/Sound.h; sourceTree = "<group>"; };
		A96863821AE6FD0D004FE1FE /* SpaceportPanel.cpp */ = {isa = PBXFileReference; fileEncoding = 4; lastKnownFileType = sourcecode.cpp.cpp; name = SpaceportPanel.cpp; path = source/SpaceportPanel.cpp; sourceTree = "<group>"; };
		A96863831AE6FD0D004FE1FE /* SpaceportPanel.h */ = {isa = PBXFileReference; fileEncoding = 4; lastKnownFileType = sourcecode.c.h; name = SpaceportPanel.h; path = source/SpaceportPanel.h; sourceTree = "<group>"; };
		A96863841AE6FD0D004FE1FE /* Sprite.cpp */ = {isa = PBXFileReference; fileEncoding = 4; lastKnownFileType = sourcecode.cpp.cpp; name = Sprite.cpp; path = source/Sprite.cpp; sourceTree = "<group>"; };
		A96863851AE6FD0D004FE1FE /* Sprite.h */ = {isa = PBXFileReference; fileEncoding = 4; lastKnownFileType = sourcecode.c.h; name = Sprite.h; path = source/Sprite.h; sourceTree = "<group>"; };
		A96863861AE6FD0D004FE1FE /* SpriteQueue.cpp */ = {isa = PBXFileReference; fileEncoding = 4; lastKnownFileType = sourcecode.cpp.cpp; name = SpriteQueue.cpp; path = source/SpriteQueue.cpp; sourceTree = "<group>"; };
		A96863871AE6FD0D004FE1FE /* SpriteQueue.h */ = {isa = PBXFileReference; fileEncoding = 4; lastKnownFileType = sourcecode.c.h; name = SpriteQueue.h; path = source/SpriteQueue.h; sourceTree = "<group>"; };
		A96863881AE6FD0D004FE1FE /* SpriteSet.cpp */ = {isa = PBXFileReference; fileEncoding = 4; lastKnownFileType = sourcecode.cpp.cpp; name = SpriteSet.cpp; path = source/SpriteSet.cpp; sourceTree = "<group>"; };
		A96863891AE6FD0D004FE1FE /* SpriteSet.h */ = {isa = PBXFileReference; fileEncoding = 4; lastKnownFileType = sourcecode.c.h; name = SpriteSet.h; path = source/SpriteSet.h; sourceTree = "<group>"; };
		A968638A1AE6FD0D004FE1FE /* SpriteShader.cpp */ = {isa = PBXFileReference; fileEncoding = 4; lastKnownFileType = sourcecode.cpp.cpp; name = SpriteShader.cpp; path = source/SpriteShader.cpp; sourceTree = "<group>"; };
		A968638B1AE6FD0D004FE1FE /* SpriteShader.h */ = {isa = PBXFileReference; fileEncoding = 4; lastKnownFileType = sourcecode.c.h; name = SpriteShader.h; path = source/SpriteShader.h; sourceTree = "<group>"; };
		A968638C1AE6FD0D004FE1FE /* StarField.cpp */ = {isa = PBXFileReference; fileEncoding = 4; lastKnownFileType = sourcecode.cpp.cpp; name = StarField.cpp; path = source/StarField.cpp; sourceTree = "<group>"; };
		A968638D1AE6FD0D004FE1FE /* StarField.h */ = {isa = PBXFileReference; fileEncoding = 4; lastKnownFileType = sourcecode.c.h; name = StarField.h; path = source/StarField.h; sourceTree = "<group>"; };
		A968638E1AE6FD0D004FE1FE /* StartConditions.cpp */ = {isa = PBXFileReference; fileEncoding = 4; lastKnownFileType = sourcecode.cpp.cpp; name = StartConditions.cpp; path = source/StartConditions.cpp; sourceTree = "<group>"; };
		A968638F1AE6FD0D004FE1FE /* StartConditions.h */ = {isa = PBXFileReference; fileEncoding = 4; lastKnownFileType = sourcecode.c.h; name = StartConditions.h; path = source/StartConditions.h; sourceTree = "<group>"; };
		A96863901AE6FD0D004FE1FE /* StellarObject.cpp */ = {isa = PBXFileReference; fileEncoding = 4; lastKnownFileType = sourcecode.cpp.cpp; name = StellarObject.cpp; path = source/StellarObject.cpp; sourceTree = "<group>"; };
		A96863911AE6FD0D004FE1FE /* StellarObject.h */ = {isa = PBXFileReference; fileEncoding = 4; lastKnownFileType = sourcecode.c.h; name = StellarObject.h; path = source/StellarObject.h; sourceTree = "<group>"; };
		A96863921AE6FD0D004FE1FE /* System.cpp */ = {isa = PBXFileReference; fileEncoding = 4; lastKnownFileType = sourcecode.cpp.cpp; name = System.cpp; path = source/System.cpp; sourceTree = "<group>"; };
		A96863931AE6FD0D004FE1FE /* System.h */ = {isa = PBXFileReference; fileEncoding = 4; lastKnownFileType = sourcecode.c.h; name = System.h; path = source/System.h; sourceTree = "<group>"; };
		A96863941AE6FD0D004FE1FE /* Table.cpp */ = {isa = PBXFileReference; fileEncoding = 4; lastKnownFileType = sourcecode.cpp.cpp; name = Table.cpp; path = source/text/Table.cpp; sourceTree = "<group>"; };
		A96863951AE6FD0D004FE1FE /* Table.h */ = {isa = PBXFileReference; fileEncoding = 4; lastKnownFileType = sourcecode.c.h; name = Table.h; path = source/text/Table.h; sourceTree = "<group>"; };
		A96863961AE6FD0D004FE1FE /* Trade.cpp */ = {isa = PBXFileReference; fileEncoding = 4; lastKnownFileType = sourcecode.cpp.cpp; name = Trade.cpp; path = source/Trade.cpp; sourceTree = "<group>"; };
		A96863971AE6FD0D004FE1FE /* Trade.h */ = {isa = PBXFileReference; fileEncoding = 4; lastKnownFileType = sourcecode.c.h; name = Trade.h; path = source/Trade.h; sourceTree = "<group>"; };
		A96863981AE6FD0D004FE1FE /* TradingPanel.cpp */ = {isa = PBXFileReference; fileEncoding = 4; lastKnownFileType = sourcecode.cpp.cpp; name = TradingPanel.cpp; path = source/TradingPanel.cpp; sourceTree = "<group>"; };
		A96863991AE6FD0D004FE1FE /* TradingPanel.h */ = {isa = PBXFileReference; fileEncoding = 4; lastKnownFileType = sourcecode.c.h; name = TradingPanel.h; path = source/TradingPanel.h; sourceTree = "<group>"; };
		A968639A1AE6FD0D004FE1FE /* UI.cpp */ = {isa = PBXFileReference; fileEncoding = 4; lastKnownFileType = sourcecode.cpp.cpp; name = UI.cpp; path = source/UI.cpp; sourceTree = "<group>"; };
		A968639B1AE6FD0D004FE1FE /* UI.h */ = {isa = PBXFileReference; fileEncoding = 4; lastKnownFileType = sourcecode.c.h; name = UI.h; path = source/UI.h; sourceTree = "<group>"; };
		A968639C1AE6FD0D004FE1FE /* Weapon.cpp */ = {isa = PBXFileReference; fileEncoding = 4; lastKnownFileType = sourcecode.cpp.cpp; name = Weapon.cpp; path = source/Weapon.cpp; sourceTree = "<group>"; };
		A968639D1AE6FD0D004FE1FE /* Weapon.h */ = {isa = PBXFileReference; fileEncoding = 4; lastKnownFileType = sourcecode.c.h; name = Weapon.h; path = source/Weapon.h; sourceTree = "<group>"; };
		A968639E1AE6FD0D004FE1FE /* WrappedText.cpp */ = {isa = PBXFileReference; fileEncoding = 4; lastKnownFileType = sourcecode.cpp.cpp; name = WrappedText.cpp; path = source/text/WrappedText.cpp; sourceTree = "<group>"; };
		A968639F1AE6FD0E004FE1FE /* WrappedText.h */ = {isa = PBXFileReference; fileEncoding = 4; lastKnownFileType = sourcecode.c.h; name = WrappedText.h; path = source/text/WrappedText.h; sourceTree = "<group>"; };
		A97C24E81B17BE35007DDFA1 /* MapOutfitterPanel.cpp */ = {isa = PBXFileReference; fileEncoding = 4; lastKnownFileType = sourcecode.cpp.cpp; name = MapOutfitterPanel.cpp; path = source/MapOutfitterPanel.cpp; sourceTree = "<group>"; };
		A97C24E91B17BE35007DDFA1 /* MapOutfitterPanel.h */ = {isa = PBXFileReference; fileEncoding = 4; lastKnownFileType = sourcecode.c.h; name = MapOutfitterPanel.h; path = source/MapOutfitterPanel.h; sourceTree = "<group>"; };
		A97C24EB1B17BE3C007DDFA1 /* MapShipyardPanel.cpp */ = {isa = PBXFileReference; fileEncoding = 4; lastKnownFileType = sourcecode.cpp.cpp; name = MapShipyardPanel.cpp; path = source/MapShipyardPanel.cpp; sourceTree = "<group>"; };
		A97C24EC1B17BE3C007DDFA1 /* MapShipyardPanel.h */ = {isa = PBXFileReference; fileEncoding = 4; lastKnownFileType = sourcecode.c.h; name = MapShipyardPanel.h; path = source/MapShipyardPanel.h; sourceTree = "<group>"; };
		A98150801EA9634A00428AD6 /* ShipInfoPanel.cpp */ = {isa = PBXFileReference; fileEncoding = 4; lastKnownFileType = sourcecode.cpp.cpp; name = ShipInfoPanel.cpp; path = source/ShipInfoPanel.cpp; sourceTree = "<group>"; };
		A98150811EA9634A00428AD6 /* ShipInfoPanel.h */ = {isa = PBXFileReference; fileEncoding = 4; lastKnownFileType = sourcecode.c.h; name = ShipInfoPanel.h; path = source/ShipInfoPanel.h; sourceTree = "<group>"; };
		A98150831EA9635D00428AD6 /* PlayerInfoPanel.cpp */ = {isa = PBXFileReference; fileEncoding = 4; lastKnownFileType = sourcecode.cpp.cpp; name = PlayerInfoPanel.cpp; path = source/PlayerInfoPanel.cpp; sourceTree = "<group>"; };
		A98150841EA9635D00428AD6 /* PlayerInfoPanel.h */ = {isa = PBXFileReference; fileEncoding = 4; lastKnownFileType = sourcecode.c.h; name = PlayerInfoPanel.h; path = source/PlayerInfoPanel.h; sourceTree = "<group>"; };
		A99F7A4F195DF3E8002C30B8 /* Images.xcassets */ = {isa = PBXFileReference; lastKnownFileType = folder.assetcatalog; name = Images.xcassets; path = XCode/Images.xcassets; sourceTree = SOURCE_ROOT; };
		A99F7A51195DF3F9002C30B8 /* EndlessSky-Info.plist */ = {isa = PBXFileReference; fileEncoding = 4; lastKnownFileType = text.plist.xml; name = "EndlessSky-Info.plist"; path = "XCode/EndlessSky-Info.plist"; sourceTree = SOURCE_ROOT; };
		A99F7A6F195DF44B002C30B8 /* credits.txt */ = {isa = PBXFileReference; fileEncoding = 4; lastKnownFileType = text; path = credits.txt; sourceTree = "<group>"; };
		A99F7A94195DF44B002C30B8 /* keys.txt */ = {isa = PBXFileReference; fileEncoding = 4; lastKnownFileType = text; path = keys.txt; sourceTree = "<group>"; };
		A99F7A95195DF44B002C30B8 /* license.txt */ = {isa = PBXFileReference; fileEncoding = 4; lastKnownFileType = text; path = license.txt; sourceTree = "<group>"; };
		A99F7B32195DF45E002C30B8 /* data */ = {isa = PBXFileReference; lastKnownFileType = folder; path = data; sourceTree = "<group>"; };
		A99F7B33195DF45E002C30B8 /* images */ = {isa = PBXFileReference; lastKnownFileType = folder; path = images; sourceTree = "<group>"; };
		A9A5297319996C9F002D7C35 /* sounds */ = {isa = PBXFileReference; lastKnownFileType = folder; path = sounds; sourceTree = "<group>"; };
		A9A5297519996CC3002D7C35 /* OpenAL.framework */ = {isa = PBXFileReference; lastKnownFileType = wrapper.framework; name = OpenAL.framework; path = System/Library/Frameworks/OpenAL.framework; sourceTree = SDKROOT; };
		A9B99D001C616AD000BE7C2E /* ItemInfoDisplay.cpp */ = {isa = PBXFileReference; fileEncoding = 4; lastKnownFileType = sourcecode.cpp.cpp; name = ItemInfoDisplay.cpp; path = source/ItemInfoDisplay.cpp; sourceTree = "<group>"; };
		A9B99D011C616AD000BE7C2E /* ItemInfoDisplay.h */ = {isa = PBXFileReference; fileEncoding = 4; lastKnownFileType = sourcecode.c.h; name = ItemInfoDisplay.h; path = source/ItemInfoDisplay.h; sourceTree = "<group>"; };
		A9B99D031C616AF200BE7C2E /* MapSalesPanel.cpp */ = {isa = PBXFileReference; fileEncoding = 4; lastKnownFileType = sourcecode.cpp.cpp; name = MapSalesPanel.cpp; path = source/MapSalesPanel.cpp; sourceTree = "<group>"; };
		A9B99D041C616AF200BE7C2E /* MapSalesPanel.h */ = {isa = PBXFileReference; fileEncoding = 4; lastKnownFileType = sourcecode.c.h; name = MapSalesPanel.h; path = source/MapSalesPanel.h; sourceTree = "<group>"; };
		A9BDFB521E00B8AA00A6B27E /* Music.cpp */ = {isa = PBXFileReference; fileEncoding = 4; lastKnownFileType = sourcecode.cpp.cpp; name = Music.cpp; path = source/Music.cpp; sourceTree = "<group>"; };
		A9BDFB531E00B8AA00A6B27E /* Music.h */ = {isa = PBXFileReference; fileEncoding = 4; lastKnownFileType = sourcecode.c.h; name = Music.h; path = source/Music.h; sourceTree = "<group>"; };
		A9BDFB551E00B94700A6B27E /* libmad.0.dylib */ = {isa = PBXFileReference; lastKnownFileType = "compiled.mach-o.dylib"; name = libmad.0.dylib; path = /usr/local/opt/libmad/lib/libmad.0.dylib; sourceTree = "<absolute>"; };
		A9C70E0E1C0E5B51000B3D14 /* File.cpp */ = {isa = PBXFileReference; fileEncoding = 4; lastKnownFileType = sourcecode.cpp.cpp; name = File.cpp; path = source/File.cpp; sourceTree = "<group>"; };
		A9C70E0F1C0E5B51000B3D14 /* File.h */ = {isa = PBXFileReference; fileEncoding = 4; lastKnownFileType = sourcecode.c.h; name = File.h; path = source/File.h; sourceTree = "<group>"; };
		A9CC52691950C9F6004E4E22 /* Endless Sky.app */ = {isa = PBXFileReference; explicitFileType = wrapper.application; includeInIndex = 0; path = "Endless Sky.app"; sourceTree = BUILT_PRODUCTS_DIR; };
		A9CC526C1950C9F6004E4E22 /* Cocoa.framework */ = {isa = PBXFileReference; lastKnownFileType = wrapper.framework; name = Cocoa.framework; path = System/Library/Frameworks/Cocoa.framework; sourceTree = SDKROOT; };
		A9CC526F1950C9F6004E4E22 /* AppKit.framework */ = {isa = PBXFileReference; lastKnownFileType = wrapper.framework; name = AppKit.framework; path = System/Library/Frameworks/AppKit.framework; sourceTree = SDKROOT; };
		A9CC52701950C9F6004E4E22 /* CoreData.framework */ = {isa = PBXFileReference; lastKnownFileType = wrapper.framework; name = CoreData.framework; path = System/Library/Frameworks/CoreData.framework; sourceTree = SDKROOT; };
		A9CC52711950C9F6004E4E22 /* Foundation.framework */ = {isa = PBXFileReference; lastKnownFileType = wrapper.framework; name = Foundation.framework; path = System/Library/Frameworks/Foundation.framework; sourceTree = SDKROOT; };
		A9D40D19195DFAA60086EE52 /* OpenGL.framework */ = {isa = PBXFileReference; lastKnownFileType = wrapper.framework; name = OpenGL.framework; path = System/Library/Frameworks/OpenGL.framework; sourceTree = SDKROOT; };
		B55C239B2303CE8A005C1A14 /* GameWindow.cpp */ = {isa = PBXFileReference; fileEncoding = 4; lastKnownFileType = sourcecode.cpp.cpp; name = GameWindow.cpp; path = source/GameWindow.cpp; sourceTree = "<group>"; };
		B55C239C2303CE8A005C1A14 /* GameWindow.h */ = {isa = PBXFileReference; fileEncoding = 4; lastKnownFileType = sourcecode.c.h; name = GameWindow.h; path = source/GameWindow.h; sourceTree = "<group>"; };
		B590161121ED4A0E00799178 /* Utf8.cpp */ = {isa = PBXFileReference; fileEncoding = 4; lastKnownFileType = sourcecode.cpp.cpp; name = Utf8.cpp; path = source/text/Utf8.cpp; sourceTree = "<group>"; };
		B590161221ED4A0F00799178 /* Utf8.h */ = {isa = PBXFileReference; fileEncoding = 4; lastKnownFileType = sourcecode.c.h; name = Utf8.h; path = source/text/Utf8.h; sourceTree = "<group>"; };
		B590162021ED4A0F00799178 /* DisplayText.h */ = {isa = PBXFileReference; fileEncoding = 4; lastKnownFileType = sourcecode.c.h; name = DisplayText.h; path = source/text/DisplayText.h; sourceTree = "<group>"; };
		B5DDA6922001B7F600DBA76A /* News.cpp */ = {isa = PBXFileReference; fileEncoding = 4; lastKnownFileType = sourcecode.cpp.cpp; name = News.cpp; path = source/News.cpp; sourceTree = "<group>"; };
		B5DDA6932001B7F600DBA76A /* News.h */ = {isa = PBXFileReference; fileEncoding = 4; lastKnownFileType = sourcecode.c.h; name = News.h; path = source/News.h; sourceTree = "<group>"; };
		C49D4EA08DF168A83B1C7B07 /* Hazard.cpp */ = {isa = PBXFileReference; fileEncoding = 4; lastKnownFileType = sourcecode.cpp.cpp; name = Hazard.cpp; path = source/Hazard.cpp; sourceTree = "<group>"; };
		D38F4076BF68C65C0E03D654 /* Variant.cpp */ = {isa = PBXFileReference; fileEncoding = 4; lastKnownFileType = sourcecode.cpp.cpp; name = Variant.cpp; path = source/Variant.cpp; sourceTree = "<group>"; };
		DF8D57DF1FC25842001525DA /* Dictionary.cpp */ = {isa = PBXFileReference; fileEncoding = 4; lastKnownFileType = sourcecode.cpp.cpp; name = Dictionary.cpp; path = source/Dictionary.cpp; sourceTree = "<group>"; };
		DF8D57E01FC25842001525DA /* Dictionary.h */ = {isa = PBXFileReference; fileEncoding = 4; lastKnownFileType = sourcecode.c.h; name = Dictionary.h; path = source/Dictionary.h; sourceTree = "<group>"; };
		DF8D57E21FC25889001525DA /* Visual.cpp */ = {isa = PBXFileReference; fileEncoding = 4; lastKnownFileType = sourcecode.cpp.cpp; name = Visual.cpp; path = source/Visual.cpp; sourceTree = "<group>"; };
		DF8D57E31FC25889001525DA /* Visual.h */ = {isa = PBXFileReference; fileEncoding = 4; lastKnownFileType = sourcecode.c.h; name = Visual.h; path = source/Visual.h; sourceTree = "<group>"; };
		DFAAE2A21FD4A25C0072C0A8 /* BatchDrawList.cpp */ = {isa = PBXFileReference; fileEncoding = 4; lastKnownFileType = sourcecode.cpp.cpp; name = BatchDrawList.cpp; path = source/BatchDrawList.cpp; sourceTree = "<group>"; };
		DFAAE2A31FD4A25C0072C0A8 /* BatchDrawList.h */ = {isa = PBXFileReference; fileEncoding = 4; lastKnownFileType = sourcecode.c.h; name = BatchDrawList.h; path = source/BatchDrawList.h; sourceTree = "<group>"; };
		DFAAE2A41FD4A25C0072C0A8 /* BatchShader.cpp */ = {isa = PBXFileReference; fileEncoding = 4; lastKnownFileType = sourcecode.cpp.cpp; name = BatchShader.cpp; path = source/BatchShader.cpp; sourceTree = "<group>"; };
		DFAAE2A51FD4A25C0072C0A8 /* BatchShader.h */ = {isa = PBXFileReference; fileEncoding = 4; lastKnownFileType = sourcecode.c.h; name = BatchShader.h; path = source/BatchShader.h; sourceTree = "<group>"; };
		DFAAE2A81FD4A27B0072C0A8 /* ImageSet.cpp */ = {isa = PBXFileReference; fileEncoding = 4; lastKnownFileType = sourcecode.cpp.cpp; name = ImageSet.cpp; path = source/ImageSet.cpp; sourceTree = "<group>"; };
		DFAAE2A91FD4A27B0072C0A8 /* ImageSet.h */ = {isa = PBXFileReference; fileEncoding = 4; lastKnownFileType = sourcecode.c.h; name = ImageSet.h; path = source/ImageSet.h; sourceTree = "<group>"; };
		F434470BA8F3DE8B46D475C5 /* StartConditionsPanel.h */ = {isa = PBXFileReference; fileEncoding = 4; lastKnownFileType = sourcecode.c.h; name = StartConditionsPanel.h; path = source/StartConditionsPanel.h; sourceTree = "<group>"; };
		F8C14CFB89472482F77C051D /* Weather.h */ = {isa = PBXFileReference; fileEncoding = 4; lastKnownFileType = sourcecode.c.h; name = Weather.h; path = source/Weather.h; sourceTree = "<group>"; };
/* End PBXFileReference section */

/* Begin PBXFrameworksBuildPhase section */
		A9CC52661950C9F6004E4E22 /* Frameworks */ = {
			isa = PBXFrameworksBuildPhase;
			buildActionMask = 2147483647;
			files = (
				A9BDFB561E00B94700A6B27E /* libmad.0.dylib in Frameworks */,
				A93931FD1988136B00C2A87B /* libpng16.dylib in Frameworks */,
				A93931FB1988135200C2A87B /* libturbojpeg.0.dylib in Frameworks */,
				072599D126A8CB2F007EC229 /* SDL2.framework in Frameworks */,
				A9A5297619996CC3002D7C35 /* OpenAL.framework in Frameworks */,
				A9D40D1A195DFAA60086EE52 /* OpenGL.framework in Frameworks */,
				A9CC526D1950C9F6004E4E22 /* Cocoa.framework in Frameworks */,
			);
			runOnlyForDeploymentPostprocessing = 0;
		};
/* End PBXFrameworksBuildPhase section */

/* Begin PBXGroup section */
		654D33611BE92C9200D1E5AB /* source */ = {
			isa = PBXGroup;
			children = (
				A96862CD1AE6FD0A004FE1FE /* Account.cpp */,
				A96862CE1AE6FD0A004FE1FE /* Account.h */,
				A96862CF1AE6FD0A004FE1FE /* AI.cpp */,
				A96862D01AE6FD0A004FE1FE /* AI.h */,
				A96862D11AE6FD0A004FE1FE /* Angle.cpp */,
				A96862D21AE6FD0A004FE1FE /* Angle.h */,
				A96862D51AE6FD0A004FE1FE /* Armament.cpp */,
				A96862D61AE6FD0A004FE1FE /* Armament.h */,
				A96862D71AE6FD0A004FE1FE /* AsteroidField.cpp */,
				A96862D81AE6FD0A004FE1FE /* AsteroidField.h */,
				A96862D91AE6FD0A004FE1FE /* Audio.cpp */,
				A96862DA1AE6FD0A004FE1FE /* Audio.h */,
				A96862DB1AE6FD0A004FE1FE /* BankPanel.cpp */,
				A96862DC1AE6FD0A004FE1FE /* BankPanel.h */,
				DFAAE2A21FD4A25C0072C0A8 /* BatchDrawList.cpp */,
				DFAAE2A31FD4A25C0072C0A8 /* BatchDrawList.h */,
				DFAAE2A41FD4A25C0072C0A8 /* BatchShader.cpp */,
				DFAAE2A51FD4A25C0072C0A8 /* BatchShader.h */,
				A96862DF1AE6FD0A004FE1FE /* BoardingPanel.cpp */,
				A96862E01AE6FD0A004FE1FE /* BoardingPanel.h */,
				6245F8231D301C7400A7A094 /* Body.cpp */,
				6245F8241D301C7400A7A094 /* Body.h */,
				A96862E11AE6FD0A004FE1FE /* CaptureOdds.cpp */,
				A96862E21AE6FD0A004FE1FE /* CaptureOdds.h */,
				A96862E31AE6FD0A004FE1FE /* CargoHold.cpp */,
				A96862E41AE6FD0A004FE1FE /* CargoHold.h */,
				A96862E51AE6FD0A004FE1FE /* ClickZone.h */,
				6A5716311E25BE6F00585EB2 /* CollisionSet.cpp */,
				6A5716321E25BE6F00585EB2 /* CollisionSet.h */,
				A96862E61AE6FD0A004FE1FE /* Color.cpp */,
				A96862E71AE6FD0A004FE1FE /* Color.h */,
				A96862E81AE6FD0A004FE1FE /* Command.cpp */,
				A96862E91AE6FD0A004FE1FE /* Command.h */,
				A96862EA1AE6FD0A004FE1FE /* ConditionSet.cpp */,
				A96862EB1AE6FD0A004FE1FE /* ConditionSet.h */,
				A96862EC1AE6FD0A004FE1FE /* Conversation.cpp */,
				A96862ED1AE6FD0A004FE1FE /* Conversation.h */,
				A96862EE1AE6FD0A004FE1FE /* ConversationPanel.cpp */,
				A96862EF1AE6FD0A004FE1FE /* ConversationPanel.h */,
				A96862F01AE6FD0A004FE1FE /* DataFile.cpp */,
				A96862F11AE6FD0A004FE1FE /* DataFile.h */,
				A96862F21AE6FD0A004FE1FE /* DataNode.cpp */,
				A96862F31AE6FD0A004FE1FE /* DataNode.h */,
				A96862F41AE6FD0A004FE1FE /* DataWriter.cpp */,
				A96862F51AE6FD0A004FE1FE /* DataWriter.h */,
				A96862F61AE6FD0A004FE1FE /* Date.cpp */,
				A96862F71AE6FD0A004FE1FE /* Date.h */,
				5155CD711DBB9FF900EF090B /* Depreciation.cpp */,
				5155CD721DBB9FF900EF090B /* Depreciation.h */,
				A96862F81AE6FD0A004FE1FE /* Dialog.cpp */,
				A96862F91AE6FD0B004FE1FE /* Dialog.h */,
				DF8D57DF1FC25842001525DA /* Dictionary.cpp */,
				DF8D57E01FC25842001525DA /* Dictionary.h */,
				B590162021ED4A0F00799178 /* DisplayText.h */,
				A96862FA1AE6FD0B004FE1FE /* DistanceMap.cpp */,
				A96862FB1AE6FD0B004FE1FE /* DistanceMap.h */,
				A96862FE1AE6FD0B004FE1FE /* DrawList.cpp */,
				A96862FF1AE6FD0B004FE1FE /* DrawList.h */,
				A96863001AE6FD0B004FE1FE /* Effect.cpp */,
				A96863011AE6FD0B004FE1FE /* Effect.h */,
				A96863021AE6FD0B004FE1FE /* Engine.cpp */,
				A96863031AE6FD0B004FE1FE /* Engine.h */,
				A96863041AE6FD0B004FE1FE /* EscortDisplay.cpp */,
				A96863051AE6FD0B004FE1FE /* EscortDisplay.h */,
				A9C70E0E1C0E5B51000B3D14 /* File.cpp */,
				A9C70E0F1C0E5B51000B3D14 /* File.h */,
				A96863061AE6FD0B004FE1FE /* Files.cpp */,
				A96863071AE6FD0B004FE1FE /* Files.h */,
				A96863081AE6FD0B004FE1FE /* FillShader.cpp */,
				A96863091AE6FD0B004FE1FE /* FillShader.h */,
				A968630A1AE6FD0B004FE1FE /* Fleet.cpp */,
				A968630B1AE6FD0B004FE1FE /* Fleet.h */,
				62C311181CE172D000409D91 /* Flotsam.cpp */,
				62C311191CE172D000409D91 /* Flotsam.h */,
				62A405B81D47DA4D0054F6A0 /* FogShader.cpp */,
				62A405B91D47DA4D0054F6A0 /* FogShader.h */,
				A968630C1AE6FD0B004FE1FE /* Font.cpp */,
				A968630D1AE6FD0B004FE1FE /* Font.h */,
				A968630E1AE6FD0B004FE1FE /* FontSet.cpp */,
				A968630F1AE6FD0B004FE1FE /* FontSet.h */,
				A96863101AE6FD0B004FE1FE /* Format.cpp */,
				A96863111AE6FD0B004FE1FE /* Format.h */,
				A96863121AE6FD0B004FE1FE /* FrameTimer.cpp */,
				A96863131AE6FD0B004FE1FE /* FrameTimer.h */,
				A96863141AE6FD0B004FE1FE /* Galaxy.cpp */,
				A96863151AE6FD0B004FE1FE /* Galaxy.h */,
				A96863161AE6FD0B004FE1FE /* GameData.cpp */,
				A96863171AE6FD0B004FE1FE /* GameData.h */,
				A96863181AE6FD0B004FE1FE /* GameEvent.cpp */,
				A96863191AE6FD0B004FE1FE /* GameEvent.h */,
				B55C239B2303CE8A005C1A14 /* GameWindow.cpp */,
				B55C239C2303CE8A005C1A14 /* GameWindow.h */,
				A968631A1AE6FD0B004FE1FE /* gl_header.h */,
				A968631B1AE6FD0B004FE1FE /* Government.cpp */,
				A968631C1AE6FD0B004FE1FE /* Government.h */,
				A968631D1AE6FD0B004FE1FE /* HailPanel.cpp */,
				A968631E1AE6FD0B004FE1FE /* HailPanel.h */,
				6245F8261D301C9000A7A094 /* Hardpoint.cpp */,
				6245F8271D301C9000A7A094 /* Hardpoint.h */,
				A968631F1AE6FD0B004FE1FE /* HiringPanel.cpp */,
				A96863201AE6FD0B004FE1FE /* HiringPanel.h */,
				A96863211AE6FD0B004FE1FE /* ImageBuffer.cpp */,
				A96863221AE6FD0B004FE1FE /* ImageBuffer.h */,
				A96863251AE6FD0B004FE1FE /* Information.cpp */,
				A96863261AE6FD0B004FE1FE /* Information.h */,
				A96863271AE6FD0B004FE1FE /* Interface.cpp */,
				A96863281AE6FD0B004FE1FE /* Interface.h */,
				DFAAE2A81FD4A27B0072C0A8 /* ImageSet.cpp */,
				DFAAE2A91FD4A27B0072C0A8 /* ImageSet.h */,
				A9B99D001C616AD000BE7C2E /* ItemInfoDisplay.cpp */,
				A9B99D011C616AD000BE7C2E /* ItemInfoDisplay.h */,
				A96863291AE6FD0B004FE1FE /* LineShader.cpp */,
				A968632A1AE6FD0B004FE1FE /* LineShader.h */,
				A968632B1AE6FD0B004FE1FE /* LoadPanel.cpp */,
				A968632C1AE6FD0B004FE1FE /* LoadPanel.h */,
				A968632D1AE6FD0B004FE1FE /* LocationFilter.cpp */,
				A968632E1AE6FD0B004FE1FE /* LocationFilter.h */,
				A90633FD1EE602FD000DA6C0 /* LogbookPanel.cpp */,
				A90633FE1EE602FD000DA6C0 /* LogbookPanel.h */,
				A968632F1AE6FD0B004FE1FE /* main.cpp */,
				A96863301AE6FD0B004FE1FE /* MainPanel.cpp */,
				A96863311AE6FD0B004FE1FE /* MainPanel.h */,
				A96863321AE6FD0C004FE1FE /* MapDetailPanel.cpp */,
				A96863331AE6FD0C004FE1FE /* MapDetailPanel.h */,
				A97C24E81B17BE35007DDFA1 /* MapOutfitterPanel.cpp */,
				A97C24E91B17BE35007DDFA1 /* MapOutfitterPanel.h */,
				A96863341AE6FD0C004FE1FE /* MapPanel.cpp */,
				A96863351AE6FD0C004FE1FE /* MapPanel.h */,
				A9B99D031C616AF200BE7C2E /* MapSalesPanel.cpp */,
				A9B99D041C616AF200BE7C2E /* MapSalesPanel.h */,
				A97C24EB1B17BE3C007DDFA1 /* MapShipyardPanel.cpp */,
				A97C24EC1B17BE3C007DDFA1 /* MapShipyardPanel.h */,
				A96863361AE6FD0C004FE1FE /* Mask.cpp */,
				A96863371AE6FD0C004FE1FE /* Mask.h */,
				A96863381AE6FD0C004FE1FE /* MenuPanel.cpp */,
				A96863391AE6FD0C004FE1FE /* MenuPanel.h */,
				A968633A1AE6FD0C004FE1FE /* Messages.cpp */,
				A968633B1AE6FD0C004FE1FE /* Messages.h */,
				A90C15D71D5BD55700708F3A /* Minable.cpp */,
				A90C15D81D5BD55700708F3A /* Minable.h */,
				A968633C1AE6FD0C004FE1FE /* Mission.cpp */,
				A968633D1AE6FD0C004FE1FE /* Mission.h */,
				A968633E1AE6FD0C004FE1FE /* MissionAction.cpp */,
				A968633F1AE6FD0C004FE1FE /* MissionAction.h */,
				A96863401AE6FD0C004FE1FE /* MissionPanel.cpp */,
				A96863411AE6FD0C004FE1FE /* MissionPanel.h */,
				A96863421AE6FD0C004FE1FE /* Mortgage.cpp */,
				A96863431AE6FD0C004FE1FE /* Mortgage.h */,
				A9BDFB521E00B8AA00A6B27E /* Music.cpp */,
				A9BDFB531E00B8AA00A6B27E /* Music.h */,
				B5DDA6922001B7F600DBA76A /* News.cpp */,
				B5DDA6932001B7F600DBA76A /* News.h */,
				A96863441AE6FD0C004FE1FE /* NPC.cpp */,
				A96863451AE6FD0C004FE1FE /* NPC.h */,
				A96863461AE6FD0C004FE1FE /* Outfit.cpp */,
				A96863471AE6FD0C004FE1FE /* Outfit.h */,
				A96863481AE6FD0C004FE1FE /* OutfitInfoDisplay.cpp */,
				A96863491AE6FD0C004FE1FE /* OutfitInfoDisplay.h */,
				A968634A1AE6FD0C004FE1FE /* OutfitterPanel.cpp */,
				A968634B1AE6FD0C004FE1FE /* OutfitterPanel.h */,
				A968634C1AE6FD0C004FE1FE /* OutlineShader.cpp */,
				A968634D1AE6FD0C004FE1FE /* OutlineShader.h */,
				A968634E1AE6FD0C004FE1FE /* Panel.cpp */,
				A968634F1AE6FD0C004FE1FE /* Panel.h */,
				A966A5A91B964E6300DFF69C /* Person.cpp */,
				A966A5AA1B964E6300DFF69C /* Person.h */,
				A96863501AE6FD0C004FE1FE /* Personality.cpp */,
				A96863511AE6FD0C004FE1FE /* Personality.h */,
				A96863521AE6FD0C004FE1FE /* Phrase.cpp */,
				A96863531AE6FD0C004FE1FE /* Phrase.h */,
				A96863541AE6FD0C004FE1FE /* pi.h */,
				A96863551AE6FD0C004FE1FE /* Planet.cpp */,
				A96863561AE6FD0C004FE1FE /* Planet.h */,
				628BDAED1CC5DC950062BCD2 /* PlanetLabel.cpp */,
				628BDAEE1CC5DC950062BCD2 /* PlanetLabel.h */,
				A96863571AE6FD0C004FE1FE /* PlanetPanel.cpp */,
				A96863581AE6FD0C004FE1FE /* PlanetPanel.h */,
				A96863591AE6FD0C004FE1FE /* PlayerInfo.cpp */,
				A968635A1AE6FD0C004FE1FE /* PlayerInfo.h */,
				A98150831EA9635D00428AD6 /* PlayerInfoPanel.cpp */,
				A98150841EA9635D00428AD6 /* PlayerInfoPanel.h */,
				A968635B1AE6FD0C004FE1FE /* Point.cpp */,
				A968635C1AE6FD0C004FE1FE /* Point.h */,
				A968635D1AE6FD0C004FE1FE /* PointerShader.cpp */,
				A968635E1AE6FD0C004FE1FE /* PointerShader.h */,
				A968635F1AE6FD0C004FE1FE /* Politics.cpp */,
				A96863601AE6FD0C004FE1FE /* Politics.h */,
				A96863611AE6FD0C004FE1FE /* Preferences.cpp */,
				A96863621AE6FD0C004FE1FE /* Preferences.h */,
				A96863631AE6FD0C004FE1FE /* PreferencesPanel.cpp */,
				A96863641AE6FD0C004FE1FE /* PreferencesPanel.h */,
				A96863651AE6FD0C004FE1FE /* Projectile.cpp */,
				A96863661AE6FD0C004FE1FE /* Projectile.h */,
				A96863671AE6FD0C004FE1FE /* Radar.cpp */,
				A96863681AE6FD0C004FE1FE /* Radar.h */,
				A96863691AE6FD0D004FE1FE /* Random.cpp */,
				A968636A1AE6FD0D004FE1FE /* Random.h */,
				A90C15DA1D5BD56800708F3A /* Rectangle.cpp */,
				A90C15DB1D5BD56800708F3A /* Rectangle.h */,
				A968636B1AE6FD0D004FE1FE /* RingShader.cpp */,
				A968636C1AE6FD0D004FE1FE /* RingShader.h */,
				A968636D1AE6FD0D004FE1FE /* Sale.h */,
				A968636E1AE6FD0D004FE1FE /* SavedGame.cpp */,
				A968636F1AE6FD0D004FE1FE /* SavedGame.h */,
				A96863701AE6FD0D004FE1FE /* Screen.cpp */,
				A96863711AE6FD0D004FE1FE /* Screen.h */,
				A96863721AE6FD0D004FE1FE /* Set.h */,
				A96863731AE6FD0D004FE1FE /* Shader.cpp */,
				A96863741AE6FD0D004FE1FE /* Shader.h */,
				A96863751AE6FD0D004FE1FE /* shift.h */,
				A96863761AE6FD0D004FE1FE /* Ship.cpp */,
				A96863771AE6FD0D004FE1FE /* Ship.h */,
				A96863781AE6FD0D004FE1FE /* ShipEvent.cpp */,
				A96863791AE6FD0D004FE1FE /* ShipEvent.h */,
				A968637A1AE6FD0D004FE1FE /* ShipInfoDisplay.cpp */,
				A968637B1AE6FD0D004FE1FE /* ShipInfoDisplay.h */,
				A98150801EA9634A00428AD6 /* ShipInfoPanel.cpp */,
				A98150811EA9634A00428AD6 /* ShipInfoPanel.h */,
				A968637C1AE6FD0D004FE1FE /* ShipyardPanel.cpp */,
				A968637D1AE6FD0D004FE1FE /* ShipyardPanel.h */,
				A968637E1AE6FD0D004FE1FE /* ShopPanel.cpp */,
				A968637F1AE6FD0D004FE1FE /* ShopPanel.h */,
				A96863801AE6FD0D004FE1FE /* Sound.cpp */,
				A96863811AE6FD0D004FE1FE /* Sound.h */,
				A96863821AE6FD0D004FE1FE /* SpaceportPanel.cpp */,
				A96863831AE6FD0D004FE1FE /* SpaceportPanel.h */,
				A96863841AE6FD0D004FE1FE /* Sprite.cpp */,
				A96863851AE6FD0D004FE1FE /* Sprite.h */,
				A96863861AE6FD0D004FE1FE /* SpriteQueue.cpp */,
				A96863871AE6FD0D004FE1FE /* SpriteQueue.h */,
				A96863881AE6FD0D004FE1FE /* SpriteSet.cpp */,
				A96863891AE6FD0D004FE1FE /* SpriteSet.h */,
				A968638A1AE6FD0D004FE1FE /* SpriteShader.cpp */,
				A968638B1AE6FD0D004FE1FE /* SpriteShader.h */,
				A968638C1AE6FD0D004FE1FE /* StarField.cpp */,
				A968638D1AE6FD0D004FE1FE /* StarField.h */,
				A968638E1AE6FD0D004FE1FE /* StartConditions.cpp */,
				A968638F1AE6FD0D004FE1FE /* StartConditions.h */,
				A96863901AE6FD0D004FE1FE /* StellarObject.cpp */,
				A96863911AE6FD0D004FE1FE /* StellarObject.h */,
				A96863921AE6FD0D004FE1FE /* System.cpp */,
				A96863931AE6FD0D004FE1FE /* System.h */,
				A96863941AE6FD0D004FE1FE /* Table.cpp */,
				A96863951AE6FD0D004FE1FE /* Table.h */,
				A96863961AE6FD0D004FE1FE /* Trade.cpp */,
				A96863971AE6FD0D004FE1FE /* Trade.h */,
				A96863981AE6FD0D004FE1FE /* TradingPanel.cpp */,
				A96863991AE6FD0D004FE1FE /* TradingPanel.h */,
				A968639A1AE6FD0D004FE1FE /* UI.cpp */,
				A968639B1AE6FD0D004FE1FE /* UI.h */,
				B590161121ED4A0E00799178 /* Utf8.cpp */,
				B590161221ED4A0F00799178 /* Utf8.h */,
				DF8D57E21FC25889001525DA /* Visual.cpp */,
				DF8D57E31FC25889001525DA /* Visual.h */,
				A968639C1AE6FD0D004FE1FE /* Weapon.cpp */,
				A968639D1AE6FD0D004FE1FE /* Weapon.h */,
				A968639E1AE6FD0D004FE1FE /* WrappedText.cpp */,
				A968639F1AE6FD0E004FE1FE /* WrappedText.h */,
				2E8047A8987DD8EC99FF8E2E /* Test.cpp */,
				02D34A71AE3BC4C93FC6865B /* TestData.cpp */,
				9DA14712A9C68E00FBFD9C72 /* TestData.h */,
				5CE3475B85CE8C48D98664B7 /* Test.h */,
				2E1E458DB603BF979429117C /* DisplayText.cpp */,
				13B643F6BEC24349F9BC9F42 /* alignment.hpp */,
				9BCF4321AF819E944EC02FB9 /* layout.hpp */,
				2CA44855BD0AFF45DCAEEA5D /* truncate.hpp */,
				C49D4EA08DF168A83B1C7B07 /* Hazard.cpp */,
				2E644A108BCD762A2A1A899C /* Hazard.h */,
				8E8A4C648B242742B22A34FA /* Weather.cpp */,
				F8C14CFB89472482F77C051D /* Weather.h */,
				11EA4AD7A889B6AC1441A198 /* StartConditionsPanel.cpp */,
				F434470BA8F3DE8B46D475C5 /* StartConditionsPanel.h */,
				0DF34095B64BC64F666ECF5F /* CoreStartData.cpp */,
				98104FFDA18E40F4A712A8BE /* CoreStartData.h */,
				6DCF4CF2972F569E6DBB8578 /* CategoryTypes.h */,
				0C90483BB01ECD0E3E8DDA44 /* WeightedList.h */,
				950742538F8CECF5D4168FBC /* EsUuid.cpp */,
				86AB4B6E9C4C0490AE7F029B /* EsUuid.h */,
				499B4DA7A9C7351120660643 /* MaskManager.cpp */,
				191E4107A4F1CBBC2526A0E9 /* MaskManager.h */,
				A00D4207B8915B5E7E9B4619 /* RandomEvent.h */,
				9F0F4096A9008E2D8F3304BB /* GameAction.cpp */,
				6833448DAEB9861D28445DD5 /* GameAction.h */,
<<<<<<< HEAD
				D38F4076BF68C65C0E03D654 /* Variant.cpp */,
				0F4B45C6919D54E1D30FEB0A /* Variant.h */,
				12CF4D1FB34C69CC44079542 /* WeightedVariant.cpp */,
				079C440BBEFF3BB251E436D2 /* WeightedVariant.h */,
=======
				A2A948EE929342C8F84C65D1 /* TestContext.h */,
				A3134EC4B1CCA5546A10C3EF /* TestContext.cpp */,
>>>>>>> 0c2c5dd6
			);
			name = source;
			sourceTree = "<group>";
		};
		A9CC52601950C9F6004E4E22 = {
			isa = PBXGroup;
			children = (
				654D33611BE92C9200D1E5AB /* source */,
				A99F7A6F195DF44B002C30B8 /* credits.txt */,
				A99F7A94195DF44B002C30B8 /* keys.txt */,
				A99F7A95195DF44B002C30B8 /* license.txt */,
				A94408A41982F3E600610427 /* endless-sky.iconset */,
				A9A5297319996C9F002D7C35 /* sounds */,
				A99F7B32195DF45E002C30B8 /* data */,
				A99F7B33195DF45E002C30B8 /* images */,
				A9CC52721950C9F6004E4E22 /* XCode */,
				A9CC526B1950C9F6004E4E22 /* Frameworks */,
				A9CC526A1950C9F6004E4E22 /* Products */,
			);
			sourceTree = "<group>";
		};
		A9CC526A1950C9F6004E4E22 /* Products */ = {
			isa = PBXGroup;
			children = (
				A9CC52691950C9F6004E4E22 /* Endless Sky.app */,
				072599BE26A8C67D007EC229 /* SDL2.dylib */,
			);
			name = Products;
			sourceTree = "<group>";
		};
		A9CC526B1950C9F6004E4E22 /* Frameworks */ = {
			isa = PBXGroup;
			children = (
				A9BDFB551E00B94700A6B27E /* libmad.0.dylib */,
				A93931FC1988136B00C2A87B /* libpng16.dylib */,
				A93931FA1988135200C2A87B /* libturbojpeg.0.dylib */,
				072599CC26A8C942007EC229 /* SDL2.framework */,
				A9A5297519996CC3002D7C35 /* OpenAL.framework */,
				A9D40D19195DFAA60086EE52 /* OpenGL.framework */,
				A9CC526C1950C9F6004E4E22 /* Cocoa.framework */,
				A9CC526E1950C9F6004E4E22 /* Other Frameworks */,
			);
			name = Frameworks;
			sourceTree = "<group>";
		};
		A9CC526E1950C9F6004E4E22 /* Other Frameworks */ = {
			isa = PBXGroup;
			children = (
				A9CC526F1950C9F6004E4E22 /* AppKit.framework */,
				A9CC52701950C9F6004E4E22 /* CoreData.framework */,
				A9CC52711950C9F6004E4E22 /* Foundation.framework */,
			);
			name = "Other Frameworks";
			sourceTree = "<group>";
		};
		A9CC52721950C9F6004E4E22 /* XCode */ = {
			isa = PBXGroup;
			children = (
				A99F7A4F195DF3E8002C30B8 /* Images.xcassets */,
				A9CC52731950C9F6004E4E22 /* Supporting Files */,
			);
			path = XCode;
			sourceTree = "<group>";
		};
		A9CC52731950C9F6004E4E22 /* Supporting Files */ = {
			isa = PBXGroup;
			children = (
				A99F7A51195DF3F9002C30B8 /* EndlessSky-Info.plist */,
			);
			name = "Supporting Files";
			sourceTree = "<group>";
		};
/* End PBXGroup section */

/* Begin PBXHeadersBuildPhase section */
		179C4966BD83E1B6FC2B24A0 /* Headers */ = {
			isa = PBXHeadersBuildPhase;
			buildActionMask = 2147483647;
			files = (
				AFF742E3BAA4AD9A5D001460 /* alignment.hpp in Headers */,
				F55745BDBC50E15DCEB2ED5B /* layout.hpp in Headers */,
				16AD4CACA629E8026777EA00 /* truncate.hpp in Headers */,
			);
			runOnlyForDeploymentPostprocessing = 0;
		};
/* End PBXHeadersBuildPhase section */

/* Begin PBXNativeTarget section */
		072599BD26A8C67D007EC229 /* SDL2 */ = {
			isa = PBXNativeTarget;
			buildConfigurationList = 072599C826A8C67D007EC229 /* Build configuration list for PBXNativeTarget "SDL2" */;
			buildPhases = (
				072599CB26A8C7AB007EC229 /* ShellScript */,
			);
			buildRules = (
			);
			dependencies = (
			);
			name = SDL2;
			productName = SDL2;
			productReference = 072599BE26A8C67D007EC229 /* SDL2.dylib */;
			productType = "com.apple.product-type.library.dynamic";
		};
		A9CC52681950C9F6004E4E22 /* EndlessSky */ = {
			isa = PBXNativeTarget;
			buildConfigurationList = A9CC529A1950C9F6004E4E22 /* Build configuration list for PBXNativeTarget "EndlessSky" */;
			buildPhases = (
				A93931ED19880ECA00C2A87B /* CopyFiles */,
				072599A726A0CDC9007EC229 /* ShellScript */,
				A9CC52651950C9F6004E4E22 /* Sources */,
				A9CC52661950C9F6004E4E22 /* Frameworks */,
				A9CC52671950C9F6004E4E22 /* Resources */,
				179C4966BD83E1B6FC2B24A0 /* Headers */,
			);
			buildRules = (
			);
			dependencies = (
				072599CF26A8CADA007EC229 /* PBXTargetDependency */,
			);
			name = EndlessSky;
			productName = EndlessSky;
			productReference = A9CC52691950C9F6004E4E22 /* Endless Sky.app */;
			productType = "com.apple.product-type.application";
		};
/* End PBXNativeTarget section */

/* Begin PBXProject section */
		A9CC52611950C9F6004E4E22 /* Project object */ = {
			isa = PBXProject;
			attributes = {
				LastUpgradeCheck = 0920;
				TargetAttributes = {
					072599BD26A8C67D007EC229 = {
						CreatedOnToolsVersion = 9.2;
						ProvisioningStyle = Automatic;
					};
				};
			};
			buildConfigurationList = A9CC52641950C9F6004E4E22 /* Build configuration list for PBXProject "EndlessSky" */;
			compatibilityVersion = "Xcode 3.2";
			developmentRegion = English;
			hasScannedForEncodings = 0;
			knownRegions = (
				Base,
			);
			mainGroup = A9CC52601950C9F6004E4E22;
			productRefGroup = A9CC526A1950C9F6004E4E22 /* Products */;
			projectDirPath = "";
			projectRoot = "";
			targets = (
				A9CC52681950C9F6004E4E22 /* EndlessSky */,
				072599BD26A8C67D007EC229 /* SDL2 */,
			);
		};
/* End PBXProject section */

/* Begin PBXResourcesBuildPhase section */
		A9CC52671950C9F6004E4E22 /* Resources */ = {
			isa = PBXResourcesBuildPhase;
			buildActionMask = 2147483647;
			files = (
				A99F7A50195DF3E8002C30B8 /* Images.xcassets in Resources */,
				A99F7B09195DF44C002C30B8 /* license.txt in Resources */,
				A9A5297419996C9F002D7C35 /* sounds in Resources */,
				A99F7AF5195DF44C002C30B8 /* credits.txt in Resources */,
				A99F7B08195DF44C002C30B8 /* keys.txt in Resources */,
				A99F7B34195DF45E002C30B8 /* data in Resources */,
				A94408A51982F3E600610427 /* endless-sky.iconset in Resources */,
				A99F7B35195DF45E002C30B8 /* images in Resources */,
			);
			runOnlyForDeploymentPostprocessing = 0;
		};
/* End PBXResourcesBuildPhase section */

/* Begin PBXShellScriptBuildPhase section */
		072599A726A0CDC9007EC229 /* ShellScript */ = {
			isa = PBXShellScriptBuildPhase;
			buildActionMask = 2147483647;
			files = (
			);
			inputPaths = (
			);
			outputPaths = (
			);
			runOnlyForDeploymentPostprocessing = 0;
			shellPath = /bin/sh;
			shellScript = "\"${SRCROOT}/utils/set_dylibs_rpath.sh\"";
		};
		072599CB26A8C7AB007EC229 /* ShellScript */ = {
			isa = PBXShellScriptBuildPhase;
			buildActionMask = 2147483647;
			files = (
			);
			inputPaths = (
				"$(TEMP_ROOT)/sdl2.dmg",
			);
			outputPaths = (
				"$(TEMP_ROOT)/SDL2.framework",
			);
			runOnlyForDeploymentPostprocessing = 0;
			shellPath = /bin/sh;
			shellScript = "\"${SRCROOT}/utils/fetch_sdl2_framework.sh\"";
			showEnvVarsInLog = 0;
		};
/* End PBXShellScriptBuildPhase section */

/* Begin PBXSourcesBuildPhase section */
		A9CC52651950C9F6004E4E22 /* Sources */ = {
			isa = PBXSourcesBuildPhase;
			buildActionMask = 2147483647;
			files = (
				A96863AD1AE6FD0E004FE1FE /* Command.cpp in Sources */,
				A96863E71AE6FD0E004FE1FE /* PointerShader.cpp in Sources */,
				A96863E51AE6FD0E004FE1FE /* PlayerInfo.cpp in Sources */,
				A96863B81AE6FD0E004FE1FE /* DrawList.cpp in Sources */,
				A96863FB1AE6FD0E004FE1FE /* SpriteSet.cpp in Sources */,
				A96863CC1AE6FD0E004FE1FE /* Interface.cpp in Sources */,
				A96864041AE6FD0E004FE1FE /* UI.cpp in Sources */,
				A96863EE1AE6FD0E004FE1FE /* RingShader.cpp in Sources */,
				A96864001AE6FD0E004FE1FE /* System.cpp in Sources */,
				A96863AC1AE6FD0E004FE1FE /* Color.cpp in Sources */,
				A96864031AE6FD0E004FE1FE /* TradingPanel.cpp in Sources */,
				A96863C81AE6FD0E004FE1FE /* HiringPanel.cpp in Sources */,
				A96863B21AE6FD0E004FE1FE /* DataNode.cpp in Sources */,
				A96863B01AE6FD0E004FE1FE /* ConversationPanel.cpp in Sources */,
				A96863E41AE6FD0E004FE1FE /* PlanetPanel.cpp in Sources */,
				A96863E01AE6FD0E004FE1FE /* Panel.cpp in Sources */,
				A96863D21AE6FD0E004FE1FE /* MapDetailPanel.cpp in Sources */,
				DFAAE2AA1FD4A27B0072C0A8 /* ImageSet.cpp in Sources */,
				B590161321ED4A0F00799178 /* Utf8.cpp in Sources */,
				A96863D41AE6FD0E004FE1FE /* Mask.cpp in Sources */,
				A96863E61AE6FD0E004FE1FE /* Point.cpp in Sources */,
				A96863DE1AE6FD0E004FE1FE /* OutfitterPanel.cpp in Sources */,
				62C3111A1CE172D000409D91 /* Flotsam.cpp in Sources */,
				B55C239D2303CE8B005C1A14 /* GameWindow.cpp in Sources */,
				A96863B91AE6FD0E004FE1FE /* Effect.cpp in Sources */,
				A96863AE1AE6FD0E004FE1FE /* ConditionSet.cpp in Sources */,
				A96863DC1AE6FD0E004FE1FE /* Outfit.cpp in Sources */,
				A96863BB1AE6FD0E004FE1FE /* EscortDisplay.cpp in Sources */,
				A96863EB1AE6FD0E004FE1FE /* Projectile.cpp in Sources */,
				A96863D11AE6FD0E004FE1FE /* MainPanel.cpp in Sources */,
				A96863B31AE6FD0E004FE1FE /* DataWriter.cpp in Sources */,
				A96863A61AE6FD0E004FE1FE /* Audio.cpp in Sources */,
				A96863A21AE6FD0E004FE1FE /* Angle.cpp in Sources */,
				A966A5AB1B964E6300DFF69C /* Person.cpp in Sources */,
				A96863FE1AE6FD0E004FE1FE /* StartConditions.cpp in Sources */,
				A96863A71AE6FD0E004FE1FE /* BankPanel.cpp in Sources */,
				A96863DA1AE6FD0E004FE1FE /* Mortgage.cpp in Sources */,
				A96863C31AE6FD0E004FE1FE /* Galaxy.cpp in Sources */,
				A97C24EA1B17BE35007DDFA1 /* MapOutfitterPanel.cpp in Sources */,
				A96864061AE6FD0E004FE1FE /* WrappedText.cpp in Sources */,
				A96863D91AE6FD0E004FE1FE /* MissionPanel.cpp in Sources */,
				A96863DB1AE6FD0E004FE1FE /* NPC.cpp in Sources */,
				A96863F81AE6FD0E004FE1FE /* SpaceportPanel.cpp in Sources */,
				A96863AA1AE6FD0E004FE1FE /* CaptureOdds.cpp in Sources */,
				A96863B61AE6FD0E004FE1FE /* DistanceMap.cpp in Sources */,
				A96863CF1AE6FD0E004FE1FE /* LocationFilter.cpp in Sources */,
				A96863C11AE6FD0E004FE1FE /* Format.cpp in Sources */,
				A96863BF1AE6FD0E004FE1FE /* Font.cpp in Sources */,
				A96863ED1AE6FD0E004FE1FE /* Random.cpp in Sources */,
				A96864021AE6FD0E004FE1FE /* Trade.cpp in Sources */,
				6245F8251D301C7400A7A094 /* Body.cpp in Sources */,
				5155CD731DBB9FF900EF090B /* Depreciation.cpp in Sources */,
				A96863FC1AE6FD0E004FE1FE /* SpriteShader.cpp in Sources */,
				A96863E81AE6FD0E004FE1FE /* Politics.cpp in Sources */,
				A96863E91AE6FD0E004FE1FE /* Preferences.cpp in Sources */,
				A96863F31AE6FD0E004FE1FE /* ShipEvent.cpp in Sources */,
				DFAAE2A71FD4A25C0072C0A8 /* BatchShader.cpp in Sources */,
				A96863D51AE6FD0E004FE1FE /* MenuPanel.cpp in Sources */,
				A90C15DC1D5BD56800708F3A /* Rectangle.cpp in Sources */,
				A9B99D021C616AD000BE7C2E /* ItemInfoDisplay.cpp in Sources */,
				A96863EA1AE6FD0E004FE1FE /* PreferencesPanel.cpp in Sources */,
				A96863F11AE6FD0E004FE1FE /* Shader.cpp in Sources */,
				A9C70E101C0E5B51000B3D14 /* File.cpp in Sources */,
				A96863F41AE6FD0E004FE1FE /* ShipInfoDisplay.cpp in Sources */,
				A96863C21AE6FD0E004FE1FE /* FrameTimer.cpp in Sources */,
				A96863D81AE6FD0E004FE1FE /* MissionAction.cpp in Sources */,
				A96863FA1AE6FD0E004FE1FE /* SpriteQueue.cpp in Sources */,
				A96863E21AE6FD0E004FE1FE /* Phrase.cpp in Sources */,
				628BDAEF1CC5DC950062BCD2 /* PlanetLabel.cpp in Sources */,
				6245F8281D301C9000A7A094 /* Hardpoint.cpp in Sources */,
				A96863C01AE6FD0E004FE1FE /* FontSet.cpp in Sources */,
				A96863D61AE6FD0E004FE1FE /* Messages.cpp in Sources */,
				A97C24ED1B17BE3C007DDFA1 /* MapShipyardPanel.cpp in Sources */,
				A96863D71AE6FD0E004FE1FE /* Mission.cpp in Sources */,
				A96863D31AE6FD0E004FE1FE /* MapPanel.cpp in Sources */,
				A96863F21AE6FD0E004FE1FE /* Ship.cpp in Sources */,
				B5DDA6942001B7F600DBA76A /* News.cpp in Sources */,
				A96863D01AE6FD0E004FE1FE /* main.cpp in Sources */,
				A96863BE1AE6FD0E004FE1FE /* Fleet.cpp in Sources */,
				A98150821EA9634A00428AD6 /* ShipInfoPanel.cpp in Sources */,
				A96864011AE6FD0E004FE1FE /* Table.cpp in Sources */,
				A96863AB1AE6FD0E004FE1FE /* CargoHold.cpp in Sources */,
				A96864051AE6FD0E004FE1FE /* Weapon.cpp in Sources */,
				A96863EC1AE6FD0E004FE1FE /* Radar.cpp in Sources */,
				A96863F61AE6FD0E004FE1FE /* ShopPanel.cpp in Sources */,
				DFAAE2A61FD4A25C0072C0A8 /* BatchDrawList.cpp in Sources */,
				A98150851EA9635D00428AD6 /* PlayerInfoPanel.cpp in Sources */,
				A96863BC1AE6FD0E004FE1FE /* Files.cpp in Sources */,
				A96863CB1AE6FD0E004FE1FE /* Information.cpp in Sources */,
				A96863F91AE6FD0E004FE1FE /* Sprite.cpp in Sources */,
				A96863A91AE6FD0E004FE1FE /* BoardingPanel.cpp in Sources */,
				DF8D57E11FC25842001525DA /* Dictionary.cpp in Sources */,
				A9B99D051C616AF200BE7C2E /* MapSalesPanel.cpp in Sources */,
				A96863A01AE6FD0E004FE1FE /* Account.cpp in Sources */,
				A90C15D91D5BD55700708F3A /* Minable.cpp in Sources */,
				A96863F51AE6FD0E004FE1FE /* ShipyardPanel.cpp in Sources */,
				A96863DD1AE6FD0E004FE1FE /* OutfitInfoDisplay.cpp in Sources */,
				A96863C41AE6FD0E004FE1FE /* GameData.cpp in Sources */,
				A96863CD1AE6FD0E004FE1FE /* LineShader.cpp in Sources */,
				A96863C71AE6FD0E004FE1FE /* HailPanel.cpp in Sources */,
				62A405BA1D47DA4D0054F6A0 /* FogShader.cpp in Sources */,
				A96863C61AE6FD0E004FE1FE /* Government.cpp in Sources */,
				A96863B51AE6FD0E004FE1FE /* Dialog.cpp in Sources */,
				A96863AF1AE6FD0E004FE1FE /* Conversation.cpp in Sources */,
				A96863C51AE6FD0E004FE1FE /* GameEvent.cpp in Sources */,
				A90633FF1EE602FD000DA6C0 /* LogbookPanel.cpp in Sources */,
				A96863BD1AE6FD0E004FE1FE /* FillShader.cpp in Sources */,
				A96863FF1AE6FD0E004FE1FE /* StellarObject.cpp in Sources */,
				A96863A51AE6FD0E004FE1FE /* AsteroidField.cpp in Sources */,
				A96863FD1AE6FD0E004FE1FE /* StarField.cpp in Sources */,
				A96863B11AE6FD0E004FE1FE /* DataFile.cpp in Sources */,
				A96863E31AE6FD0E004FE1FE /* Planet.cpp in Sources */,
				A96863DF1AE6FD0E004FE1FE /* OutlineShader.cpp in Sources */,
				A96863C91AE6FD0E004FE1FE /* ImageBuffer.cpp in Sources */,
				6A5716331E25BE6F00585EB2 /* CollisionSet.cpp in Sources */,
				A96863E11AE6FD0E004FE1FE /* Personality.cpp in Sources */,
				A96863B41AE6FD0E004FE1FE /* Date.cpp in Sources */,
				DF8D57E51FC25889001525DA /* Visual.cpp in Sources */,
				A96863EF1AE6FD0E004FE1FE /* SavedGame.cpp in Sources */,
				A96863A11AE6FD0E004FE1FE /* AI.cpp in Sources */,
				A96863F71AE6FD0E004FE1FE /* Sound.cpp in Sources */,
				A9BDFB541E00B8AA00A6B27E /* Music.cpp in Sources */,
				A96863BA1AE6FD0E004FE1FE /* Engine.cpp in Sources */,
				A96863CE1AE6FD0E004FE1FE /* LoadPanel.cpp in Sources */,
				A96863A41AE6FD0E004FE1FE /* Armament.cpp in Sources */,
				A96863F01AE6FD0E004FE1FE /* Screen.cpp in Sources */,
				9E1F4BF78F9E1FC4C96F76B5 /* Test.cpp in Sources */,
				C7354A3E9C53D6C5E3CC352F /* TestData.cpp in Sources */,
				5AB644C9B37C15C989A9DBE9 /* DisplayText.cpp in Sources */,
				C4264774A89C0001B6FFC60E /* Hazard.cpp in Sources */,
				94DF4B5B8619F6A3715D6168 /* Weather.cpp in Sources */,
				6EC347E6A79BA5602BA4D1EA /* StartConditionsPanel.cpp in Sources */,
				03624EC39EE09C7A786B4A3D /* CoreStartData.cpp in Sources */,
				90CF46CE84794C6186FC6CE2 /* EsUuid.cpp in Sources */,
				03DC4253AA8390FE0A8FB4EA /* MaskManager.cpp in Sources */,
				87D6407E8B579EB502BFBCE5 /* GameAction.cpp in Sources */,
<<<<<<< HEAD
				F2984BCDAC4980F4D6929EE7 /* Variant.cpp in Sources */,
				C977432FA0DF4F02EAC6BBC3 /* WeightedVariant.cpp in Sources */,
=======
				ED5E4F2ABA89E9DE00603E69 /* TestContext.cpp in Sources */,
>>>>>>> 0c2c5dd6
			);
			runOnlyForDeploymentPostprocessing = 0;
		};
/* End PBXSourcesBuildPhase section */

/* Begin PBXTargetDependency section */
		072599CF26A8CADA007EC229 /* PBXTargetDependency */ = {
			isa = PBXTargetDependency;
			target = 072599BD26A8C67D007EC229 /* SDL2 */;
			targetProxy = 072599CE26A8CADA007EC229 /* PBXContainerItemProxy */;
		};
/* End PBXTargetDependency section */

/* Begin XCBuildConfiguration section */
		072599C626A8C67D007EC229 /* Debug */ = {
			isa = XCBuildConfiguration;
			buildSettings = {
				CLANG_ANALYZER_NONNULL = YES;
				CLANG_ANALYZER_NUMBER_OBJECT_CONVERSION = YES_AGGRESSIVE;
				CLANG_CXX_LANGUAGE_STANDARD = "c++11";
				CLANG_WARN_DOCUMENTATION_COMMENTS = YES;
				CLANG_WARN_UNGUARDED_AVAILABILITY = YES_AGGRESSIVE;
				DEBUG_INFORMATION_FORMAT = dwarf;
				DYLIB_COMPATIBILITY_VERSION = 1;
				DYLIB_CURRENT_VERSION = 1;
				EXECUTABLE_PREFIX = "";
				GCC_C_LANGUAGE_STANDARD = gnu99;
				GCC_ENABLE_CPP_EXCEPTIONS = YES;
				GCC_ENABLE_CPP_RTTI = NO;
				GCC_SYMBOLS_PRIVATE_EXTERN = YES;
				GCC_WARN_64_TO_32_BIT_CONVERSION = NO;
				MACOSX_DEPLOYMENT_TARGET = 10.9;
				MTL_ENABLE_DEBUG_INFO = YES;
				ONLY_ACTIVE_ARCH = NO;
				PRODUCT_NAME = "$(TARGET_NAME)";
				STRIP_STYLE = all;
			};
			name = Debug;
		};
		072599C726A8C67D007EC229 /* Release */ = {
			isa = XCBuildConfiguration;
			buildSettings = {
				CLANG_ANALYZER_NONNULL = YES;
				CLANG_ANALYZER_NUMBER_OBJECT_CONVERSION = YES_AGGRESSIVE;
				CLANG_CXX_LANGUAGE_STANDARD = "c++11";
				CLANG_WARN_DOCUMENTATION_COMMENTS = YES;
				CLANG_WARN_UNGUARDED_AVAILABILITY = YES_AGGRESSIVE;
				COPY_PHASE_STRIP = YES;
				DYLIB_COMPATIBILITY_VERSION = 1;
				DYLIB_CURRENT_VERSION = 1;
				EXECUTABLE_PREFIX = "";
				GCC_C_LANGUAGE_STANDARD = gnu99;
				GCC_ENABLE_CPP_EXCEPTIONS = YES;
				GCC_ENABLE_CPP_RTTI = NO;
				GCC_SYMBOLS_PRIVATE_EXTERN = YES;
				GCC_WARN_64_TO_32_BIT_CONVERSION = NO;
				MACOSX_DEPLOYMENT_TARGET = 10.9;
				MTL_ENABLE_DEBUG_INFO = NO;
				ONLY_ACTIVE_ARCH = NO;
				PRODUCT_NAME = "$(TARGET_NAME)";
				STRIP_STYLE = all;
			};
			name = Release;
		};
		A9CC52981950C9F6004E4E22 /* Debug */ = {
			isa = XCBuildConfiguration;
			buildSettings = {
				ALWAYS_SEARCH_USER_PATHS = NO;
				ARCHS = x86_64;
				CLANG_CXX_LANGUAGE_STANDARD = "c++11";
				CLANG_CXX_LIBRARY = "libc++";
				CLANG_ENABLE_MODULES = YES;
				CLANG_ENABLE_OBJC_ARC = YES;
				CLANG_WARN_BLOCK_CAPTURE_AUTORELEASING = YES;
				CLANG_WARN_BOOL_CONVERSION = YES;
				CLANG_WARN_COMMA = YES;
				CLANG_WARN_CONSTANT_CONVERSION = YES;
				CLANG_WARN_DIRECT_OBJC_ISA_USAGE = YES_ERROR;
				CLANG_WARN_EMPTY_BODY = YES;
				CLANG_WARN_ENUM_CONVERSION = YES;
				CLANG_WARN_INFINITE_RECURSION = YES;
				CLANG_WARN_INT_CONVERSION = YES;
				CLANG_WARN_NON_LITERAL_NULL_CONVERSION = YES;
				CLANG_WARN_OBJC_LITERAL_CONVERSION = YES;
				CLANG_WARN_OBJC_ROOT_CLASS = YES_ERROR;
				CLANG_WARN_RANGE_LOOP_ANALYSIS = YES;
				CLANG_WARN_STRICT_PROTOTYPES = YES;
				CLANG_WARN_SUSPICIOUS_MOVE = YES;
				CLANG_WARN_UNREACHABLE_CODE = YES;
				CLANG_WARN__DUPLICATE_METHOD_MATCH = YES;
				COPY_PHASE_STRIP = NO;
				ENABLE_STRICT_OBJC_MSGSEND = YES;
				ENABLE_TESTABILITY = YES;
				GCC_C_LANGUAGE_STANDARD = gnu99;
				GCC_DYNAMIC_NO_PIC = NO;
				GCC_ENABLE_OBJC_EXCEPTIONS = YES;
				GCC_NO_COMMON_BLOCKS = YES;
				GCC_OPTIMIZATION_LEVEL = 0;
				GCC_PREPROCESSOR_DEFINITIONS = (
					"DEBUG=1",
					"$(inherited)",
				);
				GCC_SYMBOLS_PRIVATE_EXTERN = NO;
				GCC_WARN_64_TO_32_BIT_CONVERSION = NO;
				GCC_WARN_ABOUT_RETURN_TYPE = YES_ERROR;
				GCC_WARN_UNDECLARED_SELECTOR = YES;
				GCC_WARN_UNINITIALIZED_AUTOS = YES_AGGRESSIVE;
				GCC_WARN_UNUSED_FUNCTION = YES;
				GCC_WARN_UNUSED_VARIABLE = YES;
				MACOSX_DEPLOYMENT_TARGET = 10.9;
				OTHER_CFLAGS = "-Werror";
				SDKROOT = macosx;
				VALID_ARCHS = x86_64;
			};
			name = Debug;
		};
		A9CC52991950C9F6004E4E22 /* Release */ = {
			isa = XCBuildConfiguration;
			buildSettings = {
				ALWAYS_SEARCH_USER_PATHS = NO;
				ARCHS = x86_64;
				CLANG_CXX_LANGUAGE_STANDARD = "c++11";
				CLANG_CXX_LIBRARY = "libc++";
				CLANG_ENABLE_MODULES = YES;
				CLANG_ENABLE_OBJC_ARC = YES;
				CLANG_WARN_BLOCK_CAPTURE_AUTORELEASING = YES;
				CLANG_WARN_BOOL_CONVERSION = YES;
				CLANG_WARN_COMMA = YES;
				CLANG_WARN_CONSTANT_CONVERSION = YES;
				CLANG_WARN_DIRECT_OBJC_ISA_USAGE = YES_ERROR;
				CLANG_WARN_EMPTY_BODY = YES;
				CLANG_WARN_ENUM_CONVERSION = YES;
				CLANG_WARN_INFINITE_RECURSION = YES;
				CLANG_WARN_INT_CONVERSION = YES;
				CLANG_WARN_NON_LITERAL_NULL_CONVERSION = YES;
				CLANG_WARN_OBJC_LITERAL_CONVERSION = YES;
				CLANG_WARN_OBJC_ROOT_CLASS = YES_ERROR;
				CLANG_WARN_RANGE_LOOP_ANALYSIS = YES;
				CLANG_WARN_STRICT_PROTOTYPES = YES;
				CLANG_WARN_SUSPICIOUS_MOVE = YES;
				CLANG_WARN_UNREACHABLE_CODE = YES;
				CLANG_WARN__DUPLICATE_METHOD_MATCH = YES;
				COPY_PHASE_STRIP = YES;
				DEBUG_INFORMATION_FORMAT = "dwarf-with-dsym";
				ENABLE_NS_ASSERTIONS = NO;
				ENABLE_STRICT_OBJC_MSGSEND = YES;
				GCC_C_LANGUAGE_STANDARD = gnu99;
				GCC_ENABLE_OBJC_EXCEPTIONS = YES;
				GCC_NO_COMMON_BLOCKS = YES;
				GCC_WARN_64_TO_32_BIT_CONVERSION = NO;
				GCC_WARN_ABOUT_RETURN_TYPE = YES_ERROR;
				GCC_WARN_UNDECLARED_SELECTOR = YES;
				GCC_WARN_UNINITIALIZED_AUTOS = YES_AGGRESSIVE;
				GCC_WARN_UNUSED_FUNCTION = YES;
				GCC_WARN_UNUSED_VARIABLE = YES;
				MACOSX_DEPLOYMENT_TARGET = 10.9;
				OTHER_CFLAGS = "-Werror";
				SDKROOT = macosx;
				VALID_ARCHS = x86_64;
			};
			name = Release;
		};
		A9CC529B1950C9F6004E4E22 /* Debug */ = {
			isa = XCBuildConfiguration;
			buildSettings = {
				ASSETCATALOG_COMPILER_APPICON_NAME = AppIcon;
				FRAMEWORK_SEARCH_PATHS = (
					"$(inherited)",
					"$(PROJECT_DIR)/build",
				);
				GCC_PRECOMPILE_PREFIX_HEADER = NO;
				GCC_PREFIX_HEADER = "";
				GCC_WARN_64_TO_32_BIT_CONVERSION = NO;
				HEADER_SEARCH_PATHS = (
					"$(inherited)",
					"/usr/local/opt/jpeg-turbo/include",
					/usr/local/include,
				);
				INFOPLIST_FILE = "XCode/EndlessSky-Info.plist";
				LD_RUNPATH_SEARCH_PATHS = "@loader_path/../Frameworks";
				LIBRARY_SEARCH_PATHS = (
					"$(inherited)",
					"$(BUILT_PRODUCTS_DIR)/$(FRAMEWORKS_FOLDER_PATH)",
				);
				MACOSX_DEPLOYMENT_TARGET = 10.9;
				PRODUCT_BUNDLE_IDENTIFIER = "${PRODUCT_NAME:rfc1034identifier}";
				PRODUCT_NAME = "Endless Sky";
				WRAPPER_EXTENSION = app;
			};
			name = Debug;
		};
		A9CC529C1950C9F6004E4E22 /* Release */ = {
			isa = XCBuildConfiguration;
			buildSettings = {
				ASSETCATALOG_COMPILER_APPICON_NAME = AppIcon;
				FRAMEWORK_SEARCH_PATHS = (
					"$(inherited)",
					"$(PROJECT_DIR)/build",
				);
				GCC_PRECOMPILE_PREFIX_HEADER = NO;
				GCC_PREFIX_HEADER = "";
				GCC_WARN_64_TO_32_BIT_CONVERSION = NO;
				HEADER_SEARCH_PATHS = (
					"$(inherited)",
					"/usr/local/opt/jpeg-turbo/include",
					/usr/local/include,
				);
				INFOPLIST_FILE = "XCode/EndlessSky-Info.plist";
				LD_RUNPATH_SEARCH_PATHS = "@loader_path/../Frameworks";
				LIBRARY_SEARCH_PATHS = (
					"$(inherited)",
					"$(BUILT_PRODUCTS_DIR)/$(FRAMEWORKS_FOLDER_PATH)",
				);
				MACOSX_DEPLOYMENT_TARGET = 10.9;
				PRODUCT_BUNDLE_IDENTIFIER = "${PRODUCT_NAME:rfc1034identifier}";
				PRODUCT_NAME = "Endless Sky";
				WRAPPER_EXTENSION = app;
			};
			name = Release;
		};
/* End XCBuildConfiguration section */

/* Begin XCConfigurationList section */
		072599C826A8C67D007EC229 /* Build configuration list for PBXNativeTarget "SDL2" */ = {
			isa = XCConfigurationList;
			buildConfigurations = (
				072599C626A8C67D007EC229 /* Debug */,
				072599C726A8C67D007EC229 /* Release */,
			);
			defaultConfigurationIsVisible = 0;
			defaultConfigurationName = Release;
		};
		A9CC52641950C9F6004E4E22 /* Build configuration list for PBXProject "EndlessSky" */ = {
			isa = XCConfigurationList;
			buildConfigurations = (
				A9CC52981950C9F6004E4E22 /* Debug */,
				A9CC52991950C9F6004E4E22 /* Release */,
			);
			defaultConfigurationIsVisible = 0;
			defaultConfigurationName = Release;
		};
		A9CC529A1950C9F6004E4E22 /* Build configuration list for PBXNativeTarget "EndlessSky" */ = {
			isa = XCConfigurationList;
			buildConfigurations = (
				A9CC529B1950C9F6004E4E22 /* Debug */,
				A9CC529C1950C9F6004E4E22 /* Release */,
			);
			defaultConfigurationIsVisible = 0;
			defaultConfigurationName = Release;
		};
/* End XCConfigurationList section */
	};
	rootObject = A9CC52611950C9F6004E4E22 /* Project object */;
}<|MERGE_RESOLUTION|>--- conflicted
+++ resolved
@@ -165,11 +165,8 @@
 		DFAAE2A61FD4A25C0072C0A8 /* BatchDrawList.cpp in Sources */ = {isa = PBXBuildFile; fileRef = DFAAE2A21FD4A25C0072C0A8 /* BatchDrawList.cpp */; };
 		DFAAE2A71FD4A25C0072C0A8 /* BatchShader.cpp in Sources */ = {isa = PBXBuildFile; fileRef = DFAAE2A41FD4A25C0072C0A8 /* BatchShader.cpp */; };
 		DFAAE2AA1FD4A27B0072C0A8 /* ImageSet.cpp in Sources */ = {isa = PBXBuildFile; fileRef = DFAAE2A81FD4A27B0072C0A8 /* ImageSet.cpp */; };
-<<<<<<< HEAD
+		ED5E4F2ABA89E9DE00603E69 /* TestContext.cpp in Sources */ = {isa = PBXBuildFile; fileRef = A3134EC4B1CCA5546A10C3EF /* TestContext.cpp */; };
 		F2984BCDAC4980F4D6929EE7 /* Variant.cpp in Sources */ = {isa = PBXBuildFile; fileRef = D38F4076BF68C65C0E03D654 /* Variant.cpp */; };
-=======
-		ED5E4F2ABA89E9DE00603E69 /* TestContext.cpp in Sources */ = {isa = PBXBuildFile; fileRef = A3134EC4B1CCA5546A10C3EF /* TestContext.cpp */; };
->>>>>>> 0c2c5dd6
 		F55745BDBC50E15DCEB2ED5B /* layout.hpp in Headers */ = {isa = PBXBuildFile; fileRef = 9BCF4321AF819E944EC02FB9 /* layout.hpp */; settings = {ATTRIBUTES = (Project, ); }; };
 /* End PBXBuildFile section */
 
@@ -816,15 +813,12 @@
 				A00D4207B8915B5E7E9B4619 /* RandomEvent.h */,
 				9F0F4096A9008E2D8F3304BB /* GameAction.cpp */,
 				6833448DAEB9861D28445DD5 /* GameAction.h */,
-<<<<<<< HEAD
+				A2A948EE929342C8F84C65D1 /* TestContext.h */,
+				A3134EC4B1CCA5546A10C3EF /* TestContext.cpp */,
 				D38F4076BF68C65C0E03D654 /* Variant.cpp */,
 				0F4B45C6919D54E1D30FEB0A /* Variant.h */,
 				12CF4D1FB34C69CC44079542 /* WeightedVariant.cpp */,
 				079C440BBEFF3BB251E436D2 /* WeightedVariant.h */,
-=======
-				A2A948EE929342C8F84C65D1 /* TestContext.h */,
-				A3134EC4B1CCA5546A10C3EF /* TestContext.cpp */,
->>>>>>> 0c2c5dd6
 			);
 			name = source;
 			sourceTree = "<group>";
@@ -1172,12 +1166,9 @@
 				90CF46CE84794C6186FC6CE2 /* EsUuid.cpp in Sources */,
 				03DC4253AA8390FE0A8FB4EA /* MaskManager.cpp in Sources */,
 				87D6407E8B579EB502BFBCE5 /* GameAction.cpp in Sources */,
-<<<<<<< HEAD
+				ED5E4F2ABA89E9DE00603E69 /* TestContext.cpp in Sources */,
 				F2984BCDAC4980F4D6929EE7 /* Variant.cpp in Sources */,
 				C977432FA0DF4F02EAC6BBC3 /* WeightedVariant.cpp in Sources */,
-=======
-				ED5E4F2ABA89E9DE00603E69 /* TestContext.cpp in Sources */,
->>>>>>> 0c2c5dd6
 			);
 			runOnlyForDeploymentPostprocessing = 0;
 		};
