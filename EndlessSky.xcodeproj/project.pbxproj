// !$*UTF8*$!
{
	archiveVersion = 1;
	classes = {
	};
	objectVersion = 46;
	objects = {

/* Begin PBXBuildFile section */
		03624EC39EE09C7A786B4A3D /* CoreStartData.cpp in Sources */ = {isa = PBXBuildFile; fileRef = 0DF34095B64BC64F666ECF5F /* CoreStartData.cpp */; };
		16AD4CACA629E8026777EA00 /* truncate.hpp in Headers */ = {isa = PBXBuildFile; fileRef = 2CA44855BD0AFF45DCAEEA5D /* truncate.hpp */; settings = {ATTRIBUTES = (Project, ); }; };
		4C2DEF56201B8FAE0062315E /* libSDL2-2.0.0.dylib in Frameworks */ = {isa = PBXBuildFile; fileRef = 4C2DEF55201B8FAD0062315E /* libSDL2-2.0.0.dylib */; };
		4C2DEF57201B90310062315E /* libSDL2-2.0.0.dylib in CopyFiles */ = {isa = PBXBuildFile; fileRef = 4C2DEF55201B8FAD0062315E /* libSDL2-2.0.0.dylib */; settings = {ATTRIBUTES = (CodeSignOnCopy, ); }; };
		5155CD731DBB9FF900EF090B /* Depreciation.cpp in Sources */ = {isa = PBXBuildFile; fileRef = 5155CD711DBB9FF900EF090B /* Depreciation.cpp */; };
		5AB644C9B37C15C989A9DBE9 /* DisplayText.cpp in Sources */ = {isa = PBXBuildFile; fileRef = 2E1E458DB603BF979429117C /* DisplayText.cpp */; };
		6245F8251D301C7400A7A094 /* Body.cpp in Sources */ = {isa = PBXBuildFile; fileRef = 6245F8231D301C7400A7A094 /* Body.cpp */; };
		6245F8281D301C9000A7A094 /* Hardpoint.cpp in Sources */ = {isa = PBXBuildFile; fileRef = 6245F8261D301C9000A7A094 /* Hardpoint.cpp */; };
		628BDAEF1CC5DC950062BCD2 /* PlanetLabel.cpp in Sources */ = {isa = PBXBuildFile; fileRef = 628BDAED1CC5DC950062BCD2 /* PlanetLabel.cpp */; };
		62A405BA1D47DA4D0054F6A0 /* FogShader.cpp in Sources */ = {isa = PBXBuildFile; fileRef = 62A405B81D47DA4D0054F6A0 /* FogShader.cpp */; };
		62C3111A1CE172D000409D91 /* Flotsam.cpp in Sources */ = {isa = PBXBuildFile; fileRef = 62C311181CE172D000409D91 /* Flotsam.cpp */; };
		6A5716331E25BE6F00585EB2 /* CollisionSet.cpp in Sources */ = {isa = PBXBuildFile; fileRef = 6A5716311E25BE6F00585EB2 /* CollisionSet.cpp */; };
		728B43FDACD43334E7A59BCF /* ConditionsStore.cpp in Sources */ = {isa = PBXBuildFile; fileRef = 4256486EA97E57BBB38CDAF2 /* ConditionsStore.cpp */; };
		9E1F4BF78F9E1FC4C96F76B5 /* Test.cpp in Sources */ = {isa = PBXBuildFile; fileRef = 2E8047A8987DD8EC99FF8E2E /* Test.cpp */; };
		6EC347E6A79BA5602BA4D1EA /* StartConditionsPanel.cpp in Sources */ = {isa = PBXBuildFile; fileRef = 11EA4AD7A889B6AC1441A198 /* StartConditionsPanel.cpp */; };
		94DF4B5B8619F6A3715D6168 /* Weather.cpp in Sources */ = {isa = PBXBuildFile; fileRef = 8E8A4C648B242742B22A34FA /* Weather.cpp */; };
		9E1F4BF78F9E1FC4C96F76B5 /* Test.cpp in Sources */ = {isa = PBXBuildFile; fileRef = 2E8047A8987DD8EC99FF8E2E /* Test.cpp */; };
		A90633FF1EE602FD000DA6C0 /* LogbookPanel.cpp in Sources */ = {isa = PBXBuildFile; fileRef = A90633FD1EE602FD000DA6C0 /* LogbookPanel.cpp */; };
		A90C15D91D5BD55700708F3A /* Minable.cpp in Sources */ = {isa = PBXBuildFile; fileRef = A90C15D71D5BD55700708F3A /* Minable.cpp */; };
		A90C15DC1D5BD56800708F3A /* Rectangle.cpp in Sources */ = {isa = PBXBuildFile; fileRef = A90C15DA1D5BD56800708F3A /* Rectangle.cpp */; };
		A93931FB1988135200C2A87B /* libturbojpeg.0.dylib in Frameworks */ = {isa = PBXBuildFile; fileRef = A93931FA1988135200C2A87B /* libturbojpeg.0.dylib */; };
		A93931FD1988136B00C2A87B /* libpng16.16.dylib in Frameworks */ = {isa = PBXBuildFile; fileRef = A93931FC1988136B00C2A87B /* libpng16.16.dylib */; };
		A93931FE1988136E00C2A87B /* libturbojpeg.0.dylib in CopyFiles */ = {isa = PBXBuildFile; fileRef = A93931FA1988135200C2A87B /* libturbojpeg.0.dylib */; settings = {ATTRIBUTES = (CodeSignOnCopy, ); }; };
		A93931FF1988136F00C2A87B /* libpng16.16.dylib in CopyFiles */ = {isa = PBXBuildFile; fileRef = A93931FC1988136B00C2A87B /* libpng16.16.dylib */; settings = {ATTRIBUTES = (CodeSignOnCopy, ); }; };
		A94408A51982F3E600610427 /* endless-sky.iconset in Resources */ = {isa = PBXBuildFile; fileRef = A94408A41982F3E600610427 /* endless-sky.iconset */; };
		A966A5AB1B964E6300DFF69C /* Person.cpp in Sources */ = {isa = PBXBuildFile; fileRef = A966A5A91B964E6300DFF69C /* Person.cpp */; };
		A96863A01AE6FD0E004FE1FE /* Account.cpp in Sources */ = {isa = PBXBuildFile; fileRef = A96862CD1AE6FD0A004FE1FE /* Account.cpp */; };
		A96863A11AE6FD0E004FE1FE /* AI.cpp in Sources */ = {isa = PBXBuildFile; fileRef = A96862CF1AE6FD0A004FE1FE /* AI.cpp */; };
		A96863A21AE6FD0E004FE1FE /* Angle.cpp in Sources */ = {isa = PBXBuildFile; fileRef = A96862D11AE6FD0A004FE1FE /* Angle.cpp */; };
		A96863A41AE6FD0E004FE1FE /* Armament.cpp in Sources */ = {isa = PBXBuildFile; fileRef = A96862D51AE6FD0A004FE1FE /* Armament.cpp */; };
		A96863A51AE6FD0E004FE1FE /* AsteroidField.cpp in Sources */ = {isa = PBXBuildFile; fileRef = A96862D71AE6FD0A004FE1FE /* AsteroidField.cpp */; };
		A96863A61AE6FD0E004FE1FE /* Audio.cpp in Sources */ = {isa = PBXBuildFile; fileRef = A96862D91AE6FD0A004FE1FE /* Audio.cpp */; };
		A96863A71AE6FD0E004FE1FE /* BankPanel.cpp in Sources */ = {isa = PBXBuildFile; fileRef = A96862DB1AE6FD0A004FE1FE /* BankPanel.cpp */; };
		A96863A91AE6FD0E004FE1FE /* BoardingPanel.cpp in Sources */ = {isa = PBXBuildFile; fileRef = A96862DF1AE6FD0A004FE1FE /* BoardingPanel.cpp */; };
		A96863AA1AE6FD0E004FE1FE /* CaptureOdds.cpp in Sources */ = {isa = PBXBuildFile; fileRef = A96862E11AE6FD0A004FE1FE /* CaptureOdds.cpp */; };
		A96863AB1AE6FD0E004FE1FE /* CargoHold.cpp in Sources */ = {isa = PBXBuildFile; fileRef = A96862E31AE6FD0A004FE1FE /* CargoHold.cpp */; };
		A96863AC1AE6FD0E004FE1FE /* Color.cpp in Sources */ = {isa = PBXBuildFile; fileRef = A96862E61AE6FD0A004FE1FE /* Color.cpp */; };
		A96863AD1AE6FD0E004FE1FE /* Command.cpp in Sources */ = {isa = PBXBuildFile; fileRef = A96862E81AE6FD0A004FE1FE /* Command.cpp */; };
		A96863AE1AE6FD0E004FE1FE /* ConditionSet.cpp in Sources */ = {isa = PBXBuildFile; fileRef = A96862EA1AE6FD0A004FE1FE /* ConditionSet.cpp */; };
		A96863AF1AE6FD0E004FE1FE /* Conversation.cpp in Sources */ = {isa = PBXBuildFile; fileRef = A96862EC1AE6FD0A004FE1FE /* Conversation.cpp */; };
		A96863B01AE6FD0E004FE1FE /* ConversationPanel.cpp in Sources */ = {isa = PBXBuildFile; fileRef = A96862EE1AE6FD0A004FE1FE /* ConversationPanel.cpp */; };
		A96863B11AE6FD0E004FE1FE /* DataFile.cpp in Sources */ = {isa = PBXBuildFile; fileRef = A96862F01AE6FD0A004FE1FE /* DataFile.cpp */; };
		A96863B21AE6FD0E004FE1FE /* DataNode.cpp in Sources */ = {isa = PBXBuildFile; fileRef = A96862F21AE6FD0A004FE1FE /* DataNode.cpp */; };
		A96863B31AE6FD0E004FE1FE /* DataWriter.cpp in Sources */ = {isa = PBXBuildFile; fileRef = A96862F41AE6FD0A004FE1FE /* DataWriter.cpp */; };
		A96863B41AE6FD0E004FE1FE /* Date.cpp in Sources */ = {isa = PBXBuildFile; fileRef = A96862F61AE6FD0A004FE1FE /* Date.cpp */; };
		A96863B51AE6FD0E004FE1FE /* Dialog.cpp in Sources */ = {isa = PBXBuildFile; fileRef = A96862F81AE6FD0A004FE1FE /* Dialog.cpp */; };
		A96863B61AE6FD0E004FE1FE /* DistanceMap.cpp in Sources */ = {isa = PBXBuildFile; fileRef = A96862FA1AE6FD0B004FE1FE /* DistanceMap.cpp */; };
		A96863B81AE6FD0E004FE1FE /* DrawList.cpp in Sources */ = {isa = PBXBuildFile; fileRef = A96862FE1AE6FD0B004FE1FE /* DrawList.cpp */; };
		A96863B91AE6FD0E004FE1FE /* Effect.cpp in Sources */ = {isa = PBXBuildFile; fileRef = A96863001AE6FD0B004FE1FE /* Effect.cpp */; };
		A96863BA1AE6FD0E004FE1FE /* Engine.cpp in Sources */ = {isa = PBXBuildFile; fileRef = A96863021AE6FD0B004FE1FE /* Engine.cpp */; };
		A96863BB1AE6FD0E004FE1FE /* EscortDisplay.cpp in Sources */ = {isa = PBXBuildFile; fileRef = A96863041AE6FD0B004FE1FE /* EscortDisplay.cpp */; };
		A96863BC1AE6FD0E004FE1FE /* Files.cpp in Sources */ = {isa = PBXBuildFile; fileRef = A96863061AE6FD0B004FE1FE /* Files.cpp */; };
		A96863BD1AE6FD0E004FE1FE /* FillShader.cpp in Sources */ = {isa = PBXBuildFile; fileRef = A96863081AE6FD0B004FE1FE /* FillShader.cpp */; };
		A96863BE1AE6FD0E004FE1FE /* Fleet.cpp in Sources */ = {isa = PBXBuildFile; fileRef = A968630A1AE6FD0B004FE1FE /* Fleet.cpp */; };
		A96863BF1AE6FD0E004FE1FE /* Font.cpp in Sources */ = {isa = PBXBuildFile; fileRef = A968630C1AE6FD0B004FE1FE /* Font.cpp */; };
		A96863C01AE6FD0E004FE1FE /* FontSet.cpp in Sources */ = {isa = PBXBuildFile; fileRef = A968630E1AE6FD0B004FE1FE /* FontSet.cpp */; };
		A96863C11AE6FD0E004FE1FE /* Format.cpp in Sources */ = {isa = PBXBuildFile; fileRef = A96863101AE6FD0B004FE1FE /* Format.cpp */; };
		A96863C21AE6FD0E004FE1FE /* FrameTimer.cpp in Sources */ = {isa = PBXBuildFile; fileRef = A96863121AE6FD0B004FE1FE /* FrameTimer.cpp */; };
		A96863C31AE6FD0E004FE1FE /* Galaxy.cpp in Sources */ = {isa = PBXBuildFile; fileRef = A96863141AE6FD0B004FE1FE /* Galaxy.cpp */; };
		A96863C41AE6FD0E004FE1FE /* GameData.cpp in Sources */ = {isa = PBXBuildFile; fileRef = A96863161AE6FD0B004FE1FE /* GameData.cpp */; };
		A96863C51AE6FD0E004FE1FE /* GameEvent.cpp in Sources */ = {isa = PBXBuildFile; fileRef = A96863181AE6FD0B004FE1FE /* GameEvent.cpp */; };
		A96863C61AE6FD0E004FE1FE /* Government.cpp in Sources */ = {isa = PBXBuildFile; fileRef = A968631B1AE6FD0B004FE1FE /* Government.cpp */; };
		A96863C71AE6FD0E004FE1FE /* HailPanel.cpp in Sources */ = {isa = PBXBuildFile; fileRef = A968631D1AE6FD0B004FE1FE /* HailPanel.cpp */; };
		A96863C81AE6FD0E004FE1FE /* HiringPanel.cpp in Sources */ = {isa = PBXBuildFile; fileRef = A968631F1AE6FD0B004FE1FE /* HiringPanel.cpp */; };
		A96863C91AE6FD0E004FE1FE /* ImageBuffer.cpp in Sources */ = {isa = PBXBuildFile; fileRef = A96863211AE6FD0B004FE1FE /* ImageBuffer.cpp */; };
		A96863CB1AE6FD0E004FE1FE /* Information.cpp in Sources */ = {isa = PBXBuildFile; fileRef = A96863251AE6FD0B004FE1FE /* Information.cpp */; };
		A96863CC1AE6FD0E004FE1FE /* Interface.cpp in Sources */ = {isa = PBXBuildFile; fileRef = A96863271AE6FD0B004FE1FE /* Interface.cpp */; };
		A96863CD1AE6FD0E004FE1FE /* LineShader.cpp in Sources */ = {isa = PBXBuildFile; fileRef = A96863291AE6FD0B004FE1FE /* LineShader.cpp */; };
		A96863CE1AE6FD0E004FE1FE /* LoadPanel.cpp in Sources */ = {isa = PBXBuildFile; fileRef = A968632B1AE6FD0B004FE1FE /* LoadPanel.cpp */; };
		A96863CF1AE6FD0E004FE1FE /* LocationFilter.cpp in Sources */ = {isa = PBXBuildFile; fileRef = A968632D1AE6FD0B004FE1FE /* LocationFilter.cpp */; };
		A96863D01AE6FD0E004FE1FE /* main.cpp in Sources */ = {isa = PBXBuildFile; fileRef = A968632F1AE6FD0B004FE1FE /* main.cpp */; };
		A96863D11AE6FD0E004FE1FE /* MainPanel.cpp in Sources */ = {isa = PBXBuildFile; fileRef = A96863301AE6FD0B004FE1FE /* MainPanel.cpp */; };
		A96863D21AE6FD0E004FE1FE /* MapDetailPanel.cpp in Sources */ = {isa = PBXBuildFile; fileRef = A96863321AE6FD0C004FE1FE /* MapDetailPanel.cpp */; };
		A96863D31AE6FD0E004FE1FE /* MapPanel.cpp in Sources */ = {isa = PBXBuildFile; fileRef = A96863341AE6FD0C004FE1FE /* MapPanel.cpp */; };
		A96863D41AE6FD0E004FE1FE /* Mask.cpp in Sources */ = {isa = PBXBuildFile; fileRef = A96863361AE6FD0C004FE1FE /* Mask.cpp */; };
		A96863D51AE6FD0E004FE1FE /* MenuPanel.cpp in Sources */ = {isa = PBXBuildFile; fileRef = A96863381AE6FD0C004FE1FE /* MenuPanel.cpp */; };
		A96863D61AE6FD0E004FE1FE /* Messages.cpp in Sources */ = {isa = PBXBuildFile; fileRef = A968633A1AE6FD0C004FE1FE /* Messages.cpp */; };
		A96863D71AE6FD0E004FE1FE /* Mission.cpp in Sources */ = {isa = PBXBuildFile; fileRef = A968633C1AE6FD0C004FE1FE /* Mission.cpp */; };
		A96863D81AE6FD0E004FE1FE /* MissionAction.cpp in Sources */ = {isa = PBXBuildFile; fileRef = A968633E1AE6FD0C004FE1FE /* MissionAction.cpp */; };
		A96863D91AE6FD0E004FE1FE /* MissionPanel.cpp in Sources */ = {isa = PBXBuildFile; fileRef = A96863401AE6FD0C004FE1FE /* MissionPanel.cpp */; };
		A96863DA1AE6FD0E004FE1FE /* Mortgage.cpp in Sources */ = {isa = PBXBuildFile; fileRef = A96863421AE6FD0C004FE1FE /* Mortgage.cpp */; };
		A96863DB1AE6FD0E004FE1FE /* NPC.cpp in Sources */ = {isa = PBXBuildFile; fileRef = A96863441AE6FD0C004FE1FE /* NPC.cpp */; };
		A96863DC1AE6FD0E004FE1FE /* Outfit.cpp in Sources */ = {isa = PBXBuildFile; fileRef = A96863461AE6FD0C004FE1FE /* Outfit.cpp */; };
		A96863DD1AE6FD0E004FE1FE /* OutfitInfoDisplay.cpp in Sources */ = {isa = PBXBuildFile; fileRef = A96863481AE6FD0C004FE1FE /* OutfitInfoDisplay.cpp */; };
		A96863DE1AE6FD0E004FE1FE /* OutfitterPanel.cpp in Sources */ = {isa = PBXBuildFile; fileRef = A968634A1AE6FD0C004FE1FE /* OutfitterPanel.cpp */; };
		A96863DF1AE6FD0E004FE1FE /* OutlineShader.cpp in Sources */ = {isa = PBXBuildFile; fileRef = A968634C1AE6FD0C004FE1FE /* OutlineShader.cpp */; };
		A96863E01AE6FD0E004FE1FE /* Panel.cpp in Sources */ = {isa = PBXBuildFile; fileRef = A968634E1AE6FD0C004FE1FE /* Panel.cpp */; };
		A96863E11AE6FD0E004FE1FE /* Personality.cpp in Sources */ = {isa = PBXBuildFile; fileRef = A96863501AE6FD0C004FE1FE /* Personality.cpp */; };
		A96863E21AE6FD0E004FE1FE /* Phrase.cpp in Sources */ = {isa = PBXBuildFile; fileRef = A96863521AE6FD0C004FE1FE /* Phrase.cpp */; };
		A96863E31AE6FD0E004FE1FE /* Planet.cpp in Sources */ = {isa = PBXBuildFile; fileRef = A96863551AE6FD0C004FE1FE /* Planet.cpp */; };
		A96863E41AE6FD0E004FE1FE /* PlanetPanel.cpp in Sources */ = {isa = PBXBuildFile; fileRef = A96863571AE6FD0C004FE1FE /* PlanetPanel.cpp */; };
		A96863E51AE6FD0E004FE1FE /* PlayerInfo.cpp in Sources */ = {isa = PBXBuildFile; fileRef = A96863591AE6FD0C004FE1FE /* PlayerInfo.cpp */; };
		A96863E61AE6FD0E004FE1FE /* Point.cpp in Sources */ = {isa = PBXBuildFile; fileRef = A968635B1AE6FD0C004FE1FE /* Point.cpp */; };
		A96863E71AE6FD0E004FE1FE /* PointerShader.cpp in Sources */ = {isa = PBXBuildFile; fileRef = A968635D1AE6FD0C004FE1FE /* PointerShader.cpp */; };
		A96863E81AE6FD0E004FE1FE /* Politics.cpp in Sources */ = {isa = PBXBuildFile; fileRef = A968635F1AE6FD0C004FE1FE /* Politics.cpp */; };
		A96863E91AE6FD0E004FE1FE /* Preferences.cpp in Sources */ = {isa = PBXBuildFile; fileRef = A96863611AE6FD0C004FE1FE /* Preferences.cpp */; };
		A96863EA1AE6FD0E004FE1FE /* PreferencesPanel.cpp in Sources */ = {isa = PBXBuildFile; fileRef = A96863631AE6FD0C004FE1FE /* PreferencesPanel.cpp */; };
		A96863EB1AE6FD0E004FE1FE /* Projectile.cpp in Sources */ = {isa = PBXBuildFile; fileRef = A96863651AE6FD0C004FE1FE /* Projectile.cpp */; };
		A96863EC1AE6FD0E004FE1FE /* Radar.cpp in Sources */ = {isa = PBXBuildFile; fileRef = A96863671AE6FD0C004FE1FE /* Radar.cpp */; };
		A96863ED1AE6FD0E004FE1FE /* Random.cpp in Sources */ = {isa = PBXBuildFile; fileRef = A96863691AE6FD0D004FE1FE /* Random.cpp */; };
		A96863EE1AE6FD0E004FE1FE /* RingShader.cpp in Sources */ = {isa = PBXBuildFile; fileRef = A968636B1AE6FD0D004FE1FE /* RingShader.cpp */; };
		A96863EF1AE6FD0E004FE1FE /* SavedGame.cpp in Sources */ = {isa = PBXBuildFile; fileRef = A968636E1AE6FD0D004FE1FE /* SavedGame.cpp */; };
		A96863F01AE6FD0E004FE1FE /* Screen.cpp in Sources */ = {isa = PBXBuildFile; fileRef = A96863701AE6FD0D004FE1FE /* Screen.cpp */; };
		A96863F11AE6FD0E004FE1FE /* Shader.cpp in Sources */ = {isa = PBXBuildFile; fileRef = A96863731AE6FD0D004FE1FE /* Shader.cpp */; };
		A96863F21AE6FD0E004FE1FE /* Ship.cpp in Sources */ = {isa = PBXBuildFile; fileRef = A96863761AE6FD0D004FE1FE /* Ship.cpp */; };
		A96863F31AE6FD0E004FE1FE /* ShipEvent.cpp in Sources */ = {isa = PBXBuildFile; fileRef = A96863781AE6FD0D004FE1FE /* ShipEvent.cpp */; };
		A96863F41AE6FD0E004FE1FE /* ShipInfoDisplay.cpp in Sources */ = {isa = PBXBuildFile; fileRef = A968637A1AE6FD0D004FE1FE /* ShipInfoDisplay.cpp */; };
		A96863F51AE6FD0E004FE1FE /* ShipyardPanel.cpp in Sources */ = {isa = PBXBuildFile; fileRef = A968637C1AE6FD0D004FE1FE /* ShipyardPanel.cpp */; };
		A96863F61AE6FD0E004FE1FE /* ShopPanel.cpp in Sources */ = {isa = PBXBuildFile; fileRef = A968637E1AE6FD0D004FE1FE /* ShopPanel.cpp */; };
		A96863F71AE6FD0E004FE1FE /* Sound.cpp in Sources */ = {isa = PBXBuildFile; fileRef = A96863801AE6FD0D004FE1FE /* Sound.cpp */; };
		A96863F81AE6FD0E004FE1FE /* SpaceportPanel.cpp in Sources */ = {isa = PBXBuildFile; fileRef = A96863821AE6FD0D004FE1FE /* SpaceportPanel.cpp */; };
		A96863F91AE6FD0E004FE1FE /* Sprite.cpp in Sources */ = {isa = PBXBuildFile; fileRef = A96863841AE6FD0D004FE1FE /* Sprite.cpp */; };
		A96863FA1AE6FD0E004FE1FE /* SpriteQueue.cpp in Sources */ = {isa = PBXBuildFile; fileRef = A96863861AE6FD0D004FE1FE /* SpriteQueue.cpp */; };
		A96863FB1AE6FD0E004FE1FE /* SpriteSet.cpp in Sources */ = {isa = PBXBuildFile; fileRef = A96863881AE6FD0D004FE1FE /* SpriteSet.cpp */; };
		A96863FC1AE6FD0E004FE1FE /* SpriteShader.cpp in Sources */ = {isa = PBXBuildFile; fileRef = A968638A1AE6FD0D004FE1FE /* SpriteShader.cpp */; };
		A96863FD1AE6FD0E004FE1FE /* StarField.cpp in Sources */ = {isa = PBXBuildFile; fileRef = A968638C1AE6FD0D004FE1FE /* StarField.cpp */; };
		A96863FE1AE6FD0E004FE1FE /* StartConditions.cpp in Sources */ = {isa = PBXBuildFile; fileRef = A968638E1AE6FD0D004FE1FE /* StartConditions.cpp */; };
		A96863FF1AE6FD0E004FE1FE /* StellarObject.cpp in Sources */ = {isa = PBXBuildFile; fileRef = A96863901AE6FD0D004FE1FE /* StellarObject.cpp */; };
		A96864001AE6FD0E004FE1FE /* System.cpp in Sources */ = {isa = PBXBuildFile; fileRef = A96863921AE6FD0D004FE1FE /* System.cpp */; };
		A96864011AE6FD0E004FE1FE /* Table.cpp in Sources */ = {isa = PBXBuildFile; fileRef = A96863941AE6FD0D004FE1FE /* Table.cpp */; };
		A96864021AE6FD0E004FE1FE /* Trade.cpp in Sources */ = {isa = PBXBuildFile; fileRef = A96863961AE6FD0D004FE1FE /* Trade.cpp */; };
		A96864031AE6FD0E004FE1FE /* TradingPanel.cpp in Sources */ = {isa = PBXBuildFile; fileRef = A96863981AE6FD0D004FE1FE /* TradingPanel.cpp */; };
		A96864041AE6FD0E004FE1FE /* UI.cpp in Sources */ = {isa = PBXBuildFile; fileRef = A968639A1AE6FD0D004FE1FE /* UI.cpp */; };
		A96864051AE6FD0E004FE1FE /* Weapon.cpp in Sources */ = {isa = PBXBuildFile; fileRef = A968639C1AE6FD0D004FE1FE /* Weapon.cpp */; };
		A96864061AE6FD0E004FE1FE /* WrappedText.cpp in Sources */ = {isa = PBXBuildFile; fileRef = A968639E1AE6FD0D004FE1FE /* WrappedText.cpp */; };
		A97C24EA1B17BE35007DDFA1 /* MapOutfitterPanel.cpp in Sources */ = {isa = PBXBuildFile; fileRef = A97C24E81B17BE35007DDFA1 /* MapOutfitterPanel.cpp */; };
		A97C24ED1B17BE3C007DDFA1 /* MapShipyardPanel.cpp in Sources */ = {isa = PBXBuildFile; fileRef = A97C24EB1B17BE3C007DDFA1 /* MapShipyardPanel.cpp */; };
		A98150821EA9634A00428AD6 /* ShipInfoPanel.cpp in Sources */ = {isa = PBXBuildFile; fileRef = A98150801EA9634A00428AD6 /* ShipInfoPanel.cpp */; };
		A98150851EA9635D00428AD6 /* PlayerInfoPanel.cpp in Sources */ = {isa = PBXBuildFile; fileRef = A98150831EA9635D00428AD6 /* PlayerInfoPanel.cpp */; };
		A99F7A50195DF3E8002C30B8 /* Images.xcassets in Resources */ = {isa = PBXBuildFile; fileRef = A99F7A4F195DF3E8002C30B8 /* Images.xcassets */; };
		A99F7AF5195DF44C002C30B8 /* credits.txt in Resources */ = {isa = PBXBuildFile; fileRef = A99F7A6F195DF44B002C30B8 /* credits.txt */; };
		A99F7B08195DF44C002C30B8 /* keys.txt in Resources */ = {isa = PBXBuildFile; fileRef = A99F7A94195DF44B002C30B8 /* keys.txt */; };
		A99F7B09195DF44C002C30B8 /* license.txt in Resources */ = {isa = PBXBuildFile; fileRef = A99F7A95195DF44B002C30B8 /* license.txt */; };
		A99F7B34195DF45E002C30B8 /* data in Resources */ = {isa = PBXBuildFile; fileRef = A99F7B32195DF45E002C30B8 /* data */; };
		A99F7B35195DF45E002C30B8 /* images in Resources */ = {isa = PBXBuildFile; fileRef = A99F7B33195DF45E002C30B8 /* images */; };
		A9A5297419996C9F002D7C35 /* sounds in Resources */ = {isa = PBXBuildFile; fileRef = A9A5297319996C9F002D7C35 /* sounds */; };
		A9A5297619996CC3002D7C35 /* OpenAL.framework in Frameworks */ = {isa = PBXBuildFile; fileRef = A9A5297519996CC3002D7C35 /* OpenAL.framework */; };
		A9B99D021C616AD000BE7C2E /* ItemInfoDisplay.cpp in Sources */ = {isa = PBXBuildFile; fileRef = A9B99D001C616AD000BE7C2E /* ItemInfoDisplay.cpp */; };
		A9B99D051C616AF200BE7C2E /* MapSalesPanel.cpp in Sources */ = {isa = PBXBuildFile; fileRef = A9B99D031C616AF200BE7C2E /* MapSalesPanel.cpp */; };
		A9BDFB541E00B8AA00A6B27E /* Music.cpp in Sources */ = {isa = PBXBuildFile; fileRef = A9BDFB521E00B8AA00A6B27E /* Music.cpp */; };
		A9BDFB561E00B94700A6B27E /* libmad.0.dylib in Frameworks */ = {isa = PBXBuildFile; fileRef = A9BDFB551E00B94700A6B27E /* libmad.0.dylib */; };
		A9BDFB571E00BD6A00A6B27E /* libmad.0.dylib in CopyFiles */ = {isa = PBXBuildFile; fileRef = A9BDFB551E00B94700A6B27E /* libmad.0.dylib */; settings = {ATTRIBUTES = (CodeSignOnCopy, ); }; };
		A9C70E101C0E5B51000B3D14 /* File.cpp in Sources */ = {isa = PBXBuildFile; fileRef = A9C70E0E1C0E5B51000B3D14 /* File.cpp */; };
		A9CC526D1950C9F6004E4E22 /* Cocoa.framework in Frameworks */ = {isa = PBXBuildFile; fileRef = A9CC526C1950C9F6004E4E22 /* Cocoa.framework */; };
		A9D40D1A195DFAA60086EE52 /* OpenGL.framework in Frameworks */ = {isa = PBXBuildFile; fileRef = A9D40D19195DFAA60086EE52 /* OpenGL.framework */; };
		AFF742E3BAA4AD9A5D001460 /* alignment.hpp in Headers */ = {isa = PBXBuildFile; fileRef = 13B643F6BEC24349F9BC9F42 /* alignment.hpp */; settings = {ATTRIBUTES = (Project, ); }; };
		B55C239D2303CE8B005C1A14 /* GameWindow.cpp in Sources */ = {isa = PBXBuildFile; fileRef = B55C239B2303CE8A005C1A14 /* GameWindow.cpp */; };
		B590161321ED4A0F00799178 /* Utf8.cpp in Sources */ = {isa = PBXBuildFile; fileRef = B590161121ED4A0E00799178 /* Utf8.cpp */; };
		B5DDA6942001B7F600DBA76A /* News.cpp in Sources */ = {isa = PBXBuildFile; fileRef = B5DDA6922001B7F600DBA76A /* News.cpp */; };
		BA184298AC47F4DCAF0B5A63 /* ConditionsProvider.cpp in Sources */ = {isa = PBXBuildFile; fileRef = 6CB54F7AAE26F50A89635C94 /* ConditionsProvider.cpp */; };
		C7354A3E9C53D6C5E3CC352F /* TestData.cpp in Sources */ = {isa = PBXBuildFile; fileRef = 02D34A71AE3BC4C93FC6865B /* TestData.cpp */; };
		C4264774A89C0001B6FFC60E /* Hazard.cpp in Sources */ = {isa = PBXBuildFile; fileRef = C49D4EA08DF168A83B1C7B07 /* Hazard.cpp */; };
		C7354A3E9C53D6C5E3CC352F /* TestData.cpp in Sources */ = {isa = PBXBuildFile; fileRef = 02D34A71AE3BC4C93FC6865B /* TestData.cpp */; };
		DF8D57E11FC25842001525DA /* Dictionary.cpp in Sources */ = {isa = PBXBuildFile; fileRef = DF8D57DF1FC25842001525DA /* Dictionary.cpp */; };
		DF8D57E51FC25889001525DA /* Visual.cpp in Sources */ = {isa = PBXBuildFile; fileRef = DF8D57E21FC25889001525DA /* Visual.cpp */; };
		DFAAE2A61FD4A25C0072C0A8 /* BatchDrawList.cpp in Sources */ = {isa = PBXBuildFile; fileRef = DFAAE2A21FD4A25C0072C0A8 /* BatchDrawList.cpp */; };
		DFAAE2A71FD4A25C0072C0A8 /* BatchShader.cpp in Sources */ = {isa = PBXBuildFile; fileRef = DFAAE2A41FD4A25C0072C0A8 /* BatchShader.cpp */; };
		DFAAE2AA1FD4A27B0072C0A8 /* ImageSet.cpp in Sources */ = {isa = PBXBuildFile; fileRef = DFAAE2A81FD4A27B0072C0A8 /* ImageSet.cpp */; };
		F55745BDBC50E15DCEB2ED5B /* layout.hpp in Headers */ = {isa = PBXBuildFile; fileRef = 9BCF4321AF819E944EC02FB9 /* layout.hpp */; settings = {ATTRIBUTES = (Project, ); }; };
/* End PBXBuildFile section */

/* Begin PBXCopyFilesBuildPhase section */
		A93931ED19880ECA00C2A87B /* CopyFiles */ = {
			isa = PBXCopyFilesBuildPhase;
			buildActionMask = 2147483647;
			dstPath = "";
			dstSubfolderSpec = 10;
			files = (
				4C2DEF57201B90310062315E /* libSDL2-2.0.0.dylib in CopyFiles */,
				A9BDFB571E00BD6A00A6B27E /* libmad.0.dylib in CopyFiles */,
				A93931FF1988136F00C2A87B /* libpng16.16.dylib in CopyFiles */,
				A93931FE1988136E00C2A87B /* libturbojpeg.0.dylib in CopyFiles */,
			);
			runOnlyForDeploymentPostprocessing = 0;
		};
/* End PBXCopyFilesBuildPhase section */

/* Begin PBXFileReference section */
		4256486EA97E57BBB38CDAF2 /* ConditionsStore.cpp */ = {isa = PBXFileReference; fileEncoding = 4; lastKnownFileType = sourcecode.cpp.cpp; name = ConditionsStore.cpp; path = source/ConditionsStore.cpp; sourceTree = "<group>"; };
		02D34A71AE3BC4C93FC6865B /* TestData.cpp */ = {isa = PBXFileReference; fileEncoding = 4; lastKnownFileType = sourcecode.cpp.cpp; name = TestData.cpp; path = source/TestData.cpp; sourceTree = "<group>"; };
		0C90483BB01ECD0E3E8DDA44 /* WeightedList.h */ = {isa = PBXFileReference; fileEncoding = 4; lastKnownFileType = sourcecode.c.h; name = WeightedList.h; path = source/WeightedList.h; sourceTree = "<group>"; };
		0DF34095B64BC64F666ECF5F /* CoreStartData.cpp */ = {isa = PBXFileReference; fileEncoding = 4; lastKnownFileType = sourcecode.cpp.cpp; name = CoreStartData.cpp; path = source/CoreStartData.cpp; sourceTree = "<group>"; };
		11EA4AD7A889B6AC1441A198 /* StartConditionsPanel.cpp */ = {isa = PBXFileReference; fileEncoding = 4; lastKnownFileType = sourcecode.cpp.cpp; name = StartConditionsPanel.cpp; path = source/StartConditionsPanel.cpp; sourceTree = "<group>"; };
		13B643F6BEC24349F9BC9F42 /* alignment.hpp */ = {isa = PBXFileReference; fileEncoding = 4; lastKnownFileType = sourcecode.c.h; name = alignment.hpp; path = source/text/alignment.hpp; sourceTree = "<group>"; };
		2CA44855BD0AFF45DCAEEA5D /* truncate.hpp */ = {isa = PBXFileReference; fileEncoding = 4; lastKnownFileType = sourcecode.c.h; name = truncate.hpp; path = source/text/truncate.hpp; sourceTree = "<group>"; };
		2E1E458DB603BF979429117C /* DisplayText.cpp */ = {isa = PBXFileReference; fileEncoding = 4; lastKnownFileType = sourcecode.cpp.cpp; name = DisplayText.cpp; path = source/text/DisplayText.cpp; sourceTree = "<group>"; };
		2E644A108BCD762A2A1A899C /* Hazard.h */ = {isa = PBXFileReference; fileEncoding = 4; lastKnownFileType = sourcecode.c.h; name = Hazard.h; path = source/Hazard.h; sourceTree = "<group>"; };
		2E8047A8987DD8EC99FF8E2E /* Test.cpp */ = {isa = PBXFileReference; fileEncoding = 4; lastKnownFileType = sourcecode.cpp.cpp; name = Test.cpp; path = source/Test.cpp; sourceTree = "<group>"; };
		4C2DEF55201B8FAD0062315E /* libSDL2-2.0.0.dylib */ = {isa = PBXFileReference; lastKnownFileType = "compiled.mach-o.dylib"; name = "libSDL2-2.0.0.dylib"; path = "/usr/local/lib/libSDL2-2.0.0.dylib"; sourceTree = "<absolute>"; };
		5155CD711DBB9FF900EF090B /* Depreciation.cpp */ = {isa = PBXFileReference; fileEncoding = 4; lastKnownFileType = sourcecode.cpp.cpp; name = Depreciation.cpp; path = source/Depreciation.cpp; sourceTree = "<group>"; };
		5155CD721DBB9FF900EF090B /* Depreciation.h */ = {isa = PBXFileReference; fileEncoding = 4; lastKnownFileType = sourcecode.c.h; name = Depreciation.h; path = source/Depreciation.h; sourceTree = "<group>"; };
		5CE3475B85CE8C48D98664B7 /* Test.h */ = {isa = PBXFileReference; fileEncoding = 4; lastKnownFileType = sourcecode.c.h; name = Test.h; path = source/Test.h; sourceTree = "<group>"; };
		6245F8231D301C7400A7A094 /* Body.cpp */ = {isa = PBXFileReference; fileEncoding = 4; lastKnownFileType = sourcecode.cpp.cpp; name = Body.cpp; path = source/Body.cpp; sourceTree = "<group>"; };
		6245F8241D301C7400A7A094 /* Body.h */ = {isa = PBXFileReference; fileEncoding = 4; lastKnownFileType = sourcecode.c.h; name = Body.h; path = source/Body.h; sourceTree = "<group>"; };
		6245F8261D301C9000A7A094 /* Hardpoint.cpp */ = {isa = PBXFileReference; fileEncoding = 4; lastKnownFileType = sourcecode.cpp.cpp; name = Hardpoint.cpp; path = source/Hardpoint.cpp; sourceTree = "<group>"; };
		6245F8271D301C9000A7A094 /* Hardpoint.h */ = {isa = PBXFileReference; fileEncoding = 4; lastKnownFileType = sourcecode.c.h; name = Hardpoint.h; path = source/Hardpoint.h; sourceTree = "<group>"; };
		628BDAED1CC5DC950062BCD2 /* PlanetLabel.cpp */ = {isa = PBXFileReference; fileEncoding = 4; lastKnownFileType = sourcecode.cpp.cpp; name = PlanetLabel.cpp; path = source/PlanetLabel.cpp; sourceTree = "<group>"; };
		628BDAEE1CC5DC950062BCD2 /* PlanetLabel.h */ = {isa = PBXFileReference; fileEncoding = 4; lastKnownFileType = sourcecode.c.h; name = PlanetLabel.h; path = source/PlanetLabel.h; sourceTree = "<group>"; };
		62A405B81D47DA4D0054F6A0 /* FogShader.cpp */ = {isa = PBXFileReference; fileEncoding = 4; lastKnownFileType = sourcecode.cpp.cpp; name = FogShader.cpp; path = source/FogShader.cpp; sourceTree = "<group>"; };
		62A405B91D47DA4D0054F6A0 /* FogShader.h */ = {isa = PBXFileReference; fileEncoding = 4; lastKnownFileType = sourcecode.c.h; name = FogShader.h; path = source/FogShader.h; sourceTree = "<group>"; };
		62C311181CE172D000409D91 /* Flotsam.cpp */ = {isa = PBXFileReference; fileEncoding = 4; lastKnownFileType = sourcecode.cpp.cpp; name = Flotsam.cpp; path = source/Flotsam.cpp; sourceTree = "<group>"; };
		62C311191CE172D000409D91 /* Flotsam.h */ = {isa = PBXFileReference; fileEncoding = 4; lastKnownFileType = sourcecode.c.h; name = Flotsam.h; path = source/Flotsam.h; sourceTree = "<group>"; };
		6A5716311E25BE6F00585EB2 /* CollisionSet.cpp */ = {isa = PBXFileReference; fileEncoding = 4; lastKnownFileType = sourcecode.cpp.cpp; name = CollisionSet.cpp; path = source/CollisionSet.cpp; sourceTree = "<group>"; };
		6A5716321E25BE6F00585EB2 /* CollisionSet.h */ = {isa = PBXFileReference; fileEncoding = 4; lastKnownFileType = sourcecode.c.h; name = CollisionSet.h; path = source/CollisionSet.h; sourceTree = "<group>"; };
<<<<<<< HEAD
		6CB54F7AAE26F50A89635C94 /* ConditionsProvider.cpp */ = {isa = PBXFileReference; fileEncoding = 4; lastKnownFileType = sourcecode.cpp.cpp; name = ConditionsProvider.cpp; path = source/ConditionsProvider.cpp; sourceTree = "<group>"; };
		A3B9425983D66B182BD724B4 /* ConditionsStore.h */ = {isa = PBXFileReference; fileEncoding = 4; lastKnownFileType = sourcecode.c.h; name = ConditionsStore.h; path = source/ConditionsStore.h; sourceTree = "<group>"; };
		9DA14712A9C68E00FBFD9C72 /* TestData.h */ = {isa = PBXFileReference; fileEncoding = 4; lastKnownFileType = sourcecode.c.h; name = TestData.h; path = source/TestData.h; sourceTree = "<group>"; };
=======
		6DCF4CF2972F569E6DBB8578 /* CategoryTypes.h */ = {isa = PBXFileReference; fileEncoding = 4; lastKnownFileType = sourcecode.c.h; name = CategoryTypes.h; path = source/CategoryTypes.h; sourceTree = "<group>"; };
>>>>>>> 0a16b077
		8E8A4C648B242742B22A34FA /* Weather.cpp */ = {isa = PBXFileReference; fileEncoding = 4; lastKnownFileType = sourcecode.cpp.cpp; name = Weather.cpp; path = source/Weather.cpp; sourceTree = "<group>"; };
		98104FFDA18E40F4A712A8BE /* CoreStartData.h */ = {isa = PBXFileReference; fileEncoding = 4; lastKnownFileType = sourcecode.c.h; name = CoreStartData.h; path = source/CoreStartData.h; sourceTree = "<group>"; };
		9BCF4321AF819E944EC02FB9 /* layout.hpp */ = {isa = PBXFileReference; fileEncoding = 4; lastKnownFileType = sourcecode.c.h; name = layout.hpp; path = source/text/layout.hpp; sourceTree = "<group>"; };
		9DA14712A9C68E00FBFD9C72 /* TestData.h */ = {isa = PBXFileReference; fileEncoding = 4; lastKnownFileType = sourcecode.c.h; name = TestData.h; path = source/TestData.h; sourceTree = "<group>"; };
		A90633FD1EE602FD000DA6C0 /* LogbookPanel.cpp */ = {isa = PBXFileReference; fileEncoding = 4; lastKnownFileType = sourcecode.cpp.cpp; name = LogbookPanel.cpp; path = source/LogbookPanel.cpp; sourceTree = "<group>"; };
		A90633FE1EE602FD000DA6C0 /* LogbookPanel.h */ = {isa = PBXFileReference; fileEncoding = 4; lastKnownFileType = sourcecode.c.h; name = LogbookPanel.h; path = source/LogbookPanel.h; sourceTree = "<group>"; };
		A90C15D71D5BD55700708F3A /* Minable.cpp */ = {isa = PBXFileReference; fileEncoding = 4; lastKnownFileType = sourcecode.cpp.cpp; name = Minable.cpp; path = source/Minable.cpp; sourceTree = "<group>"; };
		A90C15D81D5BD55700708F3A /* Minable.h */ = {isa = PBXFileReference; fileEncoding = 4; lastKnownFileType = sourcecode.c.h; name = Minable.h; path = source/Minable.h; sourceTree = "<group>"; };
		A90C15DA1D5BD56800708F3A /* Rectangle.cpp */ = {isa = PBXFileReference; fileEncoding = 4; lastKnownFileType = sourcecode.cpp.cpp; name = Rectangle.cpp; path = source/Rectangle.cpp; sourceTree = "<group>"; };
		A90C15DB1D5BD56800708F3A /* Rectangle.h */ = {isa = PBXFileReference; fileEncoding = 4; lastKnownFileType = sourcecode.c.h; name = Rectangle.h; path = source/Rectangle.h; sourceTree = "<group>"; };
		A93931FA1988135200C2A87B /* libturbojpeg.0.dylib */ = {isa = PBXFileReference; lastKnownFileType = "compiled.mach-o.dylib"; name = libturbojpeg.0.dylib; path = "/usr/local/opt/libjpeg-turbo/lib/libturbojpeg.0.dylib"; sourceTree = "<absolute>"; };
		A93931FC1988136B00C2A87B /* libpng16.16.dylib */ = {isa = PBXFileReference; lastKnownFileType = "compiled.mach-o.dylib"; name = libpng16.16.dylib; path = /usr/local/lib/libpng16.16.dylib; sourceTree = "<absolute>"; };
		A94408A41982F3E600610427 /* endless-sky.iconset */ = {isa = PBXFileReference; lastKnownFileType = folder.iconset; name = "endless-sky.iconset"; path = "icons/endless-sky.iconset"; sourceTree = "<group>"; };
		A966A5A91B964E6300DFF69C /* Person.cpp */ = {isa = PBXFileReference; fileEncoding = 4; lastKnownFileType = sourcecode.cpp.cpp; name = Person.cpp; path = source/Person.cpp; sourceTree = "<group>"; };
		A966A5AA1B964E6300DFF69C /* Person.h */ = {isa = PBXFileReference; fileEncoding = 4; lastKnownFileType = sourcecode.c.h; name = Person.h; path = source/Person.h; sourceTree = "<group>"; };
		A96862CD1AE6FD0A004FE1FE /* Account.cpp */ = {isa = PBXFileReference; fileEncoding = 4; lastKnownFileType = sourcecode.cpp.cpp; name = Account.cpp; path = source/Account.cpp; sourceTree = "<group>"; };
		A96862CE1AE6FD0A004FE1FE /* Account.h */ = {isa = PBXFileReference; fileEncoding = 4; lastKnownFileType = sourcecode.c.h; name = Account.h; path = source/Account.h; sourceTree = "<group>"; };
		A96862CF1AE6FD0A004FE1FE /* AI.cpp */ = {isa = PBXFileReference; fileEncoding = 4; lastKnownFileType = sourcecode.cpp.cpp; name = AI.cpp; path = source/AI.cpp; sourceTree = "<group>"; };
		A96862D01AE6FD0A004FE1FE /* AI.h */ = {isa = PBXFileReference; fileEncoding = 4; lastKnownFileType = sourcecode.c.h; name = AI.h; path = source/AI.h; sourceTree = "<group>"; };
		A96862D11AE6FD0A004FE1FE /* Angle.cpp */ = {isa = PBXFileReference; fileEncoding = 4; lastKnownFileType = sourcecode.cpp.cpp; name = Angle.cpp; path = source/Angle.cpp; sourceTree = "<group>"; };
		A96862D21AE6FD0A004FE1FE /* Angle.h */ = {isa = PBXFileReference; fileEncoding = 4; lastKnownFileType = sourcecode.c.h; name = Angle.h; path = source/Angle.h; sourceTree = "<group>"; };
		A96862D51AE6FD0A004FE1FE /* Armament.cpp */ = {isa = PBXFileReference; fileEncoding = 4; lastKnownFileType = sourcecode.cpp.cpp; name = Armament.cpp; path = source/Armament.cpp; sourceTree = "<group>"; };
		A96862D61AE6FD0A004FE1FE /* Armament.h */ = {isa = PBXFileReference; fileEncoding = 4; lastKnownFileType = sourcecode.c.h; name = Armament.h; path = source/Armament.h; sourceTree = "<group>"; };
		A96862D71AE6FD0A004FE1FE /* AsteroidField.cpp */ = {isa = PBXFileReference; fileEncoding = 4; lastKnownFileType = sourcecode.cpp.cpp; name = AsteroidField.cpp; path = source/AsteroidField.cpp; sourceTree = "<group>"; };
		A96862D81AE6FD0A004FE1FE /* AsteroidField.h */ = {isa = PBXFileReference; fileEncoding = 4; lastKnownFileType = sourcecode.c.h; name = AsteroidField.h; path = source/AsteroidField.h; sourceTree = "<group>"; };
		A96862D91AE6FD0A004FE1FE /* Audio.cpp */ = {isa = PBXFileReference; fileEncoding = 4; lastKnownFileType = sourcecode.cpp.cpp; name = Audio.cpp; path = source/Audio.cpp; sourceTree = "<group>"; };
		A96862DA1AE6FD0A004FE1FE /* Audio.h */ = {isa = PBXFileReference; fileEncoding = 4; lastKnownFileType = sourcecode.c.h; name = Audio.h; path = source/Audio.h; sourceTree = "<group>"; };
		A96862DB1AE6FD0A004FE1FE /* BankPanel.cpp */ = {isa = PBXFileReference; fileEncoding = 4; lastKnownFileType = sourcecode.cpp.cpp; name = BankPanel.cpp; path = source/BankPanel.cpp; sourceTree = "<group>"; };
		A96862DC1AE6FD0A004FE1FE /* BankPanel.h */ = {isa = PBXFileReference; fileEncoding = 4; lastKnownFileType = sourcecode.c.h; name = BankPanel.h; path = source/BankPanel.h; sourceTree = "<group>"; };
		A96862DF1AE6FD0A004FE1FE /* BoardingPanel.cpp */ = {isa = PBXFileReference; fileEncoding = 4; lastKnownFileType = sourcecode.cpp.cpp; name = BoardingPanel.cpp; path = source/BoardingPanel.cpp; sourceTree = "<group>"; };
		A96862E01AE6FD0A004FE1FE /* BoardingPanel.h */ = {isa = PBXFileReference; fileEncoding = 4; lastKnownFileType = sourcecode.c.h; name = BoardingPanel.h; path = source/BoardingPanel.h; sourceTree = "<group>"; };
		A96862E11AE6FD0A004FE1FE /* CaptureOdds.cpp */ = {isa = PBXFileReference; fileEncoding = 4; lastKnownFileType = sourcecode.cpp.cpp; name = CaptureOdds.cpp; path = source/CaptureOdds.cpp; sourceTree = "<group>"; };
		A96862E21AE6FD0A004FE1FE /* CaptureOdds.h */ = {isa = PBXFileReference; fileEncoding = 4; lastKnownFileType = sourcecode.c.h; name = CaptureOdds.h; path = source/CaptureOdds.h; sourceTree = "<group>"; };
		A96862E31AE6FD0A004FE1FE /* CargoHold.cpp */ = {isa = PBXFileReference; fileEncoding = 4; lastKnownFileType = sourcecode.cpp.cpp; name = CargoHold.cpp; path = source/CargoHold.cpp; sourceTree = "<group>"; };
		A96862E41AE6FD0A004FE1FE /* CargoHold.h */ = {isa = PBXFileReference; fileEncoding = 4; lastKnownFileType = sourcecode.c.h; name = CargoHold.h; path = source/CargoHold.h; sourceTree = "<group>"; };
		A96862E51AE6FD0A004FE1FE /* ClickZone.h */ = {isa = PBXFileReference; fileEncoding = 4; lastKnownFileType = sourcecode.c.h; name = ClickZone.h; path = source/ClickZone.h; sourceTree = "<group>"; };
		A96862E61AE6FD0A004FE1FE /* Color.cpp */ = {isa = PBXFileReference; fileEncoding = 4; lastKnownFileType = sourcecode.cpp.cpp; name = Color.cpp; path = source/Color.cpp; sourceTree = "<group>"; };
		A96862E71AE6FD0A004FE1FE /* Color.h */ = {isa = PBXFileReference; fileEncoding = 4; lastKnownFileType = sourcecode.c.h; name = Color.h; path = source/Color.h; sourceTree = "<group>"; };
		A96862E81AE6FD0A004FE1FE /* Command.cpp */ = {isa = PBXFileReference; fileEncoding = 4; lastKnownFileType = sourcecode.cpp.cpp; name = Command.cpp; path = source/Command.cpp; sourceTree = "<group>"; };
		A96862E91AE6FD0A004FE1FE /* Command.h */ = {isa = PBXFileReference; fileEncoding = 4; lastKnownFileType = sourcecode.c.h; name = Command.h; path = source/Command.h; sourceTree = "<group>"; };
		A96862EA1AE6FD0A004FE1FE /* ConditionSet.cpp */ = {isa = PBXFileReference; fileEncoding = 4; lastKnownFileType = sourcecode.cpp.cpp; name = ConditionSet.cpp; path = source/ConditionSet.cpp; sourceTree = "<group>"; };
		A96862EB1AE6FD0A004FE1FE /* ConditionSet.h */ = {isa = PBXFileReference; fileEncoding = 4; lastKnownFileType = sourcecode.c.h; name = ConditionSet.h; path = source/ConditionSet.h; sourceTree = "<group>"; };
		A96862EC1AE6FD0A004FE1FE /* Conversation.cpp */ = {isa = PBXFileReference; fileEncoding = 4; lastKnownFileType = sourcecode.cpp.cpp; name = Conversation.cpp; path = source/Conversation.cpp; sourceTree = "<group>"; };
		A96862ED1AE6FD0A004FE1FE /* Conversation.h */ = {isa = PBXFileReference; fileEncoding = 4; lastKnownFileType = sourcecode.c.h; name = Conversation.h; path = source/Conversation.h; sourceTree = "<group>"; };
		A96862EE1AE6FD0A004FE1FE /* ConversationPanel.cpp */ = {isa = PBXFileReference; fileEncoding = 4; lastKnownFileType = sourcecode.cpp.cpp; name = ConversationPanel.cpp; path = source/ConversationPanel.cpp; sourceTree = "<group>"; };
		A96862EF1AE6FD0A004FE1FE /* ConversationPanel.h */ = {isa = PBXFileReference; fileEncoding = 4; lastKnownFileType = sourcecode.c.h; name = ConversationPanel.h; path = source/ConversationPanel.h; sourceTree = "<group>"; };
		A96862F01AE6FD0A004FE1FE /* DataFile.cpp */ = {isa = PBXFileReference; fileEncoding = 4; lastKnownFileType = sourcecode.cpp.cpp; name = DataFile.cpp; path = source/DataFile.cpp; sourceTree = "<group>"; };
		A96862F11AE6FD0A004FE1FE /* DataFile.h */ = {isa = PBXFileReference; fileEncoding = 4; lastKnownFileType = sourcecode.c.h; name = DataFile.h; path = source/DataFile.h; sourceTree = "<group>"; };
		A96862F21AE6FD0A004FE1FE /* DataNode.cpp */ = {isa = PBXFileReference; fileEncoding = 4; lastKnownFileType = sourcecode.cpp.cpp; name = DataNode.cpp; path = source/DataNode.cpp; sourceTree = "<group>"; };
		A96862F31AE6FD0A004FE1FE /* DataNode.h */ = {isa = PBXFileReference; fileEncoding = 4; lastKnownFileType = sourcecode.c.h; name = DataNode.h; path = source/DataNode.h; sourceTree = "<group>"; };
		A96862F41AE6FD0A004FE1FE /* DataWriter.cpp */ = {isa = PBXFileReference; fileEncoding = 4; lastKnownFileType = sourcecode.cpp.cpp; name = DataWriter.cpp; path = source/DataWriter.cpp; sourceTree = "<group>"; };
		A96862F51AE6FD0A004FE1FE /* DataWriter.h */ = {isa = PBXFileReference; fileEncoding = 4; lastKnownFileType = sourcecode.c.h; name = DataWriter.h; path = source/DataWriter.h; sourceTree = "<group>"; };
		A96862F61AE6FD0A004FE1FE /* Date.cpp */ = {isa = PBXFileReference; fileEncoding = 4; lastKnownFileType = sourcecode.cpp.cpp; name = Date.cpp; path = source/Date.cpp; sourceTree = "<group>"; };
		A96862F71AE6FD0A004FE1FE /* Date.h */ = {isa = PBXFileReference; fileEncoding = 4; lastKnownFileType = sourcecode.c.h; name = Date.h; path = source/Date.h; sourceTree = "<group>"; };
		A96862F81AE6FD0A004FE1FE /* Dialog.cpp */ = {isa = PBXFileReference; fileEncoding = 4; lastKnownFileType = sourcecode.cpp.cpp; name = Dialog.cpp; path = source/Dialog.cpp; sourceTree = "<group>"; };
		A96862F91AE6FD0B004FE1FE /* Dialog.h */ = {isa = PBXFileReference; fileEncoding = 4; lastKnownFileType = sourcecode.c.h; name = Dialog.h; path = source/Dialog.h; sourceTree = "<group>"; };
		A96862FA1AE6FD0B004FE1FE /* DistanceMap.cpp */ = {isa = PBXFileReference; fileEncoding = 4; lastKnownFileType = sourcecode.cpp.cpp; name = DistanceMap.cpp; path = source/DistanceMap.cpp; sourceTree = "<group>"; };
		A96862FB1AE6FD0B004FE1FE /* DistanceMap.h */ = {isa = PBXFileReference; fileEncoding = 4; lastKnownFileType = sourcecode.c.h; name = DistanceMap.h; path = source/DistanceMap.h; sourceTree = "<group>"; };
		A96862FE1AE6FD0B004FE1FE /* DrawList.cpp */ = {isa = PBXFileReference; fileEncoding = 4; lastKnownFileType = sourcecode.cpp.cpp; name = DrawList.cpp; path = source/DrawList.cpp; sourceTree = "<group>"; };
		A96862FF1AE6FD0B004FE1FE /* DrawList.h */ = {isa = PBXFileReference; fileEncoding = 4; lastKnownFileType = sourcecode.c.h; name = DrawList.h; path = source/DrawList.h; sourceTree = "<group>"; };
		A96863001AE6FD0B004FE1FE /* Effect.cpp */ = {isa = PBXFileReference; fileEncoding = 4; lastKnownFileType = sourcecode.cpp.cpp; name = Effect.cpp; path = source/Effect.cpp; sourceTree = "<group>"; };
		A96863011AE6FD0B004FE1FE /* Effect.h */ = {isa = PBXFileReference; fileEncoding = 4; lastKnownFileType = sourcecode.c.h; name = Effect.h; path = source/Effect.h; sourceTree = "<group>"; };
		A96863021AE6FD0B004FE1FE /* Engine.cpp */ = {isa = PBXFileReference; fileEncoding = 4; lastKnownFileType = sourcecode.cpp.cpp; name = Engine.cpp; path = source/Engine.cpp; sourceTree = "<group>"; };
		A96863031AE6FD0B004FE1FE /* Engine.h */ = {isa = PBXFileReference; fileEncoding = 4; lastKnownFileType = sourcecode.c.h; name = Engine.h; path = source/Engine.h; sourceTree = "<group>"; };
		A96863041AE6FD0B004FE1FE /* EscortDisplay.cpp */ = {isa = PBXFileReference; fileEncoding = 4; lastKnownFileType = sourcecode.cpp.cpp; name = EscortDisplay.cpp; path = source/EscortDisplay.cpp; sourceTree = "<group>"; };
		A96863051AE6FD0B004FE1FE /* EscortDisplay.h */ = {isa = PBXFileReference; fileEncoding = 4; lastKnownFileType = sourcecode.c.h; name = EscortDisplay.h; path = source/EscortDisplay.h; sourceTree = "<group>"; };
		A96863061AE6FD0B004FE1FE /* Files.cpp */ = {isa = PBXFileReference; fileEncoding = 4; lastKnownFileType = sourcecode.cpp.cpp; name = Files.cpp; path = source/Files.cpp; sourceTree = "<group>"; };
		A96863071AE6FD0B004FE1FE /* Files.h */ = {isa = PBXFileReference; fileEncoding = 4; lastKnownFileType = sourcecode.c.h; name = Files.h; path = source/Files.h; sourceTree = "<group>"; };
		A96863081AE6FD0B004FE1FE /* FillShader.cpp */ = {isa = PBXFileReference; fileEncoding = 4; lastKnownFileType = sourcecode.cpp.cpp; name = FillShader.cpp; path = source/FillShader.cpp; sourceTree = "<group>"; };
		A96863091AE6FD0B004FE1FE /* FillShader.h */ = {isa = PBXFileReference; fileEncoding = 4; lastKnownFileType = sourcecode.c.h; name = FillShader.h; path = source/FillShader.h; sourceTree = "<group>"; };
		A968630A1AE6FD0B004FE1FE /* Fleet.cpp */ = {isa = PBXFileReference; fileEncoding = 4; lastKnownFileType = sourcecode.cpp.cpp; name = Fleet.cpp; path = source/Fleet.cpp; sourceTree = "<group>"; };
		A968630B1AE6FD0B004FE1FE /* Fleet.h */ = {isa = PBXFileReference; fileEncoding = 4; lastKnownFileType = sourcecode.c.h; name = Fleet.h; path = source/Fleet.h; sourceTree = "<group>"; };
		A968630C1AE6FD0B004FE1FE /* Font.cpp */ = {isa = PBXFileReference; fileEncoding = 4; lastKnownFileType = sourcecode.cpp.cpp; name = Font.cpp; path = source/text/Font.cpp; sourceTree = "<group>"; };
		A968630D1AE6FD0B004FE1FE /* Font.h */ = {isa = PBXFileReference; fileEncoding = 4; lastKnownFileType = sourcecode.c.h; name = Font.h; path = source/text/Font.h; sourceTree = "<group>"; };
		A968630E1AE6FD0B004FE1FE /* FontSet.cpp */ = {isa = PBXFileReference; fileEncoding = 4; lastKnownFileType = sourcecode.cpp.cpp; name = FontSet.cpp; path = source/text/FontSet.cpp; sourceTree = "<group>"; };
		A968630F1AE6FD0B004FE1FE /* FontSet.h */ = {isa = PBXFileReference; fileEncoding = 4; lastKnownFileType = sourcecode.c.h; name = FontSet.h; path = source/text/FontSet.h; sourceTree = "<group>"; };
		A96863101AE6FD0B004FE1FE /* Format.cpp */ = {isa = PBXFileReference; fileEncoding = 4; lastKnownFileType = sourcecode.cpp.cpp; name = Format.cpp; path = source/text/Format.cpp; sourceTree = "<group>"; };
		A96863111AE6FD0B004FE1FE /* Format.h */ = {isa = PBXFileReference; fileEncoding = 4; lastKnownFileType = sourcecode.c.h; name = Format.h; path = source/text/Format.h; sourceTree = "<group>"; };
		A96863121AE6FD0B004FE1FE /* FrameTimer.cpp */ = {isa = PBXFileReference; fileEncoding = 4; lastKnownFileType = sourcecode.cpp.cpp; name = FrameTimer.cpp; path = source/FrameTimer.cpp; sourceTree = "<group>"; };
		A96863131AE6FD0B004FE1FE /* FrameTimer.h */ = {isa = PBXFileReference; fileEncoding = 4; lastKnownFileType = sourcecode.c.h; name = FrameTimer.h; path = source/FrameTimer.h; sourceTree = "<group>"; };
		A96863141AE6FD0B004FE1FE /* Galaxy.cpp */ = {isa = PBXFileReference; fileEncoding = 4; lastKnownFileType = sourcecode.cpp.cpp; name = Galaxy.cpp; path = source/Galaxy.cpp; sourceTree = "<group>"; };
		A96863151AE6FD0B004FE1FE /* Galaxy.h */ = {isa = PBXFileReference; fileEncoding = 4; lastKnownFileType = sourcecode.c.h; name = Galaxy.h; path = source/Galaxy.h; sourceTree = "<group>"; };
		A96863161AE6FD0B004FE1FE /* GameData.cpp */ = {isa = PBXFileReference; fileEncoding = 4; lastKnownFileType = sourcecode.cpp.cpp; name = GameData.cpp; path = source/GameData.cpp; sourceTree = "<group>"; };
		A96863171AE6FD0B004FE1FE /* GameData.h */ = {isa = PBXFileReference; fileEncoding = 4; lastKnownFileType = sourcecode.c.h; name = GameData.h; path = source/GameData.h; sourceTree = "<group>"; };
		A96863181AE6FD0B004FE1FE /* GameEvent.cpp */ = {isa = PBXFileReference; fileEncoding = 4; lastKnownFileType = sourcecode.cpp.cpp; name = GameEvent.cpp; path = source/GameEvent.cpp; sourceTree = "<group>"; };
		A96863191AE6FD0B004FE1FE /* GameEvent.h */ = {isa = PBXFileReference; fileEncoding = 4; lastKnownFileType = sourcecode.c.h; name = GameEvent.h; path = source/GameEvent.h; sourceTree = "<group>"; };
		A968631A1AE6FD0B004FE1FE /* gl_header.h */ = {isa = PBXFileReference; fileEncoding = 4; lastKnownFileType = sourcecode.c.h; name = gl_header.h; path = source/gl_header.h; sourceTree = "<group>"; };
		A968631B1AE6FD0B004FE1FE /* Government.cpp */ = {isa = PBXFileReference; fileEncoding = 4; lastKnownFileType = sourcecode.cpp.cpp; name = Government.cpp; path = source/Government.cpp; sourceTree = "<group>"; };
		A968631C1AE6FD0B004FE1FE /* Government.h */ = {isa = PBXFileReference; fileEncoding = 4; lastKnownFileType = sourcecode.c.h; name = Government.h; path = source/Government.h; sourceTree = "<group>"; };
		A968631D1AE6FD0B004FE1FE /* HailPanel.cpp */ = {isa = PBXFileReference; fileEncoding = 4; lastKnownFileType = sourcecode.cpp.cpp; name = HailPanel.cpp; path = source/HailPanel.cpp; sourceTree = "<group>"; };
		A968631E1AE6FD0B004FE1FE /* HailPanel.h */ = {isa = PBXFileReference; fileEncoding = 4; lastKnownFileType = sourcecode.c.h; name = HailPanel.h; path = source/HailPanel.h; sourceTree = "<group>"; };
		A968631F1AE6FD0B004FE1FE /* HiringPanel.cpp */ = {isa = PBXFileReference; fileEncoding = 4; lastKnownFileType = sourcecode.cpp.cpp; name = HiringPanel.cpp; path = source/HiringPanel.cpp; sourceTree = "<group>"; };
		A96863201AE6FD0B004FE1FE /* HiringPanel.h */ = {isa = PBXFileReference; fileEncoding = 4; lastKnownFileType = sourcecode.c.h; name = HiringPanel.h; path = source/HiringPanel.h; sourceTree = "<group>"; };
		A96863211AE6FD0B004FE1FE /* ImageBuffer.cpp */ = {isa = PBXFileReference; fileEncoding = 4; lastKnownFileType = sourcecode.cpp.cpp; name = ImageBuffer.cpp; path = source/ImageBuffer.cpp; sourceTree = "<group>"; };
		A96863221AE6FD0B004FE1FE /* ImageBuffer.h */ = {isa = PBXFileReference; fileEncoding = 4; lastKnownFileType = sourcecode.c.h; name = ImageBuffer.h; path = source/ImageBuffer.h; sourceTree = "<group>"; };
		A96863251AE6FD0B004FE1FE /* Information.cpp */ = {isa = PBXFileReference; fileEncoding = 4; lastKnownFileType = sourcecode.cpp.cpp; name = Information.cpp; path = source/Information.cpp; sourceTree = "<group>"; };
		A96863261AE6FD0B004FE1FE /* Information.h */ = {isa = PBXFileReference; fileEncoding = 4; lastKnownFileType = sourcecode.c.h; name = Information.h; path = source/Information.h; sourceTree = "<group>"; };
		A96863271AE6FD0B004FE1FE /* Interface.cpp */ = {isa = PBXFileReference; fileEncoding = 4; lastKnownFileType = sourcecode.cpp.cpp; name = Interface.cpp; path = source/Interface.cpp; sourceTree = "<group>"; };
		A96863281AE6FD0B004FE1FE /* Interface.h */ = {isa = PBXFileReference; fileEncoding = 4; lastKnownFileType = sourcecode.c.h; name = Interface.h; path = source/Interface.h; sourceTree = "<group>"; };
		A96863291AE6FD0B004FE1FE /* LineShader.cpp */ = {isa = PBXFileReference; fileEncoding = 4; lastKnownFileType = sourcecode.cpp.cpp; name = LineShader.cpp; path = source/LineShader.cpp; sourceTree = "<group>"; };
		A968632A1AE6FD0B004FE1FE /* LineShader.h */ = {isa = PBXFileReference; fileEncoding = 4; lastKnownFileType = sourcecode.c.h; name = LineShader.h; path = source/LineShader.h; sourceTree = "<group>"; };
		A968632B1AE6FD0B004FE1FE /* LoadPanel.cpp */ = {isa = PBXFileReference; fileEncoding = 4; lastKnownFileType = sourcecode.cpp.cpp; name = LoadPanel.cpp; path = source/LoadPanel.cpp; sourceTree = "<group>"; };
		A968632C1AE6FD0B004FE1FE /* LoadPanel.h */ = {isa = PBXFileReference; fileEncoding = 4; lastKnownFileType = sourcecode.c.h; name = LoadPanel.h; path = source/LoadPanel.h; sourceTree = "<group>"; };
		A968632D1AE6FD0B004FE1FE /* LocationFilter.cpp */ = {isa = PBXFileReference; fileEncoding = 4; lastKnownFileType = sourcecode.cpp.cpp; name = LocationFilter.cpp; path = source/LocationFilter.cpp; sourceTree = "<group>"; };
		A968632E1AE6FD0B004FE1FE /* LocationFilter.h */ = {isa = PBXFileReference; fileEncoding = 4; lastKnownFileType = sourcecode.c.h; name = LocationFilter.h; path = source/LocationFilter.h; sourceTree = "<group>"; };
		A968632F1AE6FD0B004FE1FE /* main.cpp */ = {isa = PBXFileReference; fileEncoding = 4; lastKnownFileType = sourcecode.cpp.cpp; name = main.cpp; path = source/main.cpp; sourceTree = "<group>"; };
		A96863301AE6FD0B004FE1FE /* MainPanel.cpp */ = {isa = PBXFileReference; fileEncoding = 4; lastKnownFileType = sourcecode.cpp.cpp; name = MainPanel.cpp; path = source/MainPanel.cpp; sourceTree = "<group>"; };
		A96863311AE6FD0B004FE1FE /* MainPanel.h */ = {isa = PBXFileReference; fileEncoding = 4; lastKnownFileType = sourcecode.c.h; name = MainPanel.h; path = source/MainPanel.h; sourceTree = "<group>"; };
		A96863321AE6FD0C004FE1FE /* MapDetailPanel.cpp */ = {isa = PBXFileReference; fileEncoding = 4; lastKnownFileType = sourcecode.cpp.cpp; name = MapDetailPanel.cpp; path = source/MapDetailPanel.cpp; sourceTree = "<group>"; };
		A96863331AE6FD0C004FE1FE /* MapDetailPanel.h */ = {isa = PBXFileReference; fileEncoding = 4; lastKnownFileType = sourcecode.c.h; name = MapDetailPanel.h; path = source/MapDetailPanel.h; sourceTree = "<group>"; };
		A96863341AE6FD0C004FE1FE /* MapPanel.cpp */ = {isa = PBXFileReference; fileEncoding = 4; lastKnownFileType = sourcecode.cpp.cpp; name = MapPanel.cpp; path = source/MapPanel.cpp; sourceTree = "<group>"; };
		A96863351AE6FD0C004FE1FE /* MapPanel.h */ = {isa = PBXFileReference; fileEncoding = 4; lastKnownFileType = sourcecode.c.h; name = MapPanel.h; path = source/MapPanel.h; sourceTree = "<group>"; };
		A96863361AE6FD0C004FE1FE /* Mask.cpp */ = {isa = PBXFileReference; fileEncoding = 4; lastKnownFileType = sourcecode.cpp.cpp; name = Mask.cpp; path = source/Mask.cpp; sourceTree = "<group>"; };
		A96863371AE6FD0C004FE1FE /* Mask.h */ = {isa = PBXFileReference; fileEncoding = 4; lastKnownFileType = sourcecode.c.h; name = Mask.h; path = source/Mask.h; sourceTree = "<group>"; };
		A96863381AE6FD0C004FE1FE /* MenuPanel.cpp */ = {isa = PBXFileReference; fileEncoding = 4; lastKnownFileType = sourcecode.cpp.cpp; name = MenuPanel.cpp; path = source/MenuPanel.cpp; sourceTree = "<group>"; };
		A96863391AE6FD0C004FE1FE /* MenuPanel.h */ = {isa = PBXFileReference; fileEncoding = 4; lastKnownFileType = sourcecode.c.h; name = MenuPanel.h; path = source/MenuPanel.h; sourceTree = "<group>"; };
		A968633A1AE6FD0C004FE1FE /* Messages.cpp */ = {isa = PBXFileReference; fileEncoding = 4; lastKnownFileType = sourcecode.cpp.cpp; name = Messages.cpp; path = source/Messages.cpp; sourceTree = "<group>"; };
		A968633B1AE6FD0C004FE1FE /* Messages.h */ = {isa = PBXFileReference; fileEncoding = 4; lastKnownFileType = sourcecode.c.h; name = Messages.h; path = source/Messages.h; sourceTree = "<group>"; };
		A968633C1AE6FD0C004FE1FE /* Mission.cpp */ = {isa = PBXFileReference; fileEncoding = 4; lastKnownFileType = sourcecode.cpp.cpp; name = Mission.cpp; path = source/Mission.cpp; sourceTree = "<group>"; };
		A968633D1AE6FD0C004FE1FE /* Mission.h */ = {isa = PBXFileReference; fileEncoding = 4; lastKnownFileType = sourcecode.c.h; name = Mission.h; path = source/Mission.h; sourceTree = "<group>"; };
		A968633E1AE6FD0C004FE1FE /* MissionAction.cpp */ = {isa = PBXFileReference; fileEncoding = 4; lastKnownFileType = sourcecode.cpp.cpp; name = MissionAction.cpp; path = source/MissionAction.cpp; sourceTree = "<group>"; };
		A968633F1AE6FD0C004FE1FE /* MissionAction.h */ = {isa = PBXFileReference; fileEncoding = 4; lastKnownFileType = sourcecode.c.h; name = MissionAction.h; path = source/MissionAction.h; sourceTree = "<group>"; };
		A96863401AE6FD0C004FE1FE /* MissionPanel.cpp */ = {isa = PBXFileReference; fileEncoding = 4; lastKnownFileType = sourcecode.cpp.cpp; name = MissionPanel.cpp; path = source/MissionPanel.cpp; sourceTree = "<group>"; };
		A96863411AE6FD0C004FE1FE /* MissionPanel.h */ = {isa = PBXFileReference; fileEncoding = 4; lastKnownFileType = sourcecode.c.h; name = MissionPanel.h; path = source/MissionPanel.h; sourceTree = "<group>"; };
		A96863421AE6FD0C004FE1FE /* Mortgage.cpp */ = {isa = PBXFileReference; fileEncoding = 4; lastKnownFileType = sourcecode.cpp.cpp; name = Mortgage.cpp; path = source/Mortgage.cpp; sourceTree = "<group>"; };
		A96863431AE6FD0C004FE1FE /* Mortgage.h */ = {isa = PBXFileReference; fileEncoding = 4; lastKnownFileType = sourcecode.c.h; name = Mortgage.h; path = source/Mortgage.h; sourceTree = "<group>"; };
		A96863441AE6FD0C004FE1FE /* NPC.cpp */ = {isa = PBXFileReference; fileEncoding = 4; lastKnownFileType = sourcecode.cpp.cpp; name = NPC.cpp; path = source/NPC.cpp; sourceTree = "<group>"; };
		A96863451AE6FD0C004FE1FE /* NPC.h */ = {isa = PBXFileReference; fileEncoding = 4; lastKnownFileType = sourcecode.c.h; name = NPC.h; path = source/NPC.h; sourceTree = "<group>"; };
		A96863461AE6FD0C004FE1FE /* Outfit.cpp */ = {isa = PBXFileReference; fileEncoding = 4; lastKnownFileType = sourcecode.cpp.cpp; name = Outfit.cpp; path = source/Outfit.cpp; sourceTree = "<group>"; };
		A96863471AE6FD0C004FE1FE /* Outfit.h */ = {isa = PBXFileReference; fileEncoding = 4; lastKnownFileType = sourcecode.c.h; name = Outfit.h; path = source/Outfit.h; sourceTree = "<group>"; };
		A96863481AE6FD0C004FE1FE /* OutfitInfoDisplay.cpp */ = {isa = PBXFileReference; fileEncoding = 4; lastKnownFileType = sourcecode.cpp.cpp; name = OutfitInfoDisplay.cpp; path = source/OutfitInfoDisplay.cpp; sourceTree = "<group>"; };
		A96863491AE6FD0C004FE1FE /* OutfitInfoDisplay.h */ = {isa = PBXFileReference; fileEncoding = 4; lastKnownFileType = sourcecode.c.h; name = OutfitInfoDisplay.h; path = source/OutfitInfoDisplay.h; sourceTree = "<group>"; };
		A968634A1AE6FD0C004FE1FE /* OutfitterPanel.cpp */ = {isa = PBXFileReference; fileEncoding = 4; lastKnownFileType = sourcecode.cpp.cpp; name = OutfitterPanel.cpp; path = source/OutfitterPanel.cpp; sourceTree = "<group>"; };
		A968634B1AE6FD0C004FE1FE /* OutfitterPanel.h */ = {isa = PBXFileReference; fileEncoding = 4; lastKnownFileType = sourcecode.c.h; name = OutfitterPanel.h; path = source/OutfitterPanel.h; sourceTree = "<group>"; };
		A968634C1AE6FD0C004FE1FE /* OutlineShader.cpp */ = {isa = PBXFileReference; fileEncoding = 4; lastKnownFileType = sourcecode.cpp.cpp; name = OutlineShader.cpp; path = source/OutlineShader.cpp; sourceTree = "<group>"; };
		A968634D1AE6FD0C004FE1FE /* OutlineShader.h */ = {isa = PBXFileReference; fileEncoding = 4; lastKnownFileType = sourcecode.c.h; name = OutlineShader.h; path = source/OutlineShader.h; sourceTree = "<group>"; };
		A968634E1AE6FD0C004FE1FE /* Panel.cpp */ = {isa = PBXFileReference; fileEncoding = 4; lastKnownFileType = sourcecode.cpp.cpp; name = Panel.cpp; path = source/Panel.cpp; sourceTree = "<group>"; };
		A968634F1AE6FD0C004FE1FE /* Panel.h */ = {isa = PBXFileReference; fileEncoding = 4; lastKnownFileType = sourcecode.c.h; name = Panel.h; path = source/Panel.h; sourceTree = "<group>"; };
		A96863501AE6FD0C004FE1FE /* Personality.cpp */ = {isa = PBXFileReference; fileEncoding = 4; lastKnownFileType = sourcecode.cpp.cpp; name = Personality.cpp; path = source/Personality.cpp; sourceTree = "<group>"; };
		A96863511AE6FD0C004FE1FE /* Personality.h */ = {isa = PBXFileReference; fileEncoding = 4; lastKnownFileType = sourcecode.c.h; name = Personality.h; path = source/Personality.h; sourceTree = "<group>"; };
		A96863521AE6FD0C004FE1FE /* Phrase.cpp */ = {isa = PBXFileReference; fileEncoding = 4; lastKnownFileType = sourcecode.cpp.cpp; name = Phrase.cpp; path = source/Phrase.cpp; sourceTree = "<group>"; };
		A96863531AE6FD0C004FE1FE /* Phrase.h */ = {isa = PBXFileReference; fileEncoding = 4; lastKnownFileType = sourcecode.c.h; name = Phrase.h; path = source/Phrase.h; sourceTree = "<group>"; };
		A96863541AE6FD0C004FE1FE /* pi.h */ = {isa = PBXFileReference; fileEncoding = 4; lastKnownFileType = sourcecode.c.h; name = pi.h; path = source/pi.h; sourceTree = "<group>"; };
		A96863551AE6FD0C004FE1FE /* Planet.cpp */ = {isa = PBXFileReference; fileEncoding = 4; lastKnownFileType = sourcecode.cpp.cpp; name = Planet.cpp; path = source/Planet.cpp; sourceTree = "<group>"; };
		A96863561AE6FD0C004FE1FE /* Planet.h */ = {isa = PBXFileReference; fileEncoding = 4; lastKnownFileType = sourcecode.c.h; name = Planet.h; path = source/Planet.h; sourceTree = "<group>"; };
		A96863571AE6FD0C004FE1FE /* PlanetPanel.cpp */ = {isa = PBXFileReference; fileEncoding = 4; lastKnownFileType = sourcecode.cpp.cpp; name = PlanetPanel.cpp; path = source/PlanetPanel.cpp; sourceTree = "<group>"; };
		A96863581AE6FD0C004FE1FE /* PlanetPanel.h */ = {isa = PBXFileReference; fileEncoding = 4; lastKnownFileType = sourcecode.c.h; name = PlanetPanel.h; path = source/PlanetPanel.h; sourceTree = "<group>"; };
		A96863591AE6FD0C004FE1FE /* PlayerInfo.cpp */ = {isa = PBXFileReference; fileEncoding = 4; lastKnownFileType = sourcecode.cpp.cpp; name = PlayerInfo.cpp; path = source/PlayerInfo.cpp; sourceTree = "<group>"; };
		A968635A1AE6FD0C004FE1FE /* PlayerInfo.h */ = {isa = PBXFileReference; fileEncoding = 4; lastKnownFileType = sourcecode.c.h; name = PlayerInfo.h; path = source/PlayerInfo.h; sourceTree = "<group>"; };
		A968635B1AE6FD0C004FE1FE /* Point.cpp */ = {isa = PBXFileReference; fileEncoding = 4; lastKnownFileType = sourcecode.cpp.cpp; name = Point.cpp; path = source/Point.cpp; sourceTree = "<group>"; };
		A968635C1AE6FD0C004FE1FE /* Point.h */ = {isa = PBXFileReference; fileEncoding = 4; lastKnownFileType = sourcecode.c.h; name = Point.h; path = source/Point.h; sourceTree = "<group>"; };
		A968635D1AE6FD0C004FE1FE /* PointerShader.cpp */ = {isa = PBXFileReference; fileEncoding = 4; lastKnownFileType = sourcecode.cpp.cpp; name = PointerShader.cpp; path = source/PointerShader.cpp; sourceTree = "<group>"; };
		A968635E1AE6FD0C004FE1FE /* PointerShader.h */ = {isa = PBXFileReference; fileEncoding = 4; lastKnownFileType = sourcecode.c.h; name = PointerShader.h; path = source/PointerShader.h; sourceTree = "<group>"; };
		A968635F1AE6FD0C004FE1FE /* Politics.cpp */ = {isa = PBXFileReference; fileEncoding = 4; lastKnownFileType = sourcecode.cpp.cpp; name = Politics.cpp; path = source/Politics.cpp; sourceTree = "<group>"; };
		A96863601AE6FD0C004FE1FE /* Politics.h */ = {isa = PBXFileReference; fileEncoding = 4; lastKnownFileType = sourcecode.c.h; name = Politics.h; path = source/Politics.h; sourceTree = "<group>"; };
		A96863611AE6FD0C004FE1FE /* Preferences.cpp */ = {isa = PBXFileReference; fileEncoding = 4; lastKnownFileType = sourcecode.cpp.cpp; name = Preferences.cpp; path = source/Preferences.cpp; sourceTree = "<group>"; };
		A96863621AE6FD0C004FE1FE /* Preferences.h */ = {isa = PBXFileReference; fileEncoding = 4; lastKnownFileType = sourcecode.c.h; name = Preferences.h; path = source/Preferences.h; sourceTree = "<group>"; };
		A96863631AE6FD0C004FE1FE /* PreferencesPanel.cpp */ = {isa = PBXFileReference; fileEncoding = 4; lastKnownFileType = sourcecode.cpp.cpp; name = PreferencesPanel.cpp; path = source/PreferencesPanel.cpp; sourceTree = "<group>"; };
		A96863641AE6FD0C004FE1FE /* PreferencesPanel.h */ = {isa = PBXFileReference; fileEncoding = 4; lastKnownFileType = sourcecode.c.h; name = PreferencesPanel.h; path = source/PreferencesPanel.h; sourceTree = "<group>"; };
		A96863651AE6FD0C004FE1FE /* Projectile.cpp */ = {isa = PBXFileReference; fileEncoding = 4; lastKnownFileType = sourcecode.cpp.cpp; name = Projectile.cpp; path = source/Projectile.cpp; sourceTree = "<group>"; };
		A96863661AE6FD0C004FE1FE /* Projectile.h */ = {isa = PBXFileReference; fileEncoding = 4; lastKnownFileType = sourcecode.c.h; name = Projectile.h; path = source/Projectile.h; sourceTree = "<group>"; };
		A96863671AE6FD0C004FE1FE /* Radar.cpp */ = {isa = PBXFileReference; fileEncoding = 4; lastKnownFileType = sourcecode.cpp.cpp; name = Radar.cpp; path = source/Radar.cpp; sourceTree = "<group>"; };
		A96863681AE6FD0C004FE1FE /* Radar.h */ = {isa = PBXFileReference; fileEncoding = 4; lastKnownFileType = sourcecode.c.h; name = Radar.h; path = source/Radar.h; sourceTree = "<group>"; };
		A96863691AE6FD0D004FE1FE /* Random.cpp */ = {isa = PBXFileReference; fileEncoding = 4; lastKnownFileType = sourcecode.cpp.cpp; name = Random.cpp; path = source/Random.cpp; sourceTree = "<group>"; };
		A968636A1AE6FD0D004FE1FE /* Random.h */ = {isa = PBXFileReference; fileEncoding = 4; lastKnownFileType = sourcecode.c.h; name = Random.h; path = source/Random.h; sourceTree = "<group>"; };
		A968636B1AE6FD0D004FE1FE /* RingShader.cpp */ = {isa = PBXFileReference; fileEncoding = 4; lastKnownFileType = sourcecode.cpp.cpp; name = RingShader.cpp; path = source/RingShader.cpp; sourceTree = "<group>"; };
		A968636C1AE6FD0D004FE1FE /* RingShader.h */ = {isa = PBXFileReference; fileEncoding = 4; lastKnownFileType = sourcecode.c.h; name = RingShader.h; path = source/RingShader.h; sourceTree = "<group>"; };
		A968636D1AE6FD0D004FE1FE /* Sale.h */ = {isa = PBXFileReference; fileEncoding = 4; lastKnownFileType = sourcecode.c.h; name = Sale.h; path = source/Sale.h; sourceTree = "<group>"; };
		A968636E1AE6FD0D004FE1FE /* SavedGame.cpp */ = {isa = PBXFileReference; fileEncoding = 4; lastKnownFileType = sourcecode.cpp.cpp; name = SavedGame.cpp; path = source/SavedGame.cpp; sourceTree = "<group>"; };
		A968636F1AE6FD0D004FE1FE /* SavedGame.h */ = {isa = PBXFileReference; fileEncoding = 4; lastKnownFileType = sourcecode.c.h; name = SavedGame.h; path = source/SavedGame.h; sourceTree = "<group>"; };
		A96863701AE6FD0D004FE1FE /* Screen.cpp */ = {isa = PBXFileReference; fileEncoding = 4; lastKnownFileType = sourcecode.cpp.cpp; name = Screen.cpp; path = source/Screen.cpp; sourceTree = "<group>"; };
		A96863711AE6FD0D004FE1FE /* Screen.h */ = {isa = PBXFileReference; fileEncoding = 4; lastKnownFileType = sourcecode.c.h; name = Screen.h; path = source/Screen.h; sourceTree = "<group>"; };
		A96863721AE6FD0D004FE1FE /* Set.h */ = {isa = PBXFileReference; fileEncoding = 4; lastKnownFileType = sourcecode.c.h; name = Set.h; path = source/Set.h; sourceTree = "<group>"; };
		A96863731AE6FD0D004FE1FE /* Shader.cpp */ = {isa = PBXFileReference; fileEncoding = 4; lastKnownFileType = sourcecode.cpp.cpp; name = Shader.cpp; path = source/Shader.cpp; sourceTree = "<group>"; };
		A96863741AE6FD0D004FE1FE /* Shader.h */ = {isa = PBXFileReference; fileEncoding = 4; lastKnownFileType = sourcecode.c.h; name = Shader.h; path = source/Shader.h; sourceTree = "<group>"; };
		A96863751AE6FD0D004FE1FE /* shift.h */ = {isa = PBXFileReference; fileEncoding = 4; lastKnownFileType = sourcecode.c.h; name = shift.h; path = source/shift.h; sourceTree = "<group>"; };
		A96863761AE6FD0D004FE1FE /* Ship.cpp */ = {isa = PBXFileReference; fileEncoding = 4; lastKnownFileType = sourcecode.cpp.cpp; name = Ship.cpp; path = source/Ship.cpp; sourceTree = "<group>"; };
		A96863771AE6FD0D004FE1FE /* Ship.h */ = {isa = PBXFileReference; fileEncoding = 4; lastKnownFileType = sourcecode.c.h; name = Ship.h; path = source/Ship.h; sourceTree = "<group>"; };
		A96863781AE6FD0D004FE1FE /* ShipEvent.cpp */ = {isa = PBXFileReference; fileEncoding = 4; lastKnownFileType = sourcecode.cpp.cpp; name = ShipEvent.cpp; path = source/ShipEvent.cpp; sourceTree = "<group>"; };
		A96863791AE6FD0D004FE1FE /* ShipEvent.h */ = {isa = PBXFileReference; fileEncoding = 4; lastKnownFileType = sourcecode.c.h; name = ShipEvent.h; path = source/ShipEvent.h; sourceTree = "<group>"; };
		A968637A1AE6FD0D004FE1FE /* ShipInfoDisplay.cpp */ = {isa = PBXFileReference; fileEncoding = 4; lastKnownFileType = sourcecode.cpp.cpp; name = ShipInfoDisplay.cpp; path = source/ShipInfoDisplay.cpp; sourceTree = "<group>"; };
		A968637B1AE6FD0D004FE1FE /* ShipInfoDisplay.h */ = {isa = PBXFileReference; fileEncoding = 4; lastKnownFileType = sourcecode.c.h; name = ShipInfoDisplay.h; path = source/ShipInfoDisplay.h; sourceTree = "<group>"; };
		A968637C1AE6FD0D004FE1FE /* ShipyardPanel.cpp */ = {isa = PBXFileReference; fileEncoding = 4; lastKnownFileType = sourcecode.cpp.cpp; name = ShipyardPanel.cpp; path = source/ShipyardPanel.cpp; sourceTree = "<group>"; };
		A968637D1AE6FD0D004FE1FE /* ShipyardPanel.h */ = {isa = PBXFileReference; fileEncoding = 4; lastKnownFileType = sourcecode.c.h; name = ShipyardPanel.h; path = source/ShipyardPanel.h; sourceTree = "<group>"; };
		A968637E1AE6FD0D004FE1FE /* ShopPanel.cpp */ = {isa = PBXFileReference; fileEncoding = 4; lastKnownFileType = sourcecode.cpp.cpp; name = ShopPanel.cpp; path = source/ShopPanel.cpp; sourceTree = "<group>"; };
		A968637F1AE6FD0D004FE1FE /* ShopPanel.h */ = {isa = PBXFileReference; fileEncoding = 4; lastKnownFileType = sourcecode.c.h; name = ShopPanel.h; path = source/ShopPanel.h; sourceTree = "<group>"; };
		A96863801AE6FD0D004FE1FE /* Sound.cpp */ = {isa = PBXFileReference; fileEncoding = 4; lastKnownFileType = sourcecode.cpp.cpp; name = Sound.cpp; path = source/Sound.cpp; sourceTree = "<group>"; };
		A96863811AE6FD0D004FE1FE /* Sound.h */ = {isa = PBXFileReference; fileEncoding = 4; lastKnownFileType = sourcecode.c.h; name = Sound.h; path = source/Sound.h; sourceTree = "<group>"; };
		A96863821AE6FD0D004FE1FE /* SpaceportPanel.cpp */ = {isa = PBXFileReference; fileEncoding = 4; lastKnownFileType = sourcecode.cpp.cpp; name = SpaceportPanel.cpp; path = source/SpaceportPanel.cpp; sourceTree = "<group>"; };
		A96863831AE6FD0D004FE1FE /* SpaceportPanel.h */ = {isa = PBXFileReference; fileEncoding = 4; lastKnownFileType = sourcecode.c.h; name = SpaceportPanel.h; path = source/SpaceportPanel.h; sourceTree = "<group>"; };
		A96863841AE6FD0D004FE1FE /* Sprite.cpp */ = {isa = PBXFileReference; fileEncoding = 4; lastKnownFileType = sourcecode.cpp.cpp; name = Sprite.cpp; path = source/Sprite.cpp; sourceTree = "<group>"; };
		A96863851AE6FD0D004FE1FE /* Sprite.h */ = {isa = PBXFileReference; fileEncoding = 4; lastKnownFileType = sourcecode.c.h; name = Sprite.h; path = source/Sprite.h; sourceTree = "<group>"; };
		A96863861AE6FD0D004FE1FE /* SpriteQueue.cpp */ = {isa = PBXFileReference; fileEncoding = 4; lastKnownFileType = sourcecode.cpp.cpp; name = SpriteQueue.cpp; path = source/SpriteQueue.cpp; sourceTree = "<group>"; };
		A96863871AE6FD0D004FE1FE /* SpriteQueue.h */ = {isa = PBXFileReference; fileEncoding = 4; lastKnownFileType = sourcecode.c.h; name = SpriteQueue.h; path = source/SpriteQueue.h; sourceTree = "<group>"; };
		A96863881AE6FD0D004FE1FE /* SpriteSet.cpp */ = {isa = PBXFileReference; fileEncoding = 4; lastKnownFileType = sourcecode.cpp.cpp; name = SpriteSet.cpp; path = source/SpriteSet.cpp; sourceTree = "<group>"; };
		A96863891AE6FD0D004FE1FE /* SpriteSet.h */ = {isa = PBXFileReference; fileEncoding = 4; lastKnownFileType = sourcecode.c.h; name = SpriteSet.h; path = source/SpriteSet.h; sourceTree = "<group>"; };
		A968638A1AE6FD0D004FE1FE /* SpriteShader.cpp */ = {isa = PBXFileReference; fileEncoding = 4; lastKnownFileType = sourcecode.cpp.cpp; name = SpriteShader.cpp; path = source/SpriteShader.cpp; sourceTree = "<group>"; };
		A968638B1AE6FD0D004FE1FE /* SpriteShader.h */ = {isa = PBXFileReference; fileEncoding = 4; lastKnownFileType = sourcecode.c.h; name = SpriteShader.h; path = source/SpriteShader.h; sourceTree = "<group>"; };
		A968638C1AE6FD0D004FE1FE /* StarField.cpp */ = {isa = PBXFileReference; fileEncoding = 4; lastKnownFileType = sourcecode.cpp.cpp; name = StarField.cpp; path = source/StarField.cpp; sourceTree = "<group>"; };
		A968638D1AE6FD0D004FE1FE /* StarField.h */ = {isa = PBXFileReference; fileEncoding = 4; lastKnownFileType = sourcecode.c.h; name = StarField.h; path = source/StarField.h; sourceTree = "<group>"; };
		A968638E1AE6FD0D004FE1FE /* StartConditions.cpp */ = {isa = PBXFileReference; fileEncoding = 4; lastKnownFileType = sourcecode.cpp.cpp; name = StartConditions.cpp; path = source/StartConditions.cpp; sourceTree = "<group>"; };
		A968638F1AE6FD0D004FE1FE /* StartConditions.h */ = {isa = PBXFileReference; fileEncoding = 4; lastKnownFileType = sourcecode.c.h; name = StartConditions.h; path = source/StartConditions.h; sourceTree = "<group>"; };
		A96863901AE6FD0D004FE1FE /* StellarObject.cpp */ = {isa = PBXFileReference; fileEncoding = 4; lastKnownFileType = sourcecode.cpp.cpp; name = StellarObject.cpp; path = source/StellarObject.cpp; sourceTree = "<group>"; };
		A96863911AE6FD0D004FE1FE /* StellarObject.h */ = {isa = PBXFileReference; fileEncoding = 4; lastKnownFileType = sourcecode.c.h; name = StellarObject.h; path = source/StellarObject.h; sourceTree = "<group>"; };
		A96863921AE6FD0D004FE1FE /* System.cpp */ = {isa = PBXFileReference; fileEncoding = 4; lastKnownFileType = sourcecode.cpp.cpp; name = System.cpp; path = source/System.cpp; sourceTree = "<group>"; };
		A96863931AE6FD0D004FE1FE /* System.h */ = {isa = PBXFileReference; fileEncoding = 4; lastKnownFileType = sourcecode.c.h; name = System.h; path = source/System.h; sourceTree = "<group>"; };
		A96863941AE6FD0D004FE1FE /* Table.cpp */ = {isa = PBXFileReference; fileEncoding = 4; lastKnownFileType = sourcecode.cpp.cpp; name = Table.cpp; path = source/text/Table.cpp; sourceTree = "<group>"; };
		A96863951AE6FD0D004FE1FE /* Table.h */ = {isa = PBXFileReference; fileEncoding = 4; lastKnownFileType = sourcecode.c.h; name = Table.h; path = source/text/Table.h; sourceTree = "<group>"; };
		A96863961AE6FD0D004FE1FE /* Trade.cpp */ = {isa = PBXFileReference; fileEncoding = 4; lastKnownFileType = sourcecode.cpp.cpp; name = Trade.cpp; path = source/Trade.cpp; sourceTree = "<group>"; };
		A96863971AE6FD0D004FE1FE /* Trade.h */ = {isa = PBXFileReference; fileEncoding = 4; lastKnownFileType = sourcecode.c.h; name = Trade.h; path = source/Trade.h; sourceTree = "<group>"; };
		A96863981AE6FD0D004FE1FE /* TradingPanel.cpp */ = {isa = PBXFileReference; fileEncoding = 4; lastKnownFileType = sourcecode.cpp.cpp; name = TradingPanel.cpp; path = source/TradingPanel.cpp; sourceTree = "<group>"; };
		A96863991AE6FD0D004FE1FE /* TradingPanel.h */ = {isa = PBXFileReference; fileEncoding = 4; lastKnownFileType = sourcecode.c.h; name = TradingPanel.h; path = source/TradingPanel.h; sourceTree = "<group>"; };
		A968639A1AE6FD0D004FE1FE /* UI.cpp */ = {isa = PBXFileReference; fileEncoding = 4; lastKnownFileType = sourcecode.cpp.cpp; name = UI.cpp; path = source/UI.cpp; sourceTree = "<group>"; };
		A968639B1AE6FD0D004FE1FE /* UI.h */ = {isa = PBXFileReference; fileEncoding = 4; lastKnownFileType = sourcecode.c.h; name = UI.h; path = source/UI.h; sourceTree = "<group>"; };
		A968639C1AE6FD0D004FE1FE /* Weapon.cpp */ = {isa = PBXFileReference; fileEncoding = 4; lastKnownFileType = sourcecode.cpp.cpp; name = Weapon.cpp; path = source/Weapon.cpp; sourceTree = "<group>"; };
		A968639D1AE6FD0D004FE1FE /* Weapon.h */ = {isa = PBXFileReference; fileEncoding = 4; lastKnownFileType = sourcecode.c.h; name = Weapon.h; path = source/Weapon.h; sourceTree = "<group>"; };
		A968639E1AE6FD0D004FE1FE /* WrappedText.cpp */ = {isa = PBXFileReference; fileEncoding = 4; lastKnownFileType = sourcecode.cpp.cpp; name = WrappedText.cpp; path = source/text/WrappedText.cpp; sourceTree = "<group>"; };
		A968639F1AE6FD0E004FE1FE /* WrappedText.h */ = {isa = PBXFileReference; fileEncoding = 4; lastKnownFileType = sourcecode.c.h; name = WrappedText.h; path = source/text/WrappedText.h; sourceTree = "<group>"; };
		A97C24E81B17BE35007DDFA1 /* MapOutfitterPanel.cpp */ = {isa = PBXFileReference; fileEncoding = 4; lastKnownFileType = sourcecode.cpp.cpp; name = MapOutfitterPanel.cpp; path = source/MapOutfitterPanel.cpp; sourceTree = "<group>"; };
		A97C24E91B17BE35007DDFA1 /* MapOutfitterPanel.h */ = {isa = PBXFileReference; fileEncoding = 4; lastKnownFileType = sourcecode.c.h; name = MapOutfitterPanel.h; path = source/MapOutfitterPanel.h; sourceTree = "<group>"; };
		A97C24EB1B17BE3C007DDFA1 /* MapShipyardPanel.cpp */ = {isa = PBXFileReference; fileEncoding = 4; lastKnownFileType = sourcecode.cpp.cpp; name = MapShipyardPanel.cpp; path = source/MapShipyardPanel.cpp; sourceTree = "<group>"; };
		A97C24EC1B17BE3C007DDFA1 /* MapShipyardPanel.h */ = {isa = PBXFileReference; fileEncoding = 4; lastKnownFileType = sourcecode.c.h; name = MapShipyardPanel.h; path = source/MapShipyardPanel.h; sourceTree = "<group>"; };
		A98150801EA9634A00428AD6 /* ShipInfoPanel.cpp */ = {isa = PBXFileReference; fileEncoding = 4; lastKnownFileType = sourcecode.cpp.cpp; name = ShipInfoPanel.cpp; path = source/ShipInfoPanel.cpp; sourceTree = "<group>"; };
		A98150811EA9634A00428AD6 /* ShipInfoPanel.h */ = {isa = PBXFileReference; fileEncoding = 4; lastKnownFileType = sourcecode.c.h; name = ShipInfoPanel.h; path = source/ShipInfoPanel.h; sourceTree = "<group>"; };
		A98150831EA9635D00428AD6 /* PlayerInfoPanel.cpp */ = {isa = PBXFileReference; fileEncoding = 4; lastKnownFileType = sourcecode.cpp.cpp; name = PlayerInfoPanel.cpp; path = source/PlayerInfoPanel.cpp; sourceTree = "<group>"; };
		A98150841EA9635D00428AD6 /* PlayerInfoPanel.h */ = {isa = PBXFileReference; fileEncoding = 4; lastKnownFileType = sourcecode.c.h; name = PlayerInfoPanel.h; path = source/PlayerInfoPanel.h; sourceTree = "<group>"; };
		A99F7A4F195DF3E8002C30B8 /* Images.xcassets */ = {isa = PBXFileReference; lastKnownFileType = folder.assetcatalog; name = Images.xcassets; path = XCode/Images.xcassets; sourceTree = SOURCE_ROOT; };
		A99F7A51195DF3F9002C30B8 /* EndlessSky-Info.plist */ = {isa = PBXFileReference; fileEncoding = 4; lastKnownFileType = text.plist.xml; name = "EndlessSky-Info.plist"; path = "XCode/EndlessSky-Info.plist"; sourceTree = SOURCE_ROOT; };
		A99F7A6F195DF44B002C30B8 /* credits.txt */ = {isa = PBXFileReference; fileEncoding = 4; lastKnownFileType = text; path = credits.txt; sourceTree = "<group>"; };
		A99F7A94195DF44B002C30B8 /* keys.txt */ = {isa = PBXFileReference; fileEncoding = 4; lastKnownFileType = text; path = keys.txt; sourceTree = "<group>"; };
		A99F7A95195DF44B002C30B8 /* license.txt */ = {isa = PBXFileReference; fileEncoding = 4; lastKnownFileType = text; path = license.txt; sourceTree = "<group>"; };
		A99F7B32195DF45E002C30B8 /* data */ = {isa = PBXFileReference; lastKnownFileType = folder; path = data; sourceTree = "<group>"; };
		A99F7B33195DF45E002C30B8 /* images */ = {isa = PBXFileReference; lastKnownFileType = folder; path = images; sourceTree = "<group>"; };
		A9A5297319996C9F002D7C35 /* sounds */ = {isa = PBXFileReference; lastKnownFileType = folder; path = sounds; sourceTree = "<group>"; };
		A9A5297519996CC3002D7C35 /* OpenAL.framework */ = {isa = PBXFileReference; lastKnownFileType = wrapper.framework; name = OpenAL.framework; path = System/Library/Frameworks/OpenAL.framework; sourceTree = SDKROOT; };
		A9B99D001C616AD000BE7C2E /* ItemInfoDisplay.cpp */ = {isa = PBXFileReference; fileEncoding = 4; lastKnownFileType = sourcecode.cpp.cpp; name = ItemInfoDisplay.cpp; path = source/ItemInfoDisplay.cpp; sourceTree = "<group>"; };
		A9B99D011C616AD000BE7C2E /* ItemInfoDisplay.h */ = {isa = PBXFileReference; fileEncoding = 4; lastKnownFileType = sourcecode.c.h; name = ItemInfoDisplay.h; path = source/ItemInfoDisplay.h; sourceTree = "<group>"; };
		A9B99D031C616AF200BE7C2E /* MapSalesPanel.cpp */ = {isa = PBXFileReference; fileEncoding = 4; lastKnownFileType = sourcecode.cpp.cpp; name = MapSalesPanel.cpp; path = source/MapSalesPanel.cpp; sourceTree = "<group>"; };
		A9B99D041C616AF200BE7C2E /* MapSalesPanel.h */ = {isa = PBXFileReference; fileEncoding = 4; lastKnownFileType = sourcecode.c.h; name = MapSalesPanel.h; path = source/MapSalesPanel.h; sourceTree = "<group>"; };
		A9BDFB521E00B8AA00A6B27E /* Music.cpp */ = {isa = PBXFileReference; fileEncoding = 4; lastKnownFileType = sourcecode.cpp.cpp; name = Music.cpp; path = source/Music.cpp; sourceTree = "<group>"; };
		A9BDFB531E00B8AA00A6B27E /* Music.h */ = {isa = PBXFileReference; fileEncoding = 4; lastKnownFileType = sourcecode.c.h; name = Music.h; path = source/Music.h; sourceTree = "<group>"; };
		A9BDFB551E00B94700A6B27E /* libmad.0.dylib */ = {isa = PBXFileReference; lastKnownFileType = "compiled.mach-o.dylib"; name = libmad.0.dylib; path = /usr/local/lib/libmad.0.dylib; sourceTree = "<absolute>"; };
		A9C70E0E1C0E5B51000B3D14 /* File.cpp */ = {isa = PBXFileReference; fileEncoding = 4; lastKnownFileType = sourcecode.cpp.cpp; name = File.cpp; path = source/File.cpp; sourceTree = "<group>"; };
		A9C70E0F1C0E5B51000B3D14 /* File.h */ = {isa = PBXFileReference; fileEncoding = 4; lastKnownFileType = sourcecode.c.h; name = File.h; path = source/File.h; sourceTree = "<group>"; };
		A9CC52691950C9F6004E4E22 /* Endless Sky.app */ = {isa = PBXFileReference; explicitFileType = wrapper.application; includeInIndex = 0; path = "Endless Sky.app"; sourceTree = BUILT_PRODUCTS_DIR; };
		A9CC526C1950C9F6004E4E22 /* Cocoa.framework */ = {isa = PBXFileReference; lastKnownFileType = wrapper.framework; name = Cocoa.framework; path = System/Library/Frameworks/Cocoa.framework; sourceTree = SDKROOT; };
		A9CC526F1950C9F6004E4E22 /* AppKit.framework */ = {isa = PBXFileReference; lastKnownFileType = wrapper.framework; name = AppKit.framework; path = System/Library/Frameworks/AppKit.framework; sourceTree = SDKROOT; };
		A9CC52701950C9F6004E4E22 /* CoreData.framework */ = {isa = PBXFileReference; lastKnownFileType = wrapper.framework; name = CoreData.framework; path = System/Library/Frameworks/CoreData.framework; sourceTree = SDKROOT; };
		A9CC52711950C9F6004E4E22 /* Foundation.framework */ = {isa = PBXFileReference; lastKnownFileType = wrapper.framework; name = Foundation.framework; path = System/Library/Frameworks/Foundation.framework; sourceTree = SDKROOT; };
		A9D40D19195DFAA60086EE52 /* OpenGL.framework */ = {isa = PBXFileReference; lastKnownFileType = wrapper.framework; name = OpenGL.framework; path = System/Library/Frameworks/OpenGL.framework; sourceTree = SDKROOT; };
		B55C239B2303CE8A005C1A14 /* GameWindow.cpp */ = {isa = PBXFileReference; fileEncoding = 4; lastKnownFileType = sourcecode.cpp.cpp; name = GameWindow.cpp; path = source/GameWindow.cpp; sourceTree = "<group>"; };
		B55C239C2303CE8A005C1A14 /* GameWindow.h */ = {isa = PBXFileReference; fileEncoding = 4; lastKnownFileType = sourcecode.c.h; name = GameWindow.h; path = source/GameWindow.h; sourceTree = "<group>"; };
		B590161121ED4A0E00799178 /* Utf8.cpp */ = {isa = PBXFileReference; fileEncoding = 4; lastKnownFileType = sourcecode.cpp.cpp; name = Utf8.cpp; path = source/text/Utf8.cpp; sourceTree = "<group>"; };
		B590161221ED4A0F00799178 /* Utf8.h */ = {isa = PBXFileReference; fileEncoding = 4; lastKnownFileType = sourcecode.c.h; name = Utf8.h; path = source/text/Utf8.h; sourceTree = "<group>"; };
		B590162021ED4A0F00799178 /* DisplayText.h */ = {isa = PBXFileReference; fileEncoding = 4; lastKnownFileType = sourcecode.c.h; name = DisplayText.h; path = source/text/DisplayText.h; sourceTree = "<group>"; };
		B5DDA6922001B7F600DBA76A /* News.cpp */ = {isa = PBXFileReference; fileEncoding = 4; lastKnownFileType = sourcecode.cpp.cpp; name = News.cpp; path = source/News.cpp; sourceTree = "<group>"; };
		B5DDA6932001B7F600DBA76A /* News.h */ = {isa = PBXFileReference; fileEncoding = 4; lastKnownFileType = sourcecode.c.h; name = News.h; path = source/News.h; sourceTree = "<group>"; };
		BE5A4F53B2C99722705622F8 /* ConditionsProvider.h */ = {isa = PBXFileReference; fileEncoding = 4; lastKnownFileType = sourcecode.c.h; name = ConditionsProvider.h; path = source/ConditionsProvider.h; sourceTree = "<group>"; };
		C49D4EA08DF168A83B1C7B07 /* Hazard.cpp */ = {isa = PBXFileReference; fileEncoding = 4; lastKnownFileType = sourcecode.cpp.cpp; name = Hazard.cpp; path = source/Hazard.cpp; sourceTree = "<group>"; };
		DF8D57DF1FC25842001525DA /* Dictionary.cpp */ = {isa = PBXFileReference; fileEncoding = 4; lastKnownFileType = sourcecode.cpp.cpp; name = Dictionary.cpp; path = source/Dictionary.cpp; sourceTree = "<group>"; };
		DF8D57E01FC25842001525DA /* Dictionary.h */ = {isa = PBXFileReference; fileEncoding = 4; lastKnownFileType = sourcecode.c.h; name = Dictionary.h; path = source/Dictionary.h; sourceTree = "<group>"; };
		DF8D57E21FC25889001525DA /* Visual.cpp */ = {isa = PBXFileReference; fileEncoding = 4; lastKnownFileType = sourcecode.cpp.cpp; name = Visual.cpp; path = source/Visual.cpp; sourceTree = "<group>"; };
		DF8D57E31FC25889001525DA /* Visual.h */ = {isa = PBXFileReference; fileEncoding = 4; lastKnownFileType = sourcecode.c.h; name = Visual.h; path = source/Visual.h; sourceTree = "<group>"; };
		DFAAE2A21FD4A25C0072C0A8 /* BatchDrawList.cpp */ = {isa = PBXFileReference; fileEncoding = 4; lastKnownFileType = sourcecode.cpp.cpp; name = BatchDrawList.cpp; path = source/BatchDrawList.cpp; sourceTree = "<group>"; };
		DFAAE2A31FD4A25C0072C0A8 /* BatchDrawList.h */ = {isa = PBXFileReference; fileEncoding = 4; lastKnownFileType = sourcecode.c.h; name = BatchDrawList.h; path = source/BatchDrawList.h; sourceTree = "<group>"; };
		DFAAE2A41FD4A25C0072C0A8 /* BatchShader.cpp */ = {isa = PBXFileReference; fileEncoding = 4; lastKnownFileType = sourcecode.cpp.cpp; name = BatchShader.cpp; path = source/BatchShader.cpp; sourceTree = "<group>"; };
		DFAAE2A51FD4A25C0072C0A8 /* BatchShader.h */ = {isa = PBXFileReference; fileEncoding = 4; lastKnownFileType = sourcecode.c.h; name = BatchShader.h; path = source/BatchShader.h; sourceTree = "<group>"; };
		DFAAE2A81FD4A27B0072C0A8 /* ImageSet.cpp */ = {isa = PBXFileReference; fileEncoding = 4; lastKnownFileType = sourcecode.cpp.cpp; name = ImageSet.cpp; path = source/ImageSet.cpp; sourceTree = "<group>"; };
		DFAAE2A91FD4A27B0072C0A8 /* ImageSet.h */ = {isa = PBXFileReference; fileEncoding = 4; lastKnownFileType = sourcecode.c.h; name = ImageSet.h; path = source/ImageSet.h; sourceTree = "<group>"; };
		F434470BA8F3DE8B46D475C5 /* StartConditionsPanel.h */ = {isa = PBXFileReference; fileEncoding = 4; lastKnownFileType = sourcecode.c.h; name = StartConditionsPanel.h; path = source/StartConditionsPanel.h; sourceTree = "<group>"; };
		F8C14CFB89472482F77C051D /* Weather.h */ = {isa = PBXFileReference; fileEncoding = 4; lastKnownFileType = sourcecode.c.h; name = Weather.h; path = source/Weather.h; sourceTree = "<group>"; };
/* End PBXFileReference section */

/* Begin PBXFrameworksBuildPhase section */
		A9CC52661950C9F6004E4E22 /* Frameworks */ = {
			isa = PBXFrameworksBuildPhase;
			buildActionMask = 2147483647;
			files = (
				A9BDFB561E00B94700A6B27E /* libmad.0.dylib in Frameworks */,
				A9A5297619996CC3002D7C35 /* OpenAL.framework in Frameworks */,
				4C2DEF56201B8FAE0062315E /* libSDL2-2.0.0.dylib in Frameworks */,
				A9D40D1A195DFAA60086EE52 /* OpenGL.framework in Frameworks */,
				A93931FB1988135200C2A87B /* libturbojpeg.0.dylib in Frameworks */,
				A93931FD1988136B00C2A87B /* libpng16.16.dylib in Frameworks */,
				A9CC526D1950C9F6004E4E22 /* Cocoa.framework in Frameworks */,
			);
			runOnlyForDeploymentPostprocessing = 0;
		};
/* End PBXFrameworksBuildPhase section */

/* Begin PBXGroup section */
		654D33611BE92C9200D1E5AB /* source */ = {
			isa = PBXGroup;
			children = (
				A96862CD1AE6FD0A004FE1FE /* Account.cpp */,
				A96862CE1AE6FD0A004FE1FE /* Account.h */,
				A96862CF1AE6FD0A004FE1FE /* AI.cpp */,
				A96862D01AE6FD0A004FE1FE /* AI.h */,
				A96862D11AE6FD0A004FE1FE /* Angle.cpp */,
				A96862D21AE6FD0A004FE1FE /* Angle.h */,
				A96862D51AE6FD0A004FE1FE /* Armament.cpp */,
				A96862D61AE6FD0A004FE1FE /* Armament.h */,
				A96862D71AE6FD0A004FE1FE /* AsteroidField.cpp */,
				A96862D81AE6FD0A004FE1FE /* AsteroidField.h */,
				A96862D91AE6FD0A004FE1FE /* Audio.cpp */,
				A96862DA1AE6FD0A004FE1FE /* Audio.h */,
				A96862DB1AE6FD0A004FE1FE /* BankPanel.cpp */,
				A96862DC1AE6FD0A004FE1FE /* BankPanel.h */,
				DFAAE2A21FD4A25C0072C0A8 /* BatchDrawList.cpp */,
				DFAAE2A31FD4A25C0072C0A8 /* BatchDrawList.h */,
				DFAAE2A41FD4A25C0072C0A8 /* BatchShader.cpp */,
				DFAAE2A51FD4A25C0072C0A8 /* BatchShader.h */,
				A96862DF1AE6FD0A004FE1FE /* BoardingPanel.cpp */,
				A96862E01AE6FD0A004FE1FE /* BoardingPanel.h */,
				6245F8231D301C7400A7A094 /* Body.cpp */,
				6245F8241D301C7400A7A094 /* Body.h */,
				A96862E11AE6FD0A004FE1FE /* CaptureOdds.cpp */,
				A96862E21AE6FD0A004FE1FE /* CaptureOdds.h */,
				A96862E31AE6FD0A004FE1FE /* CargoHold.cpp */,
				A96862E41AE6FD0A004FE1FE /* CargoHold.h */,
				A96862E51AE6FD0A004FE1FE /* ClickZone.h */,
				6A5716311E25BE6F00585EB2 /* CollisionSet.cpp */,
				6A5716321E25BE6F00585EB2 /* CollisionSet.h */,
				A96862E61AE6FD0A004FE1FE /* Color.cpp */,
				A96862E71AE6FD0A004FE1FE /* Color.h */,
				A96862E81AE6FD0A004FE1FE /* Command.cpp */,
				A96862E91AE6FD0A004FE1FE /* Command.h */,
				A96862EA1AE6FD0A004FE1FE /* ConditionSet.cpp */,
				A96862EB1AE6FD0A004FE1FE /* ConditionSet.h */,
				A96862EC1AE6FD0A004FE1FE /* Conversation.cpp */,
				A96862ED1AE6FD0A004FE1FE /* Conversation.h */,
				A96862EE1AE6FD0A004FE1FE /* ConversationPanel.cpp */,
				A96862EF1AE6FD0A004FE1FE /* ConversationPanel.h */,
				A96862F01AE6FD0A004FE1FE /* DataFile.cpp */,
				A96862F11AE6FD0A004FE1FE /* DataFile.h */,
				A96862F21AE6FD0A004FE1FE /* DataNode.cpp */,
				A96862F31AE6FD0A004FE1FE /* DataNode.h */,
				A96862F41AE6FD0A004FE1FE /* DataWriter.cpp */,
				A96862F51AE6FD0A004FE1FE /* DataWriter.h */,
				A96862F61AE6FD0A004FE1FE /* Date.cpp */,
				A96862F71AE6FD0A004FE1FE /* Date.h */,
				5155CD711DBB9FF900EF090B /* Depreciation.cpp */,
				5155CD721DBB9FF900EF090B /* Depreciation.h */,
				A96862F81AE6FD0A004FE1FE /* Dialog.cpp */,
				A96862F91AE6FD0B004FE1FE /* Dialog.h */,
				DF8D57DF1FC25842001525DA /* Dictionary.cpp */,
				DF8D57E01FC25842001525DA /* Dictionary.h */,
				B590162021ED4A0F00799178 /* DisplayText.h */,
				A96862FA1AE6FD0B004FE1FE /* DistanceMap.cpp */,
				A96862FB1AE6FD0B004FE1FE /* DistanceMap.h */,
				A96862FE1AE6FD0B004FE1FE /* DrawList.cpp */,
				A96862FF1AE6FD0B004FE1FE /* DrawList.h */,
				A96863001AE6FD0B004FE1FE /* Effect.cpp */,
				A96863011AE6FD0B004FE1FE /* Effect.h */,
				A96863021AE6FD0B004FE1FE /* Engine.cpp */,
				A96863031AE6FD0B004FE1FE /* Engine.h */,
				A96863041AE6FD0B004FE1FE /* EscortDisplay.cpp */,
				A96863051AE6FD0B004FE1FE /* EscortDisplay.h */,
				A9C70E0E1C0E5B51000B3D14 /* File.cpp */,
				A9C70E0F1C0E5B51000B3D14 /* File.h */,
				A96863061AE6FD0B004FE1FE /* Files.cpp */,
				A96863071AE6FD0B004FE1FE /* Files.h */,
				A96863081AE6FD0B004FE1FE /* FillShader.cpp */,
				A96863091AE6FD0B004FE1FE /* FillShader.h */,
				A968630A1AE6FD0B004FE1FE /* Fleet.cpp */,
				A968630B1AE6FD0B004FE1FE /* Fleet.h */,
				62C311181CE172D000409D91 /* Flotsam.cpp */,
				62C311191CE172D000409D91 /* Flotsam.h */,
				62A405B81D47DA4D0054F6A0 /* FogShader.cpp */,
				62A405B91D47DA4D0054F6A0 /* FogShader.h */,
				A968630C1AE6FD0B004FE1FE /* Font.cpp */,
				A968630D1AE6FD0B004FE1FE /* Font.h */,
				A968630E1AE6FD0B004FE1FE /* FontSet.cpp */,
				A968630F1AE6FD0B004FE1FE /* FontSet.h */,
				A96863101AE6FD0B004FE1FE /* Format.cpp */,
				A96863111AE6FD0B004FE1FE /* Format.h */,
				A96863121AE6FD0B004FE1FE /* FrameTimer.cpp */,
				A96863131AE6FD0B004FE1FE /* FrameTimer.h */,
				A96863141AE6FD0B004FE1FE /* Galaxy.cpp */,
				A96863151AE6FD0B004FE1FE /* Galaxy.h */,
				A96863161AE6FD0B004FE1FE /* GameData.cpp */,
				A96863171AE6FD0B004FE1FE /* GameData.h */,
				A96863181AE6FD0B004FE1FE /* GameEvent.cpp */,
				A96863191AE6FD0B004FE1FE /* GameEvent.h */,
				B55C239B2303CE8A005C1A14 /* GameWindow.cpp */,
				B55C239C2303CE8A005C1A14 /* GameWindow.h */,
				A968631A1AE6FD0B004FE1FE /* gl_header.h */,
				A968631B1AE6FD0B004FE1FE /* Government.cpp */,
				A968631C1AE6FD0B004FE1FE /* Government.h */,
				A968631D1AE6FD0B004FE1FE /* HailPanel.cpp */,
				A968631E1AE6FD0B004FE1FE /* HailPanel.h */,
				6245F8261D301C9000A7A094 /* Hardpoint.cpp */,
				6245F8271D301C9000A7A094 /* Hardpoint.h */,
				A968631F1AE6FD0B004FE1FE /* HiringPanel.cpp */,
				A96863201AE6FD0B004FE1FE /* HiringPanel.h */,
				A96863211AE6FD0B004FE1FE /* ImageBuffer.cpp */,
				A96863221AE6FD0B004FE1FE /* ImageBuffer.h */,
				A96863251AE6FD0B004FE1FE /* Information.cpp */,
				A96863261AE6FD0B004FE1FE /* Information.h */,
				A96863271AE6FD0B004FE1FE /* Interface.cpp */,
				A96863281AE6FD0B004FE1FE /* Interface.h */,
				DFAAE2A81FD4A27B0072C0A8 /* ImageSet.cpp */,
				DFAAE2A91FD4A27B0072C0A8 /* ImageSet.h */,
				A9B99D001C616AD000BE7C2E /* ItemInfoDisplay.cpp */,
				A9B99D011C616AD000BE7C2E /* ItemInfoDisplay.h */,
				A96863291AE6FD0B004FE1FE /* LineShader.cpp */,
				A968632A1AE6FD0B004FE1FE /* LineShader.h */,
				A968632B1AE6FD0B004FE1FE /* LoadPanel.cpp */,
				A968632C1AE6FD0B004FE1FE /* LoadPanel.h */,
				A968632D1AE6FD0B004FE1FE /* LocationFilter.cpp */,
				A968632E1AE6FD0B004FE1FE /* LocationFilter.h */,
				A90633FD1EE602FD000DA6C0 /* LogbookPanel.cpp */,
				A90633FE1EE602FD000DA6C0 /* LogbookPanel.h */,
				A968632F1AE6FD0B004FE1FE /* main.cpp */,
				A96863301AE6FD0B004FE1FE /* MainPanel.cpp */,
				A96863311AE6FD0B004FE1FE /* MainPanel.h */,
				A96863321AE6FD0C004FE1FE /* MapDetailPanel.cpp */,
				A96863331AE6FD0C004FE1FE /* MapDetailPanel.h */,
				A97C24E81B17BE35007DDFA1 /* MapOutfitterPanel.cpp */,
				A97C24E91B17BE35007DDFA1 /* MapOutfitterPanel.h */,
				A96863341AE6FD0C004FE1FE /* MapPanel.cpp */,
				A96863351AE6FD0C004FE1FE /* MapPanel.h */,
				A9B99D031C616AF200BE7C2E /* MapSalesPanel.cpp */,
				A9B99D041C616AF200BE7C2E /* MapSalesPanel.h */,
				A97C24EB1B17BE3C007DDFA1 /* MapShipyardPanel.cpp */,
				A97C24EC1B17BE3C007DDFA1 /* MapShipyardPanel.h */,
				A96863361AE6FD0C004FE1FE /* Mask.cpp */,
				A96863371AE6FD0C004FE1FE /* Mask.h */,
				A96863381AE6FD0C004FE1FE /* MenuPanel.cpp */,
				A96863391AE6FD0C004FE1FE /* MenuPanel.h */,
				A968633A1AE6FD0C004FE1FE /* Messages.cpp */,
				A968633B1AE6FD0C004FE1FE /* Messages.h */,
				A90C15D71D5BD55700708F3A /* Minable.cpp */,
				A90C15D81D5BD55700708F3A /* Minable.h */,
				A968633C1AE6FD0C004FE1FE /* Mission.cpp */,
				A968633D1AE6FD0C004FE1FE /* Mission.h */,
				A968633E1AE6FD0C004FE1FE /* MissionAction.cpp */,
				A968633F1AE6FD0C004FE1FE /* MissionAction.h */,
				A96863401AE6FD0C004FE1FE /* MissionPanel.cpp */,
				A96863411AE6FD0C004FE1FE /* MissionPanel.h */,
				A96863421AE6FD0C004FE1FE /* Mortgage.cpp */,
				A96863431AE6FD0C004FE1FE /* Mortgage.h */,
				A9BDFB521E00B8AA00A6B27E /* Music.cpp */,
				A9BDFB531E00B8AA00A6B27E /* Music.h */,
				B5DDA6922001B7F600DBA76A /* News.cpp */,
				B5DDA6932001B7F600DBA76A /* News.h */,
				A96863441AE6FD0C004FE1FE /* NPC.cpp */,
				A96863451AE6FD0C004FE1FE /* NPC.h */,
				A96863461AE6FD0C004FE1FE /* Outfit.cpp */,
				A96863471AE6FD0C004FE1FE /* Outfit.h */,
				A96863481AE6FD0C004FE1FE /* OutfitInfoDisplay.cpp */,
				A96863491AE6FD0C004FE1FE /* OutfitInfoDisplay.h */,
				A968634A1AE6FD0C004FE1FE /* OutfitterPanel.cpp */,
				A968634B1AE6FD0C004FE1FE /* OutfitterPanel.h */,
				A968634C1AE6FD0C004FE1FE /* OutlineShader.cpp */,
				A968634D1AE6FD0C004FE1FE /* OutlineShader.h */,
				A968634E1AE6FD0C004FE1FE /* Panel.cpp */,
				A968634F1AE6FD0C004FE1FE /* Panel.h */,
				A966A5A91B964E6300DFF69C /* Person.cpp */,
				A966A5AA1B964E6300DFF69C /* Person.h */,
				A96863501AE6FD0C004FE1FE /* Personality.cpp */,
				A96863511AE6FD0C004FE1FE /* Personality.h */,
				A96863521AE6FD0C004FE1FE /* Phrase.cpp */,
				A96863531AE6FD0C004FE1FE /* Phrase.h */,
				A96863541AE6FD0C004FE1FE /* pi.h */,
				A96863551AE6FD0C004FE1FE /* Planet.cpp */,
				A96863561AE6FD0C004FE1FE /* Planet.h */,
				628BDAED1CC5DC950062BCD2 /* PlanetLabel.cpp */,
				628BDAEE1CC5DC950062BCD2 /* PlanetLabel.h */,
				A96863571AE6FD0C004FE1FE /* PlanetPanel.cpp */,
				A96863581AE6FD0C004FE1FE /* PlanetPanel.h */,
				A96863591AE6FD0C004FE1FE /* PlayerInfo.cpp */,
				A968635A1AE6FD0C004FE1FE /* PlayerInfo.h */,
				A98150831EA9635D00428AD6 /* PlayerInfoPanel.cpp */,
				A98150841EA9635D00428AD6 /* PlayerInfoPanel.h */,
				A968635B1AE6FD0C004FE1FE /* Point.cpp */,
				A968635C1AE6FD0C004FE1FE /* Point.h */,
				A968635D1AE6FD0C004FE1FE /* PointerShader.cpp */,
				A968635E1AE6FD0C004FE1FE /* PointerShader.h */,
				A968635F1AE6FD0C004FE1FE /* Politics.cpp */,
				A96863601AE6FD0C004FE1FE /* Politics.h */,
				A96863611AE6FD0C004FE1FE /* Preferences.cpp */,
				A96863621AE6FD0C004FE1FE /* Preferences.h */,
				A96863631AE6FD0C004FE1FE /* PreferencesPanel.cpp */,
				A96863641AE6FD0C004FE1FE /* PreferencesPanel.h */,
				A96863651AE6FD0C004FE1FE /* Projectile.cpp */,
				A96863661AE6FD0C004FE1FE /* Projectile.h */,
				A96863671AE6FD0C004FE1FE /* Radar.cpp */,
				A96863681AE6FD0C004FE1FE /* Radar.h */,
				A96863691AE6FD0D004FE1FE /* Random.cpp */,
				A968636A1AE6FD0D004FE1FE /* Random.h */,
				A90C15DA1D5BD56800708F3A /* Rectangle.cpp */,
				A90C15DB1D5BD56800708F3A /* Rectangle.h */,
				A968636B1AE6FD0D004FE1FE /* RingShader.cpp */,
				A968636C1AE6FD0D004FE1FE /* RingShader.h */,
				A968636D1AE6FD0D004FE1FE /* Sale.h */,
				A968636E1AE6FD0D004FE1FE /* SavedGame.cpp */,
				A968636F1AE6FD0D004FE1FE /* SavedGame.h */,
				A96863701AE6FD0D004FE1FE /* Screen.cpp */,
				A96863711AE6FD0D004FE1FE /* Screen.h */,
				A96863721AE6FD0D004FE1FE /* Set.h */,
				A96863731AE6FD0D004FE1FE /* Shader.cpp */,
				A96863741AE6FD0D004FE1FE /* Shader.h */,
				A96863751AE6FD0D004FE1FE /* shift.h */,
				A96863761AE6FD0D004FE1FE /* Ship.cpp */,
				A96863771AE6FD0D004FE1FE /* Ship.h */,
				A96863781AE6FD0D004FE1FE /* ShipEvent.cpp */,
				A96863791AE6FD0D004FE1FE /* ShipEvent.h */,
				A968637A1AE6FD0D004FE1FE /* ShipInfoDisplay.cpp */,
				A968637B1AE6FD0D004FE1FE /* ShipInfoDisplay.h */,
				A98150801EA9634A00428AD6 /* ShipInfoPanel.cpp */,
				A98150811EA9634A00428AD6 /* ShipInfoPanel.h */,
				A968637C1AE6FD0D004FE1FE /* ShipyardPanel.cpp */,
				A968637D1AE6FD0D004FE1FE /* ShipyardPanel.h */,
				A968637E1AE6FD0D004FE1FE /* ShopPanel.cpp */,
				A968637F1AE6FD0D004FE1FE /* ShopPanel.h */,
				A96863801AE6FD0D004FE1FE /* Sound.cpp */,
				A96863811AE6FD0D004FE1FE /* Sound.h */,
				A96863821AE6FD0D004FE1FE /* SpaceportPanel.cpp */,
				A96863831AE6FD0D004FE1FE /* SpaceportPanel.h */,
				A96863841AE6FD0D004FE1FE /* Sprite.cpp */,
				A96863851AE6FD0D004FE1FE /* Sprite.h */,
				A96863861AE6FD0D004FE1FE /* SpriteQueue.cpp */,
				A96863871AE6FD0D004FE1FE /* SpriteQueue.h */,
				A96863881AE6FD0D004FE1FE /* SpriteSet.cpp */,
				A96863891AE6FD0D004FE1FE /* SpriteSet.h */,
				A968638A1AE6FD0D004FE1FE /* SpriteShader.cpp */,
				A968638B1AE6FD0D004FE1FE /* SpriteShader.h */,
				A968638C1AE6FD0D004FE1FE /* StarField.cpp */,
				A968638D1AE6FD0D004FE1FE /* StarField.h */,
				A968638E1AE6FD0D004FE1FE /* StartConditions.cpp */,
				A968638F1AE6FD0D004FE1FE /* StartConditions.h */,
				A96863901AE6FD0D004FE1FE /* StellarObject.cpp */,
				A96863911AE6FD0D004FE1FE /* StellarObject.h */,
				A96863921AE6FD0D004FE1FE /* System.cpp */,
				A96863931AE6FD0D004FE1FE /* System.h */,
				A96863941AE6FD0D004FE1FE /* Table.cpp */,
				A96863951AE6FD0D004FE1FE /* Table.h */,
				A96863961AE6FD0D004FE1FE /* Trade.cpp */,
				A96863971AE6FD0D004FE1FE /* Trade.h */,
				A96863981AE6FD0D004FE1FE /* TradingPanel.cpp */,
				A96863991AE6FD0D004FE1FE /* TradingPanel.h */,
				A968639A1AE6FD0D004FE1FE /* UI.cpp */,
				A968639B1AE6FD0D004FE1FE /* UI.h */,
				B590161121ED4A0E00799178 /* Utf8.cpp */,
				B590161221ED4A0F00799178 /* Utf8.h */,
				DF8D57E21FC25889001525DA /* Visual.cpp */,
				DF8D57E31FC25889001525DA /* Visual.h */,
				A968639C1AE6FD0D004FE1FE /* Weapon.cpp */,
				A968639D1AE6FD0D004FE1FE /* Weapon.h */,
				A968639E1AE6FD0D004FE1FE /* WrappedText.cpp */,
				A968639F1AE6FD0E004FE1FE /* WrappedText.h */,
				6CB54F7AAE26F50A89635C94 /* ConditionsProvider.cpp */,
				BE5A4F53B2C99722705622F8 /* ConditionsProvider.h */,
				4256486EA97E57BBB38CDAF2 /* ConditionsStore.cpp */,
				A3B9425983D66B182BD724B4 /* ConditionsStore.h */,
				2E8047A8987DD8EC99FF8E2E /* Test.cpp */,
				02D34A71AE3BC4C93FC6865B /* TestData.cpp */,
				9DA14712A9C68E00FBFD9C72 /* TestData.h */,
				5CE3475B85CE8C48D98664B7 /* Test.h */,
				2E1E458DB603BF979429117C /* DisplayText.cpp */,
				13B643F6BEC24349F9BC9F42 /* alignment.hpp */,
				9BCF4321AF819E944EC02FB9 /* layout.hpp */,
				2CA44855BD0AFF45DCAEEA5D /* truncate.hpp */,
				C49D4EA08DF168A83B1C7B07 /* Hazard.cpp */,
				2E644A108BCD762A2A1A899C /* Hazard.h */,
				8E8A4C648B242742B22A34FA /* Weather.cpp */,
				F8C14CFB89472482F77C051D /* Weather.h */,
				11EA4AD7A889B6AC1441A198 /* StartConditionsPanel.cpp */,
				F434470BA8F3DE8B46D475C5 /* StartConditionsPanel.h */,
				0DF34095B64BC64F666ECF5F /* CoreStartData.cpp */,
				98104FFDA18E40F4A712A8BE /* CoreStartData.h */,
				6DCF4CF2972F569E6DBB8578 /* CategoryTypes.h */,
				0C90483BB01ECD0E3E8DDA44 /* WeightedList.h */,
			);
			name = source;
			sourceTree = "<group>";
		};
		A9CC52601950C9F6004E4E22 = {
			isa = PBXGroup;
			children = (
				654D33611BE92C9200D1E5AB /* source */,
				A99F7A6F195DF44B002C30B8 /* credits.txt */,
				A99F7A94195DF44B002C30B8 /* keys.txt */,
				A99F7A95195DF44B002C30B8 /* license.txt */,
				A94408A41982F3E600610427 /* endless-sky.iconset */,
				A9A5297319996C9F002D7C35 /* sounds */,
				A99F7B32195DF45E002C30B8 /* data */,
				A99F7B33195DF45E002C30B8 /* images */,
				A9CC52721950C9F6004E4E22 /* XCode */,
				A9CC526B1950C9F6004E4E22 /* Frameworks */,
				A9CC526A1950C9F6004E4E22 /* Products */,
			);
			sourceTree = "<group>";
		};
		A9CC526A1950C9F6004E4E22 /* Products */ = {
			isa = PBXGroup;
			children = (
				A9CC52691950C9F6004E4E22 /* Endless Sky.app */,
			);
			name = Products;
			sourceTree = "<group>";
		};
		A9CC526B1950C9F6004E4E22 /* Frameworks */ = {
			isa = PBXGroup;
			children = (
				A9A5297519996CC3002D7C35 /* OpenAL.framework */,
				A93931FA1988135200C2A87B /* libturbojpeg.0.dylib */,
				A93931FC1988136B00C2A87B /* libpng16.16.dylib */,
				A9BDFB551E00B94700A6B27E /* libmad.0.dylib */,
				4C2DEF55201B8FAD0062315E /* libSDL2-2.0.0.dylib */,
				A9D40D19195DFAA60086EE52 /* OpenGL.framework */,
				A9CC526C1950C9F6004E4E22 /* Cocoa.framework */,
				A9CC526E1950C9F6004E4E22 /* Other Frameworks */,
			);
			name = Frameworks;
			sourceTree = "<group>";
		};
		A9CC526E1950C9F6004E4E22 /* Other Frameworks */ = {
			isa = PBXGroup;
			children = (
				A9CC526F1950C9F6004E4E22 /* AppKit.framework */,
				A9CC52701950C9F6004E4E22 /* CoreData.framework */,
				A9CC52711950C9F6004E4E22 /* Foundation.framework */,
			);
			name = "Other Frameworks";
			sourceTree = "<group>";
		};
		A9CC52721950C9F6004E4E22 /* XCode */ = {
			isa = PBXGroup;
			children = (
				A99F7A4F195DF3E8002C30B8 /* Images.xcassets */,
				A9CC52731950C9F6004E4E22 /* Supporting Files */,
			);
			path = XCode;
			sourceTree = "<group>";
		};
		A9CC52731950C9F6004E4E22 /* Supporting Files */ = {
			isa = PBXGroup;
			children = (
				A99F7A51195DF3F9002C30B8 /* EndlessSky-Info.plist */,
			);
			name = "Supporting Files";
			sourceTree = "<group>";
		};
/* End PBXGroup section */

/* Begin PBXHeadersBuildPhase section */
		179C4966BD83E1B6FC2B24A0 /* Headers */ = {
			isa = PBXHeadersBuildPhase;
			buildActionMask = 2147483647;
			files = (
				AFF742E3BAA4AD9A5D001460 /* alignment.hpp in Headers */,
				F55745BDBC50E15DCEB2ED5B /* layout.hpp in Headers */,
				16AD4CACA629E8026777EA00 /* truncate.hpp in Headers */,
			);
			runOnlyForDeploymentPostprocessing = 0;
		};
/* End PBXHeadersBuildPhase section */

/* Begin PBXNativeTarget section */
		A9CC52681950C9F6004E4E22 /* EndlessSky */ = {
			isa = PBXNativeTarget;
			buildConfigurationList = A9CC529A1950C9F6004E4E22 /* Build configuration list for PBXNativeTarget "EndlessSky" */;
			buildPhases = (
				A9CC52651950C9F6004E4E22 /* Sources */,
				A9CC52661950C9F6004E4E22 /* Frameworks */,
				A9CC52671950C9F6004E4E22 /* Resources */,
				A93931ED19880ECA00C2A87B /* CopyFiles */,
				179C4966BD83E1B6FC2B24A0 /* Headers */,
			);
			buildRules = (
			);
			dependencies = (
			);
			name = EndlessSky;
			productName = EndlessSky;
			productReference = A9CC52691950C9F6004E4E22 /* Endless Sky.app */;
			productType = "com.apple.product-type.application";
		};
/* End PBXNativeTarget section */

/* Begin PBXProject section */
		A9CC52611950C9F6004E4E22 /* Project object */ = {
			isa = PBXProject;
			attributes = {
				LastUpgradeCheck = 0920;
			};
			buildConfigurationList = A9CC52641950C9F6004E4E22 /* Build configuration list for PBXProject "EndlessSky" */;
			compatibilityVersion = "Xcode 3.2";
			developmentRegion = English;
			hasScannedForEncodings = 0;
			knownRegions = (
				Base,
			);
			mainGroup = A9CC52601950C9F6004E4E22;
			productRefGroup = A9CC526A1950C9F6004E4E22 /* Products */;
			projectDirPath = "";
			projectRoot = "";
			targets = (
				A9CC52681950C9F6004E4E22 /* EndlessSky */,
			);
		};
/* End PBXProject section */

/* Begin PBXResourcesBuildPhase section */
		A9CC52671950C9F6004E4E22 /* Resources */ = {
			isa = PBXResourcesBuildPhase;
			buildActionMask = 2147483647;
			files = (
				A99F7A50195DF3E8002C30B8 /* Images.xcassets in Resources */,
				A99F7B09195DF44C002C30B8 /* license.txt in Resources */,
				A9A5297419996C9F002D7C35 /* sounds in Resources */,
				A99F7AF5195DF44C002C30B8 /* credits.txt in Resources */,
				A99F7B08195DF44C002C30B8 /* keys.txt in Resources */,
				A99F7B34195DF45E002C30B8 /* data in Resources */,
				A94408A51982F3E600610427 /* endless-sky.iconset in Resources */,
				A99F7B35195DF45E002C30B8 /* images in Resources */,
			);
			runOnlyForDeploymentPostprocessing = 0;
		};
/* End PBXResourcesBuildPhase section */

/* Begin PBXSourcesBuildPhase section */
		A9CC52651950C9F6004E4E22 /* Sources */ = {
			isa = PBXSourcesBuildPhase;
			buildActionMask = 2147483647;
			files = (
				A96863AD1AE6FD0E004FE1FE /* Command.cpp in Sources */,
				A96863E71AE6FD0E004FE1FE /* PointerShader.cpp in Sources */,
				A96863E51AE6FD0E004FE1FE /* PlayerInfo.cpp in Sources */,
				A96863B81AE6FD0E004FE1FE /* DrawList.cpp in Sources */,
				A96863FB1AE6FD0E004FE1FE /* SpriteSet.cpp in Sources */,
				A96863CC1AE6FD0E004FE1FE /* Interface.cpp in Sources */,
				A96864041AE6FD0E004FE1FE /* UI.cpp in Sources */,
				A96863EE1AE6FD0E004FE1FE /* RingShader.cpp in Sources */,
				A96864001AE6FD0E004FE1FE /* System.cpp in Sources */,
				A96863AC1AE6FD0E004FE1FE /* Color.cpp in Sources */,
				A96864031AE6FD0E004FE1FE /* TradingPanel.cpp in Sources */,
				A96863C81AE6FD0E004FE1FE /* HiringPanel.cpp in Sources */,
				A96863B21AE6FD0E004FE1FE /* DataNode.cpp in Sources */,
				A96863B01AE6FD0E004FE1FE /* ConversationPanel.cpp in Sources */,
				A96863E41AE6FD0E004FE1FE /* PlanetPanel.cpp in Sources */,
				A96863E01AE6FD0E004FE1FE /* Panel.cpp in Sources */,
				A96863D21AE6FD0E004FE1FE /* MapDetailPanel.cpp in Sources */,
				DFAAE2AA1FD4A27B0072C0A8 /* ImageSet.cpp in Sources */,
				B590161321ED4A0F00799178 /* Utf8.cpp in Sources */,
				A96863D41AE6FD0E004FE1FE /* Mask.cpp in Sources */,
				A96863E61AE6FD0E004FE1FE /* Point.cpp in Sources */,
				A96863DE1AE6FD0E004FE1FE /* OutfitterPanel.cpp in Sources */,
				62C3111A1CE172D000409D91 /* Flotsam.cpp in Sources */,
				B55C239D2303CE8B005C1A14 /* GameWindow.cpp in Sources */,
				A96863B91AE6FD0E004FE1FE /* Effect.cpp in Sources */,
				A96863AE1AE6FD0E004FE1FE /* ConditionSet.cpp in Sources */,
				A96863DC1AE6FD0E004FE1FE /* Outfit.cpp in Sources */,
				A96863BB1AE6FD0E004FE1FE /* EscortDisplay.cpp in Sources */,
				A96863EB1AE6FD0E004FE1FE /* Projectile.cpp in Sources */,
				A96863D11AE6FD0E004FE1FE /* MainPanel.cpp in Sources */,
				A96863B31AE6FD0E004FE1FE /* DataWriter.cpp in Sources */,
				A96863A61AE6FD0E004FE1FE /* Audio.cpp in Sources */,
				A96863A21AE6FD0E004FE1FE /* Angle.cpp in Sources */,
				A966A5AB1B964E6300DFF69C /* Person.cpp in Sources */,
				A96863FE1AE6FD0E004FE1FE /* StartConditions.cpp in Sources */,
				A96863A71AE6FD0E004FE1FE /* BankPanel.cpp in Sources */,
				A96863DA1AE6FD0E004FE1FE /* Mortgage.cpp in Sources */,
				A96863C31AE6FD0E004FE1FE /* Galaxy.cpp in Sources */,
				A97C24EA1B17BE35007DDFA1 /* MapOutfitterPanel.cpp in Sources */,
				A96864061AE6FD0E004FE1FE /* WrappedText.cpp in Sources */,
				A96863D91AE6FD0E004FE1FE /* MissionPanel.cpp in Sources */,
				A96863DB1AE6FD0E004FE1FE /* NPC.cpp in Sources */,
				A96863F81AE6FD0E004FE1FE /* SpaceportPanel.cpp in Sources */,
				A96863AA1AE6FD0E004FE1FE /* CaptureOdds.cpp in Sources */,
				A96863B61AE6FD0E004FE1FE /* DistanceMap.cpp in Sources */,
				A96863CF1AE6FD0E004FE1FE /* LocationFilter.cpp in Sources */,
				A96863C11AE6FD0E004FE1FE /* Format.cpp in Sources */,
				A96863BF1AE6FD0E004FE1FE /* Font.cpp in Sources */,
				A96863ED1AE6FD0E004FE1FE /* Random.cpp in Sources */,
				A96864021AE6FD0E004FE1FE /* Trade.cpp in Sources */,
				6245F8251D301C7400A7A094 /* Body.cpp in Sources */,
				5155CD731DBB9FF900EF090B /* Depreciation.cpp in Sources */,
				A96863FC1AE6FD0E004FE1FE /* SpriteShader.cpp in Sources */,
				A96863E81AE6FD0E004FE1FE /* Politics.cpp in Sources */,
				A96863E91AE6FD0E004FE1FE /* Preferences.cpp in Sources */,
				A96863F31AE6FD0E004FE1FE /* ShipEvent.cpp in Sources */,
				DFAAE2A71FD4A25C0072C0A8 /* BatchShader.cpp in Sources */,
				A96863D51AE6FD0E004FE1FE /* MenuPanel.cpp in Sources */,
				A90C15DC1D5BD56800708F3A /* Rectangle.cpp in Sources */,
				A9B99D021C616AD000BE7C2E /* ItemInfoDisplay.cpp in Sources */,
				A96863EA1AE6FD0E004FE1FE /* PreferencesPanel.cpp in Sources */,
				A96863F11AE6FD0E004FE1FE /* Shader.cpp in Sources */,
				A9C70E101C0E5B51000B3D14 /* File.cpp in Sources */,
				A96863F41AE6FD0E004FE1FE /* ShipInfoDisplay.cpp in Sources */,
				A96863C21AE6FD0E004FE1FE /* FrameTimer.cpp in Sources */,
				A96863D81AE6FD0E004FE1FE /* MissionAction.cpp in Sources */,
				A96863FA1AE6FD0E004FE1FE /* SpriteQueue.cpp in Sources */,
				A96863E21AE6FD0E004FE1FE /* Phrase.cpp in Sources */,
				628BDAEF1CC5DC950062BCD2 /* PlanetLabel.cpp in Sources */,
				6245F8281D301C9000A7A094 /* Hardpoint.cpp in Sources */,
				A96863C01AE6FD0E004FE1FE /* FontSet.cpp in Sources */,
				A96863D61AE6FD0E004FE1FE /* Messages.cpp in Sources */,
				A97C24ED1B17BE3C007DDFA1 /* MapShipyardPanel.cpp in Sources */,
				A96863D71AE6FD0E004FE1FE /* Mission.cpp in Sources */,
				A96863D31AE6FD0E004FE1FE /* MapPanel.cpp in Sources */,
				A96863F21AE6FD0E004FE1FE /* Ship.cpp in Sources */,
				B5DDA6942001B7F600DBA76A /* News.cpp in Sources */,
				A96863D01AE6FD0E004FE1FE /* main.cpp in Sources */,
				A96863BE1AE6FD0E004FE1FE /* Fleet.cpp in Sources */,
				A98150821EA9634A00428AD6 /* ShipInfoPanel.cpp in Sources */,
				A96864011AE6FD0E004FE1FE /* Table.cpp in Sources */,
				A96863AB1AE6FD0E004FE1FE /* CargoHold.cpp in Sources */,
				A96864051AE6FD0E004FE1FE /* Weapon.cpp in Sources */,
				A96863EC1AE6FD0E004FE1FE /* Radar.cpp in Sources */,
				A96863F61AE6FD0E004FE1FE /* ShopPanel.cpp in Sources */,
				DFAAE2A61FD4A25C0072C0A8 /* BatchDrawList.cpp in Sources */,
				A98150851EA9635D00428AD6 /* PlayerInfoPanel.cpp in Sources */,
				A96863BC1AE6FD0E004FE1FE /* Files.cpp in Sources */,
				A96863CB1AE6FD0E004FE1FE /* Information.cpp in Sources */,
				A96863F91AE6FD0E004FE1FE /* Sprite.cpp in Sources */,
				A96863A91AE6FD0E004FE1FE /* BoardingPanel.cpp in Sources */,
				DF8D57E11FC25842001525DA /* Dictionary.cpp in Sources */,
				A9B99D051C616AF200BE7C2E /* MapSalesPanel.cpp in Sources */,
				A96863A01AE6FD0E004FE1FE /* Account.cpp in Sources */,
				A90C15D91D5BD55700708F3A /* Minable.cpp in Sources */,
				A96863F51AE6FD0E004FE1FE /* ShipyardPanel.cpp in Sources */,
				A96863DD1AE6FD0E004FE1FE /* OutfitInfoDisplay.cpp in Sources */,
				A96863C41AE6FD0E004FE1FE /* GameData.cpp in Sources */,
				A96863CD1AE6FD0E004FE1FE /* LineShader.cpp in Sources */,
				A96863C71AE6FD0E004FE1FE /* HailPanel.cpp in Sources */,
				62A405BA1D47DA4D0054F6A0 /* FogShader.cpp in Sources */,
				A96863C61AE6FD0E004FE1FE /* Government.cpp in Sources */,
				A96863B51AE6FD0E004FE1FE /* Dialog.cpp in Sources */,
				A96863AF1AE6FD0E004FE1FE /* Conversation.cpp in Sources */,
				A96863C51AE6FD0E004FE1FE /* GameEvent.cpp in Sources */,
				A90633FF1EE602FD000DA6C0 /* LogbookPanel.cpp in Sources */,
				A96863BD1AE6FD0E004FE1FE /* FillShader.cpp in Sources */,
				A96863FF1AE6FD0E004FE1FE /* StellarObject.cpp in Sources */,
				A96863A51AE6FD0E004FE1FE /* AsteroidField.cpp in Sources */,
				A96863FD1AE6FD0E004FE1FE /* StarField.cpp in Sources */,
				A96863B11AE6FD0E004FE1FE /* DataFile.cpp in Sources */,
				A96863E31AE6FD0E004FE1FE /* Planet.cpp in Sources */,
				A96863DF1AE6FD0E004FE1FE /* OutlineShader.cpp in Sources */,
				A96863C91AE6FD0E004FE1FE /* ImageBuffer.cpp in Sources */,
				6A5716331E25BE6F00585EB2 /* CollisionSet.cpp in Sources */,
				A96863E11AE6FD0E004FE1FE /* Personality.cpp in Sources */,
				A96863B41AE6FD0E004FE1FE /* Date.cpp in Sources */,
				DF8D57E51FC25889001525DA /* Visual.cpp in Sources */,
				A96863EF1AE6FD0E004FE1FE /* SavedGame.cpp in Sources */,
				A96863A11AE6FD0E004FE1FE /* AI.cpp in Sources */,
				A96863F71AE6FD0E004FE1FE /* Sound.cpp in Sources */,
				A9BDFB541E00B8AA00A6B27E /* Music.cpp in Sources */,
				A96863BA1AE6FD0E004FE1FE /* Engine.cpp in Sources */,
				A96863CE1AE6FD0E004FE1FE /* LoadPanel.cpp in Sources */,
				A96863A41AE6FD0E004FE1FE /* Armament.cpp in Sources */,
				A96863F01AE6FD0E004FE1FE /* Screen.cpp in Sources */,
				BA184298AC47F4DCAF0B5A63 /* ConditionsProvider.cpp in Sources */,
				728B43FDACD43334E7A59BCF /* ConditionsStore.cpp in Sources */,
				9E1F4BF78F9E1FC4C96F76B5 /* Test.cpp in Sources */,
				C7354A3E9C53D6C5E3CC352F /* TestData.cpp in Sources */,
				5AB644C9B37C15C989A9DBE9 /* DisplayText.cpp in Sources */,
				C4264774A89C0001B6FFC60E /* Hazard.cpp in Sources */,
				94DF4B5B8619F6A3715D6168 /* Weather.cpp in Sources */,
				6EC347E6A79BA5602BA4D1EA /* StartConditionsPanel.cpp in Sources */,
				03624EC39EE09C7A786B4A3D /* CoreStartData.cpp in Sources */,
			);
			runOnlyForDeploymentPostprocessing = 0;
		};
/* End PBXSourcesBuildPhase section */

/* Begin XCBuildConfiguration section */
		A9CC52981950C9F6004E4E22 /* Debug */ = {
			isa = XCBuildConfiguration;
			buildSettings = {
				ALWAYS_SEARCH_USER_PATHS = NO;
				ARCHS = x86_64;
				CLANG_CXX_LANGUAGE_STANDARD = "c++11";
				CLANG_CXX_LIBRARY = "libc++";
				CLANG_ENABLE_MODULES = YES;
				CLANG_ENABLE_OBJC_ARC = YES;
				CLANG_WARN_BLOCK_CAPTURE_AUTORELEASING = YES;
				CLANG_WARN_BOOL_CONVERSION = YES;
				CLANG_WARN_COMMA = YES;
				CLANG_WARN_CONSTANT_CONVERSION = YES;
				CLANG_WARN_DIRECT_OBJC_ISA_USAGE = YES_ERROR;
				CLANG_WARN_EMPTY_BODY = YES;
				CLANG_WARN_ENUM_CONVERSION = YES;
				CLANG_WARN_INFINITE_RECURSION = YES;
				CLANG_WARN_INT_CONVERSION = YES;
				CLANG_WARN_NON_LITERAL_NULL_CONVERSION = YES;
				CLANG_WARN_OBJC_LITERAL_CONVERSION = YES;
				CLANG_WARN_OBJC_ROOT_CLASS = YES_ERROR;
				CLANG_WARN_RANGE_LOOP_ANALYSIS = YES;
				CLANG_WARN_STRICT_PROTOTYPES = YES;
				CLANG_WARN_SUSPICIOUS_MOVE = YES;
				CLANG_WARN_UNREACHABLE_CODE = YES;
				CLANG_WARN__DUPLICATE_METHOD_MATCH = YES;
				COPY_PHASE_STRIP = NO;
				ENABLE_STRICT_OBJC_MSGSEND = YES;
				ENABLE_TESTABILITY = YES;
				GCC_C_LANGUAGE_STANDARD = gnu99;
				GCC_DYNAMIC_NO_PIC = NO;
				GCC_ENABLE_OBJC_EXCEPTIONS = YES;
				GCC_NO_COMMON_BLOCKS = YES;
				GCC_OPTIMIZATION_LEVEL = 0;
				GCC_PREPROCESSOR_DEFINITIONS = (
					"DEBUG=1",
					"$(inherited)",
				);
				GCC_SYMBOLS_PRIVATE_EXTERN = NO;
				GCC_WARN_64_TO_32_BIT_CONVERSION = NO;
				GCC_WARN_ABOUT_RETURN_TYPE = YES_ERROR;
				GCC_WARN_UNDECLARED_SELECTOR = YES;
				GCC_WARN_UNINITIALIZED_AUTOS = YES_AGGRESSIVE;
				GCC_WARN_UNUSED_FUNCTION = YES;
				GCC_WARN_UNUSED_VARIABLE = YES;
				MACOSX_DEPLOYMENT_TARGET = 10.9;
				OTHER_CFLAGS = "-Werror";
				SDKROOT = macosx;
				VALID_ARCHS = x86_64;
			};
			name = Debug;
		};
		A9CC52991950C9F6004E4E22 /* Release */ = {
			isa = XCBuildConfiguration;
			buildSettings = {
				ALWAYS_SEARCH_USER_PATHS = NO;
				ARCHS = x86_64;
				CLANG_CXX_LANGUAGE_STANDARD = "c++11";
				CLANG_CXX_LIBRARY = "libc++";
				CLANG_ENABLE_MODULES = YES;
				CLANG_ENABLE_OBJC_ARC = YES;
				CLANG_WARN_BLOCK_CAPTURE_AUTORELEASING = YES;
				CLANG_WARN_BOOL_CONVERSION = YES;
				CLANG_WARN_COMMA = YES;
				CLANG_WARN_CONSTANT_CONVERSION = YES;
				CLANG_WARN_DIRECT_OBJC_ISA_USAGE = YES_ERROR;
				CLANG_WARN_EMPTY_BODY = YES;
				CLANG_WARN_ENUM_CONVERSION = YES;
				CLANG_WARN_INFINITE_RECURSION = YES;
				CLANG_WARN_INT_CONVERSION = YES;
				CLANG_WARN_NON_LITERAL_NULL_CONVERSION = YES;
				CLANG_WARN_OBJC_LITERAL_CONVERSION = YES;
				CLANG_WARN_OBJC_ROOT_CLASS = YES_ERROR;
				CLANG_WARN_RANGE_LOOP_ANALYSIS = YES;
				CLANG_WARN_STRICT_PROTOTYPES = YES;
				CLANG_WARN_SUSPICIOUS_MOVE = YES;
				CLANG_WARN_UNREACHABLE_CODE = YES;
				CLANG_WARN__DUPLICATE_METHOD_MATCH = YES;
				COPY_PHASE_STRIP = YES;
				DEBUG_INFORMATION_FORMAT = "dwarf-with-dsym";
				ENABLE_NS_ASSERTIONS = NO;
				ENABLE_STRICT_OBJC_MSGSEND = YES;
				GCC_C_LANGUAGE_STANDARD = gnu99;
				GCC_ENABLE_OBJC_EXCEPTIONS = YES;
				GCC_NO_COMMON_BLOCKS = YES;
				GCC_WARN_64_TO_32_BIT_CONVERSION = NO;
				GCC_WARN_ABOUT_RETURN_TYPE = YES_ERROR;
				GCC_WARN_UNDECLARED_SELECTOR = YES;
				GCC_WARN_UNINITIALIZED_AUTOS = YES_AGGRESSIVE;
				GCC_WARN_UNUSED_FUNCTION = YES;
				GCC_WARN_UNUSED_VARIABLE = YES;
				MACOSX_DEPLOYMENT_TARGET = 10.9;
				OTHER_CFLAGS = "-Werror";
				SDKROOT = macosx;
				VALID_ARCHS = x86_64;
			};
			name = Release;
		};
		A9CC529B1950C9F6004E4E22 /* Debug */ = {
			isa = XCBuildConfiguration;
			buildSettings = {
				ASSETCATALOG_COMPILER_APPICON_NAME = AppIcon;
				GCC_PRECOMPILE_PREFIX_HEADER = NO;
				GCC_PREFIX_HEADER = "";
				GCC_WARN_64_TO_32_BIT_CONVERSION = NO;
				HEADER_SEARCH_PATHS = (
					"$(inherited)",
					"/usr/local/opt/libjpeg-turbo/include",
					/usr/local/include,
				);
				INFOPLIST_FILE = "XCode/EndlessSky-Info.plist";
				LD_RUNPATH_SEARCH_PATHS = "@loader_path/../Frameworks";
				LIBRARY_SEARCH_PATHS = (
					"$(inherited)",
					"/usr/local/opt/libjpeg-turbo/lib",
					/usr/local/lib,
				);
				MACOSX_DEPLOYMENT_TARGET = 10.9;
				PRODUCT_BUNDLE_IDENTIFIER = "${PRODUCT_NAME:rfc1034identifier}";
				PRODUCT_NAME = "Endless Sky";
				WRAPPER_EXTENSION = app;
			};
			name = Debug;
		};
		A9CC529C1950C9F6004E4E22 /* Release */ = {
			isa = XCBuildConfiguration;
			buildSettings = {
				ASSETCATALOG_COMPILER_APPICON_NAME = AppIcon;
				GCC_PRECOMPILE_PREFIX_HEADER = NO;
				GCC_PREFIX_HEADER = "";
				GCC_WARN_64_TO_32_BIT_CONVERSION = NO;
				HEADER_SEARCH_PATHS = (
					"$(inherited)",
					"/usr/local/opt/libjpeg-turbo/include",
					/usr/local/include,
				);
				INFOPLIST_FILE = "XCode/EndlessSky-Info.plist";
				LD_RUNPATH_SEARCH_PATHS = "@loader_path/../Frameworks";
				LIBRARY_SEARCH_PATHS = (
					"$(inherited)",
					"/usr/local/opt/libjpeg-turbo/lib",
					/usr/local/lib,
				);
				MACOSX_DEPLOYMENT_TARGET = 10.9;
				PRODUCT_BUNDLE_IDENTIFIER = "${PRODUCT_NAME:rfc1034identifier}";
				PRODUCT_NAME = "Endless Sky";
				WRAPPER_EXTENSION = app;
			};
			name = Release;
		};
/* End XCBuildConfiguration section */

/* Begin XCConfigurationList section */
		A9CC52641950C9F6004E4E22 /* Build configuration list for PBXProject "EndlessSky" */ = {
			isa = XCConfigurationList;
			buildConfigurations = (
				A9CC52981950C9F6004E4E22 /* Debug */,
				A9CC52991950C9F6004E4E22 /* Release */,
			);
			defaultConfigurationIsVisible = 0;
			defaultConfigurationName = Release;
		};
		A9CC529A1950C9F6004E4E22 /* Build configuration list for PBXNativeTarget "EndlessSky" */ = {
			isa = XCConfigurationList;
			buildConfigurations = (
				A9CC529B1950C9F6004E4E22 /* Debug */,
				A9CC529C1950C9F6004E4E22 /* Release */,
			);
			defaultConfigurationIsVisible = 0;
			defaultConfigurationName = Release;
		};
/* End XCConfigurationList section */
	};
	rootObject = A9CC52611950C9F6004E4E22 /* Project object */;
}<|MERGE_RESOLUTION|>--- conflicted
+++ resolved
@@ -211,13 +211,9 @@
 		62C311191CE172D000409D91 /* Flotsam.h */ = {isa = PBXFileReference; fileEncoding = 4; lastKnownFileType = sourcecode.c.h; name = Flotsam.h; path = source/Flotsam.h; sourceTree = "<group>"; };
 		6A5716311E25BE6F00585EB2 /* CollisionSet.cpp */ = {isa = PBXFileReference; fileEncoding = 4; lastKnownFileType = sourcecode.cpp.cpp; name = CollisionSet.cpp; path = source/CollisionSet.cpp; sourceTree = "<group>"; };
 		6A5716321E25BE6F00585EB2 /* CollisionSet.h */ = {isa = PBXFileReference; fileEncoding = 4; lastKnownFileType = sourcecode.c.h; name = CollisionSet.h; path = source/CollisionSet.h; sourceTree = "<group>"; };
-<<<<<<< HEAD
+		6DCF4CF2972F569E6DBB8578 /* CategoryTypes.h */ = {isa = PBXFileReference; fileEncoding = 4; lastKnownFileType = sourcecode.c.h; name = CategoryTypes.h; path = source/CategoryTypes.h; sourceTree = "<group>"; };
 		6CB54F7AAE26F50A89635C94 /* ConditionsProvider.cpp */ = {isa = PBXFileReference; fileEncoding = 4; lastKnownFileType = sourcecode.cpp.cpp; name = ConditionsProvider.cpp; path = source/ConditionsProvider.cpp; sourceTree = "<group>"; };
 		A3B9425983D66B182BD724B4 /* ConditionsStore.h */ = {isa = PBXFileReference; fileEncoding = 4; lastKnownFileType = sourcecode.c.h; name = ConditionsStore.h; path = source/ConditionsStore.h; sourceTree = "<group>"; };
-		9DA14712A9C68E00FBFD9C72 /* TestData.h */ = {isa = PBXFileReference; fileEncoding = 4; lastKnownFileType = sourcecode.c.h; name = TestData.h; path = source/TestData.h; sourceTree = "<group>"; };
-=======
-		6DCF4CF2972F569E6DBB8578 /* CategoryTypes.h */ = {isa = PBXFileReference; fileEncoding = 4; lastKnownFileType = sourcecode.c.h; name = CategoryTypes.h; path = source/CategoryTypes.h; sourceTree = "<group>"; };
->>>>>>> 0a16b077
 		8E8A4C648B242742B22A34FA /* Weather.cpp */ = {isa = PBXFileReference; fileEncoding = 4; lastKnownFileType = sourcecode.cpp.cpp; name = Weather.cpp; path = source/Weather.cpp; sourceTree = "<group>"; };
 		98104FFDA18E40F4A712A8BE /* CoreStartData.h */ = {isa = PBXFileReference; fileEncoding = 4; lastKnownFileType = sourcecode.c.h; name = CoreStartData.h; path = source/CoreStartData.h; sourceTree = "<group>"; };
 		9BCF4321AF819E944EC02FB9 /* layout.hpp */ = {isa = PBXFileReference; fileEncoding = 4; lastKnownFileType = sourcecode.c.h; name = layout.hpp; path = source/text/layout.hpp; sourceTree = "<group>"; };
