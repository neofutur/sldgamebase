--- conflicted
+++ resolved
@@ -232,12 +232,9 @@
 		2E1E458DB603BF979429117C /* DisplayText.cpp */ = {isa = PBXFileReference; fileEncoding = 4; lastKnownFileType = sourcecode.cpp.cpp; name = DisplayText.cpp; path = source/text/DisplayText.cpp; sourceTree = "<group>"; };
 		2E644A108BCD762A2A1A899C /* Hazard.h */ = {isa = PBXFileReference; fileEncoding = 4; lastKnownFileType = sourcecode.c.h; name = Hazard.h; path = source/Hazard.h; sourceTree = "<group>"; };
 		2E8047A8987DD8EC99FF8E2E /* Test.cpp */ = {isa = PBXFileReference; fileEncoding = 4; lastKnownFileType = sourcecode.cpp.cpp; name = Test.cpp; path = source/Test.cpp; sourceTree = "<group>"; };
-<<<<<<< HEAD
-=======
 		32404878BFF00A095AF2DD2C /* MapPlanetCard.cpp */ = {isa = PBXFileReference; fileEncoding = 4; lastKnownFileType = sourcecode.cpp.cpp; name = MapPlanetCard.cpp; path = source/MapPlanetCard.cpp; sourceTree = "<group>"; };
 		1578F880250B5F8A00D318FB /* InfoPanelState.cpp */ = {isa = PBXFileReference; fileEncoding = 4; lastKnownFileType = sourcecode.cpp.cpp; name = InfoPanelState.cpp; path = source/InfoPanelState.cpp; sourceTree = "<group>"; };
 		1578F882250B5F8A00D318FB /* InfoPanelState.h */ = {isa = PBXFileReference; fileEncoding = 4; lastKnownFileType = sourcecode.c.h; name = InfoPanelState.h; path = source/InfoPanelState.h; sourceTree = "<group>"; };
->>>>>>> c27eb67b
 		389245138CF297EB417DF730 /* UniverseObjects.cpp */ = {isa = PBXFileReference; fileEncoding = 4; lastKnownFileType = sourcecode.cpp.cpp; name = UniverseObjects.cpp; path = source/UniverseObjects.cpp; sourceTree = "<group>"; };
 		46B444A6B2A67F93BB272686 /* ByGivenOrder.h */ = {isa = PBXFileReference; fileEncoding = 4; lastKnownFileType = sourcecode.c.h; name = ByGivenOrder.h; path = source/comparators/ByGivenOrder.h; sourceTree = "<group>"; };
 		47304B4DBCD8D319692647D2 /* TaskQueue.h */ = {isa = PBXFileReference; fileEncoding = 4; lastKnownFileType = sourcecode.c.h; name = TaskQueue.h; path = source/TaskQueue.h; sourceTree = "<group>"; };
@@ -884,13 +881,10 @@
 				61FA4C2BB89E08C5E2B8B4B9 /* Variant.cpp */,
 				5EBC44769E84CF0C953D08B3 /* Variant.h */,
 				086E48E490C9BAD6660C7274 /* ExclusiveItem.h */,
-<<<<<<< HEAD
 				7CE64A4BA79C2C654848F558 /* TaskQueue.cpp */,
 				47304B4DBCD8D319692647D2 /* TaskQueue.h */,
-=======
 				A7F240B4AC219841424A387A /* Logger.cpp */,
 				AE57401AA43232EDEABFAE13 /* Logger.h */,
->>>>>>> c27eb67b
 			);
 			name = source;
 			sourceTree = "<group>";
@@ -1283,11 +1277,8 @@
 				F35E4D6EA465D71CDA282EBA /* MenuAnimationPanel.cpp in Sources */,
 				497849B2A4C5EA58A64D316C /* MapPlanetCard.cpp in Sources */,
 				920F40E0ADECA8926F423FDA /* Variant.cpp in Sources */,
-<<<<<<< HEAD
 				837745D49797C460765C98C5 /* TaskQueue.cpp in Sources */,
-=======
 				DAC24E909BF453D18AEE3DA3 /* Logger.cpp in Sources */,
->>>>>>> c27eb67b
 			);
 			runOnlyForDeploymentPostprocessing = 0;
 		};
