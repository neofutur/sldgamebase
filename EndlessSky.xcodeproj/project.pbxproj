// !$*UTF8*$!
{
	archiveVersion = 1;
	classes = {
	};
	objectVersion = 46;
	objects = {

/* Begin PBXBuildFile section */
		16AD4CACA629E8026777EA00 /* truncate.hpp in Headers */ = {isa = PBXBuildFile; fileRef = 2CA44855BD0AFF45DCAEEA5D /* truncate.hpp */; settings = {ATTRIBUTES = (Project, ); }; };
		4C2DEF56201B8FAE0062315E /* libSDL2-2.0.0.dylib in Frameworks */ = {isa = PBXBuildFile; fileRef = 4C2DEF55201B8FAD0062315E /* libSDL2-2.0.0.dylib */; };
		4C2DEF57201B90310062315E /* libSDL2-2.0.0.dylib in CopyFiles */ = {isa = PBXBuildFile; fileRef = 4C2DEF55201B8FAD0062315E /* libSDL2-2.0.0.dylib */; settings = {ATTRIBUTES = (CodeSignOnCopy, ); }; };
		5155CD731DBB9FF900EF090B /* Depreciation.cpp in Sources */ = {isa = PBXBuildFile; fileRef = 5155CD711DBB9FF900EF090B /* Depreciation.cpp */; };
		5AB644C9B37C15C989A9DBE9 /* DisplayText.cpp in Sources */ = {isa = PBXBuildFile; fileRef = 2E1E458DB603BF979429117C /* DisplayText.cpp */; };
		6245F8251D301C7400A7A094 /* Body.cpp in Sources */ = {isa = PBXBuildFile; fileRef = 6245F8231D301C7400A7A094 /* Body.cpp */; };
		6245F8281D301C9000A7A094 /* Hardpoint.cpp in Sources */ = {isa = PBXBuildFile; fileRef = 6245F8261D301C9000A7A094 /* Hardpoint.cpp */; };
		628BDAEF1CC5DC950062BCD2 /* PlanetLabel.cpp in Sources */ = {isa = PBXBuildFile; fileRef = 628BDAED1CC5DC950062BCD2 /* PlanetLabel.cpp */; };
		62A405BA1D47DA4D0054F6A0 /* FogShader.cpp in Sources */ = {isa = PBXBuildFile; fileRef = 62A405B81D47DA4D0054F6A0 /* FogShader.cpp */; };
		62C3111A1CE172D000409D91 /* Flotsam.cpp in Sources */ = {isa = PBXBuildFile; fileRef = 62C311181CE172D000409D91 /* Flotsam.cpp */; };
		6A5716331E25BE6F00585EB2 /* CollisionSet.cpp in Sources */ = {isa = PBXBuildFile; fileRef = 6A5716311E25BE6F00585EB2 /* CollisionSet.cpp */; };
		9E1F4BF78F9E1FC4C96F76B5 /* Test.cpp in Sources */ = {isa = PBXBuildFile; fileRef = 2E8047A8987DD8EC99FF8E2E /* Test.cpp */; };
		94DF4B5B8619F6A3715D6168 /* Weather.cpp in Sources */ = {isa = PBXBuildFile; fileRef = 8E8A4C648B242742B22A34FA /* Weather.cpp */; };
		A90633FF1EE602FD000DA6C0 /* LogbookPanel.cpp in Sources */ = {isa = PBXBuildFile; fileRef = A90633FD1EE602FD000DA6C0 /* LogbookPanel.cpp */; };
		A90C15D91D5BD55700708F3A /* Minable.cpp in Sources */ = {isa = PBXBuildFile; fileRef = A90C15D71D5BD55700708F3A /* Minable.cpp */; };
		A90C15DC1D5BD56800708F3A /* Rectangle.cpp in Sources */ = {isa = PBXBuildFile; fileRef = A90C15DA1D5BD56800708F3A /* Rectangle.cpp */; };
		A93931FB1988135200C2A87B /* libturbojpeg.0.dylib in Frameworks */ = {isa = PBXBuildFile; fileRef = A93931FA1988135200C2A87B /* libturbojpeg.0.dylib */; };
		A93931FD1988136B00C2A87B /* libpng16.16.dylib in Frameworks */ = {isa = PBXBuildFile; fileRef = A93931FC1988136B00C2A87B /* libpng16.16.dylib */; };
		A93931FE1988136E00C2A87B /* libturbojpeg.0.dylib in CopyFiles */ = {isa = PBXBuildFile; fileRef = A93931FA1988135200C2A87B /* libturbojpeg.0.dylib */; settings = {ATTRIBUTES = (CodeSignOnCopy, ); }; };
		A93931FF1988136F00C2A87B /* libpng16.16.dylib in CopyFiles */ = {isa = PBXBuildFile; fileRef = A93931FC1988136B00C2A87B /* libpng16.16.dylib */; settings = {ATTRIBUTES = (CodeSignOnCopy, ); }; };
		A94408A51982F3E600610427 /* endless-sky.iconset in Resources */ = {isa = PBXBuildFile; fileRef = A94408A41982F3E600610427 /* endless-sky.iconset */; };
		A966A5AB1B964E6300DFF69C /* Person.cpp in Sources */ = {isa = PBXBuildFile; fileRef = A966A5A91B964E6300DFF69C /* Person.cpp */; };
		A96863A01AE6FD0E004FE1FE /* Account.cpp in Sources */ = {isa = PBXBuildFile; fileRef = A96862CD1AE6FD0A004FE1FE /* Account.cpp */; };
		A96863A11AE6FD0E004FE1FE /* AI.cpp in Sources */ = {isa = PBXBuildFile; fileRef = A96862CF1AE6FD0A004FE1FE /* AI.cpp */; };
		A96863A21AE6FD0E004FE1FE /* Angle.cpp in Sources */ = {isa = PBXBuildFile; fileRef = A96862D11AE6FD0A004FE1FE /* Angle.cpp */; };
		A96863A41AE6FD0E004FE1FE /* Armament.cpp in Sources */ = {isa = PBXBuildFile; fileRef = A96862D51AE6FD0A004FE1FE /* Armament.cpp */; };
		A96863A51AE6FD0E004FE1FE /* AsteroidField.cpp in Sources */ = {isa = PBXBuildFile; fileRef = A96862D71AE6FD0A004FE1FE /* AsteroidField.cpp */; };
		A96863A61AE6FD0E004FE1FE /* Audio.cpp in Sources */ = {isa = PBXBuildFile; fileRef = A96862D91AE6FD0A004FE1FE /* Audio.cpp */; };
		A96863A71AE6FD0E004FE1FE /* BankPanel.cpp in Sources */ = {isa = PBXBuildFile; fileRef = A96862DB1AE6FD0A004FE1FE /* BankPanel.cpp */; };
		A96863A91AE6FD0E004FE1FE /* BoardingPanel.cpp in Sources */ = {isa = PBXBuildFile; fileRef = A96862DF1AE6FD0A004FE1FE /* BoardingPanel.cpp */; };
		A96863AA1AE6FD0E004FE1FE /* CaptureOdds.cpp in Sources */ = {isa = PBXBuildFile; fileRef = A96862E11AE6FD0A004FE1FE /* CaptureOdds.cpp */; };
		A96863AB1AE6FD0E004FE1FE /* CargoHold.cpp in Sources */ = {isa = PBXBuildFile; fileRef = A96862E31AE6FD0A004FE1FE /* CargoHold.cpp */; };
		A96863AC1AE6FD0E004FE1FE /* Color.cpp in Sources */ = {isa = PBXBuildFile; fileRef = A96862E61AE6FD0A004FE1FE /* Color.cpp */; };
		A96863AD1AE6FD0E004FE1FE /* Command.cpp in Sources */ = {isa = PBXBuildFile; fileRef = A96862E81AE6FD0A004FE1FE /* Command.cpp */; };
		A96863AE1AE6FD0E004FE1FE /* ConditionSet.cpp in Sources */ = {isa = PBXBuildFile; fileRef = A96862EA1AE6FD0A004FE1FE /* ConditionSet.cpp */; };
		A96863AF1AE6FD0E004FE1FE /* Conversation.cpp in Sources */ = {isa = PBXBuildFile; fileRef = A96862EC1AE6FD0A004FE1FE /* Conversation.cpp */; };
		A96863B01AE6FD0E004FE1FE /* ConversationPanel.cpp in Sources */ = {isa = PBXBuildFile; fileRef = A96862EE1AE6FD0A004FE1FE /* ConversationPanel.cpp */; };
		A96863B11AE6FD0E004FE1FE /* DataFile.cpp in Sources */ = {isa = PBXBuildFile; fileRef = A96862F01AE6FD0A004FE1FE /* DataFile.cpp */; };
		A96863B21AE6FD0E004FE1FE /* DataNode.cpp in Sources */ = {isa = PBXBuildFile; fileRef = A96862F21AE6FD0A004FE1FE /* DataNode.cpp */; };
		A96863B31AE6FD0E004FE1FE /* DataWriter.cpp in Sources */ = {isa = PBXBuildFile; fileRef = A96862F41AE6FD0A004FE1FE /* DataWriter.cpp */; };
		A96863B41AE6FD0E004FE1FE /* Date.cpp in Sources */ = {isa = PBXBuildFile; fileRef = A96862F61AE6FD0A004FE1FE /* Date.cpp */; };
		A96863B51AE6FD0E004FE1FE /* Dialog.cpp in Sources */ = {isa = PBXBuildFile; fileRef = A96862F81AE6FD0A004FE1FE /* Dialog.cpp */; };
		A96863B61AE6FD0E004FE1FE /* DistanceMap.cpp in Sources */ = {isa = PBXBuildFile; fileRef = A96862FA1AE6FD0B004FE1FE /* DistanceMap.cpp */; };
		A96863B81AE6FD0E004FE1FE /* DrawList.cpp in Sources */ = {isa = PBXBuildFile; fileRef = A96862FE1AE6FD0B004FE1FE /* DrawList.cpp */; };
		A96863B91AE6FD0E004FE1FE /* Effect.cpp in Sources */ = {isa = PBXBuildFile; fileRef = A96863001AE6FD0B004FE1FE /* Effect.cpp */; };
		A96863BA1AE6FD0E004FE1FE /* Engine.cpp in Sources */ = {isa = PBXBuildFile; fileRef = A96863021AE6FD0B004FE1FE /* Engine.cpp */; };
		A96863BB1AE6FD0E004FE1FE /* EscortDisplay.cpp in Sources */ = {isa = PBXBuildFile; fileRef = A96863041AE6FD0B004FE1FE /* EscortDisplay.cpp */; };
		A96863BC1AE6FD0E004FE1FE /* Files.cpp in Sources */ = {isa = PBXBuildFile; fileRef = A96863061AE6FD0B004FE1FE /* Files.cpp */; };
		A96863BD1AE6FD0E004FE1FE /* FillShader.cpp in Sources */ = {isa = PBXBuildFile; fileRef = A96863081AE6FD0B004FE1FE /* FillShader.cpp */; };
		A96863BE1AE6FD0E004FE1FE /* Fleet.cpp in Sources */ = {isa = PBXBuildFile; fileRef = A968630A1AE6FD0B004FE1FE /* Fleet.cpp */; };
		A96863BF1AE6FD0E004FE1FE /* Font.cpp in Sources */ = {isa = PBXBuildFile; fileRef = A968630C1AE6FD0B004FE1FE /* Font.cpp */; };
		A96863C01AE6FD0E004FE1FE /* FontSet.cpp in Sources */ = {isa = PBXBuildFile; fileRef = A968630E1AE6FD0B004FE1FE /* FontSet.cpp */; };
		A96863C11AE6FD0E004FE1FE /* Format.cpp in Sources */ = {isa = PBXBuildFile; fileRef = A96863101AE6FD0B004FE1FE /* Format.cpp */; };
		A96863C21AE6FD0E004FE1FE /* FrameTimer.cpp in Sources */ = {isa = PBXBuildFile; fileRef = A96863121AE6FD0B004FE1FE /* FrameTimer.cpp */; };
		A96863C31AE6FD0E004FE1FE /* Galaxy.cpp in Sources */ = {isa = PBXBuildFile; fileRef = A96863141AE6FD0B004FE1FE /* Galaxy.cpp */; };
		A96863C41AE6FD0E004FE1FE /* GameData.cpp in Sources */ = {isa = PBXBuildFile; fileRef = A96863161AE6FD0B004FE1FE /* GameData.cpp */; };
		A96863C51AE6FD0E004FE1FE /* GameEvent.cpp in Sources */ = {isa = PBXBuildFile; fileRef = A96863181AE6FD0B004FE1FE /* GameEvent.cpp */; };
		A96863C61AE6FD0E004FE1FE /* Government.cpp in Sources */ = {isa = PBXBuildFile; fileRef = A968631B1AE6FD0B004FE1FE /* Government.cpp */; };
		A96863C71AE6FD0E004FE1FE /* HailPanel.cpp in Sources */ = {isa = PBXBuildFile; fileRef = A968631D1AE6FD0B004FE1FE /* HailPanel.cpp */; };
		A96863C81AE6FD0E004FE1FE /* HiringPanel.cpp in Sources */ = {isa = PBXBuildFile; fileRef = A968631F1AE6FD0B004FE1FE /* HiringPanel.cpp */; };
		A96863C91AE6FD0E004FE1FE /* ImageBuffer.cpp in Sources */ = {isa = PBXBuildFile; fileRef = A96863211AE6FD0B004FE1FE /* ImageBuffer.cpp */; };
		A96863CB1AE6FD0E004FE1FE /* Information.cpp in Sources */ = {isa = PBXBuildFile; fileRef = A96863251AE6FD0B004FE1FE /* Information.cpp */; };
		A96863CC1AE6FD0E004FE1FE /* Interface.cpp in Sources */ = {isa = PBXBuildFile; fileRef = A96863271AE6FD0B004FE1FE /* Interface.cpp */; };
		A96863CD1AE6FD0E004FE1FE /* LineShader.cpp in Sources */ = {isa = PBXBuildFile; fileRef = A96863291AE6FD0B004FE1FE /* LineShader.cpp */; };
		A96863CE1AE6FD0E004FE1FE /* LoadPanel.cpp in Sources */ = {isa = PBXBuildFile; fileRef = A968632B1AE6FD0B004FE1FE /* LoadPanel.cpp */; };
		A96863CF1AE6FD0E004FE1FE /* LocationFilter.cpp in Sources */ = {isa = PBXBuildFile; fileRef = A968632D1AE6FD0B004FE1FE /* LocationFilter.cpp */; };
		A96863D01AE6FD0E004FE1FE /* main.cpp in Sources */ = {isa = PBXBuildFile; fileRef = A968632F1AE6FD0B004FE1FE /* main.cpp */; };
		A96863D11AE6FD0E004FE1FE /* MainPanel.cpp in Sources */ = {isa = PBXBuildFile; fileRef = A96863301AE6FD0B004FE1FE /* MainPanel.cpp */; };
		A96863D21AE6FD0E004FE1FE /* MapDetailPanel.cpp in Sources */ = {isa = PBXBuildFile; fileRef = A96863321AE6FD0C004FE1FE /* MapDetailPanel.cpp */; };
		A96863D31AE6FD0E004FE1FE /* MapPanel.cpp in Sources */ = {isa = PBXBuildFile; fileRef = A96863341AE6FD0C004FE1FE /* MapPanel.cpp */; };
		A96863D41AE6FD0E004FE1FE /* Mask.cpp in Sources */ = {isa = PBXBuildFile; fileRef = A96863361AE6FD0C004FE1FE /* Mask.cpp */; };
		A96863D51AE6FD0E004FE1FE /* MenuPanel.cpp in Sources */ = {isa = PBXBuildFile; fileRef = A96863381AE6FD0C004FE1FE /* MenuPanel.cpp */; };
		A96863D61AE6FD0E004FE1FE /* Messages.cpp in Sources */ = {isa = PBXBuildFile; fileRef = A968633A1AE6FD0C004FE1FE /* Messages.cpp */; };
		A96863D71AE6FD0E004FE1FE /* Mission.cpp in Sources */ = {isa = PBXBuildFile; fileRef = A968633C1AE6FD0C004FE1FE /* Mission.cpp */; };
		A96863D81AE6FD0E004FE1FE /* MissionAction.cpp in Sources */ = {isa = PBXBuildFile; fileRef = A968633E1AE6FD0C004FE1FE /* MissionAction.cpp */; };
		A96863D91AE6FD0E004FE1FE /* MissionPanel.cpp in Sources */ = {isa = PBXBuildFile; fileRef = A96863401AE6FD0C004FE1FE /* MissionPanel.cpp */; };
		A96863DA1AE6FD0E004FE1FE /* Mortgage.cpp in Sources */ = {isa = PBXBuildFile; fileRef = A96863421AE6FD0C004FE1FE /* Mortgage.cpp */; };
		A96863DB1AE6FD0E004FE1FE /* NPC.cpp in Sources */ = {isa = PBXBuildFile; fileRef = A96863441AE6FD0C004FE1FE /* NPC.cpp */; };
		A96863DC1AE6FD0E004FE1FE /* Outfit.cpp in Sources */ = {isa = PBXBuildFile; fileRef = A96863461AE6FD0C004FE1FE /* Outfit.cpp */; };
		A96863DD1AE6FD0E004FE1FE /* OutfitInfoDisplay.cpp in Sources */ = {isa = PBXBuildFile; fileRef = A96863481AE6FD0C004FE1FE /* OutfitInfoDisplay.cpp */; };
		A96863DE1AE6FD0E004FE1FE /* OutfitterPanel.cpp in Sources */ = {isa = PBXBuildFile; fileRef = A968634A1AE6FD0C004FE1FE /* OutfitterPanel.cpp */; };
		A96863DF1AE6FD0E004FE1FE /* OutlineShader.cpp in Sources */ = {isa = PBXBuildFile; fileRef = A968634C1AE6FD0C004FE1FE /* OutlineShader.cpp */; };
		A96863E01AE6FD0E004FE1FE /* Panel.cpp in Sources */ = {isa = PBXBuildFile; fileRef = A968634E1AE6FD0C004FE1FE /* Panel.cpp */; };
		A96863E11AE6FD0E004FE1FE /* Personality.cpp in Sources */ = {isa = PBXBuildFile; fileRef = A96863501AE6FD0C004FE1FE /* Personality.cpp */; };
		A96863E21AE6FD0E004FE1FE /* Phrase.cpp in Sources */ = {isa = PBXBuildFile; fileRef = A96863521AE6FD0C004FE1FE /* Phrase.cpp */; };
		A96863E31AE6FD0E004FE1FE /* Planet.cpp in Sources */ = {isa = PBXBuildFile; fileRef = A96863551AE6FD0C004FE1FE /* Planet.cpp */; };
		A96863E41AE6FD0E004FE1FE /* PlanetPanel.cpp in Sources */ = {isa = PBXBuildFile; fileRef = A96863571AE6FD0C004FE1FE /* PlanetPanel.cpp */; };
		A96863E51AE6FD0E004FE1FE /* PlayerInfo.cpp in Sources */ = {isa = PBXBuildFile; fileRef = A96863591AE6FD0C004FE1FE /* PlayerInfo.cpp */; };
		A96863E61AE6FD0E004FE1FE /* Point.cpp in Sources */ = {isa = PBXBuildFile; fileRef = A968635B1AE6FD0C004FE1FE /* Point.cpp */; };
		A96863E71AE6FD0E004FE1FE /* PointerShader.cpp in Sources */ = {isa = PBXBuildFile; fileRef = A968635D1AE6FD0C004FE1FE /* PointerShader.cpp */; };
		A96863E81AE6FD0E004FE1FE /* Politics.cpp in Sources */ = {isa = PBXBuildFile; fileRef = A968635F1AE6FD0C004FE1FE /* Politics.cpp */; };
		A96863E91AE6FD0E004FE1FE /* Preferences.cpp in Sources */ = {isa = PBXBuildFile; fileRef = A96863611AE6FD0C004FE1FE /* Preferences.cpp */; };
		A96863EA1AE6FD0E004FE1FE /* PreferencesPanel.cpp in Sources */ = {isa = PBXBuildFile; fileRef = A96863631AE6FD0C004FE1FE /* PreferencesPanel.cpp */; };
		A96863EB1AE6FD0E004FE1FE /* Projectile.cpp in Sources */ = {isa = PBXBuildFile; fileRef = A96863651AE6FD0C004FE1FE /* Projectile.cpp */; };
		A96863EC1AE6FD0E004FE1FE /* Radar.cpp in Sources */ = {isa = PBXBuildFile; fileRef = A96863671AE6FD0C004FE1FE /* Radar.cpp */; };
		A96863ED1AE6FD0E004FE1FE /* Random.cpp in Sources */ = {isa = PBXBuildFile; fileRef = A96863691AE6FD0D004FE1FE /* Random.cpp */; };
		A96863EE1AE6FD0E004FE1FE /* RingShader.cpp in Sources */ = {isa = PBXBuildFile; fileRef = A968636B1AE6FD0D004FE1FE /* RingShader.cpp */; };
		A96863EF1AE6FD0E004FE1FE /* SavedGame.cpp in Sources */ = {isa = PBXBuildFile; fileRef = A968636E1AE6FD0D004FE1FE /* SavedGame.cpp */; };
		A96863F01AE6FD0E004FE1FE /* Screen.cpp in Sources */ = {isa = PBXBuildFile; fileRef = A96863701AE6FD0D004FE1FE /* Screen.cpp */; };
		A96863F11AE6FD0E004FE1FE /* Shader.cpp in Sources */ = {isa = PBXBuildFile; fileRef = A96863731AE6FD0D004FE1FE /* Shader.cpp */; };
		A96863F21AE6FD0E004FE1FE /* Ship.cpp in Sources */ = {isa = PBXBuildFile; fileRef = A96863761AE6FD0D004FE1FE /* Ship.cpp */; };
		A96863F31AE6FD0E004FE1FE /* ShipEvent.cpp in Sources */ = {isa = PBXBuildFile; fileRef = A96863781AE6FD0D004FE1FE /* ShipEvent.cpp */; };
		A96863F41AE6FD0E004FE1FE /* ShipInfoDisplay.cpp in Sources */ = {isa = PBXBuildFile; fileRef = A968637A1AE6FD0D004FE1FE /* ShipInfoDisplay.cpp */; };
		A96863F51AE6FD0E004FE1FE /* ShipyardPanel.cpp in Sources */ = {isa = PBXBuildFile; fileRef = A968637C1AE6FD0D004FE1FE /* ShipyardPanel.cpp */; };
		A96863F61AE6FD0E004FE1FE /* ShopPanel.cpp in Sources */ = {isa = PBXBuildFile; fileRef = A968637E1AE6FD0D004FE1FE /* ShopPanel.cpp */; };
		A96863F71AE6FD0E004FE1FE /* Sound.cpp in Sources */ = {isa = PBXBuildFile; fileRef = A96863801AE6FD0D004FE1FE /* Sound.cpp */; };
		A96863F81AE6FD0E004FE1FE /* SpaceportPanel.cpp in Sources */ = {isa = PBXBuildFile; fileRef = A96863821AE6FD0D004FE1FE /* SpaceportPanel.cpp */; };
		A96863F91AE6FD0E004FE1FE /* Sprite.cpp in Sources */ = {isa = PBXBuildFile; fileRef = A96863841AE6FD0D004FE1FE /* Sprite.cpp */; };
		A96863FA1AE6FD0E004FE1FE /* SpriteQueue.cpp in Sources */ = {isa = PBXBuildFile; fileRef = A96863861AE6FD0D004FE1FE /* SpriteQueue.cpp */; };
		A96863FB1AE6FD0E004FE1FE /* SpriteSet.cpp in Sources */ = {isa = PBXBuildFile; fileRef = A96863881AE6FD0D004FE1FE /* SpriteSet.cpp */; };
		A96863FC1AE6FD0E004FE1FE /* SpriteShader.cpp in Sources */ = {isa = PBXBuildFile; fileRef = A968638A1AE6FD0D004FE1FE /* SpriteShader.cpp */; };
		A96863FD1AE6FD0E004FE1FE /* StarField.cpp in Sources */ = {isa = PBXBuildFile; fileRef = A968638C1AE6FD0D004FE1FE /* StarField.cpp */; };
		A96863FE1AE6FD0E004FE1FE /* StartConditions.cpp in Sources */ = {isa = PBXBuildFile; fileRef = A968638E1AE6FD0D004FE1FE /* StartConditions.cpp */; };
		A96863FF1AE6FD0E004FE1FE /* StellarObject.cpp in Sources */ = {isa = PBXBuildFile; fileRef = A96863901AE6FD0D004FE1FE /* StellarObject.cpp */; };
		A96864001AE6FD0E004FE1FE /* System.cpp in Sources */ = {isa = PBXBuildFile; fileRef = A96863921AE6FD0D004FE1FE /* System.cpp */; };
		A96864011AE6FD0E004FE1FE /* Table.cpp in Sources */ = {isa = PBXBuildFile; fileRef = A96863941AE6FD0D004FE1FE /* Table.cpp */; };
		A96864021AE6FD0E004FE1FE /* Trade.cpp in Sources */ = {isa = PBXBuildFile; fileRef = A96863961AE6FD0D004FE1FE /* Trade.cpp */; };
		A96864031AE6FD0E004FE1FE /* TradingPanel.cpp in Sources */ = {isa = PBXBuildFile; fileRef = A96863981AE6FD0D004FE1FE /* TradingPanel.cpp */; };
		A96864041AE6FD0E004FE1FE /* UI.cpp in Sources */ = {isa = PBXBuildFile; fileRef = A968639A1AE6FD0D004FE1FE /* UI.cpp */; };
		A96864051AE6FD0E004FE1FE /* Weapon.cpp in Sources */ = {isa = PBXBuildFile; fileRef = A968639C1AE6FD0D004FE1FE /* Weapon.cpp */; };
		A96864061AE6FD0E004FE1FE /* WrappedText.cpp in Sources */ = {isa = PBXBuildFile; fileRef = A968639E1AE6FD0D004FE1FE /* WrappedText.cpp */; };
		A97C24EA1B17BE35007DDFA1 /* MapOutfitterPanel.cpp in Sources */ = {isa = PBXBuildFile; fileRef = A97C24E81B17BE35007DDFA1 /* MapOutfitterPanel.cpp */; };
		A97C24ED1B17BE3C007DDFA1 /* MapShipyardPanel.cpp in Sources */ = {isa = PBXBuildFile; fileRef = A97C24EB1B17BE3C007DDFA1 /* MapShipyardPanel.cpp */; };
		A98150821EA9634A00428AD6 /* ShipInfoPanel.cpp in Sources */ = {isa = PBXBuildFile; fileRef = A98150801EA9634A00428AD6 /* ShipInfoPanel.cpp */; };
		A98150851EA9635D00428AD6 /* PlayerInfoPanel.cpp in Sources */ = {isa = PBXBuildFile; fileRef = A98150831EA9635D00428AD6 /* PlayerInfoPanel.cpp */; };
		A99F7A50195DF3E8002C30B8 /* Images.xcassets in Resources */ = {isa = PBXBuildFile; fileRef = A99F7A4F195DF3E8002C30B8 /* Images.xcassets */; };
		A99F7AF5195DF44C002C30B8 /* credits.txt in Resources */ = {isa = PBXBuildFile; fileRef = A99F7A6F195DF44B002C30B8 /* credits.txt */; };
		A99F7B08195DF44C002C30B8 /* keys.txt in Resources */ = {isa = PBXBuildFile; fileRef = A99F7A94195DF44B002C30B8 /* keys.txt */; };
		A99F7B09195DF44C002C30B8 /* license.txt in Resources */ = {isa = PBXBuildFile; fileRef = A99F7A95195DF44B002C30B8 /* license.txt */; };
		A99F7B34195DF45E002C30B8 /* data in Resources */ = {isa = PBXBuildFile; fileRef = A99F7B32195DF45E002C30B8 /* data */; };
		A99F7B35195DF45E002C30B8 /* images in Resources */ = {isa = PBXBuildFile; fileRef = A99F7B33195DF45E002C30B8 /* images */; };
		A9A5297419996C9F002D7C35 /* sounds in Resources */ = {isa = PBXBuildFile; fileRef = A9A5297319996C9F002D7C35 /* sounds */; };
		A9A5297619996CC3002D7C35 /* OpenAL.framework in Frameworks */ = {isa = PBXBuildFile; fileRef = A9A5297519996CC3002D7C35 /* OpenAL.framework */; };
		A9B99D021C616AD000BE7C2E /* ItemInfoDisplay.cpp in Sources */ = {isa = PBXBuildFile; fileRef = A9B99D001C616AD000BE7C2E /* ItemInfoDisplay.cpp */; };
		A9B99D051C616AF200BE7C2E /* MapSalesPanel.cpp in Sources */ = {isa = PBXBuildFile; fileRef = A9B99D031C616AF200BE7C2E /* MapSalesPanel.cpp */; };
		A9BDFB541E00B8AA00A6B27E /* Music.cpp in Sources */ = {isa = PBXBuildFile; fileRef = A9BDFB521E00B8AA00A6B27E /* Music.cpp */; };
		A9BDFB561E00B94700A6B27E /* libmad.0.dylib in Frameworks */ = {isa = PBXBuildFile; fileRef = A9BDFB551E00B94700A6B27E /* libmad.0.dylib */; };
		A9BDFB571E00BD6A00A6B27E /* libmad.0.dylib in CopyFiles */ = {isa = PBXBuildFile; fileRef = A9BDFB551E00B94700A6B27E /* libmad.0.dylib */; settings = {ATTRIBUTES = (CodeSignOnCopy, ); }; };
		A9C70E101C0E5B51000B3D14 /* File.cpp in Sources */ = {isa = PBXBuildFile; fileRef = A9C70E0E1C0E5B51000B3D14 /* File.cpp */; };
		A9CC526D1950C9F6004E4E22 /* Cocoa.framework in Frameworks */ = {isa = PBXBuildFile; fileRef = A9CC526C1950C9F6004E4E22 /* Cocoa.framework */; };
		A9D40D1A195DFAA60086EE52 /* OpenGL.framework in Frameworks */ = {isa = PBXBuildFile; fileRef = A9D40D19195DFAA60086EE52 /* OpenGL.framework */; };
		AFF742E3BAA4AD9A5D001460 /* alignment.hpp in Headers */ = {isa = PBXBuildFile; fileRef = 13B643F6BEC24349F9BC9F42 /* alignment.hpp */; settings = {ATTRIBUTES = (Project, ); }; };
		B55C239D2303CE8B005C1A14 /* GameWindow.cpp in Sources */ = {isa = PBXBuildFile; fileRef = B55C239B2303CE8A005C1A14 /* GameWindow.cpp */; };
		B590161321ED4A0F00799178 /* Utf8.cpp in Sources */ = {isa = PBXBuildFile; fileRef = B590161121ED4A0E00799178 /* Utf8.cpp */; };
		B5DDA6942001B7F600DBA76A /* News.cpp in Sources */ = {isa = PBXBuildFile; fileRef = B5DDA6922001B7F600DBA76A /* News.cpp */; };
		C7354A3E9C53D6C5E3CC352F /* TestData.cpp in Sources */ = {isa = PBXBuildFile; fileRef = 02D34A71AE3BC4C93FC6865B /* TestData.cpp */; };
		C4264774A89C0001B6FFC60E /* Hazard.cpp in Sources */ = {isa = PBXBuildFile; fileRef = C49D4EA08DF168A83B1C7B07 /* Hazard.cpp */; };
		DF8D57E11FC25842001525DA /* Dictionary.cpp in Sources */ = {isa = PBXBuildFile; fileRef = DF8D57DF1FC25842001525DA /* Dictionary.cpp */; };
		DF8D57E51FC25889001525DA /* Visual.cpp in Sources */ = {isa = PBXBuildFile; fileRef = DF8D57E21FC25889001525DA /* Visual.cpp */; };
		DFAAE2A61FD4A25C0072C0A8 /* BatchDrawList.cpp in Sources */ = {isa = PBXBuildFile; fileRef = DFAAE2A21FD4A25C0072C0A8 /* BatchDrawList.cpp */; };
		DFAAE2A71FD4A25C0072C0A8 /* BatchShader.cpp in Sources */ = {isa = PBXBuildFile; fileRef = DFAAE2A41FD4A25C0072C0A8 /* BatchShader.cpp */; };
		DFAAE2AA1FD4A27B0072C0A8 /* ImageSet.cpp in Sources */ = {isa = PBXBuildFile; fileRef = DFAAE2A81FD4A27B0072C0A8 /* ImageSet.cpp */; };
		F55745BDBC50E15DCEB2ED5B /* layout.hpp in Headers */ = {isa = PBXBuildFile; fileRef = 9BCF4321AF819E944EC02FB9 /* layout.hpp */; settings = {ATTRIBUTES = (Project, ); }; };
/* End PBXBuildFile section */

/* Begin PBXCopyFilesBuildPhase section */
		A93931ED19880ECA00C2A87B /* CopyFiles */ = {
			isa = PBXCopyFilesBuildPhase;
			buildActionMask = 2147483647;
			dstPath = "";
			dstSubfolderSpec = 10;
			files = (
				4C2DEF57201B90310062315E /* libSDL2-2.0.0.dylib in CopyFiles */,
				A9BDFB571E00BD6A00A6B27E /* libmad.0.dylib in CopyFiles */,
				A93931FF1988136F00C2A87B /* libpng16.16.dylib in CopyFiles */,
				A93931FE1988136E00C2A87B /* libturbojpeg.0.dylib in CopyFiles */,
			);
			runOnlyForDeploymentPostprocessing = 0;
		};
/* End PBXCopyFilesBuildPhase section */

/* Begin PBXFileReference section */
<<<<<<< HEAD
		02D34A71AE3BC4C93FC6865B /* TestData.cpp */ = {isa = PBXFileReference; fileEncoding = 4; lastKnownFileType = sourcecode.cpp.cpp; name = TestData.cpp; path = source/TestData.cpp; sourceTree = "<group>"; };
		2E8047A8987DD8EC99FF8E2E /* Test.cpp */ = {isa = PBXFileReference; fileEncoding = 4; lastKnownFileType = sourcecode.cpp.cpp; name = Test.cpp; path = source/Test.cpp; sourceTree = "<group>"; };
=======
		13B643F6BEC24349F9BC9F42 /* alignment.hpp */ = {isa = PBXFileReference; fileEncoding = 4; lastKnownFileType = sourcecode.c.h; name = alignment.hpp; path = source/text/alignment.hpp; sourceTree = "<group>"; };
		2CA44855BD0AFF45DCAEEA5D /* truncate.hpp */ = {isa = PBXFileReference; fileEncoding = 4; lastKnownFileType = sourcecode.c.h; name = truncate.hpp; path = source/text/truncate.hpp; sourceTree = "<group>"; };
		2E1E458DB603BF979429117C /* DisplayText.cpp */ = {isa = PBXFileReference; fileEncoding = 4; lastKnownFileType = sourcecode.cpp.cpp; name = DisplayText.cpp; path = source/text/DisplayText.cpp; sourceTree = "<group>"; };
>>>>>>> 9cb72971
		2E644A108BCD762A2A1A899C /* Hazard.h */ = {isa = PBXFileReference; fileEncoding = 4; lastKnownFileType = sourcecode.c.h; name = Hazard.h; path = source/Hazard.h; sourceTree = "<group>"; };
		4C2DEF55201B8FAD0062315E /* libSDL2-2.0.0.dylib */ = {isa = PBXFileReference; lastKnownFileType = "compiled.mach-o.dylib"; name = "libSDL2-2.0.0.dylib"; path = "/usr/local/lib/libSDL2-2.0.0.dylib"; sourceTree = "<absolute>"; };
		5155CD711DBB9FF900EF090B /* Depreciation.cpp */ = {isa = PBXFileReference; fileEncoding = 4; lastKnownFileType = sourcecode.cpp.cpp; name = Depreciation.cpp; path = source/Depreciation.cpp; sourceTree = "<group>"; };
		5155CD721DBB9FF900EF090B /* Depreciation.h */ = {isa = PBXFileReference; fileEncoding = 4; lastKnownFileType = sourcecode.c.h; name = Depreciation.h; path = source/Depreciation.h; sourceTree = "<group>"; };
		5CE3475B85CE8C48D98664B7 /* Test.h */ = {isa = PBXFileReference; fileEncoding = 4; lastKnownFileType = sourcecode.c.h; name = Test.h; path = source/Test.h; sourceTree = "<group>"; };
		6245F8231D301C7400A7A094 /* Body.cpp */ = {isa = PBXFileReference; fileEncoding = 4; lastKnownFileType = sourcecode.cpp.cpp; name = Body.cpp; path = source/Body.cpp; sourceTree = "<group>"; };
		6245F8241D301C7400A7A094 /* Body.h */ = {isa = PBXFileReference; fileEncoding = 4; lastKnownFileType = sourcecode.c.h; name = Body.h; path = source/Body.h; sourceTree = "<group>"; };
		6245F8261D301C9000A7A094 /* Hardpoint.cpp */ = {isa = PBXFileReference; fileEncoding = 4; lastKnownFileType = sourcecode.cpp.cpp; name = Hardpoint.cpp; path = source/Hardpoint.cpp; sourceTree = "<group>"; };
		6245F8271D301C9000A7A094 /* Hardpoint.h */ = {isa = PBXFileReference; fileEncoding = 4; lastKnownFileType = sourcecode.c.h; name = Hardpoint.h; path = source/Hardpoint.h; sourceTree = "<group>"; };
		628BDAED1CC5DC950062BCD2 /* PlanetLabel.cpp */ = {isa = PBXFileReference; fileEncoding = 4; lastKnownFileType = sourcecode.cpp.cpp; name = PlanetLabel.cpp; path = source/PlanetLabel.cpp; sourceTree = "<group>"; };
		628BDAEE1CC5DC950062BCD2 /* PlanetLabel.h */ = {isa = PBXFileReference; fileEncoding = 4; lastKnownFileType = sourcecode.c.h; name = PlanetLabel.h; path = source/PlanetLabel.h; sourceTree = "<group>"; };
		62A405B81D47DA4D0054F6A0 /* FogShader.cpp */ = {isa = PBXFileReference; fileEncoding = 4; lastKnownFileType = sourcecode.cpp.cpp; name = FogShader.cpp; path = source/FogShader.cpp; sourceTree = "<group>"; };
		62A405B91D47DA4D0054F6A0 /* FogShader.h */ = {isa = PBXFileReference; fileEncoding = 4; lastKnownFileType = sourcecode.c.h; name = FogShader.h; path = source/FogShader.h; sourceTree = "<group>"; };
		62C311181CE172D000409D91 /* Flotsam.cpp */ = {isa = PBXFileReference; fileEncoding = 4; lastKnownFileType = sourcecode.cpp.cpp; name = Flotsam.cpp; path = source/Flotsam.cpp; sourceTree = "<group>"; };
		62C311191CE172D000409D91 /* Flotsam.h */ = {isa = PBXFileReference; fileEncoding = 4; lastKnownFileType = sourcecode.c.h; name = Flotsam.h; path = source/Flotsam.h; sourceTree = "<group>"; };
		6A5716311E25BE6F00585EB2 /* CollisionSet.cpp */ = {isa = PBXFileReference; fileEncoding = 4; lastKnownFileType = sourcecode.cpp.cpp; name = CollisionSet.cpp; path = source/CollisionSet.cpp; sourceTree = "<group>"; };
		6A5716321E25BE6F00585EB2 /* CollisionSet.h */ = {isa = PBXFileReference; fileEncoding = 4; lastKnownFileType = sourcecode.c.h; name = CollisionSet.h; path = source/CollisionSet.h; sourceTree = "<group>"; };
		9DA14712A9C68E00FBFD9C72 /* TestData.h */ = {isa = PBXFileReference; fileEncoding = 4; lastKnownFileType = sourcecode.c.h; name = TestData.h; path = source/TestData.h; sourceTree = "<group>"; };
		8E8A4C648B242742B22A34FA /* Weather.cpp */ = {isa = PBXFileReference; fileEncoding = 4; lastKnownFileType = sourcecode.cpp.cpp; name = Weather.cpp; path = source/Weather.cpp; sourceTree = "<group>"; };
		9BCF4321AF819E944EC02FB9 /* layout.hpp */ = {isa = PBXFileReference; fileEncoding = 4; lastKnownFileType = sourcecode.c.h; name = layout.hpp; path = source/text/layout.hpp; sourceTree = "<group>"; };
		A90633FD1EE602FD000DA6C0 /* LogbookPanel.cpp */ = {isa = PBXFileReference; fileEncoding = 4; lastKnownFileType = sourcecode.cpp.cpp; name = LogbookPanel.cpp; path = source/LogbookPanel.cpp; sourceTree = "<group>"; };
		A90633FE1EE602FD000DA6C0 /* LogbookPanel.h */ = {isa = PBXFileReference; fileEncoding = 4; lastKnownFileType = sourcecode.c.h; name = LogbookPanel.h; path = source/LogbookPanel.h; sourceTree = "<group>"; };
		A90C15D71D5BD55700708F3A /* Minable.cpp */ = {isa = PBXFileReference; fileEncoding = 4; lastKnownFileType = sourcecode.cpp.cpp; name = Minable.cpp; path = source/Minable.cpp; sourceTree = "<group>"; };
		A90C15D81D5BD55700708F3A /* Minable.h */ = {isa = PBXFileReference; fileEncoding = 4; lastKnownFileType = sourcecode.c.h; name = Minable.h; path = source/Minable.h; sourceTree = "<group>"; };
		A90C15DA1D5BD56800708F3A /* Rectangle.cpp */ = {isa = PBXFileReference; fileEncoding = 4; lastKnownFileType = sourcecode.cpp.cpp; name = Rectangle.cpp; path = source/Rectangle.cpp; sourceTree = "<group>"; };
		A90C15DB1D5BD56800708F3A /* Rectangle.h */ = {isa = PBXFileReference; fileEncoding = 4; lastKnownFileType = sourcecode.c.h; name = Rectangle.h; path = source/Rectangle.h; sourceTree = "<group>"; };
		A93931FA1988135200C2A87B /* libturbojpeg.0.dylib */ = {isa = PBXFileReference; lastKnownFileType = "compiled.mach-o.dylib"; name = libturbojpeg.0.dylib; path = "/usr/local/opt/libjpeg-turbo/lib/libturbojpeg.0.dylib"; sourceTree = "<absolute>"; };
		A93931FC1988136B00C2A87B /* libpng16.16.dylib */ = {isa = PBXFileReference; lastKnownFileType = "compiled.mach-o.dylib"; name = libpng16.16.dylib; path = /usr/local/lib/libpng16.16.dylib; sourceTree = "<absolute>"; };
		A94408A41982F3E600610427 /* endless-sky.iconset */ = {isa = PBXFileReference; lastKnownFileType = folder.iconset; name = "endless-sky.iconset"; path = "icons/endless-sky.iconset"; sourceTree = "<group>"; };
		A966A5A91B964E6300DFF69C /* Person.cpp */ = {isa = PBXFileReference; fileEncoding = 4; lastKnownFileType = sourcecode.cpp.cpp; name = Person.cpp; path = source/Person.cpp; sourceTree = "<group>"; };
		A966A5AA1B964E6300DFF69C /* Person.h */ = {isa = PBXFileReference; fileEncoding = 4; lastKnownFileType = sourcecode.c.h; name = Person.h; path = source/Person.h; sourceTree = "<group>"; };
		A96862CD1AE6FD0A004FE1FE /* Account.cpp */ = {isa = PBXFileReference; fileEncoding = 4; lastKnownFileType = sourcecode.cpp.cpp; name = Account.cpp; path = source/Account.cpp; sourceTree = "<group>"; };
		A96862CE1AE6FD0A004FE1FE /* Account.h */ = {isa = PBXFileReference; fileEncoding = 4; lastKnownFileType = sourcecode.c.h; name = Account.h; path = source/Account.h; sourceTree = "<group>"; };
		A96862CF1AE6FD0A004FE1FE /* AI.cpp */ = {isa = PBXFileReference; fileEncoding = 4; lastKnownFileType = sourcecode.cpp.cpp; name = AI.cpp; path = source/AI.cpp; sourceTree = "<group>"; };
		A96862D01AE6FD0A004FE1FE /* AI.h */ = {isa = PBXFileReference; fileEncoding = 4; lastKnownFileType = sourcecode.c.h; name = AI.h; path = source/AI.h; sourceTree = "<group>"; };
		A96862D11AE6FD0A004FE1FE /* Angle.cpp */ = {isa = PBXFileReference; fileEncoding = 4; lastKnownFileType = sourcecode.cpp.cpp; name = Angle.cpp; path = source/Angle.cpp; sourceTree = "<group>"; };
		A96862D21AE6FD0A004FE1FE /* Angle.h */ = {isa = PBXFileReference; fileEncoding = 4; lastKnownFileType = sourcecode.c.h; name = Angle.h; path = source/Angle.h; sourceTree = "<group>"; };
		A96862D51AE6FD0A004FE1FE /* Armament.cpp */ = {isa = PBXFileReference; fileEncoding = 4; lastKnownFileType = sourcecode.cpp.cpp; name = Armament.cpp; path = source/Armament.cpp; sourceTree = "<group>"; };
		A96862D61AE6FD0A004FE1FE /* Armament.h */ = {isa = PBXFileReference; fileEncoding = 4; lastKnownFileType = sourcecode.c.h; name = Armament.h; path = source/Armament.h; sourceTree = "<group>"; };
		A96862D71AE6FD0A004FE1FE /* AsteroidField.cpp */ = {isa = PBXFileReference; fileEncoding = 4; lastKnownFileType = sourcecode.cpp.cpp; name = AsteroidField.cpp; path = source/AsteroidField.cpp; sourceTree = "<group>"; };
		A96862D81AE6FD0A004FE1FE /* AsteroidField.h */ = {isa = PBXFileReference; fileEncoding = 4; lastKnownFileType = sourcecode.c.h; name = AsteroidField.h; path = source/AsteroidField.h; sourceTree = "<group>"; };
		A96862D91AE6FD0A004FE1FE /* Audio.cpp */ = {isa = PBXFileReference; fileEncoding = 4; lastKnownFileType = sourcecode.cpp.cpp; name = Audio.cpp; path = source/Audio.cpp; sourceTree = "<group>"; };
		A96862DA1AE6FD0A004FE1FE /* Audio.h */ = {isa = PBXFileReference; fileEncoding = 4; lastKnownFileType = sourcecode.c.h; name = Audio.h; path = source/Audio.h; sourceTree = "<group>"; };
		A96862DB1AE6FD0A004FE1FE /* BankPanel.cpp */ = {isa = PBXFileReference; fileEncoding = 4; lastKnownFileType = sourcecode.cpp.cpp; name = BankPanel.cpp; path = source/BankPanel.cpp; sourceTree = "<group>"; };
		A96862DC1AE6FD0A004FE1FE /* BankPanel.h */ = {isa = PBXFileReference; fileEncoding = 4; lastKnownFileType = sourcecode.c.h; name = BankPanel.h; path = source/BankPanel.h; sourceTree = "<group>"; };
		A96862DF1AE6FD0A004FE1FE /* BoardingPanel.cpp */ = {isa = PBXFileReference; fileEncoding = 4; lastKnownFileType = sourcecode.cpp.cpp; name = BoardingPanel.cpp; path = source/BoardingPanel.cpp; sourceTree = "<group>"; };
		A96862E01AE6FD0A004FE1FE /* BoardingPanel.h */ = {isa = PBXFileReference; fileEncoding = 4; lastKnownFileType = sourcecode.c.h; name = BoardingPanel.h; path = source/BoardingPanel.h; sourceTree = "<group>"; };
		A96862E11AE6FD0A004FE1FE /* CaptureOdds.cpp */ = {isa = PBXFileReference; fileEncoding = 4; lastKnownFileType = sourcecode.cpp.cpp; name = CaptureOdds.cpp; path = source/CaptureOdds.cpp; sourceTree = "<group>"; };
		A96862E21AE6FD0A004FE1FE /* CaptureOdds.h */ = {isa = PBXFileReference; fileEncoding = 4; lastKnownFileType = sourcecode.c.h; name = CaptureOdds.h; path = source/CaptureOdds.h; sourceTree = "<group>"; };
		A96862E31AE6FD0A004FE1FE /* CargoHold.cpp */ = {isa = PBXFileReference; fileEncoding = 4; lastKnownFileType = sourcecode.cpp.cpp; name = CargoHold.cpp; path = source/CargoHold.cpp; sourceTree = "<group>"; };
		A96862E41AE6FD0A004FE1FE /* CargoHold.h */ = {isa = PBXFileReference; fileEncoding = 4; lastKnownFileType = sourcecode.c.h; name = CargoHold.h; path = source/CargoHold.h; sourceTree = "<group>"; };
		A96862E51AE6FD0A004FE1FE /* ClickZone.h */ = {isa = PBXFileReference; fileEncoding = 4; lastKnownFileType = sourcecode.c.h; name = ClickZone.h; path = source/ClickZone.h; sourceTree = "<group>"; };
		A96862E61AE6FD0A004FE1FE /* Color.cpp */ = {isa = PBXFileReference; fileEncoding = 4; lastKnownFileType = sourcecode.cpp.cpp; name = Color.cpp; path = source/Color.cpp; sourceTree = "<group>"; };
		A96862E71AE6FD0A004FE1FE /* Color.h */ = {isa = PBXFileReference; fileEncoding = 4; lastKnownFileType = sourcecode.c.h; name = Color.h; path = source/Color.h; sourceTree = "<group>"; };
		A96862E81AE6FD0A004FE1FE /* Command.cpp */ = {isa = PBXFileReference; fileEncoding = 4; lastKnownFileType = sourcecode.cpp.cpp; name = Command.cpp; path = source/Command.cpp; sourceTree = "<group>"; };
		A96862E91AE6FD0A004FE1FE /* Command.h */ = {isa = PBXFileReference; fileEncoding = 4; lastKnownFileType = sourcecode.c.h; name = Command.h; path = source/Command.h; sourceTree = "<group>"; };
		A96862EA1AE6FD0A004FE1FE /* ConditionSet.cpp */ = {isa = PBXFileReference; fileEncoding = 4; lastKnownFileType = sourcecode.cpp.cpp; name = ConditionSet.cpp; path = source/ConditionSet.cpp; sourceTree = "<group>"; };
		A96862EB1AE6FD0A004FE1FE /* ConditionSet.h */ = {isa = PBXFileReference; fileEncoding = 4; lastKnownFileType = sourcecode.c.h; name = ConditionSet.h; path = source/ConditionSet.h; sourceTree = "<group>"; };
		A96862EC1AE6FD0A004FE1FE /* Conversation.cpp */ = {isa = PBXFileReference; fileEncoding = 4; lastKnownFileType = sourcecode.cpp.cpp; name = Conversation.cpp; path = source/Conversation.cpp; sourceTree = "<group>"; };
		A96862ED1AE6FD0A004FE1FE /* Conversation.h */ = {isa = PBXFileReference; fileEncoding = 4; lastKnownFileType = sourcecode.c.h; name = Conversation.h; path = source/Conversation.h; sourceTree = "<group>"; };
		A96862EE1AE6FD0A004FE1FE /* ConversationPanel.cpp */ = {isa = PBXFileReference; fileEncoding = 4; lastKnownFileType = sourcecode.cpp.cpp; name = ConversationPanel.cpp; path = source/ConversationPanel.cpp; sourceTree = "<group>"; };
		A96862EF1AE6FD0A004FE1FE /* ConversationPanel.h */ = {isa = PBXFileReference; fileEncoding = 4; lastKnownFileType = sourcecode.c.h; name = ConversationPanel.h; path = source/ConversationPanel.h; sourceTree = "<group>"; };
		A96862F01AE6FD0A004FE1FE /* DataFile.cpp */ = {isa = PBXFileReference; fileEncoding = 4; lastKnownFileType = sourcecode.cpp.cpp; name = DataFile.cpp; path = source/DataFile.cpp; sourceTree = "<group>"; };
		A96862F11AE6FD0A004FE1FE /* DataFile.h */ = {isa = PBXFileReference; fileEncoding = 4; lastKnownFileType = sourcecode.c.h; name = DataFile.h; path = source/DataFile.h; sourceTree = "<group>"; };
		A96862F21AE6FD0A004FE1FE /* DataNode.cpp */ = {isa = PBXFileReference; fileEncoding = 4; lastKnownFileType = sourcecode.cpp.cpp; name = DataNode.cpp; path = source/DataNode.cpp; sourceTree = "<group>"; };
		A96862F31AE6FD0A004FE1FE /* DataNode.h */ = {isa = PBXFileReference; fileEncoding = 4; lastKnownFileType = sourcecode.c.h; name = DataNode.h; path = source/DataNode.h; sourceTree = "<group>"; };
		A96862F41AE6FD0A004FE1FE /* DataWriter.cpp */ = {isa = PBXFileReference; fileEncoding = 4; lastKnownFileType = sourcecode.cpp.cpp; name = DataWriter.cpp; path = source/DataWriter.cpp; sourceTree = "<group>"; };
		A96862F51AE6FD0A004FE1FE /* DataWriter.h */ = {isa = PBXFileReference; fileEncoding = 4; lastKnownFileType = sourcecode.c.h; name = DataWriter.h; path = source/DataWriter.h; sourceTree = "<group>"; };
		A96862F61AE6FD0A004FE1FE /* Date.cpp */ = {isa = PBXFileReference; fileEncoding = 4; lastKnownFileType = sourcecode.cpp.cpp; name = Date.cpp; path = source/Date.cpp; sourceTree = "<group>"; };
		A96862F71AE6FD0A004FE1FE /* Date.h */ = {isa = PBXFileReference; fileEncoding = 4; lastKnownFileType = sourcecode.c.h; name = Date.h; path = source/Date.h; sourceTree = "<group>"; };
		A96862F81AE6FD0A004FE1FE /* Dialog.cpp */ = {isa = PBXFileReference; fileEncoding = 4; lastKnownFileType = sourcecode.cpp.cpp; name = Dialog.cpp; path = source/Dialog.cpp; sourceTree = "<group>"; };
		A96862F91AE6FD0B004FE1FE /* Dialog.h */ = {isa = PBXFileReference; fileEncoding = 4; lastKnownFileType = sourcecode.c.h; name = Dialog.h; path = source/Dialog.h; sourceTree = "<group>"; };
		A96862FA1AE6FD0B004FE1FE /* DistanceMap.cpp */ = {isa = PBXFileReference; fileEncoding = 4; lastKnownFileType = sourcecode.cpp.cpp; name = DistanceMap.cpp; path = source/DistanceMap.cpp; sourceTree = "<group>"; };
		A96862FB1AE6FD0B004FE1FE /* DistanceMap.h */ = {isa = PBXFileReference; fileEncoding = 4; lastKnownFileType = sourcecode.c.h; name = DistanceMap.h; path = source/DistanceMap.h; sourceTree = "<group>"; };
		A96862FE1AE6FD0B004FE1FE /* DrawList.cpp */ = {isa = PBXFileReference; fileEncoding = 4; lastKnownFileType = sourcecode.cpp.cpp; name = DrawList.cpp; path = source/DrawList.cpp; sourceTree = "<group>"; };
		A96862FF1AE6FD0B004FE1FE /* DrawList.h */ = {isa = PBXFileReference; fileEncoding = 4; lastKnownFileType = sourcecode.c.h; name = DrawList.h; path = source/DrawList.h; sourceTree = "<group>"; };
		A96863001AE6FD0B004FE1FE /* Effect.cpp */ = {isa = PBXFileReference; fileEncoding = 4; lastKnownFileType = sourcecode.cpp.cpp; name = Effect.cpp; path = source/Effect.cpp; sourceTree = "<group>"; };
		A96863011AE6FD0B004FE1FE /* Effect.h */ = {isa = PBXFileReference; fileEncoding = 4; lastKnownFileType = sourcecode.c.h; name = Effect.h; path = source/Effect.h; sourceTree = "<group>"; };
		A96863021AE6FD0B004FE1FE /* Engine.cpp */ = {isa = PBXFileReference; fileEncoding = 4; lastKnownFileType = sourcecode.cpp.cpp; name = Engine.cpp; path = source/Engine.cpp; sourceTree = "<group>"; };
		A96863031AE6FD0B004FE1FE /* Engine.h */ = {isa = PBXFileReference; fileEncoding = 4; lastKnownFileType = sourcecode.c.h; name = Engine.h; path = source/Engine.h; sourceTree = "<group>"; };
		A96863041AE6FD0B004FE1FE /* EscortDisplay.cpp */ = {isa = PBXFileReference; fileEncoding = 4; lastKnownFileType = sourcecode.cpp.cpp; name = EscortDisplay.cpp; path = source/EscortDisplay.cpp; sourceTree = "<group>"; };
		A96863051AE6FD0B004FE1FE /* EscortDisplay.h */ = {isa = PBXFileReference; fileEncoding = 4; lastKnownFileType = sourcecode.c.h; name = EscortDisplay.h; path = source/EscortDisplay.h; sourceTree = "<group>"; };
		A96863061AE6FD0B004FE1FE /* Files.cpp */ = {isa = PBXFileReference; fileEncoding = 4; lastKnownFileType = sourcecode.cpp.cpp; name = Files.cpp; path = source/Files.cpp; sourceTree = "<group>"; };
		A96863071AE6FD0B004FE1FE /* Files.h */ = {isa = PBXFileReference; fileEncoding = 4; lastKnownFileType = sourcecode.c.h; name = Files.h; path = source/Files.h; sourceTree = "<group>"; };
		A96863081AE6FD0B004FE1FE /* FillShader.cpp */ = {isa = PBXFileReference; fileEncoding = 4; lastKnownFileType = sourcecode.cpp.cpp; name = FillShader.cpp; path = source/FillShader.cpp; sourceTree = "<group>"; };
		A96863091AE6FD0B004FE1FE /* FillShader.h */ = {isa = PBXFileReference; fileEncoding = 4; lastKnownFileType = sourcecode.c.h; name = FillShader.h; path = source/FillShader.h; sourceTree = "<group>"; };
		A968630A1AE6FD0B004FE1FE /* Fleet.cpp */ = {isa = PBXFileReference; fileEncoding = 4; lastKnownFileType = sourcecode.cpp.cpp; name = Fleet.cpp; path = source/Fleet.cpp; sourceTree = "<group>"; };
		A968630B1AE6FD0B004FE1FE /* Fleet.h */ = {isa = PBXFileReference; fileEncoding = 4; lastKnownFileType = sourcecode.c.h; name = Fleet.h; path = source/Fleet.h; sourceTree = "<group>"; };
		A968630C1AE6FD0B004FE1FE /* Font.cpp */ = {isa = PBXFileReference; fileEncoding = 4; lastKnownFileType = sourcecode.cpp.cpp; name = Font.cpp; path = source/text/Font.cpp; sourceTree = "<group>"; };
		A968630D1AE6FD0B004FE1FE /* Font.h */ = {isa = PBXFileReference; fileEncoding = 4; lastKnownFileType = sourcecode.c.h; name = Font.h; path = source/text/Font.h; sourceTree = "<group>"; };
		A968630E1AE6FD0B004FE1FE /* FontSet.cpp */ = {isa = PBXFileReference; fileEncoding = 4; lastKnownFileType = sourcecode.cpp.cpp; name = FontSet.cpp; path = source/text/FontSet.cpp; sourceTree = "<group>"; };
		A968630F1AE6FD0B004FE1FE /* FontSet.h */ = {isa = PBXFileReference; fileEncoding = 4; lastKnownFileType = sourcecode.c.h; name = FontSet.h; path = source/text/FontSet.h; sourceTree = "<group>"; };
		A96863101AE6FD0B004FE1FE /* Format.cpp */ = {isa = PBXFileReference; fileEncoding = 4; lastKnownFileType = sourcecode.cpp.cpp; name = Format.cpp; path = source/text/Format.cpp; sourceTree = "<group>"; };
		A96863111AE6FD0B004FE1FE /* Format.h */ = {isa = PBXFileReference; fileEncoding = 4; lastKnownFileType = sourcecode.c.h; name = Format.h; path = source/text/Format.h; sourceTree = "<group>"; };
		A96863121AE6FD0B004FE1FE /* FrameTimer.cpp */ = {isa = PBXFileReference; fileEncoding = 4; lastKnownFileType = sourcecode.cpp.cpp; name = FrameTimer.cpp; path = source/FrameTimer.cpp; sourceTree = "<group>"; };
		A96863131AE6FD0B004FE1FE /* FrameTimer.h */ = {isa = PBXFileReference; fileEncoding = 4; lastKnownFileType = sourcecode.c.h; name = FrameTimer.h; path = source/FrameTimer.h; sourceTree = "<group>"; };
		A96863141AE6FD0B004FE1FE /* Galaxy.cpp */ = {isa = PBXFileReference; fileEncoding = 4; lastKnownFileType = sourcecode.cpp.cpp; name = Galaxy.cpp; path = source/Galaxy.cpp; sourceTree = "<group>"; };
		A96863151AE6FD0B004FE1FE /* Galaxy.h */ = {isa = PBXFileReference; fileEncoding = 4; lastKnownFileType = sourcecode.c.h; name = Galaxy.h; path = source/Galaxy.h; sourceTree = "<group>"; };
		A96863161AE6FD0B004FE1FE /* GameData.cpp */ = {isa = PBXFileReference; fileEncoding = 4; lastKnownFileType = sourcecode.cpp.cpp; name = GameData.cpp; path = source/GameData.cpp; sourceTree = "<group>"; };
		A96863171AE6FD0B004FE1FE /* GameData.h */ = {isa = PBXFileReference; fileEncoding = 4; lastKnownFileType = sourcecode.c.h; name = GameData.h; path = source/GameData.h; sourceTree = "<group>"; };
		A96863181AE6FD0B004FE1FE /* GameEvent.cpp */ = {isa = PBXFileReference; fileEncoding = 4; lastKnownFileType = sourcecode.cpp.cpp; name = GameEvent.cpp; path = source/GameEvent.cpp; sourceTree = "<group>"; };
		A96863191AE6FD0B004FE1FE /* GameEvent.h */ = {isa = PBXFileReference; fileEncoding = 4; lastKnownFileType = sourcecode.c.h; name = GameEvent.h; path = source/GameEvent.h; sourceTree = "<group>"; };
		A968631A1AE6FD0B004FE1FE /* gl_header.h */ = {isa = PBXFileReference; fileEncoding = 4; lastKnownFileType = sourcecode.c.h; name = gl_header.h; path = source/gl_header.h; sourceTree = "<group>"; };
		A968631B1AE6FD0B004FE1FE /* Government.cpp */ = {isa = PBXFileReference; fileEncoding = 4; lastKnownFileType = sourcecode.cpp.cpp; name = Government.cpp; path = source/Government.cpp; sourceTree = "<group>"; };
		A968631C1AE6FD0B004FE1FE /* Government.h */ = {isa = PBXFileReference; fileEncoding = 4; lastKnownFileType = sourcecode.c.h; name = Government.h; path = source/Government.h; sourceTree = "<group>"; };
		A968631D1AE6FD0B004FE1FE /* HailPanel.cpp */ = {isa = PBXFileReference; fileEncoding = 4; lastKnownFileType = sourcecode.cpp.cpp; name = HailPanel.cpp; path = source/HailPanel.cpp; sourceTree = "<group>"; };
		A968631E1AE6FD0B004FE1FE /* HailPanel.h */ = {isa = PBXFileReference; fileEncoding = 4; lastKnownFileType = sourcecode.c.h; name = HailPanel.h; path = source/HailPanel.h; sourceTree = "<group>"; };
		A968631F1AE6FD0B004FE1FE /* HiringPanel.cpp */ = {isa = PBXFileReference; fileEncoding = 4; lastKnownFileType = sourcecode.cpp.cpp; name = HiringPanel.cpp; path = source/HiringPanel.cpp; sourceTree = "<group>"; };
		A96863201AE6FD0B004FE1FE /* HiringPanel.h */ = {isa = PBXFileReference; fileEncoding = 4; lastKnownFileType = sourcecode.c.h; name = HiringPanel.h; path = source/HiringPanel.h; sourceTree = "<group>"; };
		A96863211AE6FD0B004FE1FE /* ImageBuffer.cpp */ = {isa = PBXFileReference; fileEncoding = 4; lastKnownFileType = sourcecode.cpp.cpp; name = ImageBuffer.cpp; path = source/ImageBuffer.cpp; sourceTree = "<group>"; };
		A96863221AE6FD0B004FE1FE /* ImageBuffer.h */ = {isa = PBXFileReference; fileEncoding = 4; lastKnownFileType = sourcecode.c.h; name = ImageBuffer.h; path = source/ImageBuffer.h; sourceTree = "<group>"; };
		A96863251AE6FD0B004FE1FE /* Information.cpp */ = {isa = PBXFileReference; fileEncoding = 4; lastKnownFileType = sourcecode.cpp.cpp; name = Information.cpp; path = source/Information.cpp; sourceTree = "<group>"; };
		A96863261AE6FD0B004FE1FE /* Information.h */ = {isa = PBXFileReference; fileEncoding = 4; lastKnownFileType = sourcecode.c.h; name = Information.h; path = source/Information.h; sourceTree = "<group>"; };
		A96863271AE6FD0B004FE1FE /* Interface.cpp */ = {isa = PBXFileReference; fileEncoding = 4; lastKnownFileType = sourcecode.cpp.cpp; name = Interface.cpp; path = source/Interface.cpp; sourceTree = "<group>"; };
		A96863281AE6FD0B004FE1FE /* Interface.h */ = {isa = PBXFileReference; fileEncoding = 4; lastKnownFileType = sourcecode.c.h; name = Interface.h; path = source/Interface.h; sourceTree = "<group>"; };
		A96863291AE6FD0B004FE1FE /* LineShader.cpp */ = {isa = PBXFileReference; fileEncoding = 4; lastKnownFileType = sourcecode.cpp.cpp; name = LineShader.cpp; path = source/LineShader.cpp; sourceTree = "<group>"; };
		A968632A1AE6FD0B004FE1FE /* LineShader.h */ = {isa = PBXFileReference; fileEncoding = 4; lastKnownFileType = sourcecode.c.h; name = LineShader.h; path = source/LineShader.h; sourceTree = "<group>"; };
		A968632B1AE6FD0B004FE1FE /* LoadPanel.cpp */ = {isa = PBXFileReference; fileEncoding = 4; lastKnownFileType = sourcecode.cpp.cpp; name = LoadPanel.cpp; path = source/LoadPanel.cpp; sourceTree = "<group>"; };
		A968632C1AE6FD0B004FE1FE /* LoadPanel.h */ = {isa = PBXFileReference; fileEncoding = 4; lastKnownFileType = sourcecode.c.h; name = LoadPanel.h; path = source/LoadPanel.h; sourceTree = "<group>"; };
		A968632D1AE6FD0B004FE1FE /* LocationFilter.cpp */ = {isa = PBXFileReference; fileEncoding = 4; lastKnownFileType = sourcecode.cpp.cpp; name = LocationFilter.cpp; path = source/LocationFilter.cpp; sourceTree = "<group>"; };
		A968632E1AE6FD0B004FE1FE /* LocationFilter.h */ = {isa = PBXFileReference; fileEncoding = 4; lastKnownFileType = sourcecode.c.h; name = LocationFilter.h; path = source/LocationFilter.h; sourceTree = "<group>"; };
		A968632F1AE6FD0B004FE1FE /* main.cpp */ = {isa = PBXFileReference; fileEncoding = 4; lastKnownFileType = sourcecode.cpp.cpp; name = main.cpp; path = source/main.cpp; sourceTree = "<group>"; };
		A96863301AE6FD0B004FE1FE /* MainPanel.cpp */ = {isa = PBXFileReference; fileEncoding = 4; lastKnownFileType = sourcecode.cpp.cpp; name = MainPanel.cpp; path = source/MainPanel.cpp; sourceTree = "<group>"; };
		A96863311AE6FD0B004FE1FE /* MainPanel.h */ = {isa = PBXFileReference; fileEncoding = 4; lastKnownFileType = sourcecode.c.h; name = MainPanel.h; path = source/MainPanel.h; sourceTree = "<group>"; };
		A96863321AE6FD0C004FE1FE /* MapDetailPanel.cpp */ = {isa = PBXFileReference; fileEncoding = 4; lastKnownFileType = sourcecode.cpp.cpp; name = MapDetailPanel.cpp; path = source/MapDetailPanel.cpp; sourceTree = "<group>"; };
		A96863331AE6FD0C004FE1FE /* MapDetailPanel.h */ = {isa = PBXFileReference; fileEncoding = 4; lastKnownFileType = sourcecode.c.h; name = MapDetailPanel.h; path = source/MapDetailPanel.h; sourceTree = "<group>"; };
		A96863341AE6FD0C004FE1FE /* MapPanel.cpp */ = {isa = PBXFileReference; fileEncoding = 4; lastKnownFileType = sourcecode.cpp.cpp; name = MapPanel.cpp; path = source/MapPanel.cpp; sourceTree = "<group>"; };
		A96863351AE6FD0C004FE1FE /* MapPanel.h */ = {isa = PBXFileReference; fileEncoding = 4; lastKnownFileType = sourcecode.c.h; name = MapPanel.h; path = source/MapPanel.h; sourceTree = "<group>"; };
		A96863361AE6FD0C004FE1FE /* Mask.cpp */ = {isa = PBXFileReference; fileEncoding = 4; lastKnownFileType = sourcecode.cpp.cpp; name = Mask.cpp; path = source/Mask.cpp; sourceTree = "<group>"; };
		A96863371AE6FD0C004FE1FE /* Mask.h */ = {isa = PBXFileReference; fileEncoding = 4; lastKnownFileType = sourcecode.c.h; name = Mask.h; path = source/Mask.h; sourceTree = "<group>"; };
		A96863381AE6FD0C004FE1FE /* MenuPanel.cpp */ = {isa = PBXFileReference; fileEncoding = 4; lastKnownFileType = sourcecode.cpp.cpp; name = MenuPanel.cpp; path = source/MenuPanel.cpp; sourceTree = "<group>"; };
		A96863391AE6FD0C004FE1FE /* MenuPanel.h */ = {isa = PBXFileReference; fileEncoding = 4; lastKnownFileType = sourcecode.c.h; name = MenuPanel.h; path = source/MenuPanel.h; sourceTree = "<group>"; };
		A968633A1AE6FD0C004FE1FE /* Messages.cpp */ = {isa = PBXFileReference; fileEncoding = 4; lastKnownFileType = sourcecode.cpp.cpp; name = Messages.cpp; path = source/Messages.cpp; sourceTree = "<group>"; };
		A968633B1AE6FD0C004FE1FE /* Messages.h */ = {isa = PBXFileReference; fileEncoding = 4; lastKnownFileType = sourcecode.c.h; name = Messages.h; path = source/Messages.h; sourceTree = "<group>"; };
		A968633C1AE6FD0C004FE1FE /* Mission.cpp */ = {isa = PBXFileReference; fileEncoding = 4; lastKnownFileType = sourcecode.cpp.cpp; name = Mission.cpp; path = source/Mission.cpp; sourceTree = "<group>"; };
		A968633D1AE6FD0C004FE1FE /* Mission.h */ = {isa = PBXFileReference; fileEncoding = 4; lastKnownFileType = sourcecode.c.h; name = Mission.h; path = source/Mission.h; sourceTree = "<group>"; };
		A968633E1AE6FD0C004FE1FE /* MissionAction.cpp */ = {isa = PBXFileReference; fileEncoding = 4; lastKnownFileType = sourcecode.cpp.cpp; name = MissionAction.cpp; path = source/MissionAction.cpp; sourceTree = "<group>"; };
		A968633F1AE6FD0C004FE1FE /* MissionAction.h */ = {isa = PBXFileReference; fileEncoding = 4; lastKnownFileType = sourcecode.c.h; name = MissionAction.h; path = source/MissionAction.h; sourceTree = "<group>"; };
		A96863401AE6FD0C004FE1FE /* MissionPanel.cpp */ = {isa = PBXFileReference; fileEncoding = 4; lastKnownFileType = sourcecode.cpp.cpp; name = MissionPanel.cpp; path = source/MissionPanel.cpp; sourceTree = "<group>"; };
		A96863411AE6FD0C004FE1FE /* MissionPanel.h */ = {isa = PBXFileReference; fileEncoding = 4; lastKnownFileType = sourcecode.c.h; name = MissionPanel.h; path = source/MissionPanel.h; sourceTree = "<group>"; };
		A96863421AE6FD0C004FE1FE /* Mortgage.cpp */ = {isa = PBXFileReference; fileEncoding = 4; lastKnownFileType = sourcecode.cpp.cpp; name = Mortgage.cpp; path = source/Mortgage.cpp; sourceTree = "<group>"; };
		A96863431AE6FD0C004FE1FE /* Mortgage.h */ = {isa = PBXFileReference; fileEncoding = 4; lastKnownFileType = sourcecode.c.h; name = Mortgage.h; path = source/Mortgage.h; sourceTree = "<group>"; };
		A96863441AE6FD0C004FE1FE /* NPC.cpp */ = {isa = PBXFileReference; fileEncoding = 4; lastKnownFileType = sourcecode.cpp.cpp; name = NPC.cpp; path = source/NPC.cpp; sourceTree = "<group>"; };
		A96863451AE6FD0C004FE1FE /* NPC.h */ = {isa = PBXFileReference; fileEncoding = 4; lastKnownFileType = sourcecode.c.h; name = NPC.h; path = source/NPC.h; sourceTree = "<group>"; };
		A96863461AE6FD0C004FE1FE /* Outfit.cpp */ = {isa = PBXFileReference; fileEncoding = 4; lastKnownFileType = sourcecode.cpp.cpp; name = Outfit.cpp; path = source/Outfit.cpp; sourceTree = "<group>"; };
		A96863471AE6FD0C004FE1FE /* Outfit.h */ = {isa = PBXFileReference; fileEncoding = 4; lastKnownFileType = sourcecode.c.h; name = Outfit.h; path = source/Outfit.h; sourceTree = "<group>"; };
		A96863481AE6FD0C004FE1FE /* OutfitInfoDisplay.cpp */ = {isa = PBXFileReference; fileEncoding = 4; lastKnownFileType = sourcecode.cpp.cpp; name = OutfitInfoDisplay.cpp; path = source/OutfitInfoDisplay.cpp; sourceTree = "<group>"; };
		A96863491AE6FD0C004FE1FE /* OutfitInfoDisplay.h */ = {isa = PBXFileReference; fileEncoding = 4; lastKnownFileType = sourcecode.c.h; name = OutfitInfoDisplay.h; path = source/OutfitInfoDisplay.h; sourceTree = "<group>"; };
		A968634A1AE6FD0C004FE1FE /* OutfitterPanel.cpp */ = {isa = PBXFileReference; fileEncoding = 4; lastKnownFileType = sourcecode.cpp.cpp; name = OutfitterPanel.cpp; path = source/OutfitterPanel.cpp; sourceTree = "<group>"; };
		A968634B1AE6FD0C004FE1FE /* OutfitterPanel.h */ = {isa = PBXFileReference; fileEncoding = 4; lastKnownFileType = sourcecode.c.h; name = OutfitterPanel.h; path = source/OutfitterPanel.h; sourceTree = "<group>"; };
		A968634C1AE6FD0C004FE1FE /* OutlineShader.cpp */ = {isa = PBXFileReference; fileEncoding = 4; lastKnownFileType = sourcecode.cpp.cpp; name = OutlineShader.cpp; path = source/OutlineShader.cpp; sourceTree = "<group>"; };
		A968634D1AE6FD0C004FE1FE /* OutlineShader.h */ = {isa = PBXFileReference; fileEncoding = 4; lastKnownFileType = sourcecode.c.h; name = OutlineShader.h; path = source/OutlineShader.h; sourceTree = "<group>"; };
		A968634E1AE6FD0C004FE1FE /* Panel.cpp */ = {isa = PBXFileReference; fileEncoding = 4; lastKnownFileType = sourcecode.cpp.cpp; name = Panel.cpp; path = source/Panel.cpp; sourceTree = "<group>"; };
		A968634F1AE6FD0C004FE1FE /* Panel.h */ = {isa = PBXFileReference; fileEncoding = 4; lastKnownFileType = sourcecode.c.h; name = Panel.h; path = source/Panel.h; sourceTree = "<group>"; };
		A96863501AE6FD0C004FE1FE /* Personality.cpp */ = {isa = PBXFileReference; fileEncoding = 4; lastKnownFileType = sourcecode.cpp.cpp; name = Personality.cpp; path = source/Personality.cpp; sourceTree = "<group>"; };
		A96863511AE6FD0C004FE1FE /* Personality.h */ = {isa = PBXFileReference; fileEncoding = 4; lastKnownFileType = sourcecode.c.h; name = Personality.h; path = source/Personality.h; sourceTree = "<group>"; };
		A96863521AE6FD0C004FE1FE /* Phrase.cpp */ = {isa = PBXFileReference; fileEncoding = 4; lastKnownFileType = sourcecode.cpp.cpp; name = Phrase.cpp; path = source/Phrase.cpp; sourceTree = "<group>"; };
		A96863531AE6FD0C004FE1FE /* Phrase.h */ = {isa = PBXFileReference; fileEncoding = 4; lastKnownFileType = sourcecode.c.h; name = Phrase.h; path = source/Phrase.h; sourceTree = "<group>"; };
		A96863541AE6FD0C004FE1FE /* pi.h */ = {isa = PBXFileReference; fileEncoding = 4; lastKnownFileType = sourcecode.c.h; name = pi.h; path = source/pi.h; sourceTree = "<group>"; };
		A96863551AE6FD0C004FE1FE /* Planet.cpp */ = {isa = PBXFileReference; fileEncoding = 4; lastKnownFileType = sourcecode.cpp.cpp; name = Planet.cpp; path = source/Planet.cpp; sourceTree = "<group>"; };
		A96863561AE6FD0C004FE1FE /* Planet.h */ = {isa = PBXFileReference; fileEncoding = 4; lastKnownFileType = sourcecode.c.h; name = Planet.h; path = source/Planet.h; sourceTree = "<group>"; };
		A96863571AE6FD0C004FE1FE /* PlanetPanel.cpp */ = {isa = PBXFileReference; fileEncoding = 4; lastKnownFileType = sourcecode.cpp.cpp; name = PlanetPanel.cpp; path = source/PlanetPanel.cpp; sourceTree = "<group>"; };
		A96863581AE6FD0C004FE1FE /* PlanetPanel.h */ = {isa = PBXFileReference; fileEncoding = 4; lastKnownFileType = sourcecode.c.h; name = PlanetPanel.h; path = source/PlanetPanel.h; sourceTree = "<group>"; };
		A96863591AE6FD0C004FE1FE /* PlayerInfo.cpp */ = {isa = PBXFileReference; fileEncoding = 4; lastKnownFileType = sourcecode.cpp.cpp; name = PlayerInfo.cpp; path = source/PlayerInfo.cpp; sourceTree = "<group>"; };
		A968635A1AE6FD0C004FE1FE /* PlayerInfo.h */ = {isa = PBXFileReference; fileEncoding = 4; lastKnownFileType = sourcecode.c.h; name = PlayerInfo.h; path = source/PlayerInfo.h; sourceTree = "<group>"; };
		A968635B1AE6FD0C004FE1FE /* Point.cpp */ = {isa = PBXFileReference; fileEncoding = 4; lastKnownFileType = sourcecode.cpp.cpp; name = Point.cpp; path = source/Point.cpp; sourceTree = "<group>"; };
		A968635C1AE6FD0C004FE1FE /* Point.h */ = {isa = PBXFileReference; fileEncoding = 4; lastKnownFileType = sourcecode.c.h; name = Point.h; path = source/Point.h; sourceTree = "<group>"; };
		A968635D1AE6FD0C004FE1FE /* PointerShader.cpp */ = {isa = PBXFileReference; fileEncoding = 4; lastKnownFileType = sourcecode.cpp.cpp; name = PointerShader.cpp; path = source/PointerShader.cpp; sourceTree = "<group>"; };
		A968635E1AE6FD0C004FE1FE /* PointerShader.h */ = {isa = PBXFileReference; fileEncoding = 4; lastKnownFileType = sourcecode.c.h; name = PointerShader.h; path = source/PointerShader.h; sourceTree = "<group>"; };
		A968635F1AE6FD0C004FE1FE /* Politics.cpp */ = {isa = PBXFileReference; fileEncoding = 4; lastKnownFileType = sourcecode.cpp.cpp; name = Politics.cpp; path = source/Politics.cpp; sourceTree = "<group>"; };
		A96863601AE6FD0C004FE1FE /* Politics.h */ = {isa = PBXFileReference; fileEncoding = 4; lastKnownFileType = sourcecode.c.h; name = Politics.h; path = source/Politics.h; sourceTree = "<group>"; };
		A96863611AE6FD0C004FE1FE /* Preferences.cpp */ = {isa = PBXFileReference; fileEncoding = 4; lastKnownFileType = sourcecode.cpp.cpp; name = Preferences.cpp; path = source/Preferences.cpp; sourceTree = "<group>"; };
		A96863621AE6FD0C004FE1FE /* Preferences.h */ = {isa = PBXFileReference; fileEncoding = 4; lastKnownFileType = sourcecode.c.h; name = Preferences.h; path = source/Preferences.h; sourceTree = "<group>"; };
		A96863631AE6FD0C004FE1FE /* PreferencesPanel.cpp */ = {isa = PBXFileReference; fileEncoding = 4; lastKnownFileType = sourcecode.cpp.cpp; name = PreferencesPanel.cpp; path = source/PreferencesPanel.cpp; sourceTree = "<group>"; };
		A96863641AE6FD0C004FE1FE /* PreferencesPanel.h */ = {isa = PBXFileReference; fileEncoding = 4; lastKnownFileType = sourcecode.c.h; name = PreferencesPanel.h; path = source/PreferencesPanel.h; sourceTree = "<group>"; };
		A96863651AE6FD0C004FE1FE /* Projectile.cpp */ = {isa = PBXFileReference; fileEncoding = 4; lastKnownFileType = sourcecode.cpp.cpp; name = Projectile.cpp; path = source/Projectile.cpp; sourceTree = "<group>"; };
		A96863661AE6FD0C004FE1FE /* Projectile.h */ = {isa = PBXFileReference; fileEncoding = 4; lastKnownFileType = sourcecode.c.h; name = Projectile.h; path = source/Projectile.h; sourceTree = "<group>"; };
		A96863671AE6FD0C004FE1FE /* Radar.cpp */ = {isa = PBXFileReference; fileEncoding = 4; lastKnownFileType = sourcecode.cpp.cpp; name = Radar.cpp; path = source/Radar.cpp; sourceTree = "<group>"; };
		A96863681AE6FD0C004FE1FE /* Radar.h */ = {isa = PBXFileReference; fileEncoding = 4; lastKnownFileType = sourcecode.c.h; name = Radar.h; path = source/Radar.h; sourceTree = "<group>"; };
		A96863691AE6FD0D004FE1FE /* Random.cpp */ = {isa = PBXFileReference; fileEncoding = 4; lastKnownFileType = sourcecode.cpp.cpp; name = Random.cpp; path = source/Random.cpp; sourceTree = "<group>"; };
		A968636A1AE6FD0D004FE1FE /* Random.h */ = {isa = PBXFileReference; fileEncoding = 4; lastKnownFileType = sourcecode.c.h; name = Random.h; path = source/Random.h; sourceTree = "<group>"; };
		A968636B1AE6FD0D004FE1FE /* RingShader.cpp */ = {isa = PBXFileReference; fileEncoding = 4; lastKnownFileType = sourcecode.cpp.cpp; name = RingShader.cpp; path = source/RingShader.cpp; sourceTree = "<group>"; };
		A968636C1AE6FD0D004FE1FE /* RingShader.h */ = {isa = PBXFileReference; fileEncoding = 4; lastKnownFileType = sourcecode.c.h; name = RingShader.h; path = source/RingShader.h; sourceTree = "<group>"; };
		A968636D1AE6FD0D004FE1FE /* Sale.h */ = {isa = PBXFileReference; fileEncoding = 4; lastKnownFileType = sourcecode.c.h; name = Sale.h; path = source/Sale.h; sourceTree = "<group>"; };
		A968636E1AE6FD0D004FE1FE /* SavedGame.cpp */ = {isa = PBXFileReference; fileEncoding = 4; lastKnownFileType = sourcecode.cpp.cpp; name = SavedGame.cpp; path = source/SavedGame.cpp; sourceTree = "<group>"; };
		A968636F1AE6FD0D004FE1FE /* SavedGame.h */ = {isa = PBXFileReference; fileEncoding = 4; lastKnownFileType = sourcecode.c.h; name = SavedGame.h; path = source/SavedGame.h; sourceTree = "<group>"; };
		A96863701AE6FD0D004FE1FE /* Screen.cpp */ = {isa = PBXFileReference; fileEncoding = 4; lastKnownFileType = sourcecode.cpp.cpp; name = Screen.cpp; path = source/Screen.cpp; sourceTree = "<group>"; };
		A96863711AE6FD0D004FE1FE /* Screen.h */ = {isa = PBXFileReference; fileEncoding = 4; lastKnownFileType = sourcecode.c.h; name = Screen.h; path = source/Screen.h; sourceTree = "<group>"; };
		A96863721AE6FD0D004FE1FE /* Set.h */ = {isa = PBXFileReference; fileEncoding = 4; lastKnownFileType = sourcecode.c.h; name = Set.h; path = source/Set.h; sourceTree = "<group>"; };
		A96863731AE6FD0D004FE1FE /* Shader.cpp */ = {isa = PBXFileReference; fileEncoding = 4; lastKnownFileType = sourcecode.cpp.cpp; name = Shader.cpp; path = source/Shader.cpp; sourceTree = "<group>"; };
		A96863741AE6FD0D004FE1FE /* Shader.h */ = {isa = PBXFileReference; fileEncoding = 4; lastKnownFileType = sourcecode.c.h; name = Shader.h; path = source/Shader.h; sourceTree = "<group>"; };
		A96863751AE6FD0D004FE1FE /* shift.h */ = {isa = PBXFileReference; fileEncoding = 4; lastKnownFileType = sourcecode.c.h; name = shift.h; path = source/shift.h; sourceTree = "<group>"; };
		A96863761AE6FD0D004FE1FE /* Ship.cpp */ = {isa = PBXFileReference; fileEncoding = 4; lastKnownFileType = sourcecode.cpp.cpp; name = Ship.cpp; path = source/Ship.cpp; sourceTree = "<group>"; };
		A96863771AE6FD0D004FE1FE /* Ship.h */ = {isa = PBXFileReference; fileEncoding = 4; lastKnownFileType = sourcecode.c.h; name = Ship.h; path = source/Ship.h; sourceTree = "<group>"; };
		A96863781AE6FD0D004FE1FE /* ShipEvent.cpp */ = {isa = PBXFileReference; fileEncoding = 4; lastKnownFileType = sourcecode.cpp.cpp; name = ShipEvent.cpp; path = source/ShipEvent.cpp; sourceTree = "<group>"; };
		A96863791AE6FD0D004FE1FE /* ShipEvent.h */ = {isa = PBXFileReference; fileEncoding = 4; lastKnownFileType = sourcecode.c.h; name = ShipEvent.h; path = source/ShipEvent.h; sourceTree = "<group>"; };
		A968637A1AE6FD0D004FE1FE /* ShipInfoDisplay.cpp */ = {isa = PBXFileReference; fileEncoding = 4; lastKnownFileType = sourcecode.cpp.cpp; name = ShipInfoDisplay.cpp; path = source/ShipInfoDisplay.cpp; sourceTree = "<group>"; };
		A968637B1AE6FD0D004FE1FE /* ShipInfoDisplay.h */ = {isa = PBXFileReference; fileEncoding = 4; lastKnownFileType = sourcecode.c.h; name = ShipInfoDisplay.h; path = source/ShipInfoDisplay.h; sourceTree = "<group>"; };
		A968637C1AE6FD0D004FE1FE /* ShipyardPanel.cpp */ = {isa = PBXFileReference; fileEncoding = 4; lastKnownFileType = sourcecode.cpp.cpp; name = ShipyardPanel.cpp; path = source/ShipyardPanel.cpp; sourceTree = "<group>"; };
		A968637D1AE6FD0D004FE1FE /* ShipyardPanel.h */ = {isa = PBXFileReference; fileEncoding = 4; lastKnownFileType = sourcecode.c.h; name = ShipyardPanel.h; path = source/ShipyardPanel.h; sourceTree = "<group>"; };
		A968637E1AE6FD0D004FE1FE /* ShopPanel.cpp */ = {isa = PBXFileReference; fileEncoding = 4; lastKnownFileType = sourcecode.cpp.cpp; name = ShopPanel.cpp; path = source/ShopPanel.cpp; sourceTree = "<group>"; };
		A968637F1AE6FD0D004FE1FE /* ShopPanel.h */ = {isa = PBXFileReference; fileEncoding = 4; lastKnownFileType = sourcecode.c.h; name = ShopPanel.h; path = source/ShopPanel.h; sourceTree = "<group>"; };
		A96863801AE6FD0D004FE1FE /* Sound.cpp */ = {isa = PBXFileReference; fileEncoding = 4; lastKnownFileType = sourcecode.cpp.cpp; name = Sound.cpp; path = source/Sound.cpp; sourceTree = "<group>"; };
		A96863811AE6FD0D004FE1FE /* Sound.h */ = {isa = PBXFileReference; fileEncoding = 4; lastKnownFileType = sourcecode.c.h; name = Sound.h; path = source/Sound.h; sourceTree = "<group>"; };
		A96863821AE6FD0D004FE1FE /* SpaceportPanel.cpp */ = {isa = PBXFileReference; fileEncoding = 4; lastKnownFileType = sourcecode.cpp.cpp; name = SpaceportPanel.cpp; path = source/SpaceportPanel.cpp; sourceTree = "<group>"; };
		A96863831AE6FD0D004FE1FE /* SpaceportPanel.h */ = {isa = PBXFileReference; fileEncoding = 4; lastKnownFileType = sourcecode.c.h; name = SpaceportPanel.h; path = source/SpaceportPanel.h; sourceTree = "<group>"; };
		A96863841AE6FD0D004FE1FE /* Sprite.cpp */ = {isa = PBXFileReference; fileEncoding = 4; lastKnownFileType = sourcecode.cpp.cpp; name = Sprite.cpp; path = source/Sprite.cpp; sourceTree = "<group>"; };
		A96863851AE6FD0D004FE1FE /* Sprite.h */ = {isa = PBXFileReference; fileEncoding = 4; lastKnownFileType = sourcecode.c.h; name = Sprite.h; path = source/Sprite.h; sourceTree = "<group>"; };
		A96863861AE6FD0D004FE1FE /* SpriteQueue.cpp */ = {isa = PBXFileReference; fileEncoding = 4; lastKnownFileType = sourcecode.cpp.cpp; name = SpriteQueue.cpp; path = source/SpriteQueue.cpp; sourceTree = "<group>"; };
		A96863871AE6FD0D004FE1FE /* SpriteQueue.h */ = {isa = PBXFileReference; fileEncoding = 4; lastKnownFileType = sourcecode.c.h; name = SpriteQueue.h; path = source/SpriteQueue.h; sourceTree = "<group>"; };
		A96863881AE6FD0D004FE1FE /* SpriteSet.cpp */ = {isa = PBXFileReference; fileEncoding = 4; lastKnownFileType = sourcecode.cpp.cpp; name = SpriteSet.cpp; path = source/SpriteSet.cpp; sourceTree = "<group>"; };
		A96863891AE6FD0D004FE1FE /* SpriteSet.h */ = {isa = PBXFileReference; fileEncoding = 4; lastKnownFileType = sourcecode.c.h; name = SpriteSet.h; path = source/SpriteSet.h; sourceTree = "<group>"; };
		A968638A1AE6FD0D004FE1FE /* SpriteShader.cpp */ = {isa = PBXFileReference; fileEncoding = 4; lastKnownFileType = sourcecode.cpp.cpp; name = SpriteShader.cpp; path = source/SpriteShader.cpp; sourceTree = "<group>"; };
		A968638B1AE6FD0D004FE1FE /* SpriteShader.h */ = {isa = PBXFileReference; fileEncoding = 4; lastKnownFileType = sourcecode.c.h; name = SpriteShader.h; path = source/SpriteShader.h; sourceTree = "<group>"; };
		A968638C1AE6FD0D004FE1FE /* StarField.cpp */ = {isa = PBXFileReference; fileEncoding = 4; lastKnownFileType = sourcecode.cpp.cpp; name = StarField.cpp; path = source/StarField.cpp; sourceTree = "<group>"; };
		A968638D1AE6FD0D004FE1FE /* StarField.h */ = {isa = PBXFileReference; fileEncoding = 4; lastKnownFileType = sourcecode.c.h; name = StarField.h; path = source/StarField.h; sourceTree = "<group>"; };
		A968638E1AE6FD0D004FE1FE /* StartConditions.cpp */ = {isa = PBXFileReference; fileEncoding = 4; lastKnownFileType = sourcecode.cpp.cpp; name = StartConditions.cpp; path = source/StartConditions.cpp; sourceTree = "<group>"; };
		A968638F1AE6FD0D004FE1FE /* StartConditions.h */ = {isa = PBXFileReference; fileEncoding = 4; lastKnownFileType = sourcecode.c.h; name = StartConditions.h; path = source/StartConditions.h; sourceTree = "<group>"; };
		A96863901AE6FD0D004FE1FE /* StellarObject.cpp */ = {isa = PBXFileReference; fileEncoding = 4; lastKnownFileType = sourcecode.cpp.cpp; name = StellarObject.cpp; path = source/StellarObject.cpp; sourceTree = "<group>"; };
		A96863911AE6FD0D004FE1FE /* StellarObject.h */ = {isa = PBXFileReference; fileEncoding = 4; lastKnownFileType = sourcecode.c.h; name = StellarObject.h; path = source/StellarObject.h; sourceTree = "<group>"; };
		A96863921AE6FD0D004FE1FE /* System.cpp */ = {isa = PBXFileReference; fileEncoding = 4; lastKnownFileType = sourcecode.cpp.cpp; name = System.cpp; path = source/System.cpp; sourceTree = "<group>"; };
		A96863931AE6FD0D004FE1FE /* System.h */ = {isa = PBXFileReference; fileEncoding = 4; lastKnownFileType = sourcecode.c.h; name = System.h; path = source/System.h; sourceTree = "<group>"; };
		A96863941AE6FD0D004FE1FE /* Table.cpp */ = {isa = PBXFileReference; fileEncoding = 4; lastKnownFileType = sourcecode.cpp.cpp; name = Table.cpp; path = source/text/Table.cpp; sourceTree = "<group>"; };
		A96863951AE6FD0D004FE1FE /* Table.h */ = {isa = PBXFileReference; fileEncoding = 4; lastKnownFileType = sourcecode.c.h; name = Table.h; path = source/text/Table.h; sourceTree = "<group>"; };
		A96863961AE6FD0D004FE1FE /* Trade.cpp */ = {isa = PBXFileReference; fileEncoding = 4; lastKnownFileType = sourcecode.cpp.cpp; name = Trade.cpp; path = source/Trade.cpp; sourceTree = "<group>"; };
		A96863971AE6FD0D004FE1FE /* Trade.h */ = {isa = PBXFileReference; fileEncoding = 4; lastKnownFileType = sourcecode.c.h; name = Trade.h; path = source/Trade.h; sourceTree = "<group>"; };
		A96863981AE6FD0D004FE1FE /* TradingPanel.cpp */ = {isa = PBXFileReference; fileEncoding = 4; lastKnownFileType = sourcecode.cpp.cpp; name = TradingPanel.cpp; path = source/TradingPanel.cpp; sourceTree = "<group>"; };
		A96863991AE6FD0D004FE1FE /* TradingPanel.h */ = {isa = PBXFileReference; fileEncoding = 4; lastKnownFileType = sourcecode.c.h; name = TradingPanel.h; path = source/TradingPanel.h; sourceTree = "<group>"; };
		A968639A1AE6FD0D004FE1FE /* UI.cpp */ = {isa = PBXFileReference; fileEncoding = 4; lastKnownFileType = sourcecode.cpp.cpp; name = UI.cpp; path = source/UI.cpp; sourceTree = "<group>"; };
		A968639B1AE6FD0D004FE1FE /* UI.h */ = {isa = PBXFileReference; fileEncoding = 4; lastKnownFileType = sourcecode.c.h; name = UI.h; path = source/UI.h; sourceTree = "<group>"; };
		A968639C1AE6FD0D004FE1FE /* Weapon.cpp */ = {isa = PBXFileReference; fileEncoding = 4; lastKnownFileType = sourcecode.cpp.cpp; name = Weapon.cpp; path = source/Weapon.cpp; sourceTree = "<group>"; };
		A968639D1AE6FD0D004FE1FE /* Weapon.h */ = {isa = PBXFileReference; fileEncoding = 4; lastKnownFileType = sourcecode.c.h; name = Weapon.h; path = source/Weapon.h; sourceTree = "<group>"; };
		A968639E1AE6FD0D004FE1FE /* WrappedText.cpp */ = {isa = PBXFileReference; fileEncoding = 4; lastKnownFileType = sourcecode.cpp.cpp; name = WrappedText.cpp; path = source/text/WrappedText.cpp; sourceTree = "<group>"; };
		A968639F1AE6FD0E004FE1FE /* WrappedText.h */ = {isa = PBXFileReference; fileEncoding = 4; lastKnownFileType = sourcecode.c.h; name = WrappedText.h; path = source/text/WrappedText.h; sourceTree = "<group>"; };
		A97C24E81B17BE35007DDFA1 /* MapOutfitterPanel.cpp */ = {isa = PBXFileReference; fileEncoding = 4; lastKnownFileType = sourcecode.cpp.cpp; name = MapOutfitterPanel.cpp; path = source/MapOutfitterPanel.cpp; sourceTree = "<group>"; };
		A97C24E91B17BE35007DDFA1 /* MapOutfitterPanel.h */ = {isa = PBXFileReference; fileEncoding = 4; lastKnownFileType = sourcecode.c.h; name = MapOutfitterPanel.h; path = source/MapOutfitterPanel.h; sourceTree = "<group>"; };
		A97C24EB1B17BE3C007DDFA1 /* MapShipyardPanel.cpp */ = {isa = PBXFileReference; fileEncoding = 4; lastKnownFileType = sourcecode.cpp.cpp; name = MapShipyardPanel.cpp; path = source/MapShipyardPanel.cpp; sourceTree = "<group>"; };
		A97C24EC1B17BE3C007DDFA1 /* MapShipyardPanel.h */ = {isa = PBXFileReference; fileEncoding = 4; lastKnownFileType = sourcecode.c.h; name = MapShipyardPanel.h; path = source/MapShipyardPanel.h; sourceTree = "<group>"; };
		A98150801EA9634A00428AD6 /* ShipInfoPanel.cpp */ = {isa = PBXFileReference; fileEncoding = 4; lastKnownFileType = sourcecode.cpp.cpp; name = ShipInfoPanel.cpp; path = source/ShipInfoPanel.cpp; sourceTree = "<group>"; };
		A98150811EA9634A00428AD6 /* ShipInfoPanel.h */ = {isa = PBXFileReference; fileEncoding = 4; lastKnownFileType = sourcecode.c.h; name = ShipInfoPanel.h; path = source/ShipInfoPanel.h; sourceTree = "<group>"; };
		A98150831EA9635D00428AD6 /* PlayerInfoPanel.cpp */ = {isa = PBXFileReference; fileEncoding = 4; lastKnownFileType = sourcecode.cpp.cpp; name = PlayerInfoPanel.cpp; path = source/PlayerInfoPanel.cpp; sourceTree = "<group>"; };
		A98150841EA9635D00428AD6 /* PlayerInfoPanel.h */ = {isa = PBXFileReference; fileEncoding = 4; lastKnownFileType = sourcecode.c.h; name = PlayerInfoPanel.h; path = source/PlayerInfoPanel.h; sourceTree = "<group>"; };
		A99F7A4F195DF3E8002C30B8 /* Images.xcassets */ = {isa = PBXFileReference; lastKnownFileType = folder.assetcatalog; name = Images.xcassets; path = XCode/Images.xcassets; sourceTree = SOURCE_ROOT; };
		A99F7A51195DF3F9002C30B8 /* EndlessSky-Info.plist */ = {isa = PBXFileReference; fileEncoding = 4; lastKnownFileType = text.plist.xml; name = "EndlessSky-Info.plist"; path = "XCode/EndlessSky-Info.plist"; sourceTree = SOURCE_ROOT; };
		A99F7A6F195DF44B002C30B8 /* credits.txt */ = {isa = PBXFileReference; fileEncoding = 4; lastKnownFileType = text; path = credits.txt; sourceTree = "<group>"; };
		A99F7A94195DF44B002C30B8 /* keys.txt */ = {isa = PBXFileReference; fileEncoding = 4; lastKnownFileType = text; path = keys.txt; sourceTree = "<group>"; };
		A99F7A95195DF44B002C30B8 /* license.txt */ = {isa = PBXFileReference; fileEncoding = 4; lastKnownFileType = text; path = license.txt; sourceTree = "<group>"; };
		A99F7B32195DF45E002C30B8 /* data */ = {isa = PBXFileReference; lastKnownFileType = folder; path = data; sourceTree = "<group>"; };
		A99F7B33195DF45E002C30B8 /* images */ = {isa = PBXFileReference; lastKnownFileType = folder; path = images; sourceTree = "<group>"; };
		A9A5297319996C9F002D7C35 /* sounds */ = {isa = PBXFileReference; lastKnownFileType = folder; path = sounds; sourceTree = "<group>"; };
		A9A5297519996CC3002D7C35 /* OpenAL.framework */ = {isa = PBXFileReference; lastKnownFileType = wrapper.framework; name = OpenAL.framework; path = System/Library/Frameworks/OpenAL.framework; sourceTree = SDKROOT; };
		A9B99D001C616AD000BE7C2E /* ItemInfoDisplay.cpp */ = {isa = PBXFileReference; fileEncoding = 4; lastKnownFileType = sourcecode.cpp.cpp; name = ItemInfoDisplay.cpp; path = source/ItemInfoDisplay.cpp; sourceTree = "<group>"; };
		A9B99D011C616AD000BE7C2E /* ItemInfoDisplay.h */ = {isa = PBXFileReference; fileEncoding = 4; lastKnownFileType = sourcecode.c.h; name = ItemInfoDisplay.h; path = source/ItemInfoDisplay.h; sourceTree = "<group>"; };
		A9B99D031C616AF200BE7C2E /* MapSalesPanel.cpp */ = {isa = PBXFileReference; fileEncoding = 4; lastKnownFileType = sourcecode.cpp.cpp; name = MapSalesPanel.cpp; path = source/MapSalesPanel.cpp; sourceTree = "<group>"; };
		A9B99D041C616AF200BE7C2E /* MapSalesPanel.h */ = {isa = PBXFileReference; fileEncoding = 4; lastKnownFileType = sourcecode.c.h; name = MapSalesPanel.h; path = source/MapSalesPanel.h; sourceTree = "<group>"; };
		A9BDFB521E00B8AA00A6B27E /* Music.cpp */ = {isa = PBXFileReference; fileEncoding = 4; lastKnownFileType = sourcecode.cpp.cpp; name = Music.cpp; path = source/Music.cpp; sourceTree = "<group>"; };
		A9BDFB531E00B8AA00A6B27E /* Music.h */ = {isa = PBXFileReference; fileEncoding = 4; lastKnownFileType = sourcecode.c.h; name = Music.h; path = source/Music.h; sourceTree = "<group>"; };
		A9BDFB551E00B94700A6B27E /* libmad.0.dylib */ = {isa = PBXFileReference; lastKnownFileType = "compiled.mach-o.dylib"; name = libmad.0.dylib; path = /usr/local/lib/libmad.0.dylib; sourceTree = "<absolute>"; };
		A9C70E0E1C0E5B51000B3D14 /* File.cpp */ = {isa = PBXFileReference; fileEncoding = 4; lastKnownFileType = sourcecode.cpp.cpp; name = File.cpp; path = source/File.cpp; sourceTree = "<group>"; };
		A9C70E0F1C0E5B51000B3D14 /* File.h */ = {isa = PBXFileReference; fileEncoding = 4; lastKnownFileType = sourcecode.c.h; name = File.h; path = source/File.h; sourceTree = "<group>"; };
		A9CC52691950C9F6004E4E22 /* Endless Sky.app */ = {isa = PBXFileReference; explicitFileType = wrapper.application; includeInIndex = 0; path = "Endless Sky.app"; sourceTree = BUILT_PRODUCTS_DIR; };
		A9CC526C1950C9F6004E4E22 /* Cocoa.framework */ = {isa = PBXFileReference; lastKnownFileType = wrapper.framework; name = Cocoa.framework; path = System/Library/Frameworks/Cocoa.framework; sourceTree = SDKROOT; };
		A9CC526F1950C9F6004E4E22 /* AppKit.framework */ = {isa = PBXFileReference; lastKnownFileType = wrapper.framework; name = AppKit.framework; path = System/Library/Frameworks/AppKit.framework; sourceTree = SDKROOT; };
		A9CC52701950C9F6004E4E22 /* CoreData.framework */ = {isa = PBXFileReference; lastKnownFileType = wrapper.framework; name = CoreData.framework; path = System/Library/Frameworks/CoreData.framework; sourceTree = SDKROOT; };
		A9CC52711950C9F6004E4E22 /* Foundation.framework */ = {isa = PBXFileReference; lastKnownFileType = wrapper.framework; name = Foundation.framework; path = System/Library/Frameworks/Foundation.framework; sourceTree = SDKROOT; };
		A9D40D19195DFAA60086EE52 /* OpenGL.framework */ = {isa = PBXFileReference; lastKnownFileType = wrapper.framework; name = OpenGL.framework; path = System/Library/Frameworks/OpenGL.framework; sourceTree = SDKROOT; };
		B55C239B2303CE8A005C1A14 /* GameWindow.cpp */ = {isa = PBXFileReference; fileEncoding = 4; lastKnownFileType = sourcecode.cpp.cpp; name = GameWindow.cpp; path = source/GameWindow.cpp; sourceTree = "<group>"; };
		B55C239C2303CE8A005C1A14 /* GameWindow.h */ = {isa = PBXFileReference; fileEncoding = 4; lastKnownFileType = sourcecode.c.h; name = GameWindow.h; path = source/GameWindow.h; sourceTree = "<group>"; };
		B590161121ED4A0E00799178 /* Utf8.cpp */ = {isa = PBXFileReference; fileEncoding = 4; lastKnownFileType = sourcecode.cpp.cpp; name = Utf8.cpp; path = source/text/Utf8.cpp; sourceTree = "<group>"; };
		B590161221ED4A0F00799178 /* Utf8.h */ = {isa = PBXFileReference; fileEncoding = 4; lastKnownFileType = sourcecode.c.h; name = Utf8.h; path = source/text/Utf8.h; sourceTree = "<group>"; };
		B590162021ED4A0F00799178 /* DisplayText.h */ = {isa = PBXFileReference; fileEncoding = 4; lastKnownFileType = sourcecode.c.h; name = DisplayText.h; path = source/text/DisplayText.h; sourceTree = "<group>"; };
		B5DDA6922001B7F600DBA76A /* News.cpp */ = {isa = PBXFileReference; fileEncoding = 4; lastKnownFileType = sourcecode.cpp.cpp; name = News.cpp; path = source/News.cpp; sourceTree = "<group>"; };
		B5DDA6932001B7F600DBA76A /* News.h */ = {isa = PBXFileReference; fileEncoding = 4; lastKnownFileType = sourcecode.c.h; name = News.h; path = source/News.h; sourceTree = "<group>"; };
		C49D4EA08DF168A83B1C7B07 /* Hazard.cpp */ = {isa = PBXFileReference; fileEncoding = 4; lastKnownFileType = sourcecode.cpp.cpp; name = Hazard.cpp; path = source/Hazard.cpp; sourceTree = "<group>"; };
		DF8D57DF1FC25842001525DA /* Dictionary.cpp */ = {isa = PBXFileReference; fileEncoding = 4; lastKnownFileType = sourcecode.cpp.cpp; name = Dictionary.cpp; path = source/Dictionary.cpp; sourceTree = "<group>"; };
		DF8D57E01FC25842001525DA /* Dictionary.h */ = {isa = PBXFileReference; fileEncoding = 4; lastKnownFileType = sourcecode.c.h; name = Dictionary.h; path = source/Dictionary.h; sourceTree = "<group>"; };
		DF8D57E21FC25889001525DA /* Visual.cpp */ = {isa = PBXFileReference; fileEncoding = 4; lastKnownFileType = sourcecode.cpp.cpp; name = Visual.cpp; path = source/Visual.cpp; sourceTree = "<group>"; };
		DF8D57E31FC25889001525DA /* Visual.h */ = {isa = PBXFileReference; fileEncoding = 4; lastKnownFileType = sourcecode.c.h; name = Visual.h; path = source/Visual.h; sourceTree = "<group>"; };
		DFAAE2A21FD4A25C0072C0A8 /* BatchDrawList.cpp */ = {isa = PBXFileReference; fileEncoding = 4; lastKnownFileType = sourcecode.cpp.cpp; name = BatchDrawList.cpp; path = source/BatchDrawList.cpp; sourceTree = "<group>"; };
		DFAAE2A31FD4A25C0072C0A8 /* BatchDrawList.h */ = {isa = PBXFileReference; fileEncoding = 4; lastKnownFileType = sourcecode.c.h; name = BatchDrawList.h; path = source/BatchDrawList.h; sourceTree = "<group>"; };
		DFAAE2A41FD4A25C0072C0A8 /* BatchShader.cpp */ = {isa = PBXFileReference; fileEncoding = 4; lastKnownFileType = sourcecode.cpp.cpp; name = BatchShader.cpp; path = source/BatchShader.cpp; sourceTree = "<group>"; };
		DFAAE2A51FD4A25C0072C0A8 /* BatchShader.h */ = {isa = PBXFileReference; fileEncoding = 4; lastKnownFileType = sourcecode.c.h; name = BatchShader.h; path = source/BatchShader.h; sourceTree = "<group>"; };
		DFAAE2A81FD4A27B0072C0A8 /* ImageSet.cpp */ = {isa = PBXFileReference; fileEncoding = 4; lastKnownFileType = sourcecode.cpp.cpp; name = ImageSet.cpp; path = source/ImageSet.cpp; sourceTree = "<group>"; };
		DFAAE2A91FD4A27B0072C0A8 /* ImageSet.h */ = {isa = PBXFileReference; fileEncoding = 4; lastKnownFileType = sourcecode.c.h; name = ImageSet.h; path = source/ImageSet.h; sourceTree = "<group>"; };
		F8C14CFB89472482F77C051D /* Weather.h */ = {isa = PBXFileReference; fileEncoding = 4; lastKnownFileType = sourcecode.c.h; name = Weather.h; path = source/Weather.h; sourceTree = "<group>"; };
/* End PBXFileReference section */

/* Begin PBXFrameworksBuildPhase section */
		A9CC52661950C9F6004E4E22 /* Frameworks */ = {
			isa = PBXFrameworksBuildPhase;
			buildActionMask = 2147483647;
			files = (
				A9BDFB561E00B94700A6B27E /* libmad.0.dylib in Frameworks */,
				A9A5297619996CC3002D7C35 /* OpenAL.framework in Frameworks */,
				4C2DEF56201B8FAE0062315E /* libSDL2-2.0.0.dylib in Frameworks */,
				A9D40D1A195DFAA60086EE52 /* OpenGL.framework in Frameworks */,
				A93931FB1988135200C2A87B /* libturbojpeg.0.dylib in Frameworks */,
				A93931FD1988136B00C2A87B /* libpng16.16.dylib in Frameworks */,
				A9CC526D1950C9F6004E4E22 /* Cocoa.framework in Frameworks */,
			);
			runOnlyForDeploymentPostprocessing = 0;
		};
/* End PBXFrameworksBuildPhase section */

/* Begin PBXGroup section */
		654D33611BE92C9200D1E5AB /* source */ = {
			isa = PBXGroup;
			children = (
				A96862CD1AE6FD0A004FE1FE /* Account.cpp */,
				A96862CE1AE6FD0A004FE1FE /* Account.h */,
				A96862CF1AE6FD0A004FE1FE /* AI.cpp */,
				A96862D01AE6FD0A004FE1FE /* AI.h */,
				A96862D11AE6FD0A004FE1FE /* Angle.cpp */,
				A96862D21AE6FD0A004FE1FE /* Angle.h */,
				A96862D51AE6FD0A004FE1FE /* Armament.cpp */,
				A96862D61AE6FD0A004FE1FE /* Armament.h */,
				A96862D71AE6FD0A004FE1FE /* AsteroidField.cpp */,
				A96862D81AE6FD0A004FE1FE /* AsteroidField.h */,
				A96862D91AE6FD0A004FE1FE /* Audio.cpp */,
				A96862DA1AE6FD0A004FE1FE /* Audio.h */,
				A96862DB1AE6FD0A004FE1FE /* BankPanel.cpp */,
				A96862DC1AE6FD0A004FE1FE /* BankPanel.h */,
				DFAAE2A21FD4A25C0072C0A8 /* BatchDrawList.cpp */,
				DFAAE2A31FD4A25C0072C0A8 /* BatchDrawList.h */,
				DFAAE2A41FD4A25C0072C0A8 /* BatchShader.cpp */,
				DFAAE2A51FD4A25C0072C0A8 /* BatchShader.h */,
				A96862DF1AE6FD0A004FE1FE /* BoardingPanel.cpp */,
				A96862E01AE6FD0A004FE1FE /* BoardingPanel.h */,
				6245F8231D301C7400A7A094 /* Body.cpp */,
				6245F8241D301C7400A7A094 /* Body.h */,
				A96862E11AE6FD0A004FE1FE /* CaptureOdds.cpp */,
				A96862E21AE6FD0A004FE1FE /* CaptureOdds.h */,
				A96862E31AE6FD0A004FE1FE /* CargoHold.cpp */,
				A96862E41AE6FD0A004FE1FE /* CargoHold.h */,
				A96862E51AE6FD0A004FE1FE /* ClickZone.h */,
				6A5716311E25BE6F00585EB2 /* CollisionSet.cpp */,
				6A5716321E25BE6F00585EB2 /* CollisionSet.h */,
				A96862E61AE6FD0A004FE1FE /* Color.cpp */,
				A96862E71AE6FD0A004FE1FE /* Color.h */,
				A96862E81AE6FD0A004FE1FE /* Command.cpp */,
				A96862E91AE6FD0A004FE1FE /* Command.h */,
				A96862EA1AE6FD0A004FE1FE /* ConditionSet.cpp */,
				A96862EB1AE6FD0A004FE1FE /* ConditionSet.h */,
				A96862EC1AE6FD0A004FE1FE /* Conversation.cpp */,
				A96862ED1AE6FD0A004FE1FE /* Conversation.h */,
				A96862EE1AE6FD0A004FE1FE /* ConversationPanel.cpp */,
				A96862EF1AE6FD0A004FE1FE /* ConversationPanel.h */,
				A96862F01AE6FD0A004FE1FE /* DataFile.cpp */,
				A96862F11AE6FD0A004FE1FE /* DataFile.h */,
				A96862F21AE6FD0A004FE1FE /* DataNode.cpp */,
				A96862F31AE6FD0A004FE1FE /* DataNode.h */,
				A96862F41AE6FD0A004FE1FE /* DataWriter.cpp */,
				A96862F51AE6FD0A004FE1FE /* DataWriter.h */,
				A96862F61AE6FD0A004FE1FE /* Date.cpp */,
				A96862F71AE6FD0A004FE1FE /* Date.h */,
				5155CD711DBB9FF900EF090B /* Depreciation.cpp */,
				5155CD721DBB9FF900EF090B /* Depreciation.h */,
				A96862F81AE6FD0A004FE1FE /* Dialog.cpp */,
				A96862F91AE6FD0B004FE1FE /* Dialog.h */,
				DF8D57DF1FC25842001525DA /* Dictionary.cpp */,
				DF8D57E01FC25842001525DA /* Dictionary.h */,
				B590162021ED4A0F00799178 /* DisplayText.h */,
				A96862FA1AE6FD0B004FE1FE /* DistanceMap.cpp */,
				A96862FB1AE6FD0B004FE1FE /* DistanceMap.h */,
				A96862FE1AE6FD0B004FE1FE /* DrawList.cpp */,
				A96862FF1AE6FD0B004FE1FE /* DrawList.h */,
				A96863001AE6FD0B004FE1FE /* Effect.cpp */,
				A96863011AE6FD0B004FE1FE /* Effect.h */,
				A96863021AE6FD0B004FE1FE /* Engine.cpp */,
				A96863031AE6FD0B004FE1FE /* Engine.h */,
				A96863041AE6FD0B004FE1FE /* EscortDisplay.cpp */,
				A96863051AE6FD0B004FE1FE /* EscortDisplay.h */,
				A9C70E0E1C0E5B51000B3D14 /* File.cpp */,
				A9C70E0F1C0E5B51000B3D14 /* File.h */,
				A96863061AE6FD0B004FE1FE /* Files.cpp */,
				A96863071AE6FD0B004FE1FE /* Files.h */,
				A96863081AE6FD0B004FE1FE /* FillShader.cpp */,
				A96863091AE6FD0B004FE1FE /* FillShader.h */,
				A968630A1AE6FD0B004FE1FE /* Fleet.cpp */,
				A968630B1AE6FD0B004FE1FE /* Fleet.h */,
				62C311181CE172D000409D91 /* Flotsam.cpp */,
				62C311191CE172D000409D91 /* Flotsam.h */,
				62A405B81D47DA4D0054F6A0 /* FogShader.cpp */,
				62A405B91D47DA4D0054F6A0 /* FogShader.h */,
				A968630C1AE6FD0B004FE1FE /* Font.cpp */,
				A968630D1AE6FD0B004FE1FE /* Font.h */,
				A968630E1AE6FD0B004FE1FE /* FontSet.cpp */,
				A968630F1AE6FD0B004FE1FE /* FontSet.h */,
				A96863101AE6FD0B004FE1FE /* Format.cpp */,
				A96863111AE6FD0B004FE1FE /* Format.h */,
				A96863121AE6FD0B004FE1FE /* FrameTimer.cpp */,
				A96863131AE6FD0B004FE1FE /* FrameTimer.h */,
				A96863141AE6FD0B004FE1FE /* Galaxy.cpp */,
				A96863151AE6FD0B004FE1FE /* Galaxy.h */,
				A96863161AE6FD0B004FE1FE /* GameData.cpp */,
				A96863171AE6FD0B004FE1FE /* GameData.h */,
				A96863181AE6FD0B004FE1FE /* GameEvent.cpp */,
				A96863191AE6FD0B004FE1FE /* GameEvent.h */,
				B55C239B2303CE8A005C1A14 /* GameWindow.cpp */,
				B55C239C2303CE8A005C1A14 /* GameWindow.h */,
				A968631A1AE6FD0B004FE1FE /* gl_header.h */,
				A968631B1AE6FD0B004FE1FE /* Government.cpp */,
				A968631C1AE6FD0B004FE1FE /* Government.h */,
				A968631D1AE6FD0B004FE1FE /* HailPanel.cpp */,
				A968631E1AE6FD0B004FE1FE /* HailPanel.h */,
				6245F8261D301C9000A7A094 /* Hardpoint.cpp */,
				6245F8271D301C9000A7A094 /* Hardpoint.h */,
				A968631F1AE6FD0B004FE1FE /* HiringPanel.cpp */,
				A96863201AE6FD0B004FE1FE /* HiringPanel.h */,
				A96863211AE6FD0B004FE1FE /* ImageBuffer.cpp */,
				A96863221AE6FD0B004FE1FE /* ImageBuffer.h */,
				A96863251AE6FD0B004FE1FE /* Information.cpp */,
				A96863261AE6FD0B004FE1FE /* Information.h */,
				A96863271AE6FD0B004FE1FE /* Interface.cpp */,
				A96863281AE6FD0B004FE1FE /* Interface.h */,
				DFAAE2A81FD4A27B0072C0A8 /* ImageSet.cpp */,
				DFAAE2A91FD4A27B0072C0A8 /* ImageSet.h */,
				A9B99D001C616AD000BE7C2E /* ItemInfoDisplay.cpp */,
				A9B99D011C616AD000BE7C2E /* ItemInfoDisplay.h */,
				A96863291AE6FD0B004FE1FE /* LineShader.cpp */,
				A968632A1AE6FD0B004FE1FE /* LineShader.h */,
				A968632B1AE6FD0B004FE1FE /* LoadPanel.cpp */,
				A968632C1AE6FD0B004FE1FE /* LoadPanel.h */,
				A968632D1AE6FD0B004FE1FE /* LocationFilter.cpp */,
				A968632E1AE6FD0B004FE1FE /* LocationFilter.h */,
				A90633FD1EE602FD000DA6C0 /* LogbookPanel.cpp */,
				A90633FE1EE602FD000DA6C0 /* LogbookPanel.h */,
				A968632F1AE6FD0B004FE1FE /* main.cpp */,
				A96863301AE6FD0B004FE1FE /* MainPanel.cpp */,
				A96863311AE6FD0B004FE1FE /* MainPanel.h */,
				A96863321AE6FD0C004FE1FE /* MapDetailPanel.cpp */,
				A96863331AE6FD0C004FE1FE /* MapDetailPanel.h */,
				A97C24E81B17BE35007DDFA1 /* MapOutfitterPanel.cpp */,
				A97C24E91B17BE35007DDFA1 /* MapOutfitterPanel.h */,
				A96863341AE6FD0C004FE1FE /* MapPanel.cpp */,
				A96863351AE6FD0C004FE1FE /* MapPanel.h */,
				A9B99D031C616AF200BE7C2E /* MapSalesPanel.cpp */,
				A9B99D041C616AF200BE7C2E /* MapSalesPanel.h */,
				A97C24EB1B17BE3C007DDFA1 /* MapShipyardPanel.cpp */,
				A97C24EC1B17BE3C007DDFA1 /* MapShipyardPanel.h */,
				A96863361AE6FD0C004FE1FE /* Mask.cpp */,
				A96863371AE6FD0C004FE1FE /* Mask.h */,
				A96863381AE6FD0C004FE1FE /* MenuPanel.cpp */,
				A96863391AE6FD0C004FE1FE /* MenuPanel.h */,
				A968633A1AE6FD0C004FE1FE /* Messages.cpp */,
				A968633B1AE6FD0C004FE1FE /* Messages.h */,
				A90C15D71D5BD55700708F3A /* Minable.cpp */,
				A90C15D81D5BD55700708F3A /* Minable.h */,
				A968633C1AE6FD0C004FE1FE /* Mission.cpp */,
				A968633D1AE6FD0C004FE1FE /* Mission.h */,
				A968633E1AE6FD0C004FE1FE /* MissionAction.cpp */,
				A968633F1AE6FD0C004FE1FE /* MissionAction.h */,
				A96863401AE6FD0C004FE1FE /* MissionPanel.cpp */,
				A96863411AE6FD0C004FE1FE /* MissionPanel.h */,
				A96863421AE6FD0C004FE1FE /* Mortgage.cpp */,
				A96863431AE6FD0C004FE1FE /* Mortgage.h */,
				A9BDFB521E00B8AA00A6B27E /* Music.cpp */,
				A9BDFB531E00B8AA00A6B27E /* Music.h */,
				B5DDA6922001B7F600DBA76A /* News.cpp */,
				B5DDA6932001B7F600DBA76A /* News.h */,
				A96863441AE6FD0C004FE1FE /* NPC.cpp */,
				A96863451AE6FD0C004FE1FE /* NPC.h */,
				A96863461AE6FD0C004FE1FE /* Outfit.cpp */,
				A96863471AE6FD0C004FE1FE /* Outfit.h */,
				A96863481AE6FD0C004FE1FE /* OutfitInfoDisplay.cpp */,
				A96863491AE6FD0C004FE1FE /* OutfitInfoDisplay.h */,
				A968634A1AE6FD0C004FE1FE /* OutfitterPanel.cpp */,
				A968634B1AE6FD0C004FE1FE /* OutfitterPanel.h */,
				A968634C1AE6FD0C004FE1FE /* OutlineShader.cpp */,
				A968634D1AE6FD0C004FE1FE /* OutlineShader.h */,
				A968634E1AE6FD0C004FE1FE /* Panel.cpp */,
				A968634F1AE6FD0C004FE1FE /* Panel.h */,
				A966A5A91B964E6300DFF69C /* Person.cpp */,
				A966A5AA1B964E6300DFF69C /* Person.h */,
				A96863501AE6FD0C004FE1FE /* Personality.cpp */,
				A96863511AE6FD0C004FE1FE /* Personality.h */,
				A96863521AE6FD0C004FE1FE /* Phrase.cpp */,
				A96863531AE6FD0C004FE1FE /* Phrase.h */,
				A96863541AE6FD0C004FE1FE /* pi.h */,
				A96863551AE6FD0C004FE1FE /* Planet.cpp */,
				A96863561AE6FD0C004FE1FE /* Planet.h */,
				628BDAED1CC5DC950062BCD2 /* PlanetLabel.cpp */,
				628BDAEE1CC5DC950062BCD2 /* PlanetLabel.h */,
				A96863571AE6FD0C004FE1FE /* PlanetPanel.cpp */,
				A96863581AE6FD0C004FE1FE /* PlanetPanel.h */,
				A96863591AE6FD0C004FE1FE /* PlayerInfo.cpp */,
				A968635A1AE6FD0C004FE1FE /* PlayerInfo.h */,
				A98150831EA9635D00428AD6 /* PlayerInfoPanel.cpp */,
				A98150841EA9635D00428AD6 /* PlayerInfoPanel.h */,
				A968635B1AE6FD0C004FE1FE /* Point.cpp */,
				A968635C1AE6FD0C004FE1FE /* Point.h */,
				A968635D1AE6FD0C004FE1FE /* PointerShader.cpp */,
				A968635E1AE6FD0C004FE1FE /* PointerShader.h */,
				A968635F1AE6FD0C004FE1FE /* Politics.cpp */,
				A96863601AE6FD0C004FE1FE /* Politics.h */,
				A96863611AE6FD0C004FE1FE /* Preferences.cpp */,
				A96863621AE6FD0C004FE1FE /* Preferences.h */,
				A96863631AE6FD0C004FE1FE /* PreferencesPanel.cpp */,
				A96863641AE6FD0C004FE1FE /* PreferencesPanel.h */,
				A96863651AE6FD0C004FE1FE /* Projectile.cpp */,
				A96863661AE6FD0C004FE1FE /* Projectile.h */,
				A96863671AE6FD0C004FE1FE /* Radar.cpp */,
				A96863681AE6FD0C004FE1FE /* Radar.h */,
				A96863691AE6FD0D004FE1FE /* Random.cpp */,
				A968636A1AE6FD0D004FE1FE /* Random.h */,
				A90C15DA1D5BD56800708F3A /* Rectangle.cpp */,
				A90C15DB1D5BD56800708F3A /* Rectangle.h */,
				A968636B1AE6FD0D004FE1FE /* RingShader.cpp */,
				A968636C1AE6FD0D004FE1FE /* RingShader.h */,
				A968636D1AE6FD0D004FE1FE /* Sale.h */,
				A968636E1AE6FD0D004FE1FE /* SavedGame.cpp */,
				A968636F1AE6FD0D004FE1FE /* SavedGame.h */,
				A96863701AE6FD0D004FE1FE /* Screen.cpp */,
				A96863711AE6FD0D004FE1FE /* Screen.h */,
				A96863721AE6FD0D004FE1FE /* Set.h */,
				A96863731AE6FD0D004FE1FE /* Shader.cpp */,
				A96863741AE6FD0D004FE1FE /* Shader.h */,
				A96863751AE6FD0D004FE1FE /* shift.h */,
				A96863761AE6FD0D004FE1FE /* Ship.cpp */,
				A96863771AE6FD0D004FE1FE /* Ship.h */,
				A96863781AE6FD0D004FE1FE /* ShipEvent.cpp */,
				A96863791AE6FD0D004FE1FE /* ShipEvent.h */,
				A968637A1AE6FD0D004FE1FE /* ShipInfoDisplay.cpp */,
				A968637B1AE6FD0D004FE1FE /* ShipInfoDisplay.h */,
				A98150801EA9634A00428AD6 /* ShipInfoPanel.cpp */,
				A98150811EA9634A00428AD6 /* ShipInfoPanel.h */,
				A968637C1AE6FD0D004FE1FE /* ShipyardPanel.cpp */,
				A968637D1AE6FD0D004FE1FE /* ShipyardPanel.h */,
				A968637E1AE6FD0D004FE1FE /* ShopPanel.cpp */,
				A968637F1AE6FD0D004FE1FE /* ShopPanel.h */,
				A96863801AE6FD0D004FE1FE /* Sound.cpp */,
				A96863811AE6FD0D004FE1FE /* Sound.h */,
				A96863821AE6FD0D004FE1FE /* SpaceportPanel.cpp */,
				A96863831AE6FD0D004FE1FE /* SpaceportPanel.h */,
				A96863841AE6FD0D004FE1FE /* Sprite.cpp */,
				A96863851AE6FD0D004FE1FE /* Sprite.h */,
				A96863861AE6FD0D004FE1FE /* SpriteQueue.cpp */,
				A96863871AE6FD0D004FE1FE /* SpriteQueue.h */,
				A96863881AE6FD0D004FE1FE /* SpriteSet.cpp */,
				A96863891AE6FD0D004FE1FE /* SpriteSet.h */,
				A968638A1AE6FD0D004FE1FE /* SpriteShader.cpp */,
				A968638B1AE6FD0D004FE1FE /* SpriteShader.h */,
				A968638C1AE6FD0D004FE1FE /* StarField.cpp */,
				A968638D1AE6FD0D004FE1FE /* StarField.h */,
				A968638E1AE6FD0D004FE1FE /* StartConditions.cpp */,
				A968638F1AE6FD0D004FE1FE /* StartConditions.h */,
				A96863901AE6FD0D004FE1FE /* StellarObject.cpp */,
				A96863911AE6FD0D004FE1FE /* StellarObject.h */,
				A96863921AE6FD0D004FE1FE /* System.cpp */,
				A96863931AE6FD0D004FE1FE /* System.h */,
				A96863941AE6FD0D004FE1FE /* Table.cpp */,
				A96863951AE6FD0D004FE1FE /* Table.h */,
				A96863961AE6FD0D004FE1FE /* Trade.cpp */,
				A96863971AE6FD0D004FE1FE /* Trade.h */,
				A96863981AE6FD0D004FE1FE /* TradingPanel.cpp */,
				A96863991AE6FD0D004FE1FE /* TradingPanel.h */,
				A968639A1AE6FD0D004FE1FE /* UI.cpp */,
				A968639B1AE6FD0D004FE1FE /* UI.h */,
				B590161121ED4A0E00799178 /* Utf8.cpp */,
				B590161221ED4A0F00799178 /* Utf8.h */,
				DF8D57E21FC25889001525DA /* Visual.cpp */,
				DF8D57E31FC25889001525DA /* Visual.h */,
				A968639C1AE6FD0D004FE1FE /* Weapon.cpp */,
				A968639D1AE6FD0D004FE1FE /* Weapon.h */,
				A968639E1AE6FD0D004FE1FE /* WrappedText.cpp */,
				A968639F1AE6FD0E004FE1FE /* WrappedText.h */,
<<<<<<< HEAD
				2E8047A8987DD8EC99FF8E2E /* Test.cpp */,
				02D34A71AE3BC4C93FC6865B /* TestData.cpp */,
				9DA14712A9C68E00FBFD9C72 /* TestData.h */,
				5CE3475B85CE8C48D98664B7 /* Test.h */,
=======
				2E1E458DB603BF979429117C /* DisplayText.cpp */,
				13B643F6BEC24349F9BC9F42 /* alignment.hpp */,
				9BCF4321AF819E944EC02FB9 /* layout.hpp */,
				2CA44855BD0AFF45DCAEEA5D /* truncate.hpp */,
>>>>>>> 9cb72971
				C49D4EA08DF168A83B1C7B07 /* Hazard.cpp */,
				2E644A108BCD762A2A1A899C /* Hazard.h */,
				8E8A4C648B242742B22A34FA /* Weather.cpp */,
				F8C14CFB89472482F77C051D /* Weather.h */,
			);
			name = source;
			sourceTree = "<group>";
		};
		A9CC52601950C9F6004E4E22 = {
			isa = PBXGroup;
			children = (
				654D33611BE92C9200D1E5AB /* source */,
				A99F7A6F195DF44B002C30B8 /* credits.txt */,
				A99F7A94195DF44B002C30B8 /* keys.txt */,
				A99F7A95195DF44B002C30B8 /* license.txt */,
				A94408A41982F3E600610427 /* endless-sky.iconset */,
				A9A5297319996C9F002D7C35 /* sounds */,
				A99F7B32195DF45E002C30B8 /* data */,
				A99F7B33195DF45E002C30B8 /* images */,
				A9CC52721950C9F6004E4E22 /* XCode */,
				A9CC526B1950C9F6004E4E22 /* Frameworks */,
				A9CC526A1950C9F6004E4E22 /* Products */,
			);
			sourceTree = "<group>";
		};
		A9CC526A1950C9F6004E4E22 /* Products */ = {
			isa = PBXGroup;
			children = (
				A9CC52691950C9F6004E4E22 /* Endless Sky.app */,
			);
			name = Products;
			sourceTree = "<group>";
		};
		A9CC526B1950C9F6004E4E22 /* Frameworks */ = {
			isa = PBXGroup;
			children = (
				A9A5297519996CC3002D7C35 /* OpenAL.framework */,
				A93931FA1988135200C2A87B /* libturbojpeg.0.dylib */,
				A93931FC1988136B00C2A87B /* libpng16.16.dylib */,
				A9BDFB551E00B94700A6B27E /* libmad.0.dylib */,
				4C2DEF55201B8FAD0062315E /* libSDL2-2.0.0.dylib */,
				A9D40D19195DFAA60086EE52 /* OpenGL.framework */,
				A9CC526C1950C9F6004E4E22 /* Cocoa.framework */,
				A9CC526E1950C9F6004E4E22 /* Other Frameworks */,
			);
			name = Frameworks;
			sourceTree = "<group>";
		};
		A9CC526E1950C9F6004E4E22 /* Other Frameworks */ = {
			isa = PBXGroup;
			children = (
				A9CC526F1950C9F6004E4E22 /* AppKit.framework */,
				A9CC52701950C9F6004E4E22 /* CoreData.framework */,
				A9CC52711950C9F6004E4E22 /* Foundation.framework */,
			);
			name = "Other Frameworks";
			sourceTree = "<group>";
		};
		A9CC52721950C9F6004E4E22 /* XCode */ = {
			isa = PBXGroup;
			children = (
				A99F7A4F195DF3E8002C30B8 /* Images.xcassets */,
				A9CC52731950C9F6004E4E22 /* Supporting Files */,
			);
			path = XCode;
			sourceTree = "<group>";
		};
		A9CC52731950C9F6004E4E22 /* Supporting Files */ = {
			isa = PBXGroup;
			children = (
				A99F7A51195DF3F9002C30B8 /* EndlessSky-Info.plist */,
			);
			name = "Supporting Files";
			sourceTree = "<group>";
		};
/* End PBXGroup section */

/* Begin PBXHeadersBuildPhase section */
		179C4966BD83E1B6FC2B24A0 /* Headers */ = {
			isa = PBXHeadersBuildPhase;
			buildActionMask = 2147483647;
			files = (
				AFF742E3BAA4AD9A5D001460 /* alignment.hpp in Headers */,
				F55745BDBC50E15DCEB2ED5B /* layout.hpp in Headers */,
				16AD4CACA629E8026777EA00 /* truncate.hpp in Headers */,
			);
			runOnlyForDeploymentPostprocessing = 0;
		};
/* End PBXHeadersBuildPhase section */

/* Begin PBXNativeTarget section */
		A9CC52681950C9F6004E4E22 /* EndlessSky */ = {
			isa = PBXNativeTarget;
			buildConfigurationList = A9CC529A1950C9F6004E4E22 /* Build configuration list for PBXNativeTarget "EndlessSky" */;
			buildPhases = (
				A9CC52651950C9F6004E4E22 /* Sources */,
				A9CC52661950C9F6004E4E22 /* Frameworks */,
				A9CC52671950C9F6004E4E22 /* Resources */,
				A93931ED19880ECA00C2A87B /* CopyFiles */,
				179C4966BD83E1B6FC2B24A0 /* Headers */,
			);
			buildRules = (
			);
			dependencies = (
			);
			name = EndlessSky;
			productName = EndlessSky;
			productReference = A9CC52691950C9F6004E4E22 /* Endless Sky.app */;
			productType = "com.apple.product-type.application";
		};
/* End PBXNativeTarget section */

/* Begin PBXProject section */
		A9CC52611950C9F6004E4E22 /* Project object */ = {
			isa = PBXProject;
			attributes = {
				LastUpgradeCheck = 0920;
			};
			buildConfigurationList = A9CC52641950C9F6004E4E22 /* Build configuration list for PBXProject "EndlessSky" */;
			compatibilityVersion = "Xcode 3.2";
			developmentRegion = English;
			hasScannedForEncodings = 0;
			knownRegions = (
				Base,
			);
			mainGroup = A9CC52601950C9F6004E4E22;
			productRefGroup = A9CC526A1950C9F6004E4E22 /* Products */;
			projectDirPath = "";
			projectRoot = "";
			targets = (
				A9CC52681950C9F6004E4E22 /* EndlessSky */,
			);
		};
/* End PBXProject section */

/* Begin PBXResourcesBuildPhase section */
		A9CC52671950C9F6004E4E22 /* Resources */ = {
			isa = PBXResourcesBuildPhase;
			buildActionMask = 2147483647;
			files = (
				A99F7A50195DF3E8002C30B8 /* Images.xcassets in Resources */,
				A99F7B09195DF44C002C30B8 /* license.txt in Resources */,
				A9A5297419996C9F002D7C35 /* sounds in Resources */,
				A99F7AF5195DF44C002C30B8 /* credits.txt in Resources */,
				A99F7B08195DF44C002C30B8 /* keys.txt in Resources */,
				A99F7B34195DF45E002C30B8 /* data in Resources */,
				A94408A51982F3E600610427 /* endless-sky.iconset in Resources */,
				A99F7B35195DF45E002C30B8 /* images in Resources */,
			);
			runOnlyForDeploymentPostprocessing = 0;
		};
/* End PBXResourcesBuildPhase section */

/* Begin PBXSourcesBuildPhase section */
		A9CC52651950C9F6004E4E22 /* Sources */ = {
			isa = PBXSourcesBuildPhase;
			buildActionMask = 2147483647;
			files = (
				A96863AD1AE6FD0E004FE1FE /* Command.cpp in Sources */,
				A96863E71AE6FD0E004FE1FE /* PointerShader.cpp in Sources */,
				A96863E51AE6FD0E004FE1FE /* PlayerInfo.cpp in Sources */,
				A96863B81AE6FD0E004FE1FE /* DrawList.cpp in Sources */,
				A96863FB1AE6FD0E004FE1FE /* SpriteSet.cpp in Sources */,
				A96863CC1AE6FD0E004FE1FE /* Interface.cpp in Sources */,
				A96864041AE6FD0E004FE1FE /* UI.cpp in Sources */,
				A96863EE1AE6FD0E004FE1FE /* RingShader.cpp in Sources */,
				A96864001AE6FD0E004FE1FE /* System.cpp in Sources */,
				A96863AC1AE6FD0E004FE1FE /* Color.cpp in Sources */,
				A96864031AE6FD0E004FE1FE /* TradingPanel.cpp in Sources */,
				A96863C81AE6FD0E004FE1FE /* HiringPanel.cpp in Sources */,
				A96863B21AE6FD0E004FE1FE /* DataNode.cpp in Sources */,
				A96863B01AE6FD0E004FE1FE /* ConversationPanel.cpp in Sources */,
				A96863E41AE6FD0E004FE1FE /* PlanetPanel.cpp in Sources */,
				A96863E01AE6FD0E004FE1FE /* Panel.cpp in Sources */,
				A96863D21AE6FD0E004FE1FE /* MapDetailPanel.cpp in Sources */,
				DFAAE2AA1FD4A27B0072C0A8 /* ImageSet.cpp in Sources */,
				B590161321ED4A0F00799178 /* Utf8.cpp in Sources */,
				A96863D41AE6FD0E004FE1FE /* Mask.cpp in Sources */,
				A96863E61AE6FD0E004FE1FE /* Point.cpp in Sources */,
				A96863DE1AE6FD0E004FE1FE /* OutfitterPanel.cpp in Sources */,
				62C3111A1CE172D000409D91 /* Flotsam.cpp in Sources */,
				B55C239D2303CE8B005C1A14 /* GameWindow.cpp in Sources */,
				A96863B91AE6FD0E004FE1FE /* Effect.cpp in Sources */,
				A96863AE1AE6FD0E004FE1FE /* ConditionSet.cpp in Sources */,
				A96863DC1AE6FD0E004FE1FE /* Outfit.cpp in Sources */,
				A96863BB1AE6FD0E004FE1FE /* EscortDisplay.cpp in Sources */,
				A96863EB1AE6FD0E004FE1FE /* Projectile.cpp in Sources */,
				A96863D11AE6FD0E004FE1FE /* MainPanel.cpp in Sources */,
				A96863B31AE6FD0E004FE1FE /* DataWriter.cpp in Sources */,
				A96863A61AE6FD0E004FE1FE /* Audio.cpp in Sources */,
				A96863A21AE6FD0E004FE1FE /* Angle.cpp in Sources */,
				A966A5AB1B964E6300DFF69C /* Person.cpp in Sources */,
				A96863FE1AE6FD0E004FE1FE /* StartConditions.cpp in Sources */,
				A96863A71AE6FD0E004FE1FE /* BankPanel.cpp in Sources */,
				A96863DA1AE6FD0E004FE1FE /* Mortgage.cpp in Sources */,
				A96863C31AE6FD0E004FE1FE /* Galaxy.cpp in Sources */,
				A97C24EA1B17BE35007DDFA1 /* MapOutfitterPanel.cpp in Sources */,
				A96864061AE6FD0E004FE1FE /* WrappedText.cpp in Sources */,
				A96863D91AE6FD0E004FE1FE /* MissionPanel.cpp in Sources */,
				A96863DB1AE6FD0E004FE1FE /* NPC.cpp in Sources */,
				A96863F81AE6FD0E004FE1FE /* SpaceportPanel.cpp in Sources */,
				A96863AA1AE6FD0E004FE1FE /* CaptureOdds.cpp in Sources */,
				A96863B61AE6FD0E004FE1FE /* DistanceMap.cpp in Sources */,
				A96863CF1AE6FD0E004FE1FE /* LocationFilter.cpp in Sources */,
				A96863C11AE6FD0E004FE1FE /* Format.cpp in Sources */,
				A96863BF1AE6FD0E004FE1FE /* Font.cpp in Sources */,
				A96863ED1AE6FD0E004FE1FE /* Random.cpp in Sources */,
				A96864021AE6FD0E004FE1FE /* Trade.cpp in Sources */,
				6245F8251D301C7400A7A094 /* Body.cpp in Sources */,
				5155CD731DBB9FF900EF090B /* Depreciation.cpp in Sources */,
				A96863FC1AE6FD0E004FE1FE /* SpriteShader.cpp in Sources */,
				A96863E81AE6FD0E004FE1FE /* Politics.cpp in Sources */,
				A96863E91AE6FD0E004FE1FE /* Preferences.cpp in Sources */,
				A96863F31AE6FD0E004FE1FE /* ShipEvent.cpp in Sources */,
				DFAAE2A71FD4A25C0072C0A8 /* BatchShader.cpp in Sources */,
				A96863D51AE6FD0E004FE1FE /* MenuPanel.cpp in Sources */,
				A90C15DC1D5BD56800708F3A /* Rectangle.cpp in Sources */,
				A9B99D021C616AD000BE7C2E /* ItemInfoDisplay.cpp in Sources */,
				A96863EA1AE6FD0E004FE1FE /* PreferencesPanel.cpp in Sources */,
				A96863F11AE6FD0E004FE1FE /* Shader.cpp in Sources */,
				A9C70E101C0E5B51000B3D14 /* File.cpp in Sources */,
				A96863F41AE6FD0E004FE1FE /* ShipInfoDisplay.cpp in Sources */,
				A96863C21AE6FD0E004FE1FE /* FrameTimer.cpp in Sources */,
				A96863D81AE6FD0E004FE1FE /* MissionAction.cpp in Sources */,
				A96863FA1AE6FD0E004FE1FE /* SpriteQueue.cpp in Sources */,
				A96863E21AE6FD0E004FE1FE /* Phrase.cpp in Sources */,
				628BDAEF1CC5DC950062BCD2 /* PlanetLabel.cpp in Sources */,
				6245F8281D301C9000A7A094 /* Hardpoint.cpp in Sources */,
				A96863C01AE6FD0E004FE1FE /* FontSet.cpp in Sources */,
				A96863D61AE6FD0E004FE1FE /* Messages.cpp in Sources */,
				A97C24ED1B17BE3C007DDFA1 /* MapShipyardPanel.cpp in Sources */,
				A96863D71AE6FD0E004FE1FE /* Mission.cpp in Sources */,
				A96863D31AE6FD0E004FE1FE /* MapPanel.cpp in Sources */,
				A96863F21AE6FD0E004FE1FE /* Ship.cpp in Sources */,
				B5DDA6942001B7F600DBA76A /* News.cpp in Sources */,
				A96863D01AE6FD0E004FE1FE /* main.cpp in Sources */,
				A96863BE1AE6FD0E004FE1FE /* Fleet.cpp in Sources */,
				A98150821EA9634A00428AD6 /* ShipInfoPanel.cpp in Sources */,
				A96864011AE6FD0E004FE1FE /* Table.cpp in Sources */,
				A96863AB1AE6FD0E004FE1FE /* CargoHold.cpp in Sources */,
				A96864051AE6FD0E004FE1FE /* Weapon.cpp in Sources */,
				A96863EC1AE6FD0E004FE1FE /* Radar.cpp in Sources */,
				A96863F61AE6FD0E004FE1FE /* ShopPanel.cpp in Sources */,
				DFAAE2A61FD4A25C0072C0A8 /* BatchDrawList.cpp in Sources */,
				A98150851EA9635D00428AD6 /* PlayerInfoPanel.cpp in Sources */,
				A96863BC1AE6FD0E004FE1FE /* Files.cpp in Sources */,
				A96863CB1AE6FD0E004FE1FE /* Information.cpp in Sources */,
				A96863F91AE6FD0E004FE1FE /* Sprite.cpp in Sources */,
				A96863A91AE6FD0E004FE1FE /* BoardingPanel.cpp in Sources */,
				DF8D57E11FC25842001525DA /* Dictionary.cpp in Sources */,
				A9B99D051C616AF200BE7C2E /* MapSalesPanel.cpp in Sources */,
				A96863A01AE6FD0E004FE1FE /* Account.cpp in Sources */,
				A90C15D91D5BD55700708F3A /* Minable.cpp in Sources */,
				A96863F51AE6FD0E004FE1FE /* ShipyardPanel.cpp in Sources */,
				A96863DD1AE6FD0E004FE1FE /* OutfitInfoDisplay.cpp in Sources */,
				A96863C41AE6FD0E004FE1FE /* GameData.cpp in Sources */,
				A96863CD1AE6FD0E004FE1FE /* LineShader.cpp in Sources */,
				A96863C71AE6FD0E004FE1FE /* HailPanel.cpp in Sources */,
				62A405BA1D47DA4D0054F6A0 /* FogShader.cpp in Sources */,
				A96863C61AE6FD0E004FE1FE /* Government.cpp in Sources */,
				A96863B51AE6FD0E004FE1FE /* Dialog.cpp in Sources */,
				A96863AF1AE6FD0E004FE1FE /* Conversation.cpp in Sources */,
				A96863C51AE6FD0E004FE1FE /* GameEvent.cpp in Sources */,
				A90633FF1EE602FD000DA6C0 /* LogbookPanel.cpp in Sources */,
				A96863BD1AE6FD0E004FE1FE /* FillShader.cpp in Sources */,
				A96863FF1AE6FD0E004FE1FE /* StellarObject.cpp in Sources */,
				A96863A51AE6FD0E004FE1FE /* AsteroidField.cpp in Sources */,
				A96863FD1AE6FD0E004FE1FE /* StarField.cpp in Sources */,
				A96863B11AE6FD0E004FE1FE /* DataFile.cpp in Sources */,
				A96863E31AE6FD0E004FE1FE /* Planet.cpp in Sources */,
				A96863DF1AE6FD0E004FE1FE /* OutlineShader.cpp in Sources */,
				A96863C91AE6FD0E004FE1FE /* ImageBuffer.cpp in Sources */,
				6A5716331E25BE6F00585EB2 /* CollisionSet.cpp in Sources */,
				A96863E11AE6FD0E004FE1FE /* Personality.cpp in Sources */,
				A96863B41AE6FD0E004FE1FE /* Date.cpp in Sources */,
				DF8D57E51FC25889001525DA /* Visual.cpp in Sources */,
				A96863EF1AE6FD0E004FE1FE /* SavedGame.cpp in Sources */,
				A96863A11AE6FD0E004FE1FE /* AI.cpp in Sources */,
				A96863F71AE6FD0E004FE1FE /* Sound.cpp in Sources */,
				A9BDFB541E00B8AA00A6B27E /* Music.cpp in Sources */,
				A96863BA1AE6FD0E004FE1FE /* Engine.cpp in Sources */,
				A96863CE1AE6FD0E004FE1FE /* LoadPanel.cpp in Sources */,
				A96863A41AE6FD0E004FE1FE /* Armament.cpp in Sources */,
				A96863F01AE6FD0E004FE1FE /* Screen.cpp in Sources */,
<<<<<<< HEAD
				9E1F4BF78F9E1FC4C96F76B5 /* Test.cpp in Sources */,
				C7354A3E9C53D6C5E3CC352F /* TestData.cpp in Sources */,
=======
				5AB644C9B37C15C989A9DBE9 /* DisplayText.cpp in Sources */,
>>>>>>> 9cb72971
				C4264774A89C0001B6FFC60E /* Hazard.cpp in Sources */,
				94DF4B5B8619F6A3715D6168 /* Weather.cpp in Sources */,
			);
			runOnlyForDeploymentPostprocessing = 0;
		};
/* End PBXSourcesBuildPhase section */

/* Begin XCBuildConfiguration section */
		A9CC52981950C9F6004E4E22 /* Debug */ = {
			isa = XCBuildConfiguration;
			buildSettings = {
				ALWAYS_SEARCH_USER_PATHS = NO;
				ARCHS = x86_64;
				CLANG_CXX_LANGUAGE_STANDARD = "c++11";
				CLANG_CXX_LIBRARY = "libc++";
				CLANG_ENABLE_MODULES = YES;
				CLANG_ENABLE_OBJC_ARC = YES;
				CLANG_WARN_BLOCK_CAPTURE_AUTORELEASING = YES;
				CLANG_WARN_BOOL_CONVERSION = YES;
				CLANG_WARN_COMMA = YES;
				CLANG_WARN_CONSTANT_CONVERSION = YES;
				CLANG_WARN_DIRECT_OBJC_ISA_USAGE = YES_ERROR;
				CLANG_WARN_EMPTY_BODY = YES;
				CLANG_WARN_ENUM_CONVERSION = YES;
				CLANG_WARN_INFINITE_RECURSION = YES;
				CLANG_WARN_INT_CONVERSION = YES;
				CLANG_WARN_NON_LITERAL_NULL_CONVERSION = YES;
				CLANG_WARN_OBJC_LITERAL_CONVERSION = YES;
				CLANG_WARN_OBJC_ROOT_CLASS = YES_ERROR;
				CLANG_WARN_RANGE_LOOP_ANALYSIS = YES;
				CLANG_WARN_STRICT_PROTOTYPES = YES;
				CLANG_WARN_SUSPICIOUS_MOVE = YES;
				CLANG_WARN_UNREACHABLE_CODE = YES;
				CLANG_WARN__DUPLICATE_METHOD_MATCH = YES;
				COPY_PHASE_STRIP = NO;
				ENABLE_STRICT_OBJC_MSGSEND = YES;
				ENABLE_TESTABILITY = YES;
				GCC_C_LANGUAGE_STANDARD = gnu99;
				GCC_DYNAMIC_NO_PIC = NO;
				GCC_ENABLE_OBJC_EXCEPTIONS = YES;
				GCC_NO_COMMON_BLOCKS = YES;
				GCC_OPTIMIZATION_LEVEL = 0;
				GCC_PREPROCESSOR_DEFINITIONS = (
					"DEBUG=1",
					"$(inherited)",
				);
				GCC_SYMBOLS_PRIVATE_EXTERN = NO;
				GCC_WARN_64_TO_32_BIT_CONVERSION = NO;
				GCC_WARN_ABOUT_RETURN_TYPE = YES_ERROR;
				GCC_WARN_UNDECLARED_SELECTOR = YES;
				GCC_WARN_UNINITIALIZED_AUTOS = YES_AGGRESSIVE;
				GCC_WARN_UNUSED_FUNCTION = YES;
				GCC_WARN_UNUSED_VARIABLE = YES;
				MACOSX_DEPLOYMENT_TARGET = 10.9;
				OTHER_CFLAGS = "-Werror";
				SDKROOT = macosx;
				VALID_ARCHS = x86_64;
			};
			name = Debug;
		};
		A9CC52991950C9F6004E4E22 /* Release */ = {
			isa = XCBuildConfiguration;
			buildSettings = {
				ALWAYS_SEARCH_USER_PATHS = NO;
				ARCHS = x86_64;
				CLANG_CXX_LANGUAGE_STANDARD = "c++11";
				CLANG_CXX_LIBRARY = "libc++";
				CLANG_ENABLE_MODULES = YES;
				CLANG_ENABLE_OBJC_ARC = YES;
				CLANG_WARN_BLOCK_CAPTURE_AUTORELEASING = YES;
				CLANG_WARN_BOOL_CONVERSION = YES;
				CLANG_WARN_COMMA = YES;
				CLANG_WARN_CONSTANT_CONVERSION = YES;
				CLANG_WARN_DIRECT_OBJC_ISA_USAGE = YES_ERROR;
				CLANG_WARN_EMPTY_BODY = YES;
				CLANG_WARN_ENUM_CONVERSION = YES;
				CLANG_WARN_INFINITE_RECURSION = YES;
				CLANG_WARN_INT_CONVERSION = YES;
				CLANG_WARN_NON_LITERAL_NULL_CONVERSION = YES;
				CLANG_WARN_OBJC_LITERAL_CONVERSION = YES;
				CLANG_WARN_OBJC_ROOT_CLASS = YES_ERROR;
				CLANG_WARN_RANGE_LOOP_ANALYSIS = YES;
				CLANG_WARN_STRICT_PROTOTYPES = YES;
				CLANG_WARN_SUSPICIOUS_MOVE = YES;
				CLANG_WARN_UNREACHABLE_CODE = YES;
				CLANG_WARN__DUPLICATE_METHOD_MATCH = YES;
				COPY_PHASE_STRIP = YES;
				DEBUG_INFORMATION_FORMAT = "dwarf-with-dsym";
				ENABLE_NS_ASSERTIONS = NO;
				ENABLE_STRICT_OBJC_MSGSEND = YES;
				GCC_C_LANGUAGE_STANDARD = gnu99;
				GCC_ENABLE_OBJC_EXCEPTIONS = YES;
				GCC_NO_COMMON_BLOCKS = YES;
				GCC_WARN_64_TO_32_BIT_CONVERSION = NO;
				GCC_WARN_ABOUT_RETURN_TYPE = YES_ERROR;
				GCC_WARN_UNDECLARED_SELECTOR = YES;
				GCC_WARN_UNINITIALIZED_AUTOS = YES_AGGRESSIVE;
				GCC_WARN_UNUSED_FUNCTION = YES;
				GCC_WARN_UNUSED_VARIABLE = YES;
				MACOSX_DEPLOYMENT_TARGET = 10.9;
				OTHER_CFLAGS = "-Werror";
				SDKROOT = macosx;
				VALID_ARCHS = x86_64;
			};
			name = Release;
		};
		A9CC529B1950C9F6004E4E22 /* Debug */ = {
			isa = XCBuildConfiguration;
			buildSettings = {
				ASSETCATALOG_COMPILER_APPICON_NAME = AppIcon;
				GCC_PRECOMPILE_PREFIX_HEADER = NO;
				GCC_PREFIX_HEADER = "";
				GCC_WARN_64_TO_32_BIT_CONVERSION = NO;
				HEADER_SEARCH_PATHS = (
					"$(inherited)",
					"/usr/local/opt/libjpeg-turbo/include",
					/usr/local/include,
				);
				INFOPLIST_FILE = "XCode/EndlessSky-Info.plist";
				LD_RUNPATH_SEARCH_PATHS = "@loader_path/../Frameworks";
				LIBRARY_SEARCH_PATHS = (
					"$(inherited)",
					"/usr/local/opt/libjpeg-turbo/lib",
					/usr/local/lib,
				);
				MACOSX_DEPLOYMENT_TARGET = 10.9;
				PRODUCT_BUNDLE_IDENTIFIER = "${PRODUCT_NAME:rfc1034identifier}";
				PRODUCT_NAME = "Endless Sky";
				WRAPPER_EXTENSION = app;
			};
			name = Debug;
		};
		A9CC529C1950C9F6004E4E22 /* Release */ = {
			isa = XCBuildConfiguration;
			buildSettings = {
				ASSETCATALOG_COMPILER_APPICON_NAME = AppIcon;
				GCC_PRECOMPILE_PREFIX_HEADER = NO;
				GCC_PREFIX_HEADER = "";
				GCC_WARN_64_TO_32_BIT_CONVERSION = NO;
				HEADER_SEARCH_PATHS = (
					"$(inherited)",
					"/usr/local/opt/libjpeg-turbo/include",
					/usr/local/include,
				);
				INFOPLIST_FILE = "XCode/EndlessSky-Info.plist";
				LD_RUNPATH_SEARCH_PATHS = "@loader_path/../Frameworks";
				LIBRARY_SEARCH_PATHS = (
					"$(inherited)",
					"/usr/local/opt/libjpeg-turbo/lib",
					/usr/local/lib,
				);
				MACOSX_DEPLOYMENT_TARGET = 10.9;
				PRODUCT_BUNDLE_IDENTIFIER = "${PRODUCT_NAME:rfc1034identifier}";
				PRODUCT_NAME = "Endless Sky";
				WRAPPER_EXTENSION = app;
			};
			name = Release;
		};
/* End XCBuildConfiguration section */

/* Begin XCConfigurationList section */
		A9CC52641950C9F6004E4E22 /* Build configuration list for PBXProject "EndlessSky" */ = {
			isa = XCConfigurationList;
			buildConfigurations = (
				A9CC52981950C9F6004E4E22 /* Debug */,
				A9CC52991950C9F6004E4E22 /* Release */,
			);
			defaultConfigurationIsVisible = 0;
			defaultConfigurationName = Release;
		};
		A9CC529A1950C9F6004E4E22 /* Build configuration list for PBXNativeTarget "EndlessSky" */ = {
			isa = XCConfigurationList;
			buildConfigurations = (
				A9CC529B1950C9F6004E4E22 /* Debug */,
				A9CC529C1950C9F6004E4E22 /* Release */,
			);
			defaultConfigurationIsVisible = 0;
			defaultConfigurationName = Release;
		};
/* End XCConfigurationList section */
	};
	rootObject = A9CC52611950C9F6004E4E22 /* Project object */;
}<|MERGE_RESOLUTION|>--- conflicted
+++ resolved
@@ -179,15 +179,12 @@
 /* End PBXCopyFilesBuildPhase section */
 
 /* Begin PBXFileReference section */
-<<<<<<< HEAD
 		02D34A71AE3BC4C93FC6865B /* TestData.cpp */ = {isa = PBXFileReference; fileEncoding = 4; lastKnownFileType = sourcecode.cpp.cpp; name = TestData.cpp; path = source/TestData.cpp; sourceTree = "<group>"; };
-		2E8047A8987DD8EC99FF8E2E /* Test.cpp */ = {isa = PBXFileReference; fileEncoding = 4; lastKnownFileType = sourcecode.cpp.cpp; name = Test.cpp; path = source/Test.cpp; sourceTree = "<group>"; };
-=======
 		13B643F6BEC24349F9BC9F42 /* alignment.hpp */ = {isa = PBXFileReference; fileEncoding = 4; lastKnownFileType = sourcecode.c.h; name = alignment.hpp; path = source/text/alignment.hpp; sourceTree = "<group>"; };
 		2CA44855BD0AFF45DCAEEA5D /* truncate.hpp */ = {isa = PBXFileReference; fileEncoding = 4; lastKnownFileType = sourcecode.c.h; name = truncate.hpp; path = source/text/truncate.hpp; sourceTree = "<group>"; };
 		2E1E458DB603BF979429117C /* DisplayText.cpp */ = {isa = PBXFileReference; fileEncoding = 4; lastKnownFileType = sourcecode.cpp.cpp; name = DisplayText.cpp; path = source/text/DisplayText.cpp; sourceTree = "<group>"; };
->>>>>>> 9cb72971
 		2E644A108BCD762A2A1A899C /* Hazard.h */ = {isa = PBXFileReference; fileEncoding = 4; lastKnownFileType = sourcecode.c.h; name = Hazard.h; path = source/Hazard.h; sourceTree = "<group>"; };
+		2E8047A8987DD8EC99FF8E2E /* Test.cpp */ = {isa = PBXFileReference; fileEncoding = 4; lastKnownFileType = sourcecode.cpp.cpp; name = Test.cpp; path = source/Test.cpp; sourceTree = "<group>"; };
 		4C2DEF55201B8FAD0062315E /* libSDL2-2.0.0.dylib */ = {isa = PBXFileReference; lastKnownFileType = "compiled.mach-o.dylib"; name = "libSDL2-2.0.0.dylib"; path = "/usr/local/lib/libSDL2-2.0.0.dylib"; sourceTree = "<absolute>"; };
 		5155CD711DBB9FF900EF090B /* Depreciation.cpp */ = {isa = PBXFileReference; fileEncoding = 4; lastKnownFileType = sourcecode.cpp.cpp; name = Depreciation.cpp; path = source/Depreciation.cpp; sourceTree = "<group>"; };
 		5155CD721DBB9FF900EF090B /* Depreciation.h */ = {isa = PBXFileReference; fileEncoding = 4; lastKnownFileType = sourcecode.c.h; name = Depreciation.h; path = source/Depreciation.h; sourceTree = "<group>"; };
@@ -753,17 +750,14 @@
 				A968639D1AE6FD0D004FE1FE /* Weapon.h */,
 				A968639E1AE6FD0D004FE1FE /* WrappedText.cpp */,
 				A968639F1AE6FD0E004FE1FE /* WrappedText.h */,
-<<<<<<< HEAD
 				2E8047A8987DD8EC99FF8E2E /* Test.cpp */,
 				02D34A71AE3BC4C93FC6865B /* TestData.cpp */,
 				9DA14712A9C68E00FBFD9C72 /* TestData.h */,
 				5CE3475B85CE8C48D98664B7 /* Test.h */,
-=======
 				2E1E458DB603BF979429117C /* DisplayText.cpp */,
 				13B643F6BEC24349F9BC9F42 /* alignment.hpp */,
 				9BCF4321AF819E944EC02FB9 /* layout.hpp */,
 				2CA44855BD0AFF45DCAEEA5D /* truncate.hpp */,
->>>>>>> 9cb72971
 				C49D4EA08DF168A83B1C7B07 /* Hazard.cpp */,
 				2E644A108BCD762A2A1A899C /* Hazard.h */,
 				8E8A4C648B242742B22A34FA /* Weather.cpp */,
@@ -1048,12 +1042,9 @@
 				A96863CE1AE6FD0E004FE1FE /* LoadPanel.cpp in Sources */,
 				A96863A41AE6FD0E004FE1FE /* Armament.cpp in Sources */,
 				A96863F01AE6FD0E004FE1FE /* Screen.cpp in Sources */,
-<<<<<<< HEAD
 				9E1F4BF78F9E1FC4C96F76B5 /* Test.cpp in Sources */,
 				C7354A3E9C53D6C5E3CC352F /* TestData.cpp in Sources */,
-=======
 				5AB644C9B37C15C989A9DBE9 /* DisplayText.cpp in Sources */,
->>>>>>> 9cb72971
 				C4264774A89C0001B6FFC60E /* Hazard.cpp in Sources */,
 				94DF4B5B8619F6A3715D6168 /* Weather.cpp in Sources */,
 			);
