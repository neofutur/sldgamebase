// !$*UTF8*$!
{
	archiveVersion = 1;
	classes = {
	};
	objectVersion = 46;
	objects = {

/* Begin PBXBuildFile section */
		027A4E858B292CE9F0A06F89 /* FireCommand.cpp in Sources */ = {isa = PBXBuildFile; fileRef = E8F645ACA30BA0E95F83803C /* FireCommand.cpp */; };
		03624EC39EE09C7A786B4A3D /* CoreStartData.cpp in Sources */ = {isa = PBXBuildFile; fileRef = 0DF34095B64BC64F666ECF5F /* CoreStartData.cpp */; };
		03DC4253AA8390FE0A8FB4EA /* MaskManager.cpp in Sources */ = {isa = PBXBuildFile; fileRef = 499B4DA7A9C7351120660643 /* MaskManager.cpp */; };
		072599D126A8CB2F007EC229 /* SDL2.framework in Frameworks */ = {isa = PBXBuildFile; fileRef = 072599CC26A8C942007EC229 /* SDL2.framework */; };
		072599D426A8CD5D007EC229 /* SDL2.framework in CopyFiles */ = {isa = PBXBuildFile; fileRef = 072599CC26A8C942007EC229 /* SDL2.framework */; settings = {ATTRIBUTES = (CodeSignOnCopy, RemoveHeadersOnCopy, ); }; };
		1578F883250B5F8A00D318FB /* InfoPanelState.cpp in Sources */ = {isa = PBXBuildFile; fileRef = 1578F880250B5F8A00D318FB /* InfoPanelState.cpp */; };
		16AD4CACA629E8026777EA00 /* truncate.hpp in Headers */ = {isa = PBXBuildFile; fileRef = 2CA44855BD0AFF45DCAEEA5D /* truncate.hpp */; settings = {ATTRIBUTES = (Project, ); }; };
		301A4FE885A7A12348986C4F /* UniverseObjects.cpp in Sources */ = {isa = PBXBuildFile; fileRef = 389245138CF297EB417DF730 /* UniverseObjects.cpp */; };
		46A34BE4A0599886221093BA /* PrintData.cpp in Sources */ = {isa = PBXBuildFile; fileRef = 341645FAA25F7901221B8965 /* PrintData.cpp */; };
		497849B2A4C5EA58A64D316C /* MapPlanetCard.cpp in Sources */ = {isa = PBXBuildFile; fileRef = 32404878BFF00A095AF2DD2C /* MapPlanetCard.cpp */; };
		5155CD731DBB9FF900EF090B /* Depreciation.cpp in Sources */ = {isa = PBXBuildFile; fileRef = 5155CD711DBB9FF900EF090B /* Depreciation.cpp */; };
		5AB644C9B37C15C989A9DBE9 /* DisplayText.cpp in Sources */ = {isa = PBXBuildFile; fileRef = 2E1E458DB603BF979429117C /* DisplayText.cpp */; };
		6245F8251D301C7400A7A094 /* Body.cpp in Sources */ = {isa = PBXBuildFile; fileRef = 6245F8231D301C7400A7A094 /* Body.cpp */; };
		6245F8281D301C9000A7A094 /* Hardpoint.cpp in Sources */ = {isa = PBXBuildFile; fileRef = 6245F8261D301C9000A7A094 /* Hardpoint.cpp */; };
		628BDAEF1CC5DC950062BCD2 /* PlanetLabel.cpp in Sources */ = {isa = PBXBuildFile; fileRef = 628BDAED1CC5DC950062BCD2 /* PlanetLabel.cpp */; };
		62A405BA1D47DA4D0054F6A0 /* FogShader.cpp in Sources */ = {isa = PBXBuildFile; fileRef = 62A405B81D47DA4D0054F6A0 /* FogShader.cpp */; };
		62C3111A1CE172D000409D91 /* Flotsam.cpp in Sources */ = {isa = PBXBuildFile; fileRef = 62C311181CE172D000409D91 /* Flotsam.cpp */; };
		6A5716331E25BE6F00585EB2 /* CollisionSet.cpp in Sources */ = {isa = PBXBuildFile; fileRef = 6A5716311E25BE6F00585EB2 /* CollisionSet.cpp */; };
<<<<<<< HEAD
		6BC6485DB66E343A6826F2F0 /* ShipAICache.cpp in Sources */ = {isa = PBXBuildFile; fileRef = 68614FC0B06D78B38FF3DEC6 /* ShipAICache.cpp */; };
=======
		728B43FDACD43334E7A59BCF /* ConditionsStore.cpp in Sources */ = {isa = PBXBuildFile; fileRef = 4256486EA97E57BBB38CDAF2 /* ConditionsStore.cpp */; };
>>>>>>> 3ca542b8
		6EC347E6A79BA5602BA4D1EA /* StartConditionsPanel.cpp in Sources */ = {isa = PBXBuildFile; fileRef = 11EA4AD7A889B6AC1441A198 /* StartConditionsPanel.cpp */; };
		87D6407E8B579EB502BFBCE5 /* GameAction.cpp in Sources */ = {isa = PBXBuildFile; fileRef = 9F0F4096A9008E2D8F3304BB /* GameAction.cpp */; };
		88A64339B56EBA1F7923E1C7 /* GameLoadingPanel.cpp in Sources */ = {isa = PBXBuildFile; fileRef = A7E640C7A366679B27CCADAC /* GameLoadingPanel.cpp */; };
		90CF46CE84794C6186FC6CE2 /* EsUuid.cpp in Sources */ = {isa = PBXBuildFile; fileRef = 950742538F8CECF5D4168FBC /* EsUuid.cpp */; };
		920F40E0ADECA8926F423FDA /* Variant.cpp in Sources */ = {isa = PBXBuildFile; fileRef = 61FA4C2BB89E08C5E2B8B4B9 /* Variant.cpp */; };
		94DF4B5B8619F6A3715D6168 /* Weather.cpp in Sources */ = {isa = PBXBuildFile; fileRef = 8E8A4C648B242742B22A34FA /* Weather.cpp */; };
		9E1F4BF78F9E1FC4C96F76B5 /* Test.cpp in Sources */ = {isa = PBXBuildFile; fileRef = 2E8047A8987DD8EC99FF8E2E /* Test.cpp */; };
		A90633FF1EE602FD000DA6C0 /* LogbookPanel.cpp in Sources */ = {isa = PBXBuildFile; fileRef = A90633FD1EE602FD000DA6C0 /* LogbookPanel.cpp */; };
		A90C15D91D5BD55700708F3A /* Minable.cpp in Sources */ = {isa = PBXBuildFile; fileRef = A90C15D71D5BD55700708F3A /* Minable.cpp */; };
		A90C15DC1D5BD56800708F3A /* Rectangle.cpp in Sources */ = {isa = PBXBuildFile; fileRef = A90C15DA1D5BD56800708F3A /* Rectangle.cpp */; };
		A93931FB1988135200C2A87B /* libturbojpeg.0.dylib in Frameworks */ = {isa = PBXBuildFile; fileRef = A93931FA1988135200C2A87B /* libturbojpeg.0.dylib */; };
		A93931FD1988136B00C2A87B /* libpng16.dylib in Frameworks */ = {isa = PBXBuildFile; fileRef = A93931FC1988136B00C2A87B /* libpng16.dylib */; };
		A93931FE1988136E00C2A87B /* libturbojpeg.0.dylib in CopyFiles */ = {isa = PBXBuildFile; fileRef = A93931FA1988135200C2A87B /* libturbojpeg.0.dylib */; };
		A93931FF1988136F00C2A87B /* libpng16.dylib in CopyFiles */ = {isa = PBXBuildFile; fileRef = A93931FC1988136B00C2A87B /* libpng16.dylib */; };
		A94408A51982F3E600610427 /* endless-sky.iconset in Resources */ = {isa = PBXBuildFile; fileRef = A94408A41982F3E600610427 /* endless-sky.iconset */; };
		A966A5AB1B964E6300DFF69C /* Person.cpp in Sources */ = {isa = PBXBuildFile; fileRef = A966A5A91B964E6300DFF69C /* Person.cpp */; };
		A96863A01AE6FD0E004FE1FE /* Account.cpp in Sources */ = {isa = PBXBuildFile; fileRef = A96862CD1AE6FD0A004FE1FE /* Account.cpp */; };
		A96863A11AE6FD0E004FE1FE /* AI.cpp in Sources */ = {isa = PBXBuildFile; fileRef = A96862CF1AE6FD0A004FE1FE /* AI.cpp */; };
		A96863A21AE6FD0E004FE1FE /* Angle.cpp in Sources */ = {isa = PBXBuildFile; fileRef = A96862D11AE6FD0A004FE1FE /* Angle.cpp */; };
		A96863A41AE6FD0E004FE1FE /* Armament.cpp in Sources */ = {isa = PBXBuildFile; fileRef = A96862D51AE6FD0A004FE1FE /* Armament.cpp */; };
		A96863A51AE6FD0E004FE1FE /* AsteroidField.cpp in Sources */ = {isa = PBXBuildFile; fileRef = A96862D71AE6FD0A004FE1FE /* AsteroidField.cpp */; };
		A96863A61AE6FD0E004FE1FE /* Audio.cpp in Sources */ = {isa = PBXBuildFile; fileRef = A96862D91AE6FD0A004FE1FE /* Audio.cpp */; };
		A96863A71AE6FD0E004FE1FE /* BankPanel.cpp in Sources */ = {isa = PBXBuildFile; fileRef = A96862DB1AE6FD0A004FE1FE /* BankPanel.cpp */; };
		A96863A91AE6FD0E004FE1FE /* BoardingPanel.cpp in Sources */ = {isa = PBXBuildFile; fileRef = A96862DF1AE6FD0A004FE1FE /* BoardingPanel.cpp */; };
		A96863AA1AE6FD0E004FE1FE /* CaptureOdds.cpp in Sources */ = {isa = PBXBuildFile; fileRef = A96862E11AE6FD0A004FE1FE /* CaptureOdds.cpp */; };
		A96863AB1AE6FD0E004FE1FE /* CargoHold.cpp in Sources */ = {isa = PBXBuildFile; fileRef = A96862E31AE6FD0A004FE1FE /* CargoHold.cpp */; };
		A96863AC1AE6FD0E004FE1FE /* Color.cpp in Sources */ = {isa = PBXBuildFile; fileRef = A96862E61AE6FD0A004FE1FE /* Color.cpp */; };
		A96863AD1AE6FD0E004FE1FE /* Command.cpp in Sources */ = {isa = PBXBuildFile; fileRef = A96862E81AE6FD0A004FE1FE /* Command.cpp */; };
		A96863AE1AE6FD0E004FE1FE /* ConditionSet.cpp in Sources */ = {isa = PBXBuildFile; fileRef = A96862EA1AE6FD0A004FE1FE /* ConditionSet.cpp */; };
		A96863AF1AE6FD0E004FE1FE /* Conversation.cpp in Sources */ = {isa = PBXBuildFile; fileRef = A96862EC1AE6FD0A004FE1FE /* Conversation.cpp */; };
		A96863B01AE6FD0E004FE1FE /* ConversationPanel.cpp in Sources */ = {isa = PBXBuildFile; fileRef = A96862EE1AE6FD0A004FE1FE /* ConversationPanel.cpp */; };
		A96863B11AE6FD0E004FE1FE /* DataFile.cpp in Sources */ = {isa = PBXBuildFile; fileRef = A96862F01AE6FD0A004FE1FE /* DataFile.cpp */; };
		A96863B21AE6FD0E004FE1FE /* DataNode.cpp in Sources */ = {isa = PBXBuildFile; fileRef = A96862F21AE6FD0A004FE1FE /* DataNode.cpp */; };
		A96863B31AE6FD0E004FE1FE /* DataWriter.cpp in Sources */ = {isa = PBXBuildFile; fileRef = A96862F41AE6FD0A004FE1FE /* DataWriter.cpp */; };
		A96863B41AE6FD0E004FE1FE /* Date.cpp in Sources */ = {isa = PBXBuildFile; fileRef = A96862F61AE6FD0A004FE1FE /* Date.cpp */; };
		A96863B51AE6FD0E004FE1FE /* Dialog.cpp in Sources */ = {isa = PBXBuildFile; fileRef = A96862F81AE6FD0A004FE1FE /* Dialog.cpp */; };
		A96863B61AE6FD0E004FE1FE /* DistanceMap.cpp in Sources */ = {isa = PBXBuildFile; fileRef = A96862FA1AE6FD0B004FE1FE /* DistanceMap.cpp */; };
		A96863B81AE6FD0E004FE1FE /* DrawList.cpp in Sources */ = {isa = PBXBuildFile; fileRef = A96862FE1AE6FD0B004FE1FE /* DrawList.cpp */; };
		A96863B91AE6FD0E004FE1FE /* Effect.cpp in Sources */ = {isa = PBXBuildFile; fileRef = A96863001AE6FD0B004FE1FE /* Effect.cpp */; };
		A96863BA1AE6FD0E004FE1FE /* Engine.cpp in Sources */ = {isa = PBXBuildFile; fileRef = A96863021AE6FD0B004FE1FE /* Engine.cpp */; };
		A96863BB1AE6FD0E004FE1FE /* EscortDisplay.cpp in Sources */ = {isa = PBXBuildFile; fileRef = A96863041AE6FD0B004FE1FE /* EscortDisplay.cpp */; };
		A96863BC1AE6FD0E004FE1FE /* Files.cpp in Sources */ = {isa = PBXBuildFile; fileRef = A96863061AE6FD0B004FE1FE /* Files.cpp */; };
		A96863BD1AE6FD0E004FE1FE /* FillShader.cpp in Sources */ = {isa = PBXBuildFile; fileRef = A96863081AE6FD0B004FE1FE /* FillShader.cpp */; };
		A96863BE1AE6FD0E004FE1FE /* Fleet.cpp in Sources */ = {isa = PBXBuildFile; fileRef = A968630A1AE6FD0B004FE1FE /* Fleet.cpp */; };
		A96863BF1AE6FD0E004FE1FE /* Font.cpp in Sources */ = {isa = PBXBuildFile; fileRef = A968630C1AE6FD0B004FE1FE /* Font.cpp */; };
		A96863C01AE6FD0E004FE1FE /* FontSet.cpp in Sources */ = {isa = PBXBuildFile; fileRef = A968630E1AE6FD0B004FE1FE /* FontSet.cpp */; };
		A96863C11AE6FD0E004FE1FE /* Format.cpp in Sources */ = {isa = PBXBuildFile; fileRef = A96863101AE6FD0B004FE1FE /* Format.cpp */; };
		A96863C21AE6FD0E004FE1FE /* FrameTimer.cpp in Sources */ = {isa = PBXBuildFile; fileRef = A96863121AE6FD0B004FE1FE /* FrameTimer.cpp */; };
		A96863C31AE6FD0E004FE1FE /* Galaxy.cpp in Sources */ = {isa = PBXBuildFile; fileRef = A96863141AE6FD0B004FE1FE /* Galaxy.cpp */; };
		A96863C41AE6FD0E004FE1FE /* GameData.cpp in Sources */ = {isa = PBXBuildFile; fileRef = A96863161AE6FD0B004FE1FE /* GameData.cpp */; };
		A96863C51AE6FD0E004FE1FE /* GameEvent.cpp in Sources */ = {isa = PBXBuildFile; fileRef = A96863181AE6FD0B004FE1FE /* GameEvent.cpp */; };
		A96863C61AE6FD0E004FE1FE /* Government.cpp in Sources */ = {isa = PBXBuildFile; fileRef = A968631B1AE6FD0B004FE1FE /* Government.cpp */; };
		A96863C71AE6FD0E004FE1FE /* HailPanel.cpp in Sources */ = {isa = PBXBuildFile; fileRef = A968631D1AE6FD0B004FE1FE /* HailPanel.cpp */; };
		A96863C81AE6FD0E004FE1FE /* HiringPanel.cpp in Sources */ = {isa = PBXBuildFile; fileRef = A968631F1AE6FD0B004FE1FE /* HiringPanel.cpp */; };
		A96863C91AE6FD0E004FE1FE /* ImageBuffer.cpp in Sources */ = {isa = PBXBuildFile; fileRef = A96863211AE6FD0B004FE1FE /* ImageBuffer.cpp */; };
		A96863CB1AE6FD0E004FE1FE /* Information.cpp in Sources */ = {isa = PBXBuildFile; fileRef = A96863251AE6FD0B004FE1FE /* Information.cpp */; };
		A96863CC1AE6FD0E004FE1FE /* Interface.cpp in Sources */ = {isa = PBXBuildFile; fileRef = A96863271AE6FD0B004FE1FE /* Interface.cpp */; };
		A96863CD1AE6FD0E004FE1FE /* LineShader.cpp in Sources */ = {isa = PBXBuildFile; fileRef = A96863291AE6FD0B004FE1FE /* LineShader.cpp */; };
		A96863CE1AE6FD0E004FE1FE /* LoadPanel.cpp in Sources */ = {isa = PBXBuildFile; fileRef = A968632B1AE6FD0B004FE1FE /* LoadPanel.cpp */; };
		A96863CF1AE6FD0E004FE1FE /* LocationFilter.cpp in Sources */ = {isa = PBXBuildFile; fileRef = A968632D1AE6FD0B004FE1FE /* LocationFilter.cpp */; };
		A96863D01AE6FD0E004FE1FE /* main.cpp in Sources */ = {isa = PBXBuildFile; fileRef = A968632F1AE6FD0B004FE1FE /* main.cpp */; };
		A96863D11AE6FD0E004FE1FE /* MainPanel.cpp in Sources */ = {isa = PBXBuildFile; fileRef = A96863301AE6FD0B004FE1FE /* MainPanel.cpp */; };
		A96863D21AE6FD0E004FE1FE /* MapDetailPanel.cpp in Sources */ = {isa = PBXBuildFile; fileRef = A96863321AE6FD0C004FE1FE /* MapDetailPanel.cpp */; };
		A96863D31AE6FD0E004FE1FE /* MapPanel.cpp in Sources */ = {isa = PBXBuildFile; fileRef = A96863341AE6FD0C004FE1FE /* MapPanel.cpp */; };
		A96863D41AE6FD0E004FE1FE /* Mask.cpp in Sources */ = {isa = PBXBuildFile; fileRef = A96863361AE6FD0C004FE1FE /* Mask.cpp */; };
		A96863D51AE6FD0E004FE1FE /* MenuPanel.cpp in Sources */ = {isa = PBXBuildFile; fileRef = A96863381AE6FD0C004FE1FE /* MenuPanel.cpp */; };
		A96863D61AE6FD0E004FE1FE /* Messages.cpp in Sources */ = {isa = PBXBuildFile; fileRef = A968633A1AE6FD0C004FE1FE /* Messages.cpp */; };
		A96863D71AE6FD0E004FE1FE /* Mission.cpp in Sources */ = {isa = PBXBuildFile; fileRef = A968633C1AE6FD0C004FE1FE /* Mission.cpp */; };
		A96863D81AE6FD0E004FE1FE /* MissionAction.cpp in Sources */ = {isa = PBXBuildFile; fileRef = A968633E1AE6FD0C004FE1FE /* MissionAction.cpp */; };
		A96863D91AE6FD0E004FE1FE /* MissionPanel.cpp in Sources */ = {isa = PBXBuildFile; fileRef = A96863401AE6FD0C004FE1FE /* MissionPanel.cpp */; };
		A96863DA1AE6FD0E004FE1FE /* Mortgage.cpp in Sources */ = {isa = PBXBuildFile; fileRef = A96863421AE6FD0C004FE1FE /* Mortgage.cpp */; };
		A96863DB1AE6FD0E004FE1FE /* NPC.cpp in Sources */ = {isa = PBXBuildFile; fileRef = A96863441AE6FD0C004FE1FE /* NPC.cpp */; };
		A96863DC1AE6FD0E004FE1FE /* Outfit.cpp in Sources */ = {isa = PBXBuildFile; fileRef = A96863461AE6FD0C004FE1FE /* Outfit.cpp */; };
		A96863DD1AE6FD0E004FE1FE /* OutfitInfoDisplay.cpp in Sources */ = {isa = PBXBuildFile; fileRef = A96863481AE6FD0C004FE1FE /* OutfitInfoDisplay.cpp */; };
		A96863DE1AE6FD0E004FE1FE /* OutfitterPanel.cpp in Sources */ = {isa = PBXBuildFile; fileRef = A968634A1AE6FD0C004FE1FE /* OutfitterPanel.cpp */; };
		A96863DF1AE6FD0E004FE1FE /* OutlineShader.cpp in Sources */ = {isa = PBXBuildFile; fileRef = A968634C1AE6FD0C004FE1FE /* OutlineShader.cpp */; };
		A96863E01AE6FD0E004FE1FE /* Panel.cpp in Sources */ = {isa = PBXBuildFile; fileRef = A968634E1AE6FD0C004FE1FE /* Panel.cpp */; };
		A96863E11AE6FD0E004FE1FE /* Personality.cpp in Sources */ = {isa = PBXBuildFile; fileRef = A96863501AE6FD0C004FE1FE /* Personality.cpp */; };
		A96863E21AE6FD0E004FE1FE /* Phrase.cpp in Sources */ = {isa = PBXBuildFile; fileRef = A96863521AE6FD0C004FE1FE /* Phrase.cpp */; };
		A96863E31AE6FD0E004FE1FE /* Planet.cpp in Sources */ = {isa = PBXBuildFile; fileRef = A96863551AE6FD0C004FE1FE /* Planet.cpp */; };
		A96863E41AE6FD0E004FE1FE /* PlanetPanel.cpp in Sources */ = {isa = PBXBuildFile; fileRef = A96863571AE6FD0C004FE1FE /* PlanetPanel.cpp */; };
		A96863E51AE6FD0E004FE1FE /* PlayerInfo.cpp in Sources */ = {isa = PBXBuildFile; fileRef = A96863591AE6FD0C004FE1FE /* PlayerInfo.cpp */; };
		A96863E61AE6FD0E004FE1FE /* Point.cpp in Sources */ = {isa = PBXBuildFile; fileRef = A968635B1AE6FD0C004FE1FE /* Point.cpp */; };
		A96863E71AE6FD0E004FE1FE /* PointerShader.cpp in Sources */ = {isa = PBXBuildFile; fileRef = A968635D1AE6FD0C004FE1FE /* PointerShader.cpp */; };
		A96863E81AE6FD0E004FE1FE /* Politics.cpp in Sources */ = {isa = PBXBuildFile; fileRef = A968635F1AE6FD0C004FE1FE /* Politics.cpp */; };
		A96863E91AE6FD0E004FE1FE /* Preferences.cpp in Sources */ = {isa = PBXBuildFile; fileRef = A96863611AE6FD0C004FE1FE /* Preferences.cpp */; };
		A96863EA1AE6FD0E004FE1FE /* PreferencesPanel.cpp in Sources */ = {isa = PBXBuildFile; fileRef = A96863631AE6FD0C004FE1FE /* PreferencesPanel.cpp */; };
		A96863EB1AE6FD0E004FE1FE /* Projectile.cpp in Sources */ = {isa = PBXBuildFile; fileRef = A96863651AE6FD0C004FE1FE /* Projectile.cpp */; };
		A96863EC1AE6FD0E004FE1FE /* Radar.cpp in Sources */ = {isa = PBXBuildFile; fileRef = A96863671AE6FD0C004FE1FE /* Radar.cpp */; };
		A96863ED1AE6FD0E004FE1FE /* Random.cpp in Sources */ = {isa = PBXBuildFile; fileRef = A96863691AE6FD0D004FE1FE /* Random.cpp */; };
		A96863EE1AE6FD0E004FE1FE /* RingShader.cpp in Sources */ = {isa = PBXBuildFile; fileRef = A968636B1AE6FD0D004FE1FE /* RingShader.cpp */; };
		A96863EF1AE6FD0E004FE1FE /* SavedGame.cpp in Sources */ = {isa = PBXBuildFile; fileRef = A968636E1AE6FD0D004FE1FE /* SavedGame.cpp */; };
		A96863F01AE6FD0E004FE1FE /* Screen.cpp in Sources */ = {isa = PBXBuildFile; fileRef = A96863701AE6FD0D004FE1FE /* Screen.cpp */; };
		A96863F11AE6FD0E004FE1FE /* Shader.cpp in Sources */ = {isa = PBXBuildFile; fileRef = A96863731AE6FD0D004FE1FE /* Shader.cpp */; };
		A96863F21AE6FD0E004FE1FE /* Ship.cpp in Sources */ = {isa = PBXBuildFile; fileRef = A96863761AE6FD0D004FE1FE /* Ship.cpp */; };
		A96863F31AE6FD0E004FE1FE /* ShipEvent.cpp in Sources */ = {isa = PBXBuildFile; fileRef = A96863781AE6FD0D004FE1FE /* ShipEvent.cpp */; };
		A96863F41AE6FD0E004FE1FE /* ShipInfoDisplay.cpp in Sources */ = {isa = PBXBuildFile; fileRef = A968637A1AE6FD0D004FE1FE /* ShipInfoDisplay.cpp */; };
		A96863F51AE6FD0E004FE1FE /* ShipyardPanel.cpp in Sources */ = {isa = PBXBuildFile; fileRef = A968637C1AE6FD0D004FE1FE /* ShipyardPanel.cpp */; };
		A96863F61AE6FD0E004FE1FE /* ShopPanel.cpp in Sources */ = {isa = PBXBuildFile; fileRef = A968637E1AE6FD0D004FE1FE /* ShopPanel.cpp */; };
		A96863F71AE6FD0E004FE1FE /* Sound.cpp in Sources */ = {isa = PBXBuildFile; fileRef = A96863801AE6FD0D004FE1FE /* Sound.cpp */; };
		A96863F81AE6FD0E004FE1FE /* SpaceportPanel.cpp in Sources */ = {isa = PBXBuildFile; fileRef = A96863821AE6FD0D004FE1FE /* SpaceportPanel.cpp */; };
		A96863F91AE6FD0E004FE1FE /* Sprite.cpp in Sources */ = {isa = PBXBuildFile; fileRef = A96863841AE6FD0D004FE1FE /* Sprite.cpp */; };
		A96863FA1AE6FD0E004FE1FE /* SpriteQueue.cpp in Sources */ = {isa = PBXBuildFile; fileRef = A96863861AE6FD0D004FE1FE /* SpriteQueue.cpp */; };
		A96863FB1AE6FD0E004FE1FE /* SpriteSet.cpp in Sources */ = {isa = PBXBuildFile; fileRef = A96863881AE6FD0D004FE1FE /* SpriteSet.cpp */; };
		A96863FC1AE6FD0E004FE1FE /* SpriteShader.cpp in Sources */ = {isa = PBXBuildFile; fileRef = A968638A1AE6FD0D004FE1FE /* SpriteShader.cpp */; };
		A96863FD1AE6FD0E004FE1FE /* StarField.cpp in Sources */ = {isa = PBXBuildFile; fileRef = A968638C1AE6FD0D004FE1FE /* StarField.cpp */; };
		A96863FE1AE6FD0E004FE1FE /* StartConditions.cpp in Sources */ = {isa = PBXBuildFile; fileRef = A968638E1AE6FD0D004FE1FE /* StartConditions.cpp */; };
		A96863FF1AE6FD0E004FE1FE /* StellarObject.cpp in Sources */ = {isa = PBXBuildFile; fileRef = A96863901AE6FD0D004FE1FE /* StellarObject.cpp */; };
		A96864001AE6FD0E004FE1FE /* System.cpp in Sources */ = {isa = PBXBuildFile; fileRef = A96863921AE6FD0D004FE1FE /* System.cpp */; };
		A96864011AE6FD0E004FE1FE /* Table.cpp in Sources */ = {isa = PBXBuildFile; fileRef = A96863941AE6FD0D004FE1FE /* Table.cpp */; };
		A96864021AE6FD0E004FE1FE /* Trade.cpp in Sources */ = {isa = PBXBuildFile; fileRef = A96863961AE6FD0D004FE1FE /* Trade.cpp */; };
		A96864031AE6FD0E004FE1FE /* TradingPanel.cpp in Sources */ = {isa = PBXBuildFile; fileRef = A96863981AE6FD0D004FE1FE /* TradingPanel.cpp */; };
		A96864041AE6FD0E004FE1FE /* UI.cpp in Sources */ = {isa = PBXBuildFile; fileRef = A968639A1AE6FD0D004FE1FE /* UI.cpp */; };
		A96864051AE6FD0E004FE1FE /* Weapon.cpp in Sources */ = {isa = PBXBuildFile; fileRef = A968639C1AE6FD0D004FE1FE /* Weapon.cpp */; };
		A96864061AE6FD0E004FE1FE /* WrappedText.cpp in Sources */ = {isa = PBXBuildFile; fileRef = A968639E1AE6FD0D004FE1FE /* WrappedText.cpp */; };
		A97C24EA1B17BE35007DDFA1 /* MapOutfitterPanel.cpp in Sources */ = {isa = PBXBuildFile; fileRef = A97C24E81B17BE35007DDFA1 /* MapOutfitterPanel.cpp */; };
		A97C24ED1B17BE3C007DDFA1 /* MapShipyardPanel.cpp in Sources */ = {isa = PBXBuildFile; fileRef = A97C24EB1B17BE3C007DDFA1 /* MapShipyardPanel.cpp */; };
		A97C4460852BF852334C0CB1 /* Bitset.cpp in Sources */ = {isa = PBXBuildFile; fileRef = 74F543598EEFB3745287E663 /* Bitset.cpp */; };
		A98150821EA9634A00428AD6 /* ShipInfoPanel.cpp in Sources */ = {isa = PBXBuildFile; fileRef = A98150801EA9634A00428AD6 /* ShipInfoPanel.cpp */; };
		A98150851EA9635D00428AD6 /* PlayerInfoPanel.cpp in Sources */ = {isa = PBXBuildFile; fileRef = A98150831EA9635D00428AD6 /* PlayerInfoPanel.cpp */; };
		A99F7A50195DF3E8002C30B8 /* Images.xcassets in Resources */ = {isa = PBXBuildFile; fileRef = A99F7A4F195DF3E8002C30B8 /* Images.xcassets */; };
		A99F7AF5195DF44C002C30B8 /* credits.txt in Resources */ = {isa = PBXBuildFile; fileRef = A99F7A6F195DF44B002C30B8 /* credits.txt */; };
		A99F7B08195DF44C002C30B8 /* keys.txt in Resources */ = {isa = PBXBuildFile; fileRef = A99F7A94195DF44B002C30B8 /* keys.txt */; };
		A99F7B09195DF44C002C30B8 /* license.txt in Resources */ = {isa = PBXBuildFile; fileRef = A99F7A95195DF44B002C30B8 /* license.txt */; };
		A99F7B34195DF45E002C30B8 /* data in Resources */ = {isa = PBXBuildFile; fileRef = A99F7B32195DF45E002C30B8 /* data */; };
		A99F7B35195DF45E002C30B8 /* images in Resources */ = {isa = PBXBuildFile; fileRef = A99F7B33195DF45E002C30B8 /* images */; };
		A9A5297419996C9F002D7C35 /* sounds in Resources */ = {isa = PBXBuildFile; fileRef = A9A5297319996C9F002D7C35 /* sounds */; };
		A9A5297619996CC3002D7C35 /* OpenAL.framework in Frameworks */ = {isa = PBXBuildFile; fileRef = A9A5297519996CC3002D7C35 /* OpenAL.framework */; };
		A9B99D021C616AD000BE7C2E /* ItemInfoDisplay.cpp in Sources */ = {isa = PBXBuildFile; fileRef = A9B99D001C616AD000BE7C2E /* ItemInfoDisplay.cpp */; };
		A9B99D051C616AF200BE7C2E /* MapSalesPanel.cpp in Sources */ = {isa = PBXBuildFile; fileRef = A9B99D031C616AF200BE7C2E /* MapSalesPanel.cpp */; };
		A9BDFB541E00B8AA00A6B27E /* Music.cpp in Sources */ = {isa = PBXBuildFile; fileRef = A9BDFB521E00B8AA00A6B27E /* Music.cpp */; };
		A9BDFB561E00B94700A6B27E /* libmad.0.dylib in Frameworks */ = {isa = PBXBuildFile; fileRef = A9BDFB551E00B94700A6B27E /* libmad.0.dylib */; };
		A9BDFB571E00BD6A00A6B27E /* libmad.0.dylib in CopyFiles */ = {isa = PBXBuildFile; fileRef = A9BDFB551E00B94700A6B27E /* libmad.0.dylib */; };
		A9C70E101C0E5B51000B3D14 /* File.cpp in Sources */ = {isa = PBXBuildFile; fileRef = A9C70E0E1C0E5B51000B3D14 /* File.cpp */; };
		A9CC526D1950C9F6004E4E22 /* Cocoa.framework in Frameworks */ = {isa = PBXBuildFile; fileRef = A9CC526C1950C9F6004E4E22 /* Cocoa.framework */; };
		A9D40D1A195DFAA60086EE52 /* OpenGL.framework in Frameworks */ = {isa = PBXBuildFile; fileRef = A9D40D19195DFAA60086EE52 /* OpenGL.framework */; };
		AFF742E3BAA4AD9A5D001460 /* alignment.hpp in Headers */ = {isa = PBXBuildFile; fileRef = 13B643F6BEC24349F9BC9F42 /* alignment.hpp */; settings = {ATTRIBUTES = (Project, ); }; };
		B55C239D2303CE8B005C1A14 /* GameWindow.cpp in Sources */ = {isa = PBXBuildFile; fileRef = B55C239B2303CE8A005C1A14 /* GameWindow.cpp */; };
		B590161321ED4A0F00799178 /* Utf8.cpp in Sources */ = {isa = PBXBuildFile; fileRef = B590161121ED4A0E00799178 /* Utf8.cpp */; };
		B5DDA6942001B7F600DBA76A /* News.cpp in Sources */ = {isa = PBXBuildFile; fileRef = B5DDA6922001B7F600DBA76A /* News.cpp */; };
		C4264774A89C0001B6FFC60E /* Hazard.cpp in Sources */ = {isa = PBXBuildFile; fileRef = C49D4EA08DF168A83B1C7B07 /* Hazard.cpp */; };
		C7354A3E9C53D6C5E3CC352F /* TestData.cpp in Sources */ = {isa = PBXBuildFile; fileRef = 02D34A71AE3BC4C93FC6865B /* TestData.cpp */; };
		CE3F49A88B6DCBE09A711110 /* opengl.cpp in Sources */ = {isa = PBXBuildFile; fileRef = A3754152958FBC924E9F76A9 /* opengl.cpp */; };
		DAC24E909BF453D18AEE3DA3 /* Logger.cpp in Sources */ = {isa = PBXBuildFile; fileRef = A7F240B4AC219841424A387A /* Logger.cpp */; };
		DF8D57E11FC25842001525DA /* Dictionary.cpp in Sources */ = {isa = PBXBuildFile; fileRef = DF8D57DF1FC25842001525DA /* Dictionary.cpp */; };
		DF8D57E51FC25889001525DA /* Visual.cpp in Sources */ = {isa = PBXBuildFile; fileRef = DF8D57E21FC25889001525DA /* Visual.cpp */; };
		DFAAE2A61FD4A25C0072C0A8 /* BatchDrawList.cpp in Sources */ = {isa = PBXBuildFile; fileRef = DFAAE2A21FD4A25C0072C0A8 /* BatchDrawList.cpp */; };
		DFAAE2A71FD4A25C0072C0A8 /* BatchShader.cpp in Sources */ = {isa = PBXBuildFile; fileRef = DFAAE2A41FD4A25C0072C0A8 /* BatchShader.cpp */; };
		DFAAE2AA1FD4A27B0072C0A8 /* ImageSet.cpp in Sources */ = {isa = PBXBuildFile; fileRef = DFAAE2A81FD4A27B0072C0A8 /* ImageSet.cpp */; };
		E3D54794A1EEF51CD4859170 /* DamageProfile.cpp in Sources */ = {isa = PBXBuildFile; fileRef = C62B4D15899E5F47443D0ED6 /* DamageProfile.cpp */; };
		ED5E4F2ABA89E9DE00603E69 /* TestContext.cpp in Sources */ = {isa = PBXBuildFile; fileRef = A3134EC4B1CCA5546A10C3EF /* TestContext.cpp */; };
		F35E4D6EA465D71CDA282EBA /* MenuAnimationPanel.cpp in Sources */ = {isa = PBXBuildFile; fileRef = D0FA4800BE72C1B5A7D567B9 /* MenuAnimationPanel.cpp */; };
		F55745BDBC50E15DCEB2ED5B /* layout.hpp in Headers */ = {isa = PBXBuildFile; fileRef = 9BCF4321AF819E944EC02FB9 /* layout.hpp */; settings = {ATTRIBUTES = (Project, ); }; };
		F78A44BAA8252F6D53B24B69 /* TextReplacements.cpp in Sources */ = {isa = PBXBuildFile; fileRef = 6A4E42FEB3B265A91D5BD2FC /* TextReplacements.cpp */; };
/* End PBXBuildFile section */

/* Begin PBXContainerItemProxy section */
		070CD8162818CE9200A853BB /* PBXContainerItemProxy */ = {
			isa = PBXContainerItemProxy;
			containerPortal = A9CC52611950C9F6004E4E22 /* Project object */;
			proxyType = 1;
			remoteGlobalIDString = 070CD8102818CC6B00A853BB;
			remoteInfo = libmad;
		};
		072599CE26A8CADA007EC229 /* PBXContainerItemProxy */ = {
			isa = PBXContainerItemProxy;
			containerPortal = A9CC52611950C9F6004E4E22 /* Project object */;
			proxyType = 1;
			remoteGlobalIDString = 072599BD26A8C67D007EC229;
			remoteInfo = SDL2;
		};
/* End PBXContainerItemProxy section */

/* Begin PBXCopyFilesBuildPhase section */
		A93931ED19880ECA00C2A87B /* CopyFiles */ = {
			isa = PBXCopyFilesBuildPhase;
			buildActionMask = 2147483647;
			dstPath = "";
			dstSubfolderSpec = 10;
			files = (
				A9BDFB571E00BD6A00A6B27E /* libmad.0.dylib in CopyFiles */,
				A93931FF1988136F00C2A87B /* libpng16.dylib in CopyFiles */,
				A93931FE1988136E00C2A87B /* libturbojpeg.0.dylib in CopyFiles */,
				072599D426A8CD5D007EC229 /* SDL2.framework in CopyFiles */,
			);
			runOnlyForDeploymentPostprocessing = 0;
		};
/* End PBXCopyFilesBuildPhase section */

/* Begin PBXFileReference section */
		4256486EA97E57BBB38CDAF2 /* ConditionsStore.cpp */ = {isa = PBXFileReference; fileEncoding = 4; lastKnownFileType = sourcecode.cpp.cpp; name = ConditionsStore.cpp; path = source/ConditionsStore.cpp; sourceTree = "<group>"; };
		02D34A71AE3BC4C93FC6865B /* TestData.cpp */ = {isa = PBXFileReference; fileEncoding = 4; lastKnownFileType = sourcecode.cpp.cpp; name = TestData.cpp; path = source/TestData.cpp; sourceTree = "<group>"; };
		070CD8152818CC6B00A853BB /* libmad.dylib */ = {isa = PBXFileReference; explicitFileType = "compiled.mach-o.dylib"; includeInIndex = 0; path = libmad.dylib; sourceTree = BUILT_PRODUCTS_DIR; };
		072599BE26A8C67D007EC229 /* SDL2.dylib */ = {isa = PBXFileReference; explicitFileType = "compiled.mach-o.dylib"; includeInIndex = 0; path = SDL2.dylib; sourceTree = BUILT_PRODUCTS_DIR; };
		072599CC26A8C942007EC229 /* SDL2.framework */ = {isa = PBXFileReference; lastKnownFileType = wrapper.framework; name = SDL2.framework; path = build/SDL2.framework; sourceTree = "<group>"; };
		086E48E490C9BAD6660C7274 /* ExclusiveItem.h */ = {isa = PBXFileReference; fileEncoding = 4; lastKnownFileType = sourcecode.c.h; name = ExclusiveItem.h; path = source/ExclusiveItem.h; sourceTree = "<group>"; };
		0C90483BB01ECD0E3E8DDA44 /* WeightedList.h */ = {isa = PBXFileReference; fileEncoding = 4; lastKnownFileType = sourcecode.c.h; name = WeightedList.h; path = source/WeightedList.h; sourceTree = "<group>"; };
		0DF34095B64BC64F666ECF5F /* CoreStartData.cpp */ = {isa = PBXFileReference; fileEncoding = 4; lastKnownFileType = sourcecode.cpp.cpp; name = CoreStartData.cpp; path = source/CoreStartData.cpp; sourceTree = "<group>"; };
		11EA4AD7A889B6AC1441A198 /* StartConditionsPanel.cpp */ = {isa = PBXFileReference; fileEncoding = 4; lastKnownFileType = sourcecode.cpp.cpp; name = StartConditionsPanel.cpp; path = source/StartConditionsPanel.cpp; sourceTree = "<group>"; };
		13B643F6BEC24349F9BC9F42 /* alignment.hpp */ = {isa = PBXFileReference; fileEncoding = 4; lastKnownFileType = sourcecode.c.h; name = alignment.hpp; path = source/text/alignment.hpp; sourceTree = "<group>"; };
		1578F880250B5F8A00D318FB /* InfoPanelState.cpp */ = {isa = PBXFileReference; fileEncoding = 4; lastKnownFileType = sourcecode.cpp.cpp; name = InfoPanelState.cpp; path = source/InfoPanelState.cpp; sourceTree = "<group>"; };
		1578F882250B5F8A00D318FB /* InfoPanelState.h */ = {isa = PBXFileReference; fileEncoding = 4; lastKnownFileType = sourcecode.c.h; name = InfoPanelState.h; path = source/InfoPanelState.h; sourceTree = "<group>"; };
		19184B47B496B414EC9CE671 /* DamageProfile.h */ = {isa = PBXFileReference; fileEncoding = 4; lastKnownFileType = sourcecode.c.h; name = DamageProfile.h; path = source/DamageProfile.h; sourceTree = "<group>"; };
		191E4107A4F1CBBC2526A0E9 /* MaskManager.h */ = {isa = PBXFileReference; fileEncoding = 4; lastKnownFileType = sourcecode.c.h; name = MaskManager.h; path = source/MaskManager.h; sourceTree = "<group>"; };
		210C41C0BA33F71A694D5F98 /* Bitset.h */ = {isa = PBXFileReference; fileEncoding = 4; lastKnownFileType = sourcecode.c.h; name = Bitset.h; path = source/Bitset.h; sourceTree = "<group>"; };
		2CA44855BD0AFF45DCAEEA5D /* truncate.hpp */ = {isa = PBXFileReference; fileEncoding = 4; lastKnownFileType = sourcecode.c.h; name = truncate.hpp; path = source/text/truncate.hpp; sourceTree = "<group>"; };
		2E1E458DB603BF979429117C /* DisplayText.cpp */ = {isa = PBXFileReference; fileEncoding = 4; lastKnownFileType = sourcecode.cpp.cpp; name = DisplayText.cpp; path = source/text/DisplayText.cpp; sourceTree = "<group>"; };
		2E644A108BCD762A2A1A899C /* Hazard.h */ = {isa = PBXFileReference; fileEncoding = 4; lastKnownFileType = sourcecode.c.h; name = Hazard.h; path = source/Hazard.h; sourceTree = "<group>"; };
		2E8047A8987DD8EC99FF8E2E /* Test.cpp */ = {isa = PBXFileReference; fileEncoding = 4; lastKnownFileType = sourcecode.cpp.cpp; name = Test.cpp; path = source/Test.cpp; sourceTree = "<group>"; };
		32404878BFF00A095AF2DD2C /* MapPlanetCard.cpp */ = {isa = PBXFileReference; fileEncoding = 4; lastKnownFileType = sourcecode.cpp.cpp; name = MapPlanetCard.cpp; path = source/MapPlanetCard.cpp; sourceTree = "<group>"; };
		341645FAA25F7901221B8965 /* PrintData.cpp */ = {isa = PBXFileReference; fileEncoding = 4; lastKnownFileType = sourcecode.cpp.cpp; name = PrintData.cpp; path = source/PrintData.cpp; sourceTree = "<group>"; };
		389245138CF297EB417DF730 /* UniverseObjects.cpp */ = {isa = PBXFileReference; fileEncoding = 4; lastKnownFileType = sourcecode.cpp.cpp; name = UniverseObjects.cpp; path = source/UniverseObjects.cpp; sourceTree = "<group>"; };
		46B444A6B2A67F93BB272686 /* ByGivenOrder.h */ = {isa = PBXFileReference; fileEncoding = 4; lastKnownFileType = sourcecode.c.h; name = ByGivenOrder.h; path = source/comparators/ByGivenOrder.h; sourceTree = "<group>"; };
		499B4DA7A9C7351120660643 /* MaskManager.cpp */ = {isa = PBXFileReference; fileEncoding = 4; lastKnownFileType = sourcecode.cpp.cpp; name = MaskManager.cpp; path = source/MaskManager.cpp; sourceTree = "<group>"; };
		5155CD711DBB9FF900EF090B /* Depreciation.cpp */ = {isa = PBXFileReference; fileEncoding = 4; lastKnownFileType = sourcecode.cpp.cpp; name = Depreciation.cpp; path = source/Depreciation.cpp; sourceTree = "<group>"; };
		5155CD721DBB9FF900EF090B /* Depreciation.h */ = {isa = PBXFileReference; fileEncoding = 4; lastKnownFileType = sourcecode.c.h; name = Depreciation.h; path = source/Depreciation.h; sourceTree = "<group>"; };
		5CE3475B85CE8C48D98664B7 /* Test.h */ = {isa = PBXFileReference; fileEncoding = 4; lastKnownFileType = sourcecode.c.h; name = Test.h; path = source/Test.h; sourceTree = "<group>"; };
		5CF247B48EEC7A3C366C1DFA /* DamageDealt.h */ = {isa = PBXFileReference; fileEncoding = 4; lastKnownFileType = sourcecode.c.h; name = DamageDealt.h; path = source/DamageDealt.h; sourceTree = "<group>"; };
		5EBC44769E84CF0C953D08B3 /* Variant.h */ = {isa = PBXFileReference; fileEncoding = 4; lastKnownFileType = sourcecode.c.h; name = Variant.h; path = source/Variant.h; sourceTree = "<group>"; };
		61FA4C2BB89E08C5E2B8B4B9 /* Variant.cpp */ = {isa = PBXFileReference; fileEncoding = 4; lastKnownFileType = sourcecode.cpp.cpp; name = Variant.cpp; path = source/Variant.cpp; sourceTree = "<group>"; };
		6245F8231D301C7400A7A094 /* Body.cpp */ = {isa = PBXFileReference; fileEncoding = 4; lastKnownFileType = sourcecode.cpp.cpp; name = Body.cpp; path = source/Body.cpp; sourceTree = "<group>"; };
		6245F8241D301C7400A7A094 /* Body.h */ = {isa = PBXFileReference; fileEncoding = 4; lastKnownFileType = sourcecode.c.h; name = Body.h; path = source/Body.h; sourceTree = "<group>"; };
		6245F8261D301C9000A7A094 /* Hardpoint.cpp */ = {isa = PBXFileReference; fileEncoding = 4; lastKnownFileType = sourcecode.cpp.cpp; name = Hardpoint.cpp; path = source/Hardpoint.cpp; sourceTree = "<group>"; };
		6245F8271D301C9000A7A094 /* Hardpoint.h */ = {isa = PBXFileReference; fileEncoding = 4; lastKnownFileType = sourcecode.c.h; name = Hardpoint.h; path = source/Hardpoint.h; sourceTree = "<group>"; };
		628BDAED1CC5DC950062BCD2 /* PlanetLabel.cpp */ = {isa = PBXFileReference; fileEncoding = 4; lastKnownFileType = sourcecode.cpp.cpp; name = PlanetLabel.cpp; path = source/PlanetLabel.cpp; sourceTree = "<group>"; };
		628BDAEE1CC5DC950062BCD2 /* PlanetLabel.h */ = {isa = PBXFileReference; fileEncoding = 4; lastKnownFileType = sourcecode.c.h; name = PlanetLabel.h; path = source/PlanetLabel.h; sourceTree = "<group>"; };
		62A405B81D47DA4D0054F6A0 /* FogShader.cpp */ = {isa = PBXFileReference; fileEncoding = 4; lastKnownFileType = sourcecode.cpp.cpp; name = FogShader.cpp; path = source/FogShader.cpp; sourceTree = "<group>"; };
		62A405B91D47DA4D0054F6A0 /* FogShader.h */ = {isa = PBXFileReference; fileEncoding = 4; lastKnownFileType = sourcecode.c.h; name = FogShader.h; path = source/FogShader.h; sourceTree = "<group>"; };
		62C311181CE172D000409D91 /* Flotsam.cpp */ = {isa = PBXFileReference; fileEncoding = 4; lastKnownFileType = sourcecode.cpp.cpp; name = Flotsam.cpp; path = source/Flotsam.cpp; sourceTree = "<group>"; };
		62C311191CE172D000409D91 /* Flotsam.h */ = {isa = PBXFileReference; fileEncoding = 4; lastKnownFileType = sourcecode.c.h; name = Flotsam.h; path = source/Flotsam.h; sourceTree = "<group>"; };
		6833448DAEB9861D28445DD5 /* GameAction.h */ = {isa = PBXFileReference; fileEncoding = 4; lastKnownFileType = sourcecode.c.h; name = GameAction.h; path = source/GameAction.h; sourceTree = "<group>"; };
		68614FC0B06D78B38FF3DEC6 /* ShipAICache.cpp */ = {isa = PBXFileReference; fileEncoding = 4; lastKnownFileType = sourcecode.cpp.cpp; name = ShipAICache.cpp; path = source/AI/ShipAICache.cpp; sourceTree = "<group>"; };
		6A4E42FEB3B265A91D5BD2FC /* TextReplacements.cpp */ = {isa = PBXFileReference; fileEncoding = 4; lastKnownFileType = sourcecode.cpp.cpp; name = TextReplacements.cpp; path = source/TextReplacements.cpp; sourceTree = "<group>"; };
		6A5716311E25BE6F00585EB2 /* CollisionSet.cpp */ = {isa = PBXFileReference; fileEncoding = 4; lastKnownFileType = sourcecode.cpp.cpp; name = CollisionSet.cpp; path = source/CollisionSet.cpp; sourceTree = "<group>"; };
		6A5716321E25BE6F00585EB2 /* CollisionSet.h */ = {isa = PBXFileReference; fileEncoding = 4; lastKnownFileType = sourcecode.c.h; name = CollisionSet.h; path = source/CollisionSet.h; sourceTree = "<group>"; };
		6DCF4CF2972F569E6DBB8578 /* CategoryTypes.h */ = {isa = PBXFileReference; fileEncoding = 4; lastKnownFileType = sourcecode.c.h; name = CategoryTypes.h; path = source/CategoryTypes.h; sourceTree = "<group>"; };
<<<<<<< HEAD
		766542D28E4632A569256F49 /* ShipAICache.h */ = {isa = PBXFileReference; fileEncoding = 4; lastKnownFileType = sourcecode.c.h; name = ShipAICache.h; path = source/AI/ShipAICache.h; sourceTree = "<group>"; };
=======
		A3B9425983D66B182BD724B4 /* ConditionsStore.h */ = {isa = PBXFileReference; fileEncoding = 4; lastKnownFileType = sourcecode.c.h; name = ConditionsStore.h; path = source/ConditionsStore.h; sourceTree = "<group>"; };
		74F543598EEFB3745287E663 /* Bitset.cpp */ = {isa = PBXFileReference; fileEncoding = 4; lastKnownFileType = sourcecode.cpp.cpp; name = Bitset.cpp; path = source/Bitset.cpp; sourceTree = "<group>"; };
>>>>>>> 3ca542b8
		86AB4B6E9C4C0490AE7F029B /* EsUuid.h */ = {isa = PBXFileReference; fileEncoding = 4; lastKnownFileType = sourcecode.c.h; name = EsUuid.h; path = source/EsUuid.h; sourceTree = "<group>"; };
		86D9414E818561143BD298BC /* TextReplacements.h */ = {isa = PBXFileReference; fileEncoding = 4; lastKnownFileType = sourcecode.c.h; name = TextReplacements.h; path = source/TextReplacements.h; sourceTree = "<group>"; };
		8CB543A1AA20F764DD7FC15A /* MenuAnimationPanel.h */ = {isa = PBXFileReference; fileEncoding = 4; lastKnownFileType = sourcecode.c.h; name = MenuAnimationPanel.h; path = source/MenuAnimationPanel.h; sourceTree = "<group>"; };
		8E8A4C648B242742B22A34FA /* Weather.cpp */ = {isa = PBXFileReference; fileEncoding = 4; lastKnownFileType = sourcecode.cpp.cpp; name = Weather.cpp; path = source/Weather.cpp; sourceTree = "<group>"; };
		950742538F8CECF5D4168FBC /* EsUuid.cpp */ = {isa = PBXFileReference; fileEncoding = 4; lastKnownFileType = sourcecode.cpp.cpp; name = EsUuid.cpp; path = source/EsUuid.cpp; sourceTree = "<group>"; };
		98104FFDA18E40F4A712A8BE /* CoreStartData.h */ = {isa = PBXFileReference; fileEncoding = 4; lastKnownFileType = sourcecode.c.h; name = CoreStartData.h; path = source/CoreStartData.h; sourceTree = "<group>"; };
		9BCF4321AF819E944EC02FB9 /* layout.hpp */ = {isa = PBXFileReference; fileEncoding = 4; lastKnownFileType = sourcecode.c.h; name = layout.hpp; path = source/text/layout.hpp; sourceTree = "<group>"; };
		9DA14712A9C68E00FBFD9C72 /* TestData.h */ = {isa = PBXFileReference; fileEncoding = 4; lastKnownFileType = sourcecode.c.h; name = TestData.h; path = source/TestData.h; sourceTree = "<group>"; };
		9F0F4096A9008E2D8F3304BB /* GameAction.cpp */ = {isa = PBXFileReference; fileEncoding = 4; lastKnownFileType = sourcecode.cpp.cpp; name = GameAction.cpp; path = source/GameAction.cpp; sourceTree = "<group>"; };
		A00D4207B8915B5E7E9B4619 /* RandomEvent.h */ = {isa = PBXFileReference; fileEncoding = 4; lastKnownFileType = sourcecode.c.h; name = RandomEvent.h; path = source/RandomEvent.h; sourceTree = "<group>"; };
		A2A948EE929342C8F84C65D1 /* TestContext.h */ = {isa = PBXFileReference; fileEncoding = 4; lastKnownFileType = sourcecode.c.h; name = TestContext.h; path = source/TestContext.h; sourceTree = "<group>"; };
		A2A94C40A8DCA99809AD5DEE /* MapPlanetCard.h */ = {isa = PBXFileReference; fileEncoding = 4; lastKnownFileType = sourcecode.c.h; name = MapPlanetCard.h; path = source/MapPlanetCard.h; sourceTree = "<group>"; };
		A3134EC4B1CCA5546A10C3EF /* TestContext.cpp */ = {isa = PBXFileReference; fileEncoding = 4; lastKnownFileType = sourcecode.cpp.cpp; name = TestContext.cpp; path = source/TestContext.cpp; sourceTree = "<group>"; };
		A3754152958FBC924E9F76A9 /* opengl.cpp */ = {isa = PBXFileReference; fileEncoding = 4; lastKnownFileType = sourcecode.cpp.cpp; name = opengl.cpp; path = source/opengl.cpp; sourceTree = "<group>"; };
		A7E640C7A366679B27CCADAC /* GameLoadingPanel.cpp */ = {isa = PBXFileReference; fileEncoding = 4; lastKnownFileType = sourcecode.cpp.cpp; name = GameLoadingPanel.cpp; path = source/GameLoadingPanel.cpp; sourceTree = "<group>"; };
		A7F240B4AC219841424A387A /* Logger.cpp */ = {isa = PBXFileReference; fileEncoding = 4; lastKnownFileType = sourcecode.cpp.cpp; name = Logger.cpp; path = source/Logger.cpp; sourceTree = "<group>"; };
		A90633FD1EE602FD000DA6C0 /* LogbookPanel.cpp */ = {isa = PBXFileReference; fileEncoding = 4; lastKnownFileType = sourcecode.cpp.cpp; name = LogbookPanel.cpp; path = source/LogbookPanel.cpp; sourceTree = "<group>"; };
		A90633FE1EE602FD000DA6C0 /* LogbookPanel.h */ = {isa = PBXFileReference; fileEncoding = 4; lastKnownFileType = sourcecode.c.h; name = LogbookPanel.h; path = source/LogbookPanel.h; sourceTree = "<group>"; };
		A90C15D71D5BD55700708F3A /* Minable.cpp */ = {isa = PBXFileReference; fileEncoding = 4; lastKnownFileType = sourcecode.cpp.cpp; name = Minable.cpp; path = source/Minable.cpp; sourceTree = "<group>"; };
		A90C15D81D5BD55700708F3A /* Minable.h */ = {isa = PBXFileReference; fileEncoding = 4; lastKnownFileType = sourcecode.c.h; name = Minable.h; path = source/Minable.h; sourceTree = "<group>"; };
		A90C15DA1D5BD56800708F3A /* Rectangle.cpp */ = {isa = PBXFileReference; fileEncoding = 4; lastKnownFileType = sourcecode.cpp.cpp; name = Rectangle.cpp; path = source/Rectangle.cpp; sourceTree = "<group>"; };
		A90C15DB1D5BD56800708F3A /* Rectangle.h */ = {isa = PBXFileReference; fileEncoding = 4; lastKnownFileType = sourcecode.c.h; name = Rectangle.h; path = source/Rectangle.h; sourceTree = "<group>"; };
		A93931FA1988135200C2A87B /* libturbojpeg.0.dylib */ = {isa = PBXFileReference; lastKnownFileType = "compiled.mach-o.dylib"; name = libturbojpeg.0.dylib; path = "/usr/local/opt/jpeg-turbo/lib/libturbojpeg.0.dylib"; sourceTree = "<absolute>"; };
		A93931FC1988136B00C2A87B /* libpng16.dylib */ = {isa = PBXFileReference; lastKnownFileType = "compiled.mach-o.dylib"; name = libpng16.dylib; path = /usr/local/opt/libpng/lib/libpng16.dylib; sourceTree = "<absolute>"; };
		A94408A41982F3E600610427 /* endless-sky.iconset */ = {isa = PBXFileReference; lastKnownFileType = folder.iconset; name = "endless-sky.iconset"; path = "icons/endless-sky.iconset"; sourceTree = "<group>"; };
		A966A5A91B964E6300DFF69C /* Person.cpp */ = {isa = PBXFileReference; fileEncoding = 4; lastKnownFileType = sourcecode.cpp.cpp; name = Person.cpp; path = source/Person.cpp; sourceTree = "<group>"; };
		A966A5AA1B964E6300DFF69C /* Person.h */ = {isa = PBXFileReference; fileEncoding = 4; lastKnownFileType = sourcecode.c.h; name = Person.h; path = source/Person.h; sourceTree = "<group>"; };
		A96862CD1AE6FD0A004FE1FE /* Account.cpp */ = {isa = PBXFileReference; fileEncoding = 4; lastKnownFileType = sourcecode.cpp.cpp; name = Account.cpp; path = source/Account.cpp; sourceTree = "<group>"; };
		A96862CE1AE6FD0A004FE1FE /* Account.h */ = {isa = PBXFileReference; fileEncoding = 4; lastKnownFileType = sourcecode.c.h; name = Account.h; path = source/Account.h; sourceTree = "<group>"; };
		A96862CF1AE6FD0A004FE1FE /* AI.cpp */ = {isa = PBXFileReference; fileEncoding = 4; lastKnownFileType = sourcecode.cpp.cpp; name = AI.cpp; path = source/AI.cpp; sourceTree = "<group>"; };
		A96862D01AE6FD0A004FE1FE /* AI.h */ = {isa = PBXFileReference; fileEncoding = 4; lastKnownFileType = sourcecode.c.h; name = AI.h; path = source/AI.h; sourceTree = "<group>"; };
		A96862D11AE6FD0A004FE1FE /* Angle.cpp */ = {isa = PBXFileReference; fileEncoding = 4; lastKnownFileType = sourcecode.cpp.cpp; name = Angle.cpp; path = source/Angle.cpp; sourceTree = "<group>"; };
		A96862D21AE6FD0A004FE1FE /* Angle.h */ = {isa = PBXFileReference; fileEncoding = 4; lastKnownFileType = sourcecode.c.h; name = Angle.h; path = source/Angle.h; sourceTree = "<group>"; };
		A96862D51AE6FD0A004FE1FE /* Armament.cpp */ = {isa = PBXFileReference; fileEncoding = 4; lastKnownFileType = sourcecode.cpp.cpp; name = Armament.cpp; path = source/Armament.cpp; sourceTree = "<group>"; };
		A96862D61AE6FD0A004FE1FE /* Armament.h */ = {isa = PBXFileReference; fileEncoding = 4; lastKnownFileType = sourcecode.c.h; name = Armament.h; path = source/Armament.h; sourceTree = "<group>"; };
		A96862D71AE6FD0A004FE1FE /* AsteroidField.cpp */ = {isa = PBXFileReference; fileEncoding = 4; lastKnownFileType = sourcecode.cpp.cpp; name = AsteroidField.cpp; path = source/AsteroidField.cpp; sourceTree = "<group>"; };
		A96862D81AE6FD0A004FE1FE /* AsteroidField.h */ = {isa = PBXFileReference; fileEncoding = 4; lastKnownFileType = sourcecode.c.h; name = AsteroidField.h; path = source/AsteroidField.h; sourceTree = "<group>"; };
		A96862D91AE6FD0A004FE1FE /* Audio.cpp */ = {isa = PBXFileReference; fileEncoding = 4; lastKnownFileType = sourcecode.cpp.cpp; name = Audio.cpp; path = source/Audio.cpp; sourceTree = "<group>"; };
		A96862DA1AE6FD0A004FE1FE /* Audio.h */ = {isa = PBXFileReference; fileEncoding = 4; lastKnownFileType = sourcecode.c.h; name = Audio.h; path = source/Audio.h; sourceTree = "<group>"; };
		A96862DB1AE6FD0A004FE1FE /* BankPanel.cpp */ = {isa = PBXFileReference; fileEncoding = 4; lastKnownFileType = sourcecode.cpp.cpp; name = BankPanel.cpp; path = source/BankPanel.cpp; sourceTree = "<group>"; };
		A96862DC1AE6FD0A004FE1FE /* BankPanel.h */ = {isa = PBXFileReference; fileEncoding = 4; lastKnownFileType = sourcecode.c.h; name = BankPanel.h; path = source/BankPanel.h; sourceTree = "<group>"; };
		A96862DF1AE6FD0A004FE1FE /* BoardingPanel.cpp */ = {isa = PBXFileReference; fileEncoding = 4; lastKnownFileType = sourcecode.cpp.cpp; name = BoardingPanel.cpp; path = source/BoardingPanel.cpp; sourceTree = "<group>"; };
		A96862E01AE6FD0A004FE1FE /* BoardingPanel.h */ = {isa = PBXFileReference; fileEncoding = 4; lastKnownFileType = sourcecode.c.h; name = BoardingPanel.h; path = source/BoardingPanel.h; sourceTree = "<group>"; };
		A96862E11AE6FD0A004FE1FE /* CaptureOdds.cpp */ = {isa = PBXFileReference; fileEncoding = 4; lastKnownFileType = sourcecode.cpp.cpp; name = CaptureOdds.cpp; path = source/CaptureOdds.cpp; sourceTree = "<group>"; };
		A96862E21AE6FD0A004FE1FE /* CaptureOdds.h */ = {isa = PBXFileReference; fileEncoding = 4; lastKnownFileType = sourcecode.c.h; name = CaptureOdds.h; path = source/CaptureOdds.h; sourceTree = "<group>"; };
		A96862E31AE6FD0A004FE1FE /* CargoHold.cpp */ = {isa = PBXFileReference; fileEncoding = 4; lastKnownFileType = sourcecode.cpp.cpp; name = CargoHold.cpp; path = source/CargoHold.cpp; sourceTree = "<group>"; };
		A96862E41AE6FD0A004FE1FE /* CargoHold.h */ = {isa = PBXFileReference; fileEncoding = 4; lastKnownFileType = sourcecode.c.h; name = CargoHold.h; path = source/CargoHold.h; sourceTree = "<group>"; };
		A96862E51AE6FD0A004FE1FE /* ClickZone.h */ = {isa = PBXFileReference; fileEncoding = 4; lastKnownFileType = sourcecode.c.h; name = ClickZone.h; path = source/ClickZone.h; sourceTree = "<group>"; };
		A96862E61AE6FD0A004FE1FE /* Color.cpp */ = {isa = PBXFileReference; fileEncoding = 4; lastKnownFileType = sourcecode.cpp.cpp; name = Color.cpp; path = source/Color.cpp; sourceTree = "<group>"; };
		A96862E71AE6FD0A004FE1FE /* Color.h */ = {isa = PBXFileReference; fileEncoding = 4; lastKnownFileType = sourcecode.c.h; name = Color.h; path = source/Color.h; sourceTree = "<group>"; };
		A96862E81AE6FD0A004FE1FE /* Command.cpp */ = {isa = PBXFileReference; fileEncoding = 4; lastKnownFileType = sourcecode.cpp.cpp; name = Command.cpp; path = source/Command.cpp; sourceTree = "<group>"; };
		A96862E91AE6FD0A004FE1FE /* Command.h */ = {isa = PBXFileReference; fileEncoding = 4; lastKnownFileType = sourcecode.c.h; name = Command.h; path = source/Command.h; sourceTree = "<group>"; };
		A96862EA1AE6FD0A004FE1FE /* ConditionSet.cpp */ = {isa = PBXFileReference; fileEncoding = 4; lastKnownFileType = sourcecode.cpp.cpp; name = ConditionSet.cpp; path = source/ConditionSet.cpp; sourceTree = "<group>"; };
		A96862EB1AE6FD0A004FE1FE /* ConditionSet.h */ = {isa = PBXFileReference; fileEncoding = 4; lastKnownFileType = sourcecode.c.h; name = ConditionSet.h; path = source/ConditionSet.h; sourceTree = "<group>"; };
		A96862EC1AE6FD0A004FE1FE /* Conversation.cpp */ = {isa = PBXFileReference; fileEncoding = 4; lastKnownFileType = sourcecode.cpp.cpp; name = Conversation.cpp; path = source/Conversation.cpp; sourceTree = "<group>"; };
		A96862ED1AE6FD0A004FE1FE /* Conversation.h */ = {isa = PBXFileReference; fileEncoding = 4; lastKnownFileType = sourcecode.c.h; name = Conversation.h; path = source/Conversation.h; sourceTree = "<group>"; };
		A96862EE1AE6FD0A004FE1FE /* ConversationPanel.cpp */ = {isa = PBXFileReference; fileEncoding = 4; lastKnownFileType = sourcecode.cpp.cpp; name = ConversationPanel.cpp; path = source/ConversationPanel.cpp; sourceTree = "<group>"; };
		A96862EF1AE6FD0A004FE1FE /* ConversationPanel.h */ = {isa = PBXFileReference; fileEncoding = 4; lastKnownFileType = sourcecode.c.h; name = ConversationPanel.h; path = source/ConversationPanel.h; sourceTree = "<group>"; };
		A96862F01AE6FD0A004FE1FE /* DataFile.cpp */ = {isa = PBXFileReference; fileEncoding = 4; lastKnownFileType = sourcecode.cpp.cpp; name = DataFile.cpp; path = source/DataFile.cpp; sourceTree = "<group>"; };
		A96862F11AE6FD0A004FE1FE /* DataFile.h */ = {isa = PBXFileReference; fileEncoding = 4; lastKnownFileType = sourcecode.c.h; name = DataFile.h; path = source/DataFile.h; sourceTree = "<group>"; };
		A96862F21AE6FD0A004FE1FE /* DataNode.cpp */ = {isa = PBXFileReference; fileEncoding = 4; lastKnownFileType = sourcecode.cpp.cpp; name = DataNode.cpp; path = source/DataNode.cpp; sourceTree = "<group>"; };
		A96862F31AE6FD0A004FE1FE /* DataNode.h */ = {isa = PBXFileReference; fileEncoding = 4; lastKnownFileType = sourcecode.c.h; name = DataNode.h; path = source/DataNode.h; sourceTree = "<group>"; };
		A96862F41AE6FD0A004FE1FE /* DataWriter.cpp */ = {isa = PBXFileReference; fileEncoding = 4; lastKnownFileType = sourcecode.cpp.cpp; name = DataWriter.cpp; path = source/DataWriter.cpp; sourceTree = "<group>"; };
		A96862F51AE6FD0A004FE1FE /* DataWriter.h */ = {isa = PBXFileReference; fileEncoding = 4; lastKnownFileType = sourcecode.c.h; name = DataWriter.h; path = source/DataWriter.h; sourceTree = "<group>"; };
		A96862F61AE6FD0A004FE1FE /* Date.cpp */ = {isa = PBXFileReference; fileEncoding = 4; lastKnownFileType = sourcecode.cpp.cpp; name = Date.cpp; path = source/Date.cpp; sourceTree = "<group>"; };
		A96862F71AE6FD0A004FE1FE /* Date.h */ = {isa = PBXFileReference; fileEncoding = 4; lastKnownFileType = sourcecode.c.h; name = Date.h; path = source/Date.h; sourceTree = "<group>"; };
		A96862F81AE6FD0A004FE1FE /* Dialog.cpp */ = {isa = PBXFileReference; fileEncoding = 4; lastKnownFileType = sourcecode.cpp.cpp; name = Dialog.cpp; path = source/Dialog.cpp; sourceTree = "<group>"; };
		A96862F91AE6FD0B004FE1FE /* Dialog.h */ = {isa = PBXFileReference; fileEncoding = 4; lastKnownFileType = sourcecode.c.h; name = Dialog.h; path = source/Dialog.h; sourceTree = "<group>"; };
		A96862FA1AE6FD0B004FE1FE /* DistanceMap.cpp */ = {isa = PBXFileReference; fileEncoding = 4; lastKnownFileType = sourcecode.cpp.cpp; name = DistanceMap.cpp; path = source/DistanceMap.cpp; sourceTree = "<group>"; };
		A96862FB1AE6FD0B004FE1FE /* DistanceMap.h */ = {isa = PBXFileReference; fileEncoding = 4; lastKnownFileType = sourcecode.c.h; name = DistanceMap.h; path = source/DistanceMap.h; sourceTree = "<group>"; };
		A96862FE1AE6FD0B004FE1FE /* DrawList.cpp */ = {isa = PBXFileReference; fileEncoding = 4; lastKnownFileType = sourcecode.cpp.cpp; name = DrawList.cpp; path = source/DrawList.cpp; sourceTree = "<group>"; };
		A96862FF1AE6FD0B004FE1FE /* DrawList.h */ = {isa = PBXFileReference; fileEncoding = 4; lastKnownFileType = sourcecode.c.h; name = DrawList.h; path = source/DrawList.h; sourceTree = "<group>"; };
		A96863001AE6FD0B004FE1FE /* Effect.cpp */ = {isa = PBXFileReference; fileEncoding = 4; lastKnownFileType = sourcecode.cpp.cpp; name = Effect.cpp; path = source/Effect.cpp; sourceTree = "<group>"; };
		A96863011AE6FD0B004FE1FE /* Effect.h */ = {isa = PBXFileReference; fileEncoding = 4; lastKnownFileType = sourcecode.c.h; name = Effect.h; path = source/Effect.h; sourceTree = "<group>"; };
		A96863021AE6FD0B004FE1FE /* Engine.cpp */ = {isa = PBXFileReference; fileEncoding = 4; lastKnownFileType = sourcecode.cpp.cpp; name = Engine.cpp; path = source/Engine.cpp; sourceTree = "<group>"; };
		A96863031AE6FD0B004FE1FE /* Engine.h */ = {isa = PBXFileReference; fileEncoding = 4; lastKnownFileType = sourcecode.c.h; name = Engine.h; path = source/Engine.h; sourceTree = "<group>"; };
		A96863041AE6FD0B004FE1FE /* EscortDisplay.cpp */ = {isa = PBXFileReference; fileEncoding = 4; lastKnownFileType = sourcecode.cpp.cpp; name = EscortDisplay.cpp; path = source/EscortDisplay.cpp; sourceTree = "<group>"; };
		A96863051AE6FD0B004FE1FE /* EscortDisplay.h */ = {isa = PBXFileReference; fileEncoding = 4; lastKnownFileType = sourcecode.c.h; name = EscortDisplay.h; path = source/EscortDisplay.h; sourceTree = "<group>"; };
		A96863061AE6FD0B004FE1FE /* Files.cpp */ = {isa = PBXFileReference; fileEncoding = 4; lastKnownFileType = sourcecode.cpp.cpp; name = Files.cpp; path = source/Files.cpp; sourceTree = "<group>"; };
		A96863071AE6FD0B004FE1FE /* Files.h */ = {isa = PBXFileReference; fileEncoding = 4; lastKnownFileType = sourcecode.c.h; name = Files.h; path = source/Files.h; sourceTree = "<group>"; };
		A96863081AE6FD0B004FE1FE /* FillShader.cpp */ = {isa = PBXFileReference; fileEncoding = 4; lastKnownFileType = sourcecode.cpp.cpp; name = FillShader.cpp; path = source/FillShader.cpp; sourceTree = "<group>"; };
		A96863091AE6FD0B004FE1FE /* FillShader.h */ = {isa = PBXFileReference; fileEncoding = 4; lastKnownFileType = sourcecode.c.h; name = FillShader.h; path = source/FillShader.h; sourceTree = "<group>"; };
		A968630A1AE6FD0B004FE1FE /* Fleet.cpp */ = {isa = PBXFileReference; fileEncoding = 4; lastKnownFileType = sourcecode.cpp.cpp; name = Fleet.cpp; path = source/Fleet.cpp; sourceTree = "<group>"; };
		A968630B1AE6FD0B004FE1FE /* Fleet.h */ = {isa = PBXFileReference; fileEncoding = 4; lastKnownFileType = sourcecode.c.h; name = Fleet.h; path = source/Fleet.h; sourceTree = "<group>"; };
		A968630C1AE6FD0B004FE1FE /* Font.cpp */ = {isa = PBXFileReference; fileEncoding = 4; lastKnownFileType = sourcecode.cpp.cpp; name = Font.cpp; path = source/text/Font.cpp; sourceTree = "<group>"; };
		A968630D1AE6FD0B004FE1FE /* Font.h */ = {isa = PBXFileReference; fileEncoding = 4; lastKnownFileType = sourcecode.c.h; name = Font.h; path = source/text/Font.h; sourceTree = "<group>"; };
		A968630E1AE6FD0B004FE1FE /* FontSet.cpp */ = {isa = PBXFileReference; fileEncoding = 4; lastKnownFileType = sourcecode.cpp.cpp; name = FontSet.cpp; path = source/text/FontSet.cpp; sourceTree = "<group>"; };
		A968630F1AE6FD0B004FE1FE /* FontSet.h */ = {isa = PBXFileReference; fileEncoding = 4; lastKnownFileType = sourcecode.c.h; name = FontSet.h; path = source/text/FontSet.h; sourceTree = "<group>"; };
		A96863101AE6FD0B004FE1FE /* Format.cpp */ = {isa = PBXFileReference; fileEncoding = 4; lastKnownFileType = sourcecode.cpp.cpp; name = Format.cpp; path = source/text/Format.cpp; sourceTree = "<group>"; };
		A96863111AE6FD0B004FE1FE /* Format.h */ = {isa = PBXFileReference; fileEncoding = 4; lastKnownFileType = sourcecode.c.h; name = Format.h; path = source/text/Format.h; sourceTree = "<group>"; };
		A96863121AE6FD0B004FE1FE /* FrameTimer.cpp */ = {isa = PBXFileReference; fileEncoding = 4; lastKnownFileType = sourcecode.cpp.cpp; name = FrameTimer.cpp; path = source/FrameTimer.cpp; sourceTree = "<group>"; };
		A96863131AE6FD0B004FE1FE /* FrameTimer.h */ = {isa = PBXFileReference; fileEncoding = 4; lastKnownFileType = sourcecode.c.h; name = FrameTimer.h; path = source/FrameTimer.h; sourceTree = "<group>"; };
		A96863141AE6FD0B004FE1FE /* Galaxy.cpp */ = {isa = PBXFileReference; fileEncoding = 4; lastKnownFileType = sourcecode.cpp.cpp; name = Galaxy.cpp; path = source/Galaxy.cpp; sourceTree = "<group>"; };
		A96863151AE6FD0B004FE1FE /* Galaxy.h */ = {isa = PBXFileReference; fileEncoding = 4; lastKnownFileType = sourcecode.c.h; name = Galaxy.h; path = source/Galaxy.h; sourceTree = "<group>"; };
		A96863161AE6FD0B004FE1FE /* GameData.cpp */ = {isa = PBXFileReference; fileEncoding = 4; lastKnownFileType = sourcecode.cpp.cpp; name = GameData.cpp; path = source/GameData.cpp; sourceTree = "<group>"; };
		A96863171AE6FD0B004FE1FE /* GameData.h */ = {isa = PBXFileReference; fileEncoding = 4; lastKnownFileType = sourcecode.c.h; name = GameData.h; path = source/GameData.h; sourceTree = "<group>"; };
		A96863181AE6FD0B004FE1FE /* GameEvent.cpp */ = {isa = PBXFileReference; fileEncoding = 4; lastKnownFileType = sourcecode.cpp.cpp; name = GameEvent.cpp; path = source/GameEvent.cpp; sourceTree = "<group>"; };
		A96863191AE6FD0B004FE1FE /* GameEvent.h */ = {isa = PBXFileReference; fileEncoding = 4; lastKnownFileType = sourcecode.c.h; name = GameEvent.h; path = source/GameEvent.h; sourceTree = "<group>"; };
		A968631B1AE6FD0B004FE1FE /* Government.cpp */ = {isa = PBXFileReference; fileEncoding = 4; lastKnownFileType = sourcecode.cpp.cpp; name = Government.cpp; path = source/Government.cpp; sourceTree = "<group>"; };
		A968631C1AE6FD0B004FE1FE /* Government.h */ = {isa = PBXFileReference; fileEncoding = 4; lastKnownFileType = sourcecode.c.h; name = Government.h; path = source/Government.h; sourceTree = "<group>"; };
		A968631D1AE6FD0B004FE1FE /* HailPanel.cpp */ = {isa = PBXFileReference; fileEncoding = 4; lastKnownFileType = sourcecode.cpp.cpp; name = HailPanel.cpp; path = source/HailPanel.cpp; sourceTree = "<group>"; };
		A968631E1AE6FD0B004FE1FE /* HailPanel.h */ = {isa = PBXFileReference; fileEncoding = 4; lastKnownFileType = sourcecode.c.h; name = HailPanel.h; path = source/HailPanel.h; sourceTree = "<group>"; };
		A968631F1AE6FD0B004FE1FE /* HiringPanel.cpp */ = {isa = PBXFileReference; fileEncoding = 4; lastKnownFileType = sourcecode.cpp.cpp; name = HiringPanel.cpp; path = source/HiringPanel.cpp; sourceTree = "<group>"; };
		A96863201AE6FD0B004FE1FE /* HiringPanel.h */ = {isa = PBXFileReference; fileEncoding = 4; lastKnownFileType = sourcecode.c.h; name = HiringPanel.h; path = source/HiringPanel.h; sourceTree = "<group>"; };
		A96863211AE6FD0B004FE1FE /* ImageBuffer.cpp */ = {isa = PBXFileReference; fileEncoding = 4; lastKnownFileType = sourcecode.cpp.cpp; name = ImageBuffer.cpp; path = source/ImageBuffer.cpp; sourceTree = "<group>"; };
		A96863221AE6FD0B004FE1FE /* ImageBuffer.h */ = {isa = PBXFileReference; fileEncoding = 4; lastKnownFileType = sourcecode.c.h; name = ImageBuffer.h; path = source/ImageBuffer.h; sourceTree = "<group>"; };
		A96863251AE6FD0B004FE1FE /* Information.cpp */ = {isa = PBXFileReference; fileEncoding = 4; lastKnownFileType = sourcecode.cpp.cpp; name = Information.cpp; path = source/Information.cpp; sourceTree = "<group>"; };
		A96863261AE6FD0B004FE1FE /* Information.h */ = {isa = PBXFileReference; fileEncoding = 4; lastKnownFileType = sourcecode.c.h; name = Information.h; path = source/Information.h; sourceTree = "<group>"; };
		A96863271AE6FD0B004FE1FE /* Interface.cpp */ = {isa = PBXFileReference; fileEncoding = 4; lastKnownFileType = sourcecode.cpp.cpp; name = Interface.cpp; path = source/Interface.cpp; sourceTree = "<group>"; };
		A96863281AE6FD0B004FE1FE /* Interface.h */ = {isa = PBXFileReference; fileEncoding = 4; lastKnownFileType = sourcecode.c.h; name = Interface.h; path = source/Interface.h; sourceTree = "<group>"; };
		A96863291AE6FD0B004FE1FE /* LineShader.cpp */ = {isa = PBXFileReference; fileEncoding = 4; lastKnownFileType = sourcecode.cpp.cpp; name = LineShader.cpp; path = source/LineShader.cpp; sourceTree = "<group>"; };
		A968632A1AE6FD0B004FE1FE /* LineShader.h */ = {isa = PBXFileReference; fileEncoding = 4; lastKnownFileType = sourcecode.c.h; name = LineShader.h; path = source/LineShader.h; sourceTree = "<group>"; };
		A968632B1AE6FD0B004FE1FE /* LoadPanel.cpp */ = {isa = PBXFileReference; fileEncoding = 4; lastKnownFileType = sourcecode.cpp.cpp; name = LoadPanel.cpp; path = source/LoadPanel.cpp; sourceTree = "<group>"; };
		A968632C1AE6FD0B004FE1FE /* LoadPanel.h */ = {isa = PBXFileReference; fileEncoding = 4; lastKnownFileType = sourcecode.c.h; name = LoadPanel.h; path = source/LoadPanel.h; sourceTree = "<group>"; };
		A968632D1AE6FD0B004FE1FE /* LocationFilter.cpp */ = {isa = PBXFileReference; fileEncoding = 4; lastKnownFileType = sourcecode.cpp.cpp; name = LocationFilter.cpp; path = source/LocationFilter.cpp; sourceTree = "<group>"; };
		A968632E1AE6FD0B004FE1FE /* LocationFilter.h */ = {isa = PBXFileReference; fileEncoding = 4; lastKnownFileType = sourcecode.c.h; name = LocationFilter.h; path = source/LocationFilter.h; sourceTree = "<group>"; };
		A968632F1AE6FD0B004FE1FE /* main.cpp */ = {isa = PBXFileReference; fileEncoding = 4; lastKnownFileType = sourcecode.cpp.cpp; name = main.cpp; path = source/main.cpp; sourceTree = "<group>"; };
		A96863301AE6FD0B004FE1FE /* MainPanel.cpp */ = {isa = PBXFileReference; fileEncoding = 4; lastKnownFileType = sourcecode.cpp.cpp; name = MainPanel.cpp; path = source/MainPanel.cpp; sourceTree = "<group>"; };
		A96863311AE6FD0B004FE1FE /* MainPanel.h */ = {isa = PBXFileReference; fileEncoding = 4; lastKnownFileType = sourcecode.c.h; name = MainPanel.h; path = source/MainPanel.h; sourceTree = "<group>"; };
		A96863321AE6FD0C004FE1FE /* MapDetailPanel.cpp */ = {isa = PBXFileReference; fileEncoding = 4; lastKnownFileType = sourcecode.cpp.cpp; name = MapDetailPanel.cpp; path = source/MapDetailPanel.cpp; sourceTree = "<group>"; };
		A96863331AE6FD0C004FE1FE /* MapDetailPanel.h */ = {isa = PBXFileReference; fileEncoding = 4; lastKnownFileType = sourcecode.c.h; name = MapDetailPanel.h; path = source/MapDetailPanel.h; sourceTree = "<group>"; };
		A96863341AE6FD0C004FE1FE /* MapPanel.cpp */ = {isa = PBXFileReference; fileEncoding = 4; lastKnownFileType = sourcecode.cpp.cpp; name = MapPanel.cpp; path = source/MapPanel.cpp; sourceTree = "<group>"; };
		A96863351AE6FD0C004FE1FE /* MapPanel.h */ = {isa = PBXFileReference; fileEncoding = 4; lastKnownFileType = sourcecode.c.h; name = MapPanel.h; path = source/MapPanel.h; sourceTree = "<group>"; };
		A96863361AE6FD0C004FE1FE /* Mask.cpp */ = {isa = PBXFileReference; fileEncoding = 4; lastKnownFileType = sourcecode.cpp.cpp; name = Mask.cpp; path = source/Mask.cpp; sourceTree = "<group>"; };
		A96863371AE6FD0C004FE1FE /* Mask.h */ = {isa = PBXFileReference; fileEncoding = 4; lastKnownFileType = sourcecode.c.h; name = Mask.h; path = source/Mask.h; sourceTree = "<group>"; };
		A96863381AE6FD0C004FE1FE /* MenuPanel.cpp */ = {isa = PBXFileReference; fileEncoding = 4; lastKnownFileType = sourcecode.cpp.cpp; name = MenuPanel.cpp; path = source/MenuPanel.cpp; sourceTree = "<group>"; };
		A96863391AE6FD0C004FE1FE /* MenuPanel.h */ = {isa = PBXFileReference; fileEncoding = 4; lastKnownFileType = sourcecode.c.h; name = MenuPanel.h; path = source/MenuPanel.h; sourceTree = "<group>"; };
		A968633A1AE6FD0C004FE1FE /* Messages.cpp */ = {isa = PBXFileReference; fileEncoding = 4; lastKnownFileType = sourcecode.cpp.cpp; name = Messages.cpp; path = source/Messages.cpp; sourceTree = "<group>"; };
		A968633B1AE6FD0C004FE1FE /* Messages.h */ = {isa = PBXFileReference; fileEncoding = 4; lastKnownFileType = sourcecode.c.h; name = Messages.h; path = source/Messages.h; sourceTree = "<group>"; };
		A968633C1AE6FD0C004FE1FE /* Mission.cpp */ = {isa = PBXFileReference; fileEncoding = 4; lastKnownFileType = sourcecode.cpp.cpp; name = Mission.cpp; path = source/Mission.cpp; sourceTree = "<group>"; };
		A968633D1AE6FD0C004FE1FE /* Mission.h */ = {isa = PBXFileReference; fileEncoding = 4; lastKnownFileType = sourcecode.c.h; name = Mission.h; path = source/Mission.h; sourceTree = "<group>"; };
		A968633E1AE6FD0C004FE1FE /* MissionAction.cpp */ = {isa = PBXFileReference; fileEncoding = 4; lastKnownFileType = sourcecode.cpp.cpp; name = MissionAction.cpp; path = source/MissionAction.cpp; sourceTree = "<group>"; };
		A968633F1AE6FD0C004FE1FE /* MissionAction.h */ = {isa = PBXFileReference; fileEncoding = 4; lastKnownFileType = sourcecode.c.h; name = MissionAction.h; path = source/MissionAction.h; sourceTree = "<group>"; };
		A96863401AE6FD0C004FE1FE /* MissionPanel.cpp */ = {isa = PBXFileReference; fileEncoding = 4; lastKnownFileType = sourcecode.cpp.cpp; name = MissionPanel.cpp; path = source/MissionPanel.cpp; sourceTree = "<group>"; };
		A96863411AE6FD0C004FE1FE /* MissionPanel.h */ = {isa = PBXFileReference; fileEncoding = 4; lastKnownFileType = sourcecode.c.h; name = MissionPanel.h; path = source/MissionPanel.h; sourceTree = "<group>"; };
		A96863421AE6FD0C004FE1FE /* Mortgage.cpp */ = {isa = PBXFileReference; fileEncoding = 4; lastKnownFileType = sourcecode.cpp.cpp; name = Mortgage.cpp; path = source/Mortgage.cpp; sourceTree = "<group>"; };
		A96863431AE6FD0C004FE1FE /* Mortgage.h */ = {isa = PBXFileReference; fileEncoding = 4; lastKnownFileType = sourcecode.c.h; name = Mortgage.h; path = source/Mortgage.h; sourceTree = "<group>"; };
		A96863441AE6FD0C004FE1FE /* NPC.cpp */ = {isa = PBXFileReference; fileEncoding = 4; lastKnownFileType = sourcecode.cpp.cpp; name = NPC.cpp; path = source/NPC.cpp; sourceTree = "<group>"; };
		A96863451AE6FD0C004FE1FE /* NPC.h */ = {isa = PBXFileReference; fileEncoding = 4; lastKnownFileType = sourcecode.c.h; name = NPC.h; path = source/NPC.h; sourceTree = "<group>"; };
		A96863461AE6FD0C004FE1FE /* Outfit.cpp */ = {isa = PBXFileReference; fileEncoding = 4; lastKnownFileType = sourcecode.cpp.cpp; name = Outfit.cpp; path = source/Outfit.cpp; sourceTree = "<group>"; };
		A96863471AE6FD0C004FE1FE /* Outfit.h */ = {isa = PBXFileReference; fileEncoding = 4; lastKnownFileType = sourcecode.c.h; name = Outfit.h; path = source/Outfit.h; sourceTree = "<group>"; };
		A96863481AE6FD0C004FE1FE /* OutfitInfoDisplay.cpp */ = {isa = PBXFileReference; fileEncoding = 4; lastKnownFileType = sourcecode.cpp.cpp; name = OutfitInfoDisplay.cpp; path = source/OutfitInfoDisplay.cpp; sourceTree = "<group>"; };
		A96863491AE6FD0C004FE1FE /* OutfitInfoDisplay.h */ = {isa = PBXFileReference; fileEncoding = 4; lastKnownFileType = sourcecode.c.h; name = OutfitInfoDisplay.h; path = source/OutfitInfoDisplay.h; sourceTree = "<group>"; };
		A968634A1AE6FD0C004FE1FE /* OutfitterPanel.cpp */ = {isa = PBXFileReference; fileEncoding = 4; lastKnownFileType = sourcecode.cpp.cpp; name = OutfitterPanel.cpp; path = source/OutfitterPanel.cpp; sourceTree = "<group>"; };
		A968634B1AE6FD0C004FE1FE /* OutfitterPanel.h */ = {isa = PBXFileReference; fileEncoding = 4; lastKnownFileType = sourcecode.c.h; name = OutfitterPanel.h; path = source/OutfitterPanel.h; sourceTree = "<group>"; };
		A968634C1AE6FD0C004FE1FE /* OutlineShader.cpp */ = {isa = PBXFileReference; fileEncoding = 4; lastKnownFileType = sourcecode.cpp.cpp; name = OutlineShader.cpp; path = source/OutlineShader.cpp; sourceTree = "<group>"; };
		A968634D1AE6FD0C004FE1FE /* OutlineShader.h */ = {isa = PBXFileReference; fileEncoding = 4; lastKnownFileType = sourcecode.c.h; name = OutlineShader.h; path = source/OutlineShader.h; sourceTree = "<group>"; };
		A968634E1AE6FD0C004FE1FE /* Panel.cpp */ = {isa = PBXFileReference; fileEncoding = 4; lastKnownFileType = sourcecode.cpp.cpp; name = Panel.cpp; path = source/Panel.cpp; sourceTree = "<group>"; };
		A968634F1AE6FD0C004FE1FE /* Panel.h */ = {isa = PBXFileReference; fileEncoding = 4; lastKnownFileType = sourcecode.c.h; name = Panel.h; path = source/Panel.h; sourceTree = "<group>"; };
		A96863501AE6FD0C004FE1FE /* Personality.cpp */ = {isa = PBXFileReference; fileEncoding = 4; lastKnownFileType = sourcecode.cpp.cpp; name = Personality.cpp; path = source/Personality.cpp; sourceTree = "<group>"; };
		A96863511AE6FD0C004FE1FE /* Personality.h */ = {isa = PBXFileReference; fileEncoding = 4; lastKnownFileType = sourcecode.c.h; name = Personality.h; path = source/Personality.h; sourceTree = "<group>"; };
		A96863521AE6FD0C004FE1FE /* Phrase.cpp */ = {isa = PBXFileReference; fileEncoding = 4; lastKnownFileType = sourcecode.cpp.cpp; name = Phrase.cpp; path = source/Phrase.cpp; sourceTree = "<group>"; };
		A96863531AE6FD0C004FE1FE /* Phrase.h */ = {isa = PBXFileReference; fileEncoding = 4; lastKnownFileType = sourcecode.c.h; name = Phrase.h; path = source/Phrase.h; sourceTree = "<group>"; };
		A96863541AE6FD0C004FE1FE /* pi.h */ = {isa = PBXFileReference; fileEncoding = 4; lastKnownFileType = sourcecode.c.h; name = pi.h; path = source/pi.h; sourceTree = "<group>"; };
		A96863551AE6FD0C004FE1FE /* Planet.cpp */ = {isa = PBXFileReference; fileEncoding = 4; lastKnownFileType = sourcecode.cpp.cpp; name = Planet.cpp; path = source/Planet.cpp; sourceTree = "<group>"; };
		A96863561AE6FD0C004FE1FE /* Planet.h */ = {isa = PBXFileReference; fileEncoding = 4; lastKnownFileType = sourcecode.c.h; name = Planet.h; path = source/Planet.h; sourceTree = "<group>"; };
		A96863571AE6FD0C004FE1FE /* PlanetPanel.cpp */ = {isa = PBXFileReference; fileEncoding = 4; lastKnownFileType = sourcecode.cpp.cpp; name = PlanetPanel.cpp; path = source/PlanetPanel.cpp; sourceTree = "<group>"; };
		A96863581AE6FD0C004FE1FE /* PlanetPanel.h */ = {isa = PBXFileReference; fileEncoding = 4; lastKnownFileType = sourcecode.c.h; name = PlanetPanel.h; path = source/PlanetPanel.h; sourceTree = "<group>"; };
		A96863591AE6FD0C004FE1FE /* PlayerInfo.cpp */ = {isa = PBXFileReference; fileEncoding = 4; lastKnownFileType = sourcecode.cpp.cpp; name = PlayerInfo.cpp; path = source/PlayerInfo.cpp; sourceTree = "<group>"; };
		A968635A1AE6FD0C004FE1FE /* PlayerInfo.h */ = {isa = PBXFileReference; fileEncoding = 4; lastKnownFileType = sourcecode.c.h; name = PlayerInfo.h; path = source/PlayerInfo.h; sourceTree = "<group>"; };
		A968635B1AE6FD0C004FE1FE /* Point.cpp */ = {isa = PBXFileReference; fileEncoding = 4; lastKnownFileType = sourcecode.cpp.cpp; name = Point.cpp; path = source/Point.cpp; sourceTree = "<group>"; };
		A968635C1AE6FD0C004FE1FE /* Point.h */ = {isa = PBXFileReference; fileEncoding = 4; lastKnownFileType = sourcecode.c.h; name = Point.h; path = source/Point.h; sourceTree = "<group>"; };
		A968635D1AE6FD0C004FE1FE /* PointerShader.cpp */ = {isa = PBXFileReference; fileEncoding = 4; lastKnownFileType = sourcecode.cpp.cpp; name = PointerShader.cpp; path = source/PointerShader.cpp; sourceTree = "<group>"; };
		A968635E1AE6FD0C004FE1FE /* PointerShader.h */ = {isa = PBXFileReference; fileEncoding = 4; lastKnownFileType = sourcecode.c.h; name = PointerShader.h; path = source/PointerShader.h; sourceTree = "<group>"; };
		A968635F1AE6FD0C004FE1FE /* Politics.cpp */ = {isa = PBXFileReference; fileEncoding = 4; lastKnownFileType = sourcecode.cpp.cpp; name = Politics.cpp; path = source/Politics.cpp; sourceTree = "<group>"; };
		A96863601AE6FD0C004FE1FE /* Politics.h */ = {isa = PBXFileReference; fileEncoding = 4; lastKnownFileType = sourcecode.c.h; name = Politics.h; path = source/Politics.h; sourceTree = "<group>"; };
		A96863611AE6FD0C004FE1FE /* Preferences.cpp */ = {isa = PBXFileReference; fileEncoding = 4; lastKnownFileType = sourcecode.cpp.cpp; name = Preferences.cpp; path = source/Preferences.cpp; sourceTree = "<group>"; };
		A96863621AE6FD0C004FE1FE /* Preferences.h */ = {isa = PBXFileReference; fileEncoding = 4; lastKnownFileType = sourcecode.c.h; name = Preferences.h; path = source/Preferences.h; sourceTree = "<group>"; };
		A96863631AE6FD0C004FE1FE /* PreferencesPanel.cpp */ = {isa = PBXFileReference; fileEncoding = 4; lastKnownFileType = sourcecode.cpp.cpp; name = PreferencesPanel.cpp; path = source/PreferencesPanel.cpp; sourceTree = "<group>"; };
		A96863641AE6FD0C004FE1FE /* PreferencesPanel.h */ = {isa = PBXFileReference; fileEncoding = 4; lastKnownFileType = sourcecode.c.h; name = PreferencesPanel.h; path = source/PreferencesPanel.h; sourceTree = "<group>"; };
		A96863651AE6FD0C004FE1FE /* Projectile.cpp */ = {isa = PBXFileReference; fileEncoding = 4; lastKnownFileType = sourcecode.cpp.cpp; name = Projectile.cpp; path = source/Projectile.cpp; sourceTree = "<group>"; };
		A96863661AE6FD0C004FE1FE /* Projectile.h */ = {isa = PBXFileReference; fileEncoding = 4; lastKnownFileType = sourcecode.c.h; name = Projectile.h; path = source/Projectile.h; sourceTree = "<group>"; };
		A96863671AE6FD0C004FE1FE /* Radar.cpp */ = {isa = PBXFileReference; fileEncoding = 4; lastKnownFileType = sourcecode.cpp.cpp; name = Radar.cpp; path = source/Radar.cpp; sourceTree = "<group>"; };
		A96863681AE6FD0C004FE1FE /* Radar.h */ = {isa = PBXFileReference; fileEncoding = 4; lastKnownFileType = sourcecode.c.h; name = Radar.h; path = source/Radar.h; sourceTree = "<group>"; };
		A96863691AE6FD0D004FE1FE /* Random.cpp */ = {isa = PBXFileReference; fileEncoding = 4; lastKnownFileType = sourcecode.cpp.cpp; name = Random.cpp; path = source/Random.cpp; sourceTree = "<group>"; };
		A968636A1AE6FD0D004FE1FE /* Random.h */ = {isa = PBXFileReference; fileEncoding = 4; lastKnownFileType = sourcecode.c.h; name = Random.h; path = source/Random.h; sourceTree = "<group>"; };
		A968636B1AE6FD0D004FE1FE /* RingShader.cpp */ = {isa = PBXFileReference; fileEncoding = 4; lastKnownFileType = sourcecode.cpp.cpp; name = RingShader.cpp; path = source/RingShader.cpp; sourceTree = "<group>"; };
		A968636C1AE6FD0D004FE1FE /* RingShader.h */ = {isa = PBXFileReference; fileEncoding = 4; lastKnownFileType = sourcecode.c.h; name = RingShader.h; path = source/RingShader.h; sourceTree = "<group>"; };
		A968636D1AE6FD0D004FE1FE /* Sale.h */ = {isa = PBXFileReference; fileEncoding = 4; lastKnownFileType = sourcecode.c.h; name = Sale.h; path = source/Sale.h; sourceTree = "<group>"; };
		A968636E1AE6FD0D004FE1FE /* SavedGame.cpp */ = {isa = PBXFileReference; fileEncoding = 4; lastKnownFileType = sourcecode.cpp.cpp; name = SavedGame.cpp; path = source/SavedGame.cpp; sourceTree = "<group>"; };
		A968636F1AE6FD0D004FE1FE /* SavedGame.h */ = {isa = PBXFileReference; fileEncoding = 4; lastKnownFileType = sourcecode.c.h; name = SavedGame.h; path = source/SavedGame.h; sourceTree = "<group>"; };
		A96863701AE6FD0D004FE1FE /* Screen.cpp */ = {isa = PBXFileReference; fileEncoding = 4; lastKnownFileType = sourcecode.cpp.cpp; name = Screen.cpp; path = source/Screen.cpp; sourceTree = "<group>"; };
		A96863711AE6FD0D004FE1FE /* Screen.h */ = {isa = PBXFileReference; fileEncoding = 4; lastKnownFileType = sourcecode.c.h; name = Screen.h; path = source/Screen.h; sourceTree = "<group>"; };
		A96863721AE6FD0D004FE1FE /* Set.h */ = {isa = PBXFileReference; fileEncoding = 4; lastKnownFileType = sourcecode.c.h; name = Set.h; path = source/Set.h; sourceTree = "<group>"; };
		A96863731AE6FD0D004FE1FE /* Shader.cpp */ = {isa = PBXFileReference; fileEncoding = 4; lastKnownFileType = sourcecode.cpp.cpp; name = Shader.cpp; path = source/Shader.cpp; sourceTree = "<group>"; };
		A96863741AE6FD0D004FE1FE /* Shader.h */ = {isa = PBXFileReference; fileEncoding = 4; lastKnownFileType = sourcecode.c.h; name = Shader.h; path = source/Shader.h; sourceTree = "<group>"; };
		A96863751AE6FD0D004FE1FE /* shift.h */ = {isa = PBXFileReference; fileEncoding = 4; lastKnownFileType = sourcecode.c.h; name = shift.h; path = source/shift.h; sourceTree = "<group>"; };
		A96863761AE6FD0D004FE1FE /* Ship.cpp */ = {isa = PBXFileReference; fileEncoding = 4; lastKnownFileType = sourcecode.cpp.cpp; name = Ship.cpp; path = source/Ship.cpp; sourceTree = "<group>"; };
		A96863771AE6FD0D004FE1FE /* Ship.h */ = {isa = PBXFileReference; fileEncoding = 4; lastKnownFileType = sourcecode.c.h; name = Ship.h; path = source/Ship.h; sourceTree = "<group>"; };
		A96863781AE6FD0D004FE1FE /* ShipEvent.cpp */ = {isa = PBXFileReference; fileEncoding = 4; lastKnownFileType = sourcecode.cpp.cpp; name = ShipEvent.cpp; path = source/ShipEvent.cpp; sourceTree = "<group>"; };
		A96863791AE6FD0D004FE1FE /* ShipEvent.h */ = {isa = PBXFileReference; fileEncoding = 4; lastKnownFileType = sourcecode.c.h; name = ShipEvent.h; path = source/ShipEvent.h; sourceTree = "<group>"; };
		A968637A1AE6FD0D004FE1FE /* ShipInfoDisplay.cpp */ = {isa = PBXFileReference; fileEncoding = 4; lastKnownFileType = sourcecode.cpp.cpp; name = ShipInfoDisplay.cpp; path = source/ShipInfoDisplay.cpp; sourceTree = "<group>"; };
		A968637B1AE6FD0D004FE1FE /* ShipInfoDisplay.h */ = {isa = PBXFileReference; fileEncoding = 4; lastKnownFileType = sourcecode.c.h; name = ShipInfoDisplay.h; path = source/ShipInfoDisplay.h; sourceTree = "<group>"; };
		A968637C1AE6FD0D004FE1FE /* ShipyardPanel.cpp */ = {isa = PBXFileReference; fileEncoding = 4; lastKnownFileType = sourcecode.cpp.cpp; name = ShipyardPanel.cpp; path = source/ShipyardPanel.cpp; sourceTree = "<group>"; };
		A968637D1AE6FD0D004FE1FE /* ShipyardPanel.h */ = {isa = PBXFileReference; fileEncoding = 4; lastKnownFileType = sourcecode.c.h; name = ShipyardPanel.h; path = source/ShipyardPanel.h; sourceTree = "<group>"; };
		A968637E1AE6FD0D004FE1FE /* ShopPanel.cpp */ = {isa = PBXFileReference; fileEncoding = 4; lastKnownFileType = sourcecode.cpp.cpp; name = ShopPanel.cpp; path = source/ShopPanel.cpp; sourceTree = "<group>"; };
		A968637F1AE6FD0D004FE1FE /* ShopPanel.h */ = {isa = PBXFileReference; fileEncoding = 4; lastKnownFileType = sourcecode.c.h; name = ShopPanel.h; path = source/ShopPanel.h; sourceTree = "<group>"; };
		A96863801AE6FD0D004FE1FE /* Sound.cpp */ = {isa = PBXFileReference; fileEncoding = 4; lastKnownFileType = sourcecode.cpp.cpp; name = Sound.cpp; path = source/Sound.cpp; sourceTree = "<group>"; };
		A96863811AE6FD0D004FE1FE /* Sound.h */ = {isa = PBXFileReference; fileEncoding = 4; lastKnownFileType = sourcecode.c.h; name = Sound.h; path = source/Sound.h; sourceTree = "<group>"; };
		A96863821AE6FD0D004FE1FE /* SpaceportPanel.cpp */ = {isa = PBXFileReference; fileEncoding = 4; lastKnownFileType = sourcecode.cpp.cpp; name = SpaceportPanel.cpp; path = source/SpaceportPanel.cpp; sourceTree = "<group>"; };
		A96863831AE6FD0D004FE1FE /* SpaceportPanel.h */ = {isa = PBXFileReference; fileEncoding = 4; lastKnownFileType = sourcecode.c.h; name = SpaceportPanel.h; path = source/SpaceportPanel.h; sourceTree = "<group>"; };
		A96863841AE6FD0D004FE1FE /* Sprite.cpp */ = {isa = PBXFileReference; fileEncoding = 4; lastKnownFileType = sourcecode.cpp.cpp; name = Sprite.cpp; path = source/Sprite.cpp; sourceTree = "<group>"; };
		A96863851AE6FD0D004FE1FE /* Sprite.h */ = {isa = PBXFileReference; fileEncoding = 4; lastKnownFileType = sourcecode.c.h; name = Sprite.h; path = source/Sprite.h; sourceTree = "<group>"; };
		A96863861AE6FD0D004FE1FE /* SpriteQueue.cpp */ = {isa = PBXFileReference; fileEncoding = 4; lastKnownFileType = sourcecode.cpp.cpp; name = SpriteQueue.cpp; path = source/SpriteQueue.cpp; sourceTree = "<group>"; };
		A96863871AE6FD0D004FE1FE /* SpriteQueue.h */ = {isa = PBXFileReference; fileEncoding = 4; lastKnownFileType = sourcecode.c.h; name = SpriteQueue.h; path = source/SpriteQueue.h; sourceTree = "<group>"; };
		A96863881AE6FD0D004FE1FE /* SpriteSet.cpp */ = {isa = PBXFileReference; fileEncoding = 4; lastKnownFileType = sourcecode.cpp.cpp; name = SpriteSet.cpp; path = source/SpriteSet.cpp; sourceTree = "<group>"; };
		A96863891AE6FD0D004FE1FE /* SpriteSet.h */ = {isa = PBXFileReference; fileEncoding = 4; lastKnownFileType = sourcecode.c.h; name = SpriteSet.h; path = source/SpriteSet.h; sourceTree = "<group>"; };
		A968638A1AE6FD0D004FE1FE /* SpriteShader.cpp */ = {isa = PBXFileReference; fileEncoding = 4; lastKnownFileType = sourcecode.cpp.cpp; name = SpriteShader.cpp; path = source/SpriteShader.cpp; sourceTree = "<group>"; };
		A968638B1AE6FD0D004FE1FE /* SpriteShader.h */ = {isa = PBXFileReference; fileEncoding = 4; lastKnownFileType = sourcecode.c.h; name = SpriteShader.h; path = source/SpriteShader.h; sourceTree = "<group>"; };
		A968638C1AE6FD0D004FE1FE /* StarField.cpp */ = {isa = PBXFileReference; fileEncoding = 4; lastKnownFileType = sourcecode.cpp.cpp; name = StarField.cpp; path = source/StarField.cpp; sourceTree = "<group>"; };
		A968638D1AE6FD0D004FE1FE /* StarField.h */ = {isa = PBXFileReference; fileEncoding = 4; lastKnownFileType = sourcecode.c.h; name = StarField.h; path = source/StarField.h; sourceTree = "<group>"; };
		A968638E1AE6FD0D004FE1FE /* StartConditions.cpp */ = {isa = PBXFileReference; fileEncoding = 4; lastKnownFileType = sourcecode.cpp.cpp; name = StartConditions.cpp; path = source/StartConditions.cpp; sourceTree = "<group>"; };
		A968638F1AE6FD0D004FE1FE /* StartConditions.h */ = {isa = PBXFileReference; fileEncoding = 4; lastKnownFileType = sourcecode.c.h; name = StartConditions.h; path = source/StartConditions.h; sourceTree = "<group>"; };
		A96863901AE6FD0D004FE1FE /* StellarObject.cpp */ = {isa = PBXFileReference; fileEncoding = 4; lastKnownFileType = sourcecode.cpp.cpp; name = StellarObject.cpp; path = source/StellarObject.cpp; sourceTree = "<group>"; };
		A96863911AE6FD0D004FE1FE /* StellarObject.h */ = {isa = PBXFileReference; fileEncoding = 4; lastKnownFileType = sourcecode.c.h; name = StellarObject.h; path = source/StellarObject.h; sourceTree = "<group>"; };
		A96863921AE6FD0D004FE1FE /* System.cpp */ = {isa = PBXFileReference; fileEncoding = 4; lastKnownFileType = sourcecode.cpp.cpp; name = System.cpp; path = source/System.cpp; sourceTree = "<group>"; };
		A96863931AE6FD0D004FE1FE /* System.h */ = {isa = PBXFileReference; fileEncoding = 4; lastKnownFileType = sourcecode.c.h; name = System.h; path = source/System.h; sourceTree = "<group>"; };
		A96863941AE6FD0D004FE1FE /* Table.cpp */ = {isa = PBXFileReference; fileEncoding = 4; lastKnownFileType = sourcecode.cpp.cpp; name = Table.cpp; path = source/text/Table.cpp; sourceTree = "<group>"; };
		A96863951AE6FD0D004FE1FE /* Table.h */ = {isa = PBXFileReference; fileEncoding = 4; lastKnownFileType = sourcecode.c.h; name = Table.h; path = source/text/Table.h; sourceTree = "<group>"; };
		A96863961AE6FD0D004FE1FE /* Trade.cpp */ = {isa = PBXFileReference; fileEncoding = 4; lastKnownFileType = sourcecode.cpp.cpp; name = Trade.cpp; path = source/Trade.cpp; sourceTree = "<group>"; };
		A96863971AE6FD0D004FE1FE /* Trade.h */ = {isa = PBXFileReference; fileEncoding = 4; lastKnownFileType = sourcecode.c.h; name = Trade.h; path = source/Trade.h; sourceTree = "<group>"; };
		A96863981AE6FD0D004FE1FE /* TradingPanel.cpp */ = {isa = PBXFileReference; fileEncoding = 4; lastKnownFileType = sourcecode.cpp.cpp; name = TradingPanel.cpp; path = source/TradingPanel.cpp; sourceTree = "<group>"; };
		A96863991AE6FD0D004FE1FE /* TradingPanel.h */ = {isa = PBXFileReference; fileEncoding = 4; lastKnownFileType = sourcecode.c.h; name = TradingPanel.h; path = source/TradingPanel.h; sourceTree = "<group>"; };
		A968639A1AE6FD0D004FE1FE /* UI.cpp */ = {isa = PBXFileReference; fileEncoding = 4; lastKnownFileType = sourcecode.cpp.cpp; name = UI.cpp; path = source/UI.cpp; sourceTree = "<group>"; };
		A968639B1AE6FD0D004FE1FE /* UI.h */ = {isa = PBXFileReference; fileEncoding = 4; lastKnownFileType = sourcecode.c.h; name = UI.h; path = source/UI.h; sourceTree = "<group>"; };
		A968639C1AE6FD0D004FE1FE /* Weapon.cpp */ = {isa = PBXFileReference; fileEncoding = 4; lastKnownFileType = sourcecode.cpp.cpp; name = Weapon.cpp; path = source/Weapon.cpp; sourceTree = "<group>"; };
		A968639D1AE6FD0D004FE1FE /* Weapon.h */ = {isa = PBXFileReference; fileEncoding = 4; lastKnownFileType = sourcecode.c.h; name = Weapon.h; path = source/Weapon.h; sourceTree = "<group>"; };
		A968639E1AE6FD0D004FE1FE /* WrappedText.cpp */ = {isa = PBXFileReference; fileEncoding = 4; lastKnownFileType = sourcecode.cpp.cpp; name = WrappedText.cpp; path = source/text/WrappedText.cpp; sourceTree = "<group>"; };
		A968639F1AE6FD0E004FE1FE /* WrappedText.h */ = {isa = PBXFileReference; fileEncoding = 4; lastKnownFileType = sourcecode.c.h; name = WrappedText.h; path = source/text/WrappedText.h; sourceTree = "<group>"; };
		A97C24E81B17BE35007DDFA1 /* MapOutfitterPanel.cpp */ = {isa = PBXFileReference; fileEncoding = 4; lastKnownFileType = sourcecode.cpp.cpp; name = MapOutfitterPanel.cpp; path = source/MapOutfitterPanel.cpp; sourceTree = "<group>"; };
		A97C24E91B17BE35007DDFA1 /* MapOutfitterPanel.h */ = {isa = PBXFileReference; fileEncoding = 4; lastKnownFileType = sourcecode.c.h; name = MapOutfitterPanel.h; path = source/MapOutfitterPanel.h; sourceTree = "<group>"; };
		A97C24EB1B17BE3C007DDFA1 /* MapShipyardPanel.cpp */ = {isa = PBXFileReference; fileEncoding = 4; lastKnownFileType = sourcecode.cpp.cpp; name = MapShipyardPanel.cpp; path = source/MapShipyardPanel.cpp; sourceTree = "<group>"; };
		A97C24EC1B17BE3C007DDFA1 /* MapShipyardPanel.h */ = {isa = PBXFileReference; fileEncoding = 4; lastKnownFileType = sourcecode.c.h; name = MapShipyardPanel.h; path = source/MapShipyardPanel.h; sourceTree = "<group>"; };
		A98150801EA9634A00428AD6 /* ShipInfoPanel.cpp */ = {isa = PBXFileReference; fileEncoding = 4; lastKnownFileType = sourcecode.cpp.cpp; name = ShipInfoPanel.cpp; path = source/ShipInfoPanel.cpp; sourceTree = "<group>"; };
		A98150811EA9634A00428AD6 /* ShipInfoPanel.h */ = {isa = PBXFileReference; fileEncoding = 4; lastKnownFileType = sourcecode.c.h; name = ShipInfoPanel.h; path = source/ShipInfoPanel.h; sourceTree = "<group>"; };
		A98150831EA9635D00428AD6 /* PlayerInfoPanel.cpp */ = {isa = PBXFileReference; fileEncoding = 4; lastKnownFileType = sourcecode.cpp.cpp; name = PlayerInfoPanel.cpp; path = source/PlayerInfoPanel.cpp; sourceTree = "<group>"; };
		A98150841EA9635D00428AD6 /* PlayerInfoPanel.h */ = {isa = PBXFileReference; fileEncoding = 4; lastKnownFileType = sourcecode.c.h; name = PlayerInfoPanel.h; path = source/PlayerInfoPanel.h; sourceTree = "<group>"; };
		A99F7A4F195DF3E8002C30B8 /* Images.xcassets */ = {isa = PBXFileReference; lastKnownFileType = folder.assetcatalog; name = Images.xcassets; path = XCode/Images.xcassets; sourceTree = SOURCE_ROOT; };
		A99F7A51195DF3F9002C30B8 /* EndlessSky-Info.plist */ = {isa = PBXFileReference; fileEncoding = 4; lastKnownFileType = text.plist.xml; name = "EndlessSky-Info.plist"; path = "XCode/EndlessSky-Info.plist"; sourceTree = SOURCE_ROOT; };
		A99F7A6F195DF44B002C30B8 /* credits.txt */ = {isa = PBXFileReference; fileEncoding = 4; lastKnownFileType = text; path = credits.txt; sourceTree = "<group>"; };
		A99F7A94195DF44B002C30B8 /* keys.txt */ = {isa = PBXFileReference; fileEncoding = 4; lastKnownFileType = text; path = keys.txt; sourceTree = "<group>"; };
		A99F7A95195DF44B002C30B8 /* license.txt */ = {isa = PBXFileReference; fileEncoding = 4; lastKnownFileType = text; path = license.txt; sourceTree = "<group>"; };
		A99F7B32195DF45E002C30B8 /* data */ = {isa = PBXFileReference; lastKnownFileType = folder; path = data; sourceTree = "<group>"; };
		A99F7B33195DF45E002C30B8 /* images */ = {isa = PBXFileReference; lastKnownFileType = folder; path = images; sourceTree = "<group>"; };
		A9A5297319996C9F002D7C35 /* sounds */ = {isa = PBXFileReference; lastKnownFileType = folder; path = sounds; sourceTree = "<group>"; };
		A9A5297519996CC3002D7C35 /* OpenAL.framework */ = {isa = PBXFileReference; lastKnownFileType = wrapper.framework; name = OpenAL.framework; path = System/Library/Frameworks/OpenAL.framework; sourceTree = SDKROOT; };
		A9B99D001C616AD000BE7C2E /* ItemInfoDisplay.cpp */ = {isa = PBXFileReference; fileEncoding = 4; lastKnownFileType = sourcecode.cpp.cpp; name = ItemInfoDisplay.cpp; path = source/ItemInfoDisplay.cpp; sourceTree = "<group>"; };
		A9B99D011C616AD000BE7C2E /* ItemInfoDisplay.h */ = {isa = PBXFileReference; fileEncoding = 4; lastKnownFileType = sourcecode.c.h; name = ItemInfoDisplay.h; path = source/ItemInfoDisplay.h; sourceTree = "<group>"; };
		A9B99D031C616AF200BE7C2E /* MapSalesPanel.cpp */ = {isa = PBXFileReference; fileEncoding = 4; lastKnownFileType = sourcecode.cpp.cpp; name = MapSalesPanel.cpp; path = source/MapSalesPanel.cpp; sourceTree = "<group>"; };
		A9B99D041C616AF200BE7C2E /* MapSalesPanel.h */ = {isa = PBXFileReference; fileEncoding = 4; lastKnownFileType = sourcecode.c.h; name = MapSalesPanel.h; path = source/MapSalesPanel.h; sourceTree = "<group>"; };
		A9BDFB521E00B8AA00A6B27E /* Music.cpp */ = {isa = PBXFileReference; fileEncoding = 4; lastKnownFileType = sourcecode.cpp.cpp; name = Music.cpp; path = source/Music.cpp; sourceTree = "<group>"; };
		A9BDFB531E00B8AA00A6B27E /* Music.h */ = {isa = PBXFileReference; fileEncoding = 4; lastKnownFileType = sourcecode.c.h; name = Music.h; path = source/Music.h; sourceTree = "<group>"; };
		A9BDFB551E00B94700A6B27E /* libmad.0.dylib */ = {isa = PBXFileReference; lastKnownFileType = "compiled.mach-o.dylib"; name = libmad.0.dylib; path = build/libmad.0.dylib; sourceTree = "<group>"; };
		A9C70E0E1C0E5B51000B3D14 /* File.cpp */ = {isa = PBXFileReference; fileEncoding = 4; lastKnownFileType = sourcecode.cpp.cpp; name = File.cpp; path = source/File.cpp; sourceTree = "<group>"; };
		A9C70E0F1C0E5B51000B3D14 /* File.h */ = {isa = PBXFileReference; fileEncoding = 4; lastKnownFileType = sourcecode.c.h; name = File.h; path = source/File.h; sourceTree = "<group>"; };
		A9CC52691950C9F6004E4E22 /* Endless Sky.app */ = {isa = PBXFileReference; explicitFileType = wrapper.application; includeInIndex = 0; path = "Endless Sky.app"; sourceTree = BUILT_PRODUCTS_DIR; };
		A9CC526C1950C9F6004E4E22 /* Cocoa.framework */ = {isa = PBXFileReference; lastKnownFileType = wrapper.framework; name = Cocoa.framework; path = System/Library/Frameworks/Cocoa.framework; sourceTree = SDKROOT; };
		A9CC526F1950C9F6004E4E22 /* AppKit.framework */ = {isa = PBXFileReference; lastKnownFileType = wrapper.framework; name = AppKit.framework; path = System/Library/Frameworks/AppKit.framework; sourceTree = SDKROOT; };
		A9CC52701950C9F6004E4E22 /* CoreData.framework */ = {isa = PBXFileReference; lastKnownFileType = wrapper.framework; name = CoreData.framework; path = System/Library/Frameworks/CoreData.framework; sourceTree = SDKROOT; };
		A9CC52711950C9F6004E4E22 /* Foundation.framework */ = {isa = PBXFileReference; lastKnownFileType = wrapper.framework; name = Foundation.framework; path = System/Library/Frameworks/Foundation.framework; sourceTree = SDKROOT; };
		A9D40D19195DFAA60086EE52 /* OpenGL.framework */ = {isa = PBXFileReference; lastKnownFileType = wrapper.framework; name = OpenGL.framework; path = System/Library/Frameworks/OpenGL.framework; sourceTree = SDKROOT; };
		AE57401AA43232EDEABFAE13 /* Logger.h */ = {isa = PBXFileReference; fileEncoding = 4; lastKnownFileType = sourcecode.c.h; name = Logger.h; path = source/Logger.h; sourceTree = "<group>"; };
		B55C239B2303CE8A005C1A14 /* GameWindow.cpp */ = {isa = PBXFileReference; fileEncoding = 4; lastKnownFileType = sourcecode.cpp.cpp; name = GameWindow.cpp; path = source/GameWindow.cpp; sourceTree = "<group>"; };
		B55C239C2303CE8A005C1A14 /* GameWindow.h */ = {isa = PBXFileReference; fileEncoding = 4; lastKnownFileType = sourcecode.c.h; name = GameWindow.h; path = source/GameWindow.h; sourceTree = "<group>"; };
		B590161121ED4A0E00799178 /* Utf8.cpp */ = {isa = PBXFileReference; fileEncoding = 4; lastKnownFileType = sourcecode.cpp.cpp; name = Utf8.cpp; path = source/text/Utf8.cpp; sourceTree = "<group>"; };
		B590161221ED4A0F00799178 /* Utf8.h */ = {isa = PBXFileReference; fileEncoding = 4; lastKnownFileType = sourcecode.c.h; name = Utf8.h; path = source/text/Utf8.h; sourceTree = "<group>"; };
		B590162021ED4A0F00799178 /* DisplayText.h */ = {isa = PBXFileReference; fileEncoding = 4; lastKnownFileType = sourcecode.c.h; name = DisplayText.h; path = source/text/DisplayText.h; sourceTree = "<group>"; };
		B5DDA6922001B7F600DBA76A /* News.cpp */ = {isa = PBXFileReference; fileEncoding = 4; lastKnownFileType = sourcecode.cpp.cpp; name = News.cpp; path = source/News.cpp; sourceTree = "<group>"; };
		B5DDA6932001B7F600DBA76A /* News.h */ = {isa = PBXFileReference; fileEncoding = 4; lastKnownFileType = sourcecode.c.h; name = News.h; path = source/News.h; sourceTree = "<group>"; };
		C49D4EA08DF168A83B1C7B07 /* Hazard.cpp */ = {isa = PBXFileReference; fileEncoding = 4; lastKnownFileType = sourcecode.cpp.cpp; name = Hazard.cpp; path = source/Hazard.cpp; sourceTree = "<group>"; };
		C62B4D15899E5F47443D0ED6 /* DamageProfile.cpp */ = {isa = PBXFileReference; fileEncoding = 4; lastKnownFileType = sourcecode.cpp.cpp; name = DamageProfile.cpp; path = source/DamageProfile.cpp; sourceTree = "<group>"; };
		CCE547DBB6C74E18E1B84D29 /* PrintData.h */ = {isa = PBXFileReference; fileEncoding = 4; lastKnownFileType = sourcecode.c.h; name = PrintData.h; path = source/PrintData.h; sourceTree = "<group>"; };
		D0FA4800BE72C1B5A7D567B9 /* MenuAnimationPanel.cpp */ = {isa = PBXFileReference; fileEncoding = 4; lastKnownFileType = sourcecode.cpp.cpp; name = MenuAnimationPanel.cpp; path = source/MenuAnimationPanel.cpp; sourceTree = "<group>"; };
		DB9A43BA91B3BC47186BF05E /* UniverseObjects.h */ = {isa = PBXFileReference; fileEncoding = 4; lastKnownFileType = sourcecode.c.h; name = UniverseObjects.h; path = source/UniverseObjects.h; sourceTree = "<group>"; };
		DC8146D5A145C2DA87D98F1F /* GameLoadingPanel.h */ = {isa = PBXFileReference; fileEncoding = 4; lastKnownFileType = sourcecode.c.h; name = GameLoadingPanel.h; path = source/GameLoadingPanel.h; sourceTree = "<group>"; };
		DE844E2BBF82C39B568527CB /* ByName.h */ = {isa = PBXFileReference; fileEncoding = 4; lastKnownFileType = sourcecode.c.h; name = ByName.h; path = source/comparators/ByName.h; sourceTree = "<group>"; };
		DF8D57DF1FC25842001525DA /* Dictionary.cpp */ = {isa = PBXFileReference; fileEncoding = 4; lastKnownFileType = sourcecode.cpp.cpp; name = Dictionary.cpp; path = source/Dictionary.cpp; sourceTree = "<group>"; };
		DF8D57E01FC25842001525DA /* Dictionary.h */ = {isa = PBXFileReference; fileEncoding = 4; lastKnownFileType = sourcecode.c.h; name = Dictionary.h; path = source/Dictionary.h; sourceTree = "<group>"; };
		DF8D57E21FC25889001525DA /* Visual.cpp */ = {isa = PBXFileReference; fileEncoding = 4; lastKnownFileType = sourcecode.cpp.cpp; name = Visual.cpp; path = source/Visual.cpp; sourceTree = "<group>"; };
		DF8D57E31FC25889001525DA /* Visual.h */ = {isa = PBXFileReference; fileEncoding = 4; lastKnownFileType = sourcecode.c.h; name = Visual.h; path = source/Visual.h; sourceTree = "<group>"; };
		DFAAE2A21FD4A25C0072C0A8 /* BatchDrawList.cpp */ = {isa = PBXFileReference; fileEncoding = 4; lastKnownFileType = sourcecode.cpp.cpp; name = BatchDrawList.cpp; path = source/BatchDrawList.cpp; sourceTree = "<group>"; };
		DFAAE2A31FD4A25C0072C0A8 /* BatchDrawList.h */ = {isa = PBXFileReference; fileEncoding = 4; lastKnownFileType = sourcecode.c.h; name = BatchDrawList.h; path = source/BatchDrawList.h; sourceTree = "<group>"; };
		DFAAE2A41FD4A25C0072C0A8 /* BatchShader.cpp */ = {isa = PBXFileReference; fileEncoding = 4; lastKnownFileType = sourcecode.cpp.cpp; name = BatchShader.cpp; path = source/BatchShader.cpp; sourceTree = "<group>"; };
		DFAAE2A51FD4A25C0072C0A8 /* BatchShader.h */ = {isa = PBXFileReference; fileEncoding = 4; lastKnownFileType = sourcecode.c.h; name = BatchShader.h; path = source/BatchShader.h; sourceTree = "<group>"; };
		DFAAE2A81FD4A27B0072C0A8 /* ImageSet.cpp */ = {isa = PBXFileReference; fileEncoding = 4; lastKnownFileType = sourcecode.cpp.cpp; name = ImageSet.cpp; path = source/ImageSet.cpp; sourceTree = "<group>"; };
		DFAAE2A91FD4A27B0072C0A8 /* ImageSet.h */ = {isa = PBXFileReference; fileEncoding = 4; lastKnownFileType = sourcecode.c.h; name = ImageSet.h; path = source/ImageSet.h; sourceTree = "<group>"; };
		E8F645ACA30BA0E95F83803C /* FireCommand.cpp */ = {isa = PBXFileReference; fileEncoding = 4; lastKnownFileType = sourcecode.cpp.cpp; name = FireCommand.cpp; path = source/FireCommand.cpp; sourceTree = "<group>"; };
		EB4645F28765D37290EA6F78 /* FireCommand.h */ = {isa = PBXFileReference; fileEncoding = 4; lastKnownFileType = sourcecode.c.h; name = FireCommand.h; path = source/FireCommand.h; sourceTree = "<group>"; };
		EB634E95A88454ADDB8644B1 /* opengl.h */ = {isa = PBXFileReference; fileEncoding = 4; lastKnownFileType = sourcecode.c.h; name = opengl.h; path = source/opengl.h; sourceTree = "<group>"; };
		F434470BA8F3DE8B46D475C5 /* StartConditionsPanel.h */ = {isa = PBXFileReference; fileEncoding = 4; lastKnownFileType = sourcecode.c.h; name = StartConditionsPanel.h; path = source/StartConditionsPanel.h; sourceTree = "<group>"; };
		F8C14CFB89472482F77C051D /* Weather.h */ = {isa = PBXFileReference; fileEncoding = 4; lastKnownFileType = sourcecode.c.h; name = Weather.h; path = source/Weather.h; sourceTree = "<group>"; };
/* End PBXFileReference section */

/* Begin PBXFrameworksBuildPhase section */
		A9CC52661950C9F6004E4E22 /* Frameworks */ = {
			isa = PBXFrameworksBuildPhase;
			buildActionMask = 2147483647;
			files = (
				A9BDFB561E00B94700A6B27E /* libmad.0.dylib in Frameworks */,
				A93931FD1988136B00C2A87B /* libpng16.dylib in Frameworks */,
				A93931FB1988135200C2A87B /* libturbojpeg.0.dylib in Frameworks */,
				072599D126A8CB2F007EC229 /* SDL2.framework in Frameworks */,
				A9A5297619996CC3002D7C35 /* OpenAL.framework in Frameworks */,
				A9D40D1A195DFAA60086EE52 /* OpenGL.framework in Frameworks */,
				A9CC526D1950C9F6004E4E22 /* Cocoa.framework in Frameworks */,
			);
			runOnlyForDeploymentPostprocessing = 0;
		};
/* End PBXFrameworksBuildPhase section */

/* Begin PBXGroup section */
		654D33611BE92C9200D1E5AB /* source */ = {
			isa = PBXGroup;
			children = (
				1578F880250B5F8A00D318FB /* InfoPanelState.cpp */,
				1578F882250B5F8A00D318FB /* InfoPanelState.h */,
				A96862CD1AE6FD0A004FE1FE /* Account.cpp */,
				A96862CE1AE6FD0A004FE1FE /* Account.h */,
				A96862CF1AE6FD0A004FE1FE /* AI.cpp */,
				A96862D01AE6FD0A004FE1FE /* AI.h */,
				A96862D11AE6FD0A004FE1FE /* Angle.cpp */,
				A96862D21AE6FD0A004FE1FE /* Angle.h */,
				A96862D51AE6FD0A004FE1FE /* Armament.cpp */,
				A96862D61AE6FD0A004FE1FE /* Armament.h */,
				A96862D71AE6FD0A004FE1FE /* AsteroidField.cpp */,
				A96862D81AE6FD0A004FE1FE /* AsteroidField.h */,
				A96862D91AE6FD0A004FE1FE /* Audio.cpp */,
				A96862DA1AE6FD0A004FE1FE /* Audio.h */,
				A96862DB1AE6FD0A004FE1FE /* BankPanel.cpp */,
				A96862DC1AE6FD0A004FE1FE /* BankPanel.h */,
				DFAAE2A21FD4A25C0072C0A8 /* BatchDrawList.cpp */,
				DFAAE2A31FD4A25C0072C0A8 /* BatchDrawList.h */,
				DFAAE2A41FD4A25C0072C0A8 /* BatchShader.cpp */,
				DFAAE2A51FD4A25C0072C0A8 /* BatchShader.h */,
				A96862DF1AE6FD0A004FE1FE /* BoardingPanel.cpp */,
				A96862E01AE6FD0A004FE1FE /* BoardingPanel.h */,
				6245F8231D301C7400A7A094 /* Body.cpp */,
				6245F8241D301C7400A7A094 /* Body.h */,
				A96862E11AE6FD0A004FE1FE /* CaptureOdds.cpp */,
				A96862E21AE6FD0A004FE1FE /* CaptureOdds.h */,
				A96862E31AE6FD0A004FE1FE /* CargoHold.cpp */,
				A96862E41AE6FD0A004FE1FE /* CargoHold.h */,
				A96862E51AE6FD0A004FE1FE /* ClickZone.h */,
				6A5716311E25BE6F00585EB2 /* CollisionSet.cpp */,
				6A5716321E25BE6F00585EB2 /* CollisionSet.h */,
				A96862E61AE6FD0A004FE1FE /* Color.cpp */,
				A96862E71AE6FD0A004FE1FE /* Color.h */,
				A96862E81AE6FD0A004FE1FE /* Command.cpp */,
				A96862E91AE6FD0A004FE1FE /* Command.h */,
				A96862EA1AE6FD0A004FE1FE /* ConditionSet.cpp */,
				A96862EB1AE6FD0A004FE1FE /* ConditionSet.h */,
				A96862EC1AE6FD0A004FE1FE /* Conversation.cpp */,
				A96862ED1AE6FD0A004FE1FE /* Conversation.h */,
				A96862EE1AE6FD0A004FE1FE /* ConversationPanel.cpp */,
				A96862EF1AE6FD0A004FE1FE /* ConversationPanel.h */,
				A96862F01AE6FD0A004FE1FE /* DataFile.cpp */,
				A96862F11AE6FD0A004FE1FE /* DataFile.h */,
				A96862F21AE6FD0A004FE1FE /* DataNode.cpp */,
				A96862F31AE6FD0A004FE1FE /* DataNode.h */,
				A96862F41AE6FD0A004FE1FE /* DataWriter.cpp */,
				A96862F51AE6FD0A004FE1FE /* DataWriter.h */,
				A96862F61AE6FD0A004FE1FE /* Date.cpp */,
				A96862F71AE6FD0A004FE1FE /* Date.h */,
				5155CD711DBB9FF900EF090B /* Depreciation.cpp */,
				5155CD721DBB9FF900EF090B /* Depreciation.h */,
				A96862F81AE6FD0A004FE1FE /* Dialog.cpp */,
				A96862F91AE6FD0B004FE1FE /* Dialog.h */,
				DF8D57DF1FC25842001525DA /* Dictionary.cpp */,
				DF8D57E01FC25842001525DA /* Dictionary.h */,
				B590162021ED4A0F00799178 /* DisplayText.h */,
				A96862FA1AE6FD0B004FE1FE /* DistanceMap.cpp */,
				A96862FB1AE6FD0B004FE1FE /* DistanceMap.h */,
				A96862FE1AE6FD0B004FE1FE /* DrawList.cpp */,
				A96862FF1AE6FD0B004FE1FE /* DrawList.h */,
				A96863001AE6FD0B004FE1FE /* Effect.cpp */,
				A96863011AE6FD0B004FE1FE /* Effect.h */,
				A96863021AE6FD0B004FE1FE /* Engine.cpp */,
				A96863031AE6FD0B004FE1FE /* Engine.h */,
				A96863041AE6FD0B004FE1FE /* EscortDisplay.cpp */,
				A96863051AE6FD0B004FE1FE /* EscortDisplay.h */,
				A9C70E0E1C0E5B51000B3D14 /* File.cpp */,
				A9C70E0F1C0E5B51000B3D14 /* File.h */,
				A96863061AE6FD0B004FE1FE /* Files.cpp */,
				A96863071AE6FD0B004FE1FE /* Files.h */,
				A96863081AE6FD0B004FE1FE /* FillShader.cpp */,
				A96863091AE6FD0B004FE1FE /* FillShader.h */,
				A968630A1AE6FD0B004FE1FE /* Fleet.cpp */,
				A968630B1AE6FD0B004FE1FE /* Fleet.h */,
				62C311181CE172D000409D91 /* Flotsam.cpp */,
				62C311191CE172D000409D91 /* Flotsam.h */,
				62A405B81D47DA4D0054F6A0 /* FogShader.cpp */,
				62A405B91D47DA4D0054F6A0 /* FogShader.h */,
				A968630C1AE6FD0B004FE1FE /* Font.cpp */,
				A968630D1AE6FD0B004FE1FE /* Font.h */,
				A968630E1AE6FD0B004FE1FE /* FontSet.cpp */,
				A968630F1AE6FD0B004FE1FE /* FontSet.h */,
				A96863101AE6FD0B004FE1FE /* Format.cpp */,
				A96863111AE6FD0B004FE1FE /* Format.h */,
				A96863121AE6FD0B004FE1FE /* FrameTimer.cpp */,
				A96863131AE6FD0B004FE1FE /* FrameTimer.h */,
				A96863141AE6FD0B004FE1FE /* Galaxy.cpp */,
				A96863151AE6FD0B004FE1FE /* Galaxy.h */,
				A96863161AE6FD0B004FE1FE /* GameData.cpp */,
				A96863171AE6FD0B004FE1FE /* GameData.h */,
				A96863181AE6FD0B004FE1FE /* GameEvent.cpp */,
				A96863191AE6FD0B004FE1FE /* GameEvent.h */,
				B55C239B2303CE8A005C1A14 /* GameWindow.cpp */,
				B55C239C2303CE8A005C1A14 /* GameWindow.h */,
				A968631B1AE6FD0B004FE1FE /* Government.cpp */,
				A968631C1AE6FD0B004FE1FE /* Government.h */,
				A968631D1AE6FD0B004FE1FE /* HailPanel.cpp */,
				A968631E1AE6FD0B004FE1FE /* HailPanel.h */,
				6245F8261D301C9000A7A094 /* Hardpoint.cpp */,
				6245F8271D301C9000A7A094 /* Hardpoint.h */,
				A968631F1AE6FD0B004FE1FE /* HiringPanel.cpp */,
				A96863201AE6FD0B004FE1FE /* HiringPanel.h */,
				A96863211AE6FD0B004FE1FE /* ImageBuffer.cpp */,
				A96863221AE6FD0B004FE1FE /* ImageBuffer.h */,
				A96863251AE6FD0B004FE1FE /* Information.cpp */,
				A96863261AE6FD0B004FE1FE /* Information.h */,
				A96863271AE6FD0B004FE1FE /* Interface.cpp */,
				A96863281AE6FD0B004FE1FE /* Interface.h */,
				DFAAE2A81FD4A27B0072C0A8 /* ImageSet.cpp */,
				DFAAE2A91FD4A27B0072C0A8 /* ImageSet.h */,
				A9B99D001C616AD000BE7C2E /* ItemInfoDisplay.cpp */,
				A9B99D011C616AD000BE7C2E /* ItemInfoDisplay.h */,
				A96863291AE6FD0B004FE1FE /* LineShader.cpp */,
				A968632A1AE6FD0B004FE1FE /* LineShader.h */,
				A968632B1AE6FD0B004FE1FE /* LoadPanel.cpp */,
				A968632C1AE6FD0B004FE1FE /* LoadPanel.h */,
				A968632D1AE6FD0B004FE1FE /* LocationFilter.cpp */,
				A968632E1AE6FD0B004FE1FE /* LocationFilter.h */,
				A90633FD1EE602FD000DA6C0 /* LogbookPanel.cpp */,
				A90633FE1EE602FD000DA6C0 /* LogbookPanel.h */,
				A968632F1AE6FD0B004FE1FE /* main.cpp */,
				A96863301AE6FD0B004FE1FE /* MainPanel.cpp */,
				A96863311AE6FD0B004FE1FE /* MainPanel.h */,
				A96863321AE6FD0C004FE1FE /* MapDetailPanel.cpp */,
				A96863331AE6FD0C004FE1FE /* MapDetailPanel.h */,
				A97C24E81B17BE35007DDFA1 /* MapOutfitterPanel.cpp */,
				A97C24E91B17BE35007DDFA1 /* MapOutfitterPanel.h */,
				A96863341AE6FD0C004FE1FE /* MapPanel.cpp */,
				A96863351AE6FD0C004FE1FE /* MapPanel.h */,
				A9B99D031C616AF200BE7C2E /* MapSalesPanel.cpp */,
				A9B99D041C616AF200BE7C2E /* MapSalesPanel.h */,
				A97C24EB1B17BE3C007DDFA1 /* MapShipyardPanel.cpp */,
				A97C24EC1B17BE3C007DDFA1 /* MapShipyardPanel.h */,
				A96863361AE6FD0C004FE1FE /* Mask.cpp */,
				A96863371AE6FD0C004FE1FE /* Mask.h */,
				A96863381AE6FD0C004FE1FE /* MenuPanel.cpp */,
				A96863391AE6FD0C004FE1FE /* MenuPanel.h */,
				A968633A1AE6FD0C004FE1FE /* Messages.cpp */,
				A968633B1AE6FD0C004FE1FE /* Messages.h */,
				A90C15D71D5BD55700708F3A /* Minable.cpp */,
				A90C15D81D5BD55700708F3A /* Minable.h */,
				A968633C1AE6FD0C004FE1FE /* Mission.cpp */,
				A968633D1AE6FD0C004FE1FE /* Mission.h */,
				A968633E1AE6FD0C004FE1FE /* MissionAction.cpp */,
				A968633F1AE6FD0C004FE1FE /* MissionAction.h */,
				A96863401AE6FD0C004FE1FE /* MissionPanel.cpp */,
				A96863411AE6FD0C004FE1FE /* MissionPanel.h */,
				A96863421AE6FD0C004FE1FE /* Mortgage.cpp */,
				A96863431AE6FD0C004FE1FE /* Mortgage.h */,
				A9BDFB521E00B8AA00A6B27E /* Music.cpp */,
				A9BDFB531E00B8AA00A6B27E /* Music.h */,
				B5DDA6922001B7F600DBA76A /* News.cpp */,
				B5DDA6932001B7F600DBA76A /* News.h */,
				A96863441AE6FD0C004FE1FE /* NPC.cpp */,
				A96863451AE6FD0C004FE1FE /* NPC.h */,
				A96863461AE6FD0C004FE1FE /* Outfit.cpp */,
				A96863471AE6FD0C004FE1FE /* Outfit.h */,
				A96863481AE6FD0C004FE1FE /* OutfitInfoDisplay.cpp */,
				A96863491AE6FD0C004FE1FE /* OutfitInfoDisplay.h */,
				A968634A1AE6FD0C004FE1FE /* OutfitterPanel.cpp */,
				A968634B1AE6FD0C004FE1FE /* OutfitterPanel.h */,
				A968634C1AE6FD0C004FE1FE /* OutlineShader.cpp */,
				A968634D1AE6FD0C004FE1FE /* OutlineShader.h */,
				A968634E1AE6FD0C004FE1FE /* Panel.cpp */,
				A968634F1AE6FD0C004FE1FE /* Panel.h */,
				A966A5A91B964E6300DFF69C /* Person.cpp */,
				A966A5AA1B964E6300DFF69C /* Person.h */,
				A96863501AE6FD0C004FE1FE /* Personality.cpp */,
				A96863511AE6FD0C004FE1FE /* Personality.h */,
				A96863521AE6FD0C004FE1FE /* Phrase.cpp */,
				A96863531AE6FD0C004FE1FE /* Phrase.h */,
				A96863541AE6FD0C004FE1FE /* pi.h */,
				A96863551AE6FD0C004FE1FE /* Planet.cpp */,
				A96863561AE6FD0C004FE1FE /* Planet.h */,
				628BDAED1CC5DC950062BCD2 /* PlanetLabel.cpp */,
				628BDAEE1CC5DC950062BCD2 /* PlanetLabel.h */,
				A96863571AE6FD0C004FE1FE /* PlanetPanel.cpp */,
				A96863581AE6FD0C004FE1FE /* PlanetPanel.h */,
				A96863591AE6FD0C004FE1FE /* PlayerInfo.cpp */,
				A968635A1AE6FD0C004FE1FE /* PlayerInfo.h */,
				A98150831EA9635D00428AD6 /* PlayerInfoPanel.cpp */,
				A98150841EA9635D00428AD6 /* PlayerInfoPanel.h */,
				A968635B1AE6FD0C004FE1FE /* Point.cpp */,
				A968635C1AE6FD0C004FE1FE /* Point.h */,
				A968635D1AE6FD0C004FE1FE /* PointerShader.cpp */,
				A968635E1AE6FD0C004FE1FE /* PointerShader.h */,
				A968635F1AE6FD0C004FE1FE /* Politics.cpp */,
				A96863601AE6FD0C004FE1FE /* Politics.h */,
				A96863611AE6FD0C004FE1FE /* Preferences.cpp */,
				A96863621AE6FD0C004FE1FE /* Preferences.h */,
				A96863631AE6FD0C004FE1FE /* PreferencesPanel.cpp */,
				A96863641AE6FD0C004FE1FE /* PreferencesPanel.h */,
				A96863651AE6FD0C004FE1FE /* Projectile.cpp */,
				A96863661AE6FD0C004FE1FE /* Projectile.h */,
				A96863671AE6FD0C004FE1FE /* Radar.cpp */,
				A96863681AE6FD0C004FE1FE /* Radar.h */,
				A96863691AE6FD0D004FE1FE /* Random.cpp */,
				A968636A1AE6FD0D004FE1FE /* Random.h */,
				A90C15DA1D5BD56800708F3A /* Rectangle.cpp */,
				A90C15DB1D5BD56800708F3A /* Rectangle.h */,
				A968636B1AE6FD0D004FE1FE /* RingShader.cpp */,
				A968636C1AE6FD0D004FE1FE /* RingShader.h */,
				A968636D1AE6FD0D004FE1FE /* Sale.h */,
				A968636E1AE6FD0D004FE1FE /* SavedGame.cpp */,
				A968636F1AE6FD0D004FE1FE /* SavedGame.h */,
				A96863701AE6FD0D004FE1FE /* Screen.cpp */,
				A96863711AE6FD0D004FE1FE /* Screen.h */,
				A96863721AE6FD0D004FE1FE /* Set.h */,
				A96863731AE6FD0D004FE1FE /* Shader.cpp */,
				A96863741AE6FD0D004FE1FE /* Shader.h */,
				A96863751AE6FD0D004FE1FE /* shift.h */,
				A96863761AE6FD0D004FE1FE /* Ship.cpp */,
				A96863771AE6FD0D004FE1FE /* Ship.h */,
				A96863781AE6FD0D004FE1FE /* ShipEvent.cpp */,
				A96863791AE6FD0D004FE1FE /* ShipEvent.h */,
				A968637A1AE6FD0D004FE1FE /* ShipInfoDisplay.cpp */,
				A968637B1AE6FD0D004FE1FE /* ShipInfoDisplay.h */,
				A98150801EA9634A00428AD6 /* ShipInfoPanel.cpp */,
				A98150811EA9634A00428AD6 /* ShipInfoPanel.h */,
				A968637C1AE6FD0D004FE1FE /* ShipyardPanel.cpp */,
				A968637D1AE6FD0D004FE1FE /* ShipyardPanel.h */,
				A968637E1AE6FD0D004FE1FE /* ShopPanel.cpp */,
				A968637F1AE6FD0D004FE1FE /* ShopPanel.h */,
				A96863801AE6FD0D004FE1FE /* Sound.cpp */,
				A96863811AE6FD0D004FE1FE /* Sound.h */,
				A96863821AE6FD0D004FE1FE /* SpaceportPanel.cpp */,
				A96863831AE6FD0D004FE1FE /* SpaceportPanel.h */,
				A96863841AE6FD0D004FE1FE /* Sprite.cpp */,
				A96863851AE6FD0D004FE1FE /* Sprite.h */,
				A96863861AE6FD0D004FE1FE /* SpriteQueue.cpp */,
				A96863871AE6FD0D004FE1FE /* SpriteQueue.h */,
				A96863881AE6FD0D004FE1FE /* SpriteSet.cpp */,
				A96863891AE6FD0D004FE1FE /* SpriteSet.h */,
				A968638A1AE6FD0D004FE1FE /* SpriteShader.cpp */,
				A968638B1AE6FD0D004FE1FE /* SpriteShader.h */,
				A968638C1AE6FD0D004FE1FE /* StarField.cpp */,
				A968638D1AE6FD0D004FE1FE /* StarField.h */,
				A968638E1AE6FD0D004FE1FE /* StartConditions.cpp */,
				A968638F1AE6FD0D004FE1FE /* StartConditions.h */,
				A96863901AE6FD0D004FE1FE /* StellarObject.cpp */,
				A96863911AE6FD0D004FE1FE /* StellarObject.h */,
				A96863921AE6FD0D004FE1FE /* System.cpp */,
				A96863931AE6FD0D004FE1FE /* System.h */,
				A96863941AE6FD0D004FE1FE /* Table.cpp */,
				A96863951AE6FD0D004FE1FE /* Table.h */,
				A96863961AE6FD0D004FE1FE /* Trade.cpp */,
				A96863971AE6FD0D004FE1FE /* Trade.h */,
				A96863981AE6FD0D004FE1FE /* TradingPanel.cpp */,
				A96863991AE6FD0D004FE1FE /* TradingPanel.h */,
				A968639A1AE6FD0D004FE1FE /* UI.cpp */,
				A968639B1AE6FD0D004FE1FE /* UI.h */,
				B590161121ED4A0E00799178 /* Utf8.cpp */,
				B590161221ED4A0F00799178 /* Utf8.h */,
				DF8D57E21FC25889001525DA /* Visual.cpp */,
				DF8D57E31FC25889001525DA /* Visual.h */,
				A968639C1AE6FD0D004FE1FE /* Weapon.cpp */,
				A968639D1AE6FD0D004FE1FE /* Weapon.h */,
				A968639E1AE6FD0D004FE1FE /* WrappedText.cpp */,
				A968639F1AE6FD0E004FE1FE /* WrappedText.h */,
				4256486EA97E57BBB38CDAF2 /* ConditionsStore.cpp */,
				A3B9425983D66B182BD724B4 /* ConditionsStore.h */,
				2E8047A8987DD8EC99FF8E2E /* Test.cpp */,
				02D34A71AE3BC4C93FC6865B /* TestData.cpp */,
				9DA14712A9C68E00FBFD9C72 /* TestData.h */,
				5CE3475B85CE8C48D98664B7 /* Test.h */,
				2E1E458DB603BF979429117C /* DisplayText.cpp */,
				13B643F6BEC24349F9BC9F42 /* alignment.hpp */,
				9BCF4321AF819E944EC02FB9 /* layout.hpp */,
				2CA44855BD0AFF45DCAEEA5D /* truncate.hpp */,
				C49D4EA08DF168A83B1C7B07 /* Hazard.cpp */,
				2E644A108BCD762A2A1A899C /* Hazard.h */,
				8E8A4C648B242742B22A34FA /* Weather.cpp */,
				F8C14CFB89472482F77C051D /* Weather.h */,
				11EA4AD7A889B6AC1441A198 /* StartConditionsPanel.cpp */,
				F434470BA8F3DE8B46D475C5 /* StartConditionsPanel.h */,
				0DF34095B64BC64F666ECF5F /* CoreStartData.cpp */,
				98104FFDA18E40F4A712A8BE /* CoreStartData.h */,
				6DCF4CF2972F569E6DBB8578 /* CategoryTypes.h */,
				0C90483BB01ECD0E3E8DDA44 /* WeightedList.h */,
				950742538F8CECF5D4168FBC /* EsUuid.cpp */,
				86AB4B6E9C4C0490AE7F029B /* EsUuid.h */,
				499B4DA7A9C7351120660643 /* MaskManager.cpp */,
				191E4107A4F1CBBC2526A0E9 /* MaskManager.h */,
				A00D4207B8915B5E7E9B4619 /* RandomEvent.h */,
				9F0F4096A9008E2D8F3304BB /* GameAction.cpp */,
				6833448DAEB9861D28445DD5 /* GameAction.h */,
				389245138CF297EB417DF730 /* UniverseObjects.cpp */,
				DB9A43BA91B3BC47186BF05E /* UniverseObjects.h */,
				A2A948EE929342C8F84C65D1 /* TestContext.h */,
				A3134EC4B1CCA5546A10C3EF /* TestContext.cpp */,
				A7E640C7A366679B27CCADAC /* GameLoadingPanel.cpp */,
				DC8146D5A145C2DA87D98F1F /* GameLoadingPanel.h */,
				6A4E42FEB3B265A91D5BD2FC /* TextReplacements.cpp */,
				86D9414E818561143BD298BC /* TextReplacements.h */,
				74F543598EEFB3745287E663 /* Bitset.cpp */,
				210C41C0BA33F71A694D5F98 /* Bitset.h */,
				A3754152958FBC924E9F76A9 /* opengl.cpp */,
				EB634E95A88454ADDB8644B1 /* opengl.h */,
<<<<<<< HEAD
				68614FC0B06D78B38FF3DEC6 /* ShipAICache.cpp */,
				766542D28E4632A569256F49 /* ShipAICache.h */,
=======
				E8F645ACA30BA0E95F83803C /* FireCommand.cpp */,
				EB4645F28765D37290EA6F78 /* FireCommand.h */,
>>>>>>> 3ca542b8
				46B444A6B2A67F93BB272686 /* ByGivenOrder.h */,
				DE844E2BBF82C39B568527CB /* ByName.h */,
				C62B4D15899E5F47443D0ED6 /* DamageProfile.cpp */,
				19184B47B496B414EC9CE671 /* DamageProfile.h */,
				5CF247B48EEC7A3C366C1DFA /* DamageDealt.h */,
				D0FA4800BE72C1B5A7D567B9 /* MenuAnimationPanel.cpp */,
				8CB543A1AA20F764DD7FC15A /* MenuAnimationPanel.h */,
				32404878BFF00A095AF2DD2C /* MapPlanetCard.cpp */,
				A2A94C40A8DCA99809AD5DEE /* MapPlanetCard.h */,
				61FA4C2BB89E08C5E2B8B4B9 /* Variant.cpp */,
				5EBC44769E84CF0C953D08B3 /* Variant.h */,
				086E48E490C9BAD6660C7274 /* ExclusiveItem.h */,
				341645FAA25F7901221B8965 /* PrintData.cpp */,
				CCE547DBB6C74E18E1B84D29 /* PrintData.h */,
				A7F240B4AC219841424A387A /* Logger.cpp */,
				AE57401AA43232EDEABFAE13 /* Logger.h */,
			);
			name = source;
			sourceTree = "<group>";
		};
		A9CC52601950C9F6004E4E22 = {
			isa = PBXGroup;
			children = (
				654D33611BE92C9200D1E5AB /* source */,
				A99F7A6F195DF44B002C30B8 /* credits.txt */,
				A99F7A94195DF44B002C30B8 /* keys.txt */,
				A99F7A95195DF44B002C30B8 /* license.txt */,
				A94408A41982F3E600610427 /* endless-sky.iconset */,
				A9A5297319996C9F002D7C35 /* sounds */,
				A99F7B32195DF45E002C30B8 /* data */,
				A99F7B33195DF45E002C30B8 /* images */,
				A9CC52721950C9F6004E4E22 /* XCode */,
				A9CC526B1950C9F6004E4E22 /* Frameworks */,
				A9CC526A1950C9F6004E4E22 /* Products */,
			);
			sourceTree = "<group>";
		};
		A9CC526A1950C9F6004E4E22 /* Products */ = {
			isa = PBXGroup;
			children = (
				A9CC52691950C9F6004E4E22 /* Endless Sky.app */,
				072599BE26A8C67D007EC229 /* SDL2.dylib */,
				070CD8152818CC6B00A853BB /* libmad.dylib */,
			);
			name = Products;
			sourceTree = "<group>";
		};
		A9CC526B1950C9F6004E4E22 /* Frameworks */ = {
			isa = PBXGroup;
			children = (
				A9BDFB551E00B94700A6B27E /* libmad.0.dylib */,
				A93931FC1988136B00C2A87B /* libpng16.dylib */,
				A93931FA1988135200C2A87B /* libturbojpeg.0.dylib */,
				072599CC26A8C942007EC229 /* SDL2.framework */,
				A9A5297519996CC3002D7C35 /* OpenAL.framework */,
				A9D40D19195DFAA60086EE52 /* OpenGL.framework */,
				A9CC526C1950C9F6004E4E22 /* Cocoa.framework */,
				A9CC526E1950C9F6004E4E22 /* Other Frameworks */,
			);
			name = Frameworks;
			sourceTree = "<group>";
		};
		A9CC526E1950C9F6004E4E22 /* Other Frameworks */ = {
			isa = PBXGroup;
			children = (
				A9CC526F1950C9F6004E4E22 /* AppKit.framework */,
				A9CC52701950C9F6004E4E22 /* CoreData.framework */,
				A9CC52711950C9F6004E4E22 /* Foundation.framework */,
			);
			name = "Other Frameworks";
			sourceTree = "<group>";
		};
		A9CC52721950C9F6004E4E22 /* XCode */ = {
			isa = PBXGroup;
			children = (
				A99F7A4F195DF3E8002C30B8 /* Images.xcassets */,
				A9CC52731950C9F6004E4E22 /* Supporting Files */,
			);
			path = XCode;
			sourceTree = "<group>";
		};
		A9CC52731950C9F6004E4E22 /* Supporting Files */ = {
			isa = PBXGroup;
			children = (
				A99F7A51195DF3F9002C30B8 /* EndlessSky-Info.plist */,
			);
			name = "Supporting Files";
			sourceTree = "<group>";
		};
/* End PBXGroup section */

/* Begin PBXHeadersBuildPhase section */
		179C4966BD83E1B6FC2B24A0 /* Headers */ = {
			isa = PBXHeadersBuildPhase;
			buildActionMask = 2147483647;
			files = (
				AFF742E3BAA4AD9A5D001460 /* alignment.hpp in Headers */,
				F55745BDBC50E15DCEB2ED5B /* layout.hpp in Headers */,
				16AD4CACA629E8026777EA00 /* truncate.hpp in Headers */,
			);
			runOnlyForDeploymentPostprocessing = 0;
		};
/* End PBXHeadersBuildPhase section */

/* Begin PBXNativeTarget section */
		070CD8102818CC6B00A853BB /* libmad */ = {
			isa = PBXNativeTarget;
			buildConfigurationList = 070CD8122818CC6B00A853BB /* Build configuration list for PBXNativeTarget "libmad" */;
			buildPhases = (
				070CD8112818CC6B00A853BB /* ShellScript */,
			);
			buildRules = (
			);
			dependencies = (
			);
			name = libmad;
			productName = libmad;
			productReference = 070CD8152818CC6B00A853BB /* libmad.dylib */;
			productType = "com.apple.product-type.library.dynamic";
		};
		072599BD26A8C67D007EC229 /* SDL2 */ = {
			isa = PBXNativeTarget;
			buildConfigurationList = 072599C826A8C67D007EC229 /* Build configuration list for PBXNativeTarget "SDL2" */;
			buildPhases = (
				072599CB26A8C7AB007EC229 /* ShellScript */,
			);
			buildRules = (
			);
			dependencies = (
			);
			name = SDL2;
			productName = SDL2;
			productReference = 072599BE26A8C67D007EC229 /* SDL2.dylib */;
			productType = "com.apple.product-type.library.dynamic";
		};
		A9CC52681950C9F6004E4E22 /* EndlessSky */ = {
			isa = PBXNativeTarget;
			buildConfigurationList = A9CC529A1950C9F6004E4E22 /* Build configuration list for PBXNativeTarget "EndlessSky" */;
			buildPhases = (
				A93931ED19880ECA00C2A87B /* CopyFiles */,
				072599A726A0CDC9007EC229 /* ShellScript */,
				A9CC52651950C9F6004E4E22 /* Sources */,
				A9CC52661950C9F6004E4E22 /* Frameworks */,
				A9CC52671950C9F6004E4E22 /* Resources */,
				179C4966BD83E1B6FC2B24A0 /* Headers */,
			);
			buildRules = (
			);
			dependencies = (
				072599CF26A8CADA007EC229 /* PBXTargetDependency */,
				070CD8172818CE9200A853BB /* PBXTargetDependency */,
			);
			name = EndlessSky;
			productName = EndlessSky;
			productReference = A9CC52691950C9F6004E4E22 /* Endless Sky.app */;
			productType = "com.apple.product-type.application";
		};
/* End PBXNativeTarget section */

/* Begin PBXProject section */
		A9CC52611950C9F6004E4E22 /* Project object */ = {
			isa = PBXProject;
			attributes = {
				LastUpgradeCheck = 0920;
				TargetAttributes = {
					072599BD26A8C67D007EC229 = {
						CreatedOnToolsVersion = 9.2;
						ProvisioningStyle = Automatic;
					};
				};
			};
			buildConfigurationList = A9CC52641950C9F6004E4E22 /* Build configuration list for PBXProject "EndlessSky" */;
			compatibilityVersion = "Xcode 3.2";
			developmentRegion = English;
			hasScannedForEncodings = 0;
			knownRegions = (
				Base,
			);
			mainGroup = A9CC52601950C9F6004E4E22;
			productRefGroup = A9CC526A1950C9F6004E4E22 /* Products */;
			projectDirPath = "";
			projectRoot = "";
			targets = (
				A9CC52681950C9F6004E4E22 /* EndlessSky */,
				072599BD26A8C67D007EC229 /* SDL2 */,
				070CD8102818CC6B00A853BB /* libmad */,
			);
		};
/* End PBXProject section */

/* Begin PBXResourcesBuildPhase section */
		A9CC52671950C9F6004E4E22 /* Resources */ = {
			isa = PBXResourcesBuildPhase;
			buildActionMask = 2147483647;
			files = (
				A99F7A50195DF3E8002C30B8 /* Images.xcassets in Resources */,
				A99F7B09195DF44C002C30B8 /* license.txt in Resources */,
				A9A5297419996C9F002D7C35 /* sounds in Resources */,
				A99F7AF5195DF44C002C30B8 /* credits.txt in Resources */,
				A99F7B08195DF44C002C30B8 /* keys.txt in Resources */,
				A99F7B34195DF45E002C30B8 /* data in Resources */,
				A94408A51982F3E600610427 /* endless-sky.iconset in Resources */,
				A99F7B35195DF45E002C30B8 /* images in Resources */,
			);
			runOnlyForDeploymentPostprocessing = 0;
		};
/* End PBXResourcesBuildPhase section */

/* Begin PBXShellScriptBuildPhase section */
		070CD8112818CC6B00A853BB /* ShellScript */ = {
			isa = PBXShellScriptBuildPhase;
			buildActionMask = 2147483647;
			files = (
			);
			inputPaths = (
				"$(SRCROOT)/utils/mad-compat.rb",
			);
			outputPaths = (
				"$(PROJECT_DIR)/build/libmad.0.dylib",
			);
			runOnlyForDeploymentPostprocessing = 0;
			shellPath = /bin/sh;
			shellScript = "HOMEBREW_NO_COLOR=1 \"${SRCROOT}/utils/build_custom_libmad.sh\"";
			showEnvVarsInLog = 0;
		};
		072599A726A0CDC9007EC229 /* ShellScript */ = {
			isa = PBXShellScriptBuildPhase;
			buildActionMask = 2147483647;
			files = (
			);
			inputPaths = (
			);
			outputPaths = (
			);
			runOnlyForDeploymentPostprocessing = 0;
			shellPath = /bin/sh;
			shellScript = "\"${SRCROOT}/utils/set_dylibs_rpath.sh\"";
		};
		072599CB26A8C7AB007EC229 /* ShellScript */ = {
			isa = PBXShellScriptBuildPhase;
			buildActionMask = 2147483647;
			files = (
			);
			inputPaths = (
				"$(SRCROOT)/utils/fetch_sdl2_framework.sh",
			);
			outputPaths = (
				"$(PROJECT_DIR)/build/SDL2.framework",
			);
			runOnlyForDeploymentPostprocessing = 0;
			shellPath = /bin/sh;
			shellScript = "\"${SRCROOT}/utils/fetch_sdl2_framework.sh\"";
			showEnvVarsInLog = 0;
		};
/* End PBXShellScriptBuildPhase section */

/* Begin PBXSourcesBuildPhase section */
		A9CC52651950C9F6004E4E22 /* Sources */ = {
			isa = PBXSourcesBuildPhase;
			buildActionMask = 2147483647;
			files = (
				A96863AD1AE6FD0E004FE1FE /* Command.cpp in Sources */,
				A96863E71AE6FD0E004FE1FE /* PointerShader.cpp in Sources */,
				A96863E51AE6FD0E004FE1FE /* PlayerInfo.cpp in Sources */,
				A96863B81AE6FD0E004FE1FE /* DrawList.cpp in Sources */,
				A96863FB1AE6FD0E004FE1FE /* SpriteSet.cpp in Sources */,
				A96863CC1AE6FD0E004FE1FE /* Interface.cpp in Sources */,
				A96864041AE6FD0E004FE1FE /* UI.cpp in Sources */,
				A96863EE1AE6FD0E004FE1FE /* RingShader.cpp in Sources */,
				A96864001AE6FD0E004FE1FE /* System.cpp in Sources */,
				A96863AC1AE6FD0E004FE1FE /* Color.cpp in Sources */,
				A96864031AE6FD0E004FE1FE /* TradingPanel.cpp in Sources */,
				A96863C81AE6FD0E004FE1FE /* HiringPanel.cpp in Sources */,
				A96863B21AE6FD0E004FE1FE /* DataNode.cpp in Sources */,
				A96863B01AE6FD0E004FE1FE /* ConversationPanel.cpp in Sources */,
				A96863E41AE6FD0E004FE1FE /* PlanetPanel.cpp in Sources */,
				A96863E01AE6FD0E004FE1FE /* Panel.cpp in Sources */,
				A96863D21AE6FD0E004FE1FE /* MapDetailPanel.cpp in Sources */,
				DFAAE2AA1FD4A27B0072C0A8 /* ImageSet.cpp in Sources */,
				B590161321ED4A0F00799178 /* Utf8.cpp in Sources */,
				A96863D41AE6FD0E004FE1FE /* Mask.cpp in Sources */,
				A96863E61AE6FD0E004FE1FE /* Point.cpp in Sources */,
				A96863DE1AE6FD0E004FE1FE /* OutfitterPanel.cpp in Sources */,
				62C3111A1CE172D000409D91 /* Flotsam.cpp in Sources */,
				B55C239D2303CE8B005C1A14 /* GameWindow.cpp in Sources */,
				A96863B91AE6FD0E004FE1FE /* Effect.cpp in Sources */,
				A96863AE1AE6FD0E004FE1FE /* ConditionSet.cpp in Sources */,
				A96863DC1AE6FD0E004FE1FE /* Outfit.cpp in Sources */,
				A96863BB1AE6FD0E004FE1FE /* EscortDisplay.cpp in Sources */,
				A96863EB1AE6FD0E004FE1FE /* Projectile.cpp in Sources */,
				A96863D11AE6FD0E004FE1FE /* MainPanel.cpp in Sources */,
				A96863B31AE6FD0E004FE1FE /* DataWriter.cpp in Sources */,
				A96863A61AE6FD0E004FE1FE /* Audio.cpp in Sources */,
				A96863A21AE6FD0E004FE1FE /* Angle.cpp in Sources */,
				A966A5AB1B964E6300DFF69C /* Person.cpp in Sources */,
				A96863FE1AE6FD0E004FE1FE /* StartConditions.cpp in Sources */,
				A96863A71AE6FD0E004FE1FE /* BankPanel.cpp in Sources */,
				A96863DA1AE6FD0E004FE1FE /* Mortgage.cpp in Sources */,
				A96863C31AE6FD0E004FE1FE /* Galaxy.cpp in Sources */,
				A97C24EA1B17BE35007DDFA1 /* MapOutfitterPanel.cpp in Sources */,
				A96864061AE6FD0E004FE1FE /* WrappedText.cpp in Sources */,
				A96863D91AE6FD0E004FE1FE /* MissionPanel.cpp in Sources */,
				A96863DB1AE6FD0E004FE1FE /* NPC.cpp in Sources */,
				A96863F81AE6FD0E004FE1FE /* SpaceportPanel.cpp in Sources */,
				A96863AA1AE6FD0E004FE1FE /* CaptureOdds.cpp in Sources */,
				A96863B61AE6FD0E004FE1FE /* DistanceMap.cpp in Sources */,
				A96863CF1AE6FD0E004FE1FE /* LocationFilter.cpp in Sources */,
				A96863C11AE6FD0E004FE1FE /* Format.cpp in Sources */,
				A96863BF1AE6FD0E004FE1FE /* Font.cpp in Sources */,
				A96863ED1AE6FD0E004FE1FE /* Random.cpp in Sources */,
				A96864021AE6FD0E004FE1FE /* Trade.cpp in Sources */,
				6245F8251D301C7400A7A094 /* Body.cpp in Sources */,
				5155CD731DBB9FF900EF090B /* Depreciation.cpp in Sources */,
				A96863FC1AE6FD0E004FE1FE /* SpriteShader.cpp in Sources */,
				A96863E81AE6FD0E004FE1FE /* Politics.cpp in Sources */,
				A96863E91AE6FD0E004FE1FE /* Preferences.cpp in Sources */,
				A96863F31AE6FD0E004FE1FE /* ShipEvent.cpp in Sources */,
				DFAAE2A71FD4A25C0072C0A8 /* BatchShader.cpp in Sources */,
				A96863D51AE6FD0E004FE1FE /* MenuPanel.cpp in Sources */,
				A90C15DC1D5BD56800708F3A /* Rectangle.cpp in Sources */,
				A9B99D021C616AD000BE7C2E /* ItemInfoDisplay.cpp in Sources */,
				A96863EA1AE6FD0E004FE1FE /* PreferencesPanel.cpp in Sources */,
				A96863F11AE6FD0E004FE1FE /* Shader.cpp in Sources */,
				A9C70E101C0E5B51000B3D14 /* File.cpp in Sources */,
				1578F883250B5F8A00D318FB /* InfoPanelState.cpp in Sources */,
				A96863F41AE6FD0E004FE1FE /* ShipInfoDisplay.cpp in Sources */,
				A96863C21AE6FD0E004FE1FE /* FrameTimer.cpp in Sources */,
				A96863D81AE6FD0E004FE1FE /* MissionAction.cpp in Sources */,
				A96863FA1AE6FD0E004FE1FE /* SpriteQueue.cpp in Sources */,
				A96863E21AE6FD0E004FE1FE /* Phrase.cpp in Sources */,
				628BDAEF1CC5DC950062BCD2 /* PlanetLabel.cpp in Sources */,
				6245F8281D301C9000A7A094 /* Hardpoint.cpp in Sources */,
				A96863C01AE6FD0E004FE1FE /* FontSet.cpp in Sources */,
				A96863D61AE6FD0E004FE1FE /* Messages.cpp in Sources */,
				A97C24ED1B17BE3C007DDFA1 /* MapShipyardPanel.cpp in Sources */,
				A96863D71AE6FD0E004FE1FE /* Mission.cpp in Sources */,
				A96863D31AE6FD0E004FE1FE /* MapPanel.cpp in Sources */,
				A96863F21AE6FD0E004FE1FE /* Ship.cpp in Sources */,
				B5DDA6942001B7F600DBA76A /* News.cpp in Sources */,
				A96863D01AE6FD0E004FE1FE /* main.cpp in Sources */,
				A96863BE1AE6FD0E004FE1FE /* Fleet.cpp in Sources */,
				A98150821EA9634A00428AD6 /* ShipInfoPanel.cpp in Sources */,
				A96864011AE6FD0E004FE1FE /* Table.cpp in Sources */,
				A96863AB1AE6FD0E004FE1FE /* CargoHold.cpp in Sources */,
				A96864051AE6FD0E004FE1FE /* Weapon.cpp in Sources */,
				A96863EC1AE6FD0E004FE1FE /* Radar.cpp in Sources */,
				A96863F61AE6FD0E004FE1FE /* ShopPanel.cpp in Sources */,
				DFAAE2A61FD4A25C0072C0A8 /* BatchDrawList.cpp in Sources */,
				A98150851EA9635D00428AD6 /* PlayerInfoPanel.cpp in Sources */,
				A96863BC1AE6FD0E004FE1FE /* Files.cpp in Sources */,
				A96863CB1AE6FD0E004FE1FE /* Information.cpp in Sources */,
				A96863F91AE6FD0E004FE1FE /* Sprite.cpp in Sources */,
				A96863A91AE6FD0E004FE1FE /* BoardingPanel.cpp in Sources */,
				DF8D57E11FC25842001525DA /* Dictionary.cpp in Sources */,
				A9B99D051C616AF200BE7C2E /* MapSalesPanel.cpp in Sources */,
				A96863A01AE6FD0E004FE1FE /* Account.cpp in Sources */,
				A90C15D91D5BD55700708F3A /* Minable.cpp in Sources */,
				A96863F51AE6FD0E004FE1FE /* ShipyardPanel.cpp in Sources */,
				A96863DD1AE6FD0E004FE1FE /* OutfitInfoDisplay.cpp in Sources */,
				A96863C41AE6FD0E004FE1FE /* GameData.cpp in Sources */,
				A96863CD1AE6FD0E004FE1FE /* LineShader.cpp in Sources */,
				A96863C71AE6FD0E004FE1FE /* HailPanel.cpp in Sources */,
				62A405BA1D47DA4D0054F6A0 /* FogShader.cpp in Sources */,
				A96863C61AE6FD0E004FE1FE /* Government.cpp in Sources */,
				A96863B51AE6FD0E004FE1FE /* Dialog.cpp in Sources */,
				A96863AF1AE6FD0E004FE1FE /* Conversation.cpp in Sources */,
				A96863C51AE6FD0E004FE1FE /* GameEvent.cpp in Sources */,
				A90633FF1EE602FD000DA6C0 /* LogbookPanel.cpp in Sources */,
				A96863BD1AE6FD0E004FE1FE /* FillShader.cpp in Sources */,
				A96863FF1AE6FD0E004FE1FE /* StellarObject.cpp in Sources */,
				A96863A51AE6FD0E004FE1FE /* AsteroidField.cpp in Sources */,
				A96863FD1AE6FD0E004FE1FE /* StarField.cpp in Sources */,
				A96863B11AE6FD0E004FE1FE /* DataFile.cpp in Sources */,
				A96863E31AE6FD0E004FE1FE /* Planet.cpp in Sources */,
				A96863DF1AE6FD0E004FE1FE /* OutlineShader.cpp in Sources */,
				A96863C91AE6FD0E004FE1FE /* ImageBuffer.cpp in Sources */,
				6A5716331E25BE6F00585EB2 /* CollisionSet.cpp in Sources */,
				A96863E11AE6FD0E004FE1FE /* Personality.cpp in Sources */,
				A96863B41AE6FD0E004FE1FE /* Date.cpp in Sources */,
				DF8D57E51FC25889001525DA /* Visual.cpp in Sources */,
				A96863EF1AE6FD0E004FE1FE /* SavedGame.cpp in Sources */,
				A96863A11AE6FD0E004FE1FE /* AI.cpp in Sources */,
				A96863F71AE6FD0E004FE1FE /* Sound.cpp in Sources */,
				A9BDFB541E00B8AA00A6B27E /* Music.cpp in Sources */,
				A96863BA1AE6FD0E004FE1FE /* Engine.cpp in Sources */,
				A96863CE1AE6FD0E004FE1FE /* LoadPanel.cpp in Sources */,
				A96863A41AE6FD0E004FE1FE /* Armament.cpp in Sources */,
				A96863F01AE6FD0E004FE1FE /* Screen.cpp in Sources */,
				728B43FDACD43334E7A59BCF /* ConditionsStore.cpp in Sources */,
				9E1F4BF78F9E1FC4C96F76B5 /* Test.cpp in Sources */,
				C7354A3E9C53D6C5E3CC352F /* TestData.cpp in Sources */,
				5AB644C9B37C15C989A9DBE9 /* DisplayText.cpp in Sources */,
				C4264774A89C0001B6FFC60E /* Hazard.cpp in Sources */,
				94DF4B5B8619F6A3715D6168 /* Weather.cpp in Sources */,
				6EC347E6A79BA5602BA4D1EA /* StartConditionsPanel.cpp in Sources */,
				03624EC39EE09C7A786B4A3D /* CoreStartData.cpp in Sources */,
				90CF46CE84794C6186FC6CE2 /* EsUuid.cpp in Sources */,
				03DC4253AA8390FE0A8FB4EA /* MaskManager.cpp in Sources */,
				87D6407E8B579EB502BFBCE5 /* GameAction.cpp in Sources */,
				301A4FE885A7A12348986C4F /* UniverseObjects.cpp in Sources */,
				ED5E4F2ABA89E9DE00603E69 /* TestContext.cpp in Sources */,
				88A64339B56EBA1F7923E1C7 /* GameLoadingPanel.cpp in Sources */,
				F78A44BAA8252F6D53B24B69 /* TextReplacements.cpp in Sources */,
				A97C4460852BF852334C0CB1 /* Bitset.cpp in Sources */,
				CE3F49A88B6DCBE09A711110 /* opengl.cpp in Sources */,
<<<<<<< HEAD
				6BC6485DB66E343A6826F2F0 /* ShipAICache.cpp in Sources */,
=======
				027A4E858B292CE9F0A06F89 /* FireCommand.cpp in Sources */,
				E3D54794A1EEF51CD4859170 /* DamageProfile.cpp in Sources */,
				F35E4D6EA465D71CDA282EBA /* MenuAnimationPanel.cpp in Sources */,
				497849B2A4C5EA58A64D316C /* MapPlanetCard.cpp in Sources */,
				920F40E0ADECA8926F423FDA /* Variant.cpp in Sources */,
				46A34BE4A0599886221093BA /* PrintData.cpp in Sources */,
				DAC24E909BF453D18AEE3DA3 /* Logger.cpp in Sources */,
>>>>>>> 3ca542b8
			);
			runOnlyForDeploymentPostprocessing = 0;
		};
/* End PBXSourcesBuildPhase section */

/* Begin PBXTargetDependency section */
		070CD8172818CE9200A853BB /* PBXTargetDependency */ = {
			isa = PBXTargetDependency;
			target = 070CD8102818CC6B00A853BB /* libmad */;
			targetProxy = 070CD8162818CE9200A853BB /* PBXContainerItemProxy */;
		};
		072599CF26A8CADA007EC229 /* PBXTargetDependency */ = {
			isa = PBXTargetDependency;
			target = 072599BD26A8C67D007EC229 /* SDL2 */;
			targetProxy = 072599CE26A8CADA007EC229 /* PBXContainerItemProxy */;
		};
/* End PBXTargetDependency section */

/* Begin XCBuildConfiguration section */
		070CD8132818CC6B00A853BB /* Debug */ = {
			isa = XCBuildConfiguration;
			buildSettings = {
				CLANG_ANALYZER_NONNULL = YES;
				CLANG_ANALYZER_NUMBER_OBJECT_CONVERSION = YES_AGGRESSIVE;
				CLANG_CXX_LANGUAGE_STANDARD = "c++11";
				CLANG_WARN_DOCUMENTATION_COMMENTS = YES;
				CLANG_WARN_UNGUARDED_AVAILABILITY = YES_AGGRESSIVE;
				DEBUG_INFORMATION_FORMAT = dwarf;
				DYLIB_COMPATIBILITY_VERSION = 1;
				DYLIB_CURRENT_VERSION = 1;
				EXECUTABLE_PREFIX = "";
				GCC_C_LANGUAGE_STANDARD = gnu99;
				GCC_ENABLE_CPP_EXCEPTIONS = YES;
				GCC_ENABLE_CPP_RTTI = NO;
				GCC_SYMBOLS_PRIVATE_EXTERN = YES;
				GCC_WARN_64_TO_32_BIT_CONVERSION = NO;
				MACOSX_DEPLOYMENT_TARGET = 10.9;
				MTL_ENABLE_DEBUG_INFO = YES;
				ONLY_ACTIVE_ARCH = NO;
				PRODUCT_NAME = "$(TARGET_NAME)";
				STRIP_STYLE = all;
			};
			name = Debug;
		};
		070CD8142818CC6B00A853BB /* Release */ = {
			isa = XCBuildConfiguration;
			buildSettings = {
				CLANG_ANALYZER_NONNULL = YES;
				CLANG_ANALYZER_NUMBER_OBJECT_CONVERSION = YES_AGGRESSIVE;
				CLANG_CXX_LANGUAGE_STANDARD = "c++11";
				CLANG_WARN_DOCUMENTATION_COMMENTS = YES;
				CLANG_WARN_UNGUARDED_AVAILABILITY = YES_AGGRESSIVE;
				COPY_PHASE_STRIP = YES;
				DYLIB_COMPATIBILITY_VERSION = 1;
				DYLIB_CURRENT_VERSION = 1;
				EXECUTABLE_PREFIX = "";
				GCC_C_LANGUAGE_STANDARD = gnu99;
				GCC_ENABLE_CPP_EXCEPTIONS = YES;
				GCC_ENABLE_CPP_RTTI = NO;
				GCC_SYMBOLS_PRIVATE_EXTERN = YES;
				GCC_WARN_64_TO_32_BIT_CONVERSION = NO;
				MACOSX_DEPLOYMENT_TARGET = 10.9;
				MTL_ENABLE_DEBUG_INFO = NO;
				ONLY_ACTIVE_ARCH = NO;
				PRODUCT_NAME = "$(TARGET_NAME)";
				STRIP_STYLE = all;
			};
			name = Release;
		};
		072599C626A8C67D007EC229 /* Debug */ = {
			isa = XCBuildConfiguration;
			buildSettings = {
				CLANG_ANALYZER_NONNULL = YES;
				CLANG_ANALYZER_NUMBER_OBJECT_CONVERSION = YES_AGGRESSIVE;
				CLANG_CXX_LANGUAGE_STANDARD = "c++11";
				CLANG_WARN_DOCUMENTATION_COMMENTS = YES;
				CLANG_WARN_UNGUARDED_AVAILABILITY = YES_AGGRESSIVE;
				DEBUG_INFORMATION_FORMAT = dwarf;
				DYLIB_COMPATIBILITY_VERSION = 1;
				DYLIB_CURRENT_VERSION = 1;
				EXECUTABLE_PREFIX = "";
				GCC_C_LANGUAGE_STANDARD = gnu99;
				GCC_ENABLE_CPP_EXCEPTIONS = YES;
				GCC_ENABLE_CPP_RTTI = NO;
				GCC_SYMBOLS_PRIVATE_EXTERN = YES;
				GCC_WARN_64_TO_32_BIT_CONVERSION = NO;
				MACOSX_DEPLOYMENT_TARGET = 10.9;
				MTL_ENABLE_DEBUG_INFO = YES;
				ONLY_ACTIVE_ARCH = NO;
				PRODUCT_NAME = "$(TARGET_NAME)";
				STRIP_STYLE = all;
			};
			name = Debug;
		};
		072599C726A8C67D007EC229 /* Release */ = {
			isa = XCBuildConfiguration;
			buildSettings = {
				CLANG_ANALYZER_NONNULL = YES;
				CLANG_ANALYZER_NUMBER_OBJECT_CONVERSION = YES_AGGRESSIVE;
				CLANG_CXX_LANGUAGE_STANDARD = "c++11";
				CLANG_WARN_DOCUMENTATION_COMMENTS = YES;
				CLANG_WARN_UNGUARDED_AVAILABILITY = YES_AGGRESSIVE;
				COPY_PHASE_STRIP = YES;
				DYLIB_COMPATIBILITY_VERSION = 1;
				DYLIB_CURRENT_VERSION = 1;
				EXECUTABLE_PREFIX = "";
				GCC_C_LANGUAGE_STANDARD = gnu99;
				GCC_ENABLE_CPP_EXCEPTIONS = YES;
				GCC_ENABLE_CPP_RTTI = NO;
				GCC_SYMBOLS_PRIVATE_EXTERN = YES;
				GCC_WARN_64_TO_32_BIT_CONVERSION = NO;
				MACOSX_DEPLOYMENT_TARGET = 10.9;
				MTL_ENABLE_DEBUG_INFO = NO;
				ONLY_ACTIVE_ARCH = NO;
				PRODUCT_NAME = "$(TARGET_NAME)";
				STRIP_STYLE = all;
			};
			name = Release;
		};
		A9CC52981950C9F6004E4E22 /* Debug */ = {
			isa = XCBuildConfiguration;
			buildSettings = {
				ALWAYS_SEARCH_USER_PATHS = NO;
				ARCHS = x86_64;
				CLANG_CXX_LANGUAGE_STANDARD = "c++11";
				CLANG_CXX_LIBRARY = "libc++";
				CLANG_ENABLE_MODULES = YES;
				CLANG_ENABLE_OBJC_ARC = YES;
				CLANG_WARN_BLOCK_CAPTURE_AUTORELEASING = YES;
				CLANG_WARN_BOOL_CONVERSION = YES;
				CLANG_WARN_COMMA = YES;
				CLANG_WARN_CONSTANT_CONVERSION = YES;
				CLANG_WARN_DIRECT_OBJC_ISA_USAGE = YES_ERROR;
				CLANG_WARN_EMPTY_BODY = YES;
				CLANG_WARN_ENUM_CONVERSION = YES;
				CLANG_WARN_INFINITE_RECURSION = YES;
				CLANG_WARN_INT_CONVERSION = YES;
				CLANG_WARN_NON_LITERAL_NULL_CONVERSION = YES;
				CLANG_WARN_OBJC_LITERAL_CONVERSION = YES;
				CLANG_WARN_OBJC_ROOT_CLASS = YES_ERROR;
				CLANG_WARN_RANGE_LOOP_ANALYSIS = YES;
				CLANG_WARN_STRICT_PROTOTYPES = YES;
				CLANG_WARN_SUSPICIOUS_MOVE = YES;
				CLANG_WARN_UNREACHABLE_CODE = YES;
				CLANG_WARN__DUPLICATE_METHOD_MATCH = YES;
				COPY_PHASE_STRIP = NO;
				ENABLE_STRICT_OBJC_MSGSEND = YES;
				ENABLE_TESTABILITY = YES;
				GCC_C_LANGUAGE_STANDARD = gnu99;
				GCC_DYNAMIC_NO_PIC = NO;
				GCC_ENABLE_OBJC_EXCEPTIONS = YES;
				GCC_NO_COMMON_BLOCKS = YES;
				GCC_OPTIMIZATION_LEVEL = 0;
				GCC_PREPROCESSOR_DEFINITIONS = (
					"DEBUG=1",
					"$(inherited)",
				);
				GCC_SYMBOLS_PRIVATE_EXTERN = NO;
				GCC_WARN_64_TO_32_BIT_CONVERSION = NO;
				GCC_WARN_ABOUT_RETURN_TYPE = YES_ERROR;
				GCC_WARN_UNDECLARED_SELECTOR = YES;
				GCC_WARN_UNINITIALIZED_AUTOS = YES_AGGRESSIVE;
				GCC_WARN_UNUSED_FUNCTION = YES;
				GCC_WARN_UNUSED_VARIABLE = YES;
				MACOSX_DEPLOYMENT_TARGET = 10.9;
				OTHER_CFLAGS = "";
				SDKROOT = macosx;
				VALID_ARCHS = x86_64;
			};
			name = Debug;
		};
		A9CC52991950C9F6004E4E22 /* Release */ = {
			isa = XCBuildConfiguration;
			buildSettings = {
				ALWAYS_SEARCH_USER_PATHS = NO;
				ARCHS = x86_64;
				CLANG_CXX_LANGUAGE_STANDARD = "c++11";
				CLANG_CXX_LIBRARY = "libc++";
				CLANG_ENABLE_MODULES = YES;
				CLANG_ENABLE_OBJC_ARC = YES;
				CLANG_WARN_BLOCK_CAPTURE_AUTORELEASING = YES;
				CLANG_WARN_BOOL_CONVERSION = YES;
				CLANG_WARN_COMMA = YES;
				CLANG_WARN_CONSTANT_CONVERSION = YES;
				CLANG_WARN_DIRECT_OBJC_ISA_USAGE = YES_ERROR;
				CLANG_WARN_EMPTY_BODY = YES;
				CLANG_WARN_ENUM_CONVERSION = YES;
				CLANG_WARN_INFINITE_RECURSION = YES;
				CLANG_WARN_INT_CONVERSION = YES;
				CLANG_WARN_NON_LITERAL_NULL_CONVERSION = YES;
				CLANG_WARN_OBJC_LITERAL_CONVERSION = YES;
				CLANG_WARN_OBJC_ROOT_CLASS = YES_ERROR;
				CLANG_WARN_RANGE_LOOP_ANALYSIS = YES;
				CLANG_WARN_STRICT_PROTOTYPES = YES;
				CLANG_WARN_SUSPICIOUS_MOVE = YES;
				CLANG_WARN_UNREACHABLE_CODE = YES;
				CLANG_WARN__DUPLICATE_METHOD_MATCH = YES;
				COPY_PHASE_STRIP = YES;
				DEBUG_INFORMATION_FORMAT = "dwarf-with-dsym";
				ENABLE_NS_ASSERTIONS = NO;
				ENABLE_STRICT_OBJC_MSGSEND = YES;
				GCC_C_LANGUAGE_STANDARD = gnu99;
				GCC_ENABLE_OBJC_EXCEPTIONS = YES;
				GCC_NO_COMMON_BLOCKS = YES;
				GCC_WARN_64_TO_32_BIT_CONVERSION = NO;
				GCC_WARN_ABOUT_RETURN_TYPE = YES_ERROR;
				GCC_WARN_UNDECLARED_SELECTOR = YES;
				GCC_WARN_UNINITIALIZED_AUTOS = YES_AGGRESSIVE;
				GCC_WARN_UNUSED_FUNCTION = YES;
				GCC_WARN_UNUSED_VARIABLE = YES;
				MACOSX_DEPLOYMENT_TARGET = 10.9;
				OTHER_CFLAGS = "-Werror";
				SDKROOT = macosx;
				VALID_ARCHS = x86_64;
			};
			name = Release;
		};
		A9CC529B1950C9F6004E4E22 /* Debug */ = {
			isa = XCBuildConfiguration;
			buildSettings = {
				ASSETCATALOG_COMPILER_APPICON_NAME = AppIcon;
				FRAMEWORK_SEARCH_PATHS = (
					"$(inherited)",
					"$(PROJECT_DIR)/build",
				);
				GCC_PRECOMPILE_PREFIX_HEADER = NO;
				GCC_PREFIX_HEADER = "";
				GCC_WARN_64_TO_32_BIT_CONVERSION = NO;
				HEADER_SEARCH_PATHS = (
					"$(inherited)",
					"/usr/local/opt/jpeg-turbo/include",
					"/usr/local/opt/mad-compat/include",
					/usr/local/include,
				);
				INFOPLIST_FILE = "XCode/EndlessSky-Info.plist";
				LD_RUNPATH_SEARCH_PATHS = "@loader_path/../Frameworks";
				LIBRARY_SEARCH_PATHS = (
					"$(inherited)",
					"$(BUILT_PRODUCTS_DIR)/$(FRAMEWORKS_FOLDER_PATH)",
				);
				MACOSX_DEPLOYMENT_TARGET = 10.9;
				PRODUCT_BUNDLE_IDENTIFIER = "${PRODUCT_NAME:rfc1034identifier}";
				PRODUCT_NAME = "Endless Sky";
				WRAPPER_EXTENSION = app;
			};
			name = Debug;
		};
		A9CC529C1950C9F6004E4E22 /* Release */ = {
			isa = XCBuildConfiguration;
			buildSettings = {
				ASSETCATALOG_COMPILER_APPICON_NAME = AppIcon;
				FRAMEWORK_SEARCH_PATHS = (
					"$(inherited)",
					"$(PROJECT_DIR)/build",
				);
				GCC_PRECOMPILE_PREFIX_HEADER = NO;
				GCC_PREFIX_HEADER = "";
				GCC_WARN_64_TO_32_BIT_CONVERSION = NO;
				HEADER_SEARCH_PATHS = (
					"$(inherited)",
					"/usr/local/opt/jpeg-turbo/include",
					"/usr/local/opt/mad-compat/include",
					/usr/local/include,
				);
				INFOPLIST_FILE = "XCode/EndlessSky-Info.plist";
				LD_RUNPATH_SEARCH_PATHS = "@loader_path/../Frameworks";
				LIBRARY_SEARCH_PATHS = (
					"$(inherited)",
					"$(BUILT_PRODUCTS_DIR)/$(FRAMEWORKS_FOLDER_PATH)",
				);
				MACOSX_DEPLOYMENT_TARGET = 10.9;
				PRODUCT_BUNDLE_IDENTIFIER = "${PRODUCT_NAME:rfc1034identifier}";
				PRODUCT_NAME = "Endless Sky";
				WRAPPER_EXTENSION = app;
			};
			name = Release;
		};
/* End XCBuildConfiguration section */

/* Begin XCConfigurationList section */
		070CD8122818CC6B00A853BB /* Build configuration list for PBXNativeTarget "libmad" */ = {
			isa = XCConfigurationList;
			buildConfigurations = (
				070CD8132818CC6B00A853BB /* Debug */,
				070CD8142818CC6B00A853BB /* Release */,
			);
			defaultConfigurationIsVisible = 0;
			defaultConfigurationName = Release;
		};
		072599C826A8C67D007EC229 /* Build configuration list for PBXNativeTarget "SDL2" */ = {
			isa = XCConfigurationList;
			buildConfigurations = (
				072599C626A8C67D007EC229 /* Debug */,
				072599C726A8C67D007EC229 /* Release */,
			);
			defaultConfigurationIsVisible = 0;
			defaultConfigurationName = Release;
		};
		A9CC52641950C9F6004E4E22 /* Build configuration list for PBXProject "EndlessSky" */ = {
			isa = XCConfigurationList;
			buildConfigurations = (
				A9CC52981950C9F6004E4E22 /* Debug */,
				A9CC52991950C9F6004E4E22 /* Release */,
			);
			defaultConfigurationIsVisible = 0;
			defaultConfigurationName = Release;
		};
		A9CC529A1950C9F6004E4E22 /* Build configuration list for PBXNativeTarget "EndlessSky" */ = {
			isa = XCConfigurationList;
			buildConfigurations = (
				A9CC529B1950C9F6004E4E22 /* Debug */,
				A9CC529C1950C9F6004E4E22 /* Release */,
			);
			defaultConfigurationIsVisible = 0;
			defaultConfigurationName = Release;
		};
/* End XCConfigurationList section */
	};
	rootObject = A9CC52611950C9F6004E4E22 /* Project object */;
}<|MERGE_RESOLUTION|>--- conflicted
+++ resolved
@@ -25,11 +25,8 @@
 		62A405BA1D47DA4D0054F6A0 /* FogShader.cpp in Sources */ = {isa = PBXBuildFile; fileRef = 62A405B81D47DA4D0054F6A0 /* FogShader.cpp */; };
 		62C3111A1CE172D000409D91 /* Flotsam.cpp in Sources */ = {isa = PBXBuildFile; fileRef = 62C311181CE172D000409D91 /* Flotsam.cpp */; };
 		6A5716331E25BE6F00585EB2 /* CollisionSet.cpp in Sources */ = {isa = PBXBuildFile; fileRef = 6A5716311E25BE6F00585EB2 /* CollisionSet.cpp */; };
-<<<<<<< HEAD
 		6BC6485DB66E343A6826F2F0 /* ShipAICache.cpp in Sources */ = {isa = PBXBuildFile; fileRef = 68614FC0B06D78B38FF3DEC6 /* ShipAICache.cpp */; };
-=======
 		728B43FDACD43334E7A59BCF /* ConditionsStore.cpp in Sources */ = {isa = PBXBuildFile; fileRef = 4256486EA97E57BBB38CDAF2 /* ConditionsStore.cpp */; };
->>>>>>> 3ca542b8
 		6EC347E6A79BA5602BA4D1EA /* StartConditionsPanel.cpp in Sources */ = {isa = PBXBuildFile; fileRef = 11EA4AD7A889B6AC1441A198 /* StartConditionsPanel.cpp */; };
 		87D6407E8B579EB502BFBCE5 /* GameAction.cpp in Sources */ = {isa = PBXBuildFile; fileRef = 9F0F4096A9008E2D8F3304BB /* GameAction.cpp */; };
 		88A64339B56EBA1F7923E1C7 /* GameLoadingPanel.cpp in Sources */ = {isa = PBXBuildFile; fileRef = A7E640C7A366679B27CCADAC /* GameLoadingPanel.cpp */; };
@@ -266,12 +263,9 @@
 		6A5716311E25BE6F00585EB2 /* CollisionSet.cpp */ = {isa = PBXFileReference; fileEncoding = 4; lastKnownFileType = sourcecode.cpp.cpp; name = CollisionSet.cpp; path = source/CollisionSet.cpp; sourceTree = "<group>"; };
 		6A5716321E25BE6F00585EB2 /* CollisionSet.h */ = {isa = PBXFileReference; fileEncoding = 4; lastKnownFileType = sourcecode.c.h; name = CollisionSet.h; path = source/CollisionSet.h; sourceTree = "<group>"; };
 		6DCF4CF2972F569E6DBB8578 /* CategoryTypes.h */ = {isa = PBXFileReference; fileEncoding = 4; lastKnownFileType = sourcecode.c.h; name = CategoryTypes.h; path = source/CategoryTypes.h; sourceTree = "<group>"; };
-<<<<<<< HEAD
 		766542D28E4632A569256F49 /* ShipAICache.h */ = {isa = PBXFileReference; fileEncoding = 4; lastKnownFileType = sourcecode.c.h; name = ShipAICache.h; path = source/AI/ShipAICache.h; sourceTree = "<group>"; };
-=======
 		A3B9425983D66B182BD724B4 /* ConditionsStore.h */ = {isa = PBXFileReference; fileEncoding = 4; lastKnownFileType = sourcecode.c.h; name = ConditionsStore.h; path = source/ConditionsStore.h; sourceTree = "<group>"; };
 		74F543598EEFB3745287E663 /* Bitset.cpp */ = {isa = PBXFileReference; fileEncoding = 4; lastKnownFileType = sourcecode.cpp.cpp; name = Bitset.cpp; path = source/Bitset.cpp; sourceTree = "<group>"; };
->>>>>>> 3ca542b8
 		86AB4B6E9C4C0490AE7F029B /* EsUuid.h */ = {isa = PBXFileReference; fileEncoding = 4; lastKnownFileType = sourcecode.c.h; name = EsUuid.h; path = source/EsUuid.h; sourceTree = "<group>"; };
 		86D9414E818561143BD298BC /* TextReplacements.h */ = {isa = PBXFileReference; fileEncoding = 4; lastKnownFileType = sourcecode.c.h; name = TextReplacements.h; path = source/TextReplacements.h; sourceTree = "<group>"; };
 		8CB543A1AA20F764DD7FC15A /* MenuAnimationPanel.h */ = {isa = PBXFileReference; fileEncoding = 4; lastKnownFileType = sourcecode.c.h; name = MenuAnimationPanel.h; path = source/MenuAnimationPanel.h; sourceTree = "<group>"; };
@@ -884,13 +878,10 @@
 				210C41C0BA33F71A694D5F98 /* Bitset.h */,
 				A3754152958FBC924E9F76A9 /* opengl.cpp */,
 				EB634E95A88454ADDB8644B1 /* opengl.h */,
-<<<<<<< HEAD
 				68614FC0B06D78B38FF3DEC6 /* ShipAICache.cpp */,
 				766542D28E4632A569256F49 /* ShipAICache.h */,
-=======
 				E8F645ACA30BA0E95F83803C /* FireCommand.cpp */,
 				EB4645F28765D37290EA6F78 /* FireCommand.h */,
->>>>>>> 3ca542b8
 				46B444A6B2A67F93BB272686 /* ByGivenOrder.h */,
 				DE844E2BBF82C39B568527CB /* ByName.h */,
 				C62B4D15899E5F47443D0ED6 /* DamageProfile.cpp */,
@@ -1296,9 +1287,7 @@
 				F78A44BAA8252F6D53B24B69 /* TextReplacements.cpp in Sources */,
 				A97C4460852BF852334C0CB1 /* Bitset.cpp in Sources */,
 				CE3F49A88B6DCBE09A711110 /* opengl.cpp in Sources */,
-<<<<<<< HEAD
 				6BC6485DB66E343A6826F2F0 /* ShipAICache.cpp in Sources */,
-=======
 				027A4E858B292CE9F0A06F89 /* FireCommand.cpp in Sources */,
 				E3D54794A1EEF51CD4859170 /* DamageProfile.cpp in Sources */,
 				F35E4D6EA465D71CDA282EBA /* MenuAnimationPanel.cpp in Sources */,
@@ -1306,7 +1295,6 @@
 				920F40E0ADECA8926F423FDA /* Variant.cpp in Sources */,
 				46A34BE4A0599886221093BA /* PrintData.cpp in Sources */,
 				DAC24E909BF453D18AEE3DA3 /* Logger.cpp in Sources */,
->>>>>>> 3ca542b8
 			);
 			runOnlyForDeploymentPostprocessing = 0;
 		};
