// !$*UTF8*$!
{
	archiveVersion = 1;
	classes = {
	};
	objectVersion = 46;
	objects = {

/* Begin PBXBuildFile section */
		027A4E858B292CE9F0A06F89 /* FireCommand.cpp in Sources */ = {isa = PBXBuildFile; fileRef = E8F645ACA30BA0E95F83803C /* FireCommand.cpp */; };
		03624EC39EE09C7A786B4A3D /* CoreStartData.cpp in Sources */ = {isa = PBXBuildFile; fileRef = 0DF34095B64BC64F666ECF5F /* CoreStartData.cpp */; };
		03DC4253AA8390FE0A8FB4EA /* MaskManager.cpp in Sources */ = {isa = PBXBuildFile; fileRef = 499B4DA7A9C7351120660643 /* MaskManager.cpp */; };
		072599D126A8CB2F007EC229 /* SDL2.framework in Frameworks */ = {isa = PBXBuildFile; fileRef = 072599CC26A8C942007EC229 /* SDL2.framework */; };
		072599D426A8CD5D007EC229 /* SDL2.framework in CopyFiles */ = {isa = PBXBuildFile; fileRef = 072599CC26A8C942007EC229 /* SDL2.framework */; settings = {ATTRIBUTES = (CodeSignOnCopy, RemoveHeadersOnCopy, ); }; };
<<<<<<< HEAD
		0A7F4B4793714E0A8C5D0BA4 /* CategoryList.cpp in Sources */ = {isa = PBXBuildFile; fileRef = 02F347B587CDABE97B0D83C6 /* CategoryList.cpp */; };
=======
>>>>>>> 304d0ee3
		1578F883250B5F8A00D318FB /* InfoPanelState.cpp in Sources */ = {isa = PBXBuildFile; fileRef = 1578F880250B5F8A00D318FB /* InfoPanelState.cpp */; };
		16AD4CACA629E8026777EA00 /* truncate.hpp in Headers */ = {isa = PBXBuildFile; fileRef = 2CA44855BD0AFF45DCAEEA5D /* truncate.hpp */; settings = {ATTRIBUTES = (Project, ); }; };
		301A4FE885A7A12348986C4F /* UniverseObjects.cpp in Sources */ = {isa = PBXBuildFile; fileRef = 389245138CF297EB417DF730 /* UniverseObjects.cpp */; };
		46A34BE4A0599886221093BA /* PrintData.cpp in Sources */ = {isa = PBXBuildFile; fileRef = 341645FAA25F7901221B8965 /* PrintData.cpp */; };
		497849B2A4C5EA58A64D316C /* MapPlanetCard.cpp in Sources */ = {isa = PBXBuildFile; fileRef = 32404878BFF00A095AF2DD2C /* MapPlanetCard.cpp */; };
		5155CD731DBB9FF900EF090B /* Depreciation.cpp in Sources */ = {isa = PBXBuildFile; fileRef = 5155CD711DBB9FF900EF090B /* Depreciation.cpp */; };
		5AB644C9B37C15C989A9DBE9 /* DisplayText.cpp in Sources */ = {isa = PBXBuildFile; fileRef = 2E1E458DB603BF979429117C /* DisplayText.cpp */; };
		6245F8251D301C7400A7A094 /* Body.cpp in Sources */ = {isa = PBXBuildFile; fileRef = 6245F8231D301C7400A7A094 /* Body.cpp */; };
		6245F8281D301C9000A7A094 /* Hardpoint.cpp in Sources */ = {isa = PBXBuildFile; fileRef = 6245F8261D301C9000A7A094 /* Hardpoint.cpp */; };
		628BDAEF1CC5DC950062BCD2 /* PlanetLabel.cpp in Sources */ = {isa = PBXBuildFile; fileRef = 628BDAED1CC5DC950062BCD2 /* PlanetLabel.cpp */; };
		62A405BA1D47DA4D0054F6A0 /* FogShader.cpp in Sources */ = {isa = PBXBuildFile; fileRef = 62A405B81D47DA4D0054F6A0 /* FogShader.cpp */; };
		62C3111A1CE172D000409D91 /* Flotsam.cpp in Sources */ = {isa = PBXBuildFile; fileRef = 62C311181CE172D000409D91 /* Flotsam.cpp */; };
		6A5716331E25BE6F00585EB2 /* CollisionSet.cpp in Sources */ = {isa = PBXBuildFile; fileRef = 6A5716311E25BE6F00585EB2 /* CollisionSet.cpp */; };
		728B43FDACD43334E7A59BCF /* ConditionsStore.cpp in Sources */ = {isa = PBXBuildFile; fileRef = 4256486EA97E57BBB38CDAF2 /* ConditionsStore.cpp */; };
		6EC347E6A79BA5602BA4D1EA /* StartConditionsPanel.cpp in Sources */ = {isa = PBXBuildFile; fileRef = 11EA4AD7A889B6AC1441A198 /* StartConditionsPanel.cpp */; };
		87D6407E8B579EB502BFBCE5 /* GameAction.cpp in Sources */ = {isa = PBXBuildFile; fileRef = 9F0F4096A9008E2D8F3304BB /* GameAction.cpp */; };
		88A64339B56EBA1F7923E1C7 /* GameLoadingPanel.cpp in Sources */ = {isa = PBXBuildFile; fileRef = A7E640C7A366679B27CCADAC /* GameLoadingPanel.cpp */; };
		90CF46CE84794C6186FC6CE2 /* EsUuid.cpp in Sources */ = {isa = PBXBuildFile; fileRef = 950742538F8CECF5D4168FBC /* EsUuid.cpp */; };
		920F40E0ADECA8926F423FDA /* Variant.cpp in Sources */ = {isa = PBXBuildFile; fileRef = 61FA4C2BB89E08C5E2B8B4B9 /* Variant.cpp */; };
		94DF4B5B8619F6A3715D6168 /* Weather.cpp in Sources */ = {isa = PBXBuildFile; fileRef = 8E8A4C648B242742B22A34FA /* Weather.cpp */; };
		9E1F4BF78F9E1FC4C96F76B5 /* Test.cpp in Sources */ = {isa = PBXBuildFile; fileRef = 2E8047A8987DD8EC99FF8E2E /* Test.cpp */; };
		A90633FF1EE602FD000DA6C0 /* LogbookPanel.cpp in Sources */ = {isa = PBXBuildFile; fileRef = A90633FD1EE602FD000DA6C0 /* LogbookPanel.cpp */; };
		A90C15D91D5BD55700708F3A /* Minable.cpp in Sources */ = {isa = PBXBuildFile; fileRef = A90C15D71D5BD55700708F3A /* Minable.cpp */; };
		A90C15DC1D5BD56800708F3A /* Rectangle.cpp in Sources */ = {isa = PBXBuildFile; fileRef = A90C15DA1D5BD56800708F3A /* Rectangle.cpp */; };
		A93931FB1988135200C2A87B /* libturbojpeg.0.dylib in Frameworks */ = {isa = PBXBuildFile; fileRef = A93931FA1988135200C2A87B /* libturbojpeg.0.dylib */; };
		A93931FD1988136B00C2A87B /* libpng16.dylib in Frameworks */ = {isa = PBXBuildFile; fileRef = A93931FC1988136B00C2A87B /* libpng16.dylib */; };
		A93931FE1988136E00C2A87B /* libturbojpeg.0.dylib in CopyFiles */ = {isa = PBXBuildFile; fileRef = A93931FA1988135200C2A87B /* libturbojpeg.0.dylib */; };
		A93931FF1988136F00C2A87B /* libpng16.dylib in CopyFiles */ = {isa = PBXBuildFile; fileRef = A93931FC1988136B00C2A87B /* libpng16.dylib */; };
		A94408A51982F3E600610427 /* endless-sky.iconset in Resources */ = {isa = PBXBuildFile; fileRef = A94408A41982F3E600610427 /* endless-sky.iconset */; };
		A966A5AB1B964E6300DFF69C /* Person.cpp in Sources */ = {isa = PBXBuildFile; fileRef = A966A5A91B964E6300DFF69C /* Person.cpp */; };
		A96863A01AE6FD0E004FE1FE /* Account.cpp in Sources */ = {isa = PBXBuildFile; fileRef = A96862CD1AE6FD0A004FE1FE /* Account.cpp */; };
		A96863A11AE6FD0E004FE1FE /* AI.cpp in Sources */ = {isa = PBXBuildFile; fileRef = A96862CF1AE6FD0A004FE1FE /* AI.cpp */; };
		A96863A21AE6FD0E004FE1FE /* Angle.cpp in Sources */ = {isa = PBXBuildFile; fileRef = A96862D11AE6FD0A004FE1FE /* Angle.cpp */; };
		A96863A41AE6FD0E004FE1FE /* Armament.cpp in Sources */ = {isa = PBXBuildFile; fileRef = A96862D51AE6FD0A004FE1FE /* Armament.cpp */; };
		A96863A51AE6FD0E004FE1FE /* AsteroidField.cpp in Sources */ = {isa = PBXBuildFile; fileRef = A96862D71AE6FD0A004FE1FE /* AsteroidField.cpp */; };
		A96863A61AE6FD0E004FE1FE /* Audio.cpp in Sources */ = {isa = PBXBuildFile; fileRef = A96862D91AE6FD0A004FE1FE /* Audio.cpp */; };
		A96863A71AE6FD0E004FE1FE /* BankPanel.cpp in Sources */ = {isa = PBXBuildFile; fileRef = A96862DB1AE6FD0A004FE1FE /* BankPanel.cpp */; };
		A96863A91AE6FD0E004FE1FE /* BoardingPanel.cpp in Sources */ = {isa = PBXBuildFile; fileRef = A96862DF1AE6FD0A004FE1FE /* BoardingPanel.cpp */; };
		A96863AA1AE6FD0E004FE1FE /* CaptureOdds.cpp in Sources */ = {isa = PBXBuildFile; fileRef = A96862E11AE6FD0A004FE1FE /* CaptureOdds.cpp */; };
		A96863AB1AE6FD0E004FE1FE /* CargoHold.cpp in Sources */ = {isa = PBXBuildFile; fileRef = A96862E31AE6FD0A004FE1FE /* CargoHold.cpp */; };
		A96863AC1AE6FD0E004FE1FE /* Color.cpp in Sources */ = {isa = PBXBuildFile; fileRef = A96862E61AE6FD0A004FE1FE /* Color.cpp */; };
		A96863AD1AE6FD0E004FE1FE /* Command.cpp in Sources */ = {isa = PBXBuildFile; fileRef = A96862E81AE6FD0A004FE1FE /* Command.cpp */; };
		A96863AE1AE6FD0E004FE1FE /* ConditionSet.cpp in Sources */ = {isa = PBXBuildFile; fileRef = A96862EA1AE6FD0A004FE1FE /* ConditionSet.cpp */; };
		A96863AF1AE6FD0E004FE1FE /* Conversation.cpp in Sources */ = {isa = PBXBuildFile; fileRef = A96862EC1AE6FD0A004FE1FE /* Conversation.cpp */; };
		A96863B01AE6FD0E004FE1FE /* ConversationPanel.cpp in Sources */ = {isa = PBXBuildFile; fileRef = A96862EE1AE6FD0A004FE1FE /* ConversationPanel.cpp */; };
		A96863B11AE6FD0E004FE1FE /* DataFile.cpp in Sources */ = {isa = PBXBuildFile; fileRef = A96862F01AE6FD0A004FE1FE /* DataFile.cpp */; };
		A96863B21AE6FD0E004FE1FE /* DataNode.cpp in Sources */ = {isa = PBXBuildFile; fileRef = A96862F21AE6FD0A004FE1FE /* DataNode.cpp */; };
		A96863B31AE6FD0E004FE1FE /* DataWriter.cpp in Sources */ = {isa = PBXBuildFile; fileRef = A96862F41AE6FD0A004FE1FE /* DataWriter.cpp */; };
		A96863B41AE6FD0E004FE1FE /* Date.cpp in Sources */ = {isa = PBXBuildFile; fileRef = A96862F61AE6FD0A004FE1FE /* Date.cpp */; };
		A96863B51AE6FD0E004FE1FE /* Dialog.cpp in Sources */ = {isa = PBXBuildFile; fileRef = A96862F81AE6FD0A004FE1FE /* Dialog.cpp */; };
		A96863B61AE6FD0E004FE1FE /* DistanceMap.cpp in Sources */ = {isa = PBXBuildFile; fileRef = A96862FA1AE6FD0B004FE1FE /* DistanceMap.cpp */; };
		A96863B81AE6FD0E004FE1FE /* DrawList.cpp in Sources */ = {isa = PBXBuildFile; fileRef = A96862FE1AE6FD0B004FE1FE /* DrawList.cpp */; };
		A96863B91AE6FD0E004FE1FE /* Effect.cpp in Sources */ = {isa = PBXBuildFile; fileRef = A96863001AE6FD0B004FE1FE /* Effect.cpp */; };
		A96863BA1AE6FD0E004FE1FE /* Engine.cpp in Sources */ = {isa = PBXBuildFile; fileRef = A96863021AE6FD0B004FE1FE /* Engine.cpp */; };
		A96863BB1AE6FD0E004FE1FE /* EscortDisplay.cpp in Sources */ = {isa = PBXBuildFile; fileRef = A96863041AE6FD0B004FE1FE /* EscortDisplay.cpp */; };
		A96863BC1AE6FD0E004FE1FE /* Files.cpp in Sources */ = {isa = PBXBuildFile; fileRef = A96863061AE6FD0B004FE1FE /* Files.cpp */; };
		A96863BD1AE6FD0E004FE1FE /* FillShader.cpp in Sources */ = {isa = PBXBuildFile; fileRef = A96863081AE6FD0B004FE1FE /* FillShader.cpp */; };
		A96863BE1AE6FD0E004FE1FE /* Fleet.cpp in Sources */ = {isa = PBXBuildFile; fileRef = A968630A1AE6FD0B004FE1FE /* Fleet.cpp */; };
		A96863BF1AE6FD0E004FE1FE /* Font.cpp in Sources */ = {isa = PBXBuildFile; fileRef = A968630C1AE6FD0B004FE1FE /* Font.cpp */; };
		A96863C01AE6FD0E004FE1FE /* FontSet.cpp in Sources */ = {isa = PBXBuildFile; fileRef = A968630E1AE6FD0B004FE1FE /* FontSet.cpp */; };
		A96863C11AE6FD0E004FE1FE /* Format.cpp in Sources */ = {isa = PBXBuildFile; fileRef = A96863101AE6FD0B004FE1FE /* Format.cpp */; };
		A96863C21AE6FD0E004FE1FE /* FrameTimer.cpp in Sources */ = {isa = PBXBuildFile; fileRef = A96863121AE6FD0B004FE1FE /* FrameTimer.cpp */; };
		A96863C31AE6FD0E004FE1FE /* Galaxy.cpp in Sources */ = {isa = PBXBuildFile; fileRef = A96863141AE6FD0B004FE1FE /* Galaxy.cpp */; };
		A96863C41AE6FD0E004FE1FE /* GameData.cpp in Sources */ = {isa = PBXBuildFile; fileRef = A96863161AE6FD0B004FE1FE /* GameData.cpp */; };
		A96863C51AE6FD0E004FE1FE /* GameEvent.cpp in Sources */ = {isa = PBXBuildFile; fileRef = A96863181AE6FD0B004FE1FE /* GameEvent.cpp */; };
		A96863C61AE6FD0E004FE1FE /* Government.cpp in Sources */ = {isa = PBXBuildFile; fileRef = A968631B1AE6FD0B004FE1FE /* Government.cpp */; };
		A96863C71AE6FD0E004FE1FE /* HailPanel.cpp in Sources */ = {isa = PBXBuildFile; fileRef = A968631D1AE6FD0B004FE1FE /* HailPanel.cpp */; };
		A96863C81AE6FD0E004FE1FE /* HiringPanel.cpp in Sources */ = {isa = PBXBuildFile; fileRef = A968631F1AE6FD0B004FE1FE /* HiringPanel.cpp */; };
		A96863C91AE6FD0E004FE1FE /* ImageBuffer.cpp in Sources */ = {isa = PBXBuildFile; fileRef = A96863211AE6FD0B004FE1FE /* ImageBuffer.cpp */; };
		A96863CB1AE6FD0E004FE1FE /* Information.cpp in Sources */ = {isa = PBXBuildFile; fileRef = A96863251AE6FD0B004FE1FE /* Information.cpp */; };
		A96863CC1AE6FD0E004FE1FE /* Interface.cpp in Sources */ = {isa = PBXBuildFile; fileRef = A96863271AE6FD0B004FE1FE /* Interface.cpp */; };
		A96863CD1AE6FD0E004FE1FE /* LineShader.cpp in Sources */ = {isa = PBXBuildFile; fileRef = A96863291AE6FD0B004FE1FE /* LineShader.cpp */; };
		A96863CE1AE6FD0E004FE1FE /* LoadPanel.cpp in Sources */ = {isa = PBXBuildFile; fileRef = A968632B1AE6FD0B004FE1FE /* LoadPanel.cpp */; };
		A96863CF1AE6FD0E004FE1FE /* LocationFilter.cpp in Sources */ = {isa = PBXBuildFile; fileRef = A968632D1AE6FD0B004FE1FE /* LocationFilter.cpp */; };
		A96863D01AE6FD0E004FE1FE /* main.cpp in Sources */ = {isa = PBXBuildFile; fileRef = A968632F1AE6FD0B004FE1FE /* main.cpp */; };
		A96863D11AE6FD0E004FE1FE /* MainPanel.cpp in Sources */ = {isa = PBXBuildFile; fileRef = A96863301AE6FD0B004FE1FE /* MainPanel.cpp */; };
		A96863D21AE6FD0E004FE1FE /* MapDetailPanel.cpp in Sources */ = {isa = PBXBuildFile; fileRef = A96863321AE6FD0C004FE1FE /* MapDetailPanel.cpp */; };
		A96863D31AE6FD0E004FE1FE /* MapPanel.cpp in Sources */ = {isa = PBXBuildFile; fileRef = A96863341AE6FD0C004FE1FE /* MapPanel.cpp */; };
		A96863D41AE6FD0E004FE1FE /* Mask.cpp in Sources */ = {isa = PBXBuildFile; fileRef = A96863361AE6FD0C004FE1FE /* Mask.cpp */; };
		A96863D51AE6FD0E004FE1FE /* MenuPanel.cpp in Sources */ = {isa = PBXBuildFile; fileRef = A96863381AE6FD0C004FE1FE /* MenuPanel.cpp */; };
		A96863D61AE6FD0E004FE1FE /* Messages.cpp in Sources */ = {isa = PBXBuildFile; fileRef = A968633A1AE6FD0C004FE1FE /* Messages.cpp */; };
		A96863D71AE6FD0E004FE1FE /* Mission.cpp in Sources */ = {isa = PBXBuildFile; fileRef = A968633C1AE6FD0C004FE1FE /* Mission.cpp */; };
		A96863D81AE6FD0E004FE1FE /* MissionAction.cpp in Sources */ = {isa = PBXBuildFile; fileRef = A968633E1AE6FD0C004FE1FE /* MissionAction.cpp */; };
		A96863D91AE6FD0E004FE1FE /* MissionPanel.cpp in Sources */ = {isa = PBXBuildFile; fileRef = A96863401AE6FD0C004FE1FE /* MissionPanel.cpp */; };
		A96863DA1AE6FD0E004FE1FE /* Mortgage.cpp in Sources */ = {isa = PBXBuildFile; fileRef = A96863421AE6FD0C004FE1FE /* Mortgage.cpp */; };
		A96863DB1AE6FD0E004FE1FE /* NPC.cpp in Sources */ = {isa = PBXBuildFile; fileRef = A96863441AE6FD0C004FE1FE /* NPC.cpp */; };
		A96863DC1AE6FD0E004FE1FE /* Outfit.cpp in Sources */ = {isa = PBXBuildFile; fileRef = A96863461AE6FD0C004FE1FE /* Outfit.cpp */; };
		A96863DD1AE6FD0E004FE1FE /* OutfitInfoDisplay.cpp in Sources */ = {isa = PBXBuildFile; fileRef = A96863481AE6FD0C004FE1FE /* OutfitInfoDisplay.cpp */; };
		A96863DE1AE6FD0E004FE1FE /* OutfitterPanel.cpp in Sources */ = {isa = PBXBuildFile; fileRef = A968634A1AE6FD0C004FE1FE /* OutfitterPanel.cpp */; };
		A96863DF1AE6FD0E004FE1FE /* OutlineShader.cpp in Sources */ = {isa = PBXBuildFile; fileRef = A968634C1AE6FD0C004FE1FE /* OutlineShader.cpp */; };
		A96863E01AE6FD0E004FE1FE /* Panel.cpp in Sources */ = {isa = PBXBuildFile; fileRef = A968634E1AE6FD0C004FE1FE /* Panel.cpp */; };
		A96863E11AE6FD0E004FE1FE /* Personality.cpp in Sources */ = {isa = PBXBuildFile; fileRef = A96863501AE6FD0C004FE1FE /* Personality.cpp */; };
		A96863E21AE6FD0E004FE1FE /* Phrase.cpp in Sources */ = {isa = PBXBuildFile; fileRef = A96863521AE6FD0C004FE1FE /* Phrase.cpp */; };
		A96863E31AE6FD0E004FE1FE /* Planet.cpp in Sources */ = {isa = PBXBuildFile; fileRef = A96863551AE6FD0C004FE1FE /* Planet.cpp */; };
		A96863E41AE6FD0E004FE1FE /* PlanetPanel.cpp in Sources */ = {isa = PBXBuildFile; fileRef = A96863571AE6FD0C004FE1FE /* PlanetPanel.cpp */; };
		A96863E51AE6FD0E004FE1FE /* PlayerInfo.cpp in Sources */ = {isa = PBXBuildFile; fileRef = A96863591AE6FD0C004FE1FE /* PlayerInfo.cpp */; };
		A96863E61AE6FD0E004FE1FE /* Point.cpp in Sources */ = {isa = PBXBuildFile; fileRef = A968635B1AE6FD0C004FE1FE /* Point.cpp */; };
		A96863E71AE6FD0E004FE1FE /* PointerShader.cpp in Sources */ = {isa = PBXBuildFile; fileRef = A968635D1AE6FD0C004FE1FE /* PointerShader.cpp */; };
		A96863E81AE6FD0E004FE1FE /* Politics.cpp in Sources */ = {isa = PBXBuildFile; fileRef = A968635F1AE6FD0C004FE1FE /* Politics.cpp */; };
		A96863E91AE6FD0E004FE1FE /* Preferences.cpp in Sources */ = {isa = PBXBuildFile; fileRef = A96863611AE6FD0C004FE1FE /* Preferences.cpp */; };
		A96863EA1AE6FD0E004FE1FE /* PreferencesPanel.cpp in Sources */ = {isa = PBXBuildFile; fileRef = A96863631AE6FD0C004FE1FE /* PreferencesPanel.cpp */; };
		A96863EB1AE6FD0E004FE1FE /* Projectile.cpp in Sources */ = {isa = PBXBuildFile; fileRef = A96863651AE6FD0C004FE1FE /* Projectile.cpp */; };
		A96863EC1AE6FD0E004FE1FE /* Radar.cpp in Sources */ = {isa = PBXBuildFile; fileRef = A96863671AE6FD0C004FE1FE /* Radar.cpp */; };
		A96863ED1AE6FD0E004FE1FE /* Random.cpp in Sources */ = {isa = PBXBuildFile; fileRef = A96863691AE6FD0D004FE1FE /* Random.cpp */; };
		A96863EE1AE6FD0E004FE1FE /* RingShader.cpp in Sources */ = {isa = PBXBuildFile; fileRef = A968636B1AE6FD0D004FE1FE /* RingShader.cpp */; };
		A96863EF1AE6FD0E004FE1FE /* SavedGame.cpp in Sources */ = {isa = PBXBuildFile; fileRef = A968636E1AE6FD0D004FE1FE /* SavedGame.cpp */; };
		A96863F01AE6FD0E004FE1FE /* Screen.cpp in Sources */ = {isa = PBXBuildFile; fileRef = A96863701AE6FD0D004FE1FE /* Screen.cpp */; };
		A96863F11AE6FD0E004FE1FE /* Shader.cpp in Sources */ = {isa = PBXBuildFile; fileRef = A96863731AE6FD0D004FE1FE /* Shader.cpp */; };
		A96863F21AE6FD0E004FE1FE /* Ship.cpp in Sources */ = {isa = PBXBuildFile; fileRef = A96863761AE6FD0D004FE1FE /* Ship.cpp */; };
		A96863F31AE6FD0E004FE1FE /* ShipEvent.cpp in Sources */ = {isa = PBXBuildFile; fileRef = A96863781AE6FD0D004FE1FE /* ShipEvent.cpp */; };
		A96863F41AE6FD0E004FE1FE /* ShipInfoDisplay.cpp in Sources */ = {isa = PBXBuildFile; fileRef = A968637A1AE6FD0D004FE1FE /* ShipInfoDisplay.cpp */; };
		A96863F51AE6FD0E004FE1FE /* ShipyardPanel.cpp in Sources */ = {isa = PBXBuildFile; fileRef = A968637C1AE6FD0D004FE1FE /* ShipyardPanel.cpp */; };
		A96863F61AE6FD0E004FE1FE /* ShopPanel.cpp in Sources */ = {isa = PBXBuildFile; fileRef = A968637E1AE6FD0D004FE1FE /* ShopPanel.cpp */; };
		A96863F71AE6FD0E004FE1FE /* Sound.cpp in Sources */ = {isa = PBXBuildFile; fileRef = A96863801AE6FD0D004FE1FE /* Sound.cpp */; };
		A96863F81AE6FD0E004FE1FE /* SpaceportPanel.cpp in Sources */ = {isa = PBXBuildFile; fileRef = A96863821AE6FD0D004FE1FE /* SpaceportPanel.cpp */; };
		A96863F91AE6FD0E004FE1FE /* Sprite.cpp in Sources */ = {isa = PBXBuildFile; fileRef = A96863841AE6FD0D004FE1FE /* Sprite.cpp */; };
		A96863FA1AE6FD0E004FE1FE /* SpriteQueue.cpp in Sources */ = {isa = PBXBuildFile; fileRef = A96863861AE6FD0D004FE1FE /* SpriteQueue.cpp */; };
		A96863FB1AE6FD0E004FE1FE /* SpriteSet.cpp in Sources */ = {isa = PBXBuildFile; fileRef = A96863881AE6FD0D004FE1FE /* SpriteSet.cpp */; };
		A96863FC1AE6FD0E004FE1FE /* SpriteShader.cpp in Sources */ = {isa = PBXBuildFile; fileRef = A968638A1AE6FD0D004FE1FE /* SpriteShader.cpp */; };
		A96863FD1AE6FD0E004FE1FE /* StarField.cpp in Sources */ = {isa = PBXBuildFile; fileRef = A968638C1AE6FD0D004FE1FE /* StarField.cpp */; };
		A96863FE1AE6FD0E004FE1FE /* StartConditions.cpp in Sources */ = {isa = PBXBuildFile; fileRef = A968638E1AE6FD0D004FE1FE /* StartConditions.cpp */; };
		A96863FF1AE6FD0E004FE1FE /* StellarObject.cpp in Sources */ = {isa = PBXBuildFile; fileRef = A96863901AE6FD0D004FE1FE /* StellarObject.cpp */; };
		A96864001AE6FD0E004FE1FE /* System.cpp in Sources */ = {isa = PBXBuildFile; fileRef = A96863921AE6FD0D004FE1FE /* System.cpp */; };
		A96864011AE6FD0E004FE1FE /* Table.cpp in Sources */ = {isa = PBXBuildFile; fileRef = A96863941AE6FD0D004FE1FE /* Table.cpp */; };
		A96864021AE6FD0E004FE1FE /* Trade.cpp in Sources */ = {isa = PBXBuildFile; fileRef = A96863961AE6FD0D004FE1FE /* Trade.cpp */; };
		A96864031AE6FD0E004FE1FE /* TradingPanel.cpp in Sources */ = {isa = PBXBuildFile; fileRef = A96863981AE6FD0D004FE1FE /* TradingPanel.cpp */; };
		A96864041AE6FD0E004FE1FE /* UI.cpp in Sources */ = {isa = PBXBuildFile; fileRef = A968639A1AE6FD0D004FE1FE /* UI.cpp */; };
		A96864051AE6FD0E004FE1FE /* Weapon.cpp in Sources */ = {isa = PBXBuildFile; fileRef = A968639C1AE6FD0D004FE1FE /* Weapon.cpp */; };
		A96864061AE6FD0E004FE1FE /* WrappedText.cpp in Sources */ = {isa = PBXBuildFile; fileRef = A968639E1AE6FD0D004FE1FE /* WrappedText.cpp */; };
		A97C24EA1B17BE35007DDFA1 /* MapOutfitterPanel.cpp in Sources */ = {isa = PBXBuildFile; fileRef = A97C24E81B17BE35007DDFA1 /* MapOutfitterPanel.cpp */; };
		A97C24ED1B17BE3C007DDFA1 /* MapShipyardPanel.cpp in Sources */ = {isa = PBXBuildFile; fileRef = A97C24EB1B17BE3C007DDFA1 /* MapShipyardPanel.cpp */; };
		A97C4460852BF852334C0CB1 /* Bitset.cpp in Sources */ = {isa = PBXBuildFile; fileRef = 74F543598EEFB3745287E663 /* Bitset.cpp */; };
		A98150821EA9634A00428AD6 /* ShipInfoPanel.cpp in Sources */ = {isa = PBXBuildFile; fileRef = A98150801EA9634A00428AD6 /* ShipInfoPanel.cpp */; };
		A98150851EA9635D00428AD6 /* PlayerInfoPanel.cpp in Sources */ = {isa = PBXBuildFile; fileRef = A98150831EA9635D00428AD6 /* PlayerInfoPanel.cpp */; };
		A99F7A50195DF3E8002C30B8 /* Images.xcassets in Resources */ = {isa = PBXBuildFile; fileRef = A99F7A4F195DF3E8002C30B8 /* Images.xcassets */; };
		A99F7AF5195DF44C002C30B8 /* credits.txt in Resources */ = {isa = PBXBuildFile; fileRef = A99F7A6F195DF44B002C30B8 /* credits.txt */; };
		A99F7B08195DF44C002C30B8 /* keys.txt in Resources */ = {isa = PBXBuildFile; fileRef = A99F7A94195DF44B002C30B8 /* keys.txt */; };
		A99F7B09195DF44C002C30B8 /* license.txt in Resources */ = {isa = PBXBuildFile; fileRef = A99F7A95195DF44B002C30B8 /* license.txt */; };
		A99F7B34195DF45E002C30B8 /* data in Resources */ = {isa = PBXBuildFile; fileRef = A99F7B32195DF45E002C30B8 /* data */; };
		A99F7B35195DF45E002C30B8 /* images in Resources */ = {isa = PBXBuildFile; fileRef = A99F7B33195DF45E002C30B8 /* images */; };
		A9A5297419996C9F002D7C35 /* sounds in Resources */ = {isa = PBXBuildFile; fileRef = A9A5297319996C9F002D7C35 /* sounds */; };
		A9A5297619996CC3002D7C35 /* OpenAL.framework in Frameworks */ = {isa = PBXBuildFile; fileRef = A9A5297519996CC3002D7C35 /* OpenAL.framework */; };
		A9B99D021C616AD000BE7C2E /* ItemInfoDisplay.cpp in Sources */ = {isa = PBXBuildFile; fileRef = A9B99D001C616AD000BE7C2E /* ItemInfoDisplay.cpp */; };
		A9B99D051C616AF200BE7C2E /* MapSalesPanel.cpp in Sources */ = {isa = PBXBuildFile; fileRef = A9B99D031C616AF200BE7C2E /* MapSalesPanel.cpp */; };
		A9BDFB541E00B8AA00A6B27E /* Music.cpp in Sources */ = {isa = PBXBuildFile; fileRef = A9BDFB521E00B8AA00A6B27E /* Music.cpp */; };
		A9BDFB561E00B94700A6B27E /* libmad.0.dylib in Frameworks */ = {isa = PBXBuildFile; fileRef = A9BDFB551E00B94700A6B27E /* libmad.0.dylib */; };
		A9BDFB571E00BD6A00A6B27E /* libmad.0.dylib in CopyFiles */ = {isa = PBXBuildFile; fileRef = A9BDFB551E00B94700A6B27E /* libmad.0.dylib */; };
		A9C70E101C0E5B51000B3D14 /* File.cpp in Sources */ = {isa = PBXBuildFile; fileRef = A9C70E0E1C0E5B51000B3D14 /* File.cpp */; };
		A9CC526D1950C9F6004E4E22 /* Cocoa.framework in Frameworks */ = {isa = PBXBuildFile; fileRef = A9CC526C1950C9F6004E4E22 /* Cocoa.framework */; };
		A9D40D1A195DFAA60086EE52 /* OpenGL.framework in Frameworks */ = {isa = PBXBuildFile; fileRef = A9D40D19195DFAA60086EE52 /* OpenGL.framework */; };
		AFF742E3BAA4AD9A5D001460 /* alignment.hpp in Headers */ = {isa = PBXBuildFile; fileRef = 13B643F6BEC24349F9BC9F42 /* alignment.hpp */; settings = {ATTRIBUTES = (Project, ); }; };
		B55C239D2303CE8B005C1A14 /* GameWindow.cpp in Sources */ = {isa = PBXBuildFile; fileRef = B55C239B2303CE8A005C1A14 /* GameWindow.cpp */; };
		B590161321ED4A0F00799178 /* Utf8.cpp in Sources */ = {isa = PBXBuildFile; fileRef = B590161121ED4A0E00799178 /* Utf8.cpp */; };
		B5DDA6942001B7F600DBA76A /* News.cpp in Sources */ = {isa = PBXBuildFile; fileRef = B5DDA6922001B7F600DBA76A /* News.cpp */; };
		C4264774A89C0001B6FFC60E /* Hazard.cpp in Sources */ = {isa = PBXBuildFile; fileRef = C49D4EA08DF168A83B1C7B07 /* Hazard.cpp */; };
		C7354A3E9C53D6C5E3CC352F /* TestData.cpp in Sources */ = {isa = PBXBuildFile; fileRef = 02D34A71AE3BC4C93FC6865B /* TestData.cpp */; };
		CE3F49A88B6DCBE09A711110 /* opengl.cpp in Sources */ = {isa = PBXBuildFile; fileRef = A3754152958FBC924E9F76A9 /* opengl.cpp */; };
		DAC24E909BF453D18AEE3DA3 /* Logger.cpp in Sources */ = {isa = PBXBuildFile; fileRef = A7F240B4AC219841424A387A /* Logger.cpp */; };
		DF8D57E11FC25842001525DA /* Dictionary.cpp in Sources */ = {isa = PBXBuildFile; fileRef = DF8D57DF1FC25842001525DA /* Dictionary.cpp */; };
		DF8D57E51FC25889001525DA /* Visual.cpp in Sources */ = {isa = PBXBuildFile; fileRef = DF8D57E21FC25889001525DA /* Visual.cpp */; };
		DFAAE2A61FD4A25C0072C0A8 /* BatchDrawList.cpp in Sources */ = {isa = PBXBuildFile; fileRef = DFAAE2A21FD4A25C0072C0A8 /* BatchDrawList.cpp */; };
		DFAAE2A71FD4A25C0072C0A8 /* BatchShader.cpp in Sources */ = {isa = PBXBuildFile; fileRef = DFAAE2A41FD4A25C0072C0A8 /* BatchShader.cpp */; };
		DFAAE2AA1FD4A27B0072C0A8 /* ImageSet.cpp in Sources */ = {isa = PBXBuildFile; fileRef = DFAAE2A81FD4A27B0072C0A8 /* ImageSet.cpp */; };
		E3D54794A1EEF51CD4859170 /* DamageProfile.cpp in Sources */ = {isa = PBXBuildFile; fileRef = C62B4D15899E5F47443D0ED6 /* DamageProfile.cpp */; };
		ED5E4F2ABA89E9DE00603E69 /* TestContext.cpp in Sources */ = {isa = PBXBuildFile; fileRef = A3134EC4B1CCA5546A10C3EF /* TestContext.cpp */; };
		F35E4D6EA465D71CDA282EBA /* MenuAnimationPanel.cpp in Sources */ = {isa = PBXBuildFile; fileRef = D0FA4800BE72C1B5A7D567B9 /* MenuAnimationPanel.cpp */; };
		F55745BDBC50E15DCEB2ED5B /* layout.hpp in Headers */ = {isa = PBXBuildFile; fileRef = 9BCF4321AF819E944EC02FB9 /* layout.hpp */; settings = {ATTRIBUTES = (Project, ); }; };
		F78A44BAA8252F6D53B24B69 /* TextReplacements.cpp in Sources */ = {isa = PBXBuildFile; fileRef = 6A4E42FEB3B265A91D5BD2FC /* TextReplacements.cpp */; };
/* End PBXBuildFile section */

/* Begin PBXContainerItemProxy section */
		070CD8162818CE9200A853BB /* PBXContainerItemProxy */ = {
			isa = PBXContainerItemProxy;
			containerPortal = A9CC52611950C9F6004E4E22 /* Project object */;
			proxyType = 1;
			remoteGlobalIDString = 070CD8102818CC6B00A853BB;
			remoteInfo = libmad;
		};
		072599CE26A8CADA007EC229 /* PBXContainerItemProxy */ = {
			isa = PBXContainerItemProxy;
			containerPortal = A9CC52611950C9F6004E4E22 /* Project object */;
			proxyType = 1;
			remoteGlobalIDString = 072599BD26A8C67D007EC229;
			remoteInfo = SDL2;
		};
/* End PBXContainerItemProxy section */

/* Begin PBXCopyFilesBuildPhase section */
		A93931ED19880ECA00C2A87B /* CopyFiles */ = {
			isa = PBXCopyFilesBuildPhase;
			buildActionMask = 2147483647;
			dstPath = "";
			dstSubfolderSpec = 10;
			files = (
				A9BDFB571E00BD6A00A6B27E /* libmad.0.dylib in CopyFiles */,
				A93931FF1988136F00C2A87B /* libpng16.dylib in CopyFiles */,
				A93931FE1988136E00C2A87B /* libturbojpeg.0.dylib in CopyFiles */,
				072599D426A8CD5D007EC229 /* SDL2.framework in CopyFiles */,
			);
			runOnlyForDeploymentPostprocessing = 0;
		};
/* End PBXCopyFilesBuildPhase section */

/* Begin PBXFileReference section */
		4256486EA97E57BBB38CDAF2 /* ConditionsStore.cpp */ = {isa = PBXFileReference; fileEncoding = 4; lastKnownFileType = sourcecode.cpp.cpp; name = ConditionsStore.cpp; path = source/ConditionsStore.cpp; sourceTree = "<group>"; };
		02D34A71AE3BC4C93FC6865B /* TestData.cpp */ = {isa = PBXFileReference; fileEncoding = 4; lastKnownFileType = sourcecode.cpp.cpp; name = TestData.cpp; path = source/TestData.cpp; sourceTree = "<group>"; };
		02F347B587CDABE97B0D83C6 /* CategoryList.cpp */ = {isa = PBXFileReference; fileEncoding = 4; lastKnownFileType = sourcecode.cpp.cpp; name = CategoryList.cpp; path = source/CategoryList.cpp; sourceTree = "<group>"; };
		070CD8152818CC6B00A853BB /* libmad.dylib */ = {isa = PBXFileReference; explicitFileType = "compiled.mach-o.dylib"; includeInIndex = 0; path = libmad.dylib; sourceTree = BUILT_PRODUCTS_DIR; };
		072599BE26A8C67D007EC229 /* SDL2.dylib */ = {isa = PBXFileReference; explicitFileType = "compiled.mach-o.dylib"; includeInIndex = 0; path = SDL2.dylib; sourceTree = BUILT_PRODUCTS_DIR; };
		072599CC26A8C942007EC229 /* SDL2.framework */ = {isa = PBXFileReference; lastKnownFileType = wrapper.framework; name = SDL2.framework; path = build/SDL2.framework; sourceTree = "<group>"; };
		086E48E490C9BAD6660C7274 /* ExclusiveItem.h */ = {isa = PBXFileReference; fileEncoding = 4; lastKnownFileType = sourcecode.c.h; name = ExclusiveItem.h; path = source/ExclusiveItem.h; sourceTree = "<group>"; };
		0C90483BB01ECD0E3E8DDA44 /* WeightedList.h */ = {isa = PBXFileReference; fileEncoding = 4; lastKnownFileType = sourcecode.c.h; name = WeightedList.h; path = source/WeightedList.h; sourceTree = "<group>"; };
		0DF34095B64BC64F666ECF5F /* CoreStartData.cpp */ = {isa = PBXFileReference; fileEncoding = 4; lastKnownFileType = sourcecode.cpp.cpp; name = CoreStartData.cpp; path = source/CoreStartData.cpp; sourceTree = "<group>"; };
		11EA4AD7A889B6AC1441A198 /* StartConditionsPanel.cpp */ = {isa = PBXFileReference; fileEncoding = 4; lastKnownFileType = sourcecode.cpp.cpp; name = StartConditionsPanel.cpp; path = source/StartConditionsPanel.cpp; sourceTree = "<group>"; };
		13B643F6BEC24349F9BC9F42 /* alignment.hpp */ = {isa = PBXFileReference; fileEncoding = 4; lastKnownFileType = sourcecode.c.h; name = alignment.hpp; path = source/text/alignment.hpp; sourceTree = "<group>"; };
		1578F880250B5F8A00D318FB /* InfoPanelState.cpp */ = {isa = PBXFileReference; fileEncoding = 4; lastKnownFileType = sourcecode.cpp.cpp; name = InfoPanelState.cpp; path = source/InfoPanelState.cpp; sourceTree = "<group>"; };
		1578F882250B5F8A00D318FB /* InfoPanelState.h */ = {isa = PBXFileReference; fileEncoding = 4; lastKnownFileType = sourcecode.c.h; name = InfoPanelState.h; path = source/InfoPanelState.h; sourceTree = "<group>"; };
		19184B47B496B414EC9CE671 /* DamageProfile.h */ = {isa = PBXFileReference; fileEncoding = 4; lastKnownFileType = sourcecode.c.h; name = DamageProfile.h; path = source/DamageProfile.h; sourceTree = "<group>"; };
		191E4107A4F1CBBC2526A0E9 /* MaskManager.h */ = {isa = PBXFileReference; fileEncoding = 4; lastKnownFileType = sourcecode.c.h; name = MaskManager.h; path = source/MaskManager.h; sourceTree = "<group>"; };
		1BC64A0181FB6E7EAE04AB9E /* BySeriesAndIndex.h */ = {isa = PBXFileReference; fileEncoding = 4; lastKnownFileType = sourcecode.c.h; name = BySeriesAndIndex.h; path = source/comparators/BySeriesAndIndex.h; sourceTree = "<group>"; };
		210C41C0BA33F71A694D5F98 /* Bitset.h */ = {isa = PBXFileReference; fileEncoding = 4; lastKnownFileType = sourcecode.c.h; name = Bitset.h; path = source/Bitset.h; sourceTree = "<group>"; };
		2CA44855BD0AFF45DCAEEA5D /* truncate.hpp */ = {isa = PBXFileReference; fileEncoding = 4; lastKnownFileType = sourcecode.c.h; name = truncate.hpp; path = source/text/truncate.hpp; sourceTree = "<group>"; };
		2E1E458DB603BF979429117C /* DisplayText.cpp */ = {isa = PBXFileReference; fileEncoding = 4; lastKnownFileType = sourcecode.cpp.cpp; name = DisplayText.cpp; path = source/text/DisplayText.cpp; sourceTree = "<group>"; };
		2E644A108BCD762A2A1A899C /* Hazard.h */ = {isa = PBXFileReference; fileEncoding = 4; lastKnownFileType = sourcecode.c.h; name = Hazard.h; path = source/Hazard.h; sourceTree = "<group>"; };
		2E8047A8987DD8EC99FF8E2E /* Test.cpp */ = {isa = PBXFileReference; fileEncoding = 4; lastKnownFileType = sourcecode.cpp.cpp; name = Test.cpp; path = source/Test.cpp; sourceTree = "<group>"; };
<<<<<<< HEAD
=======
		32404878BFF00A095AF2DD2C /* MapPlanetCard.cpp */ = {isa = PBXFileReference; fileEncoding = 4; lastKnownFileType = sourcecode.cpp.cpp; name = MapPlanetCard.cpp; path = source/MapPlanetCard.cpp; sourceTree = "<group>"; };
		341645FAA25F7901221B8965 /* PrintData.cpp */ = {isa = PBXFileReference; fileEncoding = 4; lastKnownFileType = sourcecode.cpp.cpp; name = PrintData.cpp; path = source/PrintData.cpp; sourceTree = "<group>"; };
>>>>>>> 304d0ee3
		389245138CF297EB417DF730 /* UniverseObjects.cpp */ = {isa = PBXFileReference; fileEncoding = 4; lastKnownFileType = sourcecode.cpp.cpp; name = UniverseObjects.cpp; path = source/UniverseObjects.cpp; sourceTree = "<group>"; };
		46B444A6B2A67F93BB272686 /* ByGivenOrder.h */ = {isa = PBXFileReference; fileEncoding = 4; lastKnownFileType = sourcecode.c.h; name = ByGivenOrder.h; path = source/comparators/ByGivenOrder.h; sourceTree = "<group>"; };
		499B4DA7A9C7351120660643 /* MaskManager.cpp */ = {isa = PBXFileReference; fileEncoding = 4; lastKnownFileType = sourcecode.cpp.cpp; name = MaskManager.cpp; path = source/MaskManager.cpp; sourceTree = "<group>"; };
		5155CD711DBB9FF900EF090B /* Depreciation.cpp */ = {isa = PBXFileReference; fileEncoding = 4; lastKnownFileType = sourcecode.cpp.cpp; name = Depreciation.cpp; path = source/Depreciation.cpp; sourceTree = "<group>"; };
		5155CD721DBB9FF900EF090B /* Depreciation.h */ = {isa = PBXFileReference; fileEncoding = 4; lastKnownFileType = sourcecode.c.h; name = Depreciation.h; path = source/Depreciation.h; sourceTree = "<group>"; };
		5CE3475B85CE8C48D98664B7 /* Test.h */ = {isa = PBXFileReference; fileEncoding = 4; lastKnownFileType = sourcecode.c.h; name = Test.h; path = source/Test.h; sourceTree = "<group>"; };
		5CF247B48EEC7A3C366C1DFA /* DamageDealt.h */ = {isa = PBXFileReference; fileEncoding = 4; lastKnownFileType = sourcecode.c.h; name = DamageDealt.h; path = source/DamageDealt.h; sourceTree = "<group>"; };
		5EBC44769E84CF0C953D08B3 /* Variant.h */ = {isa = PBXFileReference; fileEncoding = 4; lastKnownFileType = sourcecode.c.h; name = Variant.h; path = source/Variant.h; sourceTree = "<group>"; };
		61FA4C2BB89E08C5E2B8B4B9 /* Variant.cpp */ = {isa = PBXFileReference; fileEncoding = 4; lastKnownFileType = sourcecode.cpp.cpp; name = Variant.cpp; path = source/Variant.cpp; sourceTree = "<group>"; };
		6245F8231D301C7400A7A094 /* Body.cpp */ = {isa = PBXFileReference; fileEncoding = 4; lastKnownFileType = sourcecode.cpp.cpp; name = Body.cpp; path = source/Body.cpp; sourceTree = "<group>"; };
		6245F8241D301C7400A7A094 /* Body.h */ = {isa = PBXFileReference; fileEncoding = 4; lastKnownFileType = sourcecode.c.h; name = Body.h; path = source/Body.h; sourceTree = "<group>"; };
		6245F8261D301C9000A7A094 /* Hardpoint.cpp */ = {isa = PBXFileReference; fileEncoding = 4; lastKnownFileType = sourcecode.cpp.cpp; name = Hardpoint.cpp; path = source/Hardpoint.cpp; sourceTree = "<group>"; };
		6245F8271D301C9000A7A094 /* Hardpoint.h */ = {isa = PBXFileReference; fileEncoding = 4; lastKnownFileType = sourcecode.c.h; name = Hardpoint.h; path = source/Hardpoint.h; sourceTree = "<group>"; };
		628BDAED1CC5DC950062BCD2 /* PlanetLabel.cpp */ = {isa = PBXFileReference; fileEncoding = 4; lastKnownFileType = sourcecode.cpp.cpp; name = PlanetLabel.cpp; path = source/PlanetLabel.cpp; sourceTree = "<group>"; };
		628BDAEE1CC5DC950062BCD2 /* PlanetLabel.h */ = {isa = PBXFileReference; fileEncoding = 4; lastKnownFileType = sourcecode.c.h; name = PlanetLabel.h; path = source/PlanetLabel.h; sourceTree = "<group>"; };
		62A405B81D47DA4D0054F6A0 /* FogShader.cpp */ = {isa = PBXFileReference; fileEncoding = 4; lastKnownFileType = sourcecode.cpp.cpp; name = FogShader.cpp; path = source/FogShader.cpp; sourceTree = "<group>"; };
		62A405B91D47DA4D0054F6A0 /* FogShader.h */ = {isa = PBXFileReference; fileEncoding = 4; lastKnownFileType = sourcecode.c.h; name = FogShader.h; path = source/FogShader.h; sourceTree = "<group>"; };
		62C311181CE172D000409D91 /* Flotsam.cpp */ = {isa = PBXFileReference; fileEncoding = 4; lastKnownFileType = sourcecode.cpp.cpp; name = Flotsam.cpp; path = source/Flotsam.cpp; sourceTree = "<group>"; };
		62C311191CE172D000409D91 /* Flotsam.h */ = {isa = PBXFileReference; fileEncoding = 4; lastKnownFileType = sourcecode.c.h; name = Flotsam.h; path = source/Flotsam.h; sourceTree = "<group>"; };
		6833448DAEB9861D28445DD5 /* GameAction.h */ = {isa = PBXFileReference; fileEncoding = 4; lastKnownFileType = sourcecode.c.h; name = GameAction.h; path = source/GameAction.h; sourceTree = "<group>"; };
		6A4E42FEB3B265A91D5BD2FC /* TextReplacements.cpp */ = {isa = PBXFileReference; fileEncoding = 4; lastKnownFileType = sourcecode.cpp.cpp; name = TextReplacements.cpp; path = source/TextReplacements.cpp; sourceTree = "<group>"; };
		6A5716311E25BE6F00585EB2 /* CollisionSet.cpp */ = {isa = PBXFileReference; fileEncoding = 4; lastKnownFileType = sourcecode.cpp.cpp; name = CollisionSet.cpp; path = source/CollisionSet.cpp; sourceTree = "<group>"; };
		6A5716321E25BE6F00585EB2 /* CollisionSet.h */ = {isa = PBXFileReference; fileEncoding = 4; lastKnownFileType = sourcecode.c.h; name = CollisionSet.h; path = source/CollisionSet.h; sourceTree = "<group>"; };
		6DCF4CF2972F569E6DBB8578 /* CategoryTypes.h */ = {isa = PBXFileReference; fileEncoding = 4; lastKnownFileType = sourcecode.c.h; name = CategoryTypes.h; path = source/CategoryTypes.h; sourceTree = "<group>"; };
		A3B9425983D66B182BD724B4 /* ConditionsStore.h */ = {isa = PBXFileReference; fileEncoding = 4; lastKnownFileType = sourcecode.c.h; name = ConditionsStore.h; path = source/ConditionsStore.h; sourceTree = "<group>"; };
		74F543598EEFB3745287E663 /* Bitset.cpp */ = {isa = PBXFileReference; fileEncoding = 4; lastKnownFileType = sourcecode.cpp.cpp; name = Bitset.cpp; path = source/Bitset.cpp; sourceTree = "<group>"; };
		86AB4B6E9C4C0490AE7F029B /* EsUuid.h */ = {isa = PBXFileReference; fileEncoding = 4; lastKnownFileType = sourcecode.c.h; name = EsUuid.h; path = source/EsUuid.h; sourceTree = "<group>"; };
		86D9414E818561143BD298BC /* TextReplacements.h */ = {isa = PBXFileReference; fileEncoding = 4; lastKnownFileType = sourcecode.c.h; name = TextReplacements.h; path = source/TextReplacements.h; sourceTree = "<group>"; };
		8CB543A1AA20F764DD7FC15A /* MenuAnimationPanel.h */ = {isa = PBXFileReference; fileEncoding = 4; lastKnownFileType = sourcecode.c.h; name = MenuAnimationPanel.h; path = source/MenuAnimationPanel.h; sourceTree = "<group>"; };
		8E8A4C648B242742B22A34FA /* Weather.cpp */ = {isa = PBXFileReference; fileEncoding = 4; lastKnownFileType = sourcecode.cpp.cpp; name = Weather.cpp; path = source/Weather.cpp; sourceTree = "<group>"; };
		950742538F8CECF5D4168FBC /* EsUuid.cpp */ = {isa = PBXFileReference; fileEncoding = 4; lastKnownFileType = sourcecode.cpp.cpp; name = EsUuid.cpp; path = source/EsUuid.cpp; sourceTree = "<group>"; };
		98104FFDA18E40F4A712A8BE /* CoreStartData.h */ = {isa = PBXFileReference; fileEncoding = 4; lastKnownFileType = sourcecode.c.h; name = CoreStartData.h; path = source/CoreStartData.h; sourceTree = "<group>"; };
		9BCF4321AF819E944EC02FB9 /* layout.hpp */ = {isa = PBXFileReference; fileEncoding = 4; lastKnownFileType = sourcecode.c.h; name = layout.hpp; path = source/text/layout.hpp; sourceTree = "<group>"; };
		9DA14712A9C68E00FBFD9C72 /* TestData.h */ = {isa = PBXFileReference; fileEncoding = 4; lastKnownFileType = sourcecode.c.h; name = TestData.h; path = source/TestData.h; sourceTree = "<group>"; };
		9F0F4096A9008E2D8F3304BB /* GameAction.cpp */ = {isa = PBXFileReference; fileEncoding = 4; lastKnownFileType = sourcecode.cpp.cpp; name = GameAction.cpp; path = source/GameAction.cpp; sourceTree = "<group>"; };
		A00D4207B8915B5E7E9B4619 /* RandomEvent.h */ = {isa = PBXFileReference; fileEncoding = 4; lastKnownFileType = sourcecode.c.h; name = RandomEvent.h; path = source/RandomEvent.h; sourceTree = "<group>"; };
		A2A948EE929342C8F84C65D1 /* TestContext.h */ = {isa = PBXFileReference; fileEncoding = 4; lastKnownFileType = sourcecode.c.h; name = TestContext.h; path = source/TestContext.h; sourceTree = "<group>"; };
		A2A94C40A8DCA99809AD5DEE /* MapPlanetCard.h */ = {isa = PBXFileReference; fileEncoding = 4; lastKnownFileType = sourcecode.c.h; name = MapPlanetCard.h; path = source/MapPlanetCard.h; sourceTree = "<group>"; };
		A3134EC4B1CCA5546A10C3EF /* TestContext.cpp */ = {isa = PBXFileReference; fileEncoding = 4; lastKnownFileType = sourcecode.cpp.cpp; name = TestContext.cpp; path = source/TestContext.cpp; sourceTree = "<group>"; };
		A3754152958FBC924E9F76A9 /* opengl.cpp */ = {isa = PBXFileReference; fileEncoding = 4; lastKnownFileType = sourcecode.cpp.cpp; name = opengl.cpp; path = source/opengl.cpp; sourceTree = "<group>"; };
		A7E640C7A366679B27CCADAC /* GameLoadingPanel.cpp */ = {isa = PBXFileReference; fileEncoding = 4; lastKnownFileType = sourcecode.cpp.cpp; name = GameLoadingPanel.cpp; path = source/GameLoadingPanel.cpp; sourceTree = "<group>"; };
		A7F240B4AC219841424A387A /* Logger.cpp */ = {isa = PBXFileReference; fileEncoding = 4; lastKnownFileType = sourcecode.cpp.cpp; name = Logger.cpp; path = source/Logger.cpp; sourceTree = "<group>"; };
		A90633FD1EE602FD000DA6C0 /* LogbookPanel.cpp */ = {isa = PBXFileReference; fileEncoding = 4; lastKnownFileType = sourcecode.cpp.cpp; name = LogbookPanel.cpp; path = source/LogbookPanel.cpp; sourceTree = "<group>"; };
		A90633FE1EE602FD000DA6C0 /* LogbookPanel.h */ = {isa = PBXFileReference; fileEncoding = 4; lastKnownFileType = sourcecode.c.h; name = LogbookPanel.h; path = source/LogbookPanel.h; sourceTree = "<group>"; };
		A90C15D71D5BD55700708F3A /* Minable.cpp */ = {isa = PBXFileReference; fileEncoding = 4; lastKnownFileType = sourcecode.cpp.cpp; name = Minable.cpp; path = source/Minable.cpp; sourceTree = "<group>"; };
		A90C15D81D5BD55700708F3A /* Minable.h */ = {isa = PBXFileReference; fileEncoding = 4; lastKnownFileType = sourcecode.c.h; name = Minable.h; path = source/Minable.h; sourceTree = "<group>"; };
		A90C15DA1D5BD56800708F3A /* Rectangle.cpp */ = {isa = PBXFileReference; fileEncoding = 4; lastKnownFileType = sourcecode.cpp.cpp; name = Rectangle.cpp; path = source/Rectangle.cpp; sourceTree = "<group>"; };
		A90C15DB1D5BD56800708F3A /* Rectangle.h */ = {isa = PBXFileReference; fileEncoding = 4; lastKnownFileType = sourcecode.c.h; name = Rectangle.h; path = source/Rectangle.h; sourceTree = "<group>"; };
		A93931FA1988135200C2A87B /* libturbojpeg.0.dylib */ = {isa = PBXFileReference; lastKnownFileType = "compiled.mach-o.dylib"; name = libturbojpeg.0.dylib; path = "/usr/local/opt/jpeg-turbo/lib/libturbojpeg.0.dylib"; sourceTree = "<absolute>"; };
		A93931FC1988136B00C2A87B /* libpng16.dylib */ = {isa = PBXFileReference; lastKnownFileType = "compiled.mach-o.dylib"; name = libpng16.dylib; path = /usr/local/opt/libpng/lib/libpng16.dylib; sourceTree = "<absolute>"; };
		A94408A41982F3E600610427 /* endless-sky.iconset */ = {isa = PBXFileReference; lastKnownFileType = folder.iconset; name = "endless-sky.iconset"; path = "icons/endless-sky.iconset"; sourceTree = "<group>"; };
		A966A5A91B964E6300DFF69C /* Person.cpp */ = {isa = PBXFileReference; fileEncoding = 4; lastKnownFileType = sourcecode.cpp.cpp; name = Person.cpp; path = source/Person.cpp; sourceTree = "<group>"; };
		A966A5AA1B964E6300DFF69C /* Person.h */ = {isa = PBXFileReference; fileEncoding = 4; lastKnownFileType = sourcecode.c.h; name = Person.h; path = source/Person.h; sourceTree = "<group>"; };
		A96862CD1AE6FD0A004FE1FE /* Account.cpp */ = {isa = PBXFileReference; fileEncoding = 4; lastKnownFileType = sourcecode.cpp.cpp; name = Account.cpp; path = source/Account.cpp; sourceTree = "<group>"; };
		A96862CE1AE6FD0A004FE1FE /* Account.h */ = {isa = PBXFileReference; fileEncoding = 4; lastKnownFileType = sourcecode.c.h; name = Account.h; path = source/Account.h; sourceTree = "<group>"; };
		A96862CF1AE6FD0A004FE1FE /* AI.cpp */ = {isa = PBXFileReference; fileEncoding = 4; lastKnownFileType = sourcecode.cpp.cpp; name = AI.cpp; path = source/AI.cpp; sourceTree = "<group>"; };
		A96862D01AE6FD0A004FE1FE /* AI.h */ = {isa = PBXFileReference; fileEncoding = 4; lastKnownFileType = sourcecode.c.h; name = AI.h; path = source/AI.h; sourceTree = "<group>"; };
		A96862D11AE6FD0A004FE1FE /* Angle.cpp */ = {isa = PBXFileReference; fileEncoding = 4; lastKnownFileType = sourcecode.cpp.cpp; name = Angle.cpp; path = source/Angle.cpp; sourceTree = "<group>"; };
		A96862D21AE6FD0A004FE1FE /* Angle.h */ = {isa = PBXFileReference; fileEncoding = 4; lastKnownFileType = sourcecode.c.h; name = Angle.h; path = source/Angle.h; sourceTree = "<group>"; };
		A96862D51AE6FD0A004FE1FE /* Armament.cpp */ = {isa = PBXFileReference; fileEncoding = 4; lastKnownFileType = sourcecode.cpp.cpp; name = Armament.cpp; path = source/Armament.cpp; sourceTree = "<group>"; };
		A96862D61AE6FD0A004FE1FE /* Armament.h */ = {isa = PBXFileReference; fileEncoding = 4; lastKnownFileType = sourcecode.c.h; name = Armament.h; path = source/Armament.h; sourceTree = "<group>"; };
		A96862D71AE6FD0A004FE1FE /* AsteroidField.cpp */ = {isa = PBXFileReference; fileEncoding = 4; lastKnownFileType = sourcecode.cpp.cpp; name = AsteroidField.cpp; path = source/AsteroidField.cpp; sourceTree = "<group>"; };
		A96862D81AE6FD0A004FE1FE /* AsteroidField.h */ = {isa = PBXFileReference; fileEncoding = 4; lastKnownFileType = sourcecode.c.h; name = AsteroidField.h; path = source/AsteroidField.h; sourceTree = "<group>"; };
		A96862D91AE6FD0A004FE1FE /* Audio.cpp */ = {isa = PBXFileReference; fileEncoding = 4; lastKnownFileType = sourcecode.cpp.cpp; name = Audio.cpp; path = source/Audio.cpp; sourceTree = "<group>"; };
		A96862DA1AE6FD0A004FE1FE /* Audio.h */ = {isa = PBXFileReference; fileEncoding = 4; lastKnownFileType = sourcecode.c.h; name = Audio.h; path = source/Audio.h; sourceTree = "<group>"; };
		A96862DB1AE6FD0A004FE1FE /* BankPanel.cpp */ = {isa = PBXFileReference; fileEncoding = 4; lastKnownFileType = sourcecode.cpp.cpp; name = BankPanel.cpp; path = source/BankPanel.cpp; sourceTree = "<group>"; };
		A96862DC1AE6FD0A004FE1FE /* BankPanel.h */ = {isa = PBXFileReference; fileEncoding = 4; lastKnownFileType = sourcecode.c.h; name = BankPanel.h; path = source/BankPanel.h; sourceTree = "<group>"; };
		A96862DF1AE6FD0A004FE1FE /* BoardingPanel.cpp */ = {isa = PBXFileReference; fileEncoding = 4; lastKnownFileType = sourcecode.cpp.cpp; name = BoardingPanel.cpp; path = source/BoardingPanel.cpp; sourceTree = "<group>"; };
		A96862E01AE6FD0A004FE1FE /* BoardingPanel.h */ = {isa = PBXFileReference; fileEncoding = 4; lastKnownFileType = sourcecode.c.h; name = BoardingPanel.h; path = source/BoardingPanel.h; sourceTree = "<group>"; };
		A96862E11AE6FD0A004FE1FE /* CaptureOdds.cpp */ = {isa = PBXFileReference; fileEncoding = 4; lastKnownFileType = sourcecode.cpp.cpp; name = CaptureOdds.cpp; path = source/CaptureOdds.cpp; sourceTree = "<group>"; };
		A96862E21AE6FD0A004FE1FE /* CaptureOdds.h */ = {isa = PBXFileReference; fileEncoding = 4; lastKnownFileType = sourcecode.c.h; name = CaptureOdds.h; path = source/CaptureOdds.h; sourceTree = "<group>"; };
		A96862E31AE6FD0A004FE1FE /* CargoHold.cpp */ = {isa = PBXFileReference; fileEncoding = 4; lastKnownFileType = sourcecode.cpp.cpp; name = CargoHold.cpp; path = source/CargoHold.cpp; sourceTree = "<group>"; };
		A96862E41AE6FD0A004FE1FE /* CargoHold.h */ = {isa = PBXFileReference; fileEncoding = 4; lastKnownFileType = sourcecode.c.h; name = CargoHold.h; path = source/CargoHold.h; sourceTree = "<group>"; };
		A96862E51AE6FD0A004FE1FE /* ClickZone.h */ = {isa = PBXFileReference; fileEncoding = 4; lastKnownFileType = sourcecode.c.h; name = ClickZone.h; path = source/ClickZone.h; sourceTree = "<group>"; };
		A96862E61AE6FD0A004FE1FE /* Color.cpp */ = {isa = PBXFileReference; fileEncoding = 4; lastKnownFileType = sourcecode.cpp.cpp; name = Color.cpp; path = source/Color.cpp; sourceTree = "<group>"; };
		A96862E71AE6FD0A004FE1FE /* Color.h */ = {isa = PBXFileReference; fileEncoding = 4; lastKnownFileType = sourcecode.c.h; name = Color.h; path = source/Color.h; sourceTree = "<group>"; };
		A96862E81AE6FD0A004FE1FE /* Command.cpp */ = {isa = PBXFileReference; fileEncoding = 4; lastKnownFileType = sourcecode.cpp.cpp; name = Command.cpp; path = source/Command.cpp; sourceTree = "<group>"; };
		A96862E91AE6FD0A004FE1FE /* Command.h */ = {isa = PBXFileReference; fileEncoding = 4; lastKnownFileType = sourcecode.c.h; name = Command.h; path = source/Command.h; sourceTree = "<group>"; };
		A96862EA1AE6FD0A004FE1FE /* ConditionSet.cpp */ = {isa = PBXFileReference; fileEncoding = 4; lastKnownFileType = sourcecode.cpp.cpp; name = ConditionSet.cpp; path = source/ConditionSet.cpp; sourceTree = "<group>"; };
		A96862EB1AE6FD0A004FE1FE /* ConditionSet.h */ = {isa = PBXFileReference; fileEncoding = 4; lastKnownFileType = sourcecode.c.h; name = ConditionSet.h; path = source/ConditionSet.h; sourceTree = "<group>"; };
		A96862EC1AE6FD0A004FE1FE /* Conversation.cpp */ = {isa = PBXFileReference; fileEncoding = 4; lastKnownFileType = sourcecode.cpp.cpp; name = Conversation.cpp; path = source/Conversation.cpp; sourceTree = "<group>"; };
		A96862ED1AE6FD0A004FE1FE /* Conversation.h */ = {isa = PBXFileReference; fileEncoding = 4; lastKnownFileType = sourcecode.c.h; name = Conversation.h; path = source/Conversation.h; sourceTree = "<group>"; };
		A96862EE1AE6FD0A004FE1FE /* ConversationPanel.cpp */ = {isa = PBXFileReference; fileEncoding = 4; lastKnownFileType = sourcecode.cpp.cpp; name = ConversationPanel.cpp; path = source/ConversationPanel.cpp; sourceTree = "<group>"; };
		A96862EF1AE6FD0A004FE1FE /* ConversationPanel.h */ = {isa = PBXFileReference; fileEncoding = 4; lastKnownFileType = sourcecode.c.h; name = ConversationPanel.h; path = source/ConversationPanel.h; sourceTree = "<group>"; };
		A96862F01AE6FD0A004FE1FE /* DataFile.cpp */ = {isa = PBXFileReference; fileEncoding = 4; lastKnownFileType = sourcecode.cpp.cpp; name = DataFile.cpp; path = source/DataFile.cpp; sourceTree = "<group>"; };
		A96862F11AE6FD0A004FE1FE /* DataFile.h */ = {isa = PBXFileReference; fileEncoding = 4; lastKnownFileType = sourcecode.c.h; name = DataFile.h; path = source/DataFile.h; sourceTree = "<group>"; };
		A96862F21AE6FD0A004FE1FE /* DataNode.cpp */ = {isa = PBXFileReference; fileEncoding = 4; lastKnownFileType = sourcecode.cpp.cpp; name = DataNode.cpp; path = source/DataNode.cpp; sourceTree = "<group>"; };
		A96862F31AE6FD0A004FE1FE /* DataNode.h */ = {isa = PBXFileReference; fileEncoding = 4; lastKnownFileType = sourcecode.c.h; name = DataNode.h; path = source/DataNode.h; sourceTree = "<group>"; };
		A96862F41AE6FD0A004FE1FE /* DataWriter.cpp */ = {isa = PBXFileReference; fileEncoding = 4; lastKnownFileType = sourcecode.cpp.cpp; name = DataWriter.cpp; path = source/DataWriter.cpp; sourceTree = "<group>"; };
		A96862F51AE6FD0A004FE1FE /* DataWriter.h */ = {isa = PBXFileReference; fileEncoding = 4; lastKnownFileType = sourcecode.c.h; name = DataWriter.h; path = source/DataWriter.h; sourceTree = "<group>"; };
		A96862F61AE6FD0A004FE1FE /* Date.cpp */ = {isa = PBXFileReference; fileEncoding = 4; lastKnownFileType = sourcecode.cpp.cpp; name = Date.cpp; path = source/Date.cpp; sourceTree = "<group>"; };
		A96862F71AE6FD0A004FE1FE /* Date.h */ = {isa = PBXFileReference; fileEncoding = 4; lastKnownFileType = sourcecode.c.h; name = Date.h; path = source/Date.h; sourceTree = "<group>"; };
		A96862F81AE6FD0A004FE1FE /* Dialog.cpp */ = {isa = PBXFileReference; fileEncoding = 4; lastKnownFileType = sourcecode.cpp.cpp; name = Dialog.cpp; path = source/Dialog.cpp; sourceTree = "<group>"; };
		A96862F91AE6FD0B004FE1FE /* Dialog.h */ = {isa = PBXFileReference; fileEncoding = 4; lastKnownFileType = sourcecode.c.h; name = Dialog.h; path = source/Dialog.h; sourceTree = "<group>"; };
		A96862FA1AE6FD0B004FE1FE /* DistanceMap.cpp */ = {isa = PBXFileReference; fileEncoding = 4; lastKnownFileType = sourcecode.cpp.cpp; name = DistanceMap.cpp; path = source/DistanceMap.cpp; sourceTree = "<group>"; };
		A96862FB1AE6FD0B004FE1FE /* DistanceMap.h */ = {isa = PBXFileReference; fileEncoding = 4; lastKnownFileType = sourcecode.c.h; name = DistanceMap.h; path = source/DistanceMap.h; sourceTree = "<group>"; };
		A96862FE1AE6FD0B004FE1FE /* DrawList.cpp */ = {isa = PBXFileReference; fileEncoding = 4; lastKnownFileType = sourcecode.cpp.cpp; name = DrawList.cpp; path = source/DrawList.cpp; sourceTree = "<group>"; };
		A96862FF1AE6FD0B004FE1FE /* DrawList.h */ = {isa = PBXFileReference; fileEncoding = 4; lastKnownFileType = sourcecode.c.h; name = DrawList.h; path = source/DrawList.h; sourceTree = "<group>"; };
		A96863001AE6FD0B004FE1FE /* Effect.cpp */ = {isa = PBXFileReference; fileEncoding = 4; lastKnownFileType = sourcecode.cpp.cpp; name = Effect.cpp; path = source/Effect.cpp; sourceTree = "<group>"; };
		A96863011AE6FD0B004FE1FE /* Effect.h */ = {isa = PBXFileReference; fileEncoding = 4; lastKnownFileType = sourcecode.c.h; name = Effect.h; path = source/Effect.h; sourceTree = "<group>"; };
		A96863021AE6FD0B004FE1FE /* Engine.cpp */ = {isa = PBXFileReference; fileEncoding = 4; lastKnownFileType = sourcecode.cpp.cpp; name = Engine.cpp; path = source/Engine.cpp; sourceTree = "<group>"; };
		A96863031AE6FD0B004FE1FE /* Engine.h */ = {isa = PBXFileReference; fileEncoding = 4; lastKnownFileType = sourcecode.c.h; name = Engine.h; path = source/Engine.h; sourceTree = "<group>"; };
		A96863041AE6FD0B004FE1FE /* EscortDisplay.cpp */ = {isa = PBXFileReference; fileEncoding = 4; lastKnownFileType = sourcecode.cpp.cpp; name = EscortDisplay.cpp; path = source/EscortDisplay.cpp; sourceTree = "<group>"; };
		A96863051AE6FD0B004FE1FE /* EscortDisplay.h */ = {isa = PBXFileReference; fileEncoding = 4; lastKnownFileType = sourcecode.c.h; name = EscortDisplay.h; path = source/EscortDisplay.h; sourceTree = "<group>"; };
		A96863061AE6FD0B004FE1FE /* Files.cpp */ = {isa = PBXFileReference; fileEncoding = 4; lastKnownFileType = sourcecode.cpp.cpp; name = Files.cpp; path = source/Files.cpp; sourceTree = "<group>"; };
		A96863071AE6FD0B004FE1FE /* Files.h */ = {isa = PBXFileReference; fileEncoding = 4; lastKnownFileType = sourcecode.c.h; name = Files.h; path = source/Files.h; sourceTree = "<group>"; };
		A96863081AE6FD0B004FE1FE /* FillShader.cpp */ = {isa = PBXFileReference; fileEncoding = 4; lastKnownFileType = sourcecode.cpp.cpp; name = FillShader.cpp; path = source/FillShader.cpp; sourceTree = "<group>"; };
		A96863091AE6FD0B004FE1FE /* FillShader.h */ = {isa = PBXFileReference; fileEncoding = 4; lastKnownFileType = sourcecode.c.h; name = FillShader.h; path = source/FillShader.h; sourceTree = "<group>"; };
		A968630A1AE6FD0B004FE1FE /* Fleet.cpp */ = {isa = PBXFileReference; fileEncoding = 4; lastKnownFileType = sourcecode.cpp.cpp; name = Fleet.cpp; path = source/Fleet.cpp; sourceTree = "<group>"; };
		A968630B1AE6FD0B004FE1FE /* Fleet.h */ = {isa = PBXFileReference; fileEncoding = 4; lastKnownFileType = sourcecode.c.h; name = Fleet.h; path = source/Fleet.h; sourceTree = "<group>"; };
		A968630C1AE6FD0B004FE1FE /* Font.cpp */ = {isa = PBXFileReference; fileEncoding = 4; lastKnownFileType = sourcecode.cpp.cpp; name = Font.cpp; path = source/text/Font.cpp; sourceTree = "<group>"; };
		A968630D1AE6FD0B004FE1FE /* Font.h */ = {isa = PBXFileReference; fileEncoding = 4; lastKnownFileType = sourcecode.c.h; name = Font.h; path = source/text/Font.h; sourceTree = "<group>"; };
		A968630E1AE6FD0B004FE1FE /* FontSet.cpp */ = {isa = PBXFileReference; fileEncoding = 4; lastKnownFileType = sourcecode.cpp.cpp; name = FontSet.cpp; path = source/text/FontSet.cpp; sourceTree = "<group>"; };
		A968630F1AE6FD0B004FE1FE /* FontSet.h */ = {isa = PBXFileReference; fileEncoding = 4; lastKnownFileType = sourcecode.c.h; name = FontSet.h; path = source/text/FontSet.h; sourceTree = "<group>"; };
		A96863101AE6FD0B004FE1FE /* Format.cpp */ = {isa = PBXFileReference; fileEncoding = 4; lastKnownFileType = sourcecode.cpp.cpp; name = Format.cpp; path = source/text/Format.cpp; sourceTree = "<group>"; };
		A96863111AE6FD0B004FE1FE /* Format.h */ = {isa = PBXFileReference; fileEncoding = 4; lastKnownFileType = sourcecode.c.h; name = Format.h; path = source/text/Format.h; sourceTree = "<group>"; };
		A96863121AE6FD0B004FE1FE /* FrameTimer.cpp */ = {isa = PBXFileReference; fileEncoding = 4; lastKnownFileType = sourcecode.cpp.cpp; name = FrameTimer.cpp; path = source/FrameTimer.cpp; sourceTree = "<group>"; };
		A96863131AE6FD0B004FE1FE /* FrameTimer.h */ = {isa = PBXFileReference; fileEncoding = 4; lastKnownFileType = sourcecode.c.h; name = FrameTimer.h; path = source/FrameTimer.h; sourceTree = "<group>"; };
		A96863141AE6FD0B004FE1FE /* Galaxy.cpp */ = {isa = PBXFileReference; fileEncoding = 4; lastKnownFileType = sourcecode.cpp.cpp; name = Galaxy.cpp; path = source/Galaxy.cpp; sourceTree = "<group>"; };
		A96863151AE6FD0B004FE1FE /* Galaxy.h */ = {isa = PBXFileReference; fileEncoding = 4; lastKnownFileType = sourcecode.c.h; name = Galaxy.h; path = source/Galaxy.h; sourceTree = "<group>"; };
		A96863161AE6FD0B004FE1FE /* GameData.cpp */ = {isa = PBXFileReference; fileEncoding = 4; lastKnownFileType = sourcecode.cpp.cpp; name = GameData.cpp; path = source/GameData.cpp; sourceTree = "<group>"; };
		A96863171AE6FD0B004FE1FE /* GameData.h */ = {isa = PBXFileReference; fileEncoding = 4; lastKnownFileType = sourcecode.c.h; name = GameData.h; path = source/GameData.h; sourceTree = "<group>"; };
		A96863181AE6FD0B004FE1FE /* GameEvent.cpp */ = {isa = PBXFileReference; fileEncoding = 4; lastKnownFileType = sourcecode.cpp.cpp; name = GameEvent.cpp; path = source/GameEvent.cpp; sourceTree = "<group>"; };
		A96863191AE6FD0B004FE1FE /* GameEvent.h */ = {isa = PBXFileReference; fileEncoding = 4; lastKnownFileType = sourcecode.c.h; name = GameEvent.h; path = source/GameEvent.h; sourceTree = "<group>"; };
		A968631B1AE6FD0B004FE1FE /* Government.cpp */ = {isa = PBXFileReference; fileEncoding = 4; lastKnownFileType = sourcecode.cpp.cpp; name = Government.cpp; path = source/Government.cpp; sourceTree = "<group>"; };
		A968631C1AE6FD0B004FE1FE /* Government.h */ = {isa = PBXFileReference; fileEncoding = 4; lastKnownFileType = sourcecode.c.h; name = Government.h; path = source/Government.h; sourceTree = "<group>"; };
		A968631D1AE6FD0B004FE1FE /* HailPanel.cpp */ = {isa = PBXFileReference; fileEncoding = 4; lastKnownFileType = sourcecode.cpp.cpp; name = HailPanel.cpp; path = source/HailPanel.cpp; sourceTree = "<group>"; };
		A968631E1AE6FD0B004FE1FE /* HailPanel.h */ = {isa = PBXFileReference; fileEncoding = 4; lastKnownFileType = sourcecode.c.h; name = HailPanel.h; path = source/HailPanel.h; sourceTree = "<group>"; };
		A968631F1AE6FD0B004FE1FE /* HiringPanel.cpp */ = {isa = PBXFileReference; fileEncoding = 4; lastKnownFileType = sourcecode.cpp.cpp; name = HiringPanel.cpp; path = source/HiringPanel.cpp; sourceTree = "<group>"; };
		A96863201AE6FD0B004FE1FE /* HiringPanel.h */ = {isa = PBXFileReference; fileEncoding = 4; lastKnownFileType = sourcecode.c.h; name = HiringPanel.h; path = source/HiringPanel.h; sourceTree = "<group>"; };
		A96863211AE6FD0B004FE1FE /* ImageBuffer.cpp */ = {isa = PBXFileReference; fileEncoding = 4; lastKnownFileType = sourcecode.cpp.cpp; name = ImageBuffer.cpp; path = source/ImageBuffer.cpp; sourceTree = "<group>"; };
		A96863221AE6FD0B004FE1FE /* ImageBuffer.h */ = {isa = PBXFileReference; fileEncoding = 4; lastKnownFileType = sourcecode.c.h; name = ImageBuffer.h; path = source/ImageBuffer.h; sourceTree = "<group>"; };
		A96863251AE6FD0B004FE1FE /* Information.cpp */ = {isa = PBXFileReference; fileEncoding = 4; lastKnownFileType = sourcecode.cpp.cpp; name = Information.cpp; path = source/Information.cpp; sourceTree = "<group>"; };
		A96863261AE6FD0B004FE1FE /* Information.h */ = {isa = PBXFileReference; fileEncoding = 4; lastKnownFileType = sourcecode.c.h; name = Information.h; path = source/Information.h; sourceTree = "<group>"; };
		A96863271AE6FD0B004FE1FE /* Interface.cpp */ = {isa = PBXFileReference; fileEncoding = 4; lastKnownFileType = sourcecode.cpp.cpp; name = Interface.cpp; path = source/Interface.cpp; sourceTree = "<group>"; };
		A96863281AE6FD0B004FE1FE /* Interface.h */ = {isa = PBXFileReference; fileEncoding = 4; lastKnownFileType = sourcecode.c.h; name = Interface.h; path = source/Interface.h; sourceTree = "<group>"; };
		A96863291AE6FD0B004FE1FE /* LineShader.cpp */ = {isa = PBXFileReference; fileEncoding = 4; lastKnownFileType = sourcecode.cpp.cpp; name = LineShader.cpp; path = source/LineShader.cpp; sourceTree = "<group>"; };
		A968632A1AE6FD0B004FE1FE /* LineShader.h */ = {isa = PBXFileReference; fileEncoding = 4; lastKnownFileType = sourcecode.c.h; name = LineShader.h; path = source/LineShader.h; sourceTree = "<group>"; };
		A968632B1AE6FD0B004FE1FE /* LoadPanel.cpp */ = {isa = PBXFileReference; fileEncoding = 4; lastKnownFileType = sourcecode.cpp.cpp; name = LoadPanel.cpp; path = source/LoadPanel.cpp; sourceTree = "<group>"; };
		A968632C1AE6FD0B004FE1FE /* LoadPanel.h */ = {isa = PBXFileReference; fileEncoding = 4; lastKnownFileType = sourcecode.c.h; name = LoadPanel.h; path = source/LoadPanel.h; sourceTree = "<group>"; };
		A968632D1AE6FD0B004FE1FE /* LocationFilter.cpp */ = {isa = PBXFileReference; fileEncoding = 4; lastKnownFileType = sourcecode.cpp.cpp; name = LocationFilter.cpp; path = source/LocationFilter.cpp; sourceTree = "<group>"; };
		A968632E1AE6FD0B004FE1FE /* LocationFilter.h */ = {isa = PBXFileReference; fileEncoding = 4; lastKnownFileType = sourcecode.c.h; name = LocationFilter.h; path = source/LocationFilter.h; sourceTree = "<group>"; };
		A968632F1AE6FD0B004FE1FE /* main.cpp */ = {isa = PBXFileReference; fileEncoding = 4; lastKnownFileType = sourcecode.cpp.cpp; name = main.cpp; path = source/main.cpp; sourceTree = "<group>"; };
		A96863301AE6FD0B004FE1FE /* MainPanel.cpp */ = {isa = PBXFileReference; fileEncoding = 4; lastKnownFileType = sourcecode.cpp.cpp; name = MainPanel.cpp; path = source/MainPanel.cpp; sourceTree = "<group>"; };
		A96863311AE6FD0B004FE1FE /* MainPanel.h */ = {isa = PBXFileReference; fileEncoding = 4; lastKnownFileType = sourcecode.c.h; name = MainPanel.h; path = source/MainPanel.h; sourceTree = "<group>"; };
		A96863321AE6FD0C004FE1FE /* MapDetailPanel.cpp */ = {isa = PBXFileReference; fileEncoding = 4; lastKnownFileType = sourcecode.cpp.cpp; name = MapDetailPanel.cpp; path = source/MapDetailPanel.cpp; sourceTree = "<group>"; };
		A96863331AE6FD0C004FE1FE /* MapDetailPanel.h */ = {isa = PBXFileReference; fileEncoding = 4; lastKnownFileType = sourcecode.c.h; name = MapDetailPanel.h; path = source/MapDetailPanel.h; sourceTree = "<group>"; };
		A96863341AE6FD0C004FE1FE /* MapPanel.cpp */ = {isa = PBXFileReference; fileEncoding = 4; lastKnownFileType = sourcecode.cpp.cpp; name = MapPanel.cpp; path = source/MapPanel.cpp; sourceTree = "<group>"; };
		A96863351AE6FD0C004FE1FE /* MapPanel.h */ = {isa = PBXFileReference; fileEncoding = 4; lastKnownFileType = sourcecode.c.h; name = MapPanel.h; path = source/MapPanel.h; sourceTree = "<group>"; };
		A96863361AE6FD0C004FE1FE /* Mask.cpp */ = {isa = PBXFileReference; fileEncoding = 4; lastKnownFileType = sourcecode.cpp.cpp; name = Mask.cpp; path = source/Mask.cpp; sourceTree = "<group>"; };
		A96863371AE6FD0C004FE1FE /* Mask.h */ = {isa = PBXFileReference; fileEncoding = 4; lastKnownFileType = sourcecode.c.h; name = Mask.h; path = source/Mask.h; sourceTree = "<group>"; };
		A96863381AE6FD0C004FE1FE /* MenuPanel.cpp */ = {isa = PBXFileReference; fileEncoding = 4; lastKnownFileType = sourcecode.cpp.cpp; name = MenuPanel.cpp; path = source/MenuPanel.cpp; sourceTree = "<group>"; };
		A96863391AE6FD0C004FE1FE /* MenuPanel.h */ = {isa = PBXFileReference; fileEncoding = 4; lastKnownFileType = sourcecode.c.h; name = MenuPanel.h; path = source/MenuPanel.h; sourceTree = "<group>"; };
		A968633A1AE6FD0C004FE1FE /* Messages.cpp */ = {isa = PBXFileReference; fileEncoding = 4; lastKnownFileType = sourcecode.cpp.cpp; name = Messages.cpp; path = source/Messages.cpp; sourceTree = "<group>"; };
		A968633B1AE6FD0C004FE1FE /* Messages.h */ = {isa = PBXFileReference; fileEncoding = 4; lastKnownFileType = sourcecode.c.h; name = Messages.h; path = source/Messages.h; sourceTree = "<group>"; };
		A968633C1AE6FD0C004FE1FE /* Mission.cpp */ = {isa = PBXFileReference; fileEncoding = 4; lastKnownFileType = sourcecode.cpp.cpp; name = Mission.cpp; path = source/Mission.cpp; sourceTree = "<group>"; };
		A968633D1AE6FD0C004FE1FE /* Mission.h */ = {isa = PBXFileReference; fileEncoding = 4; lastKnownFileType = sourcecode.c.h; name = Mission.h; path = source/Mission.h; sourceTree = "<group>"; };
		A968633E1AE6FD0C004FE1FE /* MissionAction.cpp */ = {isa = PBXFileReference; fileEncoding = 4; lastKnownFileType = sourcecode.cpp.cpp; name = MissionAction.cpp; path = source/MissionAction.cpp; sourceTree = "<group>"; };
		A968633F1AE6FD0C004FE1FE /* MissionAction.h */ = {isa = PBXFileReference; fileEncoding = 4; lastKnownFileType = sourcecode.c.h; name = MissionAction.h; path = source/MissionAction.h; sourceTree = "<group>"; };
		A96863401AE6FD0C004FE1FE /* MissionPanel.cpp */ = {isa = PBXFileReference; fileEncoding = 4; lastKnownFileType = sourcecode.cpp.cpp; name = MissionPanel.cpp; path = source/MissionPanel.cpp; sourceTree = "<group>"; };
		A96863411AE6FD0C004FE1FE /* MissionPanel.h */ = {isa = PBXFileReference; fileEncoding = 4; lastKnownFileType = sourcecode.c.h; name = MissionPanel.h; path = source/MissionPanel.h; sourceTree = "<group>"; };
		A96863421AE6FD0C004FE1FE /* Mortgage.cpp */ = {isa = PBXFileReference; fileEncoding = 4; lastKnownFileType = sourcecode.cpp.cpp; name = Mortgage.cpp; path = source/Mortgage.cpp; sourceTree = "<group>"; };
		A96863431AE6FD0C004FE1FE /* Mortgage.h */ = {isa = PBXFileReference; fileEncoding = 4; lastKnownFileType = sourcecode.c.h; name = Mortgage.h; path = source/Mortgage.h; sourceTree = "<group>"; };
		A96863441AE6FD0C004FE1FE /* NPC.cpp */ = {isa = PBXFileReference; fileEncoding = 4; lastKnownFileType = sourcecode.cpp.cpp; name = NPC.cpp; path = source/NPC.cpp; sourceTree = "<group>"; };
		A96863451AE6FD0C004FE1FE /* NPC.h */ = {isa = PBXFileReference; fileEncoding = 4; lastKnownFileType = sourcecode.c.h; name = NPC.h; path = source/NPC.h; sourceTree = "<group>"; };
		A96863461AE6FD0C004FE1FE /* Outfit.cpp */ = {isa = PBXFileReference; fileEncoding = 4; lastKnownFileType = sourcecode.cpp.cpp; name = Outfit.cpp; path = source/Outfit.cpp; sourceTree = "<group>"; };
		A96863471AE6FD0C004FE1FE /* Outfit.h */ = {isa = PBXFileReference; fileEncoding = 4; lastKnownFileType = sourcecode.c.h; name = Outfit.h; path = source/Outfit.h; sourceTree = "<group>"; };
		A96863481AE6FD0C004FE1FE /* OutfitInfoDisplay.cpp */ = {isa = PBXFileReference; fileEncoding = 4; lastKnownFileType = sourcecode.cpp.cpp; name = OutfitInfoDisplay.cpp; path = source/OutfitInfoDisplay.cpp; sourceTree = "<group>"; };
		A96863491AE6FD0C004FE1FE /* OutfitInfoDisplay.h */ = {isa = PBXFileReference; fileEncoding = 4; lastKnownFileType = sourcecode.c.h; name = OutfitInfoDisplay.h; path = source/OutfitInfoDisplay.h; sourceTree = "<group>"; };
		A968634A1AE6FD0C004FE1FE /* OutfitterPanel.cpp */ = {isa = PBXFileReference; fileEncoding = 4; lastKnownFileType = sourcecode.cpp.cpp; name = OutfitterPanel.cpp; path = source/OutfitterPanel.cpp; sourceTree = "<group>"; };
		A968634B1AE6FD0C004FE1FE /* OutfitterPanel.h */ = {isa = PBXFileReference; fileEncoding = 4; lastKnownFileType = sourcecode.c.h; name = OutfitterPanel.h; path = source/OutfitterPanel.h; sourceTree = "<group>"; };
		A968634C1AE6FD0C004FE1FE /* OutlineShader.cpp */ = {isa = PBXFileReference; fileEncoding = 4; lastKnownFileType = sourcecode.cpp.cpp; name = OutlineShader.cpp; path = source/OutlineShader.cpp; sourceTree = "<group>"; };
		A968634D1AE6FD0C004FE1FE /* OutlineShader.h */ = {isa = PBXFileReference; fileEncoding = 4; lastKnownFileType = sourcecode.c.h; name = OutlineShader.h; path = source/OutlineShader.h; sourceTree = "<group>"; };
		A968634E1AE6FD0C004FE1FE /* Panel.cpp */ = {isa = PBXFileReference; fileEncoding = 4; lastKnownFileType = sourcecode.cpp.cpp; name = Panel.cpp; path = source/Panel.cpp; sourceTree = "<group>"; };
		A968634F1AE6FD0C004FE1FE /* Panel.h */ = {isa = PBXFileReference; fileEncoding = 4; lastKnownFileType = sourcecode.c.h; name = Panel.h; path = source/Panel.h; sourceTree = "<group>"; };
		A96863501AE6FD0C004FE1FE /* Personality.cpp */ = {isa = PBXFileReference; fileEncoding = 4; lastKnownFileType = sourcecode.cpp.cpp; name = Personality.cpp; path = source/Personality.cpp; sourceTree = "<group>"; };
		A96863511AE6FD0C004FE1FE /* Personality.h */ = {isa = PBXFileReference; fileEncoding = 4; lastKnownFileType = sourcecode.c.h; name = Personality.h; path = source/Personality.h; sourceTree = "<group>"; };
		A96863521AE6FD0C004FE1FE /* Phrase.cpp */ = {isa = PBXFileReference; fileEncoding = 4; lastKnownFileType = sourcecode.cpp.cpp; name = Phrase.cpp; path = source/Phrase.cpp; sourceTree = "<group>"; };
		A96863531AE6FD0C004FE1FE /* Phrase.h */ = {isa = PBXFileReference; fileEncoding = 4; lastKnownFileType = sourcecode.c.h; name = Phrase.h; path = source/Phrase.h; sourceTree = "<group>"; };
		A96863541AE6FD0C004FE1FE /* pi.h */ = {isa = PBXFileReference; fileEncoding = 4; lastKnownFileType = sourcecode.c.h; name = pi.h; path = source/pi.h; sourceTree = "<group>"; };
		A96863551AE6FD0C004FE1FE /* Planet.cpp */ = {isa = PBXFileReference; fileEncoding = 4; lastKnownFileType = sourcecode.cpp.cpp; name = Planet.cpp; path = source/Planet.cpp; sourceTree = "<group>"; };
		A96863561AE6FD0C004FE1FE /* Planet.h */ = {isa = PBXFileReference; fileEncoding = 4; lastKnownFileType = sourcecode.c.h; name = Planet.h; path = source/Planet.h; sourceTree = "<group>"; };
		A96863571AE6FD0C004FE1FE /* PlanetPanel.cpp */ = {isa = PBXFileReference; fileEncoding = 4; lastKnownFileType = sourcecode.cpp.cpp; name = PlanetPanel.cpp; path = source/PlanetPanel.cpp; sourceTree = "<group>"; };
		A96863581AE6FD0C004FE1FE /* PlanetPanel.h */ = {isa = PBXFileReference; fileEncoding = 4; lastKnownFileType = sourcecode.c.h; name = PlanetPanel.h; path = source/PlanetPanel.h; sourceTree = "<group>"; };
		A96863591AE6FD0C004FE1FE /* PlayerInfo.cpp */ = {isa = PBXFileReference; fileEncoding = 4; lastKnownFileType = sourcecode.cpp.cpp; name = PlayerInfo.cpp; path = source/PlayerInfo.cpp; sourceTree = "<group>"; };
		A968635A1AE6FD0C004FE1FE /* PlayerInfo.h */ = {isa = PBXFileReference; fileEncoding = 4; lastKnownFileType = sourcecode.c.h; name = PlayerInfo.h; path = source/PlayerInfo.h; sourceTree = "<group>"; };
		A968635B1AE6FD0C004FE1FE /* Point.cpp */ = {isa = PBXFileReference; fileEncoding = 4; lastKnownFileType = sourcecode.cpp.cpp; name = Point.cpp; path = source/Point.cpp; sourceTree = "<group>"; };
		A968635C1AE6FD0C004FE1FE /* Point.h */ = {isa = PBXFileReference; fileEncoding = 4; lastKnownFileType = sourcecode.c.h; name = Point.h; path = source/Point.h; sourceTree = "<group>"; };
		A968635D1AE6FD0C004FE1FE /* PointerShader.cpp */ = {isa = PBXFileReference; fileEncoding = 4; lastKnownFileType = sourcecode.cpp.cpp; name = PointerShader.cpp; path = source/PointerShader.cpp; sourceTree = "<group>"; };
		A968635E1AE6FD0C004FE1FE /* PointerShader.h */ = {isa = PBXFileReference; fileEncoding = 4; lastKnownFileType = sourcecode.c.h; name = PointerShader.h; path = source/PointerShader.h; sourceTree = "<group>"; };
		A968635F1AE6FD0C004FE1FE /* Politics.cpp */ = {isa = PBXFileReference; fileEncoding = 4; lastKnownFileType = sourcecode.cpp.cpp; name = Politics.cpp; path = source/Politics.cpp; sourceTree = "<group>"; };
		A96863601AE6FD0C004FE1FE /* Politics.h */ = {isa = PBXFileReference; fileEncoding = 4; lastKnownFileType = sourcecode.c.h; name = Politics.h; path = source/Politics.h; sourceTree = "<group>"; };
		A96863611AE6FD0C004FE1FE /* Preferences.cpp */ = {isa = PBXFileReference; fileEncoding = 4; lastKnownFileType = sourcecode.cpp.cpp; name = Preferences.cpp; path = source/Preferences.cpp; sourceTree = "<group>"; };
		A96863621AE6FD0C004FE1FE /* Preferences.h */ = {isa = PBXFileReference; fileEncoding = 4; lastKnownFileType = sourcecode.c.h; name = Preferences.h; path = source/Preferences.h; sourceTree = "<group>"; };
		A96863631AE6FD0C004FE1FE /* PreferencesPanel.cpp */ = {isa = PBXFileReference; fileEncoding = 4; lastKnownFileType = sourcecode.cpp.cpp; name = PreferencesPanel.cpp; path = source/PreferencesPanel.cpp; sourceTree = "<group>"; };
		A96863641AE6FD0C004FE1FE /* PreferencesPanel.h */ = {isa = PBXFileReference; fileEncoding = 4; lastKnownFileType = sourcecode.c.h; name = PreferencesPanel.h; path = source/PreferencesPanel.h; sourceTree = "<group>"; };
		A96863651AE6FD0C004FE1FE /* Projectile.cpp */ = {isa = PBXFileReference; fileEncoding = 4; lastKnownFileType = sourcecode.cpp.cpp; name = Projectile.cpp; path = source/Projectile.cpp; sourceTree = "<group>"; };
		A96863661AE6FD0C004FE1FE /* Projectile.h */ = {isa = PBXFileReference; fileEncoding = 4; lastKnownFileType = sourcecode.c.h; name = Projectile.h; path = source/Projectile.h; sourceTree = "<group>"; };
		A96863671AE6FD0C004FE1FE /* Radar.cpp */ = {isa = PBXFileReference; fileEncoding = 4; lastKnownFileType = sourcecode.cpp.cpp; name = Radar.cpp; path = source/Radar.cpp; sourceTree = "<group>"; };
		A96863681AE6FD0C004FE1FE /* Radar.h */ = {isa = PBXFileReference; fileEncoding = 4; lastKnownFileType = sourcecode.c.h; name = Radar.h; path = source/Radar.h; sourceTree = "<group>"; };
		A96863691AE6FD0D004FE1FE /* Random.cpp */ = {isa = PBXFileReference; fileEncoding = 4; lastKnownFileType = sourcecode.cpp.cpp; name = Random.cpp; path = source/Random.cpp; sourceTree = "<group>"; };
		A968636A1AE6FD0D004FE1FE /* Random.h */ = {isa = PBXFileReference; fileEncoding = 4; lastKnownFileType = sourcecode.c.h; name = Random.h; path = source/Random.h; sourceTree = "<group>"; };
		A968636B1AE6FD0D004FE1FE /* RingShader.cpp */ = {isa = PBXFileReference; fileEncoding = 4; lastKnownFileType = sourcecode.cpp.cpp; name = RingShader.cpp; path = source/RingShader.cpp; sourceTree = "<group>"; };
		A968636C1AE6FD0D004FE1FE /* RingShader.h */ = {isa = PBXFileReference; fileEncoding = 4; lastKnownFileType = sourcecode.c.h; name = RingShader.h; path = source/RingShader.h; sourceTree = "<group>"; };
		A968636D1AE6FD0D004FE1FE /* Sale.h */ = {isa = PBXFileReference; fileEncoding = 4; lastKnownFileType = sourcecode.c.h; name = Sale.h; path = source/Sale.h; sourceTree = "<group>"; };
		A968636E1AE6FD0D004FE1FE /* SavedGame.cpp */ = {isa = PBXFileReference; fileEncoding = 4; lastKnownFileType = sourcecode.cpp.cpp; name = SavedGame.cpp; path = source/SavedGame.cpp; sourceTree = "<group>"; };
		A968636F1AE6FD0D004FE1FE /* SavedGame.h */ = {isa = PBXFileReference; fileEncoding = 4; lastKnownFileType = sourcecode.c.h; name = SavedGame.h; path = source/SavedGame.h; sourceTree = "<group>"; };
		A96863701AE6FD0D004FE1FE /* Screen.cpp */ = {isa = PBXFileReference; fileEncoding = 4; lastKnownFileType = sourcecode.cpp.cpp; name = Screen.cpp; path = source/Screen.cpp; sourceTree = "<group>"; };
		A96863711AE6FD0D004FE1FE /* Screen.h */ = {isa = PBXFileReference; fileEncoding = 4; lastKnownFileType = sourcecode.c.h; name = Screen.h; path = source/Screen.h; sourceTree = "<group>"; };
		A96863721AE6FD0D004FE1FE /* Set.h */ = {isa = PBXFileReference; fileEncoding = 4; lastKnownFileType = sourcecode.c.h; name = Set.h; path = source/Set.h; sourceTree = "<group>"; };
		A96863731AE6FD0D004FE1FE /* Shader.cpp */ = {isa = PBXFileReference; fileEncoding = 4; lastKnownFileType = sourcecode.cpp.cpp; name = Shader.cpp; path = source/Shader.cpp; sourceTree = "<group>"; };
		A96863741AE6FD0D004FE1FE /* Shader.h */ = {isa = PBXFileReference; fileEncoding = 4; lastKnownFileType = sourcecode.c.h; name = Shader.h; path = source/Shader.h; sourceTree = "<group>"; };
		A96863751AE6FD0D004FE1FE /* shift.h */ = {isa = PBXFileReference; fileEncoding = 4; lastKnownFileType = sourcecode.c.h; name = shift.h; path = source/shift.h; sourceTree = "<group>"; };
		A96863761AE6FD0D004FE1FE /* Ship.cpp */ = {isa = PBXFileReference; fileEncoding = 4; lastKnownFileType = sourcecode.cpp.cpp; name = Ship.cpp; path = source/Ship.cpp; sourceTree = "<group>"; };
		A96863771AE6FD0D004FE1FE /* Ship.h */ = {isa = PBXFileReference; fileEncoding = 4; lastKnownFileType = sourcecode.c.h; name = Ship.h; path = source/Ship.h; sourceTree = "<group>"; };
		A96863781AE6FD0D004FE1FE /* ShipEvent.cpp */ = {isa = PBXFileReference; fileEncoding = 4; lastKnownFileType = sourcecode.cpp.cpp; name = ShipEvent.cpp; path = source/ShipEvent.cpp; sourceTree = "<group>"; };
		A96863791AE6FD0D004FE1FE /* ShipEvent.h */ = {isa = PBXFileReference; fileEncoding = 4; lastKnownFileType = sourcecode.c.h; name = ShipEvent.h; path = source/ShipEvent.h; sourceTree = "<group>"; };
		A968637A1AE6FD0D004FE1FE /* ShipInfoDisplay.cpp */ = {isa = PBXFileReference; fileEncoding = 4; lastKnownFileType = sourcecode.cpp.cpp; name = ShipInfoDisplay.cpp; path = source/ShipInfoDisplay.cpp; sourceTree = "<group>"; };
		A968637B1AE6FD0D004FE1FE /* ShipInfoDisplay.h */ = {isa = PBXFileReference; fileEncoding = 4; lastKnownFileType = sourcecode.c.h; name = ShipInfoDisplay.h; path = source/ShipInfoDisplay.h; sourceTree = "<group>"; };
		A968637C1AE6FD0D004FE1FE /* ShipyardPanel.cpp */ = {isa = PBXFileReference; fileEncoding = 4; lastKnownFileType = sourcecode.cpp.cpp; name = ShipyardPanel.cpp; path = source/ShipyardPanel.cpp; sourceTree = "<group>"; };
		A968637D1AE6FD0D004FE1FE /* ShipyardPanel.h */ = {isa = PBXFileReference; fileEncoding = 4; lastKnownFileType = sourcecode.c.h; name = ShipyardPanel.h; path = source/ShipyardPanel.h; sourceTree = "<group>"; };
		A968637E1AE6FD0D004FE1FE /* ShopPanel.cpp */ = {isa = PBXFileReference; fileEncoding = 4; lastKnownFileType = sourcecode.cpp.cpp; name = ShopPanel.cpp; path = source/ShopPanel.cpp; sourceTree = "<group>"; };
		A968637F1AE6FD0D004FE1FE /* ShopPanel.h */ = {isa = PBXFileReference; fileEncoding = 4; lastKnownFileType = sourcecode.c.h; name = ShopPanel.h; path = source/ShopPanel.h; sourceTree = "<group>"; };
		A96863801AE6FD0D004FE1FE /* Sound.cpp */ = {isa = PBXFileReference; fileEncoding = 4; lastKnownFileType = sourcecode.cpp.cpp; name = Sound.cpp; path = source/Sound.cpp; sourceTree = "<group>"; };
		A96863811AE6FD0D004FE1FE /* Sound.h */ = {isa = PBXFileReference; fileEncoding = 4; lastKnownFileType = sourcecode.c.h; name = Sound.h; path = source/Sound.h; sourceTree = "<group>"; };
		A96863821AE6FD0D004FE1FE /* SpaceportPanel.cpp */ = {isa = PBXFileReference; fileEncoding = 4; lastKnownFileType = sourcecode.cpp.cpp; name = SpaceportPanel.cpp; path = source/SpaceportPanel.cpp; sourceTree = "<group>"; };
		A96863831AE6FD0D004FE1FE /* SpaceportPanel.h */ = {isa = PBXFileReference; fileEncoding = 4; lastKnownFileType = sourcecode.c.h; name = SpaceportPanel.h; path = source/SpaceportPanel.h; sourceTree = "<group>"; };
		A96863841AE6FD0D004FE1FE /* Sprite.cpp */ = {isa = PBXFileReference; fileEncoding = 4; lastKnownFileType = sourcecode.cpp.cpp; name = Sprite.cpp; path = source/Sprite.cpp; sourceTree = "<group>"; };
		A96863851AE6FD0D004FE1FE /* Sprite.h */ = {isa = PBXFileReference; fileEncoding = 4; lastKnownFileType = sourcecode.c.h; name = Sprite.h; path = source/Sprite.h; sourceTree = "<group>"; };
		A96863861AE6FD0D004FE1FE /* SpriteQueue.cpp */ = {isa = PBXFileReference; fileEncoding = 4; lastKnownFileType = sourcecode.cpp.cpp; name = SpriteQueue.cpp; path = source/SpriteQueue.cpp; sourceTree = "<group>"; };
		A96863871AE6FD0D004FE1FE /* SpriteQueue.h */ = {isa = PBXFileReference; fileEncoding = 4; lastKnownFileType = sourcecode.c.h; name = SpriteQueue.h; path = source/SpriteQueue.h; sourceTree = "<group>"; };
		A96863881AE6FD0D004FE1FE /* SpriteSet.cpp */ = {isa = PBXFileReference; fileEncoding = 4; lastKnownFileType = sourcecode.cpp.cpp; name = SpriteSet.cpp; path = source/SpriteSet.cpp; sourceTree = "<group>"; };
		A96863891AE6FD0D004FE1FE /* SpriteSet.h */ = {isa = PBXFileReference; fileEncoding = 4; lastKnownFileType = sourcecode.c.h; name = SpriteSet.h; path = source/SpriteSet.h; sourceTree = "<group>"; };
		A968638A1AE6FD0D004FE1FE /* SpriteShader.cpp */ = {isa = PBXFileReference; fileEncoding = 4; lastKnownFileType = sourcecode.cpp.cpp; name = SpriteShader.cpp; path = source/SpriteShader.cpp; sourceTree = "<group>"; };
		A968638B1AE6FD0D004FE1FE /* SpriteShader.h */ = {isa = PBXFileReference; fileEncoding = 4; lastKnownFileType = sourcecode.c.h; name = SpriteShader.h; path = source/SpriteShader.h; sourceTree = "<group>"; };
		A968638C1AE6FD0D004FE1FE /* StarField.cpp */ = {isa = PBXFileReference; fileEncoding = 4; lastKnownFileType = sourcecode.cpp.cpp; name = StarField.cpp; path = source/StarField.cpp; sourceTree = "<group>"; };
		A968638D1AE6FD0D004FE1FE /* StarField.h */ = {isa = PBXFileReference; fileEncoding = 4; lastKnownFileType = sourcecode.c.h; name = StarField.h; path = source/StarField.h; sourceTree = "<group>"; };
		A968638E1AE6FD0D004FE1FE /* StartConditions.cpp */ = {isa = PBXFileReference; fileEncoding = 4; lastKnownFileType = sourcecode.cpp.cpp; name = StartConditions.cpp; path = source/StartConditions.cpp; sourceTree = "<group>"; };
		A968638F1AE6FD0D004FE1FE /* StartConditions.h */ = {isa = PBXFileReference; fileEncoding = 4; lastKnownFileType = sourcecode.c.h; name = StartConditions.h; path = source/StartConditions.h; sourceTree = "<group>"; };
		A96863901AE6FD0D004FE1FE /* StellarObject.cpp */ = {isa = PBXFileReference; fileEncoding = 4; lastKnownFileType = sourcecode.cpp.cpp; name = StellarObject.cpp; path = source/StellarObject.cpp; sourceTree = "<group>"; };
		A96863911AE6FD0D004FE1FE /* StellarObject.h */ = {isa = PBXFileReference; fileEncoding = 4; lastKnownFileType = sourcecode.c.h; name = StellarObject.h; path = source/StellarObject.h; sourceTree = "<group>"; };
		A96863921AE6FD0D004FE1FE /* System.cpp */ = {isa = PBXFileReference; fileEncoding = 4; lastKnownFileType = sourcecode.cpp.cpp; name = System.cpp; path = source/System.cpp; sourceTree = "<group>"; };
		A96863931AE6FD0D004FE1FE /* System.h */ = {isa = PBXFileReference; fileEncoding = 4; lastKnownFileType = sourcecode.c.h; name = System.h; path = source/System.h; sourceTree = "<group>"; };
		A96863941AE6FD0D004FE1FE /* Table.cpp */ = {isa = PBXFileReference; fileEncoding = 4; lastKnownFileType = sourcecode.cpp.cpp; name = Table.cpp; path = source/text/Table.cpp; sourceTree = "<group>"; };
		A96863951AE6FD0D004FE1FE /* Table.h */ = {isa = PBXFileReference; fileEncoding = 4; lastKnownFileType = sourcecode.c.h; name = Table.h; path = source/text/Table.h; sourceTree = "<group>"; };
		A96863961AE6FD0D004FE1FE /* Trade.cpp */ = {isa = PBXFileReference; fileEncoding = 4; lastKnownFileType = sourcecode.cpp.cpp; name = Trade.cpp; path = source/Trade.cpp; sourceTree = "<group>"; };
		A96863971AE6FD0D004FE1FE /* Trade.h */ = {isa = PBXFileReference; fileEncoding = 4; lastKnownFileType = sourcecode.c.h; name = Trade.h; path = source/Trade.h; sourceTree = "<group>"; };
		A96863981AE6FD0D004FE1FE /* TradingPanel.cpp */ = {isa = PBXFileReference; fileEncoding = 4; lastKnownFileType = sourcecode.cpp.cpp; name = TradingPanel.cpp; path = source/TradingPanel.cpp; sourceTree = "<group>"; };
		A96863991AE6FD0D004FE1FE /* TradingPanel.h */ = {isa = PBXFileReference; fileEncoding = 4; lastKnownFileType = sourcecode.c.h; name = TradingPanel.h; path = source/TradingPanel.h; sourceTree = "<group>"; };
		A968639A1AE6FD0D004FE1FE /* UI.cpp */ = {isa = PBXFileReference; fileEncoding = 4; lastKnownFileType = sourcecode.cpp.cpp; name = UI.cpp; path = source/UI.cpp; sourceTree = "<group>"; };
		A968639B1AE6FD0D004FE1FE /* UI.h */ = {isa = PBXFileReference; fileEncoding = 4; lastKnownFileType = sourcecode.c.h; name = UI.h; path = source/UI.h; sourceTree = "<group>"; };
		A968639C1AE6FD0D004FE1FE /* Weapon.cpp */ = {isa = PBXFileReference; fileEncoding = 4; lastKnownFileType = sourcecode.cpp.cpp; name = Weapon.cpp; path = source/Weapon.cpp; sourceTree = "<group>"; };
		A968639D1AE6FD0D004FE1FE /* Weapon.h */ = {isa = PBXFileReference; fileEncoding = 4; lastKnownFileType = sourcecode.c.h; name = Weapon.h; path = source/Weapon.h; sourceTree = "<group>"; };
		A968639E1AE6FD0D004FE1FE /* WrappedText.cpp */ = {isa = PBXFileReference; fileEncoding = 4; lastKnownFileType = sourcecode.cpp.cpp; name = WrappedText.cpp; path = source/text/WrappedText.cpp; sourceTree = "<group>"; };
		A968639F1AE6FD0E004FE1FE /* WrappedText.h */ = {isa = PBXFileReference; fileEncoding = 4; lastKnownFileType = sourcecode.c.h; name = WrappedText.h; path = source/text/WrappedText.h; sourceTree = "<group>"; };
		A97C24E81B17BE35007DDFA1 /* MapOutfitterPanel.cpp */ = {isa = PBXFileReference; fileEncoding = 4; lastKnownFileType = sourcecode.cpp.cpp; name = MapOutfitterPanel.cpp; path = source/MapOutfitterPanel.cpp; sourceTree = "<group>"; };
		A97C24E91B17BE35007DDFA1 /* MapOutfitterPanel.h */ = {isa = PBXFileReference; fileEncoding = 4; lastKnownFileType = sourcecode.c.h; name = MapOutfitterPanel.h; path = source/MapOutfitterPanel.h; sourceTree = "<group>"; };
		A97C24EB1B17BE3C007DDFA1 /* MapShipyardPanel.cpp */ = {isa = PBXFileReference; fileEncoding = 4; lastKnownFileType = sourcecode.cpp.cpp; name = MapShipyardPanel.cpp; path = source/MapShipyardPanel.cpp; sourceTree = "<group>"; };
		A97C24EC1B17BE3C007DDFA1 /* MapShipyardPanel.h */ = {isa = PBXFileReference; fileEncoding = 4; lastKnownFileType = sourcecode.c.h; name = MapShipyardPanel.h; path = source/MapShipyardPanel.h; sourceTree = "<group>"; };
		A98150801EA9634A00428AD6 /* ShipInfoPanel.cpp */ = {isa = PBXFileReference; fileEncoding = 4; lastKnownFileType = sourcecode.cpp.cpp; name = ShipInfoPanel.cpp; path = source/ShipInfoPanel.cpp; sourceTree = "<group>"; };
		A98150811EA9634A00428AD6 /* ShipInfoPanel.h */ = {isa = PBXFileReference; fileEncoding = 4; lastKnownFileType = sourcecode.c.h; name = ShipInfoPanel.h; path = source/ShipInfoPanel.h; sourceTree = "<group>"; };
		A98150831EA9635D00428AD6 /* PlayerInfoPanel.cpp */ = {isa = PBXFileReference; fileEncoding = 4; lastKnownFileType = sourcecode.cpp.cpp; name = PlayerInfoPanel.cpp; path = source/PlayerInfoPanel.cpp; sourceTree = "<group>"; };
		A98150841EA9635D00428AD6 /* PlayerInfoPanel.h */ = {isa = PBXFileReference; fileEncoding = 4; lastKnownFileType = sourcecode.c.h; name = PlayerInfoPanel.h; path = source/PlayerInfoPanel.h; sourceTree = "<group>"; };
		A99F7A4F195DF3E8002C30B8 /* Images.xcassets */ = {isa = PBXFileReference; lastKnownFileType = folder.assetcatalog; name = Images.xcassets; path = XCode/Images.xcassets; sourceTree = SOURCE_ROOT; };
		A99F7A51195DF3F9002C30B8 /* EndlessSky-Info.plist */ = {isa = PBXFileReference; fileEncoding = 4; lastKnownFileType = text.plist.xml; name = "EndlessSky-Info.plist"; path = "XCode/EndlessSky-Info.plist"; sourceTree = SOURCE_ROOT; };
		A99F7A6F195DF44B002C30B8 /* credits.txt */ = {isa = PBXFileReference; fileEncoding = 4; lastKnownFileType = text; path = credits.txt; sourceTree = "<group>"; };
		A99F7A94195DF44B002C30B8 /* keys.txt */ = {isa = PBXFileReference; fileEncoding = 4; lastKnownFileType = text; path = keys.txt; sourceTree = "<group>"; };
		A99F7A95195DF44B002C30B8 /* license.txt */ = {isa = PBXFileReference; fileEncoding = 4; lastKnownFileType = text; path = license.txt; sourceTree = "<group>"; };
		A99F7B32195DF45E002C30B8 /* data */ = {isa = PBXFileReference; lastKnownFileType = folder; path = data; sourceTree = "<group>"; };
		A99F7B33195DF45E002C30B8 /* images */ = {isa = PBXFileReference; lastKnownFileType = folder; path = images; sourceTree = "<group>"; };
		A9A5297319996C9F002D7C35 /* sounds */ = {isa = PBXFileReference; lastKnownFileType = folder; path = sounds; sourceTree = "<group>"; };
		A9A5297519996CC3002D7C35 /* OpenAL.framework */ = {isa = PBXFileReference; lastKnownFileType = wrapper.framework; name = OpenAL.framework; path = System/Library/Frameworks/OpenAL.framework; sourceTree = SDKROOT; };
		A9B99D001C616AD000BE7C2E /* ItemInfoDisplay.cpp */ = {isa = PBXFileReference; fileEncoding = 4; lastKnownFileType = sourcecode.cpp.cpp; name = ItemInfoDisplay.cpp; path = source/ItemInfoDisplay.cpp; sourceTree = "<group>"; };
		A9B99D011C616AD000BE7C2E /* ItemInfoDisplay.h */ = {isa = PBXFileReference; fileEncoding = 4; lastKnownFileType = sourcecode.c.h; name = ItemInfoDisplay.h; path = source/ItemInfoDisplay.h; sourceTree = "<group>"; };
		A9B99D031C616AF200BE7C2E /* MapSalesPanel.cpp */ = {isa = PBXFileReference; fileEncoding = 4; lastKnownFileType = sourcecode.cpp.cpp; name = MapSalesPanel.cpp; path = source/MapSalesPanel.cpp; sourceTree = "<group>"; };
		A9B99D041C616AF200BE7C2E /* MapSalesPanel.h */ = {isa = PBXFileReference; fileEncoding = 4; lastKnownFileType = sourcecode.c.h; name = MapSalesPanel.h; path = source/MapSalesPanel.h; sourceTree = "<group>"; };
		A9BDFB521E00B8AA00A6B27E /* Music.cpp */ = {isa = PBXFileReference; fileEncoding = 4; lastKnownFileType = sourcecode.cpp.cpp; name = Music.cpp; path = source/Music.cpp; sourceTree = "<group>"; };
		A9BDFB531E00B8AA00A6B27E /* Music.h */ = {isa = PBXFileReference; fileEncoding = 4; lastKnownFileType = sourcecode.c.h; name = Music.h; path = source/Music.h; sourceTree = "<group>"; };
		A9BDFB551E00B94700A6B27E /* libmad.0.dylib */ = {isa = PBXFileReference; lastKnownFileType = "compiled.mach-o.dylib"; name = libmad.0.dylib; path = build/libmad.0.dylib; sourceTree = "<group>"; };
		A9C70E0E1C0E5B51000B3D14 /* File.cpp */ = {isa = PBXFileReference; fileEncoding = 4; lastKnownFileType = sourcecode.cpp.cpp; name = File.cpp; path = source/File.cpp; sourceTree = "<group>"; };
		A9C70E0F1C0E5B51000B3D14 /* File.h */ = {isa = PBXFileReference; fileEncoding = 4; lastKnownFileType = sourcecode.c.h; name = File.h; path = source/File.h; sourceTree = "<group>"; };
		A9CC52691950C9F6004E4E22 /* Endless Sky.app */ = {isa = PBXFileReference; explicitFileType = wrapper.application; includeInIndex = 0; path = "Endless Sky.app"; sourceTree = BUILT_PRODUCTS_DIR; };
		A9CC526C1950C9F6004E4E22 /* Cocoa.framework */ = {isa = PBXFileReference; lastKnownFileType = wrapper.framework; name = Cocoa.framework; path = System/Library/Frameworks/Cocoa.framework; sourceTree = SDKROOT; };
		A9CC526F1950C9F6004E4E22 /* AppKit.framework */ = {isa = PBXFileReference; lastKnownFileType = wrapper.framework; name = AppKit.framework; path = System/Library/Frameworks/AppKit.framework; sourceTree = SDKROOT; };
		A9CC52701950C9F6004E4E22 /* CoreData.framework */ = {isa = PBXFileReference; lastKnownFileType = wrapper.framework; name = CoreData.framework; path = System/Library/Frameworks/CoreData.framework; sourceTree = SDKROOT; };
		A9CC52711950C9F6004E4E22 /* Foundation.framework */ = {isa = PBXFileReference; lastKnownFileType = wrapper.framework; name = Foundation.framework; path = System/Library/Frameworks/Foundation.framework; sourceTree = SDKROOT; };
		A9D40D19195DFAA60086EE52 /* OpenGL.framework */ = {isa = PBXFileReference; lastKnownFileType = wrapper.framework; name = OpenGL.framework; path = System/Library/Frameworks/OpenGL.framework; sourceTree = SDKROOT; };
		AE57401AA43232EDEABFAE13 /* Logger.h */ = {isa = PBXFileReference; fileEncoding = 4; lastKnownFileType = sourcecode.c.h; name = Logger.h; path = source/Logger.h; sourceTree = "<group>"; };
		B55C239B2303CE8A005C1A14 /* GameWindow.cpp */ = {isa = PBXFileReference; fileEncoding = 4; lastKnownFileType = sourcecode.cpp.cpp; name = GameWindow.cpp; path = source/GameWindow.cpp; sourceTree = "<group>"; };
		B55C239C2303CE8A005C1A14 /* GameWindow.h */ = {isa = PBXFileReference; fileEncoding = 4; lastKnownFileType = sourcecode.c.h; name = GameWindow.h; path = source/GameWindow.h; sourceTree = "<group>"; };
		B590161121ED4A0E00799178 /* Utf8.cpp */ = {isa = PBXFileReference; fileEncoding = 4; lastKnownFileType = sourcecode.cpp.cpp; name = Utf8.cpp; path = source/text/Utf8.cpp; sourceTree = "<group>"; };
		B590161221ED4A0F00799178 /* Utf8.h */ = {isa = PBXFileReference; fileEncoding = 4; lastKnownFileType = sourcecode.c.h; name = Utf8.h; path = source/text/Utf8.h; sourceTree = "<group>"; };
		B590162021ED4A0F00799178 /* DisplayText.h */ = {isa = PBXFileReference; fileEncoding = 4; lastKnownFileType = sourcecode.c.h; name = DisplayText.h; path = source/text/DisplayText.h; sourceTree = "<group>"; };
		B5DDA6922001B7F600DBA76A /* News.cpp */ = {isa = PBXFileReference; fileEncoding = 4; lastKnownFileType = sourcecode.cpp.cpp; name = News.cpp; path = source/News.cpp; sourceTree = "<group>"; };
		B5DDA6932001B7F600DBA76A /* News.h */ = {isa = PBXFileReference; fileEncoding = 4; lastKnownFileType = sourcecode.c.h; name = News.h; path = source/News.h; sourceTree = "<group>"; };
		C49D4EA08DF168A83B1C7B07 /* Hazard.cpp */ = {isa = PBXFileReference; fileEncoding = 4; lastKnownFileType = sourcecode.cpp.cpp; name = Hazard.cpp; path = source/Hazard.cpp; sourceTree = "<group>"; };
		C62B4D15899E5F47443D0ED6 /* DamageProfile.cpp */ = {isa = PBXFileReference; fileEncoding = 4; lastKnownFileType = sourcecode.cpp.cpp; name = DamageProfile.cpp; path = source/DamageProfile.cpp; sourceTree = "<group>"; };
		CCE547DBB6C74E18E1B84D29 /* PrintData.h */ = {isa = PBXFileReference; fileEncoding = 4; lastKnownFileType = sourcecode.c.h; name = PrintData.h; path = source/PrintData.h; sourceTree = "<group>"; };
		D0FA4800BE72C1B5A7D567B9 /* MenuAnimationPanel.cpp */ = {isa = PBXFileReference; fileEncoding = 4; lastKnownFileType = sourcecode.cpp.cpp; name = MenuAnimationPanel.cpp; path = source/MenuAnimationPanel.cpp; sourceTree = "<group>"; };
		D2084096AA5EA5209C647493 /* CategoryList.h */ = {isa = PBXFileReference; fileEncoding = 4; lastKnownFileType = sourcecode.c.h; name = CategoryList.h; path = source/CategoryList.h; sourceTree = "<group>"; };
		DB9A43BA91B3BC47186BF05E /* UniverseObjects.h */ = {isa = PBXFileReference; fileEncoding = 4; lastKnownFileType = sourcecode.c.h; name = UniverseObjects.h; path = source/UniverseObjects.h; sourceTree = "<group>"; };
		DC8146D5A145C2DA87D98F1F /* GameLoadingPanel.h */ = {isa = PBXFileReference; fileEncoding = 4; lastKnownFileType = sourcecode.c.h; name = GameLoadingPanel.h; path = source/GameLoadingPanel.h; sourceTree = "<group>"; };
		DE844E2BBF82C39B568527CB /* ByName.h */ = {isa = PBXFileReference; fileEncoding = 4; lastKnownFileType = sourcecode.c.h; name = ByName.h; path = source/comparators/ByName.h; sourceTree = "<group>"; };
		DF8D57DF1FC25842001525DA /* Dictionary.cpp */ = {isa = PBXFileReference; fileEncoding = 4; lastKnownFileType = sourcecode.cpp.cpp; name = Dictionary.cpp; path = source/Dictionary.cpp; sourceTree = "<group>"; };
		DF8D57E01FC25842001525DA /* Dictionary.h */ = {isa = PBXFileReference; fileEncoding = 4; lastKnownFileType = sourcecode.c.h; name = Dictionary.h; path = source/Dictionary.h; sourceTree = "<group>"; };
		DF8D57E21FC25889001525DA /* Visual.cpp */ = {isa = PBXFileReference; fileEncoding = 4; lastKnownFileType = sourcecode.cpp.cpp; name = Visual.cpp; path = source/Visual.cpp; sourceTree = "<group>"; };
		DF8D57E31FC25889001525DA /* Visual.h */ = {isa = PBXFileReference; fileEncoding = 4; lastKnownFileType = sourcecode.c.h; name = Visual.h; path = source/Visual.h; sourceTree = "<group>"; };
		DFAAE2A21FD4A25C0072C0A8 /* BatchDrawList.cpp */ = {isa = PBXFileReference; fileEncoding = 4; lastKnownFileType = sourcecode.cpp.cpp; name = BatchDrawList.cpp; path = source/BatchDrawList.cpp; sourceTree = "<group>"; };
		DFAAE2A31FD4A25C0072C0A8 /* BatchDrawList.h */ = {isa = PBXFileReference; fileEncoding = 4; lastKnownFileType = sourcecode.c.h; name = BatchDrawList.h; path = source/BatchDrawList.h; sourceTree = "<group>"; };
		DFAAE2A41FD4A25C0072C0A8 /* BatchShader.cpp */ = {isa = PBXFileReference; fileEncoding = 4; lastKnownFileType = sourcecode.cpp.cpp; name = BatchShader.cpp; path = source/BatchShader.cpp; sourceTree = "<group>"; };
		DFAAE2A51FD4A25C0072C0A8 /* BatchShader.h */ = {isa = PBXFileReference; fileEncoding = 4; lastKnownFileType = sourcecode.c.h; name = BatchShader.h; path = source/BatchShader.h; sourceTree = "<group>"; };
		DFAAE2A81FD4A27B0072C0A8 /* ImageSet.cpp */ = {isa = PBXFileReference; fileEncoding = 4; lastKnownFileType = sourcecode.cpp.cpp; name = ImageSet.cpp; path = source/ImageSet.cpp; sourceTree = "<group>"; };
		DFAAE2A91FD4A27B0072C0A8 /* ImageSet.h */ = {isa = PBXFileReference; fileEncoding = 4; lastKnownFileType = sourcecode.c.h; name = ImageSet.h; path = source/ImageSet.h; sourceTree = "<group>"; };
		E8F645ACA30BA0E95F83803C /* FireCommand.cpp */ = {isa = PBXFileReference; fileEncoding = 4; lastKnownFileType = sourcecode.cpp.cpp; name = FireCommand.cpp; path = source/FireCommand.cpp; sourceTree = "<group>"; };
		EB4645F28765D37290EA6F78 /* FireCommand.h */ = {isa = PBXFileReference; fileEncoding = 4; lastKnownFileType = sourcecode.c.h; name = FireCommand.h; path = source/FireCommand.h; sourceTree = "<group>"; };
		EB634E95A88454ADDB8644B1 /* opengl.h */ = {isa = PBXFileReference; fileEncoding = 4; lastKnownFileType = sourcecode.c.h; name = opengl.h; path = source/opengl.h; sourceTree = "<group>"; };
		F434470BA8F3DE8B46D475C5 /* StartConditionsPanel.h */ = {isa = PBXFileReference; fileEncoding = 4; lastKnownFileType = sourcecode.c.h; name = StartConditionsPanel.h; path = source/StartConditionsPanel.h; sourceTree = "<group>"; };
		F8C14CFB89472482F77C051D /* Weather.h */ = {isa = PBXFileReference; fileEncoding = 4; lastKnownFileType = sourcecode.c.h; name = Weather.h; path = source/Weather.h; sourceTree = "<group>"; };
/* End PBXFileReference section */

/* Begin PBXFrameworksBuildPhase section */
		A9CC52661950C9F6004E4E22 /* Frameworks */ = {
			isa = PBXFrameworksBuildPhase;
			buildActionMask = 2147483647;
			files = (
				A9BDFB561E00B94700A6B27E /* libmad.0.dylib in Frameworks */,
				A93931FD1988136B00C2A87B /* libpng16.dylib in Frameworks */,
				A93931FB1988135200C2A87B /* libturbojpeg.0.dylib in Frameworks */,
				072599D126A8CB2F007EC229 /* SDL2.framework in Frameworks */,
				A9A5297619996CC3002D7C35 /* OpenAL.framework in Frameworks */,
				A9D40D1A195DFAA60086EE52 /* OpenGL.framework in Frameworks */,
				A9CC526D1950C9F6004E4E22 /* Cocoa.framework in Frameworks */,
			);
			runOnlyForDeploymentPostprocessing = 0;
		};
/* End PBXFrameworksBuildPhase section */

/* Begin PBXGroup section */
		654D33611BE92C9200D1E5AB /* source */ = {
			isa = PBXGroup;
			children = (
				1578F880250B5F8A00D318FB /* InfoPanelState.cpp */,
				1578F882250B5F8A00D318FB /* InfoPanelState.h */,
				A96862CD1AE6FD0A004FE1FE /* Account.cpp */,
				A96862CE1AE6FD0A004FE1FE /* Account.h */,
				A96862CF1AE6FD0A004FE1FE /* AI.cpp */,
				A96862D01AE6FD0A004FE1FE /* AI.h */,
				A96862D11AE6FD0A004FE1FE /* Angle.cpp */,
				A96862D21AE6FD0A004FE1FE /* Angle.h */,
				A96862D51AE6FD0A004FE1FE /* Armament.cpp */,
				A96862D61AE6FD0A004FE1FE /* Armament.h */,
				A96862D71AE6FD0A004FE1FE /* AsteroidField.cpp */,
				A96862D81AE6FD0A004FE1FE /* AsteroidField.h */,
				A96862D91AE6FD0A004FE1FE /* Audio.cpp */,
				A96862DA1AE6FD0A004FE1FE /* Audio.h */,
				A96862DB1AE6FD0A004FE1FE /* BankPanel.cpp */,
				A96862DC1AE6FD0A004FE1FE /* BankPanel.h */,
				DFAAE2A21FD4A25C0072C0A8 /* BatchDrawList.cpp */,
				DFAAE2A31FD4A25C0072C0A8 /* BatchDrawList.h */,
				DFAAE2A41FD4A25C0072C0A8 /* BatchShader.cpp */,
				DFAAE2A51FD4A25C0072C0A8 /* BatchShader.h */,
				A96862DF1AE6FD0A004FE1FE /* BoardingPanel.cpp */,
				A96862E01AE6FD0A004FE1FE /* BoardingPanel.h */,
				6245F8231D301C7400A7A094 /* Body.cpp */,
				6245F8241D301C7400A7A094 /* Body.h */,
				A96862E11AE6FD0A004FE1FE /* CaptureOdds.cpp */,
				A96862E21AE6FD0A004FE1FE /* CaptureOdds.h */,
				A96862E31AE6FD0A004FE1FE /* CargoHold.cpp */,
				A96862E41AE6FD0A004FE1FE /* CargoHold.h */,
				A96862E51AE6FD0A004FE1FE /* ClickZone.h */,
				6A5716311E25BE6F00585EB2 /* CollisionSet.cpp */,
				6A5716321E25BE6F00585EB2 /* CollisionSet.h */,
				A96862E61AE6FD0A004FE1FE /* Color.cpp */,
				A96862E71AE6FD0A004FE1FE /* Color.h */,
				A96862E81AE6FD0A004FE1FE /* Command.cpp */,
				A96862E91AE6FD0A004FE1FE /* Command.h */,
				A96862EA1AE6FD0A004FE1FE /* ConditionSet.cpp */,
				A96862EB1AE6FD0A004FE1FE /* ConditionSet.h */,
				A96862EC1AE6FD0A004FE1FE /* Conversation.cpp */,
				A96862ED1AE6FD0A004FE1FE /* Conversation.h */,
				A96862EE1AE6FD0A004FE1FE /* ConversationPanel.cpp */,
				A96862EF1AE6FD0A004FE1FE /* ConversationPanel.h */,
				A96862F01AE6FD0A004FE1FE /* DataFile.cpp */,
				A96862F11AE6FD0A004FE1FE /* DataFile.h */,
				A96862F21AE6FD0A004FE1FE /* DataNode.cpp */,
				A96862F31AE6FD0A004FE1FE /* DataNode.h */,
				A96862F41AE6FD0A004FE1FE /* DataWriter.cpp */,
				A96862F51AE6FD0A004FE1FE /* DataWriter.h */,
				A96862F61AE6FD0A004FE1FE /* Date.cpp */,
				A96862F71AE6FD0A004FE1FE /* Date.h */,
				5155CD711DBB9FF900EF090B /* Depreciation.cpp */,
				5155CD721DBB9FF900EF090B /* Depreciation.h */,
				A96862F81AE6FD0A004FE1FE /* Dialog.cpp */,
				A96862F91AE6FD0B004FE1FE /* Dialog.h */,
				DF8D57DF1FC25842001525DA /* Dictionary.cpp */,
				DF8D57E01FC25842001525DA /* Dictionary.h */,
				B590162021ED4A0F00799178 /* DisplayText.h */,
				A96862FA1AE6FD0B004FE1FE /* DistanceMap.cpp */,
				A96862FB1AE6FD0B004FE1FE /* DistanceMap.h */,
				A96862FE1AE6FD0B004FE1FE /* DrawList.cpp */,
				A96862FF1AE6FD0B004FE1FE /* DrawList.h */,
				A96863001AE6FD0B004FE1FE /* Effect.cpp */,
				A96863011AE6FD0B004FE1FE /* Effect.h */,
				A96863021AE6FD0B004FE1FE /* Engine.cpp */,
				A96863031AE6FD0B004FE1FE /* Engine.h */,
				A96863041AE6FD0B004FE1FE /* EscortDisplay.cpp */,
				A96863051AE6FD0B004FE1FE /* EscortDisplay.h */,
				A9C70E0E1C0E5B51000B3D14 /* File.cpp */,
				A9C70E0F1C0E5B51000B3D14 /* File.h */,
				A96863061AE6FD0B004FE1FE /* Files.cpp */,
				A96863071AE6FD0B004FE1FE /* Files.h */,
				A96863081AE6FD0B004FE1FE /* FillShader.cpp */,
				A96863091AE6FD0B004FE1FE /* FillShader.h */,
				A968630A1AE6FD0B004FE1FE /* Fleet.cpp */,
				A968630B1AE6FD0B004FE1FE /* Fleet.h */,
				62C311181CE172D000409D91 /* Flotsam.cpp */,
				62C311191CE172D000409D91 /* Flotsam.h */,
				62A405B81D47DA4D0054F6A0 /* FogShader.cpp */,
				62A405B91D47DA4D0054F6A0 /* FogShader.h */,
				A968630C1AE6FD0B004FE1FE /* Font.cpp */,
				A968630D1AE6FD0B004FE1FE /* Font.h */,
				A968630E1AE6FD0B004FE1FE /* FontSet.cpp */,
				A968630F1AE6FD0B004FE1FE /* FontSet.h */,
				A96863101AE6FD0B004FE1FE /* Format.cpp */,
				A96863111AE6FD0B004FE1FE /* Format.h */,
				A96863121AE6FD0B004FE1FE /* FrameTimer.cpp */,
				A96863131AE6FD0B004FE1FE /* FrameTimer.h */,
				A96863141AE6FD0B004FE1FE /* Galaxy.cpp */,
				A96863151AE6FD0B004FE1FE /* Galaxy.h */,
				A96863161AE6FD0B004FE1FE /* GameData.cpp */,
				A96863171AE6FD0B004FE1FE /* GameData.h */,
				A96863181AE6FD0B004FE1FE /* GameEvent.cpp */,
				A96863191AE6FD0B004FE1FE /* GameEvent.h */,
				B55C239B2303CE8A005C1A14 /* GameWindow.cpp */,
				B55C239C2303CE8A005C1A14 /* GameWindow.h */,
				A968631B1AE6FD0B004FE1FE /* Government.cpp */,
				A968631C1AE6FD0B004FE1FE /* Government.h */,
				A968631D1AE6FD0B004FE1FE /* HailPanel.cpp */,
				A968631E1AE6FD0B004FE1FE /* HailPanel.h */,
				6245F8261D301C9000A7A094 /* Hardpoint.cpp */,
				6245F8271D301C9000A7A094 /* Hardpoint.h */,
				A968631F1AE6FD0B004FE1FE /* HiringPanel.cpp */,
				A96863201AE6FD0B004FE1FE /* HiringPanel.h */,
				A96863211AE6FD0B004FE1FE /* ImageBuffer.cpp */,
				A96863221AE6FD0B004FE1FE /* ImageBuffer.h */,
				A96863251AE6FD0B004FE1FE /* Information.cpp */,
				A96863261AE6FD0B004FE1FE /* Information.h */,
				A96863271AE6FD0B004FE1FE /* Interface.cpp */,
				A96863281AE6FD0B004FE1FE /* Interface.h */,
				DFAAE2A81FD4A27B0072C0A8 /* ImageSet.cpp */,
				DFAAE2A91FD4A27B0072C0A8 /* ImageSet.h */,
				A9B99D001C616AD000BE7C2E /* ItemInfoDisplay.cpp */,
				A9B99D011C616AD000BE7C2E /* ItemInfoDisplay.h */,
				A96863291AE6FD0B004FE1FE /* LineShader.cpp */,
				A968632A1AE6FD0B004FE1FE /* LineShader.h */,
				A968632B1AE6FD0B004FE1FE /* LoadPanel.cpp */,
				A968632C1AE6FD0B004FE1FE /* LoadPanel.h */,
				A968632D1AE6FD0B004FE1FE /* LocationFilter.cpp */,
				A968632E1AE6FD0B004FE1FE /* LocationFilter.h */,
				A90633FD1EE602FD000DA6C0 /* LogbookPanel.cpp */,
				A90633FE1EE602FD000DA6C0 /* LogbookPanel.h */,
				A968632F1AE6FD0B004FE1FE /* main.cpp */,
				A96863301AE6FD0B004FE1FE /* MainPanel.cpp */,
				A96863311AE6FD0B004FE1FE /* MainPanel.h */,
				A96863321AE6FD0C004FE1FE /* MapDetailPanel.cpp */,
				A96863331AE6FD0C004FE1FE /* MapDetailPanel.h */,
				A97C24E81B17BE35007DDFA1 /* MapOutfitterPanel.cpp */,
				A97C24E91B17BE35007DDFA1 /* MapOutfitterPanel.h */,
				A96863341AE6FD0C004FE1FE /* MapPanel.cpp */,
				A96863351AE6FD0C004FE1FE /* MapPanel.h */,
				A9B99D031C616AF200BE7C2E /* MapSalesPanel.cpp */,
				A9B99D041C616AF200BE7C2E /* MapSalesPanel.h */,
				A97C24EB1B17BE3C007DDFA1 /* MapShipyardPanel.cpp */,
				A97C24EC1B17BE3C007DDFA1 /* MapShipyardPanel.h */,
				A96863361AE6FD0C004FE1FE /* Mask.cpp */,
				A96863371AE6FD0C004FE1FE /* Mask.h */,
				A96863381AE6FD0C004FE1FE /* MenuPanel.cpp */,
				A96863391AE6FD0C004FE1FE /* MenuPanel.h */,
				A968633A1AE6FD0C004FE1FE /* Messages.cpp */,
				A968633B1AE6FD0C004FE1FE /* Messages.h */,
				A90C15D71D5BD55700708F3A /* Minable.cpp */,
				A90C15D81D5BD55700708F3A /* Minable.h */,
				A968633C1AE6FD0C004FE1FE /* Mission.cpp */,
				A968633D1AE6FD0C004FE1FE /* Mission.h */,
				A968633E1AE6FD0C004FE1FE /* MissionAction.cpp */,
				A968633F1AE6FD0C004FE1FE /* MissionAction.h */,
				A96863401AE6FD0C004FE1FE /* MissionPanel.cpp */,
				A96863411AE6FD0C004FE1FE /* MissionPanel.h */,
				A96863421AE6FD0C004FE1FE /* Mortgage.cpp */,
				A96863431AE6FD0C004FE1FE /* Mortgage.h */,
				A9BDFB521E00B8AA00A6B27E /* Music.cpp */,
				A9BDFB531E00B8AA00A6B27E /* Music.h */,
				B5DDA6922001B7F600DBA76A /* News.cpp */,
				B5DDA6932001B7F600DBA76A /* News.h */,
				A96863441AE6FD0C004FE1FE /* NPC.cpp */,
				A96863451AE6FD0C004FE1FE /* NPC.h */,
				A96863461AE6FD0C004FE1FE /* Outfit.cpp */,
				A96863471AE6FD0C004FE1FE /* Outfit.h */,
				A96863481AE6FD0C004FE1FE /* OutfitInfoDisplay.cpp */,
				A96863491AE6FD0C004FE1FE /* OutfitInfoDisplay.h */,
				A968634A1AE6FD0C004FE1FE /* OutfitterPanel.cpp */,
				A968634B1AE6FD0C004FE1FE /* OutfitterPanel.h */,
				A968634C1AE6FD0C004FE1FE /* OutlineShader.cpp */,
				A968634D1AE6FD0C004FE1FE /* OutlineShader.h */,
				A968634E1AE6FD0C004FE1FE /* Panel.cpp */,
				A968634F1AE6FD0C004FE1FE /* Panel.h */,
				A966A5A91B964E6300DFF69C /* Person.cpp */,
				A966A5AA1B964E6300DFF69C /* Person.h */,
				A96863501AE6FD0C004FE1FE /* Personality.cpp */,
				A96863511AE6FD0C004FE1FE /* Personality.h */,
				A96863521AE6FD0C004FE1FE /* Phrase.cpp */,
				A96863531AE6FD0C004FE1FE /* Phrase.h */,
				A96863541AE6FD0C004FE1FE /* pi.h */,
				A96863551AE6FD0C004FE1FE /* Planet.cpp */,
				A96863561AE6FD0C004FE1FE /* Planet.h */,
				628BDAED1CC5DC950062BCD2 /* PlanetLabel.cpp */,
				628BDAEE1CC5DC950062BCD2 /* PlanetLabel.h */,
				A96863571AE6FD0C004FE1FE /* PlanetPanel.cpp */,
				A96863581AE6FD0C004FE1FE /* PlanetPanel.h */,
				A96863591AE6FD0C004FE1FE /* PlayerInfo.cpp */,
				A968635A1AE6FD0C004FE1FE /* PlayerInfo.h */,
				A98150831EA9635D00428AD6 /* PlayerInfoPanel.cpp */,
				A98150841EA9635D00428AD6 /* PlayerInfoPanel.h */,
				A968635B1AE6FD0C004FE1FE /* Point.cpp */,
				A968635C1AE6FD0C004FE1FE /* Point.h */,
				A968635D1AE6FD0C004FE1FE /* PointerShader.cpp */,
				A968635E1AE6FD0C004FE1FE /* PointerShader.h */,
				A968635F1AE6FD0C004FE1FE /* Politics.cpp */,
				A96863601AE6FD0C004FE1FE /* Politics.h */,
				A96863611AE6FD0C004FE1FE /* Preferences.cpp */,
				A96863621AE6FD0C004FE1FE /* Preferences.h */,
				A96863631AE6FD0C004FE1FE /* PreferencesPanel.cpp */,
				A96863641AE6FD0C004FE1FE /* PreferencesPanel.h */,
				A96863651AE6FD0C004FE1FE /* Projectile.cpp */,
				A96863661AE6FD0C004FE1FE /* Projectile.h */,
				A96863671AE6FD0C004FE1FE /* Radar.cpp */,
				A96863681AE6FD0C004FE1FE /* Radar.h */,
				A96863691AE6FD0D004FE1FE /* Random.cpp */,
				A968636A1AE6FD0D004FE1FE /* Random.h */,
				A90C15DA1D5BD56800708F3A /* Rectangle.cpp */,
				A90C15DB1D5BD56800708F3A /* Rectangle.h */,
				A968636B1AE6FD0D004FE1FE /* RingShader.cpp */,
				A968636C1AE6FD0D004FE1FE /* RingShader.h */,
				A968636D1AE6FD0D004FE1FE /* Sale.h */,
				A968636E1AE6FD0D004FE1FE /* SavedGame.cpp */,
				A968636F1AE6FD0D004FE1FE /* SavedGame.h */,
				A96863701AE6FD0D004FE1FE /* Screen.cpp */,
				A96863711AE6FD0D004FE1FE /* Screen.h */,
				A96863721AE6FD0D004FE1FE /* Set.h */,
				A96863731AE6FD0D004FE1FE /* Shader.cpp */,
				A96863741AE6FD0D004FE1FE /* Shader.h */,
				A96863751AE6FD0D004FE1FE /* shift.h */,
				A96863761AE6FD0D004FE1FE /* Ship.cpp */,
				A96863771AE6FD0D004FE1FE /* Ship.h */,
				A96863781AE6FD0D004FE1FE /* ShipEvent.cpp */,
				A96863791AE6FD0D004FE1FE /* ShipEvent.h */,
				A968637A1AE6FD0D004FE1FE /* ShipInfoDisplay.cpp */,
				A968637B1AE6FD0D004FE1FE /* ShipInfoDisplay.h */,
				A98150801EA9634A00428AD6 /* ShipInfoPanel.cpp */,
				A98150811EA9634A00428AD6 /* ShipInfoPanel.h */,
				A968637C1AE6FD0D004FE1FE /* ShipyardPanel.cpp */,
				A968637D1AE6FD0D004FE1FE /* ShipyardPanel.h */,
				A968637E1AE6FD0D004FE1FE /* ShopPanel.cpp */,
				A968637F1AE6FD0D004FE1FE /* ShopPanel.h */,
				A96863801AE6FD0D004FE1FE /* Sound.cpp */,
				A96863811AE6FD0D004FE1FE /* Sound.h */,
				A96863821AE6FD0D004FE1FE /* SpaceportPanel.cpp */,
				A96863831AE6FD0D004FE1FE /* SpaceportPanel.h */,
				A96863841AE6FD0D004FE1FE /* Sprite.cpp */,
				A96863851AE6FD0D004FE1FE /* Sprite.h */,
				A96863861AE6FD0D004FE1FE /* SpriteQueue.cpp */,
				A96863871AE6FD0D004FE1FE /* SpriteQueue.h */,
				A96863881AE6FD0D004FE1FE /* SpriteSet.cpp */,
				A96863891AE6FD0D004FE1FE /* SpriteSet.h */,
				A968638A1AE6FD0D004FE1FE /* SpriteShader.cpp */,
				A968638B1AE6FD0D004FE1FE /* SpriteShader.h */,
				A968638C1AE6FD0D004FE1FE /* StarField.cpp */,
				A968638D1AE6FD0D004FE1FE /* StarField.h */,
				A968638E1AE6FD0D004FE1FE /* StartConditions.cpp */,
				A968638F1AE6FD0D004FE1FE /* StartConditions.h */,
				A96863901AE6FD0D004FE1FE /* StellarObject.cpp */,
				A96863911AE6FD0D004FE1FE /* StellarObject.h */,
				A96863921AE6FD0D004FE1FE /* System.cpp */,
				A96863931AE6FD0D004FE1FE /* System.h */,
				A96863941AE6FD0D004FE1FE /* Table.cpp */,
				A96863951AE6FD0D004FE1FE /* Table.h */,
				A96863961AE6FD0D004FE1FE /* Trade.cpp */,
				A96863971AE6FD0D004FE1FE /* Trade.h */,
				A96863981AE6FD0D004FE1FE /* TradingPanel.cpp */,
				A96863991AE6FD0D004FE1FE /* TradingPanel.h */,
				A968639A1AE6FD0D004FE1FE /* UI.cpp */,
				A968639B1AE6FD0D004FE1FE /* UI.h */,
				B590161121ED4A0E00799178 /* Utf8.cpp */,
				B590161221ED4A0F00799178 /* Utf8.h */,
				DF8D57E21FC25889001525DA /* Visual.cpp */,
				DF8D57E31FC25889001525DA /* Visual.h */,
				A968639C1AE6FD0D004FE1FE /* Weapon.cpp */,
				A968639D1AE6FD0D004FE1FE /* Weapon.h */,
				A968639E1AE6FD0D004FE1FE /* WrappedText.cpp */,
				A968639F1AE6FD0E004FE1FE /* WrappedText.h */,
				4256486EA97E57BBB38CDAF2 /* ConditionsStore.cpp */,
				A3B9425983D66B182BD724B4 /* ConditionsStore.h */,
				2E8047A8987DD8EC99FF8E2E /* Test.cpp */,
				02D34A71AE3BC4C93FC6865B /* TestData.cpp */,
				9DA14712A9C68E00FBFD9C72 /* TestData.h */,
				5CE3475B85CE8C48D98664B7 /* Test.h */,
				2E1E458DB603BF979429117C /* DisplayText.cpp */,
				13B643F6BEC24349F9BC9F42 /* alignment.hpp */,
				9BCF4321AF819E944EC02FB9 /* layout.hpp */,
				2CA44855BD0AFF45DCAEEA5D /* truncate.hpp */,
				C49D4EA08DF168A83B1C7B07 /* Hazard.cpp */,
				2E644A108BCD762A2A1A899C /* Hazard.h */,
				8E8A4C648B242742B22A34FA /* Weather.cpp */,
				F8C14CFB89472482F77C051D /* Weather.h */,
				11EA4AD7A889B6AC1441A198 /* StartConditionsPanel.cpp */,
				F434470BA8F3DE8B46D475C5 /* StartConditionsPanel.h */,
				0DF34095B64BC64F666ECF5F /* CoreStartData.cpp */,
				98104FFDA18E40F4A712A8BE /* CoreStartData.h */,
				6DCF4CF2972F569E6DBB8578 /* CategoryTypes.h */,
				0C90483BB01ECD0E3E8DDA44 /* WeightedList.h */,
				950742538F8CECF5D4168FBC /* EsUuid.cpp */,
				86AB4B6E9C4C0490AE7F029B /* EsUuid.h */,
				499B4DA7A9C7351120660643 /* MaskManager.cpp */,
				191E4107A4F1CBBC2526A0E9 /* MaskManager.h */,
				A00D4207B8915B5E7E9B4619 /* RandomEvent.h */,
				9F0F4096A9008E2D8F3304BB /* GameAction.cpp */,
				6833448DAEB9861D28445DD5 /* GameAction.h */,
				389245138CF297EB417DF730 /* UniverseObjects.cpp */,
				DB9A43BA91B3BC47186BF05E /* UniverseObjects.h */,
				A2A948EE929342C8F84C65D1 /* TestContext.h */,
				A3134EC4B1CCA5546A10C3EF /* TestContext.cpp */,
				A7E640C7A366679B27CCADAC /* GameLoadingPanel.cpp */,
				DC8146D5A145C2DA87D98F1F /* GameLoadingPanel.h */,
				6A4E42FEB3B265A91D5BD2FC /* TextReplacements.cpp */,
				86D9414E818561143BD298BC /* TextReplacements.h */,
				74F543598EEFB3745287E663 /* Bitset.cpp */,
				210C41C0BA33F71A694D5F98 /* Bitset.h */,
				A3754152958FBC924E9F76A9 /* opengl.cpp */,
				EB634E95A88454ADDB8644B1 /* opengl.h */,
				E8F645ACA30BA0E95F83803C /* FireCommand.cpp */,
				EB4645F28765D37290EA6F78 /* FireCommand.h */,
				46B444A6B2A67F93BB272686 /* ByGivenOrder.h */,
				DE844E2BBF82C39B568527CB /* ByName.h */,
				C62B4D15899E5F47443D0ED6 /* DamageProfile.cpp */,
				19184B47B496B414EC9CE671 /* DamageProfile.h */,
				5CF247B48EEC7A3C366C1DFA /* DamageDealt.h */,
				D0FA4800BE72C1B5A7D567B9 /* MenuAnimationPanel.cpp */,
				8CB543A1AA20F764DD7FC15A /* MenuAnimationPanel.h */,
				32404878BFF00A095AF2DD2C /* MapPlanetCard.cpp */,
				A2A94C40A8DCA99809AD5DEE /* MapPlanetCard.h */,
				61FA4C2BB89E08C5E2B8B4B9 /* Variant.cpp */,
				5EBC44769E84CF0C953D08B3 /* Variant.h */,
				086E48E490C9BAD6660C7274 /* ExclusiveItem.h */,
<<<<<<< HEAD
				02F347B587CDABE97B0D83C6 /* CategoryList.cpp */,
				D2084096AA5EA5209C647493 /* CategoryList.h */,
				1BC64A0181FB6E7EAE04AB9E /* BySeriesAndIndex.h */,
=======
				341645FAA25F7901221B8965 /* PrintData.cpp */,
				CCE547DBB6C74E18E1B84D29 /* PrintData.h */,
				A7F240B4AC219841424A387A /* Logger.cpp */,
				AE57401AA43232EDEABFAE13 /* Logger.h */,
>>>>>>> 304d0ee3
			);
			name = source;
			sourceTree = "<group>";
		};
		A9CC52601950C9F6004E4E22 = {
			isa = PBXGroup;
			children = (
				654D33611BE92C9200D1E5AB /* source */,
				A99F7A6F195DF44B002C30B8 /* credits.txt */,
				A99F7A94195DF44B002C30B8 /* keys.txt */,
				A99F7A95195DF44B002C30B8 /* license.txt */,
				A94408A41982F3E600610427 /* endless-sky.iconset */,
				A9A5297319996C9F002D7C35 /* sounds */,
				A99F7B32195DF45E002C30B8 /* data */,
				A99F7B33195DF45E002C30B8 /* images */,
				A9CC52721950C9F6004E4E22 /* XCode */,
				A9CC526B1950C9F6004E4E22 /* Frameworks */,
				A9CC526A1950C9F6004E4E22 /* Products */,
			);
			sourceTree = "<group>";
		};
		A9CC526A1950C9F6004E4E22 /* Products */ = {
			isa = PBXGroup;
			children = (
				A9CC52691950C9F6004E4E22 /* Endless Sky.app */,
				072599BE26A8C67D007EC229 /* SDL2.dylib */,
				070CD8152818CC6B00A853BB /* libmad.dylib */,
			);
			name = Products;
			sourceTree = "<group>";
		};
		A9CC526B1950C9F6004E4E22 /* Frameworks */ = {
			isa = PBXGroup;
			children = (
				A9BDFB551E00B94700A6B27E /* libmad.0.dylib */,
				A93931FC1988136B00C2A87B /* libpng16.dylib */,
				A93931FA1988135200C2A87B /* libturbojpeg.0.dylib */,
				072599CC26A8C942007EC229 /* SDL2.framework */,
				A9A5297519996CC3002D7C35 /* OpenAL.framework */,
				A9D40D19195DFAA60086EE52 /* OpenGL.framework */,
				A9CC526C1950C9F6004E4E22 /* Cocoa.framework */,
				A9CC526E1950C9F6004E4E22 /* Other Frameworks */,
			);
			name = Frameworks;
			sourceTree = "<group>";
		};
		A9CC526E1950C9F6004E4E22 /* Other Frameworks */ = {
			isa = PBXGroup;
			children = (
				A9CC526F1950C9F6004E4E22 /* AppKit.framework */,
				A9CC52701950C9F6004E4E22 /* CoreData.framework */,
				A9CC52711950C9F6004E4E22 /* Foundation.framework */,
			);
			name = "Other Frameworks";
			sourceTree = "<group>";
		};
		A9CC52721950C9F6004E4E22 /* XCode */ = {
			isa = PBXGroup;
			children = (
				A99F7A4F195DF3E8002C30B8 /* Images.xcassets */,
				A9CC52731950C9F6004E4E22 /* Supporting Files */,
			);
			path = XCode;
			sourceTree = "<group>";
		};
		A9CC52731950C9F6004E4E22 /* Supporting Files */ = {
			isa = PBXGroup;
			children = (
				A99F7A51195DF3F9002C30B8 /* EndlessSky-Info.plist */,
			);
			name = "Supporting Files";
			sourceTree = "<group>";
		};
/* End PBXGroup section */

/* Begin PBXHeadersBuildPhase section */
		179C4966BD83E1B6FC2B24A0 /* Headers */ = {
			isa = PBXHeadersBuildPhase;
			buildActionMask = 2147483647;
			files = (
				AFF742E3BAA4AD9A5D001460 /* alignment.hpp in Headers */,
				F55745BDBC50E15DCEB2ED5B /* layout.hpp in Headers */,
				16AD4CACA629E8026777EA00 /* truncate.hpp in Headers */,
			);
			runOnlyForDeploymentPostprocessing = 0;
		};
/* End PBXHeadersBuildPhase section */

/* Begin PBXNativeTarget section */
		070CD8102818CC6B00A853BB /* libmad */ = {
			isa = PBXNativeTarget;
			buildConfigurationList = 070CD8122818CC6B00A853BB /* Build configuration list for PBXNativeTarget "libmad" */;
			buildPhases = (
				070CD8112818CC6B00A853BB /* ShellScript */,
			);
			buildRules = (
			);
			dependencies = (
			);
			name = libmad;
			productName = libmad;
			productReference = 070CD8152818CC6B00A853BB /* libmad.dylib */;
			productType = "com.apple.product-type.library.dynamic";
		};
		072599BD26A8C67D007EC229 /* SDL2 */ = {
			isa = PBXNativeTarget;
			buildConfigurationList = 072599C826A8C67D007EC229 /* Build configuration list for PBXNativeTarget "SDL2" */;
			buildPhases = (
				072599CB26A8C7AB007EC229 /* ShellScript */,
			);
			buildRules = (
			);
			dependencies = (
			);
			name = SDL2;
			productName = SDL2;
			productReference = 072599BE26A8C67D007EC229 /* SDL2.dylib */;
			productType = "com.apple.product-type.library.dynamic";
		};
		A9CC52681950C9F6004E4E22 /* EndlessSky */ = {
			isa = PBXNativeTarget;
			buildConfigurationList = A9CC529A1950C9F6004E4E22 /* Build configuration list for PBXNativeTarget "EndlessSky" */;
			buildPhases = (
				A93931ED19880ECA00C2A87B /* CopyFiles */,
				072599A726A0CDC9007EC229 /* ShellScript */,
				A9CC52651950C9F6004E4E22 /* Sources */,
				A9CC52661950C9F6004E4E22 /* Frameworks */,
				A9CC52671950C9F6004E4E22 /* Resources */,
				179C4966BD83E1B6FC2B24A0 /* Headers */,
			);
			buildRules = (
			);
			dependencies = (
				072599CF26A8CADA007EC229 /* PBXTargetDependency */,
				070CD8172818CE9200A853BB /* PBXTargetDependency */,
			);
			name = EndlessSky;
			productName = EndlessSky;
			productReference = A9CC52691950C9F6004E4E22 /* Endless Sky.app */;
			productType = "com.apple.product-type.application";
		};
/* End PBXNativeTarget section */

/* Begin PBXProject section */
		A9CC52611950C9F6004E4E22 /* Project object */ = {
			isa = PBXProject;
			attributes = {
				LastUpgradeCheck = 0920;
				TargetAttributes = {
					072599BD26A8C67D007EC229 = {
						CreatedOnToolsVersion = 9.2;
						ProvisioningStyle = Automatic;
					};
				};
			};
			buildConfigurationList = A9CC52641950C9F6004E4E22 /* Build configuration list for PBXProject "EndlessSky" */;
			compatibilityVersion = "Xcode 3.2";
			developmentRegion = English;
			hasScannedForEncodings = 0;
			knownRegions = (
				Base,
			);
			mainGroup = A9CC52601950C9F6004E4E22;
			productRefGroup = A9CC526A1950C9F6004E4E22 /* Products */;
			projectDirPath = "";
			projectRoot = "";
			targets = (
				A9CC52681950C9F6004E4E22 /* EndlessSky */,
				072599BD26A8C67D007EC229 /* SDL2 */,
				070CD8102818CC6B00A853BB /* libmad */,
			);
		};
/* End PBXProject section */

/* Begin PBXResourcesBuildPhase section */
		A9CC52671950C9F6004E4E22 /* Resources */ = {
			isa = PBXResourcesBuildPhase;
			buildActionMask = 2147483647;
			files = (
				A99F7A50195DF3E8002C30B8 /* Images.xcassets in Resources */,
				A99F7B09195DF44C002C30B8 /* license.txt in Resources */,
				A9A5297419996C9F002D7C35 /* sounds in Resources */,
				A99F7AF5195DF44C002C30B8 /* credits.txt in Resources */,
				A99F7B08195DF44C002C30B8 /* keys.txt in Resources */,
				A99F7B34195DF45E002C30B8 /* data in Resources */,
				A94408A51982F3E600610427 /* endless-sky.iconset in Resources */,
				A99F7B35195DF45E002C30B8 /* images in Resources */,
			);
			runOnlyForDeploymentPostprocessing = 0;
		};
/* End PBXResourcesBuildPhase section */

/* Begin PBXShellScriptBuildPhase section */
		070CD8112818CC6B00A853BB /* ShellScript */ = {
			isa = PBXShellScriptBuildPhase;
			buildActionMask = 2147483647;
			files = (
			);
			inputPaths = (
				"$(SRCROOT)/utils/mad-compat.rb",
			);
			outputPaths = (
				"$(PROJECT_DIR)/build/libmad.0.dylib",
			);
			runOnlyForDeploymentPostprocessing = 0;
			shellPath = /bin/sh;
			shellScript = "HOMEBREW_NO_COLOR=1 \"${SRCROOT}/utils/build_custom_libmad.sh\"";
			showEnvVarsInLog = 0;
		};
		072599A726A0CDC9007EC229 /* ShellScript */ = {
			isa = PBXShellScriptBuildPhase;
			buildActionMask = 2147483647;
			files = (
			);
			inputPaths = (
			);
			outputPaths = (
			);
			runOnlyForDeploymentPostprocessing = 0;
			shellPath = /bin/sh;
			shellScript = "\"${SRCROOT}/utils/set_dylibs_rpath.sh\"";
		};
		072599CB26A8C7AB007EC229 /* ShellScript */ = {
			isa = PBXShellScriptBuildPhase;
			buildActionMask = 2147483647;
			files = (
			);
			inputPaths = (
				"$(SRCROOT)/utils/fetch_sdl2_framework.sh",
			);
			outputPaths = (
				"$(PROJECT_DIR)/build/SDL2.framework",
			);
			runOnlyForDeploymentPostprocessing = 0;
			shellPath = /bin/sh;
			shellScript = "\"${SRCROOT}/utils/fetch_sdl2_framework.sh\"";
			showEnvVarsInLog = 0;
		};
/* End PBXShellScriptBuildPhase section */

/* Begin PBXSourcesBuildPhase section */
		A9CC52651950C9F6004E4E22 /* Sources */ = {
			isa = PBXSourcesBuildPhase;
			buildActionMask = 2147483647;
			files = (
				A96863AD1AE6FD0E004FE1FE /* Command.cpp in Sources */,
				A96863E71AE6FD0E004FE1FE /* PointerShader.cpp in Sources */,
				A96863E51AE6FD0E004FE1FE /* PlayerInfo.cpp in Sources */,
				A96863B81AE6FD0E004FE1FE /* DrawList.cpp in Sources */,
				A96863FB1AE6FD0E004FE1FE /* SpriteSet.cpp in Sources */,
				A96863CC1AE6FD0E004FE1FE /* Interface.cpp in Sources */,
				A96864041AE6FD0E004FE1FE /* UI.cpp in Sources */,
				A96863EE1AE6FD0E004FE1FE /* RingShader.cpp in Sources */,
				A96864001AE6FD0E004FE1FE /* System.cpp in Sources */,
				A96863AC1AE6FD0E004FE1FE /* Color.cpp in Sources */,
				A96864031AE6FD0E004FE1FE /* TradingPanel.cpp in Sources */,
				A96863C81AE6FD0E004FE1FE /* HiringPanel.cpp in Sources */,
				A96863B21AE6FD0E004FE1FE /* DataNode.cpp in Sources */,
				A96863B01AE6FD0E004FE1FE /* ConversationPanel.cpp in Sources */,
				A96863E41AE6FD0E004FE1FE /* PlanetPanel.cpp in Sources */,
				A96863E01AE6FD0E004FE1FE /* Panel.cpp in Sources */,
				A96863D21AE6FD0E004FE1FE /* MapDetailPanel.cpp in Sources */,
				DFAAE2AA1FD4A27B0072C0A8 /* ImageSet.cpp in Sources */,
				B590161321ED4A0F00799178 /* Utf8.cpp in Sources */,
				A96863D41AE6FD0E004FE1FE /* Mask.cpp in Sources */,
				A96863E61AE6FD0E004FE1FE /* Point.cpp in Sources */,
				A96863DE1AE6FD0E004FE1FE /* OutfitterPanel.cpp in Sources */,
				62C3111A1CE172D000409D91 /* Flotsam.cpp in Sources */,
				B55C239D2303CE8B005C1A14 /* GameWindow.cpp in Sources */,
				A96863B91AE6FD0E004FE1FE /* Effect.cpp in Sources */,
				A96863AE1AE6FD0E004FE1FE /* ConditionSet.cpp in Sources */,
				A96863DC1AE6FD0E004FE1FE /* Outfit.cpp in Sources */,
				A96863BB1AE6FD0E004FE1FE /* EscortDisplay.cpp in Sources */,
				A96863EB1AE6FD0E004FE1FE /* Projectile.cpp in Sources */,
				A96863D11AE6FD0E004FE1FE /* MainPanel.cpp in Sources */,
				A96863B31AE6FD0E004FE1FE /* DataWriter.cpp in Sources */,
				A96863A61AE6FD0E004FE1FE /* Audio.cpp in Sources */,
				A96863A21AE6FD0E004FE1FE /* Angle.cpp in Sources */,
				A966A5AB1B964E6300DFF69C /* Person.cpp in Sources */,
				A96863FE1AE6FD0E004FE1FE /* StartConditions.cpp in Sources */,
				A96863A71AE6FD0E004FE1FE /* BankPanel.cpp in Sources */,
				A96863DA1AE6FD0E004FE1FE /* Mortgage.cpp in Sources */,
				A96863C31AE6FD0E004FE1FE /* Galaxy.cpp in Sources */,
				A97C24EA1B17BE35007DDFA1 /* MapOutfitterPanel.cpp in Sources */,
				A96864061AE6FD0E004FE1FE /* WrappedText.cpp in Sources */,
				A96863D91AE6FD0E004FE1FE /* MissionPanel.cpp in Sources */,
				A96863DB1AE6FD0E004FE1FE /* NPC.cpp in Sources */,
				A96863F81AE6FD0E004FE1FE /* SpaceportPanel.cpp in Sources */,
				A96863AA1AE6FD0E004FE1FE /* CaptureOdds.cpp in Sources */,
				A96863B61AE6FD0E004FE1FE /* DistanceMap.cpp in Sources */,
				A96863CF1AE6FD0E004FE1FE /* LocationFilter.cpp in Sources */,
				A96863C11AE6FD0E004FE1FE /* Format.cpp in Sources */,
				A96863BF1AE6FD0E004FE1FE /* Font.cpp in Sources */,
				A96863ED1AE6FD0E004FE1FE /* Random.cpp in Sources */,
				A96864021AE6FD0E004FE1FE /* Trade.cpp in Sources */,
				6245F8251D301C7400A7A094 /* Body.cpp in Sources */,
				5155CD731DBB9FF900EF090B /* Depreciation.cpp in Sources */,
				A96863FC1AE6FD0E004FE1FE /* SpriteShader.cpp in Sources */,
				A96863E81AE6FD0E004FE1FE /* Politics.cpp in Sources */,
				A96863E91AE6FD0E004FE1FE /* Preferences.cpp in Sources */,
				A96863F31AE6FD0E004FE1FE /* ShipEvent.cpp in Sources */,
				DFAAE2A71FD4A25C0072C0A8 /* BatchShader.cpp in Sources */,
				A96863D51AE6FD0E004FE1FE /* MenuPanel.cpp in Sources */,
				A90C15DC1D5BD56800708F3A /* Rectangle.cpp in Sources */,
				A9B99D021C616AD000BE7C2E /* ItemInfoDisplay.cpp in Sources */,
				A96863EA1AE6FD0E004FE1FE /* PreferencesPanel.cpp in Sources */,
				A96863F11AE6FD0E004FE1FE /* Shader.cpp in Sources */,
				A9C70E101C0E5B51000B3D14 /* File.cpp in Sources */,
				1578F883250B5F8A00D318FB /* InfoPanelState.cpp in Sources */,
				A96863F41AE6FD0E004FE1FE /* ShipInfoDisplay.cpp in Sources */,
				A96863C21AE6FD0E004FE1FE /* FrameTimer.cpp in Sources */,
				A96863D81AE6FD0E004FE1FE /* MissionAction.cpp in Sources */,
				A96863FA1AE6FD0E004FE1FE /* SpriteQueue.cpp in Sources */,
				A96863E21AE6FD0E004FE1FE /* Phrase.cpp in Sources */,
				628BDAEF1CC5DC950062BCD2 /* PlanetLabel.cpp in Sources */,
				6245F8281D301C9000A7A094 /* Hardpoint.cpp in Sources */,
				A96863C01AE6FD0E004FE1FE /* FontSet.cpp in Sources */,
				A96863D61AE6FD0E004FE1FE /* Messages.cpp in Sources */,
				A97C24ED1B17BE3C007DDFA1 /* MapShipyardPanel.cpp in Sources */,
				A96863D71AE6FD0E004FE1FE /* Mission.cpp in Sources */,
				A96863D31AE6FD0E004FE1FE /* MapPanel.cpp in Sources */,
				A96863F21AE6FD0E004FE1FE /* Ship.cpp in Sources */,
				B5DDA6942001B7F600DBA76A /* News.cpp in Sources */,
				A96863D01AE6FD0E004FE1FE /* main.cpp in Sources */,
				A96863BE1AE6FD0E004FE1FE /* Fleet.cpp in Sources */,
				A98150821EA9634A00428AD6 /* ShipInfoPanel.cpp in Sources */,
				A96864011AE6FD0E004FE1FE /* Table.cpp in Sources */,
				A96863AB1AE6FD0E004FE1FE /* CargoHold.cpp in Sources */,
				A96864051AE6FD0E004FE1FE /* Weapon.cpp in Sources */,
				A96863EC1AE6FD0E004FE1FE /* Radar.cpp in Sources */,
				A96863F61AE6FD0E004FE1FE /* ShopPanel.cpp in Sources */,
				DFAAE2A61FD4A25C0072C0A8 /* BatchDrawList.cpp in Sources */,
				A98150851EA9635D00428AD6 /* PlayerInfoPanel.cpp in Sources */,
				A96863BC1AE6FD0E004FE1FE /* Files.cpp in Sources */,
				A96863CB1AE6FD0E004FE1FE /* Information.cpp in Sources */,
				A96863F91AE6FD0E004FE1FE /* Sprite.cpp in Sources */,
				A96863A91AE6FD0E004FE1FE /* BoardingPanel.cpp in Sources */,
				DF8D57E11FC25842001525DA /* Dictionary.cpp in Sources */,
				A9B99D051C616AF200BE7C2E /* MapSalesPanel.cpp in Sources */,
				A96863A01AE6FD0E004FE1FE /* Account.cpp in Sources */,
				A90C15D91D5BD55700708F3A /* Minable.cpp in Sources */,
				A96863F51AE6FD0E004FE1FE /* ShipyardPanel.cpp in Sources */,
				A96863DD1AE6FD0E004FE1FE /* OutfitInfoDisplay.cpp in Sources */,
				A96863C41AE6FD0E004FE1FE /* GameData.cpp in Sources */,
				A96863CD1AE6FD0E004FE1FE /* LineShader.cpp in Sources */,
				A96863C71AE6FD0E004FE1FE /* HailPanel.cpp in Sources */,
				62A405BA1D47DA4D0054F6A0 /* FogShader.cpp in Sources */,
				A96863C61AE6FD0E004FE1FE /* Government.cpp in Sources */,
				A96863B51AE6FD0E004FE1FE /* Dialog.cpp in Sources */,
				A96863AF1AE6FD0E004FE1FE /* Conversation.cpp in Sources */,
				A96863C51AE6FD0E004FE1FE /* GameEvent.cpp in Sources */,
				A90633FF1EE602FD000DA6C0 /* LogbookPanel.cpp in Sources */,
				A96863BD1AE6FD0E004FE1FE /* FillShader.cpp in Sources */,
				A96863FF1AE6FD0E004FE1FE /* StellarObject.cpp in Sources */,
				A96863A51AE6FD0E004FE1FE /* AsteroidField.cpp in Sources */,
				A96863FD1AE6FD0E004FE1FE /* StarField.cpp in Sources */,
				A96863B11AE6FD0E004FE1FE /* DataFile.cpp in Sources */,
				A96863E31AE6FD0E004FE1FE /* Planet.cpp in Sources */,
				A96863DF1AE6FD0E004FE1FE /* OutlineShader.cpp in Sources */,
				A96863C91AE6FD0E004FE1FE /* ImageBuffer.cpp in Sources */,
				6A5716331E25BE6F00585EB2 /* CollisionSet.cpp in Sources */,
				A96863E11AE6FD0E004FE1FE /* Personality.cpp in Sources */,
				A96863B41AE6FD0E004FE1FE /* Date.cpp in Sources */,
				DF8D57E51FC25889001525DA /* Visual.cpp in Sources */,
				A96863EF1AE6FD0E004FE1FE /* SavedGame.cpp in Sources */,
				A96863A11AE6FD0E004FE1FE /* AI.cpp in Sources */,
				A96863F71AE6FD0E004FE1FE /* Sound.cpp in Sources */,
				A9BDFB541E00B8AA00A6B27E /* Music.cpp in Sources */,
				A96863BA1AE6FD0E004FE1FE /* Engine.cpp in Sources */,
				A96863CE1AE6FD0E004FE1FE /* LoadPanel.cpp in Sources */,
				A96863A41AE6FD0E004FE1FE /* Armament.cpp in Sources */,
				A96863F01AE6FD0E004FE1FE /* Screen.cpp in Sources */,
				728B43FDACD43334E7A59BCF /* ConditionsStore.cpp in Sources */,
				9E1F4BF78F9E1FC4C96F76B5 /* Test.cpp in Sources */,
				C7354A3E9C53D6C5E3CC352F /* TestData.cpp in Sources */,
				5AB644C9B37C15C989A9DBE9 /* DisplayText.cpp in Sources */,
				C4264774A89C0001B6FFC60E /* Hazard.cpp in Sources */,
				94DF4B5B8619F6A3715D6168 /* Weather.cpp in Sources */,
				6EC347E6A79BA5602BA4D1EA /* StartConditionsPanel.cpp in Sources */,
				03624EC39EE09C7A786B4A3D /* CoreStartData.cpp in Sources */,
				90CF46CE84794C6186FC6CE2 /* EsUuid.cpp in Sources */,
				03DC4253AA8390FE0A8FB4EA /* MaskManager.cpp in Sources */,
				87D6407E8B579EB502BFBCE5 /* GameAction.cpp in Sources */,
				301A4FE885A7A12348986C4F /* UniverseObjects.cpp in Sources */,
				ED5E4F2ABA89E9DE00603E69 /* TestContext.cpp in Sources */,
				88A64339B56EBA1F7923E1C7 /* GameLoadingPanel.cpp in Sources */,
				F78A44BAA8252F6D53B24B69 /* TextReplacements.cpp in Sources */,
				A97C4460852BF852334C0CB1 /* Bitset.cpp in Sources */,
				CE3F49A88B6DCBE09A711110 /* opengl.cpp in Sources */,
				027A4E858B292CE9F0A06F89 /* FireCommand.cpp in Sources */,
				E3D54794A1EEF51CD4859170 /* DamageProfile.cpp in Sources */,
				F35E4D6EA465D71CDA282EBA /* MenuAnimationPanel.cpp in Sources */,
				497849B2A4C5EA58A64D316C /* MapPlanetCard.cpp in Sources */,
				920F40E0ADECA8926F423FDA /* Variant.cpp in Sources */,
<<<<<<< HEAD
				0A7F4B4793714E0A8C5D0BA4 /* CategoryList.cpp in Sources */,
=======
				46A34BE4A0599886221093BA /* PrintData.cpp in Sources */,
				DAC24E909BF453D18AEE3DA3 /* Logger.cpp in Sources */,
>>>>>>> 304d0ee3
			);
			runOnlyForDeploymentPostprocessing = 0;
		};
/* End PBXSourcesBuildPhase section */

/* Begin PBXTargetDependency section */
		070CD8172818CE9200A853BB /* PBXTargetDependency */ = {
			isa = PBXTargetDependency;
			target = 070CD8102818CC6B00A853BB /* libmad */;
			targetProxy = 070CD8162818CE9200A853BB /* PBXContainerItemProxy */;
		};
		072599CF26A8CADA007EC229 /* PBXTargetDependency */ = {
			isa = PBXTargetDependency;
			target = 072599BD26A8C67D007EC229 /* SDL2 */;
			targetProxy = 072599CE26A8CADA007EC229 /* PBXContainerItemProxy */;
		};
/* End PBXTargetDependency section */

/* Begin XCBuildConfiguration section */
		070CD8132818CC6B00A853BB /* Debug */ = {
			isa = XCBuildConfiguration;
			buildSettings = {
				CLANG_ANALYZER_NONNULL = YES;
				CLANG_ANALYZER_NUMBER_OBJECT_CONVERSION = YES_AGGRESSIVE;
				CLANG_CXX_LANGUAGE_STANDARD = "c++11";
				CLANG_WARN_DOCUMENTATION_COMMENTS = YES;
				CLANG_WARN_UNGUARDED_AVAILABILITY = YES_AGGRESSIVE;
				DEBUG_INFORMATION_FORMAT = dwarf;
				DYLIB_COMPATIBILITY_VERSION = 1;
				DYLIB_CURRENT_VERSION = 1;
				EXECUTABLE_PREFIX = "";
				GCC_C_LANGUAGE_STANDARD = gnu99;
				GCC_ENABLE_CPP_EXCEPTIONS = YES;
				GCC_ENABLE_CPP_RTTI = NO;
				GCC_SYMBOLS_PRIVATE_EXTERN = YES;
				GCC_WARN_64_TO_32_BIT_CONVERSION = NO;
				MACOSX_DEPLOYMENT_TARGET = 10.9;
				MTL_ENABLE_DEBUG_INFO = YES;
				ONLY_ACTIVE_ARCH = NO;
				PRODUCT_NAME = "$(TARGET_NAME)";
				STRIP_STYLE = all;
			};
			name = Debug;
		};
		070CD8142818CC6B00A853BB /* Release */ = {
			isa = XCBuildConfiguration;
			buildSettings = {
				CLANG_ANALYZER_NONNULL = YES;
				CLANG_ANALYZER_NUMBER_OBJECT_CONVERSION = YES_AGGRESSIVE;
				CLANG_CXX_LANGUAGE_STANDARD = "c++11";
				CLANG_WARN_DOCUMENTATION_COMMENTS = YES;
				CLANG_WARN_UNGUARDED_AVAILABILITY = YES_AGGRESSIVE;
				COPY_PHASE_STRIP = YES;
				DYLIB_COMPATIBILITY_VERSION = 1;
				DYLIB_CURRENT_VERSION = 1;
				EXECUTABLE_PREFIX = "";
				GCC_C_LANGUAGE_STANDARD = gnu99;
				GCC_ENABLE_CPP_EXCEPTIONS = YES;
				GCC_ENABLE_CPP_RTTI = NO;
				GCC_SYMBOLS_PRIVATE_EXTERN = YES;
				GCC_WARN_64_TO_32_BIT_CONVERSION = NO;
				MACOSX_DEPLOYMENT_TARGET = 10.9;
				MTL_ENABLE_DEBUG_INFO = NO;
				ONLY_ACTIVE_ARCH = NO;
				PRODUCT_NAME = "$(TARGET_NAME)";
				STRIP_STYLE = all;
			};
			name = Release;
		};
		072599C626A8C67D007EC229 /* Debug */ = {
			isa = XCBuildConfiguration;
			buildSettings = {
				CLANG_ANALYZER_NONNULL = YES;
				CLANG_ANALYZER_NUMBER_OBJECT_CONVERSION = YES_AGGRESSIVE;
				CLANG_CXX_LANGUAGE_STANDARD = "c++11";
				CLANG_WARN_DOCUMENTATION_COMMENTS = YES;
				CLANG_WARN_UNGUARDED_AVAILABILITY = YES_AGGRESSIVE;
				DEBUG_INFORMATION_FORMAT = dwarf;
				DYLIB_COMPATIBILITY_VERSION = 1;
				DYLIB_CURRENT_VERSION = 1;
				EXECUTABLE_PREFIX = "";
				GCC_C_LANGUAGE_STANDARD = gnu99;
				GCC_ENABLE_CPP_EXCEPTIONS = YES;
				GCC_ENABLE_CPP_RTTI = NO;
				GCC_SYMBOLS_PRIVATE_EXTERN = YES;
				GCC_WARN_64_TO_32_BIT_CONVERSION = NO;
				MACOSX_DEPLOYMENT_TARGET = 10.9;
				MTL_ENABLE_DEBUG_INFO = YES;
				ONLY_ACTIVE_ARCH = NO;
				PRODUCT_NAME = "$(TARGET_NAME)";
				STRIP_STYLE = all;
			};
			name = Debug;
		};
		072599C726A8C67D007EC229 /* Release */ = {
			isa = XCBuildConfiguration;
			buildSettings = {
				CLANG_ANALYZER_NONNULL = YES;
				CLANG_ANALYZER_NUMBER_OBJECT_CONVERSION = YES_AGGRESSIVE;
				CLANG_CXX_LANGUAGE_STANDARD = "c++11";
				CLANG_WARN_DOCUMENTATION_COMMENTS = YES;
				CLANG_WARN_UNGUARDED_AVAILABILITY = YES_AGGRESSIVE;
				COPY_PHASE_STRIP = YES;
				DYLIB_COMPATIBILITY_VERSION = 1;
				DYLIB_CURRENT_VERSION = 1;
				EXECUTABLE_PREFIX = "";
				GCC_C_LANGUAGE_STANDARD = gnu99;
				GCC_ENABLE_CPP_EXCEPTIONS = YES;
				GCC_ENABLE_CPP_RTTI = NO;
				GCC_SYMBOLS_PRIVATE_EXTERN = YES;
				GCC_WARN_64_TO_32_BIT_CONVERSION = NO;
				MACOSX_DEPLOYMENT_TARGET = 10.9;
				MTL_ENABLE_DEBUG_INFO = NO;
				ONLY_ACTIVE_ARCH = NO;
				PRODUCT_NAME = "$(TARGET_NAME)";
				STRIP_STYLE = all;
			};
			name = Release;
		};
		A9CC52981950C9F6004E4E22 /* Debug */ = {
			isa = XCBuildConfiguration;
			buildSettings = {
				ALWAYS_SEARCH_USER_PATHS = NO;
				ARCHS = x86_64;
				CLANG_CXX_LANGUAGE_STANDARD = "c++11";
				CLANG_CXX_LIBRARY = "libc++";
				CLANG_ENABLE_MODULES = YES;
				CLANG_ENABLE_OBJC_ARC = YES;
				CLANG_WARN_BLOCK_CAPTURE_AUTORELEASING = YES;
				CLANG_WARN_BOOL_CONVERSION = YES;
				CLANG_WARN_COMMA = YES;
				CLANG_WARN_CONSTANT_CONVERSION = YES;
				CLANG_WARN_DIRECT_OBJC_ISA_USAGE = YES_ERROR;
				CLANG_WARN_EMPTY_BODY = YES;
				CLANG_WARN_ENUM_CONVERSION = YES;
				CLANG_WARN_INFINITE_RECURSION = YES;
				CLANG_WARN_INT_CONVERSION = YES;
				CLANG_WARN_NON_LITERAL_NULL_CONVERSION = YES;
				CLANG_WARN_OBJC_LITERAL_CONVERSION = YES;
				CLANG_WARN_OBJC_ROOT_CLASS = YES_ERROR;
				CLANG_WARN_RANGE_LOOP_ANALYSIS = YES;
				CLANG_WARN_STRICT_PROTOTYPES = YES;
				CLANG_WARN_SUSPICIOUS_MOVE = YES;
				CLANG_WARN_UNREACHABLE_CODE = YES;
				CLANG_WARN__DUPLICATE_METHOD_MATCH = YES;
				COPY_PHASE_STRIP = NO;
				ENABLE_STRICT_OBJC_MSGSEND = YES;
				ENABLE_TESTABILITY = YES;
				GCC_C_LANGUAGE_STANDARD = gnu99;
				GCC_DYNAMIC_NO_PIC = NO;
				GCC_ENABLE_OBJC_EXCEPTIONS = YES;
				GCC_NO_COMMON_BLOCKS = YES;
				GCC_OPTIMIZATION_LEVEL = 0;
				GCC_PREPROCESSOR_DEFINITIONS = (
					"DEBUG=1",
					"$(inherited)",
				);
				GCC_SYMBOLS_PRIVATE_EXTERN = NO;
				GCC_WARN_64_TO_32_BIT_CONVERSION = NO;
				GCC_WARN_ABOUT_RETURN_TYPE = YES_ERROR;
				GCC_WARN_UNDECLARED_SELECTOR = YES;
				GCC_WARN_UNINITIALIZED_AUTOS = YES_AGGRESSIVE;
				GCC_WARN_UNUSED_FUNCTION = YES;
				GCC_WARN_UNUSED_VARIABLE = YES;
				MACOSX_DEPLOYMENT_TARGET = 10.9;
				OTHER_CFLAGS = "";
				SDKROOT = macosx;
				VALID_ARCHS = x86_64;
			};
			name = Debug;
		};
		A9CC52991950C9F6004E4E22 /* Release */ = {
			isa = XCBuildConfiguration;
			buildSettings = {
				ALWAYS_SEARCH_USER_PATHS = NO;
				ARCHS = x86_64;
				CLANG_CXX_LANGUAGE_STANDARD = "c++11";
				CLANG_CXX_LIBRARY = "libc++";
				CLANG_ENABLE_MODULES = YES;
				CLANG_ENABLE_OBJC_ARC = YES;
				CLANG_WARN_BLOCK_CAPTURE_AUTORELEASING = YES;
				CLANG_WARN_BOOL_CONVERSION = YES;
				CLANG_WARN_COMMA = YES;
				CLANG_WARN_CONSTANT_CONVERSION = YES;
				CLANG_WARN_DIRECT_OBJC_ISA_USAGE = YES_ERROR;
				CLANG_WARN_EMPTY_BODY = YES;
				CLANG_WARN_ENUM_CONVERSION = YES;
				CLANG_WARN_INFINITE_RECURSION = YES;
				CLANG_WARN_INT_CONVERSION = YES;
				CLANG_WARN_NON_LITERAL_NULL_CONVERSION = YES;
				CLANG_WARN_OBJC_LITERAL_CONVERSION = YES;
				CLANG_WARN_OBJC_ROOT_CLASS = YES_ERROR;
				CLANG_WARN_RANGE_LOOP_ANALYSIS = YES;
				CLANG_WARN_STRICT_PROTOTYPES = YES;
				CLANG_WARN_SUSPICIOUS_MOVE = YES;
				CLANG_WARN_UNREACHABLE_CODE = YES;
				CLANG_WARN__DUPLICATE_METHOD_MATCH = YES;
				COPY_PHASE_STRIP = YES;
				DEBUG_INFORMATION_FORMAT = "dwarf-with-dsym";
				ENABLE_NS_ASSERTIONS = NO;
				ENABLE_STRICT_OBJC_MSGSEND = YES;
				GCC_C_LANGUAGE_STANDARD = gnu99;
				GCC_ENABLE_OBJC_EXCEPTIONS = YES;
				GCC_NO_COMMON_BLOCKS = YES;
				GCC_WARN_64_TO_32_BIT_CONVERSION = NO;
				GCC_WARN_ABOUT_RETURN_TYPE = YES_ERROR;
				GCC_WARN_UNDECLARED_SELECTOR = YES;
				GCC_WARN_UNINITIALIZED_AUTOS = YES_AGGRESSIVE;
				GCC_WARN_UNUSED_FUNCTION = YES;
				GCC_WARN_UNUSED_VARIABLE = YES;
				MACOSX_DEPLOYMENT_TARGET = 10.9;
				OTHER_CFLAGS = "-Werror";
				SDKROOT = macosx;
				VALID_ARCHS = x86_64;
			};
			name = Release;
		};
		A9CC529B1950C9F6004E4E22 /* Debug */ = {
			isa = XCBuildConfiguration;
			buildSettings = {
				ASSETCATALOG_COMPILER_APPICON_NAME = AppIcon;
				FRAMEWORK_SEARCH_PATHS = (
					"$(inherited)",
					"$(PROJECT_DIR)/build",
				);
				GCC_PRECOMPILE_PREFIX_HEADER = NO;
				GCC_PREFIX_HEADER = "";
				GCC_WARN_64_TO_32_BIT_CONVERSION = NO;
				HEADER_SEARCH_PATHS = (
					"$(inherited)",
					"/usr/local/opt/jpeg-turbo/include",
					"/usr/local/opt/mad-compat/include",
					/usr/local/include,
				);
				INFOPLIST_FILE = "XCode/EndlessSky-Info.plist";
				LD_RUNPATH_SEARCH_PATHS = "@loader_path/../Frameworks";
				LIBRARY_SEARCH_PATHS = (
					"$(inherited)",
					"$(BUILT_PRODUCTS_DIR)/$(FRAMEWORKS_FOLDER_PATH)",
				);
				MACOSX_DEPLOYMENT_TARGET = 10.9;
				PRODUCT_BUNDLE_IDENTIFIER = "${PRODUCT_NAME:rfc1034identifier}";
				PRODUCT_NAME = "Endless Sky";
				WRAPPER_EXTENSION = app;
			};
			name = Debug;
		};
		A9CC529C1950C9F6004E4E22 /* Release */ = {
			isa = XCBuildConfiguration;
			buildSettings = {
				ASSETCATALOG_COMPILER_APPICON_NAME = AppIcon;
				FRAMEWORK_SEARCH_PATHS = (
					"$(inherited)",
					"$(PROJECT_DIR)/build",
				);
				GCC_PRECOMPILE_PREFIX_HEADER = NO;
				GCC_PREFIX_HEADER = "";
				GCC_WARN_64_TO_32_BIT_CONVERSION = NO;
				HEADER_SEARCH_PATHS = (
					"$(inherited)",
					"/usr/local/opt/jpeg-turbo/include",
					"/usr/local/opt/mad-compat/include",
					/usr/local/include,
				);
				INFOPLIST_FILE = "XCode/EndlessSky-Info.plist";
				LD_RUNPATH_SEARCH_PATHS = "@loader_path/../Frameworks";
				LIBRARY_SEARCH_PATHS = (
					"$(inherited)",
					"$(BUILT_PRODUCTS_DIR)/$(FRAMEWORKS_FOLDER_PATH)",
				);
				MACOSX_DEPLOYMENT_TARGET = 10.9;
				PRODUCT_BUNDLE_IDENTIFIER = "${PRODUCT_NAME:rfc1034identifier}";
				PRODUCT_NAME = "Endless Sky";
				WRAPPER_EXTENSION = app;
			};
			name = Release;
		};
/* End XCBuildConfiguration section */

/* Begin XCConfigurationList section */
		070CD8122818CC6B00A853BB /* Build configuration list for PBXNativeTarget "libmad" */ = {
			isa = XCConfigurationList;
			buildConfigurations = (
				070CD8132818CC6B00A853BB /* Debug */,
				070CD8142818CC6B00A853BB /* Release */,
			);
			defaultConfigurationIsVisible = 0;
			defaultConfigurationName = Release;
		};
		072599C826A8C67D007EC229 /* Build configuration list for PBXNativeTarget "SDL2" */ = {
			isa = XCConfigurationList;
			buildConfigurations = (
				072599C626A8C67D007EC229 /* Debug */,
				072599C726A8C67D007EC229 /* Release */,
			);
			defaultConfigurationIsVisible = 0;
			defaultConfigurationName = Release;
		};
		A9CC52641950C9F6004E4E22 /* Build configuration list for PBXProject "EndlessSky" */ = {
			isa = XCConfigurationList;
			buildConfigurations = (
				A9CC52981950C9F6004E4E22 /* Debug */,
				A9CC52991950C9F6004E4E22 /* Release */,
			);
			defaultConfigurationIsVisible = 0;
			defaultConfigurationName = Release;
		};
		A9CC529A1950C9F6004E4E22 /* Build configuration list for PBXNativeTarget "EndlessSky" */ = {
			isa = XCConfigurationList;
			buildConfigurations = (
				A9CC529B1950C9F6004E4E22 /* Debug */,
				A9CC529C1950C9F6004E4E22 /* Release */,
			);
			defaultConfigurationIsVisible = 0;
			defaultConfigurationName = Release;
		};
/* End XCConfigurationList section */
	};
	rootObject = A9CC52611950C9F6004E4E22 /* Project object */;
}<|MERGE_RESOLUTION|>--- conflicted
+++ resolved
@@ -12,10 +12,7 @@
 		03DC4253AA8390FE0A8FB4EA /* MaskManager.cpp in Sources */ = {isa = PBXBuildFile; fileRef = 499B4DA7A9C7351120660643 /* MaskManager.cpp */; };
 		072599D126A8CB2F007EC229 /* SDL2.framework in Frameworks */ = {isa = PBXBuildFile; fileRef = 072599CC26A8C942007EC229 /* SDL2.framework */; };
 		072599D426A8CD5D007EC229 /* SDL2.framework in CopyFiles */ = {isa = PBXBuildFile; fileRef = 072599CC26A8C942007EC229 /* SDL2.framework */; settings = {ATTRIBUTES = (CodeSignOnCopy, RemoveHeadersOnCopy, ); }; };
-<<<<<<< HEAD
 		0A7F4B4793714E0A8C5D0BA4 /* CategoryList.cpp in Sources */ = {isa = PBXBuildFile; fileRef = 02F347B587CDABE97B0D83C6 /* CategoryList.cpp */; };
-=======
->>>>>>> 304d0ee3
 		1578F883250B5F8A00D318FB /* InfoPanelState.cpp in Sources */ = {isa = PBXBuildFile; fileRef = 1578F880250B5F8A00D318FB /* InfoPanelState.cpp */; };
 		16AD4CACA629E8026777EA00 /* truncate.hpp in Headers */ = {isa = PBXBuildFile; fileRef = 2CA44855BD0AFF45DCAEEA5D /* truncate.hpp */; settings = {ATTRIBUTES = (Project, ); }; };
 		301A4FE885A7A12348986C4F /* UniverseObjects.cpp in Sources */ = {isa = PBXBuildFile; fileRef = 389245138CF297EB417DF730 /* UniverseObjects.cpp */; };
@@ -241,11 +238,8 @@
 		2E1E458DB603BF979429117C /* DisplayText.cpp */ = {isa = PBXFileReference; fileEncoding = 4; lastKnownFileType = sourcecode.cpp.cpp; name = DisplayText.cpp; path = source/text/DisplayText.cpp; sourceTree = "<group>"; };
 		2E644A108BCD762A2A1A899C /* Hazard.h */ = {isa = PBXFileReference; fileEncoding = 4; lastKnownFileType = sourcecode.c.h; name = Hazard.h; path = source/Hazard.h; sourceTree = "<group>"; };
 		2E8047A8987DD8EC99FF8E2E /* Test.cpp */ = {isa = PBXFileReference; fileEncoding = 4; lastKnownFileType = sourcecode.cpp.cpp; name = Test.cpp; path = source/Test.cpp; sourceTree = "<group>"; };
-<<<<<<< HEAD
-=======
 		32404878BFF00A095AF2DD2C /* MapPlanetCard.cpp */ = {isa = PBXFileReference; fileEncoding = 4; lastKnownFileType = sourcecode.cpp.cpp; name = MapPlanetCard.cpp; path = source/MapPlanetCard.cpp; sourceTree = "<group>"; };
 		341645FAA25F7901221B8965 /* PrintData.cpp */ = {isa = PBXFileReference; fileEncoding = 4; lastKnownFileType = sourcecode.cpp.cpp; name = PrintData.cpp; path = source/PrintData.cpp; sourceTree = "<group>"; };
->>>>>>> 304d0ee3
 		389245138CF297EB417DF730 /* UniverseObjects.cpp */ = {isa = PBXFileReference; fileEncoding = 4; lastKnownFileType = sourcecode.cpp.cpp; name = UniverseObjects.cpp; path = source/UniverseObjects.cpp; sourceTree = "<group>"; };
 		46B444A6B2A67F93BB272686 /* ByGivenOrder.h */ = {isa = PBXFileReference; fileEncoding = 4; lastKnownFileType = sourcecode.c.h; name = ByGivenOrder.h; path = source/comparators/ByGivenOrder.h; sourceTree = "<group>"; };
 		499B4DA7A9C7351120660643 /* MaskManager.cpp */ = {isa = PBXFileReference; fileEncoding = 4; lastKnownFileType = sourcecode.cpp.cpp; name = MaskManager.cpp; path = source/MaskManager.cpp; sourceTree = "<group>"; };
@@ -899,16 +893,13 @@
 				61FA4C2BB89E08C5E2B8B4B9 /* Variant.cpp */,
 				5EBC44769E84CF0C953D08B3 /* Variant.h */,
 				086E48E490C9BAD6660C7274 /* ExclusiveItem.h */,
-<<<<<<< HEAD
 				02F347B587CDABE97B0D83C6 /* CategoryList.cpp */,
 				D2084096AA5EA5209C647493 /* CategoryList.h */,
 				1BC64A0181FB6E7EAE04AB9E /* BySeriesAndIndex.h */,
-=======
 				341645FAA25F7901221B8965 /* PrintData.cpp */,
 				CCE547DBB6C74E18E1B84D29 /* PrintData.h */,
 				A7F240B4AC219841424A387A /* Logger.cpp */,
 				AE57401AA43232EDEABFAE13 /* Logger.h */,
->>>>>>> 304d0ee3
 			);
 			name = source;
 			sourceTree = "<group>";
@@ -1303,12 +1294,9 @@
 				F35E4D6EA465D71CDA282EBA /* MenuAnimationPanel.cpp in Sources */,
 				497849B2A4C5EA58A64D316C /* MapPlanetCard.cpp in Sources */,
 				920F40E0ADECA8926F423FDA /* Variant.cpp in Sources */,
-<<<<<<< HEAD
 				0A7F4B4793714E0A8C5D0BA4 /* CategoryList.cpp in Sources */,
-=======
 				46A34BE4A0599886221093BA /* PrintData.cpp in Sources */,
 				DAC24E909BF453D18AEE3DA3 /* Logger.cpp in Sources */,
->>>>>>> 304d0ee3
 			);
 			runOnlyForDeploymentPostprocessing = 0;
 		};
