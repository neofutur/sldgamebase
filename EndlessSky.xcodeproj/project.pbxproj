// !$*UTF8*$!
{
	archiveVersion = 1;
	classes = {
	};
	objectVersion = 46;
	objects = {

/* Begin PBXBuildFile section */
		027A4E858B292CE9F0A06F89 /* FireCommand.cpp in Sources */ = {isa = PBXBuildFile; fileRef = E8F645ACA30BA0E95F83803C /* FireCommand.cpp */; };
		03624EC39EE09C7A786B4A3D /* CoreStartData.cpp in Sources */ = {isa = PBXBuildFile; fileRef = 0DF34095B64BC64F666ECF5F /* CoreStartData.cpp */; };
		03DC4253AA8390FE0A8FB4EA /* MaskManager.cpp in Sources */ = {isa = PBXBuildFile; fileRef = 499B4DA7A9C7351120660643 /* MaskManager.cpp */; };
		072599D126A8CB2F007EC229 /* SDL2.framework in Frameworks */ = {isa = PBXBuildFile; fileRef = 072599CC26A8C942007EC229 /* SDL2.framework */; };
		072599D426A8CD5D007EC229 /* SDL2.framework in CopyFiles */ = {isa = PBXBuildFile; fileRef = 072599CC26A8C942007EC229 /* SDL2.framework */; settings = {ATTRIBUTES = (CodeSignOnCopy, RemoveHeadersOnCopy, ); }; };
		1578F883250B5F8A00D318FB /* InfoPanelState.cpp in Sources */ = {isa = PBXBuildFile; fileRef = 1578F880250B5F8A00D318FB /* InfoPanelState.cpp */; };
		16AD4CACA629E8026777EA00 /* truncate.hpp in Headers */ = {isa = PBXBuildFile; fileRef = 2CA44855BD0AFF45DCAEEA5D /* truncate.hpp */; settings = {ATTRIBUTES = (Project, ); }; };
		301A4FE885A7A12348986C4F /* UniverseObjects.cpp in Sources */ = {isa = PBXBuildFile; fileRef = 389245138CF297EB417DF730 /* UniverseObjects.cpp */; };
		46A34BE4A0599886221093BA /* PrintData.cpp in Sources */ = {isa = PBXBuildFile; fileRef = 341645FAA25F7901221B8965 /* PrintData.cpp */; };
		497849B2A4C5EA58A64D316C /* MapPlanetCard.cpp in Sources */ = {isa = PBXBuildFile; fileRef = 32404878BFF00A095AF2DD2C /* MapPlanetCard.cpp */; };
		4D854618BAC687F75549EEA4 /* Plugins.cpp in Sources */ = {isa = PBXBuildFile; fileRef = 7BEF4D17A4BCE8F1B21A4FC4 /* Plugins.cpp */; };
		5155CD731DBB9FF900EF090B /* Depreciation.cpp in Sources */ = {isa = PBXBuildFile; fileRef = 5155CD711DBB9FF900EF090B /* Depreciation.cpp */; };
		5AB644C9B37C15C989A9DBE9 /* DisplayText.cpp in Sources */ = {isa = PBXBuildFile; fileRef = 2E1E458DB603BF979429117C /* DisplayText.cpp */; };
		6245F8251D301C7400A7A094 /* Body.cpp in Sources */ = {isa = PBXBuildFile; fileRef = 6245F8231D301C7400A7A094 /* Body.cpp */; };
		6245F8281D301C9000A7A094 /* Hardpoint.cpp in Sources */ = {isa = PBXBuildFile; fileRef = 6245F8261D301C9000A7A094 /* Hardpoint.cpp */; };
		628BDAEF1CC5DC950062BCD2 /* PlanetLabel.cpp in Sources */ = {isa = PBXBuildFile; fileRef = 628BDAED1CC5DC950062BCD2 /* PlanetLabel.cpp */; };
		62A405BA1D47DA4D0054F6A0 /* FogShader.cpp in Sources */ = {isa = PBXBuildFile; fileRef = 62A405B81D47DA4D0054F6A0 /* FogShader.cpp */; };
		62C3111A1CE172D000409D91 /* Flotsam.cpp in Sources */ = {isa = PBXBuildFile; fileRef = 62C311181CE172D000409D91 /* Flotsam.cpp */; };
		6A5716331E25BE6F00585EB2 /* CollisionSet.cpp in Sources */ = {isa = PBXBuildFile; fileRef = 6A5716311E25BE6F00585EB2 /* CollisionSet.cpp */; };
		6EC347E6A79BA5602BA4D1EA /* StartConditionsPanel.cpp in Sources */ = {isa = PBXBuildFile; fileRef = 11EA4AD7A889B6AC1441A198 /* StartConditionsPanel.cpp */; };
		728B43FDACD43334E7A59BCF /* ConditionsStore.cpp in Sources */ = {isa = PBXBuildFile; fileRef = 4256486EA97E57BBB38CDAF2 /* ConditionsStore.cpp */; };
		87D6407E8B579EB502BFBCE5 /* GameAction.cpp in Sources */ = {isa = PBXBuildFile; fileRef = 9F0F4096A9008E2D8F3304BB /* GameAction.cpp */; };
		88A64339B56EBA1F7923E1C7 /* GameLoadingPanel.cpp in Sources */ = {isa = PBXBuildFile; fileRef = A7E640C7A366679B27CCADAC /* GameLoadingPanel.cpp */; };
		90CF46CE84794C6186FC6CE2 /* EsUuid.cpp in Sources */ = {isa = PBXBuildFile; fileRef = 950742538F8CECF5D4168FBC /* EsUuid.cpp */; };
		920F40E0ADECA8926F423FDA /* Variant.cpp in Sources */ = {isa = PBXBuildFile; fileRef = 61FA4C2BB89E08C5E2B8B4B9 /* Variant.cpp */; };
		94DF4B5B8619F6A3715D6168 /* Weather.cpp in Sources */ = {isa = PBXBuildFile; fileRef = 8E8A4C648B242742B22A34FA /* Weather.cpp */; };
		9E1F4BF78F9E1FC4C96F76B5 /* Test.cpp in Sources */ = {isa = PBXBuildFile; fileRef = 2E8047A8987DD8EC99FF8E2E /* Test.cpp */; };
		A90633FF1EE602FD000DA6C0 /* LogbookPanel.cpp in Sources */ = {isa = PBXBuildFile; fileRef = A90633FD1EE602FD000DA6C0 /* LogbookPanel.cpp */; };
		A90C15D91D5BD55700708F3A /* Minable.cpp in Sources */ = {isa = PBXBuildFile; fileRef = A90C15D71D5BD55700708F3A /* Minable.cpp */; };
		A90C15DC1D5BD56800708F3A /* Rectangle.cpp in Sources */ = {isa = PBXBuildFile; fileRef = A90C15DA1D5BD56800708F3A /* Rectangle.cpp */; };
		A93931FB1988135200C2A87B /* libturbojpeg.0.dylib in Frameworks */ = {isa = PBXBuildFile; fileRef = A93931FA1988135200C2A87B /* libturbojpeg.0.dylib */; };
		A93931FD1988136B00C2A87B /* libpng16.dylib in Frameworks */ = {isa = PBXBuildFile; fileRef = A93931FC1988136B00C2A87B /* libpng16.dylib */; };
		A93931FE1988136E00C2A87B /* libturbojpeg.0.dylib in CopyFiles */ = {isa = PBXBuildFile; fileRef = A93931FA1988135200C2A87B /* libturbojpeg.0.dylib */; };
		A93931FF1988136F00C2A87B /* libpng16.dylib in CopyFiles */ = {isa = PBXBuildFile; fileRef = A93931FC1988136B00C2A87B /* libpng16.dylib */; };
		A94408A51982F3E600610427 /* endless-sky.iconset in Resources */ = {isa = PBXBuildFile; fileRef = A94408A41982F3E600610427 /* endless-sky.iconset */; };
		A966A5AB1B964E6300DFF69C /* Person.cpp in Sources */ = {isa = PBXBuildFile; fileRef = A966A5A91B964E6300DFF69C /* Person.cpp */; };
		A96863A01AE6FD0E004FE1FE /* Account.cpp in Sources */ = {isa = PBXBuildFile; fileRef = A96862CD1AE6FD0A004FE1FE /* Account.cpp */; };
		A96863A11AE6FD0E004FE1FE /* AI.cpp in Sources */ = {isa = PBXBuildFile; fileRef = A96862CF1AE6FD0A004FE1FE /* AI.cpp */; };
		A96863A21AE6FD0E004FE1FE /* Angle.cpp in Sources */ = {isa = PBXBuildFile; fileRef = A96862D11AE6FD0A004FE1FE /* Angle.cpp */; };
		A96863A41AE6FD0E004FE1FE /* Armament.cpp in Sources */ = {isa = PBXBuildFile; fileRef = A96862D51AE6FD0A004FE1FE /* Armament.cpp */; };
		A96863A51AE6FD0E004FE1FE /* AsteroidField.cpp in Sources */ = {isa = PBXBuildFile; fileRef = A96862D71AE6FD0A004FE1FE /* AsteroidField.cpp */; };
		A96863A61AE6FD0E004FE1FE /* Audio.cpp in Sources */ = {isa = PBXBuildFile; fileRef = A96862D91AE6FD0A004FE1FE /* Audio.cpp */; };
		A96863A71AE6FD0E004FE1FE /* BankPanel.cpp in Sources */ = {isa = PBXBuildFile; fileRef = A96862DB1AE6FD0A004FE1FE /* BankPanel.cpp */; };
		A96863A91AE6FD0E004FE1FE /* BoardingPanel.cpp in Sources */ = {isa = PBXBuildFile; fileRef = A96862DF1AE6FD0A004FE1FE /* BoardingPanel.cpp */; };
		A96863AA1AE6FD0E004FE1FE /* CaptureOdds.cpp in Sources */ = {isa = PBXBuildFile; fileRef = A96862E11AE6FD0A004FE1FE /* CaptureOdds.cpp */; };
		A96863AB1AE6FD0E004FE1FE /* CargoHold.cpp in Sources */ = {isa = PBXBuildFile; fileRef = A96862E31AE6FD0A004FE1FE /* CargoHold.cpp */; };
		A96863AC1AE6FD0E004FE1FE /* Color.cpp in Sources */ = {isa = PBXBuildFile; fileRef = A96862E61AE6FD0A004FE1FE /* Color.cpp */; };
		A96863AD1AE6FD0E004FE1FE /* Command.cpp in Sources */ = {isa = PBXBuildFile; fileRef = A96862E81AE6FD0A004FE1FE /* Command.cpp */; };
		A96863AE1AE6FD0E004FE1FE /* ConditionSet.cpp in Sources */ = {isa = PBXBuildFile; fileRef = A96862EA1AE6FD0A004FE1FE /* ConditionSet.cpp */; };
		A96863AF1AE6FD0E004FE1FE /* Conversation.cpp in Sources */ = {isa = PBXBuildFile; fileRef = A96862EC1AE6FD0A004FE1FE /* Conversation.cpp */; };
		A96863B01AE6FD0E004FE1FE /* ConversationPanel.cpp in Sources */ = {isa = PBXBuildFile; fileRef = A96862EE1AE6FD0A004FE1FE /* ConversationPanel.cpp */; };
		A96863B11AE6FD0E004FE1FE /* DataFile.cpp in Sources */ = {isa = PBXBuildFile; fileRef = A96862F01AE6FD0A004FE1FE /* DataFile.cpp */; };
		A96863B21AE6FD0E004FE1FE /* DataNode.cpp in Sources */ = {isa = PBXBuildFile; fileRef = A96862F21AE6FD0A004FE1FE /* DataNode.cpp */; };
		A96863B31AE6FD0E004FE1FE /* DataWriter.cpp in Sources */ = {isa = PBXBuildFile; fileRef = A96862F41AE6FD0A004FE1FE /* DataWriter.cpp */; };
		A96863B41AE6FD0E004FE1FE /* Date.cpp in Sources */ = {isa = PBXBuildFile; fileRef = A96862F61AE6FD0A004FE1FE /* Date.cpp */; };
		A96863B51AE6FD0E004FE1FE /* Dialog.cpp in Sources */ = {isa = PBXBuildFile; fileRef = A96862F81AE6FD0A004FE1FE /* Dialog.cpp */; };
		A96863B61AE6FD0E004FE1FE /* DistanceMap.cpp in Sources */ = {isa = PBXBuildFile; fileRef = A96862FA1AE6FD0B004FE1FE /* DistanceMap.cpp */; };
		A96863B81AE6FD0E004FE1FE /* DrawList.cpp in Sources */ = {isa = PBXBuildFile; fileRef = A96862FE1AE6FD0B004FE1FE /* DrawList.cpp */; };
		A96863B91AE6FD0E004FE1FE /* Effect.cpp in Sources */ = {isa = PBXBuildFile; fileRef = A96863001AE6FD0B004FE1FE /* Effect.cpp */; };
		A96863BA1AE6FD0E004FE1FE /* Engine.cpp in Sources */ = {isa = PBXBuildFile; fileRef = A96863021AE6FD0B004FE1FE /* Engine.cpp */; };
		A96863BB1AE6FD0E004FE1FE /* EscortDisplay.cpp in Sources */ = {isa = PBXBuildFile; fileRef = A96863041AE6FD0B004FE1FE /* EscortDisplay.cpp */; };
		A96863BC1AE6FD0E004FE1FE /* Files.cpp in Sources */ = {isa = PBXBuildFile; fileRef = A96863061AE6FD0B004FE1FE /* Files.cpp */; };
		A96863BD1AE6FD0E004FE1FE /* FillShader.cpp in Sources */ = {isa = PBXBuildFile; fileRef = A96863081AE6FD0B004FE1FE /* FillShader.cpp */; };
		A96863BE1AE6FD0E004FE1FE /* Fleet.cpp in Sources */ = {isa = PBXBuildFile; fileRef = A968630A1AE6FD0B004FE1FE /* Fleet.cpp */; };
		A96863BF1AE6FD0E004FE1FE /* Font.cpp in Sources */ = {isa = PBXBuildFile; fileRef = A968630C1AE6FD0B004FE1FE /* Font.cpp */; };
		A96863C01AE6FD0E004FE1FE /* FontSet.cpp in Sources */ = {isa = PBXBuildFile; fileRef = A968630E1AE6FD0B004FE1FE /* FontSet.cpp */; };
		A96863C11AE6FD0E004FE1FE /* Format.cpp in Sources */ = {isa = PBXBuildFile; fileRef = A96863101AE6FD0B004FE1FE /* Format.cpp */; };
		A96863C21AE6FD0E004FE1FE /* FrameTimer.cpp in Sources */ = {isa = PBXBuildFile; fileRef = A96863121AE6FD0B004FE1FE /* FrameTimer.cpp */; };
		A96863C31AE6FD0E004FE1FE /* Galaxy.cpp in Sources */ = {isa = PBXBuildFile; fileRef = A96863141AE6FD0B004FE1FE /* Galaxy.cpp */; };
		A96863C41AE6FD0E004FE1FE /* GameData.cpp in Sources */ = {isa = PBXBuildFile; fileRef = A96863161AE6FD0B004FE1FE /* GameData.cpp */; };
		A96863C51AE6FD0E004FE1FE /* GameEvent.cpp in Sources */ = {isa = PBXBuildFile; fileRef = A96863181AE6FD0B004FE1FE /* GameEvent.cpp */; };
		A96863C61AE6FD0E004FE1FE /* Government.cpp in Sources */ = {isa = PBXBuildFile; fileRef = A968631B1AE6FD0B004FE1FE /* Government.cpp */; };
		A96863C71AE6FD0E004FE1FE /* HailPanel.cpp in Sources */ = {isa = PBXBuildFile; fileRef = A968631D1AE6FD0B004FE1FE /* HailPanel.cpp */; };
		A96863C81AE6FD0E004FE1FE /* HiringPanel.cpp in Sources */ = {isa = PBXBuildFile; fileRef = A968631F1AE6FD0B004FE1FE /* HiringPanel.cpp */; };
		A96863C91AE6FD0E004FE1FE /* ImageBuffer.cpp in Sources */ = {isa = PBXBuildFile; fileRef = A96863211AE6FD0B004FE1FE /* ImageBuffer.cpp */; };
		A96863CB1AE6FD0E004FE1FE /* Information.cpp in Sources */ = {isa = PBXBuildFile; fileRef = A96863251AE6FD0B004FE1FE /* Information.cpp */; };
		A96863CC1AE6FD0E004FE1FE /* Interface.cpp in Sources */ = {isa = PBXBuildFile; fileRef = A96863271AE6FD0B004FE1FE /* Interface.cpp */; };
		A96863CD1AE6FD0E004FE1FE /* LineShader.cpp in Sources */ = {isa = PBXBuildFile; fileRef = A96863291AE6FD0B004FE1FE /* LineShader.cpp */; };
		A96863CE1AE6FD0E004FE1FE /* LoadPanel.cpp in Sources */ = {isa = PBXBuildFile; fileRef = A968632B1AE6FD0B004FE1FE /* LoadPanel.cpp */; };
		A96863CF1AE6FD0E004FE1FE /* LocationFilter.cpp in Sources */ = {isa = PBXBuildFile; fileRef = A968632D1AE6FD0B004FE1FE /* LocationFilter.cpp */; };
		A96863D01AE6FD0E004FE1FE /* main.cpp in Sources */ = {isa = PBXBuildFile; fileRef = A968632F1AE6FD0B004FE1FE /* main.cpp */; };
		A96863D11AE6FD0E004FE1FE /* MainPanel.cpp in Sources */ = {isa = PBXBuildFile; fileRef = A96863301AE6FD0B004FE1FE /* MainPanel.cpp */; };
		A96863D21AE6FD0E004FE1FE /* MapDetailPanel.cpp in Sources */ = {isa = PBXBuildFile; fileRef = A96863321AE6FD0C004FE1FE /* MapDetailPanel.cpp */; };
		A96863D31AE6FD0E004FE1FE /* MapPanel.cpp in Sources */ = {isa = PBXBuildFile; fileRef = A96863341AE6FD0C004FE1FE /* MapPanel.cpp */; };
		A96863D41AE6FD0E004FE1FE /* Mask.cpp in Sources */ = {isa = PBXBuildFile; fileRef = A96863361AE6FD0C004FE1FE /* Mask.cpp */; };
		A96863D51AE6FD0E004FE1FE /* MenuPanel.cpp in Sources */ = {isa = PBXBuildFile; fileRef = A96863381AE6FD0C004FE1FE /* MenuPanel.cpp */; };
		A96863D61AE6FD0E004FE1FE /* Messages.cpp in Sources */ = {isa = PBXBuildFile; fileRef = A968633A1AE6FD0C004FE1FE /* Messages.cpp */; };
		A96863D71AE6FD0E004FE1FE /* Mission.cpp in Sources */ = {isa = PBXBuildFile; fileRef = A968633C1AE6FD0C004FE1FE /* Mission.cpp */; };
		A96863D81AE6FD0E004FE1FE /* MissionAction.cpp in Sources */ = {isa = PBXBuildFile; fileRef = A968633E1AE6FD0C004FE1FE /* MissionAction.cpp */; };
		A96863D91AE6FD0E004FE1FE /* MissionPanel.cpp in Sources */ = {isa = PBXBuildFile; fileRef = A96863401AE6FD0C004FE1FE /* MissionPanel.cpp */; };
		A96863DA1AE6FD0E004FE1FE /* Mortgage.cpp in Sources */ = {isa = PBXBuildFile; fileRef = A96863421AE6FD0C004FE1FE /* Mortgage.cpp */; };
		A96863DB1AE6FD0E004FE1FE /* NPC.cpp in Sources */ = {isa = PBXBuildFile; fileRef = A96863441AE6FD0C004FE1FE /* NPC.cpp */; };
		A96863DC1AE6FD0E004FE1FE /* Outfit.cpp in Sources */ = {isa = PBXBuildFile; fileRef = A96863461AE6FD0C004FE1FE /* Outfit.cpp */; };
		A96863DD1AE6FD0E004FE1FE /* OutfitInfoDisplay.cpp in Sources */ = {isa = PBXBuildFile; fileRef = A96863481AE6FD0C004FE1FE /* OutfitInfoDisplay.cpp */; };
		A96863DE1AE6FD0E004FE1FE /* OutfitterPanel.cpp in Sources */ = {isa = PBXBuildFile; fileRef = A968634A1AE6FD0C004FE1FE /* OutfitterPanel.cpp */; };
		A96863DF1AE6FD0E004FE1FE /* OutlineShader.cpp in Sources */ = {isa = PBXBuildFile; fileRef = A968634C1AE6FD0C004FE1FE /* OutlineShader.cpp */; };
		A96863E01AE6FD0E004FE1FE /* Panel.cpp in Sources */ = {isa = PBXBuildFile; fileRef = A968634E1AE6FD0C004FE1FE /* Panel.cpp */; };
		A96863E11AE6FD0E004FE1FE /* Personality.cpp in Sources */ = {isa = PBXBuildFile; fileRef = A96863501AE6FD0C004FE1FE /* Personality.cpp */; };
		A96863E21AE6FD0E004FE1FE /* Phrase.cpp in Sources */ = {isa = PBXBuildFile; fileRef = A96863521AE6FD0C004FE1FE /* Phrase.cpp */; };
		A96863E31AE6FD0E004FE1FE /* Planet.cpp in Sources */ = {isa = PBXBuildFile; fileRef = A96863551AE6FD0C004FE1FE /* Planet.cpp */; };
		A96863E41AE6FD0E004FE1FE /* PlanetPanel.cpp in Sources */ = {isa = PBXBuildFile; fileRef = A96863571AE6FD0C004FE1FE /* PlanetPanel.cpp */; };
		A96863E51AE6FD0E004FE1FE /* PlayerInfo.cpp in Sources */ = {isa = PBXBuildFile; fileRef = A96863591AE6FD0C004FE1FE /* PlayerInfo.cpp */; };
		A96863E61AE6FD0E004FE1FE /* Point.cpp in Sources */ = {isa = PBXBuildFile; fileRef = A968635B1AE6FD0C004FE1FE /* Point.cpp */; };
		A96863E71AE6FD0E004FE1FE /* PointerShader.cpp in Sources */ = {isa = PBXBuildFile; fileRef = A968635D1AE6FD0C004FE1FE /* PointerShader.cpp */; };
		A96863E81AE6FD0E004FE1FE /* Politics.cpp in Sources */ = {isa = PBXBuildFile; fileRef = A968635F1AE6FD0C004FE1FE /* Politics.cpp */; };
		A96863E91AE6FD0E004FE1FE /* Preferences.cpp in Sources */ = {isa = PBXBuildFile; fileRef = A96863611AE6FD0C004FE1FE /* Preferences.cpp */; };
		A96863EA1AE6FD0E004FE1FE /* PreferencesPanel.cpp in Sources */ = {isa = PBXBuildFile; fileRef = A96863631AE6FD0C004FE1FE /* PreferencesPanel.cpp */; };
		A96863EB1AE6FD0E004FE1FE /* Projectile.cpp in Sources */ = {isa = PBXBuildFile; fileRef = A96863651AE6FD0C004FE1FE /* Projectile.cpp */; };
		A96863EC1AE6FD0E004FE1FE /* Radar.cpp in Sources */ = {isa = PBXBuildFile; fileRef = A96863671AE6FD0C004FE1FE /* Radar.cpp */; };
		A96863ED1AE6FD0E004FE1FE /* Random.cpp in Sources */ = {isa = PBXBuildFile; fileRef = A96863691AE6FD0D004FE1FE /* Random.cpp */; };
		A96863EE1AE6FD0E004FE1FE /* RingShader.cpp in Sources */ = {isa = PBXBuildFile; fileRef = A968636B1AE6FD0D004FE1FE /* RingShader.cpp */; };
		A96863EF1AE6FD0E004FE1FE /* SavedGame.cpp in Sources */ = {isa = PBXBuildFile; fileRef = A968636E1AE6FD0D004FE1FE /* SavedGame.cpp */; };
		A96863F01AE6FD0E004FE1FE /* Screen.cpp in Sources */ = {isa = PBXBuildFile; fileRef = A96863701AE6FD0D004FE1FE /* Screen.cpp */; };
		A96863F11AE6FD0E004FE1FE /* Shader.cpp in Sources */ = {isa = PBXBuildFile; fileRef = A96863731AE6FD0D004FE1FE /* Shader.cpp */; };
		A96863F21AE6FD0E004FE1FE /* Ship.cpp in Sources */ = {isa = PBXBuildFile; fileRef = A96863761AE6FD0D004FE1FE /* Ship.cpp */; };
		A96863F31AE6FD0E004FE1FE /* ShipEvent.cpp in Sources */ = {isa = PBXBuildFile; fileRef = A96863781AE6FD0D004FE1FE /* ShipEvent.cpp */; };
		A96863F41AE6FD0E004FE1FE /* ShipInfoDisplay.cpp in Sources */ = {isa = PBXBuildFile; fileRef = A968637A1AE6FD0D004FE1FE /* ShipInfoDisplay.cpp */; };
		A96863F51AE6FD0E004FE1FE /* ShipyardPanel.cpp in Sources */ = {isa = PBXBuildFile; fileRef = A968637C1AE6FD0D004FE1FE /* ShipyardPanel.cpp */; };
		A96863F61AE6FD0E004FE1FE /* ShopPanel.cpp in Sources */ = {isa = PBXBuildFile; fileRef = A968637E1AE6FD0D004FE1FE /* ShopPanel.cpp */; };
		A96863F71AE6FD0E004FE1FE /* Sound.cpp in Sources */ = {isa = PBXBuildFile; fileRef = A96863801AE6FD0D004FE1FE /* Sound.cpp */; };
		A96863F81AE6FD0E004FE1FE /* SpaceportPanel.cpp in Sources */ = {isa = PBXBuildFile; fileRef = A96863821AE6FD0D004FE1FE /* SpaceportPanel.cpp */; };
		A96863F91AE6FD0E004FE1FE /* Sprite.cpp in Sources */ = {isa = PBXBuildFile; fileRef = A96863841AE6FD0D004FE1FE /* Sprite.cpp */; };
		A96863FA1AE6FD0E004FE1FE /* SpriteQueue.cpp in Sources */ = {isa = PBXBuildFile; fileRef = A96863861AE6FD0D004FE1FE /* SpriteQueue.cpp */; };
		A96863FB1AE6FD0E004FE1FE /* SpriteSet.cpp in Sources */ = {isa = PBXBuildFile; fileRef = A96863881AE6FD0D004FE1FE /* SpriteSet.cpp */; };
		A96863FC1AE6FD0E004FE1FE /* SpriteShader.cpp in Sources */ = {isa = PBXBuildFile; fileRef = A968638A1AE6FD0D004FE1FE /* SpriteShader.cpp */; };
		A96863FD1AE6FD0E004FE1FE /* StarField.cpp in Sources */ = {isa = PBXBuildFile; fileRef = A968638C1AE6FD0D004FE1FE /* StarField.cpp */; };
		A96863FE1AE6FD0E004FE1FE /* StartConditions.cpp in Sources */ = {isa = PBXBuildFile; fileRef = A968638E1AE6FD0D004FE1FE /* StartConditions.cpp */; };
		A96863FF1AE6FD0E004FE1FE /* StellarObject.cpp in Sources */ = {isa = PBXBuildFile; fileRef = A96863901AE6FD0D004FE1FE /* StellarObject.cpp */; };
		A96864001AE6FD0E004FE1FE /* System.cpp in Sources */ = {isa = PBXBuildFile; fileRef = A96863921AE6FD0D004FE1FE /* System.cpp */; };
		A96864011AE6FD0E004FE1FE /* Table.cpp in Sources */ = {isa = PBXBuildFile; fileRef = A96863941AE6FD0D004FE1FE /* Table.cpp */; };
		A96864021AE6FD0E004FE1FE /* Trade.cpp in Sources */ = {isa = PBXBuildFile; fileRef = A96863961AE6FD0D004FE1FE /* Trade.cpp */; };
		A96864031AE6FD0E004FE1FE /* TradingPanel.cpp in Sources */ = {isa = PBXBuildFile; fileRef = A96863981AE6FD0D004FE1FE /* TradingPanel.cpp */; };
		A96864041AE6FD0E004FE1FE /* UI.cpp in Sources */ = {isa = PBXBuildFile; fileRef = A968639A1AE6FD0D004FE1FE /* UI.cpp */; };
		A96864051AE6FD0E004FE1FE /* Weapon.cpp in Sources */ = {isa = PBXBuildFile; fileRef = A968639C1AE6FD0D004FE1FE /* Weapon.cpp */; };
		A96864061AE6FD0E004FE1FE /* WrappedText.cpp in Sources */ = {isa = PBXBuildFile; fileRef = A968639E1AE6FD0D004FE1FE /* WrappedText.cpp */; };
		A97C24EA1B17BE35007DDFA1 /* MapOutfitterPanel.cpp in Sources */ = {isa = PBXBuildFile; fileRef = A97C24E81B17BE35007DDFA1 /* MapOutfitterPanel.cpp */; };
		A97C24ED1B17BE3C007DDFA1 /* MapShipyardPanel.cpp in Sources */ = {isa = PBXBuildFile; fileRef = A97C24EB1B17BE3C007DDFA1 /* MapShipyardPanel.cpp */; };
		A97C4460852BF852334C0CB1 /* Bitset.cpp in Sources */ = {isa = PBXBuildFile; fileRef = 74F543598EEFB3745287E663 /* Bitset.cpp */; };
		A98150821EA9634A00428AD6 /* ShipInfoPanel.cpp in Sources */ = {isa = PBXBuildFile; fileRef = A98150801EA9634A00428AD6 /* ShipInfoPanel.cpp */; };
		A98150851EA9635D00428AD6 /* PlayerInfoPanel.cpp in Sources */ = {isa = PBXBuildFile; fileRef = A98150831EA9635D00428AD6 /* PlayerInfoPanel.cpp */; };
		A99F7A50195DF3E8002C30B8 /* Images.xcassets in Resources */ = {isa = PBXBuildFile; fileRef = A99F7A4F195DF3E8002C30B8 /* Images.xcassets */; };
		A99F7AF5195DF44C002C30B8 /* credits.txt in Resources */ = {isa = PBXBuildFile; fileRef = A99F7A6F195DF44B002C30B8 /* credits.txt */; };
		A99F7B08195DF44C002C30B8 /* keys.txt in Resources */ = {isa = PBXBuildFile; fileRef = A99F7A94195DF44B002C30B8 /* keys.txt */; };
		A99F7B09195DF44C002C30B8 /* license.txt in Resources */ = {isa = PBXBuildFile; fileRef = A99F7A95195DF44B002C30B8 /* license.txt */; };
		A99F7B34195DF45E002C30B8 /* data in Resources */ = {isa = PBXBuildFile; fileRef = A99F7B32195DF45E002C30B8 /* data */; };
		A99F7B35195DF45E002C30B8 /* images in Resources */ = {isa = PBXBuildFile; fileRef = A99F7B33195DF45E002C30B8 /* images */; };
		A9A5297419996C9F002D7C35 /* sounds in Resources */ = {isa = PBXBuildFile; fileRef = A9A5297319996C9F002D7C35 /* sounds */; };
		A9A5297619996CC3002D7C35 /* OpenAL.framework in Frameworks */ = {isa = PBXBuildFile; fileRef = A9A5297519996CC3002D7C35 /* OpenAL.framework */; };
		A9B99D021C616AD000BE7C2E /* ItemInfoDisplay.cpp in Sources */ = {isa = PBXBuildFile; fileRef = A9B99D001C616AD000BE7C2E /* ItemInfoDisplay.cpp */; };
		A9B99D051C616AF200BE7C2E /* MapSalesPanel.cpp in Sources */ = {isa = PBXBuildFile; fileRef = A9B99D031C616AF200BE7C2E /* MapSalesPanel.cpp */; };
		A9BDFB541E00B8AA00A6B27E /* Music.cpp in Sources */ = {isa = PBXBuildFile; fileRef = A9BDFB521E00B8AA00A6B27E /* Music.cpp */; };
		A9BDFB561E00B94700A6B27E /* libmad.0.dylib in Frameworks */ = {isa = PBXBuildFile; fileRef = A9BDFB551E00B94700A6B27E /* libmad.0.dylib */; };
		A9BDFB571E00BD6A00A6B27E /* libmad.0.dylib in CopyFiles */ = {isa = PBXBuildFile; fileRef = A9BDFB551E00B94700A6B27E /* libmad.0.dylib */; };
		A9C70E101C0E5B51000B3D14 /* File.cpp in Sources */ = {isa = PBXBuildFile; fileRef = A9C70E0E1C0E5B51000B3D14 /* File.cpp */; };
		A9CC526D1950C9F6004E4E22 /* Cocoa.framework in Frameworks */ = {isa = PBXBuildFile; fileRef = A9CC526C1950C9F6004E4E22 /* Cocoa.framework */; };
		A9D40D1A195DFAA60086EE52 /* OpenGL.framework in Frameworks */ = {isa = PBXBuildFile; fileRef = A9D40D19195DFAA60086EE52 /* OpenGL.framework */; };
		AFF742E3BAA4AD9A5D001460 /* alignment.hpp in Headers */ = {isa = PBXBuildFile; fileRef = 13B643F6BEC24349F9BC9F42 /* alignment.hpp */; settings = {ATTRIBUTES = (Project, ); }; };
		B55C239D2303CE8B005C1A14 /* GameWindow.cpp in Sources */ = {isa = PBXBuildFile; fileRef = B55C239B2303CE8A005C1A14 /* GameWindow.cpp */; };
		B590161321ED4A0F00799178 /* Utf8.cpp in Sources */ = {isa = PBXBuildFile; fileRef = B590161121ED4A0E00799178 /* Utf8.cpp */; };
		B5DDA6942001B7F600DBA76A /* News.cpp in Sources */ = {isa = PBXBuildFile; fileRef = B5DDA6922001B7F600DBA76A /* News.cpp */; };
		C4264774A89C0001B6FFC60E /* Hazard.cpp in Sources */ = {isa = PBXBuildFile; fileRef = C49D4EA08DF168A83B1C7B07 /* Hazard.cpp */; };
		C7354A3E9C53D6C5E3CC352F /* TestData.cpp in Sources */ = {isa = PBXBuildFile; fileRef = 02D34A71AE3BC4C93FC6865B /* TestData.cpp */; };
		CE3F49A88B6DCBE09A711110 /* opengl.cpp in Sources */ = {isa = PBXBuildFile; fileRef = A3754152958FBC924E9F76A9 /* opengl.cpp */; };
		DAC24E909BF453D18AEE3DA3 /* Logger.cpp in Sources */ = {isa = PBXBuildFile; fileRef = A7F240B4AC219841424A387A /* Logger.cpp */; };
		DF8D57E11FC25842001525DA /* Dictionary.cpp in Sources */ = {isa = PBXBuildFile; fileRef = DF8D57DF1FC25842001525DA /* Dictionary.cpp */; };
		DF8D57E51FC25889001525DA /* Visual.cpp in Sources */ = {isa = PBXBuildFile; fileRef = DF8D57E21FC25889001525DA /* Visual.cpp */; };
		DFAAE2A61FD4A25C0072C0A8 /* BatchDrawList.cpp in Sources */ = {isa = PBXBuildFile; fileRef = DFAAE2A21FD4A25C0072C0A8 /* BatchDrawList.cpp */; };
		DFAAE2A71FD4A25C0072C0A8 /* BatchShader.cpp in Sources */ = {isa = PBXBuildFile; fileRef = DFAAE2A41FD4A25C0072C0A8 /* BatchShader.cpp */; };
		DFAAE2AA1FD4A27B0072C0A8 /* ImageSet.cpp in Sources */ = {isa = PBXBuildFile; fileRef = DFAAE2A81FD4A27B0072C0A8 /* ImageSet.cpp */; };
		E3D54794A1EEF51CD4859170 /* DamageProfile.cpp in Sources */ = {isa = PBXBuildFile; fileRef = C62B4D15899E5F47443D0ED6 /* DamageProfile.cpp */; };
		ED5E4F2ABA89E9DE00603E69 /* TestContext.cpp in Sources */ = {isa = PBXBuildFile; fileRef = A3134EC4B1CCA5546A10C3EF /* TestContext.cpp */; };
		F35E4D6EA465D71CDA282EBA /* MenuAnimationPanel.cpp in Sources */ = {isa = PBXBuildFile; fileRef = D0FA4800BE72C1B5A7D567B9 /* MenuAnimationPanel.cpp */; };
		F55745BDBC50E15DCEB2ED5B /* layout.hpp in Headers */ = {isa = PBXBuildFile; fileRef = 9BCF4321AF819E944EC02FB9 /* layout.hpp */; settings = {ATTRIBUTES = (Project, ); }; };
		F78A44BAA8252F6D53B24B69 /* TextReplacements.cpp in Sources */ = {isa = PBXBuildFile; fileRef = 6A4E42FEB3B265A91D5BD2FC /* TextReplacements.cpp */; };
/* End PBXBuildFile section */

/* Begin PBXContainerItemProxy section */
		070CD8162818CE9200A853BB /* PBXContainerItemProxy */ = {
			isa = PBXContainerItemProxy;
			containerPortal = A9CC52611950C9F6004E4E22 /* Project object */;
			proxyType = 1;
			remoteGlobalIDString = 070CD8102818CC6B00A853BB;
			remoteInfo = libmad;
		};
		072599CE26A8CADA007EC229 /* PBXContainerItemProxy */ = {
			isa = PBXContainerItemProxy;
			containerPortal = A9CC52611950C9F6004E4E22 /* Project object */;
			proxyType = 1;
			remoteGlobalIDString = 072599BD26A8C67D007EC229;
			remoteInfo = SDL2;
		};
/* End PBXContainerItemProxy section */

/* Begin PBXCopyFilesBuildPhase section */
		A93931ED19880ECA00C2A87B /* CopyFiles */ = {
			isa = PBXCopyFilesBuildPhase;
			buildActionMask = 2147483647;
			dstPath = "";
			dstSubfolderSpec = 10;
			files = (
				A9BDFB571E00BD6A00A6B27E /* libmad.0.dylib in CopyFiles */,
				A93931FF1988136F00C2A87B /* libpng16.dylib in CopyFiles */,
				A93931FE1988136E00C2A87B /* libturbojpeg.0.dylib in CopyFiles */,
				072599D426A8CD5D007EC229 /* SDL2.framework in CopyFiles */,
			);
			runOnlyForDeploymentPostprocessing = 0;
		};
/* End PBXCopyFilesBuildPhase section */

/* Begin PBXFileReference section */
		02D34A71AE3BC4C93FC6865B /* TestData.cpp */ = {isa = PBXFileReference; fileEncoding = 4; lastKnownFileType = sourcecode.cpp.cpp; name = TestData.cpp; path = source/TestData.cpp; sourceTree = "<group>"; };
		070CD8152818CC6B00A853BB /* libmad.dylib */ = {isa = PBXFileReference; explicitFileType = "compiled.mach-o.dylib"; includeInIndex = 0; path = libmad.dylib; sourceTree = BUILT_PRODUCTS_DIR; };
		072599BE26A8C67D007EC229 /* SDL2.dylib */ = {isa = PBXFileReference; explicitFileType = "compiled.mach-o.dylib"; includeInIndex = 0; path = SDL2.dylib; sourceTree = BUILT_PRODUCTS_DIR; };
		072599CC26A8C942007EC229 /* SDL2.framework */ = {isa = PBXFileReference; lastKnownFileType = wrapper.framework; name = SDL2.framework; path = build/SDL2.framework; sourceTree = "<group>"; };
		086E48E490C9BAD6660C7274 /* ExclusiveItem.h */ = {isa = PBXFileReference; fileEncoding = 4; lastKnownFileType = sourcecode.c.h; name = ExclusiveItem.h; path = source/ExclusiveItem.h; sourceTree = "<group>"; };
		0C90483BB01ECD0E3E8DDA44 /* WeightedList.h */ = {isa = PBXFileReference; fileEncoding = 4; lastKnownFileType = sourcecode.c.h; name = WeightedList.h; path = source/WeightedList.h; sourceTree = "<group>"; };
		0DF34095B64BC64F666ECF5F /* CoreStartData.cpp */ = {isa = PBXFileReference; fileEncoding = 4; lastKnownFileType = sourcecode.cpp.cpp; name = CoreStartData.cpp; path = source/CoreStartData.cpp; sourceTree = "<group>"; };
		11EA4AD7A889B6AC1441A198 /* StartConditionsPanel.cpp */ = {isa = PBXFileReference; fileEncoding = 4; lastKnownFileType = sourcecode.cpp.cpp; name = StartConditionsPanel.cpp; path = source/StartConditionsPanel.cpp; sourceTree = "<group>"; };
		13B643F6BEC24349F9BC9F42 /* alignment.hpp */ = {isa = PBXFileReference; fileEncoding = 4; lastKnownFileType = sourcecode.c.h; name = alignment.hpp; path = source/text/alignment.hpp; sourceTree = "<group>"; };
		1578F880250B5F8A00D318FB /* InfoPanelState.cpp */ = {isa = PBXFileReference; fileEncoding = 4; lastKnownFileType = sourcecode.cpp.cpp; name = InfoPanelState.cpp; path = source/InfoPanelState.cpp; sourceTree = "<group>"; };
		1578F882250B5F8A00D318FB /* InfoPanelState.h */ = {isa = PBXFileReference; fileEncoding = 4; lastKnownFileType = sourcecode.c.h; name = InfoPanelState.h; path = source/InfoPanelState.h; sourceTree = "<group>"; };
		19184B47B496B414EC9CE671 /* DamageProfile.h */ = {isa = PBXFileReference; fileEncoding = 4; lastKnownFileType = sourcecode.c.h; name = DamageProfile.h; path = source/DamageProfile.h; sourceTree = "<group>"; };
		191E4107A4F1CBBC2526A0E9 /* MaskManager.h */ = {isa = PBXFileReference; fileEncoding = 4; lastKnownFileType = sourcecode.c.h; name = MaskManager.h; path = source/MaskManager.h; sourceTree = "<group>"; };
		210C41C0BA33F71A694D5F98 /* Bitset.h */ = {isa = PBXFileReference; fileEncoding = 4; lastKnownFileType = sourcecode.c.h; name = Bitset.h; path = source/Bitset.h; sourceTree = "<group>"; };
		2CA44855BD0AFF45DCAEEA5D /* truncate.hpp */ = {isa = PBXFileReference; fileEncoding = 4; lastKnownFileType = sourcecode.c.h; name = truncate.hpp; path = source/text/truncate.hpp; sourceTree = "<group>"; };
		2E1E458DB603BF979429117C /* DisplayText.cpp */ = {isa = PBXFileReference; fileEncoding = 4; lastKnownFileType = sourcecode.cpp.cpp; name = DisplayText.cpp; path = source/text/DisplayText.cpp; sourceTree = "<group>"; };
		2E644A108BCD762A2A1A899C /* Hazard.h */ = {isa = PBXFileReference; fileEncoding = 4; lastKnownFileType = sourcecode.c.h; name = Hazard.h; path = source/Hazard.h; sourceTree = "<group>"; };
		2E8047A8987DD8EC99FF8E2E /* Test.cpp */ = {isa = PBXFileReference; fileEncoding = 4; lastKnownFileType = sourcecode.cpp.cpp; name = Test.cpp; path = source/Test.cpp; sourceTree = "<group>"; };
		32404878BFF00A095AF2DD2C /* MapPlanetCard.cpp */ = {isa = PBXFileReference; fileEncoding = 4; lastKnownFileType = sourcecode.cpp.cpp; name = MapPlanetCard.cpp; path = source/MapPlanetCard.cpp; sourceTree = "<group>"; };
<<<<<<< HEAD
=======
		341645FAA25F7901221B8965 /* PrintData.cpp */ = {isa = PBXFileReference; fileEncoding = 4; lastKnownFileType = sourcecode.cpp.cpp; name = PrintData.cpp; path = source/PrintData.cpp; sourceTree = "<group>"; };
>>>>>>> 6ded1b5b
		389245138CF297EB417DF730 /* UniverseObjects.cpp */ = {isa = PBXFileReference; fileEncoding = 4; lastKnownFileType = sourcecode.cpp.cpp; name = UniverseObjects.cpp; path = source/UniverseObjects.cpp; sourceTree = "<group>"; };
		4256486EA97E57BBB38CDAF2 /* ConditionsStore.cpp */ = {isa = PBXFileReference; fileEncoding = 4; lastKnownFileType = sourcecode.cpp.cpp; name = ConditionsStore.cpp; path = source/ConditionsStore.cpp; sourceTree = "<group>"; };
		46B444A6B2A67F93BB272686 /* ByGivenOrder.h */ = {isa = PBXFileReference; fileEncoding = 4; lastKnownFileType = sourcecode.c.h; name = ByGivenOrder.h; path = source/comparators/ByGivenOrder.h; sourceTree = "<group>"; };
		499B4DA7A9C7351120660643 /* MaskManager.cpp */ = {isa = PBXFileReference; fileEncoding = 4; lastKnownFileType = sourcecode.cpp.cpp; name = MaskManager.cpp; path = source/MaskManager.cpp; sourceTree = "<group>"; };
		5155CD711DBB9FF900EF090B /* Depreciation.cpp */ = {isa = PBXFileReference; fileEncoding = 4; lastKnownFileType = sourcecode.cpp.cpp; name = Depreciation.cpp; path = source/Depreciation.cpp; sourceTree = "<group>"; };
		5155CD721DBB9FF900EF090B /* Depreciation.h */ = {isa = PBXFileReference; fileEncoding = 4; lastKnownFileType = sourcecode.c.h; name = Depreciation.h; path = source/Depreciation.h; sourceTree = "<group>"; };
		5CE3475B85CE8C48D98664B7 /* Test.h */ = {isa = PBXFileReference; fileEncoding = 4; lastKnownFileType = sourcecode.c.h; name = Test.h; path = source/Test.h; sourceTree = "<group>"; };
		5CF247B48EEC7A3C366C1DFA /* DamageDealt.h */ = {isa = PBXFileReference; fileEncoding = 4; lastKnownFileType = sourcecode.c.h; name = DamageDealt.h; path = source/DamageDealt.h; sourceTree = "<group>"; };
		5EBC44769E84CF0C953D08B3 /* Variant.h */ = {isa = PBXFileReference; fileEncoding = 4; lastKnownFileType = sourcecode.c.h; name = Variant.h; path = source/Variant.h; sourceTree = "<group>"; };
		61FA4C2BB89E08C5E2B8B4B9 /* Variant.cpp */ = {isa = PBXFileReference; fileEncoding = 4; lastKnownFileType = sourcecode.cpp.cpp; name = Variant.cpp; path = source/Variant.cpp; sourceTree = "<group>"; };
		6245F8231D301C7400A7A094 /* Body.cpp */ = {isa = PBXFileReference; fileEncoding = 4; lastKnownFileType = sourcecode.cpp.cpp; name = Body.cpp; path = source/Body.cpp; sourceTree = "<group>"; };
		6245F8241D301C7400A7A094 /* Body.h */ = {isa = PBXFileReference; fileEncoding = 4; lastKnownFileType = sourcecode.c.h; name = Body.h; path = source/Body.h; sourceTree = "<group>"; };
		6245F8261D301C9000A7A094 /* Hardpoint.cpp */ = {isa = PBXFileReference; fileEncoding = 4; lastKnownFileType = sourcecode.cpp.cpp; name = Hardpoint.cpp; path = source/Hardpoint.cpp; sourceTree = "<group>"; };
		6245F8271D301C9000A7A094 /* Hardpoint.h */ = {isa = PBXFileReference; fileEncoding = 4; lastKnownFileType = sourcecode.c.h; name = Hardpoint.h; path = source/Hardpoint.h; sourceTree = "<group>"; };
		628BDAED1CC5DC950062BCD2 /* PlanetLabel.cpp */ = {isa = PBXFileReference; fileEncoding = 4; lastKnownFileType = sourcecode.cpp.cpp; name = PlanetLabel.cpp; path = source/PlanetLabel.cpp; sourceTree = "<group>"; };
		628BDAEE1CC5DC950062BCD2 /* PlanetLabel.h */ = {isa = PBXFileReference; fileEncoding = 4; lastKnownFileType = sourcecode.c.h; name = PlanetLabel.h; path = source/PlanetLabel.h; sourceTree = "<group>"; };
		62A405B81D47DA4D0054F6A0 /* FogShader.cpp */ = {isa = PBXFileReference; fileEncoding = 4; lastKnownFileType = sourcecode.cpp.cpp; name = FogShader.cpp; path = source/FogShader.cpp; sourceTree = "<group>"; };
		62A405B91D47DA4D0054F6A0 /* FogShader.h */ = {isa = PBXFileReference; fileEncoding = 4; lastKnownFileType = sourcecode.c.h; name = FogShader.h; path = source/FogShader.h; sourceTree = "<group>"; };
		62C311181CE172D000409D91 /* Flotsam.cpp */ = {isa = PBXFileReference; fileEncoding = 4; lastKnownFileType = sourcecode.cpp.cpp; name = Flotsam.cpp; path = source/Flotsam.cpp; sourceTree = "<group>"; };
		62C311191CE172D000409D91 /* Flotsam.h */ = {isa = PBXFileReference; fileEncoding = 4; lastKnownFileType = sourcecode.c.h; name = Flotsam.h; path = source/Flotsam.h; sourceTree = "<group>"; };
		6833448DAEB9861D28445DD5 /* GameAction.h */ = {isa = PBXFileReference; fileEncoding = 4; lastKnownFileType = sourcecode.c.h; name = GameAction.h; path = source/GameAction.h; sourceTree = "<group>"; };
		6A4E42FEB3B265A91D5BD2FC /* TextReplacements.cpp */ = {isa = PBXFileReference; fileEncoding = 4; lastKnownFileType = sourcecode.cpp.cpp; name = TextReplacements.cpp; path = source/TextReplacements.cpp; sourceTree = "<group>"; };
		6A5716311E25BE6F00585EB2 /* CollisionSet.cpp */ = {isa = PBXFileReference; fileEncoding = 4; lastKnownFileType = sourcecode.cpp.cpp; name = CollisionSet.cpp; path = source/CollisionSet.cpp; sourceTree = "<group>"; };
		6A5716321E25BE6F00585EB2 /* CollisionSet.h */ = {isa = PBXFileReference; fileEncoding = 4; lastKnownFileType = sourcecode.c.h; name = CollisionSet.h; path = source/CollisionSet.h; sourceTree = "<group>"; };
		6DCF4CF2972F569E6DBB8578 /* CategoryTypes.h */ = {isa = PBXFileReference; fileEncoding = 4; lastKnownFileType = sourcecode.c.h; name = CategoryTypes.h; path = source/CategoryTypes.h; sourceTree = "<group>"; };
		74F543598EEFB3745287E663 /* Bitset.cpp */ = {isa = PBXFileReference; fileEncoding = 4; lastKnownFileType = sourcecode.cpp.cpp; name = Bitset.cpp; path = source/Bitset.cpp; sourceTree = "<group>"; };
		7BEF4D17A4BCE8F1B21A4FC4 /* Plugins.cpp */ = {isa = PBXFileReference; fileEncoding = 4; lastKnownFileType = sourcecode.cpp.cpp; name = Plugins.cpp; path = source/Plugins.cpp; sourceTree = "<group>"; };
		86AB4B6E9C4C0490AE7F029B /* EsUuid.h */ = {isa = PBXFileReference; fileEncoding = 4; lastKnownFileType = sourcecode.c.h; name = EsUuid.h; path = source/EsUuid.h; sourceTree = "<group>"; };
		86D9414E818561143BD298BC /* TextReplacements.h */ = {isa = PBXFileReference; fileEncoding = 4; lastKnownFileType = sourcecode.c.h; name = TextReplacements.h; path = source/TextReplacements.h; sourceTree = "<group>"; };
		8CB543A1AA20F764DD7FC15A /* MenuAnimationPanel.h */ = {isa = PBXFileReference; fileEncoding = 4; lastKnownFileType = sourcecode.c.h; name = MenuAnimationPanel.h; path = source/MenuAnimationPanel.h; sourceTree = "<group>"; };
		8E8A4C648B242742B22A34FA /* Weather.cpp */ = {isa = PBXFileReference; fileEncoding = 4; lastKnownFileType = sourcecode.cpp.cpp; name = Weather.cpp; path = source/Weather.cpp; sourceTree = "<group>"; };
		950742538F8CECF5D4168FBC /* EsUuid.cpp */ = {isa = PBXFileReference; fileEncoding = 4; lastKnownFileType = sourcecode.cpp.cpp; name = EsUuid.cpp; path = source/EsUuid.cpp; sourceTree = "<group>"; };
		98104FFDA18E40F4A712A8BE /* CoreStartData.h */ = {isa = PBXFileReference; fileEncoding = 4; lastKnownFileType = sourcecode.c.h; name = CoreStartData.h; path = source/CoreStartData.h; sourceTree = "<group>"; };
		9BCF4321AF819E944EC02FB9 /* layout.hpp */ = {isa = PBXFileReference; fileEncoding = 4; lastKnownFileType = sourcecode.c.h; name = layout.hpp; path = source/text/layout.hpp; sourceTree = "<group>"; };
		9DA14712A9C68E00FBFD9C72 /* TestData.h */ = {isa = PBXFileReference; fileEncoding = 4; lastKnownFileType = sourcecode.c.h; name = TestData.h; path = source/TestData.h; sourceTree = "<group>"; };
		9F0F4096A9008E2D8F3304BB /* GameAction.cpp */ = {isa = PBXFileReference; fileEncoding = 4; lastKnownFileType = sourcecode.cpp.cpp; name = GameAction.cpp; path = source/GameAction.cpp; sourceTree = "<group>"; };
		A00D4207B8915B5E7E9B4619 /* RandomEvent.h */ = {isa = PBXFileReference; fileEncoding = 4; lastKnownFileType = sourcecode.c.h; name = RandomEvent.h; path = source/RandomEvent.h; sourceTree = "<group>"; };
		A2A948EE929342C8F84C65D1 /* TestContext.h */ = {isa = PBXFileReference; fileEncoding = 4; lastKnownFileType = sourcecode.c.h; name = TestContext.h; path = source/TestContext.h; sourceTree = "<group>"; };
		A2A94C40A8DCA99809AD5DEE /* MapPlanetCard.h */ = {isa = PBXFileReference; fileEncoding = 4; lastKnownFileType = sourcecode.c.h; name = MapPlanetCard.h; path = source/MapPlanetCard.h; sourceTree = "<group>"; };
		A3134EC4B1CCA5546A10C3EF /* TestContext.cpp */ = {isa = PBXFileReference; fileEncoding = 4; lastKnownFileType = sourcecode.cpp.cpp; name = TestContext.cpp; path = source/TestContext.cpp; sourceTree = "<group>"; };
		A3754152958FBC924E9F76A9 /* opengl.cpp */ = {isa = PBXFileReference; fileEncoding = 4; lastKnownFileType = sourcecode.cpp.cpp; name = opengl.cpp; path = source/opengl.cpp; sourceTree = "<group>"; };
		A3B9425983D66B182BD724B4 /* ConditionsStore.h */ = {isa = PBXFileReference; fileEncoding = 4; lastKnownFileType = sourcecode.c.h; name = ConditionsStore.h; path = source/ConditionsStore.h; sourceTree = "<group>"; };
		A7E640C7A366679B27CCADAC /* GameLoadingPanel.cpp */ = {isa = PBXFileReference; fileEncoding = 4; lastKnownFileType = sourcecode.cpp.cpp; name = GameLoadingPanel.cpp; path = source/GameLoadingPanel.cpp; sourceTree = "<group>"; };
		A7F240B4AC219841424A387A /* Logger.cpp */ = {isa = PBXFileReference; fileEncoding = 4; lastKnownFileType = sourcecode.cpp.cpp; name = Logger.cpp; path = source/Logger.cpp; sourceTree = "<group>"; };
		A90633FD1EE602FD000DA6C0 /* LogbookPanel.cpp */ = {isa = PBXFileReference; fileEncoding = 4; lastKnownFileType = sourcecode.cpp.cpp; name = LogbookPanel.cpp; path = source/LogbookPanel.cpp; sourceTree = "<group>"; };
		A90633FE1EE602FD000DA6C0 /* LogbookPanel.h */ = {isa = PBXFileReference; fileEncoding = 4; lastKnownFileType = sourcecode.c.h; name = LogbookPanel.h; path = source/LogbookPanel.h; sourceTree = "<group>"; };
		A90C15D71D5BD55700708F3A /* Minable.cpp */ = {isa = PBXFileReference; fileEncoding = 4; lastKnownFileType = sourcecode.cpp.cpp; name = Minable.cpp; path = source/Minable.cpp; sourceTree = "<group>"; };
		A90C15D81D5BD55700708F3A /* Minable.h */ = {isa = PBXFileReference; fileEncoding = 4; lastKnownFileType = sourcecode.c.h; name = Minable.h; path = source/Minable.h; sourceTree = "<group>"; };
		A90C15DA1D5BD56800708F3A /* Rectangle.cpp */ = {isa = PBXFileReference; fileEncoding = 4; lastKnownFileType = sourcecode.cpp.cpp; name = Rectangle.cpp; path = source/Rectangle.cpp; sourceTree = "<group>"; };
		A90C15DB1D5BD56800708F3A /* Rectangle.h */ = {isa = PBXFileReference; fileEncoding = 4; lastKnownFileType = sourcecode.c.h; name = Rectangle.h; path = source/Rectangle.h; sourceTree = "<group>"; };
		A93931FA1988135200C2A87B /* libturbojpeg.0.dylib */ = {isa = PBXFileReference; lastKnownFileType = "compiled.mach-o.dylib"; name = libturbojpeg.0.dylib; path = "/usr/local/opt/jpeg-turbo/lib/libturbojpeg.0.dylib"; sourceTree = "<absolute>"; };
		A93931FC1988136B00C2A87B /* libpng16.dylib */ = {isa = PBXFileReference; lastKnownFileType = "compiled.mach-o.dylib"; name = libpng16.dylib; path = /usr/local/opt/libpng/lib/libpng16.dylib; sourceTree = "<absolute>"; };
		A94408A41982F3E600610427 /* endless-sky.iconset */ = {isa = PBXFileReference; lastKnownFileType = folder.iconset; name = "endless-sky.iconset"; path = "icons/endless-sky.iconset"; sourceTree = "<group>"; };
		A966A5A91B964E6300DFF69C /* Person.cpp */ = {isa = PBXFileReference; fileEncoding = 4; lastKnownFileType = sourcecode.cpp.cpp; name = Person.cpp; path = source/Person.cpp; sourceTree = "<group>"; };
		A966A5AA1B964E6300DFF69C /* Person.h */ = {isa = PBXFileReference; fileEncoding = 4; lastKnownFileType = sourcecode.c.h; name = Person.h; path = source/Person.h; sourceTree = "<group>"; };
		A96862CD1AE6FD0A004FE1FE /* Account.cpp */ = {isa = PBXFileReference; fileEncoding = 4; lastKnownFileType = sourcecode.cpp.cpp; name = Account.cpp; path = source/Account.cpp; sourceTree = "<group>"; };
		A96862CE1AE6FD0A004FE1FE /* Account.h */ = {isa = PBXFileReference; fileEncoding = 4; lastKnownFileType = sourcecode.c.h; name = Account.h; path = source/Account.h; sourceTree = "<group>"; };
		A96862CF1AE6FD0A004FE1FE /* AI.cpp */ = {isa = PBXFileReference; fileEncoding = 4; lastKnownFileType = sourcecode.cpp.cpp; name = AI.cpp; path = source/AI.cpp; sourceTree = "<group>"; };
		A96862D01AE6FD0A004FE1FE /* AI.h */ = {isa = PBXFileReference; fileEncoding = 4; lastKnownFileType = sourcecode.c.h; name = AI.h; path = source/AI.h; sourceTree = "<group>"; };
		A96862D11AE6FD0A004FE1FE /* Angle.cpp */ = {isa = PBXFileReference; fileEncoding = 4; lastKnownFileType = sourcecode.cpp.cpp; name = Angle.cpp; path = source/Angle.cpp; sourceTree = "<group>"; };
		A96862D21AE6FD0A004FE1FE /* Angle.h */ = {isa = PBXFileReference; fileEncoding = 4; lastKnownFileType = sourcecode.c.h; name = Angle.h; path = source/Angle.h; sourceTree = "<group>"; };
		A96862D51AE6FD0A004FE1FE /* Armament.cpp */ = {isa = PBXFileReference; fileEncoding = 4; lastKnownFileType = sourcecode.cpp.cpp; name = Armament.cpp; path = source/Armament.cpp; sourceTree = "<group>"; };
		A96862D61AE6FD0A004FE1FE /* Armament.h */ = {isa = PBXFileReference; fileEncoding = 4; lastKnownFileType = sourcecode.c.h; name = Armament.h; path = source/Armament.h; sourceTree = "<group>"; };
		A96862D71AE6FD0A004FE1FE /* AsteroidField.cpp */ = {isa = PBXFileReference; fileEncoding = 4; lastKnownFileType = sourcecode.cpp.cpp; name = AsteroidField.cpp; path = source/AsteroidField.cpp; sourceTree = "<group>"; };
		A96862D81AE6FD0A004FE1FE /* AsteroidField.h */ = {isa = PBXFileReference; fileEncoding = 4; lastKnownFileType = sourcecode.c.h; name = AsteroidField.h; path = source/AsteroidField.h; sourceTree = "<group>"; };
		A96862D91AE6FD0A004FE1FE /* Audio.cpp */ = {isa = PBXFileReference; fileEncoding = 4; lastKnownFileType = sourcecode.cpp.cpp; name = Audio.cpp; path = source/Audio.cpp; sourceTree = "<group>"; };
		A96862DA1AE6FD0A004FE1FE /* Audio.h */ = {isa = PBXFileReference; fileEncoding = 4; lastKnownFileType = sourcecode.c.h; name = Audio.h; path = source/Audio.h; sourceTree = "<group>"; };
		A96862DB1AE6FD0A004FE1FE /* BankPanel.cpp */ = {isa = PBXFileReference; fileEncoding = 4; lastKnownFileType = sourcecode.cpp.cpp; name = BankPanel.cpp; path = source/BankPanel.cpp; sourceTree = "<group>"; };
		A96862DC1AE6FD0A004FE1FE /* BankPanel.h */ = {isa = PBXFileReference; fileEncoding = 4; lastKnownFileType = sourcecode.c.h; name = BankPanel.h; path = source/BankPanel.h; sourceTree = "<group>"; };
		A96862DF1AE6FD0A004FE1FE /* BoardingPanel.cpp */ = {isa = PBXFileReference; fileEncoding = 4; lastKnownFileType = sourcecode.cpp.cpp; name = BoardingPanel.cpp; path = source/BoardingPanel.cpp; sourceTree = "<group>"; };
		A96862E01AE6FD0A004FE1FE /* BoardingPanel.h */ = {isa = PBXFileReference; fileEncoding = 4; lastKnownFileType = sourcecode.c.h; name = BoardingPanel.h; path = source/BoardingPanel.h; sourceTree = "<group>"; };
		A96862E11AE6FD0A004FE1FE /* CaptureOdds.cpp */ = {isa = PBXFileReference; fileEncoding = 4; lastKnownFileType = sourcecode.cpp.cpp; name = CaptureOdds.cpp; path = source/CaptureOdds.cpp; sourceTree = "<group>"; };
		A96862E21AE6FD0A004FE1FE /* CaptureOdds.h */ = {isa = PBXFileReference; fileEncoding = 4; lastKnownFileType = sourcecode.c.h; name = CaptureOdds.h; path = source/CaptureOdds.h; sourceTree = "<group>"; };
		A96862E31AE6FD0A004FE1FE /* CargoHold.cpp */ = {isa = PBXFileReference; fileEncoding = 4; lastKnownFileType = sourcecode.cpp.cpp; name = CargoHold.cpp; path = source/CargoHold.cpp; sourceTree = "<group>"; };
		A96862E41AE6FD0A004FE1FE /* CargoHold.h */ = {isa = PBXFileReference; fileEncoding = 4; lastKnownFileType = sourcecode.c.h; name = CargoHold.h; path = source/CargoHold.h; sourceTree = "<group>"; };
		A96862E51AE6FD0A004FE1FE /* ClickZone.h */ = {isa = PBXFileReference; fileEncoding = 4; lastKnownFileType = sourcecode.c.h; name = ClickZone.h; path = source/ClickZone.h; sourceTree = "<group>"; };
		A96862E61AE6FD0A004FE1FE /* Color.cpp */ = {isa = PBXFileReference; fileEncoding = 4; lastKnownFileType = sourcecode.cpp.cpp; name = Color.cpp; path = source/Color.cpp; sourceTree = "<group>"; };
		A96862E71AE6FD0A004FE1FE /* Color.h */ = {isa = PBXFileReference; fileEncoding = 4; lastKnownFileType = sourcecode.c.h; name = Color.h; path = source/Color.h; sourceTree = "<group>"; };
		A96862E81AE6FD0A004FE1FE /* Command.cpp */ = {isa = PBXFileReference; fileEncoding = 4; lastKnownFileType = sourcecode.cpp.cpp; name = Command.cpp; path = source/Command.cpp; sourceTree = "<group>"; };
		A96862E91AE6FD0A004FE1FE /* Command.h */ = {isa = PBXFileReference; fileEncoding = 4; lastKnownFileType = sourcecode.c.h; name = Command.h; path = source/Command.h; sourceTree = "<group>"; };
		A96862EA1AE6FD0A004FE1FE /* ConditionSet.cpp */ = {isa = PBXFileReference; fileEncoding = 4; lastKnownFileType = sourcecode.cpp.cpp; name = ConditionSet.cpp; path = source/ConditionSet.cpp; sourceTree = "<group>"; };
		A96862EB1AE6FD0A004FE1FE /* ConditionSet.h */ = {isa = PBXFileReference; fileEncoding = 4; lastKnownFileType = sourcecode.c.h; name = ConditionSet.h; path = source/ConditionSet.h; sourceTree = "<group>"; };
		A96862EC1AE6FD0A004FE1FE /* Conversation.cpp */ = {isa = PBXFileReference; fileEncoding = 4; lastKnownFileType = sourcecode.cpp.cpp; name = Conversation.cpp; path = source/Conversation.cpp; sourceTree = "<group>"; };
		A96862ED1AE6FD0A004FE1FE /* Conversation.h */ = {isa = PBXFileReference; fileEncoding = 4; lastKnownFileType = sourcecode.c.h; name = Conversation.h; path = source/Conversation.h; sourceTree = "<group>"; };
		A96862EE1AE6FD0A004FE1FE /* ConversationPanel.cpp */ = {isa = PBXFileReference; fileEncoding = 4; lastKnownFileType = sourcecode.cpp.cpp; name = ConversationPanel.cpp; path = source/ConversationPanel.cpp; sourceTree = "<group>"; };
		A96862EF1AE6FD0A004FE1FE /* ConversationPanel.h */ = {isa = PBXFileReference; fileEncoding = 4; lastKnownFileType = sourcecode.c.h; name = ConversationPanel.h; path = source/ConversationPanel.h; sourceTree = "<group>"; };
		A96862F01AE6FD0A004FE1FE /* DataFile.cpp */ = {isa = PBXFileReference; fileEncoding = 4; lastKnownFileType = sourcecode.cpp.cpp; name = DataFile.cpp; path = source/DataFile.cpp; sourceTree = "<group>"; };
		A96862F11AE6FD0A004FE1FE /* DataFile.h */ = {isa = PBXFileReference; fileEncoding = 4; lastKnownFileType = sourcecode.c.h; name = DataFile.h; path = source/DataFile.h; sourceTree = "<group>"; };
		A96862F21AE6FD0A004FE1FE /* DataNode.cpp */ = {isa = PBXFileReference; fileEncoding = 4; lastKnownFileType = sourcecode.cpp.cpp; name = DataNode.cpp; path = source/DataNode.cpp; sourceTree = "<group>"; };
		A96862F31AE6FD0A004FE1FE /* DataNode.h */ = {isa = PBXFileReference; fileEncoding = 4; lastKnownFileType = sourcecode.c.h; name = DataNode.h; path = source/DataNode.h; sourceTree = "<group>"; };
		A96862F41AE6FD0A004FE1FE /* DataWriter.cpp */ = {isa = PBXFileReference; fileEncoding = 4; lastKnownFileType = sourcecode.cpp.cpp; name = DataWriter.cpp; path = source/DataWriter.cpp; sourceTree = "<group>"; };
		A96862F51AE6FD0A004FE1FE /* DataWriter.h */ = {isa = PBXFileReference; fileEncoding = 4; lastKnownFileType = sourcecode.c.h; name = DataWriter.h; path = source/DataWriter.h; sourceTree = "<group>"; };
		A96862F61AE6FD0A004FE1FE /* Date.cpp */ = {isa = PBXFileReference; fileEncoding = 4; lastKnownFileType = sourcecode.cpp.cpp; name = Date.cpp; path = source/Date.cpp; sourceTree = "<group>"; };
		A96862F71AE6FD0A004FE1FE /* Date.h */ = {isa = PBXFileReference; fileEncoding = 4; lastKnownFileType = sourcecode.c.h; name = Date.h; path = source/Date.h; sourceTree = "<group>"; };
		A96862F81AE6FD0A004FE1FE /* Dialog.cpp */ = {isa = PBXFileReference; fileEncoding = 4; lastKnownFileType = sourcecode.cpp.cpp; name = Dialog.cpp; path = source/Dialog.cpp; sourceTree = "<group>"; };
		A96862F91AE6FD0B004FE1FE /* Dialog.h */ = {isa = PBXFileReference; fileEncoding = 4; lastKnownFileType = sourcecode.c.h; name = Dialog.h; path = source/Dialog.h; sourceTree = "<group>"; };
		A96862FA1AE6FD0B004FE1FE /* DistanceMap.cpp */ = {isa = PBXFileReference; fileEncoding = 4; lastKnownFileType = sourcecode.cpp.cpp; name = DistanceMap.cpp; path = source/DistanceMap.cpp; sourceTree = "<group>"; };
		A96862FB1AE6FD0B004FE1FE /* DistanceMap.h */ = {isa = PBXFileReference; fileEncoding = 4; lastKnownFileType = sourcecode.c.h; name = DistanceMap.h; path = source/DistanceMap.h; sourceTree = "<group>"; };
		A96862FE1AE6FD0B004FE1FE /* DrawList.cpp */ = {isa = PBXFileReference; fileEncoding = 4; lastKnownFileType = sourcecode.cpp.cpp; name = DrawList.cpp; path = source/DrawList.cpp; sourceTree = "<group>"; };
		A96862FF1AE6FD0B004FE1FE /* DrawList.h */ = {isa = PBXFileReference; fileEncoding = 4; lastKnownFileType = sourcecode.c.h; name = DrawList.h; path = source/DrawList.h; sourceTree = "<group>"; };
		A96863001AE6FD0B004FE1FE /* Effect.cpp */ = {isa = PBXFileReference; fileEncoding = 4; lastKnownFileType = sourcecode.cpp.cpp; name = Effect.cpp; path = source/Effect.cpp; sourceTree = "<group>"; };
		A96863011AE6FD0B004FE1FE /* Effect.h */ = {isa = PBXFileReference; fileEncoding = 4; lastKnownFileType = sourcecode.c.h; name = Effect.h; path = source/Effect.h; sourceTree = "<group>"; };
		A96863021AE6FD0B004FE1FE /* Engine.cpp */ = {isa = PBXFileReference; fileEncoding = 4; lastKnownFileType = sourcecode.cpp.cpp; name = Engine.cpp; path = source/Engine.cpp; sourceTree = "<group>"; };
		A96863031AE6FD0B004FE1FE /* Engine.h */ = {isa = PBXFileReference; fileEncoding = 4; lastKnownFileType = sourcecode.c.h; name = Engine.h; path = source/Engine.h; sourceTree = "<group>"; };
		A96863041AE6FD0B004FE1FE /* EscortDisplay.cpp */ = {isa = PBXFileReference; fileEncoding = 4; lastKnownFileType = sourcecode.cpp.cpp; name = EscortDisplay.cpp; path = source/EscortDisplay.cpp; sourceTree = "<group>"; };
		A96863051AE6FD0B004FE1FE /* EscortDisplay.h */ = {isa = PBXFileReference; fileEncoding = 4; lastKnownFileType = sourcecode.c.h; name = EscortDisplay.h; path = source/EscortDisplay.h; sourceTree = "<group>"; };
		A96863061AE6FD0B004FE1FE /* Files.cpp */ = {isa = PBXFileReference; fileEncoding = 4; lastKnownFileType = sourcecode.cpp.cpp; name = Files.cpp; path = source/Files.cpp; sourceTree = "<group>"; };
		A96863071AE6FD0B004FE1FE /* Files.h */ = {isa = PBXFileReference; fileEncoding = 4; lastKnownFileType = sourcecode.c.h; name = Files.h; path = source/Files.h; sourceTree = "<group>"; };
		A96863081AE6FD0B004FE1FE /* FillShader.cpp */ = {isa = PBXFileReference; fileEncoding = 4; lastKnownFileType = sourcecode.cpp.cpp; name = FillShader.cpp; path = source/FillShader.cpp; sourceTree = "<group>"; };
		A96863091AE6FD0B004FE1FE /* FillShader.h */ = {isa = PBXFileReference; fileEncoding = 4; lastKnownFileType = sourcecode.c.h; name = FillShader.h; path = source/FillShader.h; sourceTree = "<group>"; };
		A968630A1AE6FD0B004FE1FE /* Fleet.cpp */ = {isa = PBXFileReference; fileEncoding = 4; lastKnownFileType = sourcecode.cpp.cpp; name = Fleet.cpp; path = source/Fleet.cpp; sourceTree = "<group>"; };
		A968630B1AE6FD0B004FE1FE /* Fleet.h */ = {isa = PBXFileReference; fileEncoding = 4; lastKnownFileType = sourcecode.c.h; name = Fleet.h; path = source/Fleet.h; sourceTree = "<group>"; };
		A968630C1AE6FD0B004FE1FE /* Font.cpp */ = {isa = PBXFileReference; fileEncoding = 4; lastKnownFileType = sourcecode.cpp.cpp; name = Font.cpp; path = source/text/Font.cpp; sourceTree = "<group>"; };
		A968630D1AE6FD0B004FE1FE /* Font.h */ = {isa = PBXFileReference; fileEncoding = 4; lastKnownFileType = sourcecode.c.h; name = Font.h; path = source/text/Font.h; sourceTree = "<group>"; };
		A968630E1AE6FD0B004FE1FE /* FontSet.cpp */ = {isa = PBXFileReference; fileEncoding = 4; lastKnownFileType = sourcecode.cpp.cpp; name = FontSet.cpp; path = source/text/FontSet.cpp; sourceTree = "<group>"; };
		A968630F1AE6FD0B004FE1FE /* FontSet.h */ = {isa = PBXFileReference; fileEncoding = 4; lastKnownFileType = sourcecode.c.h; name = FontSet.h; path = source/text/FontSet.h; sourceTree = "<group>"; };
		A96863101AE6FD0B004FE1FE /* Format.cpp */ = {isa = PBXFileReference; fileEncoding = 4; lastKnownFileType = sourcecode.cpp.cpp; name = Format.cpp; path = source/text/Format.cpp; sourceTree = "<group>"; };
		A96863111AE6FD0B004FE1FE /* Format.h */ = {isa = PBXFileReference; fileEncoding = 4; lastKnownFileType = sourcecode.c.h; name = Format.h; path = source/text/Format.h; sourceTree = "<group>"; };
		A96863121AE6FD0B004FE1FE /* FrameTimer.cpp */ = {isa = PBXFileReference; fileEncoding = 4; lastKnownFileType = sourcecode.cpp.cpp; name = FrameTimer.cpp; path = source/FrameTimer.cpp; sourceTree = "<group>"; };
		A96863131AE6FD0B004FE1FE /* FrameTimer.h */ = {isa = PBXFileReference; fileEncoding = 4; lastKnownFileType = sourcecode.c.h; name = FrameTimer.h; path = source/FrameTimer.h; sourceTree = "<group>"; };
		A96863141AE6FD0B004FE1FE /* Galaxy.cpp */ = {isa = PBXFileReference; fileEncoding = 4; lastKnownFileType = sourcecode.cpp.cpp; name = Galaxy.cpp; path = source/Galaxy.cpp; sourceTree = "<group>"; };
		A96863151AE6FD0B004FE1FE /* Galaxy.h */ = {isa = PBXFileReference; fileEncoding = 4; lastKnownFileType = sourcecode.c.h; name = Galaxy.h; path = source/Galaxy.h; sourceTree = "<group>"; };
		A96863161AE6FD0B004FE1FE /* GameData.cpp */ = {isa = PBXFileReference; fileEncoding = 4; lastKnownFileType = sourcecode.cpp.cpp; name = GameData.cpp; path = source/GameData.cpp; sourceTree = "<group>"; };
		A96863171AE6FD0B004FE1FE /* GameData.h */ = {isa = PBXFileReference; fileEncoding = 4; lastKnownFileType = sourcecode.c.h; name = GameData.h; path = source/GameData.h; sourceTree = "<group>"; };
		A96863181AE6FD0B004FE1FE /* GameEvent.cpp */ = {isa = PBXFileReference; fileEncoding = 4; lastKnownFileType = sourcecode.cpp.cpp; name = GameEvent.cpp; path = source/GameEvent.cpp; sourceTree = "<group>"; };
		A96863191AE6FD0B004FE1FE /* GameEvent.h */ = {isa = PBXFileReference; fileEncoding = 4; lastKnownFileType = sourcecode.c.h; name = GameEvent.h; path = source/GameEvent.h; sourceTree = "<group>"; };
		A968631B1AE6FD0B004FE1FE /* Government.cpp */ = {isa = PBXFileReference; fileEncoding = 4; lastKnownFileType = sourcecode.cpp.cpp; name = Government.cpp; path = source/Government.cpp; sourceTree = "<group>"; };
		A968631C1AE6FD0B004FE1FE /* Government.h */ = {isa = PBXFileReference; fileEncoding = 4; lastKnownFileType = sourcecode.c.h; name = Government.h; path = source/Government.h; sourceTree = "<group>"; };
		A968631D1AE6FD0B004FE1FE /* HailPanel.cpp */ = {isa = PBXFileReference; fileEncoding = 4; lastKnownFileType = sourcecode.cpp.cpp; name = HailPanel.cpp; path = source/HailPanel.cpp; sourceTree = "<group>"; };
		A968631E1AE6FD0B004FE1FE /* HailPanel.h */ = {isa = PBXFileReference; fileEncoding = 4; lastKnownFileType = sourcecode.c.h; name = HailPanel.h; path = source/HailPanel.h; sourceTree = "<group>"; };
		A968631F1AE6FD0B004FE1FE /* HiringPanel.cpp */ = {isa = PBXFileReference; fileEncoding = 4; lastKnownFileType = sourcecode.cpp.cpp; name = HiringPanel.cpp; path = source/HiringPanel.cpp; sourceTree = "<group>"; };
		A96863201AE6FD0B004FE1FE /* HiringPanel.h */ = {isa = PBXFileReference; fileEncoding = 4; lastKnownFileType = sourcecode.c.h; name = HiringPanel.h; path = source/HiringPanel.h; sourceTree = "<group>"; };
		A96863211AE6FD0B004FE1FE /* ImageBuffer.cpp */ = {isa = PBXFileReference; fileEncoding = 4; lastKnownFileType = sourcecode.cpp.cpp; name = ImageBuffer.cpp; path = source/ImageBuffer.cpp; sourceTree = "<group>"; };
		A96863221AE6FD0B004FE1FE /* ImageBuffer.h */ = {isa = PBXFileReference; fileEncoding = 4; lastKnownFileType = sourcecode.c.h; name = ImageBuffer.h; path = source/ImageBuffer.h; sourceTree = "<group>"; };
		A96863251AE6FD0B004FE1FE /* Information.cpp */ = {isa = PBXFileReference; fileEncoding = 4; lastKnownFileType = sourcecode.cpp.cpp; name = Information.cpp; path = source/Information.cpp; sourceTree = "<group>"; };
		A96863261AE6FD0B004FE1FE /* Information.h */ = {isa = PBXFileReference; fileEncoding = 4; lastKnownFileType = sourcecode.c.h; name = Information.h; path = source/Information.h; sourceTree = "<group>"; };
		A96863271AE6FD0B004FE1FE /* Interface.cpp */ = {isa = PBXFileReference; fileEncoding = 4; lastKnownFileType = sourcecode.cpp.cpp; name = Interface.cpp; path = source/Interface.cpp; sourceTree = "<group>"; };
		A96863281AE6FD0B004FE1FE /* Interface.h */ = {isa = PBXFileReference; fileEncoding = 4; lastKnownFileType = sourcecode.c.h; name = Interface.h; path = source/Interface.h; sourceTree = "<group>"; };
		A96863291AE6FD0B004FE1FE /* LineShader.cpp */ = {isa = PBXFileReference; fileEncoding = 4; lastKnownFileType = sourcecode.cpp.cpp; name = LineShader.cpp; path = source/LineShader.cpp; sourceTree = "<group>"; };
		A968632A1AE6FD0B004FE1FE /* LineShader.h */ = {isa = PBXFileReference; fileEncoding = 4; lastKnownFileType = sourcecode.c.h; name = LineShader.h; path = source/LineShader.h; sourceTree = "<group>"; };
		A968632B1AE6FD0B004FE1FE /* LoadPanel.cpp */ = {isa = PBXFileReference; fileEncoding = 4; lastKnownFileType = sourcecode.cpp.cpp; name = LoadPanel.cpp; path = source/LoadPanel.cpp; sourceTree = "<group>"; };
		A968632C1AE6FD0B004FE1FE /* LoadPanel.h */ = {isa = PBXFileReference; fileEncoding = 4; lastKnownFileType = sourcecode.c.h; name = LoadPanel.h; path = source/LoadPanel.h; sourceTree = "<group>"; };
		A968632D1AE6FD0B004FE1FE /* LocationFilter.cpp */ = {isa = PBXFileReference; fileEncoding = 4; lastKnownFileType = sourcecode.cpp.cpp; name = LocationFilter.cpp; path = source/LocationFilter.cpp; sourceTree = "<group>"; };
		A968632E1AE6FD0B004FE1FE /* LocationFilter.h */ = {isa = PBXFileReference; fileEncoding = 4; lastKnownFileType = sourcecode.c.h; name = LocationFilter.h; path = source/LocationFilter.h; sourceTree = "<group>"; };
		A968632F1AE6FD0B004FE1FE /* main.cpp */ = {isa = PBXFileReference; fileEncoding = 4; lastKnownFileType = sourcecode.cpp.cpp; name = main.cpp; path = source/main.cpp; sourceTree = "<group>"; };
		A96863301AE6FD0B004FE1FE /* MainPanel.cpp */ = {isa = PBXFileReference; fileEncoding = 4; lastKnownFileType = sourcecode.cpp.cpp; name = MainPanel.cpp; path = source/MainPanel.cpp; sourceTree = "<group>"; };
		A96863311AE6FD0B004FE1FE /* MainPanel.h */ = {isa = PBXFileReference; fileEncoding = 4; lastKnownFileType = sourcecode.c.h; name = MainPanel.h; path = source/MainPanel.h; sourceTree = "<group>"; };
		A96863321AE6FD0C004FE1FE /* MapDetailPanel.cpp */ = {isa = PBXFileReference; fileEncoding = 4; lastKnownFileType = sourcecode.cpp.cpp; name = MapDetailPanel.cpp; path = source/MapDetailPanel.cpp; sourceTree = "<group>"; };
		A96863331AE6FD0C004FE1FE /* MapDetailPanel.h */ = {isa = PBXFileReference; fileEncoding = 4; lastKnownFileType = sourcecode.c.h; name = MapDetailPanel.h; path = source/MapDetailPanel.h; sourceTree = "<group>"; };
		A96863341AE6FD0C004FE1FE /* MapPanel.cpp */ = {isa = PBXFileReference; fileEncoding = 4; lastKnownFileType = sourcecode.cpp.cpp; name = MapPanel.cpp; path = source/MapPanel.cpp; sourceTree = "<group>"; };
		A96863351AE6FD0C004FE1FE /* MapPanel.h */ = {isa = PBXFileReference; fileEncoding = 4; lastKnownFileType = sourcecode.c.h; name = MapPanel.h; path = source/MapPanel.h; sourceTree = "<group>"; };
		A96863361AE6FD0C004FE1FE /* Mask.cpp */ = {isa = PBXFileReference; fileEncoding = 4; lastKnownFileType = sourcecode.cpp.cpp; name = Mask.cpp; path = source/Mask.cpp; sourceTree = "<group>"; };
		A96863371AE6FD0C004FE1FE /* Mask.h */ = {isa = PBXFileReference; fileEncoding = 4; lastKnownFileType = sourcecode.c.h; name = Mask.h; path = source/Mask.h; sourceTree = "<group>"; };
		A96863381AE6FD0C004FE1FE /* MenuPanel.cpp */ = {isa = PBXFileReference; fileEncoding = 4; lastKnownFileType = sourcecode.cpp.cpp; name = MenuPanel.cpp; path = source/MenuPanel.cpp; sourceTree = "<group>"; };
		A96863391AE6FD0C004FE1FE /* MenuPanel.h */ = {isa = PBXFileReference; fileEncoding = 4; lastKnownFileType = sourcecode.c.h; name = MenuPanel.h; path = source/MenuPanel.h; sourceTree = "<group>"; };
		A968633A1AE6FD0C004FE1FE /* Messages.cpp */ = {isa = PBXFileReference; fileEncoding = 4; lastKnownFileType = sourcecode.cpp.cpp; name = Messages.cpp; path = source/Messages.cpp; sourceTree = "<group>"; };
		A968633B1AE6FD0C004FE1FE /* Messages.h */ = {isa = PBXFileReference; fileEncoding = 4; lastKnownFileType = sourcecode.c.h; name = Messages.h; path = source/Messages.h; sourceTree = "<group>"; };
		A968633C1AE6FD0C004FE1FE /* Mission.cpp */ = {isa = PBXFileReference; fileEncoding = 4; lastKnownFileType = sourcecode.cpp.cpp; name = Mission.cpp; path = source/Mission.cpp; sourceTree = "<group>"; };
		A968633D1AE6FD0C004FE1FE /* Mission.h */ = {isa = PBXFileReference; fileEncoding = 4; lastKnownFileType = sourcecode.c.h; name = Mission.h; path = source/Mission.h; sourceTree = "<group>"; };
		A968633E1AE6FD0C004FE1FE /* MissionAction.cpp */ = {isa = PBXFileReference; fileEncoding = 4; lastKnownFileType = sourcecode.cpp.cpp; name = MissionAction.cpp; path = source/MissionAction.cpp; sourceTree = "<group>"; };
		A968633F1AE6FD0C004FE1FE /* MissionAction.h */ = {isa = PBXFileReference; fileEncoding = 4; lastKnownFileType = sourcecode.c.h; name = MissionAction.h; path = source/MissionAction.h; sourceTree = "<group>"; };
		A96863401AE6FD0C004FE1FE /* MissionPanel.cpp */ = {isa = PBXFileReference; fileEncoding = 4; lastKnownFileType = sourcecode.cpp.cpp; name = MissionPanel.cpp; path = source/MissionPanel.cpp; sourceTree = "<group>"; };
		A96863411AE6FD0C004FE1FE /* MissionPanel.h */ = {isa = PBXFileReference; fileEncoding = 4; lastKnownFileType = sourcecode.c.h; name = MissionPanel.h; path = source/MissionPanel.h; sourceTree = "<group>"; };
		A96863421AE6FD0C004FE1FE /* Mortgage.cpp */ = {isa = PBXFileReference; fileEncoding = 4; lastKnownFileType = sourcecode.cpp.cpp; name = Mortgage.cpp; path = source/Mortgage.cpp; sourceTree = "<group>"; };
		A96863431AE6FD0C004FE1FE /* Mortgage.h */ = {isa = PBXFileReference; fileEncoding = 4; lastKnownFileType = sourcecode.c.h; name = Mortgage.h; path = source/Mortgage.h; sourceTree = "<group>"; };
		A96863441AE6FD0C004FE1FE /* NPC.cpp */ = {isa = PBXFileReference; fileEncoding = 4; lastKnownFileType = sourcecode.cpp.cpp; name = NPC.cpp; path = source/NPC.cpp; sourceTree = "<group>"; };
		A96863451AE6FD0C004FE1FE /* NPC.h */ = {isa = PBXFileReference; fileEncoding = 4; lastKnownFileType = sourcecode.c.h; name = NPC.h; path = source/NPC.h; sourceTree = "<group>"; };
		A96863461AE6FD0C004FE1FE /* Outfit.cpp */ = {isa = PBXFileReference; fileEncoding = 4; lastKnownFileType = sourcecode.cpp.cpp; name = Outfit.cpp; path = source/Outfit.cpp; sourceTree = "<group>"; };
		A96863471AE6FD0C004FE1FE /* Outfit.h */ = {isa = PBXFileReference; fileEncoding = 4; lastKnownFileType = sourcecode.c.h; name = Outfit.h; path = source/Outfit.h; sourceTree = "<group>"; };
		A96863481AE6FD0C004FE1FE /* OutfitInfoDisplay.cpp */ = {isa = PBXFileReference; fileEncoding = 4; lastKnownFileType = sourcecode.cpp.cpp; name = OutfitInfoDisplay.cpp; path = source/OutfitInfoDisplay.cpp; sourceTree = "<group>"; };
		A96863491AE6FD0C004FE1FE /* OutfitInfoDisplay.h */ = {isa = PBXFileReference; fileEncoding = 4; lastKnownFileType = sourcecode.c.h; name = OutfitInfoDisplay.h; path = source/OutfitInfoDisplay.h; sourceTree = "<group>"; };
		A968634A1AE6FD0C004FE1FE /* OutfitterPanel.cpp */ = {isa = PBXFileReference; fileEncoding = 4; lastKnownFileType = sourcecode.cpp.cpp; name = OutfitterPanel.cpp; path = source/OutfitterPanel.cpp; sourceTree = "<group>"; };
		A968634B1AE6FD0C004FE1FE /* OutfitterPanel.h */ = {isa = PBXFileReference; fileEncoding = 4; lastKnownFileType = sourcecode.c.h; name = OutfitterPanel.h; path = source/OutfitterPanel.h; sourceTree = "<group>"; };
		A968634C1AE6FD0C004FE1FE /* OutlineShader.cpp */ = {isa = PBXFileReference; fileEncoding = 4; lastKnownFileType = sourcecode.cpp.cpp; name = OutlineShader.cpp; path = source/OutlineShader.cpp; sourceTree = "<group>"; };
		A968634D1AE6FD0C004FE1FE /* OutlineShader.h */ = {isa = PBXFileReference; fileEncoding = 4; lastKnownFileType = sourcecode.c.h; name = OutlineShader.h; path = source/OutlineShader.h; sourceTree = "<group>"; };
		A968634E1AE6FD0C004FE1FE /* Panel.cpp */ = {isa = PBXFileReference; fileEncoding = 4; lastKnownFileType = sourcecode.cpp.cpp; name = Panel.cpp; path = source/Panel.cpp; sourceTree = "<group>"; };
		A968634F1AE6FD0C004FE1FE /* Panel.h */ = {isa = PBXFileReference; fileEncoding = 4; lastKnownFileType = sourcecode.c.h; name = Panel.h; path = source/Panel.h; sourceTree = "<group>"; };
		A96863501AE6FD0C004FE1FE /* Personality.cpp */ = {isa = PBXFileReference; fileEncoding = 4; lastKnownFileType = sourcecode.cpp.cpp; name = Personality.cpp; path = source/Personality.cpp; sourceTree = "<group>"; };
		A96863511AE6FD0C004FE1FE /* Personality.h */ = {isa = PBXFileReference; fileEncoding = 4; lastKnownFileType = sourcecode.c.h; name = Personality.h; path = source/Personality.h; sourceTree = "<group>"; };
		A96863521AE6FD0C004FE1FE /* Phrase.cpp */ = {isa = PBXFileReference; fileEncoding = 4; lastKnownFileType = sourcecode.cpp.cpp; name = Phrase.cpp; path = source/Phrase.cpp; sourceTree = "<group>"; };
		A96863531AE6FD0C004FE1FE /* Phrase.h */ = {isa = PBXFileReference; fileEncoding = 4; lastKnownFileType = sourcecode.c.h; name = Phrase.h; path = source/Phrase.h; sourceTree = "<group>"; };
		A96863541AE6FD0C004FE1FE /* pi.h */ = {isa = PBXFileReference; fileEncoding = 4; lastKnownFileType = sourcecode.c.h; name = pi.h; path = source/pi.h; sourceTree = "<group>"; };
		A96863551AE6FD0C004FE1FE /* Planet.cpp */ = {isa = PBXFileReference; fileEncoding = 4; lastKnownFileType = sourcecode.cpp.cpp; name = Planet.cpp; path = source/Planet.cpp; sourceTree = "<group>"; };
		A96863561AE6FD0C004FE1FE /* Planet.h */ = {isa = PBXFileReference; fileEncoding = 4; lastKnownFileType = sourcecode.c.h; name = Planet.h; path = source/Planet.h; sourceTree = "<group>"; };
		A96863571AE6FD0C004FE1FE /* PlanetPanel.cpp */ = {isa = PBXFileReference; fileEncoding = 4; lastKnownFileType = sourcecode.cpp.cpp; name = PlanetPanel.cpp; path = source/PlanetPanel.cpp; sourceTree = "<group>"; };
		A96863581AE6FD0C004FE1FE /* PlanetPanel.h */ = {isa = PBXFileReference; fileEncoding = 4; lastKnownFileType = sourcecode.c.h; name = PlanetPanel.h; path = source/PlanetPanel.h; sourceTree = "<group>"; };
		A96863591AE6FD0C004FE1FE /* PlayerInfo.cpp */ = {isa = PBXFileReference; fileEncoding = 4; lastKnownFileType = sourcecode.cpp.cpp; name = PlayerInfo.cpp; path = source/PlayerInfo.cpp; sourceTree = "<group>"; };
		A968635A1AE6FD0C004FE1FE /* PlayerInfo.h */ = {isa = PBXFileReference; fileEncoding = 4; lastKnownFileType = sourcecode.c.h; name = PlayerInfo.h; path = source/PlayerInfo.h; sourceTree = "<group>"; };
		A968635B1AE6FD0C004FE1FE /* Point.cpp */ = {isa = PBXFileReference; fileEncoding = 4; lastKnownFileType = sourcecode.cpp.cpp; name = Point.cpp; path = source/Point.cpp; sourceTree = "<group>"; };
		A968635C1AE6FD0C004FE1FE /* Point.h */ = {isa = PBXFileReference; fileEncoding = 4; lastKnownFileType = sourcecode.c.h; name = Point.h; path = source/Point.h; sourceTree = "<group>"; };
		A968635D1AE6FD0C004FE1FE /* PointerShader.cpp */ = {isa = PBXFileReference; fileEncoding = 4; lastKnownFileType = sourcecode.cpp.cpp; name = PointerShader.cpp; path = source/PointerShader.cpp; sourceTree = "<group>"; };
		A968635E1AE6FD0C004FE1FE /* PointerShader.h */ = {isa = PBXFileReference; fileEncoding = 4; lastKnownFileType = sourcecode.c.h; name = PointerShader.h; path = source/PointerShader.h; sourceTree = "<group>"; };
		A968635F1AE6FD0C004FE1FE /* Politics.cpp */ = {isa = PBXFileReference; fileEncoding = 4; lastKnownFileType = sourcecode.cpp.cpp; name = Politics.cpp; path = source/Politics.cpp; sourceTree = "<group>"; };
		A96863601AE6FD0C004FE1FE /* Politics.h */ = {isa = PBXFileReference; fileEncoding = 4; lastKnownFileType = sourcecode.c.h; name = Politics.h; path = source/Politics.h; sourceTree = "<group>"; };
		A96863611AE6FD0C004FE1FE /* Preferences.cpp */ = {isa = PBXFileReference; fileEncoding = 4; lastKnownFileType = sourcecode.cpp.cpp; name = Preferences.cpp; path = source/Preferences.cpp; sourceTree = "<group>"; };
		A96863621AE6FD0C004FE1FE /* Preferences.h */ = {isa = PBXFileReference; fileEncoding = 4; lastKnownFileType = sourcecode.c.h; name = Preferences.h; path = source/Preferences.h; sourceTree = "<group>"; };
		A96863631AE6FD0C004FE1FE /* PreferencesPanel.cpp */ = {isa = PBXFileReference; fileEncoding = 4; lastKnownFileType = sourcecode.cpp.cpp; name = PreferencesPanel.cpp; path = source/PreferencesPanel.cpp; sourceTree = "<group>"; };
		A96863641AE6FD0C004FE1FE /* PreferencesPanel.h */ = {isa = PBXFileReference; fileEncoding = 4; lastKnownFileType = sourcecode.c.h; name = PreferencesPanel.h; path = source/PreferencesPanel.h; sourceTree = "<group>"; };
		A96863651AE6FD0C004FE1FE /* Projectile.cpp */ = {isa = PBXFileReference; fileEncoding = 4; lastKnownFileType = sourcecode.cpp.cpp; name = Projectile.cpp; path = source/Projectile.cpp; sourceTree = "<group>"; };
		A96863661AE6FD0C004FE1FE /* Projectile.h */ = {isa = PBXFileReference; fileEncoding = 4; lastKnownFileType = sourcecode.c.h; name = Projectile.h; path = source/Projectile.h; sourceTree = "<group>"; };
		A96863671AE6FD0C004FE1FE /* Radar.cpp */ = {isa = PBXFileReference; fileEncoding = 4; lastKnownFileType = sourcecode.cpp.cpp; name = Radar.cpp; path = source/Radar.cpp; sourceTree = "<group>"; };
		A96863681AE6FD0C004FE1FE /* Radar.h */ = {isa = PBXFileReference; fileEncoding = 4; lastKnownFileType = sourcecode.c.h; name = Radar.h; path = source/Radar.h; sourceTree = "<group>"; };
		A96863691AE6FD0D004FE1FE /* Random.cpp */ = {isa = PBXFileReference; fileEncoding = 4; lastKnownFileType = sourcecode.cpp.cpp; name = Random.cpp; path = source/Random.cpp; sourceTree = "<group>"; };
		A968636A1AE6FD0D004FE1FE /* Random.h */ = {isa = PBXFileReference; fileEncoding = 4; lastKnownFileType = sourcecode.c.h; name = Random.h; path = source/Random.h; sourceTree = "<group>"; };
		A968636B1AE6FD0D004FE1FE /* RingShader.cpp */ = {isa = PBXFileReference; fileEncoding = 4; lastKnownFileType = sourcecode.cpp.cpp; name = RingShader.cpp; path = source/RingShader.cpp; sourceTree = "<group>"; };
		A968636C1AE6FD0D004FE1FE /* RingShader.h */ = {isa = PBXFileReference; fileEncoding = 4; lastKnownFileType = sourcecode.c.h; name = RingShader.h; path = source/RingShader.h; sourceTree = "<group>"; };
		A968636D1AE6FD0D004FE1FE /* Sale.h */ = {isa = PBXFileReference; fileEncoding = 4; lastKnownFileType = sourcecode.c.h; name = Sale.h; path = source/Sale.h; sourceTree = "<group>"; };
		A968636E1AE6FD0D004FE1FE /* SavedGame.cpp */ = {isa = PBXFileReference; fileEncoding = 4; lastKnownFileType = sourcecode.cpp.cpp; name = SavedGame.cpp; path = source/SavedGame.cpp; sourceTree = "<group>"; };
		A968636F1AE6FD0D004FE1FE /* SavedGame.h */ = {isa = PBXFileReference; fileEncoding = 4; lastKnownFileType = sourcecode.c.h; name = SavedGame.h; path = source/SavedGame.h; sourceTree = "<group>"; };
		A96863701AE6FD0D004FE1FE /* Screen.cpp */ = {isa = PBXFileReference; fileEncoding = 4; lastKnownFileType = sourcecode.cpp.cpp; name = Screen.cpp; path = source/Screen.cpp; sourceTree = "<group>"; };
		A96863711AE6FD0D004FE1FE /* Screen.h */ = {isa = PBXFileReference; fileEncoding = 4; lastKnownFileType = sourcecode.c.h; name = Screen.h; path = source/Screen.h; sourceTree = "<group>"; };
		A96863721AE6FD0D004FE1FE /* Set.h */ = {isa = PBXFileReference; fileEncoding = 4; lastKnownFileType = sourcecode.c.h; name = Set.h; path = source/Set.h; sourceTree = "<group>"; };
		A96863731AE6FD0D004FE1FE /* Shader.cpp */ = {isa = PBXFileReference; fileEncoding = 4; lastKnownFileType = sourcecode.cpp.cpp; name = Shader.cpp; path = source/Shader.cpp; sourceTree = "<group>"; };
		A96863741AE6FD0D004FE1FE /* Shader.h */ = {isa = PBXFileReference; fileEncoding = 4; lastKnownFileType = sourcecode.c.h; name = Shader.h; path = source/Shader.h; sourceTree = "<group>"; };
		A96863751AE6FD0D004FE1FE /* shift.h */ = {isa = PBXFileReference; fileEncoding = 4; lastKnownFileType = sourcecode.c.h; name = shift.h; path = source/shift.h; sourceTree = "<group>"; };
		A96863761AE6FD0D004FE1FE /* Ship.cpp */ = {isa = PBXFileReference; fileEncoding = 4; lastKnownFileType = sourcecode.cpp.cpp; name = Ship.cpp; path = source/Ship.cpp; sourceTree = "<group>"; };
		A96863771AE6FD0D004FE1FE /* Ship.h */ = {isa = PBXFileReference; fileEncoding = 4; lastKnownFileType = sourcecode.c.h; name = Ship.h; path = source/Ship.h; sourceTree = "<group>"; };
		A96863781AE6FD0D004FE1FE /* ShipEvent.cpp */ = {isa = PBXFileReference; fileEncoding = 4; lastKnownFileType = sourcecode.cpp.cpp; name = ShipEvent.cpp; path = source/ShipEvent.cpp; sourceTree = "<group>"; };
		A96863791AE6FD0D004FE1FE /* ShipEvent.h */ = {isa = PBXFileReference; fileEncoding = 4; lastKnownFileType = sourcecode.c.h; name = ShipEvent.h; path = source/ShipEvent.h; sourceTree = "<group>"; };
		A968637A1AE6FD0D004FE1FE /* ShipInfoDisplay.cpp */ = {isa = PBXFileReference; fileEncoding = 4; lastKnownFileType = sourcecode.cpp.cpp; name = ShipInfoDisplay.cpp; path = source/ShipInfoDisplay.cpp; sourceTree = "<group>"; };
		A968637B1AE6FD0D004FE1FE /* ShipInfoDisplay.h */ = {isa = PBXFileReference; fileEncoding = 4; lastKnownFileType = sourcecode.c.h; name = ShipInfoDisplay.h; path = source/ShipInfoDisplay.h; sourceTree = "<group>"; };
		A968637C1AE6FD0D004FE1FE /* ShipyardPanel.cpp */ = {isa = PBXFileReference; fileEncoding = 4; lastKnownFileType = sourcecode.cpp.cpp; name = ShipyardPanel.cpp; path = source/ShipyardPanel.cpp; sourceTree = "<group>"; };
		A968637D1AE6FD0D004FE1FE /* ShipyardPanel.h */ = {isa = PBXFileReference; fileEncoding = 4; lastKnownFileType = sourcecode.c.h; name = ShipyardPanel.h; path = source/ShipyardPanel.h; sourceTree = "<group>"; };
		A968637E1AE6FD0D004FE1FE /* ShopPanel.cpp */ = {isa = PBXFileReference; fileEncoding = 4; lastKnownFileType = sourcecode.cpp.cpp; name = ShopPanel.cpp; path = source/ShopPanel.cpp; sourceTree = "<group>"; };
		A968637F1AE6FD0D004FE1FE /* ShopPanel.h */ = {isa = PBXFileReference; fileEncoding = 4; lastKnownFileType = sourcecode.c.h; name = ShopPanel.h; path = source/ShopPanel.h; sourceTree = "<group>"; };
		A96863801AE6FD0D004FE1FE /* Sound.cpp */ = {isa = PBXFileReference; fileEncoding = 4; lastKnownFileType = sourcecode.cpp.cpp; name = Sound.cpp; path = source/Sound.cpp; sourceTree = "<group>"; };
		A96863811AE6FD0D004FE1FE /* Sound.h */ = {isa = PBXFileReference; fileEncoding = 4; lastKnownFileType = sourcecode.c.h; name = Sound.h; path = source/Sound.h; sourceTree = "<group>"; };
		A96863821AE6FD0D004FE1FE /* SpaceportPanel.cpp */ = {isa = PBXFileReference; fileEncoding = 4; lastKnownFileType = sourcecode.cpp.cpp; name = SpaceportPanel.cpp; path = source/SpaceportPanel.cpp; sourceTree = "<group>"; };
		A96863831AE6FD0D004FE1FE /* SpaceportPanel.h */ = {isa = PBXFileReference; fileEncoding = 4; lastKnownFileType = sourcecode.c.h; name = SpaceportPanel.h; path = source/SpaceportPanel.h; sourceTree = "<group>"; };
		A96863841AE6FD0D004FE1FE /* Sprite.cpp */ = {isa = PBXFileReference; fileEncoding = 4; lastKnownFileType = sourcecode.cpp.cpp; name = Sprite.cpp; path = source/Sprite.cpp; sourceTree = "<group>"; };
		A96863851AE6FD0D004FE1FE /* Sprite.h */ = {isa = PBXFileReference; fileEncoding = 4; lastKnownFileType = sourcecode.c.h; name = Sprite.h; path = source/Sprite.h; sourceTree = "<group>"; };
		A96863861AE6FD0D004FE1FE /* SpriteQueue.cpp */ = {isa = PBXFileReference; fileEncoding = 4; lastKnownFileType = sourcecode.cpp.cpp; name = SpriteQueue.cpp; path = source/SpriteQueue.cpp; sourceTree = "<group>"; };
		A96863871AE6FD0D004FE1FE /* SpriteQueue.h */ = {isa = PBXFileReference; fileEncoding = 4; lastKnownFileType = sourcecode.c.h; name = SpriteQueue.h; path = source/SpriteQueue.h; sourceTree = "<group>"; };
		A96863881AE6FD0D004FE1FE /* SpriteSet.cpp */ = {isa = PBXFileReference; fileEncoding = 4; lastKnownFileType = sourcecode.cpp.cpp; name = SpriteSet.cpp; path = source/SpriteSet.cpp; sourceTree = "<group>"; };
		A96863891AE6FD0D004FE1FE /* SpriteSet.h */ = {isa = PBXFileReference; fileEncoding = 4; lastKnownFileType = sourcecode.c.h; name = SpriteSet.h; path = source/SpriteSet.h; sourceTree = "<group>"; };
		A968638A1AE6FD0D004FE1FE /* SpriteShader.cpp */ = {isa = PBXFileReference; fileEncoding = 4; lastKnownFileType = sourcecode.cpp.cpp; name = SpriteShader.cpp; path = source/SpriteShader.cpp; sourceTree = "<group>"; };
		A968638B1AE6FD0D004FE1FE /* SpriteShader.h */ = {isa = PBXFileReference; fileEncoding = 4; lastKnownFileType = sourcecode.c.h; name = SpriteShader.h; path = source/SpriteShader.h; sourceTree = "<group>"; };
		A968638C1AE6FD0D004FE1FE /* StarField.cpp */ = {isa = PBXFileReference; fileEncoding = 4; lastKnownFileType = sourcecode.cpp.cpp; name = StarField.cpp; path = source/StarField.cpp; sourceTree = "<group>"; };
		A968638D1AE6FD0D004FE1FE /* StarField.h */ = {isa = PBXFileReference; fileEncoding = 4; lastKnownFileType = sourcecode.c.h; name = StarField.h; path = source/StarField.h; sourceTree = "<group>"; };
		A968638E1AE6FD0D004FE1FE /* StartConditions.cpp */ = {isa = PBXFileReference; fileEncoding = 4; lastKnownFileType = sourcecode.cpp.cpp; name = StartConditions.cpp; path = source/StartConditions.cpp; sourceTree = "<group>"; };
		A968638F1AE6FD0D004FE1FE /* StartConditions.h */ = {isa = PBXFileReference; fileEncoding = 4; lastKnownFileType = sourcecode.c.h; name = StartConditions.h; path = source/StartConditions.h; sourceTree = "<group>"; };
		A96863901AE6FD0D004FE1FE /* StellarObject.cpp */ = {isa = PBXFileReference; fileEncoding = 4; lastKnownFileType = sourcecode.cpp.cpp; name = StellarObject.cpp; path = source/StellarObject.cpp; sourceTree = "<group>"; };
		A96863911AE6FD0D004FE1FE /* StellarObject.h */ = {isa = PBXFileReference; fileEncoding = 4; lastKnownFileType = sourcecode.c.h; name = StellarObject.h; path = source/StellarObject.h; sourceTree = "<group>"; };
		A96863921AE6FD0D004FE1FE /* System.cpp */ = {isa = PBXFileReference; fileEncoding = 4; lastKnownFileType = sourcecode.cpp.cpp; name = System.cpp; path = source/System.cpp; sourceTree = "<group>"; };
		A96863931AE6FD0D004FE1FE /* System.h */ = {isa = PBXFileReference; fileEncoding = 4; lastKnownFileType = sourcecode.c.h; name = System.h; path = source/System.h; sourceTree = "<group>"; };
		A96863941AE6FD0D004FE1FE /* Table.cpp */ = {isa = PBXFileReference; fileEncoding = 4; lastKnownFileType = sourcecode.cpp.cpp; name = Table.cpp; path = source/text/Table.cpp; sourceTree = "<group>"; };
		A96863951AE6FD0D004FE1FE /* Table.h */ = {isa = PBXFileReference; fileEncoding = 4; lastKnownFileType = sourcecode.c.h; name = Table.h; path = source/text/Table.h; sourceTree = "<group>"; };
		A96863961AE6FD0D004FE1FE /* Trade.cpp */ = {isa = PBXFileReference; fileEncoding = 4; lastKnownFileType = sourcecode.cpp.cpp; name = Trade.cpp; path = source/Trade.cpp; sourceTree = "<group>"; };
		A96863971AE6FD0D004FE1FE /* Trade.h */ = {isa = PBXFileReference; fileEncoding = 4; lastKnownFileType = sourcecode.c.h; name = Trade.h; path = source/Trade.h; sourceTree = "<group>"; };
		A96863981AE6FD0D004FE1FE /* TradingPanel.cpp */ = {isa = PBXFileReference; fileEncoding = 4; lastKnownFileType = sourcecode.cpp.cpp; name = TradingPanel.cpp; path = source/TradingPanel.cpp; sourceTree = "<group>"; };
		A96863991AE6FD0D004FE1FE /* TradingPanel.h */ = {isa = PBXFileReference; fileEncoding = 4; lastKnownFileType = sourcecode.c.h; name = TradingPanel.h; path = source/TradingPanel.h; sourceTree = "<group>"; };
		A968639A1AE6FD0D004FE1FE /* UI.cpp */ = {isa = PBXFileReference; fileEncoding = 4; lastKnownFileType = sourcecode.cpp.cpp; name = UI.cpp; path = source/UI.cpp; sourceTree = "<group>"; };
		A968639B1AE6FD0D004FE1FE /* UI.h */ = {isa = PBXFileReference; fileEncoding = 4; lastKnownFileType = sourcecode.c.h; name = UI.h; path = source/UI.h; sourceTree = "<group>"; };
		A968639C1AE6FD0D004FE1FE /* Weapon.cpp */ = {isa = PBXFileReference; fileEncoding = 4; lastKnownFileType = sourcecode.cpp.cpp; name = Weapon.cpp; path = source/Weapon.cpp; sourceTree = "<group>"; };
		A968639D1AE6FD0D004FE1FE /* Weapon.h */ = {isa = PBXFileReference; fileEncoding = 4; lastKnownFileType = sourcecode.c.h; name = Weapon.h; path = source/Weapon.h; sourceTree = "<group>"; };
		A968639E1AE6FD0D004FE1FE /* WrappedText.cpp */ = {isa = PBXFileReference; fileEncoding = 4; lastKnownFileType = sourcecode.cpp.cpp; name = WrappedText.cpp; path = source/text/WrappedText.cpp; sourceTree = "<group>"; };
		A968639F1AE6FD0E004FE1FE /* WrappedText.h */ = {isa = PBXFileReference; fileEncoding = 4; lastKnownFileType = sourcecode.c.h; name = WrappedText.h; path = source/text/WrappedText.h; sourceTree = "<group>"; };
		A97C24E81B17BE35007DDFA1 /* MapOutfitterPanel.cpp */ = {isa = PBXFileReference; fileEncoding = 4; lastKnownFileType = sourcecode.cpp.cpp; name = MapOutfitterPanel.cpp; path = source/MapOutfitterPanel.cpp; sourceTree = "<group>"; };
		A97C24E91B17BE35007DDFA1 /* MapOutfitterPanel.h */ = {isa = PBXFileReference; fileEncoding = 4; lastKnownFileType = sourcecode.c.h; name = MapOutfitterPanel.h; path = source/MapOutfitterPanel.h; sourceTree = "<group>"; };
		A97C24EB1B17BE3C007DDFA1 /* MapShipyardPanel.cpp */ = {isa = PBXFileReference; fileEncoding = 4; lastKnownFileType = sourcecode.cpp.cpp; name = MapShipyardPanel.cpp; path = source/MapShipyardPanel.cpp; sourceTree = "<group>"; };
		A97C24EC1B17BE3C007DDFA1 /* MapShipyardPanel.h */ = {isa = PBXFileReference; fileEncoding = 4; lastKnownFileType = sourcecode.c.h; name = MapShipyardPanel.h; path = source/MapShipyardPanel.h; sourceTree = "<group>"; };
		A98150801EA9634A00428AD6 /* ShipInfoPanel.cpp */ = {isa = PBXFileReference; fileEncoding = 4; lastKnownFileType = sourcecode.cpp.cpp; name = ShipInfoPanel.cpp; path = source/ShipInfoPanel.cpp; sourceTree = "<group>"; };
		A98150811EA9634A00428AD6 /* ShipInfoPanel.h */ = {isa = PBXFileReference; fileEncoding = 4; lastKnownFileType = sourcecode.c.h; name = ShipInfoPanel.h; path = source/ShipInfoPanel.h; sourceTree = "<group>"; };
		A98150831EA9635D00428AD6 /* PlayerInfoPanel.cpp */ = {isa = PBXFileReference; fileEncoding = 4; lastKnownFileType = sourcecode.cpp.cpp; name = PlayerInfoPanel.cpp; path = source/PlayerInfoPanel.cpp; sourceTree = "<group>"; };
		A98150841EA9635D00428AD6 /* PlayerInfoPanel.h */ = {isa = PBXFileReference; fileEncoding = 4; lastKnownFileType = sourcecode.c.h; name = PlayerInfoPanel.h; path = source/PlayerInfoPanel.h; sourceTree = "<group>"; };
		A99F7A4F195DF3E8002C30B8 /* Images.xcassets */ = {isa = PBXFileReference; lastKnownFileType = folder.assetcatalog; name = Images.xcassets; path = XCode/Images.xcassets; sourceTree = SOURCE_ROOT; };
		A99F7A51195DF3F9002C30B8 /* EndlessSky-Info.plist */ = {isa = PBXFileReference; fileEncoding = 4; lastKnownFileType = text.plist.xml; name = "EndlessSky-Info.plist"; path = "XCode/EndlessSky-Info.plist"; sourceTree = SOURCE_ROOT; };
		A99F7A6F195DF44B002C30B8 /* credits.txt */ = {isa = PBXFileReference; fileEncoding = 4; lastKnownFileType = text; path = credits.txt; sourceTree = "<group>"; };
		A99F7A94195DF44B002C30B8 /* keys.txt */ = {isa = PBXFileReference; fileEncoding = 4; lastKnownFileType = text; path = keys.txt; sourceTree = "<group>"; };
		A99F7A95195DF44B002C30B8 /* license.txt */ = {isa = PBXFileReference; fileEncoding = 4; lastKnownFileType = text; path = license.txt; sourceTree = "<group>"; };
		A99F7B32195DF45E002C30B8 /* data */ = {isa = PBXFileReference; lastKnownFileType = folder; path = data; sourceTree = "<group>"; };
		A99F7B33195DF45E002C30B8 /* images */ = {isa = PBXFileReference; lastKnownFileType = folder; path = images; sourceTree = "<group>"; };
		A9A5297319996C9F002D7C35 /* sounds */ = {isa = PBXFileReference; lastKnownFileType = folder; path = sounds; sourceTree = "<group>"; };
		A9A5297519996CC3002D7C35 /* OpenAL.framework */ = {isa = PBXFileReference; lastKnownFileType = wrapper.framework; name = OpenAL.framework; path = System/Library/Frameworks/OpenAL.framework; sourceTree = SDKROOT; };
		A9B99D001C616AD000BE7C2E /* ItemInfoDisplay.cpp */ = {isa = PBXFileReference; fileEncoding = 4; lastKnownFileType = sourcecode.cpp.cpp; name = ItemInfoDisplay.cpp; path = source/ItemInfoDisplay.cpp; sourceTree = "<group>"; };
		A9B99D011C616AD000BE7C2E /* ItemInfoDisplay.h */ = {isa = PBXFileReference; fileEncoding = 4; lastKnownFileType = sourcecode.c.h; name = ItemInfoDisplay.h; path = source/ItemInfoDisplay.h; sourceTree = "<group>"; };
		A9B99D031C616AF200BE7C2E /* MapSalesPanel.cpp */ = {isa = PBXFileReference; fileEncoding = 4; lastKnownFileType = sourcecode.cpp.cpp; name = MapSalesPanel.cpp; path = source/MapSalesPanel.cpp; sourceTree = "<group>"; };
		A9B99D041C616AF200BE7C2E /* MapSalesPanel.h */ = {isa = PBXFileReference; fileEncoding = 4; lastKnownFileType = sourcecode.c.h; name = MapSalesPanel.h; path = source/MapSalesPanel.h; sourceTree = "<group>"; };
		A9BDFB521E00B8AA00A6B27E /* Music.cpp */ = {isa = PBXFileReference; fileEncoding = 4; lastKnownFileType = sourcecode.cpp.cpp; name = Music.cpp; path = source/Music.cpp; sourceTree = "<group>"; };
		A9BDFB531E00B8AA00A6B27E /* Music.h */ = {isa = PBXFileReference; fileEncoding = 4; lastKnownFileType = sourcecode.c.h; name = Music.h; path = source/Music.h; sourceTree = "<group>"; };
		A9BDFB551E00B94700A6B27E /* libmad.0.dylib */ = {isa = PBXFileReference; lastKnownFileType = "compiled.mach-o.dylib"; name = libmad.0.dylib; path = build/libmad.0.dylib; sourceTree = "<group>"; };
		A9C70E0E1C0E5B51000B3D14 /* File.cpp */ = {isa = PBXFileReference; fileEncoding = 4; lastKnownFileType = sourcecode.cpp.cpp; name = File.cpp; path = source/File.cpp; sourceTree = "<group>"; };
		A9C70E0F1C0E5B51000B3D14 /* File.h */ = {isa = PBXFileReference; fileEncoding = 4; lastKnownFileType = sourcecode.c.h; name = File.h; path = source/File.h; sourceTree = "<group>"; };
		A9CC52691950C9F6004E4E22 /* Endless Sky.app */ = {isa = PBXFileReference; explicitFileType = wrapper.application; includeInIndex = 0; path = "Endless Sky.app"; sourceTree = BUILT_PRODUCTS_DIR; };
		A9CC526C1950C9F6004E4E22 /* Cocoa.framework */ = {isa = PBXFileReference; lastKnownFileType = wrapper.framework; name = Cocoa.framework; path = System/Library/Frameworks/Cocoa.framework; sourceTree = SDKROOT; };
		A9CC526F1950C9F6004E4E22 /* AppKit.framework */ = {isa = PBXFileReference; lastKnownFileType = wrapper.framework; name = AppKit.framework; path = System/Library/Frameworks/AppKit.framework; sourceTree = SDKROOT; };
		A9CC52701950C9F6004E4E22 /* CoreData.framework */ = {isa = PBXFileReference; lastKnownFileType = wrapper.framework; name = CoreData.framework; path = System/Library/Frameworks/CoreData.framework; sourceTree = SDKROOT; };
		A9CC52711950C9F6004E4E22 /* Foundation.framework */ = {isa = PBXFileReference; lastKnownFileType = wrapper.framework; name = Foundation.framework; path = System/Library/Frameworks/Foundation.framework; sourceTree = SDKROOT; };
		A9D40D19195DFAA60086EE52 /* OpenGL.framework */ = {isa = PBXFileReference; lastKnownFileType = wrapper.framework; name = OpenGL.framework; path = System/Library/Frameworks/OpenGL.framework; sourceTree = SDKROOT; };
		AE57401AA43232EDEABFAE13 /* Logger.h */ = {isa = PBXFileReference; fileEncoding = 4; lastKnownFileType = sourcecode.c.h; name = Logger.h; path = source/Logger.h; sourceTree = "<group>"; };
		B55C239B2303CE8A005C1A14 /* GameWindow.cpp */ = {isa = PBXFileReference; fileEncoding = 4; lastKnownFileType = sourcecode.cpp.cpp; name = GameWindow.cpp; path = source/GameWindow.cpp; sourceTree = "<group>"; };
		B55C239C2303CE8A005C1A14 /* GameWindow.h */ = {isa = PBXFileReference; fileEncoding = 4; lastKnownFileType = sourcecode.c.h; name = GameWindow.h; path = source/GameWindow.h; sourceTree = "<group>"; };
		B590161121ED4A0E00799178 /* Utf8.cpp */ = {isa = PBXFileReference; fileEncoding = 4; lastKnownFileType = sourcecode.cpp.cpp; name = Utf8.cpp; path = source/text/Utf8.cpp; sourceTree = "<group>"; };
		B590161221ED4A0F00799178 /* Utf8.h */ = {isa = PBXFileReference; fileEncoding = 4; lastKnownFileType = sourcecode.c.h; name = Utf8.h; path = source/text/Utf8.h; sourceTree = "<group>"; };
		B590162021ED4A0F00799178 /* DisplayText.h */ = {isa = PBXFileReference; fileEncoding = 4; lastKnownFileType = sourcecode.c.h; name = DisplayText.h; path = source/text/DisplayText.h; sourceTree = "<group>"; };
		B5DDA6922001B7F600DBA76A /* News.cpp */ = {isa = PBXFileReference; fileEncoding = 4; lastKnownFileType = sourcecode.cpp.cpp; name = News.cpp; path = source/News.cpp; sourceTree = "<group>"; };
		B5DDA6932001B7F600DBA76A /* News.h */ = {isa = PBXFileReference; fileEncoding = 4; lastKnownFileType = sourcecode.c.h; name = News.h; path = source/News.h; sourceTree = "<group>"; };
		C49D4EA08DF168A83B1C7B07 /* Hazard.cpp */ = {isa = PBXFileReference; fileEncoding = 4; lastKnownFileType = sourcecode.cpp.cpp; name = Hazard.cpp; path = source/Hazard.cpp; sourceTree = "<group>"; };
		C62B4D15899E5F47443D0ED6 /* DamageProfile.cpp */ = {isa = PBXFileReference; fileEncoding = 4; lastKnownFileType = sourcecode.cpp.cpp; name = DamageProfile.cpp; path = source/DamageProfile.cpp; sourceTree = "<group>"; };
<<<<<<< HEAD
		CF5E4086BE4D73ACCB4BA61A /* Plugins.h */ = {isa = PBXFileReference; fileEncoding = 4; lastKnownFileType = sourcecode.c.h; name = Plugins.h; path = source/Plugins.h; sourceTree = "<group>"; };
=======
		CCE547DBB6C74E18E1B84D29 /* PrintData.h */ = {isa = PBXFileReference; fileEncoding = 4; lastKnownFileType = sourcecode.c.h; name = PrintData.h; path = source/PrintData.h; sourceTree = "<group>"; };
>>>>>>> 6ded1b5b
		D0FA4800BE72C1B5A7D567B9 /* MenuAnimationPanel.cpp */ = {isa = PBXFileReference; fileEncoding = 4; lastKnownFileType = sourcecode.cpp.cpp; name = MenuAnimationPanel.cpp; path = source/MenuAnimationPanel.cpp; sourceTree = "<group>"; };
		DB9A43BA91B3BC47186BF05E /* UniverseObjects.h */ = {isa = PBXFileReference; fileEncoding = 4; lastKnownFileType = sourcecode.c.h; name = UniverseObjects.h; path = source/UniverseObjects.h; sourceTree = "<group>"; };
		DC8146D5A145C2DA87D98F1F /* GameLoadingPanel.h */ = {isa = PBXFileReference; fileEncoding = 4; lastKnownFileType = sourcecode.c.h; name = GameLoadingPanel.h; path = source/GameLoadingPanel.h; sourceTree = "<group>"; };
		DE844E2BBF82C39B568527CB /* ByName.h */ = {isa = PBXFileReference; fileEncoding = 4; lastKnownFileType = sourcecode.c.h; name = ByName.h; path = source/comparators/ByName.h; sourceTree = "<group>"; };
		DF8D57DF1FC25842001525DA /* Dictionary.cpp */ = {isa = PBXFileReference; fileEncoding = 4; lastKnownFileType = sourcecode.cpp.cpp; name = Dictionary.cpp; path = source/Dictionary.cpp; sourceTree = "<group>"; };
		DF8D57E01FC25842001525DA /* Dictionary.h */ = {isa = PBXFileReference; fileEncoding = 4; lastKnownFileType = sourcecode.c.h; name = Dictionary.h; path = source/Dictionary.h; sourceTree = "<group>"; };
		DF8D57E21FC25889001525DA /* Visual.cpp */ = {isa = PBXFileReference; fileEncoding = 4; lastKnownFileType = sourcecode.cpp.cpp; name = Visual.cpp; path = source/Visual.cpp; sourceTree = "<group>"; };
		DF8D57E31FC25889001525DA /* Visual.h */ = {isa = PBXFileReference; fileEncoding = 4; lastKnownFileType = sourcecode.c.h; name = Visual.h; path = source/Visual.h; sourceTree = "<group>"; };
		DFAAE2A21FD4A25C0072C0A8 /* BatchDrawList.cpp */ = {isa = PBXFileReference; fileEncoding = 4; lastKnownFileType = sourcecode.cpp.cpp; name = BatchDrawList.cpp; path = source/BatchDrawList.cpp; sourceTree = "<group>"; };
		DFAAE2A31FD4A25C0072C0A8 /* BatchDrawList.h */ = {isa = PBXFileReference; fileEncoding = 4; lastKnownFileType = sourcecode.c.h; name = BatchDrawList.h; path = source/BatchDrawList.h; sourceTree = "<group>"; };
		DFAAE2A41FD4A25C0072C0A8 /* BatchShader.cpp */ = {isa = PBXFileReference; fileEncoding = 4; lastKnownFileType = sourcecode.cpp.cpp; name = BatchShader.cpp; path = source/BatchShader.cpp; sourceTree = "<group>"; };
		DFAAE2A51FD4A25C0072C0A8 /* BatchShader.h */ = {isa = PBXFileReference; fileEncoding = 4; lastKnownFileType = sourcecode.c.h; name = BatchShader.h; path = source/BatchShader.h; sourceTree = "<group>"; };
		DFAAE2A81FD4A27B0072C0A8 /* ImageSet.cpp */ = {isa = PBXFileReference; fileEncoding = 4; lastKnownFileType = sourcecode.cpp.cpp; name = ImageSet.cpp; path = source/ImageSet.cpp; sourceTree = "<group>"; };
		DFAAE2A91FD4A27B0072C0A8 /* ImageSet.h */ = {isa = PBXFileReference; fileEncoding = 4; lastKnownFileType = sourcecode.c.h; name = ImageSet.h; path = source/ImageSet.h; sourceTree = "<group>"; };
		E8F645ACA30BA0E95F83803C /* FireCommand.cpp */ = {isa = PBXFileReference; fileEncoding = 4; lastKnownFileType = sourcecode.cpp.cpp; name = FireCommand.cpp; path = source/FireCommand.cpp; sourceTree = "<group>"; };
		EB4645F28765D37290EA6F78 /* FireCommand.h */ = {isa = PBXFileReference; fileEncoding = 4; lastKnownFileType = sourcecode.c.h; name = FireCommand.h; path = source/FireCommand.h; sourceTree = "<group>"; };
		EB634E95A88454ADDB8644B1 /* opengl.h */ = {isa = PBXFileReference; fileEncoding = 4; lastKnownFileType = sourcecode.c.h; name = opengl.h; path = source/opengl.h; sourceTree = "<group>"; };
		F434470BA8F3DE8B46D475C5 /* StartConditionsPanel.h */ = {isa = PBXFileReference; fileEncoding = 4; lastKnownFileType = sourcecode.c.h; name = StartConditionsPanel.h; path = source/StartConditionsPanel.h; sourceTree = "<group>"; };
		F8C14CFB89472482F77C051D /* Weather.h */ = {isa = PBXFileReference; fileEncoding = 4; lastKnownFileType = sourcecode.c.h; name = Weather.h; path = source/Weather.h; sourceTree = "<group>"; };
/* End PBXFileReference section */

/* Begin PBXFrameworksBuildPhase section */
		A9CC52661950C9F6004E4E22 /* Frameworks */ = {
			isa = PBXFrameworksBuildPhase;
			buildActionMask = 2147483647;
			files = (
				A9BDFB561E00B94700A6B27E /* libmad.0.dylib in Frameworks */,
				A93931FD1988136B00C2A87B /* libpng16.dylib in Frameworks */,
				A93931FB1988135200C2A87B /* libturbojpeg.0.dylib in Frameworks */,
				072599D126A8CB2F007EC229 /* SDL2.framework in Frameworks */,
				A9A5297619996CC3002D7C35 /* OpenAL.framework in Frameworks */,
				A9D40D1A195DFAA60086EE52 /* OpenGL.framework in Frameworks */,
				A9CC526D1950C9F6004E4E22 /* Cocoa.framework in Frameworks */,
			);
			runOnlyForDeploymentPostprocessing = 0;
		};
/* End PBXFrameworksBuildPhase section */

/* Begin PBXGroup section */
		654D33611BE92C9200D1E5AB /* source */ = {
			isa = PBXGroup;
			children = (
				1578F880250B5F8A00D318FB /* InfoPanelState.cpp */,
				1578F882250B5F8A00D318FB /* InfoPanelState.h */,
				A96862CD1AE6FD0A004FE1FE /* Account.cpp */,
				A96862CE1AE6FD0A004FE1FE /* Account.h */,
				A96862CF1AE6FD0A004FE1FE /* AI.cpp */,
				A96862D01AE6FD0A004FE1FE /* AI.h */,
				A96862D11AE6FD0A004FE1FE /* Angle.cpp */,
				A96862D21AE6FD0A004FE1FE /* Angle.h */,
				A96862D51AE6FD0A004FE1FE /* Armament.cpp */,
				A96862D61AE6FD0A004FE1FE /* Armament.h */,
				A96862D71AE6FD0A004FE1FE /* AsteroidField.cpp */,
				A96862D81AE6FD0A004FE1FE /* AsteroidField.h */,
				A96862D91AE6FD0A004FE1FE /* Audio.cpp */,
				A96862DA1AE6FD0A004FE1FE /* Audio.h */,
				A96862DB1AE6FD0A004FE1FE /* BankPanel.cpp */,
				A96862DC1AE6FD0A004FE1FE /* BankPanel.h */,
				DFAAE2A21FD4A25C0072C0A8 /* BatchDrawList.cpp */,
				DFAAE2A31FD4A25C0072C0A8 /* BatchDrawList.h */,
				DFAAE2A41FD4A25C0072C0A8 /* BatchShader.cpp */,
				DFAAE2A51FD4A25C0072C0A8 /* BatchShader.h */,
				A96862DF1AE6FD0A004FE1FE /* BoardingPanel.cpp */,
				A96862E01AE6FD0A004FE1FE /* BoardingPanel.h */,
				6245F8231D301C7400A7A094 /* Body.cpp */,
				6245F8241D301C7400A7A094 /* Body.h */,
				A96862E11AE6FD0A004FE1FE /* CaptureOdds.cpp */,
				A96862E21AE6FD0A004FE1FE /* CaptureOdds.h */,
				A96862E31AE6FD0A004FE1FE /* CargoHold.cpp */,
				A96862E41AE6FD0A004FE1FE /* CargoHold.h */,
				A96862E51AE6FD0A004FE1FE /* ClickZone.h */,
				6A5716311E25BE6F00585EB2 /* CollisionSet.cpp */,
				6A5716321E25BE6F00585EB2 /* CollisionSet.h */,
				A96862E61AE6FD0A004FE1FE /* Color.cpp */,
				A96862E71AE6FD0A004FE1FE /* Color.h */,
				A96862E81AE6FD0A004FE1FE /* Command.cpp */,
				A96862E91AE6FD0A004FE1FE /* Command.h */,
				A96862EA1AE6FD0A004FE1FE /* ConditionSet.cpp */,
				A96862EB1AE6FD0A004FE1FE /* ConditionSet.h */,
				A96862EC1AE6FD0A004FE1FE /* Conversation.cpp */,
				A96862ED1AE6FD0A004FE1FE /* Conversation.h */,
				A96862EE1AE6FD0A004FE1FE /* ConversationPanel.cpp */,
				A96862EF1AE6FD0A004FE1FE /* ConversationPanel.h */,
				A96862F01AE6FD0A004FE1FE /* DataFile.cpp */,
				A96862F11AE6FD0A004FE1FE /* DataFile.h */,
				A96862F21AE6FD0A004FE1FE /* DataNode.cpp */,
				A96862F31AE6FD0A004FE1FE /* DataNode.h */,
				A96862F41AE6FD0A004FE1FE /* DataWriter.cpp */,
				A96862F51AE6FD0A004FE1FE /* DataWriter.h */,
				A96862F61AE6FD0A004FE1FE /* Date.cpp */,
				A96862F71AE6FD0A004FE1FE /* Date.h */,
				5155CD711DBB9FF900EF090B /* Depreciation.cpp */,
				5155CD721DBB9FF900EF090B /* Depreciation.h */,
				A96862F81AE6FD0A004FE1FE /* Dialog.cpp */,
				A96862F91AE6FD0B004FE1FE /* Dialog.h */,
				DF8D57DF1FC25842001525DA /* Dictionary.cpp */,
				DF8D57E01FC25842001525DA /* Dictionary.h */,
				B590162021ED4A0F00799178 /* DisplayText.h */,
				A96862FA1AE6FD0B004FE1FE /* DistanceMap.cpp */,
				A96862FB1AE6FD0B004FE1FE /* DistanceMap.h */,
				A96862FE1AE6FD0B004FE1FE /* DrawList.cpp */,
				A96862FF1AE6FD0B004FE1FE /* DrawList.h */,
				A96863001AE6FD0B004FE1FE /* Effect.cpp */,
				A96863011AE6FD0B004FE1FE /* Effect.h */,
				A96863021AE6FD0B004FE1FE /* Engine.cpp */,
				A96863031AE6FD0B004FE1FE /* Engine.h */,
				A96863041AE6FD0B004FE1FE /* EscortDisplay.cpp */,
				A96863051AE6FD0B004FE1FE /* EscortDisplay.h */,
				A9C70E0E1C0E5B51000B3D14 /* File.cpp */,
				A9C70E0F1C0E5B51000B3D14 /* File.h */,
				A96863061AE6FD0B004FE1FE /* Files.cpp */,
				A96863071AE6FD0B004FE1FE /* Files.h */,
				A96863081AE6FD0B004FE1FE /* FillShader.cpp */,
				A96863091AE6FD0B004FE1FE /* FillShader.h */,
				A968630A1AE6FD0B004FE1FE /* Fleet.cpp */,
				A968630B1AE6FD0B004FE1FE /* Fleet.h */,
				62C311181CE172D000409D91 /* Flotsam.cpp */,
				62C311191CE172D000409D91 /* Flotsam.h */,
				62A405B81D47DA4D0054F6A0 /* FogShader.cpp */,
				62A405B91D47DA4D0054F6A0 /* FogShader.h */,
				A968630C1AE6FD0B004FE1FE /* Font.cpp */,
				A968630D1AE6FD0B004FE1FE /* Font.h */,
				A968630E1AE6FD0B004FE1FE /* FontSet.cpp */,
				A968630F1AE6FD0B004FE1FE /* FontSet.h */,
				A96863101AE6FD0B004FE1FE /* Format.cpp */,
				A96863111AE6FD0B004FE1FE /* Format.h */,
				A96863121AE6FD0B004FE1FE /* FrameTimer.cpp */,
				A96863131AE6FD0B004FE1FE /* FrameTimer.h */,
				A96863141AE6FD0B004FE1FE /* Galaxy.cpp */,
				A96863151AE6FD0B004FE1FE /* Galaxy.h */,
				A96863161AE6FD0B004FE1FE /* GameData.cpp */,
				A96863171AE6FD0B004FE1FE /* GameData.h */,
				A96863181AE6FD0B004FE1FE /* GameEvent.cpp */,
				A96863191AE6FD0B004FE1FE /* GameEvent.h */,
				B55C239B2303CE8A005C1A14 /* GameWindow.cpp */,
				B55C239C2303CE8A005C1A14 /* GameWindow.h */,
				A968631B1AE6FD0B004FE1FE /* Government.cpp */,
				A968631C1AE6FD0B004FE1FE /* Government.h */,
				A968631D1AE6FD0B004FE1FE /* HailPanel.cpp */,
				A968631E1AE6FD0B004FE1FE /* HailPanel.h */,
				6245F8261D301C9000A7A094 /* Hardpoint.cpp */,
				6245F8271D301C9000A7A094 /* Hardpoint.h */,
				A968631F1AE6FD0B004FE1FE /* HiringPanel.cpp */,
				A96863201AE6FD0B004FE1FE /* HiringPanel.h */,
				A96863211AE6FD0B004FE1FE /* ImageBuffer.cpp */,
				A96863221AE6FD0B004FE1FE /* ImageBuffer.h */,
				A96863251AE6FD0B004FE1FE /* Information.cpp */,
				A96863261AE6FD0B004FE1FE /* Information.h */,
				A96863271AE6FD0B004FE1FE /* Interface.cpp */,
				A96863281AE6FD0B004FE1FE /* Interface.h */,
				DFAAE2A81FD4A27B0072C0A8 /* ImageSet.cpp */,
				DFAAE2A91FD4A27B0072C0A8 /* ImageSet.h */,
				A9B99D001C616AD000BE7C2E /* ItemInfoDisplay.cpp */,
				A9B99D011C616AD000BE7C2E /* ItemInfoDisplay.h */,
				A96863291AE6FD0B004FE1FE /* LineShader.cpp */,
				A968632A1AE6FD0B004FE1FE /* LineShader.h */,
				A968632B1AE6FD0B004FE1FE /* LoadPanel.cpp */,
				A968632C1AE6FD0B004FE1FE /* LoadPanel.h */,
				A968632D1AE6FD0B004FE1FE /* LocationFilter.cpp */,
				A968632E1AE6FD0B004FE1FE /* LocationFilter.h */,
				A90633FD1EE602FD000DA6C0 /* LogbookPanel.cpp */,
				A90633FE1EE602FD000DA6C0 /* LogbookPanel.h */,
				A968632F1AE6FD0B004FE1FE /* main.cpp */,
				A96863301AE6FD0B004FE1FE /* MainPanel.cpp */,
				A96863311AE6FD0B004FE1FE /* MainPanel.h */,
				A96863321AE6FD0C004FE1FE /* MapDetailPanel.cpp */,
				A96863331AE6FD0C004FE1FE /* MapDetailPanel.h */,
				A97C24E81B17BE35007DDFA1 /* MapOutfitterPanel.cpp */,
				A97C24E91B17BE35007DDFA1 /* MapOutfitterPanel.h */,
				A96863341AE6FD0C004FE1FE /* MapPanel.cpp */,
				A96863351AE6FD0C004FE1FE /* MapPanel.h */,
				A9B99D031C616AF200BE7C2E /* MapSalesPanel.cpp */,
				A9B99D041C616AF200BE7C2E /* MapSalesPanel.h */,
				A97C24EB1B17BE3C007DDFA1 /* MapShipyardPanel.cpp */,
				A97C24EC1B17BE3C007DDFA1 /* MapShipyardPanel.h */,
				A96863361AE6FD0C004FE1FE /* Mask.cpp */,
				A96863371AE6FD0C004FE1FE /* Mask.h */,
				A96863381AE6FD0C004FE1FE /* MenuPanel.cpp */,
				A96863391AE6FD0C004FE1FE /* MenuPanel.h */,
				A968633A1AE6FD0C004FE1FE /* Messages.cpp */,
				A968633B1AE6FD0C004FE1FE /* Messages.h */,
				A90C15D71D5BD55700708F3A /* Minable.cpp */,
				A90C15D81D5BD55700708F3A /* Minable.h */,
				A968633C1AE6FD0C004FE1FE /* Mission.cpp */,
				A968633D1AE6FD0C004FE1FE /* Mission.h */,
				A968633E1AE6FD0C004FE1FE /* MissionAction.cpp */,
				A968633F1AE6FD0C004FE1FE /* MissionAction.h */,
				A96863401AE6FD0C004FE1FE /* MissionPanel.cpp */,
				A96863411AE6FD0C004FE1FE /* MissionPanel.h */,
				A96863421AE6FD0C004FE1FE /* Mortgage.cpp */,
				A96863431AE6FD0C004FE1FE /* Mortgage.h */,
				A9BDFB521E00B8AA00A6B27E /* Music.cpp */,
				A9BDFB531E00B8AA00A6B27E /* Music.h */,
				B5DDA6922001B7F600DBA76A /* News.cpp */,
				B5DDA6932001B7F600DBA76A /* News.h */,
				A96863441AE6FD0C004FE1FE /* NPC.cpp */,
				A96863451AE6FD0C004FE1FE /* NPC.h */,
				A96863461AE6FD0C004FE1FE /* Outfit.cpp */,
				A96863471AE6FD0C004FE1FE /* Outfit.h */,
				A96863481AE6FD0C004FE1FE /* OutfitInfoDisplay.cpp */,
				A96863491AE6FD0C004FE1FE /* OutfitInfoDisplay.h */,
				A968634A1AE6FD0C004FE1FE /* OutfitterPanel.cpp */,
				A968634B1AE6FD0C004FE1FE /* OutfitterPanel.h */,
				A968634C1AE6FD0C004FE1FE /* OutlineShader.cpp */,
				A968634D1AE6FD0C004FE1FE /* OutlineShader.h */,
				A968634E1AE6FD0C004FE1FE /* Panel.cpp */,
				A968634F1AE6FD0C004FE1FE /* Panel.h */,
				A966A5A91B964E6300DFF69C /* Person.cpp */,
				A966A5AA1B964E6300DFF69C /* Person.h */,
				A96863501AE6FD0C004FE1FE /* Personality.cpp */,
				A96863511AE6FD0C004FE1FE /* Personality.h */,
				A96863521AE6FD0C004FE1FE /* Phrase.cpp */,
				A96863531AE6FD0C004FE1FE /* Phrase.h */,
				A96863541AE6FD0C004FE1FE /* pi.h */,
				A96863551AE6FD0C004FE1FE /* Planet.cpp */,
				A96863561AE6FD0C004FE1FE /* Planet.h */,
				628BDAED1CC5DC950062BCD2 /* PlanetLabel.cpp */,
				628BDAEE1CC5DC950062BCD2 /* PlanetLabel.h */,
				A96863571AE6FD0C004FE1FE /* PlanetPanel.cpp */,
				A96863581AE6FD0C004FE1FE /* PlanetPanel.h */,
				A96863591AE6FD0C004FE1FE /* PlayerInfo.cpp */,
				A968635A1AE6FD0C004FE1FE /* PlayerInfo.h */,
				A98150831EA9635D00428AD6 /* PlayerInfoPanel.cpp */,
				A98150841EA9635D00428AD6 /* PlayerInfoPanel.h */,
				A968635B1AE6FD0C004FE1FE /* Point.cpp */,
				A968635C1AE6FD0C004FE1FE /* Point.h */,
				A968635D1AE6FD0C004FE1FE /* PointerShader.cpp */,
				A968635E1AE6FD0C004FE1FE /* PointerShader.h */,
				A968635F1AE6FD0C004FE1FE /* Politics.cpp */,
				A96863601AE6FD0C004FE1FE /* Politics.h */,
				A96863611AE6FD0C004FE1FE /* Preferences.cpp */,
				A96863621AE6FD0C004FE1FE /* Preferences.h */,
				A96863631AE6FD0C004FE1FE /* PreferencesPanel.cpp */,
				A96863641AE6FD0C004FE1FE /* PreferencesPanel.h */,
				A96863651AE6FD0C004FE1FE /* Projectile.cpp */,
				A96863661AE6FD0C004FE1FE /* Projectile.h */,
				A96863671AE6FD0C004FE1FE /* Radar.cpp */,
				A96863681AE6FD0C004FE1FE /* Radar.h */,
				A96863691AE6FD0D004FE1FE /* Random.cpp */,
				A968636A1AE6FD0D004FE1FE /* Random.h */,
				A90C15DA1D5BD56800708F3A /* Rectangle.cpp */,
				A90C15DB1D5BD56800708F3A /* Rectangle.h */,
				A968636B1AE6FD0D004FE1FE /* RingShader.cpp */,
				A968636C1AE6FD0D004FE1FE /* RingShader.h */,
				A968636D1AE6FD0D004FE1FE /* Sale.h */,
				A968636E1AE6FD0D004FE1FE /* SavedGame.cpp */,
				A968636F1AE6FD0D004FE1FE /* SavedGame.h */,
				A96863701AE6FD0D004FE1FE /* Screen.cpp */,
				A96863711AE6FD0D004FE1FE /* Screen.h */,
				A96863721AE6FD0D004FE1FE /* Set.h */,
				A96863731AE6FD0D004FE1FE /* Shader.cpp */,
				A96863741AE6FD0D004FE1FE /* Shader.h */,
				A96863751AE6FD0D004FE1FE /* shift.h */,
				A96863761AE6FD0D004FE1FE /* Ship.cpp */,
				A96863771AE6FD0D004FE1FE /* Ship.h */,
				A96863781AE6FD0D004FE1FE /* ShipEvent.cpp */,
				A96863791AE6FD0D004FE1FE /* ShipEvent.h */,
				A968637A1AE6FD0D004FE1FE /* ShipInfoDisplay.cpp */,
				A968637B1AE6FD0D004FE1FE /* ShipInfoDisplay.h */,
				A98150801EA9634A00428AD6 /* ShipInfoPanel.cpp */,
				A98150811EA9634A00428AD6 /* ShipInfoPanel.h */,
				A968637C1AE6FD0D004FE1FE /* ShipyardPanel.cpp */,
				A968637D1AE6FD0D004FE1FE /* ShipyardPanel.h */,
				A968637E1AE6FD0D004FE1FE /* ShopPanel.cpp */,
				A968637F1AE6FD0D004FE1FE /* ShopPanel.h */,
				A96863801AE6FD0D004FE1FE /* Sound.cpp */,
				A96863811AE6FD0D004FE1FE /* Sound.h */,
				A96863821AE6FD0D004FE1FE /* SpaceportPanel.cpp */,
				A96863831AE6FD0D004FE1FE /* SpaceportPanel.h */,
				A96863841AE6FD0D004FE1FE /* Sprite.cpp */,
				A96863851AE6FD0D004FE1FE /* Sprite.h */,
				A96863861AE6FD0D004FE1FE /* SpriteQueue.cpp */,
				A96863871AE6FD0D004FE1FE /* SpriteQueue.h */,
				A96863881AE6FD0D004FE1FE /* SpriteSet.cpp */,
				A96863891AE6FD0D004FE1FE /* SpriteSet.h */,
				A968638A1AE6FD0D004FE1FE /* SpriteShader.cpp */,
				A968638B1AE6FD0D004FE1FE /* SpriteShader.h */,
				A968638C1AE6FD0D004FE1FE /* StarField.cpp */,
				A968638D1AE6FD0D004FE1FE /* StarField.h */,
				A968638E1AE6FD0D004FE1FE /* StartConditions.cpp */,
				A968638F1AE6FD0D004FE1FE /* StartConditions.h */,
				A96863901AE6FD0D004FE1FE /* StellarObject.cpp */,
				A96863911AE6FD0D004FE1FE /* StellarObject.h */,
				A96863921AE6FD0D004FE1FE /* System.cpp */,
				A96863931AE6FD0D004FE1FE /* System.h */,
				A96863941AE6FD0D004FE1FE /* Table.cpp */,
				A96863951AE6FD0D004FE1FE /* Table.h */,
				A96863961AE6FD0D004FE1FE /* Trade.cpp */,
				A96863971AE6FD0D004FE1FE /* Trade.h */,
				A96863981AE6FD0D004FE1FE /* TradingPanel.cpp */,
				A96863991AE6FD0D004FE1FE /* TradingPanel.h */,
				A968639A1AE6FD0D004FE1FE /* UI.cpp */,
				A968639B1AE6FD0D004FE1FE /* UI.h */,
				B590161121ED4A0E00799178 /* Utf8.cpp */,
				B590161221ED4A0F00799178 /* Utf8.h */,
				DF8D57E21FC25889001525DA /* Visual.cpp */,
				DF8D57E31FC25889001525DA /* Visual.h */,
				A968639C1AE6FD0D004FE1FE /* Weapon.cpp */,
				A968639D1AE6FD0D004FE1FE /* Weapon.h */,
				A968639E1AE6FD0D004FE1FE /* WrappedText.cpp */,
				A968639F1AE6FD0E004FE1FE /* WrappedText.h */,
				4256486EA97E57BBB38CDAF2 /* ConditionsStore.cpp */,
				A3B9425983D66B182BD724B4 /* ConditionsStore.h */,
				2E8047A8987DD8EC99FF8E2E /* Test.cpp */,
				02D34A71AE3BC4C93FC6865B /* TestData.cpp */,
				9DA14712A9C68E00FBFD9C72 /* TestData.h */,
				5CE3475B85CE8C48D98664B7 /* Test.h */,
				2E1E458DB603BF979429117C /* DisplayText.cpp */,
				13B643F6BEC24349F9BC9F42 /* alignment.hpp */,
				9BCF4321AF819E944EC02FB9 /* layout.hpp */,
				2CA44855BD0AFF45DCAEEA5D /* truncate.hpp */,
				C49D4EA08DF168A83B1C7B07 /* Hazard.cpp */,
				2E644A108BCD762A2A1A899C /* Hazard.h */,
				8E8A4C648B242742B22A34FA /* Weather.cpp */,
				F8C14CFB89472482F77C051D /* Weather.h */,
				11EA4AD7A889B6AC1441A198 /* StartConditionsPanel.cpp */,
				F434470BA8F3DE8B46D475C5 /* StartConditionsPanel.h */,
				0DF34095B64BC64F666ECF5F /* CoreStartData.cpp */,
				98104FFDA18E40F4A712A8BE /* CoreStartData.h */,
				6DCF4CF2972F569E6DBB8578 /* CategoryTypes.h */,
				0C90483BB01ECD0E3E8DDA44 /* WeightedList.h */,
				950742538F8CECF5D4168FBC /* EsUuid.cpp */,
				86AB4B6E9C4C0490AE7F029B /* EsUuid.h */,
				499B4DA7A9C7351120660643 /* MaskManager.cpp */,
				191E4107A4F1CBBC2526A0E9 /* MaskManager.h */,
				A00D4207B8915B5E7E9B4619 /* RandomEvent.h */,
				9F0F4096A9008E2D8F3304BB /* GameAction.cpp */,
				6833448DAEB9861D28445DD5 /* GameAction.h */,
				389245138CF297EB417DF730 /* UniverseObjects.cpp */,
				DB9A43BA91B3BC47186BF05E /* UniverseObjects.h */,
				A2A948EE929342C8F84C65D1 /* TestContext.h */,
				A3134EC4B1CCA5546A10C3EF /* TestContext.cpp */,
				A7E640C7A366679B27CCADAC /* GameLoadingPanel.cpp */,
				DC8146D5A145C2DA87D98F1F /* GameLoadingPanel.h */,
				6A4E42FEB3B265A91D5BD2FC /* TextReplacements.cpp */,
				86D9414E818561143BD298BC /* TextReplacements.h */,
				74F543598EEFB3745287E663 /* Bitset.cpp */,
				210C41C0BA33F71A694D5F98 /* Bitset.h */,
				A3754152958FBC924E9F76A9 /* opengl.cpp */,
				EB634E95A88454ADDB8644B1 /* opengl.h */,
				E8F645ACA30BA0E95F83803C /* FireCommand.cpp */,
				EB4645F28765D37290EA6F78 /* FireCommand.h */,
				46B444A6B2A67F93BB272686 /* ByGivenOrder.h */,
				DE844E2BBF82C39B568527CB /* ByName.h */,
				C62B4D15899E5F47443D0ED6 /* DamageProfile.cpp */,
				19184B47B496B414EC9CE671 /* DamageProfile.h */,
				5CF247B48EEC7A3C366C1DFA /* DamageDealt.h */,
				D0FA4800BE72C1B5A7D567B9 /* MenuAnimationPanel.cpp */,
				8CB543A1AA20F764DD7FC15A /* MenuAnimationPanel.h */,
				32404878BFF00A095AF2DD2C /* MapPlanetCard.cpp */,
				A2A94C40A8DCA99809AD5DEE /* MapPlanetCard.h */,
				61FA4C2BB89E08C5E2B8B4B9 /* Variant.cpp */,
				5EBC44769E84CF0C953D08B3 /* Variant.h */,
				086E48E490C9BAD6660C7274 /* ExclusiveItem.h */,
				341645FAA25F7901221B8965 /* PrintData.cpp */,
				CCE547DBB6C74E18E1B84D29 /* PrintData.h */,
				A7F240B4AC219841424A387A /* Logger.cpp */,
				AE57401AA43232EDEABFAE13 /* Logger.h */,
				7BEF4D17A4BCE8F1B21A4FC4 /* Plugins.cpp */,
				CF5E4086BE4D73ACCB4BA61A /* Plugins.h */,
			);
			name = source;
			sourceTree = "<group>";
		};
		A9CC52601950C9F6004E4E22 = {
			isa = PBXGroup;
			children = (
				654D33611BE92C9200D1E5AB /* source */,
				A99F7A6F195DF44B002C30B8 /* credits.txt */,
				A99F7A94195DF44B002C30B8 /* keys.txt */,
				A99F7A95195DF44B002C30B8 /* license.txt */,
				A94408A41982F3E600610427 /* endless-sky.iconset */,
				A9A5297319996C9F002D7C35 /* sounds */,
				A99F7B32195DF45E002C30B8 /* data */,
				A99F7B33195DF45E002C30B8 /* images */,
				A9CC52721950C9F6004E4E22 /* XCode */,
				A9CC526B1950C9F6004E4E22 /* Frameworks */,
				A9CC526A1950C9F6004E4E22 /* Products */,
			);
			sourceTree = "<group>";
		};
		A9CC526A1950C9F6004E4E22 /* Products */ = {
			isa = PBXGroup;
			children = (
				A9CC52691950C9F6004E4E22 /* Endless Sky.app */,
				072599BE26A8C67D007EC229 /* SDL2.dylib */,
				070CD8152818CC6B00A853BB /* libmad.dylib */,
			);
			name = Products;
			sourceTree = "<group>";
		};
		A9CC526B1950C9F6004E4E22 /* Frameworks */ = {
			isa = PBXGroup;
			children = (
				A9BDFB551E00B94700A6B27E /* libmad.0.dylib */,
				A93931FC1988136B00C2A87B /* libpng16.dylib */,
				A93931FA1988135200C2A87B /* libturbojpeg.0.dylib */,
				072599CC26A8C942007EC229 /* SDL2.framework */,
				A9A5297519996CC3002D7C35 /* OpenAL.framework */,
				A9D40D19195DFAA60086EE52 /* OpenGL.framework */,
				A9CC526C1950C9F6004E4E22 /* Cocoa.framework */,
				A9CC526E1950C9F6004E4E22 /* Other Frameworks */,
			);
			name = Frameworks;
			sourceTree = "<group>";
		};
		A9CC526E1950C9F6004E4E22 /* Other Frameworks */ = {
			isa = PBXGroup;
			children = (
				A9CC526F1950C9F6004E4E22 /* AppKit.framework */,
				A9CC52701950C9F6004E4E22 /* CoreData.framework */,
				A9CC52711950C9F6004E4E22 /* Foundation.framework */,
			);
			name = "Other Frameworks";
			sourceTree = "<group>";
		};
		A9CC52721950C9F6004E4E22 /* XCode */ = {
			isa = PBXGroup;
			children = (
				A99F7A4F195DF3E8002C30B8 /* Images.xcassets */,
				A9CC52731950C9F6004E4E22 /* Supporting Files */,
			);
			path = XCode;
			sourceTree = "<group>";
		};
		A9CC52731950C9F6004E4E22 /* Supporting Files */ = {
			isa = PBXGroup;
			children = (
				A99F7A51195DF3F9002C30B8 /* EndlessSky-Info.plist */,
			);
			name = "Supporting Files";
			sourceTree = "<group>";
		};
/* End PBXGroup section */

/* Begin PBXHeadersBuildPhase section */
		179C4966BD83E1B6FC2B24A0 /* Headers */ = {
			isa = PBXHeadersBuildPhase;
			buildActionMask = 2147483647;
			files = (
				AFF742E3BAA4AD9A5D001460 /* alignment.hpp in Headers */,
				F55745BDBC50E15DCEB2ED5B /* layout.hpp in Headers */,
				16AD4CACA629E8026777EA00 /* truncate.hpp in Headers */,
			);
			runOnlyForDeploymentPostprocessing = 0;
		};
/* End PBXHeadersBuildPhase section */

/* Begin PBXNativeTarget section */
		070CD8102818CC6B00A853BB /* libmad */ = {
			isa = PBXNativeTarget;
			buildConfigurationList = 070CD8122818CC6B00A853BB /* Build configuration list for PBXNativeTarget "libmad" */;
			buildPhases = (
				070CD8112818CC6B00A853BB /* ShellScript */,
			);
			buildRules = (
			);
			dependencies = (
			);
			name = libmad;
			productName = libmad;
			productReference = 070CD8152818CC6B00A853BB /* libmad.dylib */;
			productType = "com.apple.product-type.library.dynamic";
		};
		072599BD26A8C67D007EC229 /* SDL2 */ = {
			isa = PBXNativeTarget;
			buildConfigurationList = 072599C826A8C67D007EC229 /* Build configuration list for PBXNativeTarget "SDL2" */;
			buildPhases = (
				072599CB26A8C7AB007EC229 /* ShellScript */,
			);
			buildRules = (
			);
			dependencies = (
			);
			name = SDL2;
			productName = SDL2;
			productReference = 072599BE26A8C67D007EC229 /* SDL2.dylib */;
			productType = "com.apple.product-type.library.dynamic";
		};
		A9CC52681950C9F6004E4E22 /* EndlessSky */ = {
			isa = PBXNativeTarget;
			buildConfigurationList = A9CC529A1950C9F6004E4E22 /* Build configuration list for PBXNativeTarget "EndlessSky" */;
			buildPhases = (
				A93931ED19880ECA00C2A87B /* CopyFiles */,
				072599A726A0CDC9007EC229 /* ShellScript */,
				A9CC52651950C9F6004E4E22 /* Sources */,
				A9CC52661950C9F6004E4E22 /* Frameworks */,
				A9CC52671950C9F6004E4E22 /* Resources */,
				179C4966BD83E1B6FC2B24A0 /* Headers */,
			);
			buildRules = (
			);
			dependencies = (
				072599CF26A8CADA007EC229 /* PBXTargetDependency */,
				070CD8172818CE9200A853BB /* PBXTargetDependency */,
			);
			name = EndlessSky;
			productName = EndlessSky;
			productReference = A9CC52691950C9F6004E4E22 /* Endless Sky.app */;
			productType = "com.apple.product-type.application";
		};
/* End PBXNativeTarget section */

/* Begin PBXProject section */
		A9CC52611950C9F6004E4E22 /* Project object */ = {
			isa = PBXProject;
			attributes = {
				LastUpgradeCheck = 0920;
				TargetAttributes = {
					072599BD26A8C67D007EC229 = {
						CreatedOnToolsVersion = 9.2;
						ProvisioningStyle = Automatic;
					};
				};
			};
			buildConfigurationList = A9CC52641950C9F6004E4E22 /* Build configuration list for PBXProject "EndlessSky" */;
			compatibilityVersion = "Xcode 3.2";
			developmentRegion = English;
			hasScannedForEncodings = 0;
			knownRegions = (
				Base,
			);
			mainGroup = A9CC52601950C9F6004E4E22;
			productRefGroup = A9CC526A1950C9F6004E4E22 /* Products */;
			projectDirPath = "";
			projectRoot = "";
			targets = (
				A9CC52681950C9F6004E4E22 /* EndlessSky */,
				072599BD26A8C67D007EC229 /* SDL2 */,
				070CD8102818CC6B00A853BB /* libmad */,
			);
		};
/* End PBXProject section */

/* Begin PBXResourcesBuildPhase section */
		A9CC52671950C9F6004E4E22 /* Resources */ = {
			isa = PBXResourcesBuildPhase;
			buildActionMask = 2147483647;
			files = (
				A99F7A50195DF3E8002C30B8 /* Images.xcassets in Resources */,
				A99F7B09195DF44C002C30B8 /* license.txt in Resources */,
				A9A5297419996C9F002D7C35 /* sounds in Resources */,
				A99F7AF5195DF44C002C30B8 /* credits.txt in Resources */,
				A99F7B08195DF44C002C30B8 /* keys.txt in Resources */,
				A99F7B34195DF45E002C30B8 /* data in Resources */,
				A94408A51982F3E600610427 /* endless-sky.iconset in Resources */,
				A99F7B35195DF45E002C30B8 /* images in Resources */,
			);
			runOnlyForDeploymentPostprocessing = 0;
		};
/* End PBXResourcesBuildPhase section */

/* Begin PBXShellScriptBuildPhase section */
		070CD8112818CC6B00A853BB /* ShellScript */ = {
			isa = PBXShellScriptBuildPhase;
			buildActionMask = 2147483647;
			files = (
			);
			inputPaths = (
				"$(SRCROOT)/utils/mad-compat.rb",
			);
			outputPaths = (
				"$(PROJECT_DIR)/build/libmad.0.dylib",
			);
			runOnlyForDeploymentPostprocessing = 0;
			shellPath = /bin/sh;
			shellScript = "HOMEBREW_NO_COLOR=1 \"${SRCROOT}/utils/build_custom_libmad.sh\"";
			showEnvVarsInLog = 0;
		};
		072599A726A0CDC9007EC229 /* ShellScript */ = {
			isa = PBXShellScriptBuildPhase;
			buildActionMask = 2147483647;
			files = (
			);
			inputPaths = (
			);
			outputPaths = (
			);
			runOnlyForDeploymentPostprocessing = 0;
			shellPath = /bin/sh;
			shellScript = "\"${SRCROOT}/utils/set_dylibs_rpath.sh\"";
		};
		072599CB26A8C7AB007EC229 /* ShellScript */ = {
			isa = PBXShellScriptBuildPhase;
			buildActionMask = 2147483647;
			files = (
			);
			inputPaths = (
				"$(SRCROOT)/utils/fetch_sdl2_framework.sh",
			);
			outputPaths = (
				"$(PROJECT_DIR)/build/SDL2.framework",
			);
			runOnlyForDeploymentPostprocessing = 0;
			shellPath = /bin/sh;
			shellScript = "\"${SRCROOT}/utils/fetch_sdl2_framework.sh\"";
			showEnvVarsInLog = 0;
		};
/* End PBXShellScriptBuildPhase section */

/* Begin PBXSourcesBuildPhase section */
		A9CC52651950C9F6004E4E22 /* Sources */ = {
			isa = PBXSourcesBuildPhase;
			buildActionMask = 2147483647;
			files = (
				A96863AD1AE6FD0E004FE1FE /* Command.cpp in Sources */,
				A96863E71AE6FD0E004FE1FE /* PointerShader.cpp in Sources */,
				A96863E51AE6FD0E004FE1FE /* PlayerInfo.cpp in Sources */,
				A96863B81AE6FD0E004FE1FE /* DrawList.cpp in Sources */,
				A96863FB1AE6FD0E004FE1FE /* SpriteSet.cpp in Sources */,
				A96863CC1AE6FD0E004FE1FE /* Interface.cpp in Sources */,
				A96864041AE6FD0E004FE1FE /* UI.cpp in Sources */,
				A96863EE1AE6FD0E004FE1FE /* RingShader.cpp in Sources */,
				A96864001AE6FD0E004FE1FE /* System.cpp in Sources */,
				A96863AC1AE6FD0E004FE1FE /* Color.cpp in Sources */,
				A96864031AE6FD0E004FE1FE /* TradingPanel.cpp in Sources */,
				A96863C81AE6FD0E004FE1FE /* HiringPanel.cpp in Sources */,
				A96863B21AE6FD0E004FE1FE /* DataNode.cpp in Sources */,
				A96863B01AE6FD0E004FE1FE /* ConversationPanel.cpp in Sources */,
				A96863E41AE6FD0E004FE1FE /* PlanetPanel.cpp in Sources */,
				A96863E01AE6FD0E004FE1FE /* Panel.cpp in Sources */,
				A96863D21AE6FD0E004FE1FE /* MapDetailPanel.cpp in Sources */,
				DFAAE2AA1FD4A27B0072C0A8 /* ImageSet.cpp in Sources */,
				B590161321ED4A0F00799178 /* Utf8.cpp in Sources */,
				A96863D41AE6FD0E004FE1FE /* Mask.cpp in Sources */,
				A96863E61AE6FD0E004FE1FE /* Point.cpp in Sources */,
				A96863DE1AE6FD0E004FE1FE /* OutfitterPanel.cpp in Sources */,
				62C3111A1CE172D000409D91 /* Flotsam.cpp in Sources */,
				B55C239D2303CE8B005C1A14 /* GameWindow.cpp in Sources */,
				A96863B91AE6FD0E004FE1FE /* Effect.cpp in Sources */,
				A96863AE1AE6FD0E004FE1FE /* ConditionSet.cpp in Sources */,
				A96863DC1AE6FD0E004FE1FE /* Outfit.cpp in Sources */,
				A96863BB1AE6FD0E004FE1FE /* EscortDisplay.cpp in Sources */,
				A96863EB1AE6FD0E004FE1FE /* Projectile.cpp in Sources */,
				A96863D11AE6FD0E004FE1FE /* MainPanel.cpp in Sources */,
				A96863B31AE6FD0E004FE1FE /* DataWriter.cpp in Sources */,
				A96863A61AE6FD0E004FE1FE /* Audio.cpp in Sources */,
				A96863A21AE6FD0E004FE1FE /* Angle.cpp in Sources */,
				A966A5AB1B964E6300DFF69C /* Person.cpp in Sources */,
				A96863FE1AE6FD0E004FE1FE /* StartConditions.cpp in Sources */,
				A96863A71AE6FD0E004FE1FE /* BankPanel.cpp in Sources */,
				A96863DA1AE6FD0E004FE1FE /* Mortgage.cpp in Sources */,
				A96863C31AE6FD0E004FE1FE /* Galaxy.cpp in Sources */,
				A97C24EA1B17BE35007DDFA1 /* MapOutfitterPanel.cpp in Sources */,
				A96864061AE6FD0E004FE1FE /* WrappedText.cpp in Sources */,
				A96863D91AE6FD0E004FE1FE /* MissionPanel.cpp in Sources */,
				A96863DB1AE6FD0E004FE1FE /* NPC.cpp in Sources */,
				A96863F81AE6FD0E004FE1FE /* SpaceportPanel.cpp in Sources */,
				A96863AA1AE6FD0E004FE1FE /* CaptureOdds.cpp in Sources */,
				A96863B61AE6FD0E004FE1FE /* DistanceMap.cpp in Sources */,
				A96863CF1AE6FD0E004FE1FE /* LocationFilter.cpp in Sources */,
				A96863C11AE6FD0E004FE1FE /* Format.cpp in Sources */,
				A96863BF1AE6FD0E004FE1FE /* Font.cpp in Sources */,
				A96863ED1AE6FD0E004FE1FE /* Random.cpp in Sources */,
				A96864021AE6FD0E004FE1FE /* Trade.cpp in Sources */,
				6245F8251D301C7400A7A094 /* Body.cpp in Sources */,
				5155CD731DBB9FF900EF090B /* Depreciation.cpp in Sources */,
				A96863FC1AE6FD0E004FE1FE /* SpriteShader.cpp in Sources */,
				A96863E81AE6FD0E004FE1FE /* Politics.cpp in Sources */,
				A96863E91AE6FD0E004FE1FE /* Preferences.cpp in Sources */,
				A96863F31AE6FD0E004FE1FE /* ShipEvent.cpp in Sources */,
				DFAAE2A71FD4A25C0072C0A8 /* BatchShader.cpp in Sources */,
				A96863D51AE6FD0E004FE1FE /* MenuPanel.cpp in Sources */,
				A90C15DC1D5BD56800708F3A /* Rectangle.cpp in Sources */,
				A9B99D021C616AD000BE7C2E /* ItemInfoDisplay.cpp in Sources */,
				A96863EA1AE6FD0E004FE1FE /* PreferencesPanel.cpp in Sources */,
				A96863F11AE6FD0E004FE1FE /* Shader.cpp in Sources */,
				A9C70E101C0E5B51000B3D14 /* File.cpp in Sources */,
				1578F883250B5F8A00D318FB /* InfoPanelState.cpp in Sources */,
				A96863F41AE6FD0E004FE1FE /* ShipInfoDisplay.cpp in Sources */,
				A96863C21AE6FD0E004FE1FE /* FrameTimer.cpp in Sources */,
				A96863D81AE6FD0E004FE1FE /* MissionAction.cpp in Sources */,
				A96863FA1AE6FD0E004FE1FE /* SpriteQueue.cpp in Sources */,
				A96863E21AE6FD0E004FE1FE /* Phrase.cpp in Sources */,
				628BDAEF1CC5DC950062BCD2 /* PlanetLabel.cpp in Sources */,
				6245F8281D301C9000A7A094 /* Hardpoint.cpp in Sources */,
				A96863C01AE6FD0E004FE1FE /* FontSet.cpp in Sources */,
				A96863D61AE6FD0E004FE1FE /* Messages.cpp in Sources */,
				A97C24ED1B17BE3C007DDFA1 /* MapShipyardPanel.cpp in Sources */,
				A96863D71AE6FD0E004FE1FE /* Mission.cpp in Sources */,
				A96863D31AE6FD0E004FE1FE /* MapPanel.cpp in Sources */,
				A96863F21AE6FD0E004FE1FE /* Ship.cpp in Sources */,
				B5DDA6942001B7F600DBA76A /* News.cpp in Sources */,
				A96863D01AE6FD0E004FE1FE /* main.cpp in Sources */,
				A96863BE1AE6FD0E004FE1FE /* Fleet.cpp in Sources */,
				A98150821EA9634A00428AD6 /* ShipInfoPanel.cpp in Sources */,
				A96864011AE6FD0E004FE1FE /* Table.cpp in Sources */,
				A96863AB1AE6FD0E004FE1FE /* CargoHold.cpp in Sources */,
				A96864051AE6FD0E004FE1FE /* Weapon.cpp in Sources */,
				A96863EC1AE6FD0E004FE1FE /* Radar.cpp in Sources */,
				A96863F61AE6FD0E004FE1FE /* ShopPanel.cpp in Sources */,
				DFAAE2A61FD4A25C0072C0A8 /* BatchDrawList.cpp in Sources */,
				A98150851EA9635D00428AD6 /* PlayerInfoPanel.cpp in Sources */,
				A96863BC1AE6FD0E004FE1FE /* Files.cpp in Sources */,
				A96863CB1AE6FD0E004FE1FE /* Information.cpp in Sources */,
				A96863F91AE6FD0E004FE1FE /* Sprite.cpp in Sources */,
				A96863A91AE6FD0E004FE1FE /* BoardingPanel.cpp in Sources */,
				DF8D57E11FC25842001525DA /* Dictionary.cpp in Sources */,
				A9B99D051C616AF200BE7C2E /* MapSalesPanel.cpp in Sources */,
				A96863A01AE6FD0E004FE1FE /* Account.cpp in Sources */,
				A90C15D91D5BD55700708F3A /* Minable.cpp in Sources */,
				A96863F51AE6FD0E004FE1FE /* ShipyardPanel.cpp in Sources */,
				A96863DD1AE6FD0E004FE1FE /* OutfitInfoDisplay.cpp in Sources */,
				A96863C41AE6FD0E004FE1FE /* GameData.cpp in Sources */,
				A96863CD1AE6FD0E004FE1FE /* LineShader.cpp in Sources */,
				A96863C71AE6FD0E004FE1FE /* HailPanel.cpp in Sources */,
				62A405BA1D47DA4D0054F6A0 /* FogShader.cpp in Sources */,
				A96863C61AE6FD0E004FE1FE /* Government.cpp in Sources */,
				A96863B51AE6FD0E004FE1FE /* Dialog.cpp in Sources */,
				A96863AF1AE6FD0E004FE1FE /* Conversation.cpp in Sources */,
				A96863C51AE6FD0E004FE1FE /* GameEvent.cpp in Sources */,
				A90633FF1EE602FD000DA6C0 /* LogbookPanel.cpp in Sources */,
				A96863BD1AE6FD0E004FE1FE /* FillShader.cpp in Sources */,
				A96863FF1AE6FD0E004FE1FE /* StellarObject.cpp in Sources */,
				A96863A51AE6FD0E004FE1FE /* AsteroidField.cpp in Sources */,
				A96863FD1AE6FD0E004FE1FE /* StarField.cpp in Sources */,
				A96863B11AE6FD0E004FE1FE /* DataFile.cpp in Sources */,
				A96863E31AE6FD0E004FE1FE /* Planet.cpp in Sources */,
				A96863DF1AE6FD0E004FE1FE /* OutlineShader.cpp in Sources */,
				A96863C91AE6FD0E004FE1FE /* ImageBuffer.cpp in Sources */,
				6A5716331E25BE6F00585EB2 /* CollisionSet.cpp in Sources */,
				A96863E11AE6FD0E004FE1FE /* Personality.cpp in Sources */,
				A96863B41AE6FD0E004FE1FE /* Date.cpp in Sources */,
				DF8D57E51FC25889001525DA /* Visual.cpp in Sources */,
				A96863EF1AE6FD0E004FE1FE /* SavedGame.cpp in Sources */,
				A96863A11AE6FD0E004FE1FE /* AI.cpp in Sources */,
				A96863F71AE6FD0E004FE1FE /* Sound.cpp in Sources */,
				A9BDFB541E00B8AA00A6B27E /* Music.cpp in Sources */,
				A96863BA1AE6FD0E004FE1FE /* Engine.cpp in Sources */,
				A96863CE1AE6FD0E004FE1FE /* LoadPanel.cpp in Sources */,
				A96863A41AE6FD0E004FE1FE /* Armament.cpp in Sources */,
				A96863F01AE6FD0E004FE1FE /* Screen.cpp in Sources */,
				728B43FDACD43334E7A59BCF /* ConditionsStore.cpp in Sources */,
				9E1F4BF78F9E1FC4C96F76B5 /* Test.cpp in Sources */,
				C7354A3E9C53D6C5E3CC352F /* TestData.cpp in Sources */,
				5AB644C9B37C15C989A9DBE9 /* DisplayText.cpp in Sources */,
				C4264774A89C0001B6FFC60E /* Hazard.cpp in Sources */,
				94DF4B5B8619F6A3715D6168 /* Weather.cpp in Sources */,
				6EC347E6A79BA5602BA4D1EA /* StartConditionsPanel.cpp in Sources */,
				03624EC39EE09C7A786B4A3D /* CoreStartData.cpp in Sources */,
				90CF46CE84794C6186FC6CE2 /* EsUuid.cpp in Sources */,
				03DC4253AA8390FE0A8FB4EA /* MaskManager.cpp in Sources */,
				87D6407E8B579EB502BFBCE5 /* GameAction.cpp in Sources */,
				301A4FE885A7A12348986C4F /* UniverseObjects.cpp in Sources */,
				ED5E4F2ABA89E9DE00603E69 /* TestContext.cpp in Sources */,
				88A64339B56EBA1F7923E1C7 /* GameLoadingPanel.cpp in Sources */,
				F78A44BAA8252F6D53B24B69 /* TextReplacements.cpp in Sources */,
				A97C4460852BF852334C0CB1 /* Bitset.cpp in Sources */,
				CE3F49A88B6DCBE09A711110 /* opengl.cpp in Sources */,
				027A4E858B292CE9F0A06F89 /* FireCommand.cpp in Sources */,
				E3D54794A1EEF51CD4859170 /* DamageProfile.cpp in Sources */,
				F35E4D6EA465D71CDA282EBA /* MenuAnimationPanel.cpp in Sources */,
				497849B2A4C5EA58A64D316C /* MapPlanetCard.cpp in Sources */,
				920F40E0ADECA8926F423FDA /* Variant.cpp in Sources */,
				46A34BE4A0599886221093BA /* PrintData.cpp in Sources */,
				DAC24E909BF453D18AEE3DA3 /* Logger.cpp in Sources */,
				4D854618BAC687F75549EEA4 /* Plugins.cpp in Sources */,
			);
			runOnlyForDeploymentPostprocessing = 0;
		};
/* End PBXSourcesBuildPhase section */

/* Begin PBXTargetDependency section */
		070CD8172818CE9200A853BB /* PBXTargetDependency */ = {
			isa = PBXTargetDependency;
			target = 070CD8102818CC6B00A853BB /* libmad */;
			targetProxy = 070CD8162818CE9200A853BB /* PBXContainerItemProxy */;
		};
		072599CF26A8CADA007EC229 /* PBXTargetDependency */ = {
			isa = PBXTargetDependency;
			target = 072599BD26A8C67D007EC229 /* SDL2 */;
			targetProxy = 072599CE26A8CADA007EC229 /* PBXContainerItemProxy */;
		};
/* End PBXTargetDependency section */

/* Begin XCBuildConfiguration section */
		070CD8132818CC6B00A853BB /* Debug */ = {
			isa = XCBuildConfiguration;
			buildSettings = {
				CLANG_ANALYZER_NONNULL = YES;
				CLANG_ANALYZER_NUMBER_OBJECT_CONVERSION = YES_AGGRESSIVE;
				CLANG_CXX_LANGUAGE_STANDARD = "c++11";
				CLANG_WARN_DOCUMENTATION_COMMENTS = YES;
				CLANG_WARN_UNGUARDED_AVAILABILITY = YES_AGGRESSIVE;
				DEBUG_INFORMATION_FORMAT = dwarf;
				DYLIB_COMPATIBILITY_VERSION = 1;
				DYLIB_CURRENT_VERSION = 1;
				EXECUTABLE_PREFIX = "";
				GCC_C_LANGUAGE_STANDARD = gnu99;
				GCC_ENABLE_CPP_EXCEPTIONS = YES;
				GCC_ENABLE_CPP_RTTI = NO;
				GCC_SYMBOLS_PRIVATE_EXTERN = YES;
				GCC_WARN_64_TO_32_BIT_CONVERSION = NO;
				MACOSX_DEPLOYMENT_TARGET = 10.9;
				MTL_ENABLE_DEBUG_INFO = YES;
				ONLY_ACTIVE_ARCH = NO;
				PRODUCT_NAME = "$(TARGET_NAME)";
				STRIP_STYLE = all;
			};
			name = Debug;
		};
		070CD8142818CC6B00A853BB /* Release */ = {
			isa = XCBuildConfiguration;
			buildSettings = {
				CLANG_ANALYZER_NONNULL = YES;
				CLANG_ANALYZER_NUMBER_OBJECT_CONVERSION = YES_AGGRESSIVE;
				CLANG_CXX_LANGUAGE_STANDARD = "c++11";
				CLANG_WARN_DOCUMENTATION_COMMENTS = YES;
				CLANG_WARN_UNGUARDED_AVAILABILITY = YES_AGGRESSIVE;
				COPY_PHASE_STRIP = YES;
				DYLIB_COMPATIBILITY_VERSION = 1;
				DYLIB_CURRENT_VERSION = 1;
				EXECUTABLE_PREFIX = "";
				GCC_C_LANGUAGE_STANDARD = gnu99;
				GCC_ENABLE_CPP_EXCEPTIONS = YES;
				GCC_ENABLE_CPP_RTTI = NO;
				GCC_SYMBOLS_PRIVATE_EXTERN = YES;
				GCC_WARN_64_TO_32_BIT_CONVERSION = NO;
				MACOSX_DEPLOYMENT_TARGET = 10.9;
				MTL_ENABLE_DEBUG_INFO = NO;
				ONLY_ACTIVE_ARCH = NO;
				PRODUCT_NAME = "$(TARGET_NAME)";
				STRIP_STYLE = all;
			};
			name = Release;
		};
		072599C626A8C67D007EC229 /* Debug */ = {
			isa = XCBuildConfiguration;
			buildSettings = {
				CLANG_ANALYZER_NONNULL = YES;
				CLANG_ANALYZER_NUMBER_OBJECT_CONVERSION = YES_AGGRESSIVE;
				CLANG_CXX_LANGUAGE_STANDARD = "c++11";
				CLANG_WARN_DOCUMENTATION_COMMENTS = YES;
				CLANG_WARN_UNGUARDED_AVAILABILITY = YES_AGGRESSIVE;
				DEBUG_INFORMATION_FORMAT = dwarf;
				DYLIB_COMPATIBILITY_VERSION = 1;
				DYLIB_CURRENT_VERSION = 1;
				EXECUTABLE_PREFIX = "";
				GCC_C_LANGUAGE_STANDARD = gnu99;
				GCC_ENABLE_CPP_EXCEPTIONS = YES;
				GCC_ENABLE_CPP_RTTI = NO;
				GCC_SYMBOLS_PRIVATE_EXTERN = YES;
				GCC_WARN_64_TO_32_BIT_CONVERSION = NO;
				MACOSX_DEPLOYMENT_TARGET = 10.9;
				MTL_ENABLE_DEBUG_INFO = YES;
				ONLY_ACTIVE_ARCH = NO;
				PRODUCT_NAME = "$(TARGET_NAME)";
				STRIP_STYLE = all;
			};
			name = Debug;
		};
		072599C726A8C67D007EC229 /* Release */ = {
			isa = XCBuildConfiguration;
			buildSettings = {
				CLANG_ANALYZER_NONNULL = YES;
				CLANG_ANALYZER_NUMBER_OBJECT_CONVERSION = YES_AGGRESSIVE;
				CLANG_CXX_LANGUAGE_STANDARD = "c++11";
				CLANG_WARN_DOCUMENTATION_COMMENTS = YES;
				CLANG_WARN_UNGUARDED_AVAILABILITY = YES_AGGRESSIVE;
				COPY_PHASE_STRIP = YES;
				DYLIB_COMPATIBILITY_VERSION = 1;
				DYLIB_CURRENT_VERSION = 1;
				EXECUTABLE_PREFIX = "";
				GCC_C_LANGUAGE_STANDARD = gnu99;
				GCC_ENABLE_CPP_EXCEPTIONS = YES;
				GCC_ENABLE_CPP_RTTI = NO;
				GCC_SYMBOLS_PRIVATE_EXTERN = YES;
				GCC_WARN_64_TO_32_BIT_CONVERSION = NO;
				MACOSX_DEPLOYMENT_TARGET = 10.9;
				MTL_ENABLE_DEBUG_INFO = NO;
				ONLY_ACTIVE_ARCH = NO;
				PRODUCT_NAME = "$(TARGET_NAME)";
				STRIP_STYLE = all;
			};
			name = Release;
		};
		A9CC52981950C9F6004E4E22 /* Debug */ = {
			isa = XCBuildConfiguration;
			buildSettings = {
				ALWAYS_SEARCH_USER_PATHS = NO;
				ARCHS = x86_64;
				CLANG_CXX_LANGUAGE_STANDARD = "c++11";
				CLANG_CXX_LIBRARY = "libc++";
				CLANG_ENABLE_MODULES = YES;
				CLANG_ENABLE_OBJC_ARC = YES;
				CLANG_WARN_BLOCK_CAPTURE_AUTORELEASING = YES;
				CLANG_WARN_BOOL_CONVERSION = YES;
				CLANG_WARN_COMMA = YES;
				CLANG_WARN_CONSTANT_CONVERSION = YES;
				CLANG_WARN_DIRECT_OBJC_ISA_USAGE = YES_ERROR;
				CLANG_WARN_EMPTY_BODY = YES;
				CLANG_WARN_ENUM_CONVERSION = YES;
				CLANG_WARN_INFINITE_RECURSION = YES;
				CLANG_WARN_INT_CONVERSION = YES;
				CLANG_WARN_NON_LITERAL_NULL_CONVERSION = YES;
				CLANG_WARN_OBJC_LITERAL_CONVERSION = YES;
				CLANG_WARN_OBJC_ROOT_CLASS = YES_ERROR;
				CLANG_WARN_RANGE_LOOP_ANALYSIS = YES;
				CLANG_WARN_STRICT_PROTOTYPES = YES;
				CLANG_WARN_SUSPICIOUS_MOVE = YES;
				CLANG_WARN_UNREACHABLE_CODE = YES;
				CLANG_WARN__DUPLICATE_METHOD_MATCH = YES;
				COPY_PHASE_STRIP = NO;
				ENABLE_STRICT_OBJC_MSGSEND = YES;
				ENABLE_TESTABILITY = YES;
				GCC_C_LANGUAGE_STANDARD = gnu99;
				GCC_DYNAMIC_NO_PIC = NO;
				GCC_ENABLE_OBJC_EXCEPTIONS = YES;
				GCC_NO_COMMON_BLOCKS = YES;
				GCC_OPTIMIZATION_LEVEL = 0;
				GCC_PREPROCESSOR_DEFINITIONS = (
					"DEBUG=1",
					"$(inherited)",
				);
				GCC_SYMBOLS_PRIVATE_EXTERN = NO;
				GCC_WARN_64_TO_32_BIT_CONVERSION = NO;
				GCC_WARN_ABOUT_RETURN_TYPE = YES_ERROR;
				GCC_WARN_UNDECLARED_SELECTOR = YES;
				GCC_WARN_UNINITIALIZED_AUTOS = YES_AGGRESSIVE;
				GCC_WARN_UNUSED_FUNCTION = YES;
				GCC_WARN_UNUSED_VARIABLE = YES;
				MACOSX_DEPLOYMENT_TARGET = 10.9;
				OTHER_CFLAGS = "";
				SDKROOT = macosx;
				VALID_ARCHS = x86_64;
			};
			name = Debug;
		};
		A9CC52991950C9F6004E4E22 /* Release */ = {
			isa = XCBuildConfiguration;
			buildSettings = {
				ALWAYS_SEARCH_USER_PATHS = NO;
				ARCHS = x86_64;
				CLANG_CXX_LANGUAGE_STANDARD = "c++11";
				CLANG_CXX_LIBRARY = "libc++";
				CLANG_ENABLE_MODULES = YES;
				CLANG_ENABLE_OBJC_ARC = YES;
				CLANG_WARN_BLOCK_CAPTURE_AUTORELEASING = YES;
				CLANG_WARN_BOOL_CONVERSION = YES;
				CLANG_WARN_COMMA = YES;
				CLANG_WARN_CONSTANT_CONVERSION = YES;
				CLANG_WARN_DIRECT_OBJC_ISA_USAGE = YES_ERROR;
				CLANG_WARN_EMPTY_BODY = YES;
				CLANG_WARN_ENUM_CONVERSION = YES;
				CLANG_WARN_INFINITE_RECURSION = YES;
				CLANG_WARN_INT_CONVERSION = YES;
				CLANG_WARN_NON_LITERAL_NULL_CONVERSION = YES;
				CLANG_WARN_OBJC_LITERAL_CONVERSION = YES;
				CLANG_WARN_OBJC_ROOT_CLASS = YES_ERROR;
				CLANG_WARN_RANGE_LOOP_ANALYSIS = YES;
				CLANG_WARN_STRICT_PROTOTYPES = YES;
				CLANG_WARN_SUSPICIOUS_MOVE = YES;
				CLANG_WARN_UNREACHABLE_CODE = YES;
				CLANG_WARN__DUPLICATE_METHOD_MATCH = YES;
				COPY_PHASE_STRIP = YES;
				DEBUG_INFORMATION_FORMAT = "dwarf-with-dsym";
				ENABLE_NS_ASSERTIONS = NO;
				ENABLE_STRICT_OBJC_MSGSEND = YES;
				GCC_C_LANGUAGE_STANDARD = gnu99;
				GCC_ENABLE_OBJC_EXCEPTIONS = YES;
				GCC_NO_COMMON_BLOCKS = YES;
				GCC_WARN_64_TO_32_BIT_CONVERSION = NO;
				GCC_WARN_ABOUT_RETURN_TYPE = YES_ERROR;
				GCC_WARN_UNDECLARED_SELECTOR = YES;
				GCC_WARN_UNINITIALIZED_AUTOS = YES_AGGRESSIVE;
				GCC_WARN_UNUSED_FUNCTION = YES;
				GCC_WARN_UNUSED_VARIABLE = YES;
				MACOSX_DEPLOYMENT_TARGET = 10.9;
				OTHER_CFLAGS = "-Werror";
				SDKROOT = macosx;
				VALID_ARCHS = x86_64;
			};
			name = Release;
		};
		A9CC529B1950C9F6004E4E22 /* Debug */ = {
			isa = XCBuildConfiguration;
			buildSettings = {
				ASSETCATALOG_COMPILER_APPICON_NAME = AppIcon;
				FRAMEWORK_SEARCH_PATHS = (
					"$(inherited)",
					"$(PROJECT_DIR)/build",
				);
				GCC_PRECOMPILE_PREFIX_HEADER = NO;
				GCC_PREFIX_HEADER = "";
				GCC_WARN_64_TO_32_BIT_CONVERSION = NO;
				HEADER_SEARCH_PATHS = (
					"$(inherited)",
					"/usr/local/opt/jpeg-turbo/include",
					"/usr/local/opt/mad-compat/include",
					/usr/local/include,
				);
				INFOPLIST_FILE = "XCode/EndlessSky-Info.plist";
				LD_RUNPATH_SEARCH_PATHS = "@loader_path/../Frameworks";
				LIBRARY_SEARCH_PATHS = (
					"$(inherited)",
					"$(BUILT_PRODUCTS_DIR)/$(FRAMEWORKS_FOLDER_PATH)",
				);
				MACOSX_DEPLOYMENT_TARGET = 10.9;
				PRODUCT_BUNDLE_IDENTIFIER = "${PRODUCT_NAME:rfc1034identifier}";
				PRODUCT_NAME = "Endless Sky";
				WRAPPER_EXTENSION = app;
			};
			name = Debug;
		};
		A9CC529C1950C9F6004E4E22 /* Release */ = {
			isa = XCBuildConfiguration;
			buildSettings = {
				ASSETCATALOG_COMPILER_APPICON_NAME = AppIcon;
				FRAMEWORK_SEARCH_PATHS = (
					"$(inherited)",
					"$(PROJECT_DIR)/build",
				);
				GCC_PRECOMPILE_PREFIX_HEADER = NO;
				GCC_PREFIX_HEADER = "";
				GCC_WARN_64_TO_32_BIT_CONVERSION = NO;
				HEADER_SEARCH_PATHS = (
					"$(inherited)",
					"/usr/local/opt/jpeg-turbo/include",
					"/usr/local/opt/mad-compat/include",
					/usr/local/include,
				);
				INFOPLIST_FILE = "XCode/EndlessSky-Info.plist";
				LD_RUNPATH_SEARCH_PATHS = "@loader_path/../Frameworks";
				LIBRARY_SEARCH_PATHS = (
					"$(inherited)",
					"$(BUILT_PRODUCTS_DIR)/$(FRAMEWORKS_FOLDER_PATH)",
				);
				MACOSX_DEPLOYMENT_TARGET = 10.9;
				PRODUCT_BUNDLE_IDENTIFIER = "${PRODUCT_NAME:rfc1034identifier}";
				PRODUCT_NAME = "Endless Sky";
				WRAPPER_EXTENSION = app;
			};
			name = Release;
		};
/* End XCBuildConfiguration section */

/* Begin XCConfigurationList section */
		070CD8122818CC6B00A853BB /* Build configuration list for PBXNativeTarget "libmad" */ = {
			isa = XCConfigurationList;
			buildConfigurations = (
				070CD8132818CC6B00A853BB /* Debug */,
				070CD8142818CC6B00A853BB /* Release */,
			);
			defaultConfigurationIsVisible = 0;
			defaultConfigurationName = Release;
		};
		072599C826A8C67D007EC229 /* Build configuration list for PBXNativeTarget "SDL2" */ = {
			isa = XCConfigurationList;
			buildConfigurations = (
				072599C626A8C67D007EC229 /* Debug */,
				072599C726A8C67D007EC229 /* Release */,
			);
			defaultConfigurationIsVisible = 0;
			defaultConfigurationName = Release;
		};
		A9CC52641950C9F6004E4E22 /* Build configuration list for PBXProject "EndlessSky" */ = {
			isa = XCConfigurationList;
			buildConfigurations = (
				A9CC52981950C9F6004E4E22 /* Debug */,
				A9CC52991950C9F6004E4E22 /* Release */,
			);
			defaultConfigurationIsVisible = 0;
			defaultConfigurationName = Release;
		};
		A9CC529A1950C9F6004E4E22 /* Build configuration list for PBXNativeTarget "EndlessSky" */ = {
			isa = XCConfigurationList;
			buildConfigurations = (
				A9CC529B1950C9F6004E4E22 /* Debug */,
				A9CC529C1950C9F6004E4E22 /* Release */,
			);
			defaultConfigurationIsVisible = 0;
			defaultConfigurationName = Release;
		};
/* End XCConfigurationList section */
	};
	rootObject = A9CC52611950C9F6004E4E22 /* Project object */;
}<|MERGE_RESOLUTION|>--- conflicted
+++ resolved
@@ -15,9 +15,9 @@
 		1578F883250B5F8A00D318FB /* InfoPanelState.cpp in Sources */ = {isa = PBXBuildFile; fileRef = 1578F880250B5F8A00D318FB /* InfoPanelState.cpp */; };
 		16AD4CACA629E8026777EA00 /* truncate.hpp in Headers */ = {isa = PBXBuildFile; fileRef = 2CA44855BD0AFF45DCAEEA5D /* truncate.hpp */; settings = {ATTRIBUTES = (Project, ); }; };
 		301A4FE885A7A12348986C4F /* UniverseObjects.cpp in Sources */ = {isa = PBXBuildFile; fileRef = 389245138CF297EB417DF730 /* UniverseObjects.cpp */; };
+		44A240F28D635FBE55C6D82A /* Plugins.cpp in Sources */ = {isa = PBXBuildFile; fileRef = BE734C82A9B21A4F73709880 /* Plugins.cpp */; };
 		46A34BE4A0599886221093BA /* PrintData.cpp in Sources */ = {isa = PBXBuildFile; fileRef = 341645FAA25F7901221B8965 /* PrintData.cpp */; };
 		497849B2A4C5EA58A64D316C /* MapPlanetCard.cpp in Sources */ = {isa = PBXBuildFile; fileRef = 32404878BFF00A095AF2DD2C /* MapPlanetCard.cpp */; };
-		4D854618BAC687F75549EEA4 /* Plugins.cpp in Sources */ = {isa = PBXBuildFile; fileRef = 7BEF4D17A4BCE8F1B21A4FC4 /* Plugins.cpp */; };
 		5155CD731DBB9FF900EF090B /* Depreciation.cpp in Sources */ = {isa = PBXBuildFile; fileRef = 5155CD711DBB9FF900EF090B /* Depreciation.cpp */; };
 		5AB644C9B37C15C989A9DBE9 /* DisplayText.cpp in Sources */ = {isa = PBXBuildFile; fileRef = 2E1E458DB603BF979429117C /* DisplayText.cpp */; };
 		6245F8251D301C7400A7A094 /* Body.cpp in Sources */ = {isa = PBXBuildFile; fileRef = 6245F8231D301C7400A7A094 /* Body.cpp */; };
@@ -236,10 +236,7 @@
 		2E644A108BCD762A2A1A899C /* Hazard.h */ = {isa = PBXFileReference; fileEncoding = 4; lastKnownFileType = sourcecode.c.h; name = Hazard.h; path = source/Hazard.h; sourceTree = "<group>"; };
 		2E8047A8987DD8EC99FF8E2E /* Test.cpp */ = {isa = PBXFileReference; fileEncoding = 4; lastKnownFileType = sourcecode.cpp.cpp; name = Test.cpp; path = source/Test.cpp; sourceTree = "<group>"; };
 		32404878BFF00A095AF2DD2C /* MapPlanetCard.cpp */ = {isa = PBXFileReference; fileEncoding = 4; lastKnownFileType = sourcecode.cpp.cpp; name = MapPlanetCard.cpp; path = source/MapPlanetCard.cpp; sourceTree = "<group>"; };
-<<<<<<< HEAD
-=======
 		341645FAA25F7901221B8965 /* PrintData.cpp */ = {isa = PBXFileReference; fileEncoding = 4; lastKnownFileType = sourcecode.cpp.cpp; name = PrintData.cpp; path = source/PrintData.cpp; sourceTree = "<group>"; };
->>>>>>> 6ded1b5b
 		389245138CF297EB417DF730 /* UniverseObjects.cpp */ = {isa = PBXFileReference; fileEncoding = 4; lastKnownFileType = sourcecode.cpp.cpp; name = UniverseObjects.cpp; path = source/UniverseObjects.cpp; sourceTree = "<group>"; };
 		4256486EA97E57BBB38CDAF2 /* ConditionsStore.cpp */ = {isa = PBXFileReference; fileEncoding = 4; lastKnownFileType = sourcecode.cpp.cpp; name = ConditionsStore.cpp; path = source/ConditionsStore.cpp; sourceTree = "<group>"; };
 		46B444A6B2A67F93BB272686 /* ByGivenOrder.h */ = {isa = PBXFileReference; fileEncoding = 4; lastKnownFileType = sourcecode.c.h; name = ByGivenOrder.h; path = source/comparators/ByGivenOrder.h; sourceTree = "<group>"; };
@@ -266,7 +263,6 @@
 		6A5716321E25BE6F00585EB2 /* CollisionSet.h */ = {isa = PBXFileReference; fileEncoding = 4; lastKnownFileType = sourcecode.c.h; name = CollisionSet.h; path = source/CollisionSet.h; sourceTree = "<group>"; };
 		6DCF4CF2972F569E6DBB8578 /* CategoryTypes.h */ = {isa = PBXFileReference; fileEncoding = 4; lastKnownFileType = sourcecode.c.h; name = CategoryTypes.h; path = source/CategoryTypes.h; sourceTree = "<group>"; };
 		74F543598EEFB3745287E663 /* Bitset.cpp */ = {isa = PBXFileReference; fileEncoding = 4; lastKnownFileType = sourcecode.cpp.cpp; name = Bitset.cpp; path = source/Bitset.cpp; sourceTree = "<group>"; };
-		7BEF4D17A4BCE8F1B21A4FC4 /* Plugins.cpp */ = {isa = PBXFileReference; fileEncoding = 4; lastKnownFileType = sourcecode.cpp.cpp; name = Plugins.cpp; path = source/Plugins.cpp; sourceTree = "<group>"; };
 		86AB4B6E9C4C0490AE7F029B /* EsUuid.h */ = {isa = PBXFileReference; fileEncoding = 4; lastKnownFileType = sourcecode.c.h; name = EsUuid.h; path = source/EsUuid.h; sourceTree = "<group>"; };
 		86D9414E818561143BD298BC /* TextReplacements.h */ = {isa = PBXFileReference; fileEncoding = 4; lastKnownFileType = sourcecode.c.h; name = TextReplacements.h; path = source/TextReplacements.h; sourceTree = "<group>"; };
 		8CB543A1AA20F764DD7FC15A /* MenuAnimationPanel.h */ = {isa = PBXFileReference; fileEncoding = 4; lastKnownFileType = sourcecode.c.h; name = MenuAnimationPanel.h; path = source/MenuAnimationPanel.h; sourceTree = "<group>"; };
@@ -284,6 +280,7 @@
 		A3B9425983D66B182BD724B4 /* ConditionsStore.h */ = {isa = PBXFileReference; fileEncoding = 4; lastKnownFileType = sourcecode.c.h; name = ConditionsStore.h; path = source/ConditionsStore.h; sourceTree = "<group>"; };
 		A7E640C7A366679B27CCADAC /* GameLoadingPanel.cpp */ = {isa = PBXFileReference; fileEncoding = 4; lastKnownFileType = sourcecode.cpp.cpp; name = GameLoadingPanel.cpp; path = source/GameLoadingPanel.cpp; sourceTree = "<group>"; };
 		A7F240B4AC219841424A387A /* Logger.cpp */ = {isa = PBXFileReference; fileEncoding = 4; lastKnownFileType = sourcecode.cpp.cpp; name = Logger.cpp; path = source/Logger.cpp; sourceTree = "<group>"; };
+		A85B4AF8968C2B151B8B64B3 /* Plugins.h */ = {isa = PBXFileReference; fileEncoding = 4; lastKnownFileType = sourcecode.c.h; name = Plugins.h; path = source/Plugins.h; sourceTree = "<group>"; };
 		A90633FD1EE602FD000DA6C0 /* LogbookPanel.cpp */ = {isa = PBXFileReference; fileEncoding = 4; lastKnownFileType = sourcecode.cpp.cpp; name = LogbookPanel.cpp; path = source/LogbookPanel.cpp; sourceTree = "<group>"; };
 		A90633FE1EE602FD000DA6C0 /* LogbookPanel.h */ = {isa = PBXFileReference; fileEncoding = 4; lastKnownFileType = sourcecode.c.h; name = LogbookPanel.h; path = source/LogbookPanel.h; sourceTree = "<group>"; };
 		A90C15D71D5BD55700708F3A /* Minable.cpp */ = {isa = PBXFileReference; fileEncoding = 4; lastKnownFileType = sourcecode.cpp.cpp; name = Minable.cpp; path = source/Minable.cpp; sourceTree = "<group>"; };
@@ -537,13 +534,10 @@
 		B590162021ED4A0F00799178 /* DisplayText.h */ = {isa = PBXFileReference; fileEncoding = 4; lastKnownFileType = sourcecode.c.h; name = DisplayText.h; path = source/text/DisplayText.h; sourceTree = "<group>"; };
 		B5DDA6922001B7F600DBA76A /* News.cpp */ = {isa = PBXFileReference; fileEncoding = 4; lastKnownFileType = sourcecode.cpp.cpp; name = News.cpp; path = source/News.cpp; sourceTree = "<group>"; };
 		B5DDA6932001B7F600DBA76A /* News.h */ = {isa = PBXFileReference; fileEncoding = 4; lastKnownFileType = sourcecode.c.h; name = News.h; path = source/News.h; sourceTree = "<group>"; };
+		BE734C82A9B21A4F73709880 /* Plugins.cpp */ = {isa = PBXFileReference; fileEncoding = 4; lastKnownFileType = sourcecode.cpp.cpp; name = Plugins.cpp; path = source/Plugins.cpp; sourceTree = "<group>"; };
 		C49D4EA08DF168A83B1C7B07 /* Hazard.cpp */ = {isa = PBXFileReference; fileEncoding = 4; lastKnownFileType = sourcecode.cpp.cpp; name = Hazard.cpp; path = source/Hazard.cpp; sourceTree = "<group>"; };
 		C62B4D15899E5F47443D0ED6 /* DamageProfile.cpp */ = {isa = PBXFileReference; fileEncoding = 4; lastKnownFileType = sourcecode.cpp.cpp; name = DamageProfile.cpp; path = source/DamageProfile.cpp; sourceTree = "<group>"; };
-<<<<<<< HEAD
-		CF5E4086BE4D73ACCB4BA61A /* Plugins.h */ = {isa = PBXFileReference; fileEncoding = 4; lastKnownFileType = sourcecode.c.h; name = Plugins.h; path = source/Plugins.h; sourceTree = "<group>"; };
-=======
 		CCE547DBB6C74E18E1B84D29 /* PrintData.h */ = {isa = PBXFileReference; fileEncoding = 4; lastKnownFileType = sourcecode.c.h; name = PrintData.h; path = source/PrintData.h; sourceTree = "<group>"; };
->>>>>>> 6ded1b5b
 		D0FA4800BE72C1B5A7D567B9 /* MenuAnimationPanel.cpp */ = {isa = PBXFileReference; fileEncoding = 4; lastKnownFileType = sourcecode.cpp.cpp; name = MenuAnimationPanel.cpp; path = source/MenuAnimationPanel.cpp; sourceTree = "<group>"; };
 		DB9A43BA91B3BC47186BF05E /* UniverseObjects.h */ = {isa = PBXFileReference; fileEncoding = 4; lastKnownFileType = sourcecode.c.h; name = UniverseObjects.h; path = source/UniverseObjects.h; sourceTree = "<group>"; };
 		DC8146D5A145C2DA87D98F1F /* GameLoadingPanel.h */ = {isa = PBXFileReference; fileEncoding = 4; lastKnownFileType = sourcecode.c.h; name = GameLoadingPanel.h; path = source/GameLoadingPanel.h; sourceTree = "<group>"; };
@@ -902,8 +896,8 @@
 				CCE547DBB6C74E18E1B84D29 /* PrintData.h */,
 				A7F240B4AC219841424A387A /* Logger.cpp */,
 				AE57401AA43232EDEABFAE13 /* Logger.h */,
-				7BEF4D17A4BCE8F1B21A4FC4 /* Plugins.cpp */,
-				CF5E4086BE4D73ACCB4BA61A /* Plugins.h */,
+				BE734C82A9B21A4F73709880 /* Plugins.cpp */,
+				A85B4AF8968C2B151B8B64B3 /* Plugins.h */,
 			);
 			name = source;
 			sourceTree = "<group>";
@@ -1300,7 +1294,7 @@
 				920F40E0ADECA8926F423FDA /* Variant.cpp in Sources */,
 				46A34BE4A0599886221093BA /* PrintData.cpp in Sources */,
 				DAC24E909BF453D18AEE3DA3 /* Logger.cpp in Sources */,
-				4D854618BAC687F75549EEA4 /* Plugins.cpp in Sources */,
+				44A240F28D635FBE55C6D82A /* Plugins.cpp in Sources */,
 			);
 			runOnlyForDeploymentPostprocessing = 0;
 		};
