// !$*UTF8*$!
{
	archiveVersion = 1;
	classes = {
	};
	objectVersion = 46;
	objects = {

/* Begin PBXBuildFile section */
		03624EC39EE09C7A786B4A3D /* CoreStartData.cpp in Sources */ = {isa = PBXBuildFile; fileRef = 0DF34095B64BC64F666ECF5F /* CoreStartData.cpp */; };
		03DC4253AA8390FE0A8FB4EA /* MaskManager.cpp in Sources */ = {isa = PBXBuildFile; fileRef = 499B4DA7A9C7351120660643 /* MaskManager.cpp */; };
		072599D126A8CB2F007EC229 /* SDL2.framework in Frameworks */ = {isa = PBXBuildFile; fileRef = 072599CC26A8C942007EC229 /* SDL2.framework */; };
		072599D426A8CD5D007EC229 /* SDL2.framework in CopyFiles */ = {isa = PBXBuildFile; fileRef = 072599CC26A8C942007EC229 /* SDL2.framework */; settings = {ATTRIBUTES = (CodeSignOnCopy, RemoveHeadersOnCopy, ); }; };
		16AD4CACA629E8026777EA00 /* truncate.hpp in Headers */ = {isa = PBXBuildFile; fileRef = 2CA44855BD0AFF45DCAEEA5D /* truncate.hpp */; settings = {ATTRIBUTES = (Project, ); }; };
		301A4FE885A7A12348986C4F /* GameObjects.cpp in Sources */ = {isa = PBXBuildFile; fileRef = 389245138CF297EB417DF730 /* GameObjects.cpp */; };
		5155CD731DBB9FF900EF090B /* Depreciation.cpp in Sources */ = {isa = PBXBuildFile; fileRef = 5155CD711DBB9FF900EF090B /* Depreciation.cpp */; };
		5AB644C9B37C15C989A9DBE9 /* DisplayText.cpp in Sources */ = {isa = PBXBuildFile; fileRef = 2E1E458DB603BF979429117C /* DisplayText.cpp */; };
		6245F8251D301C7400A7A094 /* Body.cpp in Sources */ = {isa = PBXBuildFile; fileRef = 6245F8231D301C7400A7A094 /* Body.cpp */; };
		6245F8281D301C9000A7A094 /* Hardpoint.cpp in Sources */ = {isa = PBXBuildFile; fileRef = 6245F8261D301C9000A7A094 /* Hardpoint.cpp */; };
		628BDAEF1CC5DC950062BCD2 /* PlanetLabel.cpp in Sources */ = {isa = PBXBuildFile; fileRef = 628BDAED1CC5DC950062BCD2 /* PlanetLabel.cpp */; };
		62A405BA1D47DA4D0054F6A0 /* FogShader.cpp in Sources */ = {isa = PBXBuildFile; fileRef = 62A405B81D47DA4D0054F6A0 /* FogShader.cpp */; };
		62C3111A1CE172D000409D91 /* Flotsam.cpp in Sources */ = {isa = PBXBuildFile; fileRef = 62C311181CE172D000409D91 /* Flotsam.cpp */; };
		6A5716331E25BE6F00585EB2 /* CollisionSet.cpp in Sources */ = {isa = PBXBuildFile; fileRef = 6A5716311E25BE6F00585EB2 /* CollisionSet.cpp */; };
		6EC347E6A79BA5602BA4D1EA /* StartConditionsPanel.cpp in Sources */ = {isa = PBXBuildFile; fileRef = 11EA4AD7A889B6AC1441A198 /* StartConditionsPanel.cpp */; };
		87D6407E8B579EB502BFBCE5 /* GameAction.cpp in Sources */ = {isa = PBXBuildFile; fileRef = 9F0F4096A9008E2D8F3304BB /* GameAction.cpp */; };
		88A64339B56EBA1F7923E1C7 /* GameLoadingPanel.cpp in Sources */ = {isa = PBXBuildFile; fileRef = A7E640C7A366679B27CCADAC /* GameLoadingPanel.cpp */; };
		90CF46CE84794C6186FC6CE2 /* EsUuid.cpp in Sources */ = {isa = PBXBuildFile; fileRef = 950742538F8CECF5D4168FBC /* EsUuid.cpp */; };
		94DF4B5B8619F6A3715D6168 /* Weather.cpp in Sources */ = {isa = PBXBuildFile; fileRef = 8E8A4C648B242742B22A34FA /* Weather.cpp */; };
		9E1F4BF78F9E1FC4C96F76B5 /* Test.cpp in Sources */ = {isa = PBXBuildFile; fileRef = 2E8047A8987DD8EC99FF8E2E /* Test.cpp */; };
		A90633FF1EE602FD000DA6C0 /* LogbookPanel.cpp in Sources */ = {isa = PBXBuildFile; fileRef = A90633FD1EE602FD000DA6C0 /* LogbookPanel.cpp */; };
		A90C15D91D5BD55700708F3A /* Minable.cpp in Sources */ = {isa = PBXBuildFile; fileRef = A90C15D71D5BD55700708F3A /* Minable.cpp */; };
		A90C15DC1D5BD56800708F3A /* Rectangle.cpp in Sources */ = {isa = PBXBuildFile; fileRef = A90C15DA1D5BD56800708F3A /* Rectangle.cpp */; };
		A93931FB1988135200C2A87B /* libturbojpeg.0.dylib in Frameworks */ = {isa = PBXBuildFile; fileRef = A93931FA1988135200C2A87B /* libturbojpeg.0.dylib */; };
		A93931FD1988136B00C2A87B /* libpng16.dylib in Frameworks */ = {isa = PBXBuildFile; fileRef = A93931FC1988136B00C2A87B /* libpng16.dylib */; };
		A93931FE1988136E00C2A87B /* libturbojpeg.0.dylib in CopyFiles */ = {isa = PBXBuildFile; fileRef = A93931FA1988135200C2A87B /* libturbojpeg.0.dylib */; };
		A93931FF1988136F00C2A87B /* libpng16.dylib in CopyFiles */ = {isa = PBXBuildFile; fileRef = A93931FC1988136B00C2A87B /* libpng16.dylib */; };
		A94408A51982F3E600610427 /* endless-sky.iconset in Resources */ = {isa = PBXBuildFile; fileRef = A94408A41982F3E600610427 /* endless-sky.iconset */; };
		A966A5AB1B964E6300DFF69C /* Person.cpp in Sources */ = {isa = PBXBuildFile; fileRef = A966A5A91B964E6300DFF69C /* Person.cpp */; };
		A96863A01AE6FD0E004FE1FE /* Account.cpp in Sources */ = {isa = PBXBuildFile; fileRef = A96862CD1AE6FD0A004FE1FE /* Account.cpp */; };
		A96863A11AE6FD0E004FE1FE /* AI.cpp in Sources */ = {isa = PBXBuildFile; fileRef = A96862CF1AE6FD0A004FE1FE /* AI.cpp */; };
		A96863A21AE6FD0E004FE1FE /* Angle.cpp in Sources */ = {isa = PBXBuildFile; fileRef = A96862D11AE6FD0A004FE1FE /* Angle.cpp */; };
		A96863A41AE6FD0E004FE1FE /* Armament.cpp in Sources */ = {isa = PBXBuildFile; fileRef = A96862D51AE6FD0A004FE1FE /* Armament.cpp */; };
		A96863A51AE6FD0E004FE1FE /* AsteroidField.cpp in Sources */ = {isa = PBXBuildFile; fileRef = A96862D71AE6FD0A004FE1FE /* AsteroidField.cpp */; };
		A96863A61AE6FD0E004FE1FE /* Audio.cpp in Sources */ = {isa = PBXBuildFile; fileRef = A96862D91AE6FD0A004FE1FE /* Audio.cpp */; };
		A96863A71AE6FD0E004FE1FE /* BankPanel.cpp in Sources */ = {isa = PBXBuildFile; fileRef = A96862DB1AE6FD0A004FE1FE /* BankPanel.cpp */; };
		A96863A91AE6FD0E004FE1FE /* BoardingPanel.cpp in Sources */ = {isa = PBXBuildFile; fileRef = A96862DF1AE6FD0A004FE1FE /* BoardingPanel.cpp */; };
		A96863AA1AE6FD0E004FE1FE /* CaptureOdds.cpp in Sources */ = {isa = PBXBuildFile; fileRef = A96862E11AE6FD0A004FE1FE /* CaptureOdds.cpp */; };
		A96863AB1AE6FD0E004FE1FE /* CargoHold.cpp in Sources */ = {isa = PBXBuildFile; fileRef = A96862E31AE6FD0A004FE1FE /* CargoHold.cpp */; };
		A96863AC1AE6FD0E004FE1FE /* Color.cpp in Sources */ = {isa = PBXBuildFile; fileRef = A96862E61AE6FD0A004FE1FE /* Color.cpp */; };
		A96863AD1AE6FD0E004FE1FE /* Command.cpp in Sources */ = {isa = PBXBuildFile; fileRef = A96862E81AE6FD0A004FE1FE /* Command.cpp */; };
		A96863AE1AE6FD0E004FE1FE /* ConditionSet.cpp in Sources */ = {isa = PBXBuildFile; fileRef = A96862EA1AE6FD0A004FE1FE /* ConditionSet.cpp */; };
		A96863AF1AE6FD0E004FE1FE /* Conversation.cpp in Sources */ = {isa = PBXBuildFile; fileRef = A96862EC1AE6FD0A004FE1FE /* Conversation.cpp */; };
		A96863B01AE6FD0E004FE1FE /* ConversationPanel.cpp in Sources */ = {isa = PBXBuildFile; fileRef = A96862EE1AE6FD0A004FE1FE /* ConversationPanel.cpp */; };
		A96863B11AE6FD0E004FE1FE /* DataFile.cpp in Sources */ = {isa = PBXBuildFile; fileRef = A96862F01AE6FD0A004FE1FE /* DataFile.cpp */; };
		A96863B21AE6FD0E004FE1FE /* DataNode.cpp in Sources */ = {isa = PBXBuildFile; fileRef = A96862F21AE6FD0A004FE1FE /* DataNode.cpp */; };
		A96863B31AE6FD0E004FE1FE /* DataWriter.cpp in Sources */ = {isa = PBXBuildFile; fileRef = A96862F41AE6FD0A004FE1FE /* DataWriter.cpp */; };
		A96863B41AE6FD0E004FE1FE /* Date.cpp in Sources */ = {isa = PBXBuildFile; fileRef = A96862F61AE6FD0A004FE1FE /* Date.cpp */; };
		A96863B51AE6FD0E004FE1FE /* Dialog.cpp in Sources */ = {isa = PBXBuildFile; fileRef = A96862F81AE6FD0A004FE1FE /* Dialog.cpp */; };
		A96863B61AE6FD0E004FE1FE /* DistanceMap.cpp in Sources */ = {isa = PBXBuildFile; fileRef = A96862FA1AE6FD0B004FE1FE /* DistanceMap.cpp */; };
		A96863B81AE6FD0E004FE1FE /* DrawList.cpp in Sources */ = {isa = PBXBuildFile; fileRef = A96862FE1AE6FD0B004FE1FE /* DrawList.cpp */; };
		A96863B91AE6FD0E004FE1FE /* Effect.cpp in Sources */ = {isa = PBXBuildFile; fileRef = A96863001AE6FD0B004FE1FE /* Effect.cpp */; };
		A96863BA1AE6FD0E004FE1FE /* Engine.cpp in Sources */ = {isa = PBXBuildFile; fileRef = A96863021AE6FD0B004FE1FE /* Engine.cpp */; };
		A96863BB1AE6FD0E004FE1FE /* EscortDisplay.cpp in Sources */ = {isa = PBXBuildFile; fileRef = A96863041AE6FD0B004FE1FE /* EscortDisplay.cpp */; };
		A96863BC1AE6FD0E004FE1FE /* Files.cpp in Sources */ = {isa = PBXBuildFile; fileRef = A96863061AE6FD0B004FE1FE /* Files.cpp */; };
		A96863BD1AE6FD0E004FE1FE /* FillShader.cpp in Sources */ = {isa = PBXBuildFile; fileRef = A96863081AE6FD0B004FE1FE /* FillShader.cpp */; };
		A96863BE1AE6FD0E004FE1FE /* Fleet.cpp in Sources */ = {isa = PBXBuildFile; fileRef = A968630A1AE6FD0B004FE1FE /* Fleet.cpp */; };
		A96863BF1AE6FD0E004FE1FE /* Font.cpp in Sources */ = {isa = PBXBuildFile; fileRef = A968630C1AE6FD0B004FE1FE /* Font.cpp */; };
		A96863C01AE6FD0E004FE1FE /* FontSet.cpp in Sources */ = {isa = PBXBuildFile; fileRef = A968630E1AE6FD0B004FE1FE /* FontSet.cpp */; };
		A96863C11AE6FD0E004FE1FE /* Format.cpp in Sources */ = {isa = PBXBuildFile; fileRef = A96863101AE6FD0B004FE1FE /* Format.cpp */; };
		A96863C21AE6FD0E004FE1FE /* FrameTimer.cpp in Sources */ = {isa = PBXBuildFile; fileRef = A96863121AE6FD0B004FE1FE /* FrameTimer.cpp */; };
		A96863C31AE6FD0E004FE1FE /* Galaxy.cpp in Sources */ = {isa = PBXBuildFile; fileRef = A96863141AE6FD0B004FE1FE /* Galaxy.cpp */; };
		A96863C41AE6FD0E004FE1FE /* GameData.cpp in Sources */ = {isa = PBXBuildFile; fileRef = A96863161AE6FD0B004FE1FE /* GameData.cpp */; };
		A96863C51AE6FD0E004FE1FE /* GameEvent.cpp in Sources */ = {isa = PBXBuildFile; fileRef = A96863181AE6FD0B004FE1FE /* GameEvent.cpp */; };
		A96863C61AE6FD0E004FE1FE /* Government.cpp in Sources */ = {isa = PBXBuildFile; fileRef = A968631B1AE6FD0B004FE1FE /* Government.cpp */; };
		A96863C71AE6FD0E004FE1FE /* HailPanel.cpp in Sources */ = {isa = PBXBuildFile; fileRef = A968631D1AE6FD0B004FE1FE /* HailPanel.cpp */; };
		A96863C81AE6FD0E004FE1FE /* HiringPanel.cpp in Sources */ = {isa = PBXBuildFile; fileRef = A968631F1AE6FD0B004FE1FE /* HiringPanel.cpp */; };
		A96863C91AE6FD0E004FE1FE /* ImageBuffer.cpp in Sources */ = {isa = PBXBuildFile; fileRef = A96863211AE6FD0B004FE1FE /* ImageBuffer.cpp */; };
		A96863CB1AE6FD0E004FE1FE /* Information.cpp in Sources */ = {isa = PBXBuildFile; fileRef = A96863251AE6FD0B004FE1FE /* Information.cpp */; };
		A96863CC1AE6FD0E004FE1FE /* Interface.cpp in Sources */ = {isa = PBXBuildFile; fileRef = A96863271AE6FD0B004FE1FE /* Interface.cpp */; };
		A96863CD1AE6FD0E004FE1FE /* LineShader.cpp in Sources */ = {isa = PBXBuildFile; fileRef = A96863291AE6FD0B004FE1FE /* LineShader.cpp */; };
		A96863CE1AE6FD0E004FE1FE /* LoadPanel.cpp in Sources */ = {isa = PBXBuildFile; fileRef = A968632B1AE6FD0B004FE1FE /* LoadPanel.cpp */; };
		A96863CF1AE6FD0E004FE1FE /* LocationFilter.cpp in Sources */ = {isa = PBXBuildFile; fileRef = A968632D1AE6FD0B004FE1FE /* LocationFilter.cpp */; };
		A96863D01AE6FD0E004FE1FE /* main.cpp in Sources */ = {isa = PBXBuildFile; fileRef = A968632F1AE6FD0B004FE1FE /* main.cpp */; };
		A96863D11AE6FD0E004FE1FE /* MainPanel.cpp in Sources */ = {isa = PBXBuildFile; fileRef = A96863301AE6FD0B004FE1FE /* MainPanel.cpp */; };
		A96863D21AE6FD0E004FE1FE /* MapDetailPanel.cpp in Sources */ = {isa = PBXBuildFile; fileRef = A96863321AE6FD0C004FE1FE /* MapDetailPanel.cpp */; };
		A96863D31AE6FD0E004FE1FE /* MapPanel.cpp in Sources */ = {isa = PBXBuildFile; fileRef = A96863341AE6FD0C004FE1FE /* MapPanel.cpp */; };
		A96863D41AE6FD0E004FE1FE /* Mask.cpp in Sources */ = {isa = PBXBuildFile; fileRef = A96863361AE6FD0C004FE1FE /* Mask.cpp */; };
		A96863D51AE6FD0E004FE1FE /* MenuPanel.cpp in Sources */ = {isa = PBXBuildFile; fileRef = A96863381AE6FD0C004FE1FE /* MenuPanel.cpp */; };
		A96863D61AE6FD0E004FE1FE /* Messages.cpp in Sources */ = {isa = PBXBuildFile; fileRef = A968633A1AE6FD0C004FE1FE /* Messages.cpp */; };
		A96863D71AE6FD0E004FE1FE /* Mission.cpp in Sources */ = {isa = PBXBuildFile; fileRef = A968633C1AE6FD0C004FE1FE /* Mission.cpp */; };
		A96863D81AE6FD0E004FE1FE /* MissionAction.cpp in Sources */ = {isa = PBXBuildFile; fileRef = A968633E1AE6FD0C004FE1FE /* MissionAction.cpp */; };
		A96863D91AE6FD0E004FE1FE /* MissionPanel.cpp in Sources */ = {isa = PBXBuildFile; fileRef = A96863401AE6FD0C004FE1FE /* MissionPanel.cpp */; };
		A96863DA1AE6FD0E004FE1FE /* Mortgage.cpp in Sources */ = {isa = PBXBuildFile; fileRef = A96863421AE6FD0C004FE1FE /* Mortgage.cpp */; };
		A96863DB1AE6FD0E004FE1FE /* NPC.cpp in Sources */ = {isa = PBXBuildFile; fileRef = A96863441AE6FD0C004FE1FE /* NPC.cpp */; };
		A96863DC1AE6FD0E004FE1FE /* Outfit.cpp in Sources */ = {isa = PBXBuildFile; fileRef = A96863461AE6FD0C004FE1FE /* Outfit.cpp */; };
		A96863DD1AE6FD0E004FE1FE /* OutfitInfoDisplay.cpp in Sources */ = {isa = PBXBuildFile; fileRef = A96863481AE6FD0C004FE1FE /* OutfitInfoDisplay.cpp */; };
		A96863DE1AE6FD0E004FE1FE /* OutfitterPanel.cpp in Sources */ = {isa = PBXBuildFile; fileRef = A968634A1AE6FD0C004FE1FE /* OutfitterPanel.cpp */; };
		A96863DF1AE6FD0E004FE1FE /* OutlineShader.cpp in Sources */ = {isa = PBXBuildFile; fileRef = A968634C1AE6FD0C004FE1FE /* OutlineShader.cpp */; };
		A96863E01AE6FD0E004FE1FE /* Panel.cpp in Sources */ = {isa = PBXBuildFile; fileRef = A968634E1AE6FD0C004FE1FE /* Panel.cpp */; };
		A96863E11AE6FD0E004FE1FE /* Personality.cpp in Sources */ = {isa = PBXBuildFile; fileRef = A96863501AE6FD0C004FE1FE /* Personality.cpp */; };
		A96863E21AE6FD0E004FE1FE /* Phrase.cpp in Sources */ = {isa = PBXBuildFile; fileRef = A96863521AE6FD0C004FE1FE /* Phrase.cpp */; };
		A96863E31AE6FD0E004FE1FE /* Planet.cpp in Sources */ = {isa = PBXBuildFile; fileRef = A96863551AE6FD0C004FE1FE /* Planet.cpp */; };
		A96863E41AE6FD0E004FE1FE /* PlanetPanel.cpp in Sources */ = {isa = PBXBuildFile; fileRef = A96863571AE6FD0C004FE1FE /* PlanetPanel.cpp */; };
		A96863E51AE6FD0E004FE1FE /* PlayerInfo.cpp in Sources */ = {isa = PBXBuildFile; fileRef = A96863591AE6FD0C004FE1FE /* PlayerInfo.cpp */; };
		A96863E61AE6FD0E004FE1FE /* Point.cpp in Sources */ = {isa = PBXBuildFile; fileRef = A968635B1AE6FD0C004FE1FE /* Point.cpp */; };
		A96863E71AE6FD0E004FE1FE /* PointerShader.cpp in Sources */ = {isa = PBXBuildFile; fileRef = A968635D1AE6FD0C004FE1FE /* PointerShader.cpp */; };
		A96863E81AE6FD0E004FE1FE /* Politics.cpp in Sources */ = {isa = PBXBuildFile; fileRef = A968635F1AE6FD0C004FE1FE /* Politics.cpp */; };
		A96863E91AE6FD0E004FE1FE /* Preferences.cpp in Sources */ = {isa = PBXBuildFile; fileRef = A96863611AE6FD0C004FE1FE /* Preferences.cpp */; };
		A96863EA1AE6FD0E004FE1FE /* PreferencesPanel.cpp in Sources */ = {isa = PBXBuildFile; fileRef = A96863631AE6FD0C004FE1FE /* PreferencesPanel.cpp */; };
		A96863EB1AE6FD0E004FE1FE /* Projectile.cpp in Sources */ = {isa = PBXBuildFile; fileRef = A96863651AE6FD0C004FE1FE /* Projectile.cpp */; };
		A96863EC1AE6FD0E004FE1FE /* Radar.cpp in Sources */ = {isa = PBXBuildFile; fileRef = A96863671AE6FD0C004FE1FE /* Radar.cpp */; };
		A96863ED1AE6FD0E004FE1FE /* Random.cpp in Sources */ = {isa = PBXBuildFile; fileRef = A96863691AE6FD0D004FE1FE /* Random.cpp */; };
		A96863EE1AE6FD0E004FE1FE /* RingShader.cpp in Sources */ = {isa = PBXBuildFile; fileRef = A968636B1AE6FD0D004FE1FE /* RingShader.cpp */; };
		A96863EF1AE6FD0E004FE1FE /* SavedGame.cpp in Sources */ = {isa = PBXBuildFile; fileRef = A968636E1AE6FD0D004FE1FE /* SavedGame.cpp */; };
		A96863F01AE6FD0E004FE1FE /* Screen.cpp in Sources */ = {isa = PBXBuildFile; fileRef = A96863701AE6FD0D004FE1FE /* Screen.cpp */; };
		A96863F11AE6FD0E004FE1FE /* Shader.cpp in Sources */ = {isa = PBXBuildFile; fileRef = A96863731AE6FD0D004FE1FE /* Shader.cpp */; };
		A96863F21AE6FD0E004FE1FE /* Ship.cpp in Sources */ = {isa = PBXBuildFile; fileRef = A96863761AE6FD0D004FE1FE /* Ship.cpp */; };
		A96863F31AE6FD0E004FE1FE /* ShipEvent.cpp in Sources */ = {isa = PBXBuildFile; fileRef = A96863781AE6FD0D004FE1FE /* ShipEvent.cpp */; };
		A96863F41AE6FD0E004FE1FE /* ShipInfoDisplay.cpp in Sources */ = {isa = PBXBuildFile; fileRef = A968637A1AE6FD0D004FE1FE /* ShipInfoDisplay.cpp */; };
		A96863F51AE6FD0E004FE1FE /* ShipyardPanel.cpp in Sources */ = {isa = PBXBuildFile; fileRef = A968637C1AE6FD0D004FE1FE /* ShipyardPanel.cpp */; };
		A96863F61AE6FD0E004FE1FE /* ShopPanel.cpp in Sources */ = {isa = PBXBuildFile; fileRef = A968637E1AE6FD0D004FE1FE /* ShopPanel.cpp */; };
		A96863F71AE6FD0E004FE1FE /* Sound.cpp in Sources */ = {isa = PBXBuildFile; fileRef = A96863801AE6FD0D004FE1FE /* Sound.cpp */; };
		A96863F81AE6FD0E004FE1FE /* SpaceportPanel.cpp in Sources */ = {isa = PBXBuildFile; fileRef = A96863821AE6FD0D004FE1FE /* SpaceportPanel.cpp */; };
		A96863F91AE6FD0E004FE1FE /* Sprite.cpp in Sources */ = {isa = PBXBuildFile; fileRef = A96863841AE6FD0D004FE1FE /* Sprite.cpp */; };
		A96863FA1AE6FD0E004FE1FE /* SpriteQueue.cpp in Sources */ = {isa = PBXBuildFile; fileRef = A96863861AE6FD0D004FE1FE /* SpriteQueue.cpp */; };
		A96863FB1AE6FD0E004FE1FE /* SpriteSet.cpp in Sources */ = {isa = PBXBuildFile; fileRef = A96863881AE6FD0D004FE1FE /* SpriteSet.cpp */; };
		A96863FC1AE6FD0E004FE1FE /* SpriteShader.cpp in Sources */ = {isa = PBXBuildFile; fileRef = A968638A1AE6FD0D004FE1FE /* SpriteShader.cpp */; };
		A96863FD1AE6FD0E004FE1FE /* StarField.cpp in Sources */ = {isa = PBXBuildFile; fileRef = A968638C1AE6FD0D004FE1FE /* StarField.cpp */; };
		A96863FE1AE6FD0E004FE1FE /* StartConditions.cpp in Sources */ = {isa = PBXBuildFile; fileRef = A968638E1AE6FD0D004FE1FE /* StartConditions.cpp */; };
		A96863FF1AE6FD0E004FE1FE /* StellarObject.cpp in Sources */ = {isa = PBXBuildFile; fileRef = A96863901AE6FD0D004FE1FE /* StellarObject.cpp */; };
		A96864001AE6FD0E004FE1FE /* System.cpp in Sources */ = {isa = PBXBuildFile; fileRef = A96863921AE6FD0D004FE1FE /* System.cpp */; };
		A96864011AE6FD0E004FE1FE /* Table.cpp in Sources */ = {isa = PBXBuildFile; fileRef = A96863941AE6FD0D004FE1FE /* Table.cpp */; };
		A96864021AE6FD0E004FE1FE /* Trade.cpp in Sources */ = {isa = PBXBuildFile; fileRef = A96863961AE6FD0D004FE1FE /* Trade.cpp */; };
		A96864031AE6FD0E004FE1FE /* TradingPanel.cpp in Sources */ = {isa = PBXBuildFile; fileRef = A96863981AE6FD0D004FE1FE /* TradingPanel.cpp */; };
		A96864041AE6FD0E004FE1FE /* UI.cpp in Sources */ = {isa = PBXBuildFile; fileRef = A968639A1AE6FD0D004FE1FE /* UI.cpp */; };
		A96864051AE6FD0E004FE1FE /* Weapon.cpp in Sources */ = {isa = PBXBuildFile; fileRef = A968639C1AE6FD0D004FE1FE /* Weapon.cpp */; };
		A96864061AE6FD0E004FE1FE /* WrappedText.cpp in Sources */ = {isa = PBXBuildFile; fileRef = A968639E1AE6FD0D004FE1FE /* WrappedText.cpp */; };
		A97C24EA1B17BE35007DDFA1 /* MapOutfitterPanel.cpp in Sources */ = {isa = PBXBuildFile; fileRef = A97C24E81B17BE35007DDFA1 /* MapOutfitterPanel.cpp */; };
		A97C24ED1B17BE3C007DDFA1 /* MapShipyardPanel.cpp in Sources */ = {isa = PBXBuildFile; fileRef = A97C24EB1B17BE3C007DDFA1 /* MapShipyardPanel.cpp */; };
		A98150821EA9634A00428AD6 /* ShipInfoPanel.cpp in Sources */ = {isa = PBXBuildFile; fileRef = A98150801EA9634A00428AD6 /* ShipInfoPanel.cpp */; };
		A98150851EA9635D00428AD6 /* PlayerInfoPanel.cpp in Sources */ = {isa = PBXBuildFile; fileRef = A98150831EA9635D00428AD6 /* PlayerInfoPanel.cpp */; };
		A99F7A50195DF3E8002C30B8 /* Images.xcassets in Resources */ = {isa = PBXBuildFile; fileRef = A99F7A4F195DF3E8002C30B8 /* Images.xcassets */; };
		A99F7AF5195DF44C002C30B8 /* credits.txt in Resources */ = {isa = PBXBuildFile; fileRef = A99F7A6F195DF44B002C30B8 /* credits.txt */; };
		A99F7B08195DF44C002C30B8 /* keys.txt in Resources */ = {isa = PBXBuildFile; fileRef = A99F7A94195DF44B002C30B8 /* keys.txt */; };
		A99F7B09195DF44C002C30B8 /* license.txt in Resources */ = {isa = PBXBuildFile; fileRef = A99F7A95195DF44B002C30B8 /* license.txt */; };
		A99F7B34195DF45E002C30B8 /* data in Resources */ = {isa = PBXBuildFile; fileRef = A99F7B32195DF45E002C30B8 /* data */; };
		A99F7B35195DF45E002C30B8 /* images in Resources */ = {isa = PBXBuildFile; fileRef = A99F7B33195DF45E002C30B8 /* images */; };
		A9A5297419996C9F002D7C35 /* sounds in Resources */ = {isa = PBXBuildFile; fileRef = A9A5297319996C9F002D7C35 /* sounds */; };
		A9A5297619996CC3002D7C35 /* OpenAL.framework in Frameworks */ = {isa = PBXBuildFile; fileRef = A9A5297519996CC3002D7C35 /* OpenAL.framework */; };
		A9B99D021C616AD000BE7C2E /* ItemInfoDisplay.cpp in Sources */ = {isa = PBXBuildFile; fileRef = A9B99D001C616AD000BE7C2E /* ItemInfoDisplay.cpp */; };
		A9B99D051C616AF200BE7C2E /* MapSalesPanel.cpp in Sources */ = {isa = PBXBuildFile; fileRef = A9B99D031C616AF200BE7C2E /* MapSalesPanel.cpp */; };
		A9BDFB541E00B8AA00A6B27E /* Music.cpp in Sources */ = {isa = PBXBuildFile; fileRef = A9BDFB521E00B8AA00A6B27E /* Music.cpp */; };
		A9BDFB561E00B94700A6B27E /* libmad.0.dylib in Frameworks */ = {isa = PBXBuildFile; fileRef = A9BDFB551E00B94700A6B27E /* libmad.0.dylib */; };
		A9BDFB571E00BD6A00A6B27E /* libmad.0.dylib in CopyFiles */ = {isa = PBXBuildFile; fileRef = A9BDFB551E00B94700A6B27E /* libmad.0.dylib */; };
		A9C70E101C0E5B51000B3D14 /* File.cpp in Sources */ = {isa = PBXBuildFile; fileRef = A9C70E0E1C0E5B51000B3D14 /* File.cpp */; };
		A9CC526D1950C9F6004E4E22 /* Cocoa.framework in Frameworks */ = {isa = PBXBuildFile; fileRef = A9CC526C1950C9F6004E4E22 /* Cocoa.framework */; };
		A9D40D1A195DFAA60086EE52 /* OpenGL.framework in Frameworks */ = {isa = PBXBuildFile; fileRef = A9D40D19195DFAA60086EE52 /* OpenGL.framework */; };
		AFF742E3BAA4AD9A5D001460 /* alignment.hpp in Headers */ = {isa = PBXBuildFile; fileRef = 13B643F6BEC24349F9BC9F42 /* alignment.hpp */; settings = {ATTRIBUTES = (Project, ); }; };
		B55C239D2303CE8B005C1A14 /* GameWindow.cpp in Sources */ = {isa = PBXBuildFile; fileRef = B55C239B2303CE8A005C1A14 /* GameWindow.cpp */; };
		B590161321ED4A0F00799178 /* Utf8.cpp in Sources */ = {isa = PBXBuildFile; fileRef = B590161121ED4A0E00799178 /* Utf8.cpp */; };
		B5DDA6942001B7F600DBA76A /* News.cpp in Sources */ = {isa = PBXBuildFile; fileRef = B5DDA6922001B7F600DBA76A /* News.cpp */; };
		C4264774A89C0001B6FFC60E /* Hazard.cpp in Sources */ = {isa = PBXBuildFile; fileRef = C49D4EA08DF168A83B1C7B07 /* Hazard.cpp */; };
		C7354A3E9C53D6C5E3CC352F /* TestData.cpp in Sources */ = {isa = PBXBuildFile; fileRef = 02D34A71AE3BC4C93FC6865B /* TestData.cpp */; };
<<<<<<< HEAD
		C977432FA0DF4F02EAC6BBC3 /* WeightedVariant.cpp in Sources */ = {isa = PBXBuildFile; fileRef = 12CF4D1FB34C69CC44079542 /* WeightedVariant.cpp */; };
=======
		CE3F49A88B6DCBE09A711110 /* opengl.cpp in Sources */ = {isa = PBXBuildFile; fileRef = A3754152958FBC924E9F76A9 /* opengl.cpp */; };
>>>>>>> 1fb3549e
		DF8D57E11FC25842001525DA /* Dictionary.cpp in Sources */ = {isa = PBXBuildFile; fileRef = DF8D57DF1FC25842001525DA /* Dictionary.cpp */; };
		DF8D57E51FC25889001525DA /* Visual.cpp in Sources */ = {isa = PBXBuildFile; fileRef = DF8D57E21FC25889001525DA /* Visual.cpp */; };
		DFAAE2A61FD4A25C0072C0A8 /* BatchDrawList.cpp in Sources */ = {isa = PBXBuildFile; fileRef = DFAAE2A21FD4A25C0072C0A8 /* BatchDrawList.cpp */; };
		DFAAE2A71FD4A25C0072C0A8 /* BatchShader.cpp in Sources */ = {isa = PBXBuildFile; fileRef = DFAAE2A41FD4A25C0072C0A8 /* BatchShader.cpp */; };
		DFAAE2AA1FD4A27B0072C0A8 /* ImageSet.cpp in Sources */ = {isa = PBXBuildFile; fileRef = DFAAE2A81FD4A27B0072C0A8 /* ImageSet.cpp */; };
		ED5E4F2ABA89E9DE00603E69 /* TestContext.cpp in Sources */ = {isa = PBXBuildFile; fileRef = A3134EC4B1CCA5546A10C3EF /* TestContext.cpp */; };
		F2984BCDAC4980F4D6929EE7 /* Variant.cpp in Sources */ = {isa = PBXBuildFile; fileRef = D38F4076BF68C65C0E03D654 /* Variant.cpp */; };
		F55745BDBC50E15DCEB2ED5B /* layout.hpp in Headers */ = {isa = PBXBuildFile; fileRef = 9BCF4321AF819E944EC02FB9 /* layout.hpp */; settings = {ATTRIBUTES = (Project, ); }; };
		F78A44BAA8252F6D53B24B69 /* TextReplacements.cpp in Sources */ = {isa = PBXBuildFile; fileRef = 6A4E42FEB3B265A91D5BD2FC /* TextReplacements.cpp */; };
/* End PBXBuildFile section */

/* Begin PBXContainerItemProxy section */
		072599CE26A8CADA007EC229 /* PBXContainerItemProxy */ = {
			isa = PBXContainerItemProxy;
			containerPortal = A9CC52611950C9F6004E4E22 /* Project object */;
			proxyType = 1;
			remoteGlobalIDString = 072599BD26A8C67D007EC229;
			remoteInfo = SDL2;
		};
/* End PBXContainerItemProxy section */

/* Begin PBXCopyFilesBuildPhase section */
		A93931ED19880ECA00C2A87B /* CopyFiles */ = {
			isa = PBXCopyFilesBuildPhase;
			buildActionMask = 2147483647;
			dstPath = "";
			dstSubfolderSpec = 10;
			files = (
				A9BDFB571E00BD6A00A6B27E /* libmad.0.dylib in CopyFiles */,
				A93931FF1988136F00C2A87B /* libpng16.dylib in CopyFiles */,
				A93931FE1988136E00C2A87B /* libturbojpeg.0.dylib in CopyFiles */,
				072599D426A8CD5D007EC229 /* SDL2.framework in CopyFiles */,
			);
			runOnlyForDeploymentPostprocessing = 0;
		};
/* End PBXCopyFilesBuildPhase section */

/* Begin PBXFileReference section */
		02D34A71AE3BC4C93FC6865B /* TestData.cpp */ = {isa = PBXFileReference; fileEncoding = 4; lastKnownFileType = sourcecode.cpp.cpp; name = TestData.cpp; path = source/TestData.cpp; sourceTree = "<group>"; };
		072599BE26A8C67D007EC229 /* SDL2.dylib */ = {isa = PBXFileReference; explicitFileType = "compiled.mach-o.dylib"; includeInIndex = 0; path = SDL2.dylib; sourceTree = BUILT_PRODUCTS_DIR; };
		072599CC26A8C942007EC229 /* SDL2.framework */ = {isa = PBXFileReference; lastKnownFileType = wrapper.framework; name = SDL2.framework; path = build/SDL2.framework; sourceTree = "<group>"; };
		079C440BBEFF3BB251E436D2 /* WeightedVariant.h */ = {isa = PBXFileReference; fileEncoding = 4; lastKnownFileType = sourcecode.c.h; name = WeightedVariant.h; path = source/WeightedVariant.h; sourceTree = "<group>"; };
		0C90483BB01ECD0E3E8DDA44 /* WeightedList.h */ = {isa = PBXFileReference; fileEncoding = 4; lastKnownFileType = sourcecode.c.h; name = WeightedList.h; path = source/WeightedList.h; sourceTree = "<group>"; };
		0DF34095B64BC64F666ECF5F /* CoreStartData.cpp */ = {isa = PBXFileReference; fileEncoding = 4; lastKnownFileType = sourcecode.cpp.cpp; name = CoreStartData.cpp; path = source/CoreStartData.cpp; sourceTree = "<group>"; };
		0F4B45C6919D54E1D30FEB0A /* Variant.h */ = {isa = PBXFileReference; fileEncoding = 4; lastKnownFileType = sourcecode.c.h; name = Variant.h; path = source/Variant.h; sourceTree = "<group>"; };
		11EA4AD7A889B6AC1441A198 /* StartConditionsPanel.cpp */ = {isa = PBXFileReference; fileEncoding = 4; lastKnownFileType = sourcecode.cpp.cpp; name = StartConditionsPanel.cpp; path = source/StartConditionsPanel.cpp; sourceTree = "<group>"; };
		12CF4D1FB34C69CC44079542 /* WeightedVariant.cpp */ = {isa = PBXFileReference; fileEncoding = 4; lastKnownFileType = sourcecode.cpp.cpp; name = WeightedVariant.cpp; path = source/WeightedVariant.cpp; sourceTree = "<group>"; };
		13B643F6BEC24349F9BC9F42 /* alignment.hpp */ = {isa = PBXFileReference; fileEncoding = 4; lastKnownFileType = sourcecode.c.h; name = alignment.hpp; path = source/text/alignment.hpp; sourceTree = "<group>"; };
		191E4107A4F1CBBC2526A0E9 /* MaskManager.h */ = {isa = PBXFileReference; fileEncoding = 4; lastKnownFileType = sourcecode.c.h; name = MaskManager.h; path = source/MaskManager.h; sourceTree = "<group>"; };
		2CA44855BD0AFF45DCAEEA5D /* truncate.hpp */ = {isa = PBXFileReference; fileEncoding = 4; lastKnownFileType = sourcecode.c.h; name = truncate.hpp; path = source/text/truncate.hpp; sourceTree = "<group>"; };
		2E1E458DB603BF979429117C /* DisplayText.cpp */ = {isa = PBXFileReference; fileEncoding = 4; lastKnownFileType = sourcecode.cpp.cpp; name = DisplayText.cpp; path = source/text/DisplayText.cpp; sourceTree = "<group>"; };
		2E644A108BCD762A2A1A899C /* Hazard.h */ = {isa = PBXFileReference; fileEncoding = 4; lastKnownFileType = sourcecode.c.h; name = Hazard.h; path = source/Hazard.h; sourceTree = "<group>"; };
		2E8047A8987DD8EC99FF8E2E /* Test.cpp */ = {isa = PBXFileReference; fileEncoding = 4; lastKnownFileType = sourcecode.cpp.cpp; name = Test.cpp; path = source/Test.cpp; sourceTree = "<group>"; };
		389245138CF297EB417DF730 /* GameObjects.cpp */ = {isa = PBXFileReference; fileEncoding = 4; lastKnownFileType = sourcecode.cpp.cpp; name = GameObjects.cpp; path = source/GameObjects.cpp; sourceTree = "<group>"; };
		499B4DA7A9C7351120660643 /* MaskManager.cpp */ = {isa = PBXFileReference; fileEncoding = 4; lastKnownFileType = sourcecode.cpp.cpp; name = MaskManager.cpp; path = source/MaskManager.cpp; sourceTree = "<group>"; };
		5155CD711DBB9FF900EF090B /* Depreciation.cpp */ = {isa = PBXFileReference; fileEncoding = 4; lastKnownFileType = sourcecode.cpp.cpp; name = Depreciation.cpp; path = source/Depreciation.cpp; sourceTree = "<group>"; };
		5155CD721DBB9FF900EF090B /* Depreciation.h */ = {isa = PBXFileReference; fileEncoding = 4; lastKnownFileType = sourcecode.c.h; name = Depreciation.h; path = source/Depreciation.h; sourceTree = "<group>"; };
		5CE3475B85CE8C48D98664B7 /* Test.h */ = {isa = PBXFileReference; fileEncoding = 4; lastKnownFileType = sourcecode.c.h; name = Test.h; path = source/Test.h; sourceTree = "<group>"; };
		6245F8231D301C7400A7A094 /* Body.cpp */ = {isa = PBXFileReference; fileEncoding = 4; lastKnownFileType = sourcecode.cpp.cpp; name = Body.cpp; path = source/Body.cpp; sourceTree = "<group>"; };
		6245F8241D301C7400A7A094 /* Body.h */ = {isa = PBXFileReference; fileEncoding = 4; lastKnownFileType = sourcecode.c.h; name = Body.h; path = source/Body.h; sourceTree = "<group>"; };
		6245F8261D301C9000A7A094 /* Hardpoint.cpp */ = {isa = PBXFileReference; fileEncoding = 4; lastKnownFileType = sourcecode.cpp.cpp; name = Hardpoint.cpp; path = source/Hardpoint.cpp; sourceTree = "<group>"; };
		6245F8271D301C9000A7A094 /* Hardpoint.h */ = {isa = PBXFileReference; fileEncoding = 4; lastKnownFileType = sourcecode.c.h; name = Hardpoint.h; path = source/Hardpoint.h; sourceTree = "<group>"; };
		628BDAED1CC5DC950062BCD2 /* PlanetLabel.cpp */ = {isa = PBXFileReference; fileEncoding = 4; lastKnownFileType = sourcecode.cpp.cpp; name = PlanetLabel.cpp; path = source/PlanetLabel.cpp; sourceTree = "<group>"; };
		628BDAEE1CC5DC950062BCD2 /* PlanetLabel.h */ = {isa = PBXFileReference; fileEncoding = 4; lastKnownFileType = sourcecode.c.h; name = PlanetLabel.h; path = source/PlanetLabel.h; sourceTree = "<group>"; };
		62A405B81D47DA4D0054F6A0 /* FogShader.cpp */ = {isa = PBXFileReference; fileEncoding = 4; lastKnownFileType = sourcecode.cpp.cpp; name = FogShader.cpp; path = source/FogShader.cpp; sourceTree = "<group>"; };
		62A405B91D47DA4D0054F6A0 /* FogShader.h */ = {isa = PBXFileReference; fileEncoding = 4; lastKnownFileType = sourcecode.c.h; name = FogShader.h; path = source/FogShader.h; sourceTree = "<group>"; };
		62C311181CE172D000409D91 /* Flotsam.cpp */ = {isa = PBXFileReference; fileEncoding = 4; lastKnownFileType = sourcecode.cpp.cpp; name = Flotsam.cpp; path = source/Flotsam.cpp; sourceTree = "<group>"; };
		62C311191CE172D000409D91 /* Flotsam.h */ = {isa = PBXFileReference; fileEncoding = 4; lastKnownFileType = sourcecode.c.h; name = Flotsam.h; path = source/Flotsam.h; sourceTree = "<group>"; };
		6833448DAEB9861D28445DD5 /* GameAction.h */ = {isa = PBXFileReference; fileEncoding = 4; lastKnownFileType = sourcecode.c.h; name = GameAction.h; path = source/GameAction.h; sourceTree = "<group>"; };
		6A4E42FEB3B265A91D5BD2FC /* TextReplacements.cpp */ = {isa = PBXFileReference; fileEncoding = 4; lastKnownFileType = sourcecode.cpp.cpp; name = TextReplacements.cpp; path = source/TextReplacements.cpp; sourceTree = "<group>"; };
		6A5716311E25BE6F00585EB2 /* CollisionSet.cpp */ = {isa = PBXFileReference; fileEncoding = 4; lastKnownFileType = sourcecode.cpp.cpp; name = CollisionSet.cpp; path = source/CollisionSet.cpp; sourceTree = "<group>"; };
		6A5716321E25BE6F00585EB2 /* CollisionSet.h */ = {isa = PBXFileReference; fileEncoding = 4; lastKnownFileType = sourcecode.c.h; name = CollisionSet.h; path = source/CollisionSet.h; sourceTree = "<group>"; };
		6DCF4CF2972F569E6DBB8578 /* CategoryTypes.h */ = {isa = PBXFileReference; fileEncoding = 4; lastKnownFileType = sourcecode.c.h; name = CategoryTypes.h; path = source/CategoryTypes.h; sourceTree = "<group>"; };
		86AB4B6E9C4C0490AE7F029B /* EsUuid.h */ = {isa = PBXFileReference; fileEncoding = 4; lastKnownFileType = sourcecode.c.h; name = EsUuid.h; path = source/EsUuid.h; sourceTree = "<group>"; };
		86D9414E818561143BD298BC /* TextReplacements.h */ = {isa = PBXFileReference; fileEncoding = 4; lastKnownFileType = sourcecode.c.h; name = TextReplacements.h; path = source/TextReplacements.h; sourceTree = "<group>"; };
		8E8A4C648B242742B22A34FA /* Weather.cpp */ = {isa = PBXFileReference; fileEncoding = 4; lastKnownFileType = sourcecode.cpp.cpp; name = Weather.cpp; path = source/Weather.cpp; sourceTree = "<group>"; };
		950742538F8CECF5D4168FBC /* EsUuid.cpp */ = {isa = PBXFileReference; fileEncoding = 4; lastKnownFileType = sourcecode.cpp.cpp; name = EsUuid.cpp; path = source/EsUuid.cpp; sourceTree = "<group>"; };
		98104FFDA18E40F4A712A8BE /* CoreStartData.h */ = {isa = PBXFileReference; fileEncoding = 4; lastKnownFileType = sourcecode.c.h; name = CoreStartData.h; path = source/CoreStartData.h; sourceTree = "<group>"; };
		9BCF4321AF819E944EC02FB9 /* layout.hpp */ = {isa = PBXFileReference; fileEncoding = 4; lastKnownFileType = sourcecode.c.h; name = layout.hpp; path = source/text/layout.hpp; sourceTree = "<group>"; };
		9DA14712A9C68E00FBFD9C72 /* TestData.h */ = {isa = PBXFileReference; fileEncoding = 4; lastKnownFileType = sourcecode.c.h; name = TestData.h; path = source/TestData.h; sourceTree = "<group>"; };
		9F0F4096A9008E2D8F3304BB /* GameAction.cpp */ = {isa = PBXFileReference; fileEncoding = 4; lastKnownFileType = sourcecode.cpp.cpp; name = GameAction.cpp; path = source/GameAction.cpp; sourceTree = "<group>"; };
		A00D4207B8915B5E7E9B4619 /* RandomEvent.h */ = {isa = PBXFileReference; fileEncoding = 4; lastKnownFileType = sourcecode.c.h; name = RandomEvent.h; path = source/RandomEvent.h; sourceTree = "<group>"; };
		A2A948EE929342C8F84C65D1 /* TestContext.h */ = {isa = PBXFileReference; fileEncoding = 4; lastKnownFileType = sourcecode.c.h; name = TestContext.h; path = source/TestContext.h; sourceTree = "<group>"; };
		A3134EC4B1CCA5546A10C3EF /* TestContext.cpp */ = {isa = PBXFileReference; fileEncoding = 4; lastKnownFileType = sourcecode.cpp.cpp; name = TestContext.cpp; path = source/TestContext.cpp; sourceTree = "<group>"; };
		A7E640C7A366679B27CCADAC /* GameLoadingPanel.cpp */ = {isa = PBXFileReference; fileEncoding = 4; lastKnownFileType = sourcecode.cpp.cpp; name = GameLoadingPanel.cpp; path = source/GameLoadingPanel.cpp; sourceTree = "<group>"; };
		A3754152958FBC924E9F76A9 /* opengl.cpp */ = {isa = PBXFileReference; fileEncoding = 4; lastKnownFileType = sourcecode.cpp.cpp; name = opengl.cpp; path = source/opengl.cpp; sourceTree = "<group>"; };
		A90633FD1EE602FD000DA6C0 /* LogbookPanel.cpp */ = {isa = PBXFileReference; fileEncoding = 4; lastKnownFileType = sourcecode.cpp.cpp; name = LogbookPanel.cpp; path = source/LogbookPanel.cpp; sourceTree = "<group>"; };
		A90633FE1EE602FD000DA6C0 /* LogbookPanel.h */ = {isa = PBXFileReference; fileEncoding = 4; lastKnownFileType = sourcecode.c.h; name = LogbookPanel.h; path = source/LogbookPanel.h; sourceTree = "<group>"; };
		A90C15D71D5BD55700708F3A /* Minable.cpp */ = {isa = PBXFileReference; fileEncoding = 4; lastKnownFileType = sourcecode.cpp.cpp; name = Minable.cpp; path = source/Minable.cpp; sourceTree = "<group>"; };
		A90C15D81D5BD55700708F3A /* Minable.h */ = {isa = PBXFileReference; fileEncoding = 4; lastKnownFileType = sourcecode.c.h; name = Minable.h; path = source/Minable.h; sourceTree = "<group>"; };
		A90C15DA1D5BD56800708F3A /* Rectangle.cpp */ = {isa = PBXFileReference; fileEncoding = 4; lastKnownFileType = sourcecode.cpp.cpp; name = Rectangle.cpp; path = source/Rectangle.cpp; sourceTree = "<group>"; };
		A90C15DB1D5BD56800708F3A /* Rectangle.h */ = {isa = PBXFileReference; fileEncoding = 4; lastKnownFileType = sourcecode.c.h; name = Rectangle.h; path = source/Rectangle.h; sourceTree = "<group>"; };
		A93931FA1988135200C2A87B /* libturbojpeg.0.dylib */ = {isa = PBXFileReference; lastKnownFileType = "compiled.mach-o.dylib"; name = libturbojpeg.0.dylib; path = "/usr/local/opt/jpeg-turbo/lib/libturbojpeg.0.dylib"; sourceTree = "<absolute>"; };
		A93931FC1988136B00C2A87B /* libpng16.dylib */ = {isa = PBXFileReference; lastKnownFileType = "compiled.mach-o.dylib"; name = libpng16.dylib; path = /usr/local/opt/libpng/lib/libpng16.dylib; sourceTree = "<absolute>"; };
		A94408A41982F3E600610427 /* endless-sky.iconset */ = {isa = PBXFileReference; lastKnownFileType = folder.iconset; name = "endless-sky.iconset"; path = "icons/endless-sky.iconset"; sourceTree = "<group>"; };
		A966A5A91B964E6300DFF69C /* Person.cpp */ = {isa = PBXFileReference; fileEncoding = 4; lastKnownFileType = sourcecode.cpp.cpp; name = Person.cpp; path = source/Person.cpp; sourceTree = "<group>"; };
		A966A5AA1B964E6300DFF69C /* Person.h */ = {isa = PBXFileReference; fileEncoding = 4; lastKnownFileType = sourcecode.c.h; name = Person.h; path = source/Person.h; sourceTree = "<group>"; };
		A96862CD1AE6FD0A004FE1FE /* Account.cpp */ = {isa = PBXFileReference; fileEncoding = 4; lastKnownFileType = sourcecode.cpp.cpp; name = Account.cpp; path = source/Account.cpp; sourceTree = "<group>"; };
		A96862CE1AE6FD0A004FE1FE /* Account.h */ = {isa = PBXFileReference; fileEncoding = 4; lastKnownFileType = sourcecode.c.h; name = Account.h; path = source/Account.h; sourceTree = "<group>"; };
		A96862CF1AE6FD0A004FE1FE /* AI.cpp */ = {isa = PBXFileReference; fileEncoding = 4; lastKnownFileType = sourcecode.cpp.cpp; name = AI.cpp; path = source/AI.cpp; sourceTree = "<group>"; };
		A96862D01AE6FD0A004FE1FE /* AI.h */ = {isa = PBXFileReference; fileEncoding = 4; lastKnownFileType = sourcecode.c.h; name = AI.h; path = source/AI.h; sourceTree = "<group>"; };
		A96862D11AE6FD0A004FE1FE /* Angle.cpp */ = {isa = PBXFileReference; fileEncoding = 4; lastKnownFileType = sourcecode.cpp.cpp; name = Angle.cpp; path = source/Angle.cpp; sourceTree = "<group>"; };
		A96862D21AE6FD0A004FE1FE /* Angle.h */ = {isa = PBXFileReference; fileEncoding = 4; lastKnownFileType = sourcecode.c.h; name = Angle.h; path = source/Angle.h; sourceTree = "<group>"; };
		A96862D51AE6FD0A004FE1FE /* Armament.cpp */ = {isa = PBXFileReference; fileEncoding = 4; lastKnownFileType = sourcecode.cpp.cpp; name = Armament.cpp; path = source/Armament.cpp; sourceTree = "<group>"; };
		A96862D61AE6FD0A004FE1FE /* Armament.h */ = {isa = PBXFileReference; fileEncoding = 4; lastKnownFileType = sourcecode.c.h; name = Armament.h; path = source/Armament.h; sourceTree = "<group>"; };
		A96862D71AE6FD0A004FE1FE /* AsteroidField.cpp */ = {isa = PBXFileReference; fileEncoding = 4; lastKnownFileType = sourcecode.cpp.cpp; name = AsteroidField.cpp; path = source/AsteroidField.cpp; sourceTree = "<group>"; };
		A96862D81AE6FD0A004FE1FE /* AsteroidField.h */ = {isa = PBXFileReference; fileEncoding = 4; lastKnownFileType = sourcecode.c.h; name = AsteroidField.h; path = source/AsteroidField.h; sourceTree = "<group>"; };
		A96862D91AE6FD0A004FE1FE /* Audio.cpp */ = {isa = PBXFileReference; fileEncoding = 4; lastKnownFileType = sourcecode.cpp.cpp; name = Audio.cpp; path = source/Audio.cpp; sourceTree = "<group>"; };
		A96862DA1AE6FD0A004FE1FE /* Audio.h */ = {isa = PBXFileReference; fileEncoding = 4; lastKnownFileType = sourcecode.c.h; name = Audio.h; path = source/Audio.h; sourceTree = "<group>"; };
		A96862DB1AE6FD0A004FE1FE /* BankPanel.cpp */ = {isa = PBXFileReference; fileEncoding = 4; lastKnownFileType = sourcecode.cpp.cpp; name = BankPanel.cpp; path = source/BankPanel.cpp; sourceTree = "<group>"; };
		A96862DC1AE6FD0A004FE1FE /* BankPanel.h */ = {isa = PBXFileReference; fileEncoding = 4; lastKnownFileType = sourcecode.c.h; name = BankPanel.h; path = source/BankPanel.h; sourceTree = "<group>"; };
		A96862DF1AE6FD0A004FE1FE /* BoardingPanel.cpp */ = {isa = PBXFileReference; fileEncoding = 4; lastKnownFileType = sourcecode.cpp.cpp; name = BoardingPanel.cpp; path = source/BoardingPanel.cpp; sourceTree = "<group>"; };
		A96862E01AE6FD0A004FE1FE /* BoardingPanel.h */ = {isa = PBXFileReference; fileEncoding = 4; lastKnownFileType = sourcecode.c.h; name = BoardingPanel.h; path = source/BoardingPanel.h; sourceTree = "<group>"; };
		A96862E11AE6FD0A004FE1FE /* CaptureOdds.cpp */ = {isa = PBXFileReference; fileEncoding = 4; lastKnownFileType = sourcecode.cpp.cpp; name = CaptureOdds.cpp; path = source/CaptureOdds.cpp; sourceTree = "<group>"; };
		A96862E21AE6FD0A004FE1FE /* CaptureOdds.h */ = {isa = PBXFileReference; fileEncoding = 4; lastKnownFileType = sourcecode.c.h; name = CaptureOdds.h; path = source/CaptureOdds.h; sourceTree = "<group>"; };
		A96862E31AE6FD0A004FE1FE /* CargoHold.cpp */ = {isa = PBXFileReference; fileEncoding = 4; lastKnownFileType = sourcecode.cpp.cpp; name = CargoHold.cpp; path = source/CargoHold.cpp; sourceTree = "<group>"; };
		A96862E41AE6FD0A004FE1FE /* CargoHold.h */ = {isa = PBXFileReference; fileEncoding = 4; lastKnownFileType = sourcecode.c.h; name = CargoHold.h; path = source/CargoHold.h; sourceTree = "<group>"; };
		A96862E51AE6FD0A004FE1FE /* ClickZone.h */ = {isa = PBXFileReference; fileEncoding = 4; lastKnownFileType = sourcecode.c.h; name = ClickZone.h; path = source/ClickZone.h; sourceTree = "<group>"; };
		A96862E61AE6FD0A004FE1FE /* Color.cpp */ = {isa = PBXFileReference; fileEncoding = 4; lastKnownFileType = sourcecode.cpp.cpp; name = Color.cpp; path = source/Color.cpp; sourceTree = "<group>"; };
		A96862E71AE6FD0A004FE1FE /* Color.h */ = {isa = PBXFileReference; fileEncoding = 4; lastKnownFileType = sourcecode.c.h; name = Color.h; path = source/Color.h; sourceTree = "<group>"; };
		A96862E81AE6FD0A004FE1FE /* Command.cpp */ = {isa = PBXFileReference; fileEncoding = 4; lastKnownFileType = sourcecode.cpp.cpp; name = Command.cpp; path = source/Command.cpp; sourceTree = "<group>"; };
		A96862E91AE6FD0A004FE1FE /* Command.h */ = {isa = PBXFileReference; fileEncoding = 4; lastKnownFileType = sourcecode.c.h; name = Command.h; path = source/Command.h; sourceTree = "<group>"; };
		A96862EA1AE6FD0A004FE1FE /* ConditionSet.cpp */ = {isa = PBXFileReference; fileEncoding = 4; lastKnownFileType = sourcecode.cpp.cpp; name = ConditionSet.cpp; path = source/ConditionSet.cpp; sourceTree = "<group>"; };
		A96862EB1AE6FD0A004FE1FE /* ConditionSet.h */ = {isa = PBXFileReference; fileEncoding = 4; lastKnownFileType = sourcecode.c.h; name = ConditionSet.h; path = source/ConditionSet.h; sourceTree = "<group>"; };
		A96862EC1AE6FD0A004FE1FE /* Conversation.cpp */ = {isa = PBXFileReference; fileEncoding = 4; lastKnownFileType = sourcecode.cpp.cpp; name = Conversation.cpp; path = source/Conversation.cpp; sourceTree = "<group>"; };
		A96862ED1AE6FD0A004FE1FE /* Conversation.h */ = {isa = PBXFileReference; fileEncoding = 4; lastKnownFileType = sourcecode.c.h; name = Conversation.h; path = source/Conversation.h; sourceTree = "<group>"; };
		A96862EE1AE6FD0A004FE1FE /* ConversationPanel.cpp */ = {isa = PBXFileReference; fileEncoding = 4; lastKnownFileType = sourcecode.cpp.cpp; name = ConversationPanel.cpp; path = source/ConversationPanel.cpp; sourceTree = "<group>"; };
		A96862EF1AE6FD0A004FE1FE /* ConversationPanel.h */ = {isa = PBXFileReference; fileEncoding = 4; lastKnownFileType = sourcecode.c.h; name = ConversationPanel.h; path = source/ConversationPanel.h; sourceTree = "<group>"; };
		A96862F01AE6FD0A004FE1FE /* DataFile.cpp */ = {isa = PBXFileReference; fileEncoding = 4; lastKnownFileType = sourcecode.cpp.cpp; name = DataFile.cpp; path = source/DataFile.cpp; sourceTree = "<group>"; };
		A96862F11AE6FD0A004FE1FE /* DataFile.h */ = {isa = PBXFileReference; fileEncoding = 4; lastKnownFileType = sourcecode.c.h; name = DataFile.h; path = source/DataFile.h; sourceTree = "<group>"; };
		A96862F21AE6FD0A004FE1FE /* DataNode.cpp */ = {isa = PBXFileReference; fileEncoding = 4; lastKnownFileType = sourcecode.cpp.cpp; name = DataNode.cpp; path = source/DataNode.cpp; sourceTree = "<group>"; };
		A96862F31AE6FD0A004FE1FE /* DataNode.h */ = {isa = PBXFileReference; fileEncoding = 4; lastKnownFileType = sourcecode.c.h; name = DataNode.h; path = source/DataNode.h; sourceTree = "<group>"; };
		A96862F41AE6FD0A004FE1FE /* DataWriter.cpp */ = {isa = PBXFileReference; fileEncoding = 4; lastKnownFileType = sourcecode.cpp.cpp; name = DataWriter.cpp; path = source/DataWriter.cpp; sourceTree = "<group>"; };
		A96862F51AE6FD0A004FE1FE /* DataWriter.h */ = {isa = PBXFileReference; fileEncoding = 4; lastKnownFileType = sourcecode.c.h; name = DataWriter.h; path = source/DataWriter.h; sourceTree = "<group>"; };
		A96862F61AE6FD0A004FE1FE /* Date.cpp */ = {isa = PBXFileReference; fileEncoding = 4; lastKnownFileType = sourcecode.cpp.cpp; name = Date.cpp; path = source/Date.cpp; sourceTree = "<group>"; };
		A96862F71AE6FD0A004FE1FE /* Date.h */ = {isa = PBXFileReference; fileEncoding = 4; lastKnownFileType = sourcecode.c.h; name = Date.h; path = source/Date.h; sourceTree = "<group>"; };
		A96862F81AE6FD0A004FE1FE /* Dialog.cpp */ = {isa = PBXFileReference; fileEncoding = 4; lastKnownFileType = sourcecode.cpp.cpp; name = Dialog.cpp; path = source/Dialog.cpp; sourceTree = "<group>"; };
		A96862F91AE6FD0B004FE1FE /* Dialog.h */ = {isa = PBXFileReference; fileEncoding = 4; lastKnownFileType = sourcecode.c.h; name = Dialog.h; path = source/Dialog.h; sourceTree = "<group>"; };
		A96862FA1AE6FD0B004FE1FE /* DistanceMap.cpp */ = {isa = PBXFileReference; fileEncoding = 4; lastKnownFileType = sourcecode.cpp.cpp; name = DistanceMap.cpp; path = source/DistanceMap.cpp; sourceTree = "<group>"; };
		A96862FB1AE6FD0B004FE1FE /* DistanceMap.h */ = {isa = PBXFileReference; fileEncoding = 4; lastKnownFileType = sourcecode.c.h; name = DistanceMap.h; path = source/DistanceMap.h; sourceTree = "<group>"; };
		A96862FE1AE6FD0B004FE1FE /* DrawList.cpp */ = {isa = PBXFileReference; fileEncoding = 4; lastKnownFileType = sourcecode.cpp.cpp; name = DrawList.cpp; path = source/DrawList.cpp; sourceTree = "<group>"; };
		A96862FF1AE6FD0B004FE1FE /* DrawList.h */ = {isa = PBXFileReference; fileEncoding = 4; lastKnownFileType = sourcecode.c.h; name = DrawList.h; path = source/DrawList.h; sourceTree = "<group>"; };
		A96863001AE6FD0B004FE1FE /* Effect.cpp */ = {isa = PBXFileReference; fileEncoding = 4; lastKnownFileType = sourcecode.cpp.cpp; name = Effect.cpp; path = source/Effect.cpp; sourceTree = "<group>"; };
		A96863011AE6FD0B004FE1FE /* Effect.h */ = {isa = PBXFileReference; fileEncoding = 4; lastKnownFileType = sourcecode.c.h; name = Effect.h; path = source/Effect.h; sourceTree = "<group>"; };
		A96863021AE6FD0B004FE1FE /* Engine.cpp */ = {isa = PBXFileReference; fileEncoding = 4; lastKnownFileType = sourcecode.cpp.cpp; name = Engine.cpp; path = source/Engine.cpp; sourceTree = "<group>"; };
		A96863031AE6FD0B004FE1FE /* Engine.h */ = {isa = PBXFileReference; fileEncoding = 4; lastKnownFileType = sourcecode.c.h; name = Engine.h; path = source/Engine.h; sourceTree = "<group>"; };
		A96863041AE6FD0B004FE1FE /* EscortDisplay.cpp */ = {isa = PBXFileReference; fileEncoding = 4; lastKnownFileType = sourcecode.cpp.cpp; name = EscortDisplay.cpp; path = source/EscortDisplay.cpp; sourceTree = "<group>"; };
		A96863051AE6FD0B004FE1FE /* EscortDisplay.h */ = {isa = PBXFileReference; fileEncoding = 4; lastKnownFileType = sourcecode.c.h; name = EscortDisplay.h; path = source/EscortDisplay.h; sourceTree = "<group>"; };
		A96863061AE6FD0B004FE1FE /* Files.cpp */ = {isa = PBXFileReference; fileEncoding = 4; lastKnownFileType = sourcecode.cpp.cpp; name = Files.cpp; path = source/Files.cpp; sourceTree = "<group>"; };
		A96863071AE6FD0B004FE1FE /* Files.h */ = {isa = PBXFileReference; fileEncoding = 4; lastKnownFileType = sourcecode.c.h; name = Files.h; path = source/Files.h; sourceTree = "<group>"; };
		A96863081AE6FD0B004FE1FE /* FillShader.cpp */ = {isa = PBXFileReference; fileEncoding = 4; lastKnownFileType = sourcecode.cpp.cpp; name = FillShader.cpp; path = source/FillShader.cpp; sourceTree = "<group>"; };
		A96863091AE6FD0B004FE1FE /* FillShader.h */ = {isa = PBXFileReference; fileEncoding = 4; lastKnownFileType = sourcecode.c.h; name = FillShader.h; path = source/FillShader.h; sourceTree = "<group>"; };
		A968630A1AE6FD0B004FE1FE /* Fleet.cpp */ = {isa = PBXFileReference; fileEncoding = 4; lastKnownFileType = sourcecode.cpp.cpp; name = Fleet.cpp; path = source/Fleet.cpp; sourceTree = "<group>"; };
		A968630B1AE6FD0B004FE1FE /* Fleet.h */ = {isa = PBXFileReference; fileEncoding = 4; lastKnownFileType = sourcecode.c.h; name = Fleet.h; path = source/Fleet.h; sourceTree = "<group>"; };
		A968630C1AE6FD0B004FE1FE /* Font.cpp */ = {isa = PBXFileReference; fileEncoding = 4; lastKnownFileType = sourcecode.cpp.cpp; name = Font.cpp; path = source/text/Font.cpp; sourceTree = "<group>"; };
		A968630D1AE6FD0B004FE1FE /* Font.h */ = {isa = PBXFileReference; fileEncoding = 4; lastKnownFileType = sourcecode.c.h; name = Font.h; path = source/text/Font.h; sourceTree = "<group>"; };
		A968630E1AE6FD0B004FE1FE /* FontSet.cpp */ = {isa = PBXFileReference; fileEncoding = 4; lastKnownFileType = sourcecode.cpp.cpp; name = FontSet.cpp; path = source/text/FontSet.cpp; sourceTree = "<group>"; };
		A968630F1AE6FD0B004FE1FE /* FontSet.h */ = {isa = PBXFileReference; fileEncoding = 4; lastKnownFileType = sourcecode.c.h; name = FontSet.h; path = source/text/FontSet.h; sourceTree = "<group>"; };
		A96863101AE6FD0B004FE1FE /* Format.cpp */ = {isa = PBXFileReference; fileEncoding = 4; lastKnownFileType = sourcecode.cpp.cpp; name = Format.cpp; path = source/text/Format.cpp; sourceTree = "<group>"; };
		A96863111AE6FD0B004FE1FE /* Format.h */ = {isa = PBXFileReference; fileEncoding = 4; lastKnownFileType = sourcecode.c.h; name = Format.h; path = source/text/Format.h; sourceTree = "<group>"; };
		A96863121AE6FD0B004FE1FE /* FrameTimer.cpp */ = {isa = PBXFileReference; fileEncoding = 4; lastKnownFileType = sourcecode.cpp.cpp; name = FrameTimer.cpp; path = source/FrameTimer.cpp; sourceTree = "<group>"; };
		A96863131AE6FD0B004FE1FE /* FrameTimer.h */ = {isa = PBXFileReference; fileEncoding = 4; lastKnownFileType = sourcecode.c.h; name = FrameTimer.h; path = source/FrameTimer.h; sourceTree = "<group>"; };
		A96863141AE6FD0B004FE1FE /* Galaxy.cpp */ = {isa = PBXFileReference; fileEncoding = 4; lastKnownFileType = sourcecode.cpp.cpp; name = Galaxy.cpp; path = source/Galaxy.cpp; sourceTree = "<group>"; };
		A96863151AE6FD0B004FE1FE /* Galaxy.h */ = {isa = PBXFileReference; fileEncoding = 4; lastKnownFileType = sourcecode.c.h; name = Galaxy.h; path = source/Galaxy.h; sourceTree = "<group>"; };
		A96863161AE6FD0B004FE1FE /* GameData.cpp */ = {isa = PBXFileReference; fileEncoding = 4; lastKnownFileType = sourcecode.cpp.cpp; name = GameData.cpp; path = source/GameData.cpp; sourceTree = "<group>"; };
		A96863171AE6FD0B004FE1FE /* GameData.h */ = {isa = PBXFileReference; fileEncoding = 4; lastKnownFileType = sourcecode.c.h; name = GameData.h; path = source/GameData.h; sourceTree = "<group>"; };
		A96863181AE6FD0B004FE1FE /* GameEvent.cpp */ = {isa = PBXFileReference; fileEncoding = 4; lastKnownFileType = sourcecode.cpp.cpp; name = GameEvent.cpp; path = source/GameEvent.cpp; sourceTree = "<group>"; };
		A96863191AE6FD0B004FE1FE /* GameEvent.h */ = {isa = PBXFileReference; fileEncoding = 4; lastKnownFileType = sourcecode.c.h; name = GameEvent.h; path = source/GameEvent.h; sourceTree = "<group>"; };
		A968631B1AE6FD0B004FE1FE /* Government.cpp */ = {isa = PBXFileReference; fileEncoding = 4; lastKnownFileType = sourcecode.cpp.cpp; name = Government.cpp; path = source/Government.cpp; sourceTree = "<group>"; };
		A968631C1AE6FD0B004FE1FE /* Government.h */ = {isa = PBXFileReference; fileEncoding = 4; lastKnownFileType = sourcecode.c.h; name = Government.h; path = source/Government.h; sourceTree = "<group>"; };
		A968631D1AE6FD0B004FE1FE /* HailPanel.cpp */ = {isa = PBXFileReference; fileEncoding = 4; lastKnownFileType = sourcecode.cpp.cpp; name = HailPanel.cpp; path = source/HailPanel.cpp; sourceTree = "<group>"; };
		A968631E1AE6FD0B004FE1FE /* HailPanel.h */ = {isa = PBXFileReference; fileEncoding = 4; lastKnownFileType = sourcecode.c.h; name = HailPanel.h; path = source/HailPanel.h; sourceTree = "<group>"; };
		A968631F1AE6FD0B004FE1FE /* HiringPanel.cpp */ = {isa = PBXFileReference; fileEncoding = 4; lastKnownFileType = sourcecode.cpp.cpp; name = HiringPanel.cpp; path = source/HiringPanel.cpp; sourceTree = "<group>"; };
		A96863201AE6FD0B004FE1FE /* HiringPanel.h */ = {isa = PBXFileReference; fileEncoding = 4; lastKnownFileType = sourcecode.c.h; name = HiringPanel.h; path = source/HiringPanel.h; sourceTree = "<group>"; };
		A96863211AE6FD0B004FE1FE /* ImageBuffer.cpp */ = {isa = PBXFileReference; fileEncoding = 4; lastKnownFileType = sourcecode.cpp.cpp; name = ImageBuffer.cpp; path = source/ImageBuffer.cpp; sourceTree = "<group>"; };
		A96863221AE6FD0B004FE1FE /* ImageBuffer.h */ = {isa = PBXFileReference; fileEncoding = 4; lastKnownFileType = sourcecode.c.h; name = ImageBuffer.h; path = source/ImageBuffer.h; sourceTree = "<group>"; };
		A96863251AE6FD0B004FE1FE /* Information.cpp */ = {isa = PBXFileReference; fileEncoding = 4; lastKnownFileType = sourcecode.cpp.cpp; name = Information.cpp; path = source/Information.cpp; sourceTree = "<group>"; };
		A96863261AE6FD0B004FE1FE /* Information.h */ = {isa = PBXFileReference; fileEncoding = 4; lastKnownFileType = sourcecode.c.h; name = Information.h; path = source/Information.h; sourceTree = "<group>"; };
		A96863271AE6FD0B004FE1FE /* Interface.cpp */ = {isa = PBXFileReference; fileEncoding = 4; lastKnownFileType = sourcecode.cpp.cpp; name = Interface.cpp; path = source/Interface.cpp; sourceTree = "<group>"; };
		A96863281AE6FD0B004FE1FE /* Interface.h */ = {isa = PBXFileReference; fileEncoding = 4; lastKnownFileType = sourcecode.c.h; name = Interface.h; path = source/Interface.h; sourceTree = "<group>"; };
		A96863291AE6FD0B004FE1FE /* LineShader.cpp */ = {isa = PBXFileReference; fileEncoding = 4; lastKnownFileType = sourcecode.cpp.cpp; name = LineShader.cpp; path = source/LineShader.cpp; sourceTree = "<group>"; };
		A968632A1AE6FD0B004FE1FE /* LineShader.h */ = {isa = PBXFileReference; fileEncoding = 4; lastKnownFileType = sourcecode.c.h; name = LineShader.h; path = source/LineShader.h; sourceTree = "<group>"; };
		A968632B1AE6FD0B004FE1FE /* LoadPanel.cpp */ = {isa = PBXFileReference; fileEncoding = 4; lastKnownFileType = sourcecode.cpp.cpp; name = LoadPanel.cpp; path = source/LoadPanel.cpp; sourceTree = "<group>"; };
		A968632C1AE6FD0B004FE1FE /* LoadPanel.h */ = {isa = PBXFileReference; fileEncoding = 4; lastKnownFileType = sourcecode.c.h; name = LoadPanel.h; path = source/LoadPanel.h; sourceTree = "<group>"; };
		A968632D1AE6FD0B004FE1FE /* LocationFilter.cpp */ = {isa = PBXFileReference; fileEncoding = 4; lastKnownFileType = sourcecode.cpp.cpp; name = LocationFilter.cpp; path = source/LocationFilter.cpp; sourceTree = "<group>"; };
		A968632E1AE6FD0B004FE1FE /* LocationFilter.h */ = {isa = PBXFileReference; fileEncoding = 4; lastKnownFileType = sourcecode.c.h; name = LocationFilter.h; path = source/LocationFilter.h; sourceTree = "<group>"; };
		A968632F1AE6FD0B004FE1FE /* main.cpp */ = {isa = PBXFileReference; fileEncoding = 4; lastKnownFileType = sourcecode.cpp.cpp; name = main.cpp; path = source/main.cpp; sourceTree = "<group>"; };
		A96863301AE6FD0B004FE1FE /* MainPanel.cpp */ = {isa = PBXFileReference; fileEncoding = 4; lastKnownFileType = sourcecode.cpp.cpp; name = MainPanel.cpp; path = source/MainPanel.cpp; sourceTree = "<group>"; };
		A96863311AE6FD0B004FE1FE /* MainPanel.h */ = {isa = PBXFileReference; fileEncoding = 4; lastKnownFileType = sourcecode.c.h; name = MainPanel.h; path = source/MainPanel.h; sourceTree = "<group>"; };
		A96863321AE6FD0C004FE1FE /* MapDetailPanel.cpp */ = {isa = PBXFileReference; fileEncoding = 4; lastKnownFileType = sourcecode.cpp.cpp; name = MapDetailPanel.cpp; path = source/MapDetailPanel.cpp; sourceTree = "<group>"; };
		A96863331AE6FD0C004FE1FE /* MapDetailPanel.h */ = {isa = PBXFileReference; fileEncoding = 4; lastKnownFileType = sourcecode.c.h; name = MapDetailPanel.h; path = source/MapDetailPanel.h; sourceTree = "<group>"; };
		A96863341AE6FD0C004FE1FE /* MapPanel.cpp */ = {isa = PBXFileReference; fileEncoding = 4; lastKnownFileType = sourcecode.cpp.cpp; name = MapPanel.cpp; path = source/MapPanel.cpp; sourceTree = "<group>"; };
		A96863351AE6FD0C004FE1FE /* MapPanel.h */ = {isa = PBXFileReference; fileEncoding = 4; lastKnownFileType = sourcecode.c.h; name = MapPanel.h; path = source/MapPanel.h; sourceTree = "<group>"; };
		A96863361AE6FD0C004FE1FE /* Mask.cpp */ = {isa = PBXFileReference; fileEncoding = 4; lastKnownFileType = sourcecode.cpp.cpp; name = Mask.cpp; path = source/Mask.cpp; sourceTree = "<group>"; };
		A96863371AE6FD0C004FE1FE /* Mask.h */ = {isa = PBXFileReference; fileEncoding = 4; lastKnownFileType = sourcecode.c.h; name = Mask.h; path = source/Mask.h; sourceTree = "<group>"; };
		A96863381AE6FD0C004FE1FE /* MenuPanel.cpp */ = {isa = PBXFileReference; fileEncoding = 4; lastKnownFileType = sourcecode.cpp.cpp; name = MenuPanel.cpp; path = source/MenuPanel.cpp; sourceTree = "<group>"; };
		A96863391AE6FD0C004FE1FE /* MenuPanel.h */ = {isa = PBXFileReference; fileEncoding = 4; lastKnownFileType = sourcecode.c.h; name = MenuPanel.h; path = source/MenuPanel.h; sourceTree = "<group>"; };
		A968633A1AE6FD0C004FE1FE /* Messages.cpp */ = {isa = PBXFileReference; fileEncoding = 4; lastKnownFileType = sourcecode.cpp.cpp; name = Messages.cpp; path = source/Messages.cpp; sourceTree = "<group>"; };
		A968633B1AE6FD0C004FE1FE /* Messages.h */ = {isa = PBXFileReference; fileEncoding = 4; lastKnownFileType = sourcecode.c.h; name = Messages.h; path = source/Messages.h; sourceTree = "<group>"; };
		A968633C1AE6FD0C004FE1FE /* Mission.cpp */ = {isa = PBXFileReference; fileEncoding = 4; lastKnownFileType = sourcecode.cpp.cpp; name = Mission.cpp; path = source/Mission.cpp; sourceTree = "<group>"; };
		A968633D1AE6FD0C004FE1FE /* Mission.h */ = {isa = PBXFileReference; fileEncoding = 4; lastKnownFileType = sourcecode.c.h; name = Mission.h; path = source/Mission.h; sourceTree = "<group>"; };
		A968633E1AE6FD0C004FE1FE /* MissionAction.cpp */ = {isa = PBXFileReference; fileEncoding = 4; lastKnownFileType = sourcecode.cpp.cpp; name = MissionAction.cpp; path = source/MissionAction.cpp; sourceTree = "<group>"; };
		A968633F1AE6FD0C004FE1FE /* MissionAction.h */ = {isa = PBXFileReference; fileEncoding = 4; lastKnownFileType = sourcecode.c.h; name = MissionAction.h; path = source/MissionAction.h; sourceTree = "<group>"; };
		A96863401AE6FD0C004FE1FE /* MissionPanel.cpp */ = {isa = PBXFileReference; fileEncoding = 4; lastKnownFileType = sourcecode.cpp.cpp; name = MissionPanel.cpp; path = source/MissionPanel.cpp; sourceTree = "<group>"; };
		A96863411AE6FD0C004FE1FE /* MissionPanel.h */ = {isa = PBXFileReference; fileEncoding = 4; lastKnownFileType = sourcecode.c.h; name = MissionPanel.h; path = source/MissionPanel.h; sourceTree = "<group>"; };
		A96863421AE6FD0C004FE1FE /* Mortgage.cpp */ = {isa = PBXFileReference; fileEncoding = 4; lastKnownFileType = sourcecode.cpp.cpp; name = Mortgage.cpp; path = source/Mortgage.cpp; sourceTree = "<group>"; };
		A96863431AE6FD0C004FE1FE /* Mortgage.h */ = {isa = PBXFileReference; fileEncoding = 4; lastKnownFileType = sourcecode.c.h; name = Mortgage.h; path = source/Mortgage.h; sourceTree = "<group>"; };
		A96863441AE6FD0C004FE1FE /* NPC.cpp */ = {isa = PBXFileReference; fileEncoding = 4; lastKnownFileType = sourcecode.cpp.cpp; name = NPC.cpp; path = source/NPC.cpp; sourceTree = "<group>"; };
		A96863451AE6FD0C004FE1FE /* NPC.h */ = {isa = PBXFileReference; fileEncoding = 4; lastKnownFileType = sourcecode.c.h; name = NPC.h; path = source/NPC.h; sourceTree = "<group>"; };
		A96863461AE6FD0C004FE1FE /* Outfit.cpp */ = {isa = PBXFileReference; fileEncoding = 4; lastKnownFileType = sourcecode.cpp.cpp; name = Outfit.cpp; path = source/Outfit.cpp; sourceTree = "<group>"; };
		A96863471AE6FD0C004FE1FE /* Outfit.h */ = {isa = PBXFileReference; fileEncoding = 4; lastKnownFileType = sourcecode.c.h; name = Outfit.h; path = source/Outfit.h; sourceTree = "<group>"; };
		A96863481AE6FD0C004FE1FE /* OutfitInfoDisplay.cpp */ = {isa = PBXFileReference; fileEncoding = 4; lastKnownFileType = sourcecode.cpp.cpp; name = OutfitInfoDisplay.cpp; path = source/OutfitInfoDisplay.cpp; sourceTree = "<group>"; };
		A96863491AE6FD0C004FE1FE /* OutfitInfoDisplay.h */ = {isa = PBXFileReference; fileEncoding = 4; lastKnownFileType = sourcecode.c.h; name = OutfitInfoDisplay.h; path = source/OutfitInfoDisplay.h; sourceTree = "<group>"; };
		A968634A1AE6FD0C004FE1FE /* OutfitterPanel.cpp */ = {isa = PBXFileReference; fileEncoding = 4; lastKnownFileType = sourcecode.cpp.cpp; name = OutfitterPanel.cpp; path = source/OutfitterPanel.cpp; sourceTree = "<group>"; };
		A968634B1AE6FD0C004FE1FE /* OutfitterPanel.h */ = {isa = PBXFileReference; fileEncoding = 4; lastKnownFileType = sourcecode.c.h; name = OutfitterPanel.h; path = source/OutfitterPanel.h; sourceTree = "<group>"; };
		A968634C1AE6FD0C004FE1FE /* OutlineShader.cpp */ = {isa = PBXFileReference; fileEncoding = 4; lastKnownFileType = sourcecode.cpp.cpp; name = OutlineShader.cpp; path = source/OutlineShader.cpp; sourceTree = "<group>"; };
		A968634D1AE6FD0C004FE1FE /* OutlineShader.h */ = {isa = PBXFileReference; fileEncoding = 4; lastKnownFileType = sourcecode.c.h; name = OutlineShader.h; path = source/OutlineShader.h; sourceTree = "<group>"; };
		A968634E1AE6FD0C004FE1FE /* Panel.cpp */ = {isa = PBXFileReference; fileEncoding = 4; lastKnownFileType = sourcecode.cpp.cpp; name = Panel.cpp; path = source/Panel.cpp; sourceTree = "<group>"; };
		A968634F1AE6FD0C004FE1FE /* Panel.h */ = {isa = PBXFileReference; fileEncoding = 4; lastKnownFileType = sourcecode.c.h; name = Panel.h; path = source/Panel.h; sourceTree = "<group>"; };
		A96863501AE6FD0C004FE1FE /* Personality.cpp */ = {isa = PBXFileReference; fileEncoding = 4; lastKnownFileType = sourcecode.cpp.cpp; name = Personality.cpp; path = source/Personality.cpp; sourceTree = "<group>"; };
		A96863511AE6FD0C004FE1FE /* Personality.h */ = {isa = PBXFileReference; fileEncoding = 4; lastKnownFileType = sourcecode.c.h; name = Personality.h; path = source/Personality.h; sourceTree = "<group>"; };
		A96863521AE6FD0C004FE1FE /* Phrase.cpp */ = {isa = PBXFileReference; fileEncoding = 4; lastKnownFileType = sourcecode.cpp.cpp; name = Phrase.cpp; path = source/Phrase.cpp; sourceTree = "<group>"; };
		A96863531AE6FD0C004FE1FE /* Phrase.h */ = {isa = PBXFileReference; fileEncoding = 4; lastKnownFileType = sourcecode.c.h; name = Phrase.h; path = source/Phrase.h; sourceTree = "<group>"; };
		A96863541AE6FD0C004FE1FE /* pi.h */ = {isa = PBXFileReference; fileEncoding = 4; lastKnownFileType = sourcecode.c.h; name = pi.h; path = source/pi.h; sourceTree = "<group>"; };
		A96863551AE6FD0C004FE1FE /* Planet.cpp */ = {isa = PBXFileReference; fileEncoding = 4; lastKnownFileType = sourcecode.cpp.cpp; name = Planet.cpp; path = source/Planet.cpp; sourceTree = "<group>"; };
		A96863561AE6FD0C004FE1FE /* Planet.h */ = {isa = PBXFileReference; fileEncoding = 4; lastKnownFileType = sourcecode.c.h; name = Planet.h; path = source/Planet.h; sourceTree = "<group>"; };
		A96863571AE6FD0C004FE1FE /* PlanetPanel.cpp */ = {isa = PBXFileReference; fileEncoding = 4; lastKnownFileType = sourcecode.cpp.cpp; name = PlanetPanel.cpp; path = source/PlanetPanel.cpp; sourceTree = "<group>"; };
		A96863581AE6FD0C004FE1FE /* PlanetPanel.h */ = {isa = PBXFileReference; fileEncoding = 4; lastKnownFileType = sourcecode.c.h; name = PlanetPanel.h; path = source/PlanetPanel.h; sourceTree = "<group>"; };
		A96863591AE6FD0C004FE1FE /* PlayerInfo.cpp */ = {isa = PBXFileReference; fileEncoding = 4; lastKnownFileType = sourcecode.cpp.cpp; name = PlayerInfo.cpp; path = source/PlayerInfo.cpp; sourceTree = "<group>"; };
		A968635A1AE6FD0C004FE1FE /* PlayerInfo.h */ = {isa = PBXFileReference; fileEncoding = 4; lastKnownFileType = sourcecode.c.h; name = PlayerInfo.h; path = source/PlayerInfo.h; sourceTree = "<group>"; };
		A968635B1AE6FD0C004FE1FE /* Point.cpp */ = {isa = PBXFileReference; fileEncoding = 4; lastKnownFileType = sourcecode.cpp.cpp; name = Point.cpp; path = source/Point.cpp; sourceTree = "<group>"; };
		A968635C1AE6FD0C004FE1FE /* Point.h */ = {isa = PBXFileReference; fileEncoding = 4; lastKnownFileType = sourcecode.c.h; name = Point.h; path = source/Point.h; sourceTree = "<group>"; };
		A968635D1AE6FD0C004FE1FE /* PointerShader.cpp */ = {isa = PBXFileReference; fileEncoding = 4; lastKnownFileType = sourcecode.cpp.cpp; name = PointerShader.cpp; path = source/PointerShader.cpp; sourceTree = "<group>"; };
		A968635E1AE6FD0C004FE1FE /* PointerShader.h */ = {isa = PBXFileReference; fileEncoding = 4; lastKnownFileType = sourcecode.c.h; name = PointerShader.h; path = source/PointerShader.h; sourceTree = "<group>"; };
		A968635F1AE6FD0C004FE1FE /* Politics.cpp */ = {isa = PBXFileReference; fileEncoding = 4; lastKnownFileType = sourcecode.cpp.cpp; name = Politics.cpp; path = source/Politics.cpp; sourceTree = "<group>"; };
		A96863601AE6FD0C004FE1FE /* Politics.h */ = {isa = PBXFileReference; fileEncoding = 4; lastKnownFileType = sourcecode.c.h; name = Politics.h; path = source/Politics.h; sourceTree = "<group>"; };
		A96863611AE6FD0C004FE1FE /* Preferences.cpp */ = {isa = PBXFileReference; fileEncoding = 4; lastKnownFileType = sourcecode.cpp.cpp; name = Preferences.cpp; path = source/Preferences.cpp; sourceTree = "<group>"; };
		A96863621AE6FD0C004FE1FE /* Preferences.h */ = {isa = PBXFileReference; fileEncoding = 4; lastKnownFileType = sourcecode.c.h; name = Preferences.h; path = source/Preferences.h; sourceTree = "<group>"; };
		A96863631AE6FD0C004FE1FE /* PreferencesPanel.cpp */ = {isa = PBXFileReference; fileEncoding = 4; lastKnownFileType = sourcecode.cpp.cpp; name = PreferencesPanel.cpp; path = source/PreferencesPanel.cpp; sourceTree = "<group>"; };
		A96863641AE6FD0C004FE1FE /* PreferencesPanel.h */ = {isa = PBXFileReference; fileEncoding = 4; lastKnownFileType = sourcecode.c.h; name = PreferencesPanel.h; path = source/PreferencesPanel.h; sourceTree = "<group>"; };
		A96863651AE6FD0C004FE1FE /* Projectile.cpp */ = {isa = PBXFileReference; fileEncoding = 4; lastKnownFileType = sourcecode.cpp.cpp; name = Projectile.cpp; path = source/Projectile.cpp; sourceTree = "<group>"; };
		A96863661AE6FD0C004FE1FE /* Projectile.h */ = {isa = PBXFileReference; fileEncoding = 4; lastKnownFileType = sourcecode.c.h; name = Projectile.h; path = source/Projectile.h; sourceTree = "<group>"; };
		A96863671AE6FD0C004FE1FE /* Radar.cpp */ = {isa = PBXFileReference; fileEncoding = 4; lastKnownFileType = sourcecode.cpp.cpp; name = Radar.cpp; path = source/Radar.cpp; sourceTree = "<group>"; };
		A96863681AE6FD0C004FE1FE /* Radar.h */ = {isa = PBXFileReference; fileEncoding = 4; lastKnownFileType = sourcecode.c.h; name = Radar.h; path = source/Radar.h; sourceTree = "<group>"; };
		A96863691AE6FD0D004FE1FE /* Random.cpp */ = {isa = PBXFileReference; fileEncoding = 4; lastKnownFileType = sourcecode.cpp.cpp; name = Random.cpp; path = source/Random.cpp; sourceTree = "<group>"; };
		A968636A1AE6FD0D004FE1FE /* Random.h */ = {isa = PBXFileReference; fileEncoding = 4; lastKnownFileType = sourcecode.c.h; name = Random.h; path = source/Random.h; sourceTree = "<group>"; };
		A968636B1AE6FD0D004FE1FE /* RingShader.cpp */ = {isa = PBXFileReference; fileEncoding = 4; lastKnownFileType = sourcecode.cpp.cpp; name = RingShader.cpp; path = source/RingShader.cpp; sourceTree = "<group>"; };
		A968636C1AE6FD0D004FE1FE /* RingShader.h */ = {isa = PBXFileReference; fileEncoding = 4; lastKnownFileType = sourcecode.c.h; name = RingShader.h; path = source/RingShader.h; sourceTree = "<group>"; };
		A968636D1AE6FD0D004FE1FE /* Sale.h */ = {isa = PBXFileReference; fileEncoding = 4; lastKnownFileType = sourcecode.c.h; name = Sale.h; path = source/Sale.h; sourceTree = "<group>"; };
		A968636E1AE6FD0D004FE1FE /* SavedGame.cpp */ = {isa = PBXFileReference; fileEncoding = 4; lastKnownFileType = sourcecode.cpp.cpp; name = SavedGame.cpp; path = source/SavedGame.cpp; sourceTree = "<group>"; };
		A968636F1AE6FD0D004FE1FE /* SavedGame.h */ = {isa = PBXFileReference; fileEncoding = 4; lastKnownFileType = sourcecode.c.h; name = SavedGame.h; path = source/SavedGame.h; sourceTree = "<group>"; };
		A96863701AE6FD0D004FE1FE /* Screen.cpp */ = {isa = PBXFileReference; fileEncoding = 4; lastKnownFileType = sourcecode.cpp.cpp; name = Screen.cpp; path = source/Screen.cpp; sourceTree = "<group>"; };
		A96863711AE6FD0D004FE1FE /* Screen.h */ = {isa = PBXFileReference; fileEncoding = 4; lastKnownFileType = sourcecode.c.h; name = Screen.h; path = source/Screen.h; sourceTree = "<group>"; };
		A96863721AE6FD0D004FE1FE /* Set.h */ = {isa = PBXFileReference; fileEncoding = 4; lastKnownFileType = sourcecode.c.h; name = Set.h; path = source/Set.h; sourceTree = "<group>"; };
		A96863731AE6FD0D004FE1FE /* Shader.cpp */ = {isa = PBXFileReference; fileEncoding = 4; lastKnownFileType = sourcecode.cpp.cpp; name = Shader.cpp; path = source/Shader.cpp; sourceTree = "<group>"; };
		A96863741AE6FD0D004FE1FE /* Shader.h */ = {isa = PBXFileReference; fileEncoding = 4; lastKnownFileType = sourcecode.c.h; name = Shader.h; path = source/Shader.h; sourceTree = "<group>"; };
		A96863751AE6FD0D004FE1FE /* shift.h */ = {isa = PBXFileReference; fileEncoding = 4; lastKnownFileType = sourcecode.c.h; name = shift.h; path = source/shift.h; sourceTree = "<group>"; };
		A96863761AE6FD0D004FE1FE /* Ship.cpp */ = {isa = PBXFileReference; fileEncoding = 4; lastKnownFileType = sourcecode.cpp.cpp; name = Ship.cpp; path = source/Ship.cpp; sourceTree = "<group>"; };
		A96863771AE6FD0D004FE1FE /* Ship.h */ = {isa = PBXFileReference; fileEncoding = 4; lastKnownFileType = sourcecode.c.h; name = Ship.h; path = source/Ship.h; sourceTree = "<group>"; };
		A96863781AE6FD0D004FE1FE /* ShipEvent.cpp */ = {isa = PBXFileReference; fileEncoding = 4; lastKnownFileType = sourcecode.cpp.cpp; name = ShipEvent.cpp; path = source/ShipEvent.cpp; sourceTree = "<group>"; };
		A96863791AE6FD0D004FE1FE /* ShipEvent.h */ = {isa = PBXFileReference; fileEncoding = 4; lastKnownFileType = sourcecode.c.h; name = ShipEvent.h; path = source/ShipEvent.h; sourceTree = "<group>"; };
		A968637A1AE6FD0D004FE1FE /* ShipInfoDisplay.cpp */ = {isa = PBXFileReference; fileEncoding = 4; lastKnownFileType = sourcecode.cpp.cpp; name = ShipInfoDisplay.cpp; path = source/ShipInfoDisplay.cpp; sourceTree = "<group>"; };
		A968637B1AE6FD0D004FE1FE /* ShipInfoDisplay.h */ = {isa = PBXFileReference; fileEncoding = 4; lastKnownFileType = sourcecode.c.h; name = ShipInfoDisplay.h; path = source/ShipInfoDisplay.h; sourceTree = "<group>"; };
		A968637C1AE6FD0D004FE1FE /* ShipyardPanel.cpp */ = {isa = PBXFileReference; fileEncoding = 4; lastKnownFileType = sourcecode.cpp.cpp; name = ShipyardPanel.cpp; path = source/ShipyardPanel.cpp; sourceTree = "<group>"; };
		A968637D1AE6FD0D004FE1FE /* ShipyardPanel.h */ = {isa = PBXFileReference; fileEncoding = 4; lastKnownFileType = sourcecode.c.h; name = ShipyardPanel.h; path = source/ShipyardPanel.h; sourceTree = "<group>"; };
		A968637E1AE6FD0D004FE1FE /* ShopPanel.cpp */ = {isa = PBXFileReference; fileEncoding = 4; lastKnownFileType = sourcecode.cpp.cpp; name = ShopPanel.cpp; path = source/ShopPanel.cpp; sourceTree = "<group>"; };
		A968637F1AE6FD0D004FE1FE /* ShopPanel.h */ = {isa = PBXFileReference; fileEncoding = 4; lastKnownFileType = sourcecode.c.h; name = ShopPanel.h; path = source/ShopPanel.h; sourceTree = "<group>"; };
		A96863801AE6FD0D004FE1FE /* Sound.cpp */ = {isa = PBXFileReference; fileEncoding = 4; lastKnownFileType = sourcecode.cpp.cpp; name = Sound.cpp; path = source/Sound.cpp; sourceTree = "<group>"; };
		A96863811AE6FD0D004FE1FE /* Sound.h */ = {isa = PBXFileReference; fileEncoding = 4; lastKnownFileType = sourcecode.c.h; name = Sound.h; path = source/Sound.h; sourceTree = "<group>"; };
		A96863821AE6FD0D004FE1FE /* SpaceportPanel.cpp */ = {isa = PBXFileReference; fileEncoding = 4; lastKnownFileType = sourcecode.cpp.cpp; name = SpaceportPanel.cpp; path = source/SpaceportPanel.cpp; sourceTree = "<group>"; };
		A96863831AE6FD0D004FE1FE /* SpaceportPanel.h */ = {isa = PBXFileReference; fileEncoding = 4; lastKnownFileType = sourcecode.c.h; name = SpaceportPanel.h; path = source/SpaceportPanel.h; sourceTree = "<group>"; };
		A96863841AE6FD0D004FE1FE /* Sprite.cpp */ = {isa = PBXFileReference; fileEncoding = 4; lastKnownFileType = sourcecode.cpp.cpp; name = Sprite.cpp; path = source/Sprite.cpp; sourceTree = "<group>"; };
		A96863851AE6FD0D004FE1FE /* Sprite.h */ = {isa = PBXFileReference; fileEncoding = 4; lastKnownFileType = sourcecode.c.h; name = Sprite.h; path = source/Sprite.h; sourceTree = "<group>"; };
		A96863861AE6FD0D004FE1FE /* SpriteQueue.cpp */ = {isa = PBXFileReference; fileEncoding = 4; lastKnownFileType = sourcecode.cpp.cpp; name = SpriteQueue.cpp; path = source/SpriteQueue.cpp; sourceTree = "<group>"; };
		A96863871AE6FD0D004FE1FE /* SpriteQueue.h */ = {isa = PBXFileReference; fileEncoding = 4; lastKnownFileType = sourcecode.c.h; name = SpriteQueue.h; path = source/SpriteQueue.h; sourceTree = "<group>"; };
		A96863881AE6FD0D004FE1FE /* SpriteSet.cpp */ = {isa = PBXFileReference; fileEncoding = 4; lastKnownFileType = sourcecode.cpp.cpp; name = SpriteSet.cpp; path = source/SpriteSet.cpp; sourceTree = "<group>"; };
		A96863891AE6FD0D004FE1FE /* SpriteSet.h */ = {isa = PBXFileReference; fileEncoding = 4; lastKnownFileType = sourcecode.c.h; name = SpriteSet.h; path = source/SpriteSet.h; sourceTree = "<group>"; };
		A968638A1AE6FD0D004FE1FE /* SpriteShader.cpp */ = {isa = PBXFileReference; fileEncoding = 4; lastKnownFileType = sourcecode.cpp.cpp; name = SpriteShader.cpp; path = source/SpriteShader.cpp; sourceTree = "<group>"; };
		A968638B1AE6FD0D004FE1FE /* SpriteShader.h */ = {isa = PBXFileReference; fileEncoding = 4; lastKnownFileType = sourcecode.c.h; name = SpriteShader.h; path = source/SpriteShader.h; sourceTree = "<group>"; };
		A968638C1AE6FD0D004FE1FE /* StarField.cpp */ = {isa = PBXFileReference; fileEncoding = 4; lastKnownFileType = sourcecode.cpp.cpp; name = StarField.cpp; path = source/StarField.cpp; sourceTree = "<group>"; };
		A968638D1AE6FD0D004FE1FE /* StarField.h */ = {isa = PBXFileReference; fileEncoding = 4; lastKnownFileType = sourcecode.c.h; name = StarField.h; path = source/StarField.h; sourceTree = "<group>"; };
		A968638E1AE6FD0D004FE1FE /* StartConditions.cpp */ = {isa = PBXFileReference; fileEncoding = 4; lastKnownFileType = sourcecode.cpp.cpp; name = StartConditions.cpp; path = source/StartConditions.cpp; sourceTree = "<group>"; };
		A968638F1AE6FD0D004FE1FE /* StartConditions.h */ = {isa = PBXFileReference; fileEncoding = 4; lastKnownFileType = sourcecode.c.h; name = StartConditions.h; path = source/StartConditions.h; sourceTree = "<group>"; };
		A96863901AE6FD0D004FE1FE /* StellarObject.cpp */ = {isa = PBXFileReference; fileEncoding = 4; lastKnownFileType = sourcecode.cpp.cpp; name = StellarObject.cpp; path = source/StellarObject.cpp; sourceTree = "<group>"; };
		A96863911AE6FD0D004FE1FE /* StellarObject.h */ = {isa = PBXFileReference; fileEncoding = 4; lastKnownFileType = sourcecode.c.h; name = StellarObject.h; path = source/StellarObject.h; sourceTree = "<group>"; };
		A96863921AE6FD0D004FE1FE /* System.cpp */ = {isa = PBXFileReference; fileEncoding = 4; lastKnownFileType = sourcecode.cpp.cpp; name = System.cpp; path = source/System.cpp; sourceTree = "<group>"; };
		A96863931AE6FD0D004FE1FE /* System.h */ = {isa = PBXFileReference; fileEncoding = 4; lastKnownFileType = sourcecode.c.h; name = System.h; path = source/System.h; sourceTree = "<group>"; };
		A96863941AE6FD0D004FE1FE /* Table.cpp */ = {isa = PBXFileReference; fileEncoding = 4; lastKnownFileType = sourcecode.cpp.cpp; name = Table.cpp; path = source/text/Table.cpp; sourceTree = "<group>"; };
		A96863951AE6FD0D004FE1FE /* Table.h */ = {isa = PBXFileReference; fileEncoding = 4; lastKnownFileType = sourcecode.c.h; name = Table.h; path = source/text/Table.h; sourceTree = "<group>"; };
		A96863961AE6FD0D004FE1FE /* Trade.cpp */ = {isa = PBXFileReference; fileEncoding = 4; lastKnownFileType = sourcecode.cpp.cpp; name = Trade.cpp; path = source/Trade.cpp; sourceTree = "<group>"; };
		A96863971AE6FD0D004FE1FE /* Trade.h */ = {isa = PBXFileReference; fileEncoding = 4; lastKnownFileType = sourcecode.c.h; name = Trade.h; path = source/Trade.h; sourceTree = "<group>"; };
		A96863981AE6FD0D004FE1FE /* TradingPanel.cpp */ = {isa = PBXFileReference; fileEncoding = 4; lastKnownFileType = sourcecode.cpp.cpp; name = TradingPanel.cpp; path = source/TradingPanel.cpp; sourceTree = "<group>"; };
		A96863991AE6FD0D004FE1FE /* TradingPanel.h */ = {isa = PBXFileReference; fileEncoding = 4; lastKnownFileType = sourcecode.c.h; name = TradingPanel.h; path = source/TradingPanel.h; sourceTree = "<group>"; };
		A968639A1AE6FD0D004FE1FE /* UI.cpp */ = {isa = PBXFileReference; fileEncoding = 4; lastKnownFileType = sourcecode.cpp.cpp; name = UI.cpp; path = source/UI.cpp; sourceTree = "<group>"; };
		A968639B1AE6FD0D004FE1FE /* UI.h */ = {isa = PBXFileReference; fileEncoding = 4; lastKnownFileType = sourcecode.c.h; name = UI.h; path = source/UI.h; sourceTree = "<group>"; };
		A968639C1AE6FD0D004FE1FE /* Weapon.cpp */ = {isa = PBXFileReference; fileEncoding = 4; lastKnownFileType = sourcecode.cpp.cpp; name = Weapon.cpp; path = source/Weapon.cpp; sourceTree = "<group>"; };
		A968639D1AE6FD0D004FE1FE /* Weapon.h */ = {isa = PBXFileReference; fileEncoding = 4; lastKnownFileType = sourcecode.c.h; name = Weapon.h; path = source/Weapon.h; sourceTree = "<group>"; };
		A968639E1AE6FD0D004FE1FE /* WrappedText.cpp */ = {isa = PBXFileReference; fileEncoding = 4; lastKnownFileType = sourcecode.cpp.cpp; name = WrappedText.cpp; path = source/text/WrappedText.cpp; sourceTree = "<group>"; };
		A968639F1AE6FD0E004FE1FE /* WrappedText.h */ = {isa = PBXFileReference; fileEncoding = 4; lastKnownFileType = sourcecode.c.h; name = WrappedText.h; path = source/text/WrappedText.h; sourceTree = "<group>"; };
		A97C24E81B17BE35007DDFA1 /* MapOutfitterPanel.cpp */ = {isa = PBXFileReference; fileEncoding = 4; lastKnownFileType = sourcecode.cpp.cpp; name = MapOutfitterPanel.cpp; path = source/MapOutfitterPanel.cpp; sourceTree = "<group>"; };
		A97C24E91B17BE35007DDFA1 /* MapOutfitterPanel.h */ = {isa = PBXFileReference; fileEncoding = 4; lastKnownFileType = sourcecode.c.h; name = MapOutfitterPanel.h; path = source/MapOutfitterPanel.h; sourceTree = "<group>"; };
		A97C24EB1B17BE3C007DDFA1 /* MapShipyardPanel.cpp */ = {isa = PBXFileReference; fileEncoding = 4; lastKnownFileType = sourcecode.cpp.cpp; name = MapShipyardPanel.cpp; path = source/MapShipyardPanel.cpp; sourceTree = "<group>"; };
		A97C24EC1B17BE3C007DDFA1 /* MapShipyardPanel.h */ = {isa = PBXFileReference; fileEncoding = 4; lastKnownFileType = sourcecode.c.h; name = MapShipyardPanel.h; path = source/MapShipyardPanel.h; sourceTree = "<group>"; };
		A98150801EA9634A00428AD6 /* ShipInfoPanel.cpp */ = {isa = PBXFileReference; fileEncoding = 4; lastKnownFileType = sourcecode.cpp.cpp; name = ShipInfoPanel.cpp; path = source/ShipInfoPanel.cpp; sourceTree = "<group>"; };
		A98150811EA9634A00428AD6 /* ShipInfoPanel.h */ = {isa = PBXFileReference; fileEncoding = 4; lastKnownFileType = sourcecode.c.h; name = ShipInfoPanel.h; path = source/ShipInfoPanel.h; sourceTree = "<group>"; };
		A98150831EA9635D00428AD6 /* PlayerInfoPanel.cpp */ = {isa = PBXFileReference; fileEncoding = 4; lastKnownFileType = sourcecode.cpp.cpp; name = PlayerInfoPanel.cpp; path = source/PlayerInfoPanel.cpp; sourceTree = "<group>"; };
		A98150841EA9635D00428AD6 /* PlayerInfoPanel.h */ = {isa = PBXFileReference; fileEncoding = 4; lastKnownFileType = sourcecode.c.h; name = PlayerInfoPanel.h; path = source/PlayerInfoPanel.h; sourceTree = "<group>"; };
		A99F7A4F195DF3E8002C30B8 /* Images.xcassets */ = {isa = PBXFileReference; lastKnownFileType = folder.assetcatalog; name = Images.xcassets; path = XCode/Images.xcassets; sourceTree = SOURCE_ROOT; };
		A99F7A51195DF3F9002C30B8 /* EndlessSky-Info.plist */ = {isa = PBXFileReference; fileEncoding = 4; lastKnownFileType = text.plist.xml; name = "EndlessSky-Info.plist"; path = "XCode/EndlessSky-Info.plist"; sourceTree = SOURCE_ROOT; };
		A99F7A6F195DF44B002C30B8 /* credits.txt */ = {isa = PBXFileReference; fileEncoding = 4; lastKnownFileType = text; path = credits.txt; sourceTree = "<group>"; };
		A99F7A94195DF44B002C30B8 /* keys.txt */ = {isa = PBXFileReference; fileEncoding = 4; lastKnownFileType = text; path = keys.txt; sourceTree = "<group>"; };
		A99F7A95195DF44B002C30B8 /* license.txt */ = {isa = PBXFileReference; fileEncoding = 4; lastKnownFileType = text; path = license.txt; sourceTree = "<group>"; };
		A99F7B32195DF45E002C30B8 /* data */ = {isa = PBXFileReference; lastKnownFileType = folder; path = data; sourceTree = "<group>"; };
		A99F7B33195DF45E002C30B8 /* images */ = {isa = PBXFileReference; lastKnownFileType = folder; path = images; sourceTree = "<group>"; };
		A9A5297319996C9F002D7C35 /* sounds */ = {isa = PBXFileReference; lastKnownFileType = folder; path = sounds; sourceTree = "<group>"; };
		A9A5297519996CC3002D7C35 /* OpenAL.framework */ = {isa = PBXFileReference; lastKnownFileType = wrapper.framework; name = OpenAL.framework; path = System/Library/Frameworks/OpenAL.framework; sourceTree = SDKROOT; };
		A9B99D001C616AD000BE7C2E /* ItemInfoDisplay.cpp */ = {isa = PBXFileReference; fileEncoding = 4; lastKnownFileType = sourcecode.cpp.cpp; name = ItemInfoDisplay.cpp; path = source/ItemInfoDisplay.cpp; sourceTree = "<group>"; };
		A9B99D011C616AD000BE7C2E /* ItemInfoDisplay.h */ = {isa = PBXFileReference; fileEncoding = 4; lastKnownFileType = sourcecode.c.h; name = ItemInfoDisplay.h; path = source/ItemInfoDisplay.h; sourceTree = "<group>"; };
		A9B99D031C616AF200BE7C2E /* MapSalesPanel.cpp */ = {isa = PBXFileReference; fileEncoding = 4; lastKnownFileType = sourcecode.cpp.cpp; name = MapSalesPanel.cpp; path = source/MapSalesPanel.cpp; sourceTree = "<group>"; };
		A9B99D041C616AF200BE7C2E /* MapSalesPanel.h */ = {isa = PBXFileReference; fileEncoding = 4; lastKnownFileType = sourcecode.c.h; name = MapSalesPanel.h; path = source/MapSalesPanel.h; sourceTree = "<group>"; };
		A9BDFB521E00B8AA00A6B27E /* Music.cpp */ = {isa = PBXFileReference; fileEncoding = 4; lastKnownFileType = sourcecode.cpp.cpp; name = Music.cpp; path = source/Music.cpp; sourceTree = "<group>"; };
		A9BDFB531E00B8AA00A6B27E /* Music.h */ = {isa = PBXFileReference; fileEncoding = 4; lastKnownFileType = sourcecode.c.h; name = Music.h; path = source/Music.h; sourceTree = "<group>"; };
		A9BDFB551E00B94700A6B27E /* libmad.0.dylib */ = {isa = PBXFileReference; lastKnownFileType = "compiled.mach-o.dylib"; name = libmad.0.dylib; path = /usr/local/opt/libmad/lib/libmad.0.dylib; sourceTree = "<absolute>"; };
		A9C70E0E1C0E5B51000B3D14 /* File.cpp */ = {isa = PBXFileReference; fileEncoding = 4; lastKnownFileType = sourcecode.cpp.cpp; name = File.cpp; path = source/File.cpp; sourceTree = "<group>"; };
		A9C70E0F1C0E5B51000B3D14 /* File.h */ = {isa = PBXFileReference; fileEncoding = 4; lastKnownFileType = sourcecode.c.h; name = File.h; path = source/File.h; sourceTree = "<group>"; };
		A9CC52691950C9F6004E4E22 /* Endless Sky.app */ = {isa = PBXFileReference; explicitFileType = wrapper.application; includeInIndex = 0; path = "Endless Sky.app"; sourceTree = BUILT_PRODUCTS_DIR; };
		A9CC526C1950C9F6004E4E22 /* Cocoa.framework */ = {isa = PBXFileReference; lastKnownFileType = wrapper.framework; name = Cocoa.framework; path = System/Library/Frameworks/Cocoa.framework; sourceTree = SDKROOT; };
		A9CC526F1950C9F6004E4E22 /* AppKit.framework */ = {isa = PBXFileReference; lastKnownFileType = wrapper.framework; name = AppKit.framework; path = System/Library/Frameworks/AppKit.framework; sourceTree = SDKROOT; };
		A9CC52701950C9F6004E4E22 /* CoreData.framework */ = {isa = PBXFileReference; lastKnownFileType = wrapper.framework; name = CoreData.framework; path = System/Library/Frameworks/CoreData.framework; sourceTree = SDKROOT; };
		A9CC52711950C9F6004E4E22 /* Foundation.framework */ = {isa = PBXFileReference; lastKnownFileType = wrapper.framework; name = Foundation.framework; path = System/Library/Frameworks/Foundation.framework; sourceTree = SDKROOT; };
		A9D40D19195DFAA60086EE52 /* OpenGL.framework */ = {isa = PBXFileReference; lastKnownFileType = wrapper.framework; name = OpenGL.framework; path = System/Library/Frameworks/OpenGL.framework; sourceTree = SDKROOT; };
		B55C239B2303CE8A005C1A14 /* GameWindow.cpp */ = {isa = PBXFileReference; fileEncoding = 4; lastKnownFileType = sourcecode.cpp.cpp; name = GameWindow.cpp; path = source/GameWindow.cpp; sourceTree = "<group>"; };
		B55C239C2303CE8A005C1A14 /* GameWindow.h */ = {isa = PBXFileReference; fileEncoding = 4; lastKnownFileType = sourcecode.c.h; name = GameWindow.h; path = source/GameWindow.h; sourceTree = "<group>"; };
		B590161121ED4A0E00799178 /* Utf8.cpp */ = {isa = PBXFileReference; fileEncoding = 4; lastKnownFileType = sourcecode.cpp.cpp; name = Utf8.cpp; path = source/text/Utf8.cpp; sourceTree = "<group>"; };
		B590161221ED4A0F00799178 /* Utf8.h */ = {isa = PBXFileReference; fileEncoding = 4; lastKnownFileType = sourcecode.c.h; name = Utf8.h; path = source/text/Utf8.h; sourceTree = "<group>"; };
		B590162021ED4A0F00799178 /* DisplayText.h */ = {isa = PBXFileReference; fileEncoding = 4; lastKnownFileType = sourcecode.c.h; name = DisplayText.h; path = source/text/DisplayText.h; sourceTree = "<group>"; };
		B5DDA6922001B7F600DBA76A /* News.cpp */ = {isa = PBXFileReference; fileEncoding = 4; lastKnownFileType = sourcecode.cpp.cpp; name = News.cpp; path = source/News.cpp; sourceTree = "<group>"; };
		B5DDA6932001B7F600DBA76A /* News.h */ = {isa = PBXFileReference; fileEncoding = 4; lastKnownFileType = sourcecode.c.h; name = News.h; path = source/News.h; sourceTree = "<group>"; };
		C49D4EA08DF168A83B1C7B07 /* Hazard.cpp */ = {isa = PBXFileReference; fileEncoding = 4; lastKnownFileType = sourcecode.cpp.cpp; name = Hazard.cpp; path = source/Hazard.cpp; sourceTree = "<group>"; };
<<<<<<< HEAD
		D38F4076BF68C65C0E03D654 /* Variant.cpp */ = {isa = PBXFileReference; fileEncoding = 4; lastKnownFileType = sourcecode.cpp.cpp; name = Variant.cpp; path = source/Variant.cpp; sourceTree = "<group>"; };
=======
		DB9A43BA91B3BC47186BF05E /* GameObjects.h */ = {isa = PBXFileReference; fileEncoding = 4; lastKnownFileType = sourcecode.c.h; name = GameObjects.h; path = source/GameObjects.h; sourceTree = "<group>"; };
		DC8146D5A145C2DA87D98F1F /* GameLoadingPanel.h */ = {isa = PBXFileReference; fileEncoding = 4; lastKnownFileType = sourcecode.c.h; name = GameLoadingPanel.h; path = source/GameLoadingPanel.h; sourceTree = "<group>"; };
>>>>>>> 1fb3549e
		DF8D57DF1FC25842001525DA /* Dictionary.cpp */ = {isa = PBXFileReference; fileEncoding = 4; lastKnownFileType = sourcecode.cpp.cpp; name = Dictionary.cpp; path = source/Dictionary.cpp; sourceTree = "<group>"; };
		DF8D57E01FC25842001525DA /* Dictionary.h */ = {isa = PBXFileReference; fileEncoding = 4; lastKnownFileType = sourcecode.c.h; name = Dictionary.h; path = source/Dictionary.h; sourceTree = "<group>"; };
		DF8D57E21FC25889001525DA /* Visual.cpp */ = {isa = PBXFileReference; fileEncoding = 4; lastKnownFileType = sourcecode.cpp.cpp; name = Visual.cpp; path = source/Visual.cpp; sourceTree = "<group>"; };
		DF8D57E31FC25889001525DA /* Visual.h */ = {isa = PBXFileReference; fileEncoding = 4; lastKnownFileType = sourcecode.c.h; name = Visual.h; path = source/Visual.h; sourceTree = "<group>"; };
		DFAAE2A21FD4A25C0072C0A8 /* BatchDrawList.cpp */ = {isa = PBXFileReference; fileEncoding = 4; lastKnownFileType = sourcecode.cpp.cpp; name = BatchDrawList.cpp; path = source/BatchDrawList.cpp; sourceTree = "<group>"; };
		DFAAE2A31FD4A25C0072C0A8 /* BatchDrawList.h */ = {isa = PBXFileReference; fileEncoding = 4; lastKnownFileType = sourcecode.c.h; name = BatchDrawList.h; path = source/BatchDrawList.h; sourceTree = "<group>"; };
		DFAAE2A41FD4A25C0072C0A8 /* BatchShader.cpp */ = {isa = PBXFileReference; fileEncoding = 4; lastKnownFileType = sourcecode.cpp.cpp; name = BatchShader.cpp; path = source/BatchShader.cpp; sourceTree = "<group>"; };
		DFAAE2A51FD4A25C0072C0A8 /* BatchShader.h */ = {isa = PBXFileReference; fileEncoding = 4; lastKnownFileType = sourcecode.c.h; name = BatchShader.h; path = source/BatchShader.h; sourceTree = "<group>"; };
		DFAAE2A81FD4A27B0072C0A8 /* ImageSet.cpp */ = {isa = PBXFileReference; fileEncoding = 4; lastKnownFileType = sourcecode.cpp.cpp; name = ImageSet.cpp; path = source/ImageSet.cpp; sourceTree = "<group>"; };
		DFAAE2A91FD4A27B0072C0A8 /* ImageSet.h */ = {isa = PBXFileReference; fileEncoding = 4; lastKnownFileType = sourcecode.c.h; name = ImageSet.h; path = source/ImageSet.h; sourceTree = "<group>"; };
		EB634E95A88454ADDB8644B1 /* opengl.h */ = {isa = PBXFileReference; fileEncoding = 4; lastKnownFileType = sourcecode.c.h; name = opengl.h; path = source/opengl.h; sourceTree = "<group>"; };
		F434470BA8F3DE8B46D475C5 /* StartConditionsPanel.h */ = {isa = PBXFileReference; fileEncoding = 4; lastKnownFileType = sourcecode.c.h; name = StartConditionsPanel.h; path = source/StartConditionsPanel.h; sourceTree = "<group>"; };
		F8C14CFB89472482F77C051D /* Weather.h */ = {isa = PBXFileReference; fileEncoding = 4; lastKnownFileType = sourcecode.c.h; name = Weather.h; path = source/Weather.h; sourceTree = "<group>"; };
/* End PBXFileReference section */

/* Begin PBXFrameworksBuildPhase section */
		A9CC52661950C9F6004E4E22 /* Frameworks */ = {
			isa = PBXFrameworksBuildPhase;
			buildActionMask = 2147483647;
			files = (
				A9BDFB561E00B94700A6B27E /* libmad.0.dylib in Frameworks */,
				A93931FD1988136B00C2A87B /* libpng16.dylib in Frameworks */,
				A93931FB1988135200C2A87B /* libturbojpeg.0.dylib in Frameworks */,
				072599D126A8CB2F007EC229 /* SDL2.framework in Frameworks */,
				A9A5297619996CC3002D7C35 /* OpenAL.framework in Frameworks */,
				A9D40D1A195DFAA60086EE52 /* OpenGL.framework in Frameworks */,
				A9CC526D1950C9F6004E4E22 /* Cocoa.framework in Frameworks */,
			);
			runOnlyForDeploymentPostprocessing = 0;
		};
/* End PBXFrameworksBuildPhase section */

/* Begin PBXGroup section */
		654D33611BE92C9200D1E5AB /* source */ = {
			isa = PBXGroup;
			children = (
				A96862CD1AE6FD0A004FE1FE /* Account.cpp */,
				A96862CE1AE6FD0A004FE1FE /* Account.h */,
				A96862CF1AE6FD0A004FE1FE /* AI.cpp */,
				A96862D01AE6FD0A004FE1FE /* AI.h */,
				A96862D11AE6FD0A004FE1FE /* Angle.cpp */,
				A96862D21AE6FD0A004FE1FE /* Angle.h */,
				A96862D51AE6FD0A004FE1FE /* Armament.cpp */,
				A96862D61AE6FD0A004FE1FE /* Armament.h */,
				A96862D71AE6FD0A004FE1FE /* AsteroidField.cpp */,
				A96862D81AE6FD0A004FE1FE /* AsteroidField.h */,
				A96862D91AE6FD0A004FE1FE /* Audio.cpp */,
				A96862DA1AE6FD0A004FE1FE /* Audio.h */,
				A96862DB1AE6FD0A004FE1FE /* BankPanel.cpp */,
				A96862DC1AE6FD0A004FE1FE /* BankPanel.h */,
				DFAAE2A21FD4A25C0072C0A8 /* BatchDrawList.cpp */,
				DFAAE2A31FD4A25C0072C0A8 /* BatchDrawList.h */,
				DFAAE2A41FD4A25C0072C0A8 /* BatchShader.cpp */,
				DFAAE2A51FD4A25C0072C0A8 /* BatchShader.h */,
				A96862DF1AE6FD0A004FE1FE /* BoardingPanel.cpp */,
				A96862E01AE6FD0A004FE1FE /* BoardingPanel.h */,
				6245F8231D301C7400A7A094 /* Body.cpp */,
				6245F8241D301C7400A7A094 /* Body.h */,
				A96862E11AE6FD0A004FE1FE /* CaptureOdds.cpp */,
				A96862E21AE6FD0A004FE1FE /* CaptureOdds.h */,
				A96862E31AE6FD0A004FE1FE /* CargoHold.cpp */,
				A96862E41AE6FD0A004FE1FE /* CargoHold.h */,
				A96862E51AE6FD0A004FE1FE /* ClickZone.h */,
				6A5716311E25BE6F00585EB2 /* CollisionSet.cpp */,
				6A5716321E25BE6F00585EB2 /* CollisionSet.h */,
				A96862E61AE6FD0A004FE1FE /* Color.cpp */,
				A96862E71AE6FD0A004FE1FE /* Color.h */,
				A96862E81AE6FD0A004FE1FE /* Command.cpp */,
				A96862E91AE6FD0A004FE1FE /* Command.h */,
				A96862EA1AE6FD0A004FE1FE /* ConditionSet.cpp */,
				A96862EB1AE6FD0A004FE1FE /* ConditionSet.h */,
				A96862EC1AE6FD0A004FE1FE /* Conversation.cpp */,
				A96862ED1AE6FD0A004FE1FE /* Conversation.h */,
				A96862EE1AE6FD0A004FE1FE /* ConversationPanel.cpp */,
				A96862EF1AE6FD0A004FE1FE /* ConversationPanel.h */,
				A96862F01AE6FD0A004FE1FE /* DataFile.cpp */,
				A96862F11AE6FD0A004FE1FE /* DataFile.h */,
				A96862F21AE6FD0A004FE1FE /* DataNode.cpp */,
				A96862F31AE6FD0A004FE1FE /* DataNode.h */,
				A96862F41AE6FD0A004FE1FE /* DataWriter.cpp */,
				A96862F51AE6FD0A004FE1FE /* DataWriter.h */,
				A96862F61AE6FD0A004FE1FE /* Date.cpp */,
				A96862F71AE6FD0A004FE1FE /* Date.h */,
				5155CD711DBB9FF900EF090B /* Depreciation.cpp */,
				5155CD721DBB9FF900EF090B /* Depreciation.h */,
				A96862F81AE6FD0A004FE1FE /* Dialog.cpp */,
				A96862F91AE6FD0B004FE1FE /* Dialog.h */,
				DF8D57DF1FC25842001525DA /* Dictionary.cpp */,
				DF8D57E01FC25842001525DA /* Dictionary.h */,
				B590162021ED4A0F00799178 /* DisplayText.h */,
				A96862FA1AE6FD0B004FE1FE /* DistanceMap.cpp */,
				A96862FB1AE6FD0B004FE1FE /* DistanceMap.h */,
				A96862FE1AE6FD0B004FE1FE /* DrawList.cpp */,
				A96862FF1AE6FD0B004FE1FE /* DrawList.h */,
				A96863001AE6FD0B004FE1FE /* Effect.cpp */,
				A96863011AE6FD0B004FE1FE /* Effect.h */,
				A96863021AE6FD0B004FE1FE /* Engine.cpp */,
				A96863031AE6FD0B004FE1FE /* Engine.h */,
				A96863041AE6FD0B004FE1FE /* EscortDisplay.cpp */,
				A96863051AE6FD0B004FE1FE /* EscortDisplay.h */,
				A9C70E0E1C0E5B51000B3D14 /* File.cpp */,
				A9C70E0F1C0E5B51000B3D14 /* File.h */,
				A96863061AE6FD0B004FE1FE /* Files.cpp */,
				A96863071AE6FD0B004FE1FE /* Files.h */,
				A96863081AE6FD0B004FE1FE /* FillShader.cpp */,
				A96863091AE6FD0B004FE1FE /* FillShader.h */,
				A968630A1AE6FD0B004FE1FE /* Fleet.cpp */,
				A968630B1AE6FD0B004FE1FE /* Fleet.h */,
				62C311181CE172D000409D91 /* Flotsam.cpp */,
				62C311191CE172D000409D91 /* Flotsam.h */,
				62A405B81D47DA4D0054F6A0 /* FogShader.cpp */,
				62A405B91D47DA4D0054F6A0 /* FogShader.h */,
				A968630C1AE6FD0B004FE1FE /* Font.cpp */,
				A968630D1AE6FD0B004FE1FE /* Font.h */,
				A968630E1AE6FD0B004FE1FE /* FontSet.cpp */,
				A968630F1AE6FD0B004FE1FE /* FontSet.h */,
				A96863101AE6FD0B004FE1FE /* Format.cpp */,
				A96863111AE6FD0B004FE1FE /* Format.h */,
				A96863121AE6FD0B004FE1FE /* FrameTimer.cpp */,
				A96863131AE6FD0B004FE1FE /* FrameTimer.h */,
				A96863141AE6FD0B004FE1FE /* Galaxy.cpp */,
				A96863151AE6FD0B004FE1FE /* Galaxy.h */,
				A96863161AE6FD0B004FE1FE /* GameData.cpp */,
				A96863171AE6FD0B004FE1FE /* GameData.h */,
				A96863181AE6FD0B004FE1FE /* GameEvent.cpp */,
				A96863191AE6FD0B004FE1FE /* GameEvent.h */,
				B55C239B2303CE8A005C1A14 /* GameWindow.cpp */,
				B55C239C2303CE8A005C1A14 /* GameWindow.h */,
				A968631B1AE6FD0B004FE1FE /* Government.cpp */,
				A968631C1AE6FD0B004FE1FE /* Government.h */,
				A968631D1AE6FD0B004FE1FE /* HailPanel.cpp */,
				A968631E1AE6FD0B004FE1FE /* HailPanel.h */,
				6245F8261D301C9000A7A094 /* Hardpoint.cpp */,
				6245F8271D301C9000A7A094 /* Hardpoint.h */,
				A968631F1AE6FD0B004FE1FE /* HiringPanel.cpp */,
				A96863201AE6FD0B004FE1FE /* HiringPanel.h */,
				A96863211AE6FD0B004FE1FE /* ImageBuffer.cpp */,
				A96863221AE6FD0B004FE1FE /* ImageBuffer.h */,
				A96863251AE6FD0B004FE1FE /* Information.cpp */,
				A96863261AE6FD0B004FE1FE /* Information.h */,
				A96863271AE6FD0B004FE1FE /* Interface.cpp */,
				A96863281AE6FD0B004FE1FE /* Interface.h */,
				DFAAE2A81FD4A27B0072C0A8 /* ImageSet.cpp */,
				DFAAE2A91FD4A27B0072C0A8 /* ImageSet.h */,
				A9B99D001C616AD000BE7C2E /* ItemInfoDisplay.cpp */,
				A9B99D011C616AD000BE7C2E /* ItemInfoDisplay.h */,
				A96863291AE6FD0B004FE1FE /* LineShader.cpp */,
				A968632A1AE6FD0B004FE1FE /* LineShader.h */,
				A968632B1AE6FD0B004FE1FE /* LoadPanel.cpp */,
				A968632C1AE6FD0B004FE1FE /* LoadPanel.h */,
				A968632D1AE6FD0B004FE1FE /* LocationFilter.cpp */,
				A968632E1AE6FD0B004FE1FE /* LocationFilter.h */,
				A90633FD1EE602FD000DA6C0 /* LogbookPanel.cpp */,
				A90633FE1EE602FD000DA6C0 /* LogbookPanel.h */,
				A968632F1AE6FD0B004FE1FE /* main.cpp */,
				A96863301AE6FD0B004FE1FE /* MainPanel.cpp */,
				A96863311AE6FD0B004FE1FE /* MainPanel.h */,
				A96863321AE6FD0C004FE1FE /* MapDetailPanel.cpp */,
				A96863331AE6FD0C004FE1FE /* MapDetailPanel.h */,
				A97C24E81B17BE35007DDFA1 /* MapOutfitterPanel.cpp */,
				A97C24E91B17BE35007DDFA1 /* MapOutfitterPanel.h */,
				A96863341AE6FD0C004FE1FE /* MapPanel.cpp */,
				A96863351AE6FD0C004FE1FE /* MapPanel.h */,
				A9B99D031C616AF200BE7C2E /* MapSalesPanel.cpp */,
				A9B99D041C616AF200BE7C2E /* MapSalesPanel.h */,
				A97C24EB1B17BE3C007DDFA1 /* MapShipyardPanel.cpp */,
				A97C24EC1B17BE3C007DDFA1 /* MapShipyardPanel.h */,
				A96863361AE6FD0C004FE1FE /* Mask.cpp */,
				A96863371AE6FD0C004FE1FE /* Mask.h */,
				A96863381AE6FD0C004FE1FE /* MenuPanel.cpp */,
				A96863391AE6FD0C004FE1FE /* MenuPanel.h */,
				A968633A1AE6FD0C004FE1FE /* Messages.cpp */,
				A968633B1AE6FD0C004FE1FE /* Messages.h */,
				A90C15D71D5BD55700708F3A /* Minable.cpp */,
				A90C15D81D5BD55700708F3A /* Minable.h */,
				A968633C1AE6FD0C004FE1FE /* Mission.cpp */,
				A968633D1AE6FD0C004FE1FE /* Mission.h */,
				A968633E1AE6FD0C004FE1FE /* MissionAction.cpp */,
				A968633F1AE6FD0C004FE1FE /* MissionAction.h */,
				A96863401AE6FD0C004FE1FE /* MissionPanel.cpp */,
				A96863411AE6FD0C004FE1FE /* MissionPanel.h */,
				A96863421AE6FD0C004FE1FE /* Mortgage.cpp */,
				A96863431AE6FD0C004FE1FE /* Mortgage.h */,
				A9BDFB521E00B8AA00A6B27E /* Music.cpp */,
				A9BDFB531E00B8AA00A6B27E /* Music.h */,
				B5DDA6922001B7F600DBA76A /* News.cpp */,
				B5DDA6932001B7F600DBA76A /* News.h */,
				A96863441AE6FD0C004FE1FE /* NPC.cpp */,
				A96863451AE6FD0C004FE1FE /* NPC.h */,
				A96863461AE6FD0C004FE1FE /* Outfit.cpp */,
				A96863471AE6FD0C004FE1FE /* Outfit.h */,
				A96863481AE6FD0C004FE1FE /* OutfitInfoDisplay.cpp */,
				A96863491AE6FD0C004FE1FE /* OutfitInfoDisplay.h */,
				A968634A1AE6FD0C004FE1FE /* OutfitterPanel.cpp */,
				A968634B1AE6FD0C004FE1FE /* OutfitterPanel.h */,
				A968634C1AE6FD0C004FE1FE /* OutlineShader.cpp */,
				A968634D1AE6FD0C004FE1FE /* OutlineShader.h */,
				A968634E1AE6FD0C004FE1FE /* Panel.cpp */,
				A968634F1AE6FD0C004FE1FE /* Panel.h */,
				A966A5A91B964E6300DFF69C /* Person.cpp */,
				A966A5AA1B964E6300DFF69C /* Person.h */,
				A96863501AE6FD0C004FE1FE /* Personality.cpp */,
				A96863511AE6FD0C004FE1FE /* Personality.h */,
				A96863521AE6FD0C004FE1FE /* Phrase.cpp */,
				A96863531AE6FD0C004FE1FE /* Phrase.h */,
				A96863541AE6FD0C004FE1FE /* pi.h */,
				A96863551AE6FD0C004FE1FE /* Planet.cpp */,
				A96863561AE6FD0C004FE1FE /* Planet.h */,
				628BDAED1CC5DC950062BCD2 /* PlanetLabel.cpp */,
				628BDAEE1CC5DC950062BCD2 /* PlanetLabel.h */,
				A96863571AE6FD0C004FE1FE /* PlanetPanel.cpp */,
				A96863581AE6FD0C004FE1FE /* PlanetPanel.h */,
				A96863591AE6FD0C004FE1FE /* PlayerInfo.cpp */,
				A968635A1AE6FD0C004FE1FE /* PlayerInfo.h */,
				A98150831EA9635D00428AD6 /* PlayerInfoPanel.cpp */,
				A98150841EA9635D00428AD6 /* PlayerInfoPanel.h */,
				A968635B1AE6FD0C004FE1FE /* Point.cpp */,
				A968635C1AE6FD0C004FE1FE /* Point.h */,
				A968635D1AE6FD0C004FE1FE /* PointerShader.cpp */,
				A968635E1AE6FD0C004FE1FE /* PointerShader.h */,
				A968635F1AE6FD0C004FE1FE /* Politics.cpp */,
				A96863601AE6FD0C004FE1FE /* Politics.h */,
				A96863611AE6FD0C004FE1FE /* Preferences.cpp */,
				A96863621AE6FD0C004FE1FE /* Preferences.h */,
				A96863631AE6FD0C004FE1FE /* PreferencesPanel.cpp */,
				A96863641AE6FD0C004FE1FE /* PreferencesPanel.h */,
				A96863651AE6FD0C004FE1FE /* Projectile.cpp */,
				A96863661AE6FD0C004FE1FE /* Projectile.h */,
				A96863671AE6FD0C004FE1FE /* Radar.cpp */,
				A96863681AE6FD0C004FE1FE /* Radar.h */,
				A96863691AE6FD0D004FE1FE /* Random.cpp */,
				A968636A1AE6FD0D004FE1FE /* Random.h */,
				A90C15DA1D5BD56800708F3A /* Rectangle.cpp */,
				A90C15DB1D5BD56800708F3A /* Rectangle.h */,
				A968636B1AE6FD0D004FE1FE /* RingShader.cpp */,
				A968636C1AE6FD0D004FE1FE /* RingShader.h */,
				A968636D1AE6FD0D004FE1FE /* Sale.h */,
				A968636E1AE6FD0D004FE1FE /* SavedGame.cpp */,
				A968636F1AE6FD0D004FE1FE /* SavedGame.h */,
				A96863701AE6FD0D004FE1FE /* Screen.cpp */,
				A96863711AE6FD0D004FE1FE /* Screen.h */,
				A96863721AE6FD0D004FE1FE /* Set.h */,
				A96863731AE6FD0D004FE1FE /* Shader.cpp */,
				A96863741AE6FD0D004FE1FE /* Shader.h */,
				A96863751AE6FD0D004FE1FE /* shift.h */,
				A96863761AE6FD0D004FE1FE /* Ship.cpp */,
				A96863771AE6FD0D004FE1FE /* Ship.h */,
				A96863781AE6FD0D004FE1FE /* ShipEvent.cpp */,
				A96863791AE6FD0D004FE1FE /* ShipEvent.h */,
				A968637A1AE6FD0D004FE1FE /* ShipInfoDisplay.cpp */,
				A968637B1AE6FD0D004FE1FE /* ShipInfoDisplay.h */,
				A98150801EA9634A00428AD6 /* ShipInfoPanel.cpp */,
				A98150811EA9634A00428AD6 /* ShipInfoPanel.h */,
				A968637C1AE6FD0D004FE1FE /* ShipyardPanel.cpp */,
				A968637D1AE6FD0D004FE1FE /* ShipyardPanel.h */,
				A968637E1AE6FD0D004FE1FE /* ShopPanel.cpp */,
				A968637F1AE6FD0D004FE1FE /* ShopPanel.h */,
				A96863801AE6FD0D004FE1FE /* Sound.cpp */,
				A96863811AE6FD0D004FE1FE /* Sound.h */,
				A96863821AE6FD0D004FE1FE /* SpaceportPanel.cpp */,
				A96863831AE6FD0D004FE1FE /* SpaceportPanel.h */,
				A96863841AE6FD0D004FE1FE /* Sprite.cpp */,
				A96863851AE6FD0D004FE1FE /* Sprite.h */,
				A96863861AE6FD0D004FE1FE /* SpriteQueue.cpp */,
				A96863871AE6FD0D004FE1FE /* SpriteQueue.h */,
				A96863881AE6FD0D004FE1FE /* SpriteSet.cpp */,
				A96863891AE6FD0D004FE1FE /* SpriteSet.h */,
				A968638A1AE6FD0D004FE1FE /* SpriteShader.cpp */,
				A968638B1AE6FD0D004FE1FE /* SpriteShader.h */,
				A968638C1AE6FD0D004FE1FE /* StarField.cpp */,
				A968638D1AE6FD0D004FE1FE /* StarField.h */,
				A968638E1AE6FD0D004FE1FE /* StartConditions.cpp */,
				A968638F1AE6FD0D004FE1FE /* StartConditions.h */,
				A96863901AE6FD0D004FE1FE /* StellarObject.cpp */,
				A96863911AE6FD0D004FE1FE /* StellarObject.h */,
				A96863921AE6FD0D004FE1FE /* System.cpp */,
				A96863931AE6FD0D004FE1FE /* System.h */,
				A96863941AE6FD0D004FE1FE /* Table.cpp */,
				A96863951AE6FD0D004FE1FE /* Table.h */,
				A96863961AE6FD0D004FE1FE /* Trade.cpp */,
				A96863971AE6FD0D004FE1FE /* Trade.h */,
				A96863981AE6FD0D004FE1FE /* TradingPanel.cpp */,
				A96863991AE6FD0D004FE1FE /* TradingPanel.h */,
				A968639A1AE6FD0D004FE1FE /* UI.cpp */,
				A968639B1AE6FD0D004FE1FE /* UI.h */,
				B590161121ED4A0E00799178 /* Utf8.cpp */,
				B590161221ED4A0F00799178 /* Utf8.h */,
				DF8D57E21FC25889001525DA /* Visual.cpp */,
				DF8D57E31FC25889001525DA /* Visual.h */,
				A968639C1AE6FD0D004FE1FE /* Weapon.cpp */,
				A968639D1AE6FD0D004FE1FE /* Weapon.h */,
				A968639E1AE6FD0D004FE1FE /* WrappedText.cpp */,
				A968639F1AE6FD0E004FE1FE /* WrappedText.h */,
				2E8047A8987DD8EC99FF8E2E /* Test.cpp */,
				02D34A71AE3BC4C93FC6865B /* TestData.cpp */,
				9DA14712A9C68E00FBFD9C72 /* TestData.h */,
				5CE3475B85CE8C48D98664B7 /* Test.h */,
				2E1E458DB603BF979429117C /* DisplayText.cpp */,
				13B643F6BEC24349F9BC9F42 /* alignment.hpp */,
				9BCF4321AF819E944EC02FB9 /* layout.hpp */,
				2CA44855BD0AFF45DCAEEA5D /* truncate.hpp */,
				C49D4EA08DF168A83B1C7B07 /* Hazard.cpp */,
				2E644A108BCD762A2A1A899C /* Hazard.h */,
				8E8A4C648B242742B22A34FA /* Weather.cpp */,
				F8C14CFB89472482F77C051D /* Weather.h */,
				11EA4AD7A889B6AC1441A198 /* StartConditionsPanel.cpp */,
				F434470BA8F3DE8B46D475C5 /* StartConditionsPanel.h */,
				0DF34095B64BC64F666ECF5F /* CoreStartData.cpp */,
				98104FFDA18E40F4A712A8BE /* CoreStartData.h */,
				6DCF4CF2972F569E6DBB8578 /* CategoryTypes.h */,
				0C90483BB01ECD0E3E8DDA44 /* WeightedList.h */,
				950742538F8CECF5D4168FBC /* EsUuid.cpp */,
				86AB4B6E9C4C0490AE7F029B /* EsUuid.h */,
				499B4DA7A9C7351120660643 /* MaskManager.cpp */,
				191E4107A4F1CBBC2526A0E9 /* MaskManager.h */,
				A00D4207B8915B5E7E9B4619 /* RandomEvent.h */,
				9F0F4096A9008E2D8F3304BB /* GameAction.cpp */,
				6833448DAEB9861D28445DD5 /* GameAction.h */,
				389245138CF297EB417DF730 /* GameObjects.cpp */,
				DB9A43BA91B3BC47186BF05E /* GameObjects.h */,
				A2A948EE929342C8F84C65D1 /* TestContext.h */,
				A3134EC4B1CCA5546A10C3EF /* TestContext.cpp */,
<<<<<<< HEAD
				D38F4076BF68C65C0E03D654 /* Variant.cpp */,
				0F4B45C6919D54E1D30FEB0A /* Variant.h */,
				12CF4D1FB34C69CC44079542 /* WeightedVariant.cpp */,
				079C440BBEFF3BB251E436D2 /* WeightedVariant.h */,
=======
				A7E640C7A366679B27CCADAC /* GameLoadingPanel.cpp */,
				DC8146D5A145C2DA87D98F1F /* GameLoadingPanel.h */,
				6A4E42FEB3B265A91D5BD2FC /* TextReplacements.cpp */,
				86D9414E818561143BD298BC /* TextReplacements.h */,
				A3754152958FBC924E9F76A9 /* opengl.cpp */,
				EB634E95A88454ADDB8644B1 /* opengl.h */,
>>>>>>> 1fb3549e
			);
			name = source;
			sourceTree = "<group>";
		};
		A9CC52601950C9F6004E4E22 = {
			isa = PBXGroup;
			children = (
				654D33611BE92C9200D1E5AB /* source */,
				A99F7A6F195DF44B002C30B8 /* credits.txt */,
				A99F7A94195DF44B002C30B8 /* keys.txt */,
				A99F7A95195DF44B002C30B8 /* license.txt */,
				A94408A41982F3E600610427 /* endless-sky.iconset */,
				A9A5297319996C9F002D7C35 /* sounds */,
				A99F7B32195DF45E002C30B8 /* data */,
				A99F7B33195DF45E002C30B8 /* images */,
				A9CC52721950C9F6004E4E22 /* XCode */,
				A9CC526B1950C9F6004E4E22 /* Frameworks */,
				A9CC526A1950C9F6004E4E22 /* Products */,
			);
			sourceTree = "<group>";
		};
		A9CC526A1950C9F6004E4E22 /* Products */ = {
			isa = PBXGroup;
			children = (
				A9CC52691950C9F6004E4E22 /* Endless Sky.app */,
				072599BE26A8C67D007EC229 /* SDL2.dylib */,
			);
			name = Products;
			sourceTree = "<group>";
		};
		A9CC526B1950C9F6004E4E22 /* Frameworks */ = {
			isa = PBXGroup;
			children = (
				A9BDFB551E00B94700A6B27E /* libmad.0.dylib */,
				A93931FC1988136B00C2A87B /* libpng16.dylib */,
				A93931FA1988135200C2A87B /* libturbojpeg.0.dylib */,
				072599CC26A8C942007EC229 /* SDL2.framework */,
				A9A5297519996CC3002D7C35 /* OpenAL.framework */,
				A9D40D19195DFAA60086EE52 /* OpenGL.framework */,
				A9CC526C1950C9F6004E4E22 /* Cocoa.framework */,
				A9CC526E1950C9F6004E4E22 /* Other Frameworks */,
			);
			name = Frameworks;
			sourceTree = "<group>";
		};
		A9CC526E1950C9F6004E4E22 /* Other Frameworks */ = {
			isa = PBXGroup;
			children = (
				A9CC526F1950C9F6004E4E22 /* AppKit.framework */,
				A9CC52701950C9F6004E4E22 /* CoreData.framework */,
				A9CC52711950C9F6004E4E22 /* Foundation.framework */,
			);
			name = "Other Frameworks";
			sourceTree = "<group>";
		};
		A9CC52721950C9F6004E4E22 /* XCode */ = {
			isa = PBXGroup;
			children = (
				A99F7A4F195DF3E8002C30B8 /* Images.xcassets */,
				A9CC52731950C9F6004E4E22 /* Supporting Files */,
			);
			path = XCode;
			sourceTree = "<group>";
		};
		A9CC52731950C9F6004E4E22 /* Supporting Files */ = {
			isa = PBXGroup;
			children = (
				A99F7A51195DF3F9002C30B8 /* EndlessSky-Info.plist */,
			);
			name = "Supporting Files";
			sourceTree = "<group>";
		};
/* End PBXGroup section */

/* Begin PBXHeadersBuildPhase section */
		179C4966BD83E1B6FC2B24A0 /* Headers */ = {
			isa = PBXHeadersBuildPhase;
			buildActionMask = 2147483647;
			files = (
				AFF742E3BAA4AD9A5D001460 /* alignment.hpp in Headers */,
				F55745BDBC50E15DCEB2ED5B /* layout.hpp in Headers */,
				16AD4CACA629E8026777EA00 /* truncate.hpp in Headers */,
			);
			runOnlyForDeploymentPostprocessing = 0;
		};
/* End PBXHeadersBuildPhase section */

/* Begin PBXNativeTarget section */
		072599BD26A8C67D007EC229 /* SDL2 */ = {
			isa = PBXNativeTarget;
			buildConfigurationList = 072599C826A8C67D007EC229 /* Build configuration list for PBXNativeTarget "SDL2" */;
			buildPhases = (
				072599CB26A8C7AB007EC229 /* ShellScript */,
			);
			buildRules = (
			);
			dependencies = (
			);
			name = SDL2;
			productName = SDL2;
			productReference = 072599BE26A8C67D007EC229 /* SDL2.dylib */;
			productType = "com.apple.product-type.library.dynamic";
		};
		A9CC52681950C9F6004E4E22 /* EndlessSky */ = {
			isa = PBXNativeTarget;
			buildConfigurationList = A9CC529A1950C9F6004E4E22 /* Build configuration list for PBXNativeTarget "EndlessSky" */;
			buildPhases = (
				A93931ED19880ECA00C2A87B /* CopyFiles */,
				072599A726A0CDC9007EC229 /* ShellScript */,
				A9CC52651950C9F6004E4E22 /* Sources */,
				A9CC52661950C9F6004E4E22 /* Frameworks */,
				A9CC52671950C9F6004E4E22 /* Resources */,
				179C4966BD83E1B6FC2B24A0 /* Headers */,
			);
			buildRules = (
			);
			dependencies = (
				072599CF26A8CADA007EC229 /* PBXTargetDependency */,
			);
			name = EndlessSky;
			productName = EndlessSky;
			productReference = A9CC52691950C9F6004E4E22 /* Endless Sky.app */;
			productType = "com.apple.product-type.application";
		};
/* End PBXNativeTarget section */

/* Begin PBXProject section */
		A9CC52611950C9F6004E4E22 /* Project object */ = {
			isa = PBXProject;
			attributes = {
				LastUpgradeCheck = 0920;
				TargetAttributes = {
					072599BD26A8C67D007EC229 = {
						CreatedOnToolsVersion = 9.2;
						ProvisioningStyle = Automatic;
					};
				};
			};
			buildConfigurationList = A9CC52641950C9F6004E4E22 /* Build configuration list for PBXProject "EndlessSky" */;
			compatibilityVersion = "Xcode 3.2";
			developmentRegion = English;
			hasScannedForEncodings = 0;
			knownRegions = (
				Base,
			);
			mainGroup = A9CC52601950C9F6004E4E22;
			productRefGroup = A9CC526A1950C9F6004E4E22 /* Products */;
			projectDirPath = "";
			projectRoot = "";
			targets = (
				A9CC52681950C9F6004E4E22 /* EndlessSky */,
				072599BD26A8C67D007EC229 /* SDL2 */,
			);
		};
/* End PBXProject section */

/* Begin PBXResourcesBuildPhase section */
		A9CC52671950C9F6004E4E22 /* Resources */ = {
			isa = PBXResourcesBuildPhase;
			buildActionMask = 2147483647;
			files = (
				A99F7A50195DF3E8002C30B8 /* Images.xcassets in Resources */,
				A99F7B09195DF44C002C30B8 /* license.txt in Resources */,
				A9A5297419996C9F002D7C35 /* sounds in Resources */,
				A99F7AF5195DF44C002C30B8 /* credits.txt in Resources */,
				A99F7B08195DF44C002C30B8 /* keys.txt in Resources */,
				A99F7B34195DF45E002C30B8 /* data in Resources */,
				A94408A51982F3E600610427 /* endless-sky.iconset in Resources */,
				A99F7B35195DF45E002C30B8 /* images in Resources */,
			);
			runOnlyForDeploymentPostprocessing = 0;
		};
/* End PBXResourcesBuildPhase section */

/* Begin PBXShellScriptBuildPhase section */
		072599A726A0CDC9007EC229 /* ShellScript */ = {
			isa = PBXShellScriptBuildPhase;
			buildActionMask = 2147483647;
			files = (
			);
			inputPaths = (
			);
			outputPaths = (
			);
			runOnlyForDeploymentPostprocessing = 0;
			shellPath = /bin/sh;
			shellScript = "\"${SRCROOT}/utils/set_dylibs_rpath.sh\"";
		};
		072599CB26A8C7AB007EC229 /* ShellScript */ = {
			isa = PBXShellScriptBuildPhase;
			buildActionMask = 2147483647;
			files = (
			);
			inputPaths = (
				"$(TEMP_ROOT)/sdl2.dmg",
			);
			outputPaths = (
				"$(TEMP_ROOT)/SDL2.framework",
			);
			runOnlyForDeploymentPostprocessing = 0;
			shellPath = /bin/sh;
			shellScript = "\"${SRCROOT}/utils/fetch_sdl2_framework.sh\"";
			showEnvVarsInLog = 0;
		};
/* End PBXShellScriptBuildPhase section */

/* Begin PBXSourcesBuildPhase section */
		A9CC52651950C9F6004E4E22 /* Sources */ = {
			isa = PBXSourcesBuildPhase;
			buildActionMask = 2147483647;
			files = (
				A96863AD1AE6FD0E004FE1FE /* Command.cpp in Sources */,
				A96863E71AE6FD0E004FE1FE /* PointerShader.cpp in Sources */,
				A96863E51AE6FD0E004FE1FE /* PlayerInfo.cpp in Sources */,
				A96863B81AE6FD0E004FE1FE /* DrawList.cpp in Sources */,
				A96863FB1AE6FD0E004FE1FE /* SpriteSet.cpp in Sources */,
				A96863CC1AE6FD0E004FE1FE /* Interface.cpp in Sources */,
				A96864041AE6FD0E004FE1FE /* UI.cpp in Sources */,
				A96863EE1AE6FD0E004FE1FE /* RingShader.cpp in Sources */,
				A96864001AE6FD0E004FE1FE /* System.cpp in Sources */,
				A96863AC1AE6FD0E004FE1FE /* Color.cpp in Sources */,
				A96864031AE6FD0E004FE1FE /* TradingPanel.cpp in Sources */,
				A96863C81AE6FD0E004FE1FE /* HiringPanel.cpp in Sources */,
				A96863B21AE6FD0E004FE1FE /* DataNode.cpp in Sources */,
				A96863B01AE6FD0E004FE1FE /* ConversationPanel.cpp in Sources */,
				A96863E41AE6FD0E004FE1FE /* PlanetPanel.cpp in Sources */,
				A96863E01AE6FD0E004FE1FE /* Panel.cpp in Sources */,
				A96863D21AE6FD0E004FE1FE /* MapDetailPanel.cpp in Sources */,
				DFAAE2AA1FD4A27B0072C0A8 /* ImageSet.cpp in Sources */,
				B590161321ED4A0F00799178 /* Utf8.cpp in Sources */,
				A96863D41AE6FD0E004FE1FE /* Mask.cpp in Sources */,
				A96863E61AE6FD0E004FE1FE /* Point.cpp in Sources */,
				A96863DE1AE6FD0E004FE1FE /* OutfitterPanel.cpp in Sources */,
				62C3111A1CE172D000409D91 /* Flotsam.cpp in Sources */,
				B55C239D2303CE8B005C1A14 /* GameWindow.cpp in Sources */,
				A96863B91AE6FD0E004FE1FE /* Effect.cpp in Sources */,
				A96863AE1AE6FD0E004FE1FE /* ConditionSet.cpp in Sources */,
				A96863DC1AE6FD0E004FE1FE /* Outfit.cpp in Sources */,
				A96863BB1AE6FD0E004FE1FE /* EscortDisplay.cpp in Sources */,
				A96863EB1AE6FD0E004FE1FE /* Projectile.cpp in Sources */,
				A96863D11AE6FD0E004FE1FE /* MainPanel.cpp in Sources */,
				A96863B31AE6FD0E004FE1FE /* DataWriter.cpp in Sources */,
				A96863A61AE6FD0E004FE1FE /* Audio.cpp in Sources */,
				A96863A21AE6FD0E004FE1FE /* Angle.cpp in Sources */,
				A966A5AB1B964E6300DFF69C /* Person.cpp in Sources */,
				A96863FE1AE6FD0E004FE1FE /* StartConditions.cpp in Sources */,
				A96863A71AE6FD0E004FE1FE /* BankPanel.cpp in Sources */,
				A96863DA1AE6FD0E004FE1FE /* Mortgage.cpp in Sources */,
				A96863C31AE6FD0E004FE1FE /* Galaxy.cpp in Sources */,
				A97C24EA1B17BE35007DDFA1 /* MapOutfitterPanel.cpp in Sources */,
				A96864061AE6FD0E004FE1FE /* WrappedText.cpp in Sources */,
				A96863D91AE6FD0E004FE1FE /* MissionPanel.cpp in Sources */,
				A96863DB1AE6FD0E004FE1FE /* NPC.cpp in Sources */,
				A96863F81AE6FD0E004FE1FE /* SpaceportPanel.cpp in Sources */,
				A96863AA1AE6FD0E004FE1FE /* CaptureOdds.cpp in Sources */,
				A96863B61AE6FD0E004FE1FE /* DistanceMap.cpp in Sources */,
				A96863CF1AE6FD0E004FE1FE /* LocationFilter.cpp in Sources */,
				A96863C11AE6FD0E004FE1FE /* Format.cpp in Sources */,
				A96863BF1AE6FD0E004FE1FE /* Font.cpp in Sources */,
				A96863ED1AE6FD0E004FE1FE /* Random.cpp in Sources */,
				A96864021AE6FD0E004FE1FE /* Trade.cpp in Sources */,
				6245F8251D301C7400A7A094 /* Body.cpp in Sources */,
				5155CD731DBB9FF900EF090B /* Depreciation.cpp in Sources */,
				A96863FC1AE6FD0E004FE1FE /* SpriteShader.cpp in Sources */,
				A96863E81AE6FD0E004FE1FE /* Politics.cpp in Sources */,
				A96863E91AE6FD0E004FE1FE /* Preferences.cpp in Sources */,
				A96863F31AE6FD0E004FE1FE /* ShipEvent.cpp in Sources */,
				DFAAE2A71FD4A25C0072C0A8 /* BatchShader.cpp in Sources */,
				A96863D51AE6FD0E004FE1FE /* MenuPanel.cpp in Sources */,
				A90C15DC1D5BD56800708F3A /* Rectangle.cpp in Sources */,
				A9B99D021C616AD000BE7C2E /* ItemInfoDisplay.cpp in Sources */,
				A96863EA1AE6FD0E004FE1FE /* PreferencesPanel.cpp in Sources */,
				A96863F11AE6FD0E004FE1FE /* Shader.cpp in Sources */,
				A9C70E101C0E5B51000B3D14 /* File.cpp in Sources */,
				A96863F41AE6FD0E004FE1FE /* ShipInfoDisplay.cpp in Sources */,
				A96863C21AE6FD0E004FE1FE /* FrameTimer.cpp in Sources */,
				A96863D81AE6FD0E004FE1FE /* MissionAction.cpp in Sources */,
				A96863FA1AE6FD0E004FE1FE /* SpriteQueue.cpp in Sources */,
				A96863E21AE6FD0E004FE1FE /* Phrase.cpp in Sources */,
				628BDAEF1CC5DC950062BCD2 /* PlanetLabel.cpp in Sources */,
				6245F8281D301C9000A7A094 /* Hardpoint.cpp in Sources */,
				A96863C01AE6FD0E004FE1FE /* FontSet.cpp in Sources */,
				A96863D61AE6FD0E004FE1FE /* Messages.cpp in Sources */,
				A97C24ED1B17BE3C007DDFA1 /* MapShipyardPanel.cpp in Sources */,
				A96863D71AE6FD0E004FE1FE /* Mission.cpp in Sources */,
				A96863D31AE6FD0E004FE1FE /* MapPanel.cpp in Sources */,
				A96863F21AE6FD0E004FE1FE /* Ship.cpp in Sources */,
				B5DDA6942001B7F600DBA76A /* News.cpp in Sources */,
				A96863D01AE6FD0E004FE1FE /* main.cpp in Sources */,
				A96863BE1AE6FD0E004FE1FE /* Fleet.cpp in Sources */,
				A98150821EA9634A00428AD6 /* ShipInfoPanel.cpp in Sources */,
				A96864011AE6FD0E004FE1FE /* Table.cpp in Sources */,
				A96863AB1AE6FD0E004FE1FE /* CargoHold.cpp in Sources */,
				A96864051AE6FD0E004FE1FE /* Weapon.cpp in Sources */,
				A96863EC1AE6FD0E004FE1FE /* Radar.cpp in Sources */,
				A96863F61AE6FD0E004FE1FE /* ShopPanel.cpp in Sources */,
				DFAAE2A61FD4A25C0072C0A8 /* BatchDrawList.cpp in Sources */,
				A98150851EA9635D00428AD6 /* PlayerInfoPanel.cpp in Sources */,
				A96863BC1AE6FD0E004FE1FE /* Files.cpp in Sources */,
				A96863CB1AE6FD0E004FE1FE /* Information.cpp in Sources */,
				A96863F91AE6FD0E004FE1FE /* Sprite.cpp in Sources */,
				A96863A91AE6FD0E004FE1FE /* BoardingPanel.cpp in Sources */,
				DF8D57E11FC25842001525DA /* Dictionary.cpp in Sources */,
				A9B99D051C616AF200BE7C2E /* MapSalesPanel.cpp in Sources */,
				A96863A01AE6FD0E004FE1FE /* Account.cpp in Sources */,
				A90C15D91D5BD55700708F3A /* Minable.cpp in Sources */,
				A96863F51AE6FD0E004FE1FE /* ShipyardPanel.cpp in Sources */,
				A96863DD1AE6FD0E004FE1FE /* OutfitInfoDisplay.cpp in Sources */,
				A96863C41AE6FD0E004FE1FE /* GameData.cpp in Sources */,
				A96863CD1AE6FD0E004FE1FE /* LineShader.cpp in Sources */,
				A96863C71AE6FD0E004FE1FE /* HailPanel.cpp in Sources */,
				62A405BA1D47DA4D0054F6A0 /* FogShader.cpp in Sources */,
				A96863C61AE6FD0E004FE1FE /* Government.cpp in Sources */,
				A96863B51AE6FD0E004FE1FE /* Dialog.cpp in Sources */,
				A96863AF1AE6FD0E004FE1FE /* Conversation.cpp in Sources */,
				A96863C51AE6FD0E004FE1FE /* GameEvent.cpp in Sources */,
				A90633FF1EE602FD000DA6C0 /* LogbookPanel.cpp in Sources */,
				A96863BD1AE6FD0E004FE1FE /* FillShader.cpp in Sources */,
				A96863FF1AE6FD0E004FE1FE /* StellarObject.cpp in Sources */,
				A96863A51AE6FD0E004FE1FE /* AsteroidField.cpp in Sources */,
				A96863FD1AE6FD0E004FE1FE /* StarField.cpp in Sources */,
				A96863B11AE6FD0E004FE1FE /* DataFile.cpp in Sources */,
				A96863E31AE6FD0E004FE1FE /* Planet.cpp in Sources */,
				A96863DF1AE6FD0E004FE1FE /* OutlineShader.cpp in Sources */,
				A96863C91AE6FD0E004FE1FE /* ImageBuffer.cpp in Sources */,
				6A5716331E25BE6F00585EB2 /* CollisionSet.cpp in Sources */,
				A96863E11AE6FD0E004FE1FE /* Personality.cpp in Sources */,
				A96863B41AE6FD0E004FE1FE /* Date.cpp in Sources */,
				DF8D57E51FC25889001525DA /* Visual.cpp in Sources */,
				A96863EF1AE6FD0E004FE1FE /* SavedGame.cpp in Sources */,
				A96863A11AE6FD0E004FE1FE /* AI.cpp in Sources */,
				A96863F71AE6FD0E004FE1FE /* Sound.cpp in Sources */,
				A9BDFB541E00B8AA00A6B27E /* Music.cpp in Sources */,
				A96863BA1AE6FD0E004FE1FE /* Engine.cpp in Sources */,
				A96863CE1AE6FD0E004FE1FE /* LoadPanel.cpp in Sources */,
				A96863A41AE6FD0E004FE1FE /* Armament.cpp in Sources */,
				A96863F01AE6FD0E004FE1FE /* Screen.cpp in Sources */,
				9E1F4BF78F9E1FC4C96F76B5 /* Test.cpp in Sources */,
				C7354A3E9C53D6C5E3CC352F /* TestData.cpp in Sources */,
				5AB644C9B37C15C989A9DBE9 /* DisplayText.cpp in Sources */,
				C4264774A89C0001B6FFC60E /* Hazard.cpp in Sources */,
				94DF4B5B8619F6A3715D6168 /* Weather.cpp in Sources */,
				6EC347E6A79BA5602BA4D1EA /* StartConditionsPanel.cpp in Sources */,
				03624EC39EE09C7A786B4A3D /* CoreStartData.cpp in Sources */,
				90CF46CE84794C6186FC6CE2 /* EsUuid.cpp in Sources */,
				03DC4253AA8390FE0A8FB4EA /* MaskManager.cpp in Sources */,
				87D6407E8B579EB502BFBCE5 /* GameAction.cpp in Sources */,
				301A4FE885A7A12348986C4F /* GameObjects.cpp in Sources */,
				ED5E4F2ABA89E9DE00603E69 /* TestContext.cpp in Sources */,
<<<<<<< HEAD
				F2984BCDAC4980F4D6929EE7 /* Variant.cpp in Sources */,
				C977432FA0DF4F02EAC6BBC3 /* WeightedVariant.cpp in Sources */,
=======
				88A64339B56EBA1F7923E1C7 /* GameLoadingPanel.cpp in Sources */,
				F78A44BAA8252F6D53B24B69 /* TextReplacements.cpp in Sources */,
				CE3F49A88B6DCBE09A711110 /* opengl.cpp in Sources */,
>>>>>>> 1fb3549e
			);
			runOnlyForDeploymentPostprocessing = 0;
		};
/* End PBXSourcesBuildPhase section */

/* Begin PBXTargetDependency section */
		072599CF26A8CADA007EC229 /* PBXTargetDependency */ = {
			isa = PBXTargetDependency;
			target = 072599BD26A8C67D007EC229 /* SDL2 */;
			targetProxy = 072599CE26A8CADA007EC229 /* PBXContainerItemProxy */;
		};
/* End PBXTargetDependency section */

/* Begin XCBuildConfiguration section */
		072599C626A8C67D007EC229 /* Debug */ = {
			isa = XCBuildConfiguration;
			buildSettings = {
				CLANG_ANALYZER_NONNULL = YES;
				CLANG_ANALYZER_NUMBER_OBJECT_CONVERSION = YES_AGGRESSIVE;
				CLANG_CXX_LANGUAGE_STANDARD = "c++11";
				CLANG_WARN_DOCUMENTATION_COMMENTS = YES;
				CLANG_WARN_UNGUARDED_AVAILABILITY = YES_AGGRESSIVE;
				DEBUG_INFORMATION_FORMAT = dwarf;
				DYLIB_COMPATIBILITY_VERSION = 1;
				DYLIB_CURRENT_VERSION = 1;
				EXECUTABLE_PREFIX = "";
				GCC_C_LANGUAGE_STANDARD = gnu99;
				GCC_ENABLE_CPP_EXCEPTIONS = YES;
				GCC_ENABLE_CPP_RTTI = NO;
				GCC_SYMBOLS_PRIVATE_EXTERN = YES;
				GCC_WARN_64_TO_32_BIT_CONVERSION = NO;
				MACOSX_DEPLOYMENT_TARGET = 10.9;
				MTL_ENABLE_DEBUG_INFO = YES;
				ONLY_ACTIVE_ARCH = NO;
				PRODUCT_NAME = "$(TARGET_NAME)";
				STRIP_STYLE = all;
			};
			name = Debug;
		};
		072599C726A8C67D007EC229 /* Release */ = {
			isa = XCBuildConfiguration;
			buildSettings = {
				CLANG_ANALYZER_NONNULL = YES;
				CLANG_ANALYZER_NUMBER_OBJECT_CONVERSION = YES_AGGRESSIVE;
				CLANG_CXX_LANGUAGE_STANDARD = "c++11";
				CLANG_WARN_DOCUMENTATION_COMMENTS = YES;
				CLANG_WARN_UNGUARDED_AVAILABILITY = YES_AGGRESSIVE;
				COPY_PHASE_STRIP = YES;
				DYLIB_COMPATIBILITY_VERSION = 1;
				DYLIB_CURRENT_VERSION = 1;
				EXECUTABLE_PREFIX = "";
				GCC_C_LANGUAGE_STANDARD = gnu99;
				GCC_ENABLE_CPP_EXCEPTIONS = YES;
				GCC_ENABLE_CPP_RTTI = NO;
				GCC_SYMBOLS_PRIVATE_EXTERN = YES;
				GCC_WARN_64_TO_32_BIT_CONVERSION = NO;
				MACOSX_DEPLOYMENT_TARGET = 10.9;
				MTL_ENABLE_DEBUG_INFO = NO;
				ONLY_ACTIVE_ARCH = NO;
				PRODUCT_NAME = "$(TARGET_NAME)";
				STRIP_STYLE = all;
			};
			name = Release;
		};
		A9CC52981950C9F6004E4E22 /* Debug */ = {
			isa = XCBuildConfiguration;
			buildSettings = {
				ALWAYS_SEARCH_USER_PATHS = NO;
				ARCHS = x86_64;
				CLANG_CXX_LANGUAGE_STANDARD = "c++11";
				CLANG_CXX_LIBRARY = "libc++";
				CLANG_ENABLE_MODULES = YES;
				CLANG_ENABLE_OBJC_ARC = YES;
				CLANG_WARN_BLOCK_CAPTURE_AUTORELEASING = YES;
				CLANG_WARN_BOOL_CONVERSION = YES;
				CLANG_WARN_COMMA = YES;
				CLANG_WARN_CONSTANT_CONVERSION = YES;
				CLANG_WARN_DIRECT_OBJC_ISA_USAGE = YES_ERROR;
				CLANG_WARN_EMPTY_BODY = YES;
				CLANG_WARN_ENUM_CONVERSION = YES;
				CLANG_WARN_INFINITE_RECURSION = YES;
				CLANG_WARN_INT_CONVERSION = YES;
				CLANG_WARN_NON_LITERAL_NULL_CONVERSION = YES;
				CLANG_WARN_OBJC_LITERAL_CONVERSION = YES;
				CLANG_WARN_OBJC_ROOT_CLASS = YES_ERROR;
				CLANG_WARN_RANGE_LOOP_ANALYSIS = YES;
				CLANG_WARN_STRICT_PROTOTYPES = YES;
				CLANG_WARN_SUSPICIOUS_MOVE = YES;
				CLANG_WARN_UNREACHABLE_CODE = YES;
				CLANG_WARN__DUPLICATE_METHOD_MATCH = YES;
				COPY_PHASE_STRIP = NO;
				ENABLE_STRICT_OBJC_MSGSEND = YES;
				ENABLE_TESTABILITY = YES;
				GCC_C_LANGUAGE_STANDARD = gnu99;
				GCC_DYNAMIC_NO_PIC = NO;
				GCC_ENABLE_OBJC_EXCEPTIONS = YES;
				GCC_NO_COMMON_BLOCKS = YES;
				GCC_OPTIMIZATION_LEVEL = 0;
				GCC_PREPROCESSOR_DEFINITIONS = (
					"DEBUG=1",
					"$(inherited)",
				);
				GCC_SYMBOLS_PRIVATE_EXTERN = NO;
				GCC_WARN_64_TO_32_BIT_CONVERSION = NO;
				GCC_WARN_ABOUT_RETURN_TYPE = YES_ERROR;
				GCC_WARN_UNDECLARED_SELECTOR = YES;
				GCC_WARN_UNINITIALIZED_AUTOS = YES_AGGRESSIVE;
				GCC_WARN_UNUSED_FUNCTION = YES;
				GCC_WARN_UNUSED_VARIABLE = YES;
				MACOSX_DEPLOYMENT_TARGET = 10.9;
				OTHER_CFLAGS = "-Werror";
				SDKROOT = macosx;
				VALID_ARCHS = x86_64;
			};
			name = Debug;
		};
		A9CC52991950C9F6004E4E22 /* Release */ = {
			isa = XCBuildConfiguration;
			buildSettings = {
				ALWAYS_SEARCH_USER_PATHS = NO;
				ARCHS = x86_64;
				CLANG_CXX_LANGUAGE_STANDARD = "c++11";
				CLANG_CXX_LIBRARY = "libc++";
				CLANG_ENABLE_MODULES = YES;
				CLANG_ENABLE_OBJC_ARC = YES;
				CLANG_WARN_BLOCK_CAPTURE_AUTORELEASING = YES;
				CLANG_WARN_BOOL_CONVERSION = YES;
				CLANG_WARN_COMMA = YES;
				CLANG_WARN_CONSTANT_CONVERSION = YES;
				CLANG_WARN_DIRECT_OBJC_ISA_USAGE = YES_ERROR;
				CLANG_WARN_EMPTY_BODY = YES;
				CLANG_WARN_ENUM_CONVERSION = YES;
				CLANG_WARN_INFINITE_RECURSION = YES;
				CLANG_WARN_INT_CONVERSION = YES;
				CLANG_WARN_NON_LITERAL_NULL_CONVERSION = YES;
				CLANG_WARN_OBJC_LITERAL_CONVERSION = YES;
				CLANG_WARN_OBJC_ROOT_CLASS = YES_ERROR;
				CLANG_WARN_RANGE_LOOP_ANALYSIS = YES;
				CLANG_WARN_STRICT_PROTOTYPES = YES;
				CLANG_WARN_SUSPICIOUS_MOVE = YES;
				CLANG_WARN_UNREACHABLE_CODE = YES;
				CLANG_WARN__DUPLICATE_METHOD_MATCH = YES;
				COPY_PHASE_STRIP = YES;
				DEBUG_INFORMATION_FORMAT = "dwarf-with-dsym";
				ENABLE_NS_ASSERTIONS = NO;
				ENABLE_STRICT_OBJC_MSGSEND = YES;
				GCC_C_LANGUAGE_STANDARD = gnu99;
				GCC_ENABLE_OBJC_EXCEPTIONS = YES;
				GCC_NO_COMMON_BLOCKS = YES;
				GCC_WARN_64_TO_32_BIT_CONVERSION = NO;
				GCC_WARN_ABOUT_RETURN_TYPE = YES_ERROR;
				GCC_WARN_UNDECLARED_SELECTOR = YES;
				GCC_WARN_UNINITIALIZED_AUTOS = YES_AGGRESSIVE;
				GCC_WARN_UNUSED_FUNCTION = YES;
				GCC_WARN_UNUSED_VARIABLE = YES;
				MACOSX_DEPLOYMENT_TARGET = 10.9;
				OTHER_CFLAGS = "-Werror";
				SDKROOT = macosx;
				VALID_ARCHS = x86_64;
			};
			name = Release;
		};
		A9CC529B1950C9F6004E4E22 /* Debug */ = {
			isa = XCBuildConfiguration;
			buildSettings = {
				ASSETCATALOG_COMPILER_APPICON_NAME = AppIcon;
				FRAMEWORK_SEARCH_PATHS = (
					"$(inherited)",
					"$(PROJECT_DIR)/build",
				);
				GCC_PRECOMPILE_PREFIX_HEADER = NO;
				GCC_PREFIX_HEADER = "";
				GCC_WARN_64_TO_32_BIT_CONVERSION = NO;
				HEADER_SEARCH_PATHS = (
					"$(inherited)",
					"/usr/local/opt/jpeg-turbo/include",
					/usr/local/include,
				);
				INFOPLIST_FILE = "XCode/EndlessSky-Info.plist";
				LD_RUNPATH_SEARCH_PATHS = "@loader_path/../Frameworks";
				LIBRARY_SEARCH_PATHS = (
					"$(inherited)",
					"$(BUILT_PRODUCTS_DIR)/$(FRAMEWORKS_FOLDER_PATH)",
				);
				MACOSX_DEPLOYMENT_TARGET = 10.9;
				PRODUCT_BUNDLE_IDENTIFIER = "${PRODUCT_NAME:rfc1034identifier}";
				PRODUCT_NAME = "Endless Sky";
				WRAPPER_EXTENSION = app;
			};
			name = Debug;
		};
		A9CC529C1950C9F6004E4E22 /* Release */ = {
			isa = XCBuildConfiguration;
			buildSettings = {
				ASSETCATALOG_COMPILER_APPICON_NAME = AppIcon;
				FRAMEWORK_SEARCH_PATHS = (
					"$(inherited)",
					"$(PROJECT_DIR)/build",
				);
				GCC_PRECOMPILE_PREFIX_HEADER = NO;
				GCC_PREFIX_HEADER = "";
				GCC_WARN_64_TO_32_BIT_CONVERSION = NO;
				HEADER_SEARCH_PATHS = (
					"$(inherited)",
					"/usr/local/opt/jpeg-turbo/include",
					/usr/local/include,
				);
				INFOPLIST_FILE = "XCode/EndlessSky-Info.plist";
				LD_RUNPATH_SEARCH_PATHS = "@loader_path/../Frameworks";
				LIBRARY_SEARCH_PATHS = (
					"$(inherited)",
					"$(BUILT_PRODUCTS_DIR)/$(FRAMEWORKS_FOLDER_PATH)",
				);
				MACOSX_DEPLOYMENT_TARGET = 10.9;
				PRODUCT_BUNDLE_IDENTIFIER = "${PRODUCT_NAME:rfc1034identifier}";
				PRODUCT_NAME = "Endless Sky";
				WRAPPER_EXTENSION = app;
			};
			name = Release;
		};
/* End XCBuildConfiguration section */

/* Begin XCConfigurationList section */
		072599C826A8C67D007EC229 /* Build configuration list for PBXNativeTarget "SDL2" */ = {
			isa = XCConfigurationList;
			buildConfigurations = (
				072599C626A8C67D007EC229 /* Debug */,
				072599C726A8C67D007EC229 /* Release */,
			);
			defaultConfigurationIsVisible = 0;
			defaultConfigurationName = Release;
		};
		A9CC52641950C9F6004E4E22 /* Build configuration list for PBXProject "EndlessSky" */ = {
			isa = XCConfigurationList;
			buildConfigurations = (
				A9CC52981950C9F6004E4E22 /* Debug */,
				A9CC52991950C9F6004E4E22 /* Release */,
			);
			defaultConfigurationIsVisible = 0;
			defaultConfigurationName = Release;
		};
		A9CC529A1950C9F6004E4E22 /* Build configuration list for PBXNativeTarget "EndlessSky" */ = {
			isa = XCConfigurationList;
			buildConfigurations = (
				A9CC529B1950C9F6004E4E22 /* Debug */,
				A9CC529C1950C9F6004E4E22 /* Release */,
			);
			defaultConfigurationIsVisible = 0;
			defaultConfigurationName = Release;
		};
/* End XCConfigurationList section */
	};
	rootObject = A9CC52611950C9F6004E4E22 /* Project object */;
}<|MERGE_RESOLUTION|>--- conflicted
+++ resolved
@@ -161,11 +161,8 @@
 		B5DDA6942001B7F600DBA76A /* News.cpp in Sources */ = {isa = PBXBuildFile; fileRef = B5DDA6922001B7F600DBA76A /* News.cpp */; };
 		C4264774A89C0001B6FFC60E /* Hazard.cpp in Sources */ = {isa = PBXBuildFile; fileRef = C49D4EA08DF168A83B1C7B07 /* Hazard.cpp */; };
 		C7354A3E9C53D6C5E3CC352F /* TestData.cpp in Sources */ = {isa = PBXBuildFile; fileRef = 02D34A71AE3BC4C93FC6865B /* TestData.cpp */; };
-<<<<<<< HEAD
 		C977432FA0DF4F02EAC6BBC3 /* WeightedVariant.cpp in Sources */ = {isa = PBXBuildFile; fileRef = 12CF4D1FB34C69CC44079542 /* WeightedVariant.cpp */; };
-=======
 		CE3F49A88B6DCBE09A711110 /* opengl.cpp in Sources */ = {isa = PBXBuildFile; fileRef = A3754152958FBC924E9F76A9 /* opengl.cpp */; };
->>>>>>> 1fb3549e
 		DF8D57E11FC25842001525DA /* Dictionary.cpp in Sources */ = {isa = PBXBuildFile; fileRef = DF8D57DF1FC25842001525DA /* Dictionary.cpp */; };
 		DF8D57E51FC25889001525DA /* Visual.cpp in Sources */ = {isa = PBXBuildFile; fileRef = DF8D57E21FC25889001525DA /* Visual.cpp */; };
 		DFAAE2A61FD4A25C0072C0A8 /* BatchDrawList.cpp in Sources */ = {isa = PBXBuildFile; fileRef = DFAAE2A21FD4A25C0072C0A8 /* BatchDrawList.cpp */; };
@@ -505,12 +502,9 @@
 		B5DDA6922001B7F600DBA76A /* News.cpp */ = {isa = PBXFileReference; fileEncoding = 4; lastKnownFileType = sourcecode.cpp.cpp; name = News.cpp; path = source/News.cpp; sourceTree = "<group>"; };
 		B5DDA6932001B7F600DBA76A /* News.h */ = {isa = PBXFileReference; fileEncoding = 4; lastKnownFileType = sourcecode.c.h; name = News.h; path = source/News.h; sourceTree = "<group>"; };
 		C49D4EA08DF168A83B1C7B07 /* Hazard.cpp */ = {isa = PBXFileReference; fileEncoding = 4; lastKnownFileType = sourcecode.cpp.cpp; name = Hazard.cpp; path = source/Hazard.cpp; sourceTree = "<group>"; };
-<<<<<<< HEAD
 		D38F4076BF68C65C0E03D654 /* Variant.cpp */ = {isa = PBXFileReference; fileEncoding = 4; lastKnownFileType = sourcecode.cpp.cpp; name = Variant.cpp; path = source/Variant.cpp; sourceTree = "<group>"; };
-=======
 		DB9A43BA91B3BC47186BF05E /* GameObjects.h */ = {isa = PBXFileReference; fileEncoding = 4; lastKnownFileType = sourcecode.c.h; name = GameObjects.h; path = source/GameObjects.h; sourceTree = "<group>"; };
 		DC8146D5A145C2DA87D98F1F /* GameLoadingPanel.h */ = {isa = PBXFileReference; fileEncoding = 4; lastKnownFileType = sourcecode.c.h; name = GameLoadingPanel.h; path = source/GameLoadingPanel.h; sourceTree = "<group>"; };
->>>>>>> 1fb3549e
 		DF8D57DF1FC25842001525DA /* Dictionary.cpp */ = {isa = PBXFileReference; fileEncoding = 4; lastKnownFileType = sourcecode.cpp.cpp; name = Dictionary.cpp; path = source/Dictionary.cpp; sourceTree = "<group>"; };
 		DF8D57E01FC25842001525DA /* Dictionary.h */ = {isa = PBXFileReference; fileEncoding = 4; lastKnownFileType = sourcecode.c.h; name = Dictionary.h; path = source/Dictionary.h; sourceTree = "<group>"; };
 		DF8D57E21FC25889001525DA /* Visual.cpp */ = {isa = PBXFileReference; fileEncoding = 4; lastKnownFileType = sourcecode.cpp.cpp; name = Visual.cpp; path = source/Visual.cpp; sourceTree = "<group>"; };
@@ -833,19 +827,16 @@
 				DB9A43BA91B3BC47186BF05E /* GameObjects.h */,
 				A2A948EE929342C8F84C65D1 /* TestContext.h */,
 				A3134EC4B1CCA5546A10C3EF /* TestContext.cpp */,
-<<<<<<< HEAD
-				D38F4076BF68C65C0E03D654 /* Variant.cpp */,
-				0F4B45C6919D54E1D30FEB0A /* Variant.h */,
-				12CF4D1FB34C69CC44079542 /* WeightedVariant.cpp */,
-				079C440BBEFF3BB251E436D2 /* WeightedVariant.h */,
-=======
 				A7E640C7A366679B27CCADAC /* GameLoadingPanel.cpp */,
 				DC8146D5A145C2DA87D98F1F /* GameLoadingPanel.h */,
 				6A4E42FEB3B265A91D5BD2FC /* TextReplacements.cpp */,
 				86D9414E818561143BD298BC /* TextReplacements.h */,
 				A3754152958FBC924E9F76A9 /* opengl.cpp */,
 				EB634E95A88454ADDB8644B1 /* opengl.h */,
->>>>>>> 1fb3549e
+				D38F4076BF68C65C0E03D654 /* Variant.cpp */,
+				0F4B45C6919D54E1D30FEB0A /* Variant.h */,
+				12CF4D1FB34C69CC44079542 /* WeightedVariant.cpp */,
+				079C440BBEFF3BB251E436D2 /* WeightedVariant.h */,
 			);
 			name = source;
 			sourceTree = "<group>";
@@ -1195,14 +1186,11 @@
 				87D6407E8B579EB502BFBCE5 /* GameAction.cpp in Sources */,
 				301A4FE885A7A12348986C4F /* GameObjects.cpp in Sources */,
 				ED5E4F2ABA89E9DE00603E69 /* TestContext.cpp in Sources */,
-<<<<<<< HEAD
-				F2984BCDAC4980F4D6929EE7 /* Variant.cpp in Sources */,
-				C977432FA0DF4F02EAC6BBC3 /* WeightedVariant.cpp in Sources */,
-=======
 				88A64339B56EBA1F7923E1C7 /* GameLoadingPanel.cpp in Sources */,
 				F78A44BAA8252F6D53B24B69 /* TextReplacements.cpp in Sources */,
 				CE3F49A88B6DCBE09A711110 /* opengl.cpp in Sources */,
->>>>>>> 1fb3549e
+				F2984BCDAC4980F4D6929EE7 /* Variant.cpp in Sources */,
+				C977432FA0DF4F02EAC6BBC3 /* WeightedVariant.cpp in Sources */,
 			);
 			runOnlyForDeploymentPostprocessing = 0;
 		};
