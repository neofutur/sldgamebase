--- conflicted
+++ resolved
@@ -593,13 +593,6 @@
 		654D33611BE92C9200D1E5AB /* source */ = {
 			isa = PBXGroup;
 			children = (
-<<<<<<< HEAD
-				0E5D4C07292AE15200C7E0A2 /* OutfitFilter.cpp */,
-				0E5D4C06292AE15200C7E0A2 /* OutfitFilter.h */,
-				1578F880250B5F8A00D318FB /* InfoPanelState.cpp */,
-				1578F882250B5F8A00D318FB /* InfoPanelState.h */,
-=======
->>>>>>> 3f4d1fbf
 				A96862CD1AE6FD0A004FE1FE /* Account.cpp */,
 				A96862CE1AE6FD0A004FE1FE /* Account.h */,
 				A96862CF1AE6FD0A004FE1FE /* AI.cpp */,
@@ -797,6 +790,8 @@
 				A96863471AE6FD0C004FE1FE /* Outfit.h */,
 				A96863481AE6FD0C004FE1FE /* OutfitInfoDisplay.cpp */,
 				A96863491AE6FD0C004FE1FE /* OutfitInfoDisplay.h */,
+				0E5D4C07292AE15200C7E0A2 /* OutfitFilter.cpp */,
+				0E5D4C06292AE15200C7E0A2 /* OutfitFilter.h */,
 				A968634A1AE6FD0C004FE1FE /* OutfitterPanel.cpp */,
 				A968634B1AE6FD0C004FE1FE /* OutfitterPanel.h */,
 				A968634C1AE6FD0C004FE1FE /* OutlineShader.cpp */,
