// !$*UTF8*$!
{
	archiveVersion = 1;
	classes = {
	};
	objectVersion = 46;
	objects = {

/* Begin PBXBuildFile section */
		027A4E858B292CE9F0A06F89 /* FireCommand.cpp in Sources */ = {isa = PBXBuildFile; fileRef = E8F645ACA30BA0E95F83803C /* FireCommand.cpp */; };
		03624EC39EE09C7A786B4A3D /* CoreStartData.cpp in Sources */ = {isa = PBXBuildFile; fileRef = 0DF34095B64BC64F666ECF5F /* CoreStartData.cpp */; };
		03DC4253AA8390FE0A8FB4EA /* MaskManager.cpp in Sources */ = {isa = PBXBuildFile; fileRef = 499B4DA7A9C7351120660643 /* MaskManager.cpp */; };
		072599D126A8CB2F007EC229 /* SDL2.framework in Frameworks */ = {isa = PBXBuildFile; fileRef = 072599CC26A8C942007EC229 /* SDL2.framework */; };
		072599D426A8CD5D007EC229 /* SDL2.framework in CopyFiles */ = {isa = PBXBuildFile; fileRef = 072599CC26A8C942007EC229 /* SDL2.framework */; settings = {ATTRIBUTES = (CodeSignOnCopy, RemoveHeadersOnCopy, ); }; };
		0E77AFDF2918751D00864BB5 /* Playlist.cpp in Sources */ = {isa = PBXBuildFile; fileRef = 0E77AFDE2918751300864BB5 /* Playlist.cpp */; };
		0E77AFE02918751D00864BB5 /* Track.cpp in Sources */ = {isa = PBXBuildFile; fileRef = 0E77AFDC2918751300864BB5 /* Track.cpp */; };
		1578F883250B5F8A00D318FB /* InfoPanelState.cpp in Sources */ = {isa = PBXBuildFile; fileRef = 1578F880250B5F8A00D318FB /* InfoPanelState.cpp */; };
		16AD4CACA629E8026777EA00 /* truncate.hpp in Headers */ = {isa = PBXBuildFile; fileRef = 2CA44855BD0AFF45DCAEEA5D /* truncate.hpp */; settings = {ATTRIBUTES = (Project, ); }; };
		1F884DB590D5152608510676 /* ShipJumpNavigation.cpp in Sources */ = {isa = PBXBuildFile; fileRef = 13B64DB8AE730E57C3DEA2F0 /* ShipJumpNavigation.cpp */; };
		301A4FE885A7A12348986C4F /* UniverseObjects.cpp in Sources */ = {isa = PBXBuildFile; fileRef = 389245138CF297EB417DF730 /* UniverseObjects.cpp */; };
		46A34BE4A0599886221093BA /* PrintData.cpp in Sources */ = {isa = PBXBuildFile; fileRef = 341645FAA25F7901221B8965 /* PrintData.cpp */; };
		497849B2A4C5EA58A64D316C /* MapPlanetCard.cpp in Sources */ = {isa = PBXBuildFile; fileRef = 32404878BFF00A095AF2DD2C /* MapPlanetCard.cpp */; };
		5155CD731DBB9FF900EF090B /* Depreciation.cpp in Sources */ = {isa = PBXBuildFile; fileRef = 5155CD711DBB9FF900EF090B /* Depreciation.cpp */; };
		53DA422996419974ADADE346 /* Wormhole.cpp in Sources */ = {isa = PBXBuildFile; fileRef = 6D414B4194239522B24F3C95 /* Wormhole.cpp */; };
		5AB644C9B37C15C989A9DBE9 /* DisplayText.cpp in Sources */ = {isa = PBXBuildFile; fileRef = 2E1E458DB603BF979429117C /* DisplayText.cpp */; };
		6245F8251D301C7400A7A094 /* Body.cpp in Sources */ = {isa = PBXBuildFile; fileRef = 6245F8231D301C7400A7A094 /* Body.cpp */; };
		6245F8281D301C9000A7A094 /* Hardpoint.cpp in Sources */ = {isa = PBXBuildFile; fileRef = 6245F8261D301C9000A7A094 /* Hardpoint.cpp */; };
		628BDAEF1CC5DC950062BCD2 /* PlanetLabel.cpp in Sources */ = {isa = PBXBuildFile; fileRef = 628BDAED1CC5DC950062BCD2 /* PlanetLabel.cpp */; };
		62A405BA1D47DA4D0054F6A0 /* FogShader.cpp in Sources */ = {isa = PBXBuildFile; fileRef = 62A405B81D47DA4D0054F6A0 /* FogShader.cpp */; };
		62C3111A1CE172D000409D91 /* Flotsam.cpp in Sources */ = {isa = PBXBuildFile; fileRef = 62C311181CE172D000409D91 /* Flotsam.cpp */; };
		6A5716331E25BE6F00585EB2 /* CollisionSet.cpp in Sources */ = {isa = PBXBuildFile; fileRef = 6A5716311E25BE6F00585EB2 /* CollisionSet.cpp */; };
		938E07E4235970CE00DC2C2B /* FormationPattern.cpp in Sources */ = {isa = PBXBuildFile; fileRef = 938E07E0235970CE00DC2C2B /* FormationPattern.cpp */; };
		6EC347E6A79BA5602BA4D1EA /* StartConditionsPanel.cpp in Sources */ = {isa = PBXBuildFile; fileRef = 11EA4AD7A889B6AC1441A198 /* StartConditionsPanel.cpp */; };
		728B43FDACD43334E7A59BCF /* ConditionsStore.cpp in Sources */ = {isa = PBXBuildFile; fileRef = 4256486EA97E57BBB38CDAF2 /* ConditionsStore.cpp */; };
		87D6407E8B579EB502BFBCE5 /* GameAction.cpp in Sources */ = {isa = PBXBuildFile; fileRef = 9F0F4096A9008E2D8F3304BB /* GameAction.cpp */; };
		88A64339B56EBA1F7923E1C7 /* GameLoadingPanel.cpp in Sources */ = {isa = PBXBuildFile; fileRef = A7E640C7A366679B27CCADAC /* GameLoadingPanel.cpp */; };
		90CF46CE84794C6186FC6CE2 /* EsUuid.cpp in Sources */ = {isa = PBXBuildFile; fileRef = 950742538F8CECF5D4168FBC /* EsUuid.cpp */; };
		920F40E0ADECA8926F423FDA /* Variant.cpp in Sources */ = {isa = PBXBuildFile; fileRef = 61FA4C2BB89E08C5E2B8B4B9 /* Variant.cpp */; };
		938E07E4235970CE00DC2C2B /* FormationPattern.cpp in Sources */ = {isa = PBXBuildFile; fileRef = 938E07E0235970CE00DC2C2B /* FormationPattern.cpp */; };
		94DF4B5B8619F6A3715D6168 /* Weather.cpp in Sources */ = {isa = PBXBuildFile; fileRef = 8E8A4C648B242742B22A34FA /* Weather.cpp */; };
		9E1F4BF78F9E1FC4C96F76B5 /* Test.cpp in Sources */ = {isa = PBXBuildFile; fileRef = 2E8047A8987DD8EC99FF8E2E /* Test.cpp */; };
		A90633FF1EE602FD000DA6C0 /* LogbookPanel.cpp in Sources */ = {isa = PBXBuildFile; fileRef = A90633FD1EE602FD000DA6C0 /* LogbookPanel.cpp */; };
		A90C15D91D5BD55700708F3A /* Minable.cpp in Sources */ = {isa = PBXBuildFile; fileRef = A90C15D71D5BD55700708F3A /* Minable.cpp */; };
		A90C15DC1D5BD56800708F3A /* Rectangle.cpp in Sources */ = {isa = PBXBuildFile; fileRef = A90C15DA1D5BD56800708F3A /* Rectangle.cpp */; };
		A93931FB1988135200C2A87B /* libturbojpeg.0.dylib in Frameworks */ = {isa = PBXBuildFile; fileRef = A93931FA1988135200C2A87B /* libturbojpeg.0.dylib */; };
		A93931FD1988136B00C2A87B /* libpng16.dylib in Frameworks */ = {isa = PBXBuildFile; fileRef = A93931FC1988136B00C2A87B /* libpng16.dylib */; };
		A93931FE1988136E00C2A87B /* libturbojpeg.0.dylib in CopyFiles */ = {isa = PBXBuildFile; fileRef = A93931FA1988135200C2A87B /* libturbojpeg.0.dylib */; };
		A93931FF1988136F00C2A87B /* libpng16.dylib in CopyFiles */ = {isa = PBXBuildFile; fileRef = A93931FC1988136B00C2A87B /* libpng16.dylib */; };
		A94408A51982F3E600610427 /* endless-sky.iconset in Resources */ = {isa = PBXBuildFile; fileRef = A94408A41982F3E600610427 /* endless-sky.iconset */; };
		A966A5AB1B964E6300DFF69C /* Person.cpp in Sources */ = {isa = PBXBuildFile; fileRef = A966A5A91B964E6300DFF69C /* Person.cpp */; };
		A96863A01AE6FD0E004FE1FE /* Account.cpp in Sources */ = {isa = PBXBuildFile; fileRef = A96862CD1AE6FD0A004FE1FE /* Account.cpp */; };
		A96863A11AE6FD0E004FE1FE /* AI.cpp in Sources */ = {isa = PBXBuildFile; fileRef = A96862CF1AE6FD0A004FE1FE /* AI.cpp */; };
		A96863A21AE6FD0E004FE1FE /* Angle.cpp in Sources */ = {isa = PBXBuildFile; fileRef = A96862D11AE6FD0A004FE1FE /* Angle.cpp */; };
		A96863A41AE6FD0E004FE1FE /* Armament.cpp in Sources */ = {isa = PBXBuildFile; fileRef = A96862D51AE6FD0A004FE1FE /* Armament.cpp */; };
		A96863A51AE6FD0E004FE1FE /* AsteroidField.cpp in Sources */ = {isa = PBXBuildFile; fileRef = A96862D71AE6FD0A004FE1FE /* AsteroidField.cpp */; };
		A96863A61AE6FD0E004FE1FE /* Audio.cpp in Sources */ = {isa = PBXBuildFile; fileRef = A96862D91AE6FD0A004FE1FE /* Audio.cpp */; };
		A96863A71AE6FD0E004FE1FE /* BankPanel.cpp in Sources */ = {isa = PBXBuildFile; fileRef = A96862DB1AE6FD0A004FE1FE /* BankPanel.cpp */; };
		A96863A91AE6FD0E004FE1FE /* BoardingPanel.cpp in Sources */ = {isa = PBXBuildFile; fileRef = A96862DF1AE6FD0A004FE1FE /* BoardingPanel.cpp */; };
		A96863AA1AE6FD0E004FE1FE /* CaptureOdds.cpp in Sources */ = {isa = PBXBuildFile; fileRef = A96862E11AE6FD0A004FE1FE /* CaptureOdds.cpp */; };
		A96863AB1AE6FD0E004FE1FE /* CargoHold.cpp in Sources */ = {isa = PBXBuildFile; fileRef = A96862E31AE6FD0A004FE1FE /* CargoHold.cpp */; };
		A96863AC1AE6FD0E004FE1FE /* Color.cpp in Sources */ = {isa = PBXBuildFile; fileRef = A96862E61AE6FD0A004FE1FE /* Color.cpp */; };
		A96863AD1AE6FD0E004FE1FE /* Command.cpp in Sources */ = {isa = PBXBuildFile; fileRef = A96862E81AE6FD0A004FE1FE /* Command.cpp */; };
		A96863AE1AE6FD0E004FE1FE /* ConditionSet.cpp in Sources */ = {isa = PBXBuildFile; fileRef = A96862EA1AE6FD0A004FE1FE /* ConditionSet.cpp */; };
		A96863AF1AE6FD0E004FE1FE /* Conversation.cpp in Sources */ = {isa = PBXBuildFile; fileRef = A96862EC1AE6FD0A004FE1FE /* Conversation.cpp */; };
		A96863B01AE6FD0E004FE1FE /* ConversationPanel.cpp in Sources */ = {isa = PBXBuildFile; fileRef = A96862EE1AE6FD0A004FE1FE /* ConversationPanel.cpp */; };
		A96863B11AE6FD0E004FE1FE /* DataFile.cpp in Sources */ = {isa = PBXBuildFile; fileRef = A96862F01AE6FD0A004FE1FE /* DataFile.cpp */; };
		A96863B21AE6FD0E004FE1FE /* DataNode.cpp in Sources */ = {isa = PBXBuildFile; fileRef = A96862F21AE6FD0A004FE1FE /* DataNode.cpp */; };
		A96863B31AE6FD0E004FE1FE /* DataWriter.cpp in Sources */ = {isa = PBXBuildFile; fileRef = A96862F41AE6FD0A004FE1FE /* DataWriter.cpp */; };
		A96863B41AE6FD0E004FE1FE /* Date.cpp in Sources */ = {isa = PBXBuildFile; fileRef = A96862F61AE6FD0A004FE1FE /* Date.cpp */; };
		A96863B51AE6FD0E004FE1FE /* Dialog.cpp in Sources */ = {isa = PBXBuildFile; fileRef = A96862F81AE6FD0A004FE1FE /* Dialog.cpp */; };
		A96863B61AE6FD0E004FE1FE /* DistanceMap.cpp in Sources */ = {isa = PBXBuildFile; fileRef = A96862FA1AE6FD0B004FE1FE /* DistanceMap.cpp */; };
		A96863B81AE6FD0E004FE1FE /* DrawList.cpp in Sources */ = {isa = PBXBuildFile; fileRef = A96862FE1AE6FD0B004FE1FE /* DrawList.cpp */; };
		A96863B91AE6FD0E004FE1FE /* Effect.cpp in Sources */ = {isa = PBXBuildFile; fileRef = A96863001AE6FD0B004FE1FE /* Effect.cpp */; };
		A96863BA1AE6FD0E004FE1FE /* Engine.cpp in Sources */ = {isa = PBXBuildFile; fileRef = A96863021AE6FD0B004FE1FE /* Engine.cpp */; };
		A96863BB1AE6FD0E004FE1FE /* EscortDisplay.cpp in Sources */ = {isa = PBXBuildFile; fileRef = A96863041AE6FD0B004FE1FE /* EscortDisplay.cpp */; };
		A96863BC1AE6FD0E004FE1FE /* Files.cpp in Sources */ = {isa = PBXBuildFile; fileRef = A96863061AE6FD0B004FE1FE /* Files.cpp */; };
		A96863BD1AE6FD0E004FE1FE /* FillShader.cpp in Sources */ = {isa = PBXBuildFile; fileRef = A96863081AE6FD0B004FE1FE /* FillShader.cpp */; };
		A96863BE1AE6FD0E004FE1FE /* Fleet.cpp in Sources */ = {isa = PBXBuildFile; fileRef = A968630A1AE6FD0B004FE1FE /* Fleet.cpp */; };
		A96863BF1AE6FD0E004FE1FE /* Font.cpp in Sources */ = {isa = PBXBuildFile; fileRef = A968630C1AE6FD0B004FE1FE /* Font.cpp */; };
		A96863C01AE6FD0E004FE1FE /* FontSet.cpp in Sources */ = {isa = PBXBuildFile; fileRef = A968630E1AE6FD0B004FE1FE /* FontSet.cpp */; };
		A96863C11AE6FD0E004FE1FE /* Format.cpp in Sources */ = {isa = PBXBuildFile; fileRef = A96863101AE6FD0B004FE1FE /* Format.cpp */; };
		A96863C21AE6FD0E004FE1FE /* FrameTimer.cpp in Sources */ = {isa = PBXBuildFile; fileRef = A96863121AE6FD0B004FE1FE /* FrameTimer.cpp */; };
		A96863C31AE6FD0E004FE1FE /* Galaxy.cpp in Sources */ = {isa = PBXBuildFile; fileRef = A96863141AE6FD0B004FE1FE /* Galaxy.cpp */; };
		A96863C41AE6FD0E004FE1FE /* GameData.cpp in Sources */ = {isa = PBXBuildFile; fileRef = A96863161AE6FD0B004FE1FE /* GameData.cpp */; };
		A96863C51AE6FD0E004FE1FE /* GameEvent.cpp in Sources */ = {isa = PBXBuildFile; fileRef = A96863181AE6FD0B004FE1FE /* GameEvent.cpp */; };
		A96863C61AE6FD0E004FE1FE /* Government.cpp in Sources */ = {isa = PBXBuildFile; fileRef = A968631B1AE6FD0B004FE1FE /* Government.cpp */; };
		A96863C71AE6FD0E004FE1FE /* HailPanel.cpp in Sources */ = {isa = PBXBuildFile; fileRef = A968631D1AE6FD0B004FE1FE /* HailPanel.cpp */; };
		A96863C81AE6FD0E004FE1FE /* HiringPanel.cpp in Sources */ = {isa = PBXBuildFile; fileRef = A968631F1AE6FD0B004FE1FE /* HiringPanel.cpp */; };
		A96863C91AE6FD0E004FE1FE /* ImageBuffer.cpp in Sources */ = {isa = PBXBuildFile; fileRef = A96863211AE6FD0B004FE1FE /* ImageBuffer.cpp */; };
		A96863CB1AE6FD0E004FE1FE /* Information.cpp in Sources */ = {isa = PBXBuildFile; fileRef = A96863251AE6FD0B004FE1FE /* Information.cpp */; };
		A96863CC1AE6FD0E004FE1FE /* Interface.cpp in Sources */ = {isa = PBXBuildFile; fileRef = A96863271AE6FD0B004FE1FE /* Interface.cpp */; };
		A96863CD1AE6FD0E004FE1FE /* LineShader.cpp in Sources */ = {isa = PBXBuildFile; fileRef = A96863291AE6FD0B004FE1FE /* LineShader.cpp */; };
		A96863CE1AE6FD0E004FE1FE /* LoadPanel.cpp in Sources */ = {isa = PBXBuildFile; fileRef = A968632B1AE6FD0B004FE1FE /* LoadPanel.cpp */; };
		A96863CF1AE6FD0E004FE1FE /* LocationFilter.cpp in Sources */ = {isa = PBXBuildFile; fileRef = A968632D1AE6FD0B004FE1FE /* LocationFilter.cpp */; };
		A96863D01AE6FD0E004FE1FE /* main.cpp in Sources */ = {isa = PBXBuildFile; fileRef = A968632F1AE6FD0B004FE1FE /* main.cpp */; };
		A96863D11AE6FD0E004FE1FE /* MainPanel.cpp in Sources */ = {isa = PBXBuildFile; fileRef = A96863301AE6FD0B004FE1FE /* MainPanel.cpp */; };
		A96863D21AE6FD0E004FE1FE /* MapDetailPanel.cpp in Sources */ = {isa = PBXBuildFile; fileRef = A96863321AE6FD0C004FE1FE /* MapDetailPanel.cpp */; };
		A96863D31AE6FD0E004FE1FE /* MapPanel.cpp in Sources */ = {isa = PBXBuildFile; fileRef = A96863341AE6FD0C004FE1FE /* MapPanel.cpp */; };
		A96863D41AE6FD0E004FE1FE /* Mask.cpp in Sources */ = {isa = PBXBuildFile; fileRef = A96863361AE6FD0C004FE1FE /* Mask.cpp */; };
		A96863D51AE6FD0E004FE1FE /* MenuPanel.cpp in Sources */ = {isa = PBXBuildFile; fileRef = A96863381AE6FD0C004FE1FE /* MenuPanel.cpp */; };
		A96863D61AE6FD0E004FE1FE /* Messages.cpp in Sources */ = {isa = PBXBuildFile; fileRef = A968633A1AE6FD0C004FE1FE /* Messages.cpp */; };
		A96863D71AE6FD0E004FE1FE /* Mission.cpp in Sources */ = {isa = PBXBuildFile; fileRef = A968633C1AE6FD0C004FE1FE /* Mission.cpp */; };
		A96863D81AE6FD0E004FE1FE /* MissionAction.cpp in Sources */ = {isa = PBXBuildFile; fileRef = A968633E1AE6FD0C004FE1FE /* MissionAction.cpp */; };
		A96863D91AE6FD0E004FE1FE /* MissionPanel.cpp in Sources */ = {isa = PBXBuildFile; fileRef = A96863401AE6FD0C004FE1FE /* MissionPanel.cpp */; };
		A96863DA1AE6FD0E004FE1FE /* Mortgage.cpp in Sources */ = {isa = PBXBuildFile; fileRef = A96863421AE6FD0C004FE1FE /* Mortgage.cpp */; };
		A96863DB1AE6FD0E004FE1FE /* NPC.cpp in Sources */ = {isa = PBXBuildFile; fileRef = A96863441AE6FD0C004FE1FE /* NPC.cpp */; };
		A96863DC1AE6FD0E004FE1FE /* Outfit.cpp in Sources */ = {isa = PBXBuildFile; fileRef = A96863461AE6FD0C004FE1FE /* Outfit.cpp */; };
		A96863DD1AE6FD0E004FE1FE /* OutfitInfoDisplay.cpp in Sources */ = {isa = PBXBuildFile; fileRef = A96863481AE6FD0C004FE1FE /* OutfitInfoDisplay.cpp */; };
		A96863DE1AE6FD0E004FE1FE /* OutfitterPanel.cpp in Sources */ = {isa = PBXBuildFile; fileRef = A968634A1AE6FD0C004FE1FE /* OutfitterPanel.cpp */; };
		A96863DF1AE6FD0E004FE1FE /* OutlineShader.cpp in Sources */ = {isa = PBXBuildFile; fileRef = A968634C1AE6FD0C004FE1FE /* OutlineShader.cpp */; };
		A96863E01AE6FD0E004FE1FE /* Panel.cpp in Sources */ = {isa = PBXBuildFile; fileRef = A968634E1AE6FD0C004FE1FE /* Panel.cpp */; };
		A96863E11AE6FD0E004FE1FE /* Personality.cpp in Sources */ = {isa = PBXBuildFile; fileRef = A96863501AE6FD0C004FE1FE /* Personality.cpp */; };
		A96863E21AE6FD0E004FE1FE /* Phrase.cpp in Sources */ = {isa = PBXBuildFile; fileRef = A96863521AE6FD0C004FE1FE /* Phrase.cpp */; };
		A96863E31AE6FD0E004FE1FE /* Planet.cpp in Sources */ = {isa = PBXBuildFile; fileRef = A96863551AE6FD0C004FE1FE /* Planet.cpp */; };
		A96863E41AE6FD0E004FE1FE /* PlanetPanel.cpp in Sources */ = {isa = PBXBuildFile; fileRef = A96863571AE6FD0C004FE1FE /* PlanetPanel.cpp */; };
		A96863E51AE6FD0E004FE1FE /* PlayerInfo.cpp in Sources */ = {isa = PBXBuildFile; fileRef = A96863591AE6FD0C004FE1FE /* PlayerInfo.cpp */; };
		A96863E61AE6FD0E004FE1FE /* Point.cpp in Sources */ = {isa = PBXBuildFile; fileRef = A968635B1AE6FD0C004FE1FE /* Point.cpp */; };
		A96863E71AE6FD0E004FE1FE /* PointerShader.cpp in Sources */ = {isa = PBXBuildFile; fileRef = A968635D1AE6FD0C004FE1FE /* PointerShader.cpp */; };
		A96863E81AE6FD0E004FE1FE /* Politics.cpp in Sources */ = {isa = PBXBuildFile; fileRef = A968635F1AE6FD0C004FE1FE /* Politics.cpp */; };
		A96863E91AE6FD0E004FE1FE /* Preferences.cpp in Sources */ = {isa = PBXBuildFile; fileRef = A96863611AE6FD0C004FE1FE /* Preferences.cpp */; };
		A96863EA1AE6FD0E004FE1FE /* PreferencesPanel.cpp in Sources */ = {isa = PBXBuildFile; fileRef = A96863631AE6FD0C004FE1FE /* PreferencesPanel.cpp */; };
		A96863EB1AE6FD0E004FE1FE /* Projectile.cpp in Sources */ = {isa = PBXBuildFile; fileRef = A96863651AE6FD0C004FE1FE /* Projectile.cpp */; };
		A96863EC1AE6FD0E004FE1FE /* Radar.cpp in Sources */ = {isa = PBXBuildFile; fileRef = A96863671AE6FD0C004FE1FE /* Radar.cpp */; };
		A96863ED1AE6FD0E004FE1FE /* Random.cpp in Sources */ = {isa = PBXBuildFile; fileRef = A96863691AE6FD0D004FE1FE /* Random.cpp */; };
		A96863EE1AE6FD0E004FE1FE /* RingShader.cpp in Sources */ = {isa = PBXBuildFile; fileRef = A968636B1AE6FD0D004FE1FE /* RingShader.cpp */; };
		A96863EF1AE6FD0E004FE1FE /* SavedGame.cpp in Sources */ = {isa = PBXBuildFile; fileRef = A968636E1AE6FD0D004FE1FE /* SavedGame.cpp */; };
		A96863F01AE6FD0E004FE1FE /* Screen.cpp in Sources */ = {isa = PBXBuildFile; fileRef = A96863701AE6FD0D004FE1FE /* Screen.cpp */; };
		A96863F11AE6FD0E004FE1FE /* Shader.cpp in Sources */ = {isa = PBXBuildFile; fileRef = A96863731AE6FD0D004FE1FE /* Shader.cpp */; };
		A96863F21AE6FD0E004FE1FE /* Ship.cpp in Sources */ = {isa = PBXBuildFile; fileRef = A96863761AE6FD0D004FE1FE /* Ship.cpp */; };
		A96863F31AE6FD0E004FE1FE /* ShipEvent.cpp in Sources */ = {isa = PBXBuildFile; fileRef = A96863781AE6FD0D004FE1FE /* ShipEvent.cpp */; };
		A96863F41AE6FD0E004FE1FE /* ShipInfoDisplay.cpp in Sources */ = {isa = PBXBuildFile; fileRef = A968637A1AE6FD0D004FE1FE /* ShipInfoDisplay.cpp */; };
		A96863F51AE6FD0E004FE1FE /* ShipyardPanel.cpp in Sources */ = {isa = PBXBuildFile; fileRef = A968637C1AE6FD0D004FE1FE /* ShipyardPanel.cpp */; };
		A96863F61AE6FD0E004FE1FE /* ShopPanel.cpp in Sources */ = {isa = PBXBuildFile; fileRef = A968637E1AE6FD0D004FE1FE /* ShopPanel.cpp */; };
		A96863F71AE6FD0E004FE1FE /* Sound.cpp in Sources */ = {isa = PBXBuildFile; fileRef = A96863801AE6FD0D004FE1FE /* Sound.cpp */; };
		A96863F81AE6FD0E004FE1FE /* SpaceportPanel.cpp in Sources */ = {isa = PBXBuildFile; fileRef = A96863821AE6FD0D004FE1FE /* SpaceportPanel.cpp */; };
		A96863F91AE6FD0E004FE1FE /* Sprite.cpp in Sources */ = {isa = PBXBuildFile; fileRef = A96863841AE6FD0D004FE1FE /* Sprite.cpp */; };
		A96863FA1AE6FD0E004FE1FE /* SpriteQueue.cpp in Sources */ = {isa = PBXBuildFile; fileRef = A96863861AE6FD0D004FE1FE /* SpriteQueue.cpp */; };
		A96863FB1AE6FD0E004FE1FE /* SpriteSet.cpp in Sources */ = {isa = PBXBuildFile; fileRef = A96863881AE6FD0D004FE1FE /* SpriteSet.cpp */; };
		A96863FC1AE6FD0E004FE1FE /* SpriteShader.cpp in Sources */ = {isa = PBXBuildFile; fileRef = A968638A1AE6FD0D004FE1FE /* SpriteShader.cpp */; };
		A96863FD1AE6FD0E004FE1FE /* StarField.cpp in Sources */ = {isa = PBXBuildFile; fileRef = A968638C1AE6FD0D004FE1FE /* StarField.cpp */; };
		A96863FE1AE6FD0E004FE1FE /* StartConditions.cpp in Sources */ = {isa = PBXBuildFile; fileRef = A968638E1AE6FD0D004FE1FE /* StartConditions.cpp */; };
		A96863FF1AE6FD0E004FE1FE /* StellarObject.cpp in Sources */ = {isa = PBXBuildFile; fileRef = A96863901AE6FD0D004FE1FE /* StellarObject.cpp */; };
		A96864001AE6FD0E004FE1FE /* System.cpp in Sources */ = {isa = PBXBuildFile; fileRef = A96863921AE6FD0D004FE1FE /* System.cpp */; };
		A96864011AE6FD0E004FE1FE /* Table.cpp in Sources */ = {isa = PBXBuildFile; fileRef = A96863941AE6FD0D004FE1FE /* Table.cpp */; };
		A96864021AE6FD0E004FE1FE /* Trade.cpp in Sources */ = {isa = PBXBuildFile; fileRef = A96863961AE6FD0D004FE1FE /* Trade.cpp */; };
		A96864031AE6FD0E004FE1FE /* TradingPanel.cpp in Sources */ = {isa = PBXBuildFile; fileRef = A96863981AE6FD0D004FE1FE /* TradingPanel.cpp */; };
		A96864041AE6FD0E004FE1FE /* UI.cpp in Sources */ = {isa = PBXBuildFile; fileRef = A968639A1AE6FD0D004FE1FE /* UI.cpp */; };
		A96864051AE6FD0E004FE1FE /* Weapon.cpp in Sources */ = {isa = PBXBuildFile; fileRef = A968639C1AE6FD0D004FE1FE /* Weapon.cpp */; };
		A96864061AE6FD0E004FE1FE /* WrappedText.cpp in Sources */ = {isa = PBXBuildFile; fileRef = A968639E1AE6FD0D004FE1FE /* WrappedText.cpp */; };
		A97C24EA1B17BE35007DDFA1 /* MapOutfitterPanel.cpp in Sources */ = {isa = PBXBuildFile; fileRef = A97C24E81B17BE35007DDFA1 /* MapOutfitterPanel.cpp */; };
		A97C24ED1B17BE3C007DDFA1 /* MapShipyardPanel.cpp in Sources */ = {isa = PBXBuildFile; fileRef = A97C24EB1B17BE3C007DDFA1 /* MapShipyardPanel.cpp */; };
		A97C4460852BF852334C0CB1 /* Bitset.cpp in Sources */ = {isa = PBXBuildFile; fileRef = 74F543598EEFB3745287E663 /* Bitset.cpp */; };
		A98150821EA9634A00428AD6 /* ShipInfoPanel.cpp in Sources */ = {isa = PBXBuildFile; fileRef = A98150801EA9634A00428AD6 /* ShipInfoPanel.cpp */; };
		A98150851EA9635D00428AD6 /* PlayerInfoPanel.cpp in Sources */ = {isa = PBXBuildFile; fileRef = A98150831EA9635D00428AD6 /* PlayerInfoPanel.cpp */; };
		A99F7A50195DF3E8002C30B8 /* Images.xcassets in Resources */ = {isa = PBXBuildFile; fileRef = A99F7A4F195DF3E8002C30B8 /* Images.xcassets */; };
		A99F7AF5195DF44C002C30B8 /* credits.txt in Resources */ = {isa = PBXBuildFile; fileRef = A99F7A6F195DF44B002C30B8 /* credits.txt */; };
		A99F7B08195DF44C002C30B8 /* keys.txt in Resources */ = {isa = PBXBuildFile; fileRef = A99F7A94195DF44B002C30B8 /* keys.txt */; };
		A99F7B09195DF44C002C30B8 /* license.txt in Resources */ = {isa = PBXBuildFile; fileRef = A99F7A95195DF44B002C30B8 /* license.txt */; };
		A99F7B34195DF45E002C30B8 /* data in Resources */ = {isa = PBXBuildFile; fileRef = A99F7B32195DF45E002C30B8 /* data */; };
		A99F7B35195DF45E002C30B8 /* images in Resources */ = {isa = PBXBuildFile; fileRef = A99F7B33195DF45E002C30B8 /* images */; };
		A9A5297419996C9F002D7C35 /* sounds in Resources */ = {isa = PBXBuildFile; fileRef = A9A5297319996C9F002D7C35 /* sounds */; };
		A9A5297619996CC3002D7C35 /* OpenAL.framework in Frameworks */ = {isa = PBXBuildFile; fileRef = A9A5297519996CC3002D7C35 /* OpenAL.framework */; };
		A9B99D021C616AD000BE7C2E /* ItemInfoDisplay.cpp in Sources */ = {isa = PBXBuildFile; fileRef = A9B99D001C616AD000BE7C2E /* ItemInfoDisplay.cpp */; };
		A9B99D051C616AF200BE7C2E /* MapSalesPanel.cpp in Sources */ = {isa = PBXBuildFile; fileRef = A9B99D031C616AF200BE7C2E /* MapSalesPanel.cpp */; };
		A9BDFB541E00B8AA00A6B27E /* Music.cpp in Sources */ = {isa = PBXBuildFile; fileRef = A9BDFB521E00B8AA00A6B27E /* Music.cpp */; };
		A9BDFB561E00B94700A6B27E /* libmad.0.dylib in Frameworks */ = {isa = PBXBuildFile; fileRef = A9BDFB551E00B94700A6B27E /* libmad.0.dylib */; };
		A9BDFB571E00BD6A00A6B27E /* libmad.0.dylib in CopyFiles */ = {isa = PBXBuildFile; fileRef = A9BDFB551E00B94700A6B27E /* libmad.0.dylib */; };
		A9C70E101C0E5B51000B3D14 /* File.cpp in Sources */ = {isa = PBXBuildFile; fileRef = A9C70E0E1C0E5B51000B3D14 /* File.cpp */; };
		A9CC526D1950C9F6004E4E22 /* Cocoa.framework in Frameworks */ = {isa = PBXBuildFile; fileRef = A9CC526C1950C9F6004E4E22 /* Cocoa.framework */; };
		A9D40D1A195DFAA60086EE52 /* OpenGL.framework in Frameworks */ = {isa = PBXBuildFile; fileRef = A9D40D19195DFAA60086EE52 /* OpenGL.framework */; };
		AFF742E3BAA4AD9A5D001460 /* alignment.hpp in Headers */ = {isa = PBXBuildFile; fileRef = 13B643F6BEC24349F9BC9F42 /* alignment.hpp */; settings = {ATTRIBUTES = (Project, ); }; };
		B55C239D2303CE8B005C1A14 /* GameWindow.cpp in Sources */ = {isa = PBXBuildFile; fileRef = B55C239B2303CE8A005C1A14 /* GameWindow.cpp */; };
		B590161321ED4A0F00799178 /* Utf8.cpp in Sources */ = {isa = PBXBuildFile; fileRef = B590161121ED4A0E00799178 /* Utf8.cpp */; };
		B5DDA6942001B7F600DBA76A /* News.cpp in Sources */ = {isa = PBXBuildFile; fileRef = B5DDA6922001B7F600DBA76A /* News.cpp */; };
		B770487BB26CFD0BFDD89588 /* AlertLabel.cpp in Sources */ = {isa = PBXBuildFile; fileRef = 6B7242769DEFC88E71359DEB /* AlertLabel.cpp */; };
		C4264774A89C0001B6FFC60E /* Hazard.cpp in Sources */ = {isa = PBXBuildFile; fileRef = C49D4EA08DF168A83B1C7B07 /* Hazard.cpp */; };
		C7354A3E9C53D6C5E3CC352F /* TestData.cpp in Sources */ = {isa = PBXBuildFile; fileRef = 02D34A71AE3BC4C93FC6865B /* TestData.cpp */; };
		CE3F49A88B6DCBE09A711110 /* opengl.cpp in Sources */ = {isa = PBXBuildFile; fileRef = A3754152958FBC924E9F76A9 /* opengl.cpp */; };
		DAC24E909BF453D18AEE3DA3 /* Logger.cpp in Sources */ = {isa = PBXBuildFile; fileRef = A7F240B4AC219841424A387A /* Logger.cpp */; };
		DF8D57E11FC25842001525DA /* Dictionary.cpp in Sources */ = {isa = PBXBuildFile; fileRef = DF8D57DF1FC25842001525DA /* Dictionary.cpp */; };
		DF8D57E51FC25889001525DA /* Visual.cpp in Sources */ = {isa = PBXBuildFile; fileRef = DF8D57E21FC25889001525DA /* Visual.cpp */; };
		DFAAE2A61FD4A25C0072C0A8 /* BatchDrawList.cpp in Sources */ = {isa = PBXBuildFile; fileRef = DFAAE2A21FD4A25C0072C0A8 /* BatchDrawList.cpp */; };
		DFAAE2A71FD4A25C0072C0A8 /* BatchShader.cpp in Sources */ = {isa = PBXBuildFile; fileRef = DFAAE2A41FD4A25C0072C0A8 /* BatchShader.cpp */; };
		DFAAE2AA1FD4A27B0072C0A8 /* ImageSet.cpp in Sources */ = {isa = PBXBuildFile; fileRef = DFAAE2A81FD4A27B0072C0A8 /* ImageSet.cpp */; };
		E3D54794A1EEF51CD4859170 /* DamageProfile.cpp in Sources */ = {isa = PBXBuildFile; fileRef = C62B4D15899E5F47443D0ED6 /* DamageProfile.cpp */; };
		ED5E4F2ABA89E9DE00603E69 /* TestContext.cpp in Sources */ = {isa = PBXBuildFile; fileRef = A3134EC4B1CCA5546A10C3EF /* TestContext.cpp */; };
		F35E4D6EA465D71CDA282EBA /* MenuAnimationPanel.cpp in Sources */ = {isa = PBXBuildFile; fileRef = D0FA4800BE72C1B5A7D567B9 /* MenuAnimationPanel.cpp */; };
		F55745BDBC50E15DCEB2ED5B /* layout.hpp in Headers */ = {isa = PBXBuildFile; fileRef = 9BCF4321AF819E944EC02FB9 /* layout.hpp */; settings = {ATTRIBUTES = (Project, ); }; };
		F78A44BAA8252F6D53B24B69 /* TextReplacements.cpp in Sources */ = {isa = PBXBuildFile; fileRef = 6A4E42FEB3B265A91D5BD2FC /* TextReplacements.cpp */; };
/* End PBXBuildFile section */

/* Begin PBXContainerItemProxy section */
		070CD8162818CE9200A853BB /* PBXContainerItemProxy */ = {
			isa = PBXContainerItemProxy;
			containerPortal = A9CC52611950C9F6004E4E22 /* Project object */;
			proxyType = 1;
			remoteGlobalIDString = 070CD8102818CC6B00A853BB;
			remoteInfo = libmad;
		};
		072599CE26A8CADA007EC229 /* PBXContainerItemProxy */ = {
			isa = PBXContainerItemProxy;
			containerPortal = A9CC52611950C9F6004E4E22 /* Project object */;
			proxyType = 1;
			remoteGlobalIDString = 072599BD26A8C67D007EC229;
			remoteInfo = SDL2;
		};
/* End PBXContainerItemProxy section */

/* Begin PBXCopyFilesBuildPhase section */
		A93931ED19880ECA00C2A87B /* CopyFiles */ = {
			isa = PBXCopyFilesBuildPhase;
			buildActionMask = 2147483647;
			dstPath = "";
			dstSubfolderSpec = 10;
			files = (
				A9BDFB571E00BD6A00A6B27E /* libmad.0.dylib in CopyFiles */,
				A93931FF1988136F00C2A87B /* libpng16.dylib in CopyFiles */,
				A93931FE1988136E00C2A87B /* libturbojpeg.0.dylib in CopyFiles */,
				072599D426A8CD5D007EC229 /* SDL2.framework in CopyFiles */,
			);
			runOnlyForDeploymentPostprocessing = 0;
		};
/* End PBXCopyFilesBuildPhase section */

/* Begin PBXFileReference section */
		02D34A71AE3BC4C93FC6865B /* TestData.cpp */ = {isa = PBXFileReference; fileEncoding = 4; lastKnownFileType = sourcecode.cpp.cpp; name = TestData.cpp; path = source/TestData.cpp; sourceTree = "<group>"; };
		070CD8152818CC6B00A853BB /* libmad.dylib */ = {isa = PBXFileReference; explicitFileType = "compiled.mach-o.dylib"; includeInIndex = 0; path = libmad.dylib; sourceTree = BUILT_PRODUCTS_DIR; };
		072599BE26A8C67D007EC229 /* SDL2.dylib */ = {isa = PBXFileReference; explicitFileType = "compiled.mach-o.dylib"; includeInIndex = 0; path = SDL2.dylib; sourceTree = BUILT_PRODUCTS_DIR; };
		072599CC26A8C942007EC229 /* SDL2.framework */ = {isa = PBXFileReference; lastKnownFileType = wrapper.framework; name = SDL2.framework; path = build/SDL2.framework; sourceTree = "<group>"; };
		086E48E490C9BAD6660C7274 /* ExclusiveItem.h */ = {isa = PBXFileReference; fileEncoding = 4; lastKnownFileType = sourcecode.c.h; name = ExclusiveItem.h; path = source/ExclusiveItem.h; sourceTree = "<group>"; };
		0C90483BB01ECD0E3E8DDA44 /* WeightedList.h */ = {isa = PBXFileReference; fileEncoding = 4; lastKnownFileType = sourcecode.c.h; name = WeightedList.h; path = source/WeightedList.h; sourceTree = "<group>"; };
		0DF34095B64BC64F666ECF5F /* CoreStartData.cpp */ = {isa = PBXFileReference; fileEncoding = 4; lastKnownFileType = sourcecode.cpp.cpp; name = CoreStartData.cpp; path = source/CoreStartData.cpp; sourceTree = "<group>"; };
		0E77AFDB2918751300864BB5 /* Playlist.h */ = {isa = PBXFileReference; lastKnownFileType = sourcecode.c.h; name = Playlist.h; path = source/Playlist.h; sourceTree = "<group>"; };
		0E77AFDC2918751300864BB5 /* Track.cpp */ = {isa = PBXFileReference; lastKnownFileType = sourcecode.cpp.cpp; name = Track.cpp; path = source/Track.cpp; sourceTree = "<group>"; };
		0E77AFDD2918751300864BB5 /* Track.h */ = {isa = PBXFileReference; lastKnownFileType = sourcecode.c.h; name = Track.h; path = source/Track.h; sourceTree = "<group>"; };
		0E77AFDE2918751300864BB5 /* Playlist.cpp */ = {isa = PBXFileReference; lastKnownFileType = sourcecode.cpp.cpp; name = Playlist.cpp; path = source/Playlist.cpp; sourceTree = "<group>"; };
		11EA4AD7A889B6AC1441A198 /* StartConditionsPanel.cpp */ = {isa = PBXFileReference; fileEncoding = 4; lastKnownFileType = sourcecode.cpp.cpp; name = StartConditionsPanel.cpp; path = source/StartConditionsPanel.cpp; sourceTree = "<group>"; };
		13B643F6BEC24349F9BC9F42 /* alignment.hpp */ = {isa = PBXFileReference; fileEncoding = 4; lastKnownFileType = sourcecode.c.h; name = alignment.hpp; path = source/text/alignment.hpp; sourceTree = "<group>"; };
		13B64DB8AE730E57C3DEA2F0 /* ShipJumpNavigation.cpp */ = {isa = PBXFileReference; fileEncoding = 4; lastKnownFileType = sourcecode.cpp.cpp; name = ShipJumpNavigation.cpp; path = source/ShipJumpNavigation.cpp; sourceTree = "<group>"; };
		1578F880250B5F8A00D318FB /* InfoPanelState.cpp */ = {isa = PBXFileReference; fileEncoding = 4; lastKnownFileType = sourcecode.cpp.cpp; name = InfoPanelState.cpp; path = source/InfoPanelState.cpp; sourceTree = "<group>"; };
		1578F882250B5F8A00D318FB /* InfoPanelState.h */ = {isa = PBXFileReference; fileEncoding = 4; lastKnownFileType = sourcecode.c.h; name = InfoPanelState.h; path = source/InfoPanelState.h; sourceTree = "<group>"; };
		19184B47B496B414EC9CE671 /* DamageProfile.h */ = {isa = PBXFileReference; fileEncoding = 4; lastKnownFileType = sourcecode.c.h; name = DamageProfile.h; path = source/DamageProfile.h; sourceTree = "<group>"; };
		191E4107A4F1CBBC2526A0E9 /* MaskManager.h */ = {isa = PBXFileReference; fileEncoding = 4; lastKnownFileType = sourcecode.c.h; name = MaskManager.h; path = source/MaskManager.h; sourceTree = "<group>"; };
		210C41C0BA33F71A694D5F98 /* Bitset.h */ = {isa = PBXFileReference; fileEncoding = 4; lastKnownFileType = sourcecode.c.h; name = Bitset.h; path = source/Bitset.h; sourceTree = "<group>"; };
		2CA44855BD0AFF45DCAEEA5D /* truncate.hpp */ = {isa = PBXFileReference; fileEncoding = 4; lastKnownFileType = sourcecode.c.h; name = truncate.hpp; path = source/text/truncate.hpp; sourceTree = "<group>"; };
		2E1E458DB603BF979429117C /* DisplayText.cpp */ = {isa = PBXFileReference; fileEncoding = 4; lastKnownFileType = sourcecode.cpp.cpp; name = DisplayText.cpp; path = source/text/DisplayText.cpp; sourceTree = "<group>"; };
		2E644A108BCD762A2A1A899C /* Hazard.h */ = {isa = PBXFileReference; fileEncoding = 4; lastKnownFileType = sourcecode.c.h; name = Hazard.h; path = source/Hazard.h; sourceTree = "<group>"; };
		2E8047A8987DD8EC99FF8E2E /* Test.cpp */ = {isa = PBXFileReference; fileEncoding = 4; lastKnownFileType = sourcecode.cpp.cpp; name = Test.cpp; path = source/Test.cpp; sourceTree = "<group>"; };
		32404878BFF00A095AF2DD2C /* MapPlanetCard.cpp */ = {isa = PBXFileReference; fileEncoding = 4; lastKnownFileType = sourcecode.cpp.cpp; name = MapPlanetCard.cpp; path = source/MapPlanetCard.cpp; sourceTree = "<group>"; };
		341645FAA25F7901221B8965 /* PrintData.cpp */ = {isa = PBXFileReference; fileEncoding = 4; lastKnownFileType = sourcecode.cpp.cpp; name = PrintData.cpp; path = source/PrintData.cpp; sourceTree = "<group>"; };
		389245138CF297EB417DF730 /* UniverseObjects.cpp */ = {isa = PBXFileReference; fileEncoding = 4; lastKnownFileType = sourcecode.cpp.cpp; name = UniverseObjects.cpp; path = source/UniverseObjects.cpp; sourceTree = "<group>"; };
		4256486EA97E57BBB38CDAF2 /* ConditionsStore.cpp */ = {isa = PBXFileReference; fileEncoding = 4; lastKnownFileType = sourcecode.cpp.cpp; name = ConditionsStore.cpp; path = source/ConditionsStore.cpp; sourceTree = "<group>"; };
		46B444A6B2A67F93BB272686 /* ByGivenOrder.h */ = {isa = PBXFileReference; fileEncoding = 4; lastKnownFileType = sourcecode.c.h; name = ByGivenOrder.h; path = source/comparators/ByGivenOrder.h; sourceTree = "<group>"; };
		499B4DA7A9C7351120660643 /* MaskManager.cpp */ = {isa = PBXFileReference; fileEncoding = 4; lastKnownFileType = sourcecode.cpp.cpp; name = MaskManager.cpp; path = source/MaskManager.cpp; sourceTree = "<group>"; };
		5155CD711DBB9FF900EF090B /* Depreciation.cpp */ = {isa = PBXFileReference; fileEncoding = 4; lastKnownFileType = sourcecode.cpp.cpp; name = Depreciation.cpp; path = source/Depreciation.cpp; sourceTree = "<group>"; };
		5155CD721DBB9FF900EF090B /* Depreciation.h */ = {isa = PBXFileReference; fileEncoding = 4; lastKnownFileType = sourcecode.c.h; name = Depreciation.h; path = source/Depreciation.h; sourceTree = "<group>"; };
		5CE3475B85CE8C48D98664B7 /* Test.h */ = {isa = PBXFileReference; fileEncoding = 4; lastKnownFileType = sourcecode.c.h; name = Test.h; path = source/Test.h; sourceTree = "<group>"; };
		5CF247B48EEC7A3C366C1DFA /* DamageDealt.h */ = {isa = PBXFileReference; fileEncoding = 4; lastKnownFileType = sourcecode.c.h; name = DamageDealt.h; path = source/DamageDealt.h; sourceTree = "<group>"; };
		5EBC44769E84CF0C953D08B3 /* Variant.h */ = {isa = PBXFileReference; fileEncoding = 4; lastKnownFileType = sourcecode.c.h; name = Variant.h; path = source/Variant.h; sourceTree = "<group>"; };
		61FA4C2BB89E08C5E2B8B4B9 /* Variant.cpp */ = {isa = PBXFileReference; fileEncoding = 4; lastKnownFileType = sourcecode.cpp.cpp; name = Variant.cpp; path = source/Variant.cpp; sourceTree = "<group>"; };
		6245F8231D301C7400A7A094 /* Body.cpp */ = {isa = PBXFileReference; fileEncoding = 4; lastKnownFileType = sourcecode.cpp.cpp; name = Body.cpp; path = source/Body.cpp; sourceTree = "<group>"; };
		6245F8241D301C7400A7A094 /* Body.h */ = {isa = PBXFileReference; fileEncoding = 4; lastKnownFileType = sourcecode.c.h; name = Body.h; path = source/Body.h; sourceTree = "<group>"; };
		6245F8261D301C9000A7A094 /* Hardpoint.cpp */ = {isa = PBXFileReference; fileEncoding = 4; lastKnownFileType = sourcecode.cpp.cpp; name = Hardpoint.cpp; path = source/Hardpoint.cpp; sourceTree = "<group>"; };
		6245F8271D301C9000A7A094 /* Hardpoint.h */ = {isa = PBXFileReference; fileEncoding = 4; lastKnownFileType = sourcecode.c.h; name = Hardpoint.h; path = source/Hardpoint.h; sourceTree = "<group>"; };
		628BDAED1CC5DC950062BCD2 /* PlanetLabel.cpp */ = {isa = PBXFileReference; fileEncoding = 4; lastKnownFileType = sourcecode.cpp.cpp; name = PlanetLabel.cpp; path = source/PlanetLabel.cpp; sourceTree = "<group>"; };
		628BDAEE1CC5DC950062BCD2 /* PlanetLabel.h */ = {isa = PBXFileReference; fileEncoding = 4; lastKnownFileType = sourcecode.c.h; name = PlanetLabel.h; path = source/PlanetLabel.h; sourceTree = "<group>"; };
		62A405B81D47DA4D0054F6A0 /* FogShader.cpp */ = {isa = PBXFileReference; fileEncoding = 4; lastKnownFileType = sourcecode.cpp.cpp; name = FogShader.cpp; path = source/FogShader.cpp; sourceTree = "<group>"; };
		62A405B91D47DA4D0054F6A0 /* FogShader.h */ = {isa = PBXFileReference; fileEncoding = 4; lastKnownFileType = sourcecode.c.h; name = FogShader.h; path = source/FogShader.h; sourceTree = "<group>"; };
		62C311181CE172D000409D91 /* Flotsam.cpp */ = {isa = PBXFileReference; fileEncoding = 4; lastKnownFileType = sourcecode.cpp.cpp; name = Flotsam.cpp; path = source/Flotsam.cpp; sourceTree = "<group>"; };
		62C311191CE172D000409D91 /* Flotsam.h */ = {isa = PBXFileReference; fileEncoding = 4; lastKnownFileType = sourcecode.c.h; name = Flotsam.h; path = source/Flotsam.h; sourceTree = "<group>"; };
		6833448DAEB9861D28445DD5 /* GameAction.h */ = {isa = PBXFileReference; fileEncoding = 4; lastKnownFileType = sourcecode.c.h; name = GameAction.h; path = source/GameAction.h; sourceTree = "<group>"; };
		6A4E42FEB3B265A91D5BD2FC /* TextReplacements.cpp */ = {isa = PBXFileReference; fileEncoding = 4; lastKnownFileType = sourcecode.cpp.cpp; name = TextReplacements.cpp; path = source/TextReplacements.cpp; sourceTree = "<group>"; };
		6A5716311E25BE6F00585EB2 /* CollisionSet.cpp */ = {isa = PBXFileReference; fileEncoding = 4; lastKnownFileType = sourcecode.cpp.cpp; name = CollisionSet.cpp; path = source/CollisionSet.cpp; sourceTree = "<group>"; };
		6A5716321E25BE6F00585EB2 /* CollisionSet.h */ = {isa = PBXFileReference; fileEncoding = 4; lastKnownFileType = sourcecode.c.h; name = CollisionSet.h; path = source/CollisionSet.h; sourceTree = "<group>"; };
		6B7242769DEFC88E71359DEB /* AlertLabel.cpp */ = {isa = PBXFileReference; fileEncoding = 4; lastKnownFileType = sourcecode.cpp.cpp; name = AlertLabel.cpp; path = source/AlertLabel.cpp; sourceTree = "<group>"; };
		6D414B4194239522B24F3C95 /* Wormhole.cpp */ = {isa = PBXFileReference; fileEncoding = 4; lastKnownFileType = sourcecode.cpp.cpp; name = Wormhole.cpp; path = source/Wormhole.cpp; sourceTree = "<group>"; };
		6DCF4CF2972F569E6DBB8578 /* CategoryTypes.h */ = {isa = PBXFileReference; fileEncoding = 4; lastKnownFileType = sourcecode.c.h; name = CategoryTypes.h; path = source/CategoryTypes.h; sourceTree = "<group>"; };
		74F543598EEFB3745287E663 /* Bitset.cpp */ = {isa = PBXFileReference; fileEncoding = 4; lastKnownFileType = sourcecode.cpp.cpp; name = Bitset.cpp; path = source/Bitset.cpp; sourceTree = "<group>"; };
		864B48C89992966088767671 /* AlertLabel.h */ = {isa = PBXFileReference; fileEncoding = 4; lastKnownFileType = sourcecode.c.h; name = AlertLabel.h; path = source/AlertLabel.h; sourceTree = "<group>"; };
		86AB4B6E9C4C0490AE7F029B /* EsUuid.h */ = {isa = PBXFileReference; fileEncoding = 4; lastKnownFileType = sourcecode.c.h; name = EsUuid.h; path = source/EsUuid.h; sourceTree = "<group>"; };
		86D9414E818561143BD298BC /* TextReplacements.h */ = {isa = PBXFileReference; fileEncoding = 4; lastKnownFileType = sourcecode.c.h; name = TextReplacements.h; path = source/TextReplacements.h; sourceTree = "<group>"; };
		8CB543A1AA20F764DD7FC15A /* MenuAnimationPanel.h */ = {isa = PBXFileReference; fileEncoding = 4; lastKnownFileType = sourcecode.c.h; name = MenuAnimationPanel.h; path = source/MenuAnimationPanel.h; sourceTree = "<group>"; };
		8E8A4C648B242742B22A34FA /* Weather.cpp */ = {isa = PBXFileReference; fileEncoding = 4; lastKnownFileType = sourcecode.cpp.cpp; name = Weather.cpp; path = source/Weather.cpp; sourceTree = "<group>"; };
		938E07E0235970CE00DC2C2B /* FormationPattern.cpp */ = {isa = PBXFileReference; fileEncoding = 4; lastKnownFileType = sourcecode.cpp.cpp; name = FormationPattern.cpp; path = source/FormationPattern.cpp; sourceTree = "<group>"; };
		938E07E1235970CE00DC2C2B /* FormationPattern.h */ = {isa = PBXFileReference; fileEncoding = 4; lastKnownFileType = sourcecode.c.h; name = FormationPattern.h; path = source/FormationPattern.h; sourceTree = "<group>"; };
		950742538F8CECF5D4168FBC /* EsUuid.cpp */ = {isa = PBXFileReference; fileEncoding = 4; lastKnownFileType = sourcecode.cpp.cpp; name = EsUuid.cpp; path = source/EsUuid.cpp; sourceTree = "<group>"; };
		98104FFDA18E40F4A712A8BE /* CoreStartData.h */ = {isa = PBXFileReference; fileEncoding = 4; lastKnownFileType = sourcecode.c.h; name = CoreStartData.h; path = source/CoreStartData.h; sourceTree = "<group>"; };
		9BCF4321AF819E944EC02FB9 /* layout.hpp */ = {isa = PBXFileReference; fileEncoding = 4; lastKnownFileType = sourcecode.c.h; name = layout.hpp; path = source/text/layout.hpp; sourceTree = "<group>"; };
		9DA14712A9C68E00FBFD9C72 /* TestData.h */ = {isa = PBXFileReference; fileEncoding = 4; lastKnownFileType = sourcecode.c.h; name = TestData.h; path = source/TestData.h; sourceTree = "<group>"; };
		9F0F4096A9008E2D8F3304BB /* GameAction.cpp */ = {isa = PBXFileReference; fileEncoding = 4; lastKnownFileType = sourcecode.cpp.cpp; name = GameAction.cpp; path = source/GameAction.cpp; sourceTree = "<group>"; };
		A00D4207B8915B5E7E9B4619 /* RandomEvent.h */ = {isa = PBXFileReference; fileEncoding = 4; lastKnownFileType = sourcecode.c.h; name = RandomEvent.h; path = source/RandomEvent.h; sourceTree = "<group>"; };
		A2A948EE929342C8F84C65D1 /* TestContext.h */ = {isa = PBXFileReference; fileEncoding = 4; lastKnownFileType = sourcecode.c.h; name = TestContext.h; path = source/TestContext.h; sourceTree = "<group>"; };
		A2A94C40A8DCA99809AD5DEE /* MapPlanetCard.h */ = {isa = PBXFileReference; fileEncoding = 4; lastKnownFileType = sourcecode.c.h; name = MapPlanetCard.h; path = source/MapPlanetCard.h; sourceTree = "<group>"; };
		A3134EC4B1CCA5546A10C3EF /* TestContext.cpp */ = {isa = PBXFileReference; fileEncoding = 4; lastKnownFileType = sourcecode.cpp.cpp; name = TestContext.cpp; path = source/TestContext.cpp; sourceTree = "<group>"; };
		A3754152958FBC924E9F76A9 /* opengl.cpp */ = {isa = PBXFileReference; fileEncoding = 4; lastKnownFileType = sourcecode.cpp.cpp; name = opengl.cpp; path = source/opengl.cpp; sourceTree = "<group>"; };
		A3B9425983D66B182BD724B4 /* ConditionsStore.h */ = {isa = PBXFileReference; fileEncoding = 4; lastKnownFileType = sourcecode.c.h; name = ConditionsStore.h; path = source/ConditionsStore.h; sourceTree = "<group>"; };
		A7E640C7A366679B27CCADAC /* GameLoadingPanel.cpp */ = {isa = PBXFileReference; fileEncoding = 4; lastKnownFileType = sourcecode.cpp.cpp; name = GameLoadingPanel.cpp; path = source/GameLoadingPanel.cpp; sourceTree = "<group>"; };
		A7F240B4AC219841424A387A /* Logger.cpp */ = {isa = PBXFileReference; fileEncoding = 4; lastKnownFileType = sourcecode.cpp.cpp; name = Logger.cpp; path = source/Logger.cpp; sourceTree = "<group>"; };
		A90633FD1EE602FD000DA6C0 /* LogbookPanel.cpp */ = {isa = PBXFileReference; fileEncoding = 4; lastKnownFileType = sourcecode.cpp.cpp; name = LogbookPanel.cpp; path = source/LogbookPanel.cpp; sourceTree = "<group>"; };
		A90633FE1EE602FD000DA6C0 /* LogbookPanel.h */ = {isa = PBXFileReference; fileEncoding = 4; lastKnownFileType = sourcecode.c.h; name = LogbookPanel.h; path = source/LogbookPanel.h; sourceTree = "<group>"; };
		A90C15D71D5BD55700708F3A /* Minable.cpp */ = {isa = PBXFileReference; fileEncoding = 4; lastKnownFileType = sourcecode.cpp.cpp; name = Minable.cpp; path = source/Minable.cpp; sourceTree = "<group>"; };
		A90C15D81D5BD55700708F3A /* Minable.h */ = {isa = PBXFileReference; fileEncoding = 4; lastKnownFileType = sourcecode.c.h; name = Minable.h; path = source/Minable.h; sourceTree = "<group>"; };
		A90C15DA1D5BD56800708F3A /* Rectangle.cpp */ = {isa = PBXFileReference; fileEncoding = 4; lastKnownFileType = sourcecode.cpp.cpp; name = Rectangle.cpp; path = source/Rectangle.cpp; sourceTree = "<group>"; };
		A90C15DB1D5BD56800708F3A /* Rectangle.h */ = {isa = PBXFileReference; fileEncoding = 4; lastKnownFileType = sourcecode.c.h; name = Rectangle.h; path = source/Rectangle.h; sourceTree = "<group>"; };
		A93931FA1988135200C2A87B /* libturbojpeg.0.dylib */ = {isa = PBXFileReference; lastKnownFileType = "compiled.mach-o.dylib"; name = libturbojpeg.0.dylib; path = "/usr/local/opt/jpeg-turbo/lib/libturbojpeg.0.dylib"; sourceTree = "<absolute>"; };
		A93931FC1988136B00C2A87B /* libpng16.dylib */ = {isa = PBXFileReference; lastKnownFileType = "compiled.mach-o.dylib"; name = libpng16.dylib; path = /usr/local/opt/libpng/lib/libpng16.dylib; sourceTree = "<absolute>"; };
		A94408A41982F3E600610427 /* endless-sky.iconset */ = {isa = PBXFileReference; lastKnownFileType = folder.iconset; name = "endless-sky.iconset"; path = "icons/endless-sky.iconset"; sourceTree = "<group>"; };
		A966A5A91B964E6300DFF69C /* Person.cpp */ = {isa = PBXFileReference; fileEncoding = 4; lastKnownFileType = sourcecode.cpp.cpp; name = Person.cpp; path = source/Person.cpp; sourceTree = "<group>"; };
		A966A5AA1B964E6300DFF69C /* Person.h */ = {isa = PBXFileReference; fileEncoding = 4; lastKnownFileType = sourcecode.c.h; name = Person.h; path = source/Person.h; sourceTree = "<group>"; };
		A96862CD1AE6FD0A004FE1FE /* Account.cpp */ = {isa = PBXFileReference; fileEncoding = 4; lastKnownFileType = sourcecode.cpp.cpp; name = Account.cpp; path = source/Account.cpp; sourceTree = "<group>"; };
		A96862CE1AE6FD0A004FE1FE /* Account.h */ = {isa = PBXFileReference; fileEncoding = 4; lastKnownFileType = sourcecode.c.h; name = Account.h; path = source/Account.h; sourceTree = "<group>"; };
		A96862CF1AE6FD0A004FE1FE /* AI.cpp */ = {isa = PBXFileReference; fileEncoding = 4; lastKnownFileType = sourcecode.cpp.cpp; name = AI.cpp; path = source/AI.cpp; sourceTree = "<group>"; };
		A96862D01AE6FD0A004FE1FE /* AI.h */ = {isa = PBXFileReference; fileEncoding = 4; lastKnownFileType = sourcecode.c.h; name = AI.h; path = source/AI.h; sourceTree = "<group>"; };
		A96862D11AE6FD0A004FE1FE /* Angle.cpp */ = {isa = PBXFileReference; fileEncoding = 4; lastKnownFileType = sourcecode.cpp.cpp; name = Angle.cpp; path = source/Angle.cpp; sourceTree = "<group>"; };
		A96862D21AE6FD0A004FE1FE /* Angle.h */ = {isa = PBXFileReference; fileEncoding = 4; lastKnownFileType = sourcecode.c.h; name = Angle.h; path = source/Angle.h; sourceTree = "<group>"; };
		A96862D51AE6FD0A004FE1FE /* Armament.cpp */ = {isa = PBXFileReference; fileEncoding = 4; lastKnownFileType = sourcecode.cpp.cpp; name = Armament.cpp; path = source/Armament.cpp; sourceTree = "<group>"; };
		A96862D61AE6FD0A004FE1FE /* Armament.h */ = {isa = PBXFileReference; fileEncoding = 4; lastKnownFileType = sourcecode.c.h; name = Armament.h; path = source/Armament.h; sourceTree = "<group>"; };
		A96862D71AE6FD0A004FE1FE /* AsteroidField.cpp */ = {isa = PBXFileReference; fileEncoding = 4; lastKnownFileType = sourcecode.cpp.cpp; name = AsteroidField.cpp; path = source/AsteroidField.cpp; sourceTree = "<group>"; };
		A96862D81AE6FD0A004FE1FE /* AsteroidField.h */ = {isa = PBXFileReference; fileEncoding = 4; lastKnownFileType = sourcecode.c.h; name = AsteroidField.h; path = source/AsteroidField.h; sourceTree = "<group>"; };
		A96862D91AE6FD0A004FE1FE /* Audio.cpp */ = {isa = PBXFileReference; fileEncoding = 4; lastKnownFileType = sourcecode.cpp.cpp; name = Audio.cpp; path = source/Audio.cpp; sourceTree = "<group>"; };
		A96862DA1AE6FD0A004FE1FE /* Audio.h */ = {isa = PBXFileReference; fileEncoding = 4; lastKnownFileType = sourcecode.c.h; name = Audio.h; path = source/Audio.h; sourceTree = "<group>"; };
		A96862DB1AE6FD0A004FE1FE /* BankPanel.cpp */ = {isa = PBXFileReference; fileEncoding = 4; lastKnownFileType = sourcecode.cpp.cpp; name = BankPanel.cpp; path = source/BankPanel.cpp; sourceTree = "<group>"; };
		A96862DC1AE6FD0A004FE1FE /* BankPanel.h */ = {isa = PBXFileReference; fileEncoding = 4; lastKnownFileType = sourcecode.c.h; name = BankPanel.h; path = source/BankPanel.h; sourceTree = "<group>"; };
		A96862DF1AE6FD0A004FE1FE /* BoardingPanel.cpp */ = {isa = PBXFileReference; fileEncoding = 4; lastKnownFileType = sourcecode.cpp.cpp; name = BoardingPanel.cpp; path = source/BoardingPanel.cpp; sourceTree = "<group>"; };
		A96862E01AE6FD0A004FE1FE /* BoardingPanel.h */ = {isa = PBXFileReference; fileEncoding = 4; lastKnownFileType = sourcecode.c.h; name = BoardingPanel.h; path = source/BoardingPanel.h; sourceTree = "<group>"; };
		A96862E11AE6FD0A004FE1FE /* CaptureOdds.cpp */ = {isa = PBXFileReference; fileEncoding = 4; lastKnownFileType = sourcecode.cpp.cpp; name = CaptureOdds.cpp; path = source/CaptureOdds.cpp; sourceTree = "<group>"; };
		A96862E21AE6FD0A004FE1FE /* CaptureOdds.h */ = {isa = PBXFileReference; fileEncoding = 4; lastKnownFileType = sourcecode.c.h; name = CaptureOdds.h; path = source/CaptureOdds.h; sourceTree = "<group>"; };
		A96862E31AE6FD0A004FE1FE /* CargoHold.cpp */ = {isa = PBXFileReference; fileEncoding = 4; lastKnownFileType = sourcecode.cpp.cpp; name = CargoHold.cpp; path = source/CargoHold.cpp; sourceTree = "<group>"; };
		A96862E41AE6FD0A004FE1FE /* CargoHold.h */ = {isa = PBXFileReference; fileEncoding = 4; lastKnownFileType = sourcecode.c.h; name = CargoHold.h; path = source/CargoHold.h; sourceTree = "<group>"; };
		A96862E51AE6FD0A004FE1FE /* ClickZone.h */ = {isa = PBXFileReference; fileEncoding = 4; lastKnownFileType = sourcecode.c.h; name = ClickZone.h; path = source/ClickZone.h; sourceTree = "<group>"; };
		A96862E61AE6FD0A004FE1FE /* Color.cpp */ = {isa = PBXFileReference; fileEncoding = 4; lastKnownFileType = sourcecode.cpp.cpp; name = Color.cpp; path = source/Color.cpp; sourceTree = "<group>"; };
		A96862E71AE6FD0A004FE1FE /* Color.h */ = {isa = PBXFileReference; fileEncoding = 4; lastKnownFileType = sourcecode.c.h; name = Color.h; path = source/Color.h; sourceTree = "<group>"; };
		A96862E81AE6FD0A004FE1FE /* Command.cpp */ = {isa = PBXFileReference; fileEncoding = 4; lastKnownFileType = sourcecode.cpp.cpp; name = Command.cpp; path = source/Command.cpp; sourceTree = "<group>"; };
		A96862E91AE6FD0A004FE1FE /* Command.h */ = {isa = PBXFileReference; fileEncoding = 4; lastKnownFileType = sourcecode.c.h; name = Command.h; path = source/Command.h; sourceTree = "<group>"; };
		A96862EA1AE6FD0A004FE1FE /* ConditionSet.cpp */ = {isa = PBXFileReference; fileEncoding = 4; lastKnownFileType = sourcecode.cpp.cpp; name = ConditionSet.cpp; path = source/ConditionSet.cpp; sourceTree = "<group>"; };
		A96862EB1AE6FD0A004FE1FE /* ConditionSet.h */ = {isa = PBXFileReference; fileEncoding = 4; lastKnownFileType = sourcecode.c.h; name = ConditionSet.h; path = source/ConditionSet.h; sourceTree = "<group>"; };
		A96862EC1AE6FD0A004FE1FE /* Conversation.cpp */ = {isa = PBXFileReference; fileEncoding = 4; lastKnownFileType = sourcecode.cpp.cpp; name = Conversation.cpp; path = source/Conversation.cpp; sourceTree = "<group>"; };
		A96862ED1AE6FD0A004FE1FE /* Conversation.h */ = {isa = PBXFileReference; fileEncoding = 4; lastKnownFileType = sourcecode.c.h; name = Conversation.h; path = source/Conversation.h; sourceTree = "<group>"; };
		A96862EE1AE6FD0A004FE1FE /* ConversationPanel.cpp */ = {isa = PBXFileReference; fileEncoding = 4; lastKnownFileType = sourcecode.cpp.cpp; name = ConversationPanel.cpp; path = source/ConversationPanel.cpp; sourceTree = "<group>"; };
		A96862EF1AE6FD0A004FE1FE /* ConversationPanel.h */ = {isa = PBXFileReference; fileEncoding = 4; lastKnownFileType = sourcecode.c.h; name = ConversationPanel.h; path = source/ConversationPanel.h; sourceTree = "<group>"; };
		A96862F01AE6FD0A004FE1FE /* DataFile.cpp */ = {isa = PBXFileReference; fileEncoding = 4; lastKnownFileType = sourcecode.cpp.cpp; name = DataFile.cpp; path = source/DataFile.cpp; sourceTree = "<group>"; };
		A96862F11AE6FD0A004FE1FE /* DataFile.h */ = {isa = PBXFileReference; fileEncoding = 4; lastKnownFileType = sourcecode.c.h; name = DataFile.h; path = source/DataFile.h; sourceTree = "<group>"; };
		A96862F21AE6FD0A004FE1FE /* DataNode.cpp */ = {isa = PBXFileReference; fileEncoding = 4; lastKnownFileType = sourcecode.cpp.cpp; name = DataNode.cpp; path = source/DataNode.cpp; sourceTree = "<group>"; };
		A96862F31AE6FD0A004FE1FE /* DataNode.h */ = {isa = PBXFileReference; fileEncoding = 4; lastKnownFileType = sourcecode.c.h; name = DataNode.h; path = source/DataNode.h; sourceTree = "<group>"; };
		A96862F41AE6FD0A004FE1FE /* DataWriter.cpp */ = {isa = PBXFileReference; fileEncoding = 4; lastKnownFileType = sourcecode.cpp.cpp; name = DataWriter.cpp; path = source/DataWriter.cpp; sourceTree = "<group>"; };
		A96862F51AE6FD0A004FE1FE /* DataWriter.h */ = {isa = PBXFileReference; fileEncoding = 4; lastKnownFileType = sourcecode.c.h; name = DataWriter.h; path = source/DataWriter.h; sourceTree = "<group>"; };
		A96862F61AE6FD0A004FE1FE /* Date.cpp */ = {isa = PBXFileReference; fileEncoding = 4; lastKnownFileType = sourcecode.cpp.cpp; name = Date.cpp; path = source/Date.cpp; sourceTree = "<group>"; };
		A96862F71AE6FD0A004FE1FE /* Date.h */ = {isa = PBXFileReference; fileEncoding = 4; lastKnownFileType = sourcecode.c.h; name = Date.h; path = source/Date.h; sourceTree = "<group>"; };
		A96862F81AE6FD0A004FE1FE /* Dialog.cpp */ = {isa = PBXFileReference; fileEncoding = 4; lastKnownFileType = sourcecode.cpp.cpp; name = Dialog.cpp; path = source/Dialog.cpp; sourceTree = "<group>"; };
		A96862F91AE6FD0B004FE1FE /* Dialog.h */ = {isa = PBXFileReference; fileEncoding = 4; lastKnownFileType = sourcecode.c.h; name = Dialog.h; path = source/Dialog.h; sourceTree = "<group>"; };
		A96862FA1AE6FD0B004FE1FE /* DistanceMap.cpp */ = {isa = PBXFileReference; fileEncoding = 4; lastKnownFileType = sourcecode.cpp.cpp; name = DistanceMap.cpp; path = source/DistanceMap.cpp; sourceTree = "<group>"; };
		A96862FB1AE6FD0B004FE1FE /* DistanceMap.h */ = {isa = PBXFileReference; fileEncoding = 4; lastKnownFileType = sourcecode.c.h; name = DistanceMap.h; path = source/DistanceMap.h; sourceTree = "<group>"; };
		A96862FE1AE6FD0B004FE1FE /* DrawList.cpp */ = {isa = PBXFileReference; fileEncoding = 4; lastKnownFileType = sourcecode.cpp.cpp; name = DrawList.cpp; path = source/DrawList.cpp; sourceTree = "<group>"; };
		A96862FF1AE6FD0B004FE1FE /* DrawList.h */ = {isa = PBXFileReference; fileEncoding = 4; lastKnownFileType = sourcecode.c.h; name = DrawList.h; path = source/DrawList.h; sourceTree = "<group>"; };
		A96863001AE6FD0B004FE1FE /* Effect.cpp */ = {isa = PBXFileReference; fileEncoding = 4; lastKnownFileType = sourcecode.cpp.cpp; name = Effect.cpp; path = source/Effect.cpp; sourceTree = "<group>"; };
		A96863011AE6FD0B004FE1FE /* Effect.h */ = {isa = PBXFileReference; fileEncoding = 4; lastKnownFileType = sourcecode.c.h; name = Effect.h; path = source/Effect.h; sourceTree = "<group>"; };
		A96863021AE6FD0B004FE1FE /* Engine.cpp */ = {isa = PBXFileReference; fileEncoding = 4; lastKnownFileType = sourcecode.cpp.cpp; name = Engine.cpp; path = source/Engine.cpp; sourceTree = "<group>"; };
		A96863031AE6FD0B004FE1FE /* Engine.h */ = {isa = PBXFileReference; fileEncoding = 4; lastKnownFileType = sourcecode.c.h; name = Engine.h; path = source/Engine.h; sourceTree = "<group>"; };
		A96863041AE6FD0B004FE1FE /* EscortDisplay.cpp */ = {isa = PBXFileReference; fileEncoding = 4; lastKnownFileType = sourcecode.cpp.cpp; name = EscortDisplay.cpp; path = source/EscortDisplay.cpp; sourceTree = "<group>"; };
		A96863051AE6FD0B004FE1FE /* EscortDisplay.h */ = {isa = PBXFileReference; fileEncoding = 4; lastKnownFileType = sourcecode.c.h; name = EscortDisplay.h; path = source/EscortDisplay.h; sourceTree = "<group>"; };
		A96863061AE6FD0B004FE1FE /* Files.cpp */ = {isa = PBXFileReference; fileEncoding = 4; lastKnownFileType = sourcecode.cpp.cpp; name = Files.cpp; path = source/Files.cpp; sourceTree = "<group>"; };
		A96863071AE6FD0B004FE1FE /* Files.h */ = {isa = PBXFileReference; fileEncoding = 4; lastKnownFileType = sourcecode.c.h; name = Files.h; path = source/Files.h; sourceTree = "<group>"; };
		A96863081AE6FD0B004FE1FE /* FillShader.cpp */ = {isa = PBXFileReference; fileEncoding = 4; lastKnownFileType = sourcecode.cpp.cpp; name = FillShader.cpp; path = source/FillShader.cpp; sourceTree = "<group>"; };
		A96863091AE6FD0B004FE1FE /* FillShader.h */ = {isa = PBXFileReference; fileEncoding = 4; lastKnownFileType = sourcecode.c.h; name = FillShader.h; path = source/FillShader.h; sourceTree = "<group>"; };
		A968630A1AE6FD0B004FE1FE /* Fleet.cpp */ = {isa = PBXFileReference; fileEncoding = 4; lastKnownFileType = sourcecode.cpp.cpp; name = Fleet.cpp; path = source/Fleet.cpp; sourceTree = "<group>"; };
		A968630B1AE6FD0B004FE1FE /* Fleet.h */ = {isa = PBXFileReference; fileEncoding = 4; lastKnownFileType = sourcecode.c.h; name = Fleet.h; path = source/Fleet.h; sourceTree = "<group>"; };
		A968630C1AE6FD0B004FE1FE /* Font.cpp */ = {isa = PBXFileReference; fileEncoding = 4; lastKnownFileType = sourcecode.cpp.cpp; name = Font.cpp; path = source/text/Font.cpp; sourceTree = "<group>"; };
		A968630D1AE6FD0B004FE1FE /* Font.h */ = {isa = PBXFileReference; fileEncoding = 4; lastKnownFileType = sourcecode.c.h; name = Font.h; path = source/text/Font.h; sourceTree = "<group>"; };
		A968630E1AE6FD0B004FE1FE /* FontSet.cpp */ = {isa = PBXFileReference; fileEncoding = 4; lastKnownFileType = sourcecode.cpp.cpp; name = FontSet.cpp; path = source/text/FontSet.cpp; sourceTree = "<group>"; };
		A968630F1AE6FD0B004FE1FE /* FontSet.h */ = {isa = PBXFileReference; fileEncoding = 4; lastKnownFileType = sourcecode.c.h; name = FontSet.h; path = source/text/FontSet.h; sourceTree = "<group>"; };
		A96863101AE6FD0B004FE1FE /* Format.cpp */ = {isa = PBXFileReference; fileEncoding = 4; lastKnownFileType = sourcecode.cpp.cpp; name = Format.cpp; path = source/text/Format.cpp; sourceTree = "<group>"; };
		A96863111AE6FD0B004FE1FE /* Format.h */ = {isa = PBXFileReference; fileEncoding = 4; lastKnownFileType = sourcecode.c.h; name = Format.h; path = source/text/Format.h; sourceTree = "<group>"; };
		A96863121AE6FD0B004FE1FE /* FrameTimer.cpp */ = {isa = PBXFileReference; fileEncoding = 4; lastKnownFileType = sourcecode.cpp.cpp; name = FrameTimer.cpp; path = source/FrameTimer.cpp; sourceTree = "<group>"; };
		A96863131AE6FD0B004FE1FE /* FrameTimer.h */ = {isa = PBXFileReference; fileEncoding = 4; lastKnownFileType = sourcecode.c.h; name = FrameTimer.h; path = source/FrameTimer.h; sourceTree = "<group>"; };
		A96863141AE6FD0B004FE1FE /* Galaxy.cpp */ = {isa = PBXFileReference; fileEncoding = 4; lastKnownFileType = sourcecode.cpp.cpp; name = Galaxy.cpp; path = source/Galaxy.cpp; sourceTree = "<group>"; };
		A96863151AE6FD0B004FE1FE /* Galaxy.h */ = {isa = PBXFileReference; fileEncoding = 4; lastKnownFileType = sourcecode.c.h; name = Galaxy.h; path = source/Galaxy.h; sourceTree = "<group>"; };
		A96863161AE6FD0B004FE1FE /* GameData.cpp */ = {isa = PBXFileReference; fileEncoding = 4; lastKnownFileType = sourcecode.cpp.cpp; name = GameData.cpp; path = source/GameData.cpp; sourceTree = "<group>"; };
		A96863171AE6FD0B004FE1FE /* GameData.h */ = {isa = PBXFileReference; fileEncoding = 4; lastKnownFileType = sourcecode.c.h; name = GameData.h; path = source/GameData.h; sourceTree = "<group>"; };
		A96863181AE6FD0B004FE1FE /* GameEvent.cpp */ = {isa = PBXFileReference; fileEncoding = 4; lastKnownFileType = sourcecode.cpp.cpp; name = GameEvent.cpp; path = source/GameEvent.cpp; sourceTree = "<group>"; };
		A96863191AE6FD0B004FE1FE /* GameEvent.h */ = {isa = PBXFileReference; fileEncoding = 4; lastKnownFileType = sourcecode.c.h; name = GameEvent.h; path = source/GameEvent.h; sourceTree = "<group>"; };
		A968631B1AE6FD0B004FE1FE /* Government.cpp */ = {isa = PBXFileReference; fileEncoding = 4; lastKnownFileType = sourcecode.cpp.cpp; name = Government.cpp; path = source/Government.cpp; sourceTree = "<group>"; };
		A968631C1AE6FD0B004FE1FE /* Government.h */ = {isa = PBXFileReference; fileEncoding = 4; lastKnownFileType = sourcecode.c.h; name = Government.h; path = source/Government.h; sourceTree = "<group>"; };
		A968631D1AE6FD0B004FE1FE /* HailPanel.cpp */ = {isa = PBXFileReference; fileEncoding = 4; lastKnownFileType = sourcecode.cpp.cpp; name = HailPanel.cpp; path = source/HailPanel.cpp; sourceTree = "<group>"; };
		A968631E1AE6FD0B004FE1FE /* HailPanel.h */ = {isa = PBXFileReference; fileEncoding = 4; lastKnownFileType = sourcecode.c.h; name = HailPanel.h; path = source/HailPanel.h; sourceTree = "<group>"; };
		A968631F1AE6FD0B004FE1FE /* HiringPanel.cpp */ = {isa = PBXFileReference; fileEncoding = 4; lastKnownFileType = sourcecode.cpp.cpp; name = HiringPanel.cpp; path = source/HiringPanel.cpp; sourceTree = "<group>"; };
		A96863201AE6FD0B004FE1FE /* HiringPanel.h */ = {isa = PBXFileReference; fileEncoding = 4; lastKnownFileType = sourcecode.c.h; name = HiringPanel.h; path = source/HiringPanel.h; sourceTree = "<group>"; };
		A96863211AE6FD0B004FE1FE /* ImageBuffer.cpp */ = {isa = PBXFileReference; fileEncoding = 4; lastKnownFileType = sourcecode.cpp.cpp; name = ImageBuffer.cpp; path = source/ImageBuffer.cpp; sourceTree = "<group>"; };
		A96863221AE6FD0B004FE1FE /* ImageBuffer.h */ = {isa = PBXFileReference; fileEncoding = 4; lastKnownFileType = sourcecode.c.h; name = ImageBuffer.h; path = source/ImageBuffer.h; sourceTree = "<group>"; };
		A96863251AE6FD0B004FE1FE /* Information.cpp */ = {isa = PBXFileReference; fileEncoding = 4; lastKnownFileType = sourcecode.cpp.cpp; name = Information.cpp; path = source/Information.cpp; sourceTree = "<group>"; };
		A96863261AE6FD0B004FE1FE /* Information.h */ = {isa = PBXFileReference; fileEncoding = 4; lastKnownFileType = sourcecode.c.h; name = Information.h; path = source/Information.h; sourceTree = "<group>"; };
		A96863271AE6FD0B004FE1FE /* Interface.cpp */ = {isa = PBXFileReference; fileEncoding = 4; lastKnownFileType = sourcecode.cpp.cpp; name = Interface.cpp; path = source/Interface.cpp; sourceTree = "<group>"; };
		A96863281AE6FD0B004FE1FE /* Interface.h */ = {isa = PBXFileReference; fileEncoding = 4; lastKnownFileType = sourcecode.c.h; name = Interface.h; path = source/Interface.h; sourceTree = "<group>"; };
		A96863291AE6FD0B004FE1FE /* LineShader.cpp */ = {isa = PBXFileReference; fileEncoding = 4; lastKnownFileType = sourcecode.cpp.cpp; name = LineShader.cpp; path = source/LineShader.cpp; sourceTree = "<group>"; };
		A968632A1AE6FD0B004FE1FE /* LineShader.h */ = {isa = PBXFileReference; fileEncoding = 4; lastKnownFileType = sourcecode.c.h; name = LineShader.h; path = source/LineShader.h; sourceTree = "<group>"; };
		A968632B1AE6FD0B004FE1FE /* LoadPanel.cpp */ = {isa = PBXFileReference; fileEncoding = 4; lastKnownFileType = sourcecode.cpp.cpp; name = LoadPanel.cpp; path = source/LoadPanel.cpp; sourceTree = "<group>"; };
		A968632C1AE6FD0B004FE1FE /* LoadPanel.h */ = {isa = PBXFileReference; fileEncoding = 4; lastKnownFileType = sourcecode.c.h; name = LoadPanel.h; path = source/LoadPanel.h; sourceTree = "<group>"; };
		A968632D1AE6FD0B004FE1FE /* LocationFilter.cpp */ = {isa = PBXFileReference; fileEncoding = 4; lastKnownFileType = sourcecode.cpp.cpp; name = LocationFilter.cpp; path = source/LocationFilter.cpp; sourceTree = "<group>"; };
		A968632E1AE6FD0B004FE1FE /* LocationFilter.h */ = {isa = PBXFileReference; fileEncoding = 4; lastKnownFileType = sourcecode.c.h; name = LocationFilter.h; path = source/LocationFilter.h; sourceTree = "<group>"; };
		A968632F1AE6FD0B004FE1FE /* main.cpp */ = {isa = PBXFileReference; fileEncoding = 4; lastKnownFileType = sourcecode.cpp.cpp; name = main.cpp; path = source/main.cpp; sourceTree = "<group>"; };
		A96863301AE6FD0B004FE1FE /* MainPanel.cpp */ = {isa = PBXFileReference; fileEncoding = 4; lastKnownFileType = sourcecode.cpp.cpp; name = MainPanel.cpp; path = source/MainPanel.cpp; sourceTree = "<group>"; };
		A96863311AE6FD0B004FE1FE /* MainPanel.h */ = {isa = PBXFileReference; fileEncoding = 4; lastKnownFileType = sourcecode.c.h; name = MainPanel.h; path = source/MainPanel.h; sourceTree = "<group>"; };
		A96863321AE6FD0C004FE1FE /* MapDetailPanel.cpp */ = {isa = PBXFileReference; fileEncoding = 4; lastKnownFileType = sourcecode.cpp.cpp; name = MapDetailPanel.cpp; path = source/MapDetailPanel.cpp; sourceTree = "<group>"; };
		A96863331AE6FD0C004FE1FE /* MapDetailPanel.h */ = {isa = PBXFileReference; fileEncoding = 4; lastKnownFileType = sourcecode.c.h; name = MapDetailPanel.h; path = source/MapDetailPanel.h; sourceTree = "<group>"; };
		A96863341AE6FD0C004FE1FE /* MapPanel.cpp */ = {isa = PBXFileReference; fileEncoding = 4; lastKnownFileType = sourcecode.cpp.cpp; name = MapPanel.cpp; path = source/MapPanel.cpp; sourceTree = "<group>"; };
		A96863351AE6FD0C004FE1FE /* MapPanel.h */ = {isa = PBXFileReference; fileEncoding = 4; lastKnownFileType = sourcecode.c.h; name = MapPanel.h; path = source/MapPanel.h; sourceTree = "<group>"; };
		A96863361AE6FD0C004FE1FE /* Mask.cpp */ = {isa = PBXFileReference; fileEncoding = 4; lastKnownFileType = sourcecode.cpp.cpp; name = Mask.cpp; path = source/Mask.cpp; sourceTree = "<group>"; };
		A96863371AE6FD0C004FE1FE /* Mask.h */ = {isa = PBXFileReference; fileEncoding = 4; lastKnownFileType = sourcecode.c.h; name = Mask.h; path = source/Mask.h; sourceTree = "<group>"; };
		A96863381AE6FD0C004FE1FE /* MenuPanel.cpp */ = {isa = PBXFileReference; fileEncoding = 4; lastKnownFileType = sourcecode.cpp.cpp; name = MenuPanel.cpp; path = source/MenuPanel.cpp; sourceTree = "<group>"; };
		A96863391AE6FD0C004FE1FE /* MenuPanel.h */ = {isa = PBXFileReference; fileEncoding = 4; lastKnownFileType = sourcecode.c.h; name = MenuPanel.h; path = source/MenuPanel.h; sourceTree = "<group>"; };
		A968633A1AE6FD0C004FE1FE /* Messages.cpp */ = {isa = PBXFileReference; fileEncoding = 4; lastKnownFileType = sourcecode.cpp.cpp; name = Messages.cpp; path = source/Messages.cpp; sourceTree = "<group>"; };
		A968633B1AE6FD0C004FE1FE /* Messages.h */ = {isa = PBXFileReference; fileEncoding = 4; lastKnownFileType = sourcecode.c.h; name = Messages.h; path = source/Messages.h; sourceTree = "<group>"; };
		A968633C1AE6FD0C004FE1FE /* Mission.cpp */ = {isa = PBXFileReference; fileEncoding = 4; lastKnownFileType = sourcecode.cpp.cpp; name = Mission.cpp; path = source/Mission.cpp; sourceTree = "<group>"; };
		A968633D1AE6FD0C004FE1FE /* Mission.h */ = {isa = PBXFileReference; fileEncoding = 4; lastKnownFileType = sourcecode.c.h; name = Mission.h; path = source/Mission.h; sourceTree = "<group>"; };
		A968633E1AE6FD0C004FE1FE /* MissionAction.cpp */ = {isa = PBXFileReference; fileEncoding = 4; lastKnownFileType = sourcecode.cpp.cpp; name = MissionAction.cpp; path = source/MissionAction.cpp; sourceTree = "<group>"; };
		A968633F1AE6FD0C004FE1FE /* MissionAction.h */ = {isa = PBXFileReference; fileEncoding = 4; lastKnownFileType = sourcecode.c.h; name = MissionAction.h; path = source/MissionAction.h; sourceTree = "<group>"; };
		A96863401AE6FD0C004FE1FE /* MissionPanel.cpp */ = {isa = PBXFileReference; fileEncoding = 4; lastKnownFileType = sourcecode.cpp.cpp; name = MissionPanel.cpp; path = source/MissionPanel.cpp; sourceTree = "<group>"; };
		A96863411AE6FD0C004FE1FE /* MissionPanel.h */ = {isa = PBXFileReference; fileEncoding = 4; lastKnownFileType = sourcecode.c.h; name = MissionPanel.h; path = source/MissionPanel.h; sourceTree = "<group>"; };
		A96863421AE6FD0C004FE1FE /* Mortgage.cpp */ = {isa = PBXFileReference; fileEncoding = 4; lastKnownFileType = sourcecode.cpp.cpp; name = Mortgage.cpp; path = source/Mortgage.cpp; sourceTree = "<group>"; };
		A96863431AE6FD0C004FE1FE /* Mortgage.h */ = {isa = PBXFileReference; fileEncoding = 4; lastKnownFileType = sourcecode.c.h; name = Mortgage.h; path = source/Mortgage.h; sourceTree = "<group>"; };
		A96863441AE6FD0C004FE1FE /* NPC.cpp */ = {isa = PBXFileReference; fileEncoding = 4; lastKnownFileType = sourcecode.cpp.cpp; name = NPC.cpp; path = source/NPC.cpp; sourceTree = "<group>"; };
		A96863451AE6FD0C004FE1FE /* NPC.h */ = {isa = PBXFileReference; fileEncoding = 4; lastKnownFileType = sourcecode.c.h; name = NPC.h; path = source/NPC.h; sourceTree = "<group>"; };
		A96863461AE6FD0C004FE1FE /* Outfit.cpp */ = {isa = PBXFileReference; fileEncoding = 4; lastKnownFileType = sourcecode.cpp.cpp; name = Outfit.cpp; path = source/Outfit.cpp; sourceTree = "<group>"; };
		A96863471AE6FD0C004FE1FE /* Outfit.h */ = {isa = PBXFileReference; fileEncoding = 4; lastKnownFileType = sourcecode.c.h; name = Outfit.h; path = source/Outfit.h; sourceTree = "<group>"; };
		A96863481AE6FD0C004FE1FE /* OutfitInfoDisplay.cpp */ = {isa = PBXFileReference; fileEncoding = 4; lastKnownFileType = sourcecode.cpp.cpp; name = OutfitInfoDisplay.cpp; path = source/OutfitInfoDisplay.cpp; sourceTree = "<group>"; };
		A96863491AE6FD0C004FE1FE /* OutfitInfoDisplay.h */ = {isa = PBXFileReference; fileEncoding = 4; lastKnownFileType = sourcecode.c.h; name = OutfitInfoDisplay.h; path = source/OutfitInfoDisplay.h; sourceTree = "<group>"; };
		A968634A1AE6FD0C004FE1FE /* OutfitterPanel.cpp */ = {isa = PBXFileReference; fileEncoding = 4; lastKnownFileType = sourcecode.cpp.cpp; name = OutfitterPanel.cpp; path = source/OutfitterPanel.cpp; sourceTree = "<group>"; };
		A968634B1AE6FD0C004FE1FE /* OutfitterPanel.h */ = {isa = PBXFileReference; fileEncoding = 4; lastKnownFileType = sourcecode.c.h; name = OutfitterPanel.h; path = source/OutfitterPanel.h; sourceTree = "<group>"; };
		A968634C1AE6FD0C004FE1FE /* OutlineShader.cpp */ = {isa = PBXFileReference; fileEncoding = 4; lastKnownFileType = sourcecode.cpp.cpp; name = OutlineShader.cpp; path = source/OutlineShader.cpp; sourceTree = "<group>"; };
		A968634D1AE6FD0C004FE1FE /* OutlineShader.h */ = {isa = PBXFileReference; fileEncoding = 4; lastKnownFileType = sourcecode.c.h; name = OutlineShader.h; path = source/OutlineShader.h; sourceTree = "<group>"; };
		A968634E1AE6FD0C004FE1FE /* Panel.cpp */ = {isa = PBXFileReference; fileEncoding = 4; lastKnownFileType = sourcecode.cpp.cpp; name = Panel.cpp; path = source/Panel.cpp; sourceTree = "<group>"; };
		A968634F1AE6FD0C004FE1FE /* Panel.h */ = {isa = PBXFileReference; fileEncoding = 4; lastKnownFileType = sourcecode.c.h; name = Panel.h; path = source/Panel.h; sourceTree = "<group>"; };
		A96863501AE6FD0C004FE1FE /* Personality.cpp */ = {isa = PBXFileReference; fileEncoding = 4; lastKnownFileType = sourcecode.cpp.cpp; name = Personality.cpp; path = source/Personality.cpp; sourceTree = "<group>"; };
		A96863511AE6FD0C004FE1FE /* Personality.h */ = {isa = PBXFileReference; fileEncoding = 4; lastKnownFileType = sourcecode.c.h; name = Personality.h; path = source/Personality.h; sourceTree = "<group>"; };
		A96863521AE6FD0C004FE1FE /* Phrase.cpp */ = {isa = PBXFileReference; fileEncoding = 4; lastKnownFileType = sourcecode.cpp.cpp; name = Phrase.cpp; path = source/Phrase.cpp; sourceTree = "<group>"; };
		A96863531AE6FD0C004FE1FE /* Phrase.h */ = {isa = PBXFileReference; fileEncoding = 4; lastKnownFileType = sourcecode.c.h; name = Phrase.h; path = source/Phrase.h; sourceTree = "<group>"; };
		A96863541AE6FD0C004FE1FE /* pi.h */ = {isa = PBXFileReference; fileEncoding = 4; lastKnownFileType = sourcecode.c.h; name = pi.h; path = source/pi.h; sourceTree = "<group>"; };
		A96863551AE6FD0C004FE1FE /* Planet.cpp */ = {isa = PBXFileReference; fileEncoding = 4; lastKnownFileType = sourcecode.cpp.cpp; name = Planet.cpp; path = source/Planet.cpp; sourceTree = "<group>"; };
		A96863561AE6FD0C004FE1FE /* Planet.h */ = {isa = PBXFileReference; fileEncoding = 4; lastKnownFileType = sourcecode.c.h; name = Planet.h; path = source/Planet.h; sourceTree = "<group>"; };
		A96863571AE6FD0C004FE1FE /* PlanetPanel.cpp */ = {isa = PBXFileReference; fileEncoding = 4; lastKnownFileType = sourcecode.cpp.cpp; name = PlanetPanel.cpp; path = source/PlanetPanel.cpp; sourceTree = "<group>"; };
		A96863581AE6FD0C004FE1FE /* PlanetPanel.h */ = {isa = PBXFileReference; fileEncoding = 4; lastKnownFileType = sourcecode.c.h; name = PlanetPanel.h; path = source/PlanetPanel.h; sourceTree = "<group>"; };
		A96863591AE6FD0C004FE1FE /* PlayerInfo.cpp */ = {isa = PBXFileReference; fileEncoding = 4; lastKnownFileType = sourcecode.cpp.cpp; name = PlayerInfo.cpp; path = source/PlayerInfo.cpp; sourceTree = "<group>"; };
		A968635A1AE6FD0C004FE1FE /* PlayerInfo.h */ = {isa = PBXFileReference; fileEncoding = 4; lastKnownFileType = sourcecode.c.h; name = PlayerInfo.h; path = source/PlayerInfo.h; sourceTree = "<group>"; };
		A968635B1AE6FD0C004FE1FE /* Point.cpp */ = {isa = PBXFileReference; fileEncoding = 4; lastKnownFileType = sourcecode.cpp.cpp; name = Point.cpp; path = source/Point.cpp; sourceTree = "<group>"; };
		A968635C1AE6FD0C004FE1FE /* Point.h */ = {isa = PBXFileReference; fileEncoding = 4; lastKnownFileType = sourcecode.c.h; name = Point.h; path = source/Point.h; sourceTree = "<group>"; };
		A968635D1AE6FD0C004FE1FE /* PointerShader.cpp */ = {isa = PBXFileReference; fileEncoding = 4; lastKnownFileType = sourcecode.cpp.cpp; name = PointerShader.cpp; path = source/PointerShader.cpp; sourceTree = "<group>"; };
		A968635E1AE6FD0C004FE1FE /* PointerShader.h */ = {isa = PBXFileReference; fileEncoding = 4; lastKnownFileType = sourcecode.c.h; name = PointerShader.h; path = source/PointerShader.h; sourceTree = "<group>"; };
		A968635F1AE6FD0C004FE1FE /* Politics.cpp */ = {isa = PBXFileReference; fileEncoding = 4; lastKnownFileType = sourcecode.cpp.cpp; name = Politics.cpp; path = source/Politics.cpp; sourceTree = "<group>"; };
		A96863601AE6FD0C004FE1FE /* Politics.h */ = {isa = PBXFileReference; fileEncoding = 4; lastKnownFileType = sourcecode.c.h; name = Politics.h; path = source/Politics.h; sourceTree = "<group>"; };
		A96863611AE6FD0C004FE1FE /* Preferences.cpp */ = {isa = PBXFileReference; fileEncoding = 4; lastKnownFileType = sourcecode.cpp.cpp; name = Preferences.cpp; path = source/Preferences.cpp; sourceTree = "<group>"; };
		A96863621AE6FD0C004FE1FE /* Preferences.h */ = {isa = PBXFileReference; fileEncoding = 4; lastKnownFileType = sourcecode.c.h; name = Preferences.h; path = source/Preferences.h; sourceTree = "<group>"; };
		A96863631AE6FD0C004FE1FE /* PreferencesPanel.cpp */ = {isa = PBXFileReference; fileEncoding = 4; lastKnownFileType = sourcecode.cpp.cpp; name = PreferencesPanel.cpp; path = source/PreferencesPanel.cpp; sourceTree = "<group>"; };
		A96863641AE6FD0C004FE1FE /* PreferencesPanel.h */ = {isa = PBXFileReference; fileEncoding = 4; lastKnownFileType = sourcecode.c.h; name = PreferencesPanel.h; path = source/PreferencesPanel.h; sourceTree = "<group>"; };
		A96863651AE6FD0C004FE1FE /* Projectile.cpp */ = {isa = PBXFileReference; fileEncoding = 4; lastKnownFileType = sourcecode.cpp.cpp; name = Projectile.cpp; path = source/Projectile.cpp; sourceTree = "<group>"; };
		A96863661AE6FD0C004FE1FE /* Projectile.h */ = {isa = PBXFileReference; fileEncoding = 4; lastKnownFileType = sourcecode.c.h; name = Projectile.h; path = source/Projectile.h; sourceTree = "<group>"; };
		A96863671AE6FD0C004FE1FE /* Radar.cpp */ = {isa = PBXFileReference; fileEncoding = 4; lastKnownFileType = sourcecode.cpp.cpp; name = Radar.cpp; path = source/Radar.cpp; sourceTree = "<group>"; };
		A96863681AE6FD0C004FE1FE /* Radar.h */ = {isa = PBXFileReference; fileEncoding = 4; lastKnownFileType = sourcecode.c.h; name = Radar.h; path = source/Radar.h; sourceTree = "<group>"; };
		A96863691AE6FD0D004FE1FE /* Random.cpp */ = {isa = PBXFileReference; fileEncoding = 4; lastKnownFileType = sourcecode.cpp.cpp; name = Random.cpp; path = source/Random.cpp; sourceTree = "<group>"; };
		A968636A1AE6FD0D004FE1FE /* Random.h */ = {isa = PBXFileReference; fileEncoding = 4; lastKnownFileType = sourcecode.c.h; name = Random.h; path = source/Random.h; sourceTree = "<group>"; };
		A968636B1AE6FD0D004FE1FE /* RingShader.cpp */ = {isa = PBXFileReference; fileEncoding = 4; lastKnownFileType = sourcecode.cpp.cpp; name = RingShader.cpp; path = source/RingShader.cpp; sourceTree = "<group>"; };
		A968636C1AE6FD0D004FE1FE /* RingShader.h */ = {isa = PBXFileReference; fileEncoding = 4; lastKnownFileType = sourcecode.c.h; name = RingShader.h; path = source/RingShader.h; sourceTree = "<group>"; };
		A968636D1AE6FD0D004FE1FE /* Sale.h */ = {isa = PBXFileReference; fileEncoding = 4; lastKnownFileType = sourcecode.c.h; name = Sale.h; path = source/Sale.h; sourceTree = "<group>"; };
		A968636E1AE6FD0D004FE1FE /* SavedGame.cpp */ = {isa = PBXFileReference; fileEncoding = 4; lastKnownFileType = sourcecode.cpp.cpp; name = SavedGame.cpp; path = source/SavedGame.cpp; sourceTree = "<group>"; };
		A968636F1AE6FD0D004FE1FE /* SavedGame.h */ = {isa = PBXFileReference; fileEncoding = 4; lastKnownFileType = sourcecode.c.h; name = SavedGame.h; path = source/SavedGame.h; sourceTree = "<group>"; };
		A96863701AE6FD0D004FE1FE /* Screen.cpp */ = {isa = PBXFileReference; fileEncoding = 4; lastKnownFileType = sourcecode.cpp.cpp; name = Screen.cpp; path = source/Screen.cpp; sourceTree = "<group>"; };
		A96863711AE6FD0D004FE1FE /* Screen.h */ = {isa = PBXFileReference; fileEncoding = 4; lastKnownFileType = sourcecode.c.h; name = Screen.h; path = source/Screen.h; sourceTree = "<group>"; };
		A96863721AE6FD0D004FE1FE /* Set.h */ = {isa = PBXFileReference; fileEncoding = 4; lastKnownFileType = sourcecode.c.h; name = Set.h; path = source/Set.h; sourceTree = "<group>"; };
		A96863731AE6FD0D004FE1FE /* Shader.cpp */ = {isa = PBXFileReference; fileEncoding = 4; lastKnownFileType = sourcecode.cpp.cpp; name = Shader.cpp; path = source/Shader.cpp; sourceTree = "<group>"; };
		A96863741AE6FD0D004FE1FE /* Shader.h */ = {isa = PBXFileReference; fileEncoding = 4; lastKnownFileType = sourcecode.c.h; name = Shader.h; path = source/Shader.h; sourceTree = "<group>"; };
		A96863751AE6FD0D004FE1FE /* shift.h */ = {isa = PBXFileReference; fileEncoding = 4; lastKnownFileType = sourcecode.c.h; name = shift.h; path = source/shift.h; sourceTree = "<group>"; };
		A96863761AE6FD0D004FE1FE /* Ship.cpp */ = {isa = PBXFileReference; fileEncoding = 4; lastKnownFileType = sourcecode.cpp.cpp; name = Ship.cpp; path = source/Ship.cpp; sourceTree = "<group>"; };
		A96863771AE6FD0D004FE1FE /* Ship.h */ = {isa = PBXFileReference; fileEncoding = 4; lastKnownFileType = sourcecode.c.h; name = Ship.h; path = source/Ship.h; sourceTree = "<group>"; };
		A96863781AE6FD0D004FE1FE /* ShipEvent.cpp */ = {isa = PBXFileReference; fileEncoding = 4; lastKnownFileType = sourcecode.cpp.cpp; name = ShipEvent.cpp; path = source/ShipEvent.cpp; sourceTree = "<group>"; };
		A96863791AE6FD0D004FE1FE /* ShipEvent.h */ = {isa = PBXFileReference; fileEncoding = 4; lastKnownFileType = sourcecode.c.h; name = ShipEvent.h; path = source/ShipEvent.h; sourceTree = "<group>"; };
		A968637A1AE6FD0D004FE1FE /* ShipInfoDisplay.cpp */ = {isa = PBXFileReference; fileEncoding = 4; lastKnownFileType = sourcecode.cpp.cpp; name = ShipInfoDisplay.cpp; path = source/ShipInfoDisplay.cpp; sourceTree = "<group>"; };
		A968637B1AE6FD0D004FE1FE /* ShipInfoDisplay.h */ = {isa = PBXFileReference; fileEncoding = 4; lastKnownFileType = sourcecode.c.h; name = ShipInfoDisplay.h; path = source/ShipInfoDisplay.h; sourceTree = "<group>"; };
		A968637C1AE6FD0D004FE1FE /* ShipyardPanel.cpp */ = {isa = PBXFileReference; fileEncoding = 4; lastKnownFileType = sourcecode.cpp.cpp; name = ShipyardPanel.cpp; path = source/ShipyardPanel.cpp; sourceTree = "<group>"; };
		A968637D1AE6FD0D004FE1FE /* ShipyardPanel.h */ = {isa = PBXFileReference; fileEncoding = 4; lastKnownFileType = sourcecode.c.h; name = ShipyardPanel.h; path = source/ShipyardPanel.h; sourceTree = "<group>"; };
		A968637E1AE6FD0D004FE1FE /* ShopPanel.cpp */ = {isa = PBXFileReference; fileEncoding = 4; lastKnownFileType = sourcecode.cpp.cpp; name = ShopPanel.cpp; path = source/ShopPanel.cpp; sourceTree = "<group>"; };
		A968637F1AE6FD0D004FE1FE /* ShopPanel.h */ = {isa = PBXFileReference; fileEncoding = 4; lastKnownFileType = sourcecode.c.h; name = ShopPanel.h; path = source/ShopPanel.h; sourceTree = "<group>"; };
		A96863801AE6FD0D004FE1FE /* Sound.cpp */ = {isa = PBXFileReference; fileEncoding = 4; lastKnownFileType = sourcecode.cpp.cpp; name = Sound.cpp; path = source/Sound.cpp; sourceTree = "<group>"; };
		A96863811AE6FD0D004FE1FE /* Sound.h */ = {isa = PBXFileReference; fileEncoding = 4; lastKnownFileType = sourcecode.c.h; name = Sound.h; path = source/Sound.h; sourceTree = "<group>"; };
		A96863821AE6FD0D004FE1FE /* SpaceportPanel.cpp */ = {isa = PBXFileReference; fileEncoding = 4; lastKnownFileType = sourcecode.cpp.cpp; name = SpaceportPanel.cpp; path = source/SpaceportPanel.cpp; sourceTree = "<group>"; };
		A96863831AE6FD0D004FE1FE /* SpaceportPanel.h */ = {isa = PBXFileReference; fileEncoding = 4; lastKnownFileType = sourcecode.c.h; name = SpaceportPanel.h; path = source/SpaceportPanel.h; sourceTree = "<group>"; };
		A96863841AE6FD0D004FE1FE /* Sprite.cpp */ = {isa = PBXFileReference; fileEncoding = 4; lastKnownFileType = sourcecode.cpp.cpp; name = Sprite.cpp; path = source/Sprite.cpp; sourceTree = "<group>"; };
		A96863851AE6FD0D004FE1FE /* Sprite.h */ = {isa = PBXFileReference; fileEncoding = 4; lastKnownFileType = sourcecode.c.h; name = Sprite.h; path = source/Sprite.h; sourceTree = "<group>"; };
		A96863861AE6FD0D004FE1FE /* SpriteQueue.cpp */ = {isa = PBXFileReference; fileEncoding = 4; lastKnownFileType = sourcecode.cpp.cpp; name = SpriteQueue.cpp; path = source/SpriteQueue.cpp; sourceTree = "<group>"; };
		A96863871AE6FD0D004FE1FE /* SpriteQueue.h */ = {isa = PBXFileReference; fileEncoding = 4; lastKnownFileType = sourcecode.c.h; name = SpriteQueue.h; path = source/SpriteQueue.h; sourceTree = "<group>"; };
		A96863881AE6FD0D004FE1FE /* SpriteSet.cpp */ = {isa = PBXFileReference; fileEncoding = 4; lastKnownFileType = sourcecode.cpp.cpp; name = SpriteSet.cpp; path = source/SpriteSet.cpp; sourceTree = "<group>"; };
		A96863891AE6FD0D004FE1FE /* SpriteSet.h */ = {isa = PBXFileReference; fileEncoding = 4; lastKnownFileType = sourcecode.c.h; name = SpriteSet.h; path = source/SpriteSet.h; sourceTree = "<group>"; };
		A968638A1AE6FD0D004FE1FE /* SpriteShader.cpp */ = {isa = PBXFileReference; fileEncoding = 4; lastKnownFileType = sourcecode.cpp.cpp; name = SpriteShader.cpp; path = source/SpriteShader.cpp; sourceTree = "<group>"; };
		A968638B1AE6FD0D004FE1FE /* SpriteShader.h */ = {isa = PBXFileReference; fileEncoding = 4; lastKnownFileType = sourcecode.c.h; name = SpriteShader.h; path = source/SpriteShader.h; sourceTree = "<group>"; };
		A968638C1AE6FD0D004FE1FE /* StarField.cpp */ = {isa = PBXFileReference; fileEncoding = 4; lastKnownFileType = sourcecode.cpp.cpp; name = StarField.cpp; path = source/StarField.cpp; sourceTree = "<group>"; };
		A968638D1AE6FD0D004FE1FE /* StarField.h */ = {isa = PBXFileReference; fileEncoding = 4; lastKnownFileType = sourcecode.c.h; name = StarField.h; path = source/StarField.h; sourceTree = "<group>"; };
		A968638E1AE6FD0D004FE1FE /* StartConditions.cpp */ = {isa = PBXFileReference; fileEncoding = 4; lastKnownFileType = sourcecode.cpp.cpp; name = StartConditions.cpp; path = source/StartConditions.cpp; sourceTree = "<group>"; };
		A968638F1AE6FD0D004FE1FE /* StartConditions.h */ = {isa = PBXFileReference; fileEncoding = 4; lastKnownFileType = sourcecode.c.h; name = StartConditions.h; path = source/StartConditions.h; sourceTree = "<group>"; };
		A96863901AE6FD0D004FE1FE /* StellarObject.cpp */ = {isa = PBXFileReference; fileEncoding = 4; lastKnownFileType = sourcecode.cpp.cpp; name = StellarObject.cpp; path = source/StellarObject.cpp; sourceTree = "<group>"; };
		A96863911AE6FD0D004FE1FE /* StellarObject.h */ = {isa = PBXFileReference; fileEncoding = 4; lastKnownFileType = sourcecode.c.h; name = StellarObject.h; path = source/StellarObject.h; sourceTree = "<group>"; };
		A96863921AE6FD0D004FE1FE /* System.cpp */ = {isa = PBXFileReference; fileEncoding = 4; lastKnownFileType = sourcecode.cpp.cpp; name = System.cpp; path = source/System.cpp; sourceTree = "<group>"; };
		A96863931AE6FD0D004FE1FE /* System.h */ = {isa = PBXFileReference; fileEncoding = 4; lastKnownFileType = sourcecode.c.h; name = System.h; path = source/System.h; sourceTree = "<group>"; };
		A96863941AE6FD0D004FE1FE /* Table.cpp */ = {isa = PBXFileReference; fileEncoding = 4; lastKnownFileType = sourcecode.cpp.cpp; name = Table.cpp; path = source/text/Table.cpp; sourceTree = "<group>"; };
		A96863951AE6FD0D004FE1FE /* Table.h */ = {isa = PBXFileReference; fileEncoding = 4; lastKnownFileType = sourcecode.c.h; name = Table.h; path = source/text/Table.h; sourceTree = "<group>"; };
		A96863961AE6FD0D004FE1FE /* Trade.cpp */ = {isa = PBXFileReference; fileEncoding = 4; lastKnownFileType = sourcecode.cpp.cpp; name = Trade.cpp; path = source/Trade.cpp; sourceTree = "<group>"; };
		A96863971AE6FD0D004FE1FE /* Trade.h */ = {isa = PBXFileReference; fileEncoding = 4; lastKnownFileType = sourcecode.c.h; name = Trade.h; path = source/Trade.h; sourceTree = "<group>"; };
		A96863981AE6FD0D004FE1FE /* TradingPanel.cpp */ = {isa = PBXFileReference; fileEncoding = 4; lastKnownFileType = sourcecode.cpp.cpp; name = TradingPanel.cpp; path = source/TradingPanel.cpp; sourceTree = "<group>"; };
		A96863991AE6FD0D004FE1FE /* TradingPanel.h */ = {isa = PBXFileReference; fileEncoding = 4; lastKnownFileType = sourcecode.c.h; name = TradingPanel.h; path = source/TradingPanel.h; sourceTree = "<group>"; };
		A968639A1AE6FD0D004FE1FE /* UI.cpp */ = {isa = PBXFileReference; fileEncoding = 4; lastKnownFileType = sourcecode.cpp.cpp; name = UI.cpp; path = source/UI.cpp; sourceTree = "<group>"; };
		A968639B1AE6FD0D004FE1FE /* UI.h */ = {isa = PBXFileReference; fileEncoding = 4; lastKnownFileType = sourcecode.c.h; name = UI.h; path = source/UI.h; sourceTree = "<group>"; };
		A968639C1AE6FD0D004FE1FE /* Weapon.cpp */ = {isa = PBXFileReference; fileEncoding = 4; lastKnownFileType = sourcecode.cpp.cpp; name = Weapon.cpp; path = source/Weapon.cpp; sourceTree = "<group>"; };
		A968639D1AE6FD0D004FE1FE /* Weapon.h */ = {isa = PBXFileReference; fileEncoding = 4; lastKnownFileType = sourcecode.c.h; name = Weapon.h; path = source/Weapon.h; sourceTree = "<group>"; };
		A968639E1AE6FD0D004FE1FE /* WrappedText.cpp */ = {isa = PBXFileReference; fileEncoding = 4; lastKnownFileType = sourcecode.cpp.cpp; name = WrappedText.cpp; path = source/text/WrappedText.cpp; sourceTree = "<group>"; };
		A968639F1AE6FD0E004FE1FE /* WrappedText.h */ = {isa = PBXFileReference; fileEncoding = 4; lastKnownFileType = sourcecode.c.h; name = WrappedText.h; path = source/text/WrappedText.h; sourceTree = "<group>"; };
		A97C24E81B17BE35007DDFA1 /* MapOutfitterPanel.cpp */ = {isa = PBXFileReference; fileEncoding = 4; lastKnownFileType = sourcecode.cpp.cpp; name = MapOutfitterPanel.cpp; path = source/MapOutfitterPanel.cpp; sourceTree = "<group>"; };
		A97C24E91B17BE35007DDFA1 /* MapOutfitterPanel.h */ = {isa = PBXFileReference; fileEncoding = 4; lastKnownFileType = sourcecode.c.h; name = MapOutfitterPanel.h; path = source/MapOutfitterPanel.h; sourceTree = "<group>"; };
		A97C24EB1B17BE3C007DDFA1 /* MapShipyardPanel.cpp */ = {isa = PBXFileReference; fileEncoding = 4; lastKnownFileType = sourcecode.cpp.cpp; name = MapShipyardPanel.cpp; path = source/MapShipyardPanel.cpp; sourceTree = "<group>"; };
		A97C24EC1B17BE3C007DDFA1 /* MapShipyardPanel.h */ = {isa = PBXFileReference; fileEncoding = 4; lastKnownFileType = sourcecode.c.h; name = MapShipyardPanel.h; path = source/MapShipyardPanel.h; sourceTree = "<group>"; };
		A98150801EA9634A00428AD6 /* ShipInfoPanel.cpp */ = {isa = PBXFileReference; fileEncoding = 4; lastKnownFileType = sourcecode.cpp.cpp; name = ShipInfoPanel.cpp; path = source/ShipInfoPanel.cpp; sourceTree = "<group>"; };
		A98150811EA9634A00428AD6 /* ShipInfoPanel.h */ = {isa = PBXFileReference; fileEncoding = 4; lastKnownFileType = sourcecode.c.h; name = ShipInfoPanel.h; path = source/ShipInfoPanel.h; sourceTree = "<group>"; };
		A98150831EA9635D00428AD6 /* PlayerInfoPanel.cpp */ = {isa = PBXFileReference; fileEncoding = 4; lastKnownFileType = sourcecode.cpp.cpp; name = PlayerInfoPanel.cpp; path = source/PlayerInfoPanel.cpp; sourceTree = "<group>"; };
		A98150841EA9635D00428AD6 /* PlayerInfoPanel.h */ = {isa = PBXFileReference; fileEncoding = 4; lastKnownFileType = sourcecode.c.h; name = PlayerInfoPanel.h; path = source/PlayerInfoPanel.h; sourceTree = "<group>"; };
		A99F7A4F195DF3E8002C30B8 /* Images.xcassets */ = {isa = PBXFileReference; lastKnownFileType = folder.assetcatalog; name = Images.xcassets; path = XCode/Images.xcassets; sourceTree = SOURCE_ROOT; };
		A99F7A51195DF3F9002C30B8 /* EndlessSky-Info.plist */ = {isa = PBXFileReference; fileEncoding = 4; lastKnownFileType = text.plist.xml; name = "EndlessSky-Info.plist"; path = "XCode/EndlessSky-Info.plist"; sourceTree = SOURCE_ROOT; };
		A99F7A6F195DF44B002C30B8 /* credits.txt */ = {isa = PBXFileReference; fileEncoding = 4; lastKnownFileType = text; path = credits.txt; sourceTree = "<group>"; };
		A99F7A94195DF44B002C30B8 /* keys.txt */ = {isa = PBXFileReference; fileEncoding = 4; lastKnownFileType = text; path = keys.txt; sourceTree = "<group>"; };
		A99F7A95195DF44B002C30B8 /* license.txt */ = {isa = PBXFileReference; fileEncoding = 4; lastKnownFileType = text; path = license.txt; sourceTree = "<group>"; };
		A99F7B32195DF45E002C30B8 /* data */ = {isa = PBXFileReference; lastKnownFileType = folder; path = data; sourceTree = "<group>"; };
		A99F7B33195DF45E002C30B8 /* images */ = {isa = PBXFileReference; lastKnownFileType = folder; path = images; sourceTree = "<group>"; };
		A9A5297319996C9F002D7C35 /* sounds */ = {isa = PBXFileReference; lastKnownFileType = folder; path = sounds; sourceTree = "<group>"; };
		A9A5297519996CC3002D7C35 /* OpenAL.framework */ = {isa = PBXFileReference; lastKnownFileType = wrapper.framework; name = OpenAL.framework; path = System/Library/Frameworks/OpenAL.framework; sourceTree = SDKROOT; };
		A9B99D001C616AD000BE7C2E /* ItemInfoDisplay.cpp */ = {isa = PBXFileReference; fileEncoding = 4; lastKnownFileType = sourcecode.cpp.cpp; name = ItemInfoDisplay.cpp; path = source/ItemInfoDisplay.cpp; sourceTree = "<group>"; };
		A9B99D011C616AD000BE7C2E /* ItemInfoDisplay.h */ = {isa = PBXFileReference; fileEncoding = 4; lastKnownFileType = sourcecode.c.h; name = ItemInfoDisplay.h; path = source/ItemInfoDisplay.h; sourceTree = "<group>"; };
		A9B99D031C616AF200BE7C2E /* MapSalesPanel.cpp */ = {isa = PBXFileReference; fileEncoding = 4; lastKnownFileType = sourcecode.cpp.cpp; name = MapSalesPanel.cpp; path = source/MapSalesPanel.cpp; sourceTree = "<group>"; };
		A9B99D041C616AF200BE7C2E /* MapSalesPanel.h */ = {isa = PBXFileReference; fileEncoding = 4; lastKnownFileType = sourcecode.c.h; name = MapSalesPanel.h; path = source/MapSalesPanel.h; sourceTree = "<group>"; };
		A9BDFB521E00B8AA00A6B27E /* Music.cpp */ = {isa = PBXFileReference; fileEncoding = 4; lastKnownFileType = sourcecode.cpp.cpp; name = Music.cpp; path = source/Music.cpp; sourceTree = "<group>"; };
		A9BDFB531E00B8AA00A6B27E /* Music.h */ = {isa = PBXFileReference; fileEncoding = 4; lastKnownFileType = sourcecode.c.h; name = Music.h; path = source/Music.h; sourceTree = "<group>"; };
		A9BDFB551E00B94700A6B27E /* libmad.0.dylib */ = {isa = PBXFileReference; lastKnownFileType = "compiled.mach-o.dylib"; name = libmad.0.dylib; path = build/libmad.0.dylib; sourceTree = "<group>"; };
		A9C70E0E1C0E5B51000B3D14 /* File.cpp */ = {isa = PBXFileReference; fileEncoding = 4; lastKnownFileType = sourcecode.cpp.cpp; name = File.cpp; path = source/File.cpp; sourceTree = "<group>"; };
		A9C70E0F1C0E5B51000B3D14 /* File.h */ = {isa = PBXFileReference; fileEncoding = 4; lastKnownFileType = sourcecode.c.h; name = File.h; path = source/File.h; sourceTree = "<group>"; };
		A9CC52691950C9F6004E4E22 /* Endless Sky.app */ = {isa = PBXFileReference; explicitFileType = wrapper.application; includeInIndex = 0; path = "Endless Sky.app"; sourceTree = BUILT_PRODUCTS_DIR; };
		A9CC526C1950C9F6004E4E22 /* Cocoa.framework */ = {isa = PBXFileReference; lastKnownFileType = wrapper.framework; name = Cocoa.framework; path = System/Library/Frameworks/Cocoa.framework; sourceTree = SDKROOT; };
		A9CC526F1950C9F6004E4E22 /* AppKit.framework */ = {isa = PBXFileReference; lastKnownFileType = wrapper.framework; name = AppKit.framework; path = System/Library/Frameworks/AppKit.framework; sourceTree = SDKROOT; };
		A9CC52701950C9F6004E4E22 /* CoreData.framework */ = {isa = PBXFileReference; lastKnownFileType = wrapper.framework; name = CoreData.framework; path = System/Library/Frameworks/CoreData.framework; sourceTree = SDKROOT; };
		A9CC52711950C9F6004E4E22 /* Foundation.framework */ = {isa = PBXFileReference; lastKnownFileType = wrapper.framework; name = Foundation.framework; path = System/Library/Frameworks/Foundation.framework; sourceTree = SDKROOT; };
		A9D40D19195DFAA60086EE52 /* OpenGL.framework */ = {isa = PBXFileReference; lastKnownFileType = wrapper.framework; name = OpenGL.framework; path = System/Library/Frameworks/OpenGL.framework; sourceTree = SDKROOT; };
		AE57401AA43232EDEABFAE13 /* Logger.h */ = {isa = PBXFileReference; fileEncoding = 4; lastKnownFileType = sourcecode.c.h; name = Logger.h; path = source/Logger.h; sourceTree = "<group>"; };
		B55C239B2303CE8A005C1A14 /* GameWindow.cpp */ = {isa = PBXFileReference; fileEncoding = 4; lastKnownFileType = sourcecode.cpp.cpp; name = GameWindow.cpp; path = source/GameWindow.cpp; sourceTree = "<group>"; };
		B55C239C2303CE8A005C1A14 /* GameWindow.h */ = {isa = PBXFileReference; fileEncoding = 4; lastKnownFileType = sourcecode.c.h; name = GameWindow.h; path = source/GameWindow.h; sourceTree = "<group>"; };
		B590161121ED4A0E00799178 /* Utf8.cpp */ = {isa = PBXFileReference; fileEncoding = 4; lastKnownFileType = sourcecode.cpp.cpp; name = Utf8.cpp; path = source/text/Utf8.cpp; sourceTree = "<group>"; };
		B590161221ED4A0F00799178 /* Utf8.h */ = {isa = PBXFileReference; fileEncoding = 4; lastKnownFileType = sourcecode.c.h; name = Utf8.h; path = source/text/Utf8.h; sourceTree = "<group>"; };
		B590162021ED4A0F00799178 /* DisplayText.h */ = {isa = PBXFileReference; fileEncoding = 4; lastKnownFileType = sourcecode.c.h; name = DisplayText.h; path = source/text/DisplayText.h; sourceTree = "<group>"; };
		B5DDA6922001B7F600DBA76A /* News.cpp */ = {isa = PBXFileReference; fileEncoding = 4; lastKnownFileType = sourcecode.cpp.cpp; name = News.cpp; path = source/News.cpp; sourceTree = "<group>"; };
		B5DDA6932001B7F600DBA76A /* News.h */ = {isa = PBXFileReference; fileEncoding = 4; lastKnownFileType = sourcecode.c.h; name = News.h; path = source/News.h; sourceTree = "<group>"; };
		C36345D8A06AE061537CEF85 /* JumpTypes.h */ = {isa = PBXFileReference; fileEncoding = 4; lastKnownFileType = sourcecode.c.h; name = JumpTypes.h; path = source/JumpTypes.h; sourceTree = "<group>"; };
		C49D4EA08DF168A83B1C7B07 /* Hazard.cpp */ = {isa = PBXFileReference; fileEncoding = 4; lastKnownFileType = sourcecode.cpp.cpp; name = Hazard.cpp; path = source/Hazard.cpp; sourceTree = "<group>"; };
		C62B4D15899E5F47443D0ED6 /* DamageProfile.cpp */ = {isa = PBXFileReference; fileEncoding = 4; lastKnownFileType = sourcecode.cpp.cpp; name = DamageProfile.cpp; path = source/DamageProfile.cpp; sourceTree = "<group>"; };
		CCE547DBB6C74E18E1B84D29 /* PrintData.h */ = {isa = PBXFileReference; fileEncoding = 4; lastKnownFileType = sourcecode.c.h; name = PrintData.h; path = source/PrintData.h; sourceTree = "<group>"; };
		D0FA4800BE72C1B5A7D567B9 /* MenuAnimationPanel.cpp */ = {isa = PBXFileReference; fileEncoding = 4; lastKnownFileType = sourcecode.cpp.cpp; name = MenuAnimationPanel.cpp; path = source/MenuAnimationPanel.cpp; sourceTree = "<group>"; };
		DB9A43BA91B3BC47186BF05E /* UniverseObjects.h */ = {isa = PBXFileReference; fileEncoding = 4; lastKnownFileType = sourcecode.c.h; name = UniverseObjects.h; path = source/UniverseObjects.h; sourceTree = "<group>"; };
		DC8146D5A145C2DA87D98F1F /* GameLoadingPanel.h */ = {isa = PBXFileReference; fileEncoding = 4; lastKnownFileType = sourcecode.c.h; name = GameLoadingPanel.h; path = source/GameLoadingPanel.h; sourceTree = "<group>"; };
		DE844E2BBF82C39B568527CB /* ByName.h */ = {isa = PBXFileReference; fileEncoding = 4; lastKnownFileType = sourcecode.c.h; name = ByName.h; path = source/comparators/ByName.h; sourceTree = "<group>"; };
		DF8D57DF1FC25842001525DA /* Dictionary.cpp */ = {isa = PBXFileReference; fileEncoding = 4; lastKnownFileType = sourcecode.cpp.cpp; name = Dictionary.cpp; path = source/Dictionary.cpp; sourceTree = "<group>"; };
		DF8D57E01FC25842001525DA /* Dictionary.h */ = {isa = PBXFileReference; fileEncoding = 4; lastKnownFileType = sourcecode.c.h; name = Dictionary.h; path = source/Dictionary.h; sourceTree = "<group>"; };
		DF8D57E21FC25889001525DA /* Visual.cpp */ = {isa = PBXFileReference; fileEncoding = 4; lastKnownFileType = sourcecode.cpp.cpp; name = Visual.cpp; path = source/Visual.cpp; sourceTree = "<group>"; };
		DF8D57E31FC25889001525DA /* Visual.h */ = {isa = PBXFileReference; fileEncoding = 4; lastKnownFileType = sourcecode.c.h; name = Visual.h; path = source/Visual.h; sourceTree = "<group>"; };
		DFAAE2A21FD4A25C0072C0A8 /* BatchDrawList.cpp */ = {isa = PBXFileReference; fileEncoding = 4; lastKnownFileType = sourcecode.cpp.cpp; name = BatchDrawList.cpp; path = source/BatchDrawList.cpp; sourceTree = "<group>"; };
		DFAAE2A31FD4A25C0072C0A8 /* BatchDrawList.h */ = {isa = PBXFileReference; fileEncoding = 4; lastKnownFileType = sourcecode.c.h; name = BatchDrawList.h; path = source/BatchDrawList.h; sourceTree = "<group>"; };
		DFAAE2A41FD4A25C0072C0A8 /* BatchShader.cpp */ = {isa = PBXFileReference; fileEncoding = 4; lastKnownFileType = sourcecode.cpp.cpp; name = BatchShader.cpp; path = source/BatchShader.cpp; sourceTree = "<group>"; };
		DFAAE2A51FD4A25C0072C0A8 /* BatchShader.h */ = {isa = PBXFileReference; fileEncoding = 4; lastKnownFileType = sourcecode.c.h; name = BatchShader.h; path = source/BatchShader.h; sourceTree = "<group>"; };
		DFAAE2A81FD4A27B0072C0A8 /* ImageSet.cpp */ = {isa = PBXFileReference; fileEncoding = 4; lastKnownFileType = sourcecode.cpp.cpp; name = ImageSet.cpp; path = source/ImageSet.cpp; sourceTree = "<group>"; };
		DFAAE2A91FD4A27B0072C0A8 /* ImageSet.h */ = {isa = PBXFileReference; fileEncoding = 4; lastKnownFileType = sourcecode.c.h; name = ImageSet.h; path = source/ImageSet.h; sourceTree = "<group>"; };
		E8B4490F8091C6E3EF571515 /* Wormhole.h */ = {isa = PBXFileReference; fileEncoding = 4; lastKnownFileType = sourcecode.c.h; name = Wormhole.h; path = source/Wormhole.h; sourceTree = "<group>"; };
		E8F645ACA30BA0E95F83803C /* FireCommand.cpp */ = {isa = PBXFileReference; fileEncoding = 4; lastKnownFileType = sourcecode.cpp.cpp; name = FireCommand.cpp; path = source/FireCommand.cpp; sourceTree = "<group>"; };
		EB4645F28765D37290EA6F78 /* FireCommand.h */ = {isa = PBXFileReference; fileEncoding = 4; lastKnownFileType = sourcecode.c.h; name = FireCommand.h; path = source/FireCommand.h; sourceTree = "<group>"; };
		EB634E95A88454ADDB8644B1 /* opengl.h */ = {isa = PBXFileReference; fileEncoding = 4; lastKnownFileType = sourcecode.c.h; name = opengl.h; path = source/opengl.h; sourceTree = "<group>"; };
		F434470BA8F3DE8B46D475C5 /* StartConditionsPanel.h */ = {isa = PBXFileReference; fileEncoding = 4; lastKnownFileType = sourcecode.c.h; name = StartConditionsPanel.h; path = source/StartConditionsPanel.h; sourceTree = "<group>"; };
		F8C14CFB89472482F77C051D /* Weather.h */ = {isa = PBXFileReference; fileEncoding = 4; lastKnownFileType = sourcecode.c.h; name = Weather.h; path = source/Weather.h; sourceTree = "<group>"; };
		FBFA4270B7EE3F1C61EA9A44 /* ShipJumpNavigation.h */ = {isa = PBXFileReference; fileEncoding = 4; lastKnownFileType = sourcecode.c.h; name = ShipJumpNavigation.h; path = source/ShipJumpNavigation.h; sourceTree = "<group>"; };
/* End PBXFileReference section */

/* Begin PBXFrameworksBuildPhase section */
		A9CC52661950C9F6004E4E22 /* Frameworks */ = {
			isa = PBXFrameworksBuildPhase;
			buildActionMask = 2147483647;
			files = (
				A9BDFB561E00B94700A6B27E /* libmad.0.dylib in Frameworks */,
				A93931FD1988136B00C2A87B /* libpng16.dylib in Frameworks */,
				A93931FB1988135200C2A87B /* libturbojpeg.0.dylib in Frameworks */,
				072599D126A8CB2F007EC229 /* SDL2.framework in Frameworks */,
				A9A5297619996CC3002D7C35 /* OpenAL.framework in Frameworks */,
				A9D40D1A195DFAA60086EE52 /* OpenGL.framework in Frameworks */,
				A9CC526D1950C9F6004E4E22 /* Cocoa.framework in Frameworks */,
			);
			runOnlyForDeploymentPostprocessing = 0;
		};
/* End PBXFrameworksBuildPhase section */

/* Begin PBXGroup section */
		654D33611BE92C9200D1E5AB /* source */ = {
			isa = PBXGroup;
			children = (
<<<<<<< HEAD
				0E77AFDE2918751300864BB5 /* Playlist.cpp */,
				0E77AFDB2918751300864BB5 /* Playlist.h */,
				0E77AFDC2918751300864BB5 /* Track.cpp */,
				0E77AFDD2918751300864BB5 /* Track.h */,
				1578F880250B5F8A00D318FB /* InfoPanelState.cpp */,
				1578F882250B5F8A00D318FB /* InfoPanelState.h */,
=======
>>>>>>> a80c84a0
				A96862CD1AE6FD0A004FE1FE /* Account.cpp */,
				A96862CE1AE6FD0A004FE1FE /* Account.h */,
				A96862CF1AE6FD0A004FE1FE /* AI.cpp */,
				A96862D01AE6FD0A004FE1FE /* AI.h */,
				13B643F6BEC24349F9BC9F42 /* alignment.hpp */,
				A96862D11AE6FD0A004FE1FE /* Angle.cpp */,
				A96862D21AE6FD0A004FE1FE /* Angle.h */,
				A96862D51AE6FD0A004FE1FE /* Armament.cpp */,
				A96862D61AE6FD0A004FE1FE /* Armament.h */,
				A96862D71AE6FD0A004FE1FE /* AsteroidField.cpp */,
				A96862D81AE6FD0A004FE1FE /* AsteroidField.h */,
				A96862D91AE6FD0A004FE1FE /* Audio.cpp */,
				A96862DA1AE6FD0A004FE1FE /* Audio.h */,
				A96862DB1AE6FD0A004FE1FE /* BankPanel.cpp */,
				A96862DC1AE6FD0A004FE1FE /* BankPanel.h */,
				DFAAE2A21FD4A25C0072C0A8 /* BatchDrawList.cpp */,
				DFAAE2A31FD4A25C0072C0A8 /* BatchDrawList.h */,
				DFAAE2A41FD4A25C0072C0A8 /* BatchShader.cpp */,
				DFAAE2A51FD4A25C0072C0A8 /* BatchShader.h */,
				74F543598EEFB3745287E663 /* Bitset.cpp */,
				210C41C0BA33F71A694D5F98 /* Bitset.h */,
				A96862DF1AE6FD0A004FE1FE /* BoardingPanel.cpp */,
				A96862E01AE6FD0A004FE1FE /* BoardingPanel.h */,
				6245F8231D301C7400A7A094 /* Body.cpp */,
				6245F8241D301C7400A7A094 /* Body.h */,
				46B444A6B2A67F93BB272686 /* ByGivenOrder.h */,
				DE844E2BBF82C39B568527CB /* ByName.h */,
				A96862E11AE6FD0A004FE1FE /* CaptureOdds.cpp */,
				A96862E21AE6FD0A004FE1FE /* CaptureOdds.h */,
				A96862E31AE6FD0A004FE1FE /* CargoHold.cpp */,
				A96862E41AE6FD0A004FE1FE /* CargoHold.h */,
				6DCF4CF2972F569E6DBB8578 /* CategoryTypes.h */,
				A96862E51AE6FD0A004FE1FE /* ClickZone.h */,
				6A5716311E25BE6F00585EB2 /* CollisionSet.cpp */,
				6A5716321E25BE6F00585EB2 /* CollisionSet.h */,
				A96862E61AE6FD0A004FE1FE /* Color.cpp */,
				A96862E71AE6FD0A004FE1FE /* Color.h */,
				A96862E81AE6FD0A004FE1FE /* Command.cpp */,
				A96862E91AE6FD0A004FE1FE /* Command.h */,
				A96862EA1AE6FD0A004FE1FE /* ConditionSet.cpp */,
				A96862EB1AE6FD0A004FE1FE /* ConditionSet.h */,
				4256486EA97E57BBB38CDAF2 /* ConditionsStore.cpp */,
				A3B9425983D66B182BD724B4 /* ConditionsStore.h */,
				A96862EC1AE6FD0A004FE1FE /* Conversation.cpp */,
				A96862ED1AE6FD0A004FE1FE /* Conversation.h */,
				A96862EE1AE6FD0A004FE1FE /* ConversationPanel.cpp */,
				A96862EF1AE6FD0A004FE1FE /* ConversationPanel.h */,
				0DF34095B64BC64F666ECF5F /* CoreStartData.cpp */,
				98104FFDA18E40F4A712A8BE /* CoreStartData.h */,
				5CF247B48EEC7A3C366C1DFA /* DamageDealt.h */,
				C62B4D15899E5F47443D0ED6 /* DamageProfile.cpp */,
				19184B47B496B414EC9CE671 /* DamageProfile.h */,
				A96862F01AE6FD0A004FE1FE /* DataFile.cpp */,
				A96862F11AE6FD0A004FE1FE /* DataFile.h */,
				A96862F21AE6FD0A004FE1FE /* DataNode.cpp */,
				A96862F31AE6FD0A004FE1FE /* DataNode.h */,
				A96862F41AE6FD0A004FE1FE /* DataWriter.cpp */,
				A96862F51AE6FD0A004FE1FE /* DataWriter.h */,
				A96862F61AE6FD0A004FE1FE /* Date.cpp */,
				A96862F71AE6FD0A004FE1FE /* Date.h */,
				5155CD711DBB9FF900EF090B /* Depreciation.cpp */,
				5155CD721DBB9FF900EF090B /* Depreciation.h */,
				A96862F81AE6FD0A004FE1FE /* Dialog.cpp */,
				A96862F91AE6FD0B004FE1FE /* Dialog.h */,
				DF8D57DF1FC25842001525DA /* Dictionary.cpp */,
				DF8D57E01FC25842001525DA /* Dictionary.h */,
				2E1E458DB603BF979429117C /* DisplayText.cpp */,
				B590162021ED4A0F00799178 /* DisplayText.h */,
				A96862FA1AE6FD0B004FE1FE /* DistanceMap.cpp */,
				A96862FB1AE6FD0B004FE1FE /* DistanceMap.h */,
				A96862FE1AE6FD0B004FE1FE /* DrawList.cpp */,
				A96862FF1AE6FD0B004FE1FE /* DrawList.h */,
				A96863001AE6FD0B004FE1FE /* Effect.cpp */,
				A96863011AE6FD0B004FE1FE /* Effect.h */,
				A96863021AE6FD0B004FE1FE /* Engine.cpp */,
				A96863031AE6FD0B004FE1FE /* Engine.h */,
				A96863041AE6FD0B004FE1FE /* EscortDisplay.cpp */,
				A96863051AE6FD0B004FE1FE /* EscortDisplay.h */,
				950742538F8CECF5D4168FBC /* EsUuid.cpp */,
				86AB4B6E9C4C0490AE7F029B /* EsUuid.h */,
				086E48E490C9BAD6660C7274 /* ExclusiveItem.h */,
				A9C70E0E1C0E5B51000B3D14 /* File.cpp */,
				A9C70E0F1C0E5B51000B3D14 /* File.h */,
				A96863061AE6FD0B004FE1FE /* Files.cpp */,
				A96863071AE6FD0B004FE1FE /* Files.h */,
				A96863081AE6FD0B004FE1FE /* FillShader.cpp */,
				A96863091AE6FD0B004FE1FE /* FillShader.h */,
				E8F645ACA30BA0E95F83803C /* FireCommand.cpp */,
				EB4645F28765D37290EA6F78 /* FireCommand.h */,
				A968630A1AE6FD0B004FE1FE /* Fleet.cpp */,
				A968630B1AE6FD0B004FE1FE /* Fleet.h */,
				62C311181CE172D000409D91 /* Flotsam.cpp */,
				62C311191CE172D000409D91 /* Flotsam.h */,
				62A405B81D47DA4D0054F6A0 /* FogShader.cpp */,
				62A405B91D47DA4D0054F6A0 /* FogShader.h */,
				A968630C1AE6FD0B004FE1FE /* Font.cpp */,
				A968630D1AE6FD0B004FE1FE /* Font.h */,
				A968630E1AE6FD0B004FE1FE /* FontSet.cpp */,
				A968630F1AE6FD0B004FE1FE /* FontSet.h */,
				A96863101AE6FD0B004FE1FE /* Format.cpp */,
				A96863111AE6FD0B004FE1FE /* Format.h */,
				938E07E0235970CE00DC2C2B /* FormationPattern.cpp */,
				938E07E1235970CE00DC2C2B /* FormationPattern.h */,
				A96863121AE6FD0B004FE1FE /* FrameTimer.cpp */,
				A96863131AE6FD0B004FE1FE /* FrameTimer.h */,
				A96863141AE6FD0B004FE1FE /* Galaxy.cpp */,
				A96863151AE6FD0B004FE1FE /* Galaxy.h */,
				9F0F4096A9008E2D8F3304BB /* GameAction.cpp */,
				6833448DAEB9861D28445DD5 /* GameAction.h */,
				A96863161AE6FD0B004FE1FE /* GameData.cpp */,
				A96863171AE6FD0B004FE1FE /* GameData.h */,
				A96863181AE6FD0B004FE1FE /* GameEvent.cpp */,
				A96863191AE6FD0B004FE1FE /* GameEvent.h */,
				A7E640C7A366679B27CCADAC /* GameLoadingPanel.cpp */,
				DC8146D5A145C2DA87D98F1F /* GameLoadingPanel.h */,
				B55C239B2303CE8A005C1A14 /* GameWindow.cpp */,
				B55C239C2303CE8A005C1A14 /* GameWindow.h */,
				A968631B1AE6FD0B004FE1FE /* Government.cpp */,
				A968631C1AE6FD0B004FE1FE /* Government.h */,
				A968631D1AE6FD0B004FE1FE /* HailPanel.cpp */,
				A968631E1AE6FD0B004FE1FE /* HailPanel.h */,
				6245F8261D301C9000A7A094 /* Hardpoint.cpp */,
				6245F8271D301C9000A7A094 /* Hardpoint.h */,
				C49D4EA08DF168A83B1C7B07 /* Hazard.cpp */,
				2E644A108BCD762A2A1A899C /* Hazard.h */,
				A968631F1AE6FD0B004FE1FE /* HiringPanel.cpp */,
				A96863201AE6FD0B004FE1FE /* HiringPanel.h */,
				A96863211AE6FD0B004FE1FE /* ImageBuffer.cpp */,
				A96863221AE6FD0B004FE1FE /* ImageBuffer.h */,
				DFAAE2A81FD4A27B0072C0A8 /* ImageSet.cpp */,
				DFAAE2A91FD4A27B0072C0A8 /* ImageSet.h */,
				1578F880250B5F8A00D318FB /* InfoPanelState.cpp */,
				1578F882250B5F8A00D318FB /* InfoPanelState.h */,
				A96863251AE6FD0B004FE1FE /* Information.cpp */,
				A96863261AE6FD0B004FE1FE /* Information.h */,
				A96863271AE6FD0B004FE1FE /* Interface.cpp */,
				A96863281AE6FD0B004FE1FE /* Interface.h */,
				A9B99D001C616AD000BE7C2E /* ItemInfoDisplay.cpp */,
				A9B99D011C616AD000BE7C2E /* ItemInfoDisplay.h */,
				9BCF4321AF819E944EC02FB9 /* layout.hpp */,
				A96863291AE6FD0B004FE1FE /* LineShader.cpp */,
				A968632A1AE6FD0B004FE1FE /* LineShader.h */,
				A968632B1AE6FD0B004FE1FE /* LoadPanel.cpp */,
				A968632C1AE6FD0B004FE1FE /* LoadPanel.h */,
				A968632D1AE6FD0B004FE1FE /* LocationFilter.cpp */,
				A968632E1AE6FD0B004FE1FE /* LocationFilter.h */,
				A90633FD1EE602FD000DA6C0 /* LogbookPanel.cpp */,
				A90633FE1EE602FD000DA6C0 /* LogbookPanel.h */,
				A7F240B4AC219841424A387A /* Logger.cpp */,
				AE57401AA43232EDEABFAE13 /* Logger.h */,
				A968632F1AE6FD0B004FE1FE /* main.cpp */,
				A96863301AE6FD0B004FE1FE /* MainPanel.cpp */,
				A96863311AE6FD0B004FE1FE /* MainPanel.h */,
				A96863321AE6FD0C004FE1FE /* MapDetailPanel.cpp */,
				A96863331AE6FD0C004FE1FE /* MapDetailPanel.h */,
				A97C24E81B17BE35007DDFA1 /* MapOutfitterPanel.cpp */,
				A97C24E91B17BE35007DDFA1 /* MapOutfitterPanel.h */,
				A96863341AE6FD0C004FE1FE /* MapPanel.cpp */,
				A96863351AE6FD0C004FE1FE /* MapPanel.h */,
				32404878BFF00A095AF2DD2C /* MapPlanetCard.cpp */,
				A2A94C40A8DCA99809AD5DEE /* MapPlanetCard.h */,
				A9B99D031C616AF200BE7C2E /* MapSalesPanel.cpp */,
				A9B99D041C616AF200BE7C2E /* MapSalesPanel.h */,
				A97C24EB1B17BE3C007DDFA1 /* MapShipyardPanel.cpp */,
				A97C24EC1B17BE3C007DDFA1 /* MapShipyardPanel.h */,
				A96863361AE6FD0C004FE1FE /* Mask.cpp */,
				A96863371AE6FD0C004FE1FE /* Mask.h */,
				499B4DA7A9C7351120660643 /* MaskManager.cpp */,
				191E4107A4F1CBBC2526A0E9 /* MaskManager.h */,
				D0FA4800BE72C1B5A7D567B9 /* MenuAnimationPanel.cpp */,
				8CB543A1AA20F764DD7FC15A /* MenuAnimationPanel.h */,
				A96863381AE6FD0C004FE1FE /* MenuPanel.cpp */,
				A96863391AE6FD0C004FE1FE /* MenuPanel.h */,
				A968633A1AE6FD0C004FE1FE /* Messages.cpp */,
				A968633B1AE6FD0C004FE1FE /* Messages.h */,
				A90C15D71D5BD55700708F3A /* Minable.cpp */,
				A90C15D81D5BD55700708F3A /* Minable.h */,
				A968633C1AE6FD0C004FE1FE /* Mission.cpp */,
				A968633D1AE6FD0C004FE1FE /* Mission.h */,
				A968633E1AE6FD0C004FE1FE /* MissionAction.cpp */,
				A968633F1AE6FD0C004FE1FE /* MissionAction.h */,
				A96863401AE6FD0C004FE1FE /* MissionPanel.cpp */,
				A96863411AE6FD0C004FE1FE /* MissionPanel.h */,
				A96863421AE6FD0C004FE1FE /* Mortgage.cpp */,
				A96863431AE6FD0C004FE1FE /* Mortgage.h */,
				A9BDFB521E00B8AA00A6B27E /* Music.cpp */,
				A9BDFB531E00B8AA00A6B27E /* Music.h */,
				B5DDA6922001B7F600DBA76A /* News.cpp */,
				B5DDA6932001B7F600DBA76A /* News.h */,
				A96863441AE6FD0C004FE1FE /* NPC.cpp */,
				A96863451AE6FD0C004FE1FE /* NPC.h */,
				A3754152958FBC924E9F76A9 /* opengl.cpp */,
				EB634E95A88454ADDB8644B1 /* opengl.h */,
				A96863461AE6FD0C004FE1FE /* Outfit.cpp */,
				A96863471AE6FD0C004FE1FE /* Outfit.h */,
				A96863481AE6FD0C004FE1FE /* OutfitInfoDisplay.cpp */,
				A96863491AE6FD0C004FE1FE /* OutfitInfoDisplay.h */,
				A968634A1AE6FD0C004FE1FE /* OutfitterPanel.cpp */,
				A968634B1AE6FD0C004FE1FE /* OutfitterPanel.h */,
				A968634C1AE6FD0C004FE1FE /* OutlineShader.cpp */,
				A968634D1AE6FD0C004FE1FE /* OutlineShader.h */,
				A968634E1AE6FD0C004FE1FE /* Panel.cpp */,
				A968634F1AE6FD0C004FE1FE /* Panel.h */,
				A966A5A91B964E6300DFF69C /* Person.cpp */,
				A966A5AA1B964E6300DFF69C /* Person.h */,
				A96863501AE6FD0C004FE1FE /* Personality.cpp */,
				A96863511AE6FD0C004FE1FE /* Personality.h */,
				A96863521AE6FD0C004FE1FE /* Phrase.cpp */,
				A96863531AE6FD0C004FE1FE /* Phrase.h */,
				A96863541AE6FD0C004FE1FE /* pi.h */,
				A96863551AE6FD0C004FE1FE /* Planet.cpp */,
				A96863561AE6FD0C004FE1FE /* Planet.h */,
				628BDAED1CC5DC950062BCD2 /* PlanetLabel.cpp */,
				628BDAEE1CC5DC950062BCD2 /* PlanetLabel.h */,
				A96863571AE6FD0C004FE1FE /* PlanetPanel.cpp */,
				A96863581AE6FD0C004FE1FE /* PlanetPanel.h */,
				A96863591AE6FD0C004FE1FE /* PlayerInfo.cpp */,
				A968635A1AE6FD0C004FE1FE /* PlayerInfo.h */,
				A98150831EA9635D00428AD6 /* PlayerInfoPanel.cpp */,
				A98150841EA9635D00428AD6 /* PlayerInfoPanel.h */,
				A968635B1AE6FD0C004FE1FE /* Point.cpp */,
				A968635C1AE6FD0C004FE1FE /* Point.h */,
				A968635D1AE6FD0C004FE1FE /* PointerShader.cpp */,
				A968635E1AE6FD0C004FE1FE /* PointerShader.h */,
				A968635F1AE6FD0C004FE1FE /* Politics.cpp */,
				A96863601AE6FD0C004FE1FE /* Politics.h */,
				A96863611AE6FD0C004FE1FE /* Preferences.cpp */,
				A96863621AE6FD0C004FE1FE /* Preferences.h */,
				A96863631AE6FD0C004FE1FE /* PreferencesPanel.cpp */,
				A96863641AE6FD0C004FE1FE /* PreferencesPanel.h */,
				341645FAA25F7901221B8965 /* PrintData.cpp */,
				CCE547DBB6C74E18E1B84D29 /* PrintData.h */,
				A96863651AE6FD0C004FE1FE /* Projectile.cpp */,
				A96863661AE6FD0C004FE1FE /* Projectile.h */,
				A96863671AE6FD0C004FE1FE /* Radar.cpp */,
				A96863681AE6FD0C004FE1FE /* Radar.h */,
				A96863691AE6FD0D004FE1FE /* Random.cpp */,
				A968636A1AE6FD0D004FE1FE /* Random.h */,
				A00D4207B8915B5E7E9B4619 /* RandomEvent.h */,
				A90C15DA1D5BD56800708F3A /* Rectangle.cpp */,
				A90C15DB1D5BD56800708F3A /* Rectangle.h */,
				A968636B1AE6FD0D004FE1FE /* RingShader.cpp */,
				A968636C1AE6FD0D004FE1FE /* RingShader.h */,
				A968636D1AE6FD0D004FE1FE /* Sale.h */,
				A968636E1AE6FD0D004FE1FE /* SavedGame.cpp */,
				A968636F1AE6FD0D004FE1FE /* SavedGame.h */,
				A96863701AE6FD0D004FE1FE /* Screen.cpp */,
				A96863711AE6FD0D004FE1FE /* Screen.h */,
				A96863721AE6FD0D004FE1FE /* Set.h */,
				A96863731AE6FD0D004FE1FE /* Shader.cpp */,
				A96863741AE6FD0D004FE1FE /* Shader.h */,
				A96863751AE6FD0D004FE1FE /* shift.h */,
				A96863761AE6FD0D004FE1FE /* Ship.cpp */,
				A96863771AE6FD0D004FE1FE /* Ship.h */,
				A96863781AE6FD0D004FE1FE /* ShipEvent.cpp */,
				A96863791AE6FD0D004FE1FE /* ShipEvent.h */,
				A968637A1AE6FD0D004FE1FE /* ShipInfoDisplay.cpp */,
				A968637B1AE6FD0D004FE1FE /* ShipInfoDisplay.h */,
				A98150801EA9634A00428AD6 /* ShipInfoPanel.cpp */,
				A98150811EA9634A00428AD6 /* ShipInfoPanel.h */,
				A968637C1AE6FD0D004FE1FE /* ShipyardPanel.cpp */,
				A968637D1AE6FD0D004FE1FE /* ShipyardPanel.h */,
				A968637E1AE6FD0D004FE1FE /* ShopPanel.cpp */,
				A968637F1AE6FD0D004FE1FE /* ShopPanel.h */,
				A96863801AE6FD0D004FE1FE /* Sound.cpp */,
				A96863811AE6FD0D004FE1FE /* Sound.h */,
				A96863821AE6FD0D004FE1FE /* SpaceportPanel.cpp */,
				A96863831AE6FD0D004FE1FE /* SpaceportPanel.h */,
				A96863841AE6FD0D004FE1FE /* Sprite.cpp */,
				A96863851AE6FD0D004FE1FE /* Sprite.h */,
				A96863861AE6FD0D004FE1FE /* SpriteQueue.cpp */,
				A96863871AE6FD0D004FE1FE /* SpriteQueue.h */,
				A96863881AE6FD0D004FE1FE /* SpriteSet.cpp */,
				A96863891AE6FD0D004FE1FE /* SpriteSet.h */,
				A968638A1AE6FD0D004FE1FE /* SpriteShader.cpp */,
				A968638B1AE6FD0D004FE1FE /* SpriteShader.h */,
				A968638C1AE6FD0D004FE1FE /* StarField.cpp */,
				A968638D1AE6FD0D004FE1FE /* StarField.h */,
				A968638E1AE6FD0D004FE1FE /* StartConditions.cpp */,
				A968638F1AE6FD0D004FE1FE /* StartConditions.h */,
				11EA4AD7A889B6AC1441A198 /* StartConditionsPanel.cpp */,
				F434470BA8F3DE8B46D475C5 /* StartConditionsPanel.h */,
				A96863901AE6FD0D004FE1FE /* StellarObject.cpp */,
				A96863911AE6FD0D004FE1FE /* StellarObject.h */,
				A96863921AE6FD0D004FE1FE /* System.cpp */,
				A96863931AE6FD0D004FE1FE /* System.h */,
				A96863941AE6FD0D004FE1FE /* Table.cpp */,
				A96863951AE6FD0D004FE1FE /* Table.h */,
				2E8047A8987DD8EC99FF8E2E /* Test.cpp */,
				5CE3475B85CE8C48D98664B7 /* Test.h */,
				A3134EC4B1CCA5546A10C3EF /* TestContext.cpp */,
				A2A948EE929342C8F84C65D1 /* TestContext.h */,
				02D34A71AE3BC4C93FC6865B /* TestData.cpp */,
				9DA14712A9C68E00FBFD9C72 /* TestData.h */,
				6A4E42FEB3B265A91D5BD2FC /* TextReplacements.cpp */,
				86D9414E818561143BD298BC /* TextReplacements.h */,
				A96863961AE6FD0D004FE1FE /* Trade.cpp */,
				A96863971AE6FD0D004FE1FE /* Trade.h */,
				A96863981AE6FD0D004FE1FE /* TradingPanel.cpp */,
				A96863991AE6FD0D004FE1FE /* TradingPanel.h */,
				2CA44855BD0AFF45DCAEEA5D /* truncate.hpp */,
				A968639A1AE6FD0D004FE1FE /* UI.cpp */,
				A968639B1AE6FD0D004FE1FE /* UI.h */,
				389245138CF297EB417DF730 /* UniverseObjects.cpp */,
				DB9A43BA91B3BC47186BF05E /* UniverseObjects.h */,
				B590161121ED4A0E00799178 /* Utf8.cpp */,
				B590161221ED4A0F00799178 /* Utf8.h */,
				61FA4C2BB89E08C5E2B8B4B9 /* Variant.cpp */,
				5EBC44769E84CF0C953D08B3 /* Variant.h */,
				DF8D57E21FC25889001525DA /* Visual.cpp */,
				DF8D57E31FC25889001525DA /* Visual.h */,
				A968639C1AE6FD0D004FE1FE /* Weapon.cpp */,
				A968639D1AE6FD0D004FE1FE /* Weapon.h */,
				8E8A4C648B242742B22A34FA /* Weather.cpp */,
				F8C14CFB89472482F77C051D /* Weather.h */,
				0C90483BB01ECD0E3E8DDA44 /* WeightedList.h */,
				A968639E1AE6FD0D004FE1FE /* WrappedText.cpp */,
				A968639F1AE6FD0E004FE1FE /* WrappedText.h */,
			);
			name = source;
			sourceTree = "<group>";
		};
		A9CC52601950C9F6004E4E22 = {
			isa = PBXGroup;
			children = (
				654D33611BE92C9200D1E5AB /* source */,
				A99F7A6F195DF44B002C30B8 /* credits.txt */,
				A99F7A94195DF44B002C30B8 /* keys.txt */,
				A99F7A95195DF44B002C30B8 /* license.txt */,
				A94408A41982F3E600610427 /* endless-sky.iconset */,
				A9A5297319996C9F002D7C35 /* sounds */,
				A99F7B32195DF45E002C30B8 /* data */,
				A99F7B33195DF45E002C30B8 /* images */,
				A9CC52721950C9F6004E4E22 /* XCode */,
				A9CC526B1950C9F6004E4E22 /* Frameworks */,
				A9CC526A1950C9F6004E4E22 /* Products */,
			);
			sourceTree = "<group>";
		};
		A9CC526A1950C9F6004E4E22 /* Products */ = {
			isa = PBXGroup;
			children = (
				A9CC52691950C9F6004E4E22 /* Endless Sky.app */,
				072599BE26A8C67D007EC229 /* SDL2.dylib */,
				070CD8152818CC6B00A853BB /* libmad.dylib */,
			);
			name = Products;
			sourceTree = "<group>";
		};
		A9CC526B1950C9F6004E4E22 /* Frameworks */ = {
			isa = PBXGroup;
			children = (
				A9BDFB551E00B94700A6B27E /* libmad.0.dylib */,
				A93931FC1988136B00C2A87B /* libpng16.dylib */,
				A93931FA1988135200C2A87B /* libturbojpeg.0.dylib */,
				072599CC26A8C942007EC229 /* SDL2.framework */,
				A9A5297519996CC3002D7C35 /* OpenAL.framework */,
				A9D40D19195DFAA60086EE52 /* OpenGL.framework */,
				A9CC526C1950C9F6004E4E22 /* Cocoa.framework */,
				A9CC526E1950C9F6004E4E22 /* Other Frameworks */,
			);
			name = Frameworks;
			sourceTree = "<group>";
		};
		A9CC526E1950C9F6004E4E22 /* Other Frameworks */ = {
			isa = PBXGroup;
			children = (
				A9CC526F1950C9F6004E4E22 /* AppKit.framework */,
				A9CC52701950C9F6004E4E22 /* CoreData.framework */,
				A9CC52711950C9F6004E4E22 /* Foundation.framework */,
			);
			name = "Other Frameworks";
			sourceTree = "<group>";
		};
		A9CC52721950C9F6004E4E22 /* XCode */ = {
			isa = PBXGroup;
			children = (
				A99F7A4F195DF3E8002C30B8 /* Images.xcassets */,
				A9CC52731950C9F6004E4E22 /* Supporting Files */,
			);
			path = XCode;
			sourceTree = "<group>";
		};
		A9CC52731950C9F6004E4E22 /* Supporting Files */ = {
			isa = PBXGroup;
			children = (
				A99F7A51195DF3F9002C30B8 /* EndlessSky-Info.plist */,
			);
			name = "Supporting Files";
			sourceTree = "<group>";
		};
/* End PBXGroup section */

/* Begin PBXHeadersBuildPhase section */
		179C4966BD83E1B6FC2B24A0 /* Headers */ = {
			isa = PBXHeadersBuildPhase;
			buildActionMask = 2147483647;
			files = (
				AFF742E3BAA4AD9A5D001460 /* alignment.hpp in Headers */,
				F55745BDBC50E15DCEB2ED5B /* layout.hpp in Headers */,
				16AD4CACA629E8026777EA00 /* truncate.hpp in Headers */,
			);
			runOnlyForDeploymentPostprocessing = 0;
		};
/* End PBXHeadersBuildPhase section */

/* Begin PBXNativeTarget section */
		070CD8102818CC6B00A853BB /* libmad */ = {
			isa = PBXNativeTarget;
			buildConfigurationList = 070CD8122818CC6B00A853BB /* Build configuration list for PBXNativeTarget "libmad" */;
			buildPhases = (
				070CD8112818CC6B00A853BB /* ShellScript */,
			);
			buildRules = (
			);
			dependencies = (
			);
			name = libmad;
			productName = libmad;
			productReference = 070CD8152818CC6B00A853BB /* libmad.dylib */;
			productType = "com.apple.product-type.library.dynamic";
		};
		072599BD26A8C67D007EC229 /* SDL2 */ = {
			isa = PBXNativeTarget;
			buildConfigurationList = 072599C826A8C67D007EC229 /* Build configuration list for PBXNativeTarget "SDL2" */;
			buildPhases = (
				072599CB26A8C7AB007EC229 /* ShellScript */,
			);
			buildRules = (
			);
			dependencies = (
			);
			name = SDL2;
			productName = SDL2;
			productReference = 072599BE26A8C67D007EC229 /* SDL2.dylib */;
			productType = "com.apple.product-type.library.dynamic";
		};
		A9CC52681950C9F6004E4E22 /* EndlessSky */ = {
			isa = PBXNativeTarget;
			buildConfigurationList = A9CC529A1950C9F6004E4E22 /* Build configuration list for PBXNativeTarget "EndlessSky" */;
			buildPhases = (
				A93931ED19880ECA00C2A87B /* CopyFiles */,
				072599A726A0CDC9007EC229 /* ShellScript */,
				A9CC52651950C9F6004E4E22 /* Sources */,
				A9CC52661950C9F6004E4E22 /* Frameworks */,
				A9CC52671950C9F6004E4E22 /* Resources */,
				179C4966BD83E1B6FC2B24A0 /* Headers */,
			);
			buildRules = (
			);
			dependencies = (
				072599CF26A8CADA007EC229 /* PBXTargetDependency */,
				070CD8172818CE9200A853BB /* PBXTargetDependency */,
			);
			name = EndlessSky;
			productName = EndlessSky;
			productReference = A9CC52691950C9F6004E4E22 /* Endless Sky.app */;
			productType = "com.apple.product-type.application";
		};
/* End PBXNativeTarget section */

/* Begin PBXProject section */
		A9CC52611950C9F6004E4E22 /* Project object */ = {
			isa = PBXProject;
			attributes = {
				LastUpgradeCheck = 0920;
				TargetAttributes = {
					072599BD26A8C67D007EC229 = {
						CreatedOnToolsVersion = 9.2;
						ProvisioningStyle = Automatic;
					};
				};
			};
			buildConfigurationList = A9CC52641950C9F6004E4E22 /* Build configuration list for PBXProject "EndlessSky" */;
			compatibilityVersion = "Xcode 3.2";
			developmentRegion = English;
			hasScannedForEncodings = 0;
			knownRegions = (
				English,
				Base,
			);
			mainGroup = A9CC52601950C9F6004E4E22;
			productRefGroup = A9CC526A1950C9F6004E4E22 /* Products */;
			projectDirPath = "";
			projectRoot = "";
			targets = (
				A9CC52681950C9F6004E4E22 /* EndlessSky */,
				072599BD26A8C67D007EC229 /* SDL2 */,
				070CD8102818CC6B00A853BB /* libmad */,
			);
		};
/* End PBXProject section */

/* Begin PBXResourcesBuildPhase section */
		A9CC52671950C9F6004E4E22 /* Resources */ = {
			isa = PBXResourcesBuildPhase;
			buildActionMask = 2147483647;
			files = (
				A99F7A50195DF3E8002C30B8 /* Images.xcassets in Resources */,
				A99F7B09195DF44C002C30B8 /* license.txt in Resources */,
				A9A5297419996C9F002D7C35 /* sounds in Resources */,
				A99F7AF5195DF44C002C30B8 /* credits.txt in Resources */,
				A99F7B08195DF44C002C30B8 /* keys.txt in Resources */,
				A99F7B34195DF45E002C30B8 /* data in Resources */,
				A94408A51982F3E600610427 /* endless-sky.iconset in Resources */,
				A99F7B35195DF45E002C30B8 /* images in Resources */,
			);
			runOnlyForDeploymentPostprocessing = 0;
		};
/* End PBXResourcesBuildPhase section */

/* Begin PBXShellScriptBuildPhase section */
		070CD8112818CC6B00A853BB /* ShellScript */ = {
			isa = PBXShellScriptBuildPhase;
			buildActionMask = 2147483647;
			files = (
			);
			inputPaths = (
				"$(SRCROOT)/utils/mad-compat.rb",
			);
			outputPaths = (
				"$(PROJECT_DIR)/build/libmad.0.dylib",
			);
			runOnlyForDeploymentPostprocessing = 0;
			shellPath = /bin/sh;
			shellScript = "HOMEBREW_NO_COLOR=1 \"${SRCROOT}/utils/build_custom_libmad.sh\"";
			showEnvVarsInLog = 0;
		};
		072599A726A0CDC9007EC229 /* ShellScript */ = {
			isa = PBXShellScriptBuildPhase;
			buildActionMask = 2147483647;
			files = (
			);
			inputPaths = (
			);
			outputPaths = (
			);
			runOnlyForDeploymentPostprocessing = 0;
			shellPath = /bin/sh;
			shellScript = "\"${SRCROOT}/utils/set_dylibs_rpath.sh\"";
		};
		072599CB26A8C7AB007EC229 /* ShellScript */ = {
			isa = PBXShellScriptBuildPhase;
			buildActionMask = 2147483647;
			files = (
			);
			inputPaths = (
				"$(SRCROOT)/utils/fetch_sdl2_framework.sh",
			);
			outputPaths = (
				"$(PROJECT_DIR)/build/SDL2.framework",
			);
			runOnlyForDeploymentPostprocessing = 0;
			shellPath = /bin/sh;
			shellScript = "\"${SRCROOT}/utils/fetch_sdl2_framework.sh\"";
			showEnvVarsInLog = 0;
		};
/* End PBXShellScriptBuildPhase section */

/* Begin PBXSourcesBuildPhase section */
		A9CC52651950C9F6004E4E22 /* Sources */ = {
			isa = PBXSourcesBuildPhase;
			buildActionMask = 2147483647;
			files = (
				0E77AFDF2918751D00864BB5 /* Playlist.cpp in Sources */,
				0E77AFE02918751D00864BB5 /* Track.cpp in Sources */,
				A96863AD1AE6FD0E004FE1FE /* Command.cpp in Sources */,
				A96863E71AE6FD0E004FE1FE /* PointerShader.cpp in Sources */,
				A96863E51AE6FD0E004FE1FE /* PlayerInfo.cpp in Sources */,
				A96863B81AE6FD0E004FE1FE /* DrawList.cpp in Sources */,
				A96863FB1AE6FD0E004FE1FE /* SpriteSet.cpp in Sources */,
				A96863CC1AE6FD0E004FE1FE /* Interface.cpp in Sources */,
				A96864041AE6FD0E004FE1FE /* UI.cpp in Sources */,
				A96863EE1AE6FD0E004FE1FE /* RingShader.cpp in Sources */,
				A96864001AE6FD0E004FE1FE /* System.cpp in Sources */,
				A96863AC1AE6FD0E004FE1FE /* Color.cpp in Sources */,
				A96864031AE6FD0E004FE1FE /* TradingPanel.cpp in Sources */,
				A96863C81AE6FD0E004FE1FE /* HiringPanel.cpp in Sources */,
				A96863B21AE6FD0E004FE1FE /* DataNode.cpp in Sources */,
				A96863B01AE6FD0E004FE1FE /* ConversationPanel.cpp in Sources */,
				A96863E41AE6FD0E004FE1FE /* PlanetPanel.cpp in Sources */,
				A96863E01AE6FD0E004FE1FE /* Panel.cpp in Sources */,
				A96863D21AE6FD0E004FE1FE /* MapDetailPanel.cpp in Sources */,
				DFAAE2AA1FD4A27B0072C0A8 /* ImageSet.cpp in Sources */,
				B590161321ED4A0F00799178 /* Utf8.cpp in Sources */,
				A96863D41AE6FD0E004FE1FE /* Mask.cpp in Sources */,
				A96863E61AE6FD0E004FE1FE /* Point.cpp in Sources */,
				938E07E4235970CE00DC2C2B /* FormationPattern.cpp in Sources */,
				A96863DE1AE6FD0E004FE1FE /* OutfitterPanel.cpp in Sources */,
				62C3111A1CE172D000409D91 /* Flotsam.cpp in Sources */,
				B55C239D2303CE8B005C1A14 /* GameWindow.cpp in Sources */,
				A96863B91AE6FD0E004FE1FE /* Effect.cpp in Sources */,
				A96863AE1AE6FD0E004FE1FE /* ConditionSet.cpp in Sources */,
				A96863DC1AE6FD0E004FE1FE /* Outfit.cpp in Sources */,
				A96863BB1AE6FD0E004FE1FE /* EscortDisplay.cpp in Sources */,
				A96863EB1AE6FD0E004FE1FE /* Projectile.cpp in Sources */,
				A96863D11AE6FD0E004FE1FE /* MainPanel.cpp in Sources */,
				A96863B31AE6FD0E004FE1FE /* DataWriter.cpp in Sources */,
				A96863A61AE6FD0E004FE1FE /* Audio.cpp in Sources */,
				A96863A21AE6FD0E004FE1FE /* Angle.cpp in Sources */,
				A966A5AB1B964E6300DFF69C /* Person.cpp in Sources */,
				A96863FE1AE6FD0E004FE1FE /* StartConditions.cpp in Sources */,
				A96863A71AE6FD0E004FE1FE /* BankPanel.cpp in Sources */,
				A96863DA1AE6FD0E004FE1FE /* Mortgage.cpp in Sources */,
				A96863C31AE6FD0E004FE1FE /* Galaxy.cpp in Sources */,
				A97C24EA1B17BE35007DDFA1 /* MapOutfitterPanel.cpp in Sources */,
				A96864061AE6FD0E004FE1FE /* WrappedText.cpp in Sources */,
				A96863D91AE6FD0E004FE1FE /* MissionPanel.cpp in Sources */,
				A96863DB1AE6FD0E004FE1FE /* NPC.cpp in Sources */,
				A96863F81AE6FD0E004FE1FE /* SpaceportPanel.cpp in Sources */,
				A96863AA1AE6FD0E004FE1FE /* CaptureOdds.cpp in Sources */,
				A96863B61AE6FD0E004FE1FE /* DistanceMap.cpp in Sources */,
				A96863CF1AE6FD0E004FE1FE /* LocationFilter.cpp in Sources */,
				A96863C11AE6FD0E004FE1FE /* Format.cpp in Sources */,
				A96863BF1AE6FD0E004FE1FE /* Font.cpp in Sources */,
				A96863ED1AE6FD0E004FE1FE /* Random.cpp in Sources */,
				A96864021AE6FD0E004FE1FE /* Trade.cpp in Sources */,
				6245F8251D301C7400A7A094 /* Body.cpp in Sources */,
				5155CD731DBB9FF900EF090B /* Depreciation.cpp in Sources */,
				A96863FC1AE6FD0E004FE1FE /* SpriteShader.cpp in Sources */,
				A96863E81AE6FD0E004FE1FE /* Politics.cpp in Sources */,
				A96863E91AE6FD0E004FE1FE /* Preferences.cpp in Sources */,
				A96863F31AE6FD0E004FE1FE /* ShipEvent.cpp in Sources */,
				DFAAE2A71FD4A25C0072C0A8 /* BatchShader.cpp in Sources */,
				A96863D51AE6FD0E004FE1FE /* MenuPanel.cpp in Sources */,
				A90C15DC1D5BD56800708F3A /* Rectangle.cpp in Sources */,
				A9B99D021C616AD000BE7C2E /* ItemInfoDisplay.cpp in Sources */,
				A96863EA1AE6FD0E004FE1FE /* PreferencesPanel.cpp in Sources */,
				A96863F11AE6FD0E004FE1FE /* Shader.cpp in Sources */,
				A9C70E101C0E5B51000B3D14 /* File.cpp in Sources */,
				1578F883250B5F8A00D318FB /* InfoPanelState.cpp in Sources */,
				A96863F41AE6FD0E004FE1FE /* ShipInfoDisplay.cpp in Sources */,
				A96863C21AE6FD0E004FE1FE /* FrameTimer.cpp in Sources */,
				A96863D81AE6FD0E004FE1FE /* MissionAction.cpp in Sources */,
				A96863FA1AE6FD0E004FE1FE /* SpriteQueue.cpp in Sources */,
				A96863E21AE6FD0E004FE1FE /* Phrase.cpp in Sources */,
				628BDAEF1CC5DC950062BCD2 /* PlanetLabel.cpp in Sources */,
				6245F8281D301C9000A7A094 /* Hardpoint.cpp in Sources */,
				A96863C01AE6FD0E004FE1FE /* FontSet.cpp in Sources */,
				A96863D61AE6FD0E004FE1FE /* Messages.cpp in Sources */,
				A97C24ED1B17BE3C007DDFA1 /* MapShipyardPanel.cpp in Sources */,
				A96863D71AE6FD0E004FE1FE /* Mission.cpp in Sources */,
				A96863D31AE6FD0E004FE1FE /* MapPanel.cpp in Sources */,
				A96863F21AE6FD0E004FE1FE /* Ship.cpp in Sources */,
				B5DDA6942001B7F600DBA76A /* News.cpp in Sources */,
				A96863D01AE6FD0E004FE1FE /* main.cpp in Sources */,
				A96863BE1AE6FD0E004FE1FE /* Fleet.cpp in Sources */,
				A98150821EA9634A00428AD6 /* ShipInfoPanel.cpp in Sources */,
				A96864011AE6FD0E004FE1FE /* Table.cpp in Sources */,
				A96863AB1AE6FD0E004FE1FE /* CargoHold.cpp in Sources */,
				A96864051AE6FD0E004FE1FE /* Weapon.cpp in Sources */,
				A96863EC1AE6FD0E004FE1FE /* Radar.cpp in Sources */,
				A96863F61AE6FD0E004FE1FE /* ShopPanel.cpp in Sources */,
				DFAAE2A61FD4A25C0072C0A8 /* BatchDrawList.cpp in Sources */,
				A98150851EA9635D00428AD6 /* PlayerInfoPanel.cpp in Sources */,
				A96863BC1AE6FD0E004FE1FE /* Files.cpp in Sources */,
				A96863CB1AE6FD0E004FE1FE /* Information.cpp in Sources */,
				A96863F91AE6FD0E004FE1FE /* Sprite.cpp in Sources */,
				A96863A91AE6FD0E004FE1FE /* BoardingPanel.cpp in Sources */,
				DF8D57E11FC25842001525DA /* Dictionary.cpp in Sources */,
				A9B99D051C616AF200BE7C2E /* MapSalesPanel.cpp in Sources */,
				A96863A01AE6FD0E004FE1FE /* Account.cpp in Sources */,
				A90C15D91D5BD55700708F3A /* Minable.cpp in Sources */,
				A96863F51AE6FD0E004FE1FE /* ShipyardPanel.cpp in Sources */,
				A96863DD1AE6FD0E004FE1FE /* OutfitInfoDisplay.cpp in Sources */,
				A96863C41AE6FD0E004FE1FE /* GameData.cpp in Sources */,
				A96863CD1AE6FD0E004FE1FE /* LineShader.cpp in Sources */,
				A96863C71AE6FD0E004FE1FE /* HailPanel.cpp in Sources */,
				62A405BA1D47DA4D0054F6A0 /* FogShader.cpp in Sources */,
				A96863C61AE6FD0E004FE1FE /* Government.cpp in Sources */,
				A96863B51AE6FD0E004FE1FE /* Dialog.cpp in Sources */,
				A96863AF1AE6FD0E004FE1FE /* Conversation.cpp in Sources */,
				A96863C51AE6FD0E004FE1FE /* GameEvent.cpp in Sources */,
				A90633FF1EE602FD000DA6C0 /* LogbookPanel.cpp in Sources */,
				A96863BD1AE6FD0E004FE1FE /* FillShader.cpp in Sources */,
				A96863FF1AE6FD0E004FE1FE /* StellarObject.cpp in Sources */,
				A96863A51AE6FD0E004FE1FE /* AsteroidField.cpp in Sources */,
				A96863FD1AE6FD0E004FE1FE /* StarField.cpp in Sources */,
				A96863B11AE6FD0E004FE1FE /* DataFile.cpp in Sources */,
				A96863E31AE6FD0E004FE1FE /* Planet.cpp in Sources */,
				A96863DF1AE6FD0E004FE1FE /* OutlineShader.cpp in Sources */,
				A96863C91AE6FD0E004FE1FE /* ImageBuffer.cpp in Sources */,
				6A5716331E25BE6F00585EB2 /* CollisionSet.cpp in Sources */,
				A96863E11AE6FD0E004FE1FE /* Personality.cpp in Sources */,
				A96863B41AE6FD0E004FE1FE /* Date.cpp in Sources */,
				DF8D57E51FC25889001525DA /* Visual.cpp in Sources */,
				A96863EF1AE6FD0E004FE1FE /* SavedGame.cpp in Sources */,
				A96863A11AE6FD0E004FE1FE /* AI.cpp in Sources */,
				A96863F71AE6FD0E004FE1FE /* Sound.cpp in Sources */,
				A9BDFB541E00B8AA00A6B27E /* Music.cpp in Sources */,
				A96863BA1AE6FD0E004FE1FE /* Engine.cpp in Sources */,
				A96863CE1AE6FD0E004FE1FE /* LoadPanel.cpp in Sources */,
				A96863A41AE6FD0E004FE1FE /* Armament.cpp in Sources */,
				A96863F01AE6FD0E004FE1FE /* Screen.cpp in Sources */,
				728B43FDACD43334E7A59BCF /* ConditionsStore.cpp in Sources */,
				9E1F4BF78F9E1FC4C96F76B5 /* Test.cpp in Sources */,
				C7354A3E9C53D6C5E3CC352F /* TestData.cpp in Sources */,
				5AB644C9B37C15C989A9DBE9 /* DisplayText.cpp in Sources */,
				C4264774A89C0001B6FFC60E /* Hazard.cpp in Sources */,
				94DF4B5B8619F6A3715D6168 /* Weather.cpp in Sources */,
				6EC347E6A79BA5602BA4D1EA /* StartConditionsPanel.cpp in Sources */,
				03624EC39EE09C7A786B4A3D /* CoreStartData.cpp in Sources */,
				90CF46CE84794C6186FC6CE2 /* EsUuid.cpp in Sources */,
				53DA422996419974ADADE346 /* Wormhole.cpp in Sources */,
				03DC4253AA8390FE0A8FB4EA /* MaskManager.cpp in Sources */,
				87D6407E8B579EB502BFBCE5 /* GameAction.cpp in Sources */,
				301A4FE885A7A12348986C4F /* UniverseObjects.cpp in Sources */,
				ED5E4F2ABA89E9DE00603E69 /* TestContext.cpp in Sources */,
				88A64339B56EBA1F7923E1C7 /* GameLoadingPanel.cpp in Sources */,
				F78A44BAA8252F6D53B24B69 /* TextReplacements.cpp in Sources */,
				A97C4460852BF852334C0CB1 /* Bitset.cpp in Sources */,
				CE3F49A88B6DCBE09A711110 /* opengl.cpp in Sources */,
				027A4E858B292CE9F0A06F89 /* FireCommand.cpp in Sources */,
				E3D54794A1EEF51CD4859170 /* DamageProfile.cpp in Sources */,
				F35E4D6EA465D71CDA282EBA /* MenuAnimationPanel.cpp in Sources */,
				497849B2A4C5EA58A64D316C /* MapPlanetCard.cpp in Sources */,
				920F40E0ADECA8926F423FDA /* Variant.cpp in Sources */,
				46A34BE4A0599886221093BA /* PrintData.cpp in Sources */,
				DAC24E909BF453D18AEE3DA3 /* Logger.cpp in Sources */,
				B770487BB26CFD0BFDD89588 /* AlertLabel.cpp in Sources */,
				1F884DB590D5152608510676 /* ShipJumpNavigation.cpp in Sources */,
			);
			runOnlyForDeploymentPostprocessing = 0;
		};
/* End PBXSourcesBuildPhase section */

/* Begin PBXTargetDependency section */
		070CD8172818CE9200A853BB /* PBXTargetDependency */ = {
			isa = PBXTargetDependency;
			target = 070CD8102818CC6B00A853BB /* libmad */;
			targetProxy = 070CD8162818CE9200A853BB /* PBXContainerItemProxy */;
		};
		072599CF26A8CADA007EC229 /* PBXTargetDependency */ = {
			isa = PBXTargetDependency;
			target = 072599BD26A8C67D007EC229 /* SDL2 */;
			targetProxy = 072599CE26A8CADA007EC229 /* PBXContainerItemProxy */;
		};
/* End PBXTargetDependency section */

/* Begin XCBuildConfiguration section */
		070CD8132818CC6B00A853BB /* Debug */ = {
			isa = XCBuildConfiguration;
			buildSettings = {
				CLANG_ANALYZER_NONNULL = YES;
				CLANG_ANALYZER_NUMBER_OBJECT_CONVERSION = YES_AGGRESSIVE;
				CLANG_CXX_LANGUAGE_STANDARD = "c++11";
				CLANG_WARN_DOCUMENTATION_COMMENTS = YES;
				CLANG_WARN_UNGUARDED_AVAILABILITY = YES_AGGRESSIVE;
				DEBUG_INFORMATION_FORMAT = dwarf;
				DYLIB_COMPATIBILITY_VERSION = 1;
				DYLIB_CURRENT_VERSION = 1;
				EXECUTABLE_PREFIX = "";
				GCC_C_LANGUAGE_STANDARD = gnu99;
				GCC_ENABLE_CPP_EXCEPTIONS = YES;
				GCC_ENABLE_CPP_RTTI = NO;
				GCC_SYMBOLS_PRIVATE_EXTERN = YES;
				GCC_WARN_64_TO_32_BIT_CONVERSION = NO;
				MACOSX_DEPLOYMENT_TARGET = 10.9;
				MTL_ENABLE_DEBUG_INFO = YES;
				ONLY_ACTIVE_ARCH = NO;
				PRODUCT_NAME = "$(TARGET_NAME)";
				STRIP_STYLE = all;
			};
			name = Debug;
		};
		070CD8142818CC6B00A853BB /* Release */ = {
			isa = XCBuildConfiguration;
			buildSettings = {
				CLANG_ANALYZER_NONNULL = YES;
				CLANG_ANALYZER_NUMBER_OBJECT_CONVERSION = YES_AGGRESSIVE;
				CLANG_CXX_LANGUAGE_STANDARD = "c++11";
				CLANG_WARN_DOCUMENTATION_COMMENTS = YES;
				CLANG_WARN_UNGUARDED_AVAILABILITY = YES_AGGRESSIVE;
				COPY_PHASE_STRIP = YES;
				DYLIB_COMPATIBILITY_VERSION = 1;
				DYLIB_CURRENT_VERSION = 1;
				EXECUTABLE_PREFIX = "";
				GCC_C_LANGUAGE_STANDARD = gnu99;
				GCC_ENABLE_CPP_EXCEPTIONS = YES;
				GCC_ENABLE_CPP_RTTI = NO;
				GCC_SYMBOLS_PRIVATE_EXTERN = YES;
				GCC_WARN_64_TO_32_BIT_CONVERSION = NO;
				MACOSX_DEPLOYMENT_TARGET = 10.9;
				MTL_ENABLE_DEBUG_INFO = NO;
				ONLY_ACTIVE_ARCH = NO;
				PRODUCT_NAME = "$(TARGET_NAME)";
				STRIP_STYLE = all;
			};
			name = Release;
		};
		072599C626A8C67D007EC229 /* Debug */ = {
			isa = XCBuildConfiguration;
			buildSettings = {
				CLANG_ANALYZER_NONNULL = YES;
				CLANG_ANALYZER_NUMBER_OBJECT_CONVERSION = YES_AGGRESSIVE;
				CLANG_CXX_LANGUAGE_STANDARD = "c++11";
				CLANG_WARN_DOCUMENTATION_COMMENTS = YES;
				CLANG_WARN_UNGUARDED_AVAILABILITY = YES_AGGRESSIVE;
				DEBUG_INFORMATION_FORMAT = dwarf;
				DYLIB_COMPATIBILITY_VERSION = 1;
				DYLIB_CURRENT_VERSION = 1;
				EXECUTABLE_PREFIX = "";
				GCC_C_LANGUAGE_STANDARD = gnu99;
				GCC_ENABLE_CPP_EXCEPTIONS = YES;
				GCC_ENABLE_CPP_RTTI = NO;
				GCC_SYMBOLS_PRIVATE_EXTERN = YES;
				GCC_WARN_64_TO_32_BIT_CONVERSION = NO;
				MACOSX_DEPLOYMENT_TARGET = 10.9;
				MTL_ENABLE_DEBUG_INFO = YES;
				ONLY_ACTIVE_ARCH = NO;
				PRODUCT_NAME = "$(TARGET_NAME)";
				STRIP_STYLE = all;
			};
			name = Debug;
		};
		072599C726A8C67D007EC229 /* Release */ = {
			isa = XCBuildConfiguration;
			buildSettings = {
				CLANG_ANALYZER_NONNULL = YES;
				CLANG_ANALYZER_NUMBER_OBJECT_CONVERSION = YES_AGGRESSIVE;
				CLANG_CXX_LANGUAGE_STANDARD = "c++11";
				CLANG_WARN_DOCUMENTATION_COMMENTS = YES;
				CLANG_WARN_UNGUARDED_AVAILABILITY = YES_AGGRESSIVE;
				COPY_PHASE_STRIP = YES;
				DYLIB_COMPATIBILITY_VERSION = 1;
				DYLIB_CURRENT_VERSION = 1;
				EXECUTABLE_PREFIX = "";
				GCC_C_LANGUAGE_STANDARD = gnu99;
				GCC_ENABLE_CPP_EXCEPTIONS = YES;
				GCC_ENABLE_CPP_RTTI = NO;
				GCC_SYMBOLS_PRIVATE_EXTERN = YES;
				GCC_WARN_64_TO_32_BIT_CONVERSION = NO;
				MACOSX_DEPLOYMENT_TARGET = 10.9;
				MTL_ENABLE_DEBUG_INFO = NO;
				ONLY_ACTIVE_ARCH = NO;
				PRODUCT_NAME = "$(TARGET_NAME)";
				STRIP_STYLE = all;
			};
			name = Release;
		};
		A9CC52981950C9F6004E4E22 /* Debug */ = {
			isa = XCBuildConfiguration;
			buildSettings = {
				ALWAYS_SEARCH_USER_PATHS = NO;
				ARCHS = x86_64;
				CLANG_CXX_LANGUAGE_STANDARD = "c++11";
				CLANG_CXX_LIBRARY = "libc++";
				CLANG_ENABLE_MODULES = YES;
				CLANG_ENABLE_OBJC_ARC = YES;
				CLANG_WARN_BLOCK_CAPTURE_AUTORELEASING = YES;
				CLANG_WARN_BOOL_CONVERSION = YES;
				CLANG_WARN_COMMA = YES;
				CLANG_WARN_CONSTANT_CONVERSION = YES;
				CLANG_WARN_DIRECT_OBJC_ISA_USAGE = YES_ERROR;
				CLANG_WARN_EMPTY_BODY = YES;
				CLANG_WARN_ENUM_CONVERSION = YES;
				CLANG_WARN_INFINITE_RECURSION = YES;
				CLANG_WARN_INT_CONVERSION = YES;
				CLANG_WARN_NON_LITERAL_NULL_CONVERSION = YES;
				CLANG_WARN_OBJC_LITERAL_CONVERSION = YES;
				CLANG_WARN_OBJC_ROOT_CLASS = YES_ERROR;
				CLANG_WARN_RANGE_LOOP_ANALYSIS = YES;
				CLANG_WARN_STRICT_PROTOTYPES = YES;
				CLANG_WARN_SUSPICIOUS_MOVE = YES;
				CLANG_WARN_UNREACHABLE_CODE = YES;
				CLANG_WARN__DUPLICATE_METHOD_MATCH = YES;
				COPY_PHASE_STRIP = NO;
				ENABLE_STRICT_OBJC_MSGSEND = YES;
				ENABLE_TESTABILITY = YES;
				GCC_C_LANGUAGE_STANDARD = gnu99;
				GCC_DYNAMIC_NO_PIC = NO;
				GCC_ENABLE_OBJC_EXCEPTIONS = YES;
				GCC_NO_COMMON_BLOCKS = YES;
				GCC_OPTIMIZATION_LEVEL = 0;
				GCC_PREPROCESSOR_DEFINITIONS = (
					"DEBUG=1",
					"$(inherited)",
				);
				GCC_SYMBOLS_PRIVATE_EXTERN = NO;
				GCC_WARN_64_TO_32_BIT_CONVERSION = NO;
				GCC_WARN_ABOUT_RETURN_TYPE = YES_ERROR;
				GCC_WARN_UNDECLARED_SELECTOR = YES;
				GCC_WARN_UNINITIALIZED_AUTOS = YES_AGGRESSIVE;
				GCC_WARN_UNUSED_FUNCTION = YES;
				GCC_WARN_UNUSED_VARIABLE = YES;
				MACOSX_DEPLOYMENT_TARGET = 10.9;
				OTHER_CFLAGS = "";
				SDKROOT = macosx;
				VALID_ARCHS = x86_64;
			};
			name = Debug;
		};
		A9CC52991950C9F6004E4E22 /* Release */ = {
			isa = XCBuildConfiguration;
			buildSettings = {
				ALWAYS_SEARCH_USER_PATHS = NO;
				ARCHS = x86_64;
				CLANG_CXX_LANGUAGE_STANDARD = "c++11";
				CLANG_CXX_LIBRARY = "libc++";
				CLANG_ENABLE_MODULES = YES;
				CLANG_ENABLE_OBJC_ARC = YES;
				CLANG_WARN_BLOCK_CAPTURE_AUTORELEASING = YES;
				CLANG_WARN_BOOL_CONVERSION = YES;
				CLANG_WARN_COMMA = YES;
				CLANG_WARN_CONSTANT_CONVERSION = YES;
				CLANG_WARN_DIRECT_OBJC_ISA_USAGE = YES_ERROR;
				CLANG_WARN_EMPTY_BODY = YES;
				CLANG_WARN_ENUM_CONVERSION = YES;
				CLANG_WARN_INFINITE_RECURSION = YES;
				CLANG_WARN_INT_CONVERSION = YES;
				CLANG_WARN_NON_LITERAL_NULL_CONVERSION = YES;
				CLANG_WARN_OBJC_LITERAL_CONVERSION = YES;
				CLANG_WARN_OBJC_ROOT_CLASS = YES_ERROR;
				CLANG_WARN_RANGE_LOOP_ANALYSIS = YES;
				CLANG_WARN_STRICT_PROTOTYPES = YES;
				CLANG_WARN_SUSPICIOUS_MOVE = YES;
				CLANG_WARN_UNREACHABLE_CODE = YES;
				CLANG_WARN__DUPLICATE_METHOD_MATCH = YES;
				COPY_PHASE_STRIP = YES;
				DEBUG_INFORMATION_FORMAT = "dwarf-with-dsym";
				ENABLE_NS_ASSERTIONS = NO;
				ENABLE_STRICT_OBJC_MSGSEND = YES;
				GCC_C_LANGUAGE_STANDARD = gnu99;
				GCC_ENABLE_OBJC_EXCEPTIONS = YES;
				GCC_NO_COMMON_BLOCKS = YES;
				GCC_WARN_64_TO_32_BIT_CONVERSION = NO;
				GCC_WARN_ABOUT_RETURN_TYPE = YES_ERROR;
				GCC_WARN_UNDECLARED_SELECTOR = YES;
				GCC_WARN_UNINITIALIZED_AUTOS = YES_AGGRESSIVE;
				GCC_WARN_UNUSED_FUNCTION = YES;
				GCC_WARN_UNUSED_VARIABLE = YES;
				MACOSX_DEPLOYMENT_TARGET = 10.9;
				OTHER_CFLAGS = "-Werror";
				SDKROOT = macosx;
				VALID_ARCHS = x86_64;
			};
			name = Release;
		};
		A9CC529B1950C9F6004E4E22 /* Debug */ = {
			isa = XCBuildConfiguration;
			buildSettings = {
				ASSETCATALOG_COMPILER_APPICON_NAME = AppIcon;
				FRAMEWORK_SEARCH_PATHS = (
					"$(inherited)",
					"$(PROJECT_DIR)/build",
				);
				GCC_PRECOMPILE_PREFIX_HEADER = NO;
				GCC_PREFIX_HEADER = "";
				GCC_WARN_64_TO_32_BIT_CONVERSION = NO;
				HEADER_SEARCH_PATHS = (
					"$(inherited)",
					"/usr/local/opt/jpeg-turbo/include",
					"/usr/local/opt/mad-compat/include",
					/usr/local/include,
				);
				INFOPLIST_FILE = "XCode/EndlessSky-Info.plist";
				LD_RUNPATH_SEARCH_PATHS = "@loader_path/../Frameworks";
				LIBRARY_SEARCH_PATHS = (
					"$(inherited)",
					"$(BUILT_PRODUCTS_DIR)/$(FRAMEWORKS_FOLDER_PATH)",
				);
				MACOSX_DEPLOYMENT_TARGET = 10.9;
				PRODUCT_BUNDLE_IDENTIFIER = "${PRODUCT_NAME:rfc1034identifier}";
				PRODUCT_NAME = "Endless Sky";
				WRAPPER_EXTENSION = app;
			};
			name = Debug;
		};
		A9CC529C1950C9F6004E4E22 /* Release */ = {
			isa = XCBuildConfiguration;
			buildSettings = {
				ASSETCATALOG_COMPILER_APPICON_NAME = AppIcon;
				FRAMEWORK_SEARCH_PATHS = (
					"$(inherited)",
					"$(PROJECT_DIR)/build",
				);
				GCC_PRECOMPILE_PREFIX_HEADER = NO;
				GCC_PREFIX_HEADER = "";
				GCC_WARN_64_TO_32_BIT_CONVERSION = NO;
				HEADER_SEARCH_PATHS = (
					"$(inherited)",
					"/usr/local/opt/jpeg-turbo/include",
					"/usr/local/opt/mad-compat/include",
					/usr/local/include,
				);
				INFOPLIST_FILE = "XCode/EndlessSky-Info.plist";
				LD_RUNPATH_SEARCH_PATHS = "@loader_path/../Frameworks";
				LIBRARY_SEARCH_PATHS = (
					"$(inherited)",
					"$(BUILT_PRODUCTS_DIR)/$(FRAMEWORKS_FOLDER_PATH)",
				);
				MACOSX_DEPLOYMENT_TARGET = 10.9;
				PRODUCT_BUNDLE_IDENTIFIER = "${PRODUCT_NAME:rfc1034identifier}";
				PRODUCT_NAME = "Endless Sky";
				WRAPPER_EXTENSION = app;
			};
			name = Release;
		};
/* End XCBuildConfiguration section */

/* Begin XCConfigurationList section */
		070CD8122818CC6B00A853BB /* Build configuration list for PBXNativeTarget "libmad" */ = {
			isa = XCConfigurationList;
			buildConfigurations = (
				070CD8132818CC6B00A853BB /* Debug */,
				070CD8142818CC6B00A853BB /* Release */,
			);
			defaultConfigurationIsVisible = 0;
			defaultConfigurationName = Release;
		};
		072599C826A8C67D007EC229 /* Build configuration list for PBXNativeTarget "SDL2" */ = {
			isa = XCConfigurationList;
			buildConfigurations = (
				072599C626A8C67D007EC229 /* Debug */,
				072599C726A8C67D007EC229 /* Release */,
			);
			defaultConfigurationIsVisible = 0;
			defaultConfigurationName = Release;
		};
		A9CC52641950C9F6004E4E22 /* Build configuration list for PBXProject "EndlessSky" */ = {
			isa = XCConfigurationList;
			buildConfigurations = (
				A9CC52981950C9F6004E4E22 /* Debug */,
				A9CC52991950C9F6004E4E22 /* Release */,
			);
			defaultConfigurationIsVisible = 0;
			defaultConfigurationName = Release;
		};
		A9CC529A1950C9F6004E4E22 /* Build configuration list for PBXNativeTarget "EndlessSky" */ = {
			isa = XCConfigurationList;
			buildConfigurations = (
				A9CC529B1950C9F6004E4E22 /* Debug */,
				A9CC529C1950C9F6004E4E22 /* Release */,
			);
			defaultConfigurationIsVisible = 0;
			defaultConfigurationName = Release;
		};
/* End XCConfigurationList section */
	};
	rootObject = A9CC52611950C9F6004E4E22 /* Project object */;
}<|MERGE_RESOLUTION|>--- conflicted
+++ resolved
@@ -597,15 +597,10 @@
 		654D33611BE92C9200D1E5AB /* source */ = {
 			isa = PBXGroup;
 			children = (
-<<<<<<< HEAD
 				0E77AFDE2918751300864BB5 /* Playlist.cpp */,
 				0E77AFDB2918751300864BB5 /* Playlist.h */,
 				0E77AFDC2918751300864BB5 /* Track.cpp */,
 				0E77AFDD2918751300864BB5 /* Track.h */,
-				1578F880250B5F8A00D318FB /* InfoPanelState.cpp */,
-				1578F882250B5F8A00D318FB /* InfoPanelState.h */,
-=======
->>>>>>> a80c84a0
 				A96862CD1AE6FD0A004FE1FE /* Account.cpp */,
 				A96862CE1AE6FD0A004FE1FE /* Account.h */,
 				A96862CF1AE6FD0A004FE1FE /* AI.cpp */,
