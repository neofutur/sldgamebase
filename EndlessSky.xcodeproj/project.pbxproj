--- conflicted
+++ resolved
@@ -212,11 +212,8 @@
 		2E1E458DB603BF979429117C /* DisplayText.cpp */ = {isa = PBXFileReference; fileEncoding = 4; lastKnownFileType = sourcecode.cpp.cpp; name = DisplayText.cpp; path = source/text/DisplayText.cpp; sourceTree = "<group>"; };
 		2E644A108BCD762A2A1A899C /* Hazard.h */ = {isa = PBXFileReference; fileEncoding = 4; lastKnownFileType = sourcecode.c.h; name = Hazard.h; path = source/Hazard.h; sourceTree = "<group>"; };
 		2E8047A8987DD8EC99FF8E2E /* Test.cpp */ = {isa = PBXFileReference; fileEncoding = 4; lastKnownFileType = sourcecode.cpp.cpp; name = Test.cpp; path = source/Test.cpp; sourceTree = "<group>"; };
-<<<<<<< HEAD
 		425B4A56BBDAB129B208081A /* CustomSale.h */ = {isa = PBXFileReference; fileEncoding = 4; lastKnownFileType = sourcecode.c.h; name = CustomSale.h; path = source/CustomSale.h; sourceTree = "<group>"; };
-=======
 		389245138CF297EB417DF730 /* UniverseObjects.cpp */ = {isa = PBXFileReference; fileEncoding = 4; lastKnownFileType = sourcecode.cpp.cpp; name = UniverseObjects.cpp; path = source/UniverseObjects.cpp; sourceTree = "<group>"; };
->>>>>>> f40324f3
 		499B4DA7A9C7351120660643 /* MaskManager.cpp */ = {isa = PBXFileReference; fileEncoding = 4; lastKnownFileType = sourcecode.cpp.cpp; name = MaskManager.cpp; path = source/MaskManager.cpp; sourceTree = "<group>"; };
 		5155CD711DBB9FF900EF090B /* Depreciation.cpp */ = {isa = PBXFileReference; fileEncoding = 4; lastKnownFileType = sourcecode.cpp.cpp; name = Depreciation.cpp; path = source/Depreciation.cpp; sourceTree = "<group>"; };
 		5155CD721DBB9FF900EF090B /* Depreciation.h */ = {isa = PBXFileReference; fileEncoding = 4; lastKnownFileType = sourcecode.c.h; name = Depreciation.h; path = source/Depreciation.h; sourceTree = "<group>"; };
@@ -831,13 +828,10 @@
 				DC8146D5A145C2DA87D98F1F /* GameLoadingPanel.h */,
 				6A4E42FEB3B265A91D5BD2FC /* TextReplacements.cpp */,
 				86D9414E818561143BD298BC /* TextReplacements.h */,
-<<<<<<< HEAD
 				8FAC4E64A0E172202783D302 /* CustomSale.cpp */,
 				425B4A56BBDAB129B208081A /* CustomSale.h */,
-=======
 				A3754152958FBC924E9F76A9 /* opengl.cpp */,
 				EB634E95A88454ADDB8644B1 /* opengl.h */,
->>>>>>> f40324f3
 			);
 			name = source;
 			sourceTree = "<group>";
@@ -1189,11 +1183,8 @@
 				ED5E4F2ABA89E9DE00603E69 /* TestContext.cpp in Sources */,
 				88A64339B56EBA1F7923E1C7 /* GameLoadingPanel.cpp in Sources */,
 				F78A44BAA8252F6D53B24B69 /* TextReplacements.cpp in Sources */,
-<<<<<<< HEAD
 				B12A4FF5B1318BF711440862 /* CustomSale.cpp in Sources */,
-=======
 				CE3F49A88B6DCBE09A711110 /* opengl.cpp in Sources */,
->>>>>>> f40324f3
 			);
 			runOnlyForDeploymentPostprocessing = 0;
 		};
