// !$*UTF8*$!
{
	archiveVersion = 1;
	classes = {
	};
	objectVersion = 46;
	objects = {

/* Begin PBXBuildFile section */
		03624EC39EE09C7A786B4A3D /* CoreStartData.cpp in Sources */ = {isa = PBXBuildFile; fileRef = 0DF34095B64BC64F666ECF5F /* CoreStartData.cpp */; };
		16AD4CACA629E8026777EA00 /* truncate.hpp in Headers */ = {isa = PBXBuildFile; fileRef = 2CA44855BD0AFF45DCAEEA5D /* truncate.hpp */; settings = {ATTRIBUTES = (Project, ); }; };
		4C2DEF56201B8FAE0062315E /* libSDL2-2.0.0.dylib in Frameworks */ = {isa = PBXBuildFile; fileRef = 4C2DEF55201B8FAD0062315E /* libSDL2-2.0.0.dylib */; };
		4C2DEF57201B90310062315E /* libSDL2-2.0.0.dylib in CopyFiles */ = {isa = PBXBuildFile; fileRef = 4C2DEF55201B8FAD0062315E /* libSDL2-2.0.0.dylib */; settings = {ATTRIBUTES = (CodeSignOnCopy, ); }; };
		5155CD731DBB9FF900EF090B /* Depreciation.cpp in Sources */ = {isa = PBXBuildFile; fileRef = 5155CD711DBB9FF900EF090B /* Depreciation.cpp */; };
		5AB644C9B37C15C989A9DBE9 /* DisplayText.cpp in Sources */ = {isa = PBXBuildFile; fileRef = 2E1E458DB603BF979429117C /* DisplayText.cpp */; };
		6245F8251D301C7400A7A094 /* Body.cpp in Sources */ = {isa = PBXBuildFile; fileRef = 6245F8231D301C7400A7A094 /* Body.cpp */; };
		6245F8281D301C9000A7A094 /* Hardpoint.cpp in Sources */ = {isa = PBXBuildFile; fileRef = 6245F8261D301C9000A7A094 /* Hardpoint.cpp */; };
		628BDAEF1CC5DC950062BCD2 /* PlanetLabel.cpp in Sources */ = {isa = PBXBuildFile; fileRef = 628BDAED1CC5DC950062BCD2 /* PlanetLabel.cpp */; };
		62A405BA1D47DA4D0054F6A0 /* FogShader.cpp in Sources */ = {isa = PBXBuildFile; fileRef = 62A405B81D47DA4D0054F6A0 /* FogShader.cpp */; };
		62C3111A1CE172D000409D91 /* Flotsam.cpp in Sources */ = {isa = PBXBuildFile; fileRef = 62C311181CE172D000409D91 /* Flotsam.cpp */; };
		6A5716331E25BE6F00585EB2 /* CollisionSet.cpp in Sources */ = {isa = PBXBuildFile; fileRef = 6A5716311E25BE6F00585EB2 /* CollisionSet.cpp */; };
		6EC347E6A79BA5602BA4D1EA /* StartConditionsPanel.cpp in Sources */ = {isa = PBXBuildFile; fileRef = 11EA4AD7A889B6AC1441A198 /* StartConditionsPanel.cpp */; };
		94DF4B5B8619F6A3715D6168 /* Weather.cpp in Sources */ = {isa = PBXBuildFile; fileRef = 8E8A4C648B242742B22A34FA /* Weather.cpp */; };
		9E1F4BF78F9E1FC4C96F76B5 /* Test.cpp in Sources */ = {isa = PBXBuildFile; fileRef = 2E8047A8987DD8EC99FF8E2E /* Test.cpp */; };
		A90633FF1EE602FD000DA6C0 /* LogbookPanel.cpp in Sources */ = {isa = PBXBuildFile; fileRef = A90633FD1EE602FD000DA6C0 /* LogbookPanel.cpp */; };
		A90C15D91D5BD55700708F3A /* Minable.cpp in Sources */ = {isa = PBXBuildFile; fileRef = A90C15D71D5BD55700708F3A /* Minable.cpp */; };
		A90C15DC1D5BD56800708F3A /* Rectangle.cpp in Sources */ = {isa = PBXBuildFile; fileRef = A90C15DA1D5BD56800708F3A /* Rectangle.cpp */; };
		A93931FB1988135200C2A87B /* libturbojpeg.0.dylib in Frameworks */ = {isa = PBXBuildFile; fileRef = A93931FA1988135200C2A87B /* libturbojpeg.0.dylib */; };
		A93931FD1988136B00C2A87B /* libpng16.16.dylib in Frameworks */ = {isa = PBXBuildFile; fileRef = A93931FC1988136B00C2A87B /* libpng16.16.dylib */; };
		A93931FE1988136E00C2A87B /* libturbojpeg.0.dylib in CopyFiles */ = {isa = PBXBuildFile; fileRef = A93931FA1988135200C2A87B /* libturbojpeg.0.dylib */; settings = {ATTRIBUTES = (CodeSignOnCopy, ); }; };
		A93931FF1988136F00C2A87B /* libpng16.16.dylib in CopyFiles */ = {isa = PBXBuildFile; fileRef = A93931FC1988136B00C2A87B /* libpng16.16.dylib */; settings = {ATTRIBUTES = (CodeSignOnCopy, ); }; };
		A94408A51982F3E600610427 /* endless-sky.iconset in Resources */ = {isa = PBXBuildFile; fileRef = A94408A41982F3E600610427 /* endless-sky.iconset */; };
		A966A5AB1B964E6300DFF69C /* Person.cpp in Sources */ = {isa = PBXBuildFile; fileRef = A966A5A91B964E6300DFF69C /* Person.cpp */; };
		A96863A01AE6FD0E004FE1FE /* Account.cpp in Sources */ = {isa = PBXBuildFile; fileRef = A96862CD1AE6FD0A004FE1FE /* Account.cpp */; };
		A96863A11AE6FD0E004FE1FE /* AI.cpp in Sources */ = {isa = PBXBuildFile; fileRef = A96862CF1AE6FD0A004FE1FE /* AI.cpp */; };
		A96863A21AE6FD0E004FE1FE /* Angle.cpp in Sources */ = {isa = PBXBuildFile; fileRef = A96862D11AE6FD0A004FE1FE /* Angle.cpp */; };
		A96863A41AE6FD0E004FE1FE /* Armament.cpp in Sources */ = {isa = PBXBuildFile; fileRef = A96862D51AE6FD0A004FE1FE /* Armament.cpp */; };
		A96863A51AE6FD0E004FE1FE /* AsteroidField.cpp in Sources */ = {isa = PBXBuildFile; fileRef = A96862D71AE6FD0A004FE1FE /* AsteroidField.cpp */; };
		A96863A61AE6FD0E004FE1FE /* Audio.cpp in Sources */ = {isa = PBXBuildFile; fileRef = A96862D91AE6FD0A004FE1FE /* Audio.cpp */; };
		A96863A71AE6FD0E004FE1FE /* BankPanel.cpp in Sources */ = {isa = PBXBuildFile; fileRef = A96862DB1AE6FD0A004FE1FE /* BankPanel.cpp */; };
		A96863A91AE6FD0E004FE1FE /* BoardingPanel.cpp in Sources */ = {isa = PBXBuildFile; fileRef = A96862DF1AE6FD0A004FE1FE /* BoardingPanel.cpp */; };
		A96863AA1AE6FD0E004FE1FE /* CaptureOdds.cpp in Sources */ = {isa = PBXBuildFile; fileRef = A96862E11AE6FD0A004FE1FE /* CaptureOdds.cpp */; };
		A96863AB1AE6FD0E004FE1FE /* CargoHold.cpp in Sources */ = {isa = PBXBuildFile; fileRef = A96862E31AE6FD0A004FE1FE /* CargoHold.cpp */; };
		A96863AC1AE6FD0E004FE1FE /* Color.cpp in Sources */ = {isa = PBXBuildFile; fileRef = A96862E61AE6FD0A004FE1FE /* Color.cpp */; };
		A96863AD1AE6FD0E004FE1FE /* Command.cpp in Sources */ = {isa = PBXBuildFile; fileRef = A96862E81AE6FD0A004FE1FE /* Command.cpp */; };
		A96863AE1AE6FD0E004FE1FE /* ConditionSet.cpp in Sources */ = {isa = PBXBuildFile; fileRef = A96862EA1AE6FD0A004FE1FE /* ConditionSet.cpp */; };
		A96863AF1AE6FD0E004FE1FE /* Conversation.cpp in Sources */ = {isa = PBXBuildFile; fileRef = A96862EC1AE6FD0A004FE1FE /* Conversation.cpp */; };
		A96863B01AE6FD0E004FE1FE /* ConversationPanel.cpp in Sources */ = {isa = PBXBuildFile; fileRef = A96862EE1AE6FD0A004FE1FE /* ConversationPanel.cpp */; };
		A96863B11AE6FD0E004FE1FE /* DataFile.cpp in Sources */ = {isa = PBXBuildFile; fileRef = A96862F01AE6FD0A004FE1FE /* DataFile.cpp */; };
		A96863B21AE6FD0E004FE1FE /* DataNode.cpp in Sources */ = {isa = PBXBuildFile; fileRef = A96862F21AE6FD0A004FE1FE /* DataNode.cpp */; };
		A96863B31AE6FD0E004FE1FE /* DataWriter.cpp in Sources */ = {isa = PBXBuildFile; fileRef = A96862F41AE6FD0A004FE1FE /* DataWriter.cpp */; };
		A96863B41AE6FD0E004FE1FE /* Date.cpp in Sources */ = {isa = PBXBuildFile; fileRef = A96862F61AE6FD0A004FE1FE /* Date.cpp */; };
		A96863B51AE6FD0E004FE1FE /* Dialog.cpp in Sources */ = {isa = PBXBuildFile; fileRef = A96862F81AE6FD0A004FE1FE /* Dialog.cpp */; };
		A96863B61AE6FD0E004FE1FE /* DistanceMap.cpp in Sources */ = {isa = PBXBuildFile; fileRef = A96862FA1AE6FD0B004FE1FE /* DistanceMap.cpp */; };
		A96863B81AE6FD0E004FE1FE /* DrawList.cpp in Sources */ = {isa = PBXBuildFile; fileRef = A96862FE1AE6FD0B004FE1FE /* DrawList.cpp */; };
		A96863B91AE6FD0E004FE1FE /* Effect.cpp in Sources */ = {isa = PBXBuildFile; fileRef = A96863001AE6FD0B004FE1FE /* Effect.cpp */; };
		A96863BA1AE6FD0E004FE1FE /* Engine.cpp in Sources */ = {isa = PBXBuildFile; fileRef = A96863021AE6FD0B004FE1FE /* Engine.cpp */; };
		A96863BB1AE6FD0E004FE1FE /* EscortDisplay.cpp in Sources */ = {isa = PBXBuildFile; fileRef = A96863041AE6FD0B004FE1FE /* EscortDisplay.cpp */; };
		A96863BC1AE6FD0E004FE1FE /* Files.cpp in Sources */ = {isa = PBXBuildFile; fileRef = A96863061AE6FD0B004FE1FE /* Files.cpp */; };
		A96863BD1AE6FD0E004FE1FE /* FillShader.cpp in Sources */ = {isa = PBXBuildFile; fileRef = A96863081AE6FD0B004FE1FE /* FillShader.cpp */; };
		A96863BE1AE6FD0E004FE1FE /* Fleet.cpp in Sources */ = {isa = PBXBuildFile; fileRef = A968630A1AE6FD0B004FE1FE /* Fleet.cpp */; };
		A96863BF1AE6FD0E004FE1FE /* Font.cpp in Sources */ = {isa = PBXBuildFile; fileRef = A968630C1AE6FD0B004FE1FE /* Font.cpp */; };
		A96863C01AE6FD0E004FE1FE /* FontSet.cpp in Sources */ = {isa = PBXBuildFile; fileRef = A968630E1AE6FD0B004FE1FE /* FontSet.cpp */; };
		B590161421ED4A0F00799178 /* FontUtilities.cpp in Sources */ = {isa = PBXBuildFile; fileRef = B590151421ED4A0F00799178 /* FontUtilities.cpp */; };
		A96863C11AE6FD0E004FE1FE /* Format.cpp in Sources */ = {isa = PBXBuildFile; fileRef = A96863101AE6FD0B004FE1FE /* Format.cpp */; };
		A96863C21AE6FD0E004FE1FE /* FrameTimer.cpp in Sources */ = {isa = PBXBuildFile; fileRef = A96863121AE6FD0B004FE1FE /* FrameTimer.cpp */; };
		A96863C31AE6FD0E004FE1FE /* Galaxy.cpp in Sources */ = {isa = PBXBuildFile; fileRef = A96863141AE6FD0B004FE1FE /* Galaxy.cpp */; };
		A96863C41AE6FD0E004FE1FE /* GameData.cpp in Sources */ = {isa = PBXBuildFile; fileRef = A96863161AE6FD0B004FE1FE /* GameData.cpp */; };
		A96863C51AE6FD0E004FE1FE /* GameEvent.cpp in Sources */ = {isa = PBXBuildFile; fileRef = A96863181AE6FD0B004FE1FE /* GameEvent.cpp */; };
		A96863C61AE6FD0E004FE1FE /* Government.cpp in Sources */ = {isa = PBXBuildFile; fileRef = A968631B1AE6FD0B004FE1FE /* Government.cpp */; };
		A96863C71AE6FD0E004FE1FE /* HailPanel.cpp in Sources */ = {isa = PBXBuildFile; fileRef = A968631D1AE6FD0B004FE1FE /* HailPanel.cpp */; };
		A96863C81AE6FD0E004FE1FE /* HiringPanel.cpp in Sources */ = {isa = PBXBuildFile; fileRef = A968631F1AE6FD0B004FE1FE /* HiringPanel.cpp */; };
		A96863C91AE6FD0E004FE1FE /* ImageBuffer.cpp in Sources */ = {isa = PBXBuildFile; fileRef = A96863211AE6FD0B004FE1FE /* ImageBuffer.cpp */; };
		A96863CB1AE6FD0E004FE1FE /* Information.cpp in Sources */ = {isa = PBXBuildFile; fileRef = A96863251AE6FD0B004FE1FE /* Information.cpp */; };
		A96863CC1AE6FD0E004FE1FE /* Interface.cpp in Sources */ = {isa = PBXBuildFile; fileRef = A96863271AE6FD0B004FE1FE /* Interface.cpp */; };
		A96863CD1AE6FD0E004FE1FE /* LineShader.cpp in Sources */ = {isa = PBXBuildFile; fileRef = A96863291AE6FD0B004FE1FE /* LineShader.cpp */; };
		A96863CE1AE6FD0E004FE1FE /* LoadPanel.cpp in Sources */ = {isa = PBXBuildFile; fileRef = A968632B1AE6FD0B004FE1FE /* LoadPanel.cpp */; };
		A96863CF1AE6FD0E004FE1FE /* LocationFilter.cpp in Sources */ = {isa = PBXBuildFile; fileRef = A968632D1AE6FD0B004FE1FE /* LocationFilter.cpp */; };
		A96863D01AE6FD0E004FE1FE /* main.cpp in Sources */ = {isa = PBXBuildFile; fileRef = A968632F1AE6FD0B004FE1FE /* main.cpp */; };
		A96863D11AE6FD0E004FE1FE /* MainPanel.cpp in Sources */ = {isa = PBXBuildFile; fileRef = A96863301AE6FD0B004FE1FE /* MainPanel.cpp */; };
		A96863D21AE6FD0E004FE1FE /* MapDetailPanel.cpp in Sources */ = {isa = PBXBuildFile; fileRef = A96863321AE6FD0C004FE1FE /* MapDetailPanel.cpp */; };
		A96863D31AE6FD0E004FE1FE /* MapPanel.cpp in Sources */ = {isa = PBXBuildFile; fileRef = A96863341AE6FD0C004FE1FE /* MapPanel.cpp */; };
		A96863D41AE6FD0E004FE1FE /* Mask.cpp in Sources */ = {isa = PBXBuildFile; fileRef = A96863361AE6FD0C004FE1FE /* Mask.cpp */; };
		A96863D51AE6FD0E004FE1FE /* MenuPanel.cpp in Sources */ = {isa = PBXBuildFile; fileRef = A96863381AE6FD0C004FE1FE /* MenuPanel.cpp */; };
		A96863D61AE6FD0E004FE1FE /* Messages.cpp in Sources */ = {isa = PBXBuildFile; fileRef = A968633A1AE6FD0C004FE1FE /* Messages.cpp */; };
		A96863D71AE6FD0E004FE1FE /* Mission.cpp in Sources */ = {isa = PBXBuildFile; fileRef = A968633C1AE6FD0C004FE1FE /* Mission.cpp */; };
		A96863D81AE6FD0E004FE1FE /* MissionAction.cpp in Sources */ = {isa = PBXBuildFile; fileRef = A968633E1AE6FD0C004FE1FE /* MissionAction.cpp */; };
		A96863D91AE6FD0E004FE1FE /* MissionPanel.cpp in Sources */ = {isa = PBXBuildFile; fileRef = A96863401AE6FD0C004FE1FE /* MissionPanel.cpp */; };
		A96863DA1AE6FD0E004FE1FE /* Mortgage.cpp in Sources */ = {isa = PBXBuildFile; fileRef = A96863421AE6FD0C004FE1FE /* Mortgage.cpp */; };
		A96863DB1AE6FD0E004FE1FE /* NPC.cpp in Sources */ = {isa = PBXBuildFile; fileRef = A96863441AE6FD0C004FE1FE /* NPC.cpp */; };
		A96863DC1AE6FD0E004FE1FE /* Outfit.cpp in Sources */ = {isa = PBXBuildFile; fileRef = A96863461AE6FD0C004FE1FE /* Outfit.cpp */; };
		A96863DD1AE6FD0E004FE1FE /* OutfitInfoDisplay.cpp in Sources */ = {isa = PBXBuildFile; fileRef = A96863481AE6FD0C004FE1FE /* OutfitInfoDisplay.cpp */; };
		A96863DE1AE6FD0E004FE1FE /* OutfitterPanel.cpp in Sources */ = {isa = PBXBuildFile; fileRef = A968634A1AE6FD0C004FE1FE /* OutfitterPanel.cpp */; };
		A96863DF1AE6FD0E004FE1FE /* OutlineShader.cpp in Sources */ = {isa = PBXBuildFile; fileRef = A968634C1AE6FD0C004FE1FE /* OutlineShader.cpp */; };
		A96863E01AE6FD0E004FE1FE /* Panel.cpp in Sources */ = {isa = PBXBuildFile; fileRef = A968634E1AE6FD0C004FE1FE /* Panel.cpp */; };
		A96863E11AE6FD0E004FE1FE /* Personality.cpp in Sources */ = {isa = PBXBuildFile; fileRef = A96863501AE6FD0C004FE1FE /* Personality.cpp */; };
		A96863E21AE6FD0E004FE1FE /* Phrase.cpp in Sources */ = {isa = PBXBuildFile; fileRef = A96863521AE6FD0C004FE1FE /* Phrase.cpp */; };
		A96863E31AE6FD0E004FE1FE /* Planet.cpp in Sources */ = {isa = PBXBuildFile; fileRef = A96863551AE6FD0C004FE1FE /* Planet.cpp */; };
		A96863E41AE6FD0E004FE1FE /* PlanetPanel.cpp in Sources */ = {isa = PBXBuildFile; fileRef = A96863571AE6FD0C004FE1FE /* PlanetPanel.cpp */; };
		A96863E51AE6FD0E004FE1FE /* PlayerInfo.cpp in Sources */ = {isa = PBXBuildFile; fileRef = A96863591AE6FD0C004FE1FE /* PlayerInfo.cpp */; };
		A96863E61AE6FD0E004FE1FE /* Point.cpp in Sources */ = {isa = PBXBuildFile; fileRef = A968635B1AE6FD0C004FE1FE /* Point.cpp */; };
		A96863E71AE6FD0E004FE1FE /* PointerShader.cpp in Sources */ = {isa = PBXBuildFile; fileRef = A968635D1AE6FD0C004FE1FE /* PointerShader.cpp */; };
		A96863E81AE6FD0E004FE1FE /* Politics.cpp in Sources */ = {isa = PBXBuildFile; fileRef = A968635F1AE6FD0C004FE1FE /* Politics.cpp */; };
		A96863E91AE6FD0E004FE1FE /* Preferences.cpp in Sources */ = {isa = PBXBuildFile; fileRef = A96863611AE6FD0C004FE1FE /* Preferences.cpp */; };
		A96863EA1AE6FD0E004FE1FE /* PreferencesPanel.cpp in Sources */ = {isa = PBXBuildFile; fileRef = A96863631AE6FD0C004FE1FE /* PreferencesPanel.cpp */; };
		A96863EB1AE6FD0E004FE1FE /* Projectile.cpp in Sources */ = {isa = PBXBuildFile; fileRef = A96863651AE6FD0C004FE1FE /* Projectile.cpp */; };
		A96863EC1AE6FD0E004FE1FE /* Radar.cpp in Sources */ = {isa = PBXBuildFile; fileRef = A96863671AE6FD0C004FE1FE /* Radar.cpp */; };
		A96863ED1AE6FD0E004FE1FE /* Random.cpp in Sources */ = {isa = PBXBuildFile; fileRef = A96863691AE6FD0D004FE1FE /* Random.cpp */; };
		A96863EE1AE6FD0E004FE1FE /* RingShader.cpp in Sources */ = {isa = PBXBuildFile; fileRef = A968636B1AE6FD0D004FE1FE /* RingShader.cpp */; };
		A96863EF1AE6FD0E004FE1FE /* SavedGame.cpp in Sources */ = {isa = PBXBuildFile; fileRef = A968636E1AE6FD0D004FE1FE /* SavedGame.cpp */; };
		A96863F01AE6FD0E004FE1FE /* Screen.cpp in Sources */ = {isa = PBXBuildFile; fileRef = A96863701AE6FD0D004FE1FE /* Screen.cpp */; };
		A96863F11AE6FD0E004FE1FE /* Shader.cpp in Sources */ = {isa = PBXBuildFile; fileRef = A96863731AE6FD0D004FE1FE /* Shader.cpp */; };
		A96863F21AE6FD0E004FE1FE /* Ship.cpp in Sources */ = {isa = PBXBuildFile; fileRef = A96863761AE6FD0D004FE1FE /* Ship.cpp */; };
		A96863F31AE6FD0E004FE1FE /* ShipEvent.cpp in Sources */ = {isa = PBXBuildFile; fileRef = A96863781AE6FD0D004FE1FE /* ShipEvent.cpp */; };
		A96863F41AE6FD0E004FE1FE /* ShipInfoDisplay.cpp in Sources */ = {isa = PBXBuildFile; fileRef = A968637A1AE6FD0D004FE1FE /* ShipInfoDisplay.cpp */; };
		A96863F51AE6FD0E004FE1FE /* ShipyardPanel.cpp in Sources */ = {isa = PBXBuildFile; fileRef = A968637C1AE6FD0D004FE1FE /* ShipyardPanel.cpp */; };
		A96863F61AE6FD0E004FE1FE /* ShopPanel.cpp in Sources */ = {isa = PBXBuildFile; fileRef = A968637E1AE6FD0D004FE1FE /* ShopPanel.cpp */; };
		A96863F71AE6FD0E004FE1FE /* Sound.cpp in Sources */ = {isa = PBXBuildFile; fileRef = A96863801AE6FD0D004FE1FE /* Sound.cpp */; };
		A96863F81AE6FD0E004FE1FE /* SpaceportPanel.cpp in Sources */ = {isa = PBXBuildFile; fileRef = A96863821AE6FD0D004FE1FE /* SpaceportPanel.cpp */; };
		A96863F91AE6FD0E004FE1FE /* Sprite.cpp in Sources */ = {isa = PBXBuildFile; fileRef = A96863841AE6FD0D004FE1FE /* Sprite.cpp */; };
		A96863FA1AE6FD0E004FE1FE /* SpriteQueue.cpp in Sources */ = {isa = PBXBuildFile; fileRef = A96863861AE6FD0D004FE1FE /* SpriteQueue.cpp */; };
		A96863FB1AE6FD0E004FE1FE /* SpriteSet.cpp in Sources */ = {isa = PBXBuildFile; fileRef = A96863881AE6FD0D004FE1FE /* SpriteSet.cpp */; };
		A96863FC1AE6FD0E004FE1FE /* SpriteShader.cpp in Sources */ = {isa = PBXBuildFile; fileRef = A968638A1AE6FD0D004FE1FE /* SpriteShader.cpp */; };
		A96863FD1AE6FD0E004FE1FE /* StarField.cpp in Sources */ = {isa = PBXBuildFile; fileRef = A968638C1AE6FD0D004FE1FE /* StarField.cpp */; };
		A96863FE1AE6FD0E004FE1FE /* StartConditions.cpp in Sources */ = {isa = PBXBuildFile; fileRef = A968638E1AE6FD0D004FE1FE /* StartConditions.cpp */; };
		A96863FF1AE6FD0E004FE1FE /* StellarObject.cpp in Sources */ = {isa = PBXBuildFile; fileRef = A96863901AE6FD0D004FE1FE /* StellarObject.cpp */; };
		A96864001AE6FD0E004FE1FE /* System.cpp in Sources */ = {isa = PBXBuildFile; fileRef = A96863921AE6FD0D004FE1FE /* System.cpp */; };
		A96864011AE6FD0E004FE1FE /* Table.cpp in Sources */ = {isa = PBXBuildFile; fileRef = A96863941AE6FD0D004FE1FE /* Table.cpp */; };
		A96864021AE6FD0E004FE1FE /* Trade.cpp in Sources */ = {isa = PBXBuildFile; fileRef = A96863961AE6FD0D004FE1FE /* Trade.cpp */; };
		A96864031AE6FD0E004FE1FE /* TradingPanel.cpp in Sources */ = {isa = PBXBuildFile; fileRef = A96863981AE6FD0D004FE1FE /* TradingPanel.cpp */; };
		A96864041AE6FD0E004FE1FE /* UI.cpp in Sources */ = {isa = PBXBuildFile; fileRef = A968639A1AE6FD0D004FE1FE /* UI.cpp */; };
		A96864051AE6FD0E004FE1FE /* Weapon.cpp in Sources */ = {isa = PBXBuildFile; fileRef = A968639C1AE6FD0D004FE1FE /* Weapon.cpp */; };
		A97C24EA1B17BE35007DDFA1 /* MapOutfitterPanel.cpp in Sources */ = {isa = PBXBuildFile; fileRef = A97C24E81B17BE35007DDFA1 /* MapOutfitterPanel.cpp */; };
		A97C24ED1B17BE3C007DDFA1 /* MapShipyardPanel.cpp in Sources */ = {isa = PBXBuildFile; fileRef = A97C24EB1B17BE3C007DDFA1 /* MapShipyardPanel.cpp */; };
		A98150821EA9634A00428AD6 /* ShipInfoPanel.cpp in Sources */ = {isa = PBXBuildFile; fileRef = A98150801EA9634A00428AD6 /* ShipInfoPanel.cpp */; };
		A98150851EA9635D00428AD6 /* PlayerInfoPanel.cpp in Sources */ = {isa = PBXBuildFile; fileRef = A98150831EA9635D00428AD6 /* PlayerInfoPanel.cpp */; };
		A99F7A50195DF3E8002C30B8 /* Images.xcassets in Resources */ = {isa = PBXBuildFile; fileRef = A99F7A4F195DF3E8002C30B8 /* Images.xcassets */; };
		A99F7AF5195DF44C002C30B8 /* credits.txt in Resources */ = {isa = PBXBuildFile; fileRef = A99F7A6F195DF44B002C30B8 /* credits.txt */; };
		A99F7B08195DF44C002C30B8 /* keys.txt in Resources */ = {isa = PBXBuildFile; fileRef = A99F7A94195DF44B002C30B8 /* keys.txt */; };
		A99F7B09195DF44C002C30B8 /* license.txt in Resources */ = {isa = PBXBuildFile; fileRef = A99F7A95195DF44B002C30B8 /* license.txt */; };
		A99F7B34195DF45E002C30B8 /* data in Resources */ = {isa = PBXBuildFile; fileRef = A99F7B32195DF45E002C30B8 /* data */; };
		A99F7B35195DF45E002C30B8 /* images in Resources */ = {isa = PBXBuildFile; fileRef = A99F7B33195DF45E002C30B8 /* images */; };
		A9A5297419996C9F002D7C35 /* sounds in Resources */ = {isa = PBXBuildFile; fileRef = A9A5297319996C9F002D7C35 /* sounds */; };
		A9A5297619996CC3002D7C35 /* OpenAL.framework in Frameworks */ = {isa = PBXBuildFile; fileRef = A9A5297519996CC3002D7C35 /* OpenAL.framework */; };
		A9B99D021C616AD000BE7C2E /* ItemInfoDisplay.cpp in Sources */ = {isa = PBXBuildFile; fileRef = A9B99D001C616AD000BE7C2E /* ItemInfoDisplay.cpp */; };
		A9B99D051C616AF200BE7C2E /* MapSalesPanel.cpp in Sources */ = {isa = PBXBuildFile; fileRef = A9B99D031C616AF200BE7C2E /* MapSalesPanel.cpp */; };
		A9BDFB541E00B8AA00A6B27E /* Music.cpp in Sources */ = {isa = PBXBuildFile; fileRef = A9BDFB521E00B8AA00A6B27E /* Music.cpp */; };
		A9BDFB561E00B94700A6B27E /* libmad.0.dylib in Frameworks */ = {isa = PBXBuildFile; fileRef = A9BDFB551E00B94700A6B27E /* libmad.0.dylib */; };
		A9BDFB571E00BD6A00A6B27E /* libmad.0.dylib in CopyFiles */ = {isa = PBXBuildFile; fileRef = A9BDFB551E00B94700A6B27E /* libmad.0.dylib */; settings = {ATTRIBUTES = (CodeSignOnCopy, ); }; };
		A9C70E101C0E5B51000B3D14 /* File.cpp in Sources */ = {isa = PBXBuildFile; fileRef = A9C70E0E1C0E5B51000B3D14 /* File.cpp */; };
		A9CC526D1950C9F6004E4E22 /* Cocoa.framework in Frameworks */ = {isa = PBXBuildFile; fileRef = A9CC526C1950C9F6004E4E22 /* Cocoa.framework */; };
		A9D40D1A195DFAA60086EE52 /* OpenGL.framework in Frameworks */ = {isa = PBXBuildFile; fileRef = A9D40D19195DFAA60086EE52 /* OpenGL.framework */; };
		B59015FB21ED2DD100799178 /* libpangocairo-1.0.0.dylib in Frameworks */ = {isa = PBXBuildFile; fileRef = B59015FA21ED2DD100799178 /* libpangocairo-1.0.0.dylib */; };
		B59015FE21ED2E7400799178 /* libpangocairo-1.0.0.dylib in CopyFiles */ = {isa = PBXBuildFile; fileRef = B59015FA21ED2DD100799178 /* libpangocairo-1.0.0.dylib */; settings = {ATTRIBUTES = (CodeSignOnCopy, ); }; };
		B590160021ED2EC400799178 /* libpango-1.0.0.dylib in Frameworks */ = {isa = PBXBuildFile; fileRef = B59015FF21ED2EC400799178 /* libpango-1.0.0.dylib */; };
		B590160121ED2ECC00799178 /* libpango-1.0.0.dylib in CopyFiles */ = {isa = PBXBuildFile; fileRef = B59015FF21ED2EC400799178 /* libpango-1.0.0.dylib */; settings = {ATTRIBUTES = (CodeSignOnCopy, ); }; };
		B590160321ED330400799178 /* libglib-2.0.0.dylib in Frameworks */ = {isa = PBXBuildFile; fileRef = B590160221ED330400799178 /* libglib-2.0.0.dylib */; };
		B590160421ED330900799178 /* libglib-2.0.0.dylib in CopyFiles */ = {isa = PBXBuildFile; fileRef = B590160221ED330400799178 /* libglib-2.0.0.dylib */; settings = {ATTRIBUTES = (CodeSignOnCopy, ); }; };
		B590160621ED3D0C00799178 /* libcairo.2.dylib in Frameworks */ = {isa = PBXBuildFile; fileRef = B590160521ED3D0C00799178 /* libcairo.2.dylib */; };
		B590160721ED3D1000799178 /* libcairo.2.dylib in CopyFiles */ = {isa = PBXBuildFile; fileRef = B590160521ED3D0C00799178 /* libcairo.2.dylib */; settings = {ATTRIBUTES = (CodeSignOnCopy, ); }; };
		B590160921ED3F7900799178 /* libfontconfig.1.dylib in Frameworks */ = {isa = PBXBuildFile; fileRef = B590160821ED3F7900799178 /* libfontconfig.1.dylib */; };
		B590160A21ED3F7C00799178 /* libfontconfig.1.dylib in CopyFiles */ = {isa = PBXBuildFile; fileRef = B590160821ED3F7900799178 /* libfontconfig.1.dylib */; settings = {ATTRIBUTES = (CodeSignOnCopy, ); }; };
		B590160C21ED43EB00799178 /* libgobject-2.0.0.dylib in Frameworks */ = {isa = PBXBuildFile; fileRef = B590160B21ED43EB00799178 /* libgobject-2.0.0.dylib */; };
		B590160D21ED43EF00799178 /* libgobject-2.0.0.dylib in CopyFiles */ = {isa = PBXBuildFile; fileRef = B590160B21ED43EB00799178 /* libgobject-2.0.0.dylib */; settings = {ATTRIBUTES = (CodeSignOnCopy, ); }; };
		B590161021ED49F300799178 /* Cache.cpp in Sources */ = {isa = PBXBuildFile; fileRef = B590160F21ED49F200799178 /* Cache.cpp */; };
		AFF742E3BAA4AD9A5D001460 /* alignment.hpp in Headers */ = {isa = PBXBuildFile; fileRef = 13B643F6BEC24349F9BC9F42 /* alignment.hpp */; settings = {ATTRIBUTES = (Project, ); }; };
		B55C239D2303CE8B005C1A14 /* GameWindow.cpp in Sources */ = {isa = PBXBuildFile; fileRef = B55C239B2303CE8A005C1A14 /* GameWindow.cpp */; };
		B590161321ED4A0F00799178 /* Utf8.cpp in Sources */ = {isa = PBXBuildFile; fileRef = B590161121ED4A0E00799178 /* Utf8.cpp */; };
		B5DDA6942001B7F600DBA76A /* News.cpp in Sources */ = {isa = PBXBuildFile; fileRef = B5DDA6922001B7F600DBA76A /* News.cpp */; };
		C4264774A89C0001B6FFC60E /* Hazard.cpp in Sources */ = {isa = PBXBuildFile; fileRef = C49D4EA08DF168A83B1C7B07 /* Hazard.cpp */; };
		C7354A3E9C53D6C5E3CC352F /* TestData.cpp in Sources */ = {isa = PBXBuildFile; fileRef = 02D34A71AE3BC4C93FC6865B /* TestData.cpp */; };
		DF8D57E11FC25842001525DA /* Dictionary.cpp in Sources */ = {isa = PBXBuildFile; fileRef = DF8D57DF1FC25842001525DA /* Dictionary.cpp */; };
		DF8D57E51FC25889001525DA /* Visual.cpp in Sources */ = {isa = PBXBuildFile; fileRef = DF8D57E21FC25889001525DA /* Visual.cpp */; };
		DFAAE2A61FD4A25C0072C0A8 /* BatchDrawList.cpp in Sources */ = {isa = PBXBuildFile; fileRef = DFAAE2A21FD4A25C0072C0A8 /* BatchDrawList.cpp */; };
		DFAAE2A71FD4A25C0072C0A8 /* BatchShader.cpp in Sources */ = {isa = PBXBuildFile; fileRef = DFAAE2A41FD4A25C0072C0A8 /* BatchShader.cpp */; };
		DFAAE2AA1FD4A27B0072C0A8 /* ImageSet.cpp in Sources */ = {isa = PBXBuildFile; fileRef = DFAAE2A81FD4A27B0072C0A8 /* ImageSet.cpp */; };
		F55745BDBC50E15DCEB2ED5B /* layout.hpp in Headers */ = {isa = PBXBuildFile; fileRef = 9BCF4321AF819E944EC02FB9 /* layout.hpp */; settings = {ATTRIBUTES = (Project, ); }; };
/* End PBXBuildFile section */

/* Begin PBXCopyFilesBuildPhase section */
		A93931ED19880ECA00C2A87B /* CopyFiles */ = {
			isa = PBXCopyFilesBuildPhase;
			buildActionMask = 2147483647;
			dstPath = "";
			dstSubfolderSpec = 10;
			files = (
				4C2DEF57201B90310062315E /* libSDL2-2.0.0.dylib in CopyFiles */,
				A9BDFB571E00BD6A00A6B27E /* libmad.0.dylib in CopyFiles */,
				A93931FF1988136F00C2A87B /* libpng16.16.dylib in CopyFiles */,
				A93931FE1988136E00C2A87B /* libturbojpeg.0.dylib in CopyFiles */,
				B590160421ED330900799178 /* libglib-2.0.0.dylib in CopyFiles */,
				B590160121ED2ECC00799178 /* libpango-1.0.0.dylib in CopyFiles */,
				B59015FE21ED2E7400799178 /* libpangocairo-1.0.0.dylib in CopyFiles */,
				B590160A21ED3F7C00799178 /* libfontconfig.1.dylib in CopyFiles */,
				B590160D21ED43EF00799178 /* libgobject-2.0.0.dylib in CopyFiles */,
				B590160721ED3D1000799178 /* libcairo.2.dylib in CopyFiles */,
			);
			runOnlyForDeploymentPostprocessing = 0;
		};
/* End PBXCopyFilesBuildPhase section */

/* Begin PBXFileReference section */
		02D34A71AE3BC4C93FC6865B /* TestData.cpp */ = {isa = PBXFileReference; fileEncoding = 4; lastKnownFileType = sourcecode.cpp.cpp; name = TestData.cpp; path = source/TestData.cpp; sourceTree = "<group>"; };
		0DF34095B64BC64F666ECF5F /* CoreStartData.cpp */ = {isa = PBXFileReference; fileEncoding = 4; lastKnownFileType = sourcecode.cpp.cpp; name = CoreStartData.cpp; path = source/CoreStartData.cpp; sourceTree = "<group>"; };
		11EA4AD7A889B6AC1441A198 /* StartConditionsPanel.cpp */ = {isa = PBXFileReference; fileEncoding = 4; lastKnownFileType = sourcecode.cpp.cpp; name = StartConditionsPanel.cpp; path = source/StartConditionsPanel.cpp; sourceTree = "<group>"; };
		13B643F6BEC24349F9BC9F42 /* alignment.hpp */ = {isa = PBXFileReference; fileEncoding = 4; lastKnownFileType = sourcecode.c.h; name = alignment.hpp; path = source/text/alignment.hpp; sourceTree = "<group>"; };
		2CA44855BD0AFF45DCAEEA5D /* truncate.hpp */ = {isa = PBXFileReference; fileEncoding = 4; lastKnownFileType = sourcecode.c.h; name = truncate.hpp; path = source/text/truncate.hpp; sourceTree = "<group>"; };
		2E1E458DB603BF979429117C /* DisplayText.cpp */ = {isa = PBXFileReference; fileEncoding = 4; lastKnownFileType = sourcecode.cpp.cpp; name = DisplayText.cpp; path = source/text/DisplayText.cpp; sourceTree = "<group>"; };
		2E644A108BCD762A2A1A899C /* Hazard.h */ = {isa = PBXFileReference; fileEncoding = 4; lastKnownFileType = sourcecode.c.h; name = Hazard.h; path = source/Hazard.h; sourceTree = "<group>"; };
		13B643F6BEC24349F9BC9F42 /* alignment.hpp */ = {isa = PBXFileReference; fileEncoding = 4; lastKnownFileType = sourcecode.c.h; name = alignment.hpp; path = source/text/alignment.hpp; sourceTree = "<group>"; };
		2CA44855BD0AFF45DCAEEA5D /* truncate.hpp */ = {isa = PBXFileReference; fileEncoding = 4; lastKnownFileType = sourcecode.c.h; name = truncate.hpp; path = source/text/truncate.hpp; sourceTree = "<group>"; };
		2E1E458DB603BF979429117C /* DisplayText.cpp */ = {isa = PBXFileReference; fileEncoding = 4; lastKnownFileType = sourcecode.cpp.cpp; name = DisplayText.cpp; path = source/text/DisplayText.cpp; sourceTree = "<group>"; };
		2E8047A8987DD8EC99FF8E2E /* Test.cpp */ = {isa = PBXFileReference; fileEncoding = 4; lastKnownFileType = sourcecode.cpp.cpp; name = Test.cpp; path = source/Test.cpp; sourceTree = "<group>"; };
		4C2DEF55201B8FAD0062315E /* libSDL2-2.0.0.dylib */ = {isa = PBXFileReference; lastKnownFileType = "compiled.mach-o.dylib"; name = "libSDL2-2.0.0.dylib"; path = "/usr/local/lib/libSDL2-2.0.0.dylib"; sourceTree = "<absolute>"; };
		5155CD711DBB9FF900EF090B /* Depreciation.cpp */ = {isa = PBXFileReference; fileEncoding = 4; lastKnownFileType = sourcecode.cpp.cpp; name = Depreciation.cpp; path = source/Depreciation.cpp; sourceTree = "<group>"; };
		5155CD721DBB9FF900EF090B /* Depreciation.h */ = {isa = PBXFileReference; fileEncoding = 4; lastKnownFileType = sourcecode.c.h; name = Depreciation.h; path = source/Depreciation.h; sourceTree = "<group>"; };
		5CE3475B85CE8C48D98664B7 /* Test.h */ = {isa = PBXFileReference; fileEncoding = 4; lastKnownFileType = sourcecode.c.h; name = Test.h; path = source/Test.h; sourceTree = "<group>"; };
		6245F8231D301C7400A7A094 /* Body.cpp */ = {isa = PBXFileReference; fileEncoding = 4; lastKnownFileType = sourcecode.cpp.cpp; name = Body.cpp; path = source/Body.cpp; sourceTree = "<group>"; };
		6245F8241D301C7400A7A094 /* Body.h */ = {isa = PBXFileReference; fileEncoding = 4; lastKnownFileType = sourcecode.c.h; name = Body.h; path = source/Body.h; sourceTree = "<group>"; };
		6245F8261D301C9000A7A094 /* Hardpoint.cpp */ = {isa = PBXFileReference; fileEncoding = 4; lastKnownFileType = sourcecode.cpp.cpp; name = Hardpoint.cpp; path = source/Hardpoint.cpp; sourceTree = "<group>"; };
		6245F8271D301C9000A7A094 /* Hardpoint.h */ = {isa = PBXFileReference; fileEncoding = 4; lastKnownFileType = sourcecode.c.h; name = Hardpoint.h; path = source/Hardpoint.h; sourceTree = "<group>"; };
		628BDAED1CC5DC950062BCD2 /* PlanetLabel.cpp */ = {isa = PBXFileReference; fileEncoding = 4; lastKnownFileType = sourcecode.cpp.cpp; name = PlanetLabel.cpp; path = source/PlanetLabel.cpp; sourceTree = "<group>"; };
		628BDAEE1CC5DC950062BCD2 /* PlanetLabel.h */ = {isa = PBXFileReference; fileEncoding = 4; lastKnownFileType = sourcecode.c.h; name = PlanetLabel.h; path = source/PlanetLabel.h; sourceTree = "<group>"; };
		62A405B81D47DA4D0054F6A0 /* FogShader.cpp */ = {isa = PBXFileReference; fileEncoding = 4; lastKnownFileType = sourcecode.cpp.cpp; name = FogShader.cpp; path = source/FogShader.cpp; sourceTree = "<group>"; };
		62A405B91D47DA4D0054F6A0 /* FogShader.h */ = {isa = PBXFileReference; fileEncoding = 4; lastKnownFileType = sourcecode.c.h; name = FogShader.h; path = source/FogShader.h; sourceTree = "<group>"; };
		62C311181CE172D000409D91 /* Flotsam.cpp */ = {isa = PBXFileReference; fileEncoding = 4; lastKnownFileType = sourcecode.cpp.cpp; name = Flotsam.cpp; path = source/Flotsam.cpp; sourceTree = "<group>"; };
		62C311191CE172D000409D91 /* Flotsam.h */ = {isa = PBXFileReference; fileEncoding = 4; lastKnownFileType = sourcecode.c.h; name = Flotsam.h; path = source/Flotsam.h; sourceTree = "<group>"; };
		6A5716311E25BE6F00585EB2 /* CollisionSet.cpp */ = {isa = PBXFileReference; fileEncoding = 4; lastKnownFileType = sourcecode.cpp.cpp; name = CollisionSet.cpp; path = source/CollisionSet.cpp; sourceTree = "<group>"; };
		6A5716321E25BE6F00585EB2 /* CollisionSet.h */ = {isa = PBXFileReference; fileEncoding = 4; lastKnownFileType = sourcecode.c.h; name = CollisionSet.h; path = source/CollisionSet.h; sourceTree = "<group>"; };
		8E8A4C648B242742B22A34FA /* Weather.cpp */ = {isa = PBXFileReference; fileEncoding = 4; lastKnownFileType = sourcecode.cpp.cpp; name = Weather.cpp; path = source/Weather.cpp; sourceTree = "<group>"; };
		98104FFDA18E40F4A712A8BE /* CoreStartData.h */ = {isa = PBXFileReference; fileEncoding = 4; lastKnownFileType = sourcecode.c.h; name = CoreStartData.h; path = source/CoreStartData.h; sourceTree = "<group>"; };
		9BCF4321AF819E944EC02FB9 /* layout.hpp */ = {isa = PBXFileReference; fileEncoding = 4; lastKnownFileType = sourcecode.c.h; name = layout.hpp; path = source/text/layout.hpp; sourceTree = "<group>"; };
		9DA14712A9C68E00FBFD9C72 /* TestData.h */ = {isa = PBXFileReference; fileEncoding = 4; lastKnownFileType = sourcecode.c.h; name = TestData.h; path = source/TestData.h; sourceTree = "<group>"; };
		A90633FD1EE602FD000DA6C0 /* LogbookPanel.cpp */ = {isa = PBXFileReference; fileEncoding = 4; lastKnownFileType = sourcecode.cpp.cpp; name = LogbookPanel.cpp; path = source/LogbookPanel.cpp; sourceTree = "<group>"; };
		A90633FE1EE602FD000DA6C0 /* LogbookPanel.h */ = {isa = PBXFileReference; fileEncoding = 4; lastKnownFileType = sourcecode.c.h; name = LogbookPanel.h; path = source/LogbookPanel.h; sourceTree = "<group>"; };
		A90C15D71D5BD55700708F3A /* Minable.cpp */ = {isa = PBXFileReference; fileEncoding = 4; lastKnownFileType = sourcecode.cpp.cpp; name = Minable.cpp; path = source/Minable.cpp; sourceTree = "<group>"; };
		A90C15D81D5BD55700708F3A /* Minable.h */ = {isa = PBXFileReference; fileEncoding = 4; lastKnownFileType = sourcecode.c.h; name = Minable.h; path = source/Minable.h; sourceTree = "<group>"; };
		A90C15DA1D5BD56800708F3A /* Rectangle.cpp */ = {isa = PBXFileReference; fileEncoding = 4; lastKnownFileType = sourcecode.cpp.cpp; name = Rectangle.cpp; path = source/Rectangle.cpp; sourceTree = "<group>"; };
		A90C15DB1D5BD56800708F3A /* Rectangle.h */ = {isa = PBXFileReference; fileEncoding = 4; lastKnownFileType = sourcecode.c.h; name = Rectangle.h; path = source/Rectangle.h; sourceTree = "<group>"; };
		A93931FA1988135200C2A87B /* libturbojpeg.0.dylib */ = {isa = PBXFileReference; lastKnownFileType = "compiled.mach-o.dylib"; name = libturbojpeg.0.dylib; path = "/usr/local/opt/libjpeg-turbo/lib/libturbojpeg.0.dylib"; sourceTree = "<absolute>"; };
		A93931FC1988136B00C2A87B /* libpng16.16.dylib */ = {isa = PBXFileReference; lastKnownFileType = "compiled.mach-o.dylib"; name = libpng16.16.dylib; path = /usr/local/lib/libpng16.16.dylib; sourceTree = "<absolute>"; };
		A94408A41982F3E600610427 /* endless-sky.iconset */ = {isa = PBXFileReference; lastKnownFileType = folder.iconset; name = "endless-sky.iconset"; path = "icons/endless-sky.iconset"; sourceTree = "<group>"; };
		A966A5A91B964E6300DFF69C /* Person.cpp */ = {isa = PBXFileReference; fileEncoding = 4; lastKnownFileType = sourcecode.cpp.cpp; name = Person.cpp; path = source/Person.cpp; sourceTree = "<group>"; };
		A966A5AA1B964E6300DFF69C /* Person.h */ = {isa = PBXFileReference; fileEncoding = 4; lastKnownFileType = sourcecode.c.h; name = Person.h; path = source/Person.h; sourceTree = "<group>"; };
		A96862CD1AE6FD0A004FE1FE /* Account.cpp */ = {isa = PBXFileReference; fileEncoding = 4; lastKnownFileType = sourcecode.cpp.cpp; name = Account.cpp; path = source/Account.cpp; sourceTree = "<group>"; };
		A96862CE1AE6FD0A004FE1FE /* Account.h */ = {isa = PBXFileReference; fileEncoding = 4; lastKnownFileType = sourcecode.c.h; name = Account.h; path = source/Account.h; sourceTree = "<group>"; };
		A96862CF1AE6FD0A004FE1FE /* AI.cpp */ = {isa = PBXFileReference; fileEncoding = 4; lastKnownFileType = sourcecode.cpp.cpp; name = AI.cpp; path = source/AI.cpp; sourceTree = "<group>"; };
		A96862D01AE6FD0A004FE1FE /* AI.h */ = {isa = PBXFileReference; fileEncoding = 4; lastKnownFileType = sourcecode.c.h; name = AI.h; path = source/AI.h; sourceTree = "<group>"; };
		A96862D11AE6FD0A004FE1FE /* Angle.cpp */ = {isa = PBXFileReference; fileEncoding = 4; lastKnownFileType = sourcecode.cpp.cpp; name = Angle.cpp; path = source/Angle.cpp; sourceTree = "<group>"; };
		A96862D21AE6FD0A004FE1FE /* Angle.h */ = {isa = PBXFileReference; fileEncoding = 4; lastKnownFileType = sourcecode.c.h; name = Angle.h; path = source/Angle.h; sourceTree = "<group>"; };
		A96862D51AE6FD0A004FE1FE /* Armament.cpp */ = {isa = PBXFileReference; fileEncoding = 4; lastKnownFileType = sourcecode.cpp.cpp; name = Armament.cpp; path = source/Armament.cpp; sourceTree = "<group>"; };
		A96862D61AE6FD0A004FE1FE /* Armament.h */ = {isa = PBXFileReference; fileEncoding = 4; lastKnownFileType = sourcecode.c.h; name = Armament.h; path = source/Armament.h; sourceTree = "<group>"; };
		A96862D71AE6FD0A004FE1FE /* AsteroidField.cpp */ = {isa = PBXFileReference; fileEncoding = 4; lastKnownFileType = sourcecode.cpp.cpp; name = AsteroidField.cpp; path = source/AsteroidField.cpp; sourceTree = "<group>"; };
		A96862D81AE6FD0A004FE1FE /* AsteroidField.h */ = {isa = PBXFileReference; fileEncoding = 4; lastKnownFileType = sourcecode.c.h; name = AsteroidField.h; path = source/AsteroidField.h; sourceTree = "<group>"; };
		A96862D91AE6FD0A004FE1FE /* Audio.cpp */ = {isa = PBXFileReference; fileEncoding = 4; lastKnownFileType = sourcecode.cpp.cpp; name = Audio.cpp; path = source/Audio.cpp; sourceTree = "<group>"; };
		A96862DA1AE6FD0A004FE1FE /* Audio.h */ = {isa = PBXFileReference; fileEncoding = 4; lastKnownFileType = sourcecode.c.h; name = Audio.h; path = source/Audio.h; sourceTree = "<group>"; };
		A96862DB1AE6FD0A004FE1FE /* BankPanel.cpp */ = {isa = PBXFileReference; fileEncoding = 4; lastKnownFileType = sourcecode.cpp.cpp; name = BankPanel.cpp; path = source/BankPanel.cpp; sourceTree = "<group>"; };
		A96862DC1AE6FD0A004FE1FE /* BankPanel.h */ = {isa = PBXFileReference; fileEncoding = 4; lastKnownFileType = sourcecode.c.h; name = BankPanel.h; path = source/BankPanel.h; sourceTree = "<group>"; };
		A96862DF1AE6FD0A004FE1FE /* BoardingPanel.cpp */ = {isa = PBXFileReference; fileEncoding = 4; lastKnownFileType = sourcecode.cpp.cpp; name = BoardingPanel.cpp; path = source/BoardingPanel.cpp; sourceTree = "<group>"; };
		A96862E01AE6FD0A004FE1FE /* BoardingPanel.h */ = {isa = PBXFileReference; fileEncoding = 4; lastKnownFileType = sourcecode.c.h; name = BoardingPanel.h; path = source/BoardingPanel.h; sourceTree = "<group>"; };
		A96862E11AE6FD0A004FE1FE /* CaptureOdds.cpp */ = {isa = PBXFileReference; fileEncoding = 4; lastKnownFileType = sourcecode.cpp.cpp; name = CaptureOdds.cpp; path = source/CaptureOdds.cpp; sourceTree = "<group>"; };
		A96862E21AE6FD0A004FE1FE /* CaptureOdds.h */ = {isa = PBXFileReference; fileEncoding = 4; lastKnownFileType = sourcecode.c.h; name = CaptureOdds.h; path = source/CaptureOdds.h; sourceTree = "<group>"; };
		A96862E31AE6FD0A004FE1FE /* CargoHold.cpp */ = {isa = PBXFileReference; fileEncoding = 4; lastKnownFileType = sourcecode.cpp.cpp; name = CargoHold.cpp; path = source/CargoHold.cpp; sourceTree = "<group>"; };
		A96862E41AE6FD0A004FE1FE /* CargoHold.h */ = {isa = PBXFileReference; fileEncoding = 4; lastKnownFileType = sourcecode.c.h; name = CargoHold.h; path = source/CargoHold.h; sourceTree = "<group>"; };
		A96862E51AE6FD0A004FE1FE /* ClickZone.h */ = {isa = PBXFileReference; fileEncoding = 4; lastKnownFileType = sourcecode.c.h; name = ClickZone.h; path = source/ClickZone.h; sourceTree = "<group>"; };
		A96862E61AE6FD0A004FE1FE /* Color.cpp */ = {isa = PBXFileReference; fileEncoding = 4; lastKnownFileType = sourcecode.cpp.cpp; name = Color.cpp; path = source/Color.cpp; sourceTree = "<group>"; };
		A96862E71AE6FD0A004FE1FE /* Color.h */ = {isa = PBXFileReference; fileEncoding = 4; lastKnownFileType = sourcecode.c.h; name = Color.h; path = source/Color.h; sourceTree = "<group>"; };
		A96862E81AE6FD0A004FE1FE /* Command.cpp */ = {isa = PBXFileReference; fileEncoding = 4; lastKnownFileType = sourcecode.cpp.cpp; name = Command.cpp; path = source/Command.cpp; sourceTree = "<group>"; };
		A96862E91AE6FD0A004FE1FE /* Command.h */ = {isa = PBXFileReference; fileEncoding = 4; lastKnownFileType = sourcecode.c.h; name = Command.h; path = source/Command.h; sourceTree = "<group>"; };
		A96862EA1AE6FD0A004FE1FE /* ConditionSet.cpp */ = {isa = PBXFileReference; fileEncoding = 4; lastKnownFileType = sourcecode.cpp.cpp; name = ConditionSet.cpp; path = source/ConditionSet.cpp; sourceTree = "<group>"; };
		A96862EB1AE6FD0A004FE1FE /* ConditionSet.h */ = {isa = PBXFileReference; fileEncoding = 4; lastKnownFileType = sourcecode.c.h; name = ConditionSet.h; path = source/ConditionSet.h; sourceTree = "<group>"; };
		A96862EC1AE6FD0A004FE1FE /* Conversation.cpp */ = {isa = PBXFileReference; fileEncoding = 4; lastKnownFileType = sourcecode.cpp.cpp; name = Conversation.cpp; path = source/Conversation.cpp; sourceTree = "<group>"; };
		A96862ED1AE6FD0A004FE1FE /* Conversation.h */ = {isa = PBXFileReference; fileEncoding = 4; lastKnownFileType = sourcecode.c.h; name = Conversation.h; path = source/Conversation.h; sourceTree = "<group>"; };
		A96862EE1AE6FD0A004FE1FE /* ConversationPanel.cpp */ = {isa = PBXFileReference; fileEncoding = 4; lastKnownFileType = sourcecode.cpp.cpp; name = ConversationPanel.cpp; path = source/ConversationPanel.cpp; sourceTree = "<group>"; };
		A96862EF1AE6FD0A004FE1FE /* ConversationPanel.h */ = {isa = PBXFileReference; fileEncoding = 4; lastKnownFileType = sourcecode.c.h; name = ConversationPanel.h; path = source/ConversationPanel.h; sourceTree = "<group>"; };
		A96862F01AE6FD0A004FE1FE /* DataFile.cpp */ = {isa = PBXFileReference; fileEncoding = 4; lastKnownFileType = sourcecode.cpp.cpp; name = DataFile.cpp; path = source/DataFile.cpp; sourceTree = "<group>"; };
		A96862F11AE6FD0A004FE1FE /* DataFile.h */ = {isa = PBXFileReference; fileEncoding = 4; lastKnownFileType = sourcecode.c.h; name = DataFile.h; path = source/DataFile.h; sourceTree = "<group>"; };
		A96862F21AE6FD0A004FE1FE /* DataNode.cpp */ = {isa = PBXFileReference; fileEncoding = 4; lastKnownFileType = sourcecode.cpp.cpp; name = DataNode.cpp; path = source/DataNode.cpp; sourceTree = "<group>"; };
		A96862F31AE6FD0A004FE1FE /* DataNode.h */ = {isa = PBXFileReference; fileEncoding = 4; lastKnownFileType = sourcecode.c.h; name = DataNode.h; path = source/DataNode.h; sourceTree = "<group>"; };
		A96862F41AE6FD0A004FE1FE /* DataWriter.cpp */ = {isa = PBXFileReference; fileEncoding = 4; lastKnownFileType = sourcecode.cpp.cpp; name = DataWriter.cpp; path = source/DataWriter.cpp; sourceTree = "<group>"; };
		A96862F51AE6FD0A004FE1FE /* DataWriter.h */ = {isa = PBXFileReference; fileEncoding = 4; lastKnownFileType = sourcecode.c.h; name = DataWriter.h; path = source/DataWriter.h; sourceTree = "<group>"; };
		A96862F61AE6FD0A004FE1FE /* Date.cpp */ = {isa = PBXFileReference; fileEncoding = 4; lastKnownFileType = sourcecode.cpp.cpp; name = Date.cpp; path = source/Date.cpp; sourceTree = "<group>"; };
		A96862F71AE6FD0A004FE1FE /* Date.h */ = {isa = PBXFileReference; fileEncoding = 4; lastKnownFileType = sourcecode.c.h; name = Date.h; path = source/Date.h; sourceTree = "<group>"; };
		A96862F81AE6FD0A004FE1FE /* Dialog.cpp */ = {isa = PBXFileReference; fileEncoding = 4; lastKnownFileType = sourcecode.cpp.cpp; name = Dialog.cpp; path = source/Dialog.cpp; sourceTree = "<group>"; };
		A96862F91AE6FD0B004FE1FE /* Dialog.h */ = {isa = PBXFileReference; fileEncoding = 4; lastKnownFileType = sourcecode.c.h; name = Dialog.h; path = source/Dialog.h; sourceTree = "<group>"; };
		A96862FA1AE6FD0B004FE1FE /* DistanceMap.cpp */ = {isa = PBXFileReference; fileEncoding = 4; lastKnownFileType = sourcecode.cpp.cpp; name = DistanceMap.cpp; path = source/DistanceMap.cpp; sourceTree = "<group>"; };
		A96862FB1AE6FD0B004FE1FE /* DistanceMap.h */ = {isa = PBXFileReference; fileEncoding = 4; lastKnownFileType = sourcecode.c.h; name = DistanceMap.h; path = source/DistanceMap.h; sourceTree = "<group>"; };
		A96862FE1AE6FD0B004FE1FE /* DrawList.cpp */ = {isa = PBXFileReference; fileEncoding = 4; lastKnownFileType = sourcecode.cpp.cpp; name = DrawList.cpp; path = source/DrawList.cpp; sourceTree = "<group>"; };
		A96862FF1AE6FD0B004FE1FE /* DrawList.h */ = {isa = PBXFileReference; fileEncoding = 4; lastKnownFileType = sourcecode.c.h; name = DrawList.h; path = source/DrawList.h; sourceTree = "<group>"; };
		A96863001AE6FD0B004FE1FE /* Effect.cpp */ = {isa = PBXFileReference; fileEncoding = 4; lastKnownFileType = sourcecode.cpp.cpp; name = Effect.cpp; path = source/Effect.cpp; sourceTree = "<group>"; };
		A96863011AE6FD0B004FE1FE /* Effect.h */ = {isa = PBXFileReference; fileEncoding = 4; lastKnownFileType = sourcecode.c.h; name = Effect.h; path = source/Effect.h; sourceTree = "<group>"; };
		A96863021AE6FD0B004FE1FE /* Engine.cpp */ = {isa = PBXFileReference; fileEncoding = 4; lastKnownFileType = sourcecode.cpp.cpp; name = Engine.cpp; path = source/Engine.cpp; sourceTree = "<group>"; };
		A96863031AE6FD0B004FE1FE /* Engine.h */ = {isa = PBXFileReference; fileEncoding = 4; lastKnownFileType = sourcecode.c.h; name = Engine.h; path = source/Engine.h; sourceTree = "<group>"; };
		A96863041AE6FD0B004FE1FE /* EscortDisplay.cpp */ = {isa = PBXFileReference; fileEncoding = 4; lastKnownFileType = sourcecode.cpp.cpp; name = EscortDisplay.cpp; path = source/EscortDisplay.cpp; sourceTree = "<group>"; };
		A96863051AE6FD0B004FE1FE /* EscortDisplay.h */ = {isa = PBXFileReference; fileEncoding = 4; lastKnownFileType = sourcecode.c.h; name = EscortDisplay.h; path = source/EscortDisplay.h; sourceTree = "<group>"; };
		A96863061AE6FD0B004FE1FE /* Files.cpp */ = {isa = PBXFileReference; fileEncoding = 4; lastKnownFileType = sourcecode.cpp.cpp; name = Files.cpp; path = source/Files.cpp; sourceTree = "<group>"; };
		A96863071AE6FD0B004FE1FE /* Files.h */ = {isa = PBXFileReference; fileEncoding = 4; lastKnownFileType = sourcecode.c.h; name = Files.h; path = source/Files.h; sourceTree = "<group>"; };
		A96863081AE6FD0B004FE1FE /* FillShader.cpp */ = {isa = PBXFileReference; fileEncoding = 4; lastKnownFileType = sourcecode.cpp.cpp; name = FillShader.cpp; path = source/FillShader.cpp; sourceTree = "<group>"; };
		A96863091AE6FD0B004FE1FE /* FillShader.h */ = {isa = PBXFileReference; fileEncoding = 4; lastKnownFileType = sourcecode.c.h; name = FillShader.h; path = source/FillShader.h; sourceTree = "<group>"; };
		A968630A1AE6FD0B004FE1FE /* Fleet.cpp */ = {isa = PBXFileReference; fileEncoding = 4; lastKnownFileType = sourcecode.cpp.cpp; name = Fleet.cpp; path = source/Fleet.cpp; sourceTree = "<group>"; };
		A968630B1AE6FD0B004FE1FE /* Fleet.h */ = {isa = PBXFileReference; fileEncoding = 4; lastKnownFileType = sourcecode.c.h; name = Fleet.h; path = source/Fleet.h; sourceTree = "<group>"; };
		A968630C1AE6FD0B004FE1FE /* Font.cpp */ = {isa = PBXFileReference; fileEncoding = 4; lastKnownFileType = sourcecode.cpp.cpp; name = Font.cpp; path = source/text/Font.cpp; sourceTree = "<group>"; };
		A968630D1AE6FD0B004FE1FE /* Font.h */ = {isa = PBXFileReference; fileEncoding = 4; lastKnownFileType = sourcecode.c.h; name = Font.h; path = source/text/Font.h; sourceTree = "<group>"; };
		A968630E1AE6FD0B004FE1FE /* FontSet.cpp */ = {isa = PBXFileReference; fileEncoding = 4; lastKnownFileType = sourcecode.cpp.cpp; name = FontSet.cpp; path = source/text/FontSet.cpp; sourceTree = "<group>"; };
		A968630F1AE6FD0B004FE1FE /* FontSet.h */ = {isa = PBXFileReference; fileEncoding = 4; lastKnownFileType = sourcecode.c.h; name = FontSet.h; path = source/text/FontSet.h; sourceTree = "<group>"; };
		B590151421ED4A0F00799178 /* FontUtilities.cpp */ = {isa = PBXFileReference; fileEncoding = 4; lastKnownFileType = sourcecode.cpp.cpp; name = FontUtilities.cpp; path = source/text/FontUtilities.cpp; sourceTree = "<group>"; };
		B590151521ED4A0F00799178 /* FontUtilities.h */ = {isa = PBXFileReference; fileEncoding = 4; lastKnownFileType = sourcecode.c.h; name = FontUtilities.h; path = source/text/FontUtilities.h; sourceTree = "<group>"; };
		A96863101AE6FD0B004FE1FE /* Format.cpp */ = {isa = PBXFileReference; fileEncoding = 4; lastKnownFileType = sourcecode.cpp.cpp; name = Format.cpp; path = source/text/Format.cpp; sourceTree = "<group>"; };
		A96863111AE6FD0B004FE1FE /* Format.h */ = {isa = PBXFileReference; fileEncoding = 4; lastKnownFileType = sourcecode.c.h; name = Format.h; path = source/text/Format.h; sourceTree = "<group>"; };
		A96863121AE6FD0B004FE1FE /* FrameTimer.cpp */ = {isa = PBXFileReference; fileEncoding = 4; lastKnownFileType = sourcecode.cpp.cpp; name = FrameTimer.cpp; path = source/FrameTimer.cpp; sourceTree = "<group>"; };
		A96863131AE6FD0B004FE1FE /* FrameTimer.h */ = {isa = PBXFileReference; fileEncoding = 4; lastKnownFileType = sourcecode.c.h; name = FrameTimer.h; path = source/FrameTimer.h; sourceTree = "<group>"; };
		A96863141AE6FD0B004FE1FE /* Galaxy.cpp */ = {isa = PBXFileReference; fileEncoding = 4; lastKnownFileType = sourcecode.cpp.cpp; name = Galaxy.cpp; path = source/Galaxy.cpp; sourceTree = "<group>"; };
		A96863151AE6FD0B004FE1FE /* Galaxy.h */ = {isa = PBXFileReference; fileEncoding = 4; lastKnownFileType = sourcecode.c.h; name = Galaxy.h; path = source/Galaxy.h; sourceTree = "<group>"; };
		A96863161AE6FD0B004FE1FE /* GameData.cpp */ = {isa = PBXFileReference; fileEncoding = 4; lastKnownFileType = sourcecode.cpp.cpp; name = GameData.cpp; path = source/GameData.cpp; sourceTree = "<group>"; };
		A96863171AE6FD0B004FE1FE /* GameData.h */ = {isa = PBXFileReference; fileEncoding = 4; lastKnownFileType = sourcecode.c.h; name = GameData.h; path = source/GameData.h; sourceTree = "<group>"; };
		A96863181AE6FD0B004FE1FE /* GameEvent.cpp */ = {isa = PBXFileReference; fileEncoding = 4; lastKnownFileType = sourcecode.cpp.cpp; name = GameEvent.cpp; path = source/GameEvent.cpp; sourceTree = "<group>"; };
		A96863191AE6FD0B004FE1FE /* GameEvent.h */ = {isa = PBXFileReference; fileEncoding = 4; lastKnownFileType = sourcecode.c.h; name = GameEvent.h; path = source/GameEvent.h; sourceTree = "<group>"; };
		A968631A1AE6FD0B004FE1FE /* gl_header.h */ = {isa = PBXFileReference; fileEncoding = 4; lastKnownFileType = sourcecode.c.h; name = gl_header.h; path = source/gl_header.h; sourceTree = "<group>"; };
		A968631B1AE6FD0B004FE1FE /* Government.cpp */ = {isa = PBXFileReference; fileEncoding = 4; lastKnownFileType = sourcecode.cpp.cpp; name = Government.cpp; path = source/Government.cpp; sourceTree = "<group>"; };
		A968631C1AE6FD0B004FE1FE /* Government.h */ = {isa = PBXFileReference; fileEncoding = 4; lastKnownFileType = sourcecode.c.h; name = Government.h; path = source/Government.h; sourceTree = "<group>"; };
		A968631D1AE6FD0B004FE1FE /* HailPanel.cpp */ = {isa = PBXFileReference; fileEncoding = 4; lastKnownFileType = sourcecode.cpp.cpp; name = HailPanel.cpp; path = source/HailPanel.cpp; sourceTree = "<group>"; };
		A968631E1AE6FD0B004FE1FE /* HailPanel.h */ = {isa = PBXFileReference; fileEncoding = 4; lastKnownFileType = sourcecode.c.h; name = HailPanel.h; path = source/HailPanel.h; sourceTree = "<group>"; };
		A968631F1AE6FD0B004FE1FE /* HiringPanel.cpp */ = {isa = PBXFileReference; fileEncoding = 4; lastKnownFileType = sourcecode.cpp.cpp; name = HiringPanel.cpp; path = source/HiringPanel.cpp; sourceTree = "<group>"; };
		A96863201AE6FD0B004FE1FE /* HiringPanel.h */ = {isa = PBXFileReference; fileEncoding = 4; lastKnownFileType = sourcecode.c.h; name = HiringPanel.h; path = source/HiringPanel.h; sourceTree = "<group>"; };
		A96863211AE6FD0B004FE1FE /* ImageBuffer.cpp */ = {isa = PBXFileReference; fileEncoding = 4; lastKnownFileType = sourcecode.cpp.cpp; name = ImageBuffer.cpp; path = source/ImageBuffer.cpp; sourceTree = "<group>"; };
		A96863221AE6FD0B004FE1FE /* ImageBuffer.h */ = {isa = PBXFileReference; fileEncoding = 4; lastKnownFileType = sourcecode.c.h; name = ImageBuffer.h; path = source/ImageBuffer.h; sourceTree = "<group>"; };
		A96863251AE6FD0B004FE1FE /* Information.cpp */ = {isa = PBXFileReference; fileEncoding = 4; lastKnownFileType = sourcecode.cpp.cpp; name = Information.cpp; path = source/Information.cpp; sourceTree = "<group>"; };
		A96863261AE6FD0B004FE1FE /* Information.h */ = {isa = PBXFileReference; fileEncoding = 4; lastKnownFileType = sourcecode.c.h; name = Information.h; path = source/Information.h; sourceTree = "<group>"; };
		A96863271AE6FD0B004FE1FE /* Interface.cpp */ = {isa = PBXFileReference; fileEncoding = 4; lastKnownFileType = sourcecode.cpp.cpp; name = Interface.cpp; path = source/Interface.cpp; sourceTree = "<group>"; };
		A96863281AE6FD0B004FE1FE /* Interface.h */ = {isa = PBXFileReference; fileEncoding = 4; lastKnownFileType = sourcecode.c.h; name = Interface.h; path = source/Interface.h; sourceTree = "<group>"; };
		A96863291AE6FD0B004FE1FE /* LineShader.cpp */ = {isa = PBXFileReference; fileEncoding = 4; lastKnownFileType = sourcecode.cpp.cpp; name = LineShader.cpp; path = source/LineShader.cpp; sourceTree = "<group>"; };
		A968632A1AE6FD0B004FE1FE /* LineShader.h */ = {isa = PBXFileReference; fileEncoding = 4; lastKnownFileType = sourcecode.c.h; name = LineShader.h; path = source/LineShader.h; sourceTree = "<group>"; };
		A968632B1AE6FD0B004FE1FE /* LoadPanel.cpp */ = {isa = PBXFileReference; fileEncoding = 4; lastKnownFileType = sourcecode.cpp.cpp; name = LoadPanel.cpp; path = source/LoadPanel.cpp; sourceTree = "<group>"; };
		A968632C1AE6FD0B004FE1FE /* LoadPanel.h */ = {isa = PBXFileReference; fileEncoding = 4; lastKnownFileType = sourcecode.c.h; name = LoadPanel.h; path = source/LoadPanel.h; sourceTree = "<group>"; };
		A968632D1AE6FD0B004FE1FE /* LocationFilter.cpp */ = {isa = PBXFileReference; fileEncoding = 4; lastKnownFileType = sourcecode.cpp.cpp; name = LocationFilter.cpp; path = source/LocationFilter.cpp; sourceTree = "<group>"; };
		A968632E1AE6FD0B004FE1FE /* LocationFilter.h */ = {isa = PBXFileReference; fileEncoding = 4; lastKnownFileType = sourcecode.c.h; name = LocationFilter.h; path = source/LocationFilter.h; sourceTree = "<group>"; };
		A968632F1AE6FD0B004FE1FE /* main.cpp */ = {isa = PBXFileReference; fileEncoding = 4; lastKnownFileType = sourcecode.cpp.cpp; name = main.cpp; path = source/main.cpp; sourceTree = "<group>"; };
		A96863301AE6FD0B004FE1FE /* MainPanel.cpp */ = {isa = PBXFileReference; fileEncoding = 4; lastKnownFileType = sourcecode.cpp.cpp; name = MainPanel.cpp; path = source/MainPanel.cpp; sourceTree = "<group>"; };
		A96863311AE6FD0B004FE1FE /* MainPanel.h */ = {isa = PBXFileReference; fileEncoding = 4; lastKnownFileType = sourcecode.c.h; name = MainPanel.h; path = source/MainPanel.h; sourceTree = "<group>"; };
		A96863321AE6FD0C004FE1FE /* MapDetailPanel.cpp */ = {isa = PBXFileReference; fileEncoding = 4; lastKnownFileType = sourcecode.cpp.cpp; name = MapDetailPanel.cpp; path = source/MapDetailPanel.cpp; sourceTree = "<group>"; };
		A96863331AE6FD0C004FE1FE /* MapDetailPanel.h */ = {isa = PBXFileReference; fileEncoding = 4; lastKnownFileType = sourcecode.c.h; name = MapDetailPanel.h; path = source/MapDetailPanel.h; sourceTree = "<group>"; };
		A96863341AE6FD0C004FE1FE /* MapPanel.cpp */ = {isa = PBXFileReference; fileEncoding = 4; lastKnownFileType = sourcecode.cpp.cpp; name = MapPanel.cpp; path = source/MapPanel.cpp; sourceTree = "<group>"; };
		A96863351AE6FD0C004FE1FE /* MapPanel.h */ = {isa = PBXFileReference; fileEncoding = 4; lastKnownFileType = sourcecode.c.h; name = MapPanel.h; path = source/MapPanel.h; sourceTree = "<group>"; };
		A96863361AE6FD0C004FE1FE /* Mask.cpp */ = {isa = PBXFileReference; fileEncoding = 4; lastKnownFileType = sourcecode.cpp.cpp; name = Mask.cpp; path = source/Mask.cpp; sourceTree = "<group>"; };
		A96863371AE6FD0C004FE1FE /* Mask.h */ = {isa = PBXFileReference; fileEncoding = 4; lastKnownFileType = sourcecode.c.h; name = Mask.h; path = source/Mask.h; sourceTree = "<group>"; };
		A96863381AE6FD0C004FE1FE /* MenuPanel.cpp */ = {isa = PBXFileReference; fileEncoding = 4; lastKnownFileType = sourcecode.cpp.cpp; name = MenuPanel.cpp; path = source/MenuPanel.cpp; sourceTree = "<group>"; };
		A96863391AE6FD0C004FE1FE /* MenuPanel.h */ = {isa = PBXFileReference; fileEncoding = 4; lastKnownFileType = sourcecode.c.h; name = MenuPanel.h; path = source/MenuPanel.h; sourceTree = "<group>"; };
		A968633A1AE6FD0C004FE1FE /* Messages.cpp */ = {isa = PBXFileReference; fileEncoding = 4; lastKnownFileType = sourcecode.cpp.cpp; name = Messages.cpp; path = source/Messages.cpp; sourceTree = "<group>"; };
		A968633B1AE6FD0C004FE1FE /* Messages.h */ = {isa = PBXFileReference; fileEncoding = 4; lastKnownFileType = sourcecode.c.h; name = Messages.h; path = source/Messages.h; sourceTree = "<group>"; };
		A968633C1AE6FD0C004FE1FE /* Mission.cpp */ = {isa = PBXFileReference; fileEncoding = 4; lastKnownFileType = sourcecode.cpp.cpp; name = Mission.cpp; path = source/Mission.cpp; sourceTree = "<group>"; };
		A968633D1AE6FD0C004FE1FE /* Mission.h */ = {isa = PBXFileReference; fileEncoding = 4; lastKnownFileType = sourcecode.c.h; name = Mission.h; path = source/Mission.h; sourceTree = "<group>"; };
		A968633E1AE6FD0C004FE1FE /* MissionAction.cpp */ = {isa = PBXFileReference; fileEncoding = 4; lastKnownFileType = sourcecode.cpp.cpp; name = MissionAction.cpp; path = source/MissionAction.cpp; sourceTree = "<group>"; };
		A968633F1AE6FD0C004FE1FE /* MissionAction.h */ = {isa = PBXFileReference; fileEncoding = 4; lastKnownFileType = sourcecode.c.h; name = MissionAction.h; path = source/MissionAction.h; sourceTree = "<group>"; };
		A96863401AE6FD0C004FE1FE /* MissionPanel.cpp */ = {isa = PBXFileReference; fileEncoding = 4; lastKnownFileType = sourcecode.cpp.cpp; name = MissionPanel.cpp; path = source/MissionPanel.cpp; sourceTree = "<group>"; };
		A96863411AE6FD0C004FE1FE /* MissionPanel.h */ = {isa = PBXFileReference; fileEncoding = 4; lastKnownFileType = sourcecode.c.h; name = MissionPanel.h; path = source/MissionPanel.h; sourceTree = "<group>"; };
		A96863421AE6FD0C004FE1FE /* Mortgage.cpp */ = {isa = PBXFileReference; fileEncoding = 4; lastKnownFileType = sourcecode.cpp.cpp; name = Mortgage.cpp; path = source/Mortgage.cpp; sourceTree = "<group>"; };
		A96863431AE6FD0C004FE1FE /* Mortgage.h */ = {isa = PBXFileReference; fileEncoding = 4; lastKnownFileType = sourcecode.c.h; name = Mortgage.h; path = source/Mortgage.h; sourceTree = "<group>"; };
		A96863441AE6FD0C004FE1FE /* NPC.cpp */ = {isa = PBXFileReference; fileEncoding = 4; lastKnownFileType = sourcecode.cpp.cpp; name = NPC.cpp; path = source/NPC.cpp; sourceTree = "<group>"; };
		A96863451AE6FD0C004FE1FE /* NPC.h */ = {isa = PBXFileReference; fileEncoding = 4; lastKnownFileType = sourcecode.c.h; name = NPC.h; path = source/NPC.h; sourceTree = "<group>"; };
		A96863461AE6FD0C004FE1FE /* Outfit.cpp */ = {isa = PBXFileReference; fileEncoding = 4; lastKnownFileType = sourcecode.cpp.cpp; name = Outfit.cpp; path = source/Outfit.cpp; sourceTree = "<group>"; };
		A96863471AE6FD0C004FE1FE /* Outfit.h */ = {isa = PBXFileReference; fileEncoding = 4; lastKnownFileType = sourcecode.c.h; name = Outfit.h; path = source/Outfit.h; sourceTree = "<group>"; };
		A96863481AE6FD0C004FE1FE /* OutfitInfoDisplay.cpp */ = {isa = PBXFileReference; fileEncoding = 4; lastKnownFileType = sourcecode.cpp.cpp; name = OutfitInfoDisplay.cpp; path = source/OutfitInfoDisplay.cpp; sourceTree = "<group>"; };
		A96863491AE6FD0C004FE1FE /* OutfitInfoDisplay.h */ = {isa = PBXFileReference; fileEncoding = 4; lastKnownFileType = sourcecode.c.h; name = OutfitInfoDisplay.h; path = source/OutfitInfoDisplay.h; sourceTree = "<group>"; };
		A968634A1AE6FD0C004FE1FE /* OutfitterPanel.cpp */ = {isa = PBXFileReference; fileEncoding = 4; lastKnownFileType = sourcecode.cpp.cpp; name = OutfitterPanel.cpp; path = source/OutfitterPanel.cpp; sourceTree = "<group>"; };
		A968634B1AE6FD0C004FE1FE /* OutfitterPanel.h */ = {isa = PBXFileReference; fileEncoding = 4; lastKnownFileType = sourcecode.c.h; name = OutfitterPanel.h; path = source/OutfitterPanel.h; sourceTree = "<group>"; };
		A968634C1AE6FD0C004FE1FE /* OutlineShader.cpp */ = {isa = PBXFileReference; fileEncoding = 4; lastKnownFileType = sourcecode.cpp.cpp; name = OutlineShader.cpp; path = source/OutlineShader.cpp; sourceTree = "<group>"; };
		A968634D1AE6FD0C004FE1FE /* OutlineShader.h */ = {isa = PBXFileReference; fileEncoding = 4; lastKnownFileType = sourcecode.c.h; name = OutlineShader.h; path = source/OutlineShader.h; sourceTree = "<group>"; };
		A968634E1AE6FD0C004FE1FE /* Panel.cpp */ = {isa = PBXFileReference; fileEncoding = 4; lastKnownFileType = sourcecode.cpp.cpp; name = Panel.cpp; path = source/Panel.cpp; sourceTree = "<group>"; };
		A968634F1AE6FD0C004FE1FE /* Panel.h */ = {isa = PBXFileReference; fileEncoding = 4; lastKnownFileType = sourcecode.c.h; name = Panel.h; path = source/Panel.h; sourceTree = "<group>"; };
		A96863501AE6FD0C004FE1FE /* Personality.cpp */ = {isa = PBXFileReference; fileEncoding = 4; lastKnownFileType = sourcecode.cpp.cpp; name = Personality.cpp; path = source/Personality.cpp; sourceTree = "<group>"; };
		A96863511AE6FD0C004FE1FE /* Personality.h */ = {isa = PBXFileReference; fileEncoding = 4; lastKnownFileType = sourcecode.c.h; name = Personality.h; path = source/Personality.h; sourceTree = "<group>"; };
		A96863521AE6FD0C004FE1FE /* Phrase.cpp */ = {isa = PBXFileReference; fileEncoding = 4; lastKnownFileType = sourcecode.cpp.cpp; name = Phrase.cpp; path = source/Phrase.cpp; sourceTree = "<group>"; };
		A96863531AE6FD0C004FE1FE /* Phrase.h */ = {isa = PBXFileReference; fileEncoding = 4; lastKnownFileType = sourcecode.c.h; name = Phrase.h; path = source/Phrase.h; sourceTree = "<group>"; };
		A96863541AE6FD0C004FE1FE /* pi.h */ = {isa = PBXFileReference; fileEncoding = 4; lastKnownFileType = sourcecode.c.h; name = pi.h; path = source/pi.h; sourceTree = "<group>"; };
		A96863551AE6FD0C004FE1FE /* Planet.cpp */ = {isa = PBXFileReference; fileEncoding = 4; lastKnownFileType = sourcecode.cpp.cpp; name = Planet.cpp; path = source/Planet.cpp; sourceTree = "<group>"; };
		A96863561AE6FD0C004FE1FE /* Planet.h */ = {isa = PBXFileReference; fileEncoding = 4; lastKnownFileType = sourcecode.c.h; name = Planet.h; path = source/Planet.h; sourceTree = "<group>"; };
		A96863571AE6FD0C004FE1FE /* PlanetPanel.cpp */ = {isa = PBXFileReference; fileEncoding = 4; lastKnownFileType = sourcecode.cpp.cpp; name = PlanetPanel.cpp; path = source/PlanetPanel.cpp; sourceTree = "<group>"; };
		A96863581AE6FD0C004FE1FE /* PlanetPanel.h */ = {isa = PBXFileReference; fileEncoding = 4; lastKnownFileType = sourcecode.c.h; name = PlanetPanel.h; path = source/PlanetPanel.h; sourceTree = "<group>"; };
		A96863591AE6FD0C004FE1FE /* PlayerInfo.cpp */ = {isa = PBXFileReference; fileEncoding = 4; lastKnownFileType = sourcecode.cpp.cpp; name = PlayerInfo.cpp; path = source/PlayerInfo.cpp; sourceTree = "<group>"; };
		A968635A1AE6FD0C004FE1FE /* PlayerInfo.h */ = {isa = PBXFileReference; fileEncoding = 4; lastKnownFileType = sourcecode.c.h; name = PlayerInfo.h; path = source/PlayerInfo.h; sourceTree = "<group>"; };
		A968635B1AE6FD0C004FE1FE /* Point.cpp */ = {isa = PBXFileReference; fileEncoding = 4; lastKnownFileType = sourcecode.cpp.cpp; name = Point.cpp; path = source/Point.cpp; sourceTree = "<group>"; };
		A968635C1AE6FD0C004FE1FE /* Point.h */ = {isa = PBXFileReference; fileEncoding = 4; lastKnownFileType = sourcecode.c.h; name = Point.h; path = source/Point.h; sourceTree = "<group>"; };
		A968635D1AE6FD0C004FE1FE /* PointerShader.cpp */ = {isa = PBXFileReference; fileEncoding = 4; lastKnownFileType = sourcecode.cpp.cpp; name = PointerShader.cpp; path = source/PointerShader.cpp; sourceTree = "<group>"; };
		A968635E1AE6FD0C004FE1FE /* PointerShader.h */ = {isa = PBXFileReference; fileEncoding = 4; lastKnownFileType = sourcecode.c.h; name = PointerShader.h; path = source/PointerShader.h; sourceTree = "<group>"; };
		A968635F1AE6FD0C004FE1FE /* Politics.cpp */ = {isa = PBXFileReference; fileEncoding = 4; lastKnownFileType = sourcecode.cpp.cpp; name = Politics.cpp; path = source/Politics.cpp; sourceTree = "<group>"; };
		A96863601AE6FD0C004FE1FE /* Politics.h */ = {isa = PBXFileReference; fileEncoding = 4; lastKnownFileType = sourcecode.c.h; name = Politics.h; path = source/Politics.h; sourceTree = "<group>"; };
		A96863611AE6FD0C004FE1FE /* Preferences.cpp */ = {isa = PBXFileReference; fileEncoding = 4; lastKnownFileType = sourcecode.cpp.cpp; name = Preferences.cpp; path = source/Preferences.cpp; sourceTree = "<group>"; };
		A96863621AE6FD0C004FE1FE /* Preferences.h */ = {isa = PBXFileReference; fileEncoding = 4; lastKnownFileType = sourcecode.c.h; name = Preferences.h; path = source/Preferences.h; sourceTree = "<group>"; };
		A96863631AE6FD0C004FE1FE /* PreferencesPanel.cpp */ = {isa = PBXFileReference; fileEncoding = 4; lastKnownFileType = sourcecode.cpp.cpp; name = PreferencesPanel.cpp; path = source/PreferencesPanel.cpp; sourceTree = "<group>"; };
		A96863641AE6FD0C004FE1FE /* PreferencesPanel.h */ = {isa = PBXFileReference; fileEncoding = 4; lastKnownFileType = sourcecode.c.h; name = PreferencesPanel.h; path = source/PreferencesPanel.h; sourceTree = "<group>"; };
		A96863651AE6FD0C004FE1FE /* Projectile.cpp */ = {isa = PBXFileReference; fileEncoding = 4; lastKnownFileType = sourcecode.cpp.cpp; name = Projectile.cpp; path = source/Projectile.cpp; sourceTree = "<group>"; };
		A96863661AE6FD0C004FE1FE /* Projectile.h */ = {isa = PBXFileReference; fileEncoding = 4; lastKnownFileType = sourcecode.c.h; name = Projectile.h; path = source/Projectile.h; sourceTree = "<group>"; };
		A96863671AE6FD0C004FE1FE /* Radar.cpp */ = {isa = PBXFileReference; fileEncoding = 4; lastKnownFileType = sourcecode.cpp.cpp; name = Radar.cpp; path = source/Radar.cpp; sourceTree = "<group>"; };
		A96863681AE6FD0C004FE1FE /* Radar.h */ = {isa = PBXFileReference; fileEncoding = 4; lastKnownFileType = sourcecode.c.h; name = Radar.h; path = source/Radar.h; sourceTree = "<group>"; };
		A96863691AE6FD0D004FE1FE /* Random.cpp */ = {isa = PBXFileReference; fileEncoding = 4; lastKnownFileType = sourcecode.cpp.cpp; name = Random.cpp; path = source/Random.cpp; sourceTree = "<group>"; };
		A968636A1AE6FD0D004FE1FE /* Random.h */ = {isa = PBXFileReference; fileEncoding = 4; lastKnownFileType = sourcecode.c.h; name = Random.h; path = source/Random.h; sourceTree = "<group>"; };
		A968636B1AE6FD0D004FE1FE /* RingShader.cpp */ = {isa = PBXFileReference; fileEncoding = 4; lastKnownFileType = sourcecode.cpp.cpp; name = RingShader.cpp; path = source/RingShader.cpp; sourceTree = "<group>"; };
		A968636C1AE6FD0D004FE1FE /* RingShader.h */ = {isa = PBXFileReference; fileEncoding = 4; lastKnownFileType = sourcecode.c.h; name = RingShader.h; path = source/RingShader.h; sourceTree = "<group>"; };
		A968636D1AE6FD0D004FE1FE /* Sale.h */ = {isa = PBXFileReference; fileEncoding = 4; lastKnownFileType = sourcecode.c.h; name = Sale.h; path = source/Sale.h; sourceTree = "<group>"; };
		A968636E1AE6FD0D004FE1FE /* SavedGame.cpp */ = {isa = PBXFileReference; fileEncoding = 4; lastKnownFileType = sourcecode.cpp.cpp; name = SavedGame.cpp; path = source/SavedGame.cpp; sourceTree = "<group>"; };
		A968636F1AE6FD0D004FE1FE /* SavedGame.h */ = {isa = PBXFileReference; fileEncoding = 4; lastKnownFileType = sourcecode.c.h; name = SavedGame.h; path = source/SavedGame.h; sourceTree = "<group>"; };
		A96863701AE6FD0D004FE1FE /* Screen.cpp */ = {isa = PBXFileReference; fileEncoding = 4; lastKnownFileType = sourcecode.cpp.cpp; name = Screen.cpp; path = source/Screen.cpp; sourceTree = "<group>"; };
		A96863711AE6FD0D004FE1FE /* Screen.h */ = {isa = PBXFileReference; fileEncoding = 4; lastKnownFileType = sourcecode.c.h; name = Screen.h; path = source/Screen.h; sourceTree = "<group>"; };
		A96863721AE6FD0D004FE1FE /* Set.h */ = {isa = PBXFileReference; fileEncoding = 4; lastKnownFileType = sourcecode.c.h; name = Set.h; path = source/Set.h; sourceTree = "<group>"; };
		A96863731AE6FD0D004FE1FE /* Shader.cpp */ = {isa = PBXFileReference; fileEncoding = 4; lastKnownFileType = sourcecode.cpp.cpp; name = Shader.cpp; path = source/Shader.cpp; sourceTree = "<group>"; };
		A96863741AE6FD0D004FE1FE /* Shader.h */ = {isa = PBXFileReference; fileEncoding = 4; lastKnownFileType = sourcecode.c.h; name = Shader.h; path = source/Shader.h; sourceTree = "<group>"; };
		A96863751AE6FD0D004FE1FE /* shift.h */ = {isa = PBXFileReference; fileEncoding = 4; lastKnownFileType = sourcecode.c.h; name = shift.h; path = source/shift.h; sourceTree = "<group>"; };
		A96863761AE6FD0D004FE1FE /* Ship.cpp */ = {isa = PBXFileReference; fileEncoding = 4; lastKnownFileType = sourcecode.cpp.cpp; name = Ship.cpp; path = source/Ship.cpp; sourceTree = "<group>"; };
		A96863771AE6FD0D004FE1FE /* Ship.h */ = {isa = PBXFileReference; fileEncoding = 4; lastKnownFileType = sourcecode.c.h; name = Ship.h; path = source/Ship.h; sourceTree = "<group>"; };
		A96863781AE6FD0D004FE1FE /* ShipEvent.cpp */ = {isa = PBXFileReference; fileEncoding = 4; lastKnownFileType = sourcecode.cpp.cpp; name = ShipEvent.cpp; path = source/ShipEvent.cpp; sourceTree = "<group>"; };
		A96863791AE6FD0D004FE1FE /* ShipEvent.h */ = {isa = PBXFileReference; fileEncoding = 4; lastKnownFileType = sourcecode.c.h; name = ShipEvent.h; path = source/ShipEvent.h; sourceTree = "<group>"; };
		A968637A1AE6FD0D004FE1FE /* ShipInfoDisplay.cpp */ = {isa = PBXFileReference; fileEncoding = 4; lastKnownFileType = sourcecode.cpp.cpp; name = ShipInfoDisplay.cpp; path = source/ShipInfoDisplay.cpp; sourceTree = "<group>"; };
		A968637B1AE6FD0D004FE1FE /* ShipInfoDisplay.h */ = {isa = PBXFileReference; fileEncoding = 4; lastKnownFileType = sourcecode.c.h; name = ShipInfoDisplay.h; path = source/ShipInfoDisplay.h; sourceTree = "<group>"; };
		A968637C1AE6FD0D004FE1FE /* ShipyardPanel.cpp */ = {isa = PBXFileReference; fileEncoding = 4; lastKnownFileType = sourcecode.cpp.cpp; name = ShipyardPanel.cpp; path = source/ShipyardPanel.cpp; sourceTree = "<group>"; };
		A968637D1AE6FD0D004FE1FE /* ShipyardPanel.h */ = {isa = PBXFileReference; fileEncoding = 4; lastKnownFileType = sourcecode.c.h; name = ShipyardPanel.h; path = source/ShipyardPanel.h; sourceTree = "<group>"; };
		A968637E1AE6FD0D004FE1FE /* ShopPanel.cpp */ = {isa = PBXFileReference; fileEncoding = 4; lastKnownFileType = sourcecode.cpp.cpp; name = ShopPanel.cpp; path = source/ShopPanel.cpp; sourceTree = "<group>"; };
		A968637F1AE6FD0D004FE1FE /* ShopPanel.h */ = {isa = PBXFileReference; fileEncoding = 4; lastKnownFileType = sourcecode.c.h; name = ShopPanel.h; path = source/ShopPanel.h; sourceTree = "<group>"; };
		A96863801AE6FD0D004FE1FE /* Sound.cpp */ = {isa = PBXFileReference; fileEncoding = 4; lastKnownFileType = sourcecode.cpp.cpp; name = Sound.cpp; path = source/Sound.cpp; sourceTree = "<group>"; };
		A96863811AE6FD0D004FE1FE /* Sound.h */ = {isa = PBXFileReference; fileEncoding = 4; lastKnownFileType = sourcecode.c.h; name = Sound.h; path = source/Sound.h; sourceTree = "<group>"; };
		A96863821AE6FD0D004FE1FE /* SpaceportPanel.cpp */ = {isa = PBXFileReference; fileEncoding = 4; lastKnownFileType = sourcecode.cpp.cpp; name = SpaceportPanel.cpp; path = source/SpaceportPanel.cpp; sourceTree = "<group>"; };
		A96863831AE6FD0D004FE1FE /* SpaceportPanel.h */ = {isa = PBXFileReference; fileEncoding = 4; lastKnownFileType = sourcecode.c.h; name = SpaceportPanel.h; path = source/SpaceportPanel.h; sourceTree = "<group>"; };
		A96863841AE6FD0D004FE1FE /* Sprite.cpp */ = {isa = PBXFileReference; fileEncoding = 4; lastKnownFileType = sourcecode.cpp.cpp; name = Sprite.cpp; path = source/Sprite.cpp; sourceTree = "<group>"; };
		A96863851AE6FD0D004FE1FE /* Sprite.h */ = {isa = PBXFileReference; fileEncoding = 4; lastKnownFileType = sourcecode.c.h; name = Sprite.h; path = source/Sprite.h; sourceTree = "<group>"; };
		A96863861AE6FD0D004FE1FE /* SpriteQueue.cpp */ = {isa = PBXFileReference; fileEncoding = 4; lastKnownFileType = sourcecode.cpp.cpp; name = SpriteQueue.cpp; path = source/SpriteQueue.cpp; sourceTree = "<group>"; };
		A96863871AE6FD0D004FE1FE /* SpriteQueue.h */ = {isa = PBXFileReference; fileEncoding = 4; lastKnownFileType = sourcecode.c.h; name = SpriteQueue.h; path = source/SpriteQueue.h; sourceTree = "<group>"; };
		A96863881AE6FD0D004FE1FE /* SpriteSet.cpp */ = {isa = PBXFileReference; fileEncoding = 4; lastKnownFileType = sourcecode.cpp.cpp; name = SpriteSet.cpp; path = source/SpriteSet.cpp; sourceTree = "<group>"; };
		A96863891AE6FD0D004FE1FE /* SpriteSet.h */ = {isa = PBXFileReference; fileEncoding = 4; lastKnownFileType = sourcecode.c.h; name = SpriteSet.h; path = source/SpriteSet.h; sourceTree = "<group>"; };
		A968638A1AE6FD0D004FE1FE /* SpriteShader.cpp */ = {isa = PBXFileReference; fileEncoding = 4; lastKnownFileType = sourcecode.cpp.cpp; name = SpriteShader.cpp; path = source/SpriteShader.cpp; sourceTree = "<group>"; };
		A968638B1AE6FD0D004FE1FE /* SpriteShader.h */ = {isa = PBXFileReference; fileEncoding = 4; lastKnownFileType = sourcecode.c.h; name = SpriteShader.h; path = source/SpriteShader.h; sourceTree = "<group>"; };
		A968638C1AE6FD0D004FE1FE /* StarField.cpp */ = {isa = PBXFileReference; fileEncoding = 4; lastKnownFileType = sourcecode.cpp.cpp; name = StarField.cpp; path = source/StarField.cpp; sourceTree = "<group>"; };
		A968638D1AE6FD0D004FE1FE /* StarField.h */ = {isa = PBXFileReference; fileEncoding = 4; lastKnownFileType = sourcecode.c.h; name = StarField.h; path = source/StarField.h; sourceTree = "<group>"; };
		A968638E1AE6FD0D004FE1FE /* StartConditions.cpp */ = {isa = PBXFileReference; fileEncoding = 4; lastKnownFileType = sourcecode.cpp.cpp; name = StartConditions.cpp; path = source/StartConditions.cpp; sourceTree = "<group>"; };
		A968638F1AE6FD0D004FE1FE /* StartConditions.h */ = {isa = PBXFileReference; fileEncoding = 4; lastKnownFileType = sourcecode.c.h; name = StartConditions.h; path = source/StartConditions.h; sourceTree = "<group>"; };
		A96863901AE6FD0D004FE1FE /* StellarObject.cpp */ = {isa = PBXFileReference; fileEncoding = 4; lastKnownFileType = sourcecode.cpp.cpp; name = StellarObject.cpp; path = source/StellarObject.cpp; sourceTree = "<group>"; };
		A96863911AE6FD0D004FE1FE /* StellarObject.h */ = {isa = PBXFileReference; fileEncoding = 4; lastKnownFileType = sourcecode.c.h; name = StellarObject.h; path = source/StellarObject.h; sourceTree = "<group>"; };
		A96863921AE6FD0D004FE1FE /* System.cpp */ = {isa = PBXFileReference; fileEncoding = 4; lastKnownFileType = sourcecode.cpp.cpp; name = System.cpp; path = source/System.cpp; sourceTree = "<group>"; };
		A96863931AE6FD0D004FE1FE /* System.h */ = {isa = PBXFileReference; fileEncoding = 4; lastKnownFileType = sourcecode.c.h; name = System.h; path = source/System.h; sourceTree = "<group>"; };
		A96863941AE6FD0D004FE1FE /* Table.cpp */ = {isa = PBXFileReference; fileEncoding = 4; lastKnownFileType = sourcecode.cpp.cpp; name = Table.cpp; path = source/text/Table.cpp; sourceTree = "<group>"; };
		A96863951AE6FD0D004FE1FE /* Table.h */ = {isa = PBXFileReference; fileEncoding = 4; lastKnownFileType = sourcecode.c.h; name = Table.h; path = source/text/Table.h; sourceTree = "<group>"; };
		A96863961AE6FD0D004FE1FE /* Trade.cpp */ = {isa = PBXFileReference; fileEncoding = 4; lastKnownFileType = sourcecode.cpp.cpp; name = Trade.cpp; path = source/Trade.cpp; sourceTree = "<group>"; };
		A96863971AE6FD0D004FE1FE /* Trade.h */ = {isa = PBXFileReference; fileEncoding = 4; lastKnownFileType = sourcecode.c.h; name = Trade.h; path = source/Trade.h; sourceTree = "<group>"; };
		A96863981AE6FD0D004FE1FE /* TradingPanel.cpp */ = {isa = PBXFileReference; fileEncoding = 4; lastKnownFileType = sourcecode.cpp.cpp; name = TradingPanel.cpp; path = source/TradingPanel.cpp; sourceTree = "<group>"; };
		A96863991AE6FD0D004FE1FE /* TradingPanel.h */ = {isa = PBXFileReference; fileEncoding = 4; lastKnownFileType = sourcecode.c.h; name = TradingPanel.h; path = source/TradingPanel.h; sourceTree = "<group>"; };
		A968639A1AE6FD0D004FE1FE /* UI.cpp */ = {isa = PBXFileReference; fileEncoding = 4; lastKnownFileType = sourcecode.cpp.cpp; name = UI.cpp; path = source/UI.cpp; sourceTree = "<group>"; };
		A968639B1AE6FD0D004FE1FE /* UI.h */ = {isa = PBXFileReference; fileEncoding = 4; lastKnownFileType = sourcecode.c.h; name = UI.h; path = source/UI.h; sourceTree = "<group>"; };
		A968639C1AE6FD0D004FE1FE /* Weapon.cpp */ = {isa = PBXFileReference; fileEncoding = 4; lastKnownFileType = sourcecode.cpp.cpp; name = Weapon.cpp; path = source/Weapon.cpp; sourceTree = "<group>"; };
		A968639D1AE6FD0D004FE1FE /* Weapon.h */ = {isa = PBXFileReference; fileEncoding = 4; lastKnownFileType = sourcecode.c.h; name = Weapon.h; path = source/Weapon.h; sourceTree = "<group>"; };
		A97C24E81B17BE35007DDFA1 /* MapOutfitterPanel.cpp */ = {isa = PBXFileReference; fileEncoding = 4; lastKnownFileType = sourcecode.cpp.cpp; name = MapOutfitterPanel.cpp; path = source/MapOutfitterPanel.cpp; sourceTree = "<group>"; };
		A97C24E91B17BE35007DDFA1 /* MapOutfitterPanel.h */ = {isa = PBXFileReference; fileEncoding = 4; lastKnownFileType = sourcecode.c.h; name = MapOutfitterPanel.h; path = source/MapOutfitterPanel.h; sourceTree = "<group>"; };
		A97C24EB1B17BE3C007DDFA1 /* MapShipyardPanel.cpp */ = {isa = PBXFileReference; fileEncoding = 4; lastKnownFileType = sourcecode.cpp.cpp; name = MapShipyardPanel.cpp; path = source/MapShipyardPanel.cpp; sourceTree = "<group>"; };
		A97C24EC1B17BE3C007DDFA1 /* MapShipyardPanel.h */ = {isa = PBXFileReference; fileEncoding = 4; lastKnownFileType = sourcecode.c.h; name = MapShipyardPanel.h; path = source/MapShipyardPanel.h; sourceTree = "<group>"; };
		A98150801EA9634A00428AD6 /* ShipInfoPanel.cpp */ = {isa = PBXFileReference; fileEncoding = 4; lastKnownFileType = sourcecode.cpp.cpp; name = ShipInfoPanel.cpp; path = source/ShipInfoPanel.cpp; sourceTree = "<group>"; };
		A98150811EA9634A00428AD6 /* ShipInfoPanel.h */ = {isa = PBXFileReference; fileEncoding = 4; lastKnownFileType = sourcecode.c.h; name = ShipInfoPanel.h; path = source/ShipInfoPanel.h; sourceTree = "<group>"; };
		A98150831EA9635D00428AD6 /* PlayerInfoPanel.cpp */ = {isa = PBXFileReference; fileEncoding = 4; lastKnownFileType = sourcecode.cpp.cpp; name = PlayerInfoPanel.cpp; path = source/PlayerInfoPanel.cpp; sourceTree = "<group>"; };
		A98150841EA9635D00428AD6 /* PlayerInfoPanel.h */ = {isa = PBXFileReference; fileEncoding = 4; lastKnownFileType = sourcecode.c.h; name = PlayerInfoPanel.h; path = source/PlayerInfoPanel.h; sourceTree = "<group>"; };
		A99F7A4F195DF3E8002C30B8 /* Images.xcassets */ = {isa = PBXFileReference; lastKnownFileType = folder.assetcatalog; name = Images.xcassets; path = XCode/Images.xcassets; sourceTree = SOURCE_ROOT; };
		A99F7A51195DF3F9002C30B8 /* EndlessSky-Info.plist */ = {isa = PBXFileReference; fileEncoding = 4; lastKnownFileType = text.plist.xml; name = "EndlessSky-Info.plist"; path = "XCode/EndlessSky-Info.plist"; sourceTree = SOURCE_ROOT; };
		A99F7A6F195DF44B002C30B8 /* credits.txt */ = {isa = PBXFileReference; fileEncoding = 4; lastKnownFileType = text; path = credits.txt; sourceTree = "<group>"; };
		A99F7A94195DF44B002C30B8 /* keys.txt */ = {isa = PBXFileReference; fileEncoding = 4; lastKnownFileType = text; path = keys.txt; sourceTree = "<group>"; };
		A99F7A95195DF44B002C30B8 /* license.txt */ = {isa = PBXFileReference; fileEncoding = 4; lastKnownFileType = text; path = license.txt; sourceTree = "<group>"; };
		A99F7B32195DF45E002C30B8 /* data */ = {isa = PBXFileReference; lastKnownFileType = folder; path = data; sourceTree = "<group>"; };
		A99F7B33195DF45E002C30B8 /* images */ = {isa = PBXFileReference; lastKnownFileType = folder; path = images; sourceTree = "<group>"; };
		A9A5297319996C9F002D7C35 /* sounds */ = {isa = PBXFileReference; lastKnownFileType = folder; path = sounds; sourceTree = "<group>"; };
		A9A5297519996CC3002D7C35 /* OpenAL.framework */ = {isa = PBXFileReference; lastKnownFileType = wrapper.framework; name = OpenAL.framework; path = System/Library/Frameworks/OpenAL.framework; sourceTree = SDKROOT; };
		A9B99D001C616AD000BE7C2E /* ItemInfoDisplay.cpp */ = {isa = PBXFileReference; fileEncoding = 4; lastKnownFileType = sourcecode.cpp.cpp; name = ItemInfoDisplay.cpp; path = source/ItemInfoDisplay.cpp; sourceTree = "<group>"; };
		A9B99D011C616AD000BE7C2E /* ItemInfoDisplay.h */ = {isa = PBXFileReference; fileEncoding = 4; lastKnownFileType = sourcecode.c.h; name = ItemInfoDisplay.h; path = source/ItemInfoDisplay.h; sourceTree = "<group>"; };
		A9B99D031C616AF200BE7C2E /* MapSalesPanel.cpp */ = {isa = PBXFileReference; fileEncoding = 4; lastKnownFileType = sourcecode.cpp.cpp; name = MapSalesPanel.cpp; path = source/MapSalesPanel.cpp; sourceTree = "<group>"; };
		A9B99D041C616AF200BE7C2E /* MapSalesPanel.h */ = {isa = PBXFileReference; fileEncoding = 4; lastKnownFileType = sourcecode.c.h; name = MapSalesPanel.h; path = source/MapSalesPanel.h; sourceTree = "<group>"; };
		A9BDFB521E00B8AA00A6B27E /* Music.cpp */ = {isa = PBXFileReference; fileEncoding = 4; lastKnownFileType = sourcecode.cpp.cpp; name = Music.cpp; path = source/Music.cpp; sourceTree = "<group>"; };
		A9BDFB531E00B8AA00A6B27E /* Music.h */ = {isa = PBXFileReference; fileEncoding = 4; lastKnownFileType = sourcecode.c.h; name = Music.h; path = source/Music.h; sourceTree = "<group>"; };
		A9BDFB551E00B94700A6B27E /* libmad.0.dylib */ = {isa = PBXFileReference; lastKnownFileType = "compiled.mach-o.dylib"; name = libmad.0.dylib; path = /usr/local/lib/libmad.0.dylib; sourceTree = "<absolute>"; };
		A9C70E0E1C0E5B51000B3D14 /* File.cpp */ = {isa = PBXFileReference; fileEncoding = 4; lastKnownFileType = sourcecode.cpp.cpp; name = File.cpp; path = source/File.cpp; sourceTree = "<group>"; };
		A9C70E0F1C0E5B51000B3D14 /* File.h */ = {isa = PBXFileReference; fileEncoding = 4; lastKnownFileType = sourcecode.c.h; name = File.h; path = source/File.h; sourceTree = "<group>"; };
		A9CC52691950C9F6004E4E22 /* Endless Sky.app */ = {isa = PBXFileReference; explicitFileType = wrapper.application; includeInIndex = 0; path = "Endless Sky.app"; sourceTree = BUILT_PRODUCTS_DIR; };
		A9CC526C1950C9F6004E4E22 /* Cocoa.framework */ = {isa = PBXFileReference; lastKnownFileType = wrapper.framework; name = Cocoa.framework; path = System/Library/Frameworks/Cocoa.framework; sourceTree = SDKROOT; };
		A9CC526F1950C9F6004E4E22 /* AppKit.framework */ = {isa = PBXFileReference; lastKnownFileType = wrapper.framework; name = AppKit.framework; path = System/Library/Frameworks/AppKit.framework; sourceTree = SDKROOT; };
		A9CC52701950C9F6004E4E22 /* CoreData.framework */ = {isa = PBXFileReference; lastKnownFileType = wrapper.framework; name = CoreData.framework; path = System/Library/Frameworks/CoreData.framework; sourceTree = SDKROOT; };
		A9CC52711950C9F6004E4E22 /* Foundation.framework */ = {isa = PBXFileReference; lastKnownFileType = wrapper.framework; name = Foundation.framework; path = System/Library/Frameworks/Foundation.framework; sourceTree = SDKROOT; };
		A9D40D19195DFAA60086EE52 /* OpenGL.framework */ = {isa = PBXFileReference; lastKnownFileType = wrapper.framework; name = OpenGL.framework; path = System/Library/Frameworks/OpenGL.framework; sourceTree = SDKROOT; };
		B59015FA21ED2DD100799178 /* libpangocairo-1.0.0.dylib */ = {isa = PBXFileReference; lastKnownFileType = "compiled.mach-o.dylib"; name = "libpangocairo-1.0.0.dylib"; path = "/usr/local/lib/libpangocairo-1.0.0.dylib"; sourceTree = "<absolute>"; };
		B59015FF21ED2EC400799178 /* libpango-1.0.0.dylib */ = {isa = PBXFileReference; lastKnownFileType = "compiled.mach-o.dylib"; name = "libpango-1.0.0.dylib"; path = "/usr/local/lib/libpango-1.0.0.dylib"; sourceTree = "<absolute>"; };
		B590160221ED330400799178 /* libglib-2.0.0.dylib */ = {isa = PBXFileReference; lastKnownFileType = "compiled.mach-o.dylib"; name = "libglib-2.0.0.dylib"; path = "/usr/local/lib/libglib-2.0.0.dylib"; sourceTree = "<absolute>"; };
		B590160521ED3D0C00799178 /* libcairo.2.dylib */ = {isa = PBXFileReference; lastKnownFileType = "compiled.mach-o.dylib"; name = libcairo.2.dylib; path = /usr/local/lib/libcairo.2.dylib; sourceTree = "<absolute>"; };
		B590160821ED3F7900799178 /* libfontconfig.1.dylib */ = {isa = PBXFileReference; lastKnownFileType = "compiled.mach-o.dylib"; name = libfontconfig.1.dylib; path = /usr/local/lib/libfontconfig.1.dylib; sourceTree = "<absolute>"; };
		B590160B21ED43EB00799178 /* libgobject-2.0.0.dylib */ = {isa = PBXFileReference; lastKnownFileType = "compiled.mach-o.dylib"; name = "libgobject-2.0.0.dylib"; path = "/usr/local/lib/libgobject-2.0.0.dylib"; sourceTree = "<absolute>"; };
		B590160E21ED49F200799178 /* Cache.h */ = {isa = PBXFileReference; fileEncoding = 4; lastKnownFileType = sourcecode.c.h; name = Cache.h; path = source/Cache.h; sourceTree = "<group>"; };
		B590160F21ED49F200799178 /* Cache.cpp */ = {isa = PBXFileReference; fileEncoding = 4; lastKnownFileType = sourcecode.cpp.cpp; name = Cache.cpp; path = source/Cache.cpp; sourceTree = "<group>"; };
		B55C239B2303CE8A005C1A14 /* GameWindow.cpp */ = {isa = PBXFileReference; fileEncoding = 4; lastKnownFileType = sourcecode.cpp.cpp; name = GameWindow.cpp; path = source/GameWindow.cpp; sourceTree = "<group>"; };
		B55C239C2303CE8A005C1A14 /* GameWindow.h */ = {isa = PBXFileReference; fileEncoding = 4; lastKnownFileType = sourcecode.c.h; name = GameWindow.h; path = source/GameWindow.h; sourceTree = "<group>"; };
		B590161121ED4A0E00799178 /* Utf8.cpp */ = {isa = PBXFileReference; fileEncoding = 4; lastKnownFileType = sourcecode.cpp.cpp; name = Utf8.cpp; path = source/text/Utf8.cpp; sourceTree = "<group>"; };
		B590161221ED4A0F00799178 /* Utf8.h */ = {isa = PBXFileReference; fileEncoding = 4; lastKnownFileType = sourcecode.c.h; name = Utf8.h; path = source/text/Utf8.h; sourceTree = "<group>"; };
		B590162021ED4A0F00799178 /* DisplayText.h */ = {isa = PBXFileReference; fileEncoding = 4; lastKnownFileType = sourcecode.c.h; name = DisplayText.h; path = source/text/DisplayText.h; sourceTree = "<group>"; };
		B5DDA6922001B7F600DBA76A /* News.cpp */ = {isa = PBXFileReference; fileEncoding = 4; lastKnownFileType = sourcecode.cpp.cpp; name = News.cpp; path = source/News.cpp; sourceTree = "<group>"; };
		B5DDA6932001B7F600DBA76A /* News.h */ = {isa = PBXFileReference; fileEncoding = 4; lastKnownFileType = sourcecode.c.h; name = News.h; path = source/News.h; sourceTree = "<group>"; };
		C49D4EA08DF168A83B1C7B07 /* Hazard.cpp */ = {isa = PBXFileReference; fileEncoding = 4; lastKnownFileType = sourcecode.cpp.cpp; name = Hazard.cpp; path = source/Hazard.cpp; sourceTree = "<group>"; };
		DF8D57DF1FC25842001525DA /* Dictionary.cpp */ = {isa = PBXFileReference; fileEncoding = 4; lastKnownFileType = sourcecode.cpp.cpp; name = Dictionary.cpp; path = source/Dictionary.cpp; sourceTree = "<group>"; };
		DF8D57E01FC25842001525DA /* Dictionary.h */ = {isa = PBXFileReference; fileEncoding = 4; lastKnownFileType = sourcecode.c.h; name = Dictionary.h; path = source/Dictionary.h; sourceTree = "<group>"; };
		DF8D57E21FC25889001525DA /* Visual.cpp */ = {isa = PBXFileReference; fileEncoding = 4; lastKnownFileType = sourcecode.cpp.cpp; name = Visual.cpp; path = source/Visual.cpp; sourceTree = "<group>"; };
		DF8D57E31FC25889001525DA /* Visual.h */ = {isa = PBXFileReference; fileEncoding = 4; lastKnownFileType = sourcecode.c.h; name = Visual.h; path = source/Visual.h; sourceTree = "<group>"; };
		DFAAE2A21FD4A25C0072C0A8 /* BatchDrawList.cpp */ = {isa = PBXFileReference; fileEncoding = 4; lastKnownFileType = sourcecode.cpp.cpp; name = BatchDrawList.cpp; path = source/BatchDrawList.cpp; sourceTree = "<group>"; };
		DFAAE2A31FD4A25C0072C0A8 /* BatchDrawList.h */ = {isa = PBXFileReference; fileEncoding = 4; lastKnownFileType = sourcecode.c.h; name = BatchDrawList.h; path = source/BatchDrawList.h; sourceTree = "<group>"; };
		DFAAE2A41FD4A25C0072C0A8 /* BatchShader.cpp */ = {isa = PBXFileReference; fileEncoding = 4; lastKnownFileType = sourcecode.cpp.cpp; name = BatchShader.cpp; path = source/BatchShader.cpp; sourceTree = "<group>"; };
		DFAAE2A51FD4A25C0072C0A8 /* BatchShader.h */ = {isa = PBXFileReference; fileEncoding = 4; lastKnownFileType = sourcecode.c.h; name = BatchShader.h; path = source/BatchShader.h; sourceTree = "<group>"; };
		DFAAE2A81FD4A27B0072C0A8 /* ImageSet.cpp */ = {isa = PBXFileReference; fileEncoding = 4; lastKnownFileType = sourcecode.cpp.cpp; name = ImageSet.cpp; path = source/ImageSet.cpp; sourceTree = "<group>"; };
		DFAAE2A91FD4A27B0072C0A8 /* ImageSet.h */ = {isa = PBXFileReference; fileEncoding = 4; lastKnownFileType = sourcecode.c.h; name = ImageSet.h; path = source/ImageSet.h; sourceTree = "<group>"; };
		F434470BA8F3DE8B46D475C5 /* StartConditionsPanel.h */ = {isa = PBXFileReference; fileEncoding = 4; lastKnownFileType = sourcecode.c.h; name = StartConditionsPanel.h; path = source/StartConditionsPanel.h; sourceTree = "<group>"; };
		F8C14CFB89472482F77C051D /* Weather.h */ = {isa = PBXFileReference; fileEncoding = 4; lastKnownFileType = sourcecode.c.h; name = Weather.h; path = source/Weather.h; sourceTree = "<group>"; };
/* End PBXFileReference section */

/* Begin PBXFrameworksBuildPhase section */
		A9CC52661950C9F6004E4E22 /* Frameworks */ = {
			isa = PBXFrameworksBuildPhase;
			buildActionMask = 2147483647;
			files = (
				B590160C21ED43EB00799178 /* libgobject-2.0.0.dylib in Frameworks */,
				B590160921ED3F7900799178 /* libfontconfig.1.dylib in Frameworks */,
				B590160621ED3D0C00799178 /* libcairo.2.dylib in Frameworks */,
				B590160321ED330400799178 /* libglib-2.0.0.dylib in Frameworks */,
				B590160021ED2EC400799178 /* libpango-1.0.0.dylib in Frameworks */,
				B59015FB21ED2DD100799178 /* libpangocairo-1.0.0.dylib in Frameworks */,
				A9BDFB561E00B94700A6B27E /* libmad.0.dylib in Frameworks */,
				A9A5297619996CC3002D7C35 /* OpenAL.framework in Frameworks */,
				4C2DEF56201B8FAE0062315E /* libSDL2-2.0.0.dylib in Frameworks */,
				A9D40D1A195DFAA60086EE52 /* OpenGL.framework in Frameworks */,
				A93931FB1988135200C2A87B /* libturbojpeg.0.dylib in Frameworks */,
				A93931FD1988136B00C2A87B /* libpng16.16.dylib in Frameworks */,
				A9CC526D1950C9F6004E4E22 /* Cocoa.framework in Frameworks */,
			);
			runOnlyForDeploymentPostprocessing = 0;
		};
/* End PBXFrameworksBuildPhase section */

/* Begin PBXGroup section */
		654D33611BE92C9200D1E5AB /* source */ = {
			isa = PBXGroup;
			children = (
				A96862CD1AE6FD0A004FE1FE /* Account.cpp */,
				A96862CE1AE6FD0A004FE1FE /* Account.h */,
				A96862CF1AE6FD0A004FE1FE /* AI.cpp */,
				A96862D01AE6FD0A004FE1FE /* AI.h */,
				A96862D11AE6FD0A004FE1FE /* Angle.cpp */,
				A96862D21AE6FD0A004FE1FE /* Angle.h */,
				A96862D51AE6FD0A004FE1FE /* Armament.cpp */,
				A96862D61AE6FD0A004FE1FE /* Armament.h */,
				A96862D71AE6FD0A004FE1FE /* AsteroidField.cpp */,
				A96862D81AE6FD0A004FE1FE /* AsteroidField.h */,
				A96862D91AE6FD0A004FE1FE /* Audio.cpp */,
				A96862DA1AE6FD0A004FE1FE /* Audio.h */,
				A96862DB1AE6FD0A004FE1FE /* BankPanel.cpp */,
				A96862DC1AE6FD0A004FE1FE /* BankPanel.h */,
				DFAAE2A21FD4A25C0072C0A8 /* BatchDrawList.cpp */,
				DFAAE2A31FD4A25C0072C0A8 /* BatchDrawList.h */,
				DFAAE2A41FD4A25C0072C0A8 /* BatchShader.cpp */,
				DFAAE2A51FD4A25C0072C0A8 /* BatchShader.h */,
				A96862DF1AE6FD0A004FE1FE /* BoardingPanel.cpp */,
				A96862E01AE6FD0A004FE1FE /* BoardingPanel.h */,
				6245F8231D301C7400A7A094 /* Body.cpp */,
				6245F8241D301C7400A7A094 /* Body.h */,
				B590160F21ED49F200799178 /* Cache.cpp */,
				B590160E21ED49F200799178 /* Cache.h */,
				A96862E11AE6FD0A004FE1FE /* CaptureOdds.cpp */,
				A96862E21AE6FD0A004FE1FE /* CaptureOdds.h */,
				A96862E31AE6FD0A004FE1FE /* CargoHold.cpp */,
				A96862E41AE6FD0A004FE1FE /* CargoHold.h */,
				A96862E51AE6FD0A004FE1FE /* ClickZone.h */,
				6A5716311E25BE6F00585EB2 /* CollisionSet.cpp */,
				6A5716321E25BE6F00585EB2 /* CollisionSet.h */,
				A96862E61AE6FD0A004FE1FE /* Color.cpp */,
				A96862E71AE6FD0A004FE1FE /* Color.h */,
				A96862E81AE6FD0A004FE1FE /* Command.cpp */,
				A96862E91AE6FD0A004FE1FE /* Command.h */,
				A96862EA1AE6FD0A004FE1FE /* ConditionSet.cpp */,
				A96862EB1AE6FD0A004FE1FE /* ConditionSet.h */,
				A96862EC1AE6FD0A004FE1FE /* Conversation.cpp */,
				A96862ED1AE6FD0A004FE1FE /* Conversation.h */,
				A96862EE1AE6FD0A004FE1FE /* ConversationPanel.cpp */,
				A96862EF1AE6FD0A004FE1FE /* ConversationPanel.h */,
				A96862F01AE6FD0A004FE1FE /* DataFile.cpp */,
				A96862F11AE6FD0A004FE1FE /* DataFile.h */,
				A96862F21AE6FD0A004FE1FE /* DataNode.cpp */,
				A96862F31AE6FD0A004FE1FE /* DataNode.h */,
				A96862F41AE6FD0A004FE1FE /* DataWriter.cpp */,
				A96862F51AE6FD0A004FE1FE /* DataWriter.h */,
				A96862F61AE6FD0A004FE1FE /* Date.cpp */,
				A96862F71AE6FD0A004FE1FE /* Date.h */,
				5155CD711DBB9FF900EF090B /* Depreciation.cpp */,
				5155CD721DBB9FF900EF090B /* Depreciation.h */,
				A96862F81AE6FD0A004FE1FE /* Dialog.cpp */,
				A96862F91AE6FD0B004FE1FE /* Dialog.h */,
				DF8D57DF1FC25842001525DA /* Dictionary.cpp */,
				DF8D57E01FC25842001525DA /* Dictionary.h */,
				B590162021ED4A0F00799178 /* DisplayText.h */,
				A96862FA1AE6FD0B004FE1FE /* DistanceMap.cpp */,
				A96862FB1AE6FD0B004FE1FE /* DistanceMap.h */,
				A96862FE1AE6FD0B004FE1FE /* DrawList.cpp */,
				A96862FF1AE6FD0B004FE1FE /* DrawList.h */,
				A96863001AE6FD0B004FE1FE /* Effect.cpp */,
				A96863011AE6FD0B004FE1FE /* Effect.h */,
				A96863021AE6FD0B004FE1FE /* Engine.cpp */,
				A96863031AE6FD0B004FE1FE /* Engine.h */,
				A96863041AE6FD0B004FE1FE /* EscortDisplay.cpp */,
				A96863051AE6FD0B004FE1FE /* EscortDisplay.h */,
				A9C70E0E1C0E5B51000B3D14 /* File.cpp */,
				A9C70E0F1C0E5B51000B3D14 /* File.h */,
				A96863061AE6FD0B004FE1FE /* Files.cpp */,
				A96863071AE6FD0B004FE1FE /* Files.h */,
				A96863081AE6FD0B004FE1FE /* FillShader.cpp */,
				A96863091AE6FD0B004FE1FE /* FillShader.h */,
				A968630A1AE6FD0B004FE1FE /* Fleet.cpp */,
				A968630B1AE6FD0B004FE1FE /* Fleet.h */,
				62C311181CE172D000409D91 /* Flotsam.cpp */,
				62C311191CE172D000409D91 /* Flotsam.h */,
				62A405B81D47DA4D0054F6A0 /* FogShader.cpp */,
				62A405B91D47DA4D0054F6A0 /* FogShader.h */,
				A968630C1AE6FD0B004FE1FE /* Font.cpp */,
				A968630D1AE6FD0B004FE1FE /* Font.h */,
				B590151421ED4A0F00799178 /* FontUtilities.cpp */,
				B590151521ED4A0F00799178 /* FontUtilities.h */,
				A968630E1AE6FD0B004FE1FE /* FontSet.cpp */,
				A968630F1AE6FD0B004FE1FE /* FontSet.h */,
				A96863101AE6FD0B004FE1FE /* Format.cpp */,
				A96863111AE6FD0B004FE1FE /* Format.h */,
				A96863121AE6FD0B004FE1FE /* FrameTimer.cpp */,
				A96863131AE6FD0B004FE1FE /* FrameTimer.h */,
				A96863141AE6FD0B004FE1FE /* Galaxy.cpp */,
				A96863151AE6FD0B004FE1FE /* Galaxy.h */,
				A96863161AE6FD0B004FE1FE /* GameData.cpp */,
				A96863171AE6FD0B004FE1FE /* GameData.h */,
				A96863181AE6FD0B004FE1FE /* GameEvent.cpp */,
				A96863191AE6FD0B004FE1FE /* GameEvent.h */,
				B55C239B2303CE8A005C1A14 /* GameWindow.cpp */,
				B55C239C2303CE8A005C1A14 /* GameWindow.h */,
				A968631A1AE6FD0B004FE1FE /* gl_header.h */,
				A968631B1AE6FD0B004FE1FE /* Government.cpp */,
				A968631C1AE6FD0B004FE1FE /* Government.h */,
				A968631D1AE6FD0B004FE1FE /* HailPanel.cpp */,
				A968631E1AE6FD0B004FE1FE /* HailPanel.h */,
				6245F8261D301C9000A7A094 /* Hardpoint.cpp */,
				6245F8271D301C9000A7A094 /* Hardpoint.h */,
				A968631F1AE6FD0B004FE1FE /* HiringPanel.cpp */,
				A96863201AE6FD0B004FE1FE /* HiringPanel.h */,
				A96863211AE6FD0B004FE1FE /* ImageBuffer.cpp */,
				A96863221AE6FD0B004FE1FE /* ImageBuffer.h */,
				A96863251AE6FD0B004FE1FE /* Information.cpp */,
				A96863261AE6FD0B004FE1FE /* Information.h */,
				A96863271AE6FD0B004FE1FE /* Interface.cpp */,
				A96863281AE6FD0B004FE1FE /* Interface.h */,
				DFAAE2A81FD4A27B0072C0A8 /* ImageSet.cpp */,
				DFAAE2A91FD4A27B0072C0A8 /* ImageSet.h */,
				A9B99D001C616AD000BE7C2E /* ItemInfoDisplay.cpp */,
				A9B99D011C616AD000BE7C2E /* ItemInfoDisplay.h */,
				A96863291AE6FD0B004FE1FE /* LineShader.cpp */,
				A968632A1AE6FD0B004FE1FE /* LineShader.h */,
				A968632B1AE6FD0B004FE1FE /* LoadPanel.cpp */,
				A968632C1AE6FD0B004FE1FE /* LoadPanel.h */,
				A968632D1AE6FD0B004FE1FE /* LocationFilter.cpp */,
				A968632E1AE6FD0B004FE1FE /* LocationFilter.h */,
				A90633FD1EE602FD000DA6C0 /* LogbookPanel.cpp */,
				A90633FE1EE602FD000DA6C0 /* LogbookPanel.h */,
				A968632F1AE6FD0B004FE1FE /* main.cpp */,
				A96863301AE6FD0B004FE1FE /* MainPanel.cpp */,
				A96863311AE6FD0B004FE1FE /* MainPanel.h */,
				A96863321AE6FD0C004FE1FE /* MapDetailPanel.cpp */,
				A96863331AE6FD0C004FE1FE /* MapDetailPanel.h */,
				A97C24E81B17BE35007DDFA1 /* MapOutfitterPanel.cpp */,
				A97C24E91B17BE35007DDFA1 /* MapOutfitterPanel.h */,
				A96863341AE6FD0C004FE1FE /* MapPanel.cpp */,
				A96863351AE6FD0C004FE1FE /* MapPanel.h */,
				A9B99D031C616AF200BE7C2E /* MapSalesPanel.cpp */,
				A9B99D041C616AF200BE7C2E /* MapSalesPanel.h */,
				A97C24EB1B17BE3C007DDFA1 /* MapShipyardPanel.cpp */,
				A97C24EC1B17BE3C007DDFA1 /* MapShipyardPanel.h */,
				A96863361AE6FD0C004FE1FE /* Mask.cpp */,
				A96863371AE6FD0C004FE1FE /* Mask.h */,
				A96863381AE6FD0C004FE1FE /* MenuPanel.cpp */,
				A96863391AE6FD0C004FE1FE /* MenuPanel.h */,
				A968633A1AE6FD0C004FE1FE /* Messages.cpp */,
				A968633B1AE6FD0C004FE1FE /* Messages.h */,
				A90C15D71D5BD55700708F3A /* Minable.cpp */,
				A90C15D81D5BD55700708F3A /* Minable.h */,
				A968633C1AE6FD0C004FE1FE /* Mission.cpp */,
				A968633D1AE6FD0C004FE1FE /* Mission.h */,
				A968633E1AE6FD0C004FE1FE /* MissionAction.cpp */,
				A968633F1AE6FD0C004FE1FE /* MissionAction.h */,
				A96863401AE6FD0C004FE1FE /* MissionPanel.cpp */,
				A96863411AE6FD0C004FE1FE /* MissionPanel.h */,
				A96863421AE6FD0C004FE1FE /* Mortgage.cpp */,
				A96863431AE6FD0C004FE1FE /* Mortgage.h */,
				A9BDFB521E00B8AA00A6B27E /* Music.cpp */,
				A9BDFB531E00B8AA00A6B27E /* Music.h */,
				B5DDA6922001B7F600DBA76A /* News.cpp */,
				B5DDA6932001B7F600DBA76A /* News.h */,
				A96863441AE6FD0C004FE1FE /* NPC.cpp */,
				A96863451AE6FD0C004FE1FE /* NPC.h */,
				A96863461AE6FD0C004FE1FE /* Outfit.cpp */,
				A96863471AE6FD0C004FE1FE /* Outfit.h */,
				A96863481AE6FD0C004FE1FE /* OutfitInfoDisplay.cpp */,
				A96863491AE6FD0C004FE1FE /* OutfitInfoDisplay.h */,
				A968634A1AE6FD0C004FE1FE /* OutfitterPanel.cpp */,
				A968634B1AE6FD0C004FE1FE /* OutfitterPanel.h */,
				A968634C1AE6FD0C004FE1FE /* OutlineShader.cpp */,
				A968634D1AE6FD0C004FE1FE /* OutlineShader.h */,
				A968634E1AE6FD0C004FE1FE /* Panel.cpp */,
				A968634F1AE6FD0C004FE1FE /* Panel.h */,
				A966A5A91B964E6300DFF69C /* Person.cpp */,
				A966A5AA1B964E6300DFF69C /* Person.h */,
				A96863501AE6FD0C004FE1FE /* Personality.cpp */,
				A96863511AE6FD0C004FE1FE /* Personality.h */,
				A96863521AE6FD0C004FE1FE /* Phrase.cpp */,
				A96863531AE6FD0C004FE1FE /* Phrase.h */,
				A96863541AE6FD0C004FE1FE /* pi.h */,
				A96863551AE6FD0C004FE1FE /* Planet.cpp */,
				A96863561AE6FD0C004FE1FE /* Planet.h */,
				628BDAED1CC5DC950062BCD2 /* PlanetLabel.cpp */,
				628BDAEE1CC5DC950062BCD2 /* PlanetLabel.h */,
				A96863571AE6FD0C004FE1FE /* PlanetPanel.cpp */,
				A96863581AE6FD0C004FE1FE /* PlanetPanel.h */,
				A96863591AE6FD0C004FE1FE /* PlayerInfo.cpp */,
				A968635A1AE6FD0C004FE1FE /* PlayerInfo.h */,
				A98150831EA9635D00428AD6 /* PlayerInfoPanel.cpp */,
				A98150841EA9635D00428AD6 /* PlayerInfoPanel.h */,
				A968635B1AE6FD0C004FE1FE /* Point.cpp */,
				A968635C1AE6FD0C004FE1FE /* Point.h */,
				A968635D1AE6FD0C004FE1FE /* PointerShader.cpp */,
				A968635E1AE6FD0C004FE1FE /* PointerShader.h */,
				A968635F1AE6FD0C004FE1FE /* Politics.cpp */,
				A96863601AE6FD0C004FE1FE /* Politics.h */,
				A96863611AE6FD0C004FE1FE /* Preferences.cpp */,
				A96863621AE6FD0C004FE1FE /* Preferences.h */,
				A96863631AE6FD0C004FE1FE /* PreferencesPanel.cpp */,
				A96863641AE6FD0C004FE1FE /* PreferencesPanel.h */,
				A96863651AE6FD0C004FE1FE /* Projectile.cpp */,
				A96863661AE6FD0C004FE1FE /* Projectile.h */,
				A96863671AE6FD0C004FE1FE /* Radar.cpp */,
				A96863681AE6FD0C004FE1FE /* Radar.h */,
				A96863691AE6FD0D004FE1FE /* Random.cpp */,
				A968636A1AE6FD0D004FE1FE /* Random.h */,
				A90C15DA1D5BD56800708F3A /* Rectangle.cpp */,
				A90C15DB1D5BD56800708F3A /* Rectangle.h */,
				A968636B1AE6FD0D004FE1FE /* RingShader.cpp */,
				A968636C1AE6FD0D004FE1FE /* RingShader.h */,
				A968636D1AE6FD0D004FE1FE /* Sale.h */,
				A968636E1AE6FD0D004FE1FE /* SavedGame.cpp */,
				A968636F1AE6FD0D004FE1FE /* SavedGame.h */,
				A96863701AE6FD0D004FE1FE /* Screen.cpp */,
				A96863711AE6FD0D004FE1FE /* Screen.h */,
				A96863721AE6FD0D004FE1FE /* Set.h */,
				A96863731AE6FD0D004FE1FE /* Shader.cpp */,
				A96863741AE6FD0D004FE1FE /* Shader.h */,
				A96863751AE6FD0D004FE1FE /* shift.h */,
				A96863761AE6FD0D004FE1FE /* Ship.cpp */,
				A96863771AE6FD0D004FE1FE /* Ship.h */,
				A96863781AE6FD0D004FE1FE /* ShipEvent.cpp */,
				A96863791AE6FD0D004FE1FE /* ShipEvent.h */,
				A968637A1AE6FD0D004FE1FE /* ShipInfoDisplay.cpp */,
				A968637B1AE6FD0D004FE1FE /* ShipInfoDisplay.h */,
				A98150801EA9634A00428AD6 /* ShipInfoPanel.cpp */,
				A98150811EA9634A00428AD6 /* ShipInfoPanel.h */,
				A968637C1AE6FD0D004FE1FE /* ShipyardPanel.cpp */,
				A968637D1AE6FD0D004FE1FE /* ShipyardPanel.h */,
				A968637E1AE6FD0D004FE1FE /* ShopPanel.cpp */,
				A968637F1AE6FD0D004FE1FE /* ShopPanel.h */,
				A96863801AE6FD0D004FE1FE /* Sound.cpp */,
				A96863811AE6FD0D004FE1FE /* Sound.h */,
				A96863821AE6FD0D004FE1FE /* SpaceportPanel.cpp */,
				A96863831AE6FD0D004FE1FE /* SpaceportPanel.h */,
				A96863841AE6FD0D004FE1FE /* Sprite.cpp */,
				A96863851AE6FD0D004FE1FE /* Sprite.h */,
				A96863861AE6FD0D004FE1FE /* SpriteQueue.cpp */,
				A96863871AE6FD0D004FE1FE /* SpriteQueue.h */,
				A96863881AE6FD0D004FE1FE /* SpriteSet.cpp */,
				A96863891AE6FD0D004FE1FE /* SpriteSet.h */,
				A968638A1AE6FD0D004FE1FE /* SpriteShader.cpp */,
				A968638B1AE6FD0D004FE1FE /* SpriteShader.h */,
				A968638C1AE6FD0D004FE1FE /* StarField.cpp */,
				A968638D1AE6FD0D004FE1FE /* StarField.h */,
				A968638E1AE6FD0D004FE1FE /* StartConditions.cpp */,
				A968638F1AE6FD0D004FE1FE /* StartConditions.h */,
				A96863901AE6FD0D004FE1FE /* StellarObject.cpp */,
				A96863911AE6FD0D004FE1FE /* StellarObject.h */,
				A96863921AE6FD0D004FE1FE /* System.cpp */,
				A96863931AE6FD0D004FE1FE /* System.h */,
				A96863941AE6FD0D004FE1FE /* Table.cpp */,
				A96863951AE6FD0D004FE1FE /* Table.h */,
				A96863961AE6FD0D004FE1FE /* Trade.cpp */,
				A96863971AE6FD0D004FE1FE /* Trade.h */,
				A96863981AE6FD0D004FE1FE /* TradingPanel.cpp */,
				A96863991AE6FD0D004FE1FE /* TradingPanel.h */,
				A968639A1AE6FD0D004FE1FE /* UI.cpp */,
				A968639B1AE6FD0D004FE1FE /* UI.h */,
				B590161121ED4A0E00799178 /* Utf8.cpp */,
				B590161221ED4A0F00799178 /* Utf8.h */,
				DF8D57E21FC25889001525DA /* Visual.cpp */,
				DF8D57E31FC25889001525DA /* Visual.h */,
				A968639C1AE6FD0D004FE1FE /* Weapon.cpp */,
				A968639D1AE6FD0D004FE1FE /* Weapon.h */,
				2E8047A8987DD8EC99FF8E2E /* Test.cpp */,
				02D34A71AE3BC4C93FC6865B /* TestData.cpp */,
				9DA14712A9C68E00FBFD9C72 /* TestData.h */,
				5CE3475B85CE8C48D98664B7 /* Test.h */,
				2E1E458DB603BF979429117C /* DisplayText.cpp */,
				13B643F6BEC24349F9BC9F42 /* alignment.hpp */,
				9BCF4321AF819E944EC02FB9 /* layout.hpp */,
				2CA44855BD0AFF45DCAEEA5D /* truncate.hpp */,
				C49D4EA08DF168A83B1C7B07 /* Hazard.cpp */,
				2E644A108BCD762A2A1A899C /* Hazard.h */,
				8E8A4C648B242742B22A34FA /* Weather.cpp */,
				F8C14CFB89472482F77C051D /* Weather.h */,
				11EA4AD7A889B6AC1441A198 /* StartConditionsPanel.cpp */,
				F434470BA8F3DE8B46D475C5 /* StartConditionsPanel.h */,
				0DF34095B64BC64F666ECF5F /* CoreStartData.cpp */,
				98104FFDA18E40F4A712A8BE /* CoreStartData.h */,
			);
			name = source;
			sourceTree = "<group>";
		};
		A9CC52601950C9F6004E4E22 = {
			isa = PBXGroup;
			children = (
				654D33611BE92C9200D1E5AB /* source */,
				A99F7A6F195DF44B002C30B8 /* credits.txt */,
				A99F7A94195DF44B002C30B8 /* keys.txt */,
				A99F7A95195DF44B002C30B8 /* license.txt */,
				A94408A41982F3E600610427 /* endless-sky.iconset */,
				A9A5297319996C9F002D7C35 /* sounds */,
				A99F7B32195DF45E002C30B8 /* data */,
				A99F7B33195DF45E002C30B8 /* images */,
				A9CC52721950C9F6004E4E22 /* XCode */,
				A9CC526B1950C9F6004E4E22 /* Frameworks */,
				A9CC526A1950C9F6004E4E22 /* Products */,
			);
			sourceTree = "<group>";
		};
		A9CC526A1950C9F6004E4E22 /* Products */ = {
			isa = PBXGroup;
			children = (
				A9CC52691950C9F6004E4E22 /* Endless Sky.app */,
			);
			name = Products;
			sourceTree = "<group>";
		};
		A9CC526B1950C9F6004E4E22 /* Frameworks */ = {
			isa = PBXGroup;
			children = (
				B590160B21ED43EB00799178 /* libgobject-2.0.0.dylib */,
				B590160821ED3F7900799178 /* libfontconfig.1.dylib */,
				B590160521ED3D0C00799178 /* libcairo.2.dylib */,
				B590160221ED330400799178 /* libglib-2.0.0.dylib */,
				B59015FF21ED2EC400799178 /* libpango-1.0.0.dylib */,
				B59015FA21ED2DD100799178 /* libpangocairo-1.0.0.dylib */,
				A9A5297519996CC3002D7C35 /* OpenAL.framework */,
				A93931FA1988135200C2A87B /* libturbojpeg.0.dylib */,
				A93931FC1988136B00C2A87B /* libpng16.16.dylib */,
				A9BDFB551E00B94700A6B27E /* libmad.0.dylib */,
				4C2DEF55201B8FAD0062315E /* libSDL2-2.0.0.dylib */,
				A9D40D19195DFAA60086EE52 /* OpenGL.framework */,
				A9CC526C1950C9F6004E4E22 /* Cocoa.framework */,
				A9CC526E1950C9F6004E4E22 /* Other Frameworks */,
			);
			name = Frameworks;
			sourceTree = "<group>";
		};
		A9CC526E1950C9F6004E4E22 /* Other Frameworks */ = {
			isa = PBXGroup;
			children = (
				A9CC526F1950C9F6004E4E22 /* AppKit.framework */,
				A9CC52701950C9F6004E4E22 /* CoreData.framework */,
				A9CC52711950C9F6004E4E22 /* Foundation.framework */,
			);
			name = "Other Frameworks";
			sourceTree = "<group>";
		};
		A9CC52721950C9F6004E4E22 /* XCode */ = {
			isa = PBXGroup;
			children = (
				A99F7A4F195DF3E8002C30B8 /* Images.xcassets */,
				A9CC52731950C9F6004E4E22 /* Supporting Files */,
			);
			path = XCode;
			sourceTree = "<group>";
		};
		A9CC52731950C9F6004E4E22 /* Supporting Files */ = {
			isa = PBXGroup;
			children = (
				A99F7A51195DF3F9002C30B8 /* EndlessSky-Info.plist */,
			);
			name = "Supporting Files";
			sourceTree = "<group>";
		};
/* End PBXGroup section */

/* Begin PBXHeadersBuildPhase section */
		179C4966BD83E1B6FC2B24A0 /* Headers */ = {
			isa = PBXHeadersBuildPhase;
			buildActionMask = 2147483647;
			files = (
				AFF742E3BAA4AD9A5D001460 /* alignment.hpp in Headers */,
				F55745BDBC50E15DCEB2ED5B /* layout.hpp in Headers */,
				16AD4CACA629E8026777EA00 /* truncate.hpp in Headers */,
			);
			runOnlyForDeploymentPostprocessing = 0;
		};
/* End PBXHeadersBuildPhase section */

/* Begin PBXNativeTarget section */
		A9CC52681950C9F6004E4E22 /* EndlessSky */ = {
			isa = PBXNativeTarget;
			buildConfigurationList = A9CC529A1950C9F6004E4E22 /* Build configuration list for PBXNativeTarget "EndlessSky" */;
			buildPhases = (
				A9CC52651950C9F6004E4E22 /* Sources */,
				A9CC52661950C9F6004E4E22 /* Frameworks */,
				A9CC52671950C9F6004E4E22 /* Resources */,
				A93931ED19880ECA00C2A87B /* CopyFiles */,
				179C4966BD83E1B6FC2B24A0 /* Headers */,
			);
			buildRules = (
			);
			dependencies = (
			);
			name = EndlessSky;
			productName = EndlessSky;
			productReference = A9CC52691950C9F6004E4E22 /* Endless Sky.app */;
			productType = "com.apple.product-type.application";
		};
/* End PBXNativeTarget section */

/* Begin PBXProject section */
		A9CC52611950C9F6004E4E22 /* Project object */ = {
			isa = PBXProject;
			attributes = {
				LastUpgradeCheck = 0920;
			};
			buildConfigurationList = A9CC52641950C9F6004E4E22 /* Build configuration list for PBXProject "EndlessSky" */;
			compatibilityVersion = "Xcode 3.2";
			developmentRegion = English;
			hasScannedForEncodings = 0;
			knownRegions = (
				Base,
			);
			mainGroup = A9CC52601950C9F6004E4E22;
			productRefGroup = A9CC526A1950C9F6004E4E22 /* Products */;
			projectDirPath = "";
			projectRoot = "";
			targets = (
				A9CC52681950C9F6004E4E22 /* EndlessSky */,
			);
		};
/* End PBXProject section */

/* Begin PBXResourcesBuildPhase section */
		A9CC52671950C9F6004E4E22 /* Resources */ = {
			isa = PBXResourcesBuildPhase;
			buildActionMask = 2147483647;
			files = (
				A99F7A50195DF3E8002C30B8 /* Images.xcassets in Resources */,
				A99F7B09195DF44C002C30B8 /* license.txt in Resources */,
				A9A5297419996C9F002D7C35 /* sounds in Resources */,
				A99F7AF5195DF44C002C30B8 /* credits.txt in Resources */,
				A99F7B08195DF44C002C30B8 /* keys.txt in Resources */,
				A99F7B34195DF45E002C30B8 /* data in Resources */,
				A94408A51982F3E600610427 /* endless-sky.iconset in Resources */,
				A99F7B35195DF45E002C30B8 /* images in Resources */,
			);
			runOnlyForDeploymentPostprocessing = 0;
		};
/* End PBXResourcesBuildPhase section */

/* Begin PBXSourcesBuildPhase section */
		A9CC52651950C9F6004E4E22 /* Sources */ = {
			isa = PBXSourcesBuildPhase;
			buildActionMask = 2147483647;
			files = (
				A96863AD1AE6FD0E004FE1FE /* Command.cpp in Sources */,
				A96863E71AE6FD0E004FE1FE /* PointerShader.cpp in Sources */,
				A96863E51AE6FD0E004FE1FE /* PlayerInfo.cpp in Sources */,
				A96863B81AE6FD0E004FE1FE /* DrawList.cpp in Sources */,
				A96863FB1AE6FD0E004FE1FE /* SpriteSet.cpp in Sources */,
				A96863CC1AE6FD0E004FE1FE /* Interface.cpp in Sources */,
				A96864041AE6FD0E004FE1FE /* UI.cpp in Sources */,
				A96863EE1AE6FD0E004FE1FE /* RingShader.cpp in Sources */,
				A96864001AE6FD0E004FE1FE /* System.cpp in Sources */,
				A96863AC1AE6FD0E004FE1FE /* Color.cpp in Sources */,
				A96864031AE6FD0E004FE1FE /* TradingPanel.cpp in Sources */,
				A96863C81AE6FD0E004FE1FE /* HiringPanel.cpp in Sources */,
				A96863B21AE6FD0E004FE1FE /* DataNode.cpp in Sources */,
				A96863B01AE6FD0E004FE1FE /* ConversationPanel.cpp in Sources */,
				A96863E41AE6FD0E004FE1FE /* PlanetPanel.cpp in Sources */,
				A96863E01AE6FD0E004FE1FE /* Panel.cpp in Sources */,
				A96863D21AE6FD0E004FE1FE /* MapDetailPanel.cpp in Sources */,
				DFAAE2AA1FD4A27B0072C0A8 /* ImageSet.cpp in Sources */,
				B590161321ED4A0F00799178 /* Utf8.cpp in Sources */,
				A96863D41AE6FD0E004FE1FE /* Mask.cpp in Sources */,
				A96863E61AE6FD0E004FE1FE /* Point.cpp in Sources */,
				A96863DE1AE6FD0E004FE1FE /* OutfitterPanel.cpp in Sources */,
				62C3111A1CE172D000409D91 /* Flotsam.cpp in Sources */,
				B55C239D2303CE8B005C1A14 /* GameWindow.cpp in Sources */,
				A96863B91AE6FD0E004FE1FE /* Effect.cpp in Sources */,
				A96863AE1AE6FD0E004FE1FE /* ConditionSet.cpp in Sources */,
				A96863DC1AE6FD0E004FE1FE /* Outfit.cpp in Sources */,
				A96863BB1AE6FD0E004FE1FE /* EscortDisplay.cpp in Sources */,
				A96863EB1AE6FD0E004FE1FE /* Projectile.cpp in Sources */,
				A96863D11AE6FD0E004FE1FE /* MainPanel.cpp in Sources */,
				A96863B31AE6FD0E004FE1FE /* DataWriter.cpp in Sources */,
				A96863A61AE6FD0E004FE1FE /* Audio.cpp in Sources */,
				A96863A21AE6FD0E004FE1FE /* Angle.cpp in Sources */,
				A966A5AB1B964E6300DFF69C /* Person.cpp in Sources */,
				A96863FE1AE6FD0E004FE1FE /* StartConditions.cpp in Sources */,
				A96863A71AE6FD0E004FE1FE /* BankPanel.cpp in Sources */,
				A96863DA1AE6FD0E004FE1FE /* Mortgage.cpp in Sources */,
				A96863C31AE6FD0E004FE1FE /* Galaxy.cpp in Sources */,
				A97C24EA1B17BE35007DDFA1 /* MapOutfitterPanel.cpp in Sources */,
				A96863D91AE6FD0E004FE1FE /* MissionPanel.cpp in Sources */,
				A96863DB1AE6FD0E004FE1FE /* NPC.cpp in Sources */,
				A96863F81AE6FD0E004FE1FE /* SpaceportPanel.cpp in Sources */,
				A96863AA1AE6FD0E004FE1FE /* CaptureOdds.cpp in Sources */,
				A96863B61AE6FD0E004FE1FE /* DistanceMap.cpp in Sources */,
				A96863CF1AE6FD0E004FE1FE /* LocationFilter.cpp in Sources */,
				A96863C11AE6FD0E004FE1FE /* Format.cpp in Sources */,
				A96863BF1AE6FD0E004FE1FE /* Font.cpp in Sources */,
				B590161421ED4A0F00799178 /* FontUtilities.cpp in Sources */,
				A96863ED1AE6FD0E004FE1FE /* Random.cpp in Sources */,
				A96864021AE6FD0E004FE1FE /* Trade.cpp in Sources */,
				6245F8251D301C7400A7A094 /* Body.cpp in Sources */,
				5155CD731DBB9FF900EF090B /* Depreciation.cpp in Sources */,
				A96863FC1AE6FD0E004FE1FE /* SpriteShader.cpp in Sources */,
				A96863E81AE6FD0E004FE1FE /* Politics.cpp in Sources */,
				A96863E91AE6FD0E004FE1FE /* Preferences.cpp in Sources */,
				A96863F31AE6FD0E004FE1FE /* ShipEvent.cpp in Sources */,
				DFAAE2A71FD4A25C0072C0A8 /* BatchShader.cpp in Sources */,
				A96863D51AE6FD0E004FE1FE /* MenuPanel.cpp in Sources */,
				A90C15DC1D5BD56800708F3A /* Rectangle.cpp in Sources */,
				A9B99D021C616AD000BE7C2E /* ItemInfoDisplay.cpp in Sources */,
				A96863EA1AE6FD0E004FE1FE /* PreferencesPanel.cpp in Sources */,
				A96863F11AE6FD0E004FE1FE /* Shader.cpp in Sources */,
				A9C70E101C0E5B51000B3D14 /* File.cpp in Sources */,
				A96863F41AE6FD0E004FE1FE /* ShipInfoDisplay.cpp in Sources */,
				A96863C21AE6FD0E004FE1FE /* FrameTimer.cpp in Sources */,
				A96863D81AE6FD0E004FE1FE /* MissionAction.cpp in Sources */,
				A96863FA1AE6FD0E004FE1FE /* SpriteQueue.cpp in Sources */,
				A96863E21AE6FD0E004FE1FE /* Phrase.cpp in Sources */,
				628BDAEF1CC5DC950062BCD2 /* PlanetLabel.cpp in Sources */,
				6245F8281D301C9000A7A094 /* Hardpoint.cpp in Sources */,
				A96863C01AE6FD0E004FE1FE /* FontSet.cpp in Sources */,
				A96863D61AE6FD0E004FE1FE /* Messages.cpp in Sources */,
				A97C24ED1B17BE3C007DDFA1 /* MapShipyardPanel.cpp in Sources */,
				A96863D71AE6FD0E004FE1FE /* Mission.cpp in Sources */,
				A96863D31AE6FD0E004FE1FE /* MapPanel.cpp in Sources */,
				A96863F21AE6FD0E004FE1FE /* Ship.cpp in Sources */,
				B5DDA6942001B7F600DBA76A /* News.cpp in Sources */,
				A96863D01AE6FD0E004FE1FE /* main.cpp in Sources */,
				A96863BE1AE6FD0E004FE1FE /* Fleet.cpp in Sources */,
				A98150821EA9634A00428AD6 /* ShipInfoPanel.cpp in Sources */,
				A96864011AE6FD0E004FE1FE /* Table.cpp in Sources */,
				A96863AB1AE6FD0E004FE1FE /* CargoHold.cpp in Sources */,
				A96864051AE6FD0E004FE1FE /* Weapon.cpp in Sources */,
				A96863EC1AE6FD0E004FE1FE /* Radar.cpp in Sources */,
				A96863F61AE6FD0E004FE1FE /* ShopPanel.cpp in Sources */,
				DFAAE2A61FD4A25C0072C0A8 /* BatchDrawList.cpp in Sources */,
				A98150851EA9635D00428AD6 /* PlayerInfoPanel.cpp in Sources */,
				A96863BC1AE6FD0E004FE1FE /* Files.cpp in Sources */,
				A96863CB1AE6FD0E004FE1FE /* Information.cpp in Sources */,
				A96863F91AE6FD0E004FE1FE /* Sprite.cpp in Sources */,
				A96863A91AE6FD0E004FE1FE /* BoardingPanel.cpp in Sources */,
				DF8D57E11FC25842001525DA /* Dictionary.cpp in Sources */,
				A9B99D051C616AF200BE7C2E /* MapSalesPanel.cpp in Sources */,
				A96863A01AE6FD0E004FE1FE /* Account.cpp in Sources */,
				A90C15D91D5BD55700708F3A /* Minable.cpp in Sources */,
				A96863F51AE6FD0E004FE1FE /* ShipyardPanel.cpp in Sources */,
				A96863DD1AE6FD0E004FE1FE /* OutfitInfoDisplay.cpp in Sources */,
				A96863C41AE6FD0E004FE1FE /* GameData.cpp in Sources */,
				A96863CD1AE6FD0E004FE1FE /* LineShader.cpp in Sources */,
				A96863C71AE6FD0E004FE1FE /* HailPanel.cpp in Sources */,
				62A405BA1D47DA4D0054F6A0 /* FogShader.cpp in Sources */,
				A96863C61AE6FD0E004FE1FE /* Government.cpp in Sources */,
				A96863B51AE6FD0E004FE1FE /* Dialog.cpp in Sources */,
				A96863AF1AE6FD0E004FE1FE /* Conversation.cpp in Sources */,
				A96863C51AE6FD0E004FE1FE /* GameEvent.cpp in Sources */,
				A90633FF1EE602FD000DA6C0 /* LogbookPanel.cpp in Sources */,
				A96863BD1AE6FD0E004FE1FE /* FillShader.cpp in Sources */,
				A96863FF1AE6FD0E004FE1FE /* StellarObject.cpp in Sources */,
				A96863A51AE6FD0E004FE1FE /* AsteroidField.cpp in Sources */,
				A96863FD1AE6FD0E004FE1FE /* StarField.cpp in Sources */,
				A96863B11AE6FD0E004FE1FE /* DataFile.cpp in Sources */,
				A96863E31AE6FD0E004FE1FE /* Planet.cpp in Sources */,
				A96863DF1AE6FD0E004FE1FE /* OutlineShader.cpp in Sources */,
				A96863C91AE6FD0E004FE1FE /* ImageBuffer.cpp in Sources */,
				6A5716331E25BE6F00585EB2 /* CollisionSet.cpp in Sources */,
				A96863E11AE6FD0E004FE1FE /* Personality.cpp in Sources */,
				B590161021ED49F300799178 /* Cache.cpp in Sources */,
				A96863B41AE6FD0E004FE1FE /* Date.cpp in Sources */,
				DF8D57E51FC25889001525DA /* Visual.cpp in Sources */,
				A96863EF1AE6FD0E004FE1FE /* SavedGame.cpp in Sources */,
				A96863A11AE6FD0E004FE1FE /* AI.cpp in Sources */,
				A96863F71AE6FD0E004FE1FE /* Sound.cpp in Sources */,
				A9BDFB541E00B8AA00A6B27E /* Music.cpp in Sources */,
				A96863BA1AE6FD0E004FE1FE /* Engine.cpp in Sources */,
				A96863CE1AE6FD0E004FE1FE /* LoadPanel.cpp in Sources */,
				A96863A41AE6FD0E004FE1FE /* Armament.cpp in Sources */,
				A96863F01AE6FD0E004FE1FE /* Screen.cpp in Sources */,
				9E1F4BF78F9E1FC4C96F76B5 /* Test.cpp in Sources */,
				C7354A3E9C53D6C5E3CC352F /* TestData.cpp in Sources */,
				5AB644C9B37C15C989A9DBE9 /* DisplayText.cpp in Sources */,
				C4264774A89C0001B6FFC60E /* Hazard.cpp in Sources */,
				94DF4B5B8619F6A3715D6168 /* Weather.cpp in Sources */,
<<<<<<< HEAD
				5AB644C9B37C15C989A9DBE9 /* DisplayText.cpp in Sources */,
=======
				6EC347E6A79BA5602BA4D1EA /* StartConditionsPanel.cpp in Sources */,
				03624EC39EE09C7A786B4A3D /* CoreStartData.cpp in Sources */,
>>>>>>> 6fa90dde
			);
			runOnlyForDeploymentPostprocessing = 0;
		};
/* End PBXSourcesBuildPhase section */

/* Begin XCBuildConfiguration section */
		A9CC52981950C9F6004E4E22 /* Debug */ = {
			isa = XCBuildConfiguration;
			buildSettings = {
				ALWAYS_SEARCH_USER_PATHS = NO;
				ARCHS = x86_64;
				CLANG_CXX_LANGUAGE_STANDARD = "c++11";
				CLANG_CXX_LIBRARY = "libc++";
				CLANG_ENABLE_MODULES = YES;
				CLANG_ENABLE_OBJC_ARC = YES;
				CLANG_WARN_BLOCK_CAPTURE_AUTORELEASING = YES;
				CLANG_WARN_BOOL_CONVERSION = YES;
				CLANG_WARN_COMMA = YES;
				CLANG_WARN_CONSTANT_CONVERSION = YES;
				CLANG_WARN_DIRECT_OBJC_ISA_USAGE = YES_ERROR;
				CLANG_WARN_EMPTY_BODY = YES;
				CLANG_WARN_ENUM_CONVERSION = YES;
				CLANG_WARN_INFINITE_RECURSION = YES;
				CLANG_WARN_INT_CONVERSION = YES;
				CLANG_WARN_NON_LITERAL_NULL_CONVERSION = YES;
				CLANG_WARN_OBJC_LITERAL_CONVERSION = YES;
				CLANG_WARN_OBJC_ROOT_CLASS = YES_ERROR;
				CLANG_WARN_RANGE_LOOP_ANALYSIS = YES;
				CLANG_WARN_STRICT_PROTOTYPES = YES;
				CLANG_WARN_SUSPICIOUS_MOVE = YES;
				CLANG_WARN_UNREACHABLE_CODE = YES;
				CLANG_WARN__DUPLICATE_METHOD_MATCH = YES;
				COPY_PHASE_STRIP = NO;
				ENABLE_STRICT_OBJC_MSGSEND = YES;
				ENABLE_TESTABILITY = YES;
				GCC_C_LANGUAGE_STANDARD = gnu99;
				GCC_DYNAMIC_NO_PIC = NO;
				GCC_ENABLE_OBJC_EXCEPTIONS = YES;
				GCC_NO_COMMON_BLOCKS = YES;
				GCC_OPTIMIZATION_LEVEL = 0;
				GCC_PREPROCESSOR_DEFINITIONS = (
					"DEBUG=1",
					"$(inherited)",
				);
				GCC_SYMBOLS_PRIVATE_EXTERN = NO;
				GCC_WARN_64_TO_32_BIT_CONVERSION = NO;
				GCC_WARN_ABOUT_RETURN_TYPE = YES_ERROR;
				GCC_WARN_UNDECLARED_SELECTOR = YES;
				GCC_WARN_UNINITIALIZED_AUTOS = YES_AGGRESSIVE;
				GCC_WARN_UNUSED_FUNCTION = YES;
				GCC_WARN_UNUSED_VARIABLE = YES;
				MACOSX_DEPLOYMENT_TARGET = 10.9;
				OTHER_CFLAGS = "-Werror";
				SDKROOT = macosx;
				VALID_ARCHS = x86_64;
			};
			name = Debug;
		};
		A9CC52991950C9F6004E4E22 /* Release */ = {
			isa = XCBuildConfiguration;
			buildSettings = {
				ALWAYS_SEARCH_USER_PATHS = NO;
				ARCHS = x86_64;
				CLANG_CXX_LANGUAGE_STANDARD = "c++11";
				CLANG_CXX_LIBRARY = "libc++";
				CLANG_ENABLE_MODULES = YES;
				CLANG_ENABLE_OBJC_ARC = YES;
				CLANG_WARN_BLOCK_CAPTURE_AUTORELEASING = YES;
				CLANG_WARN_BOOL_CONVERSION = YES;
				CLANG_WARN_COMMA = YES;
				CLANG_WARN_CONSTANT_CONVERSION = YES;
				CLANG_WARN_DIRECT_OBJC_ISA_USAGE = YES_ERROR;
				CLANG_WARN_EMPTY_BODY = YES;
				CLANG_WARN_ENUM_CONVERSION = YES;
				CLANG_WARN_INFINITE_RECURSION = YES;
				CLANG_WARN_INT_CONVERSION = YES;
				CLANG_WARN_NON_LITERAL_NULL_CONVERSION = YES;
				CLANG_WARN_OBJC_LITERAL_CONVERSION = YES;
				CLANG_WARN_OBJC_ROOT_CLASS = YES_ERROR;
				CLANG_WARN_RANGE_LOOP_ANALYSIS = YES;
				CLANG_WARN_STRICT_PROTOTYPES = YES;
				CLANG_WARN_SUSPICIOUS_MOVE = YES;
				CLANG_WARN_UNREACHABLE_CODE = YES;
				CLANG_WARN__DUPLICATE_METHOD_MATCH = YES;
				COPY_PHASE_STRIP = YES;
				DEBUG_INFORMATION_FORMAT = "dwarf-with-dsym";
				ENABLE_NS_ASSERTIONS = NO;
				ENABLE_STRICT_OBJC_MSGSEND = YES;
				GCC_C_LANGUAGE_STANDARD = gnu99;
				GCC_ENABLE_OBJC_EXCEPTIONS = YES;
				GCC_NO_COMMON_BLOCKS = YES;
				GCC_WARN_64_TO_32_BIT_CONVERSION = NO;
				GCC_WARN_ABOUT_RETURN_TYPE = YES_ERROR;
				GCC_WARN_UNDECLARED_SELECTOR = YES;
				GCC_WARN_UNINITIALIZED_AUTOS = YES_AGGRESSIVE;
				GCC_WARN_UNUSED_FUNCTION = YES;
				GCC_WARN_UNUSED_VARIABLE = YES;
				MACOSX_DEPLOYMENT_TARGET = 10.9;
				OTHER_CFLAGS = "-Werror";
				SDKROOT = macosx;
				VALID_ARCHS = x86_64;
			};
			name = Release;
		};
		A9CC529B1950C9F6004E4E22 /* Debug */ = {
			isa = XCBuildConfiguration;
			buildSettings = {
				ASSETCATALOG_COMPILER_APPICON_NAME = AppIcon;
				GCC_PRECOMPILE_PREFIX_HEADER = NO;
				GCC_PREFIX_HEADER = "";
				GCC_WARN_64_TO_32_BIT_CONVERSION = NO;
				HEADER_SEARCH_PATHS = (
					"$(inherited)",
					"/usr/local/opt/libjpeg-turbo/include",
					/usr/local/include,
					/usr/local/include/pango-1.0,
					/usr/local/include/harfbuzz,
					/usr/local/include/fribidi,
					/usr/local/include/cairo,
					/usr/local/include/glib-2.0,
					/usr/local/include/glib-2.0/include,
					/usr/local/include/pixman-1,
					/usr/local/include/freetype2,
					/usr/local/include/libpng16,
					/usr/local/lib/glib-2.0/include,
				);
				INFOPLIST_FILE = "XCode/EndlessSky-Info.plist";
				LD_RUNPATH_SEARCH_PATHS = "@loader_path/../Frameworks";
				LIBRARY_SEARCH_PATHS = (
					"$(inherited)",
					"/usr/local/opt/libjpeg-turbo/lib",
					/usr/local/lib,
				);
				MACOSX_DEPLOYMENT_TARGET = 10.9;
				PRODUCT_BUNDLE_IDENTIFIER = "${PRODUCT_NAME:rfc1034identifier}";
				PRODUCT_NAME = "Endless Sky";
				WRAPPER_EXTENSION = app;
			};
			name = Debug;
		};
		A9CC529C1950C9F6004E4E22 /* Release */ = {
			isa = XCBuildConfiguration;
			buildSettings = {
				ASSETCATALOG_COMPILER_APPICON_NAME = AppIcon;
				GCC_PRECOMPILE_PREFIX_HEADER = NO;
				GCC_PREFIX_HEADER = "";
				GCC_WARN_64_TO_32_BIT_CONVERSION = NO;
				HEADER_SEARCH_PATHS = (
					"$(inherited)",
					"/usr/local/opt/libjpeg-turbo/include",
					/usr/local/include,
					/usr/local/include/pango-1.0,
					/usr/local/include/harfbuzz,
					/usr/local/include/fribidi,
					/usr/local/include/cairo,
					/usr/local/include/glib-2.0,
					/usr/local/include/glib-2.0/include,
					/usr/local/include/pixman-1,
					/usr/local/include/freetype2,
					/usr/local/include/libpng16,
					/usr/local/lib/glib-2.0/include,
				);
				INFOPLIST_FILE = "XCode/EndlessSky-Info.plist";
				LD_RUNPATH_SEARCH_PATHS = "@loader_path/../Frameworks";
				LIBRARY_SEARCH_PATHS = (
					"$(inherited)",
					"/usr/local/opt/libjpeg-turbo/lib",
					/usr/local/lib,
				);
				MACOSX_DEPLOYMENT_TARGET = 10.9;
				PRODUCT_BUNDLE_IDENTIFIER = "${PRODUCT_NAME:rfc1034identifier}";
				PRODUCT_NAME = "Endless Sky";
				WRAPPER_EXTENSION = app;
			};
			name = Release;
		};
/* End XCBuildConfiguration section */

/* Begin XCConfigurationList section */
		A9CC52641950C9F6004E4E22 /* Build configuration list for PBXProject "EndlessSky" */ = {
			isa = XCConfigurationList;
			buildConfigurations = (
				A9CC52981950C9F6004E4E22 /* Debug */,
				A9CC52991950C9F6004E4E22 /* Release */,
			);
			defaultConfigurationIsVisible = 0;
			defaultConfigurationName = Release;
		};
		A9CC529A1950C9F6004E4E22 /* Build configuration list for PBXNativeTarget "EndlessSky" */ = {
			isa = XCConfigurationList;
			buildConfigurations = (
				A9CC529B1950C9F6004E4E22 /* Debug */,
				A9CC529C1950C9F6004E4E22 /* Release */,
			);
			defaultConfigurationIsVisible = 0;
			defaultConfigurationName = Release;
		};
/* End XCConfigurationList section */
	};
	rootObject = A9CC52611950C9F6004E4E22 /* Project object */;
}<|MERGE_RESOLUTION|>--- conflicted
+++ resolved
@@ -1102,12 +1102,8 @@
 				5AB644C9B37C15C989A9DBE9 /* DisplayText.cpp in Sources */,
 				C4264774A89C0001B6FFC60E /* Hazard.cpp in Sources */,
 				94DF4B5B8619F6A3715D6168 /* Weather.cpp in Sources */,
-<<<<<<< HEAD
-				5AB644C9B37C15C989A9DBE9 /* DisplayText.cpp in Sources */,
-=======
 				6EC347E6A79BA5602BA4D1EA /* StartConditionsPanel.cpp in Sources */,
 				03624EC39EE09C7A786B4A3D /* CoreStartData.cpp in Sources */,
->>>>>>> 6fa90dde
 			);
 			runOnlyForDeploymentPostprocessing = 0;
 		};
