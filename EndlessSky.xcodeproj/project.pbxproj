// !$*UTF8*$!
{
	archiveVersion = 1;
	classes = {
	};
	objectVersion = 46;
	objects = {

/* Begin PBXBuildFile section */
		027A4E858B292CE9F0A06F89 /* FireCommand.cpp in Sources */ = {isa = PBXBuildFile; fileRef = E8F645ACA30BA0E95F83803C /* FireCommand.cpp */; };
		03624EC39EE09C7A786B4A3D /* CoreStartData.cpp in Sources */ = {isa = PBXBuildFile; fileRef = 0DF34095B64BC64F666ECF5F /* CoreStartData.cpp */; };
		03DC4253AA8390FE0A8FB4EA /* MaskManager.cpp in Sources */ = {isa = PBXBuildFile; fileRef = 499B4DA7A9C7351120660643 /* MaskManager.cpp */; };
		072599D126A8CB2F007EC229 /* SDL2.framework in Frameworks */ = {isa = PBXBuildFile; fileRef = 072599CC26A8C942007EC229 /* SDL2.framework */; };
		072599D426A8CD5D007EC229 /* SDL2.framework in CopyFiles */ = {isa = PBXBuildFile; fileRef = 072599CC26A8C942007EC229 /* SDL2.framework */; settings = {ATTRIBUTES = (CodeSignOnCopy, RemoveHeadersOnCopy, ); }; };
		1578F883250B5F8A00D318FB /* InfoPanelState.cpp in Sources */ = {isa = PBXBuildFile; fileRef = 1578F880250B5F8A00D318FB /* InfoPanelState.cpp */; };
		16AD4CACA629E8026777EA00 /* truncate.hpp in Headers */ = {isa = PBXBuildFile; fileRef = 2CA44855BD0AFF45DCAEEA5D /* truncate.hpp */; settings = {ATTRIBUTES = (Project, ); }; };
		1F884DB590D5152608510676 /* ShipJumpNavigation.cpp in Sources */ = {isa = PBXBuildFile; fileRef = 13B64DB8AE730E57C3DEA2F0 /* ShipJumpNavigation.cpp */; };
		301A4FE885A7A12348986C4F /* UniverseObjects.cpp in Sources */ = {isa = PBXBuildFile; fileRef = 389245138CF297EB417DF730 /* UniverseObjects.cpp */; };
		46A34BE4A0599886221093BA /* PrintData.cpp in Sources */ = {isa = PBXBuildFile; fileRef = 341645FAA25F7901221B8965 /* PrintData.cpp */; };
		497849B2A4C5EA58A64D316C /* MapPlanetCard.cpp in Sources */ = {isa = PBXBuildFile; fileRef = 32404878BFF00A095AF2DD2C /* MapPlanetCard.cpp */; };
		5155CD731DBB9FF900EF090B /* Depreciation.cpp in Sources */ = {isa = PBXBuildFile; fileRef = 5155CD711DBB9FF900EF090B /* Depreciation.cpp */; };
		53DA422996419974ADADE346 /* Wormhole.cpp in Sources */ = {isa = PBXBuildFile; fileRef = 6D414B4194239522B24F3C95 /* Wormhole.cpp */; };
		5AB644C9B37C15C989A9DBE9 /* DisplayText.cpp in Sources */ = {isa = PBXBuildFile; fileRef = 2E1E458DB603BF979429117C /* DisplayText.cpp */; };
		6245F8251D301C7400A7A094 /* Body.cpp in Sources */ = {isa = PBXBuildFile; fileRef = 6245F8231D301C7400A7A094 /* Body.cpp */; };
		6245F8281D301C9000A7A094 /* Hardpoint.cpp in Sources */ = {isa = PBXBuildFile; fileRef = 6245F8261D301C9000A7A094 /* Hardpoint.cpp */; };
		628BDAEF1CC5DC950062BCD2 /* PlanetLabel.cpp in Sources */ = {isa = PBXBuildFile; fileRef = 628BDAED1CC5DC950062BCD2 /* PlanetLabel.cpp */; };
		62A405BA1D47DA4D0054F6A0 /* FogShader.cpp in Sources */ = {isa = PBXBuildFile; fileRef = 62A405B81D47DA4D0054F6A0 /* FogShader.cpp */; };
		62C3111A1CE172D000409D91 /* Flotsam.cpp in Sources */ = {isa = PBXBuildFile; fileRef = 62C311181CE172D000409D91 /* Flotsam.cpp */; };
		666B4194B480CFD364FB3524 /* SpriteParameters.cpp in Sources */ = {isa = PBXBuildFile; fileRef = 1EFB4DD8AB0F69AC91F13542 /* SpriteParameters.cpp */; };
		6A5716331E25BE6F00585EB2 /* CollisionSet.cpp in Sources */ = {isa = PBXBuildFile; fileRef = 6A5716311E25BE6F00585EB2 /* CollisionSet.cpp */; };
		6EC347E6A79BA5602BA4D1EA /* StartConditionsPanel.cpp in Sources */ = {isa = PBXBuildFile; fileRef = 11EA4AD7A889B6AC1441A198 /* StartConditionsPanel.cpp */; };
		728B43FDACD43334E7A59BCF /* ConditionsStore.cpp in Sources */ = {isa = PBXBuildFile; fileRef = 4256486EA97E57BBB38CDAF2 /* ConditionsStore.cpp */; };
		87D6407E8B579EB502BFBCE5 /* GameAction.cpp in Sources */ = {isa = PBXBuildFile; fileRef = 9F0F4096A9008E2D8F3304BB /* GameAction.cpp */; };
		88A64339B56EBA1F7923E1C7 /* GameLoadingPanel.cpp in Sources */ = {isa = PBXBuildFile; fileRef = A7E640C7A366679B27CCADAC /* GameLoadingPanel.cpp */; };
		90CF46CE84794C6186FC6CE2 /* EsUuid.cpp in Sources */ = {isa = PBXBuildFile; fileRef = 950742538F8CECF5D4168FBC /* EsUuid.cpp */; };
		920F40E0ADECA8926F423FDA /* Variant.cpp in Sources */ = {isa = PBXBuildFile; fileRef = 61FA4C2BB89E08C5E2B8B4B9 /* Variant.cpp */; };
		938E07E4235970CE00DC2C2B /* FormationPattern.cpp in Sources */ = {isa = PBXBuildFile; fileRef = 938E07E0235970CE00DC2C2B /* FormationPattern.cpp */; };
		94DF4B5B8619F6A3715D6168 /* Weather.cpp in Sources */ = {isa = PBXBuildFile; fileRef = 8E8A4C648B242742B22A34FA /* Weather.cpp */; };
		9E1F4BF78F9E1FC4C96F76B5 /* Test.cpp in Sources */ = {isa = PBXBuildFile; fileRef = 2E8047A8987DD8EC99FF8E2E /* Test.cpp */; };
		A90633FF1EE602FD000DA6C0 /* LogbookPanel.cpp in Sources */ = {isa = PBXBuildFile; fileRef = A90633FD1EE602FD000DA6C0 /* LogbookPanel.cpp */; };
		A90C15D91D5BD55700708F3A /* Minable.cpp in Sources */ = {isa = PBXBuildFile; fileRef = A90C15D71D5BD55700708F3A /* Minable.cpp */; };
		A90C15DC1D5BD56800708F3A /* Rectangle.cpp in Sources */ = {isa = PBXBuildFile; fileRef = A90C15DA1D5BD56800708F3A /* Rectangle.cpp */; };
		A93931FB1988135200C2A87B /* libturbojpeg.0.dylib in Frameworks */ = {isa = PBXBuildFile; fileRef = A93931FA1988135200C2A87B /* libturbojpeg.0.dylib */; };
		A93931FD1988136B00C2A87B /* libpng16.dylib in Frameworks */ = {isa = PBXBuildFile; fileRef = A93931FC1988136B00C2A87B /* libpng16.dylib */; };
		A93931FE1988136E00C2A87B /* libturbojpeg.0.dylib in CopyFiles */ = {isa = PBXBuildFile; fileRef = A93931FA1988135200C2A87B /* libturbojpeg.0.dylib */; };
		A93931FF1988136F00C2A87B /* libpng16.dylib in CopyFiles */ = {isa = PBXBuildFile; fileRef = A93931FC1988136B00C2A87B /* libpng16.dylib */; };
		A94408A51982F3E600610427 /* endless-sky.iconset in Resources */ = {isa = PBXBuildFile; fileRef = A94408A41982F3E600610427 /* endless-sky.iconset */; };
		A966A5AB1B964E6300DFF69C /* Person.cpp in Sources */ = {isa = PBXBuildFile; fileRef = A966A5A91B964E6300DFF69C /* Person.cpp */; };
		A96863A01AE6FD0E004FE1FE /* Account.cpp in Sources */ = {isa = PBXBuildFile; fileRef = A96862CD1AE6FD0A004FE1FE /* Account.cpp */; };
		A96863A11AE6FD0E004FE1FE /* AI.cpp in Sources */ = {isa = PBXBuildFile; fileRef = A96862CF1AE6FD0A004FE1FE /* AI.cpp */; };
		A96863A21AE6FD0E004FE1FE /* Angle.cpp in Sources */ = {isa = PBXBuildFile; fileRef = A96862D11AE6FD0A004FE1FE /* Angle.cpp */; };
		A96863A41AE6FD0E004FE1FE /* Armament.cpp in Sources */ = {isa = PBXBuildFile; fileRef = A96862D51AE6FD0A004FE1FE /* Armament.cpp */; };
		A96863A51AE6FD0E004FE1FE /* AsteroidField.cpp in Sources */ = {isa = PBXBuildFile; fileRef = A96862D71AE6FD0A004FE1FE /* AsteroidField.cpp */; };
		A96863A61AE6FD0E004FE1FE /* Audio.cpp in Sources */ = {isa = PBXBuildFile; fileRef = A96862D91AE6FD0A004FE1FE /* Audio.cpp */; };
		A96863A71AE6FD0E004FE1FE /* BankPanel.cpp in Sources */ = {isa = PBXBuildFile; fileRef = A96862DB1AE6FD0A004FE1FE /* BankPanel.cpp */; };
		A96863A91AE6FD0E004FE1FE /* BoardingPanel.cpp in Sources */ = {isa = PBXBuildFile; fileRef = A96862DF1AE6FD0A004FE1FE /* BoardingPanel.cpp */; };
		A96863AA1AE6FD0E004FE1FE /* CaptureOdds.cpp in Sources */ = {isa = PBXBuildFile; fileRef = A96862E11AE6FD0A004FE1FE /* CaptureOdds.cpp */; };
		A96863AB1AE6FD0E004FE1FE /* CargoHold.cpp in Sources */ = {isa = PBXBuildFile; fileRef = A96862E31AE6FD0A004FE1FE /* CargoHold.cpp */; };
		A96863AC1AE6FD0E004FE1FE /* Color.cpp in Sources */ = {isa = PBXBuildFile; fileRef = A96862E61AE6FD0A004FE1FE /* Color.cpp */; };
		A96863AD1AE6FD0E004FE1FE /* Command.cpp in Sources */ = {isa = PBXBuildFile; fileRef = A96862E81AE6FD0A004FE1FE /* Command.cpp */; };
		A96863AE1AE6FD0E004FE1FE /* ConditionSet.cpp in Sources */ = {isa = PBXBuildFile; fileRef = A96862EA1AE6FD0A004FE1FE /* ConditionSet.cpp */; };
		A96863AF1AE6FD0E004FE1FE /* Conversation.cpp in Sources */ = {isa = PBXBuildFile; fileRef = A96862EC1AE6FD0A004FE1FE /* Conversation.cpp */; };
		A96863B01AE6FD0E004FE1FE /* ConversationPanel.cpp in Sources */ = {isa = PBXBuildFile; fileRef = A96862EE1AE6FD0A004FE1FE /* ConversationPanel.cpp */; };
		A96863B11AE6FD0E004FE1FE /* DataFile.cpp in Sources */ = {isa = PBXBuildFile; fileRef = A96862F01AE6FD0A004FE1FE /* DataFile.cpp */; };
		A96863B21AE6FD0E004FE1FE /* DataNode.cpp in Sources */ = {isa = PBXBuildFile; fileRef = A96862F21AE6FD0A004FE1FE /* DataNode.cpp */; };
		A96863B31AE6FD0E004FE1FE /* DataWriter.cpp in Sources */ = {isa = PBXBuildFile; fileRef = A96862F41AE6FD0A004FE1FE /* DataWriter.cpp */; };
		A96863B41AE6FD0E004FE1FE /* Date.cpp in Sources */ = {isa = PBXBuildFile; fileRef = A96862F61AE6FD0A004FE1FE /* Date.cpp */; };
		A96863B51AE6FD0E004FE1FE /* Dialog.cpp in Sources */ = {isa = PBXBuildFile; fileRef = A96862F81AE6FD0A004FE1FE /* Dialog.cpp */; };
		A96863B61AE6FD0E004FE1FE /* DistanceMap.cpp in Sources */ = {isa = PBXBuildFile; fileRef = A96862FA1AE6FD0B004FE1FE /* DistanceMap.cpp */; };
		A96863B81AE6FD0E004FE1FE /* DrawList.cpp in Sources */ = {isa = PBXBuildFile; fileRef = A96862FE1AE6FD0B004FE1FE /* DrawList.cpp */; };
		A96863B91AE6FD0E004FE1FE /* Effect.cpp in Sources */ = {isa = PBXBuildFile; fileRef = A96863001AE6FD0B004FE1FE /* Effect.cpp */; };
		A96863BA1AE6FD0E004FE1FE /* Engine.cpp in Sources */ = {isa = PBXBuildFile; fileRef = A96863021AE6FD0B004FE1FE /* Engine.cpp */; };
		A96863BB1AE6FD0E004FE1FE /* EscortDisplay.cpp in Sources */ = {isa = PBXBuildFile; fileRef = A96863041AE6FD0B004FE1FE /* EscortDisplay.cpp */; };
		A96863BC1AE6FD0E004FE1FE /* Files.cpp in Sources */ = {isa = PBXBuildFile; fileRef = A96863061AE6FD0B004FE1FE /* Files.cpp */; };
		A96863BD1AE6FD0E004FE1FE /* FillShader.cpp in Sources */ = {isa = PBXBuildFile; fileRef = A96863081AE6FD0B004FE1FE /* FillShader.cpp */; };
		A96863BE1AE6FD0E004FE1FE /* Fleet.cpp in Sources */ = {isa = PBXBuildFile; fileRef = A968630A1AE6FD0B004FE1FE /* Fleet.cpp */; };
		A96863BF1AE6FD0E004FE1FE /* Font.cpp in Sources */ = {isa = PBXBuildFile; fileRef = A968630C1AE6FD0B004FE1FE /* Font.cpp */; };
		A96863C01AE6FD0E004FE1FE /* FontSet.cpp in Sources */ = {isa = PBXBuildFile; fileRef = A968630E1AE6FD0B004FE1FE /* FontSet.cpp */; };
		A96863C11AE6FD0E004FE1FE /* Format.cpp in Sources */ = {isa = PBXBuildFile; fileRef = A96863101AE6FD0B004FE1FE /* Format.cpp */; };
		A96863C21AE6FD0E004FE1FE /* FrameTimer.cpp in Sources */ = {isa = PBXBuildFile; fileRef = A96863121AE6FD0B004FE1FE /* FrameTimer.cpp */; };
		A96863C31AE6FD0E004FE1FE /* Galaxy.cpp in Sources */ = {isa = PBXBuildFile; fileRef = A96863141AE6FD0B004FE1FE /* Galaxy.cpp */; };
		A96863C41AE6FD0E004FE1FE /* GameData.cpp in Sources */ = {isa = PBXBuildFile; fileRef = A96863161AE6FD0B004FE1FE /* GameData.cpp */; };
		A96863C51AE6FD0E004FE1FE /* GameEvent.cpp in Sources */ = {isa = PBXBuildFile; fileRef = A96863181AE6FD0B004FE1FE /* GameEvent.cpp */; };
		A96863C61AE6FD0E004FE1FE /* Government.cpp in Sources */ = {isa = PBXBuildFile; fileRef = A968631B1AE6FD0B004FE1FE /* Government.cpp */; };
		A96863C71AE6FD0E004FE1FE /* HailPanel.cpp in Sources */ = {isa = PBXBuildFile; fileRef = A968631D1AE6FD0B004FE1FE /* HailPanel.cpp */; };
		A96863C81AE6FD0E004FE1FE /* HiringPanel.cpp in Sources */ = {isa = PBXBuildFile; fileRef = A968631F1AE6FD0B004FE1FE /* HiringPanel.cpp */; };
		A96863C91AE6FD0E004FE1FE /* ImageBuffer.cpp in Sources */ = {isa = PBXBuildFile; fileRef = A96863211AE6FD0B004FE1FE /* ImageBuffer.cpp */; };
		A96863CB1AE6FD0E004FE1FE /* Information.cpp in Sources */ = {isa = PBXBuildFile; fileRef = A96863251AE6FD0B004FE1FE /* Information.cpp */; };
		A96863CC1AE6FD0E004FE1FE /* Interface.cpp in Sources */ = {isa = PBXBuildFile; fileRef = A96863271AE6FD0B004FE1FE /* Interface.cpp */; };
		A96863CD1AE6FD0E004FE1FE /* LineShader.cpp in Sources */ = {isa = PBXBuildFile; fileRef = A96863291AE6FD0B004FE1FE /* LineShader.cpp */; };
		A96863CE1AE6FD0E004FE1FE /* LoadPanel.cpp in Sources */ = {isa = PBXBuildFile; fileRef = A968632B1AE6FD0B004FE1FE /* LoadPanel.cpp */; };
		A96863CF1AE6FD0E004FE1FE /* LocationFilter.cpp in Sources */ = {isa = PBXBuildFile; fileRef = A968632D1AE6FD0B004FE1FE /* LocationFilter.cpp */; };
		A96863D01AE6FD0E004FE1FE /* main.cpp in Sources */ = {isa = PBXBuildFile; fileRef = A968632F1AE6FD0B004FE1FE /* main.cpp */; };
		A96863D11AE6FD0E004FE1FE /* MainPanel.cpp in Sources */ = {isa = PBXBuildFile; fileRef = A96863301AE6FD0B004FE1FE /* MainPanel.cpp */; };
		A96863D21AE6FD0E004FE1FE /* MapDetailPanel.cpp in Sources */ = {isa = PBXBuildFile; fileRef = A96863321AE6FD0C004FE1FE /* MapDetailPanel.cpp */; };
		A96863D31AE6FD0E004FE1FE /* MapPanel.cpp in Sources */ = {isa = PBXBuildFile; fileRef = A96863341AE6FD0C004FE1FE /* MapPanel.cpp */; };
		A96863D41AE6FD0E004FE1FE /* Mask.cpp in Sources */ = {isa = PBXBuildFile; fileRef = A96863361AE6FD0C004FE1FE /* Mask.cpp */; };
		A96863D51AE6FD0E004FE1FE /* MenuPanel.cpp in Sources */ = {isa = PBXBuildFile; fileRef = A96863381AE6FD0C004FE1FE /* MenuPanel.cpp */; };
		A96863D61AE6FD0E004FE1FE /* Messages.cpp in Sources */ = {isa = PBXBuildFile; fileRef = A968633A1AE6FD0C004FE1FE /* Messages.cpp */; };
		A96863D71AE6FD0E004FE1FE /* Mission.cpp in Sources */ = {isa = PBXBuildFile; fileRef = A968633C1AE6FD0C004FE1FE /* Mission.cpp */; };
		A96863D81AE6FD0E004FE1FE /* MissionAction.cpp in Sources */ = {isa = PBXBuildFile; fileRef = A968633E1AE6FD0C004FE1FE /* MissionAction.cpp */; };
		A96863D91AE6FD0E004FE1FE /* MissionPanel.cpp in Sources */ = {isa = PBXBuildFile; fileRef = A96863401AE6FD0C004FE1FE /* MissionPanel.cpp */; };
		A96863DA1AE6FD0E004FE1FE /* Mortgage.cpp in Sources */ = {isa = PBXBuildFile; fileRef = A96863421AE6FD0C004FE1FE /* Mortgage.cpp */; };
		A96863DB1AE6FD0E004FE1FE /* NPC.cpp in Sources */ = {isa = PBXBuildFile; fileRef = A96863441AE6FD0C004FE1FE /* NPC.cpp */; };
		A96863DC1AE6FD0E004FE1FE /* Outfit.cpp in Sources */ = {isa = PBXBuildFile; fileRef = A96863461AE6FD0C004FE1FE /* Outfit.cpp */; };
		A96863DD1AE6FD0E004FE1FE /* OutfitInfoDisplay.cpp in Sources */ = {isa = PBXBuildFile; fileRef = A96863481AE6FD0C004FE1FE /* OutfitInfoDisplay.cpp */; };
		A96863DE1AE6FD0E004FE1FE /* OutfitterPanel.cpp in Sources */ = {isa = PBXBuildFile; fileRef = A968634A1AE6FD0C004FE1FE /* OutfitterPanel.cpp */; };
		A96863DF1AE6FD0E004FE1FE /* OutlineShader.cpp in Sources */ = {isa = PBXBuildFile; fileRef = A968634C1AE6FD0C004FE1FE /* OutlineShader.cpp */; };
		A96863E01AE6FD0E004FE1FE /* Panel.cpp in Sources */ = {isa = PBXBuildFile; fileRef = A968634E1AE6FD0C004FE1FE /* Panel.cpp */; };
		A96863E11AE6FD0E004FE1FE /* Personality.cpp in Sources */ = {isa = PBXBuildFile; fileRef = A96863501AE6FD0C004FE1FE /* Personality.cpp */; };
		A96863E21AE6FD0E004FE1FE /* Phrase.cpp in Sources */ = {isa = PBXBuildFile; fileRef = A96863521AE6FD0C004FE1FE /* Phrase.cpp */; };
		A96863E31AE6FD0E004FE1FE /* Planet.cpp in Sources */ = {isa = PBXBuildFile; fileRef = A96863551AE6FD0C004FE1FE /* Planet.cpp */; };
		A96863E41AE6FD0E004FE1FE /* PlanetPanel.cpp in Sources */ = {isa = PBXBuildFile; fileRef = A96863571AE6FD0C004FE1FE /* PlanetPanel.cpp */; };
		A96863E51AE6FD0E004FE1FE /* PlayerInfo.cpp in Sources */ = {isa = PBXBuildFile; fileRef = A96863591AE6FD0C004FE1FE /* PlayerInfo.cpp */; };
		A96863E61AE6FD0E004FE1FE /* Point.cpp in Sources */ = {isa = PBXBuildFile; fileRef = A968635B1AE6FD0C004FE1FE /* Point.cpp */; };
		A96863E71AE6FD0E004FE1FE /* PointerShader.cpp in Sources */ = {isa = PBXBuildFile; fileRef = A968635D1AE6FD0C004FE1FE /* PointerShader.cpp */; };
		A96863E81AE6FD0E004FE1FE /* Politics.cpp in Sources */ = {isa = PBXBuildFile; fileRef = A968635F1AE6FD0C004FE1FE /* Politics.cpp */; };
		A96863E91AE6FD0E004FE1FE /* Preferences.cpp in Sources */ = {isa = PBXBuildFile; fileRef = A96863611AE6FD0C004FE1FE /* Preferences.cpp */; };
		A96863EA1AE6FD0E004FE1FE /* PreferencesPanel.cpp in Sources */ = {isa = PBXBuildFile; fileRef = A96863631AE6FD0C004FE1FE /* PreferencesPanel.cpp */; };
		A96863EB1AE6FD0E004FE1FE /* Projectile.cpp in Sources */ = {isa = PBXBuildFile; fileRef = A96863651AE6FD0C004FE1FE /* Projectile.cpp */; };
		A96863EC1AE6FD0E004FE1FE /* Radar.cpp in Sources */ = {isa = PBXBuildFile; fileRef = A96863671AE6FD0C004FE1FE /* Radar.cpp */; };
		A96863ED1AE6FD0E004FE1FE /* Random.cpp in Sources */ = {isa = PBXBuildFile; fileRef = A96863691AE6FD0D004FE1FE /* Random.cpp */; };
		A96863EE1AE6FD0E004FE1FE /* RingShader.cpp in Sources */ = {isa = PBXBuildFile; fileRef = A968636B1AE6FD0D004FE1FE /* RingShader.cpp */; };
		A96863EF1AE6FD0E004FE1FE /* SavedGame.cpp in Sources */ = {isa = PBXBuildFile; fileRef = A968636E1AE6FD0D004FE1FE /* SavedGame.cpp */; };
		A96863F01AE6FD0E004FE1FE /* Screen.cpp in Sources */ = {isa = PBXBuildFile; fileRef = A96863701AE6FD0D004FE1FE /* Screen.cpp */; };
		A96863F11AE6FD0E004FE1FE /* Shader.cpp in Sources */ = {isa = PBXBuildFile; fileRef = A96863731AE6FD0D004FE1FE /* Shader.cpp */; };
		A96863F21AE6FD0E004FE1FE /* Ship.cpp in Sources */ = {isa = PBXBuildFile; fileRef = A96863761AE6FD0D004FE1FE /* Ship.cpp */; };
		A96863F31AE6FD0E004FE1FE /* ShipEvent.cpp in Sources */ = {isa = PBXBuildFile; fileRef = A96863781AE6FD0D004FE1FE /* ShipEvent.cpp */; };
		A96863F41AE6FD0E004FE1FE /* ShipInfoDisplay.cpp in Sources */ = {isa = PBXBuildFile; fileRef = A968637A1AE6FD0D004FE1FE /* ShipInfoDisplay.cpp */; };
		A96863F51AE6FD0E004FE1FE /* ShipyardPanel.cpp in Sources */ = {isa = PBXBuildFile; fileRef = A968637C1AE6FD0D004FE1FE /* ShipyardPanel.cpp */; };
		A96863F61AE6FD0E004FE1FE /* ShopPanel.cpp in Sources */ = {isa = PBXBuildFile; fileRef = A968637E1AE6FD0D004FE1FE /* ShopPanel.cpp */; };
		A96863F71AE6FD0E004FE1FE /* Sound.cpp in Sources */ = {isa = PBXBuildFile; fileRef = A96863801AE6FD0D004FE1FE /* Sound.cpp */; };
		A96863F81AE6FD0E004FE1FE /* SpaceportPanel.cpp in Sources */ = {isa = PBXBuildFile; fileRef = A96863821AE6FD0D004FE1FE /* SpaceportPanel.cpp */; };
		A96863F91AE6FD0E004FE1FE /* Sprite.cpp in Sources */ = {isa = PBXBuildFile; fileRef = A96863841AE6FD0D004FE1FE /* Sprite.cpp */; };
		A96863FA1AE6FD0E004FE1FE /* SpriteQueue.cpp in Sources */ = {isa = PBXBuildFile; fileRef = A96863861AE6FD0D004FE1FE /* SpriteQueue.cpp */; };
		A96863FB1AE6FD0E004FE1FE /* SpriteSet.cpp in Sources */ = {isa = PBXBuildFile; fileRef = A96863881AE6FD0D004FE1FE /* SpriteSet.cpp */; };
		A96863FC1AE6FD0E004FE1FE /* SpriteShader.cpp in Sources */ = {isa = PBXBuildFile; fileRef = A968638A1AE6FD0D004FE1FE /* SpriteShader.cpp */; };
		A96863FD1AE6FD0E004FE1FE /* StarField.cpp in Sources */ = {isa = PBXBuildFile; fileRef = A968638C1AE6FD0D004FE1FE /* StarField.cpp */; };
		A96863FE1AE6FD0E004FE1FE /* StartConditions.cpp in Sources */ = {isa = PBXBuildFile; fileRef = A968638E1AE6FD0D004FE1FE /* StartConditions.cpp */; };
		A96863FF1AE6FD0E004FE1FE /* StellarObject.cpp in Sources */ = {isa = PBXBuildFile; fileRef = A96863901AE6FD0D004FE1FE /* StellarObject.cpp */; };
		A96864001AE6FD0E004FE1FE /* System.cpp in Sources */ = {isa = PBXBuildFile; fileRef = A96863921AE6FD0D004FE1FE /* System.cpp */; };
		A96864011AE6FD0E004FE1FE /* Table.cpp in Sources */ = {isa = PBXBuildFile; fileRef = A96863941AE6FD0D004FE1FE /* Table.cpp */; };
		A96864021AE6FD0E004FE1FE /* Trade.cpp in Sources */ = {isa = PBXBuildFile; fileRef = A96863961AE6FD0D004FE1FE /* Trade.cpp */; };
		A96864031AE6FD0E004FE1FE /* TradingPanel.cpp in Sources */ = {isa = PBXBuildFile; fileRef = A96863981AE6FD0D004FE1FE /* TradingPanel.cpp */; };
		A96864041AE6FD0E004FE1FE /* UI.cpp in Sources */ = {isa = PBXBuildFile; fileRef = A968639A1AE6FD0D004FE1FE /* UI.cpp */; };
		A96864051AE6FD0E004FE1FE /* Weapon.cpp in Sources */ = {isa = PBXBuildFile; fileRef = A968639C1AE6FD0D004FE1FE /* Weapon.cpp */; };
		A96864061AE6FD0E004FE1FE /* WrappedText.cpp in Sources */ = {isa = PBXBuildFile; fileRef = A968639E1AE6FD0D004FE1FE /* WrappedText.cpp */; };
		A97C24EA1B17BE35007DDFA1 /* MapOutfitterPanel.cpp in Sources */ = {isa = PBXBuildFile; fileRef = A97C24E81B17BE35007DDFA1 /* MapOutfitterPanel.cpp */; };
		A97C24ED1B17BE3C007DDFA1 /* MapShipyardPanel.cpp in Sources */ = {isa = PBXBuildFile; fileRef = A97C24EB1B17BE3C007DDFA1 /* MapShipyardPanel.cpp */; };
		A97C4460852BF852334C0CB1 /* Bitset.cpp in Sources */ = {isa = PBXBuildFile; fileRef = 74F543598EEFB3745287E663 /* Bitset.cpp */; };
		A98150821EA9634A00428AD6 /* ShipInfoPanel.cpp in Sources */ = {isa = PBXBuildFile; fileRef = A98150801EA9634A00428AD6 /* ShipInfoPanel.cpp */; };
		A98150851EA9635D00428AD6 /* PlayerInfoPanel.cpp in Sources */ = {isa = PBXBuildFile; fileRef = A98150831EA9635D00428AD6 /* PlayerInfoPanel.cpp */; };
		A99F7A50195DF3E8002C30B8 /* Images.xcassets in Resources */ = {isa = PBXBuildFile; fileRef = A99F7A4F195DF3E8002C30B8 /* Images.xcassets */; };
		A99F7AF5195DF44C002C30B8 /* credits.txt in Resources */ = {isa = PBXBuildFile; fileRef = A99F7A6F195DF44B002C30B8 /* credits.txt */; };
		A99F7B08195DF44C002C30B8 /* keys.txt in Resources */ = {isa = PBXBuildFile; fileRef = A99F7A94195DF44B002C30B8 /* keys.txt */; };
		A99F7B09195DF44C002C30B8 /* license.txt in Resources */ = {isa = PBXBuildFile; fileRef = A99F7A95195DF44B002C30B8 /* license.txt */; };
		A99F7B34195DF45E002C30B8 /* data in Resources */ = {isa = PBXBuildFile; fileRef = A99F7B32195DF45E002C30B8 /* data */; };
		A99F7B35195DF45E002C30B8 /* images in Resources */ = {isa = PBXBuildFile; fileRef = A99F7B33195DF45E002C30B8 /* images */; };
		A9A5297419996C9F002D7C35 /* sounds in Resources */ = {isa = PBXBuildFile; fileRef = A9A5297319996C9F002D7C35 /* sounds */; };
		A9A5297619996CC3002D7C35 /* OpenAL.framework in Frameworks */ = {isa = PBXBuildFile; fileRef = A9A5297519996CC3002D7C35 /* OpenAL.framework */; };
		A9B99D021C616AD000BE7C2E /* ItemInfoDisplay.cpp in Sources */ = {isa = PBXBuildFile; fileRef = A9B99D001C616AD000BE7C2E /* ItemInfoDisplay.cpp */; };
		A9B99D051C616AF200BE7C2E /* MapSalesPanel.cpp in Sources */ = {isa = PBXBuildFile; fileRef = A9B99D031C616AF200BE7C2E /* MapSalesPanel.cpp */; };
		A9BDFB541E00B8AA00A6B27E /* Music.cpp in Sources */ = {isa = PBXBuildFile; fileRef = A9BDFB521E00B8AA00A6B27E /* Music.cpp */; };
		A9BDFB561E00B94700A6B27E /* libmad.0.dylib in Frameworks */ = {isa = PBXBuildFile; fileRef = A9BDFB551E00B94700A6B27E /* libmad.0.dylib */; };
		A9BDFB571E00BD6A00A6B27E /* libmad.0.dylib in CopyFiles */ = {isa = PBXBuildFile; fileRef = A9BDFB551E00B94700A6B27E /* libmad.0.dylib */; };
		A9C70E101C0E5B51000B3D14 /* File.cpp in Sources */ = {isa = PBXBuildFile; fileRef = A9C70E0E1C0E5B51000B3D14 /* File.cpp */; };
		A9CC526D1950C9F6004E4E22 /* Cocoa.framework in Frameworks */ = {isa = PBXBuildFile; fileRef = A9CC526C1950C9F6004E4E22 /* Cocoa.framework */; };
		A9D40D1A195DFAA60086EE52 /* OpenGL.framework in Frameworks */ = {isa = PBXBuildFile; fileRef = A9D40D19195DFAA60086EE52 /* OpenGL.framework */; };
		AFF742E3BAA4AD9A5D001460 /* alignment.hpp in Headers */ = {isa = PBXBuildFile; fileRef = 13B643F6BEC24349F9BC9F42 /* alignment.hpp */; settings = {ATTRIBUTES = (Project, ); }; };
		B55C239D2303CE8B005C1A14 /* GameWindow.cpp in Sources */ = {isa = PBXBuildFile; fileRef = B55C239B2303CE8A005C1A14 /* GameWindow.cpp */; };
		B590161321ED4A0F00799178 /* Utf8.cpp in Sources */ = {isa = PBXBuildFile; fileRef = B590161121ED4A0E00799178 /* Utf8.cpp */; };
		B5DDA6942001B7F600DBA76A /* News.cpp in Sources */ = {isa = PBXBuildFile; fileRef = B5DDA6922001B7F600DBA76A /* News.cpp */; };
		B770487BB26CFD0BFDD89588 /* AlertLabel.cpp in Sources */ = {isa = PBXBuildFile; fileRef = 6B7242769DEFC88E71359DEB /* AlertLabel.cpp */; };
		C4264774A89C0001B6FFC60E /* Hazard.cpp in Sources */ = {isa = PBXBuildFile; fileRef = C49D4EA08DF168A83B1C7B07 /* Hazard.cpp */; };
		C7354A3E9C53D6C5E3CC352F /* TestData.cpp in Sources */ = {isa = PBXBuildFile; fileRef = 02D34A71AE3BC4C93FC6865B /* TestData.cpp */; };
		CE3F49A88B6DCBE09A711110 /* opengl.cpp in Sources */ = {isa = PBXBuildFile; fileRef = A3754152958FBC924E9F76A9 /* opengl.cpp */; };
		DAC24E909BF453D18AEE3DA3 /* Logger.cpp in Sources */ = {isa = PBXBuildFile; fileRef = A7F240B4AC219841424A387A /* Logger.cpp */; };
		DF8D57E11FC25842001525DA /* Dictionary.cpp in Sources */ = {isa = PBXBuildFile; fileRef = DF8D57DF1FC25842001525DA /* Dictionary.cpp */; };
		DF8D57E51FC25889001525DA /* Visual.cpp in Sources */ = {isa = PBXBuildFile; fileRef = DF8D57E21FC25889001525DA /* Visual.cpp */; };
		DFAAE2A61FD4A25C0072C0A8 /* BatchDrawList.cpp in Sources */ = {isa = PBXBuildFile; fileRef = DFAAE2A21FD4A25C0072C0A8 /* BatchDrawList.cpp */; };
		DFAAE2A71FD4A25C0072C0A8 /* BatchShader.cpp in Sources */ = {isa = PBXBuildFile; fileRef = DFAAE2A41FD4A25C0072C0A8 /* BatchShader.cpp */; };
		DFAAE2AA1FD4A27B0072C0A8 /* ImageSet.cpp in Sources */ = {isa = PBXBuildFile; fileRef = DFAAE2A81FD4A27B0072C0A8 /* ImageSet.cpp */; };
		E3D54794A1EEF51CD4859170 /* DamageProfile.cpp in Sources */ = {isa = PBXBuildFile; fileRef = C62B4D15899E5F47443D0ED6 /* DamageProfile.cpp */; };
		ED5E4F2ABA89E9DE00603E69 /* TestContext.cpp in Sources */ = {isa = PBXBuildFile; fileRef = A3134EC4B1CCA5546A10C3EF /* TestContext.cpp */; };
		F35E4D6EA465D71CDA282EBA /* MenuAnimationPanel.cpp in Sources */ = {isa = PBXBuildFile; fileRef = D0FA4800BE72C1B5A7D567B9 /* MenuAnimationPanel.cpp */; };
		F55745BDBC50E15DCEB2ED5B /* layout.hpp in Headers */ = {isa = PBXBuildFile; fileRef = 9BCF4321AF819E944EC02FB9 /* layout.hpp */; settings = {ATTRIBUTES = (Project, ); }; };
		F78A44BAA8252F6D53B24B69 /* TextReplacements.cpp in Sources */ = {isa = PBXBuildFile; fileRef = 6A4E42FEB3B265A91D5BD2FC /* TextReplacements.cpp */; };
/* End PBXBuildFile section */

/* Begin PBXContainerItemProxy section */
		070CD8162818CE9200A853BB /* PBXContainerItemProxy */ = {
			isa = PBXContainerItemProxy;
			containerPortal = A9CC52611950C9F6004E4E22 /* Project object */;
			proxyType = 1;
			remoteGlobalIDString = 070CD8102818CC6B00A853BB;
			remoteInfo = libmad;
		};
		072599CE26A8CADA007EC229 /* PBXContainerItemProxy */ = {
			isa = PBXContainerItemProxy;
			containerPortal = A9CC52611950C9F6004E4E22 /* Project object */;
			proxyType = 1;
			remoteGlobalIDString = 072599BD26A8C67D007EC229;
			remoteInfo = SDL2;
		};
/* End PBXContainerItemProxy section */

/* Begin PBXCopyFilesBuildPhase section */
		A93931ED19880ECA00C2A87B /* CopyFiles */ = {
			isa = PBXCopyFilesBuildPhase;
			buildActionMask = 2147483647;
			dstPath = "";
			dstSubfolderSpec = 10;
			files = (
				A9BDFB571E00BD6A00A6B27E /* libmad.0.dylib in CopyFiles */,
				A93931FF1988136F00C2A87B /* libpng16.dylib in CopyFiles */,
				A93931FE1988136E00C2A87B /* libturbojpeg.0.dylib in CopyFiles */,
				072599D426A8CD5D007EC229 /* SDL2.framework in CopyFiles */,
			);
			runOnlyForDeploymentPostprocessing = 0;
		};
/* End PBXCopyFilesBuildPhase section */

/* Begin PBXFileReference section */
		02D34A71AE3BC4C93FC6865B /* TestData.cpp */ = {isa = PBXFileReference; fileEncoding = 4; lastKnownFileType = sourcecode.cpp.cpp; name = TestData.cpp; path = source/TestData.cpp; sourceTree = "<group>"; };
		070CD8152818CC6B00A853BB /* libmad.dylib */ = {isa = PBXFileReference; explicitFileType = "compiled.mach-o.dylib"; includeInIndex = 0; path = libmad.dylib; sourceTree = BUILT_PRODUCTS_DIR; };
		072599BE26A8C67D007EC229 /* SDL2.dylib */ = {isa = PBXFileReference; explicitFileType = "compiled.mach-o.dylib"; includeInIndex = 0; path = SDL2.dylib; sourceTree = BUILT_PRODUCTS_DIR; };
		072599CC26A8C942007EC229 /* SDL2.framework */ = {isa = PBXFileReference; lastKnownFileType = wrapper.framework; name = SDL2.framework; path = build/SDL2.framework; sourceTree = "<group>"; };
		086E48E490C9BAD6660C7274 /* ExclusiveItem.h */ = {isa = PBXFileReference; fileEncoding = 4; lastKnownFileType = sourcecode.c.h; name = ExclusiveItem.h; path = source/ExclusiveItem.h; sourceTree = "<group>"; };
		0C90483BB01ECD0E3E8DDA44 /* WeightedList.h */ = {isa = PBXFileReference; fileEncoding = 4; lastKnownFileType = sourcecode.c.h; name = WeightedList.h; path = source/WeightedList.h; sourceTree = "<group>"; };
		0DF34095B64BC64F666ECF5F /* CoreStartData.cpp */ = {isa = PBXFileReference; fileEncoding = 4; lastKnownFileType = sourcecode.cpp.cpp; name = CoreStartData.cpp; path = source/CoreStartData.cpp; sourceTree = "<group>"; };
		11EA4AD7A889B6AC1441A198 /* StartConditionsPanel.cpp */ = {isa = PBXFileReference; fileEncoding = 4; lastKnownFileType = sourcecode.cpp.cpp; name = StartConditionsPanel.cpp; path = source/StartConditionsPanel.cpp; sourceTree = "<group>"; };
		13B643F6BEC24349F9BC9F42 /* alignment.hpp */ = {isa = PBXFileReference; fileEncoding = 4; lastKnownFileType = sourcecode.c.h; name = alignment.hpp; path = source/text/alignment.hpp; sourceTree = "<group>"; };
		13B64DB8AE730E57C3DEA2F0 /* ShipJumpNavigation.cpp */ = {isa = PBXFileReference; fileEncoding = 4; lastKnownFileType = sourcecode.cpp.cpp; name = ShipJumpNavigation.cpp; path = source/ShipJumpNavigation.cpp; sourceTree = "<group>"; };
		1578F880250B5F8A00D318FB /* InfoPanelState.cpp */ = {isa = PBXFileReference; fileEncoding = 4; lastKnownFileType = sourcecode.cpp.cpp; name = InfoPanelState.cpp; path = source/InfoPanelState.cpp; sourceTree = "<group>"; };
		1578F882250B5F8A00D318FB /* InfoPanelState.h */ = {isa = PBXFileReference; fileEncoding = 4; lastKnownFileType = sourcecode.c.h; name = InfoPanelState.h; path = source/InfoPanelState.h; sourceTree = "<group>"; };
		19184B47B496B414EC9CE671 /* DamageProfile.h */ = {isa = PBXFileReference; fileEncoding = 4; lastKnownFileType = sourcecode.c.h; name = DamageProfile.h; path = source/DamageProfile.h; sourceTree = "<group>"; };
		191E4107A4F1CBBC2526A0E9 /* MaskManager.h */ = {isa = PBXFileReference; fileEncoding = 4; lastKnownFileType = sourcecode.c.h; name = MaskManager.h; path = source/MaskManager.h; sourceTree = "<group>"; };
		1EFB4DD8AB0F69AC91F13542 /* SpriteParameters.cpp */ = {isa = PBXFileReference; fileEncoding = 4; lastKnownFileType = sourcecode.cpp.cpp; name = SpriteParameters.cpp; path = source/SpriteParameters.cpp; sourceTree = "<group>"; };
		210C41C0BA33F71A694D5F98 /* Bitset.h */ = {isa = PBXFileReference; fileEncoding = 4; lastKnownFileType = sourcecode.c.h; name = Bitset.h; path = source/Bitset.h; sourceTree = "<group>"; };
		2CA44855BD0AFF45DCAEEA5D /* truncate.hpp */ = {isa = PBXFileReference; fileEncoding = 4; lastKnownFileType = sourcecode.c.h; name = truncate.hpp; path = source/text/truncate.hpp; sourceTree = "<group>"; };
		2E1E458DB603BF979429117C /* DisplayText.cpp */ = {isa = PBXFileReference; fileEncoding = 4; lastKnownFileType = sourcecode.cpp.cpp; name = DisplayText.cpp; path = source/text/DisplayText.cpp; sourceTree = "<group>"; };
		2E644A108BCD762A2A1A899C /* Hazard.h */ = {isa = PBXFileReference; fileEncoding = 4; lastKnownFileType = sourcecode.c.h; name = Hazard.h; path = source/Hazard.h; sourceTree = "<group>"; };
		2E8047A8987DD8EC99FF8E2E /* Test.cpp */ = {isa = PBXFileReference; fileEncoding = 4; lastKnownFileType = sourcecode.cpp.cpp; name = Test.cpp; path = source/Test.cpp; sourceTree = "<group>"; };
		32404878BFF00A095AF2DD2C /* MapPlanetCard.cpp */ = {isa = PBXFileReference; fileEncoding = 4; lastKnownFileType = sourcecode.cpp.cpp; name = MapPlanetCard.cpp; path = source/MapPlanetCard.cpp; sourceTree = "<group>"; };
		341645FAA25F7901221B8965 /* PrintData.cpp */ = {isa = PBXFileReference; fileEncoding = 4; lastKnownFileType = sourcecode.cpp.cpp; name = PrintData.cpp; path = source/PrintData.cpp; sourceTree = "<group>"; };
		389245138CF297EB417DF730 /* UniverseObjects.cpp */ = {isa = PBXFileReference; fileEncoding = 4; lastKnownFileType = sourcecode.cpp.cpp; name = UniverseObjects.cpp; path = source/UniverseObjects.cpp; sourceTree = "<group>"; };
		4256486EA97E57BBB38CDAF2 /* ConditionsStore.cpp */ = {isa = PBXFileReference; fileEncoding = 4; lastKnownFileType = sourcecode.cpp.cpp; name = ConditionsStore.cpp; path = source/ConditionsStore.cpp; sourceTree = "<group>"; };
		46B444A6B2A67F93BB272686 /* ByGivenOrder.h */ = {isa = PBXFileReference; fileEncoding = 4; lastKnownFileType = sourcecode.c.h; name = ByGivenOrder.h; path = source/comparators/ByGivenOrder.h; sourceTree = "<group>"; };
		499B4DA7A9C7351120660643 /* MaskManager.cpp */ = {isa = PBXFileReference; fileEncoding = 4; lastKnownFileType = sourcecode.cpp.cpp; name = MaskManager.cpp; path = source/MaskManager.cpp; sourceTree = "<group>"; };
		5155CD711DBB9FF900EF090B /* Depreciation.cpp */ = {isa = PBXFileReference; fileEncoding = 4; lastKnownFileType = sourcecode.cpp.cpp; name = Depreciation.cpp; path = source/Depreciation.cpp; sourceTree = "<group>"; };
		5155CD721DBB9FF900EF090B /* Depreciation.h */ = {isa = PBXFileReference; fileEncoding = 4; lastKnownFileType = sourcecode.c.h; name = Depreciation.h; path = source/Depreciation.h; sourceTree = "<group>"; };
		5CE3475B85CE8C48D98664B7 /* Test.h */ = {isa = PBXFileReference; fileEncoding = 4; lastKnownFileType = sourcecode.c.h; name = Test.h; path = source/Test.h; sourceTree = "<group>"; };
		5CF247B48EEC7A3C366C1DFA /* DamageDealt.h */ = {isa = PBXFileReference; fileEncoding = 4; lastKnownFileType = sourcecode.c.h; name = DamageDealt.h; path = source/DamageDealt.h; sourceTree = "<group>"; };
		5EBC44769E84CF0C953D08B3 /* Variant.h */ = {isa = PBXFileReference; fileEncoding = 4; lastKnownFileType = sourcecode.c.h; name = Variant.h; path = source/Variant.h; sourceTree = "<group>"; };
		61FA4C2BB89E08C5E2B8B4B9 /* Variant.cpp */ = {isa = PBXFileReference; fileEncoding = 4; lastKnownFileType = sourcecode.cpp.cpp; name = Variant.cpp; path = source/Variant.cpp; sourceTree = "<group>"; };
		6245F8231D301C7400A7A094 /* Body.cpp */ = {isa = PBXFileReference; fileEncoding = 4; lastKnownFileType = sourcecode.cpp.cpp; name = Body.cpp; path = source/Body.cpp; sourceTree = "<group>"; };
		6245F8241D301C7400A7A094 /* Body.h */ = {isa = PBXFileReference; fileEncoding = 4; lastKnownFileType = sourcecode.c.h; name = Body.h; path = source/Body.h; sourceTree = "<group>"; };
		6245F8261D301C9000A7A094 /* Hardpoint.cpp */ = {isa = PBXFileReference; fileEncoding = 4; lastKnownFileType = sourcecode.cpp.cpp; name = Hardpoint.cpp; path = source/Hardpoint.cpp; sourceTree = "<group>"; };
		6245F8271D301C9000A7A094 /* Hardpoint.h */ = {isa = PBXFileReference; fileEncoding = 4; lastKnownFileType = sourcecode.c.h; name = Hardpoint.h; path = source/Hardpoint.h; sourceTree = "<group>"; };
		628BDAED1CC5DC950062BCD2 /* PlanetLabel.cpp */ = {isa = PBXFileReference; fileEncoding = 4; lastKnownFileType = sourcecode.cpp.cpp; name = PlanetLabel.cpp; path = source/PlanetLabel.cpp; sourceTree = "<group>"; };
		628BDAEE1CC5DC950062BCD2 /* PlanetLabel.h */ = {isa = PBXFileReference; fileEncoding = 4; lastKnownFileType = sourcecode.c.h; name = PlanetLabel.h; path = source/PlanetLabel.h; sourceTree = "<group>"; };
		62A405B81D47DA4D0054F6A0 /* FogShader.cpp */ = {isa = PBXFileReference; fileEncoding = 4; lastKnownFileType = sourcecode.cpp.cpp; name = FogShader.cpp; path = source/FogShader.cpp; sourceTree = "<group>"; };
		62A405B91D47DA4D0054F6A0 /* FogShader.h */ = {isa = PBXFileReference; fileEncoding = 4; lastKnownFileType = sourcecode.c.h; name = FogShader.h; path = source/FogShader.h; sourceTree = "<group>"; };
		62C311181CE172D000409D91 /* Flotsam.cpp */ = {isa = PBXFileReference; fileEncoding = 4; lastKnownFileType = sourcecode.cpp.cpp; name = Flotsam.cpp; path = source/Flotsam.cpp; sourceTree = "<group>"; };
		62C311191CE172D000409D91 /* Flotsam.h */ = {isa = PBXFileReference; fileEncoding = 4; lastKnownFileType = sourcecode.c.h; name = Flotsam.h; path = source/Flotsam.h; sourceTree = "<group>"; };
		6833448DAEB9861D28445DD5 /* GameAction.h */ = {isa = PBXFileReference; fileEncoding = 4; lastKnownFileType = sourcecode.c.h; name = GameAction.h; path = source/GameAction.h; sourceTree = "<group>"; };
		6A4E42FEB3B265A91D5BD2FC /* TextReplacements.cpp */ = {isa = PBXFileReference; fileEncoding = 4; lastKnownFileType = sourcecode.cpp.cpp; name = TextReplacements.cpp; path = source/TextReplacements.cpp; sourceTree = "<group>"; };
		6A5716311E25BE6F00585EB2 /* CollisionSet.cpp */ = {isa = PBXFileReference; fileEncoding = 4; lastKnownFileType = sourcecode.cpp.cpp; name = CollisionSet.cpp; path = source/CollisionSet.cpp; sourceTree = "<group>"; };
		6A5716321E25BE6F00585EB2 /* CollisionSet.h */ = {isa = PBXFileReference; fileEncoding = 4; lastKnownFileType = sourcecode.c.h; name = CollisionSet.h; path = source/CollisionSet.h; sourceTree = "<group>"; };
		6B7242769DEFC88E71359DEB /* AlertLabel.cpp */ = {isa = PBXFileReference; fileEncoding = 4; lastKnownFileType = sourcecode.cpp.cpp; name = AlertLabel.cpp; path = source/AlertLabel.cpp; sourceTree = "<group>"; };
		6D414B4194239522B24F3C95 /* Wormhole.cpp */ = {isa = PBXFileReference; fileEncoding = 4; lastKnownFileType = sourcecode.cpp.cpp; name = Wormhole.cpp; path = source/Wormhole.cpp; sourceTree = "<group>"; };
		6DCF4CF2972F569E6DBB8578 /* CategoryTypes.h */ = {isa = PBXFileReference; fileEncoding = 4; lastKnownFileType = sourcecode.c.h; name = CategoryTypes.h; path = source/CategoryTypes.h; sourceTree = "<group>"; };
		74F543598EEFB3745287E663 /* Bitset.cpp */ = {isa = PBXFileReference; fileEncoding = 4; lastKnownFileType = sourcecode.cpp.cpp; name = Bitset.cpp; path = source/Bitset.cpp; sourceTree = "<group>"; };
		864B48C89992966088767671 /* AlertLabel.h */ = {isa = PBXFileReference; fileEncoding = 4; lastKnownFileType = sourcecode.c.h; name = AlertLabel.h; path = source/AlertLabel.h; sourceTree = "<group>"; };
		86AB4B6E9C4C0490AE7F029B /* EsUuid.h */ = {isa = PBXFileReference; fileEncoding = 4; lastKnownFileType = sourcecode.c.h; name = EsUuid.h; path = source/EsUuid.h; sourceTree = "<group>"; };
		86D9414E818561143BD298BC /* TextReplacements.h */ = {isa = PBXFileReference; fileEncoding = 4; lastKnownFileType = sourcecode.c.h; name = TextReplacements.h; path = source/TextReplacements.h; sourceTree = "<group>"; };
		8CB543A1AA20F764DD7FC15A /* MenuAnimationPanel.h */ = {isa = PBXFileReference; fileEncoding = 4; lastKnownFileType = sourcecode.c.h; name = MenuAnimationPanel.h; path = source/MenuAnimationPanel.h; sourceTree = "<group>"; };
		8E8A4C648B242742B22A34FA /* Weather.cpp */ = {isa = PBXFileReference; fileEncoding = 4; lastKnownFileType = sourcecode.cpp.cpp; name = Weather.cpp; path = source/Weather.cpp; sourceTree = "<group>"; };
		93524946292DCAD200BED055 /* SpriteParameters.h */ = {isa = PBXFileReference; fileEncoding = 4; lastKnownFileType = sourcecode.c.h; name = SpriteParameters.h; path = source/SpriteParameters.h; sourceTree = "<group>"; };
		938E07E0235970CE00DC2C2B /* FormationPattern.cpp */ = {isa = PBXFileReference; fileEncoding = 4; lastKnownFileType = sourcecode.cpp.cpp; name = FormationPattern.cpp; path = source/FormationPattern.cpp; sourceTree = "<group>"; };
		938E07E1235970CE00DC2C2B /* FormationPattern.h */ = {isa = PBXFileReference; fileEncoding = 4; lastKnownFileType = sourcecode.c.h; name = FormationPattern.h; path = source/FormationPattern.h; sourceTree = "<group>"; };
		950742538F8CECF5D4168FBC /* EsUuid.cpp */ = {isa = PBXFileReference; fileEncoding = 4; lastKnownFileType = sourcecode.cpp.cpp; name = EsUuid.cpp; path = source/EsUuid.cpp; sourceTree = "<group>"; };
		98104FFDA18E40F4A712A8BE /* CoreStartData.h */ = {isa = PBXFileReference; fileEncoding = 4; lastKnownFileType = sourcecode.c.h; name = CoreStartData.h; path = source/CoreStartData.h; sourceTree = "<group>"; };
		9BCF4321AF819E944EC02FB9 /* layout.hpp */ = {isa = PBXFileReference; fileEncoding = 4; lastKnownFileType = sourcecode.c.h; name = layout.hpp; path = source/text/layout.hpp; sourceTree = "<group>"; };
		9DA14712A9C68E00FBFD9C72 /* TestData.h */ = {isa = PBXFileReference; fileEncoding = 4; lastKnownFileType = sourcecode.c.h; name = TestData.h; path = source/TestData.h; sourceTree = "<group>"; };
		9F0F4096A9008E2D8F3304BB /* GameAction.cpp */ = {isa = PBXFileReference; fileEncoding = 4; lastKnownFileType = sourcecode.cpp.cpp; name = GameAction.cpp; path = source/GameAction.cpp; sourceTree = "<group>"; };
		A00D4207B8915B5E7E9B4619 /* RandomEvent.h */ = {isa = PBXFileReference; fileEncoding = 4; lastKnownFileType = sourcecode.c.h; name = RandomEvent.h; path = source/RandomEvent.h; sourceTree = "<group>"; };
		A2A948EE929342C8F84C65D1 /* TestContext.h */ = {isa = PBXFileReference; fileEncoding = 4; lastKnownFileType = sourcecode.c.h; name = TestContext.h; path = source/TestContext.h; sourceTree = "<group>"; };
		A2A94C40A8DCA99809AD5DEE /* MapPlanetCard.h */ = {isa = PBXFileReference; fileEncoding = 4; lastKnownFileType = sourcecode.c.h; name = MapPlanetCard.h; path = source/MapPlanetCard.h; sourceTree = "<group>"; };
		A3134EC4B1CCA5546A10C3EF /* TestContext.cpp */ = {isa = PBXFileReference; fileEncoding = 4; lastKnownFileType = sourcecode.cpp.cpp; name = TestContext.cpp; path = source/TestContext.cpp; sourceTree = "<group>"; };
		A3754152958FBC924E9F76A9 /* opengl.cpp */ = {isa = PBXFileReference; fileEncoding = 4; lastKnownFileType = sourcecode.cpp.cpp; name = opengl.cpp; path = source/opengl.cpp; sourceTree = "<group>"; };
		A3B9425983D66B182BD724B4 /* ConditionsStore.h */ = {isa = PBXFileReference; fileEncoding = 4; lastKnownFileType = sourcecode.c.h; name = ConditionsStore.h; path = source/ConditionsStore.h; sourceTree = "<group>"; };
		A7E640C7A366679B27CCADAC /* GameLoadingPanel.cpp */ = {isa = PBXFileReference; fileEncoding = 4; lastKnownFileType = sourcecode.cpp.cpp; name = GameLoadingPanel.cpp; path = source/GameLoadingPanel.cpp; sourceTree = "<group>"; };
		A7F240B4AC219841424A387A /* Logger.cpp */ = {isa = PBXFileReference; fileEncoding = 4; lastKnownFileType = sourcecode.cpp.cpp; name = Logger.cpp; path = source/Logger.cpp; sourceTree = "<group>"; };
		A90633FD1EE602FD000DA6C0 /* LogbookPanel.cpp */ = {isa = PBXFileReference; fileEncoding = 4; lastKnownFileType = sourcecode.cpp.cpp; name = LogbookPanel.cpp; path = source/LogbookPanel.cpp; sourceTree = "<group>"; };
		A90633FE1EE602FD000DA6C0 /* LogbookPanel.h */ = {isa = PBXFileReference; fileEncoding = 4; lastKnownFileType = sourcecode.c.h; name = LogbookPanel.h; path = source/LogbookPanel.h; sourceTree = "<group>"; };
		A90C15D71D5BD55700708F3A /* Minable.cpp */ = {isa = PBXFileReference; fileEncoding = 4; lastKnownFileType = sourcecode.cpp.cpp; name = Minable.cpp; path = source/Minable.cpp; sourceTree = "<group>"; };
		A90C15D81D5BD55700708F3A /* Minable.h */ = {isa = PBXFileReference; fileEncoding = 4; lastKnownFileType = sourcecode.c.h; name = Minable.h; path = source/Minable.h; sourceTree = "<group>"; };
		A90C15DA1D5BD56800708F3A /* Rectangle.cpp */ = {isa = PBXFileReference; fileEncoding = 4; lastKnownFileType = sourcecode.cpp.cpp; name = Rectangle.cpp; path = source/Rectangle.cpp; sourceTree = "<group>"; };
		A90C15DB1D5BD56800708F3A /* Rectangle.h */ = {isa = PBXFileReference; fileEncoding = 4; lastKnownFileType = sourcecode.c.h; name = Rectangle.h; path = source/Rectangle.h; sourceTree = "<group>"; };
		A93931FA1988135200C2A87B /* libturbojpeg.0.dylib */ = {isa = PBXFileReference; lastKnownFileType = "compiled.mach-o.dylib"; name = libturbojpeg.0.dylib; path = "/usr/local/opt/jpeg-turbo/lib/libturbojpeg.0.dylib"; sourceTree = "<absolute>"; };
		A93931FC1988136B00C2A87B /* libpng16.dylib */ = {isa = PBXFileReference; lastKnownFileType = "compiled.mach-o.dylib"; name = libpng16.dylib; path = /usr/local/opt/libpng/lib/libpng16.dylib; sourceTree = "<absolute>"; };
		A94408A41982F3E600610427 /* endless-sky.iconset */ = {isa = PBXFileReference; lastKnownFileType = folder.iconset; name = "endless-sky.iconset"; path = "icons/endless-sky.iconset"; sourceTree = "<group>"; };
		A966A5A91B964E6300DFF69C /* Person.cpp */ = {isa = PBXFileReference; fileEncoding = 4; lastKnownFileType = sourcecode.cpp.cpp; name = Person.cpp; path = source/Person.cpp; sourceTree = "<group>"; };
		A966A5AA1B964E6300DFF69C /* Person.h */ = {isa = PBXFileReference; fileEncoding = 4; lastKnownFileType = sourcecode.c.h; name = Person.h; path = source/Person.h; sourceTree = "<group>"; };
		A96862CD1AE6FD0A004FE1FE /* Account.cpp */ = {isa = PBXFileReference; fileEncoding = 4; lastKnownFileType = sourcecode.cpp.cpp; name = Account.cpp; path = source/Account.cpp; sourceTree = "<group>"; };
		A96862CE1AE6FD0A004FE1FE /* Account.h */ = {isa = PBXFileReference; fileEncoding = 4; lastKnownFileType = sourcecode.c.h; name = Account.h; path = source/Account.h; sourceTree = "<group>"; };
		A96862CF1AE6FD0A004FE1FE /* AI.cpp */ = {isa = PBXFileReference; fileEncoding = 4; lastKnownFileType = sourcecode.cpp.cpp; name = AI.cpp; path = source/AI.cpp; sourceTree = "<group>"; };
		A96862D01AE6FD0A004FE1FE /* AI.h */ = {isa = PBXFileReference; fileEncoding = 4; lastKnownFileType = sourcecode.c.h; name = AI.h; path = source/AI.h; sourceTree = "<group>"; };
		A96862D11AE6FD0A004FE1FE /* Angle.cpp */ = {isa = PBXFileReference; fileEncoding = 4; lastKnownFileType = sourcecode.cpp.cpp; name = Angle.cpp; path = source/Angle.cpp; sourceTree = "<group>"; };
		A96862D21AE6FD0A004FE1FE /* Angle.h */ = {isa = PBXFileReference; fileEncoding = 4; lastKnownFileType = sourcecode.c.h; name = Angle.h; path = source/Angle.h; sourceTree = "<group>"; };
		A96862D51AE6FD0A004FE1FE /* Armament.cpp */ = {isa = PBXFileReference; fileEncoding = 4; lastKnownFileType = sourcecode.cpp.cpp; name = Armament.cpp; path = source/Armament.cpp; sourceTree = "<group>"; };
		A96862D61AE6FD0A004FE1FE /* Armament.h */ = {isa = PBXFileReference; fileEncoding = 4; lastKnownFileType = sourcecode.c.h; name = Armament.h; path = source/Armament.h; sourceTree = "<group>"; };
		A96862D71AE6FD0A004FE1FE /* AsteroidField.cpp */ = {isa = PBXFileReference; fileEncoding = 4; lastKnownFileType = sourcecode.cpp.cpp; name = AsteroidField.cpp; path = source/AsteroidField.cpp; sourceTree = "<group>"; };
		A96862D81AE6FD0A004FE1FE /* AsteroidField.h */ = {isa = PBXFileReference; fileEncoding = 4; lastKnownFileType = sourcecode.c.h; name = AsteroidField.h; path = source/AsteroidField.h; sourceTree = "<group>"; };
		A96862D91AE6FD0A004FE1FE /* Audio.cpp */ = {isa = PBXFileReference; fileEncoding = 4; lastKnownFileType = sourcecode.cpp.cpp; name = Audio.cpp; path = source/Audio.cpp; sourceTree = "<group>"; };
		A96862DA1AE6FD0A004FE1FE /* Audio.h */ = {isa = PBXFileReference; fileEncoding = 4; lastKnownFileType = sourcecode.c.h; name = Audio.h; path = source/Audio.h; sourceTree = "<group>"; };
		A96862DB1AE6FD0A004FE1FE /* BankPanel.cpp */ = {isa = PBXFileReference; fileEncoding = 4; lastKnownFileType = sourcecode.cpp.cpp; name = BankPanel.cpp; path = source/BankPanel.cpp; sourceTree = "<group>"; };
		A96862DC1AE6FD0A004FE1FE /* BankPanel.h */ = {isa = PBXFileReference; fileEncoding = 4; lastKnownFileType = sourcecode.c.h; name = BankPanel.h; path = source/BankPanel.h; sourceTree = "<group>"; };
		A96862DF1AE6FD0A004FE1FE /* BoardingPanel.cpp */ = {isa = PBXFileReference; fileEncoding = 4; lastKnownFileType = sourcecode.cpp.cpp; name = BoardingPanel.cpp; path = source/BoardingPanel.cpp; sourceTree = "<group>"; };
		A96862E01AE6FD0A004FE1FE /* BoardingPanel.h */ = {isa = PBXFileReference; fileEncoding = 4; lastKnownFileType = sourcecode.c.h; name = BoardingPanel.h; path = source/BoardingPanel.h; sourceTree = "<group>"; };
		A96862E11AE6FD0A004FE1FE /* CaptureOdds.cpp */ = {isa = PBXFileReference; fileEncoding = 4; lastKnownFileType = sourcecode.cpp.cpp; name = CaptureOdds.cpp; path = source/CaptureOdds.cpp; sourceTree = "<group>"; };
		A96862E21AE6FD0A004FE1FE /* CaptureOdds.h */ = {isa = PBXFileReference; fileEncoding = 4; lastKnownFileType = sourcecode.c.h; name = CaptureOdds.h; path = source/CaptureOdds.h; sourceTree = "<group>"; };
		A96862E31AE6FD0A004FE1FE /* CargoHold.cpp */ = {isa = PBXFileReference; fileEncoding = 4; lastKnownFileType = sourcecode.cpp.cpp; name = CargoHold.cpp; path = source/CargoHold.cpp; sourceTree = "<group>"; };
		A96862E41AE6FD0A004FE1FE /* CargoHold.h */ = {isa = PBXFileReference; fileEncoding = 4; lastKnownFileType = sourcecode.c.h; name = CargoHold.h; path = source/CargoHold.h; sourceTree = "<group>"; };
		A96862E51AE6FD0A004FE1FE /* ClickZone.h */ = {isa = PBXFileReference; fileEncoding = 4; lastKnownFileType = sourcecode.c.h; name = ClickZone.h; path = source/ClickZone.h; sourceTree = "<group>"; };
		A96862E61AE6FD0A004FE1FE /* Color.cpp */ = {isa = PBXFileReference; fileEncoding = 4; lastKnownFileType = sourcecode.cpp.cpp; name = Color.cpp; path = source/Color.cpp; sourceTree = "<group>"; };
		A96862E71AE6FD0A004FE1FE /* Color.h */ = {isa = PBXFileReference; fileEncoding = 4; lastKnownFileType = sourcecode.c.h; name = Color.h; path = source/Color.h; sourceTree = "<group>"; };
		A96862E81AE6FD0A004FE1FE /* Command.cpp */ = {isa = PBXFileReference; fileEncoding = 4; lastKnownFileType = sourcecode.cpp.cpp; name = Command.cpp; path = source/Command.cpp; sourceTree = "<group>"; };
		A96862E91AE6FD0A004FE1FE /* Command.h */ = {isa = PBXFileReference; fileEncoding = 4; lastKnownFileType = sourcecode.c.h; name = Command.h; path = source/Command.h; sourceTree = "<group>"; };
		A96862EA1AE6FD0A004FE1FE /* ConditionSet.cpp */ = {isa = PBXFileReference; fileEncoding = 4; lastKnownFileType = sourcecode.cpp.cpp; name = ConditionSet.cpp; path = source/ConditionSet.cpp; sourceTree = "<group>"; };
		A96862EB1AE6FD0A004FE1FE /* ConditionSet.h */ = {isa = PBXFileReference; fileEncoding = 4; lastKnownFileType = sourcecode.c.h; name = ConditionSet.h; path = source/ConditionSet.h; sourceTree = "<group>"; };
		A96862EC1AE6FD0A004FE1FE /* Conversation.cpp */ = {isa = PBXFileReference; fileEncoding = 4; lastKnownFileType = sourcecode.cpp.cpp; name = Conversation.cpp; path = source/Conversation.cpp; sourceTree = "<group>"; };
		A96862ED1AE6FD0A004FE1FE /* Conversation.h */ = {isa = PBXFileReference; fileEncoding = 4; lastKnownFileType = sourcecode.c.h; name = Conversation.h; path = source/Conversation.h; sourceTree = "<group>"; };
		A96862EE1AE6FD0A004FE1FE /* ConversationPanel.cpp */ = {isa = PBXFileReference; fileEncoding = 4; lastKnownFileType = sourcecode.cpp.cpp; name = ConversationPanel.cpp; path = source/ConversationPanel.cpp; sourceTree = "<group>"; };
		A96862EF1AE6FD0A004FE1FE /* ConversationPanel.h */ = {isa = PBXFileReference; fileEncoding = 4; lastKnownFileType = sourcecode.c.h; name = ConversationPanel.h; path = source/ConversationPanel.h; sourceTree = "<group>"; };
		A96862F01AE6FD0A004FE1FE /* DataFile.cpp */ = {isa = PBXFileReference; fileEncoding = 4; lastKnownFileType = sourcecode.cpp.cpp; name = DataFile.cpp; path = source/DataFile.cpp; sourceTree = "<group>"; };
		A96862F11AE6FD0A004FE1FE /* DataFile.h */ = {isa = PBXFileReference; fileEncoding = 4; lastKnownFileType = sourcecode.c.h; name = DataFile.h; path = source/DataFile.h; sourceTree = "<group>"; };
		A96862F21AE6FD0A004FE1FE /* DataNode.cpp */ = {isa = PBXFileReference; fileEncoding = 4; lastKnownFileType = sourcecode.cpp.cpp; name = DataNode.cpp; path = source/DataNode.cpp; sourceTree = "<group>"; };
		A96862F31AE6FD0A004FE1FE /* DataNode.h */ = {isa = PBXFileReference; fileEncoding = 4; lastKnownFileType = sourcecode.c.h; name = DataNode.h; path = source/DataNode.h; sourceTree = "<group>"; };
		A96862F41AE6FD0A004FE1FE /* DataWriter.cpp */ = {isa = PBXFileReference; fileEncoding = 4; lastKnownFileType = sourcecode.cpp.cpp; name = DataWriter.cpp; path = source/DataWriter.cpp; sourceTree = "<group>"; };
		A96862F51AE6FD0A004FE1FE /* DataWriter.h */ = {isa = PBXFileReference; fileEncoding = 4; lastKnownFileType = sourcecode.c.h; name = DataWriter.h; path = source/DataWriter.h; sourceTree = "<group>"; };
		A96862F61AE6FD0A004FE1FE /* Date.cpp */ = {isa = PBXFileReference; fileEncoding = 4; lastKnownFileType = sourcecode.cpp.cpp; name = Date.cpp; path = source/Date.cpp; sourceTree = "<group>"; };
		A96862F71AE6FD0A004FE1FE /* Date.h */ = {isa = PBXFileReference; fileEncoding = 4; lastKnownFileType = sourcecode.c.h; name = Date.h; path = source/Date.h; sourceTree = "<group>"; };
		A96862F81AE6FD0A004FE1FE /* Dialog.cpp */ = {isa = PBXFileReference; fileEncoding = 4; lastKnownFileType = sourcecode.cpp.cpp; name = Dialog.cpp; path = source/Dialog.cpp; sourceTree = "<group>"; };
		A96862F91AE6FD0B004FE1FE /* Dialog.h */ = {isa = PBXFileReference; fileEncoding = 4; lastKnownFileType = sourcecode.c.h; name = Dialog.h; path = source/Dialog.h; sourceTree = "<group>"; };
		A96862FA1AE6FD0B004FE1FE /* DistanceMap.cpp */ = {isa = PBXFileReference; fileEncoding = 4; lastKnownFileType = sourcecode.cpp.cpp; name = DistanceMap.cpp; path = source/DistanceMap.cpp; sourceTree = "<group>"; };
		A96862FB1AE6FD0B004FE1FE /* DistanceMap.h */ = {isa = PBXFileReference; fileEncoding = 4; lastKnownFileType = sourcecode.c.h; name = DistanceMap.h; path = source/DistanceMap.h; sourceTree = "<group>"; };
		A96862FE1AE6FD0B004FE1FE /* DrawList.cpp */ = {isa = PBXFileReference; fileEncoding = 4; lastKnownFileType = sourcecode.cpp.cpp; name = DrawList.cpp; path = source/DrawList.cpp; sourceTree = "<group>"; };
		A96862FF1AE6FD0B004FE1FE /* DrawList.h */ = {isa = PBXFileReference; fileEncoding = 4; lastKnownFileType = sourcecode.c.h; name = DrawList.h; path = source/DrawList.h; sourceTree = "<group>"; };
		A96863001AE6FD0B004FE1FE /* Effect.cpp */ = {isa = PBXFileReference; fileEncoding = 4; lastKnownFileType = sourcecode.cpp.cpp; name = Effect.cpp; path = source/Effect.cpp; sourceTree = "<group>"; };
		A96863011AE6FD0B004FE1FE /* Effect.h */ = {isa = PBXFileReference; fileEncoding = 4; lastKnownFileType = sourcecode.c.h; name = Effect.h; path = source/Effect.h; sourceTree = "<group>"; };
		A96863021AE6FD0B004FE1FE /* Engine.cpp */ = {isa = PBXFileReference; fileEncoding = 4; lastKnownFileType = sourcecode.cpp.cpp; name = Engine.cpp; path = source/Engine.cpp; sourceTree = "<group>"; };
		A96863031AE6FD0B004FE1FE /* Engine.h */ = {isa = PBXFileReference; fileEncoding = 4; lastKnownFileType = sourcecode.c.h; name = Engine.h; path = source/Engine.h; sourceTree = "<group>"; };
		A96863041AE6FD0B004FE1FE /* EscortDisplay.cpp */ = {isa = PBXFileReference; fileEncoding = 4; lastKnownFileType = sourcecode.cpp.cpp; name = EscortDisplay.cpp; path = source/EscortDisplay.cpp; sourceTree = "<group>"; };
		A96863051AE6FD0B004FE1FE /* EscortDisplay.h */ = {isa = PBXFileReference; fileEncoding = 4; lastKnownFileType = sourcecode.c.h; name = EscortDisplay.h; path = source/EscortDisplay.h; sourceTree = "<group>"; };
		A96863061AE6FD0B004FE1FE /* Files.cpp */ = {isa = PBXFileReference; fileEncoding = 4; lastKnownFileType = sourcecode.cpp.cpp; name = Files.cpp; path = source/Files.cpp; sourceTree = "<group>"; };
		A96863071AE6FD0B004FE1FE /* Files.h */ = {isa = PBXFileReference; fileEncoding = 4; lastKnownFileType = sourcecode.c.h; name = Files.h; path = source/Files.h; sourceTree = "<group>"; };
		A96863081AE6FD0B004FE1FE /* FillShader.cpp */ = {isa = PBXFileReference; fileEncoding = 4; lastKnownFileType = sourcecode.cpp.cpp; name = FillShader.cpp; path = source/FillShader.cpp; sourceTree = "<group>"; };
		A96863091AE6FD0B004FE1FE /* FillShader.h */ = {isa = PBXFileReference; fileEncoding = 4; lastKnownFileType = sourcecode.c.h; name = FillShader.h; path = source/FillShader.h; sourceTree = "<group>"; };
		A968630A1AE6FD0B004FE1FE /* Fleet.cpp */ = {isa = PBXFileReference; fileEncoding = 4; lastKnownFileType = sourcecode.cpp.cpp; name = Fleet.cpp; path = source/Fleet.cpp; sourceTree = "<group>"; };
		A968630B1AE6FD0B004FE1FE /* Fleet.h */ = {isa = PBXFileReference; fileEncoding = 4; lastKnownFileType = sourcecode.c.h; name = Fleet.h; path = source/Fleet.h; sourceTree = "<group>"; };
		A968630C1AE6FD0B004FE1FE /* Font.cpp */ = {isa = PBXFileReference; fileEncoding = 4; lastKnownFileType = sourcecode.cpp.cpp; name = Font.cpp; path = source/text/Font.cpp; sourceTree = "<group>"; };
		A968630D1AE6FD0B004FE1FE /* Font.h */ = {isa = PBXFileReference; fileEncoding = 4; lastKnownFileType = sourcecode.c.h; name = Font.h; path = source/text/Font.h; sourceTree = "<group>"; };
		A968630E1AE6FD0B004FE1FE /* FontSet.cpp */ = {isa = PBXFileReference; fileEncoding = 4; lastKnownFileType = sourcecode.cpp.cpp; name = FontSet.cpp; path = source/text/FontSet.cpp; sourceTree = "<group>"; };
		A968630F1AE6FD0B004FE1FE /* FontSet.h */ = {isa = PBXFileReference; fileEncoding = 4; lastKnownFileType = sourcecode.c.h; name = FontSet.h; path = source/text/FontSet.h; sourceTree = "<group>"; };
		A96863101AE6FD0B004FE1FE /* Format.cpp */ = {isa = PBXFileReference; fileEncoding = 4; lastKnownFileType = sourcecode.cpp.cpp; name = Format.cpp; path = source/text/Format.cpp; sourceTree = "<group>"; };
		A96863111AE6FD0B004FE1FE /* Format.h */ = {isa = PBXFileReference; fileEncoding = 4; lastKnownFileType = sourcecode.c.h; name = Format.h; path = source/text/Format.h; sourceTree = "<group>"; };
		A96863121AE6FD0B004FE1FE /* FrameTimer.cpp */ = {isa = PBXFileReference; fileEncoding = 4; lastKnownFileType = sourcecode.cpp.cpp; name = FrameTimer.cpp; path = source/FrameTimer.cpp; sourceTree = "<group>"; };
		A96863131AE6FD0B004FE1FE /* FrameTimer.h */ = {isa = PBXFileReference; fileEncoding = 4; lastKnownFileType = sourcecode.c.h; name = FrameTimer.h; path = source/FrameTimer.h; sourceTree = "<group>"; };
		A96863141AE6FD0B004FE1FE /* Galaxy.cpp */ = {isa = PBXFileReference; fileEncoding = 4; lastKnownFileType = sourcecode.cpp.cpp; name = Galaxy.cpp; path = source/Galaxy.cpp; sourceTree = "<group>"; };
		A96863151AE6FD0B004FE1FE /* Galaxy.h */ = {isa = PBXFileReference; fileEncoding = 4; lastKnownFileType = sourcecode.c.h; name = Galaxy.h; path = source/Galaxy.h; sourceTree = "<group>"; };
		A96863161AE6FD0B004FE1FE /* GameData.cpp */ = {isa = PBXFileReference; fileEncoding = 4; lastKnownFileType = sourcecode.cpp.cpp; name = GameData.cpp; path = source/GameData.cpp; sourceTree = "<group>"; };
		A96863171AE6FD0B004FE1FE /* GameData.h */ = {isa = PBXFileReference; fileEncoding = 4; lastKnownFileType = sourcecode.c.h; name = GameData.h; path = source/GameData.h; sourceTree = "<group>"; };
		A96863181AE6FD0B004FE1FE /* GameEvent.cpp */ = {isa = PBXFileReference; fileEncoding = 4; lastKnownFileType = sourcecode.cpp.cpp; name = GameEvent.cpp; path = source/GameEvent.cpp; sourceTree = "<group>"; };
		A96863191AE6FD0B004FE1FE /* GameEvent.h */ = {isa = PBXFileReference; fileEncoding = 4; lastKnownFileType = sourcecode.c.h; name = GameEvent.h; path = source/GameEvent.h; sourceTree = "<group>"; };
		A968631B1AE6FD0B004FE1FE /* Government.cpp */ = {isa = PBXFileReference; fileEncoding = 4; lastKnownFileType = sourcecode.cpp.cpp; name = Government.cpp; path = source/Government.cpp; sourceTree = "<group>"; };
		A968631C1AE6FD0B004FE1FE /* Government.h */ = {isa = PBXFileReference; fileEncoding = 4; lastKnownFileType = sourcecode.c.h; name = Government.h; path = source/Government.h; sourceTree = "<group>"; };
		A968631D1AE6FD0B004FE1FE /* HailPanel.cpp */ = {isa = PBXFileReference; fileEncoding = 4; lastKnownFileType = sourcecode.cpp.cpp; name = HailPanel.cpp; path = source/HailPanel.cpp; sourceTree = "<group>"; };
		A968631E1AE6FD0B004FE1FE /* HailPanel.h */ = {isa = PBXFileReference; fileEncoding = 4; lastKnownFileType = sourcecode.c.h; name = HailPanel.h; path = source/HailPanel.h; sourceTree = "<group>"; };
		A968631F1AE6FD0B004FE1FE /* HiringPanel.cpp */ = {isa = PBXFileReference; fileEncoding = 4; lastKnownFileType = sourcecode.cpp.cpp; name = HiringPanel.cpp; path = source/HiringPanel.cpp; sourceTree = "<group>"; };
		A96863201AE6FD0B004FE1FE /* HiringPanel.h */ = {isa = PBXFileReference; fileEncoding = 4; lastKnownFileType = sourcecode.c.h; name = HiringPanel.h; path = source/HiringPanel.h; sourceTree = "<group>"; };
		A96863211AE6FD0B004FE1FE /* ImageBuffer.cpp */ = {isa = PBXFileReference; fileEncoding = 4; lastKnownFileType = sourcecode.cpp.cpp; name = ImageBuffer.cpp; path = source/ImageBuffer.cpp; sourceTree = "<group>"; };
		A96863221AE6FD0B004FE1FE /* ImageBuffer.h */ = {isa = PBXFileReference; fileEncoding = 4; lastKnownFileType = sourcecode.c.h; name = ImageBuffer.h; path = source/ImageBuffer.h; sourceTree = "<group>"; };
		A96863251AE6FD0B004FE1FE /* Information.cpp */ = {isa = PBXFileReference; fileEncoding = 4; lastKnownFileType = sourcecode.cpp.cpp; name = Information.cpp; path = source/Information.cpp; sourceTree = "<group>"; };
		A96863261AE6FD0B004FE1FE /* Information.h */ = {isa = PBXFileReference; fileEncoding = 4; lastKnownFileType = sourcecode.c.h; name = Information.h; path = source/Information.h; sourceTree = "<group>"; };
		A96863271AE6FD0B004FE1FE /* Interface.cpp */ = {isa = PBXFileReference; fileEncoding = 4; lastKnownFileType = sourcecode.cpp.cpp; name = Interface.cpp; path = source/Interface.cpp; sourceTree = "<group>"; };
		A96863281AE6FD0B004FE1FE /* Interface.h */ = {isa = PBXFileReference; fileEncoding = 4; lastKnownFileType = sourcecode.c.h; name = Interface.h; path = source/Interface.h; sourceTree = "<group>"; };
		A96863291AE6FD0B004FE1FE /* LineShader.cpp */ = {isa = PBXFileReference; fileEncoding = 4; lastKnownFileType = sourcecode.cpp.cpp; name = LineShader.cpp; path = source/LineShader.cpp; sourceTree = "<group>"; };
		A968632A1AE6FD0B004FE1FE /* LineShader.h */ = {isa = PBXFileReference; fileEncoding = 4; lastKnownFileType = sourcecode.c.h; name = LineShader.h; path = source/LineShader.h; sourceTree = "<group>"; };
		A968632B1AE6FD0B004FE1FE /* LoadPanel.cpp */ = {isa = PBXFileReference; fileEncoding = 4; lastKnownFileType = sourcecode.cpp.cpp; name = LoadPanel.cpp; path = source/LoadPanel.cpp; sourceTree = "<group>"; };
		A968632C1AE6FD0B004FE1FE /* LoadPanel.h */ = {isa = PBXFileReference; fileEncoding = 4; lastKnownFileType = sourcecode.c.h; name = LoadPanel.h; path = source/LoadPanel.h; sourceTree = "<group>"; };
		A968632D1AE6FD0B004FE1FE /* LocationFilter.cpp */ = {isa = PBXFileReference; fileEncoding = 4; lastKnownFileType = sourcecode.cpp.cpp; name = LocationFilter.cpp; path = source/LocationFilter.cpp; sourceTree = "<group>"; };
		A968632E1AE6FD0B004FE1FE /* LocationFilter.h */ = {isa = PBXFileReference; fileEncoding = 4; lastKnownFileType = sourcecode.c.h; name = LocationFilter.h; path = source/LocationFilter.h; sourceTree = "<group>"; };
		A968632F1AE6FD0B004FE1FE /* main.cpp */ = {isa = PBXFileReference; fileEncoding = 4; lastKnownFileType = sourcecode.cpp.cpp; name = main.cpp; path = source/main.cpp; sourceTree = "<group>"; };
		A96863301AE6FD0B004FE1FE /* MainPanel.cpp */ = {isa = PBXFileReference; fileEncoding = 4; lastKnownFileType = sourcecode.cpp.cpp; name = MainPanel.cpp; path = source/MainPanel.cpp; sourceTree = "<group>"; };
		A96863311AE6FD0B004FE1FE /* MainPanel.h */ = {isa = PBXFileReference; fileEncoding = 4; lastKnownFileType = sourcecode.c.h; name = MainPanel.h; path = source/MainPanel.h; sourceTree = "<group>"; };
		A96863321AE6FD0C004FE1FE /* MapDetailPanel.cpp */ = {isa = PBXFileReference; fileEncoding = 4; lastKnownFileType = sourcecode.cpp.cpp; name = MapDetailPanel.cpp; path = source/MapDetailPanel.cpp; sourceTree = "<group>"; };
		A96863331AE6FD0C004FE1FE /* MapDetailPanel.h */ = {isa = PBXFileReference; fileEncoding = 4; lastKnownFileType = sourcecode.c.h; name = MapDetailPanel.h; path = source/MapDetailPanel.h; sourceTree = "<group>"; };
		A96863341AE6FD0C004FE1FE /* MapPanel.cpp */ = {isa = PBXFileReference; fileEncoding = 4; lastKnownFileType = sourcecode.cpp.cpp; name = MapPanel.cpp; path = source/MapPanel.cpp; sourceTree = "<group>"; };
		A96863351AE6FD0C004FE1FE /* MapPanel.h */ = {isa = PBXFileReference; fileEncoding = 4; lastKnownFileType = sourcecode.c.h; name = MapPanel.h; path = source/MapPanel.h; sourceTree = "<group>"; };
		A96863361AE6FD0C004FE1FE /* Mask.cpp */ = {isa = PBXFileReference; fileEncoding = 4; lastKnownFileType = sourcecode.cpp.cpp; name = Mask.cpp; path = source/Mask.cpp; sourceTree = "<group>"; };
		A96863371AE6FD0C004FE1FE /* Mask.h */ = {isa = PBXFileReference; fileEncoding = 4; lastKnownFileType = sourcecode.c.h; name = Mask.h; path = source/Mask.h; sourceTree = "<group>"; };
		A96863381AE6FD0C004FE1FE /* MenuPanel.cpp */ = {isa = PBXFileReference; fileEncoding = 4; lastKnownFileType = sourcecode.cpp.cpp; name = MenuPanel.cpp; path = source/MenuPanel.cpp; sourceTree = "<group>"; };
		A96863391AE6FD0C004FE1FE /* MenuPanel.h */ = {isa = PBXFileReference; fileEncoding = 4; lastKnownFileType = sourcecode.c.h; name = MenuPanel.h; path = source/MenuPanel.h; sourceTree = "<group>"; };
		A968633A1AE6FD0C004FE1FE /* Messages.cpp */ = {isa = PBXFileReference; fileEncoding = 4; lastKnownFileType = sourcecode.cpp.cpp; name = Messages.cpp; path = source/Messages.cpp; sourceTree = "<group>"; };
		A968633B1AE6FD0C004FE1FE /* Messages.h */ = {isa = PBXFileReference; fileEncoding = 4; lastKnownFileType = sourcecode.c.h; name = Messages.h; path = source/Messages.h; sourceTree = "<group>"; };
		A968633C1AE6FD0C004FE1FE /* Mission.cpp */ = {isa = PBXFileReference; fileEncoding = 4; lastKnownFileType = sourcecode.cpp.cpp; name = Mission.cpp; path = source/Mission.cpp; sourceTree = "<group>"; };
		A968633D1AE6FD0C004FE1FE /* Mission.h */ = {isa = PBXFileReference; fileEncoding = 4; lastKnownFileType = sourcecode.c.h; name = Mission.h; path = source/Mission.h; sourceTree = "<group>"; };
		A968633E1AE6FD0C004FE1FE /* MissionAction.cpp */ = {isa = PBXFileReference; fileEncoding = 4; lastKnownFileType = sourcecode.cpp.cpp; name = MissionAction.cpp; path = source/MissionAction.cpp; sourceTree = "<group>"; };
		A968633F1AE6FD0C004FE1FE /* MissionAction.h */ = {isa = PBXFileReference; fileEncoding = 4; lastKnownFileType = sourcecode.c.h; name = MissionAction.h; path = source/MissionAction.h; sourceTree = "<group>"; };
		A96863401AE6FD0C004FE1FE /* MissionPanel.cpp */ = {isa = PBXFileReference; fileEncoding = 4; lastKnownFileType = sourcecode.cpp.cpp; name = MissionPanel.cpp; path = source/MissionPanel.cpp; sourceTree = "<group>"; };
		A96863411AE6FD0C004FE1FE /* MissionPanel.h */ = {isa = PBXFileReference; fileEncoding = 4; lastKnownFileType = sourcecode.c.h; name = MissionPanel.h; path = source/MissionPanel.h; sourceTree = "<group>"; };
		A96863421AE6FD0C004FE1FE /* Mortgage.cpp */ = {isa = PBXFileReference; fileEncoding = 4; lastKnownFileType = sourcecode.cpp.cpp; name = Mortgage.cpp; path = source/Mortgage.cpp; sourceTree = "<group>"; };
		A96863431AE6FD0C004FE1FE /* Mortgage.h */ = {isa = PBXFileReference; fileEncoding = 4; lastKnownFileType = sourcecode.c.h; name = Mortgage.h; path = source/Mortgage.h; sourceTree = "<group>"; };
		A96863441AE6FD0C004FE1FE /* NPC.cpp */ = {isa = PBXFileReference; fileEncoding = 4; lastKnownFileType = sourcecode.cpp.cpp; name = NPC.cpp; path = source/NPC.cpp; sourceTree = "<group>"; };
		A96863451AE6FD0C004FE1FE /* NPC.h */ = {isa = PBXFileReference; fileEncoding = 4; lastKnownFileType = sourcecode.c.h; name = NPC.h; path = source/NPC.h; sourceTree = "<group>"; };
		A96863461AE6FD0C004FE1FE /* Outfit.cpp */ = {isa = PBXFileReference; fileEncoding = 4; lastKnownFileType = sourcecode.cpp.cpp; name = Outfit.cpp; path = source/Outfit.cpp; sourceTree = "<group>"; };
		A96863471AE6FD0C004FE1FE /* Outfit.h */ = {isa = PBXFileReference; fileEncoding = 4; lastKnownFileType = sourcecode.c.h; name = Outfit.h; path = source/Outfit.h; sourceTree = "<group>"; };
		A96863481AE6FD0C004FE1FE /* OutfitInfoDisplay.cpp */ = {isa = PBXFileReference; fileEncoding = 4; lastKnownFileType = sourcecode.cpp.cpp; name = OutfitInfoDisplay.cpp; path = source/OutfitInfoDisplay.cpp; sourceTree = "<group>"; };
		A96863491AE6FD0C004FE1FE /* OutfitInfoDisplay.h */ = {isa = PBXFileReference; fileEncoding = 4; lastKnownFileType = sourcecode.c.h; name = OutfitInfoDisplay.h; path = source/OutfitInfoDisplay.h; sourceTree = "<group>"; };
		A968634A1AE6FD0C004FE1FE /* OutfitterPanel.cpp */ = {isa = PBXFileReference; fileEncoding = 4; lastKnownFileType = sourcecode.cpp.cpp; name = OutfitterPanel.cpp; path = source/OutfitterPanel.cpp; sourceTree = "<group>"; };
		A968634B1AE6FD0C004FE1FE /* OutfitterPanel.h */ = {isa = PBXFileReference; fileEncoding = 4; lastKnownFileType = sourcecode.c.h; name = OutfitterPanel.h; path = source/OutfitterPanel.h; sourceTree = "<group>"; };
		A968634C1AE6FD0C004FE1FE /* OutlineShader.cpp */ = {isa = PBXFileReference; fileEncoding = 4; lastKnownFileType = sourcecode.cpp.cpp; name = OutlineShader.cpp; path = source/OutlineShader.cpp; sourceTree = "<group>"; };
		A968634D1AE6FD0C004FE1FE /* OutlineShader.h */ = {isa = PBXFileReference; fileEncoding = 4; lastKnownFileType = sourcecode.c.h; name = OutlineShader.h; path = source/OutlineShader.h; sourceTree = "<group>"; };
		A968634E1AE6FD0C004FE1FE /* Panel.cpp */ = {isa = PBXFileReference; fileEncoding = 4; lastKnownFileType = sourcecode.cpp.cpp; name = Panel.cpp; path = source/Panel.cpp; sourceTree = "<group>"; };
		A968634F1AE6FD0C004FE1FE /* Panel.h */ = {isa = PBXFileReference; fileEncoding = 4; lastKnownFileType = sourcecode.c.h; name = Panel.h; path = source/Panel.h; sourceTree = "<group>"; };
		A96863501AE6FD0C004FE1FE /* Personality.cpp */ = {isa = PBXFileReference; fileEncoding = 4; lastKnownFileType = sourcecode.cpp.cpp; name = Personality.cpp; path = source/Personality.cpp; sourceTree = "<group>"; };
		A96863511AE6FD0C004FE1FE /* Personality.h */ = {isa = PBXFileReference; fileEncoding = 4; lastKnownFileType = sourcecode.c.h; name = Personality.h; path = source/Personality.h; sourceTree = "<group>"; };
		A96863521AE6FD0C004FE1FE /* Phrase.cpp */ = {isa = PBXFileReference; fileEncoding = 4; lastKnownFileType = sourcecode.cpp.cpp; name = Phrase.cpp; path = source/Phrase.cpp; sourceTree = "<group>"; };
		A96863531AE6FD0C004FE1FE /* Phrase.h */ = {isa = PBXFileReference; fileEncoding = 4; lastKnownFileType = sourcecode.c.h; name = Phrase.h; path = source/Phrase.h; sourceTree = "<group>"; };
		A96863541AE6FD0C004FE1FE /* pi.h */ = {isa = PBXFileReference; fileEncoding = 4; lastKnownFileType = sourcecode.c.h; name = pi.h; path = source/pi.h; sourceTree = "<group>"; };
		A96863551AE6FD0C004FE1FE /* Planet.cpp */ = {isa = PBXFileReference; fileEncoding = 4; lastKnownFileType = sourcecode.cpp.cpp; name = Planet.cpp; path = source/Planet.cpp; sourceTree = "<group>"; };
		A96863561AE6FD0C004FE1FE /* Planet.h */ = {isa = PBXFileReference; fileEncoding = 4; lastKnownFileType = sourcecode.c.h; name = Planet.h; path = source/Planet.h; sourceTree = "<group>"; };
		A96863571AE6FD0C004FE1FE /* PlanetPanel.cpp */ = {isa = PBXFileReference; fileEncoding = 4; lastKnownFileType = sourcecode.cpp.cpp; name = PlanetPanel.cpp; path = source/PlanetPanel.cpp; sourceTree = "<group>"; };
		A96863581AE6FD0C004FE1FE /* PlanetPanel.h */ = {isa = PBXFileReference; fileEncoding = 4; lastKnownFileType = sourcecode.c.h; name = PlanetPanel.h; path = source/PlanetPanel.h; sourceTree = "<group>"; };
		A96863591AE6FD0C004FE1FE /* PlayerInfo.cpp */ = {isa = PBXFileReference; fileEncoding = 4; lastKnownFileType = sourcecode.cpp.cpp; name = PlayerInfo.cpp; path = source/PlayerInfo.cpp; sourceTree = "<group>"; };
		A968635A1AE6FD0C004FE1FE /* PlayerInfo.h */ = {isa = PBXFileReference; fileEncoding = 4; lastKnownFileType = sourcecode.c.h; name = PlayerInfo.h; path = source/PlayerInfo.h; sourceTree = "<group>"; };
		A968635B1AE6FD0C004FE1FE /* Point.cpp */ = {isa = PBXFileReference; fileEncoding = 4; lastKnownFileType = sourcecode.cpp.cpp; name = Point.cpp; path = source/Point.cpp; sourceTree = "<group>"; };
		A968635C1AE6FD0C004FE1FE /* Point.h */ = {isa = PBXFileReference; fileEncoding = 4; lastKnownFileType = sourcecode.c.h; name = Point.h; path = source/Point.h; sourceTree = "<group>"; };
		A968635D1AE6FD0C004FE1FE /* PointerShader.cpp */ = {isa = PBXFileReference; fileEncoding = 4; lastKnownFileType = sourcecode.cpp.cpp; name = PointerShader.cpp; path = source/PointerShader.cpp; sourceTree = "<group>"; };
		A968635E1AE6FD0C004FE1FE /* PointerShader.h */ = {isa = PBXFileReference; fileEncoding = 4; lastKnownFileType = sourcecode.c.h; name = PointerShader.h; path = source/PointerShader.h; sourceTree = "<group>"; };
		A968635F1AE6FD0C004FE1FE /* Politics.cpp */ = {isa = PBXFileReference; fileEncoding = 4; lastKnownFileType = sourcecode.cpp.cpp; name = Politics.cpp; path = source/Politics.cpp; sourceTree = "<group>"; };
		A96863601AE6FD0C004FE1FE /* Politics.h */ = {isa = PBXFileReference; fileEncoding = 4; lastKnownFileType = sourcecode.c.h; name = Politics.h; path = source/Politics.h; sourceTree = "<group>"; };
		A96863611AE6FD0C004FE1FE /* Preferences.cpp */ = {isa = PBXFileReference; fileEncoding = 4; lastKnownFileType = sourcecode.cpp.cpp; name = Preferences.cpp; path = source/Preferences.cpp; sourceTree = "<group>"; };
		A96863621AE6FD0C004FE1FE /* Preferences.h */ = {isa = PBXFileReference; fileEncoding = 4; lastKnownFileType = sourcecode.c.h; name = Preferences.h; path = source/Preferences.h; sourceTree = "<group>"; };
		A96863631AE6FD0C004FE1FE /* PreferencesPanel.cpp */ = {isa = PBXFileReference; fileEncoding = 4; lastKnownFileType = sourcecode.cpp.cpp; name = PreferencesPanel.cpp; path = source/PreferencesPanel.cpp; sourceTree = "<group>"; };
		A96863641AE6FD0C004FE1FE /* PreferencesPanel.h */ = {isa = PBXFileReference; fileEncoding = 4; lastKnownFileType = sourcecode.c.h; name = PreferencesPanel.h; path = source/PreferencesPanel.h; sourceTree = "<group>"; };
		A96863651AE6FD0C004FE1FE /* Projectile.cpp */ = {isa = PBXFileReference; fileEncoding = 4; lastKnownFileType = sourcecode.cpp.cpp; name = Projectile.cpp; path = source/Projectile.cpp; sourceTree = "<group>"; };
		A96863661AE6FD0C004FE1FE /* Projectile.h */ = {isa = PBXFileReference; fileEncoding = 4; lastKnownFileType = sourcecode.c.h; name = Projectile.h; path = source/Projectile.h; sourceTree = "<group>"; };
		A96863671AE6FD0C004FE1FE /* Radar.cpp */ = {isa = PBXFileReference; fileEncoding = 4; lastKnownFileType = sourcecode.cpp.cpp; name = Radar.cpp; path = source/Radar.cpp; sourceTree = "<group>"; };
		A96863681AE6FD0C004FE1FE /* Radar.h */ = {isa = PBXFileReference; fileEncoding = 4; lastKnownFileType = sourcecode.c.h; name = Radar.h; path = source/Radar.h; sourceTree = "<group>"; };
		A96863691AE6FD0D004FE1FE /* Random.cpp */ = {isa = PBXFileReference; fileEncoding = 4; lastKnownFileType = sourcecode.cpp.cpp; name = Random.cpp; path = source/Random.cpp; sourceTree = "<group>"; };
		A968636A1AE6FD0D004FE1FE /* Random.h */ = {isa = PBXFileReference; fileEncoding = 4; lastKnownFileType = sourcecode.c.h; name = Random.h; path = source/Random.h; sourceTree = "<group>"; };
		A968636B1AE6FD0D004FE1FE /* RingShader.cpp */ = {isa = PBXFileReference; fileEncoding = 4; lastKnownFileType = sourcecode.cpp.cpp; name = RingShader.cpp; path = source/RingShader.cpp; sourceTree = "<group>"; };
		A968636C1AE6FD0D004FE1FE /* RingShader.h */ = {isa = PBXFileReference; fileEncoding = 4; lastKnownFileType = sourcecode.c.h; name = RingShader.h; path = source/RingShader.h; sourceTree = "<group>"; };
		A968636D1AE6FD0D004FE1FE /* Sale.h */ = {isa = PBXFileReference; fileEncoding = 4; lastKnownFileType = sourcecode.c.h; name = Sale.h; path = source/Sale.h; sourceTree = "<group>"; };
		A968636E1AE6FD0D004FE1FE /* SavedGame.cpp */ = {isa = PBXFileReference; fileEncoding = 4; lastKnownFileType = sourcecode.cpp.cpp; name = SavedGame.cpp; path = source/SavedGame.cpp; sourceTree = "<group>"; };
		A968636F1AE6FD0D004FE1FE /* SavedGame.h */ = {isa = PBXFileReference; fileEncoding = 4; lastKnownFileType = sourcecode.c.h; name = SavedGame.h; path = source/SavedGame.h; sourceTree = "<group>"; };
		A96863701AE6FD0D004FE1FE /* Screen.cpp */ = {isa = PBXFileReference; fileEncoding = 4; lastKnownFileType = sourcecode.cpp.cpp; name = Screen.cpp; path = source/Screen.cpp; sourceTree = "<group>"; };
		A96863711AE6FD0D004FE1FE /* Screen.h */ = {isa = PBXFileReference; fileEncoding = 4; lastKnownFileType = sourcecode.c.h; name = Screen.h; path = source/Screen.h; sourceTree = "<group>"; };
		A96863721AE6FD0D004FE1FE /* Set.h */ = {isa = PBXFileReference; fileEncoding = 4; lastKnownFileType = sourcecode.c.h; name = Set.h; path = source/Set.h; sourceTree = "<group>"; };
		A96863731AE6FD0D004FE1FE /* Shader.cpp */ = {isa = PBXFileReference; fileEncoding = 4; lastKnownFileType = sourcecode.cpp.cpp; name = Shader.cpp; path = source/Shader.cpp; sourceTree = "<group>"; };
		A96863741AE6FD0D004FE1FE /* Shader.h */ = {isa = PBXFileReference; fileEncoding = 4; lastKnownFileType = sourcecode.c.h; name = Shader.h; path = source/Shader.h; sourceTree = "<group>"; };
		A96863751AE6FD0D004FE1FE /* shift.h */ = {isa = PBXFileReference; fileEncoding = 4; lastKnownFileType = sourcecode.c.h; name = shift.h; path = source/shift.h; sourceTree = "<group>"; };
		A96863761AE6FD0D004FE1FE /* Ship.cpp */ = {isa = PBXFileReference; fileEncoding = 4; lastKnownFileType = sourcecode.cpp.cpp; name = Ship.cpp; path = source/Ship.cpp; sourceTree = "<group>"; };
		A96863771AE6FD0D004FE1FE /* Ship.h */ = {isa = PBXFileReference; fileEncoding = 4; lastKnownFileType = sourcecode.c.h; name = Ship.h; path = source/Ship.h; sourceTree = "<group>"; };
		A96863781AE6FD0D004FE1FE /* ShipEvent.cpp */ = {isa = PBXFileReference; fileEncoding = 4; lastKnownFileType = sourcecode.cpp.cpp; name = ShipEvent.cpp; path = source/ShipEvent.cpp; sourceTree = "<group>"; };
		A96863791AE6FD0D004FE1FE /* ShipEvent.h */ = {isa = PBXFileReference; fileEncoding = 4; lastKnownFileType = sourcecode.c.h; name = ShipEvent.h; path = source/ShipEvent.h; sourceTree = "<group>"; };
		A968637A1AE6FD0D004FE1FE /* ShipInfoDisplay.cpp */ = {isa = PBXFileReference; fileEncoding = 4; lastKnownFileType = sourcecode.cpp.cpp; name = ShipInfoDisplay.cpp; path = source/ShipInfoDisplay.cpp; sourceTree = "<group>"; };
		A968637B1AE6FD0D004FE1FE /* ShipInfoDisplay.h */ = {isa = PBXFileReference; fileEncoding = 4; lastKnownFileType = sourcecode.c.h; name = ShipInfoDisplay.h; path = source/ShipInfoDisplay.h; sourceTree = "<group>"; };
		A968637C1AE6FD0D004FE1FE /* ShipyardPanel.cpp */ = {isa = PBXFileReference; fileEncoding = 4; lastKnownFileType = sourcecode.cpp.cpp; name = ShipyardPanel.cpp; path = source/ShipyardPanel.cpp; sourceTree = "<group>"; };
		A968637D1AE6FD0D004FE1FE /* ShipyardPanel.h */ = {isa = PBXFileReference; fileEncoding = 4; lastKnownFileType = sourcecode.c.h; name = ShipyardPanel.h; path = source/ShipyardPanel.h; sourceTree = "<group>"; };
		A968637E1AE6FD0D004FE1FE /* ShopPanel.cpp */ = {isa = PBXFileReference; fileEncoding = 4; lastKnownFileType = sourcecode.cpp.cpp; name = ShopPanel.cpp; path = source/ShopPanel.cpp; sourceTree = "<group>"; };
		A968637F1AE6FD0D004FE1FE /* ShopPanel.h */ = {isa = PBXFileReference; fileEncoding = 4; lastKnownFileType = sourcecode.c.h; name = ShopPanel.h; path = source/ShopPanel.h; sourceTree = "<group>"; };
		A96863801AE6FD0D004FE1FE /* Sound.cpp */ = {isa = PBXFileReference; fileEncoding = 4; lastKnownFileType = sourcecode.cpp.cpp; name = Sound.cpp; path = source/Sound.cpp; sourceTree = "<group>"; };
		A96863811AE6FD0D004FE1FE /* Sound.h */ = {isa = PBXFileReference; fileEncoding = 4; lastKnownFileType = sourcecode.c.h; name = Sound.h; path = source/Sound.h; sourceTree = "<group>"; };
		A96863821AE6FD0D004FE1FE /* SpaceportPanel.cpp */ = {isa = PBXFileReference; fileEncoding = 4; lastKnownFileType = sourcecode.cpp.cpp; name = SpaceportPanel.cpp; path = source/SpaceportPanel.cpp; sourceTree = "<group>"; };
		A96863831AE6FD0D004FE1FE /* SpaceportPanel.h */ = {isa = PBXFileReference; fileEncoding = 4; lastKnownFileType = sourcecode.c.h; name = SpaceportPanel.h; path = source/SpaceportPanel.h; sourceTree = "<group>"; };
		A96863841AE6FD0D004FE1FE /* Sprite.cpp */ = {isa = PBXFileReference; fileEncoding = 4; lastKnownFileType = sourcecode.cpp.cpp; name = Sprite.cpp; path = source/Sprite.cpp; sourceTree = "<group>"; };
		A96863851AE6FD0D004FE1FE /* Sprite.h */ = {isa = PBXFileReference; fileEncoding = 4; lastKnownFileType = sourcecode.c.h; name = Sprite.h; path = source/Sprite.h; sourceTree = "<group>"; };
		A96863861AE6FD0D004FE1FE /* SpriteQueue.cpp */ = {isa = PBXFileReference; fileEncoding = 4; lastKnownFileType = sourcecode.cpp.cpp; name = SpriteQueue.cpp; path = source/SpriteQueue.cpp; sourceTree = "<group>"; };
		A96863871AE6FD0D004FE1FE /* SpriteQueue.h */ = {isa = PBXFileReference; fileEncoding = 4; lastKnownFileType = sourcecode.c.h; name = SpriteQueue.h; path = source/SpriteQueue.h; sourceTree = "<group>"; };
		A96863881AE6FD0D004FE1FE /* SpriteSet.cpp */ = {isa = PBXFileReference; fileEncoding = 4; lastKnownFileType = sourcecode.cpp.cpp; name = SpriteSet.cpp; path = source/SpriteSet.cpp; sourceTree = "<group>"; };
		A96863891AE6FD0D004FE1FE /* SpriteSet.h */ = {isa = PBXFileReference; fileEncoding = 4; lastKnownFileType = sourcecode.c.h; name = SpriteSet.h; path = source/SpriteSet.h; sourceTree = "<group>"; };
		A968638A1AE6FD0D004FE1FE /* SpriteShader.cpp */ = {isa = PBXFileReference; fileEncoding = 4; lastKnownFileType = sourcecode.cpp.cpp; name = SpriteShader.cpp; path = source/SpriteShader.cpp; sourceTree = "<group>"; };
		A968638B1AE6FD0D004FE1FE /* SpriteShader.h */ = {isa = PBXFileReference; fileEncoding = 4; lastKnownFileType = sourcecode.c.h; name = SpriteShader.h; path = source/SpriteShader.h; sourceTree = "<group>"; };
		A968638C1AE6FD0D004FE1FE /* StarField.cpp */ = {isa = PBXFileReference; fileEncoding = 4; lastKnownFileType = sourcecode.cpp.cpp; name = StarField.cpp; path = source/StarField.cpp; sourceTree = "<group>"; };
		A968638D1AE6FD0D004FE1FE /* StarField.h */ = {isa = PBXFileReference; fileEncoding = 4; lastKnownFileType = sourcecode.c.h; name = StarField.h; path = source/StarField.h; sourceTree = "<group>"; };
		A968638E1AE6FD0D004FE1FE /* StartConditions.cpp */ = {isa = PBXFileReference; fileEncoding = 4; lastKnownFileType = sourcecode.cpp.cpp; name = StartConditions.cpp; path = source/StartConditions.cpp; sourceTree = "<group>"; };
		A968638F1AE6FD0D004FE1FE /* StartConditions.h */ = {isa = PBXFileReference; fileEncoding = 4; lastKnownFileType = sourcecode.c.h; name = StartConditions.h; path = source/StartConditions.h; sourceTree = "<group>"; };
		A96863901AE6FD0D004FE1FE /* StellarObject.cpp */ = {isa = PBXFileReference; fileEncoding = 4; lastKnownFileType = sourcecode.cpp.cpp; name = StellarObject.cpp; path = source/StellarObject.cpp; sourceTree = "<group>"; };
		A96863911AE6FD0D004FE1FE /* StellarObject.h */ = {isa = PBXFileReference; fileEncoding = 4; lastKnownFileType = sourcecode.c.h; name = StellarObject.h; path = source/StellarObject.h; sourceTree = "<group>"; };
		A96863921AE6FD0D004FE1FE /* System.cpp */ = {isa = PBXFileReference; fileEncoding = 4; lastKnownFileType = sourcecode.cpp.cpp; name = System.cpp; path = source/System.cpp; sourceTree = "<group>"; };
		A96863931AE6FD0D004FE1FE /* System.h */ = {isa = PBXFileReference; fileEncoding = 4; lastKnownFileType = sourcecode.c.h; name = System.h; path = source/System.h; sourceTree = "<group>"; };
		A96863941AE6FD0D004FE1FE /* Table.cpp */ = {isa = PBXFileReference; fileEncoding = 4; lastKnownFileType = sourcecode.cpp.cpp; name = Table.cpp; path = source/text/Table.cpp; sourceTree = "<group>"; };
		A96863951AE6FD0D004FE1FE /* Table.h */ = {isa = PBXFileReference; fileEncoding = 4; lastKnownFileType = sourcecode.c.h; name = Table.h; path = source/text/Table.h; sourceTree = "<group>"; };
		A96863961AE6FD0D004FE1FE /* Trade.cpp */ = {isa = PBXFileReference; fileEncoding = 4; lastKnownFileType = sourcecode.cpp.cpp; name = Trade.cpp; path = source/Trade.cpp; sourceTree = "<group>"; };
		A96863971AE6FD0D004FE1FE /* Trade.h */ = {isa = PBXFileReference; fileEncoding = 4; lastKnownFileType = sourcecode.c.h; name = Trade.h; path = source/Trade.h; sourceTree = "<group>"; };
		A96863981AE6FD0D004FE1FE /* TradingPanel.cpp */ = {isa = PBXFileReference; fileEncoding = 4; lastKnownFileType = sourcecode.cpp.cpp; name = TradingPanel.cpp; path = source/TradingPanel.cpp; sourceTree = "<group>"; };
		A96863991AE6FD0D004FE1FE /* TradingPanel.h */ = {isa = PBXFileReference; fileEncoding = 4; lastKnownFileType = sourcecode.c.h; name = TradingPanel.h; path = source/TradingPanel.h; sourceTree = "<group>"; };
		A968639A1AE6FD0D004FE1FE /* UI.cpp */ = {isa = PBXFileReference; fileEncoding = 4; lastKnownFileType = sourcecode.cpp.cpp; name = UI.cpp; path = source/UI.cpp; sourceTree = "<group>"; };
		A968639B1AE6FD0D004FE1FE /* UI.h */ = {isa = PBXFileReference; fileEncoding = 4; lastKnownFileType = sourcecode.c.h; name = UI.h; path = source/UI.h; sourceTree = "<group>"; };
		A968639C1AE6FD0D004FE1FE /* Weapon.cpp */ = {isa = PBXFileReference; fileEncoding = 4; lastKnownFileType = sourcecode.cpp.cpp; name = Weapon.cpp; path = source/Weapon.cpp; sourceTree = "<group>"; };
		A968639D1AE6FD0D004FE1FE /* Weapon.h */ = {isa = PBXFileReference; fileEncoding = 4; lastKnownFileType = sourcecode.c.h; name = Weapon.h; path = source/Weapon.h; sourceTree = "<group>"; };
		A968639E1AE6FD0D004FE1FE /* WrappedText.cpp */ = {isa = PBXFileReference; fileEncoding = 4; lastKnownFileType = sourcecode.cpp.cpp; name = WrappedText.cpp; path = source/text/WrappedText.cpp; sourceTree = "<group>"; };
		A968639F1AE6FD0E004FE1FE /* WrappedText.h */ = {isa = PBXFileReference; fileEncoding = 4; lastKnownFileType = sourcecode.c.h; name = WrappedText.h; path = source/text/WrappedText.h; sourceTree = "<group>"; };
		A97C24E81B17BE35007DDFA1 /* MapOutfitterPanel.cpp */ = {isa = PBXFileReference; fileEncoding = 4; lastKnownFileType = sourcecode.cpp.cpp; name = MapOutfitterPanel.cpp; path = source/MapOutfitterPanel.cpp; sourceTree = "<group>"; };
		A97C24E91B17BE35007DDFA1 /* MapOutfitterPanel.h */ = {isa = PBXFileReference; fileEncoding = 4; lastKnownFileType = sourcecode.c.h; name = MapOutfitterPanel.h; path = source/MapOutfitterPanel.h; sourceTree = "<group>"; };
		A97C24EB1B17BE3C007DDFA1 /* MapShipyardPanel.cpp */ = {isa = PBXFileReference; fileEncoding = 4; lastKnownFileType = sourcecode.cpp.cpp; name = MapShipyardPanel.cpp; path = source/MapShipyardPanel.cpp; sourceTree = "<group>"; };
		A97C24EC1B17BE3C007DDFA1 /* MapShipyardPanel.h */ = {isa = PBXFileReference; fileEncoding = 4; lastKnownFileType = sourcecode.c.h; name = MapShipyardPanel.h; path = source/MapShipyardPanel.h; sourceTree = "<group>"; };
		A98150801EA9634A00428AD6 /* ShipInfoPanel.cpp */ = {isa = PBXFileReference; fileEncoding = 4; lastKnownFileType = sourcecode.cpp.cpp; name = ShipInfoPanel.cpp; path = source/ShipInfoPanel.cpp; sourceTree = "<group>"; };
		A98150811EA9634A00428AD6 /* ShipInfoPanel.h */ = {isa = PBXFileReference; fileEncoding = 4; lastKnownFileType = sourcecode.c.h; name = ShipInfoPanel.h; path = source/ShipInfoPanel.h; sourceTree = "<group>"; };
		A98150831EA9635D00428AD6 /* PlayerInfoPanel.cpp */ = {isa = PBXFileReference; fileEncoding = 4; lastKnownFileType = sourcecode.cpp.cpp; name = PlayerInfoPanel.cpp; path = source/PlayerInfoPanel.cpp; sourceTree = "<group>"; };
		A98150841EA9635D00428AD6 /* PlayerInfoPanel.h */ = {isa = PBXFileReference; fileEncoding = 4; lastKnownFileType = sourcecode.c.h; name = PlayerInfoPanel.h; path = source/PlayerInfoPanel.h; sourceTree = "<group>"; };
		A99F7A4F195DF3E8002C30B8 /* Images.xcassets */ = {isa = PBXFileReference; lastKnownFileType = folder.assetcatalog; name = Images.xcassets; path = XCode/Images.xcassets; sourceTree = SOURCE_ROOT; };
		A99F7A51195DF3F9002C30B8 /* EndlessSky-Info.plist */ = {isa = PBXFileReference; fileEncoding = 4; lastKnownFileType = text.plist.xml; name = "EndlessSky-Info.plist"; path = "XCode/EndlessSky-Info.plist"; sourceTree = SOURCE_ROOT; };
		A99F7A6F195DF44B002C30B8 /* credits.txt */ = {isa = PBXFileReference; fileEncoding = 4; lastKnownFileType = text; path = credits.txt; sourceTree = "<group>"; };
		A99F7A94195DF44B002C30B8 /* keys.txt */ = {isa = PBXFileReference; fileEncoding = 4; lastKnownFileType = text; path = keys.txt; sourceTree = "<group>"; };
		A99F7A95195DF44B002C30B8 /* license.txt */ = {isa = PBXFileReference; fileEncoding = 4; lastKnownFileType = text; path = license.txt; sourceTree = "<group>"; };
		A99F7B32195DF45E002C30B8 /* data */ = {isa = PBXFileReference; lastKnownFileType = folder; path = data; sourceTree = "<group>"; };
		A99F7B33195DF45E002C30B8 /* images */ = {isa = PBXFileReference; lastKnownFileType = folder; path = images; sourceTree = "<group>"; };
		A9A5297319996C9F002D7C35 /* sounds */ = {isa = PBXFileReference; lastKnownFileType = folder; path = sounds; sourceTree = "<group>"; };
		A9A5297519996CC3002D7C35 /* OpenAL.framework */ = {isa = PBXFileReference; lastKnownFileType = wrapper.framework; name = OpenAL.framework; path = System/Library/Frameworks/OpenAL.framework; sourceTree = SDKROOT; };
		A9B99D001C616AD000BE7C2E /* ItemInfoDisplay.cpp */ = {isa = PBXFileReference; fileEncoding = 4; lastKnownFileType = sourcecode.cpp.cpp; name = ItemInfoDisplay.cpp; path = source/ItemInfoDisplay.cpp; sourceTree = "<group>"; };
		A9B99D011C616AD000BE7C2E /* ItemInfoDisplay.h */ = {isa = PBXFileReference; fileEncoding = 4; lastKnownFileType = sourcecode.c.h; name = ItemInfoDisplay.h; path = source/ItemInfoDisplay.h; sourceTree = "<group>"; };
		A9B99D031C616AF200BE7C2E /* MapSalesPanel.cpp */ = {isa = PBXFileReference; fileEncoding = 4; lastKnownFileType = sourcecode.cpp.cpp; name = MapSalesPanel.cpp; path = source/MapSalesPanel.cpp; sourceTree = "<group>"; };
		A9B99D041C616AF200BE7C2E /* MapSalesPanel.h */ = {isa = PBXFileReference; fileEncoding = 4; lastKnownFileType = sourcecode.c.h; name = MapSalesPanel.h; path = source/MapSalesPanel.h; sourceTree = "<group>"; };
		A9BDFB521E00B8AA00A6B27E /* Music.cpp */ = {isa = PBXFileReference; fileEncoding = 4; lastKnownFileType = sourcecode.cpp.cpp; name = Music.cpp; path = source/Music.cpp; sourceTree = "<group>"; };
		A9BDFB531E00B8AA00A6B27E /* Music.h */ = {isa = PBXFileReference; fileEncoding = 4; lastKnownFileType = sourcecode.c.h; name = Music.h; path = source/Music.h; sourceTree = "<group>"; };
		A9BDFB551E00B94700A6B27E /* libmad.0.dylib */ = {isa = PBXFileReference; lastKnownFileType = "compiled.mach-o.dylib"; name = libmad.0.dylib; path = build/libmad.0.dylib; sourceTree = "<group>"; };
		A9C70E0E1C0E5B51000B3D14 /* File.cpp */ = {isa = PBXFileReference; fileEncoding = 4; lastKnownFileType = sourcecode.cpp.cpp; name = File.cpp; path = source/File.cpp; sourceTree = "<group>"; };
		A9C70E0F1C0E5B51000B3D14 /* File.h */ = {isa = PBXFileReference; fileEncoding = 4; lastKnownFileType = sourcecode.c.h; name = File.h; path = source/File.h; sourceTree = "<group>"; };
		A9CC52691950C9F6004E4E22 /* Endless Sky.app */ = {isa = PBXFileReference; explicitFileType = wrapper.application; includeInIndex = 0; path = "Endless Sky.app"; sourceTree = BUILT_PRODUCTS_DIR; };
		A9CC526C1950C9F6004E4E22 /* Cocoa.framework */ = {isa = PBXFileReference; lastKnownFileType = wrapper.framework; name = Cocoa.framework; path = System/Library/Frameworks/Cocoa.framework; sourceTree = SDKROOT; };
		A9CC526F1950C9F6004E4E22 /* AppKit.framework */ = {isa = PBXFileReference; lastKnownFileType = wrapper.framework; name = AppKit.framework; path = System/Library/Frameworks/AppKit.framework; sourceTree = SDKROOT; };
		A9CC52701950C9F6004E4E22 /* CoreData.framework */ = {isa = PBXFileReference; lastKnownFileType = wrapper.framework; name = CoreData.framework; path = System/Library/Frameworks/CoreData.framework; sourceTree = SDKROOT; };
		A9CC52711950C9F6004E4E22 /* Foundation.framework */ = {isa = PBXFileReference; lastKnownFileType = wrapper.framework; name = Foundation.framework; path = System/Library/Frameworks/Foundation.framework; sourceTree = SDKROOT; };
		A9D40D19195DFAA60086EE52 /* OpenGL.framework */ = {isa = PBXFileReference; lastKnownFileType = wrapper.framework; name = OpenGL.framework; path = System/Library/Frameworks/OpenGL.framework; sourceTree = SDKROOT; };
		AE57401AA43232EDEABFAE13 /* Logger.h */ = {isa = PBXFileReference; fileEncoding = 4; lastKnownFileType = sourcecode.c.h; name = Logger.h; path = source/Logger.h; sourceTree = "<group>"; };
		B55C239B2303CE8A005C1A14 /* GameWindow.cpp */ = {isa = PBXFileReference; fileEncoding = 4; lastKnownFileType = sourcecode.cpp.cpp; name = GameWindow.cpp; path = source/GameWindow.cpp; sourceTree = "<group>"; };
		B55C239C2303CE8A005C1A14 /* GameWindow.h */ = {isa = PBXFileReference; fileEncoding = 4; lastKnownFileType = sourcecode.c.h; name = GameWindow.h; path = source/GameWindow.h; sourceTree = "<group>"; };
		B590161121ED4A0E00799178 /* Utf8.cpp */ = {isa = PBXFileReference; fileEncoding = 4; lastKnownFileType = sourcecode.cpp.cpp; name = Utf8.cpp; path = source/text/Utf8.cpp; sourceTree = "<group>"; };
		B590161221ED4A0F00799178 /* Utf8.h */ = {isa = PBXFileReference; fileEncoding = 4; lastKnownFileType = sourcecode.c.h; name = Utf8.h; path = source/text/Utf8.h; sourceTree = "<group>"; };
		B590162021ED4A0F00799178 /* DisplayText.h */ = {isa = PBXFileReference; fileEncoding = 4; lastKnownFileType = sourcecode.c.h; name = DisplayText.h; path = source/text/DisplayText.h; sourceTree = "<group>"; };
		B5DDA6922001B7F600DBA76A /* News.cpp */ = {isa = PBXFileReference; fileEncoding = 4; lastKnownFileType = sourcecode.cpp.cpp; name = News.cpp; path = source/News.cpp; sourceTree = "<group>"; };
		B5DDA6932001B7F600DBA76A /* News.h */ = {isa = PBXFileReference; fileEncoding = 4; lastKnownFileType = sourcecode.c.h; name = News.h; path = source/News.h; sourceTree = "<group>"; };
		C36345D8A06AE061537CEF85 /* JumpTypes.h */ = {isa = PBXFileReference; fileEncoding = 4; lastKnownFileType = sourcecode.c.h; name = JumpTypes.h; path = source/JumpTypes.h; sourceTree = "<group>"; };
		C49D4EA08DF168A83B1C7B07 /* Hazard.cpp */ = {isa = PBXFileReference; fileEncoding = 4; lastKnownFileType = sourcecode.cpp.cpp; name = Hazard.cpp; path = source/Hazard.cpp; sourceTree = "<group>"; };
		C62B4D15899E5F47443D0ED6 /* DamageProfile.cpp */ = {isa = PBXFileReference; fileEncoding = 4; lastKnownFileType = sourcecode.cpp.cpp; name = DamageProfile.cpp; path = source/DamageProfile.cpp; sourceTree = "<group>"; };
		CCE547DBB6C74E18E1B84D29 /* PrintData.h */ = {isa = PBXFileReference; fileEncoding = 4; lastKnownFileType = sourcecode.c.h; name = PrintData.h; path = source/PrintData.h; sourceTree = "<group>"; };
		D0FA4800BE72C1B5A7D567B9 /* MenuAnimationPanel.cpp */ = {isa = PBXFileReference; fileEncoding = 4; lastKnownFileType = sourcecode.cpp.cpp; name = MenuAnimationPanel.cpp; path = source/MenuAnimationPanel.cpp; sourceTree = "<group>"; };
		DB9A43BA91B3BC47186BF05E /* UniverseObjects.h */ = {isa = PBXFileReference; fileEncoding = 4; lastKnownFileType = sourcecode.c.h; name = UniverseObjects.h; path = source/UniverseObjects.h; sourceTree = "<group>"; };
		DC8146D5A145C2DA87D98F1F /* GameLoadingPanel.h */ = {isa = PBXFileReference; fileEncoding = 4; lastKnownFileType = sourcecode.c.h; name = GameLoadingPanel.h; path = source/GameLoadingPanel.h; sourceTree = "<group>"; };
		DE844E2BBF82C39B568527CB /* ByName.h */ = {isa = PBXFileReference; fileEncoding = 4; lastKnownFileType = sourcecode.c.h; name = ByName.h; path = source/comparators/ByName.h; sourceTree = "<group>"; };
		DF8D57DF1FC25842001525DA /* Dictionary.cpp */ = {isa = PBXFileReference; fileEncoding = 4; lastKnownFileType = sourcecode.cpp.cpp; name = Dictionary.cpp; path = source/Dictionary.cpp; sourceTree = "<group>"; };
		DF8D57E01FC25842001525DA /* Dictionary.h */ = {isa = PBXFileReference; fileEncoding = 4; lastKnownFileType = sourcecode.c.h; name = Dictionary.h; path = source/Dictionary.h; sourceTree = "<group>"; };
		DF8D57E21FC25889001525DA /* Visual.cpp */ = {isa = PBXFileReference; fileEncoding = 4; lastKnownFileType = sourcecode.cpp.cpp; name = Visual.cpp; path = source/Visual.cpp; sourceTree = "<group>"; };
		DF8D57E31FC25889001525DA /* Visual.h */ = {isa = PBXFileReference; fileEncoding = 4; lastKnownFileType = sourcecode.c.h; name = Visual.h; path = source/Visual.h; sourceTree = "<group>"; };
		DFAAE2A21FD4A25C0072C0A8 /* BatchDrawList.cpp */ = {isa = PBXFileReference; fileEncoding = 4; lastKnownFileType = sourcecode.cpp.cpp; name = BatchDrawList.cpp; path = source/BatchDrawList.cpp; sourceTree = "<group>"; };
		DFAAE2A31FD4A25C0072C0A8 /* BatchDrawList.h */ = {isa = PBXFileReference; fileEncoding = 4; lastKnownFileType = sourcecode.c.h; name = BatchDrawList.h; path = source/BatchDrawList.h; sourceTree = "<group>"; };
		DFAAE2A41FD4A25C0072C0A8 /* BatchShader.cpp */ = {isa = PBXFileReference; fileEncoding = 4; lastKnownFileType = sourcecode.cpp.cpp; name = BatchShader.cpp; path = source/BatchShader.cpp; sourceTree = "<group>"; };
		DFAAE2A51FD4A25C0072C0A8 /* BatchShader.h */ = {isa = PBXFileReference; fileEncoding = 4; lastKnownFileType = sourcecode.c.h; name = BatchShader.h; path = source/BatchShader.h; sourceTree = "<group>"; };
		DFAAE2A81FD4A27B0072C0A8 /* ImageSet.cpp */ = {isa = PBXFileReference; fileEncoding = 4; lastKnownFileType = sourcecode.cpp.cpp; name = ImageSet.cpp; path = source/ImageSet.cpp; sourceTree = "<group>"; };
		DFAAE2A91FD4A27B0072C0A8 /* ImageSet.h */ = {isa = PBXFileReference; fileEncoding = 4; lastKnownFileType = sourcecode.c.h; name = ImageSet.h; path = source/ImageSet.h; sourceTree = "<group>"; };
		E8B4490F8091C6E3EF571515 /* Wormhole.h */ = {isa = PBXFileReference; fileEncoding = 4; lastKnownFileType = sourcecode.c.h; name = Wormhole.h; path = source/Wormhole.h; sourceTree = "<group>"; };
		E8F645ACA30BA0E95F83803C /* FireCommand.cpp */ = {isa = PBXFileReference; fileEncoding = 4; lastKnownFileType = sourcecode.cpp.cpp; name = FireCommand.cpp; path = source/FireCommand.cpp; sourceTree = "<group>"; };
		EB4645F28765D37290EA6F78 /* FireCommand.h */ = {isa = PBXFileReference; fileEncoding = 4; lastKnownFileType = sourcecode.c.h; name = FireCommand.h; path = source/FireCommand.h; sourceTree = "<group>"; };
		EB634E95A88454ADDB8644B1 /* opengl.h */ = {isa = PBXFileReference; fileEncoding = 4; lastKnownFileType = sourcecode.c.h; name = opengl.h; path = source/opengl.h; sourceTree = "<group>"; };
		F434470BA8F3DE8B46D475C5 /* StartConditionsPanel.h */ = {isa = PBXFileReference; fileEncoding = 4; lastKnownFileType = sourcecode.c.h; name = StartConditionsPanel.h; path = source/StartConditionsPanel.h; sourceTree = "<group>"; };
		F8C14CFB89472482F77C051D /* Weather.h */ = {isa = PBXFileReference; fileEncoding = 4; lastKnownFileType = sourcecode.c.h; name = Weather.h; path = source/Weather.h; sourceTree = "<group>"; };
		FBFA4270B7EE3F1C61EA9A44 /* ShipJumpNavigation.h */ = {isa = PBXFileReference; fileEncoding = 4; lastKnownFileType = sourcecode.c.h; name = ShipJumpNavigation.h; path = source/ShipJumpNavigation.h; sourceTree = "<group>"; };
/* End PBXFileReference section */

/* Begin PBXFrameworksBuildPhase section */
		A9CC52661950C9F6004E4E22 /* Frameworks */ = {
			isa = PBXFrameworksBuildPhase;
			buildActionMask = 2147483647;
			files = (
				A9BDFB561E00B94700A6B27E /* libmad.0.dylib in Frameworks */,
				A93931FD1988136B00C2A87B /* libpng16.dylib in Frameworks */,
				A93931FB1988135200C2A87B /* libturbojpeg.0.dylib in Frameworks */,
				072599D126A8CB2F007EC229 /* SDL2.framework in Frameworks */,
				A9A5297619996CC3002D7C35 /* OpenAL.framework in Frameworks */,
				A9D40D1A195DFAA60086EE52 /* OpenGL.framework in Frameworks */,
				A9CC526D1950C9F6004E4E22 /* Cocoa.framework in Frameworks */,
			);
			runOnlyForDeploymentPostprocessing = 0;
		};
/* End PBXFrameworksBuildPhase section */

/* Begin PBXGroup section */
		654D33611BE92C9200D1E5AB /* source */ = {
			isa = PBXGroup;
			children = (
<<<<<<< HEAD
				93524946292DCAD200BED055 /* SpriteParameters.h */,
				1578F880250B5F8A00D318FB /* InfoPanelState.cpp */,
				1578F882250B5F8A00D318FB /* InfoPanelState.h */,
=======
>>>>>>> 41ebd295
				A96862CD1AE6FD0A004FE1FE /* Account.cpp */,
				A96862CE1AE6FD0A004FE1FE /* Account.h */,
				A96862CF1AE6FD0A004FE1FE /* AI.cpp */,
				A96862D01AE6FD0A004FE1FE /* AI.h */,
				13B643F6BEC24349F9BC9F42 /* alignment.hpp */,
				A96862D11AE6FD0A004FE1FE /* Angle.cpp */,
				A96862D21AE6FD0A004FE1FE /* Angle.h */,
				A96862D51AE6FD0A004FE1FE /* Armament.cpp */,
				A96862D61AE6FD0A004FE1FE /* Armament.h */,
				A96862D71AE6FD0A004FE1FE /* AsteroidField.cpp */,
				A96862D81AE6FD0A004FE1FE /* AsteroidField.h */,
				A96862D91AE6FD0A004FE1FE /* Audio.cpp */,
				A96862DA1AE6FD0A004FE1FE /* Audio.h */,
				A96862DB1AE6FD0A004FE1FE /* BankPanel.cpp */,
				A96862DC1AE6FD0A004FE1FE /* BankPanel.h */,
				DFAAE2A21FD4A25C0072C0A8 /* BatchDrawList.cpp */,
				DFAAE2A31FD4A25C0072C0A8 /* BatchDrawList.h */,
				DFAAE2A41FD4A25C0072C0A8 /* BatchShader.cpp */,
				DFAAE2A51FD4A25C0072C0A8 /* BatchShader.h */,
				74F543598EEFB3745287E663 /* Bitset.cpp */,
				210C41C0BA33F71A694D5F98 /* Bitset.h */,
				A96862DF1AE6FD0A004FE1FE /* BoardingPanel.cpp */,
				A96862E01AE6FD0A004FE1FE /* BoardingPanel.h */,
				6245F8231D301C7400A7A094 /* Body.cpp */,
				6245F8241D301C7400A7A094 /* Body.h */,
				46B444A6B2A67F93BB272686 /* ByGivenOrder.h */,
				DE844E2BBF82C39B568527CB /* ByName.h */,
				A96862E11AE6FD0A004FE1FE /* CaptureOdds.cpp */,
				A96862E21AE6FD0A004FE1FE /* CaptureOdds.h */,
				A96862E31AE6FD0A004FE1FE /* CargoHold.cpp */,
				A96862E41AE6FD0A004FE1FE /* CargoHold.h */,
				6DCF4CF2972F569E6DBB8578 /* CategoryTypes.h */,
				A96862E51AE6FD0A004FE1FE /* ClickZone.h */,
				6A5716311E25BE6F00585EB2 /* CollisionSet.cpp */,
				6A5716321E25BE6F00585EB2 /* CollisionSet.h */,
				A96862E61AE6FD0A004FE1FE /* Color.cpp */,
				A96862E71AE6FD0A004FE1FE /* Color.h */,
				A96862E81AE6FD0A004FE1FE /* Command.cpp */,
				A96862E91AE6FD0A004FE1FE /* Command.h */,
				A96862EA1AE6FD0A004FE1FE /* ConditionSet.cpp */,
				A96862EB1AE6FD0A004FE1FE /* ConditionSet.h */,
				4256486EA97E57BBB38CDAF2 /* ConditionsStore.cpp */,
				A3B9425983D66B182BD724B4 /* ConditionsStore.h */,
				A96862EC1AE6FD0A004FE1FE /* Conversation.cpp */,
				A96862ED1AE6FD0A004FE1FE /* Conversation.h */,
				A96862EE1AE6FD0A004FE1FE /* ConversationPanel.cpp */,
				A96862EF1AE6FD0A004FE1FE /* ConversationPanel.h */,
				0DF34095B64BC64F666ECF5F /* CoreStartData.cpp */,
				98104FFDA18E40F4A712A8BE /* CoreStartData.h */,
				5CF247B48EEC7A3C366C1DFA /* DamageDealt.h */,
				C62B4D15899E5F47443D0ED6 /* DamageProfile.cpp */,
				19184B47B496B414EC9CE671 /* DamageProfile.h */,
				A96862F01AE6FD0A004FE1FE /* DataFile.cpp */,
				A96862F11AE6FD0A004FE1FE /* DataFile.h */,
				A96862F21AE6FD0A004FE1FE /* DataNode.cpp */,
				A96862F31AE6FD0A004FE1FE /* DataNode.h */,
				A96862F41AE6FD0A004FE1FE /* DataWriter.cpp */,
				A96862F51AE6FD0A004FE1FE /* DataWriter.h */,
				A96862F61AE6FD0A004FE1FE /* Date.cpp */,
				A96862F71AE6FD0A004FE1FE /* Date.h */,
				5155CD711DBB9FF900EF090B /* Depreciation.cpp */,
				5155CD721DBB9FF900EF090B /* Depreciation.h */,
				A96862F81AE6FD0A004FE1FE /* Dialog.cpp */,
				A96862F91AE6FD0B004FE1FE /* Dialog.h */,
				DF8D57DF1FC25842001525DA /* Dictionary.cpp */,
				DF8D57E01FC25842001525DA /* Dictionary.h */,
				2E1E458DB603BF979429117C /* DisplayText.cpp */,
				B590162021ED4A0F00799178 /* DisplayText.h */,
				A96862FA1AE6FD0B004FE1FE /* DistanceMap.cpp */,
				A96862FB1AE6FD0B004FE1FE /* DistanceMap.h */,
				A96862FE1AE6FD0B004FE1FE /* DrawList.cpp */,
				A96862FF1AE6FD0B004FE1FE /* DrawList.h */,
				A96863001AE6FD0B004FE1FE /* Effect.cpp */,
				A96863011AE6FD0B004FE1FE /* Effect.h */,
				A96863021AE6FD0B004FE1FE /* Engine.cpp */,
				A96863031AE6FD0B004FE1FE /* Engine.h */,
				A96863041AE6FD0B004FE1FE /* EscortDisplay.cpp */,
				A96863051AE6FD0B004FE1FE /* EscortDisplay.h */,
				950742538F8CECF5D4168FBC /* EsUuid.cpp */,
				86AB4B6E9C4C0490AE7F029B /* EsUuid.h */,
				086E48E490C9BAD6660C7274 /* ExclusiveItem.h */,
				A9C70E0E1C0E5B51000B3D14 /* File.cpp */,
				A9C70E0F1C0E5B51000B3D14 /* File.h */,
				A96863061AE6FD0B004FE1FE /* Files.cpp */,
				A96863071AE6FD0B004FE1FE /* Files.h */,
				A96863081AE6FD0B004FE1FE /* FillShader.cpp */,
				A96863091AE6FD0B004FE1FE /* FillShader.h */,
				E8F645ACA30BA0E95F83803C /* FireCommand.cpp */,
				EB4645F28765D37290EA6F78 /* FireCommand.h */,
				A968630A1AE6FD0B004FE1FE /* Fleet.cpp */,
				A968630B1AE6FD0B004FE1FE /* Fleet.h */,
				62C311181CE172D000409D91 /* Flotsam.cpp */,
				62C311191CE172D000409D91 /* Flotsam.h */,
				62A405B81D47DA4D0054F6A0 /* FogShader.cpp */,
				62A405B91D47DA4D0054F6A0 /* FogShader.h */,
				A968630C1AE6FD0B004FE1FE /* Font.cpp */,
				A968630D1AE6FD0B004FE1FE /* Font.h */,
				A968630E1AE6FD0B004FE1FE /* FontSet.cpp */,
				A968630F1AE6FD0B004FE1FE /* FontSet.h */,
				A96863101AE6FD0B004FE1FE /* Format.cpp */,
				A96863111AE6FD0B004FE1FE /* Format.h */,
				938E07E0235970CE00DC2C2B /* FormationPattern.cpp */,
				938E07E1235970CE00DC2C2B /* FormationPattern.h */,
				A96863121AE6FD0B004FE1FE /* FrameTimer.cpp */,
				A96863131AE6FD0B004FE1FE /* FrameTimer.h */,
				A96863141AE6FD0B004FE1FE /* Galaxy.cpp */,
				A96863151AE6FD0B004FE1FE /* Galaxy.h */,
				9F0F4096A9008E2D8F3304BB /* GameAction.cpp */,
				6833448DAEB9861D28445DD5 /* GameAction.h */,
				A96863161AE6FD0B004FE1FE /* GameData.cpp */,
				A96863171AE6FD0B004FE1FE /* GameData.h */,
				A96863181AE6FD0B004FE1FE /* GameEvent.cpp */,
				A96863191AE6FD0B004FE1FE /* GameEvent.h */,
				A7E640C7A366679B27CCADAC /* GameLoadingPanel.cpp */,
				DC8146D5A145C2DA87D98F1F /* GameLoadingPanel.h */,
				B55C239B2303CE8A005C1A14 /* GameWindow.cpp */,
				B55C239C2303CE8A005C1A14 /* GameWindow.h */,
				A968631B1AE6FD0B004FE1FE /* Government.cpp */,
				A968631C1AE6FD0B004FE1FE /* Government.h */,
				A968631D1AE6FD0B004FE1FE /* HailPanel.cpp */,
				A968631E1AE6FD0B004FE1FE /* HailPanel.h */,
				6245F8261D301C9000A7A094 /* Hardpoint.cpp */,
				6245F8271D301C9000A7A094 /* Hardpoint.h */,
				C49D4EA08DF168A83B1C7B07 /* Hazard.cpp */,
				2E644A108BCD762A2A1A899C /* Hazard.h */,
				A968631F1AE6FD0B004FE1FE /* HiringPanel.cpp */,
				A96863201AE6FD0B004FE1FE /* HiringPanel.h */,
				A96863211AE6FD0B004FE1FE /* ImageBuffer.cpp */,
				A96863221AE6FD0B004FE1FE /* ImageBuffer.h */,
				DFAAE2A81FD4A27B0072C0A8 /* ImageSet.cpp */,
				DFAAE2A91FD4A27B0072C0A8 /* ImageSet.h */,
				1578F880250B5F8A00D318FB /* InfoPanelState.cpp */,
				1578F882250B5F8A00D318FB /* InfoPanelState.h */,
				A96863251AE6FD0B004FE1FE /* Information.cpp */,
				A96863261AE6FD0B004FE1FE /* Information.h */,
				A96863271AE6FD0B004FE1FE /* Interface.cpp */,
				A96863281AE6FD0B004FE1FE /* Interface.h */,
				A9B99D001C616AD000BE7C2E /* ItemInfoDisplay.cpp */,
				A9B99D011C616AD000BE7C2E /* ItemInfoDisplay.h */,
				9BCF4321AF819E944EC02FB9 /* layout.hpp */,
				A96863291AE6FD0B004FE1FE /* LineShader.cpp */,
				A968632A1AE6FD0B004FE1FE /* LineShader.h */,
				A968632B1AE6FD0B004FE1FE /* LoadPanel.cpp */,
				A968632C1AE6FD0B004FE1FE /* LoadPanel.h */,
				A968632D1AE6FD0B004FE1FE /* LocationFilter.cpp */,
				A968632E1AE6FD0B004FE1FE /* LocationFilter.h */,
				A90633FD1EE602FD000DA6C0 /* LogbookPanel.cpp */,
				A90633FE1EE602FD000DA6C0 /* LogbookPanel.h */,
				A7F240B4AC219841424A387A /* Logger.cpp */,
				AE57401AA43232EDEABFAE13 /* Logger.h */,
				A968632F1AE6FD0B004FE1FE /* main.cpp */,
				A96863301AE6FD0B004FE1FE /* MainPanel.cpp */,
				A96863311AE6FD0B004FE1FE /* MainPanel.h */,
				A96863321AE6FD0C004FE1FE /* MapDetailPanel.cpp */,
				A96863331AE6FD0C004FE1FE /* MapDetailPanel.h */,
				A97C24E81B17BE35007DDFA1 /* MapOutfitterPanel.cpp */,
				A97C24E91B17BE35007DDFA1 /* MapOutfitterPanel.h */,
				A96863341AE6FD0C004FE1FE /* MapPanel.cpp */,
				A96863351AE6FD0C004FE1FE /* MapPanel.h */,
				32404878BFF00A095AF2DD2C /* MapPlanetCard.cpp */,
				A2A94C40A8DCA99809AD5DEE /* MapPlanetCard.h */,
				A9B99D031C616AF200BE7C2E /* MapSalesPanel.cpp */,
				A9B99D041C616AF200BE7C2E /* MapSalesPanel.h */,
				A97C24EB1B17BE3C007DDFA1 /* MapShipyardPanel.cpp */,
				A97C24EC1B17BE3C007DDFA1 /* MapShipyardPanel.h */,
				A96863361AE6FD0C004FE1FE /* Mask.cpp */,
				A96863371AE6FD0C004FE1FE /* Mask.h */,
				499B4DA7A9C7351120660643 /* MaskManager.cpp */,
				191E4107A4F1CBBC2526A0E9 /* MaskManager.h */,
				D0FA4800BE72C1B5A7D567B9 /* MenuAnimationPanel.cpp */,
				8CB543A1AA20F764DD7FC15A /* MenuAnimationPanel.h */,
				A96863381AE6FD0C004FE1FE /* MenuPanel.cpp */,
				A96863391AE6FD0C004FE1FE /* MenuPanel.h */,
				A968633A1AE6FD0C004FE1FE /* Messages.cpp */,
				A968633B1AE6FD0C004FE1FE /* Messages.h */,
				A90C15D71D5BD55700708F3A /* Minable.cpp */,
				A90C15D81D5BD55700708F3A /* Minable.h */,
				A968633C1AE6FD0C004FE1FE /* Mission.cpp */,
				A968633D1AE6FD0C004FE1FE /* Mission.h */,
				A968633E1AE6FD0C004FE1FE /* MissionAction.cpp */,
				A968633F1AE6FD0C004FE1FE /* MissionAction.h */,
				A96863401AE6FD0C004FE1FE /* MissionPanel.cpp */,
				A96863411AE6FD0C004FE1FE /* MissionPanel.h */,
				A96863421AE6FD0C004FE1FE /* Mortgage.cpp */,
				A96863431AE6FD0C004FE1FE /* Mortgage.h */,
				A9BDFB521E00B8AA00A6B27E /* Music.cpp */,
				A9BDFB531E00B8AA00A6B27E /* Music.h */,
				B5DDA6922001B7F600DBA76A /* News.cpp */,
				B5DDA6932001B7F600DBA76A /* News.h */,
				A96863441AE6FD0C004FE1FE /* NPC.cpp */,
				A96863451AE6FD0C004FE1FE /* NPC.h */,
				A3754152958FBC924E9F76A9 /* opengl.cpp */,
				EB634E95A88454ADDB8644B1 /* opengl.h */,
				A96863461AE6FD0C004FE1FE /* Outfit.cpp */,
				A96863471AE6FD0C004FE1FE /* Outfit.h */,
				A96863481AE6FD0C004FE1FE /* OutfitInfoDisplay.cpp */,
				A96863491AE6FD0C004FE1FE /* OutfitInfoDisplay.h */,
				A968634A1AE6FD0C004FE1FE /* OutfitterPanel.cpp */,
				A968634B1AE6FD0C004FE1FE /* OutfitterPanel.h */,
				A968634C1AE6FD0C004FE1FE /* OutlineShader.cpp */,
				A968634D1AE6FD0C004FE1FE /* OutlineShader.h */,
				A968634E1AE6FD0C004FE1FE /* Panel.cpp */,
				A968634F1AE6FD0C004FE1FE /* Panel.h */,
				A966A5A91B964E6300DFF69C /* Person.cpp */,
				A966A5AA1B964E6300DFF69C /* Person.h */,
				A96863501AE6FD0C004FE1FE /* Personality.cpp */,
				A96863511AE6FD0C004FE1FE /* Personality.h */,
				A96863521AE6FD0C004FE1FE /* Phrase.cpp */,
				A96863531AE6FD0C004FE1FE /* Phrase.h */,
				A96863541AE6FD0C004FE1FE /* pi.h */,
				A96863551AE6FD0C004FE1FE /* Planet.cpp */,
				A96863561AE6FD0C004FE1FE /* Planet.h */,
				628BDAED1CC5DC950062BCD2 /* PlanetLabel.cpp */,
				628BDAEE1CC5DC950062BCD2 /* PlanetLabel.h */,
				A96863571AE6FD0C004FE1FE /* PlanetPanel.cpp */,
				A96863581AE6FD0C004FE1FE /* PlanetPanel.h */,
				A96863591AE6FD0C004FE1FE /* PlayerInfo.cpp */,
				A968635A1AE6FD0C004FE1FE /* PlayerInfo.h */,
				A98150831EA9635D00428AD6 /* PlayerInfoPanel.cpp */,
				A98150841EA9635D00428AD6 /* PlayerInfoPanel.h */,
				A968635B1AE6FD0C004FE1FE /* Point.cpp */,
				A968635C1AE6FD0C004FE1FE /* Point.h */,
				A968635D1AE6FD0C004FE1FE /* PointerShader.cpp */,
				A968635E1AE6FD0C004FE1FE /* PointerShader.h */,
				A968635F1AE6FD0C004FE1FE /* Politics.cpp */,
				A96863601AE6FD0C004FE1FE /* Politics.h */,
				A96863611AE6FD0C004FE1FE /* Preferences.cpp */,
				A96863621AE6FD0C004FE1FE /* Preferences.h */,
				A96863631AE6FD0C004FE1FE /* PreferencesPanel.cpp */,
				A96863641AE6FD0C004FE1FE /* PreferencesPanel.h */,
				341645FAA25F7901221B8965 /* PrintData.cpp */,
				CCE547DBB6C74E18E1B84D29 /* PrintData.h */,
				A96863651AE6FD0C004FE1FE /* Projectile.cpp */,
				A96863661AE6FD0C004FE1FE /* Projectile.h */,
				A96863671AE6FD0C004FE1FE /* Radar.cpp */,
				A96863681AE6FD0C004FE1FE /* Radar.h */,
				A96863691AE6FD0D004FE1FE /* Random.cpp */,
				A968636A1AE6FD0D004FE1FE /* Random.h */,
				A00D4207B8915B5E7E9B4619 /* RandomEvent.h */,
				A90C15DA1D5BD56800708F3A /* Rectangle.cpp */,
				A90C15DB1D5BD56800708F3A /* Rectangle.h */,
				A968636B1AE6FD0D004FE1FE /* RingShader.cpp */,
				A968636C1AE6FD0D004FE1FE /* RingShader.h */,
				A968636D1AE6FD0D004FE1FE /* Sale.h */,
				A968636E1AE6FD0D004FE1FE /* SavedGame.cpp */,
				A968636F1AE6FD0D004FE1FE /* SavedGame.h */,
				A96863701AE6FD0D004FE1FE /* Screen.cpp */,
				A96863711AE6FD0D004FE1FE /* Screen.h */,
				A96863721AE6FD0D004FE1FE /* Set.h */,
				A96863731AE6FD0D004FE1FE /* Shader.cpp */,
				A96863741AE6FD0D004FE1FE /* Shader.h */,
				A96863751AE6FD0D004FE1FE /* shift.h */,
				A96863761AE6FD0D004FE1FE /* Ship.cpp */,
				A96863771AE6FD0D004FE1FE /* Ship.h */,
				A96863781AE6FD0D004FE1FE /* ShipEvent.cpp */,
				A96863791AE6FD0D004FE1FE /* ShipEvent.h */,
				A968637A1AE6FD0D004FE1FE /* ShipInfoDisplay.cpp */,
				A968637B1AE6FD0D004FE1FE /* ShipInfoDisplay.h */,
				A98150801EA9634A00428AD6 /* ShipInfoPanel.cpp */,
				A98150811EA9634A00428AD6 /* ShipInfoPanel.h */,
				A968637C1AE6FD0D004FE1FE /* ShipyardPanel.cpp */,
				A968637D1AE6FD0D004FE1FE /* ShipyardPanel.h */,
				A968637E1AE6FD0D004FE1FE /* ShopPanel.cpp */,
				A968637F1AE6FD0D004FE1FE /* ShopPanel.h */,
				A96863801AE6FD0D004FE1FE /* Sound.cpp */,
				A96863811AE6FD0D004FE1FE /* Sound.h */,
				A96863821AE6FD0D004FE1FE /* SpaceportPanel.cpp */,
				A96863831AE6FD0D004FE1FE /* SpaceportPanel.h */,
				A96863841AE6FD0D004FE1FE /* Sprite.cpp */,
				A96863851AE6FD0D004FE1FE /* Sprite.h */,
				A96863861AE6FD0D004FE1FE /* SpriteQueue.cpp */,
				A96863871AE6FD0D004FE1FE /* SpriteQueue.h */,
				A96863881AE6FD0D004FE1FE /* SpriteSet.cpp */,
				A96863891AE6FD0D004FE1FE /* SpriteSet.h */,
				A968638A1AE6FD0D004FE1FE /* SpriteShader.cpp */,
				A968638B1AE6FD0D004FE1FE /* SpriteShader.h */,
				A968638C1AE6FD0D004FE1FE /* StarField.cpp */,
				A968638D1AE6FD0D004FE1FE /* StarField.h */,
				A968638E1AE6FD0D004FE1FE /* StartConditions.cpp */,
				A968638F1AE6FD0D004FE1FE /* StartConditions.h */,
				11EA4AD7A889B6AC1441A198 /* StartConditionsPanel.cpp */,
				F434470BA8F3DE8B46D475C5 /* StartConditionsPanel.h */,
				A96863901AE6FD0D004FE1FE /* StellarObject.cpp */,
				A96863911AE6FD0D004FE1FE /* StellarObject.h */,
				A96863921AE6FD0D004FE1FE /* System.cpp */,
				A96863931AE6FD0D004FE1FE /* System.h */,
				A96863941AE6FD0D004FE1FE /* Table.cpp */,
				A96863951AE6FD0D004FE1FE /* Table.h */,
				2E8047A8987DD8EC99FF8E2E /* Test.cpp */,
				5CE3475B85CE8C48D98664B7 /* Test.h */,
				A3134EC4B1CCA5546A10C3EF /* TestContext.cpp */,
				A2A948EE929342C8F84C65D1 /* TestContext.h */,
				02D34A71AE3BC4C93FC6865B /* TestData.cpp */,
				9DA14712A9C68E00FBFD9C72 /* TestData.h */,
				6A4E42FEB3B265A91D5BD2FC /* TextReplacements.cpp */,
				86D9414E818561143BD298BC /* TextReplacements.h */,
				A96863961AE6FD0D004FE1FE /* Trade.cpp */,
				A96863971AE6FD0D004FE1FE /* Trade.h */,
				A96863981AE6FD0D004FE1FE /* TradingPanel.cpp */,
				A96863991AE6FD0D004FE1FE /* TradingPanel.h */,
				2CA44855BD0AFF45DCAEEA5D /* truncate.hpp */,
				A968639A1AE6FD0D004FE1FE /* UI.cpp */,
				A968639B1AE6FD0D004FE1FE /* UI.h */,
				389245138CF297EB417DF730 /* UniverseObjects.cpp */,
				DB9A43BA91B3BC47186BF05E /* UniverseObjects.h */,
				B590161121ED4A0E00799178 /* Utf8.cpp */,
				B590161221ED4A0F00799178 /* Utf8.h */,
				61FA4C2BB89E08C5E2B8B4B9 /* Variant.cpp */,
				5EBC44769E84CF0C953D08B3 /* Variant.h */,
				DF8D57E21FC25889001525DA /* Visual.cpp */,
				DF8D57E31FC25889001525DA /* Visual.h */,
				A968639C1AE6FD0D004FE1FE /* Weapon.cpp */,
				A968639D1AE6FD0D004FE1FE /* Weapon.h */,
				8E8A4C648B242742B22A34FA /* Weather.cpp */,
				F8C14CFB89472482F77C051D /* Weather.h */,
				0C90483BB01ECD0E3E8DDA44 /* WeightedList.h */,
<<<<<<< HEAD
				950742538F8CECF5D4168FBC /* EsUuid.cpp */,
				86AB4B6E9C4C0490AE7F029B /* EsUuid.h */,
				6D414B4194239522B24F3C95 /* Wormhole.cpp */,
				E8B4490F8091C6E3EF571515 /* Wormhole.h */,
				499B4DA7A9C7351120660643 /* MaskManager.cpp */,
				191E4107A4F1CBBC2526A0E9 /* MaskManager.h */,
				A00D4207B8915B5E7E9B4619 /* RandomEvent.h */,
				9F0F4096A9008E2D8F3304BB /* GameAction.cpp */,
				6833448DAEB9861D28445DD5 /* GameAction.h */,
				389245138CF297EB417DF730 /* UniverseObjects.cpp */,
				DB9A43BA91B3BC47186BF05E /* UniverseObjects.h */,
				A2A948EE929342C8F84C65D1 /* TestContext.h */,
				A3134EC4B1CCA5546A10C3EF /* TestContext.cpp */,
				A7E640C7A366679B27CCADAC /* GameLoadingPanel.cpp */,
				DC8146D5A145C2DA87D98F1F /* GameLoadingPanel.h */,
				6A4E42FEB3B265A91D5BD2FC /* TextReplacements.cpp */,
				86D9414E818561143BD298BC /* TextReplacements.h */,
				74F543598EEFB3745287E663 /* Bitset.cpp */,
				210C41C0BA33F71A694D5F98 /* Bitset.h */,
				A3754152958FBC924E9F76A9 /* opengl.cpp */,
				EB634E95A88454ADDB8644B1 /* opengl.h */,
				E8F645ACA30BA0E95F83803C /* FireCommand.cpp */,
				EB4645F28765D37290EA6F78 /* FireCommand.h */,
				46B444A6B2A67F93BB272686 /* ByGivenOrder.h */,
				DE844E2BBF82C39B568527CB /* ByName.h */,
				C62B4D15899E5F47443D0ED6 /* DamageProfile.cpp */,
				19184B47B496B414EC9CE671 /* DamageProfile.h */,
				5CF247B48EEC7A3C366C1DFA /* DamageDealt.h */,
				D0FA4800BE72C1B5A7D567B9 /* MenuAnimationPanel.cpp */,
				8CB543A1AA20F764DD7FC15A /* MenuAnimationPanel.h */,
				32404878BFF00A095AF2DD2C /* MapPlanetCard.cpp */,
				A2A94C40A8DCA99809AD5DEE /* MapPlanetCard.h */,
				61FA4C2BB89E08C5E2B8B4B9 /* Variant.cpp */,
				5EBC44769E84CF0C953D08B3 /* Variant.h */,
				086E48E490C9BAD6660C7274 /* ExclusiveItem.h */,
				341645FAA25F7901221B8965 /* PrintData.cpp */,
				CCE547DBB6C74E18E1B84D29 /* PrintData.h */,
				A7F240B4AC219841424A387A /* Logger.cpp */,
				AE57401AA43232EDEABFAE13 /* Logger.h */,
				1EFB4DD8AB0F69AC91F13542 /* SpriteParameters.cpp */,
				6B7242769DEFC88E71359DEB /* AlertLabel.cpp */,
				864B48C89992966088767671 /* AlertLabel.h */,
				13B64DB8AE730E57C3DEA2F0 /* ShipJumpNavigation.cpp */,
				FBFA4270B7EE3F1C61EA9A44 /* ShipJumpNavigation.h */,
				C36345D8A06AE061537CEF85 /* JumpTypes.h */,
=======
				A968639E1AE6FD0D004FE1FE /* WrappedText.cpp */,
				A968639F1AE6FD0E004FE1FE /* WrappedText.h */,
>>>>>>> 41ebd295
			);
			name = source;
			sourceTree = "<group>";
		};
		A9CC52601950C9F6004E4E22 = {
			isa = PBXGroup;
			children = (
				654D33611BE92C9200D1E5AB /* source */,
				A99F7A6F195DF44B002C30B8 /* credits.txt */,
				A99F7A94195DF44B002C30B8 /* keys.txt */,
				A99F7A95195DF44B002C30B8 /* license.txt */,
				A94408A41982F3E600610427 /* endless-sky.iconset */,
				A9A5297319996C9F002D7C35 /* sounds */,
				A99F7B32195DF45E002C30B8 /* data */,
				A99F7B33195DF45E002C30B8 /* images */,
				A9CC52721950C9F6004E4E22 /* XCode */,
				A9CC526B1950C9F6004E4E22 /* Frameworks */,
				A9CC526A1950C9F6004E4E22 /* Products */,
			);
			sourceTree = "<group>";
		};
		A9CC526A1950C9F6004E4E22 /* Products */ = {
			isa = PBXGroup;
			children = (
				A9CC52691950C9F6004E4E22 /* Endless Sky.app */,
				072599BE26A8C67D007EC229 /* SDL2.dylib */,
				070CD8152818CC6B00A853BB /* libmad.dylib */,
			);
			name = Products;
			sourceTree = "<group>";
		};
		A9CC526B1950C9F6004E4E22 /* Frameworks */ = {
			isa = PBXGroup;
			children = (
				A9BDFB551E00B94700A6B27E /* libmad.0.dylib */,
				A93931FC1988136B00C2A87B /* libpng16.dylib */,
				A93931FA1988135200C2A87B /* libturbojpeg.0.dylib */,
				072599CC26A8C942007EC229 /* SDL2.framework */,
				A9A5297519996CC3002D7C35 /* OpenAL.framework */,
				A9D40D19195DFAA60086EE52 /* OpenGL.framework */,
				A9CC526C1950C9F6004E4E22 /* Cocoa.framework */,
				A9CC526E1950C9F6004E4E22 /* Other Frameworks */,
			);
			name = Frameworks;
			sourceTree = "<group>";
		};
		A9CC526E1950C9F6004E4E22 /* Other Frameworks */ = {
			isa = PBXGroup;
			children = (
				A9CC526F1950C9F6004E4E22 /* AppKit.framework */,
				A9CC52701950C9F6004E4E22 /* CoreData.framework */,
				A9CC52711950C9F6004E4E22 /* Foundation.framework */,
			);
			name = "Other Frameworks";
			sourceTree = "<group>";
		};
		A9CC52721950C9F6004E4E22 /* XCode */ = {
			isa = PBXGroup;
			children = (
				A99F7A4F195DF3E8002C30B8 /* Images.xcassets */,
				A9CC52731950C9F6004E4E22 /* Supporting Files */,
			);
			path = XCode;
			sourceTree = "<group>";
		};
		A9CC52731950C9F6004E4E22 /* Supporting Files */ = {
			isa = PBXGroup;
			children = (
				A99F7A51195DF3F9002C30B8 /* EndlessSky-Info.plist */,
			);
			name = "Supporting Files";
			sourceTree = "<group>";
		};
/* End PBXGroup section */

/* Begin PBXHeadersBuildPhase section */
		179C4966BD83E1B6FC2B24A0 /* Headers */ = {
			isa = PBXHeadersBuildPhase;
			buildActionMask = 2147483647;
			files = (
				AFF742E3BAA4AD9A5D001460 /* alignment.hpp in Headers */,
				F55745BDBC50E15DCEB2ED5B /* layout.hpp in Headers */,
				16AD4CACA629E8026777EA00 /* truncate.hpp in Headers */,
			);
			runOnlyForDeploymentPostprocessing = 0;
		};
/* End PBXHeadersBuildPhase section */

/* Begin PBXNativeTarget section */
		070CD8102818CC6B00A853BB /* libmad */ = {
			isa = PBXNativeTarget;
			buildConfigurationList = 070CD8122818CC6B00A853BB /* Build configuration list for PBXNativeTarget "libmad" */;
			buildPhases = (
				070CD8112818CC6B00A853BB /* ShellScript */,
			);
			buildRules = (
			);
			dependencies = (
			);
			name = libmad;
			productName = libmad;
			productReference = 070CD8152818CC6B00A853BB /* libmad.dylib */;
			productType = "com.apple.product-type.library.dynamic";
		};
		072599BD26A8C67D007EC229 /* SDL2 */ = {
			isa = PBXNativeTarget;
			buildConfigurationList = 072599C826A8C67D007EC229 /* Build configuration list for PBXNativeTarget "SDL2" */;
			buildPhases = (
				072599CB26A8C7AB007EC229 /* ShellScript */,
			);
			buildRules = (
			);
			dependencies = (
			);
			name = SDL2;
			productName = SDL2;
			productReference = 072599BE26A8C67D007EC229 /* SDL2.dylib */;
			productType = "com.apple.product-type.library.dynamic";
		};
		A9CC52681950C9F6004E4E22 /* EndlessSky */ = {
			isa = PBXNativeTarget;
			buildConfigurationList = A9CC529A1950C9F6004E4E22 /* Build configuration list for PBXNativeTarget "EndlessSky" */;
			buildPhases = (
				A93931ED19880ECA00C2A87B /* CopyFiles */,
				072599A726A0CDC9007EC229 /* ShellScript */,
				A9CC52651950C9F6004E4E22 /* Sources */,
				A9CC52661950C9F6004E4E22 /* Frameworks */,
				A9CC52671950C9F6004E4E22 /* Resources */,
				179C4966BD83E1B6FC2B24A0 /* Headers */,
			);
			buildRules = (
			);
			dependencies = (
				072599CF26A8CADA007EC229 /* PBXTargetDependency */,
				070CD8172818CE9200A853BB /* PBXTargetDependency */,
			);
			name = EndlessSky;
			productName = EndlessSky;
			productReference = A9CC52691950C9F6004E4E22 /* Endless Sky.app */;
			productType = "com.apple.product-type.application";
		};
/* End PBXNativeTarget section */

/* Begin PBXProject section */
		A9CC52611950C9F6004E4E22 /* Project object */ = {
			isa = PBXProject;
			attributes = {
				LastUpgradeCheck = 0920;
				TargetAttributes = {
					072599BD26A8C67D007EC229 = {
						CreatedOnToolsVersion = 9.2;
						ProvisioningStyle = Automatic;
					};
				};
			};
			buildConfigurationList = A9CC52641950C9F6004E4E22 /* Build configuration list for PBXProject "EndlessSky" */;
			compatibilityVersion = "Xcode 3.2";
			developmentRegion = English;
			hasScannedForEncodings = 0;
			knownRegions = (
				English,
				Base,
			);
			mainGroup = A9CC52601950C9F6004E4E22;
			productRefGroup = A9CC526A1950C9F6004E4E22 /* Products */;
			projectDirPath = "";
			projectRoot = "";
			targets = (
				A9CC52681950C9F6004E4E22 /* EndlessSky */,
				072599BD26A8C67D007EC229 /* SDL2 */,
				070CD8102818CC6B00A853BB /* libmad */,
			);
		};
/* End PBXProject section */

/* Begin PBXResourcesBuildPhase section */
		A9CC52671950C9F6004E4E22 /* Resources */ = {
			isa = PBXResourcesBuildPhase;
			buildActionMask = 2147483647;
			files = (
				A99F7A50195DF3E8002C30B8 /* Images.xcassets in Resources */,
				A99F7B09195DF44C002C30B8 /* license.txt in Resources */,
				A9A5297419996C9F002D7C35 /* sounds in Resources */,
				A99F7AF5195DF44C002C30B8 /* credits.txt in Resources */,
				A99F7B08195DF44C002C30B8 /* keys.txt in Resources */,
				A99F7B34195DF45E002C30B8 /* data in Resources */,
				A94408A51982F3E600610427 /* endless-sky.iconset in Resources */,
				A99F7B35195DF45E002C30B8 /* images in Resources */,
			);
			runOnlyForDeploymentPostprocessing = 0;
		};
/* End PBXResourcesBuildPhase section */

/* Begin PBXShellScriptBuildPhase section */
		070CD8112818CC6B00A853BB /* ShellScript */ = {
			isa = PBXShellScriptBuildPhase;
			buildActionMask = 2147483647;
			files = (
			);
			inputPaths = (
				"$(SRCROOT)/utils/mad-compat.rb",
			);
			outputPaths = (
				"$(PROJECT_DIR)/build/libmad.0.dylib",
			);
			runOnlyForDeploymentPostprocessing = 0;
			shellPath = /bin/sh;
			shellScript = "HOMEBREW_NO_COLOR=1 \"${SRCROOT}/utils/build_custom_libmad.sh\"";
			showEnvVarsInLog = 0;
		};
		072599A726A0CDC9007EC229 /* ShellScript */ = {
			isa = PBXShellScriptBuildPhase;
			buildActionMask = 2147483647;
			files = (
			);
			inputPaths = (
			);
			outputPaths = (
			);
			runOnlyForDeploymentPostprocessing = 0;
			shellPath = /bin/sh;
			shellScript = "\"${SRCROOT}/utils/set_dylibs_rpath.sh\"";
		};
		072599CB26A8C7AB007EC229 /* ShellScript */ = {
			isa = PBXShellScriptBuildPhase;
			buildActionMask = 2147483647;
			files = (
			);
			inputPaths = (
				"$(SRCROOT)/utils/fetch_sdl2_framework.sh",
			);
			outputPaths = (
				"$(PROJECT_DIR)/build/SDL2.framework",
			);
			runOnlyForDeploymentPostprocessing = 0;
			shellPath = /bin/sh;
			shellScript = "\"${SRCROOT}/utils/fetch_sdl2_framework.sh\"";
			showEnvVarsInLog = 0;
		};
/* End PBXShellScriptBuildPhase section */

/* Begin PBXSourcesBuildPhase section */
		A9CC52651950C9F6004E4E22 /* Sources */ = {
			isa = PBXSourcesBuildPhase;
			buildActionMask = 2147483647;
			files = (
				A96863AD1AE6FD0E004FE1FE /* Command.cpp in Sources */,
				A96863E71AE6FD0E004FE1FE /* PointerShader.cpp in Sources */,
				A96863E51AE6FD0E004FE1FE /* PlayerInfo.cpp in Sources */,
				A96863B81AE6FD0E004FE1FE /* DrawList.cpp in Sources */,
				A96863FB1AE6FD0E004FE1FE /* SpriteSet.cpp in Sources */,
				A96863CC1AE6FD0E004FE1FE /* Interface.cpp in Sources */,
				A96864041AE6FD0E004FE1FE /* UI.cpp in Sources */,
				A96863EE1AE6FD0E004FE1FE /* RingShader.cpp in Sources */,
				A96864001AE6FD0E004FE1FE /* System.cpp in Sources */,
				A96863AC1AE6FD0E004FE1FE /* Color.cpp in Sources */,
				A96864031AE6FD0E004FE1FE /* TradingPanel.cpp in Sources */,
				A96863C81AE6FD0E004FE1FE /* HiringPanel.cpp in Sources */,
				A96863B21AE6FD0E004FE1FE /* DataNode.cpp in Sources */,
				A96863B01AE6FD0E004FE1FE /* ConversationPanel.cpp in Sources */,
				A96863E41AE6FD0E004FE1FE /* PlanetPanel.cpp in Sources */,
				A96863E01AE6FD0E004FE1FE /* Panel.cpp in Sources */,
				A96863D21AE6FD0E004FE1FE /* MapDetailPanel.cpp in Sources */,
				DFAAE2AA1FD4A27B0072C0A8 /* ImageSet.cpp in Sources */,
				B590161321ED4A0F00799178 /* Utf8.cpp in Sources */,
				A96863D41AE6FD0E004FE1FE /* Mask.cpp in Sources */,
				A96863E61AE6FD0E004FE1FE /* Point.cpp in Sources */,
				938E07E4235970CE00DC2C2B /* FormationPattern.cpp in Sources */,
				A96863DE1AE6FD0E004FE1FE /* OutfitterPanel.cpp in Sources */,
				62C3111A1CE172D000409D91 /* Flotsam.cpp in Sources */,
				B55C239D2303CE8B005C1A14 /* GameWindow.cpp in Sources */,
				A96863B91AE6FD0E004FE1FE /* Effect.cpp in Sources */,
				A96863AE1AE6FD0E004FE1FE /* ConditionSet.cpp in Sources */,
				A96863DC1AE6FD0E004FE1FE /* Outfit.cpp in Sources */,
				A96863BB1AE6FD0E004FE1FE /* EscortDisplay.cpp in Sources */,
				A96863EB1AE6FD0E004FE1FE /* Projectile.cpp in Sources */,
				A96863D11AE6FD0E004FE1FE /* MainPanel.cpp in Sources */,
				A96863B31AE6FD0E004FE1FE /* DataWriter.cpp in Sources */,
				A96863A61AE6FD0E004FE1FE /* Audio.cpp in Sources */,
				A96863A21AE6FD0E004FE1FE /* Angle.cpp in Sources */,
				A966A5AB1B964E6300DFF69C /* Person.cpp in Sources */,
				A96863FE1AE6FD0E004FE1FE /* StartConditions.cpp in Sources */,
				A96863A71AE6FD0E004FE1FE /* BankPanel.cpp in Sources */,
				A96863DA1AE6FD0E004FE1FE /* Mortgage.cpp in Sources */,
				A96863C31AE6FD0E004FE1FE /* Galaxy.cpp in Sources */,
				A97C24EA1B17BE35007DDFA1 /* MapOutfitterPanel.cpp in Sources */,
				A96864061AE6FD0E004FE1FE /* WrappedText.cpp in Sources */,
				A96863D91AE6FD0E004FE1FE /* MissionPanel.cpp in Sources */,
				A96863DB1AE6FD0E004FE1FE /* NPC.cpp in Sources */,
				A96863F81AE6FD0E004FE1FE /* SpaceportPanel.cpp in Sources */,
				A96863AA1AE6FD0E004FE1FE /* CaptureOdds.cpp in Sources */,
				A96863B61AE6FD0E004FE1FE /* DistanceMap.cpp in Sources */,
				A96863CF1AE6FD0E004FE1FE /* LocationFilter.cpp in Sources */,
				A96863C11AE6FD0E004FE1FE /* Format.cpp in Sources */,
				A96863BF1AE6FD0E004FE1FE /* Font.cpp in Sources */,
				A96863ED1AE6FD0E004FE1FE /* Random.cpp in Sources */,
				A96864021AE6FD0E004FE1FE /* Trade.cpp in Sources */,
				6245F8251D301C7400A7A094 /* Body.cpp in Sources */,
				5155CD731DBB9FF900EF090B /* Depreciation.cpp in Sources */,
				A96863FC1AE6FD0E004FE1FE /* SpriteShader.cpp in Sources */,
				A96863E81AE6FD0E004FE1FE /* Politics.cpp in Sources */,
				A96863E91AE6FD0E004FE1FE /* Preferences.cpp in Sources */,
				A96863F31AE6FD0E004FE1FE /* ShipEvent.cpp in Sources */,
				DFAAE2A71FD4A25C0072C0A8 /* BatchShader.cpp in Sources */,
				A96863D51AE6FD0E004FE1FE /* MenuPanel.cpp in Sources */,
				A90C15DC1D5BD56800708F3A /* Rectangle.cpp in Sources */,
				A9B99D021C616AD000BE7C2E /* ItemInfoDisplay.cpp in Sources */,
				A96863EA1AE6FD0E004FE1FE /* PreferencesPanel.cpp in Sources */,
				A96863F11AE6FD0E004FE1FE /* Shader.cpp in Sources */,
				A9C70E101C0E5B51000B3D14 /* File.cpp in Sources */,
				1578F883250B5F8A00D318FB /* InfoPanelState.cpp in Sources */,
				A96863F41AE6FD0E004FE1FE /* ShipInfoDisplay.cpp in Sources */,
				A96863C21AE6FD0E004FE1FE /* FrameTimer.cpp in Sources */,
				A96863D81AE6FD0E004FE1FE /* MissionAction.cpp in Sources */,
				A96863FA1AE6FD0E004FE1FE /* SpriteQueue.cpp in Sources */,
				A96863E21AE6FD0E004FE1FE /* Phrase.cpp in Sources */,
				628BDAEF1CC5DC950062BCD2 /* PlanetLabel.cpp in Sources */,
				6245F8281D301C9000A7A094 /* Hardpoint.cpp in Sources */,
				A96863C01AE6FD0E004FE1FE /* FontSet.cpp in Sources */,
				A96863D61AE6FD0E004FE1FE /* Messages.cpp in Sources */,
				A97C24ED1B17BE3C007DDFA1 /* MapShipyardPanel.cpp in Sources */,
				A96863D71AE6FD0E004FE1FE /* Mission.cpp in Sources */,
				A96863D31AE6FD0E004FE1FE /* MapPanel.cpp in Sources */,
				A96863F21AE6FD0E004FE1FE /* Ship.cpp in Sources */,
				B5DDA6942001B7F600DBA76A /* News.cpp in Sources */,
				A96863D01AE6FD0E004FE1FE /* main.cpp in Sources */,
				A96863BE1AE6FD0E004FE1FE /* Fleet.cpp in Sources */,
				A98150821EA9634A00428AD6 /* ShipInfoPanel.cpp in Sources */,
				A96864011AE6FD0E004FE1FE /* Table.cpp in Sources */,
				A96863AB1AE6FD0E004FE1FE /* CargoHold.cpp in Sources */,
				A96864051AE6FD0E004FE1FE /* Weapon.cpp in Sources */,
				A96863EC1AE6FD0E004FE1FE /* Radar.cpp in Sources */,
				A96863F61AE6FD0E004FE1FE /* ShopPanel.cpp in Sources */,
				DFAAE2A61FD4A25C0072C0A8 /* BatchDrawList.cpp in Sources */,
				A98150851EA9635D00428AD6 /* PlayerInfoPanel.cpp in Sources */,
				A96863BC1AE6FD0E004FE1FE /* Files.cpp in Sources */,
				A96863CB1AE6FD0E004FE1FE /* Information.cpp in Sources */,
				A96863F91AE6FD0E004FE1FE /* Sprite.cpp in Sources */,
				A96863A91AE6FD0E004FE1FE /* BoardingPanel.cpp in Sources */,
				DF8D57E11FC25842001525DA /* Dictionary.cpp in Sources */,
				A9B99D051C616AF200BE7C2E /* MapSalesPanel.cpp in Sources */,
				A96863A01AE6FD0E004FE1FE /* Account.cpp in Sources */,
				A90C15D91D5BD55700708F3A /* Minable.cpp in Sources */,
				A96863F51AE6FD0E004FE1FE /* ShipyardPanel.cpp in Sources */,
				A96863DD1AE6FD0E004FE1FE /* OutfitInfoDisplay.cpp in Sources */,
				A96863C41AE6FD0E004FE1FE /* GameData.cpp in Sources */,
				A96863CD1AE6FD0E004FE1FE /* LineShader.cpp in Sources */,
				A96863C71AE6FD0E004FE1FE /* HailPanel.cpp in Sources */,
				62A405BA1D47DA4D0054F6A0 /* FogShader.cpp in Sources */,
				A96863C61AE6FD0E004FE1FE /* Government.cpp in Sources */,
				A96863B51AE6FD0E004FE1FE /* Dialog.cpp in Sources */,
				A96863AF1AE6FD0E004FE1FE /* Conversation.cpp in Sources */,
				A96863C51AE6FD0E004FE1FE /* GameEvent.cpp in Sources */,
				A90633FF1EE602FD000DA6C0 /* LogbookPanel.cpp in Sources */,
				A96863BD1AE6FD0E004FE1FE /* FillShader.cpp in Sources */,
				A96863FF1AE6FD0E004FE1FE /* StellarObject.cpp in Sources */,
				A96863A51AE6FD0E004FE1FE /* AsteroidField.cpp in Sources */,
				A96863FD1AE6FD0E004FE1FE /* StarField.cpp in Sources */,
				A96863B11AE6FD0E004FE1FE /* DataFile.cpp in Sources */,
				A96863E31AE6FD0E004FE1FE /* Planet.cpp in Sources */,
				A96863DF1AE6FD0E004FE1FE /* OutlineShader.cpp in Sources */,
				A96863C91AE6FD0E004FE1FE /* ImageBuffer.cpp in Sources */,
				6A5716331E25BE6F00585EB2 /* CollisionSet.cpp in Sources */,
				A96863E11AE6FD0E004FE1FE /* Personality.cpp in Sources */,
				A96863B41AE6FD0E004FE1FE /* Date.cpp in Sources */,
				DF8D57E51FC25889001525DA /* Visual.cpp in Sources */,
				A96863EF1AE6FD0E004FE1FE /* SavedGame.cpp in Sources */,
				A96863A11AE6FD0E004FE1FE /* AI.cpp in Sources */,
				A96863F71AE6FD0E004FE1FE /* Sound.cpp in Sources */,
				A9BDFB541E00B8AA00A6B27E /* Music.cpp in Sources */,
				A96863BA1AE6FD0E004FE1FE /* Engine.cpp in Sources */,
				A96863CE1AE6FD0E004FE1FE /* LoadPanel.cpp in Sources */,
				A96863A41AE6FD0E004FE1FE /* Armament.cpp in Sources */,
				A96863F01AE6FD0E004FE1FE /* Screen.cpp in Sources */,
				728B43FDACD43334E7A59BCF /* ConditionsStore.cpp in Sources */,
				9E1F4BF78F9E1FC4C96F76B5 /* Test.cpp in Sources */,
				C7354A3E9C53D6C5E3CC352F /* TestData.cpp in Sources */,
				5AB644C9B37C15C989A9DBE9 /* DisplayText.cpp in Sources */,
				C4264774A89C0001B6FFC60E /* Hazard.cpp in Sources */,
				94DF4B5B8619F6A3715D6168 /* Weather.cpp in Sources */,
				6EC347E6A79BA5602BA4D1EA /* StartConditionsPanel.cpp in Sources */,
				03624EC39EE09C7A786B4A3D /* CoreStartData.cpp in Sources */,
				90CF46CE84794C6186FC6CE2 /* EsUuid.cpp in Sources */,
				53DA422996419974ADADE346 /* Wormhole.cpp in Sources */,
				03DC4253AA8390FE0A8FB4EA /* MaskManager.cpp in Sources */,
				87D6407E8B579EB502BFBCE5 /* GameAction.cpp in Sources */,
				301A4FE885A7A12348986C4F /* UniverseObjects.cpp in Sources */,
				ED5E4F2ABA89E9DE00603E69 /* TestContext.cpp in Sources */,
				88A64339B56EBA1F7923E1C7 /* GameLoadingPanel.cpp in Sources */,
				F78A44BAA8252F6D53B24B69 /* TextReplacements.cpp in Sources */,
				A97C4460852BF852334C0CB1 /* Bitset.cpp in Sources */,
				CE3F49A88B6DCBE09A711110 /* opengl.cpp in Sources */,
				027A4E858B292CE9F0A06F89 /* FireCommand.cpp in Sources */,
				E3D54794A1EEF51CD4859170 /* DamageProfile.cpp in Sources */,
				F35E4D6EA465D71CDA282EBA /* MenuAnimationPanel.cpp in Sources */,
				497849B2A4C5EA58A64D316C /* MapPlanetCard.cpp in Sources */,
				920F40E0ADECA8926F423FDA /* Variant.cpp in Sources */,
				46A34BE4A0599886221093BA /* PrintData.cpp in Sources */,
				DAC24E909BF453D18AEE3DA3 /* Logger.cpp in Sources */,
				666B4194B480CFD364FB3524 /* SpriteParameters.cpp in Sources */,
				B770487BB26CFD0BFDD89588 /* AlertLabel.cpp in Sources */,
				1F884DB590D5152608510676 /* ShipJumpNavigation.cpp in Sources */,
			);
			runOnlyForDeploymentPostprocessing = 0;
		};
/* End PBXSourcesBuildPhase section */

/* Begin PBXTargetDependency section */
		070CD8172818CE9200A853BB /* PBXTargetDependency */ = {
			isa = PBXTargetDependency;
			target = 070CD8102818CC6B00A853BB /* libmad */;
			targetProxy = 070CD8162818CE9200A853BB /* PBXContainerItemProxy */;
		};
		072599CF26A8CADA007EC229 /* PBXTargetDependency */ = {
			isa = PBXTargetDependency;
			target = 072599BD26A8C67D007EC229 /* SDL2 */;
			targetProxy = 072599CE26A8CADA007EC229 /* PBXContainerItemProxy */;
		};
/* End PBXTargetDependency section */

/* Begin XCBuildConfiguration section */
		070CD8132818CC6B00A853BB /* Debug */ = {
			isa = XCBuildConfiguration;
			buildSettings = {
				CLANG_ANALYZER_NONNULL = YES;
				CLANG_ANALYZER_NUMBER_OBJECT_CONVERSION = YES_AGGRESSIVE;
				CLANG_CXX_LANGUAGE_STANDARD = "c++11";
				CLANG_WARN_DOCUMENTATION_COMMENTS = YES;
				CLANG_WARN_UNGUARDED_AVAILABILITY = YES_AGGRESSIVE;
				DEBUG_INFORMATION_FORMAT = dwarf;
				DYLIB_COMPATIBILITY_VERSION = 1;
				DYLIB_CURRENT_VERSION = 1;
				EXECUTABLE_PREFIX = "";
				GCC_C_LANGUAGE_STANDARD = gnu99;
				GCC_ENABLE_CPP_EXCEPTIONS = YES;
				GCC_ENABLE_CPP_RTTI = NO;
				GCC_SYMBOLS_PRIVATE_EXTERN = YES;
				GCC_WARN_64_TO_32_BIT_CONVERSION = NO;
				MACOSX_DEPLOYMENT_TARGET = 10.9;
				MTL_ENABLE_DEBUG_INFO = YES;
				ONLY_ACTIVE_ARCH = NO;
				PRODUCT_NAME = "$(TARGET_NAME)";
				STRIP_STYLE = all;
			};
			name = Debug;
		};
		070CD8142818CC6B00A853BB /* Release */ = {
			isa = XCBuildConfiguration;
			buildSettings = {
				CLANG_ANALYZER_NONNULL = YES;
				CLANG_ANALYZER_NUMBER_OBJECT_CONVERSION = YES_AGGRESSIVE;
				CLANG_CXX_LANGUAGE_STANDARD = "c++11";
				CLANG_WARN_DOCUMENTATION_COMMENTS = YES;
				CLANG_WARN_UNGUARDED_AVAILABILITY = YES_AGGRESSIVE;
				COPY_PHASE_STRIP = YES;
				DYLIB_COMPATIBILITY_VERSION = 1;
				DYLIB_CURRENT_VERSION = 1;
				EXECUTABLE_PREFIX = "";
				GCC_C_LANGUAGE_STANDARD = gnu99;
				GCC_ENABLE_CPP_EXCEPTIONS = YES;
				GCC_ENABLE_CPP_RTTI = NO;
				GCC_SYMBOLS_PRIVATE_EXTERN = YES;
				GCC_WARN_64_TO_32_BIT_CONVERSION = NO;
				MACOSX_DEPLOYMENT_TARGET = 10.9;
				MTL_ENABLE_DEBUG_INFO = NO;
				ONLY_ACTIVE_ARCH = NO;
				PRODUCT_NAME = "$(TARGET_NAME)";
				STRIP_STYLE = all;
			};
			name = Release;
		};
		072599C626A8C67D007EC229 /* Debug */ = {
			isa = XCBuildConfiguration;
			buildSettings = {
				CLANG_ANALYZER_NONNULL = YES;
				CLANG_ANALYZER_NUMBER_OBJECT_CONVERSION = YES_AGGRESSIVE;
				CLANG_CXX_LANGUAGE_STANDARD = "c++11";
				CLANG_WARN_DOCUMENTATION_COMMENTS = YES;
				CLANG_WARN_UNGUARDED_AVAILABILITY = YES_AGGRESSIVE;
				DEBUG_INFORMATION_FORMAT = dwarf;
				DYLIB_COMPATIBILITY_VERSION = 1;
				DYLIB_CURRENT_VERSION = 1;
				EXECUTABLE_PREFIX = "";
				GCC_C_LANGUAGE_STANDARD = gnu99;
				GCC_ENABLE_CPP_EXCEPTIONS = YES;
				GCC_ENABLE_CPP_RTTI = NO;
				GCC_SYMBOLS_PRIVATE_EXTERN = YES;
				GCC_WARN_64_TO_32_BIT_CONVERSION = NO;
				MACOSX_DEPLOYMENT_TARGET = 10.9;
				MTL_ENABLE_DEBUG_INFO = YES;
				ONLY_ACTIVE_ARCH = NO;
				PRODUCT_NAME = "$(TARGET_NAME)";
				STRIP_STYLE = all;
			};
			name = Debug;
		};
		072599C726A8C67D007EC229 /* Release */ = {
			isa = XCBuildConfiguration;
			buildSettings = {
				CLANG_ANALYZER_NONNULL = YES;
				CLANG_ANALYZER_NUMBER_OBJECT_CONVERSION = YES_AGGRESSIVE;
				CLANG_CXX_LANGUAGE_STANDARD = "c++11";
				CLANG_WARN_DOCUMENTATION_COMMENTS = YES;
				CLANG_WARN_UNGUARDED_AVAILABILITY = YES_AGGRESSIVE;
				COPY_PHASE_STRIP = YES;
				DYLIB_COMPATIBILITY_VERSION = 1;
				DYLIB_CURRENT_VERSION = 1;
				EXECUTABLE_PREFIX = "";
				GCC_C_LANGUAGE_STANDARD = gnu99;
				GCC_ENABLE_CPP_EXCEPTIONS = YES;
				GCC_ENABLE_CPP_RTTI = NO;
				GCC_SYMBOLS_PRIVATE_EXTERN = YES;
				GCC_WARN_64_TO_32_BIT_CONVERSION = NO;
				MACOSX_DEPLOYMENT_TARGET = 10.9;
				MTL_ENABLE_DEBUG_INFO = NO;
				ONLY_ACTIVE_ARCH = NO;
				PRODUCT_NAME = "$(TARGET_NAME)";
				STRIP_STYLE = all;
			};
			name = Release;
		};
		A9CC52981950C9F6004E4E22 /* Debug */ = {
			isa = XCBuildConfiguration;
			buildSettings = {
				ALWAYS_SEARCH_USER_PATHS = NO;
				ARCHS = x86_64;
				CLANG_CXX_LANGUAGE_STANDARD = "c++11";
				CLANG_CXX_LIBRARY = "libc++";
				CLANG_ENABLE_MODULES = YES;
				CLANG_ENABLE_OBJC_ARC = YES;
				CLANG_WARN_BLOCK_CAPTURE_AUTORELEASING = YES;
				CLANG_WARN_BOOL_CONVERSION = YES;
				CLANG_WARN_COMMA = YES;
				CLANG_WARN_CONSTANT_CONVERSION = YES;
				CLANG_WARN_DIRECT_OBJC_ISA_USAGE = YES_ERROR;
				CLANG_WARN_EMPTY_BODY = YES;
				CLANG_WARN_ENUM_CONVERSION = YES;
				CLANG_WARN_INFINITE_RECURSION = YES;
				CLANG_WARN_INT_CONVERSION = YES;
				CLANG_WARN_NON_LITERAL_NULL_CONVERSION = YES;
				CLANG_WARN_OBJC_LITERAL_CONVERSION = YES;
				CLANG_WARN_OBJC_ROOT_CLASS = YES_ERROR;
				CLANG_WARN_RANGE_LOOP_ANALYSIS = YES;
				CLANG_WARN_STRICT_PROTOTYPES = YES;
				CLANG_WARN_SUSPICIOUS_MOVE = YES;
				CLANG_WARN_UNREACHABLE_CODE = YES;
				CLANG_WARN__DUPLICATE_METHOD_MATCH = YES;
				COPY_PHASE_STRIP = NO;
				ENABLE_STRICT_OBJC_MSGSEND = YES;
				ENABLE_TESTABILITY = YES;
				GCC_C_LANGUAGE_STANDARD = gnu99;
				GCC_DYNAMIC_NO_PIC = NO;
				GCC_ENABLE_OBJC_EXCEPTIONS = YES;
				GCC_NO_COMMON_BLOCKS = YES;
				GCC_OPTIMIZATION_LEVEL = 0;
				GCC_PREPROCESSOR_DEFINITIONS = (
					"DEBUG=1",
					"$(inherited)",
				);
				GCC_SYMBOLS_PRIVATE_EXTERN = NO;
				GCC_WARN_64_TO_32_BIT_CONVERSION = NO;
				GCC_WARN_ABOUT_RETURN_TYPE = YES_ERROR;
				GCC_WARN_UNDECLARED_SELECTOR = YES;
				GCC_WARN_UNINITIALIZED_AUTOS = YES_AGGRESSIVE;
				GCC_WARN_UNUSED_FUNCTION = YES;
				GCC_WARN_UNUSED_VARIABLE = YES;
				MACOSX_DEPLOYMENT_TARGET = 10.9;
				OTHER_CFLAGS = "";
				SDKROOT = macosx;
				VALID_ARCHS = x86_64;
			};
			name = Debug;
		};
		A9CC52991950C9F6004E4E22 /* Release */ = {
			isa = XCBuildConfiguration;
			buildSettings = {
				ALWAYS_SEARCH_USER_PATHS = NO;
				ARCHS = x86_64;
				CLANG_CXX_LANGUAGE_STANDARD = "c++11";
				CLANG_CXX_LIBRARY = "libc++";
				CLANG_ENABLE_MODULES = YES;
				CLANG_ENABLE_OBJC_ARC = YES;
				CLANG_WARN_BLOCK_CAPTURE_AUTORELEASING = YES;
				CLANG_WARN_BOOL_CONVERSION = YES;
				CLANG_WARN_COMMA = YES;
				CLANG_WARN_CONSTANT_CONVERSION = YES;
				CLANG_WARN_DIRECT_OBJC_ISA_USAGE = YES_ERROR;
				CLANG_WARN_EMPTY_BODY = YES;
				CLANG_WARN_ENUM_CONVERSION = YES;
				CLANG_WARN_INFINITE_RECURSION = YES;
				CLANG_WARN_INT_CONVERSION = YES;
				CLANG_WARN_NON_LITERAL_NULL_CONVERSION = YES;
				CLANG_WARN_OBJC_LITERAL_CONVERSION = YES;
				CLANG_WARN_OBJC_ROOT_CLASS = YES_ERROR;
				CLANG_WARN_RANGE_LOOP_ANALYSIS = YES;
				CLANG_WARN_STRICT_PROTOTYPES = YES;
				CLANG_WARN_SUSPICIOUS_MOVE = YES;
				CLANG_WARN_UNREACHABLE_CODE = YES;
				CLANG_WARN__DUPLICATE_METHOD_MATCH = YES;
				COPY_PHASE_STRIP = YES;
				DEBUG_INFORMATION_FORMAT = "dwarf-with-dsym";
				ENABLE_NS_ASSERTIONS = NO;
				ENABLE_STRICT_OBJC_MSGSEND = YES;
				GCC_C_LANGUAGE_STANDARD = gnu99;
				GCC_ENABLE_OBJC_EXCEPTIONS = YES;
				GCC_NO_COMMON_BLOCKS = YES;
				GCC_WARN_64_TO_32_BIT_CONVERSION = NO;
				GCC_WARN_ABOUT_RETURN_TYPE = YES_ERROR;
				GCC_WARN_UNDECLARED_SELECTOR = YES;
				GCC_WARN_UNINITIALIZED_AUTOS = YES_AGGRESSIVE;
				GCC_WARN_UNUSED_FUNCTION = YES;
				GCC_WARN_UNUSED_VARIABLE = YES;
				MACOSX_DEPLOYMENT_TARGET = 10.9;
				OTHER_CFLAGS = "-Werror";
				SDKROOT = macosx;
				VALID_ARCHS = x86_64;
			};
			name = Release;
		};
		A9CC529B1950C9F6004E4E22 /* Debug */ = {
			isa = XCBuildConfiguration;
			buildSettings = {
				ASSETCATALOG_COMPILER_APPICON_NAME = AppIcon;
				FRAMEWORK_SEARCH_PATHS = (
					"$(inherited)",
					"$(PROJECT_DIR)/build",
				);
				GCC_PRECOMPILE_PREFIX_HEADER = NO;
				GCC_PREFIX_HEADER = "";
				GCC_WARN_64_TO_32_BIT_CONVERSION = NO;
				HEADER_SEARCH_PATHS = (
					"$(inherited)",
					"/usr/local/opt/jpeg-turbo/include",
					"/usr/local/opt/mad-compat/include",
					/usr/local/include,
				);
				INFOPLIST_FILE = "XCode/EndlessSky-Info.plist";
				LD_RUNPATH_SEARCH_PATHS = "@loader_path/../Frameworks";
				LIBRARY_SEARCH_PATHS = (
					"$(inherited)",
					"$(BUILT_PRODUCTS_DIR)/$(FRAMEWORKS_FOLDER_PATH)",
				);
				MACOSX_DEPLOYMENT_TARGET = 10.9;
				PRODUCT_BUNDLE_IDENTIFIER = "${PRODUCT_NAME:rfc1034identifier}";
				PRODUCT_NAME = "Endless Sky";
				WRAPPER_EXTENSION = app;
			};
			name = Debug;
		};
		A9CC529C1950C9F6004E4E22 /* Release */ = {
			isa = XCBuildConfiguration;
			buildSettings = {
				ASSETCATALOG_COMPILER_APPICON_NAME = AppIcon;
				FRAMEWORK_SEARCH_PATHS = (
					"$(inherited)",
					"$(PROJECT_DIR)/build",
				);
				GCC_PRECOMPILE_PREFIX_HEADER = NO;
				GCC_PREFIX_HEADER = "";
				GCC_WARN_64_TO_32_BIT_CONVERSION = NO;
				HEADER_SEARCH_PATHS = (
					"$(inherited)",
					"/usr/local/opt/jpeg-turbo/include",
					"/usr/local/opt/mad-compat/include",
					/usr/local/include,
				);
				INFOPLIST_FILE = "XCode/EndlessSky-Info.plist";
				LD_RUNPATH_SEARCH_PATHS = "@loader_path/../Frameworks";
				LIBRARY_SEARCH_PATHS = (
					"$(inherited)",
					"$(BUILT_PRODUCTS_DIR)/$(FRAMEWORKS_FOLDER_PATH)",
				);
				MACOSX_DEPLOYMENT_TARGET = 10.9;
				PRODUCT_BUNDLE_IDENTIFIER = "${PRODUCT_NAME:rfc1034identifier}";
				PRODUCT_NAME = "Endless Sky";
				WRAPPER_EXTENSION = app;
			};
			name = Release;
		};
/* End XCBuildConfiguration section */

/* Begin XCConfigurationList section */
		070CD8122818CC6B00A853BB /* Build configuration list for PBXNativeTarget "libmad" */ = {
			isa = XCConfigurationList;
			buildConfigurations = (
				070CD8132818CC6B00A853BB /* Debug */,
				070CD8142818CC6B00A853BB /* Release */,
			);
			defaultConfigurationIsVisible = 0;
			defaultConfigurationName = Release;
		};
		072599C826A8C67D007EC229 /* Build configuration list for PBXNativeTarget "SDL2" */ = {
			isa = XCConfigurationList;
			buildConfigurations = (
				072599C626A8C67D007EC229 /* Debug */,
				072599C726A8C67D007EC229 /* Release */,
			);
			defaultConfigurationIsVisible = 0;
			defaultConfigurationName = Release;
		};
		A9CC52641950C9F6004E4E22 /* Build configuration list for PBXProject "EndlessSky" */ = {
			isa = XCConfigurationList;
			buildConfigurations = (
				A9CC52981950C9F6004E4E22 /* Debug */,
				A9CC52991950C9F6004E4E22 /* Release */,
			);
			defaultConfigurationIsVisible = 0;
			defaultConfigurationName = Release;
		};
		A9CC529A1950C9F6004E4E22 /* Build configuration list for PBXNativeTarget "EndlessSky" */ = {
			isa = XCConfigurationList;
			buildConfigurations = (
				A9CC529B1950C9F6004E4E22 /* Debug */,
				A9CC529C1950C9F6004E4E22 /* Release */,
			);
			defaultConfigurationIsVisible = 0;
			defaultConfigurationName = Release;
		};
/* End XCConfigurationList section */
	};
	rootObject = A9CC52611950C9F6004E4E22 /* Project object */;
}<|MERGE_RESOLUTION|>--- conflicted
+++ resolved
@@ -26,8 +26,8 @@
 		628BDAEF1CC5DC950062BCD2 /* PlanetLabel.cpp in Sources */ = {isa = PBXBuildFile; fileRef = 628BDAED1CC5DC950062BCD2 /* PlanetLabel.cpp */; };
 		62A405BA1D47DA4D0054F6A0 /* FogShader.cpp in Sources */ = {isa = PBXBuildFile; fileRef = 62A405B81D47DA4D0054F6A0 /* FogShader.cpp */; };
 		62C3111A1CE172D000409D91 /* Flotsam.cpp in Sources */ = {isa = PBXBuildFile; fileRef = 62C311181CE172D000409D91 /* Flotsam.cpp */; };
-		666B4194B480CFD364FB3524 /* SpriteParameters.cpp in Sources */ = {isa = PBXBuildFile; fileRef = 1EFB4DD8AB0F69AC91F13542 /* SpriteParameters.cpp */; };
 		6A5716331E25BE6F00585EB2 /* CollisionSet.cpp in Sources */ = {isa = PBXBuildFile; fileRef = 6A5716311E25BE6F00585EB2 /* CollisionSet.cpp */; };
+		938E07E4235970CE00DC2C2B /* FormationPattern.cpp in Sources */ = {isa = PBXBuildFile; fileRef = 938E07E0235970CE00DC2C2B /* FormationPattern.cpp */; };
 		6EC347E6A79BA5602BA4D1EA /* StartConditionsPanel.cpp in Sources */ = {isa = PBXBuildFile; fileRef = 11EA4AD7A889B6AC1441A198 /* StartConditionsPanel.cpp */; };
 		728B43FDACD43334E7A59BCF /* ConditionsStore.cpp in Sources */ = {isa = PBXBuildFile; fileRef = 4256486EA97E57BBB38CDAF2 /* ConditionsStore.cpp */; };
 		87D6407E8B579EB502BFBCE5 /* GameAction.cpp in Sources */ = {isa = PBXBuildFile; fileRef = 9F0F4096A9008E2D8F3304BB /* GameAction.cpp */; };
@@ -235,7 +235,6 @@
 		1578F882250B5F8A00D318FB /* InfoPanelState.h */ = {isa = PBXFileReference; fileEncoding = 4; lastKnownFileType = sourcecode.c.h; name = InfoPanelState.h; path = source/InfoPanelState.h; sourceTree = "<group>"; };
 		19184B47B496B414EC9CE671 /* DamageProfile.h */ = {isa = PBXFileReference; fileEncoding = 4; lastKnownFileType = sourcecode.c.h; name = DamageProfile.h; path = source/DamageProfile.h; sourceTree = "<group>"; };
 		191E4107A4F1CBBC2526A0E9 /* MaskManager.h */ = {isa = PBXFileReference; fileEncoding = 4; lastKnownFileType = sourcecode.c.h; name = MaskManager.h; path = source/MaskManager.h; sourceTree = "<group>"; };
-		1EFB4DD8AB0F69AC91F13542 /* SpriteParameters.cpp */ = {isa = PBXFileReference; fileEncoding = 4; lastKnownFileType = sourcecode.cpp.cpp; name = SpriteParameters.cpp; path = source/SpriteParameters.cpp; sourceTree = "<group>"; };
 		210C41C0BA33F71A694D5F98 /* Bitset.h */ = {isa = PBXFileReference; fileEncoding = 4; lastKnownFileType = sourcecode.c.h; name = Bitset.h; path = source/Bitset.h; sourceTree = "<group>"; };
 		2CA44855BD0AFF45DCAEEA5D /* truncate.hpp */ = {isa = PBXFileReference; fileEncoding = 4; lastKnownFileType = sourcecode.c.h; name = truncate.hpp; path = source/text/truncate.hpp; sourceTree = "<group>"; };
 		2E1E458DB603BF979429117C /* DisplayText.cpp */ = {isa = PBXFileReference; fileEncoding = 4; lastKnownFileType = sourcecode.cpp.cpp; name = DisplayText.cpp; path = source/text/DisplayText.cpp; sourceTree = "<group>"; };
@@ -276,7 +275,6 @@
 		86D9414E818561143BD298BC /* TextReplacements.h */ = {isa = PBXFileReference; fileEncoding = 4; lastKnownFileType = sourcecode.c.h; name = TextReplacements.h; path = source/TextReplacements.h; sourceTree = "<group>"; };
 		8CB543A1AA20F764DD7FC15A /* MenuAnimationPanel.h */ = {isa = PBXFileReference; fileEncoding = 4; lastKnownFileType = sourcecode.c.h; name = MenuAnimationPanel.h; path = source/MenuAnimationPanel.h; sourceTree = "<group>"; };
 		8E8A4C648B242742B22A34FA /* Weather.cpp */ = {isa = PBXFileReference; fileEncoding = 4; lastKnownFileType = sourcecode.cpp.cpp; name = Weather.cpp; path = source/Weather.cpp; sourceTree = "<group>"; };
-		93524946292DCAD200BED055 /* SpriteParameters.h */ = {isa = PBXFileReference; fileEncoding = 4; lastKnownFileType = sourcecode.c.h; name = SpriteParameters.h; path = source/SpriteParameters.h; sourceTree = "<group>"; };
 		938E07E0235970CE00DC2C2B /* FormationPattern.cpp */ = {isa = PBXFileReference; fileEncoding = 4; lastKnownFileType = sourcecode.cpp.cpp; name = FormationPattern.cpp; path = source/FormationPattern.cpp; sourceTree = "<group>"; };
 		938E07E1235970CE00DC2C2B /* FormationPattern.h */ = {isa = PBXFileReference; fileEncoding = 4; lastKnownFileType = sourcecode.c.h; name = FormationPattern.h; path = source/FormationPattern.h; sourceTree = "<group>"; };
 		950742538F8CECF5D4168FBC /* EsUuid.cpp */ = {isa = PBXFileReference; fileEncoding = 4; lastKnownFileType = sourcecode.cpp.cpp; name = EsUuid.cpp; path = source/EsUuid.cpp; sourceTree = "<group>"; };
@@ -593,12 +591,6 @@
 		654D33611BE92C9200D1E5AB /* source */ = {
 			isa = PBXGroup;
 			children = (
-<<<<<<< HEAD
-				93524946292DCAD200BED055 /* SpriteParameters.h */,
-				1578F880250B5F8A00D318FB /* InfoPanelState.cpp */,
-				1578F882250B5F8A00D318FB /* InfoPanelState.h */,
-=======
->>>>>>> 41ebd295
 				A96862CD1AE6FD0A004FE1FE /* Account.cpp */,
 				A96862CE1AE6FD0A004FE1FE /* Account.h */,
 				A96862CF1AE6FD0A004FE1FE /* AI.cpp */,
@@ -915,56 +907,8 @@
 				8E8A4C648B242742B22A34FA /* Weather.cpp */,
 				F8C14CFB89472482F77C051D /* Weather.h */,
 				0C90483BB01ECD0E3E8DDA44 /* WeightedList.h */,
-<<<<<<< HEAD
-				950742538F8CECF5D4168FBC /* EsUuid.cpp */,
-				86AB4B6E9C4C0490AE7F029B /* EsUuid.h */,
-				6D414B4194239522B24F3C95 /* Wormhole.cpp */,
-				E8B4490F8091C6E3EF571515 /* Wormhole.h */,
-				499B4DA7A9C7351120660643 /* MaskManager.cpp */,
-				191E4107A4F1CBBC2526A0E9 /* MaskManager.h */,
-				A00D4207B8915B5E7E9B4619 /* RandomEvent.h */,
-				9F0F4096A9008E2D8F3304BB /* GameAction.cpp */,
-				6833448DAEB9861D28445DD5 /* GameAction.h */,
-				389245138CF297EB417DF730 /* UniverseObjects.cpp */,
-				DB9A43BA91B3BC47186BF05E /* UniverseObjects.h */,
-				A2A948EE929342C8F84C65D1 /* TestContext.h */,
-				A3134EC4B1CCA5546A10C3EF /* TestContext.cpp */,
-				A7E640C7A366679B27CCADAC /* GameLoadingPanel.cpp */,
-				DC8146D5A145C2DA87D98F1F /* GameLoadingPanel.h */,
-				6A4E42FEB3B265A91D5BD2FC /* TextReplacements.cpp */,
-				86D9414E818561143BD298BC /* TextReplacements.h */,
-				74F543598EEFB3745287E663 /* Bitset.cpp */,
-				210C41C0BA33F71A694D5F98 /* Bitset.h */,
-				A3754152958FBC924E9F76A9 /* opengl.cpp */,
-				EB634E95A88454ADDB8644B1 /* opengl.h */,
-				E8F645ACA30BA0E95F83803C /* FireCommand.cpp */,
-				EB4645F28765D37290EA6F78 /* FireCommand.h */,
-				46B444A6B2A67F93BB272686 /* ByGivenOrder.h */,
-				DE844E2BBF82C39B568527CB /* ByName.h */,
-				C62B4D15899E5F47443D0ED6 /* DamageProfile.cpp */,
-				19184B47B496B414EC9CE671 /* DamageProfile.h */,
-				5CF247B48EEC7A3C366C1DFA /* DamageDealt.h */,
-				D0FA4800BE72C1B5A7D567B9 /* MenuAnimationPanel.cpp */,
-				8CB543A1AA20F764DD7FC15A /* MenuAnimationPanel.h */,
-				32404878BFF00A095AF2DD2C /* MapPlanetCard.cpp */,
-				A2A94C40A8DCA99809AD5DEE /* MapPlanetCard.h */,
-				61FA4C2BB89E08C5E2B8B4B9 /* Variant.cpp */,
-				5EBC44769E84CF0C953D08B3 /* Variant.h */,
-				086E48E490C9BAD6660C7274 /* ExclusiveItem.h */,
-				341645FAA25F7901221B8965 /* PrintData.cpp */,
-				CCE547DBB6C74E18E1B84D29 /* PrintData.h */,
-				A7F240B4AC219841424A387A /* Logger.cpp */,
-				AE57401AA43232EDEABFAE13 /* Logger.h */,
-				1EFB4DD8AB0F69AC91F13542 /* SpriteParameters.cpp */,
-				6B7242769DEFC88E71359DEB /* AlertLabel.cpp */,
-				864B48C89992966088767671 /* AlertLabel.h */,
-				13B64DB8AE730E57C3DEA2F0 /* ShipJumpNavigation.cpp */,
-				FBFA4270B7EE3F1C61EA9A44 /* ShipJumpNavigation.h */,
-				C36345D8A06AE061537CEF85 /* JumpTypes.h */,
-=======
 				A968639E1AE6FD0D004FE1FE /* WrappedText.cpp */,
 				A968639F1AE6FD0E004FE1FE /* WrappedText.h */,
->>>>>>> 41ebd295
 			);
 			name = source;
 			sourceTree = "<group>";
@@ -1364,7 +1308,6 @@
 				920F40E0ADECA8926F423FDA /* Variant.cpp in Sources */,
 				46A34BE4A0599886221093BA /* PrintData.cpp in Sources */,
 				DAC24E909BF453D18AEE3DA3 /* Logger.cpp in Sources */,
-				666B4194B480CFD364FB3524 /* SpriteParameters.cpp in Sources */,
 				B770487BB26CFD0BFDD89588 /* AlertLabel.cpp in Sources */,
 				1F884DB590D5152608510676 /* ShipJumpNavigation.cpp in Sources */,
 			);
