--- conflicted
+++ resolved
@@ -68,22 +68,16 @@
 			<Add directory="C:/dev64/lib" />
 			<Add directory="C:/Program Files/mingw64/x86_64-w64-mingw32/lib" />
 		</Linker>
-<<<<<<< HEAD
+		<Unit filename="tests/src/helpers/datanode-factory.cpp" />
 		<Unit filename="tests/src/test_Cache.cpp" />
-=======
-		<Unit filename="tests/src/helpers/datanode-factory.cpp" />
->>>>>>> a9a7d641
 		<Unit filename="tests/src/test_conditionSet.cpp" />
 		<Unit filename="tests/src/test_datanode.cpp" />
 		<Unit filename="tests/src/test_main.cpp" />
 		<Unit filename="tests/src/test_point.cpp" />
 		<Unit filename="tests/src/test_random.cpp" />
 		<Unit filename="tests/src/test_set.cpp" />
-<<<<<<< HEAD
+		<Unit filename="tests/src/test_ship.cpp" />
 		<Unit filename="tests/src/text/test_FontUtilities.cpp" />
-=======
-		<Unit filename="tests/src/test_ship.cpp" />
->>>>>>> a9a7d641
 		<Unit filename="tests/src/text/test_alignment.cpp" />
 		<Unit filename="tests/src/text/test_displaytext.cpp" />
 		<Unit filename="tests/src/text/test_format.cpp" />
