Version 0.9.15:
  * Big changes:
    * Completely redid and improved the graphics for all existing stars and added various new star graphics. Also changed the stars for some systems in human space to match what is known about the real star of the same name. (Matteo "Lead" M., @ravenshining)
    * Added almost 20 new missions to the Remnant storyline, following the Remnant as they further investigate the Ember Waste and deal with the troubles that it throws at them. (@Zitchas, @Azure3141, @beccabunny, @JanErikAhrens, jeverett#3344)
  * Bug fixes:
    * Content bugs:
      * Typo fixes. (@Amazinite, @Anarchist2, @Arachi-Lover, @Arrow2thekn33, @dragonmaus, @Galaucus, @McloughlinGuy, @nathan-b, @oo13, @Pointedstick, @quyykk, @roadrunner56, @tehhowch, @Terin, @thomasballinger, @Wedge009, @W1zrad, @Zitchas)
      * Removed a duplicate "landing" tag on a mission. (@shitwolfymakes)
      * Deep merchant fleets no longer have Deep Security names. (@peteryager)
      * Ensured all ship, thumbnail, and outfit sprites have even dimensions to avoid blurriness caused by scaling. (@Anarchist2)
      * Fixed a job with impossible to obtain offer conditions. (@Terin)
      * Fixed a mission that was assigning reputation for a government that no longer exists. (@Amazinite)
      * Fixed a misordered conversation branch in "Remnant: Deep Surveillance" that made part of the conversation unreachable. (@Terin)
      * The luxury accommodations outfit now has a proper plural form. (@quyykk)
      * "Defend New Tibet" now has a fail dialog. (@Terin)
      * Some Coalition missions are no longer offered on stations. (@Arachi-Lover)
    * Engine bugs:
      * Ships that are already being carried are no longer double-counted when calculating the number of available bays. (@benflodge)
      * The destination of an invisible mission is no longer visible when opening the map during a conversation or dialog from the mission. (@Amazinite)
      * Swizzles are now applied to carried ships when they are placed. (@quyykk)
      * Cargo names in the ship info panel are now only capitalized after a space. (@Terin)
      * Fixed the centering of text in the map outfitter panel. (@oo13)
      * Fixed a longstanding bug that prevented carriers from transferring energy and fuel to carried ships. (@vitalchip)
      * Mission NPCs no longer reparent to other NPCs of the same mission that have yet to spawn. (@Amazinite)
      * Fixed a possible segfault caused by disowning a ship without a suitable flagship. (@petervdmeer)
      * The hidden tag on systems can now be properly removed by events. (@Amazinite)
      * Ships with fuel generation now regenerate their fuel when landing on an uninhabited planet. (@quyykk)
      * Outfits with the "atrocity" attribute are now correctly scanned by planets. (@quyykk)
      * A ship variant's hardpoints now get cleared when the ship's outfits are redefined. (@quyykk)
      * Fixed an out-of-bounds access when generating random angles from large inputs. (@quyykk)
      * Fixed commodities being over-sold when making space for a newly accepted mission with cargo. (@DownsB)
      * The game should now properly detect if the computer is compatible with adaptive vsync. (@quyykk)
      * Carried ships no longer update their swizzle when deploying. (@quyykk)
      * Custom swizzles on ships are now properly used when viewing them in the shipyard map. (@quyykk)
  * Game content:
    * New content:
      * Added more spaceport news for Coalition, Hai, human, Remnant, Wanderer, and Quarg planets. (@Anarchist2, @Arachi-Lover, @BlazingDiesel, @jerith, @NRK4, @petervdmeer, @roadrunner56, @tibetiroka)
      * Created two new civilian Coalition outfits: a fuel pod and a power generation outfit that does not rely on solar power. (@Arachi-Lover)
      * Added more civilian hails. (@petervdmeer)
      * The Sol system now contains all nine planets. (@ravenshining)
      * Created a new devastating but risky weapon for Ka'het drones. (@beccabunny)
      * More Remnant bounty hunting jobs to hunt down the new Korath Dredgers. (@arkhne)
      * Added an additional mission after the Eye opens in the Wanderer campaign to explain to the player that they need to wait for the next part of the campaign to start. (@MasterOfGrey, @Terin)
      * Added "spacediving" jobs to human space that can have... unpredictable outcomes. (@petervdmeer)
      * Three new missions in Coalition space exploring Coalition folklore. (@Arachi-Lover)
      * Created a mission in Coalition space involving running into an unlikely character. (@Arachi-Lover)
      * Created a hardpoint sprite for the nuclear missile. (@Amazinite)
      * Added a new person ship. (@Brick63, @Zitchas)
      * Created reverse thruster versions for human ion and plasma engines. (@ravenshining, @Zitchas)
      * Created lighter versions of various human secondary weapons for easier use on smaller ships. (@Pointedstick, @ravenshining, @Zitchas)
      * Added a pirate mission involving a mafia with a penchant for extorting unwilling victims. (@petervdmeer)
      * Added a mission where the player is invited to a Coalition university seminar. (@roadrunner56)
      * Added a mission where the player transports a human to Hai space. (@roadrunner56)
      * Added more civilian and pirate ship names. (@Galaucus, @Pointedstick)
      * Added a short series of missions to the Deep. (@SpearDane)
      * Hai space now contains a series of ancient space stations, some still in use, but some long left dormant, having fulfilled their ancient purpose long ago. (@beccabunny, @MasterOfGrey)
      * Added more Republic ship names. (@Corraban2)
      * Created three low-level bounty jobs for beginner combat pilots. (@samoja12)
      * Created two Wanderer jobs that utilize the brig and luxury accomodations outfits. (@unjown)
      * Added a variety of missions intended to highlight the culture of various regions across the galaxy. (@MasterOfGrey, @Arachi-Lover, @ESCelestia, @Galaucus, @TheMarksman-ES)
      * Added new disabled hails. (@LepRyot)
      * Added a mission where the player has to deal with their repulsor engines failing. (@petervdmeer)
      * Added a mission where the player transports a family from Thrall to Delve. (@Rocketeer456)
      * Added a mission where the player can get involved in a street scam. (@Rocketeer456)
      * Added new "search and rescue" jobs to Remnant space. (@arkhne)
      * Added new author hails. (@pilover100)
      * Added new hails to MCO's person ship. (@MCOfficer)
      * Added a new "Ember Tear" spinal weapon to the Heron person ship. (@Zitchas, X-27#8884)
      * Added over 80 new landscape images, replacing all landscape images that were previously duplicated across multiple planets. (@roadrunner56)
      * Added 25 spare landscape images. (@petervdmeer)
      * The player can now attempt to ask the Unfettered for help with communicating with the Wanderers. (@Anarchist2)
    * Mission changes:
      * Killing both Arfecta that defend the Wanderer planets now causes hostility with the Wanderers upon landing on any of their planets, not just one specific planet. (@Terin)
      * The Deep Archaeology and Unfettered first contact missions now contain branches if the player knows about the Pug or Sheragi respectively before reaching those missions. (@BlazingDiesel)
      * The Remnant now gift a Puffin to the player instead of requiring that the player buy one. (@Zitchas)
      * The Hai first contact mission now describes the wormhole connection to human space in case the player reached the Hai via jump drive. (@Anarchist2)
      * Reordered the Deep: Remnant missions so that further investigation into the Ember Waste doesn't happen until after Deep: Scientist Rescue. (@Amazinite)
      * Removed a stopover location that was optional in a Remnant mission. (@Zitchas)
      * Reworked most pirate jobs to be higher risk but also higher reward. (@Pointedstick)
      * The "Hiding in plain sight" mission now has a deadline. (@Pointedstick, @waterhouse)
      * Changed some missions to take advantage of the new conversation action behavior. (@Amazinite)
      * Greatly reduced the threshold on the raid warning mission for players with high pirate attraction fleets from about 50% to about 14%. (@Amazinite)
      * Ivan in Terminus exploration now gives the player a hint on where to go in order to continue the storyline in the Deep. (@Amazinite)
      * Refit the Cosmic Devil to use less Remnant tech. (@Amazinite)
      * Added additional dialog to "FW Katya 7". (@saraswativ23)
    * Balance:
      * Altered the default equation for when a ship becomes disabled to become continuous. The lowest-hull ships still become disabled at about 45% remaining hull, but the highest-hull ships approach a threshold of 10% hull remaining instead of all ships over 4,500 hull becoming disabled at 15%. This results in most human ships becoming disabled slightly earlier while higher health alien ships become disabled slightly later. (@Ferociousfiend)
      * Buffed the Heavy Shuttle while also increasing its price to make it more of a midpoint between the Shuttle and the Scout or Bounder rather than having a massive price gap between the Shuttle and Heavy Shuttle and the aformentioned ships. (@Zitchas)
      * Buffed the cargo and bunk capacities of civilian Coalition ships to make them more appealing compared to when you're likely to reach them. (@Arachi-Lover)
      * Gave the Sparrow an extra bunk to slightly increase its effectiveness in capturing other interceptors during the early game. (@Terin)
      * Greatly reduced the required crew and bunks on the Rainmaker so that it's no longer tied with the Gunboat as the highest required crew among human light warships, instead having one of the lowest crew requirements. (@Terin)
      * Lowered the offer requirements on more lucrative jobs in human space. (@Terin)
      * Increased the Lampyrid's number of bunks to match the source material. (@Zitchas)
      * Archons now ramp up significantly in strength when threatened. (@Zitchas)
    * Graphics:
      * Created a new planet sprite for Saturn. (@ravenshining)
      * Remodeled all Navy ships. (@JanErikAhrens)
      * Created a new effect for the nuke explosion. (@Karirawri)
      * Remodeled the nuclear missile. (@JanErikAhrens)
      * Remodeled the Raven and Splinter. (@JanErikAhrens)
      * Remodeled the Aerie, Bactrian, and Mule. (@Saugia)
      * Remodeled the jump drive. (@Scrinarii1337)
    * Other:
      * The Pug worlds at the end of the main campaign now appear as uninhabited after the Pug flee before becoming inhabited by humanity. (@Anarchist2)
      * Reworded a technically incorrect news entry. (@Anarchist2)
      * Tweaked the atomic engine sounds to be less harsh on the ear. (@ravenshining)
      * The Emerald Sword and Black Diamond now have set swizzles that don't change with the player's swizzle. (@kestrel1110)
      * Human ship name generation is now weighted so that Three Skeleton Key does not appear on every other pirate ship. (@Amazinite, @Pointedstick)
      * The Star Queen now comes with reverse engines by default and has been given reverse engine flares. (@Zitchas)
      * Tweaked the outfit cargo held by Remnant and Korath fleets in the Ember Waste to make more sense. (@Zitchas)
      * Added ships to Remnant fleets that were missing. (@Zitchas)
      * Poisonwood's spaceport description changes depending on the outcome of certain FW missions. (@Anarchist2)
      * Updated smaller human ships to make use of the new small secondary weapons. (@Zitchas)
      * Tweaked the descriptions on over 100 planets for better readbility. (@skilaa)
      * Added reverse and steering flares to the Lampyrid. (@Zitchas)
      * The Remnant now become hostile when scanned and lose reputation on a completed scan or when a drone is destroyed. (@Zitchas)
      * Standardized the habitable range of all systems given the star of each system. Some systems have had their planets moved around to compensate for this. (@Amazinite)
      * Readded the disables personality to Remnant fleets. (@Zitchas)
      * The Mereti will no longer remain neutral if the player attacks them after they've been made friendly. (@Hurleveur)
  * Game mechanics:
    * New mechanics:
      * Expanded the total number of swizzles from 7 to 27. (@Amazinite)
      * Missions are now capable of fining the player. (@petervdmeer)
      * Weapons can now create "target effects" that appear on ships similar to how jump drive effects appear. (@petervdmeer)
      * Weapon hardpoints can now be drawn under the ship. Turret hardpoints default to being drawn over the ship while gun hardpoints default to being drawn under the ship. (@Amazinite)
      * All secondary weapons will be selected at once after cycling through your flagship's entire list of secondary weapons. Pressing the select secondary weapon key after having all weapons selected will cause no weapons to be selected. (@petervdmeer)
      * Outfit and ship categories can now be customized in the data files, allowing for the creation of new outfit or ship categories, including new categories of carried ships. (@Amazinite, @Hadron1776)
      * Choices of phrases can now have weighted outcomes akin to the weighting of variants in fleets. (@Amazinite)
      * Submunitions can now be created with an "offset" position and "facing" angle relative to the parent projectile. (@petervdmeer, @tehhowch)
      * Created four new damage-over-time types that affect shields, hull, fuel, and heat. (@Amazinite)
      * Randomly spawned fleets are now able to use the derelict personality. (@Terin)
      * Hazards are now capable of originating from objects in a system instead of just the system center. (@quyykk)
      * Sprites can now be drawn at customizable scales. (@Amazinite)
      * Conversations are now able to grant payments, levy fines, trigger events, write log entries, gift outfits and ships, and more through conversation action nodes. (@Amazinite, @tehhowch)
      * Custom text substitutions can now be created globally or within the scope of a single mission. (@Amazinite)
      * Governments are now able have their reputation impacted by scanning their ships. (@Hurleveur)
      * Ships can be given a "crew equivalent" attribute that counts torward the reputation hit for interacting with a ship but doesn't contribute to boarding. (@Hurleveur)
      * Governments are now able to be provoked by starting a scan on their ships. (@quyykk)
      * Missions can now grant and require maps, discovering systems for the player and requiring that nearby systems be discovered. (@LukeMarlin)
      * Added new attributes "operating income" and "income" that grant credits to the player each day. (@petervdmeer)
    * Mechanic changes:
      * "hit effect" behavior for hazards has been replaced with "target effect". (@petervdmeer)
      * Committing an atrocity now only affects the reputation of governments friendly to the government that the atrocity was committed against. (@Amazinite)
      * Flotsams dumped by a certain government will no longer be picked up by ships of the same government. This prevents merchants from picking up cargo dumped by other merchants that was intended to distract pirates. The player's government is exempt from this change. (@petervdmeer)
      * The data syntax for requiring a license on a ship or outfit now accepts one-line specifications. (@tehhowch)
      * Some heat is now removed when firing ammunition with mass. (@tehhowch)
      * Updated collision mask generation to allow for ships to contain holes or disjointed regions. (@flaviojs, @tehhowch)
      * Bribing a government now breaks all projectile collision between you and the government you bribed, preventing accidentally becoming hostile again just after bribing. (@Amazinite, @tehhowch)
      * Systems can now define multiple asteroid belts. Asteroid belts can be given weights that determine the likelihood of asteroids appearing in that belt. (@Amazinite)
      * Whether an outfit is determined to have been mined from an asteroid is now handled by a positive "minable" attribute instead of being assumed from a negative "installable" attribute. (@Terin)
      * Jobs that have been offered but not yet accepted can no longer be accepted if all of the job's requirements are no longer met (e.g. have the proper outfit(s) installed, have enough credits for any negative payment), instead of only checking for cargo and passenger space. (@quyykk)
  * User interface:
    * Pilot playtime is now visible in the player info panel. (@Terin)
    * The map is now able to be opened when at the end of a conversation. (@Amazinite)
    * The player info panel now displays the current amount of combat experience and the amount of experience needed to reach the next level instead of just displaying the current level. (@Terin)
    * If moving at a high speed, hitting the landing key while over an uninhabited planet will no longer attempt to land on the uninhabited planet. (@Terin)
    * Available jobs on the jobs board are now sorted alphabetically. (@quyykk)
    * Improved keyboard-triggered scrolling in shops to prevent the shop from flickering when first selecting an item with the keyboard. (@quyykk, @tehhowch)
    * Critical messages such as mission failure are now highlighted in red to make them easier to spot. (@salqadri)
    * The bank will now allow commas in player-entered input when applying for loans or paying off debts. (@thomasballinger)
    * Pirate raid alert messages are now considered critical messages that get highlighted. (@Terin)
    * Commodities in the plundering panel now display their unit mass. (@jostephd)
    * The map now indicates systems that have outfits stored on planets.
    * Ship and outfit stats now display 0 to 2 decimal places instead of only ever showing up to 1 decimal place. (@Rakete1111, @tehhowch)
    * The background haze on the main menu now fades to match the haze of the player's system in the loaded save instead of instantly transitioning. (@pakyinwww)
    * Tab can now be used to swap the focus between the main and side shop panels. (@Terin)
    * Wormholes without a sprite no longer draw a wormhole link arrow on the map. (@quyykk)
    * Outfits that are considered an atrocity to have now display that fact in the outfitter as a boolean attribute instead of a value. (@Terin)
    * The background haze and stars are now slightly parallax to the foreground. This can be disabled in the preferences panel. (@Terin)
    * Conversation choices are now highlighted when hovering over them with the mouse. (@quyykk)
    * Added support for "line" elements in user-declared interfaces. (@quyykk)
    * Outfits are now grouped by category when scanning a ship. (@jostephd)
    * Players must now type the name of the pilot when attempting to delete a save. (@quyykk)
    * Non-mission dialog can now be closed with the escape key. (@quyykk)
    * Readded the D key as a shortcut for deleting a pilot. (@quyykk)
  * Under the hood:
    * Unified the code for damage dealt to ships by hazards and projectiles. (@petervdmeer)
    * Updated the Code::Blocks URL in the README files to use https. (@TotalCaesar659)
    * Improved handling when image buffer allocation fails. (@tehhowch)
    * Simplified move-ctor and assignment operator for the File class. (@tehhowch)
    * Moved the Windows UTF16-UTF8 conversion helpers to the text/utf8 class. (@tehhowch)
    * Avoided undefined behavior of comparing iterators from separate containers. (@oo13)
    * The importance of a message must now be explicitly defined. (@salqadri)
    * Updated the libraries and added SDL integration for the MacOS builds. (@EricFromCanada)
    * UUIDs are now generated for ships, NPCs, and missions. (@NomadicVolcano, @tehhowch)
    * The swizzle is now reset before detaching the OpenGL program in SpriteShader. (@thomasballinger)
    * Images are now read in RGBA textures instead of BGRA to improve portability. (@janisozaur, @thomasballinger)
    * Made graphics shaders compliant with OpenGL ES. (@janisozaur, @thomasballinger)
    * Added Windows UUID library to the Code::Blocks project files. (@Amacita)
    * Ensure windows.h is included under strict mode. (@tehhowch)
    * Replaced modulo reduction with integer multiplication for generating random numbers. (@SubstandardZeal)
    * A warning is now thrown when collision mask generation fails. (@tehhowch)
    * Fixed a dependency installation step. (@tehhowch)
    * Added a diagnostic message for incorrectly sized frames. (@tehhowch)
    * Only attempt to read image paths that were explicitly discovered while loading. (@tehhowch)
    * A warning is now thrown for missing sounds. (@quyykk)
    * Added noexcept to Angle constructors. (@quyykk)
    * Restore support for spaces in the filesystem path for MacOS builds. (@thomasballinger)
    * A warning is now thrown for sprites with uneven dimensions that may result in blurriness when rendered. (@tehhowch)
    * A warning is now thrown for undefined hazards. (@quyykk)
    * Files and directories are now guaranteed to be loaded in alphabetical order. (@quyykk)
    * Renamed "transport missions.txt" to "human missions.txt" to match the naming scheme from other folders. (@Amazinite)
    * WeightedLists can now be erased from. (@Amazinite)
    * Added updated build instructions to the readme. (@Terin)
    * The "lost" tutorial messages now use the same DoHelp method as other tutorial messages. (@thomasballinger)
    * Standardized map data. (@Amazinite)
    * Replace some unnecessary shared_ptrs with regular pointers to improve performance. (@quyykk)
    * Added Eclipse IDE files to the .gitignore. (@a-random-lemurian)
    * A warning is now printed to errors.txt if audio failed to initialize. (@quyykk)
    * Data is now loaded in a separate thread in parallel with image and sound loading, improving loading times. (@quyykk, @petervdmeer, @tehhowch)
    * Removed trailing spaces from empty lines in the codebase. (@tehhowch)
    * Filesystem knowledge is not only initialized when needed. (@tehhowch)
    * Improved standardization of print traces. (@tehhowch)
    * Moved some substitution code to PlayerInfo. (@petervdmeer)
    * The list of equipped weapons on a ship is now generated on demand. (@petervdmeer)
    * Remove iCCP chunk from some images. (@quyykk)
    * Removed the apostrophe from Ka'het folder and file names. (@Zitchas)
    * Alphabetized and sorted some human hails into subphrases. (@a-random-lemurian, @LepRyot)
    * Missions with the "landing" and "minor" tags are no longer warned about. (@Amazinite)
  * CI/CD and development environment:
    * Added unit tests for the Account class. (@petervdmeer)
    * Removed Ubuntu-16.04 from the CICD pipeline. (@tehhowch)
    * Added support for additional integration test actions. (@petervdmeer, @tehhowch, @Terin)
    * Upgraded catch from 2.13.3 to 2.13.8. (@tehhowch)
    * Use approximate matcher instead of direct double equality for testing of text parsing. (@tehhowch)
    * Added unit tests for Format. (@tehhowch)
    * Removed the 60hz speed lock on the game during integration testing. (@petervdmeer)
    * Allow test framework to send SDL events to the game loop. (@petervdmeer)
    * Removed Runtime Type Information from code and compilation and forbid its use. (@petervdmeer)
    * Updated SCons version to 4.2.0 and cache scons locally. (@tehhowch)
    * Support reading additional command from text nodes for automated testing. (@petervdmeer)
    * Tests now print flagship and escort info upon failure. (@petervdmeer)
    * Removed Panel dependencies from Test.cpp / Test.h. (@petervdmeer)
    * Added a spellchecking CI with codespell. (@quyykk)
    * Adjusted the test dates on certain test data to avoid test failure. (@Terin)
    * Warnings compile to errors only for release builds. (@quyykk)
    * Deduplicated parts of the CICD pipeline. (@tehhowch)
    * Builds now use SCons 4.2.0 or newer on all Linux platforms. (@tehhowch)
    * Integration Tests now print out a call-stack for failing. (@petervdmeer)
    * Added a generic landing test. (@petervdmeer)
    * Combined testToRun and stepToRun into single callstack variable. (petervdmeer)
    * A "compilation database" is emitted when building the default target. (@quyykk)
    * Added tests for comparators. (@jostephd)

Version 0.9.14:
  * Bug fixes:
    * Content bugs:
      * Typo fixes. (@alextd, @Amazinite, @Anarchist2, @AraCaputDraco, @Arachi-Lover, @Corraban2, @dazuma, @EjoThims, @InfiniteDonuts, @infinitewarp, @jarekchr, @Jugosloven1612, @McloughlinGuy, @MCOfficer, @Ornok, @petervdmeer, @tehhowch, @Terin, @Zitchas)
      * "Remnant: Deep Surveillance" will now offer, as typos in the offer conditions were preventing it from offering. (@alextd, @Amazinite)
      * "Deep: Remnant 3" now properly offers on landing instead of requiring you to visit the spaceport with no direction. (@Amazinite)
      * The Dropship is now sold in Navy Basics shipyards, whereas before it was sold nowhere. (@Amazinite)
      * "Wanderers: Mentors 2" now has an on visit dialog. (@Amazinite)
      * "Strider 1" now sends you to Allhome for the next mission instead of the spaceport, as the next mission in the string wasn't offering before. (@Amazinite)
      * "FW Pug 4", "Nanachi 3", and "Nanachi 4" now mention both possible missing objectives when you visit the mission destination. (@Amazinite)
      * The reverse thrust heat of the Smelter-Class Thruster is no longer the same as the smaller Crucible-Class Thruster. (@Zitchas)
      * "Remnant: Cognizance 4" and "Remnant: Cognizance 16" no longer spoil the objective location for the player when you're suppose to go looking for them. (@Amazinite)
      * The fighters that spawn alongside the Michael Zahniser person ship can no longer be disabled. (@Anarchist2)
    * Engine bugs:
      * Invalid planets are now filtered when iterating over a system's objects, preventing pathfinding from trying to use wormholes that no longer exist. (@tehhowch)
      * Firing ionization/disruption/slowing on weapons no longer allows status effects to drop below zero, which could potentially cause a crash. (@Ferociousfeind)
      * Ships can no longer have a drag of 0, which could have caused divide-by-zero errors. (@tehhowch)
      * Active cooling now requires the ship to have positive energy. (@10010101001)
      * The acceleration and turn values displayed in the ship info panel while in flight are now accurate to their actual values, no longer counting cargo as twice as heavy as it is. (@Amazinite)
  * Game content:
    * New content:
      * The Heliarch Interdictor now has a Scrappy variant like other Heliarch ships. (@Arachi-Lover)
      * The Pug Gridfire, Gatling Gun, and minable asteroid explosions now have unique sounds, whereas previously they had reused sounds or none at all. (@Floppa-Priest)
      * Quarg planets now all have regional attributes describing where in the galaxy they're located for use by missions and jobs. (@Amazinite)
      * Added a new human ship, the Container Transport. For now, this ship has identical stats to the Bulk Freighter, but the two ships will be differentiated from one another next update. (@ravenshining)
    * Mission changes:
      * Changed the Saryd couple's budget to something more sensible. (@jerith)
      * Made it clear in "Remnant: Electron Beam" that you are to return with two electron beams. (@AraCaputDraco)
      * Improved some of the wording in "Remnant: Expanded Horizons Storms 1". (@Zitchas)
      * "Remnant: Face to Maw" no longer offers while you are in the middle of the "Cognizance" string of missions. (@Amazinite, @Ornok)
      * "Remnant: Cognizance 4" no longer uses mission failure to determine player choice, which led to confusion when the mission failed message appeared after making an acceptable choice. (@Amazinite)
      * The mission "Wanderers: Hai Diplomat" can now be offered on Mirrorlake. (@Ornok)
      * Improved some of the wording in "Lagrange Ring: Cargo". (@Arachi-Lover)
      * Lowered the chances of an alien baby crawling into your cargo hold. Safety measured have been put into place to ensure that this happens far less often. (@Amazinite)
      * The James tutorial missions can now be continued if the player returns to the first mission after obtaining a ship that isn't in one of the starter categories. (@Zitchas)
<<<<<<< HEAD
      * Tweaked the Telis and Vareti engines to maintain a better upgrade progression. (@DeBlister)
=======
    * Balance:
      * Tweaked the Telis and Vareti engines to maintain a better upgrade progression. (@DeBlister)
    * Graphics:
      * Updated the Bulk Freighter sprite to have a hardpoint layout matching pre-v0.9.13 Bulk Freighters for save compatibility. (@ravenshining)
    * Other:
      * The Unfettered now have their own outfitter and shipyard, preventing new Hai technology from being sold by the Unfettered. (@Amazinite)
      * The Independent government will now always be friendly after it is introduced in the Free Worlds campaign. (@Amazinite)
      * Removed part of a logbook entry that said that the Quarg claimed that the Pug could defeat the Drak, which they never did. (@Arachi-Lover)
      * The highest rank of Heliarch has been changed from "elder" to "consul" to avoid having multiple alien factions use the "elder" title. (@Arachi-Lover)
>>>>>>> ea1dacf3
  * Game mechanics:
    * Disabled ships that are captured or assisted will now repair to slightly higher than the bare minimum hull necessary. (@Amazinite)
    * Invalid fleet variants are now removed from fleets, preventing plugins with improper data from blocking the offering of missions that spawn fleets. (@tehhowch)
  * User interface:
    * The "interrupt fast-forward" setting now defaults to off instead of on. (@Terin)
    * Fixed a misaligned UI element in the map panel. (@Terin)
    * Messages about low crew ships are no longer considered "important," meaning they will no longer be pushed to the bottom of the message list every time they trigger and drown out other messages. (@ravenshining)
  * Under the hood:
    * Combined checking if a stellar object has a planet and if that planet is valid into a single method. (@tehhowch)
    * Having multiple missing frames for a sprite are now logged to the error file on a single line instead of generating a new line for each missing frame. (@ashdnazg, @tehhowch)
    * The Barb (Proton) variant definition now uses "add attribute" instead of completely redefining the base ship. (@Amazinite)
    * The heat and energy table values for ship info have been broken out into their own variables for easier handling. (@jostephd)
    * Missions that fail to instantiate will now report to the error file why they failed. (@tehhowch)
    * Missions that mix the "minor" or "priority" tags with the "landing" tag will now produce a warning to the error file, as "landing" takes precedence over the former two tags. (@Amazinite)
    * Fixed a rare crash that could happen when printing errors, if the error file could not be opened. (@tehhowch)
    * Updated the build process for Steam Linux to avoid statically linking in the C++ standard library. (@tehhowch)
    * Updated the Scons build process to remove the need for both ar and ranlib programs to be LTO-aware. (@tehhowch)
    * Slightly reduced memory usage associated with in-memory game data while loading. (@tehhowch)
    * Enabled C++ "move" semantics for several core data structures. (@tehhowch)

Version 0.9.13:
  * Breaking changes:
    * Starting conditions defined by plugins no longer automatically override the game's default start. (@FranchuFranchu, @tehhowch)
  * Big changes:
    * Added over 30 new spaceport missions to Coalition space. (@Arachi-Lover)
    * Added over 25 new missions to Remnant space, as well as a new region of the Ember Waste. (@Zitchas)
    * Added 15 new archaeology missions with Albert Foster to investigate the Sheragi ruins, including the discovery of ancient Sheragi technology. (@Karirawri)
    * The Ember Waste has become a more hostile place with the introduction of system hazards. Be prepared the next time you visit. (@Zitchas)
    * Outfits can now be stored on planets by pressing U or R on installed or in-cargo outfits in the outfitter. (@petervdmeer)
    * Completely redid and improved the graphics for most human outfit images. (@beccabunny)
    * Added a "New Pilot" scenario picker, allowing players to choose between game and plugin starts. (@FranchuFranchu, @tehhowch)
  * Bug fixes:
    * Content bugs:
      * Typo fixes. (@Amazinite, @Anarchist2, @Arachi-Lover, @arkhne, @beccabunny, @Darcman99, @FixItYondu, @Galaucus, @infinitewarp, @MCOfficer, @michel-slm, @pega3, @Rakete1111, @roadrunner56, @tatami4, @tehhowch, @Terin, @thebigh2014, @Thunderforge, @tux2603, @W1zrad, @waterhouse, @Zitchas)
      * The Subsidurial person ship can now appear in uninhabited systems as intended. (@Zitchas, @Terin)
      * "Deep Mystery Cube [3]" no longer offers on stations. (@Anarchist2)
      * Corrected the hull mass of the Faes'mar. (@Amazinite)
      * Tinker's tribute is now properly restored after the main plot. (@Zitchas)
      * "FW Pug 3" now requires that the previous mission be completed before offering. (@Amazinite)
      * "There Might Be Riots part 3A" no longer offers on pirate worlds. (@Amazinite)
      * The event "fw reconciliation break" now properly triggers when the related mission is completed instead of offered. (@Amazinite)
      * The dimensions of the large Pug explosion 3 and 4 sprites now match the other large explosion sprites. (@Amazinite)
      * The Stack Core side plot mission now fails after the Pug invasion starts if the player still has it active. (@Anarchist2)
      * Fixed conversation branch conditions in Remnant missions. (@Ornok)
      * Cleaned up the edges of UI and haze images. (@Terin)
      * The EMP ammo storage outfit will now sell any excess ammo when uninstalled. (@Anarchist2)
      * Destroying the asteroid during Terraforming Rand now causes the mission to fail. (@Anarchist2)
      * Large Coalition engine flares are now better centered in the image. (@Arachi-Lover)
      * The FW epilogue missions are no longer marked as minor. (@Anarchist2)
      * The Core Blockade mission now gives clearance to land on the pirate planet destination. (@Amazinite)
      * The Remembrance Day jobs now properly have a deadline. (@Amazinite)
      * Shortened the descriptions of some jobs as to not overflow the UI. (@Amazinite)
      * Added missing "variant" keyword to NPC fleets in several Wanderer missions. (@tehhowch)
      * Remnant "tech retrieval" missions have more appropriate destinations. (@jerith)
    * Engine bugs:
      * Missions with illegal cargo that fail when scanned can no longer be scanned again before landing. (@Amazinite)
      * The outfitter will no longer allow purchasing licensed outfits under certain circumstances where the player didn't have a license. (@Rakete1111)
      * Planets without a spaceport but with a jobs board will no longer skip generating jobs. (@Amazinite)
      * Ships will no longer attempt to route through undefined systems. (@Elorram)
      * Infinitely nested submunitions will no longer crash the game. (@Rakete1111)
      * Fixed a potential divide-by-zero error. (@tehhowch)
      * Escorts will now properly obey the hold command when they are already moving to hold position. (@petervdmeer)
      * Fixed a potential null pointer exception. (@petervdmeer)
      * News with no message will no longer be chosen. (@tehhowch)
      * Fixed a potential floating point exception related to mortgages created through save editing. (@tehhowch)
      * Fixed a segfault that involved the player rapidly cycling through ships in the info panel while moving the mouse. (@tehhowch)
      * Unvisited systems that are selected on the map in the outfitter/shipyard key no longer display whether they have an outfitter/shipyard. (@tehhowch)
      * Prevented factions that didn't share a language with the player from sending hails. (@Amazinite)
      * The motion blur effect no longer persists if the player's flagship is destroyed while in motion. (@bobrobbow)
      * Ships will now save various non-numerical attributes that they previously did not. (@Amazinite)
      * Destroyed ships can no longer be selected after the player has died. (@bobrobbow)
      * Disabling your own escorts no longer increases your combat rating. (@tehhowch)
      * Disabled ships will now experience the effects of ionization. (@Amazinite)
      * Ships will no longer attempt to land on planets without a sprite. (@bobrobbow)
      * Missions now ensure that the defer action can be done before offering. (@Amazinite)
      * Player conditions are now properly updated when failing or aborting a mission when the fail action can not be done. (@Amazinite)
      * Ships will now check if they are overheated after taking damage, preventing overheated ships from healing for a frame after taking damage. (@Amazinite)
      * The gather escort command will now work if all escorts are out of the player's system. (@petervdmeer)
      * Ships with reverse thrusters no longer struggle to land. (@Terin, @Vitalchip)
      * The planet panel will no longer become blank when departure requires confirmation. (@tatami4)
      * Planets are now written to the save file using their true name instead of their display name. (@tehhowch)
      * An error is now produced when improperly granting a ship in a start condition. (@tehhowch)
      * The "battery only" warning in the outfitter now takes fuel energy into account. (@Amazinite)
      * All flagship commands and the hailing command are now ignored while in the process of landing or departing from a planet. (@tatami4)
      * Ships no longer preserve inaccessible jump targets when loading the game. (@tehhowch)
      * Reduced likelihood of integer overflow when selling commodities. (@tehhowch)
      * Fixed a divide-by-zero error when a fleet contains no variant definitions. (@tehhowch)
  * Game content:
    * New content:
      * New missions:
        * New missions offered by the Quarg. (@Arachi-Lover)
        * Created two short spaceport missions in human space. (@Naminson)
        * Created a difficult combat mission only available to early pilots. (@Anarchist2)
        * The player will now be warned when their combat rating is high enough that Marauder Hunted fleets will start showing up. (@Amazinite)
        * Created jobs and missions available on Kor Efreti worlds. (@W1zrad)
        * Created new bounty hunting jobs to track down disguised ships. (@Anarchist2)
        * Added a new string of missions during the start of the Wanderer campaign that leads to a sideplot to help the Hai build a new ship. (@Amazinite, @Arachi-Lover, @beccabunny, @LocalGod79, @Zitchas)
        * Created an epilogue mission for Barmy Edward. (@beccabunny, @Darcman99)
        * Created a mission where you can inform the Remnant about the research that the Deep are doing on the Ember Waste. (@Amazinite, @Zitchas)
        * The player will now be warned the first time their pirate attraction is greater than 50%. (@Amazinite)
        * Added a boarding mission about a secret slave ship (@Pointedstick, @oo13)
      * New outfits and ships:
        * Created an ammo storage outfit for Finisher torpedoes. (@Arachi-Lover)
        * Ka'het ships now have power generation and storage outfits. (@beccabunny)
        * The Navy now has a unique logistics vessel, the Auxiliary, along with a new fighter, the Dropship. (@Brick63)
        * Added a new Remnant ship, the Peregrine. (@beccabunny, @Zitchas)
        * Created an ammo storage outfit for EMP torpedoes. (@Anarchist2)
        * Ka'het ships now have engine outfits. (@beccabunny, @Karirawri, @TheronEpic)
        * Created six new Heliarch ships. (@Arachi-Lover)
        * Added a new Ka'het ship with a unique superweapon and other new outfits. (@beccabunny, @Karirawri)
        * Added a new Korath Exiles ship, the Dredger, intended to replace the World-Ship in combat missions that need a stronger Korath ship. (@beccabunny, @NomadicVolcano, @Zitchas)
      * Other new content:
        * The Penguin now uses the new engine flare mechanics. (@Zitchas)
        * Added new civilian hails. (@Anarchist2, @Naminson, @petervdmeer)
        * New logs for various characters, factions, and plot points. (@MasterOfGrey, @pega3)
        * Added a new Builder station to the Graveyard. (@beccabunny)
        * Wrote more news messages for human space and beyond. (@Amazinite, @Anarchist2, @Arachi-Lover, @Galaucus, @NRK4, @petervdmeer, @Plip-Plop, @Pointedstick, Swiren#8879, @W1zrad, @WarlordMike, @Zitchas)
        * Wrote friendly and hostile hails for the Remnant. (@temtemy)
        * The Archon now has a ship description. (@Zitchas)
        * Added three new person ships. (@beccabunny, @Brick63, @MCOfficer, @Zitchas)
        * Quarg outfits now have placeholder descriptions. (@Amazinite)
        * Planets in the Graveyard region now gain expanded descriptions after you learn more about the region. (@beccabunny)
        * Added system attributes to various system for use in missions. (@Galaucus)
        * Expanded the list of potential Heliarch ship names. (@Arachi-Lover)
        * Scouts will now actually spawn in merchant fleets. (@ScruffyKitty)
        * Added various new help messages describing hidden features. (@Terin)
        * The supermassive black hole in Sagittarius A* now pulls in ships that get too close. (@Zitchas)
        * Wrote a description for the vanilla start of the game for the new start scenario picker. (@Amazinite)
    * Mission changes:
      * "FW Hope Recon 1C" now refers to the proper number of crew on a Gunboat. (@beccabunny)
      * Rewrote some of the conversation for "Wanderers: Defend Vara Ke'sok Hint". (@Anarchist2)
      * If the player has forgotten, the Remnant outfitter asking for Hai keystones will now explain how to purchase outfits into cargo. (@Zitchas)
      * Corrected the on visit dialog for some missions that had multiple objectives to now refer to all possible missing objectives. (@W1zrad)
      * Planets that are being actively evacuated during the Wanderer campaign will no longer have jobs as their source or destination. (@Amazinite)
      * Log entries for Chilia now come in a fixed order. (@Zitchas)
      * The first contact missions for the Hai and Unfettered now change depending on the order in which they are done. (@Amazinite, @arkhne)
      * Reworded the Sestor search hint conversation to make more sense if offered on Farpoint. (@Amazinite)
      * The Kestrel mission now shows the ship's thumbnail during the conversation instead of its sprite. (@Anarchist2)
      * Updated various missions to make use of the new "on abort" behavior. (@petervdmeer)
      * The Marauder Hunted mission has been changed to now scale with the player's fleet strength. (@Amazinite)
      * During the "Deep: Remnant" mission string, it is now optional whether you reveal the existence of the Remnant to the Deep. (@Amazinite, @Zitchas)
      * The player now saves the cultural data from Alexandria, allowing missions to be skipped that need it instead of having the player fly to Alexandria again. (@Amazinite)
      * The mystery cube jobs will now hint that you are being followed by bounty hunters when you accept it. (@jmathes)
    * Balance:
      * Buffed the Heliarch reactors and Coalition engines. (@Arachi-Lover)
      * Buffed the Drak Draining Field and Antimatter Cannon. (@Zitchas)
      * Gave the Kestrel two fighter bays. (@Zitchas)
      * Increased the heat dissipation on the Kestrel (More Shields) to strengthen it against heat damage. (@finite-galaxy)
      * The Ka'het Annihilator Turret now fires two projectiles at once instead of one projectile that deals double damage. (@Amazinite)
      * Heliarch ships now ignore a small percentage of incoming ion damage. (@Arachi-Lover)
      * Increased the crew strength of the Alpha government. (@Zitchas)
      * Slightly buffed the cooling ability of Thermoelectric Coolers. (@Zitchas)
      * Changed the outfits on the stock Aphid as to nearly cut its cost in half. (@Terin)
      * Some Remnant outfits now come with ion resistance to help against the Ember Waste's new ion storms. (@Zitchas)
      * Gave Remnant thrusters built-in reverse thrust and slight slowing resistance on all their engines to make them stick out more. (@Zitchas)
      * Reduced the number of missile-equipped ships in one of the small pirate fleet variants. (@Terin)
      * The Puffin's Quantum Key Stone is now integrated into the hull to prevent access to stone before the player has a license for them. (@Zitchas)
      * Human missiles were updated to reflect changes to missile tracking behavior. (@Pointedstick)
    * Graphics:
      * "Mouthparts?" now has a sprite. (@beccabunny)
      * Added a scene image to the on enter conversation in the Graveyard. (@beccabunny)
      * Created a black hole scene image used in a new Remnant mission. (@wrzlprnft)
      * Created a new jump drive sound and visual effect to be used at a later date. (@Kryes-Omega)
      * The background haze now changes in intensity according to where you are in the galaxy. (@ravenshining)
      * Created graphics for hot Jupiter planet sprites. (@beccabunny)
      * Reworked the graphics of some Remnant ship thumbnails to better match the ship sprite. (@beccabunny)
      * Reworked the graphics of Tarazed ships. (@Anarchist2)
      * Reworked the graphics of Ka'het ships. (@beccabunny)
      * Reworked the graphics of Syndicated Shipyards ships. (@beccabunny)
      * Reworked the graphics of the Korath Raider. (@ravenshining, @Red-57)
      * Reworked the graphics of some Korath outfit images. (@beccabunny)
      * Replaced the 2D assets of the void sprite images with 3D models, and update associated images. (@beccabunny)
    * Other:
      * Renamed the Gascraft to the Puffin so that all Remnant ships are named after birds. (@Zitchas)
      * Removed the Quarg ringworld from the Graveyard. (@Arachi-Lover)
      * The phrase "plural nouns" now includes the contents of "gender-neutral titles" for ship names. (@SubstandardZeal)
      * Added system attributes to the Ember Waste and related systems to be used by jobs. (@Zitchas)
      * Updated the description of the Militia License to better match the decsription of other licenses. (@Anarchist2)
      * News portraits have been removed in response to feedback. (@Amazinite)
      * All Remnant ships now come equipped with key stones. (@Zitchas)
      * Updated the description of the Pilot's License to reflect current lore and updated the silhouette of the Argosy to use the newer model. (@Anarchist2)
      * Renamed the Membulem system to Meblumem to match the name of the inhabited planet within it. (@arkne)
      * Local God's gridfires will no longer accidentally kill him. (@ravenshining)
      * Coalition space now sells fuel pods and bunk rooms. (@Terin)
      * Prevented various governments from being able to fine or be bribed by the player. (@petervdmeer)
      * Standardized capitalization of certain terms. (@Amazinite)
      * Replaced some remaining imperial measurements with metric ones. (@prophile)
      * The starting frame of a void sprite is now randomized. (@Zitchas)
  * Game mechanics:
    * New weapon and outfit attributes:
      * Weapon attributes to override the range and velocity values used by the AI to determine where to aim and when to fire. (@Amazinite)
      * Multiplier attributes for various shield and hull-related attributes. (@Amazinite)
      * "Protection" attributes that reduce the effect of incoming damage types. (@Amazinite)
      * A resistance attribute for piercing that subtracts from the piercing of incoming projectiles. (@Amazinite)
      * The sound and visual effects of hyperdrives and jump drives can now be customized. (@Amazinite)
      * A "parallel" keyword for gun hardpoints and weapons that changes aiming behavior. (@petervdmeer)
      * Attributes that can alter the point at which a ship becomes disabled. (@Amazinite)
      * Attributes that allow a projectile to lose (or gain) damage over range. (@Amazinite)
      * An attribute that allows the customization of how far a jump drive can travel. (@Amazinite)
      * Energy, fuel, and heat attributes for disruption, ion, and slowing resitance. (@Amazinite)
      * Attributes that allow for shield and hull repair to be delayed after taking damage. (@Amazinite)
      * A "gravitational" weapon tag that causes all hit force to deal the same push regardless of the mass of the impacted ship. (@Amazinite)
      * "Relative" damage types that deal damage as some percentage of the target's stats. (@Amazinite)
    * New ship mechanics:
      * Ships can have engine flares for reverse and steering engines. (@Amazinite)
      * Engine flares on ships can now be given arbitrary facing angles. (@Amazinite)
      * Fighter and drone bays on ships can now be given arbitrary facing angles. (@petervdmeer)
      * Gun ports on ships can now be given arbitrary facing angles. (@petervdmeer)
    * New mission mechanics:
      * Mission NPCs can now be spawned or despawned based on the player's conditions. (@Amazinite, @tehhowch)
      * Missions are now capable of gifting ships to the player. (@Fzzr, @Gods-Righthand, @NomadicVolcano)
      * Aborting and failing a mission are now separate mission actions. (@Amazinite)
      * Two new NPC mission objectives to capture or provoke an NPC. (@Amazinite)
      * Created a mission action that can be triggered after all waypoints are visited. (@Amazinite)
    * Other new mechanics:
      * Effects can now have a random lifetime. (@Amazinite)
      * Spaceport news can now be triggered based on the player's conditions. (@Amazinite)
      * Systems are now able to generate hazards, "space weather" that can affect any ships in the system. (@Amazinite)
      * Escorts can now be commanded to move to other systems by using the galaxy map. This must be opted into via the "System map sends move orders" preference. (@tehhowch)
      * Systems can change the range at which ships enter the system, with potentially different ranges for hyperdrive and jump drive travel. (@petervdmeer)
      * Playtime is now tracked for each pilot save. (@Terin)
      * Systems can now be hidden from view unless they are linked to a visited system. (@Amazinite)
    * Changed mechanics:
      * Certain attributes are now capable of being made negative in the outfitter. For example, shield energy is now allowed to be negative, resulting in shield generation also creating energy. (@Amazinite)
      * Fines for illegal mission cargo are now added together instead of only the worst being applied. (@Amazinite)
      * Escorts of a person ship can now have names that do not match the person ship. (@tehhowch)
      * Fighters and drones can now be deployed and recalled individually. (@petervdmeer)
      * Missions can now randomly pick uninhabited planets for stopovers, as well as randomly pick uninhabited planets for destinations if explicitly provided in a list of planet names. (@tehhowch)
      * Hardpoint sprites are now drawn on the player's flagship when cloaked. (@tehhowch)
      * The player's ship will no longer auto-fire on previously boarded ships. (@petervdmeer)
      * Improved the AI's usage of afterburners and reverse thrusters. (@Rakete1111)
      * The visited planets map key now includes uninhabited systems with landable planets. (@Amazinite)
      * The player is now capable of piloting fighters and drones. (@Amazinite)
      * The player's cargo space is now ignored in the outfitter when uninstalling outfits. (@Sandwichs-del)
      * Ships with a low amount of cargo no longer count as repulsive toward pirate raids. (@wjbotham)
      * Heat can now be used as a resource for shield and hull repairs. (@Amazinite)
      * Escorts will now follow their parent to landing instead of racing ahead of it. (@petervdmeer)
      * Pirate deterrence takes relative shield and hull damage into account by scaling relative to the ship with the weapons. (@Terin)
      * Ships with both the disables and plunders personalities will no longer destroy ships that have been plundered. (@tatami4)
      * Ships with the plunders personality will now always aim to destroy ships they plundered. (@tatami4)
      * Greatly increased the lifetime of flotsam by at least 10x and added drag so they slow down over time. (@Amazinite)
      * Modify missile tracking calculations to improve usefulness of radar jammers and heat reduction. (@Pointedstick)
  * User interface:
    * The outfitter help now explains how to buy outfits into cargo. (@Zitchas)
    * Fast-forward will now be turned off if the player is not in flight, such as when landing or boarding a ship. (@petervdmeer)
    * The fast-forward interrupt can be turned off in preferences. (@Amazinite)
    * Added a preference to change the graphics of the player's ship outlines in the shipyard/outfitter. (@Amazinite)
    * Simply clicking on a player ship in the player info planel or shop panel doesn't create an overlay for the ship's name or sprite/outline. (@tehhowch)
    * Holding Control when clicking a system on the map now doesn't set a travel plan. (@Terin)
    * Renaming a ship or save file will now prefill the UI with the existing name instead of starting blank. (@jostephd)
    * Added a confirmation when overwriting a save snapshot. (@tehhowch)
    * Information for a selected outfit or ship in the shop panel now appears in a separate details column instead of being drawn under the selected item. (@ThrosturX)
    * Pressing D at the end of a conversation now ends it. (@Terin)
    * Disabled ships are now colored orange in the player info panel instead of disabled and destroyed ships both being red. (@Terin)
    * Added a "Find" button to the map. (@Terin)
    * The min and max zoom levels on the map can now be customized in the interface file. (@thebigh2014)
    * The vsync setting can now be changed in the preferences. (@tehhowch)
    * Text truncating is now used more widely for shortening long text. (@oo13, @tehhowch)
    * A warning dialog will appear when attempting to change the vsync setting fails. (@tatami4)
    * The main view, map, hiring, and trading panels are now capable of using the numpad + and - keys for zooming in/out, hiring/firing crew, or buying/selling goods. (@tatami4)
    * The list of pilot snapshots now resets to the top when switching between pilots. (@Terin)
    * Clicking on empty space now deselects the player's current ship or asteroid target. (@ChamEV, @tatami4)
    * Conflicting keybinds are no longer reset when loading the game, allowing for one key to be bound to multiple controls. (@tatami4, @yobbo2020)
    * Fix a small misalignment of list items in the Pilot & New Pilot pickers. (@oo13)
  * Under the hood:
    * Carried ships are now identified by their category instead of a boolean. (@petervdmeer)
    * The game will now report more errors in conversations, including incorrect indentation. (@NomadicVolcano)
    * The `--ships` command-line option now outputs the number of guns and turrets on a ship. (@fcfort)
    * The `--weapons` command-line option now outputs the firing force and hit force of weapons. (@petervdmeer)
    * The systems that were defined in the Pug file have been moved to the map file. (@Zitchas)
    * Fixed a memory leak related to recreating the errors.txt log file. (@tehhowch)
    * A single bind + unbind is used when drawing mission system rings instead of one for each ring. (@tehhowch)
    * Commands can now be created from datafile text. (@petervdmeer)
    * Various sections of a save file, including the outfits on a ship and visited systems and planets, are now saved in alphabetical order instead of the save order being random. (@petervdmeer, @tehhowch)
    * Data files encoded by UTF-8 are now supported. (@flaviojs, @oo13)
    * Fixed a potential compiler error for older compilers. (@thebigh2014)
    * Added nullptr checks where they were missing. (@tehhowch)
    * Updated the copyright file with a "catch-all" line for contributors. (@oo13)
    * Pre/post-fix operators now function as expected on dates. (@tehhowch)
    * Added a missing virtual destructor for ItemInfoDisplay. (@tehhowch)
    * Prevented a race condition scenario when loading audio. (@Rakete1111)
    * The game will use shaders for swizzling if the player's hardware does not have the swizzle extension. (@janisozaur, @thomasballinger)
    * References to undefined data are now preserved in the save file, preventing crashes or lost data caused by removing plugins. (@tehhowch)
    * The game will now warn about having a low monitor frame rate, which causes the game to run at a reduced frame rate. (@tehhowch)
    * Improved performance of certain repeated effect generation steps. (@tehhowch)
  * CI/CD and development environment:
    * Make (test-)executables available (for Linux, MacOS and Windows) for every in-progress PR. (@MCOfficer)
    * Update CI/CD environment to the latest GitHub actions and Linux runtime environments. (@MCOfficer)
    * A number of smaller CI/CD updates. (@MCOfficer, @petervdmeer, @tehhowch)
    * Added CLion IDE files to the gitignore. (@Ririshi)
    * The Code::Blocks project file now uses default MinGW paths. (@Terin)
    * Created a unit-testing framework. (@tehhowch)
    * Converted the Windows makefile build to use Scons, to match linux development. (@tehhowch)
    * Added an initial framework for integration testing. (@petervdmeer, @tehhowch)

Version 0.9.12:
  * Bug fixes:
    * Typo fixes. (@Amazinite, @Anarchist2, @Arachi-Lover, @MCOfficer, Mr. Doom, @Naminson, @NomadicVolcano, @petervdmeer, @oo13, @Proont, @tehhowch, @TheMarksman-ES, @waterhouse, @Zitchas)
    * The Penguin now requires a Remnant license to purchase. (@Zitchas)
    * Out-of-system ships can no longer be selected in the outfitter and shipyard. (@tehhowch)
    * Pressing D to depart will no longer also immediately deploy fighters on launch. (@petervdmeer)
    * Fixed various instances of missing or unnecessary minor tags on missions. (@Amazinite, @Anarchist2)
    * Governments now have the same attitude toward the " Hai " government as they do the "Hai" government. (@NomadicVolcano)
    * No longer able to ask the Remnant about the Ka'het before having passed the blood test. (@beccabunny)
    * Max depreciation age now accounts for the 7-day grace period. (@Amazinite)
    * The Wanderer outfit license is now granted when you return to Wanderer space instead of while in Hai space. (@Amazinite)
    * The number of drone and fighter bays is now properly displayed in the ship info when in flight. (@tehhowch)
    * The pop-up dialog when launching with ships that can not leave the system will now always refer to the correct number of ships. (@tehhowch)
    * Fixed various cases where the map would improperly display whether a mission's objectives were satisfied. (@tehhowch)
    * Afterburner and other visual effects are no longer drawn "shifted" by their velocity. (@tehhowch)
    * Fixed a possible crash on startup caused by unsupported VSync settings. (@tehhowch)
    * Restored the visual alert for fatal errors that occur during startup. (@tehhowch)
  * Game content:
    * New content:
      * New variant of the mystery deliver jobs that has unique dialog for station destinations. (@Anarchist2)
      * Remnant ships now have unique leak effects. (@Zitchas)
      * New missions in Hai space where the player helps a Hai captain who has just bought her first ship. (@Arachi-Lover, @Janaszar)
      * Added a new person ship. (@Zitchas, @beccabunny)
      * Added a new, extremely rare and valuable minable asteroid. (@Arachi-Lover, @beccabunny)
      * There are now more large passenger jobs in human space to balance out with the abundance of large cargo jobs. (@MasterOfGrey)
      * Added new Remnant outfits, an afterburner and a turret, to be used in future missions. (@Zitchas, @beccabunny)
      * Added a new Heliarch turret, the Ion Hail Turret. (@Arachi-Lover, @beccabunny)
      * More Ka'het ship names and hails. (@beccabunny)
      * Added a new star/planet type, the brown dwarf. (@ravenshining)
      * Added spaceport news stories for Hai space. (@NomadicVolcano)
    * Balance:
      * Slightly increased the hull and ion damage of the Ion Rain Gun. (@Arachi-Lover)
      * Reduced the outfit space requirement of solar panels to make them more attractive to use. (@Zitchas, @Amazinite)
      * Reduced the number of gun ports on the Kestrel (More Weapons) from 18 to 12. (@Naminson)
    * Other:
      * Kor Mereti will now use Wanderer hails after becoming friendly. (@Amazinite)
      * The Pug in Pug Iyik are now a separate government from the Pug in Deneb. (@Amazinite)
      * Hai space is now patrolled by Hai ships with scanners. (@NomadicVolcano)
      * Added a blue flame to the base of the Fire-Lance projectile sprite to give it a blow-torch effect. (@Amazinite)
      * Solar panels are now used by various human ships. (@Amazinite)
      * Tweaked the description of the Ka'het Primary Cooling. (@beccabunny)
      * Renamed the Carrier and Cruiser licenses to the Navy Carrier and Navy Cruiser licenses. (@Zitchas)
      * The Pug Arfecta will now defend the Wanderers if the player attacks them. (@Amazinite)
      * The Hauler VI missions now mention why Southbound Shipyards skipped over the Hauler IV and V. (@Anarchist2)
  * Game mechanics:
    * Added a "solar heat" attribute that generates heat based on the type of and distance to the system star(s). (@Amazinite)
    * Automatic conditions are now updated daily instead of only on landing. (@petervdmeer)
    * The flagship's system and planet are now automatic condition variables. (@petervdmeer)
    * Negative shield/hull energy and shield/hull fuel will no longer block the ability to repair. (@Amazinite)
  * Under the hood:
    * Organized the game data into subfolders based off of factions and species. (@Amazinite)
    * Generate downloadable continuous builds upon commit. (@MCOfficer)
    * Make AppImage releases compatible with systems older than Ubuntu 18.04. (@MCOfficer)
    * Expanded the credits to acknowledge everyone who has contributed to the game on GitHub. (@Zitchas)
    * The game's build systems now support placing code files in subdirectories. (@tehhowch)
    * Various improvements to the GitHub build pipeline. (@MCOfficer, @petervdmeer, @tehhowch)
    * Release note updates for the Appstream XML file. (@corecontingency)

Version 0.9.11:
  * Big changes:
    * Added the Graveyard, a region near the Ember Waste, and its inhabitants. (@beccabunny)
  * Bug fixes:
    * Typo fixes. (@alextd, @Amazinite, @Anarchist2, @Arachi-lover, @Darcman99, @Gods-Righthand, @Jozephi-Krakowskije, @Mageking17, @MCOfficer, @oo13, @otsohelos, @perey, @petervdmeer, @tehhowch, @Waffleship, @wjp, @Zitchas)
    * The Quicksilver (Mark II) variant no longer has the exact same outfits as the base variant. (@Amazinite)
    * The Shuttle and Behemoth no longer contact the image border. (@beccabunny)
    * Terraforming 7 will no longer offer on every planet. (@Bladewood)
    * Explicitly stated the source of various missions so that they don't accidentally offer where they shouldn't. (@Amazinite)
    * Pact Recon missions no longer offer on pirate planets. (@Amazinite)
    * The " Drak " government now has the correct swizzle. (@Zitchas)
    * Added a tooltip for "movement:" that was missing. (@oo13)
    * Fighters and drones that are able to jump will now correctly follow the player if left behind by the player. (@tehhowch)
    * The "scram drive" attribute now displays with the same scale as the "jump speed" attribute. (@Amazinite)
    * The Marauder Firebird's shield/hull ratio now matches the Firebird's. (@Arachi-Lover)
    * Fixed a missing null check. (@NomadicVolcano)
    * Fixed a potential divide by zero error in the shipyard/outfitter. (@tehhowch)
    * Fixed a crash that occurred if a mission's carried ship was picked up by a regular NPC. (@tehhowch)
    * Missions will now properly indicate on the map if they have been completed. (@NomadicVolcano)
    * "Mystery Cube" jobs no longer have stations as destinations. (@Anarchist2)
    * "FW Southern Break" now offers after "FW Southern Prisoners - Released" is done, not after "FW Southern Prisoners - Release". (@Amazinite)
  * Game content:
    * New content:
      * Various new Remnant missions, ships, and outfits. (@Zitchas, @Amazinite, images from @beccabunny)
      * Various new spaceport missions in human space. (@petervdmeer)
      * Added new hails to alien governments where they were missing some under certain conditions. (@Amazinite)
      * Added new Pug and Heliarch hand to hand weapons. (@Brick63)
      * Added new, larger Coalition shield and hull repair modules used only by the Heliarchs. (@Arachi-Lover, images from @beccabunny)
      * Tribute can now be demanded from the Remnant. (@Zitchas)
      * Added a new Wanderer transport ship that has been retroactively added to the Wanderer campaign. (@Brick63)
      * Added hints to the Free Worlds campaign as to where to go to steal an electron beam, and removed large Navy fleets from Wei as to make it less punishing on average to fly through the system. (@Amazinite)
      * Improved the graphics for various station images and added new ones so that every station in human space is unique. (@beccabunny)
      * Added three stations to Coalition space. (@beccabunny)
      * Added a new person ship. (@LocalGod79)
      * Added variant Archon images so that not all Archons look the same. (@beccabunny)
      * New line of mission in Hai space dealing with human pirate raids. (@Amazinite)
      * Added a new set of friendly civilian hails. (@PaulBlay)
      * Added a new boarding mission for smaller merchant and Syndicate ships. (@beccabunny)
      * Added a new cargo mission in Wanderer space that leads the player to starting the storyline instead of requiring the player to randomly stumble upon it. (@Anarchist2)
    * Missions:
      * The mission Courier 2 now randomly generates its offer dialog as a showcase of this mechanic. (@Naminson)
      * Updated the intro missions from James to include new and updated information about game mechanics. (@Amazinite)
      * Made various minor changes to the Free Worlds campaign, such as the Stack Core and Flamethrower now becoming available to the player regardless of if they helped transport or test them. (@Amazinite)
      * If the player has a jump drive and a hyperdrive installed when going to the Syndicate for a jump drive, they will no longer give you an extra jump drive. (@Amazinite)
      * Should the player have their own jump drive during Free Worlds Reconciliation, the Navy will now provide an extra escort for the unused jump drive. (@AlbertNewton)
      * Removed the Hunted by State missions, as they made playing as a pirate too punishing. (@Amazinite)
      * The "Remnant: Broken Jump Drive" missions can be done in lieu of the "Remnant: Key Stones" missions in order to obtain a Remnant license. (@Zitchas)
    * Balance:
      * Heliarch and Coalition crew now have altered base crew attack and defense stats. (@Tadrix)
      * Gave the Pelican more engine space to better fit its description of being a fast ship. (@Zitchas)
      * Increased the fuel capacity, engine capacity, and speed of the Arrow and Star Queen so that they better compete with other transport ships. (@Zitchas)
      * The Frigate (Mark II) now has atomic engines just like all other Mark II Navy ships. (@Hyugat)
      * Tweak the stats of the Bastion, Mule, and Osprey to better differentiate the roles that each ship plays and make the Mule less powerful. (@Amazinite)
    * Other:
      * Added more variety for hails and pirate ship names. (@Thunderforge)
      * Increased the variety of ships in pirate fleets. (@ZBok)
      * Increased the variety of ships sold on pirate worlds. (@Zitchas)
      * Some Remnant ships now come with a Scram Drive installed instead of a standard Hyperdrive. (@Zitchas)
      * Improved the descriptions of the Marauder ships. (@MageKing17)
      * Gave the laser rifle and security station improved graphics. (@Brick63 and @beccabunny respectively)
      * Efreti outfitters now sell Hyperdrives. (@Arachi-Lover)
      * Demanding tribute from human worlds occupied by the Pug will now send Pug fleets. (@Zitchas)
      * Hai-home will no longer accept bribes, and now requires more reputation to land on. (@Amazinite)
      * Reduced the transparency of the background haze to make it more noticeable. (@Pointedstick)
      * Hai power generators and cooling now have unique graphics instead of being modified human graphics. (@Brick63)
      * The Ember Waste wormholes will now be used by the Remnant. (@Zitchas)
      * Improved the descriptions of Relic and Calda. (@Naminson)
      * The Hai wormhole will now be used by humans. (@Gods-Righthand)
      * Oxyrhynchus can now be attacked in Rim Archaeology without consequence. (@Amazinite)
      * The Ring of Power and Ring of Wisdom graphics have been swapped to reflect the age of the Kimek and Arachi. (@Arachi-Lover)
      * Renamed the Militia Carrier License to the Militia License and added it to the Dreadnought. (@Arachi-Lover)
  * Game mechanics:
    * Created an "enforces" government attribute that dictates in which systems the government will scan other ships. (@tehhowch)
    * Uninhabited planets will now have a default security rating of 0. (@Amazinite)
    * Added "maintenance costs" and "operating costs" attributes that allow for an outfit or ship to cost credits daily without needing them to increase crew requirements. (@Amazinite)
    * Conditions for offering/failing/completing missions now support basic math expressions to allow for more complex condition requirements. (@tehhowch)
    * The status overlay will now display the disabled threshold of a ship just as the HUD does. (@Amazinite)
    * Weapons that consume ammunition are now able to consume a variable amount. (@Amazinite)
    * Flagship crew info can now be accessed as conditions. (@Fzzr)
    * A government's "display name" can now be customized. (@tehhowch)
    * Fighters and drones without a ship to carry them will no longer be automatically sold upon departure. (@petervdmeer, @tehhowch)
    * Improved the calculation of the number of jumps remaining for escorts. (@oo13)
    * Injured escorts will now stick near the player's flagship in an attempt to survive. (@tehhowch)
    * Added support for nested phrase interpolation to lay the groundwork for future translations. (@oo13)
    * Added support for add/remove syntax for News. (@tehhowch)
    * The player's flagship can be ordered to stop by combining the Shift key and the "BACK" command. (@petervdmeer)
  * User interface:
    * Added a new preference that allows the starfield to be toggled. (@Disiuze)
    * The fast-forward key can now be configured in preferences. (@bjidar-bg)
    * Conversation panels now require a new key press for each choice or on exit. (@tehhowch)
    * The total outfit space on a ship will now update with installed outfits expansions. (@Amazinite)
  * Under the hood:
    * Fixed formatting errors in the license file. (@Zitchas)
    * The FW flamethrower missions, being optional, have been moved to the side plots file. (@Bladewood)
    * Error traces will now provide the line number on which they occurred. (@tehhowch)
    * Consolidated input-handling into the Engine class. (@petervdmeer)
    * Allow passing CXX flags from the build environment. (@pkubaj)
    * Extracted SDL window setup and interaction into a new class to promote single-responsibility. (@AdamKauffman)
    * The error log file is always closed when the game exits. (@tehhowch)
    * Added sanity checks to the GitHub contribution pipeline (@tehhowch, @MCOfficer)
    * Created an AppImage build pipeline for releases (@MCOfficer)

Version 0.9.10:
  * Bug fixes:
    * Typo fixes. (@Amazinite, @Darcman99, @Kryes-Omega, @MCOfficer, @petervdmeer, @realityforge, @RestingImmortal, @SolraBizna, @tehhowch, @warp-core, @Zitchas)
    * Terraforming 6 will no longer offer on planets that make it impossible to complete before the deadline. (@comnom)
    * Pug and Free Worlds ships will now properly be hostile toward each other during FWC Pug 3B. (@Amazinite)
    * The Timer Ship will now properly destroy itself. (@tehhowch)
    * Corrected the descriptions of the Sidewinder and Meteor missiles to refer to the proper capacity of their launchers. (@Amazinite)
    * Completing the Plasma Cannon retrieval mission will now properly continue the Remnant storyline. (@Zitchas)
    * Terraforming 6 will no longer offer on uninhabited planets. (@Amazinite)
    * Mystery Cube 2 escorts now have the proper governments. (@Amazinite)
    * The outfitter will no longer load more ammo than can be held when auto-refilling. (@jostephd)
    * Outfits that don't depreciate will no longer show a depreciated cost in the boarding panel. (@tehhowch)
    * Ships with zero cargo space will no longer be overloaded with cargo. (@tehhowch)
    * Various boarding missions will no longer offer on ships without any crew. (@tehhowch)
    * The "Unwanted Cargo" mission now correctly identifies when you have the translator. (@Amazinite)
    * Paradise Fortune 1's on visit dialog no longer refers to Diana by name. (@petervdmeer)
    * Mission NPCs that have no saved system will not crash the game when the player departs a planet. (@tehhowch)
    * Ship thumbnails are now saved, just like sprites. (@MageKing17)
    * Hostile Mereti ships during the Wanderer Mind missions will no longer return understandable hails. (@Amazinite)
    * The "require" mission tag is now evaluated in all actions, not just when the mission is offered. (@MageKing17)
  * Game content:
    * Black holes now have a landing message. (@comnom)
    * Pirate occupation spaceport missions will no longer cause the player to launch if the occupation is in another system. (@ZBok)
    * Some Deep missions will no longer offer while the player is doing the main storyline. (@Amazinite)
    * Reduced the speed of the Centipede. (@Amazinite)
    * Remnant Tech Retrieval missions will no longer be blocked by other missions. (@Zitchas)
    * EMP torpedoes now require a Remnant license to purchase. (@Zitchas)
    * Nearly all missions that could possibly trigger an on visit dialog now have one, making it easier to tell why you aren't completing a mission when at the destination. (@Amazinite)
    * Mystery Retrieval jobs now mention their source and destination in the description. (@Amazinite)
    * Tactical and asteroid scanners and missile storage outfits can now be found on various NPC ships. (@Amazinite)
    * The Marauder Splinter's required crew now better matches the normal Splinter's. (@starcollide5)
    * Added an additional mission on Wanderer middle so that the player is never without a mission when they should be doing something. (@Amazinite)
    * All obtainable ships now have shipyard thumbnails. (@Amazinite)
    * Generic jobs will now offer on independent planets, which previously had few if any jobs. (@Amazinite)
    * Greatly reduced the wait times in the recently added Deep missions. (@Amazinite)
    * Pirate occupation jobs will no longer have Humanika as a destination. (@AlexBasset)
    * Created more detailed versions of ships made by Betelgeuse and Southbound Shipyards. (@beccabunny)
    * Updated Mad Max's government so that capturing his ship no longer angers Author ships. (@LocalGod79)
    * Quantum Key Stones no longer require a Remnant license to buy as to avoid having the player get stuck in Remnant space with no way out. (@Naminson)
    * Added an improved graphic for graviton engines. (@beccabunny)
    * Changed the names and descriptions of various bounty jobs to better highlight the difficulty of the jobs. (@Naminson)
    * Added an autosave point to Rescue Katya 2, meaning that players can jump to a safe point from before Liberate Kornephoros if they're having issues with the battle in their current ship. (@Amazinite)
    * Reduced the price of the asteroid scanner to make it easier for new pilots to buy. (@Amazinite)
  * Game mechanics:
    * Modified depreciation rates so it occurs three times slower, as was intended for v0.9.6. (@Amazinite)
    * Added a 7-day grace period to depreciation. (@Amazinite)
    * NPC ships will no longer randomly carry cargo that modifies bunks or increase outfit space or cargo. (@tehhowch)
    * Ships will now refuel at more appropriate times when using both a hyperdrive and a jump drive. (@oo13)
    * The Bank is once again accessible on inhabited planets when you don't have a flagship. (@Amazinite)
    * Carried ships that belong to missions will only ask fellow ships from the same mission to be their carrier. (@tehhowch)
  * User interface:
    * The map will now update system colors when switching between the shipyard and outfitter views. (@ChamEV)
    * Rings around systems on the map are now drawn behind other UI elements instead of in front of them. (@ChamEV)
    * The "done" button on the map is now located furthest to the right to match other UI menus. (@ChamEV)
    * Fixed the hitboxes of various UI buttons to better fit where the buttons are visually. (@ChamEV)
    * Using arrow keys to navigate will now scroll the active & available mission lists. (@tehhowch)
  * Under the hood:
    * The README now links to the Steam store page for the game instead of the community page. (@Luckz)
    * Style enforcement of the source code. (@petervdmeer)
    * The variable for turret aiming is now explicitly signed as to avoid some architectures assuming it is unsigned. (@sdennie)
    * The game's title is no longer translated in the appdata. (@rugk)
    * Altered the outfit info display to allow for attributes to have unit labels. (@Amazinite)

Version 0.9.9:
  * Big changes:
    * All ship sprites have been re-rendered with a less "flat" and more dramatic illumination angle.
    * The shipyard now displays angled 3D images of ships instead of top-down images.
    * Ships can now be hit by projectiles while cloaked (but still can't be targeted).
    * The turn rates of most turrets have been reduced, so small fast ships can dodge around them.
    * Graphics and physics calculations have been optimized significantly.
    * Added a "news" system in the Spaceport, as an experiment to make it feel more "inhabited."
    * Added an "asteroid scanner," allowing you to target asteroids and letting turrets track them.
    * Ramscoop and solar power effectiveness now varies depending on the stars in each system.
    * Added various new Remnant missions, ships, and outfits. (@Zitchas, with images from @Brick63, @Darcman99, and @beccabunny)
    * The Bactrian now requires a license to purchase, which can be earned through doing various missions now offered in the Deep. (@Amazinite and @tehhowch, with an image from @Brick63)
  * Bug fixes:
    * Crashes and other serious bugs:
      * Fixed a crash when reordering escorts in the player info panel on Mac OS X.
      * Fixed a bug that caused ships with nuclear missiles to launch them all at the same time.
      * Fixed a bug where large projectile velocities would freeze the game. (@tehhowch)
      * Fixed a crash when pressing "Land" at a specific time while jumping in uninhabited systems. (@tehhowch)
    * Ship behavior:
      * Fixed escorts doing nothing if near death. (@flaviojs)
      * Reverse thrust now works properly while turning. (@Hacklin)
      * Fixed a situation where carrier escorts in other systems wouldn't pick up their fighters. (@tehhowch)
      * Ships will now request help if enemies are present as long as all enemies are disabled or untargetable. (@tehhowch)
      * Avoiding a situation where ships can exit hyperspace with negative velocity. (@tehhowch)
      * Fixed autofire shooting at cloaked targets. (@tehhowch)
      * Pirates will no longer plunder passengers.
      * Fixed special "persons" spawning in systems with no links for them to leave through.
      * Out-of-system ships no longer bother trying not to overlap each other. (@tehhowch)
      * Fixed a situation where you couldn't cancel escort orders. (@flaviojs)
      * Fixed a bug when issuing a "hold position" command while escorts are hyperjumping.
      * Ships will no longer attempt to scan targets that they are hostile toward. (@tehhowch)
      * Fixed a bug where carried ships might not be destroyed when their carrier self-destructs. (@tehhowch)
      * Ships will no longer take off from planets they do not have the required attributes to land on. (@tehhowch)
    * User interface:
      * Fixed "ton" vs. "tons" when harvesting materials with a unit size other than 1 ton. (@Rakete1111)
      * Fixed "invisible" ships (disabled escorts) getting selected in the shop panel. (@tehhowch)
      * Avoiding a bug if the "recent" saved game cannot be found. (@comnom)
      * Missions no longer show up as "can be done" if the cargo is elsewhere. (@Hadron1776)
      * The hail panel now properly reflects if a ship is already coming to assist you. (@flaviojs)
      * Drag actions are now canceled if interrupted by a pop-up dialog. (@tehhowch)
      * Fixed map re-centering at different zoom levels. (@dzhu)
      * The numeric entry dialog now treats non-numeric text as if you clicked "cancel."
      * Fixed jumpiness in map zooming. (@thomasballinger)
      * Fixed trailing whitespace and "1 credits" in payment messages. (@tehhowch)
      * The "fail" noise no longer plays on repeat if you have no way to jump. (@tehhowch)
    * Other:
      * Fixed the FW "electron turret" mission not offering on landing. (@tehhowch)
      * Fixed the last fraction of a crate of commodities not getting jettisoned. (@flaviojs)
      * Made it impossible to switch landing targets while landing. (@Hadron1776)
      * Fixed the outfitter scroll changing when you select different ships. (@flaviojs)
      * Fixed location filters matching planets that have not yet been placed in a system.
      * Fixed a bug when a weapon hardpoint specified an outfit that wasn't loaded yet.
      * Fixed the "Syndicate Capture" escorts not assisting you in the battles.
      * Fixed a situation where a ship could have zero passengers tied to a mission. (@tehhowch)
      * Cargo from boarding missions now goes into the flagship's cargo hold.
      * Fixed some cases where reputation changes could disrupt the story line. (@temtemy)
      * Centered the Pointedstick Vanguard sprite. (@czartrak)
      * Ships can no longer have negative outfit counts. (@tehhowch)
      * Fixed some impossible deadlines in new Free Worlds jobs. (@Tadrix)
      * Fixed some odd merchant fleet spawns. (@Nescio0)
      * FW Katya 1C now only offers on inhabited planets. (@Amazinite)
      * The Remembrance Day and war begins missions now only offer on inhabited planets. (@Fzzr)
      * The turret hardpoint and projectile of the Laser Turret now properly reflect the outfit image. (@Amazinite)
      * NPC carrier-fighter assignment properly counts available bays. (@oo13)
      * Unrepresentable condition values generate a warning, rather than result in signed integer overflow. (@tehhowch)
      * Weapon outfits that do not specify a hardpoint no longer occupy a gun port. (@tehhowch)
      * The system of a carried ship's parent is now checked for mission NPCs that must be evaded or accompanied. (@comnom)
    * Minor issues:
      * Typo fixes. (@abenkovskii, @Alkallid, @Amazinite, @Bladewood, @Fzzr, @jafdy, @Janaszar, @jostephd, @Jugosloven1612, @LordInsane, @MCOfficer, @MessyMix, @Nescio0, @redshalken, @seanfahey, @solardawning, @temtemy, @themightygrunt, @tmbutterworth, @toilethinges, @Turtleroku, @UnciaPrima, @warp-core, @whismerhill)
      * Fixed missions that give "gifts" not being colored as ready to be completed. (@tehhowch)
      * Fixed ship placement when traveling through a wormhole that moves a lot in one day. (@tehhowch)
      * Added a warning for ships with more than 32 hardpoints. (@EndrosG)
      * Fixed a blank pilot being created if you quit while in the intro conversation.
      * Disabled help message no longer shown if you're destroyed instead of just disabled. (@thomasballinger)
      * Fixed case-sensitive bug where music mp3's could not have the extension ".MP3". (@tehhowch)
  * Game content:
    * New content:
      * Doubled the number of unique planet sprites. (@comnom)
      * Added a bunch of new ship names. (@Pointedstick)
      * Added some new special "person" ships.
      * New galaxy background image. (@Aurelite)
      * New Pleiades background image. (@beccabunny)
      * Updated some landscape images.
      * Added new station landscape images. (@sivael, @Pointedstick)
      * Added a "Deep Security" government that's distinct from the Republic Navy (and has its own hails).
      * Outfit image for the Tactical Scanner. (@Kryes-Omega)
      * Added new ships and weapons for a new Wanderer faction.
      * New sounds for blasters. (@Pointedstick)
      * New Wanderer hails. (@ph2000bis)
      * New Korath, Hai, and Remnant hand-to-hand weapons. (@Brick63)
      * Added dragons in the distance in the landscape image for Skymoot. (@DrBlight)
      * Added a sound for the Inhibitor Cannon. (@solardawning)
      * New hails from friendly disabled ships. (@OverYrPaygrade)
      * New "Korath Fuel Processor" outfit. (@Tadrix)
      * Outfit sprite for the Scram Drive. (@Brick63)
      * New "EMP Torpedo" Remnant weapon.
      * Hostile hails for the Heliarchs. (@temtemy)
      * New sound effect for the Repeater and for various missiles. (@Pointedstick)
      * New special landscape image for Deep, with a volcanic island. (@DrBlight)
      * New hostile militia hails. (@Ferociousfiend)
      * New pirate jobs to assassinate high value targets. (@czartrak)
      * Various new missions available in both Hai and human space. (@TheUnfetteredOne, @Amazinite, @Fzzr, @Pointedstick)
      * Unique explosions to Pug ships. (@Vilhelm16)
      * New station sprite for Lagrange. (@beccabunny)
      * Three new Hai ships. (@Brick63)
      * New jobs that are offered by the Free Worlds during the campaign as another form of income. (@Amazinite)
      * Images for the Quarg outfits. (@Brick63)
      * A luxury accommodations outfit and a brig outfit, as well as various jobs that are triggered by having them installed. (@Pointedstick)
      * More regional flavor jobs for the South, Rim, Dirt Belt, and Frontier. (@Amazinite)
      * The landscape images of Muspel and Norn now show the other planet in orbit. (@DrBlight)
      * New jobs to transport released prisoners home. (@Fzzr)
      * New Hai jobs to bring commodities back from human space. (@Fzzr)
      * More portraits to be viewed through the new "news" system for increased variety. (@MCOfficer)
      * More jobs that are offered when a brig is installed. (@Fzzr)
      * More news entries. (@Fzzr)
      * New Scanning Module used by Heliarch ships. (@Nescio0, @Brick63)
      * Unique sounds for the Thrasher and Point Defense Turret. (@Lineth)
    * Balancing:
      * Balance and price adjustments on some of the Remnant outfits.
      * The Surveillance Pod now has tactical scanning capabilities.
      * Reduced the crew requirements for the Bastion and Splinter. (@Pointedstick)
      * Buffed the Proton Gun to balance it better versus the other big guns. (@Amazinite)
      * Added a Proton Turret. (@Pointedstick)
      * Blasters now have a longer range and speed.
      * Improved the heat dissipation of the Shuttle and Star Barge, to make dodging missiles easier.
      * Torpedoes are now less effective at tracking small targets.
      * Quarg ships now have "hull repair." (@tehhowch)
      * Javelins now fire faster to make them a bit more deadly. (@Nescio0)
      * Missiles now do more damage but fire slower and don't track as well. (@Pointedstick, @Amazinite)
      * Tweaked various ship loadouts and fleet variants to reflect the changes to human missiles. (@Pointedstick, @Amazinite)
      * Altered the shield/hull balance of the Corvette and Firebird to better fit their intended roles. (@Pointedstick)
      * Adjusted the stats of the Kestrel to make it more enticing to use and to better reflect when it is unlock. (@Nescio0)
      * Tweaked the Headhunter and Raven to better differentiate the various human light warships. (@Amazinite)
      * Increased the velocity of blaster projectiles by roughly 25%. (@Nescio0)
      * Attacking the Pug Arfectas will now anger the Wanderers. (@tehhowch)
      * Slightly lowered the heat generation of the Armageddon Core to make it a more viable choice. (@Lineth)
      * Certain factions now have higher base crew attack and defense stats. (@Tadrix)
    * Missions:
      * Added a combat rating check to the "Hunted by the State" pirate missions. (@jjhankins)
      * Your behavior toward other factions no longer influences the Pug's attitude toward you.
      * The Republic now becomes hostile as soon as you join the Free Worlds. (@mootootwo)
      * Unfettered aid jobs can no longer have destinations on occupied Wanderer worlds. (@Amazinite)
      * Added hails and other improvements for the Syndicate target practice missions. (@Pointedstick)
      * Blocked some mission "messages" from showing up outside of human space. (@tehhowch)
      * Added rare defense missions in the Core against Korath raiders. (@czartrak)
      * Fixed "fw syndicate welcoming" happening too late for players with jump drives. (@tehhowch)
      * Added log entries for some of the side missions. (@Amazinite)
      * Drug running missions now fail if you are caught by the authorities. (@Pointedstick)
      * Added an extra player choice in response to the "Alondo is gay" revelation. (@elgeonmb)
      * Planets that turn neutral during the main plot campaign will now change to either Republic or Free Worlds worlds during the story. (@Amazinite)
      * Navy (Oathkeeper) fleets will now have Mark II variant ships when the rest of the Navy does. (@Fzzr)
      * The science drone can no longer be made hostile. (@tehhowch)
      * Added extra player choices that are more sympathetic to the Wanderers and Pug during Wanderer missions. (@10010101001)
      * The FW Epilogue missions are now marked as minor. (@comnom)
    * Other:
      * Fixed the plural versions of some ship types.
      * Expanded the descriptions for the Hai ships. (@Amazinite)
      * The HUD is now defined in a single "hud" interface, for easy overloading by modders.
      * Modified the Meteor description to explain how infrared tracking works. (@Pointedstick)
      * Added more fancy passenger ships in the Paradise systems. (@Pointedstick)
      * The cloaking device is now unplunderable. (@Bladewood)
      * Switched some landscape images so that fewer of them are used for multiple planets. (@Amazinite)
      * All red wormholes now require the quantum keystone attribute to be used. (@Nescio0)
      * Wasps will now spawn in small Core pirate fleets. (@Nescio0)
      * Test dummy ships now only aim to disable instead of destroying. (@tehhowch, @Amazinite)
      * Command centers are now unplunderable. (@AlexBassett)
      * Added small numbers of hand to hand weapons to various human ships. (@Fzzr)
      * Ship names are now always preceeded by the word "the" in missions and jobs. (@DrBlight)
      * Lead's description no longer incorrectly claims that it is the heaviest non-radioactive element. (@Janaszar)
      * Added more content definition warnings & checks, to help modders develop functional content (@tehhowch)
      * Content definition checks do not warn for certain objects defined solely by game events (@comnom)
      * Changed the human anti-missile turret models to increase their hardpoint image visibility. (@comnom)
      * Lowered the pitch of the scan sound effect by one octave. (@comnom)
      * Some regional pirate jobs now increase your reputation with pirates if completed, but decrease your reputation with the regional government (i.e. Republic, Syndicate, or Free Worlds) if failed. (@Amazinite)
  * Game mechanics:
    * Ship AI:
      * AI ships no longer keep trying to plunder if their cargo is full. (@tehhowch)
      * Escorts with no fuel in uninhabited systems now move to the system center to refuel. (@tehhowch)
      * Adjusted the logic for when AI ships use their afterburners. (@tehhowch)
      * Improved the AI for mining ships, including fighters and drones. (@tehhowch)
      * Improved how escorts decide when to refuel when following their parent ship. (@flaviojs)
      * Mission NPC fleets now travel together instead of individually following the player. (@tehhowch)
      * The "follow" order now has a ship keep station rather than swarming around its target. (@tehhowch)
      * Ships told to hold position now return to that spot if knocked away. (@tehhowch)
      * The missile boat AI can now use reverse thrusters if it's useful to do so. (@tehhowch)
      * "Mining" mission NPCs now never stop mining even if the timer runs out. (@tehhowch)
      * Ships are now smarter about firing projectiles with a blast and trigger radius. (@tehhowch)
      * Carried ships now forget their target system and ship when boarding the carrier. (@tehhowch)
      * Fighters now retreat to their mothership when in need of repairs.
      * Made improvements to the cloaking AI. (@tehhowch)
      * Adjustments to NPC behavior, especially outside the "invisible fence." (@tehhowch)
      * The "ship health" calculation now better represents how close a ship is to being disabled. (@tehhowch)
      * Overheated enemies now have lower priority when choosing targets to attack. (@tehhowch)
      * Carried ships will now unload any collected cargo into the carrier's cargo bay, but not for the player. (@tehhowch)
      * Fighters and drones also return to their carrier if they need fuel. (@zwparchman)
      * Ships will now depart from their previously-specified planet, instead of always departing from the player's planet. (@tehhowch)
    * Physics and game engine:
      * A dying ship can now have hull "leak" effects (e.g. flames or venting atmosphere).
      * Boarding is now suspended if the target to be boarded is knocked away. (@flaviojs)
      * A ship can now apply a fraction of its full thrust if that's all it has power for.
      * Tweaked hit force and firing force so its effect is less dependent on ship mass.
      * Weapon blast strength now depends on the distance from the blast. (@tehhowch)
      * Fighters can now run their own generators while being carried.
      * Engine flares or afterburner effects may now be integrated into a ship definition.
      * Weapon hit force is now "inherited" from submunitions, like all the damage types.
      * Slight adjustments to the disabled hull percent calculation (now never higher than 45%).
      * Players may now control the strategy with which fighters and drones are repaired. (@tehhowch)
      * Fast forward now only applies when the player is in flight.
      * Ships can now randomly carry outfits like they do commodities. (@tehhowch)
      * Mission dialog can now be randomized through the use of phrases. (@tehhowch)
    * Ship and outfit attributes:
      * Cloaking can now generate heat ("cloaking heat") as well as draining energy and fuel. (@Hadron1776)
      * Added "tactical scanners" that show more info about the selected target ship.
      * Added "fuel damage" that reduces (or increases) the target ship's fuel.
      * Heat can now be used as a weapon resource. (@pscamman)
      * Fighter and drone bays can now specify a launch effect that is played when the carried ship is launched. (@tehhowch)
      * Added various fuel related attributes for using or generating fuel. (@Nescio0)
      * Hardpoint offsets can now have both a y-axis and x-axis offset. (@tehhowch)
    * New automatic condition variables:
      * Added a "credits" auto-condition so missions can check the player's bank balance. (@Elyssaen)
      * Added auto-conditions "cargo attractiveness", "armament deterrence", and "pirate attraction".
      * Auto-conditions "unpaid mortgages", "unpaid fines", "unpaid salaries", and "credit score". (@tehhowch)
    * Mission and event functionality:
      * Game events can now mark a planet or system as visited. (@tehhowch)
      * Made it possible for the start conditions to give the player starting ships.
      * Added support for system attributes, which work the same as planet attributes.
      * New auto-generated planet attributes "spaceport", "shipyard", and "outfitter".
      * NPC specs can now specify how many copies to make of a single fleet. (@tehhowch)
      * The NPC "accompany" goal now always implies "save" as well. (@tehhowch)
      * Events can now "add" or "remove" specific personalities from a fleet.
      * Mission's Do() will no longer modify condition variables if the action cannot be done.
      * Location filters can now use "not" to specify things the location must not match.
      * Location filters can now use "neighbor" to specify what criteria the location's neighboring systems must satisfy. (@tehhowch)
      * Added a text substitution for "<waypoints>" in missions. (@tehhowch)
      * Conversation "apply" nodes can now modify your reputations. (@tehhowch)
      * The "require" mission tag can now specify how many of an outfit to require. (@Elyssaen)
      * Any mission conversation can now trigger a "launch." (@tehhowch)
      * "On enter" actions can now specify which system via a filter. (@tehhowch)
      * New "launching" personality for NPCs that always take off with the player. (@tehhowch)
      * New ways for a conversation to kill the player or an NPC the player is boarding. (@tehhowch)
      * Missions will now create "mission: failed" and "mission: declined" conditions upon failing and being declined respectively. (@Fzzr)
      * Assisting & boarding missions can spawn NPCs in-flight, without requiring the player to land. (@tehhowch)
      * The starting planet of NPCs can be specified. (@tehhowch)
    * Other:
      * In an interface spec, different elements can now be anchored to different screen corners.
      * In the HUD interface spec, the location of the ammo, escorts, and messages is now customizable.
      * Special "persons" can now include fleets with multiple ships.
      * Added support for loading grayscale PNGs. (@dplepage)
      * Each government can now specify a baseline attack and defense multiplier for crew. (@Hadron1776)
      * Made it possible for ship variants to add attributes without redefining all of them. (@tehhowch)
      * Wormhole links are now only drawn in the map if their "description" is not empty.
      * An asteroid scanner lets you remember the minable types in a system even without harvesting them.
      * Ship hails now support some text replacements. (@dzhu)
      * Planetary defenses can now include multiple fleet types. (@tehhowch)
  * User interface:
    * Player and fleet info:
      * Made it possible to reorder selected ships in the fleet info with Ctrl+Shift+Arrow.
      * The ship cargo list now shows count and total mass for outfits in cargo.
      * The player info now indicates how attractive your fleet is to pirate raids, and why. (@tehhowch)
    * Shops:
      * Added a shortcut key (U) in the outfitter to uninstall an outfit without selling. (@tehhowch)
      * The outfitter now shows all the licenses that you possess. (@flaviojs)
      * All licenses now have an outfit image.
      * In the shops, hovering over "buy" or "sell" now highlights which ships it applies to.
      * "Flight checks" now show up as warning icons rather than blocking you from leaving the outfitter.
      * Added a flight check for ships with no hyperdrive. (@jostephd)
      * Numbers now only show one decimal, to make ship attribute tables easier to read.
      * Ships without enough fuel to jump will now display a warning in the shipyard. (@Nescio0)
      * Ships without enough energy capacity to fire their weapons will now display a warning in the shipyard. (@mattsoulanille)
      * Updated the hull tooltips to reflect the changes to when ships are disabled. (@Nescio0)
    * Maps:
      * Ships with no hyperdrive can now plan wormhole-only travel paths. (@tehhowch)
      * The "compare" boxes in the shipyard and outfitter maps are now side by side.
      * Rearranged the map detail panel so that even small screens have space to list three ports.
      * Made space for longer planet and system names in the "orbits" map UI.
      * Clicking a system in the missions map now cycles through waypoints there, too. (@flaviojs)
      * In the map, a dot inside a system indicates presence of player escorts. (@tehhowch)
      * Visited mission waypoints and stopovers are now still displayed on the map. (@tehhowch)
      * You can now hover a system in the map to view a list of which escorts are there. (@tehhowch)
      * When the map "recenters" on a new system, the movement is now animated instead of instantaneous.
    * Heads-up display:
      * A mission failure message is now shown if mission cargo is plundered. (@tehhowch)
      * The minimap now shows up as soon as you begin preparing to jump. (@flaviojs)
      * The landing target HUD now says whether you're able to land or not. (@flaviojs)
      * Colored "faction markers" are now displayed in the targeting HUD next to the government name.
      * Ship target "outlines" now show some of the ship's interior, not just the silhouette.
      * Improved how the outline shader looks when operating on an animated texture.
      * Messages in the HUD now wrap rather than overflowing. (@tehhowch)
      * The heat bar now blinks and shows an overlay to indicate overheated status.
      * The radar now shows the viewport boundaries. (@tehhowch)
    * Other:
      * The UI zoom level can now be adjusted in smaller increments. (@tehhowch)
      * The zoom level updates dynamically and restores after minimization / tabbing. (@CyberShadow)
      * Scrolling the display zoom in flight is smoother. (@thomasballinger)
      * The "<payment>" substitution is now formatted as a positive number even for fines. (@tehhowch)
      * Added a preference to rehire extra crew (beyond the minimum) if lost. (@tehhowch, @flaviojs)
      * Scrolling past the end of a logbook page now wraps around to the top. (@tehhowch)
      * Escape or Ctrl-W now closes dialogs. (@tehhowch)
      * Tweaked the star field rendering to reduce "sparkle" when zoomed all the way out.
      * Added new color settings to the interface file. (@tehhowch)
      * Added help messages for new players who fly far out from the system center without jumping.
      * Reduced the volume scale to better match other games.
      * When formatting numbers, always put a digit to the left of the separator. (@Hacklin)
      * The player's name is now limited in how long it can be. (@tehhowch)
      * Moved the contribution information to the top of the credits in order to increase exposure. (@Amazinite)
  * Under the hood:
    * Lots of data file cleanup and simplification of redundant items. (@tehhowch)
    * Data file fixes. (@Amazinite, @jafdy, @luiges90, @Nescio0, @Rob59er, @toilethinges, @warp-core)
    * Minor code issues. (@abenkovskii, @AMDmi3, @AskePit, @gunqqer, @Hacklin, @Isaacssv552, @tehhowch)
    * Improved some of the trace messages shown for invalid data. (@tehhowch)
    * Fixes to the AppStream data file for some Linux distributions. (@Pointedstick)
    * Made reputation adjustments use <?= where appropriate. (@mootootwo)
    * Various code cleanup changes.
    * Made it possible to specify a non-standard BUILDDIR in the scons script.
    * Split up Engine's massive CalculateStep() function to make it easier to read and understand.
    * Sprites are now drawn via OpenGL texture arrays rather than separate textures for each frame.
    * Sped up the image-loading code by loading all frames of a sprite in one texture.
    * Updated the Mac OS build instructions and XCode settings to use Homebrew.
    * Reduced CPU usage when viewing the map.
    * A planet's inhabited status is cached to speed up inhabited checks. (@CyberShadow)
    * Added the command-line flag -p to check the active save for content definition errors. (@tehhowch)
    * The game now quits after printing the --ships or --weapons tables, or checking a save.
    * Made game startup avoid rewriting the active save, unless the pilot was entered. (@tehhowch)
    * Replaced usage of stderr output with logging to file, to help Windows users track down issues. (@tehhowch)
    * Reduced "turn jitter", where ships could rapidly alternate turning direction. (@tehhowch)
    * Interlaced .png's no longer produce warnings from libpng. (@tehhowch)
    * The application name on OSX is now properly "Endless Sky". (@nobodywasishere)
    * Improved how the AI determines which ships other ships should consider targeting. (@tehhowch)
    * Condition values may be +/- 4 quintillion instead of +/- 2 billion. (@tehhowch)
    * Windows console output now works properly. (@comnom)

Version 0.9.8:
  * Bug fixes:
    * Typo fixes. (@Amazinite, @Bladewood, @Hadron1776, @MessyMix, @tehhowch)
    * You no longer ever transfer crew to automata when capturing them. (@tehhowch)
    * Fixed ships not fully decloaking after cloaking to repair themselves. (@tehhowch)
    * Shift-selecting a range of ships in a shop no longer includes disabled ships. (@tehhowch)
    * Fixed an error in how the travel plan is drawn when you have no flagship. (@tehhowch)
    * Fixed flashing ships repeatedly triggering the warning siren. (@Hadron1776)
    * Fixed a bug that kept you from landing on planets that aren't on your travel plan. (@tehhowch)
    * Adding a stellar object that is linked to a planet definition now works properly.
    * Map labels now reset to their default state when loading a new game.
    * Fixed a crash that could happen when disowning ships.
    * Fixed a crash that could occur when your flagship is captured.
    * Daily weapon reloads (e.g. when you jump) no longer reset turret angles.
    * Fixed the messages list not resetting if creating a new pilot from the main menu.
  * Game content:
    * Fixed a Remnant mission that could be offered on non-Remnant worlds. (@tehhowch)
    * Fixed the turret assignments on the cloaked Archon. (@tehhowch)
    * The uninhabited "Far Monad" world will no longer fine the player. (@Amazinite)
    * Fixed some issues with the Wanderer / Kor Sestor missions. (@tehhowch)
    * Reordering some ship hardpoints for consistency. (@warp-core)
    * Added a different faction log entry for the Remnant if you don't befriend them. (@tehhowch)
    * Added descriptions for the Remnant ships and thumbnail images for their outfits.
    * Made the Remnant's Point Defense Turret far more effective, to justify its price.
    * Made the Remnant generators a bit better, and made the Crystal Capacitor draw power.
    * Made the Starling and Albatross ships a bit faster, and gave the Starling more fuel.
    * Added another wormhole link connecting the rest of the Ember Waste.
    * Wanderer jobs now become less frequent after the Hai invade them.
    * The prison on Clink now "closes" once the war is over.
    * If you bomb Zenith in the Wanderer story, its planet sprite now changes to show the crater.
    * Some Hai ships now have "Quantum Keystones" installed, to match the lore about them.
    * Hai outfitters now sell fuel pods.
    * The mission NPC void sprites are now "mute," like all the others.
  * Game mechanics:
    * Fixed some inefficiencies and glitches with ships assisting each other. (@tehhowch)
    * Fixed some bugs with escort pathfinding and spurious refuelling. (@tehhowch)
    * Demanding tribute from a planet now always makes its government and allies hostile.
    * Enemies will no longer hang out just waiting for a player who is beyond the "invisible fence."
    * Missions can now specify a random range of time delays for events.
    * If your ship has no forward-facing guns, auto-aim will no longer activate.
    * The <payment> substitution in missions now shows payment for that action clause, if any.
    * Once a "derelict" NPC has been boarded, it can now repair when landing like an ordinary ship.
  * User interface:
    * In the radar, the "blink" color for mission targets is now customizable. (@Hadron1776)
    * Restricted planets are now a different color than hostile planets. (@Hadron1776)
    * If a plugin overrides the start date, new player messages still work correctly. (@Hadron1776)
    * Fixed a missing newline in the scan dialog for harvested materials in cargo. (@tehhowch)
    * In fullscreen mode, the cursor now disappears if you don't move the mouse for 10 seconds.
    * Sped up the main view zoom animation so it's easier to set it to a specific zoom level.
    * Made it so you can sell outfits in cargo without switching to the cargo view.
    * Fixed a case where your flagship could end up included in the escort selection.
    * In the map, systems with "inhabited" worlds but no spaceports now show up as uninhabited.
    * Made it possible to click a planet in the map to set it as your landing target.
    * You can now double-click a snapshot in the Load / Save panel to load it.
    * Planet labels now always use the government color (instead of being red for hostile planets).
  * Under the hood:
    * Refactored the assistance-seeking AI to use less CPU time. (@tehhowch)
    * Fixed some missing #includes that messed up compilation in Visual Studio.
    * Fixed some potential issues and dead code found by Clang's static analyzer.

Version 0.9.7:
  * Big changes:
    * Added a new area, the Ember Waste, populated by a new faction and new space-dwelling creatures.
    * Replaced "Mass Expansion" with an outfit that reduces your ship's cooling if you install too many.
    * Turrets now have limited turn rates and can each choose and track targets independently.
    * Added a "logbook" with brief, automatic summaries of important missions you've completed.
    * The game now moves at triple speed when caps lock is on (e.g. to speed up traveling long distances).
    * Pirate "raids" now depend on how well defended your fleet is, not how many freighters you have.
  * Bug fixes:
    * Crashes and other serious bugs:
      * Ships with no collision mask no longer crash the game if a weapon with a blast radius explodes.
      * If initializing OpenAL fails, the game now launches with no audio instead of crashing.
      * The game no longer crashes if a system contains an undefined minable object type.
      * Fixed a crash when viewing ship details in the info panel if no ship is selected.
      * The game no longer hangs if you auto-refill and have more than the maximum ammo installed already.
      * Ship masks are now generated correctly even if one whole side of the image is blank.
      * Fixed a bug in recursive directory listings on Windows (maybe causing sound loading errors).
    * Ship behavior:
      * "Harvesting" ships no longer chase flotsam that they can't hold. (@EndrosG)
      * Fixed a bug where fleet orders would not clear if carried fighters were selected. (@tehhowch)
      * Hostile NPCs no longer "keep station" with cloaked parent ships they cannot see. (@tehhowch)
      * Fixed "move to" orders moving multiple ships to the exact same location. (@tehhowch)
      * Ships that have offered assistance no longer get distracted by mining asteroids. (@tehhowch)
      * Fixed NPCs getting stuck trying to land somewhere they cannot. (@tehhowch)
      * Fixed a case where escorts were not pathfinding through wormholes.
      * Fixed "vindictive" ships getting stuck with a non-targetable target. (@tehhowch)
      * Auto-aiming and turret tracking no longer works with cloaked targets.
      * Fighters and drones no longer try to board their parent ship if the parent is disabled.
      * "Appeasing" ships no longer dump cargo right after being repaired from being disabled.
      * It's no longer possible to give an escort orders targeting itself (i.e. to move to itself).
      * The autopilot's travel destination now works even if that destination is a wormhole.
    * Interface bugs:
      * Fixed improper scaling of sprites wider than they are tall in the sales maps. (@EndrosG)
      * Fixed a bug that allowed you to scan cloaked ships. (@tehhowch)
      * Fixed a bug where the "New Pilot" button didn't work if a pilot was loaded but was dead.
      * Fixed some cases where an invisible mission could end up selected in the Job Board.
      * Fixed a bug in calculating the number of bunks free for passengers in the player's fleet.
      * When entering text, caps lock now applies only to letter keys, not to number keys, etc.
      * Scanning a ship you own no longer causes a "your ship is being scanned" warning.
      * It's now possible to install an outfit from cargo even if it requires a license you don't have.
      * Fixed scrolling of the fleet list when "looping around" to the first or last ship.
      * Fixed "1 ton" vs. "2 tons" pluralizing incorrectly in the trading panel.
    * Other:
      * Fixed a bug where capturing ships was not affecting your reputation. (@Elyssaen)
      * Fixed missiles with homing level 4 "running away" from targets that are faster than they are.
      * Fixed defense fleets sometimes not coming from the planet they are defending.
      * Fixed commodities with a quantity of 0 showing up in the plunder list (if a ship dumped cargo).
      * Fixed an event that didn't fully succeed in making Varu K'prai show up as "uninhabited."
    * Typos fixes:
      * (@alkallid, @Amazinite, @awfulworldkid, @Bladewood, @davidarcher, @dufferzafar, @EndrosG)
      * (@Hadron1776, @jafdy, @jostephd, @KiLEdEnNis, @MessyMix, @PhaedrusES, @Pointedstick, @Proont)
      * (@Rhendox, @SolraBizna, @strollcata, @Tadrix, @tehhowch, @toilethinges, @YellowApple)
  * Game content:
    * Wanderers story line:
      * The Wanderer and Hai jobs are now different from human jobs. (@Amazinite)
      * Added a hint for the Wanderers mission to hunt down the Kor Sestor fleet. (@MessyMix)
      * Wanderer outfits now require a license instead of the outfitters starting out hidden. (@Disiuze)
      * Made the Wanderer events more concise using the new add / remove keywords. (@tehhowch)
    * Free Worlds story line:
      * The Free Worlds commitment mission now stays active until you commit to a side. (@jafdy)
      * Free Worlds intro missions are now offered more often the more you've helped them. (@jafdy)
      * The Syndicate now always becomes hostile in the mission where you capture an executive.
    * Ships and outfits:
      * Adjusted the mass of the Hai tracker so it adds up correctly to the total outfit space.
      * Bunk rooms are now sold in Wanderer and Hai space.
      * Local maps are now sold in Coalition space. (@EndrosG)
      * Made sure that all ship variants now have the same chassis cost as their base models.
      * Increased the cargo space of the Deep River.
      * Fixed a Bactrian variant that had negative outfit space.
    * Star systems and planets:
      * Pirate planets now offer jobs to players who are friendly with pirates. (@Amazinite, @Kryes-Omega)
      * Added "station" and "moon" attributes to various planets. (@EndrosG)
      * Changed some overused landscape images to previously unused ones. (@Amazinite)
      * The Kor Sestor worlds will now let you land once they are gone (but, they no longer have spaceports).
      * It's now impossible to bribe Heliarch ringworlds (so you can't land there prior to first contact).
      * Security checks are now disabled when on human worlds that are under Pug control.
      * Added some "old" star variants, for main sequence stars near the end of their lives.
      * Fixed some Deep planets using a defense fleet that included unarmed Flivvers.
      * Added map labels that appear when you explore Korath, Wanderer, Hai, and Coalition space.
    * Other:
      * Names for illegal commodities. (@Bladewood, @Wrzlprnft, @Disiuze, @Pointedstick, @kaylara, @comnom)
      * New hail messages. (@ph2000bis, @BlackVegetable)
      * Clearer instructions on placing the thruster on the asteroid in the terraforming missions. (@Tadrix)
      * Added some new landscape images. (@jafdy, @IridiumOre, @spfldsatellite)
      * Added a bunch of new hails from the Wanderers. (@Elyssaen)
      * Various fixes to the time scales in the histories of different alien species.
      * It's no longer possible to get pirates to be friendly except by attacking merchants.
  * Game mechanics:
    * AI:
      * Improved the AI's ability to dock with a moving target. (@EndrosG)
      * Made it possible for one ship to refuel another by transferring a fraction of a jump. (@EndrosG)
      * When jumping, the AI now takes total turn time into account when using reverse thrusters. (@tboby)
      * Carried ships can now take part in mining. (@tehhowch)
      * "Nemesis" ships may now target non-player ships if they have the "escort" personality.
      * Added a "target" personality to make certain mission NPCs flash on the radar to highlight them.
      * Added a "marked" personality for ships that only fight the player and that no one else attacks.
      * Added a "mute" personality for ships that never respond to hails.
      * Added a personality and preference for whether turrets focus fire or all track different targets.
      * AI ships will now take off and land from uninhabited planets if given no other choice.
      * Fleet "move to" commands can now refer to a different system from the current one. (@tehhowch)
      * Ships with "move to" orders will no longer follow you if you leave the system.
      * Ships no longer exit hyperspace headed at a wormhole unless it's one NPCs can travel through.
      * Surveillance ships now hold position instead of drifting if they have nothing to do.
    * Ship and outfit attributes:
      * Hai regenerators work with solar panels and don't block generators from being removed. (@Elyssaen)
      * Fixed projectiles' actual steady state speeds not matching the calculated speed. (@Elyssaen)
      * Made it possible for ships to specify custom "swizzle" colors. (@Elyssaen)
      * Added support for "safe" blast weapons and "phasing" weapons that aren't blocked by asteroids.
      * Added ship attributes for resistance to ion, disruption, or slowing effects.
      * Weapon reload timers now reset whenever a day passes in-game (i.e. your jump or take off).
      * A hyperdrive or jump drive can now specify how much fuel it consumes.
      * Outfits can now require a license in order to buy them.
    * Ship movement and mechanics:
      * Flotsam created when a ship explodes now includes any ammunition it was carrying. (@tehhowch)
      * Improved the efficiency of packing outfits into cargo holds. (@tehhowch)
      * Turrets can now have sprites that are drawn on top of the ship to show where the turret is facing.
      * Ships forced to decloak by running out of fuel must now fully decloak before cloaking again.
      * Fighters and drones are no longer capable of repairing other ships.
      * A ship's animation now pauses if it is disabled or destroyed.
      * If a carrier is captured before launching its fighters, those fighters are now captured, too.
      * If a ship is captured, its escorts now become independent.
    * Missions and events:
      * Events that change a system's music now change it before the music starts playing. (@Elyssaen)
      * Missions now fail if they become impossible to complete. (@Elyssaen)
      * Events can now remove specific variants from a fleet definition. (@tehhowch)
      * Made it possible to add or remove single items from fleets, sales, etc. without clearing the rest.
      * The "on visit" mission messages no longer get shown when you first load the game.
      * Made it possible to specify a fleet's government in an NPC definition instead of the fleet itself.
    * Other:
      * You can now customize a government's hostile and friendly disabled hail. (@EndrosG, @Elyssaen)
      * Fixed some places where large numbers of credits weren't pretty-printed. (@TurkeyMcMac)
      * The messages shown when trying to hail a wormhole are now customizable. (@tehhowch)
      * Outfits in a ship's cargo now show up in the list if you scan that ship's cargo. (@Elyssaen)
      * Outfits a ship has in cargo now show up in the plunder list if you board them.
      * Added support for planets that only show up as landable if your flagship has certain attributes.
      * "Raids" on poorly defended players now happen only if the specified raid fleet is hostile.
      * Gatling gun bullets are no longer susceptible to anti-missiles.
      * The minimum mortgage payment is now 1 credit per day.
      * Unpaid crew salaries now count against your net worth.
      * Travel distance calculations now take total fuel into account (scram drive vs. hyperdrive).
      * Tweaked the rate at which ships enter a system from hostile vs. friendly neighboring systems.
      * Zero-mass outfits can now always be bought into cargo even if you have negative space free.
  * User interface:
    * Main view:
      * Fighters held "under" a ship are now drawn underneath the ship's engine flares. (@EndrosG)
      * Added an indicator showing the progress of outfit and cargo scans.
      * Changed the message for a completed scan to make it clearer that the scan may not have succeeded.
      * Autopilot actions are now cleared if they become impossible to perform.
      * Added a wider variety of random messages for if you try to hail a wormhole.
      * Escorts holding position to be refueled or pick up fighters now takes priority over fleet orders.
      * The escort group bindings and zoom keys now only work if not bound to any command.
    * Heads up display:
      * Added a preference to show the flagship's rotation in the status display. (@EndrosG)
      * Ship names are now truncated if they won't fit in the space the UI has available. (@tehhowch)
      * The data files can now specify the colors used for status overlays and escort attributes. (@tehhowch)
      * In the escort display, hostile ships (added so you can track them) now show up in red. (@tehhowch)
      * Plugins can now customize the flagship highlight color and the escort icon colors.
      * If the flagship highlight is drawn, it is now animated to match the ship sprite.
      * The flagship highlight is now disabled if the flagship is destroyed.
      * If a ship is animated, its outline in the target display is now animated as well.
    * Planet panels:
      * In the outfitter, you can now toggle whether outfits for sale and outfits in cargo are displayed.
      * If buying multiple ships, you can now leave the name blank to give a random name to each.
      * In the shop panels, the 'i' key is now only a "buy" shortcut if installing an outfit from cargo.
      * Made the "max heat" tooltip explain what it represents a bit more clearly.
      * The bank now displays whatever you owe in unpaid crew salaries.
    * Player info panel:
      * The fleet list now always scrolls by one page on page up / down despite the scroll speed preference.
      * In the fleet list you can now view a ship's info by pressing return, instead of by clicking it.
      * It's now possible to reorder groups of ships all at once in the fleet listing.
      * The hotkeys for setting and selecting groups of ships now work in shops and the info panel.
      * Current crew complement for under-crewed ships is now displayed correctly in the fleet list.
      * Added a help message for how to set your flagship, shown the first time you have multiple ships.
      * Fixed a bug that had made it possible to change a ship's weapon hardpoints while in flight.
      * The names of the combat rating levels can now be customized via a data file.
      * The outfit list in the ship info panel can now spill over into three columns if necessary.
    * Main menu:
      * Added a warning if you can't zoom the interface in because the window is too small. (@Pointedstick)
      * In the Load / Save panel, snapshots are now sorted by the file's timestamp instead of by name.
      * Disabled the shortcuts for deleting snapshots or pilots to make that harder to do by mistake.
      * When deleting snapshots, focus stays in the snapshot list instead of moving to the player list.
    * Other:
      * Paths for multi-stop wormholes are now shown only if you have visited both endpoint systems.
      * Fixed the squashed and unsymmetrical shape of the "+" sign in the 14-point font.
      * When scanning a ship's cargo, harvested materials are now formatted like plain commodities.
      * A ship model can now specify the "noun" used for it (e.g. "creature" instead of "ship").
  * Under the hood:
    * Condition expressions now support "random" on either side of the expression. (@EndrosG)
    * Reordering some hardpoint definitions for consistency. (@warp-core)
    * Simplified events that change fleet definitions, using the new "remove" keyword. (@jafdy, @tehhowch)
    * Fixed submunitions getting included in the --weapons output. (@comnom)
    * Added startup warnings for undefined systems, outfits, governments, etc.
    * Data parsing errors now include the name of the data file, to make debugging easier.
    * Switching from planet.GetSystem() to planet.IsInSystem() where possible, to support wormholes.
    * Reordered the Personality class to group the personalities by type.
    * Added an IsNumber(index) function to DataNode to check whether a given token is numeric.
    * Split InfoPanel into two separate classes for player info and ship info, and cleaned it up.
    * Made it so none of the code makes assumptions about how much fuel various jump modes take.
    * Switched from vectors to sets in a few places to simplify adding and erasing members.
    * Switched from constant arrays to constant vectors in a few places to avoid the need for sizeof().
    * Cleaned up the map file formatting to match the output of the latest map editor version.
    * Rearranged the entries in the saved games into a more logical order.
    * Added a helper function for splitting a string by newlines or other delimiters.

Version 0.9.6:
  * Bug fixes:
    * Coalition jobs will now "repeat" instead of only being offered once. (@mootootwo)
    * Typo fixes. (@Alkallid, @Bladewood, @KiLEdEnNis, @MessyMix, @Pointedstick, @SolraBizna, @warp-core)
    * Fixed a bug that caused wildly inaccurate depreciation values on some computers.
    * Fixed a crash due to responding to mouse clicks when the player's flagship is dead.
    * Fixed a bug where "surveillance" ships never succeed in scanning.
    * Saved games on planets that were created by events now load correctly.
    * Fixed incorrect accelerator hints being displayed in the info panel.
    * Hopefully fixed the bug of the "last" sound not loading properly on some Windows systems.
    * "Entering" ships no longer forget their destination if the game is reloaded.
    * Clicking and dragging now only selects ships if no other panel was open when clicking.
    * Fixed a bug that kept the "Sad Archie" mission from working in 0.9.5.
    * Fixed depreciation not being applied to auto-sold fighters and outfits.
    * Made it so you can't hail wormholes, even if they're marked as "inhabited."
    * If you're in an uninhabited system, fixed how commodity prices in other systems show up in the map.
    * Made it so the first TMBR mission doesn't get offered on pirate worlds.
    * Fixed derelict ships that had been captured reappearing.
    * Fixed the NPC message showing multiple times if you capture a ship you needed to "evade."
    * The selected planet is now cleared in the map if you change your destination via the jump key.
    * Fixed shipyard and outfitter maps showing what's available in unexplored systems.
  * Game content:
    * Updated the scanner descriptions to describe the benefit of multiple scanners. (@Pointedstick)
    * Drug running missions now only get offered in human space. (@jafdy)
    * Added hail messages for friendly pirates. (@Amazinite)
    * The Coalition intro mission no longer assumes you have already met the Hai. (@toilethinges)
    * New landscape images. (@jafdy, @striker, @harro.eu)
    * Added messages when you succeed in destroying each "scattered remnant" Korath fleet. (@Amazinite)
    * Made the "Defend Spera Anatrusk" battle a little bit easier.
    * Added images for all the Coalition outfits and unique sounds for all their weapons.
    * Korath exile worlds no longer fine you for illegal cargo.
    * The TMBR missions can no longer interrupt missions from the main story line.
    * The first part of the Syndicate Capture mission now requires your escorts to accompany you.
    * Fixed an incorrectly set "habitable" zone in the Dokdobaru system.
    * Switched back to the full-resolution icon on Mac OS X (rather than the "window icon").
    * Added "autosave" tags to key missions in the Wanderer story line.
    * Reduced the Unfettered jump drive payoff to be more in line with the drive's depreciated value.
  * Game mechanics:
    * Made depreciation happen about three times slower.
    * Eliminated death benefits, since depreciation does a better job of balancing capture and plunder.
    * Drag now applies to the acceleration from firing weapons and being hit by them.
    * Escorts now ignore orders (except "hold position") if you're jumping or in another system.
    * You can now select a planet in the map to have the autopilot land there when it reaches that system.
    * You can now hail dominated planets to release them from paying tribute to you.
    * Auto-aiming now takes "random velocity" into account, making the Bombardment Turret more accurate.
  * User interface:
    * Added a preference to highlight your flagship to make it easier to distinguish from other ships.
    * When naming a new ship, added a button to have the game propose a random civilian name.
    * The zooming of the main view now pauses whenever it is not active.
    * In the main menu, the "New Pilot" shortcut now only works if no pilot is loaded.
    * Escort target brackets no longer show up for escorts that have not taken off yet.
    * Reduced the number of scanning warnings that display at the same time.
    * Added messages that tell you if someone succeeds in scanning your cargo or outfits.
    * The "fail" noise no longer plays over and over if you hold the jump key while out of fuel.
    * Ships exiting wormholes no longer make the "exiting hyperspace" noise.
  * Under the hood:
    * The help messages for new players are now configurable via a text file.

Version 0.9.5:
  * Bug fixes:
    * Typo fixes. (@Amazinite, @Bladewood, @doches, @Elyssaen, @jafdy, @gecko-locator)
    * More typo fixes (@KiLEdEnNis, @MillerNerd, @Pointedstick, @retrue, @warp-core, @Wrzlprnft)
    * Fixed the hardpoint locations on the Vanguard. (@jafdy)
    * Republic and Syndicate ships no longer attack each other in the "reconciliation" plot. (@jafdy)
    * Fixed a mistake in the scanner warning message for the new scanner mechanics. (@Elyssaen)
    * Automatic variables are now updated before checking if a mission can complete. (@Elyssaen)
    * On high DPI displays, the viewport no longer shrinks to half size when resizing the window.
    * Fixed a bug where ships with fuel but no hyperdrive could attempt to "board" themselves.
    * Ships will no longer try to land on a wormhole to refuel.
    * It's no longer possible to bring up the map and change your jump destination while jumping.
    * Fixed a memory leak in the "fog" images in the map panel.
    * Clicking "Back to Menu" in the preferences now works even if editing a key binding.
    * The flight check in the outfitter no longer includes disabled ships.
    * Wormholes are no longer listed as "ports" you can visit in the map.
    * You can no longer hail a ship that is in the process of landing or has landed.
    * Fixed a bug where the escort AI stopped pathfinding after stopping to refuel.
    * Fixed typos in the Electron Beam / Turret missions that made both missions get offered.
    * "Not enough passenger space" is no longer displayed if required crew is greater than bunks.
    * "Phantom" systems are no longer left in saved games from previously used plugins.
  * Game content:
    * Added sprites for all the Pug outfits. (@comnom)
    * Escort missions now always go to or from a dangerous region of space. (@Pointedstick)
    * Added "regional flavor" jobs in certain parts of human space. (@Pointedstick)
    * New outfits that increase ammo capacity. (@Amazinite)
    * Added a ton of new hail messages. (@Pointedstick)
    * Added distinctive hails for the militia ships, separate from the Free Worlds. (@Amazinite)
    * New commodity names for cargo missions. (@Pointedstick)
    * More ship names, particularly for civilians and pirates. (@Pointedstick)
    * New civilian hails involving different made-up song and band names. (@Pointedstick)
    * New "person" representing @Pointedstick in-game. (@Pointedstick, @Wrzlprnft)
    * In Hai space, human fleets now sometimes use Hai technology. (@Amazinite)
    * Rebalanced the cost and attributes of the Hai engines. (@Amazinite)
    * Changed the outfits on the Marauder Fury. (@LocalGod79)
    * Tweaked the Marauder engine flares using the new ability to specify flare scale. (@Wrzlprnft)
    * Skeins are now included in the post-Dreadnought Free Worlds fleets. (@LocalGod79)
    * Tweaked the Firebird's description of when the Alpha Wars happened. (@warp-core)
    * Fixed a missing passenger (Freya) in one of the last Free Worlds missions. (@jafdy)
    * New faction south of human space, the Coalition, with 16 new ships and about 70 star systems.
    * Added first contact missions and distinctive, large-scale jobs for Coalition space.
    * Added the next segment of the Wanderer story line, dealing with the Korath automata.
    * Added a "Model 8" Kor Mereti drone for mining asteroids.
    * Added occasional mining fleets in human systems with high-value asteroids.
    * Boosted the price of the Pulse Cannon and Pulse Turret.
    * Made sure you have permission to land on Farpoint in the reconciliation plot line.
    * The Unfettered jump drive missions now stop getting offered once they invade Wanderer space.
    * Fixed the Earth's description of how its population compares to other human worlds.
    * Replaced some ugly landscapes with some prettier ones from unsplash.com.
    * Replaced some ring planet sprites that I wasn't happy with.
    * The one planet you can land on in Korath exile space is no longer treated as inhabited.
    * The Conservatory side missions will no longer be offered after the Bloodsea missions.
    * The Syndicate reinforcements against the Pug now show up as Syndicate ships, not Escorts.
    * Cleaned up the text of the Smuggler's Den mission.
    * Pirates in the North now occasionally use Bactrians.
    * Shortened the weirdly elongated cockpit on the Shuttle.
    * Fixed some hardpoints on the Argosy that did not match the sprite.
    * Added a sprite for a red giant star.
    * Re-rendered the Jump Drive outfit sprite in orthographic perspective, to match all the others.
    * Quarg ships now have ramscoops built in so they don't get stranded.
    * Added an ambient sound for human space stations, just to test the MP3 streaming.
    * Fixed the order of the gun hardpoints on the Mark II Cruiser.
    * Updated the outfits on the "alien weapons" Osprey variant.
    * Removed the lists of special outfits and alien ships; they're now in the all-content plugin.
    * The mission on Hope now correctly states the crew complement of a Gunboat.
    * Added five new landscapes using NASA pictures from Mars.
    * Attacking "Navy Intelligence" ships now angers the Republic.
    * The Syndicate can no longer be bribed during the FW story when you are fighting them.
    * Replaced some over-used landscapes with under-used ones.
  * Game mechanics:
    * Ammo is now auto-sold when selling the new ammo capacity outfits. (@kozbot)
    * Ships and outfits now depreciate over time. When selling, you always sell the least depreciated.
    * Harvested minerals (anything with installable < 0) do not depreciate.
    * Added a "mining" personality that attacks asteroids, and "harvests" that picks up flotsam.
    * Added an "appeasing" personality that dumps cargo to get pirates to leave the ship alone.
    * Scanning a ship now takes time; you must hold down the scan key.
    * Adding multiple scanners makes scanning take less time and increases its range.
    * Added support for streaming MP3s from the disk for ambient sounds or music.
    * Each planet and system can now specify the "music" to play when you are there.
    * Added a new, much more efficient collision detection algorithm, to speed up big battles.
    * The game now ensures that all "landing" missions are offered, even if one causes a "launch."
    * Added an "active cooling" attribute for a cooling system that ramps up as heat level increases.
    * It's now possible to specify the plural form of an outfit or ship name, for irregular plurals.
    * NPC crews now replenish each time you leave a planet, so you can't wear them down by attrition.
    * "Entering" fleets with no jump capabilities no longer spawn in neighboring systems.
    * You can no longer repeatedly buy and sell a ship to make all its outfits appear "in stock."
    * Made it possible to limit what commodity types a fleet may carry (e.g. the Korath drones).
    * Added an "atrocity" outfit attribute that makes owning it an atrocity.
    * An "attitude toward" another government of less than .05 means no reputation changes carry over.
    * Combat ratings now go up to level 21.
    * Each star system can now specify what "haze" image it uses.
    * The target-picking AI now prioritizes armed ships over unarmed ones.
    * Automatic mission clearance now applies to stopovers as well as the destination.
    * The "random" condition now changes every time it's checked, so you can use it in conversations.
    * Events can now mark individual planets as "unvisited" without affecting the whole system.
    * Fixed the flicker when taking off from a planet.
  * User interface:
    * Modified the alarm sound to have less background buzz. (@DingusShingleton)
    * The conversation panel now allows you to use the numeric keypad. (@kozbot)
    * Solar collection is now displayed per second, not per frame, in the outfitter. (@Elyssaen)
    * Added an icon for the Windows binary. (@CH-de)
    * Made it possible to zoom the main view in or out (between 25% and 200%) independent of the UI.
    * Click on escorts (or escort icons) to select them (or shift-click to select multiple).
    * Fleet commands are now issued only to selected escorts (if any).
    * Number keys can be assigned as hotkeys to particular groups of escorts (control + key).
    * You can right click a target or location to issue move or attack commands to your escorts.
    * Split the preferences panel into separate pages for keys, settings, and plugins.
    * If a plugin has an icon or an about.txt, those are now shown in the plugins list.
    * Zoom preferences can now be adjusted with the scroll wheel instead of clicking to cycle.
    * Overheated targets now blink grey to show that they're only half disabled.
    * Switched to a less cartoony icon, particularly for use by the Mac OS X application.
    * The game now sets the "window icon" to show in the corner of the window and in the switcher.
    * Put a limit on how many messages will display at the bottom of the screen.
    * Added a message telling you when autopilot is engaged or disengaged.
    * Added expand / collapse arrows to the shipyard and outfitter category names.
    * The shipyard and outfitter maps can now be filtered to only show the selected system's items.
    * Shift + clicking a category name in the shops now expands or collapses all categories.
    * Collapsed categories are now remembered rather than resetting to expanded every time.
    * The zoom level is now remembered when you close the map.
    * Tripled the scroll speed in the shipyard and outfitter (and added a setting to adjust speed).
    * Double clicking is now distinguished from two clicks with a long time in between them.
    * Added a key binding to toggle your escorts' ammo usage (off, on, or frugal) on the fly.
    * It's now possible to resize the window to odd dimensions.
    * Widened the planetary orbits map widget to make space for longer planet and system names.
    * The trade panel is no longer accessible if a system does not define any commodity prices.
    * If a system has no price for a specific commodity, it displays as "----" in the trade panel.
    * Fixed some UI graphics that were blurry due to lines being off by half a pixel.
    * Fixed numbers very close to 1B getting displayed as 1000.00M.
    * The "fog" in the map now updates each time you open the map panel.
    * Updated the "cost" and "sells for" tooltips to include a description of depreciation.
    * Added a warning message explaining that you can't board a ship while cloaked.
    * Non-installable outfits now show "This is not an installable item" in the outfit info.
  * Under the hood:
    * Added RPM package names to the developer read-me. (@Pointedstick)
    * Fixed a typo in the RPM package list. (@TJesionowski)
    * Allow additional CPPPATHs to be specified in an environment variable. (@Barthalion)
    * Updating the XCode file to include the new classes added in 0.9.5. (@Isaacssv552)
    * Added Thumbs.db to the .gitignore file. (@Amazinite)
    * Stranded escorts now remember where they're going so they don't waste a ton of CPU pathfinding.
    * Added more image decoding threads to speed up the game's load time.
    * Beginner help messages are now defined in a text file instead of in the code.
    * Fixed some places where having an escort with no sprite could crash the game.
    * New, cleaner code for tracking clickable zones (buttons, etc.) in the UI.
    * Stripped the non-standard color profiles from some of the PNG files.
    * Changed how game data is reloaded, so governments left over from plugins won't stick around.
    * The "--ships" spreadsheet output now shows total space, not remaining space.
    * Moved the Marauder ships to a separate data file.
    * Fixed some variables that didn't need to be marked "mutable" now that Draw() is not const.
    * The star field "haze" will now display correctly even with very large monitors.
    * Cleaned up and simplified the Audio code.
    * Fixed some data file lines that were using spaces instead of tabs.
    * Cleaned up some unnecessary namespace prefixes.
    * Replaced some asserts with reasonable fall-back behavior that avoids quitting the program.
    * Fixed some things that Google's cpplint warns about, mostly making constructors explicit.
    * Cleaned up the AI code by storing a reference to the ship list instead of passing it around.
    * Simplified the code for deferred landscape image loading.

Version 0.9.4:
  * Bug fixes:
    * Unfettered jump drive mission no longer get offered on Vara Ke'sok. (@Amazinite)
    * Typo fixes. (@Waladil, @Pointedstick, @oo13)
    * Fixed a crash that could occur when disowning a ship.
    * Changed how window resizing is handled to fix a hang in Windows when maximizing.
    * The saved game now remembers which missions are "failed," so reloading won't cancel fails.
    * Fixed various bugs with how orphaned fighters get assigned to carriers.
  * Game content:
    * More variety in the ship names. (@Pointedstick)
    * Fixed an issue where both the Electron Turret and the Electron Beam mission could be completed.
    * Raised the prices of the Behemoth and the Mule.
    * Hai Trackers now use optical and infrared tracking, so small ships can dodge them.
    * Fixed how the sound for the Pug Zapper is played.
    * Reduced the probability on all but the highest tier Marauder jobs the player qualifies for.
    * Tweaked the probabilities for the "There Might Be Riots" missions.
  * Game mechanics:
    * Missions can now fail if you are scanned, by specifying "stealth" cargo. (@Pointedstick)
    * Systems created by game events are now linked properly to the rest of the map.
    * A "nemesis" ship will now seek other targets if no player ships are available to attack.
    * Wanderer ships will now travel through the Eye.
    * Engine hardpoints now have adjustable zoom factors for bigger or smaller flares.
    * Hostile fleets are now more likely to enter a system from the direction of a system they control.
    * Put a cap on how much mortgage debt the player can take on, to avoid absurdly large mortgages.
  * User interface:
    * Ships with lots of outfits or more than 12 weapons now display properly in the info panel.
    * Snapshot names displayed in the load panel are now truncated if they are too long.
    * Added custom messages when you try to land on certain unusual stellar objects (like lava planets).
  * Under the hood:
    * Added support in the Font class for truncating strings (and adding ellipses).
    * Interface definitions can now include named "boxes" for custom content to be drawn in.
    * Cleaned up the code for rendering the Info Panel UI.

Version 0.9.3:
  * Bug fixes:
    * Fixed a bug that kept you from completely clearing your travel plan. (@MarcelineVQ)
    * Fixed a possible crash in auto-refill of ammo. (@MarcelineVQ)
    * Fixed planet sub-panel overlays remaining up when you depart. (@MarcelineVQ)
    * You can no longer hire crew if you have negative bunks space. (@MarcelineVQ)
    * Game no longer crashes if unable to create the config directory. (@lheckemann)
    * Stranded fighters in other systems no longer get sold when you take off. (@MarcelineVQ)
    * Typo fixes. (@lheckemann, @KiLEdEnNis, @davidwhitman, @kitsunemochi, @toilethinges)
    * More typo fixes (@jafdy, @MessyMix, @Pointedstick)
    * Fixed an integer overflow in fleet costs calculated in the boarding panel. (@MarcelineVQ)
    * Invisible ships (i.e. ships with no sprite) are no longer "targetable." (@MarcelineVQ)
    * Various fixes to the UI, handling of fighters, and hails sent to dead ships. (@MarcelineVQ)
    * Fixed fighters not being assigned the right swizzle. (@MarcelineVQ)
    * Fixed tooltips showing up when hovering over the shop panel buttons.
    * Fixed several glitches when multiple UI shortcut keys are pressed simultaneously.
    * Fixed a bug where the window dimensions could end up odd.
    * Orphaned enemy NPC drones no longer try to dock with you.
    * Fixed a bug where fighters were counted as destroyed when they returned to their mothership.
    * Hopefully fixed the intermittent bug where landscape images do not load.
    * Fixed a bug where an escort "lands" on its parent's target planet even if it's in another system.
    * Fixed a crash when a "fail" command removed the next mission in the player's active mission list.
    * Fixed a bug where the tutorial is not shown if you visit the bank before buying your first ship.
    * Fixed a bug in the station-keeping AI that made some ships drift far away.
    * Fixed a glitch in the cycling of jump destinations in the map details panel.
    * The AI code for complete stops is no longer inappropriately applied during hyperspace jumps.
    * The slicer gun no longer requires crew.
    * Cloaked ships no longer broadcast hail messages.
  * Game content:
    * Hai carrier, gatling, and rail guns. (@Amazinite, @LocalGod79, @mdsmestad, @Sinsling, @Wrzlprnft)
    * The Syndicate extremists are now always hostile in the mission against them. (@Amazinite)
    * Fixed incorrect turret coordinates in the Kestrel. (@Amazinite)
    * Changed "miles" to "kilometers" in a few places. (@davidwhitman)
    * Many new hails and ship names, for added flavor. (@Pointedstick)
    * New (slightly louder) explosion sounds. (@Pointedstick)
    * Grammar and phrasing improvements to some ship and outfit descriptions. (@Pointedstick)
    * A pirate world can no longer be the destination of the Hope mission. (@jafdy)
    * Added twelve different kinds of minable asteroids, and put some in each system.
    * Added new Wanderer missions, up until the point where the Eye opens.
    * Any outfit can now define a "flotsam sprite" to use if it is dumped into space.
    * Fixed a long-standing bug where the largest asteroids were not being drawn.
    * Fixed the energy use and heat output on the smallest Korath steering.
    * Added three new Wanderer warships, two new reactors, and a heat sink.
    * Added outfit images to use for various mined materials.
    * Killing Navy ships no longer makes you a friend of the Alphas.
    * Lesath now properly reverts to the Free Worlds in the "checkmate" story branch.
    * Added commodity prices for all systems in Korath space.
    * Flycatchers now count as drones, so other ships can carry them.
    * Warn the player if they can't complete the Alexandria mission due to being bankrupt.
    * The "Navy Intelligence" government is now an enemy of pirates.
    * Fixed a Free Worlds side mission that should have included passengers but did not.
    * Added a mission that is only offered on April Fool's Day.
    * Adjusted the Argosy and Raven prices to better reflect their relative usefulness.
    * The Unfettered will now attack human merchants.
    * For the Free Worlds mission, you can now steal an Electron Turret instead of a Beam.
    * Fixed some Core systems that were using southern pirate fleets.
    * Added "reserved" space in the Pookie mission so it can't silently fail to continue.
    * Fixed the Navy and Pirate fleets appearing in Nocte and Orvala after the Pug invasion.
    * Korath automata now have outfits representing their control systems.
    * Wanderer shield generators are now 25% more powerful.
    * Fixed a planet description that referred to "dreadnoughts."
    * Stock jobs are no longer offered to or from Quarg planets.
    * Tweaked the appearance of Pug gridfire slightly (added a bit of yellow to it).
    * Made Korath Repeaters a bit better, and Korath Heat Shunts 10% less effective.
    * Fixed misplaced engine hardpoints on the Pug Maboro.
  * Game mechanics:
    * Cargo transfer now handles fractional mass correctly. (@MarcelineVQ)
    * Let flotsam have non-integral mass and let half-full flotsam boxes be launched. (@MarcelineVQ)
    * Mission payments now take distance to all waypoints and stopovers into account.
    * Added warning messages if unable to create or delete saved game files.
    * Projectiles can no longer hit a ship that is not yet done taking off.
    * Cloaking and uncloaking no longer pause while jumping or landing.
    * Mortgages no longer carry over when reloading an "account" definition.
    * The phrase system now lets you include a random phrase, in addition to random words.
    * Fighter bays can now have both a facing direction and "over" or "under."
    * Fighters now take their share of the mothership's heat with them when they launch.
    * Jettisoning cargo now also dumps the heat associated with the cargo's mass.
    * Made it possible for animations to have a frame rate of 0.
    * Wormholes no longer count when checking if all planets in a system have been visited.
    * Adjusted the random aim "confusion" to look more natural and not get stuck at a bad angle.
    * Made it impossible to jump or land while disabled.
    * Added fallback code for what to do if a saved game has the player in an unknown system.
    * Location filters can now be used to select random waypoint systems.
    * Tweaked the cloaking AI to make the Pug Arfecta harder to kill.
  * User interface:
    * Hiding the "park" button in the info panel when it doesn't apply. (@MarcelineVQ)
    * The "dump all" button will dump outfits if you have no other cargo. (@MarcelineVQ)
    * The boarding panel now handles fractional outfit masses. (@MarcelineVQ)
    * Selecting an escort in the info panel now targets that escort. (@MarcelineVQ)
    * Added a take-off if you will fail missions due to lack of space. (@MarcelineVQ)
    * Fixed some awkward phrasing in the fine dialog. (@Pointedstick)
    * The "Sell All" trade panel button now only includes outfits if that's all you have in cargo.
    * The map details panel now remembers your selected coloring each time it is opened.
    * The outfitter map now also shows what resources you have mined in each system.
    * When you pick up flotsam a message now tells you how much cargo space you have left.
    * When dumping commodities, you can now specify how many tons to jettison.
    * Changed the syntax for the interface element definitions and added "hover" support.
    * The bank panel now has a line showing your salary and tribute income.
    * Added a "disown" button when viewing an individual ship in the info panel when landed
    * The flight check messages now include the name of the misconfigured ship.
    * Added a click sound as feedback when you change the volume level.
    * You can no longer select an un-targetable ship by clicking on it.
    * The trading panel can now handle fleets with over 2 million cargo space.
    * Added "fog of war" obscuring sections of the map backdrop that have not been visited.
    * The boarding panel now displays self-destruct odds.
    * Outfits in cargo are no longer always referred to as "plunder."
    * Fixed a bug where dialog boxes offering missions were too tall.
    * Made the max energy / max heat tooltip a little clearer and more detailed.
    * Fixed a slight mismatch in the background color of the info panel.
  * Under the hood:
    * Added a Linux AppData file. (@Mailaender)
    * Added a common base class for all objects added to the DrawList.
    * Added more functionality to the Angle class.
    * Cleaning up the code and adding more detailed and up to date comments.
    * Replaced a few remaining instances of "NULL" with "nullptr."
    * Added a "Rectangle" class to make defining rectangular regions simpler.
    * Simplified the tracking of clickable zones on the screen.

Version 0.9.2:
  * Bug fixes:
    * Typo fixes. (@Alkallid, @egony, @lheckemann, @MarcelineVQ)
    * You now get paid for outfits sold for lack of space when taking off. (@MarcelineVQ)
    * Corrected the credit amount shown when jettisoning spare outfits. (@MarcelineVQ)
    * Fixed the ammo dialog showing up even if the ammo is not for sale. (@MarcelineVQ)
    * You are now able to bribe planets even after "provoking" their government. (@MarcelineVQ)
    * Holding the jump key while jumping no longer causes a crash.
    * Attacking a ship that's trying to assist you now makes it stop trying to assist.
    * Double-clicking a planet to land on it now always works correctly.
    * The game no longer crashes if you press "land" in a system with nothing to land on.
    * Fixed irregular escort icon "merging" due to a memory access error.
    * Your fleet's "shared target" is now cleared if that ship leaves the system.
    * Fixed a bug where selecting Food in the map didn't select it in the trade panel.
    * Cargo capacity now updates immediately when you buy or sell outfits.
    * It's now impossible for an "invisible" mission to be selected in the mission panel.
    * Fixed the size of the "click box" around ship icons in the shops.
    * Fixed two Hai ship variants that had no thrusters.
    * Disabled ships no longer show the "moving erratically" message.
    * NPC fighters in "staying" fleets now use the proper fighter names.
    * Fixed a bug that made it impossible for plugins to change the interface colors.
    * Fighters are now able to "assist" ships other than their motherships.
    * Fixed a case where your escorts can trigger boarding if your flagship is captured.
    * It's now possible to capture a zero-crew ship if you have only one crew member.
  * Game content:
    * Rebalanced the new Hai outfits. (@LocalGod79)
    * Androids are no longer sold - they're just too unbalanced.
    * Added an event after the main story line where the shipyard at Geminus is rebuilt.
    * The Wanderers vs. Alphas missions are now only offered after the human story line.
    * Added an Unfettered invasion event as the next step in that story line.
    * Fixed a typo that kept the Wanderer Anti-Missile from being offered for sale.
    * Shrunk the Korath Piercer sprite to be less absurdly large compared to other missiles.
    * Made the Korath Tek Far 109 a bit more common.
    * New Shield Beetle variant with lots of pulse cannons (mainly for Unfettered fleets).
    * Fixed a mission that could be offered on uninhabited Hai planets.
    * Cleaned up the Marauder mission text and definitions a bit.
    * Made some Free Worlds side missions "minor" so they won't interrupt the main story.
    * Tweaked the Kor Sestor fleets for better balance against the Kor Mereti.
    * Quarg in Korath space now travel in packs, for safety.
    * All the special "persons" now have ramscoops so they don't get stranded.
    * Swapped the Hai and Unfettered government colors to better match their ship colors.
  * Game mechanics:
    * You're now allowed to capture fighters even if you cannot carry them.
    * Landing on an uninhabited planet recharges shields (and hull, if your ship can repair).
    * All missiles now have some "mass" so you can't have infinite numbers of them in cargo.
    * NPCs that self-destruct now count as "destroyed" as soon as they explode.
    * A ship's accuracy now improves after firing at the same target for a few seconds.
    * When told to "gather," escorts use the old behavior, not the new station-keeping one.
    * Ships with 50% hull now flee even if they have 100% shields.
    * Weapons can now have a "random lifetime" rather than all shots lasting the same time.
    * The saved game now remembers what outfits are "in stock" because you just sold them.
  * User interface:
    * In the Bank you can now "pay extra" for the "Other" debts. (@MarcelineVQ)
    * The sell confirmation dialog in the shipyard now includes total cost. (@MarcelineVQ)
    * Ship license names now use "a" or "an" depending on the leading vowel. (@MarcelineVQ)
    * Three previous save files are now always automatically kept as backups.
    * Added explanatory tooltips when you hover the mouse over any ship or outfit attribute.
    * Added a confirmation dialog before taking off if you will be forced to sell something.
    * Added a subtle blue "haze" in the background to make the stars a bit less boring.
    * You can now select multiple ships in the info panel and park or unpark them all at once.
    * The navigation buttons are now in the same place on all four map panels.
    * It's now possible to buy outfits into cargo even if you only have one ship.
    * Made the active mission pointers a bit bigger to look less similar to blocked missions.
    * Added a preference (accessible by editing the preferences file) to reduce VRAM usage.
    * Added hidden preferences to disable the warning siren, mini-map, and planet labels.
    * Added a preference to disable the hyperspace flash (by editing the preferences file).
    * Wormholes now count as distance 1, not distance 0, for pathfinding purposes.
    * The ammo refill dialog now takes into account that using ammo from cargo is free.
  * Under the hood:
    * Added "debug" and "profile" builds to the Scons script (for Linux builds).
    * Optimized the check for whether a ship is invisible or cloaked.
    * Optimized anti-missiles by adding a range check before doing more complex calculations.
    * Limited the "sparks" (ionization, etc.) drawn over a ship, to avoid graphics lag.
    * On Windows, saved games and preferences will now use Windows line endings.
    * Removed a lot of duplicated and fragile code in the Fleet class.
    * Cleaned up some superfluous namespace qualifiers.

Version 0.9.1:
  * Bug fixes:
    * Typo fixes. (@Alkallid, @Wrzlprnft, @toilethinges)
    * No longer crashes if a saved game references a nonexistent "person."
    * Fixed a crash if the player tricks the game into letting them depart in an automaton.
    * The "southern carriers" no longer take over the entire fleets when they appear.
    * Special persons no longer "enter" systems with no links to them.
    * Fixed incorrectly placed planet labels when you first enter your ship.
    * Fixed the direction the plunder list scrolls when using the scroll wheel.
    * Weapons with zero shield damage (e.g. Drak Distancer) no longer cause divide by zero errors.
    * Mission NPCs that self-destruct are now properly counted as destroyed.
    * Icons for escorts with scram or jump drives no longer remain green while jumping.
    * Ships disabled in the act of landing now stop landing.
    * Reputation changes in "on enter" actions are now applied correctly.
    * Disabled NPCs now start always out at zero velocity.
    * You can no longer plan a jump drive jump between two systems you don't know are linked.
    * Fixed the planet panel flicker when you first enter your ship.
    * Ships no longer ask you for help if they do not speak your language.
  * Game content:
    * New human ship, the "Boxwing" cargo fighter. (@LocalGod79, @pootthedestroyer)
    * Updated "Southern Carriers" sprites. (@LocalGod79)
    * New civilian hail messages, referencing fictitious futuristic bands. (@Wrzlprnft)
    * Fixed an armistice that lasts too long if the player has a jump drive. (@LocalGod79)
    * In the Free Worlds plot, Ijs can no longer be in two places at once. (@LocalGod79)
    * New Hai outfits to replace human placeholders (@Wrzlprnft, @LocalGod79, @Amazinite)
    * Fixed some awkward Navy hails. (@Amazinite)
    * New Wanderer missions, giving you access to new ships and technology.
    * New human side missions that give hints about different alien species near human space.
    * Adjusted the Kor Mereti weapons and fleets to balance them better against the Kor Sestor.
    * Adjusted some weapon prices for better balance.
    * Increased the price of the Android so it will take two years to break even.
    * For all escort missions, added pirates camping the destination system.
    * Added radar jamming outfits, and a Wanderer ramscoop.
    * Boosted the Quarg hull amounts so they are not so vulnerable to shield piercing.
    * All Korath worlds now have security of 0 (i.e. no fines).
    * All Korath automata now have integrated ramscoops (making it easier to move captured ships).
    * New shuttle sprite with a subtle running light animation.
    * New Wanderer ship, the Flycatcher (an autonomous anti-missile drone).
    * You can now ask the ordinary Hai for their side of the story about the Unfettered.
    * Made some softer and hopefully less annoying sounds for the plasma and atomic thrusters.
    * Fixed the coloring of dominated systems that contain planets with no spaceports.
    * Fixed the Hauler III's cargo space, which was less than I intended it to be.
    * Tweaked the generator prices, and made Wanderer biochemicals run very cool.
    * Fixed some places where mission escorts were assigned to the player's government.
  * Game mechanics:
    * Marauder ships now have "self destruct" attribute (to balance bounties somewhat). (@LocalGod79)
    * Missiles can now have tracking modes relying on target temperature, size, or radar jamming.
    * Escorts now match your speed and heading instead of just swarming around you.
    * A carrier's hull repair rate can now be used to repair fighters it is carrying.
    * Ships now dump cargo when they die, and others can pick it up.
    * Escorts will now repair each other if not under orders or threatened by enemies.
    * Combat rating is now based on the cost of ships you destroy, not the crew count.
    * NPCs can now specify that they start out in the mission's destination system.
    * Outfits may now specify "shield heat" and "hull heat" generated while repairing.
    * Weapons with blast radii now affect invisible ships (like the nanobots).
    * Added "day", "month", and "year" condition variables to support recurring missions / holidays.
    * Capturing an NPC now counts as "evading" it for mission purposes.
    * Added a "swarming" personality type that hovers near friendly ships.
    * Added an "unconstrained" personality type that will fly beyond the "invisible fence."
    * You can now leave the outfitter with no thrusters, just reverse thrusters or afterburners.
    * Fleets taking off from a planet now stagger their departure a bit, to look more organic.
    * Ships are now non-targetable for half a second after leaving hyperspace.
    * Dying carriers now release any fighters they are still carrying.
    * You can now specify animation speed as "frame time" (game frames per animation frame).
    * A looping animation can now have a "delay" in between cycles.
  * User interface:
    * Added a pop-up mini map that is displayed when your ship is jumping.
    * Route finding now prefers less dangerous systems if multiple paths have equal length.
    * Added a warning siren when hostile ships (actively targeting the player) first appear.
    * Added a "fail" sound for when you can't jump or land.
    * Straight quotation marks are now replaced with curly ones when rendering text.
    * Added "final explosion" sounds for all but the smallest ships.
    * In the map you can now plan an entire route using J and Shift+J rather than the mouse.
    * Adjusted the planet label fade-out to be based on distance to the planet edge, not the center.
    * The "deploy" command no only applies to escorts in the same system as your flagship.
    * Tweaked the orbit display in the map to avoid bright spots where orbits intersect.
    * "Unseen" systems are now shown in the map if they have a waypoint or stopover pointer.
    * Fines now correctly display as "Fine" rather than "Mortgage" in the bank.
    * Made the targeting pointers a tiny bit bigger so they're easier to see.
    * Changed the "repairing" ship info line to "charging shields" unless you have hull repair too.
    * Put a limit on how often other ships broadcast requests for help.
    * The 'D' key now works as a shortcut for "leave" in the shop panels.
    * You can now cancel "capture ship" without fighting by clicking "defend" as your first action.
    * The shipyard now shows full stats for the player's ship.
    * Categories in the shipyard and outfitter are now "collapsable."
    * You can now buy outfits directly into cargo by deselecting all your ships (control + click).
  * Under the hood:
    * The compiler now uses the CPPFLAGS in addition to CXXFLAGS. (@kilobyte)
    * Added an error message if a fleet definition references a nonexistent ship type.

Version 0.9.0:
  * Bug fixes:
    * Proper error message is now shown if you cannot install an outfit from cargo. (@thomasballinger)
    * Fixed a bug if you clicked "done" instead of pressing "enter" in boarding conversations. (@jmhorjus)
    * Scrolling now works properly when at 150% zoom level. (@db47h)
    * Fixed a crash in the info panel. (@reizbar)
    * Fixed a screen resizing bug on Ubuntu Linux where the scale ends up slightly off. (@db47h)
    * The outfitter now properly displays the "turret mounts needed" line. (@ItsNickBarry).
    * Fixed places where Parliament is referred to as the "Senate." (@jafdy, @ItsNickBarry)
    * Fixed AI confusion when a ship's "target" system is set, but set to the current system.
    * Clearing your travel plan now also clears your flagship's destination system.
    * "Uninhabited" worlds with spaceports are no longer shown as "dominated" in the map.
    * Fixed merging of icons of escorts that are not in the current system.
    * Fixed a possible bug in the Free Worlds missions following the Alpha attack on Poisonwood.
    * "Bunks free" in the mission panel no longer counts extra "remembered" crew on escorts.
    * Mission "enter system" messages now also work if you enter via wormhole.
    * "Mission failed" messages are no longer shown when NPCs from invisible missions die.
    * The Syndicate Extremists will now always be hostile when you receive the mission to fight them.
    * Fixed ships with exactly zero hull being counted as un-targetable but not destroyed.
    * Capturing a special "person" now counts as destroying them.
    * Orphaned fighters no longer get stuck in a landing loop.
    * Fixed a Free Worlds mission that could be offered anywhere because it defined no "source."
    * Autopilot is no longer locked on if you have a travel plan through a wormhole selected.
    * Fixed a crash when conversations are displayed from an "on enter" mission event.
    * Deadline "multipliers" for missions are now handled correctly.
    * Fighters in a different system are no longer auto-sold when you take off.
    * Ships no longer show engine flares if the command is set but they don't have energy to thrust.
    * Fixed formatting of large numbers of credits in the ship sell-off message when you take off.
    * Blast radius is now properly calculated from where a projectile strikes, not its start location.
    * It's no longer possible to hail or board ships while cloaked.
    * Modified how stranded ships request help so they don't wait on a ship that is not coming.
    * Attacking a friendly ship, bribing it, then attacking again now makes it hostile again.
    * Fixed handling of player escorts with fewer bunks than required crew.
  * Game content:
    * Added the former Korath territory to the map.
    * Korath with no jump drives no longer appear in one uninhabited system. (@thenerdfreak)
    * Fixed typos, grammar, and unclear text. (@Wrzlprnft, @lehgogh, @thomasballinger, @plague006)
    * More typo fixes. (@macfreek, @toilethinges, @jafdy, @allixu211, @tstanke)
    * Navy "generals" are now given the more proper title of "admiral." (@thomasballinger)
    * The "Neutral" government now stands up for merchants. (@jmhorjus)
    * Added 33 new landscape images. (@sfiera)
    * Added "Marauder" variants of many of the stock ships. (@LocalGod79 and @Wrzlprnft)
    * Added two new human fighters and three carrier types. (@LocalGod79, @DingusShingleton)
    * New commodity names for cargo missions. (@lehgogh)
    * Added two sizes of solar panels. (@ItsNickBarry)
    * New tiny engine, the X1050 combined thruster and steering. (@LocalGod79)
    * Added a Drak Archon ship, along with the weapons it uses.
    * Killing an Oathkeeper now angers the Republic (but not the other way around).
    * Added a star image for a supernova remnant.
    * Added three types of Korath space stations, each with full and "damaged" variants.
    * Added three new factions of Korath, each with their own ships and weapons.
    * Made fuel cells much more heat efficient, to make them a bit less useless.
    * Added an "android" outfit that reduces a ship's crew requirements.
    * Added a "command center" outfit that converts an automaton into a pilotable ship.
    * Fixed a place where both branches of a Free Worlds mission could be offered.
    * Added a new Wanderer ship and several new Wanderer weapons (to be unlocked by missions).
    * Slightly boosted the strength of human fighters and combat drones.
    * The Pug in Wanderer space will now (eventually) respond to being farmed.
    * Boosted the energy output, energy requirements, and cost of the Wanderer and Korath outfits.
    * Fixed some missions that could interrupt other mission strings.
  * Game mechanics:
    * The economy is now dynamic - randomly fluctuating, influenced by large sales by the player.
    * All weapons now do 1/3 less hull damage (so, ships don't die as fast once shields are down).
    * Ramscoops now work at double efficiency if you are close to the star(s) in the system center.
    * All ships now have a tiny amount of ramscoop capability built in (to avoid stranded saved games).
    * Ships are now able to stop (almost) completely in response to the "hold position" command.
    * Weapons can have fractional "piercing" to damage hull even when shields are up. (@lehgogh)
    * Planets can now have a government different than the system they're in. (@jmhorjus)
    * Phrases (for hails or ship names) can now reference other phrases. (@sfiera)
    * Added a "depart" conversation option, meaning defer + flee. (@jmhorjus)
    * Added a "solar collection" outfit attribute, depending on distance to the star. (@ItsNickBarry)
    * Made it possible to mark outfits as "unplunderable." (@jmhorjus)
    * Added "burst" weapons that must recharge longer after firing a given number of shots.
    * Added projectile effects that are created while it is in flight ("live effects").
    * Weapon outfits can now specify whether they should fire in a stream or clustered.
    * Ships now make noise when entering or leaving hyperspace near you.
    * Ships can now be marked as an "automaton" to indicate that they require no crew.
    * JPEG images can now use additive blending mode.
    * Ships that define no sprite are now never shown on radar (but can still act).
    * Added a "vindictive" personality, which keeps shooting at you even after you're dead.
    * The "self destruct" attribute now defines a ship's chance of destructing when boarded.
    * Landing permission is now automatic if a planet is not inhabited (even if it has a spaceport).
    * Mission "on enter" conditions with no specified system now trigger as soon as you take off.
    * Engines now take higher priority than shield recharge, so you always have energy to get away.
    * Ship "variants" can now override the gun and turret hardpoints from the base ship.
    * Reload times can now be fractional, to allow better control over burst timing.
    * Ships can now define a "final explode" effect shown only in their final explosion.
    * Added support for fighter bays where the carried fighter is visible when in the bay.
    * Added support for fighter bays that launch fighters to one side instead of straight forward.
    * Two new damage types - slowing, and disruption (which makes shields partially porous).
    * The "confusion" effect (ships with imperfect aim) now looks less jittery and more organic.
    * Outfits that repair hull or shields must now specify how much energy they use.
    * AI ships no longer "wait" to collect fighters that they have no space for.
    * The afterburner key now cancels autopilot, the same as the other movement keys.
    * Adjusted the missile boat AI so that for fixed guns, it only applies if their range is above 2000.
    * Projectiles can now have a "random velocity" added to their base velocity.
    * Animations now default to 2 FPS (a reasonable rate for running lights) instead of 60 FPS.
    * Anti-missile systems can now create "fire effects" and "die effects" in addition to the beams.
    * If a ship is destroyed (by piercing) while it still has shields, its shields now drop to zero.
    * Added an "uncapturable" ship attribute (for ships you can plunder but not capture).
    * Outfits can now set "installable" to less than 0 to mark outfits you can plunder but not install.
  * User interface:
    * The shop panels now auto-scroll if the item details are not visible. (@db47h)
    * Any mission on your current travel plan now starts out selected in the job panel. (@db47h)
    * Outfitters now show how many outfits are in stock when stock is limited. (@ItsNickBarry)
    * Improved the appearance of the ship outlines (in the targeting view, etc.).
    * Click to expand or collapse categories in the map of shipyards and outfitters.
    * Added a find function in the shipyards and outfitters map panels.
    * Stars with a cloud around them are no longer drawn with a huge radius on your radar.
    * Disabled ships can no longer be "parked."
    * The movement energy and heat info display now includes your reverse thrusters.
    * Escort icons now turn red if you are about to strand them by jumping to a different system.
    * Labels are now shown next to planets you can land on when you fly close to them.
    * The fuel bar now drops smoothly even when using a scram drive or jump drive.
    * Added a line to the ship info display showing energy use when recharging shields and hull.
    * The find function in the map panels now prefers strings that start with the given text.
    * In the ship info, the line to whatever weapon you hover over is now always drawn on top.
    * Added Shift+B and Shift+S as shortcuts for "buy all" and "sell all" in the trade panel.
    * The commodity price maps now grey out systems where a given commodity is not sold.
  * Under the hood:
    * Made the Linux dependency list easier to copy-paste to the command line. (@anarcat)
    * Merged DotShader and RingShader, and merged SpriteShader and BlurShader.
    * DataWriter now has functions for writing variable numbers of tokens in one line.
    * Added a function to Random for getting normally distributed random numbers.
    * Simplified the ship and outfit info display code by merging the common elements.
    * Merged the common code from the outfitter and shipyard map panels into a new class.
    * The distance that counts as two systems being "neighbors" is now a public constant.
    * ShipInfoDisplay no longer needs to know what star system you're in.
    * Optimized the IsDisabled() check, because it gets called tons of times.
    * Added sanity checks for some weapon attributes that must be within certain ranges.
    * Moved the code for determining the "target color" of a planet into Planet itself.
    * Moved the data for the Korath and the Wanderers into separate files.
    * Deleted the very outdated) "extra" directory.
    * Code cleanup in various other places.


Version 0.8.11:
  * Bug fixes:
    * The new Pug mission is now offered on the proper planet.
    * Typo fixes. (@Pointedstick, @zwparchman)
    * Missions that take away one outfit and give another now always work properly.
    * Fixed a bug where escorts in mid-jump when you land end up far from the system center.
    * The game no longer hangs in the map if you shift-click an unreachable system.
    * Fixed a bug where you retain control of your flagship after it is captured.
    * If a target NPC dies, turrets no longer continue to fire in its direction.
    * Fixed a bug where reordering your ships was not changing your flagship.
    * If you land while an escort is your target, then park it, your target is now cleared.
    * Fixed the system coloring when you pop up the map from a conversation panel.
    * Main menu no longer freezes if you "enter ship" just as it finishes loading.
    * Planets with no star system defined for them will no longer crash the game.
  * Game content:
    * Added a mission string that gives you permission to buy most Wanderer ships.
    * Fixed an incorrect mass for the White Sun Reactor.
    * Fixed the price of the Wanderer Type 4 Thruster.
    * Alexandria Station can now be bribed, for players without a good Republic reputation.
    * More ship names (@Pointedstick).
    * The Wanderers now sell local maps.
    * Fixed some inaccurate ship descriptions.
    * Gave the Wanderer "Summer Leaf" ship a bit more cargo and outfit space.
    * Made the Southern Mutual Defense Pact missions get offered a bit more often.
    * Made Korath raids more frequent in one system so you can hunt them without save-scumming.
    * Fixed some jobs that had no maximum distance specified.
    * Fixed an annoying click in the jump drive sound effect.
  * Game mechanics:
    * Plundered ammo now reloads your weapons if you have the proper launcher.
    * Ships now recharge / refuel when you buy or sell outfits (e.g. fuel pods).
    * Ships with nowhere to flee to will now fight to the death instead of giving up.
    * Ships now clear their "ship to assist" order if they are captured.
  * User interface:
    * A system is now shown as dominated only if every inhabited planet is dominated.
    * The "fight current target" key can now order escorts to kill a disabled ship.
    * The data parser now reports unmatched quotation marks.

Version 0.8.10:
  * Bug fixes:
    * Mouse clicks on the map are now correctly handled at all zoom levels.
    * Escorts now once again jump simultaneously with your ship.
    * Net worth is no longer clipped to the +-2 billion range in saved games.
    * Escorts that cannot jump will now ignore jump commands instead of lining up to jump.
    * Fixed a bug where the Water Bug had the wrong anti-missiles linked to its hardpoints.
    * Fixed some ship variants that had negative space available.
    * You can now bribe planets even if you have also provoked their government.
    * The outfitter panel's drawing code has been optimized to no longer max out the CPU.
    * The mission panel map is now colored by reputation by default, rather than uncolored.
    * Distances in the mission panel now show number of jumps, not amount of fuel.
    * In the outfitter, outfits are now shown if any selected ship has one, not just the first.
    * Human pirate "raids" no longer appear in alien star systems if you have many freighters.
  * Game content:
    * New species, the Wanderers (4 ship types, 18 outfits, 17 planets).
    * New missions involving the Hai and the Wanderers.
    * Increased the range of the small anti-missile by 50%.
    * Water cooling is now available in more places.
    * New hail messages. (@ph2000bis, @Pointedstick, @Thunderforge)
    * New commodity names. (@lehgogh, @Pointedstick)
    * New ship names. (@lehgogh)
    * Typo fixes. (@Pointedstick, @Wrzlprnft)
    * New job types. (@Pointedstick)
  * Game mechanics:
    * Projectiles now clear their target if that target is captured.
    * Governments now only scan you once per day, instead of once per ship.
    * Jobs are now allowed to have "on accept" dialogs or conversations.
    * Deadlines can now be specified in (base + multiplier * jumps) format.
    * Weapons can now specify that they split into submunitions when close to their target.
    * Shield and hull generators can now specify an extra energy cost per unit recharged.
    * Non-heroic ships no longer attack far away groups of ships that have them outgunned.
    * You can no longer hail other ships while you are entering hyperspace.
    * Surveillance ships no longer get "stuck" once they run out of fuel.
    * Missions can now specify "stopover" planets that you must visit.
    * Missions can have "on stopover" actions to perform when the last stopover is visited.
    * A government can now be marked as speaking a language that you may or may not know.
    * The hail panel commands now only work if you speak the language of a ship or planet.
    * Added support for "<?=" and ">?=" (min and max) condition operators.
    * Support for large stations / ringworlds with several different places you can land.
    * Warning messages are now printed for all unexpected values found in the game data.
    * Warning messages are now saved to "errors.txt" in the config / preferences folder.
    * Added support for "special" commodity classes, to provide varied names for missions.
    * New "coward" NPC personality that flees once its shields are down.
  * User interface:
    * If you accept a job, the next available job in the same system (if any) is selected.
    * The "ports" map page now shows whether each planet has been visited.
    * In the "ports" map, planet descriptions are now only shown for visited planets.
    * The targeting display now shows what direction the target ship is facing in.
    * Caps lock now works properly when entering text.
    * Automatic firing is now entirely disabled if your target is friendly.
    * Thruster noise from other ships is now audible.
    * If a new ship's name is left blank, it is now called "<first>'s <model name>."

Version 0.8.9:
  * Bugs fixes:
    * Typo fixes. (@anonybosch, @dplepage, @guillochon, @Wrzlprnft)
    * Fixed a bug where Earth would not let you land in a "safe passage" Free Worlds mission.
    * The hiring panel no longer lists crew from parked ships.
    * Auto-aim no longer points you at where a destroyed target used to be.
    * The fullscreen toggle key now works regardless of what GUI panel is active.
    * Derelicts will no longer converse with you if you hail them. (@ItsNickBarry)
    * Fixed a shop panel crash when a ship has no sprite defined.
    * Escorts no longer get stuck trying to refuel on a planet that will not let them land.
    * Escorts will now leave your fleet to refuel if the alternative is ending up stranded.
    * When dominating a planet, capturing a defender now counts as destroying it.
    * Fixed the graphics flicker when taking off.
  * Game content:
    * Caph now uses Syndicate defense fleets, since it is a Syndicate system.
    * Many new names for mission cargoes. (@Pointedstick, @anonybosch)
    * New names for civilian and pirate ships. (@Pointedstick)
    * New hail messages, especially for civilians and the Syndicate. (@Pointedstick)
    * Tiny escort missions, available to new pilots. (@Pointedstick)
    * Added a "Medium Warship" category.
    * Price increases for the Headhunter and Bactrian.
    * Made the Falcon faster compared to the Leviathan.
    * Reduced the bonuses for the new jumbo missions.
    * Changed the world-ship sprite to something less tacky, with three variants.
    * The intro interceptor missions no longer create an autosave.
    * Added more clarification in the Free Worlds drone salvage mission.
    * Changed the Reverse Thruster name to "AR120 Reverse Thruster."
    * Added a new Syndicate ship, the Vanguard. (@Pointedstick)
  * Game mechanics:
    * Planets you have dominated will no longer fine you for illegal items.
    * Flagships now take last priority for cargo but first priority for passengers.
    * Adding or removing outfits that require crew automatically hires or fires crew.
    * Added a "self destruct" attribute for ships that explode if boarded.
    * Tweaked the AI behavior when near the "invisible fence" on the outskirts of the system.
    * If you hail a disabled enemy, they now insult you instead of demanding a bribe.
    * It's now possible for an event to "clear" a planet's spaceport (making it uninhabited).
    * Ship variants can now inherit descriptions and outfit lists.
    * Firing normal thrusters after using the afterburner no longer slows you down.
    * All pathfinding now includes wormhole travel.
    * You can now dump cargo in the info panel to make room for plunder.
    * The player’s flagship is now always displayed on top of all other ships.
    * Missions can now specify a custom payment multiplier as well as a custom base payment.
    * Other ships no longer interfere when you are fighting a bounty - you must fight alone.
  * User interface:
    * Added messages when changing landing targets. (@guillochon)
    * Button names now have underlined letters as hints of the key shortcut. (@guillochon)
    * Underlines for key shortcut hints are shown only when Alt / Option is held.
    * Moons, stations, etc. are no longer called "planets." (@guillochon)
    * The game no longer pauses when the window is minimized.
    * In the map, clicking the system you are in will now clear the jump route.
    * If you cannot sell an outfit, a helpful message is now shown explaining why.
    * The outfit list in the boarding panel now supports arrow keys and page up / down.
    * In the outfitter and shipyard maps you can now shift-click to compare items.
    * Added support for zooming in the map views. (@guillochon)
    * Wormhole paths now shown on the map once traversed. (@guillochon)
    * Loading a snapshot now displays a warning that it will overwrite your main game.
    * You can now double click a ship to board it or a planet to land.
    * Added a key to each of the map panels.
    * Shift + Board will now select any of your escorts that are disabled.
    * Added a preference for whether escorts expend ammo always, frugally, or never.
  * Audio:
    * Redid all the sound effects, striving for better volume balance.
    * Added sounds for landing and takeoff and for many weapons that previously had none.
    * Looping sounds now fade smoothly when they stop instead of continuing to the end of the loop.
    * Large numbers of overlapping sounds no longer cause phasing / grinding noise.
    * All audio parameters are set on startup to make sure they are the same on every OS.
    * Improved the math for combining multiple instances of the same sound.

Version 0.8.8:
  * Bug fixes:
    * Fixed various bugs with how the game determines which ship is your "flagship."
    * The "Uninhabited" government on Ruin will no longer fine the player for illegal outfits.
    * Fixed a crash that could happen while taking off if missions failed due to lack of space.
    * Typo fixes (@naehc, @kkuchta, @luiges90, @fcfort, @maxrd2)
  * New content:
    * Added two new ships, the Headhunter and the Modified Argosy.
  * Game mechanics:
    * The AI will now use reverse thrusters for landing, boarding, and jumping.
    * Added a "frugal" personality that expends ammo only if outgunned (and applied it to your escorts).
    * Added a "net worth" condition variable for mission creators to use.
  * User interface:
    * Added a "buy all" button in the trading panel.
    * Made mouse click targeting more accurate when ships are overlapping.
  * Other:
    * Tweaked the audio balance for a less abrupt left / right transition.
    * Fresh installs now default to 50% volume instead of 100%.
    * Animations can now have randomized frame rates so they aren't perfectly synchronized.
    * Plugins can now override the existing commodities.

Version 0.8.7:
  * Bug fixes:
    * Fixed a bug in the info panel scrolling.
    * Fixed a crash when you lose your flagship through hand to hand combat.
  * Game mechanics:
    * Pirates no longer plunder outfits, because that is way too confusing for new players.
    * Load cargo onto escorts when taking off to leave the flagship free for plunder.

Version 0.8.6:
  * Bug fixes:
    * Fixed a bug that makes fighter bays stop working in the previous release.
    * Fixed a crash in the map panel if the player has no flagship.
  * Missions:
    * Added some large cargo and passenger missions, for bigger ships and fleets.

Version 0.8.5:
  * Bug fixes:
    * Pops and crackles with looping sounds like thrusters should now be fixed.
    * File paths with non-ASCII characters are now supported even on Windows.
    * The Outfitter no longer offers to reload ammo on ships that are parked or absent.
    * You no longer retain control of your ship if it is captured in ship to ship combat.
    * Fighters you cannot carry are now sold off properly when you leave the planet.
    * Fixed a bug where escorts try to refuel on an uninhabited planet.
    * Better handling of selling your flagship when you have other ships that are parked or absent.
    * Bringing up the menu while in a mission conversation no longer declines that mission.
    * Fixed a bug on Windows where you lose money if loading a pilot with over two billion credits.
    * Being plundered now takes effect immediately instead of waiting until the game is reloaded.
    * If audio initialization fails, the game will now start with no sound instead of quitting.
  * Game mechanics:
    * Pirate raid strength no longer takes your parked ships into account.
    * It is no longer possible to "park" a disabled ship.
    * If you need help and hail a ship that is disabled, it will now say that it cannot help you.
    * Pirates will no longer steal your hyperdrive, but may still steal your engines or power.
  * User interface changes:
    * Made the name entry in the New Pilot dialog clearer.
    * The Escape key now means "back one level" instead of "toggle main menu."
    * Made it possible to scroll the list of ships in the player info panel.
    * The "Land" key now only toggles between landing options if pressed more than once per second.
    * Escort icons turn green when they are ready to hyperjump. (@rlane)
    * Game snapshots can now be given a name instead of just being identified by date.
    * Escorts can no longer be ordered to attack themselves.
    * Renamed "Enter Ship" to "Load Game" in the Load / Save panel.
    * If you get plundered, added messages informing you of what was stolen.
    * The multiplier keys no longer apply to selling a ship.
    * Your jump path is now colored based on how much fuel you and your escorts have. (@hexarobi)
    * Selected target is now white on the radar. (@hexarobi)
  * Missions:
    * Added warning dialogs if you fail any critical Free Worlds missions.
    * Fixed a few inaccurate messages shown when an NPC condition is not yet met.

Version 0.8.4:
  * Bug fixes:
    * You can no longer end up with extra crew members on ships other than your flagship.
    * If you tell your fleet to fight a target and then capture it, they no longer fire on it.
    * Fixed a bug where mission conditions inside an "and" or "or" might not be saved.
    * You can no longer depart a planet with a fighter as your flagship (which could crash the game).
    * Fixed a bug where reassigning weapons to different slots in the info panel was not working.
    * Fixed a bug where a weapon's "shield damage" was being applied instead of its "heat damage."
    * The cargo and bunk space numbers in the job panel no longer include your parked or absent escorts.
    * Fixed a bug where outfit "gifts" were not received if the player had no outfit or cargo space.
  * Changes to game mechanics:
    * Any weapon that has an icon is now secondary, rather than any weapon that uses ammo or fuel.
    * The long-range missile boat AI now stops running away once it is out of ammunition.
    * Added a 500x multiplier key (Alt / Option) for players with huge cargo fleets.
    * Made it possible to board a stranded, out-of-fuel escort to share fuel with it.
    * The AI no longer fires turrets at fast-moving ships entering or leaving hyperspace.
  * User interface changes:
    * Heads-up display:
      * Added a pointer to the target info to show what direction the target is in.
      * If you have a jump drive, the radar now includes pointers to "neighbor" systems.
    * Main map panel ("Ports"):
      * The map now shows commodity prices relative to the current system, rather than absolute price.
      * Unexplored systems are now a dimmer grey than uninhabited ones.
    * Jobs / missions panel:
      * Unique missions are now shown at the start of your mission list instead of the end.
      * Mission lists now support the scroll wheel in addition to click and drag.
      * Selecting a different mission in the jobs map no longer changes your travel plan.
    * Maps of shipyards and outfitters:
      * Show the attributes of the currently selected item.
      * Grey out items that are not for sale in the selected system.
      * Distinguish between systems with nothing for sale vs. systems with other items but not the selected one.
    * Outfitter panel:
      * Attributes are now always shown in units per second instead of units per frame.
  * Porting:
    * 32-bit Windows is now supported.
    * The Mac OS X version can now read data from outside the .app bundle.
    * To support Steam, libstdc++ is static linked if doing a Steam build.
  * Story changes:
    * Added a fourth "intro" Free Worlds thread in case you fail one of the other three.

Version 0.8.3:
  * Bug fixes:
    * Fines are now correctly applied to the player.
    * A possible out-of-bounds memory access when cleaning up cargo from failed missions is fixed.
    * Outfits that increase your maximum hull no longer cause the ship to become disabled.
    * The Hire panel now correctly handles cases where you have more crew than you can hold.
    * Fixed "out of fuel" handling for ships with both a hyperdrive and a jump drive.
    * The "hull repair rate" attribute now works correctly.
    * Ships with zero cargo space are no longer treated as if they have infinite space.
    * Radar now displays correctly when the game is first loaded.
    * Ion sparks are no longer displayed from ships in other systems.
  * Changes to game mechanics:
    * You can now demand tribute from planets.
    * Added a "require <outfit>" mission action.
    * Reduced the Bactrian's speed and engine space to balance it with the other large warships.
    * Quarg power generators are no longer a separate outfit that you can steal.

Version 0.8.2:
  * Bug fixes:
    * Fixed the crash when you depart a planet with a fighter as an escort or NPC.
    * Fixed the bug of paying crew salaries for ships that have been destroyed.
    * Added safeguards against the AI firing on a ship it is boarding to assist it.
    * Fixed improper hardpoint placement in ship variants.
    * Fixed sounds from plugins not being loaded.
    * Fixed the bug where selling plundered outfits in the outfitter pays you nothing.
    * Possibly fixed the window maximizing bug on Windows.
  * Changes to game mechanics:
    * Added support for "persons" - unique ships with custom hail messages, e.g Cap'n Pester.

Version 0.8.1:
  * Bug fixes:
    * Fixed a bug that made it impossible to select a secondary weapon that is your very first outfit.
    * Made the scroll wheel affect the column the mouse is hovering over in the load / save panel.
    * Fixed the Windows random number generator to not produce the same fleets every time you visit a given system.
    * Fixed a bug where paying a bribe could result in negative credits.
    * Additive blending now works correctly for @2x (high resolution) sprites.
  * Changes to game mechanics:
    * Disabled escorts are no longer lost if you land; instead they just remain where they are, disabled.
    * Missions that can't be completed yet due to an NPC requirement or waypoint are now "dimmed out."
    * Added the ability to mark missions as "minor" so they will not interrupt story line missions.
    * Modified the AI to leave disabled ships alone (unless it plunders them).
  * Improved graphics:
    * Replaced some landscape images with higher-resolution ones.
    * Replaced most of the space station landscape images with NASA images.
    * Modified some projectile sprites to be more detailed.
    * Switched the colors of the mission pointers to be easier for color blind people to distinguish.
    * Toned down the brightness of the galaxy backdrop image in the map.
  * Development:
    * Added a debug mode (-d / --debug).
    * Made the slow-motion key (caps lock) and pause key (backtick) only work in debug mode.
  * Optimization:
    * Added a limit of 20 landscapes loaded at once, to reduce memory usage.

Version 0.8.0:
  * First stable release.<|MERGE_RESOLUTION|>--- conflicted
+++ resolved
@@ -277,9 +277,6 @@
       * Improved some of the wording in "Lagrange Ring: Cargo". (@Arachi-Lover)
       * Lowered the chances of an alien baby crawling into your cargo hold. Safety measured have been put into place to ensure that this happens far less often. (@Amazinite)
       * The James tutorial missions can now be continued if the player returns to the first mission after obtaining a ship that isn't in one of the starter categories. (@Zitchas)
-<<<<<<< HEAD
-      * Tweaked the Telis and Vareti engines to maintain a better upgrade progression. (@DeBlister)
-=======
     * Balance:
       * Tweaked the Telis and Vareti engines to maintain a better upgrade progression. (@DeBlister)
     * Graphics:
@@ -289,7 +286,6 @@
       * The Independent government will now always be friendly after it is introduced in the Free Worlds campaign. (@Amazinite)
       * Removed part of a logbook entry that said that the Quarg claimed that the Pug could defeat the Drak, which they never did. (@Arachi-Lover)
       * The highest rank of Heliarch has been changed from "elder" to "consul" to avoid having multiple alien factions use the "elder" title. (@Arachi-Lover)
->>>>>>> ea1dacf3
   * Game mechanics:
     * Disabled ships that are captured or assisted will now repair to slightly higher than the bare minimum hull necessary. (@Amazinite)
     * Invalid fleet variants are now removed from fleets, preventing plugins with improper data from blocking the offering of missions that spawn fleets. (@tehhowch)
