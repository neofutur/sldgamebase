Version 0.9.15:
  * Big changes:
    * Over a year's worth of new content and bug fixes! We hope it was worth the wait!
    * Made many graphical improvements, such as adding parallax for planets, stars, and haze and remodeling and improving various assets. See the graphics section for more details.
    * Made various sweeping balance changes to multiple ships and outfits to improve lesser used items or strategies and turn certain choices into a question of what fits best for the role you're looking for instead of there being single no-brainer choices as to which ship or outfit is the best. See the balance section of the changelog for more details.
    * Added over 20 new missions to the Remnant storyline, following the Remnant as they further investigate the Ember Waste and deal with the troubles it throws at them. Includes the addition of new ships and outfits. (@Zitchas, @Azure3141, @beccabunny, @Dschiltt, @GefullteTaubenbrust2, jeverett#3344, @Saugia, scrinarii1337)
    * Added a massive amount of new content to the Korath Exiles, including two new systems near the core, multiple new ships, over two dozen new weapons and outfits, improved models for some older ships and outfits, and a new set of names for the outfits and ships that avoid having "Korath" as a prefix for every name. (@ravenshining, @Dragenhart, @EjoThims, @GefullteTaubenbrust2, @MasterOfGrey, @Saugia, @warp-core)
    * Redid large parts of the Free Worlds campaign intro and start chapters. The goals of this rework were to enhance various themes and features of the plot that were on the weaker side while also laying the groundwork for future content, such as the other main human campaigns and post-main campaign content. This rework is the first of many, with this stage primarily focusing on Tomek's storyline and the Syndicate's role in the main campaign. (@Amazinite)
  * Bug fixes:
    * Content bugs:
      * Typo fixes. (@alex116, @alextd, @Amazinite, @Anarchist2, @Arachi-Lover, @Arrow2thekn33, @dragonmaus, @fakepass, @Galaucus, @Hurleveur, @infinitewarp, @MasterOfGrey, @McloughlinGuy, @nathan-b, @NRK4, @oo13, @pilover100, @Pointedstick, @quyykk, @RestingImmortal, @roadrunner56, @samrocketman, @tehhowch, @Terin, @theweirdnut, @thomasballinger, @tibetiroka, @W1zrad, @warp-core, @Wedge009, @williaji, @Zitchas)
      * Removed a duplicate "landing" tag on a mission. (@shitwolfymakes)
      * Deep merchant fleets no longer have Deep Security names. (@peteryager)
      * Ensured all ship, thumbnail, and outfit sprites have even dimensions to avoid blurriness caused by scaling. (@Anarchist2)
      * Fixed a job with impossible to obtain offer conditions. (@Terin)
      * Fixed a mission that was assigning reputation for a government that no longer exists. (@Amazinite)
      * Fixed a misordered conversation branch in "Remnant: Deep Surveillance" that made part of the conversation unreachable. (@Terin)
      * The luxury accommodations outfit now has a proper plural form. (@quyykk)
      * "Defend New Tibet" now has a fail dialog. (@Terin)
      * Some Coalition missions are no longer offered on stations. (@Arachi-Lover)
      * Fixed the failure conditions of Earth Day missions to properly fail once Earth Day has passed. (@DownsB)
      * Corrected various uses of concrete vs. cement. (@Zitchas)
      * Changed various mission cargo to lowercase. (@Anarchist2)
      * Converted a 16-bit linear sprite that rendered strangely to 8-bit sRGB. (@Anarchist2)
      * Prevented some Hai missions from offering on uninhabited planets. (@Mach565)
      * Fixed some ships that had more ammo than they could actually hold. (@Hecter94)
      * Fixed the blending mode on the Remnant afterburner graphics. (@Anarchist2)
      * The first Pact Recon mission is now marked as minor. (@Anarchist2)
      * Fixed a Punisher variant with a missing hyperdrive. (@quyykk)
      * "FW Pug 1C Return" now doesn't trigger until after the player has visited the waypoint in "FW Pug 1C". (@Amazinite)
      * Fixed the personality of some Remnant NPCs in missions that should have been staying. (@alextd, @quyykk)
      * Enforced some writing style changes across the whole game, such as proper nouns which end in "s" becoming "s'" when possessive as opposed to "s's" and action choices always being in first person. (@Amazinite, @Anarchist2, @Zitchas)
      * Fixed some Remnant ship variants that had accidentally been given extra keystones. (@pilover100)
      * The Hunted mission that sends bounty hunters after the player now more accurately measures the player's fleet strength. (@Amazinite)
      * Fixed reputation changes to the Hai from missions to also apply to all the new Hai governments. (@Hurleveur)
      * The Unfettered Tribute jobs now mention both possible missing objectives in the on visit dialog. (@Hurleveur)
      * The Coalition Finisher now plays a sound effect when it impacts a target. (@Arachi-Lover)
      * The Pre-Hai first contact mission for the Wanderers no longer offers if you've met the Unfettered, but not the Hai. (@Arachi-Lover)
      * Fixed errors in various ship images. (@leklachu)
      * Fixed the lighting on a new Korath ship sprite. (@Anarchist2)
      * Fixed the engine hardpoints on the new Pug ship sprites being improperly mirrored. (@pilover100)
      * Fixed the Battle in Wei events to properly change the system fleet spawns. (@warp-core)
    * Engine bugs:
      * Ships already being carried are no longer double-counted when calculating the number of available bays. (@benflodge)
      * The destination of an invisible mission is no longer visible when opening the map during a conversation or dialog from the mission. (@Amazinite)
      * Swizzles are now applied to carried ships when they are placed. (@quyykk)
      * Cargo names in the ship info panel are now only capitalized after a space. (@Terin)
      * Fixed the centering of text in the map outfitter panel. (@oo13)
      * Fixed a longstanding bug that prevented carriers from transferring energy and fuel to carried ships. (@vitalchip)
      * Mission NPCs no longer reparent to other NPCs of the same mission that have yet to spawn. (@Amazinite)
      * Fixed a possible segfault caused by disowning a ship without a suitable flagship. (@petervdmeer)
      * The hidden tag on systems can now be properly removed by events. (@Amazinite)
      * Ships with fuel generation now regenerate their fuel when landing on an uninhabited planet. (@quyykk)
      * Outfits with the "atrocity" attribute are now correctly scanned by planets. (@quyykk)
      * A ship variant's hardpoints now get cleared when the ship's outfits are redefined. (@quyykk)
      * Fixed an out-of-bounds access when generating random angles from large inputs. (@quyykk)
      * Fixed commodities being oversold when making space for a newly accepted mission with cargo. (@DownsB)
      * The game should now properly detect if the computer is compatible with adaptive vsync. (@quyykk)
      * Carried ships no longer update their swizzle when deploying. (@quyykk)
      * Custom swizzles on ships are now correctly used when viewing them in the shipyard map. (@quyykk)
      * Adding the "#" character to a pilot name will no longer cause the game to fail to load the save file. (@quyykk)
      * The game will now properly warn about lines in data that contain indentation errors. (@Amazinite, @tehhowch)
      * Friendly ships targeted by a weapon with a blast and trigger radius will now correctly become provoked. (@Amazinite)
      * Ships that aren't automata can no longer reduce their required crew below 1. (@quyykk)
      * Fixed shader compilation failures that specific graphics drivers may have experienced. (@quyykk)
      * Requiring 0 of an outfit now properly checks the player's cargo hold for the outfit. (@Amazinite, @MageKing17)
      * The graphics for effects are no longer mirrored by the game. (@yjhn)
      * Haze is now drawn with a slightly different zoom level to avoid premature culling. (@Terin)
      * The current flagship is now always correctly displayed in the load panel. (@Terin)
      * Fixed various issues across Deep jobs and missions. (@Anarchist2)
      * Discharge damage can no longer push a ship's shields negative. (@Amazinite)
      * The landing sound now always plays when starting a new game. (@quyykk)
      * Fixed incorrect snapshot names on Linux and MacOS. (@quyykk, @sigus)
      * Fixed an instance of a value of one displaying as "one" on the map outfitter panel while all other values displayed numerically. (@quyykk)
      * The projectile velocity is no longer applied to firing effects and sounds, which was causing them to appear out of place when moving at high speeds. (@Ferociousfiend)
      * The damage dropoff of a projectile, should it have it, is no longer influenced by the velocity of the firing ship. (@Amazinite)
      * Fixed an instance where the player could be fined for outfits that had been put into their cargo hold but were removed. (@quyykk)
      * Improved synchronization of the calculation and rendering threads. It turns out the game has always been rendering one frame slow before. (@quyykk)
      * Auto-aiming no longer requires either auto-fire to be active or the primary fire button to be held, meaning that auto-aiming will always work when targeting something. (@Mr-L-oof)
      * NPCs no longer offer to refuel you if you don't have the ability to jump out of the system. (@quyykk)
      * The names of ships are now drawn on top of the ship thumbnails in the shipyard, avoiding large thumbnails obscuring the ship name. (@Amazinite)
      * Planet labels now more appropriately move out of the way of other objects in the system at all zoom levels. (@warp-core)
      * Fixed a crash that could occur if outfits were stored on a planet from a plugin, the plugin was removed, and then the map was opened. (@quyykk)
      * The confirmation dialog for deleting a save file now correctly verifies the input against the pilot's name instead of the file name, which isn't visible in-game and may sometimes differ from the pilot's name. (@pilover100)
      * Overlays are now always drawn at the proper zoom level, fixing overlays being in the wrong location during transitions between zoom levels. (@quyykk)
      * All RGB pngs are properly converted to RGBA during loading. (@quyykk)
      * Fixed a potential crash on older MacOS systems when background music plays. (@EricFromCanada)
      * Fixed a bug with mission NPCs preventing the new fleet jump mechanic from working. (@samrocketman)
      * We now use Windows' "Sleep" system API for framerate control as MinGW 11's Winpthreads implementation is inaccurate. (@quyykk)
      * Shift+R now properly selects the nearest ship. (@alextd)
      * Selecting a mission on the map using the arrow keys now zooms the map to the mission's destination, just as it does when selecting a mission via other means. (@alextd)
      * Adjusted how planet labels move from opaque to transparent as you move farther away from them so as to not cull too early. (@tibetiroka)
      * The orbit of moons is not considered when determining the scale of system orbits on the map, preventing moons from being drawn outside the UI panel. (@thvk-net)
      * Fix a crash caused by minable objects with negative payload values. (@quyykk)
      * Increased the maximum allowed outfit name length by 3 so all vanilla outfit names from before name trimming were added fit. (@quyykk)
      * The player's ships will now properly pursue targets beyond the system fence. (@kaol)
      * The carried ships of a defense fleet now have proper personalities. (@kaol)
      * The game will now be able to initialize GLEW on Wayland. (@eternal-sorrow, @quyykk)
      * Changed derived conditions to register before reading from the save file to have auto-generated conditions properly function. (@leklachu)
      * Fixed the formatting of some values in the bank panel to not overflow into neighboring text. (@warp-core)
      * Fixed the maximum scroll in shop panels to allow more buffer space at the bottom. (@Anarchist2)
  * Game content:
    * New content:
      * More spaceport news for Coalition, Hai, human, Remnant, Wanderer, and Quarg planets. (@Anarchist2, @Arachi-Lover, @BlazingDiesel, @dorbarker, @jerith, @NRK4, @petervdmeer, @roadrunner56, @tibetiroka)
      * Two new civilian Coalition outfits: a fuel pod and a power generation outfit that does not rely on solar power. (@Arachi-Lover)
      * More civilian hails. (@Galaucus, @petervdmeer)
      * The Sol system now contains all nine planets. (@ravenshining)
      * A new devastating but risky weapon for Ka'het drones. (@beccabunny)
      * More Remnant bounty hunting jobs to hunt down the new Korath Dredgers. (@arkhne)
      * An additional mission after the Eye opens in the Wanderer campaign to explain to the player that they need to wait for the next part of the campaign to start. (@MasterOfGrey, @Terin)
      * "Spacediving" jobs to human space that can have... unpredictable outcomes. (@petervdmeer)
      * Three new missions in Coalition space exploring Coalition folklore. (@Arachi-Lover)
      * A mission in Coalition space involving running into an unlikely character. (@Arachi-Lover)
      * A hardpoint sprite for the nuclear missile. (@Amazinite)
      * A new person ship. (@Brick63, @Zitchas)
      * Reverse thruster versions for human ion and plasma engines. (@ravenshining, @Zitchas)
      * Lighter versions of various human secondary weapons for easier use on smaller ships. (@Pointedstick, @ravenshining, @Zitchas)
      * A pirate mission involving a mafia with a penchant for extorting unwilling victims. (@petervdmeer)
      * A mission where the player is invited to a Coalition university seminar. (@roadrunner56)
      * A mission where the player transports a human to Hai space. (@roadrunner56)
      * More civilian and pirate ship names. (@Galaucus, @Pointedstick)
      * A series of worldbuilding missions for the Deep. (@SpearDane)
      * Hai space now contains a series of ancient space stations, some still in use, but some long left dormant, having fulfilled their ancient purpose long ago. (@beccabunny, @MasterOfGrey)
      * More Republic ship names. (@a-random-lemurian, @Corraban2)
      * Three low-level bounty jobs for beginner combat pilots. (@samoja12)
      * Two Wanderer jobs that utilize the brig and luxury accommodations outfits. (@unjown)
      * A large variety of rare missions intended to highlight the culture of different regions across the galaxy. (@Arachi-Lover, @dorbarker, @ESCelestia, @Galaucus, @MasterOfGrey, @TheMarksman-ES, @Zitchas)
      * New disabled hails. (@LepRyot)
      * A mission where the player transports a family from Thrall to Delve. (@Rocketeer456)
      * A mission where the player can get involved in a street scam. (@Rocketeer456)
      * New "search and rescue" jobs to Remnant space. (@arkhne)
      * New author hails. (@pilover100)
      * New hails for MCO's person ship. (@MCOfficer)
      * A new "Ember Tear" spinal weapon to the Heron person ship. (@Zitchas, X-27#8884)
      * Over 80 new landscape images, replacing all landscape images that were previously duplicated across multiple planets. (@roadrunner56)
      * 25 spare landscape images. (@petervdmeer)
      * The player can now attempt to ask the Unfettered for help with communicating with the Wanderers. (@Anarchist2)
      * A new set of missions involving the various Arach houses. (@Arachi-Lover)
      * New jobs and missions in the Deep region to encourage players to stick around and discover more major storylines there. (@MasterOfGrey)
      * Added a new, elusive space creature to the Ember Waste. (@Galaucus)
      * A new mission chain to investigate the appearance of a mysterious system within the Graveyard. (@beccabunny)
      * A new mission where you speak with a news reporter after the bombings of Geminus and Martini. (@DJF113)
      * A new mission chain centering on research done by the Kimek. (@Arachi-Lover)
      * New lower-level bounty jobs to fight and potentially capture smaller Marauder ships more easily. (@Anarchist2)
      * More names for commodities. (@dorbarker, @NRK4, @samrocketman)
      * Created a "Military" commodities type for use in missions. (@dorbarker)
      * The pendant mentioned at the end of the Nanachi mission chain is now gifted as an outfit. (@Arachi-Lover)
      * Added new Hai governments with their own fleets to Hai space, greatly increasing the density of ships in the region to better match its high population density while also reducing the amount of carnage in Wah Ki. (@MasterOfGrey)
      * Created a larger human afterburner, the Caldera Afterburner. The old afterburner has been renamed to the Volcano Afterburner. (@Amazinite, @GefullteTaubenbrust2)
      * Archons now teleport away when defeated and later respawn. You are not safe. (@Karirawri)
      * A new set of missions and jobs dealing with Remnant logistics. (@williaji)
      * New Deep ship names. (@dorbarker)
      * A new mission where the player encounters an inexperienced mugger. (@Anarchist2)
      * A unique sound for the Remnant afterburner. (@Saugia)
      * Hostile planets are a bit more unfriendly when you hail them to land. (@Dschiltt)
      * A new mission chain where you investigate an old Coalition expedition into human space. (@Arachi-Lover)
      * Created a larger and more powerful version of the Finisher Pod for some Heliarch ships. (@Arachi-Lover)
      * Various new superstructures in Coalition space. (@Arachi-Lover, @Saugia)
      * A new mission chain where you investigate a long-lost Coalition satellite sent into human space. (@Arachi-Lover)
      * The Coalition now has a set of reverse thrusters. (@Hecter94)
      * The player will now be confronted by Republic personnel upon returning to Republic space from their first time in Hai space. (@Amazinite)
      * Created various new individual and short chains of missions around human space. (@roadrunner56)
      * Added a new planet in a system near Nenia to save on and cut down on travel times when dodging the Archon in Nenia. (@Zitchas)
      * Created a Coalition mining drill used by Coalition mining fleets. (@Arachi-Lover)
      * Added tiny, small, and medium-sized reverse thrusters for the Hai. (@Hecter94)
    * Mission changes:
      * Killing both Arfecta that defend the Wanderer planets now causes hostility with the Wanderers upon landing on any of their planets, not just one specific planet. (@Terin)
      * The Deep Archaeology and Unfettered first contact missions now contain branches if the player knows about the Pug or Sheragi respectively, before reaching those missions. (@BlazingDiesel)
      * The Remnant now gifts a Puffin to the player instead of requiring that the player buy one. (@Zitchas)
      * The Hai first contact mission now describes the wormhole connection to human space in case the player reached the Hai via jump drive. (@Anarchist2)
      * Reordered the Deep: Remnant missions so that further investigation into the Ember Waste doesn't happen until after Deep: Scientist Rescue. (@Amazinite)
      * Removed a stopover location that was optional in a Remnant mission. (@Zitchas)
      * Reworked most pirate jobs to be higher risk but also higher reward. (@Pointedstick)
      * The "Hiding in plain sight" mission now has a deadline. (@Pointedstick, @waterhouse)
      * Changed some missions to take advantage of the new conversation action behavior. (@Amazinite)
      * Greatly reduced the threshold on the raid warning mission for players with high pirate attraction fleets from about 50% to about 14%. (@Amazinite)
      * Ivan in Terminus exploration now gives the player a hint on where to go to continue the storyline in the Deep. (@Amazinite)
      * Refit the Cosmic Devil to use less Remnant tech. (@Amazinite)
      * Added additional dialog to "FW Katya 7". (@saraswativ23)
      * Removed a mention of Freya from "FW Alphas 1.1," as she is located somewhere else at that time in the story. (@DownsB)
      * The Paradise Fortune missions now restore your reputation with the Republic to exactly what it was before the missions should you choose to cooperate with the Navy. (@Anarchist2)
      * Change the government of some hostile mission NPCs to dummy governments to prevent permanent reputation loss with the main government. (@PeacefulPotato)
      * Hai jobs now grant a small amount of reputation upon completion, allowing access to Hai-home without the need to fight the Unfettered. (@Terin)
      * Moved the defer option in "There Might Be Riots 1" to an earlier point so that information isn't repeated if the player defers multiple times. (@Anarchist2)
      * Unwanted Cargo can now trigger anywhere outside Hai space instead of only in human space. (@Anarchist2)
      * Various minor spaceport missions that did not mention their payments now do. (@Anarchist2)
      * The Hauler VI mission no longer offers if you don't have any weapons. (@Anarchist2)
      * The intro mission now mentions the usefulness of buying local maps. (@Hecter94)
      * Improved the salaries you get during the Free Worlds campaign to better cover the ships you're expected to have at the time. (@Anarchist2)
      * The final Kestrel mission now displays the thumbnail of the Kestrel you chose. (@Anarchist2)
      * Increased how much the Coalition pays for Yottrite from 220k per sample to 350k per sample. (@Arachi-Lover)
      * Updated the prisoner transports in some Free Worlds missions to be equipped with brigs. (@AlbertNewton)
      * The Remnant missions that ask you to get a copy of Alexandria's archives now make it clear that you keep a copy for yourself. (@Amazinite)
      * The "Deep: Remnant" missions are no longer required to trigger "Deep: Scientist Rescue", which is the set of missions that unlocks the Bactrian. (@Amazinite)
      * Improved the dialog in one of the new Remnant missions to make it more understandable. (@alextd)
      * Rewrote part of "FW Hope Recon 1C" to have the Gunboat join the Oathkeepers should you ask them to surrender. (@jostephd)
      * The senator in "FW Senate 1B" now commends you if you reach the destination in an impossibly short time. (@Hecter94)
<<<<<<< HEAD
      * The corporate espionage job now has a short deadline, as it is very easy to miss the objective then never find the npc that you're supposed to scan. (@Terin)
=======
      * The corporate espionage job now has a short deadline, as it is easy to miss the objective and never find the NPC that you're supposed to scan. (@Terin)
>>>>>>> ab012580
      * Slight wording change in FW Bounty 1 to reduce repeated information. (@Anarchist2)
    * Balance:
      * Altered the default equation for when a ship becomes disabled to become continuous. The lowest-hull ships still become disabled at about 45% remaining hull, but the highest-hull ships approach a threshold of 10% hull remaining instead of all ships over 4,500 hull becoming disabled at 15%. This results in most human ships becoming disabled slightly earlier while higher health alien ships become disabled slightly later. (@Ferociousfiend)
      * Buffed the Heavy Shuttle while increasing its price to make it more of a midpoint between the Shuttle and the Scout or Bounder rather than having a massive price gap between the Shuttle and Heavy Shuttle and the ships mentioned above. (@Zitchas)
        * +2 bunks
        * -20 mass
        * -0.2 drag
        * +5 cargo space
        * +10 outfit space
        * +6 weapon space
        * +5 engine space
        * +15,000 cost
      * Buffed the cargo and bunk capacities of civilian Coalition ships to make them more appealing compared to when you're likely to reach them. (@Arachi-Lover)
        * +10% cargo and bunks on Saryd light freighters
        * +20% cargo and bunks on Saryd heavy freighters
        * +50% bunks and +10% cargo space on all Kimek ships
        * +20% cargo space on Arach light freighters
        * +40% cargo space on Arach heavy freighters
      * Gave the Sparrow an extra bunk to slightly increase its effectiveness in capturing other interceptors during the early game. (@Terin)
      * Greatly reduced the required crew and bunks on the Rainmaker so that it's no longer tied with the Gunboat as the highest required crew among human light warships, instead having one of the lowest crew requirements. (@Terin)
        * 7 -> 3 required crew
        * 14 -> 7 bunks
      * Lowered the offer requirements on more lucrative jobs in human space, allowing the player to start running them sooner. (@Terin)
      * Increased the Lampyrid's number of bunks to match the source material. (@Zitchas)
      * Archons now ramp up significantly in strength when they feel threatened. (@Zitchas)
        * 11x normal DPS when threatened
      * Buffed the Protector. (@Amazinite)
        * The Protector has long been considered the worst human-heavy warship in the game. While some heavy warships should be better than others, the Protector had almost no redeeming factors. These changes seek to make the Protector more of a heavy weapon's platform, slow but able to pack a considerable punch when within range.
        * 6 -> 8 turrets, going from "a lot" to "tied with the most among all heavy warships in the game."
        * +500 shields
        * +1300 hull
        * +20 outfit space
        * +10 weapon space
      * Rebalanced various human primary weapons. Here are some highlights: (@Amazinite)
        * Lasers have been the overwhelmingly most popular choice among human primary weapons for years due to their high damage but low firing costs, with blasters seeing little use due to their high energy and heat costs but lower damage. These changes seek to bring all human weapons more in line with one another, making choosing a weapon more a matter of what role you need filled than a matter of which weapon is better than all the rest.
        * Lasers:
          * Lasers are a pirate's friend and always will be. Easy to use and great for disabling ships without destroying them, but not necessarily the best at everything.
          * +33% firing energy and heat
        * Blasters:
          * Blasters are the smallest weapons in human space. They are weak and cheap but are strong in numbers. Put eight quad blaster turrets on a new Protector and have some fun.
          * -40% firing energy and heat
          * +10% shield and hull damage
        * Cannons:
          * Cannons are the big guns. Powerful, even in small numbers. The weapons you pull out when you want to punch a hole in something.
          * +20% shield and hull damage on the Particle Cannon and Proton Gun. The Plasma Cannon has been untouched, as its added heat damage is still rather powerful.
      * Added an additional Small Heat Shunt to the stock Korath Raider. (@Arachi-Lover)
      * Rebalanced most engines in the game. Here are some highlights: (@Amazinite)
        * The goal of this was to improve lesser used engines while also making it so that choosing which engines you use is more a matter of what you're looking for instead of there being one best choice for everything.
        * Afterburners were made 33% smaller while providing 50% more thrust at 75-80% less fuel, as afterburners have long been considered not worth installing.
        * The largest ion and plasma engines were made smaller and easier to install, as these engines were so large that it was seldom feasible to use them.
        * Ion and plasma engines now provide about 20% more thrust and turn, so atomic engines aren't such a no-brainer upgrade.
        * Buffed the reverse thrust on Remnant thrusters while reducing their forward thrust to compensate, making Remnant engines more the choice for people who enjoy the reverse thrust instead of being incredibly good for almost everything.
      * Differentiated the Bulk Freighter and Container Transport. (@ravenshining)
      * Changed Coalition solar panels to use solar heat instead of heat generation. (@Arachi-Lover)
      * Buffed ion damage. Ionization now causes a ship's weapons to jam in addition to draining the ship's energy, causing ionization to be a damage debuff. The lower a ship's energy capacity and the higher its ionization, the more likely a weapon is to jam when attempting to fire, capping out at 50%. Jammed weapons must reload before attempting to fire again. (@Amazinite)
      * Rebalanced most battery outfits in the game. Here are some highlights: (@warp-core, @Zitchas)
        * The goal of this was to make relying on your batteries more viable, as with weaker batteries from past versions, outfitting your ship has almost always been a matter of ensuring your reactor produces enough energy for all your systems. With stronger batteries, getting the best energy reactor possible should be less of a requirement as you can now rely on your energy capacity to get you through short bursts of intense combat. Even going so far as to use nothing but batteries with little to no energy generation should also be a possibility as a cheaper but not as a combat-capable alternative.
        * Greatly buffed the energy capacity of most battery outfits.
          * Most dedicated battery outfits have received a 4x buff.
          * Some outfits that are batteries as a secondary characteristic, such as Korath System Cores or Wanderer Sun reactors, received a 2x buff.
          * Wanderer Small and Large Biochemical Cells received a 25x and 42.8x buff, respectively.
        * Greatly reduced the size of the two largest human and Hai batteries to make them more feasible to use.
        * Cut the cost of dedicated battery outfits in half.
      * Added an arrival distance to all systems in the game. The arrival distance is equal to the system's habitable distance, capped at the range of [500, 5000]. This causes ships to generally enter the system farther apart from one another and farther from any inhabited planets in the system, improving the ability of a player to pick and choose their fights. (@Zitchas)
      * Traded some batteries for better engines, weapons, or repairs on Heliarch ships. (@Arachi-Lover)
      * Slightly adjusted the stats on Scout and Bounder to better fit their size and role. (@Anarchist2)
        * -100 fuel capacity on the Bounder.
        * +800 shields on the Scout.
        * -1 required crew on the Scout.
    * Graphics:
      * Completely redid and improved the graphics for all existing stars. (Matteo "Lead" M., @ravenshining)
      * Created various new star graphics, including giant and supergiant variants for all star spectral types. (Matteo "Lead" M., @ravenshining)
      * Created a new planet sprite for Saturn. (@ravenshining)
      * Remodeled all Navy ships. (@GefullteTaubenbrust2)
      * Created a new effect for the nuke explosion. (@Karirawri)
      * Remodeled the nuclear missile, afterburner, asteroid scanner, photovoltaic outfits, Wanderer reactors, shield generators, cooling, and weapons. (@GefullteTaubenbrust2)
      * Remodeled the Raven, Splinter, Corvette, Flivver, and Dagger. (@GefullteTaubenbrust2)
      * Remodeled the Aerie, Bactrian, Mule, and Osprey. (@Saugia)
      * Remodeled the jump drive. (@Scrinarii1337)
      * Added extra detail to differentiate the Kestrel variants. (@Saugia)
      * Added extra detail to the Grab-Strike outfit image and updated its hardpoint sprite. (@ravenshining)
      * Remodeled the Quicksilver and Scout. (@Anarchist)
      * Remodeled the Enforcer Confrontation Gear outfit. (@1010todd)
      * Modeled the Tear of Skade for new missions in the Deep. (@Anarchist2)
      * Added unique graphics for Wanderer engine flares, corrosion and burn damage-over-time sparks, and Pug Zapper impacts. (@GefullteTaubenbrust2)
      * Redid plasma, Coalition, Pug, and Korath engine flares. (@GefullteTaubenbrust2)
      * Redid Pug ship, Coalition Finisher, and Hai Tracker explosion effects. (@GefullteTaubenbrust2)
      * Created models for the upcoming Sunder, Mining Drone, Hailstone, Heavy Gust, and Squall. (@Saugia)
      * Created a whole new scene for the plasma repeater. (@1010todd)
      * Doubled the resolution of all station graphics. (@Anarchist2)
      * Remodeled Quarg ringworlds. (@GefullteTaubenbrust2)
      * Remodeled the Pug ships. (@beccabunny)
    * Other:
      * The Pug worlds at the end of the main campaign now appear uninhabited after the Pug flee before becoming inhabited by humanity. (@Anarchist2)
      * Reworded a technically incorrect news entry. (@Anarchist2)
      * Tweaked the atomic engine sounds to be less harsh on the ear. (@ravenshining)
      * The Emerald Sword and Black Diamond now have set swizzles that don't change with the player's swizzle. (@kestrel1110)
      * Human ship name generation is now weighted so that Three Skeleton Key does not appear on every other pirate ship. (@Amazinite, @Pointedstick)
      * The Star Queen now comes with reverse engines by default and has been given reverse engine flares. (@Zitchas)
      * Tweaked the outfit cargo held by Remnant and Korath fleets in the Ember Waste to make more sense. (@Zitchas)
      * Added ships to Remnant fleets that were missing. (@Zitchas)
      * Poisonwood's spaceport description changes depending on the outcome of certain FW missions. (@Anarchist2)
      * Updated smaller human ships to use the new small secondary weapons. (@Zitchas)
      * Tweaked the descriptions on over 100 planets for better readability. (@skilaa)
      * Added reverse and steering flares to the Lampyrid. (@Zitchas)
      * The Remnant now becomes hostile when scanned and loses reputation on a completed scan or when a drone is destroyed. This behavior becomes removed after the Remnant trust the player enough. (@Zitchas)
      * Standardized the habitable range of all systems given the star of each system. Some systems have had their planets moved around to compensate for this. (@Amazinite)
      * Readded the disables personality to Remnant fleets. (@Zitchas)
      * The Mereti will no longer remain neutral if the player attacks them after they've been made friendly. (@Hurleveur)
      * Added ramscoops to the outfitters of some Far North worlds. (@williaji)
      * The War Begins conversation no longer refers to ship licensing as being one of the Free Worlds' grievances against the Republic. (@Anarchist2)
      * The on visit dialog for "FW Albatross 2A" now mentions both possible missing objectives. (@Anarchist2)
      * The Strong Wind is now locked by a non-military Wanderer license instead of a military license. (@williaji)
      * Various human freighters and transports now come stock with reverse thrusters. (@Hecter94)
      * All fighter and drone descriptions now make it clear that you need a fighter or drone bay to carry them. (@Amazinite)
      * Reduced the mass of quantum keystones to better match their description instead of being a one-ton stone that people carry around. (@dragonmaus)
      * The first Wanderer colony in Korath space now comes with an outfitter so that you don't need to travel back to Wanderer space to rearm. (@williaji)
      * Black holes now add fuel to ships within their accretion disk, allowing ships that might have entered the system without any remaining fuel to risk getting torn to shreds to escape instead of being stuck forever. (@Amazinite)
      * Spaceport news on Wanderer planets no longer refers to them as Wanderers before you learn their name. (@Anarchist2)
      * Coalition worlds now have varying security levels instead of all having the default. (@Arachi-Lover)
      * Reworded the description of the Pug Biodefense outfit to not suggest that the Pug don't get affected by it because they do. (@Hecter94)
      * Changed the Korati Efreti station to always be located between the planet and the sun in the system, as the description suggests. (@warp-core)
      * Added two new ship categories. Space Liner, for very large transport ships, and Utility, for ships that didn't fit their previous category because they were a hybrid of multiple categories. (@MasterOfGrey)
      * Changed the stars for some systems in human space to match what is known about the real star system of the same name. (@ravenshining)
      * Created new "Mineral," "License," and "Unique" outfit categories, the former two breaking out of the "Special" category and the latter for one-time outfits gifted to the player. (@Anarchist2, @DarcyManoel, @Zitchas)
  * Game mechanics:
    * New mechanics:
      * Expanded the total number of swizzles from 7 to 27. (@Amazinite)
      * Missions are now capable of fining the player. (@petervdmeer)
      * Weapons can now create "target effects" that appear on ships similar to how jump drive effects appear. (@petervdmeer)
      * Weapon hardpoints can now be drawn under the ship. Turret hardpoints default to being drawn over the ship, while gun hardpoints default to being drawn under the ship. (@Amazinite)
      * All secondary weapons will be selected at once after cycling through your flagship's entire list of secondary weapons. Pressing the select secondary weapon key after selecting all weapons will cause no weapons to be selected. (@petervdmeer)
      * Outfit and ship categories can now be customized in the data files, allowing for the creation of new outfit or ship categories, including new categories of carried ships. (@Amazinite, @Hadron1776)
      * Choices of phrases can now have weighted outcomes akin to the weighting of variants in fleets. (@Amazinite)
      * Submunitions can now be created with an "offset" position and a "facing" angle relative to the parent projectile. (@petervdmeer, @tehhowch)
      * Created four new damage-over-time types that affect shields, hull, fuel, and heat. (@Amazinite)
      * Randomly spawned fleets are now able to use the derelict personality. (@Terin)
      * Hazards can now originate from objects in a system instead of just the system center. (@quyykk)
      * Sprites can now be drawn at customizable scales. (@Amazinite)
      * Conversations can now grant payments, levy fines, trigger events, write log entries, gift outfits, ships, and more through conversation action nodes. (@Amazinite, @tehhowch)
      * Custom text substitutions can now be created globally or within the scope of a single mission. (@Amazinite)
      * Governments can now have their reputation impacted by scanning their ships. (@Hurleveur)
      * Ships can be given a "crew equivalent" attribute that counts toward the reputation hit for interacting with a ship but doesn't contribute to boarding. (@Hurleveur)
      * Governments can now be provoked by starting a scan on their ships. (@quyykk)
      * Missions can now grant and require maps, discovering systems for the player, and requiring that nearby systems be discovered. (@LukeMarlin)
      * Added new attributes "operating income" and "income" that grant credits to the player each day. (@petervdmeer)
      * Raised the limit of the number of weapons allowed on a single ship from 32 to effectively unlimited. (@quyykk)
      * Governments can now incur a reputation loss from provoking their ships. (@Terin)
      * Engines can now have all the same costs for firing as weapons can (e.g., fuel, ionization, etc.). (@Ferociousfiend)
      * Weapons can now deal different hull damage to disabled ships compared to non-disabled ones. (@Amazinite, @ChamEV, @petervdmeer)
      * Outfits and ships can now be given a "heat capacity" attribute, which acts like mass in increasing a ship's heat capacity without reducing its acceleration and turn rate. (@Ferociousfiend)
      * Ships can now be given an overheat damage attribute that makes them take damage while overheated. (@10010101001)
      * Plugins can now optionally disable individual vanilla missions, events, and Person ship spawns. (@tehhowch)
      * Weapons can now be given "minable damage" which is used to damage minable asteroids instead of hull damage. (@pilover100)
      * Minables can now be given a random hull value that adds to their base hull. (@quyykk)
      * Added a new autocondition that allows missions to check what your flagship model is. (@warp-core)
      * Effects can now be defined with absolute angle and velocity values instead of inheriting the parent's attribute. (@Hurleveur)
      * System hazards can now be defined as being "system-wide", causing them to damage all ships in the system regardless of distance and center environmental effect generation on the center of the screen instead of the origin of the hazard. (@Hurleveur, @Amazinite)
      * Add/remove syntax can now be used on various attributes of a Government during an Event. (@Hurleveur)
      * Missions can now be given an "on daily" action to cause this to occur every time the date advances (when jumping and when departing a planet). (@thvk-net)
      * Carried ships will now restock their ammo by taking from the carrier's installed ammunition. (@tehhowch)
      * Events can now remove specific objects from a system instead of only being able to remove all objects. (@warp-core)
    * Mechanic changes:
      * "hit effect" behavior for hazards has been replaced with "target effect". (@petervdmeer)
      * Committing an atrocity now only affects the reputation of governments friendly to the government that the atrocity was committed against. (@Amazinite)
      * Flotsams dumped by a certain government will no longer be picked up by ships of the same government. This prevents merchants from picking up cargo dumped by other merchants that were intended to distract pirates. The player's government is exempt from this change. (@petervdmeer)
      * The data syntax for requiring a license on a ship or outfit now accepts one-line specifications. (@tehhowch)
      * Some heat is now removed when firing ammunition with mass. (@tehhowch)
      * Updated collision mask generation to allow ships to contain holes or disjointed regions. (@flaviojs, @tehhowch)
      * Bribing a government now breaks all projectile collisions between you and the government you bribed, preventing accidentally becoming hostile again after bribing. (@Amazinite, @tehhowch)
      * Systems can now define multiple asteroid belts. Asteroid belts can be given weights that determine the likelihood of asteroids appearing in that belt. (@Amazinite)
      * Whether an outfit is determined to have been mined from an asteroid is now handled by a positive "minable" attribute instead of being assumed from a negative "installable" attribute. (@Terin)
      * Jobs that have been offered but not yet accepted can no longer be accepted if all of the job's requirements are no longer met (e.g., have the proper outfit(s) installed, have enough credits for any negative payment) instead of only checking for cargo and passenger space. (@quyykk)
      * Submunitions now more properly inherit the velocity of the parent projectile, and inaccuracy is more accurately applied. (@Amazinite, @DeBlister, @oo13)
      * Weapons with an ammo usage of 0 no longer auto refill that ammunition. (@Amazinite)
      * Improved the behavior of the coward and appeasing ship personalities to more consistently trigger and have an effect. (@Hurleveur)
      * Active missions that you no longer have space for now count as aborted instead of simply failed. (@Amazinite)
      * Fighters and drones now retreat and redeploy at 50% and 75% health, respectively, instead of 25% and 35%, increasing their survivability. (@Amazinite)
      * Ships that are appeasing no longer drop their cargo if there are no hostile ships to drop it for. (@DeBlister)
      * The inaccuracy of a projectile is now also applied to the firing effect. (@DeBlister)
      * Expanded the attribute whitelist to allow more outfit attributes to become negative, such as allowing engines to produce energy while in use. (@Ferociousfiend)
      * Escorts ordered to leave the system will now ignore hostiles to leave instead of continuing to fight. (@alextd)
      * Music no longer restarts from the beginning if the track trying to be played is the same as the one already playing. (@samrocketman)
      * Overheating has been nerfed from completely disabling an overheated ship to only disabling an overheated ship's power generation. (@Amazinite)
      * Reverted how hit force is applied to ships to how it was before v0.9.9: only take the ship's mass into account instead of adding a fixed mass that reduced the hit force to small ships while increasing the hit force to large ships. (@1010todd)
  * User interface:
    * Pilot playtime is now visible in the player info panel. (@Terin)
    * The map can now be opened at the end of a conversation. (@Amazinite)
    * The player info panel now displays the current amount of combat experience and the amount of experience needed to reach the next level instead of just displaying the current level. (@Terin)
    * If moving at high speed, hitting the landing key while over an uninhabited planet will no longer attempt to land on the uninhabited planet. (@Terin)
    * Available jobs on the jobs board are now sorted alphabetically. (@quyykk)
    * Improved keyboard-triggered scrolling in shops to prevent the shop from flickering when first selecting an item with the keyboard. (@quyykk, @tehhowch)
    * Critical messages such as mission failure are now highlighted in red to make them easier to spot. (@salqadri)
    * The bank will now allow commas in player-entered input when applying for loans or paying off debts. (@thomasballinger)
    * Pirate raid alert messages are now considered critical messages that get highlighted. (@Terin)
    * Commodities in the plundering panel now display their unit mass. (@jostephd)
    * The map now indicates systems that have outfits stored on planets.
    * Ship and outfit stats now display 0 to 2 decimal places instead of only ever showing up to 1 decimal place. (@Rakete1111, @tehhowch)
    * The background haze on the main menu now fades to match the haze of the player's system in the loaded save instead of instantly transitioning. (@pakyinwww)
    * Tab can now be used to swap the focus between the main and side shop panels. (@Terin)
    * Wormholes without a sprite no longer draw a wormhole link arrow on the map. (@quyykk)
    * Outfits considered an atrocity now display that fact in the outfitter as a boolean attribute instead of a value. (@Terin)
    * The background haze and stars are now slightly parallax to the foreground. This can be disabled in the preferences panel. (@Terin)
    * Conversation choices are now highlighted when hovering over them with the mouse. (@quyykk)
    * Added support for "line" elements in user-declared interfaces. (@quyykk)
    * Outfits are now grouped by category when scanning a ship. (@jostephd)
    * Players must now type the pilot's name when attempting to delete a save. (@quyykk)
    * Non-mission dialog can now be closed with the escape key. (@quyykk)
    * Readded the D key as a shortcut for deleting a pilot. (@quyykk)
    * Having above 5,000 fuel on your flagship will now render the fuel as a single solid bar instead of adding a dividing line for every 100 fuel. (@Ferociousfiend)
    * Improved the ship info display to add units to some attributes and make others more readable. (@stechio, @quyykk)
    * The bank now accepts spaces as numeric separators when inputting a credit amount. (@Hurleveur)
    * Added a new button to the outfitter for toggling the visibility of stored outfits. (@Amacita)
    * The map now shows what outfits you have stored in a system if you hover over it. (@jostephd)
    * The job marker on systems for available jobs is now drawn before the one for active jobs. (@Jamibaraki)
    * It is now possible to sort your fleet in the player info panel by model, system, and other metrics. (@yjhn, @quyykk)
    * Added a new "fleet jump" command, activated by pressing shift+jump, as an alternative to holding the jump key. Your fleet will jump automatically once every member is ready. (@petervdmeer, @yjhn)
    * Pressing space or double clicking now pauses and unpauses the scrolling of the credits on the main menu. (@quyykk, @tehhowch)
    * The Home and End keys can now jump to the top and bottom of various panels. (@MagicMuscleMan)
    * Outfits that cost 0 credits now display as "free." (@quyykk)
    * The new "Save Order" button now underlines the "v" when holding the alt key to show hotkeys. (@warp-core)
    * The find panel on the map no longer turns fast forward off when the interrupt fast forward preference is active. (@Amazinite)
    * A help dialog is now shown when attempting to buy more cargo than you have space for. (@alextd)
    * Holding ctrl when accepting a job now automatically makes room for it. (@alextd)
    * The map UI is now capable of displaying an unlimited number of landable objects in a system, as opposed to before, where only three planets could be shown and the fourth would begin to push UI off the screen. (@Hurleveur)
    * Laser weapons that fire in a burst no longer display their per-shot values, instead displaying their rate of fire as "continuous" with some percentage value next to them for the amount of time they maintain continuous fire. (@warp-core)
    * Moved the title on the main menu up 30 pixels so that it doesn't get overlapped by other UI elements that can appear in the middle of the screen. (@Amazinite)
    * Tweaked the government colors of the Hai governments to better differentiate them on the map. (@mOctave)
    * Added a screen mode preference in the settings. (@Terin)
  * Under the hood:
    * Unified the code for damage dealt to ships by hazards and projectiles. (@petervdmeer)
    * Updated the Code::Blocks URL in the README files to use https. (@TotalCaesar659)
    * Improved handling when image buffer allocation fails. (@tehhowch)
    * Simplified move-ctor and assignment operator for the File class. (@tehhowch)
    * Moved the Windows UTF16-UTF8 conversion helpers to the text/utf8 class. (@tehhowch)
    * Avoided undefined behavior of comparing iterators from separate containers. (@oo13)
    * The importance of a message must now be explicitly defined. (@salqadri)
    * Updated the libraries and added SDL integration for the MacOS builds. (@EricFromCanada)
    * UUIDs are now generated for ships, NPCs, and missions. (@NomadicVolcano, @tehhowch)
    * The swizzle is now reset before detaching the OpenGL program in SpriteShader. (@thomasballinger)
    * Images are now read in RGBA textures instead of BGRA to improve portability. (@janisozaur, @thomasballinger)
    * Made graphics shaders compliant with OpenGL ES. (@janisozaur, @thomasballinger)
    * Added Windows UUID library to the Code::Blocks project files. (@Amacita)
    * Ensure windows.h is included under strict mode. (@tehhowch)
    * Replaced modulo reduction with integer multiplication for generating random numbers. (@SubstandardZeal)
    * A warning is now thrown when collision mask generation fails. (@tehhowch)
    * Fixed a dependency installation step. (@tehhowch)
    * Added a diagnostic message for incorrectly sized frames. (@tehhowch)
    * Only attempt to read image paths that were explicitly discovered while loading. (@tehhowch)
    * A warning is now thrown for missing sounds. (@quyykk)
    * Added noexcept to Angle constructors. (@quyykk)
    * Restore support for spaces in the filesystem path for MacOS builds. (@thomasballinger)
    * A warning is now thrown for sprites with uneven dimensions that may result in blurriness when rendered. (@tehhowch)
    * A warning is now thrown for undefined hazards. (@quyykk)
    * Files and directories are now guaranteed to be loaded in alphabetical order. (@quyykk)
    * Renamed "transport missions.txt" to "human missions.txt" to match the naming scheme from other folders. (@Amazinite)
    * WeightedLists can now be erased from. (@Amazinite)
    * Added updated build instructions to the readme. (@Terin)
    * The "lost" tutorial messages now use the same DoHelp method as other tutorial messages. (@thomasballinger)
    * Standardized map data. (@Amazinite)
    * Replace some unnecessary shared_ptrs with regular pointers to improve performance. (@quyykk)
    * Added Eclipse IDE files to the .gitignore. (@a-random-lemurian)
    * A warning is now printed to errors.txt if audio fails to initialize. (@quyykk)
    * Data is now loaded in a separate thread in parallel with image and sound loading, improving loading times. (@quyykk, @petervdmeer, @tehhowch)
    * Removed trailing spaces from empty lines in the codebase. (@tehhowch)
    * Filesystem knowledge is not only initialized when needed. (@tehhowch)
    * Improved standardization of print traces. (@tehhowch)
    * Moved some substitution code to PlayerInfo. (@petervdmeer)
    * The list of equipped weapons on a ship is now generated on demand. (@petervdmeer)
    * Remove iCCP chunk from some images. (@quyykk)
    * Removed the apostrophe from the Ka'het folder and file names. (@Zitchas)
    * Alphabetized and sorted some human hails into subphrases. (@a-random-lemurian, @LepRyot)
    * Missions with the "landing" and "minor" tags are no longer warned about. (@Amazinite)
    * The custom Set class now has find() and empty() methods. (@petervdmeer)
    * Refactored Ship::TakeDamage to reduce its responsibilities of calculating how much damage was taken and instead calculate that in a new DamageProfile class. (@Amazinite)
    * Standardized various data used by Remnant missions. (@Zitchas)
    * Removed an unnecessary PushOrPop call in the UI class. (@quyykk)
    * Moved the animation and sound effects handling when the game starts to a new panel. (@quyykk)
    * Added VSCode files to the gitignore. (@samrocketman)
    * Fixed broken --talk launch flag behavior. (@samrocketman)
    * Added an Average method to WeightedLists to compute the average of its contents. (@tehhowch)
    * The correct folder for the AppStream file is now used. (@quyykk)
    * All unit and integration test files are now in dedicated directories. (@petervdmeer)
    * Variant is now its own class instead of being contained within fleet. (@Amazinite)
    * Added a wrapper class for the stock and regular item pattern observed across multiple classes. (@Amazinite)
    * Removed the GenericName key from the .desktop file. (@Pointedstick)
    * Improved support for system-installed scons. (@CAPTAIN1947)
    * Removed some unnecessary trade nodes. (@Anarchist2)
    * Various internal code improvements. (@quyykk, @tehhowch)
    * Removed Terminal=false and added PrefersNonDefaultGPU and SingleMainWindow keys to the desktop file. (@Pointedstick)
    * Save files now record the name of all installed plugins. (@Terin)
    * Renamed various spaceport news entries for consistency. (@NRK4)
    * Implemented on-demand auto-generated conditions, massively overhauling how auto-generated conditions are handled. (@petervdmeer)
    * Updated copyright headers across all files in the game to provide a link to the full GPL license. (@tibetiroka)
    * Made various code-style fixes across the game. (@tibetiroka)
    * Added a manifest file to have the game tell Windows that it is high DPI aware. (@quyykk, @Terin)
    * Improved the in-built game data printing when using various command line options. (@warp-core)
    * Created a "deprecated ships" file for ships that have been removed from use by the game but could still be necessary for some save files or plugins. (@quyykk)
    * Updated some events to use the new ability to remove specific objects from a system. (@warp-core)
  * CI/CD and development environment:
    * Added unit tests for the Account class. (@petervdmeer)
    * Removed Ubuntu-16.04 from the CICD pipeline. (@tehhowch)
    * Added support for additional integration test actions. (@petervdmeer, @tehhowch, @Terin)
    * Upgraded catch from 2.13.3 to 2.13.9. (@tehhowch)
    * Use approximate matcher instead of direct double equality for testing of text parsing. (@tehhowch)
    * Added unit tests for Format. (@tehhowch)
    * Removed the 60hz speed lock on the game during integration testing. (@petervdmeer)
    * Allow test framework to send SDL events to the game loop. (@petervdmeer)
    * Removed Runtime Type Information from code and compilation and forbade its use. (@petervdmeer)
    * Updated SCons version to 4.2.0 and cache scons locally. (@tehhowch)
    * Support reading additional commands from text nodes for automated testing. (@petervdmeer)
    * Tests now print flagship and escort info upon failure. (@petervdmeer)
    * Removed Panel dependencies from Test.cpp / Test.h. (@petervdmeer)
    * Added a spell-checking CI with codespell. (@quyykk)
    * Adjusted the test dates on certain test data to avoid test failure. (@Terin)
    * Warnings compile to errors only for release builds. (@quyykk)
    * Deduplicated parts of the CICD pipeline. (@tehhowch)
    * Builds now use SCons 4.2.0 or newer on all Linux platforms. (@tehhowch)
    * Integration Tests now print out a call-stack for failing. (@petervdmeer)
    * Added a generic landing test. (@petervdmeer)
    * Combined testToRun and stepToRun into a single callstack variable. (@petervdmeer)
    * A "compilation database" is emitted when building the default target. (@quyykk)
    * Added tests for comparators. (@jostephd)
    * Added a validation job for Code::Blocks project files. (@quyykk)
    * Invoke integration tests more portably. (@quyykk)
    * Adopt locally defined reusable workflow syntax. (@quyykk)
    * Added tests for selling ships. (@petervdmeer)
    * Removed multiple calls to hashFiles when only a single restore key. (@tehhowch)
    * Improved version identification in the credits for continuous versions. (@quyykk)
    * Updated the appveyor image to have the correct test binary location. (@tehhowch)
    * Added the EditorConfig style checker to the CI. (@quyykk)
    * Updated the XCode checker to account for dasherized filenames. (@tehhowch)
    * Created a CI job for validating copyright entries. (@quyykk)
    * Maked Windows Actions compatible with new CI image. (@samrocketman, @quyykk)
    * Added a three-second delay to UI steps when debugging. (@petervdmeer)
    * Moved the tests definitions out of the general data folder. (@quyykk)

Version 0.9.14:
  * Bug fixes:
    * Content bugs:
      * Typo fixes. (@alextd, @Amazinite, @Anarchist2, @AraCaputDraco, @Arachi-Lover, @Corraban2, @dazuma, @EjoThims, @InfiniteDonuts, @infinitewarp, @jarekchr, @Jugosloven1612, @McloughlinGuy, @MCOfficer, @Ornok, @petervdmeer, @tehhowch, @Terin, @Zitchas)
      * "Remnant: Deep Surveillance" will now offer, as typos in the offer conditions were preventing it from offering. (@alextd, @Amazinite)
      * "Deep: Remnant 3" now properly offers on landing instead of requiring you to visit the spaceport with no direction. (@Amazinite)
      * The Dropship is now sold in Navy Basics shipyards, whereas before it was sold nowhere. (@Amazinite)
      * "Wanderers: Mentors 2" now has an on visit dialog. (@Amazinite)
      * "Strider 1" now sends you to Allhome for the next mission instead of the spaceport, as the next mission in the string wasn't offering before. (@Amazinite)
      * "FW Pug 4", "Nanachi 3", and "Nanachi 4" now mention both possible missing objectives when you visit the mission destination. (@Amazinite)
      * The reverse thrust heat of the Smelter-Class Thruster is no longer the same as the smaller Crucible-Class Thruster. (@Zitchas)
      * "Remnant: Cognizance 4" and "Remnant: Cognizance 16" no longer spoil the objective location for the player when you're supposed to go looking for them. (@Amazinite)
      * The fighters that spawn alongside the Michael Zahniser person ship can no longer be disabled. (@Anarchist2)
    * Engine bugs:
      * Invalid planets are now filtered when iterating over a system's objects, preventing pathfinding from trying to use wormholes that no longer exist. (@tehhowch)
      * Firing ionization/disruption/slowing on weapons no longer allows status effects to drop below zero, which could potentially cause a crash. (@Ferociousfiend)
      * Ships can no longer have a drag of 0, which could have caused divide-by-zero errors. (@tehhowch)
      * Active cooling now requires the ship to have positive energy. (@10010101001)
      * The acceleration and turn values displayed in the ship info panel while in flight are now accurate to their actual values, no longer counting cargo as twice as heavy as it is. (@Amazinite)
  * Game content:
    * New content:
      * The Heliarch Interdictor now has a Scrappy variant like other Heliarch ships. (@Arachi-Lover)
      * The Pug Gridfire, Gatling Gun, and minable asteroid explosions now have unique sounds, whereas previously they had reused sounds or none at all. (@Floppa-Priest)
      * Quarg planets now all have regional attributes describing where in the galaxy they're located for use by missions and jobs. (@Amazinite)
      * Added a new human ship, the Container Transport. For now, this ship has identical stats to the Bulk Freighter, but the two ships will be differentiated from one another next update. (@ravenshining)
    * Mission changes:
      * Changed the Saryd couple's budget to something more sensible. (@jerith)
      * Made it clear in "Remnant: Electron Beam" that you are to return with two electron beams. (@AraCaputDraco)
      * Improved some of the wording in "Remnant: Expanded Horizons Storms 1". (@Zitchas)
      * "Remnant: Face to Maw" no longer offers while you are in the middle of the "Cognizance" string of missions. (@Amazinite, @Ornok)
      * "Remnant: Cognizance 4" no longer uses mission failure to determine player choice, which led to confusion when the mission failed message appeared after making an acceptable choice. (@Amazinite)
      * The mission "Wanderers: Hai Diplomat" can now be offered on Mirrorlake. (@Ornok)
      * Improved some of the wording in "Lagrange Ring: Cargo". (@Arachi-Lover)
      * Lowered the chances of an alien baby crawling into your cargo hold. Safety measured have been put into place to ensure that this happens far less often. (@Amazinite)
      * The James tutorial missions can now be continued if the player returns to the first mission after obtaining a ship that isn't in one of the starter categories. (@Zitchas)
    * Balance:
      * Tweaked the Telis and Vareti engines to maintain a better upgrade progression. (@DeBlister)
    * Graphics:
      * Updated the Bulk Freighter sprite to have a hardpoint layout matching pre-v0.9.13 Bulk Freighters for save compatibility. (@ravenshining)
    * Other:
      * The Unfettered now have their own outfitter and shipyard, preventing new Hai technology from being sold by the Unfettered. (@Amazinite)
      * The Independent government will now always be friendly after it is introduced in the Free Worlds campaign. (@Amazinite)
      * Removed part of a logbook entry that said that the Quarg claimed that the Pug could defeat the Drak, which they never did. (@Arachi-Lover)
      * The highest rank of Heliarch has been changed from "elder" to "consul" to avoid having multiple alien factions use the "elder" title. (@Arachi-Lover)
  * Game mechanics:
    * Disabled ships that are captured or assisted will now repair to slightly higher than the bare minimum hull necessary. (@Amazinite)
    * Invalid fleet variants are now removed from fleets, preventing plugins with improper data from blocking the offering of missions that spawn fleets. (@tehhowch)
  * User interface:
    * The "interrupt fast-forward" setting now defaults to off instead of on. (@Terin)
    * Fixed a misaligned UI element in the map panel. (@Terin)
    * Messages about low crew ships are no longer considered "important," meaning they will no longer be pushed to the bottom of the message list every time they trigger and drown out other messages. (@ravenshining)
  * Under the hood:
    * Combined checking if a stellar object has a planet and if that planet is valid into a single method. (@tehhowch)
    * Having multiple missing frames for a sprite are now logged to the error file on a single line instead of generating a new line for each missing frame. (@ashdnazg, @tehhowch)
    * The Barb (Proton) variant definition now uses "add attribute" instead of completely redefining the base ship. (@Amazinite)
    * The heat and energy table values for ship info have been broken out into their own variables for easier handling. (@jostephd)
    * Missions that fail to instantiate will now report to the error file why they failed. (@tehhowch)
    * Missions that mix the "minor" or "priority" tags with the "landing" tag will now produce a warning to the error file, as "landing" takes precedence over the former two tags. (@Amazinite)
    * Fixed a rare crash that could happen when printing errors, if the error file could not be opened. (@tehhowch)
    * Updated the build process for Steam Linux to avoid statically linking in the C++ standard library. (@tehhowch)
    * Updated the Scons build process to remove the need for both ar and ranlib programs to be LTO-aware. (@tehhowch)
    * Slightly reduced memory usage associated with in-memory game data while loading. (@tehhowch)
    * Enabled C++ "move" semantics for several core data structures. (@tehhowch)

Version 0.9.13:
  * Breaking changes:
    * Starting conditions defined by plugins no longer automatically override the game's default start. (@FranchuFranchu, @tehhowch)
  * Big changes:
    * Added over 30 new spaceport missions to Coalition space. (@Arachi-Lover)
    * Added over 25 new missions to Remnant space, as well as a new region of the Ember Waste. (@Zitchas)
    * Added 15 new archaeology missions with Albert Foster to investigate the Sheragi ruins, including the discovery of ancient Sheragi technology. (@Karirawri)
    * The Ember Waste has become a more hostile place with the introduction of system hazards. Be prepared the next time you visit. (@Zitchas)
    * Outfits can now be stored on planets by pressing U or R on installed or in-cargo outfits in the outfitter. (@petervdmeer)
    * Completely redid and improved the graphics for most human outfit images. (@beccabunny)
    * Added a "New Pilot" scenario picker, allowing players to choose between game and plugin starts. (@FranchuFranchu, @tehhowch)
  * Bug fixes:
    * Content bugs:
      * Typo fixes. (@Amazinite, @Anarchist2, @Arachi-Lover, @arkhne, @beccabunny, @Darcman99, @FixItYondu, @Galaucus, @infinitewarp, @MCOfficer, @michel-slm, @pega3, @Rakete1111, @roadrunner56, @tatami4, @tehhowch, @Terin, @thebigh2014, @Thunderforge, @tux2603, @W1zrad, @waterhouse, @Zitchas)
      * The Subsidurial person ship can now appear in uninhabited systems as intended. (@Zitchas, @Terin)
      * "Deep Mystery Cube [3]" no longer offers on stations. (@Anarchist2)
      * Corrected the hull mass of the Faes'mar. (@Amazinite)
      * Tinker's tribute is now properly restored after the main plot. (@Zitchas)
      * "FW Pug 3" now requires that the previous mission be completed before offering. (@Amazinite)
      * "There Might Be Riots part 3A" no longer offers on pirate worlds. (@Amazinite)
      * The event "fw reconciliation break" now properly triggers when the related mission is completed instead of offered. (@Amazinite)
      * The dimensions of the large Pug explosion 3 and 4 sprites now match the other large explosion sprites. (@Amazinite)
      * The Stack Core side plot mission now fails after the Pug invasion starts if the player still has it active. (@Anarchist2)
      * Fixed conversation branch conditions in Remnant missions. (@Ornok)
      * Cleaned up the edges of UI and haze images. (@Terin)
      * The EMP ammo storage outfit will now sell any excess ammo when uninstalled. (@Anarchist2)
      * Destroying the asteroid during Terraforming Rand now causes the mission to fail. (@Anarchist2)
      * Large Coalition engine flares are now better centered in the image. (@Arachi-Lover)
      * The FW epilogue missions are no longer marked as minor. (@Anarchist2)
      * The Core Blockade mission now gives clearance to land on the pirate planet destination. (@Amazinite)
      * The Remembrance Day jobs now properly have a deadline. (@Amazinite)
      * Shortened the descriptions of some jobs as to not overflow the UI. (@Amazinite)
      * Added missing "variant" keyword to NPC fleets in several Wanderer missions. (@tehhowch)
      * Remnant "tech retrieval" missions have more appropriate destinations. (@jerith)
    * Engine bugs:
      * Missions with illegal cargo that fail when scanned can no longer be scanned again before landing. (@Amazinite)
      * The outfitter will no longer allow purchasing licensed outfits under certain circumstances where the player didn't have a license. (@Rakete1111)
      * Planets without a spaceport but with a jobs board will no longer skip generating jobs. (@Amazinite)
      * Ships will no longer attempt to route through undefined systems. (@Elorram)
      * Infinitely nested submunitions will no longer crash the game. (@Rakete1111)
      * Fixed a potential divide-by-zero error. (@tehhowch)
      * Escorts will now properly obey the hold command when they are already moving to hold position. (@petervdmeer)
      * Fixed a potential null pointer exception. (@petervdmeer)
      * News with no message will no longer be chosen. (@tehhowch)
      * Fixed a potential floating point exception related to mortgages created through save editing. (@tehhowch)
      * Fixed a segfault that involved the player rapidly cycling through ships in the info panel while moving the mouse. (@tehhowch)
      * Unvisited systems that are selected on the map in the outfitter/shipyard key no longer display whether they have an outfitter/shipyard. (@tehhowch)
      * Prevented factions that didn't share a language with the player from sending hails. (@Amazinite)
      * The motion blur effect no longer persists if the player's flagship is destroyed while in motion. (@bobrobbow)
      * Ships will now save various non-numerical attributes that they previously did not. (@Amazinite)
      * Destroyed ships can no longer be selected after the player has died. (@bobrobbow)
      * Disabling your own escorts no longer increases your combat rating. (@tehhowch)
      * Disabled ships will now experience the effects of ionization. (@Amazinite)
      * Ships will no longer attempt to land on planets without a sprite. (@bobrobbow)
      * Missions now ensure that the defer action can be done before offering. (@Amazinite)
      * Player conditions are now properly updated when failing or aborting a mission when the fail action can not be done. (@Amazinite)
      * Ships will now check if they are overheated after taking damage, preventing overheated ships from healing for a frame after taking damage. (@Amazinite)
      * The gather escort command will now work if all escorts are out of the player's system. (@petervdmeer)
      * Ships with reverse thrusters no longer struggle to land. (@Terin, @Vitalchip)
      * The planet panel will no longer become blank when departure requires confirmation. (@tatami4)
      * Planets are now written to the save file using their true name instead of their display name. (@tehhowch)
      * An error is now produced when improperly granting a ship in a start condition. (@tehhowch)
      * The "battery only" warning in the outfitter now takes fuel energy into account. (@Amazinite)
      * All flagship commands and the hailing command are now ignored while in the process of landing or departing from a planet. (@tatami4)
      * Ships no longer preserve inaccessible jump targets when loading the game. (@tehhowch)
      * Reduced likelihood of integer overflow when selling commodities. (@tehhowch)
      * Fixed a divide-by-zero error when a fleet contains no variant definitions. (@tehhowch)
  * Game content:
    * New content:
      * New missions:
        * New missions offered by the Quarg. (@Arachi-Lover)
        * Created two short spaceport missions in human space. (@Naminson)
        * Created a difficult combat mission only available to early pilots. (@Anarchist2)
        * The player will now be warned when their combat rating is high enough that Marauder Hunted fleets will start showing up. (@Amazinite)
        * Created jobs and missions available on Kor Efreti worlds. (@W1zrad)
        * Created new bounty hunting jobs to track down disguised ships. (@Anarchist2)
        * Added a new string of missions during the start of the Wanderer campaign that leads to a sideplot to help the Hai build a new ship. (@Amazinite, @Arachi-Lover, @beccabunny, @LocalGod79, @Zitchas)
        * Created an epilogue mission for Barmy Edward. (@beccabunny, @Darcman99)
        * Created a mission where you can inform the Remnant about the research that the Deep are doing on the Ember Waste. (@Amazinite, @Zitchas)
        * The player will now be warned the first time their pirate attraction is greater than 50%. (@Amazinite)
        * Added a boarding mission about a secret slave ship. (@Pointedstick, @oo13)
      * New outfits and ships:
        * Created an ammo storage outfit for Finisher torpedoes. (@Arachi-Lover)
        * Ka'het ships now have power generation and storage outfits. (@beccabunny)
        * The Navy now has a unique logistics vessel, the Auxiliary, along with a new fighter, the Dropship. (@Brick63)
        * Added a new Remnant ship, the Peregrine. (@beccabunny, @Zitchas)
        * Created an ammo storage outfit for EMP torpedoes. (@Anarchist2)
        * Ka'het ships now have engine outfits. (@beccabunny, @Karirawri, @TheronEpic)
        * Created six new Heliarch ships. (@Arachi-Lover)
        * Added a new Ka'het ship with a unique superweapon and other new outfits. (@beccabunny, @Karirawri)
        * Added a new Korath Exiles ship, the Dredger, intended to replace the World-Ship in combat missions that need a stronger Korath ship. (@beccabunny, @NomadicVolcano, @Zitchas)
      * Other new content:
        * The Penguin now uses the new engine flare mechanics. (@Zitchas)
        * Added new civilian hails. (@Anarchist2, @Naminson, @petervdmeer)
        * New logs for various characters, factions, and plot points. (@MasterOfGrey, @pega3)
        * Added a new Builder station to the Graveyard. (@beccabunny)
        * Wrote more news messages for human space and beyond. (@Amazinite, @Anarchist2, @Arachi-Lover, @Galaucus, @NRK4, @petervdmeer, @Plip-Plop, @Pointedstick, Swiren#8879, @W1zrad, @WarlordMike, @Zitchas)
        * Wrote friendly and hostile hails for the Remnant. (@temtemy)
        * The Archon now has a ship description. (@Zitchas)
        * Added three new person ships. (@beccabunny, @Brick63, @MCOfficer, @Zitchas)
        * Quarg outfits now have placeholder descriptions. (@Amazinite)
        * Planets in the Graveyard region now gain expanded descriptions after you learn more about the region. (@beccabunny)
        * Added system attributes to various system for use in missions. (@Galaucus)
        * Expanded the list of potential Heliarch ship names. (@Arachi-Lover)
        * Scouts will now actually spawn in merchant fleets. (@ScruffyKitty)
        * Added various new help messages describing hidden features. (@Terin)
        * The supermassive black hole in Sagittarius A* now pulls in ships that get too close. (@Zitchas)
        * Wrote a description for the vanilla start of the game for the new start scenario picker. (@Amazinite)
    * Mission changes:
      * "FW Hope Recon 1C" now refers to the proper number of crew on a Gunboat. (@beccabunny)
      * Rewrote some of the conversation for "Wanderers: Defend Vara Ke'sok Hint". (@Anarchist2)
      * If the player has forgotten, the Remnant outfitter asking for Hai keystones will now explain how to purchase outfits into cargo. (@Zitchas)
      * Corrected the on visit dialog for some missions that had multiple objectives to now refer to all possible missing objectives. (@W1zrad)
      * Planets that are being actively evacuated during the Wanderer campaign will no longer have jobs as their source or destination. (@Amazinite)
      * Log entries for Chilia now come in a fixed order. (@Zitchas)
      * The first contact missions for the Hai and Unfettered now change depending on the order in which they are done. (@Amazinite, @arkhne)
      * Reworded the Sestor search hint conversation to make more sense if offered on Farpoint. (@Amazinite)
      * The Kestrel mission now shows the ship's thumbnail during the conversation instead of its sprite. (@Anarchist2)
      * Updated various missions to make use of the new "on abort" behavior. (@petervdmeer)
      * The Marauder Hunted mission has been changed to now scale with the player's fleet strength. (@Amazinite)
      * During the "Deep: Remnant" mission string, it is now optional whether you reveal the existence of the Remnant to the Deep. (@Amazinite, @Zitchas)
      * The player now saves the cultural data from Alexandria, allowing missions to be skipped that need it instead of having the player fly to Alexandria again. (@Amazinite)
      * The mystery cube jobs will now hint that you are being followed by bounty hunters when you accept it. (@jmathes)
    * Balance:
      * Buffed the Heliarch reactors and Coalition engines. (@Arachi-Lover)
      * Buffed the Drak Draining Field and Antimatter Cannon. (@Zitchas)
      * Gave the Kestrel two fighter bays. (@Zitchas)
      * Increased the heat dissipation on the Kestrel (More Shields) to strengthen it against heat damage. (@finite-galaxy)
      * The Ka'het Annihilator Turret now fires two projectiles at once instead of one projectile that deals double damage. (@Amazinite)
      * Heliarch ships now ignore a small percentage of incoming ion damage. (@Arachi-Lover)
      * Increased the crew strength of the Alpha government. (@Zitchas)
      * Slightly buffed the cooling ability of Thermoelectric Coolers. (@Zitchas)
      * Changed the outfits on the stock Aphid as to nearly cut its cost in half. (@Terin)
      * Some Remnant outfits now come with ion resistance to help against the Ember Waste's new ion storms. (@Zitchas)
      * Gave Remnant thrusters built-in reverse thrust and slight slowing resistance on all their engines to make them stick out more. (@Zitchas)
      * Reduced the number of missile-equipped ships in one of the small pirate fleet variants. (@Terin)
      * The Puffin's Quantum Key Stone is now integrated into the hull to prevent access to stone before the player has a license for them. (@Zitchas)
      * Human missiles were updated to reflect changes to missile tracking behavior. (@Pointedstick)
    * Graphics:
      * "Mouthparts?" now has a sprite. (@beccabunny)
      * Added a scene image to the on enter conversation in the Graveyard. (@beccabunny)
      * Created a black hole scene image used in a new Remnant mission. (@wrzlprnft)
      * Created a new jump drive sound and visual effect to be used at a later date. (@Kryes-Omega)
      * The background haze now changes in intensity according to where you are in the galaxy. (@ravenshining)
      * Created graphics for hot Jupiter planet sprites. (@beccabunny)
      * Reworked the graphics of some Remnant ship thumbnails to better match the ship sprite. (@beccabunny)
      * Reworked the graphics of Tarazed ships. (@Anarchist2)
      * Reworked the graphics of Ka'het ships. (@beccabunny)
      * Reworked the graphics of Syndicated Shipyards ships. (@beccabunny)
      * Reworked the graphics of the Korath Raider. (@ravenshining, @Red-57)
      * Reworked the graphics of some Korath outfit images. (@beccabunny)
      * Replaced the 2D assets of the void sprite images with 3D models, and update associated images. (@beccabunny)
    * Other:
      * Renamed the Gascraft to the Puffin so that all Remnant ships are named after birds. (@Zitchas)
      * Removed the Quarg ringworld from the Graveyard. (@Arachi-Lover)
      * The phrase "plural nouns" now includes the contents of "gender-neutral titles" for ship names. (@SubstandardZeal)
      * Added system attributes to the Ember Waste and related systems to be used by jobs. (@Zitchas)
      * Updated the description of the Militia License to better match the description of other licenses. (@Anarchist2)
      * News portraits have been removed in response to feedback. (@Amazinite)
      * All Remnant ships now come equipped with key stones. (@Zitchas)
      * Updated the description of the Pilot's License to reflect current lore and updated the silhouette of the Argosy to use the newer model. (@Anarchist2)
      * Renamed the Membulem system to Meblumem to match the name of the inhabited planet within it. (@arkne)
      * Local God's gridfires will no longer accidentally kill him. (@ravenshining)
      * Coalition space now sells fuel pods and bunk rooms. (@Terin)
      * Prevented various governments from being able to fine or be bribed by the player. (@petervdmeer)
      * Standardized capitalization of certain terms. (@Amazinite)
      * Replaced some remaining imperial measurements with metric ones. (@prophile)
      * The starting frame of a void sprite is now randomized. (@Zitchas)
  * Game mechanics:
    * New weapon and outfit attributes:
      * Weapon attributes to override the range and velocity values used by the AI to determine where to aim and when to fire. (@Amazinite)
      * Multiplier attributes for various shield and hull-related attributes. (@Amazinite)
      * "Protection" attributes that reduce the effect of incoming damage types. (@Amazinite)
      * A resistance attribute for piercing that subtracts from the piercing of incoming projectiles. (@Amazinite)
      * The sound and visual effects of hyperdrives and jump drives can now be customized. (@Amazinite)
      * A "parallel" keyword for gun hardpoints and weapons that changes aiming behavior. (@petervdmeer)
      * Attributes that can alter the point at which a ship becomes disabled. (@Amazinite)
      * Attributes that allow a projectile to lose (or gain) damage over range. (@Amazinite)
      * An attribute that allows the customization of how far a jump drive can travel. (@Amazinite)
      * Energy, fuel, and heat attributes for disruption, ion, and slowing resistance. (@Amazinite)
      * Attributes that allow for shield and hull repair to be delayed after taking damage. (@Amazinite)
      * A "gravitational" weapon tag that causes all hit force to deal the same push regardless of the mass of the impacted ship. (@Amazinite)
      * "Relative" damage types that deal damage as some percentage of the target's stats. (@Amazinite)
    * New ship mechanics:
      * Ships can have engine flares for reverse and steering engines. (@Amazinite)
      * Engine flares on ships can now be given arbitrary facing angles. (@Amazinite)
      * Fighter and drone bays on ships can now be given arbitrary facing angles. (@petervdmeer)
      * Gun ports on ships can now be given arbitrary facing angles. (@petervdmeer)
    * New mission mechanics:
      * Mission NPCs can now be spawned or despawned based on the player's conditions. (@Amazinite, @tehhowch)
      * Missions are now capable of gifting ships to the player. (@Fzzr, @Gods-Righthand, @NomadicVolcano)
      * Aborting and failing a mission are now separate mission actions. (@Amazinite)
      * Two new NPC mission objectives to capture or provoke an NPC. (@Amazinite)
      * Created a mission action that can be triggered after all waypoints are visited. (@Amazinite)
    * Other new mechanics:
      * Effects can now have a random lifetime. (@Amazinite)
      * Spaceport news can now be triggered based on the player's conditions. (@Amazinite)
      * Systems are now able to generate hazards, "space weather" that can affect any ships in the system. (@Amazinite)
      * Escorts can now be commanded to move to other systems by using the galaxy map. This must be opted into via the "System map sends move orders" preference. (@tehhowch)
      * Systems can change the range at which ships enter the system, with potentially different ranges for hyperdrive and jump drive travel. (@petervdmeer)
      * Playtime is now tracked for each pilot save. (@Terin)
      * Systems can now be hidden from view unless they are linked to a visited system. (@Amazinite)
    * Changed mechanics:
      * Certain attributes are now capable of being made negative in the outfitter. For example, shield energy is now allowed to be negative, resulting in shield generation also creating energy. (@Amazinite)
      * Fines for illegal mission cargo are now added together instead of only the worst being applied. (@Amazinite)
      * Escorts of a person ship can now have names that do not match the person ship. (@tehhowch)
      * Fighters and drones can now be deployed and recalled individually. (@petervdmeer)
      * Missions can now randomly pick uninhabited planets for stopovers, as well as randomly pick uninhabited planets for destinations if explicitly provided in a list of planet names. (@tehhowch)
      * Hardpoint sprites are now drawn on the player's flagship when cloaked. (@tehhowch)
      * The player's ship will no longer auto-fire on previously boarded ships. (@petervdmeer)
      * Improved the AI's usage of afterburners and reverse thrusters. (@Rakete1111)
      * The visited planets map key now includes uninhabited systems with landable planets. (@Amazinite)
      * The player is now capable of piloting fighters and drones. (@Amazinite)
      * The player's cargo space is now ignored in the outfitter when uninstalling outfits. (@Sandwichs-del)
      * Ships with a low amount of cargo no longer count as repulsive toward pirate raids. (@wjbotham)
      * Heat can now be used as a resource for shield and hull repairs. (@Amazinite)
      * Escorts will now follow their parent to landing instead of racing ahead of it. (@petervdmeer)
      * Pirate deterrence takes relative shield and hull damage into account by scaling relative to the ship with the weapons. (@Terin)
      * Ships with both the disables and plunders personalities will no longer destroy ships that have been plundered. (@tatami4)
      * Ships with the plunders personality will now always aim to destroy ships they plundered. (@tatami4)
      * Greatly increased the lifetime of flotsam by at least 10x and added drag so they slow down over time. (@Amazinite)
      * Modify missile tracking calculations to improve usefulness of radar jammers and heat reduction. (@Pointedstick)
  * User interface:
    * The outfitter help now explains how to buy outfits into cargo. (@Zitchas)
    * Fast-forward will now be turned off if the player is not in flight, such as when landing or boarding a ship. (@petervdmeer)
    * The fast-forward interrupt can be turned off in preferences. (@Amazinite)
    * Added a preference to change the graphics of the player's ship outlines in the shipyard/outfitter. (@Amazinite)
    * Simply clicking on a player ship in the player info planel or shop panel doesn't create an overlay for the ship's name or sprite/outline. (@tehhowch)
    * Holding Control when clicking a system on the map now doesn't set a travel plan. (@Terin)
    * Renaming a ship or save file will now prefill the UI with the existing name instead of starting blank. (@jostephd)
    * Added a confirmation when overwriting a save snapshot. (@tehhowch)
    * Information for a selected outfit or ship in the shop panel now appears in a separate details column instead of being drawn under the selected item. (@ThrosturX)
    * Pressing D at the end of a conversation now ends it. (@Terin)
    * Disabled ships are now colored orange in the player info panel instead of disabled and destroyed ships both being red. (@Terin)
    * Added a "Find" button to the map. (@Terin)
    * The min and max zoom levels on the map can now be customized in the interface file. (@thebigh2014)
    * The vsync setting can now be changed in the preferences. (@tehhowch)
    * Text truncating is now used more widely for shortening long text. (@oo13, @tehhowch)
    * A warning dialog will appear when attempting to change the vsync setting fails. (@tatami4)
    * The main view, map, hiring, and trading panels are now capable of using the numpad + and - keys for zooming in/out, hiring/firing crew, or buying/selling goods. (@tatami4)
    * The list of pilot snapshots now resets to the top when switching between pilots. (@Terin)
    * Clicking on empty space now deselects the player's current ship or asteroid target. (@ChamEV, @tatami4)
    * Conflicting keybinds are no longer reset when loading the game, allowing for one key to be bound to multiple controls. (@tatami4, @yobbo2020)
    * Fix a small misalignment of list items in the Pilot & New Pilot pickers. (@oo13)
  * Under the hood:
    * Carried ships are now identified by their category instead of a boolean. (@petervdmeer)
    * The game will now report more errors in conversations, including incorrect indentation. (@NomadicVolcano)
    * The `--ships` command-line option now outputs the number of guns and turrets on a ship. (@fcfort)
    * The `--weapons` command-line option now outputs the firing force and hit force of weapons. (@petervdmeer)
    * The systems that were defined in the Pug file have been moved to the map file. (@Zitchas)
    * Fixed a memory leak related to recreating the errors.txt log file. (@tehhowch)
    * A single bind + unbind is used when drawing mission system rings instead of one for each ring. (@tehhowch)
    * Commands can now be created from datafile text. (@petervdmeer)
    * Various sections of a save file, including the outfits on a ship and visited systems and planets, are now saved in alphabetical order instead of the save order being random. (@petervdmeer, @tehhowch)
    * Data files encoded by UTF-8 are now supported. (@flaviojs, @oo13)
    * Fixed a potential compiler error for older compilers. (@thebigh2014)
    * Added nullptr checks where they were missing. (@tehhowch)
    * Updated the copyright file with a "catch-all" line for contributors. (@oo13)
    * Pre/post-fix operators now function as expected on dates. (@tehhowch)
    * Added a missing virtual destructor for ItemInfoDisplay. (@tehhowch)
    * Prevented a race condition scenario when loading audio. (@Rakete1111)
    * The game will use shaders for swizzling if the player's hardware does not have the swizzle extension. (@janisozaur, @thomasballinger)
    * References to undefined data are now preserved in the save file, preventing crashes or lost data caused by removing plugins. (@tehhowch)
    * The game will now warn about having a low monitor frame rate, which causes the game to run at a reduced frame rate. (@tehhowch)
    * Improved performance of certain repeated effect generation steps. (@tehhowch)
  * CI/CD and development environment:
    * Make (test-)executables available (for Linux, MacOS and Windows) for every in-progress PR. (@MCOfficer)
    * Update CI/CD environment to the latest GitHub actions and Linux runtime environments. (@MCOfficer)
    * A number of smaller CI/CD updates. (@MCOfficer, @petervdmeer, @tehhowch)
    * Added CLion IDE files to the gitignore. (@Ririshi)
    * The Code::Blocks project file now uses default MinGW paths. (@Terin)
    * Created a unit-testing framework. (@tehhowch)
    * Converted the Windows makefile build to use Scons, to match linux development. (@tehhowch)
    * Added an initial framework for integration testing. (@petervdmeer, @tehhowch)

Version 0.9.12:
  * Bug fixes:
    * Typo fixes. (@Amazinite, @Anarchist2, @Arachi-Lover, @MCOfficer, Mr. Doom, @Naminson, @NomadicVolcano, @petervdmeer, @oo13, @Proont, @tehhowch, @TheMarksman-ES, @waterhouse, @Zitchas)
    * The Penguin now requires a Remnant license to purchase. (@Zitchas)
    * Out-of-system ships can no longer be selected in the outfitter and shipyard. (@tehhowch)
    * Pressing D to depart will no longer also immediately deploy fighters on launch. (@petervdmeer)
    * Fixed various instances of missing or unnecessary minor tags on missions. (@Amazinite, @Anarchist2)
    * Governments now have the same attitude toward the " Hai " government as they do the "Hai" government. (@NomadicVolcano)
    * No longer able to ask the Remnant about the Ka'het before having passed the blood test. (@beccabunny)
    * Max depreciation age now accounts for the 7-day grace period. (@Amazinite)
    * The Wanderer outfit license is now granted when you return to Wanderer space instead of while in Hai space. (@Amazinite)
    * The number of drone and fighter bays is now properly displayed in the ship info when in flight. (@tehhowch)
    * The pop-up dialog when launching with ships that can not leave the system will now always refer to the correct number of ships. (@tehhowch)
    * Fixed various cases where the map would improperly display whether a mission's objectives were satisfied. (@tehhowch)
    * Afterburner and other visual effects are no longer drawn "shifted" by their velocity. (@tehhowch)
    * Fixed a possible crash on startup caused by unsupported VSync settings. (@tehhowch)
    * Restored the visual alert for fatal errors that occur during startup. (@tehhowch)
  * Game content:
    * New content:
      * New variant of the mystery deliver jobs that has unique dialog for station destinations. (@Anarchist2)
      * Remnant ships now have unique leak effects. (@Zitchas)
      * New missions in Hai space where the player helps a Hai captain who has just bought her first ship. (@Arachi-Lover, @Janaszar)
      * Added a new person ship. (@Zitchas, @beccabunny)
      * Added a new, extremely rare and valuable minable asteroid. (@Arachi-Lover, @beccabunny)
      * There are now more large passenger jobs in human space to balance out with the abundance of large cargo jobs. (@MasterOfGrey)
      * Added new Remnant outfits, an afterburner and a turret, to be used in future missions. (@Zitchas, @beccabunny)
      * Added a new Heliarch turret, the Ion Hail Turret. (@Arachi-Lover, @beccabunny)
      * More Ka'het ship names and hails. (@beccabunny)
      * Added a new star/planet type, the brown dwarf. (@ravenshining)
      * Added spaceport news stories for Hai space. (@NomadicVolcano)
    * Balance:
      * Slightly increased the hull and ion damage of the Ion Rain Gun. (@Arachi-Lover)
      * Reduced the outfit space requirement of solar panels to make them more attractive to use. (@Zitchas, @Amazinite)
      * Reduced the number of gun ports on the Kestrel (More Weapons) from 18 to 12. (@Naminson)
    * Other:
      * Kor Mereti will now use Wanderer hails after becoming friendly. (@Amazinite)
      * The Pug in Pug Iyik are now a separate government from the Pug in Deneb. (@Amazinite)
      * Hai space is now patrolled by Hai ships with scanners. (@NomadicVolcano)
      * Added a blue flame to the base of the Fire-Lance projectile sprite to give it a blow-torch effect. (@Amazinite)
      * Solar panels are now used by various human ships. (@Amazinite)
      * Tweaked the description of the Ka'het Primary Cooling. (@beccabunny)
      * Renamed the Carrier and Cruiser licenses to the Navy Carrier and Navy Cruiser licenses. (@Zitchas)
      * The Pug Arfecta will now defend the Wanderers if the player attacks them. (@Amazinite)
      * The Hauler VI missions now mention why Southbound Shipyards skipped over the Hauler IV and V. (@Anarchist2)
  * Game mechanics:
    * Added a "solar heat" attribute that generates heat based on the type of and distance to the system star(s). (@Amazinite)
    * Automatic conditions are now updated daily instead of only on landing. (@petervdmeer)
    * The flagship's system and planet are now automatic condition variables. (@petervdmeer)
    * Negative shield/hull energy and shield/hull fuel will no longer block the ability to repair. (@Amazinite)
  * Under the hood:
    * Organized the game data into subfolders based off of factions and species. (@Amazinite)
    * Generate downloadable continuous builds upon commit. (@MCOfficer)
    * Make AppImage releases compatible with systems older than Ubuntu 18.04. (@MCOfficer)
    * Expanded the credits to acknowledge everyone who has contributed to the game on GitHub. (@Zitchas)
    * The game's build systems now support placing code files in subdirectories. (@tehhowch)
    * Various improvements to the GitHub build pipeline. (@MCOfficer, @petervdmeer, @tehhowch)
    * Release note updates for the Appstream XML file. (@corecontingency)

Version 0.9.11:
  * Big changes:
    * Added the Graveyard, a region near the Ember Waste, and its inhabitants. (@beccabunny)
  * Bug fixes:
    * Typo fixes. (@alextd, @Amazinite, @Anarchist2, @Arachi-lover, @Darcman99, @Gods-Righthand, @Jozephi-Krakowskije, @Mageking17, @MCOfficer, @oo13, @otsohelos, @perey, @petervdmeer, @tehhowch, @Waffleship, @wjp, @Zitchas)
    * The Quicksilver (Mark II) variant no longer has the exact same outfits as the base variant. (@Amazinite)
    * The Shuttle and Behemoth no longer contact the image border. (@beccabunny)
    * Terraforming 7 will no longer offer on every planet. (@Bladewood)
    * Explicitly stated the source of various missions so that they don't accidentally offer where they shouldn't. (@Amazinite)
    * Pact Recon missions no longer offer on pirate planets. (@Amazinite)
    * The " Drak " government now has the correct swizzle. (@Zitchas)
    * Added a tooltip for "movement:" that was missing. (@oo13)
    * Fighters and drones that are able to jump will now correctly follow the player if left behind by the player. (@tehhowch)
    * The "scram drive" attribute now displays with the same scale as the "jump speed" attribute. (@Amazinite)
    * The Marauder Firebird's shield/hull ratio now matches the Firebird's. (@Arachi-Lover)
    * Fixed a missing null check. (@NomadicVolcano)
    * Fixed a potential divide by zero error in the shipyard/outfitter. (@tehhowch)
    * Fixed a crash that occurred if a mission's carried ship was picked up by a regular NPC. (@tehhowch)
    * Missions will now properly indicate on the map if they have been completed. (@NomadicVolcano)
    * "Mystery Cube" jobs no longer have stations as destinations. (@Anarchist2)
    * "FW Southern Break" now offers after "FW Southern Prisoners - Released" is done, not after "FW Southern Prisoners - Release". (@Amazinite)
  * Game content:
    * New content:
      * Various new Remnant missions, ships, and outfits. (@Zitchas, @Amazinite, images from @beccabunny)
      * Various new spaceport missions in human space. (@petervdmeer)
      * Added new hails to alien governments where they were missing some under certain conditions. (@Amazinite)
      * Added new Pug and Heliarch hand to hand weapons. (@Brick63)
      * Added new, larger Coalition shield and hull repair modules used only by the Heliarchs. (@Arachi-Lover, images from @beccabunny)
      * Tribute can now be demanded from the Remnant. (@Zitchas)
      * Added a new Wanderer transport ship that has been retroactively added to the Wanderer campaign. (@Brick63)
      * Added hints to the Free Worlds campaign as to where to go to steal an electron beam, and removed large Navy fleets from Wei as to make it less punishing on average to fly through the system. (@Amazinite)
      * Improved the graphics for various station images and added new ones so that every station in human space is unique. (@beccabunny)
      * Added three stations to Coalition space. (@beccabunny)
      * Added a new person ship. (@LocalGod79)
      * Added variant Archon images so that not all Archons look the same. (@beccabunny)
      * New line of mission in Hai space dealing with human pirate raids. (@Amazinite)
      * Added a new set of friendly civilian hails. (@PaulBlay)
      * Added a new boarding mission for smaller merchant and Syndicate ships. (@beccabunny)
      * Added a new cargo mission in Wanderer space that leads the player to starting the storyline instead of requiring the player to randomly stumble upon it. (@Anarchist2)
    * Missions:
      * The mission Courier 2 now randomly generates its offer dialog as a showcase of this mechanic. (@Naminson)
      * Updated the intro missions from James to include new and updated information about game mechanics. (@Amazinite)
      * Made various minor changes to the Free Worlds campaign, such as the Stack Core and Flamethrower now becoming available to the player regardless of if they helped transport or test them. (@Amazinite)
      * If the player has a jump drive and a hyperdrive installed when going to the Syndicate for a jump drive, they will no longer give you an extra jump drive. (@Amazinite)
      * Should the player have their own jump drive during Free Worlds Reconciliation, the Navy will now provide an extra escort for the unused jump drive. (@AlbertNewton)
      * Removed the Hunted by State missions, as they made playing as a pirate too punishing. (@Amazinite)
      * The "Remnant: Broken Jump Drive" missions can be done in lieu of the "Remnant: Key Stones" missions in order to obtain a Remnant license. (@Zitchas)
    * Balance:
      * Heliarch and Coalition crew now have altered base crew attack and defense stats. (@Tadrix)
      * Gave the Pelican more engine space to better fit its description of being a fast ship. (@Zitchas)
      * Increased the fuel capacity, engine capacity, and speed of the Arrow and Star Queen so that they better compete with other transport ships. (@Zitchas)
      * The Frigate (Mark II) now has atomic engines just like all other Mark II Navy ships. (@Hyugat)
      * Tweak the stats of the Bastion, Mule, and Osprey to better differentiate the roles that each ship plays and make the Mule less powerful. (@Amazinite)
    * Other:
      * Added more variety for hails and pirate ship names. (@Thunderforge)
      * Increased the variety of ships in pirate fleets. (@ZBok)
      * Increased the variety of ships sold on pirate worlds. (@Zitchas)
      * Some Remnant ships now come with a Scram Drive installed instead of a standard Hyperdrive. (@Zitchas)
      * Improved the descriptions of the Marauder ships. (@MageKing17)
      * Gave the laser rifle and security station improved graphics. (@Brick63 and @beccabunny respectively)
      * Efreti outfitters now sell Hyperdrives. (@Arachi-Lover)
      * Demanding tribute from human worlds occupied by the Pug will now send Pug fleets. (@Zitchas)
      * Hai-home will no longer accept bribes, and now requires more reputation to land on. (@Amazinite)
      * Reduced the transparency of the background haze to make it more noticeable. (@Pointedstick)
      * Hai power generators and cooling now have unique graphics instead of being modified human graphics. (@Brick63)
      * The Ember Waste wormholes will now be used by the Remnant. (@Zitchas)
      * Improved the descriptions of Relic and Calda. (@Naminson)
      * The Hai wormhole will now be used by humans. (@Gods-Righthand)
      * Oxyrhynchus can now be attacked in Rim Archaeology without consequence. (@Amazinite)
      * The Ring of Power and Ring of Wisdom graphics have been swapped to reflect the age of the Kimek and Arachi. (@Arachi-Lover)
      * Renamed the Militia Carrier License to the Militia License and added it to the Dreadnought. (@Arachi-Lover)
  * Game mechanics:
    * Created an "enforces" government attribute that dictates in which systems the government will scan other ships. (@tehhowch)
    * Uninhabited planets will now have a default security rating of 0. (@Amazinite)
    * Added "maintenance costs" and "operating costs" attributes that allow for an outfit or ship to cost credits daily without needing them to increase crew requirements. (@Amazinite)
    * Conditions for offering/failing/completing missions now support basic math expressions to allow for more complex condition requirements. (@tehhowch)
    * The status overlay will now display the disabled threshold of a ship just as the HUD does. (@Amazinite)
    * Weapons that consume ammunition are now able to consume a variable amount. (@Amazinite)
    * Flagship crew info can now be accessed as conditions. (@Fzzr)
    * A government's "display name" can now be customized. (@tehhowch)
    * Fighters and drones without a ship to carry them will no longer be automatically sold upon departure. (@petervdmeer, @tehhowch)
    * Improved the calculation of the number of jumps remaining for escorts. (@oo13)
    * Injured escorts will now stick near the player's flagship in an attempt to survive. (@tehhowch)
    * Added support for nested phrase interpolation to lay the groundwork for future translations. (@oo13)
    * Added support for add/remove syntax for News. (@tehhowch)
    * The player's flagship can be ordered to stop by combining the Shift key and the "BACK" command. (@petervdmeer)
  * User interface:
    * Added a new preference that allows the starfield to be toggled. (@Disiuze)
    * The fast-forward key can now be configured in preferences. (@bjidar-bg)
    * Conversation panels now require a new key press for each choice or on exit. (@tehhowch)
    * The total outfit space on a ship will now update with installed outfits expansions. (@Amazinite)
  * Under the hood:
    * Fixed formatting errors in the license file. (@Zitchas)
    * The FW flamethrower missions, being optional, have been moved to the side plots file. (@Bladewood)
    * Error traces will now provide the line number on which they occurred. (@tehhowch)
    * Consolidated input-handling into the Engine class. (@petervdmeer)
    * Allow passing CXX flags from the build environment. (@pkubaj)
    * Extracted SDL window setup and interaction into a new class to promote single-responsibility. (@AdamKauffman)
    * The error log file is always closed when the game exits. (@tehhowch)
    * Added sanity checks to the GitHub contribution pipeline. (@tehhowch, @MCOfficer)
    * Created an AppImage build pipeline for releases. (@MCOfficer)

Version 0.9.10:
  * Bug fixes:
    * Typo fixes. (@Amazinite, @Darcman99, @Kryes-Omega, @MCOfficer, @petervdmeer, @realityforge, @RestingImmortal, @SolraBizna, @tehhowch, @warp-core, @Zitchas)
    * Terraforming 6 will no longer offer on planets that make it impossible to complete before the deadline. (@comnom)
    * Pug and Free Worlds ships will now properly be hostile toward each other during FWC Pug 3B. (@Amazinite)
    * The Timer Ship will now properly destroy itself. (@tehhowch)
    * Corrected the descriptions of the Sidewinder and Meteor missiles to refer to the proper capacity of their launchers. (@Amazinite)
    * Completing the Plasma Cannon retrieval mission will now properly continue the Remnant storyline. (@Zitchas)
    * Terraforming 6 will no longer offer on uninhabited planets. (@Amazinite)
    * Mystery Cube 2 escorts now have the proper governments. (@Amazinite)
    * The outfitter will no longer load more ammo than can be held when auto-refilling. (@jostephd)
    * Outfits that don't depreciate will no longer show a depreciated cost in the boarding panel. (@tehhowch)
    * Ships with zero cargo space will no longer be overloaded with cargo. (@tehhowch)
    * Various boarding missions will no longer offer on ships without any crew. (@tehhowch)
    * The "Unwanted Cargo" mission now correctly identifies when you have the translator. (@Amazinite)
    * Paradise Fortune 1's on visit dialog no longer refers to Diana by name. (@petervdmeer)
    * Mission NPCs that have no saved system will not crash the game when the player departs a planet. (@tehhowch)
    * Ship thumbnails are now saved, just like sprites. (@MageKing17)
    * Hostile Mereti ships during the Wanderer Mind missions will no longer return understandable hails. (@Amazinite)
    * The "require" mission tag is now evaluated in all actions, not just when the mission is offered. (@MageKing17)
  * Game content:
    * Black holes now have a landing message. (@comnom)
    * Pirate occupation spaceport missions will no longer cause the player to launch if the occupation is in another system. (@ZBok)
    * Some Deep missions will no longer offer while the player is doing the main storyline. (@Amazinite)
    * Reduced the speed of the Centipede. (@Amazinite)
    * Remnant Tech Retrieval missions will no longer be blocked by other missions. (@Zitchas)
    * EMP torpedoes now require a Remnant license to purchase. (@Zitchas)
    * Nearly all missions that could possibly trigger an on visit dialog now have one, making it easier to tell why you aren't completing a mission when at the destination. (@Amazinite)
    * Mystery Retrieval jobs now mention their source and destination in the description. (@Amazinite)
    * Tactical and asteroid scanners and missile storage outfits can now be found on various NPC ships. (@Amazinite)
    * The Marauder Splinter's required crew now better matches the normal Splinter's. (@starcollide5)
    * Added an additional mission on Wanderer middle so that the player is never without a mission when they should be doing something. (@Amazinite)
    * All obtainable ships now have shipyard thumbnails. (@Amazinite)
    * Generic jobs will now offer on independent planets, which previously had few if any jobs. (@Amazinite)
    * Greatly reduced the wait times in the recently added Deep missions. (@Amazinite)
    * Pirate occupation jobs will no longer have Humanika as a destination. (@AlexBasset)
    * Created more detailed versions of ships made by Betelgeuse and Southbound Shipyards. (@beccabunny)
    * Updated Mad Max's government so that capturing his ship no longer angers Author ships. (@LocalGod79)
    * Quantum Key Stones no longer require a Remnant license to buy as to avoid having the player get stuck in Remnant space with no way out. (@Naminson)
    * Added an improved graphic for graviton engines. (@beccabunny)
    * Changed the names and descriptions of various bounty jobs to better highlight the difficulty of the jobs. (@Naminson)
    * Added an autosave point to Rescue Katya 2, meaning that players can jump to a safe point from before Liberate Kornephoros if they're having issues with the battle in their current ship. (@Amazinite)
    * Reduced the price of the asteroid scanner to make it easier for new pilots to buy. (@Amazinite)
  * Game mechanics:
    * Modified depreciation rates so it occurs three times slower, as was intended for v0.9.6. (@Amazinite)
    * Added a 7-day grace period to depreciation. (@Amazinite)
    * NPC ships will no longer randomly carry cargo that modifies bunks or increase outfit space or cargo. (@tehhowch)
    * Ships will now refuel at more appropriate times when using both a hyperdrive and a jump drive. (@oo13)
    * The Bank is once again accessible on inhabited planets when you don't have a flagship. (@Amazinite)
    * Carried ships that belong to missions will only ask fellow ships from the same mission to be their carrier. (@tehhowch)
  * User interface:
    * The map will now update system colors when switching between the shipyard and outfitter views. (@ChamEV)
    * Rings around systems on the map are now drawn behind other UI elements instead of in front of them. (@ChamEV)
    * The "done" button on the map is now located furthest to the right to match other UI menus. (@ChamEV)
    * Fixed the hitboxes of various UI buttons to better fit where the buttons are visually. (@ChamEV)
    * Using arrow keys to navigate will now scroll the active & available mission lists. (@tehhowch)
  * Under the hood:
    * The README now links to the Steam store page for the game instead of the community page. (@Luckz)
    * Style enforcement of the source code. (@petervdmeer)
    * The variable for turret aiming is now explicitly signed as to avoid some architectures assuming it is unsigned. (@sdennie)
    * The game's title is no longer translated in the appdata. (@rugk)
    * Altered the outfit info display to allow for attributes to have unit labels. (@Amazinite)

Version 0.9.9:
  * Big changes:
    * All ship sprites have been re-rendered with a less "flat" and more dramatic illumination angle.
    * The shipyard now displays angled 3D images of ships instead of top-down images.
    * Ships can now be hit by projectiles while cloaked (but still can't be targeted).
    * The turn rates of most turrets have been reduced, so small fast ships can dodge around them.
    * Graphics and physics calculations have been optimized significantly.
    * Added a "news" system in the Spaceport, as an experiment to make it feel more "inhabited."
    * Added an "asteroid scanner," allowing you to target asteroids and letting turrets track them.
    * Ramscoop and solar power effectiveness now varies depending on the stars in each system.
    * Added various new Remnant missions, ships, and outfits. (@Zitchas, with images from @Brick63, @Darcman99, and @beccabunny)
    * The Bactrian now requires a license to purchase, which can be earned through doing various missions now offered in the Deep. (@Amazinite and @tehhowch, with an image from @Brick63)
  * Bug fixes:
    * Crashes and other serious bugs:
      * Fixed a crash when reordering escorts in the player info panel on Mac OS X.
      * Fixed a bug that caused ships with nuclear missiles to launch them all at the same time.
      * Fixed a bug where large projectile velocities would freeze the game. (@tehhowch)
      * Fixed a crash when pressing "Land" at a specific time while jumping in uninhabited systems. (@tehhowch)
    * Ship behavior:
      * Fixed escorts doing nothing if near death. (@flaviojs)
      * Reverse thrust now works properly while turning. (@Hacklin)
      * Fixed a situation where carrier escorts in other systems wouldn't pick up their fighters. (@tehhowch)
      * Ships will now request help if enemies are present as long as all enemies are disabled or untargetable. (@tehhowch)
      * Avoiding a situation where ships can exit hyperspace with negative velocity. (@tehhowch)
      * Fixed autofire shooting at cloaked targets. (@tehhowch)
      * Pirates will no longer plunder passengers.
      * Fixed special "persons" spawning in systems with no links for them to leave through.
      * Out-of-system ships no longer bother trying not to overlap each other. (@tehhowch)
      * Fixed a situation where you couldn't cancel escort orders. (@flaviojs)
      * Fixed a bug when issuing a "hold position" command while escorts are hyperjumping.
      * Ships will no longer attempt to scan targets that they are hostile toward. (@tehhowch)
      * Fixed a bug where carried ships might not be destroyed when their carrier self-destructs. (@tehhowch)
      * Ships will no longer take off from planets they do not have the required attributes to land on. (@tehhowch)
    * User interface:
      * Fixed "ton" vs. "tons" when harvesting materials with a unit size other than 1 ton. (@Rakete1111)
      * Fixed "invisible" ships (disabled escorts) getting selected in the shop panel. (@tehhowch)
      * Avoiding a bug if the "recent" saved game cannot be found. (@comnom)
      * Missions no longer show up as "can be done" if the cargo is elsewhere. (@Hadron1776)
      * The hail panel now properly reflects if a ship is already coming to assist you. (@flaviojs)
      * Drag actions are now canceled if interrupted by a pop-up dialog. (@tehhowch)
      * Fixed map re-centering at different zoom levels. (@dzhu)
      * The numeric entry dialog now treats non-numeric text as if you clicked "cancel."
      * Fixed jumpiness in map zooming. (@thomasballinger)
      * Fixed trailing whitespace and "1 credits" in payment messages. (@tehhowch)
      * The "fail" noise no longer plays on repeat if you have no way to jump. (@tehhowch)
    * Other:
      * Fixed the FW "electron turret" mission not offering on landing. (@tehhowch)
      * Fixed the last fraction of a crate of commodities not getting jettisoned. (@flaviojs)
      * Made it impossible to switch landing targets while landing. (@Hadron1776)
      * Fixed the outfitter scroll changing when you select different ships. (@flaviojs)
      * Fixed location filters matching planets that have not yet been placed in a system.
      * Fixed a bug when a weapon hardpoint specified an outfit that wasn't loaded yet.
      * Fixed the "Syndicate Capture" escorts not assisting you in the battles.
      * Fixed a situation where a ship could have zero passengers tied to a mission. (@tehhowch)
      * Cargo from boarding missions now goes into the flagship's cargo hold.
      * Fixed some cases where reputation changes could disrupt the story line. (@temtemy)
      * Centered the Pointedstick Vanguard sprite. (@czartrak)
      * Ships can no longer have negative outfit counts. (@tehhowch)
      * Fixed some impossible deadlines in new Free Worlds jobs. (@Tadrix)
      * Fixed some odd merchant fleet spawns. (@Nescio0)
      * FW Katya 1C now only offers on inhabited planets. (@Amazinite)
      * The Remembrance Day and war begins missions now only offer on inhabited planets. (@Fzzr)
      * The turret hardpoint and projectile of the Laser Turret now properly reflect the outfit image. (@Amazinite)
      * NPC carrier-fighter assignment properly counts available bays. (@oo13)
      * Unrepresentable condition values generate a warning, rather than result in signed integer overflow. (@tehhowch)
      * Weapon outfits that do not specify a hardpoint no longer occupy a gun port. (@tehhowch)
      * The system of a carried ship's parent is now checked for mission NPCs that must be evaded or accompanied. (@comnom)
    * Minor issues:
      * Typo fixes. (@abenkovskii, @Alkallid, @Amazinite, @Bladewood, @Fzzr, @jafdy, @Janaszar, @jostephd, @Jugosloven1612, @LordInsane, @MCOfficer, @MessyMix, @Nescio0, @redshalken, @seanfahey, @solardawning, @temtemy, @themightygrunt, @tmbutterworth, @toilethinges, @Turtleroku, @UnciaPrima, @warp-core, @whismerhill)
      * Fixed missions that give "gifts" not being colored as ready to be completed. (@tehhowch)
      * Fixed ship placement when traveling through a wormhole that moves a lot in one day. (@tehhowch)
      * Added a warning for ships with more than 32 hardpoints. (@EndrosG)
      * Fixed a blank pilot being created if you quit while in the intro conversation.
      * Disabled help message no longer shown if you're destroyed instead of just disabled. (@thomasballinger)
      * Fixed case-sensitive bug where music mp3's could not have the extension ".MP3". (@tehhowch)
  * Game content:
    * New content:
      * Doubled the number of unique planet sprites. (@comnom)
      * Added a bunch of new ship names. (@Pointedstick)
      * Added some new special "person" ships.
      * New galaxy background image. (@Aurelite)
      * New Pleiades background image. (@beccabunny)
      * Updated some landscape images.
      * Added new station landscape images. (@sivael, @Pointedstick)
      * Added a "Deep Security" government that's distinct from the Republic Navy (and has its own hails).
      * Outfit image for the Tactical Scanner. (@Kryes-Omega)
      * Added new ships and weapons for a new Wanderer faction.
      * New sounds for blasters. (@Pointedstick)
      * New Wanderer hails. (@ph2000bis)
      * New Korath, Hai, and Remnant hand-to-hand weapons. (@Brick63)
      * Added dragons in the distance in the landscape image for Skymoot. (@DrBlight)
      * Added a sound for the Inhibitor Cannon. (@solardawning)
      * New hails from friendly disabled ships. (@OverYrPaygrade)
      * New "Korath Fuel Processor" outfit. (@Tadrix)
      * Outfit sprite for the Scram Drive. (@Brick63)
      * New "EMP Torpedo" Remnant weapon.
      * Hostile hails for the Heliarchs. (@temtemy)
      * New sound effect for the Repeater and for various missiles. (@Pointedstick)
      * New special landscape image for Deep, with a volcanic island. (@DrBlight)
      * New hostile militia hails. (@Ferociousfiend)
      * New pirate jobs to assassinate high value targets. (@czartrak)
      * Various new missions available in both Hai and human space. (@TheUnfetteredOne, @Amazinite, @Fzzr, @Pointedstick)
      * Unique explosions to Pug ships. (@Vilhelm16)
      * New station sprite for Lagrange. (@beccabunny)
      * Three new Hai ships. (@Brick63)
      * New jobs that are offered by the Free Worlds during the campaign as another form of income. (@Amazinite)
      * Images for the Quarg outfits. (@Brick63)
      * A luxury accommodations outfit and a brig outfit, as well as various jobs that are triggered by having them installed. (@Pointedstick)
      * More regional flavor jobs for the South, Rim, Dirt Belt, and Frontier. (@Amazinite)
      * The landscape images of Muspel and Norn now show the other planet in orbit. (@DrBlight)
      * New jobs to transport released prisoners home. (@Fzzr)
      * New Hai jobs to bring commodities back from human space. (@Fzzr)
      * More portraits to be viewed through the new "news" system for increased variety. (@MCOfficer)
      * More jobs that are offered when a brig is installed. (@Fzzr)
      * More news entries. (@Fzzr)
      * New Scanning Module used by Heliarch ships. (@Nescio0, @Brick63)
      * Unique sounds for the Thrasher and Point Defense Turret. (@Lineth)
    * Balancing:
      * Balance and price adjustments on some of the Remnant outfits.
      * The Surveillance Pod now has tactical scanning capabilities.
      * Reduced the crew requirements for the Bastion and Splinter. (@Pointedstick)
      * Buffed the Proton Gun to balance it better versus the other big guns. (@Amazinite)
      * Added a Proton Turret. (@Pointedstick)
      * Blasters now have a longer range and speed.
      * Improved the heat dissipation of the Shuttle and Star Barge, to make dodging missiles easier.
      * Torpedoes are now less effective at tracking small targets.
      * Quarg ships now have "hull repair." (@tehhowch)
      * Javelins now fire faster to make them a bit more deadly. (@Nescio0)
      * Missiles now do more damage but fire slower and don't track as well. (@Pointedstick, @Amazinite)
      * Tweaked various ship loadouts and fleet variants to reflect the changes to human missiles. (@Pointedstick, @Amazinite)
      * Altered the shield/hull balance of the Corvette and Firebird to better fit their intended roles. (@Pointedstick)
      * Adjusted the stats of the Kestrel to make it more enticing to use and to better reflect when it is unlock. (@Nescio0)
      * Tweaked the Headhunter and Raven to better differentiate the various human light warships. (@Amazinite)
      * Increased the velocity of blaster projectiles by roughly 25%. (@Nescio0)
      * Attacking the Pug Arfectas will now anger the Wanderers. (@tehhowch)
      * Slightly lowered the heat generation of the Armageddon Core to make it a more viable choice. (@Lineth)
      * Certain factions now have higher base crew attack and defense stats. (@Tadrix)
    * Missions:
      * Added a combat rating check to the "Hunted by the State" pirate missions. (@jjhankins)
      * Your behavior toward other factions no longer influences the Pug's attitude toward you.
      * The Republic now becomes hostile as soon as you join the Free Worlds. (@mootootwo)
      * Unfettered aid jobs can no longer have destinations on occupied Wanderer worlds. (@Amazinite)
      * Added hails and other improvements for the Syndicate target practice missions. (@Pointedstick)
      * Blocked some mission "messages" from showing up outside of human space. (@tehhowch)
      * Added rare defense missions in the Core against Korath raiders. (@czartrak)
      * Fixed "fw syndicate welcoming" happening too late for players with jump drives. (@tehhowch)
      * Added log entries for some of the side missions. (@Amazinite)
      * Drug running missions now fail if you are caught by the authorities. (@Pointedstick)
      * Added an extra player choice in response to the "Alondo is gay" revelation. (@elgeonmb)
      * Planets that turn neutral during the main plot campaign will now change to either Republic or Free Worlds worlds during the story. (@Amazinite)
      * Navy (Oathkeeper) fleets will now have Mark II variant ships when the rest of the Navy does. (@Fzzr)
      * The science drone can no longer be made hostile. (@tehhowch)
      * Added extra player choices that are more sympathetic to the Wanderers and Pug during Wanderer missions. (@10010101001)
      * The FW Epilogue missions are now marked as minor. (@comnom)
    * Other:
      * Fixed the plural versions of some ship types.
      * Expanded the descriptions for the Hai ships. (@Amazinite)
      * The HUD is now defined in a single "hud" interface, for easy overloading by modders.
      * Modified the Meteor description to explain how infrared tracking works. (@Pointedstick)
      * Added more fancy passenger ships in the Paradise systems. (@Pointedstick)
      * The cloaking device is now unplunderable. (@Bladewood)
      * Switched some landscape images so that fewer of them are used for multiple planets. (@Amazinite)
      * All red wormholes now require the quantum keystone attribute to be used. (@Nescio0)
      * Wasps will now spawn in small Core pirate fleets. (@Nescio0)
      * Test dummy ships now only aim to disable instead of destroying. (@tehhowch, @Amazinite)
      * Command centers are now unplunderable. (@AlexBassett)
      * Added small numbers of hand to hand weapons to various human ships. (@Fzzr)
      * Ship names are now always preceeded by the word "the" in missions and jobs. (@DrBlight)
      * Lead's description no longer incorrectly claims that it is the heaviest non-radioactive element. (@Janaszar)
      * Added more content definition warnings & checks, to help modders develop functional content. (@tehhowch)
      * Content definition checks do not warn for certain objects defined solely by game events. (@comnom)
      * Changed the human anti-missile turret models to increase their hardpoint image visibility. (@comnom)
      * Lowered the pitch of the scan sound effect by one octave. (@comnom)
      * Some regional pirate jobs now increase your reputation with pirates if completed, but decrease your reputation with the regional government (i.e. Republic, Syndicate, or Free Worlds) if failed. (@Amazinite)
  * Game mechanics:
    * Ship AI:
      * AI ships no longer keep trying to plunder if their cargo is full. (@tehhowch)
      * Escorts with no fuel in uninhabited systems now move to the system center to refuel. (@tehhowch)
      * Adjusted the logic for when AI ships use their afterburners. (@tehhowch)
      * Improved the AI for mining ships, including fighters and drones. (@tehhowch)
      * Improved how escorts decide when to refuel when following their parent ship. (@flaviojs)
      * Mission NPC fleets now travel together instead of individually following the player. (@tehhowch)
      * The "follow" order now has a ship keep station rather than swarming around its target. (@tehhowch)
      * Ships told to hold position now return to that spot if knocked away. (@tehhowch)
      * The missile boat AI can now use reverse thrusters if it's useful to do so. (@tehhowch)
      * "Mining" mission NPCs now never stop mining even if the timer runs out. (@tehhowch)
      * Ships are now smarter about firing projectiles with a blast and trigger radius. (@tehhowch)
      * Carried ships now forget their target system and ship when boarding the carrier. (@tehhowch)
      * Fighters now retreat to their mothership when in need of repairs.
      * Made improvements to the cloaking AI. (@tehhowch)
      * Adjustments to NPC behavior, especially outside the "invisible fence." (@tehhowch)
      * The "ship health" calculation now better represents how close a ship is to being disabled. (@tehhowch)
      * Overheated enemies now have lower priority when choosing targets to attack. (@tehhowch)
      * Carried ships will now unload any collected cargo into the carrier's cargo bay, but not for the player. (@tehhowch)
      * Fighters and drones also return to their carrier if they need fuel. (@zwparchman)
      * Ships will now depart from their previously-specified planet, instead of always departing from the player's planet. (@tehhowch)
    * Physics and game engine:
      * A dying ship can now have hull "leak" effects (e.g. flames or venting atmosphere).
      * Boarding is now suspended if the target to be boarded is knocked away. (@flaviojs)
      * A ship can now apply a fraction of its full thrust if that's all it has power for.
      * Tweaked hit force and firing force so its effect is less dependent on ship mass.
      * Weapon blast strength now depends on the distance from the blast. (@tehhowch)
      * Fighters can now run their own generators while being carried.
      * Engine flares or afterburner effects may now be integrated into a ship definition.
      * Weapon hit force is now "inherited" from submunitions, like all the damage types.
      * Slight adjustments to the disabled hull percent calculation (now never higher than 45%).
      * Players may now control the strategy with which fighters and drones are repaired. (@tehhowch)
      * Fast forward now only applies when the player is in flight.
      * Ships can now randomly carry outfits like they do commodities. (@tehhowch)
      * Mission dialog can now be randomized through the use of phrases. (@tehhowch)
    * Ship and outfit attributes:
      * Cloaking can now generate heat ("cloaking heat") as well as draining energy and fuel. (@Hadron1776)
      * Added "tactical scanners" that show more info about the selected target ship.
      * Added "fuel damage" that reduces (or increases) the target ship's fuel.
      * Heat can now be used as a weapon resource. (@pscamman)
      * Fighter and drone bays can now specify a launch effect that is played when the carried ship is launched. (@tehhowch)
      * Added various fuel related attributes for using or generating fuel. (@Nescio0)
      * Hardpoint offsets can now have both a y-axis and x-axis offset. (@tehhowch)
    * New automatic condition variables:
      * Added a "credits" auto-condition so missions can check the player's bank balance. (@Elyssaen)
      * Added auto-conditions "cargo attractiveness", "armament deterrence", and "pirate attraction".
      * Auto-conditions "unpaid mortgages", "unpaid fines", "unpaid salaries", and "credit score". (@tehhowch)
    * Mission and event functionality:
      * Game events can now mark a planet or system as visited. (@tehhowch)
      * Made it possible for the start conditions to give the player starting ships.
      * Added support for system attributes, which work the same as planet attributes.
      * New auto-generated planet attributes "spaceport", "shipyard", and "outfitter".
      * NPC specs can now specify how many copies to make of a single fleet. (@tehhowch)
      * The NPC "accompany" goal now always implies "save" as well. (@tehhowch)
      * Events can now "add" or "remove" specific personalities from a fleet.
      * Mission's Do() will no longer modify condition variables if the action cannot be done.
      * Location filters can now use "not" to specify things the location must not match.
      * Location filters can now use "neighbor" to specify what criteria the location's neighboring systems must satisfy. (@tehhowch)
      * Added a text substitution for "<waypoints>" in missions. (@tehhowch)
      * Conversation "apply" nodes can now modify your reputations. (@tehhowch)
      * The "require" mission tag can now specify how many of an outfit to require. (@Elyssaen)
      * Any mission conversation can now trigger a "launch." (@tehhowch)
      * "On enter" actions can now specify which system via a filter. (@tehhowch)
      * New "launching" personality for NPCs that always take off with the player. (@tehhowch)
      * New ways for a conversation to kill the player or an NPC the player is boarding. (@tehhowch)
      * Missions will now create "mission: failed" and "mission: declined" conditions upon failing and being declined respectively. (@Fzzr)
      * Assisting & boarding missions can spawn NPCs in-flight, without requiring the player to land. (@tehhowch)
      * The starting planet of NPCs can be specified. (@tehhowch)
    * Other:
      * In an interface spec, different elements can now be anchored to different screen corners.
      * In the HUD interface spec, the location of the ammo, escorts, and messages is now customizable.
      * Special "persons" can now include fleets with multiple ships.
      * Added support for loading grayscale PNGs. (@dplepage)
      * Each government can now specify a baseline attack and defense multiplier for crew. (@Hadron1776)
      * Made it possible for ship variants to add attributes without redefining all of them. (@tehhowch)
      * Wormhole links are now only drawn in the map if their "description" is not empty.
      * An asteroid scanner lets you remember the minable types in a system even without harvesting them.
      * Ship hails now support some text replacements. (@dzhu)
      * Planetary defenses can now include multiple fleet types. (@tehhowch)
  * User interface:
    * Player and fleet info:
      * Made it possible to reorder selected ships in the fleet info with Ctrl+Shift+Arrow.
      * The ship cargo list now shows count and total mass for outfits in cargo.
      * The player info now indicates how attractive your fleet is to pirate raids, and why. (@tehhowch)
    * Shops:
      * Added a shortcut key (U) in the outfitter to uninstall an outfit without selling. (@tehhowch)
      * The outfitter now shows all the licenses that you possess. (@flaviojs)
      * All licenses now have an outfit image.
      * In the shops, hovering over "buy" or "sell" now highlights which ships it applies to.
      * "Flight checks" now show up as warning icons rather than blocking you from leaving the outfitter.
      * Added a flight check for ships with no hyperdrive. (@jostephd)
      * Numbers now only show one decimal, to make ship attribute tables easier to read.
      * Ships without enough fuel to jump will now display a warning in the shipyard. (@Nescio0)
      * Ships without enough energy capacity to fire their weapons will now display a warning in the shipyard. (@mattsoulanille)
      * Updated the hull tooltips to reflect the changes to when ships are disabled. (@Nescio0)
    * Maps:
      * Ships with no hyperdrive can now plan wormhole-only travel paths. (@tehhowch)
      * The "compare" boxes in the shipyard and outfitter maps are now side by side.
      * Rearranged the map detail panel so that even small screens have space to list three ports.
      * Made space for longer planet and system names in the "orbits" map UI.
      * Clicking a system in the missions map now cycles through waypoints there, too. (@flaviojs)
      * In the map, a dot inside a system indicates presence of player escorts. (@tehhowch)
      * Visited mission waypoints and stopovers are now still displayed on the map. (@tehhowch)
      * You can now hover a system in the map to view a list of which escorts are there. (@tehhowch)
      * When the map "recenters" on a new system, the movement is now animated instead of instantaneous.
    * Heads-up display:
      * A mission failure message is now shown if mission cargo is plundered. (@tehhowch)
      * The minimap now shows up as soon as you begin preparing to jump. (@flaviojs)
      * The landing target HUD now says whether you're able to land or not. (@flaviojs)
      * Colored "faction markers" are now displayed in the targeting HUD next to the government name.
      * Ship target "outlines" now show some of the ship's interior, not just the silhouette.
      * Improved how the outline shader looks when operating on an animated texture.
      * Messages in the HUD now wrap rather than overflowing. (@tehhowch)
      * The heat bar now blinks and shows an overlay to indicate overheated status.
      * The radar now shows the viewport boundaries. (@tehhowch)
    * Other:
      * The UI zoom level can now be adjusted in smaller increments. (@tehhowch)
      * The zoom level updates dynamically and restores after minimization / tabbing. (@CyberShadow)
      * Scrolling the display zoom in flight is smoother. (@thomasballinger)
      * The "<payment>" substitution is now formatted as a positive number even for fines. (@tehhowch)
      * Added a preference to rehire extra crew (beyond the minimum) if lost. (@tehhowch, @flaviojs)
      * Scrolling past the end of a logbook page now wraps around to the top. (@tehhowch)
      * Escape or Ctrl-W now closes dialogs. (@tehhowch)
      * Tweaked the star field rendering to reduce "sparkle" when zoomed all the way out.
      * Added new color settings to the interface file. (@tehhowch)
      * Added help messages for new players who fly far out from the system center without jumping.
      * Reduced the volume scale to better match other games.
      * When formatting numbers, always put a digit to the left of the separator. (@Hacklin)
      * The player's name is now limited in how long it can be. (@tehhowch)
      * Moved the contribution information to the top of the credits in order to increase exposure. (@Amazinite)
  * Under the hood:
    * Lots of data file cleanup and simplification of redundant items. (@tehhowch)
    * Data file fixes. (@Amazinite, @jafdy, @luiges90, @Nescio0, @Rob59er, @toilethinges, @warp-core)
    * Minor code issues. (@abenkovskii, @AMDmi3, @AskePit, @gunqqer, @Hacklin, @Isaacssv552, @tehhowch)
    * Improved some of the trace messages shown for invalid data. (@tehhowch)
    * Fixes to the AppStream data file for some Linux distributions. (@Pointedstick)
    * Made reputation adjustments use <?= where appropriate. (@mootootwo)
    * Various code cleanup changes.
    * Made it possible to specify a non-standard BUILDDIR in the scons script.
    * Split up Engine's massive CalculateStep() function to make it easier to read and understand.
    * Sprites are now drawn via OpenGL texture arrays rather than separate textures for each frame.
    * Sped up the image-loading code by loading all frames of a sprite in one texture.
    * Updated the Mac OS build instructions and XCode settings to use Homebrew.
    * Reduced CPU usage when viewing the map.
    * A planet's inhabited status is cached to speed up inhabited checks. (@CyberShadow)
    * Added the command-line flag -p to check the active save for content definition errors. (@tehhowch)
    * The game now quits after printing the --ships or --weapons tables, or checking a save.
    * Made game startup avoid rewriting the active save, unless the pilot was entered. (@tehhowch)
    * Replaced usage of stderr output with logging to file, to help Windows users track down issues. (@tehhowch)
    * Reduced "turn jitter", where ships could rapidly alternate turning direction. (@tehhowch)
    * Interlaced .png's no longer produce warnings from libpng. (@tehhowch)
    * The application name on OSX is now properly "Endless Sky". (@nobodywasishere)
    * Improved how the AI determines which ships other ships should consider targeting. (@tehhowch)
    * Condition values may be +/- 4 quintillion instead of +/- 2 billion. (@tehhowch)
    * Windows console output now works properly. (@comnom)

Version 0.9.8:
  * Bug fixes:
    * Typo fixes. (@Amazinite, @Bladewood, @Hadron1776, @MessyMix, @tehhowch)
    * You no longer ever transfer crew to automata when capturing them. (@tehhowch)
    * Fixed ships not fully decloaking after cloaking to repair themselves. (@tehhowch)
    * Shift-selecting a range of ships in a shop no longer includes disabled ships. (@tehhowch)
    * Fixed an error in how the travel plan is drawn when you have no flagship. (@tehhowch)
    * Fixed flashing ships repeatedly triggering the warning siren. (@Hadron1776)
    * Fixed a bug that kept you from landing on planets that aren't on your travel plan. (@tehhowch)
    * Adding a stellar object that is linked to a planet definition now works properly.
    * Map labels now reset to their default state when loading a new game.
    * Fixed a crash that could happen when disowning ships.
    * Fixed a crash that could occur when your flagship is captured.
    * Daily weapon reloads (e.g. when you jump) no longer reset turret angles.
    * Fixed the messages list not resetting if creating a new pilot from the main menu.
  * Game content:
    * Fixed a Remnant mission that could be offered on non-Remnant worlds. (@tehhowch)
    * Fixed the turret assignments on the cloaked Archon. (@tehhowch)
    * The uninhabited "Far Monad" world will no longer fine the player. (@Amazinite)
    * Fixed some issues with the Wanderer / Kor Sestor missions. (@tehhowch)
    * Reordering some ship hardpoints for consistency. (@warp-core)
    * Added a different faction log entry for the Remnant if you don't befriend them. (@tehhowch)
    * Added descriptions for the Remnant ships and thumbnail images for their outfits.
    * Made the Remnant's Point Defense Turret far more effective, to justify its price.
    * Made the Remnant generators a bit better, and made the Crystal Capacitor draw power.
    * Made the Starling and Albatross ships a bit faster, and gave the Starling more fuel.
    * Added another wormhole link connecting the rest of the Ember Waste.
    * Wanderer jobs now become less frequent after the Hai invade them.
    * The prison on Clink now "closes" once the war is over.
    * If you bomb Zenith in the Wanderer story, its planet sprite now changes to show the crater.
    * Some Hai ships now have "Quantum Keystones" installed, to match the lore about them.
    * Hai outfitters now sell fuel pods.
    * The mission NPC void sprites are now "mute," like all the others.
  * Game mechanics:
    * Fixed some inefficiencies and glitches with ships assisting each other. (@tehhowch)
    * Fixed some bugs with escort pathfinding and spurious refuelling. (@tehhowch)
    * Demanding tribute from a planet now always makes its government and allies hostile.
    * Enemies will no longer hang out just waiting for a player who is beyond the "invisible fence."
    * Missions can now specify a random range of time delays for events.
    * If your ship has no forward-facing guns, auto-aim will no longer activate.
    * The <payment> substitution in missions now shows payment for that action clause, if any.
    * Once a "derelict" NPC has been boarded, it can now repair when landing like an ordinary ship.
  * User interface:
    * In the radar, the "blink" color for mission targets is now customizable. (@Hadron1776)
    * Restricted planets are now a different color than hostile planets. (@Hadron1776)
    * If a plugin overrides the start date, new player messages still work correctly. (@Hadron1776)
    * Fixed a missing newline in the scan dialog for harvested materials in cargo. (@tehhowch)
    * In fullscreen mode, the cursor now disappears if you don't move the mouse for 10 seconds.
    * Sped up the main view zoom animation so it's easier to set it to a specific zoom level.
    * Made it so you can sell outfits in cargo without switching to the cargo view.
    * Fixed a case where your flagship could end up included in the escort selection.
    * In the map, systems with "inhabited" worlds but no spaceports now show up as uninhabited.
    * Made it possible to click a planet in the map to set it as your landing target.
    * You can now double-click a snapshot in the Load / Save panel to load it.
    * Planet labels now always use the government color (instead of being red for hostile planets).
  * Under the hood:
    * Refactored the assistance-seeking AI to use less CPU time. (@tehhowch)
    * Fixed some missing #includes that messed up compilation in Visual Studio.
    * Fixed some potential issues and dead code found by Clang's static analyzer.

Version 0.9.7:
  * Big changes:
    * Added a new area, the Ember Waste, populated by a new faction and new space-dwelling creatures.
    * Replaced "Mass Expansion" with an outfit that reduces your ship's cooling if you install too many.
    * Turrets now have limited turn rates and can each choose and track targets independently.
    * Added a "logbook" with brief, automatic summaries of important missions you've completed.
    * The game now moves at triple speed when caps lock is on (e.g. to speed up traveling long distances).
    * Pirate "raids" now depend on how well defended your fleet is, not how many freighters you have.
  * Bug fixes:
    * Crashes and other serious bugs:
      * Ships with no collision mask no longer crash the game if a weapon with a blast radius explodes.
      * If initializing OpenAL fails, the game now launches with no audio instead of crashing.
      * The game no longer crashes if a system contains an undefined minable object type.
      * Fixed a crash when viewing ship details in the info panel if no ship is selected.
      * The game no longer hangs if you auto-refill and have more than the maximum ammo installed already.
      * Ship masks are now generated correctly even if one whole side of the image is blank.
      * Fixed a bug in recursive directory listings on Windows (maybe causing sound loading errors).
    * Ship behavior:
      * "Harvesting" ships no longer chase flotsam that they can't hold. (@EndrosG)
      * Fixed a bug where fleet orders would not clear if carried fighters were selected. (@tehhowch)
      * Hostile NPCs no longer "keep station" with cloaked parent ships they cannot see. (@tehhowch)
      * Fixed "move to" orders moving multiple ships to the exact same location. (@tehhowch)
      * Ships that have offered assistance no longer get distracted by mining asteroids. (@tehhowch)
      * Fixed NPCs getting stuck trying to land somewhere they cannot. (@tehhowch)
      * Fixed a case where escorts were not pathfinding through wormholes.
      * Fixed "vindictive" ships getting stuck with a non-targetable target. (@tehhowch)
      * Auto-aiming and turret tracking no longer works with cloaked targets.
      * Fighters and drones no longer try to board their parent ship if the parent is disabled.
      * "Appeasing" ships no longer dump cargo right after being repaired from being disabled.
      * It's no longer possible to give an escort orders targeting itself (i.e. to move to itself).
      * The autopilot's travel destination now works even if that destination is a wormhole.
    * Interface bugs:
      * Fixed improper scaling of sprites wider than they are tall in the sales maps. (@EndrosG)
      * Fixed a bug that allowed you to scan cloaked ships. (@tehhowch)
      * Fixed a bug where the "New Pilot" button didn't work if a pilot was loaded but was dead.
      * Fixed some cases where an invisible mission could end up selected in the Job Board.
      * Fixed a bug in calculating the number of bunks free for passengers in the player's fleet.
      * When entering text, caps lock now applies only to letter keys, not to number keys, etc.
      * Scanning a ship you own no longer causes a "your ship is being scanned" warning.
      * It's now possible to install an outfit from cargo even if it requires a license you don't have.
      * Fixed scrolling of the fleet list when "looping around" to the first or last ship.
      * Fixed "1 ton" vs. "2 tons" pluralizing incorrectly in the trading panel.
    * Other:
      * Fixed a bug where capturing ships was not affecting your reputation. (@Elyssaen)
      * Fixed missiles with homing level 4 "running away" from targets that are faster than they are.
      * Fixed defense fleets sometimes not coming from the planet they are defending.
      * Fixed commodities with a quantity of 0 showing up in the plunder list (if a ship dumped cargo).
      * Fixed an event that didn't fully succeed in making Varu K'prai show up as "uninhabited."
    * Typos fixes:
      * (@alkallid, @Amazinite, @awfulworldkid, @Bladewood, @davidarcher, @dufferzafar, @EndrosG)
      * (@Hadron1776, @jafdy, @jostephd, @KiLEdEnNis, @MessyMix, @PhaedrusES, @Pointedstick, @Proont)
      * (@Rhendox, @SolraBizna, @strollcata, @Tadrix, @tehhowch, @toilethinges, @YellowApple)
  * Game content:
    * Wanderers story line:
      * The Wanderer and Hai jobs are now different from human jobs. (@Amazinite)
      * Added a hint for the Wanderers mission to hunt down the Kor Sestor fleet. (@MessyMix)
      * Wanderer outfits now require a license instead of the outfitters starting out hidden. (@Disiuze)
      * Made the Wanderer events more concise using the new add / remove keywords. (@tehhowch)
    * Free Worlds story line:
      * The Free Worlds commitment mission now stays active until you commit to a side. (@jafdy)
      * Free Worlds intro missions are now offered more often the more you've helped them. (@jafdy)
      * The Syndicate now always becomes hostile in the mission where you capture an executive.
    * Ships and outfits:
      * Adjusted the mass of the Hai tracker so it adds up correctly to the total outfit space.
      * Bunk rooms are now sold in Wanderer and Hai space.
      * Local maps are now sold in Coalition space. (@EndrosG)
      * Made sure that all ship variants now have the same chassis cost as their base models.
      * Increased the cargo space of the Deep River.
      * Fixed a Bactrian variant that had negative outfit space.
    * Star systems and planets:
      * Pirate planets now offer jobs to players who are friendly with pirates. (@Amazinite, @Kryes-Omega)
      * Added "station" and "moon" attributes to various planets. (@EndrosG)
      * Changed some overused landscape images to previously unused ones. (@Amazinite)
      * The Kor Sestor worlds will now let you land once they are gone (but, they no longer have spaceports).
      * It's now impossible to bribe Heliarch ringworlds (so you can't land there prior to first contact).
      * Security checks are now disabled when on human worlds that are under Pug control.
      * Added some "old" star variants, for main sequence stars near the end of their lives.
      * Fixed some Deep planets using a defense fleet that included unarmed Flivvers.
      * Added map labels that appear when you explore Korath, Wanderer, Hai, and Coalition space.
    * Other:
      * Names for illegal commodities. (@Bladewood, @Wrzlprnft, @Disiuze, @Pointedstick, @kaylara, @comnom)
      * New hail messages. (@ph2000bis, @BlackVegetable)
      * Clearer instructions on placing the thruster on the asteroid in the terraforming missions. (@Tadrix)
      * Added some new landscape images. (@jafdy, @IridiumOre, @spfldsatellite)
      * Added a bunch of new hails from the Wanderers. (@Elyssaen)
      * Various fixes to the time scales in the histories of different alien species.
      * It's no longer possible to get pirates to be friendly except by attacking merchants.
  * Game mechanics:
    * AI:
      * Improved the AI's ability to dock with a moving target. (@EndrosG)
      * Made it possible for one ship to refuel another by transferring a fraction of a jump. (@EndrosG)
      * When jumping, the AI now takes total turn time into account when using reverse thrusters. (@tboby)
      * Carried ships can now take part in mining. (@tehhowch)
      * "Nemesis" ships may now target non-player ships if they have the "escort" personality.
      * Added a "target" personality to make certain mission NPCs flash on the radar to highlight them.
      * Added a "marked" personality for ships that only fight the player and that no one else attacks.
      * Added a "mute" personality for ships that never respond to hails.
      * Added a personality and preference for whether turrets focus fire or all track different targets.
      * AI ships will now take off and land from uninhabited planets if given no other choice.
      * Fleet "move to" commands can now refer to a different system from the current one. (@tehhowch)
      * Ships with "move to" orders will no longer follow you if you leave the system.
      * Ships no longer exit hyperspace headed at a wormhole unless it's one NPCs can travel through.
      * Surveillance ships now hold position instead of drifting if they have nothing to do.
    * Ship and outfit attributes:
      * Hai regenerators work with solar panels and don't block generators from being removed. (@Elyssaen)
      * Fixed projectiles' actual steady state speeds not matching the calculated speed. (@Elyssaen)
      * Made it possible for ships to specify custom "swizzle" colors. (@Elyssaen)
      * Added support for "safe" blast weapons and "phasing" weapons that aren't blocked by asteroids.
      * Added ship attributes for resistance to ion, disruption, or slowing effects.
      * Weapon reload timers now reset whenever a day passes in-game (i.e. your jump or take off).
      * A hyperdrive or jump drive can now specify how much fuel it consumes.
      * Outfits can now require a license in order to buy them.
    * Ship movement and mechanics:
      * Flotsam created when a ship explodes now includes any ammunition it was carrying. (@tehhowch)
      * Improved the efficiency of packing outfits into cargo holds. (@tehhowch)
      * Turrets can now have sprites that are drawn on top of the ship to show where the turret is facing.
      * Ships forced to decloak by running out of fuel must now fully decloak before cloaking again.
      * Fighters and drones are no longer capable of repairing other ships.
      * A ship's animation now pauses if it is disabled or destroyed.
      * If a carrier is captured before launching its fighters, those fighters are now captured, too.
      * If a ship is captured, its escorts now become independent.
    * Missions and events:
      * Events that change a system's music now change it before the music starts playing. (@Elyssaen)
      * Missions now fail if they become impossible to complete. (@Elyssaen)
      * Events can now remove specific variants from a fleet definition. (@tehhowch)
      * Made it possible to add or remove single items from fleets, sales, etc. without clearing the rest.
      * The "on visit" mission messages no longer get shown when you first load the game.
      * Made it possible to specify a fleet's government in an NPC definition instead of the fleet itself.
    * Other:
      * You can now customize a government's hostile and friendly disabled hail. (@EndrosG, @Elyssaen)
      * Fixed some places where large numbers of credits weren't pretty-printed. (@TurkeyMcMac)
      * The messages shown when trying to hail a wormhole are now customizable. (@tehhowch)
      * Outfits in a ship's cargo now show up in the list if you scan that ship's cargo. (@Elyssaen)
      * Outfits a ship has in cargo now show up in the plunder list if you board them.
      * Added support for planets that only show up as landable if your flagship has certain attributes.
      * "Raids" on poorly defended players now happen only if the specified raid fleet is hostile.
      * Gatling gun bullets are no longer susceptible to anti-missiles.
      * The minimum mortgage payment is now 1 credit per day.
      * Unpaid crew salaries now count against your net worth.
      * Travel distance calculations now take total fuel into account (scram drive vs. hyperdrive).
      * Tweaked the rate at which ships enter a system from hostile vs. friendly neighboring systems.
      * Zero-mass outfits can now always be bought into cargo even if you have negative space free.
  * User interface:
    * Main view:
      * Fighters held "under" a ship are now drawn underneath the ship's engine flares. (@EndrosG)
      * Added an indicator showing the progress of outfit and cargo scans.
      * Changed the message for a completed scan to make it clearer that the scan may not have succeeded.
      * Autopilot actions are now cleared if they become impossible to perform.
      * Added a wider variety of random messages for if you try to hail a wormhole.
      * Escorts holding position to be refueled or pick up fighters now takes priority over fleet orders.
      * The escort group bindings and zoom keys now only work if not bound to any command.
    * Heads up display:
      * Added a preference to show the flagship's rotation in the status display. (@EndrosG)
      * Ship names are now truncated if they won't fit in the space the UI has available. (@tehhowch)
      * The data files can now specify the colors used for status overlays and escort attributes. (@tehhowch)
      * In the escort display, hostile ships (added so you can track them) now show up in red. (@tehhowch)
      * Plugins can now customize the flagship highlight color and the escort icon colors.
      * If the flagship highlight is drawn, it is now animated to match the ship sprite.
      * The flagship highlight is now disabled if the flagship is destroyed.
      * If a ship is animated, its outline in the target display is now animated as well.
    * Planet panels:
      * In the outfitter, you can now toggle whether outfits for sale and outfits in cargo are displayed.
      * If buying multiple ships, you can now leave the name blank to give a random name to each.
      * In the shop panels, the 'i' key is now only a "buy" shortcut if installing an outfit from cargo.
      * Made the "max heat" tooltip explain what it represents a bit more clearly.
      * The bank now displays whatever you owe in unpaid crew salaries.
    * Player info panel:
      * The fleet list now always scrolls by one page on page up / down despite the scroll speed preference.
      * In the fleet list you can now view a ship's info by pressing return, instead of by clicking it.
      * It's now possible to reorder groups of ships all at once in the fleet listing.
      * The hotkeys for setting and selecting groups of ships now work in shops and the info panel.
      * Current crew complement for under-crewed ships is now displayed correctly in the fleet list.
      * Added a help message for how to set your flagship, shown the first time you have multiple ships.
      * Fixed a bug that had made it possible to change a ship's weapon hardpoints while in flight.
      * The names of the combat rating levels can now be customized via a data file.
      * The outfit list in the ship info panel can now spill over into three columns if necessary.
    * Main menu:
      * Added a warning if you can't zoom the interface in because the window is too small. (@Pointedstick)
      * In the Load / Save panel, snapshots are now sorted by the file's timestamp instead of by name.
      * Disabled the shortcuts for deleting snapshots or pilots to make that harder to do by mistake.
      * When deleting snapshots, focus stays in the snapshot list instead of moving to the player list.
    * Other:
      * Paths for multi-stop wormholes are now shown only if you have visited both endpoint systems.
      * Fixed the squashed and unsymmetrical shape of the "+" sign in the 14-point font.
      * When scanning a ship's cargo, harvested materials are now formatted like plain commodities.
      * A ship model can now specify the "noun" used for it (e.g. "creature" instead of "ship").
  * Under the hood:
    * Condition expressions now support "random" on either side of the expression. (@EndrosG)
    * Reordering some hardpoint definitions for consistency. (@warp-core)
    * Simplified events that change fleet definitions, using the new "remove" keyword. (@jafdy, @tehhowch)
    * Fixed submunitions getting included in the --weapons output. (@comnom)
    * Added startup warnings for undefined systems, outfits, governments, etc.
    * Data parsing errors now include the name of the data file, to make debugging easier.
    * Switching from planet.GetSystem() to planet.IsInSystem() where possible, to support wormholes.
    * Reordered the Personality class to group the personalities by type.
    * Added an IsNumber(index) function to DataNode to check whether a given token is numeric.
    * Split InfoPanel into two separate classes for player info and ship info, and cleaned it up.
    * Made it so none of the code makes assumptions about how much fuel various jump modes take.
    * Switched from vectors to sets in a few places to simplify adding and erasing members.
    * Switched from constant arrays to constant vectors in a few places to avoid the need for sizeof().
    * Cleaned up the map file formatting to match the output of the latest map editor version.
    * Rearranged the entries in the saved games into a more logical order.
    * Added a helper function for splitting a string by newlines or other delimiters.

Version 0.9.6:
  * Bug fixes:
    * Coalition jobs will now "repeat" instead of only being offered once. (@mootootwo)
    * Typo fixes. (@Alkallid, @Bladewood, @KiLEdEnNis, @MessyMix, @Pointedstick, @SolraBizna, @warp-core)
    * Fixed a bug that caused wildly inaccurate depreciation values on some computers.
    * Fixed a crash due to responding to mouse clicks when the player's flagship is dead.
    * Fixed a bug where "surveillance" ships never succeed in scanning.
    * Saved games on planets that were created by events now load correctly.
    * Fixed incorrect accelerator hints being displayed in the info panel.
    * Hopefully fixed the bug of the "last" sound not loading properly on some Windows systems.
    * "Entering" ships no longer forget their destination if the game is reloaded.
    * Clicking and dragging now only selects ships if no other panel was open when clicking.
    * Fixed a bug that kept the "Sad Archie" mission from working in 0.9.5.
    * Fixed depreciation not being applied to auto-sold fighters and outfits.
    * Made it so you can't hail wormholes, even if they're marked as "inhabited."
    * If you're in an uninhabited system, fixed how commodity prices in other systems show up in the map.
    * Made it so the first TMBR mission doesn't get offered on pirate worlds.
    * Fixed derelict ships that had been captured reappearing.
    * Fixed the NPC message showing multiple times if you capture a ship you needed to "evade."
    * The selected planet is now cleared in the map if you change your destination via the jump key.
    * Fixed shipyard and outfitter maps showing what's available in unexplored systems.
  * Game content:
    * Updated the scanner descriptions to describe the benefit of multiple scanners. (@Pointedstick)
    * Drug running missions now only get offered in human space. (@jafdy)
    * Added hail messages for friendly pirates. (@Amazinite)
    * The Coalition intro mission no longer assumes you have already met the Hai. (@toilethinges)
    * New landscape images. (@jafdy, @striker, @harro.eu)
    * Added messages when you succeed in destroying each "scattered remnant" Korath fleet. (@Amazinite)
    * Made the "Defend Spera Anatrusk" battle a little bit easier.
    * Added images for all the Coalition outfits and unique sounds for all their weapons.
    * Korath exile worlds no longer fine you for illegal cargo.
    * The TMBR missions can no longer interrupt missions from the main story line.
    * The first part of the Syndicate Capture mission now requires your escorts to accompany you.
    * Fixed an incorrectly set "habitable" zone in the Dokdobaru system.
    * Switched back to the full-resolution icon on Mac OS X (rather than the "window icon").
    * Added "autosave" tags to key missions in the Wanderer story line.
    * Reduced the Unfettered jump drive payoff to be more in line with the drive's depreciated value.
  * Game mechanics:
    * Made depreciation happen about three times slower.
    * Eliminated death benefits, since depreciation does a better job of balancing capture and plunder.
    * Drag now applies to the acceleration from firing weapons and being hit by them.
    * Escorts now ignore orders (except "hold position") if you're jumping or in another system.
    * You can now select a planet in the map to have the autopilot land there when it reaches that system.
    * You can now hail dominated planets to release them from paying tribute to you.
    * Auto-aiming now takes "random velocity" into account, making the Bombardment Turret more accurate.
  * User interface:
    * Added a preference to highlight your flagship to make it easier to distinguish from other ships.
    * When naming a new ship, added a button to have the game propose a random civilian name.
    * The zooming of the main view now pauses whenever it is not active.
    * In the main menu, the "New Pilot" shortcut now only works if no pilot is loaded.
    * Escort target brackets no longer show up for escorts that have not taken off yet.
    * Reduced the number of scanning warnings that display at the same time.
    * Added messages that tell you if someone succeeds in scanning your cargo or outfits.
    * The "fail" noise no longer plays over and over if you hold the jump key while out of fuel.
    * Ships exiting wormholes no longer make the "exiting hyperspace" noise.
  * Under the hood:
    * The help messages for new players are now configurable via a text file.

Version 0.9.5:
  * Bug fixes:
    * Typo fixes. (@Amazinite, @Bladewood, @doches, @Elyssaen, @jafdy, @gecko-locator)
    * More typo fixes. (@KiLEdEnNis, @MillerNerd, @Pointedstick, @retrue, @warp-core, @Wrzlprnft)
    * Fixed the hardpoint locations on the Vanguard. (@jafdy)
    * Republic and Syndicate ships no longer attack each other in the "reconciliation" plot. (@jafdy)
    * Fixed a mistake in the scanner warning message for the new scanner mechanics. (@Elyssaen)
    * Automatic variables are now updated before checking if a mission can complete. (@Elyssaen)
    * On high DPI displays, the viewport no longer shrinks to half size when resizing the window.
    * Fixed a bug where ships with fuel but no hyperdrive could attempt to "board" themselves.
    * Ships will no longer try to land on a wormhole to refuel.
    * It's no longer possible to bring up the map and change your jump destination while jumping.
    * Fixed a memory leak in the "fog" images in the map panel.
    * Clicking "Back to Menu" in the preferences now works even if editing a key binding.
    * The flight check in the outfitter no longer includes disabled ships.
    * Wormholes are no longer listed as "ports" you can visit in the map.
    * You can no longer hail a ship that is in the process of landing or has landed.
    * Fixed a bug where the escort AI stopped pathfinding after stopping to refuel.
    * Fixed typos in the Electron Beam / Turret missions that made both missions get offered.
    * "Not enough passenger space" is no longer displayed if required crew is greater than bunks.
    * "Phantom" systems are no longer left in saved games from previously used plugins.
  * Game content:
    * Added sprites for all the Pug outfits. (@comnom)
    * Escort missions now always go to or from a dangerous region of space. (@Pointedstick)
    * Added "regional flavor" jobs in certain parts of human space. (@Pointedstick)
    * New outfits that increase ammo capacity. (@Amazinite)
    * Added a ton of new hail messages. (@Pointedstick)
    * Added distinctive hails for the militia ships, separate from the Free Worlds. (@Amazinite)
    * New commodity names for cargo missions. (@Pointedstick)
    * More ship names, particularly for civilians and pirates. (@Pointedstick)
    * New civilian hails involving different made-up song and band names. (@Pointedstick)
    * New "person" representing @Pointedstick in-game. (@Pointedstick, @Wrzlprnft)
    * In Hai space, human fleets now sometimes use Hai technology. (@Amazinite)
    * Rebalanced the cost and attributes of the Hai engines. (@Amazinite)
    * Changed the outfits on the Marauder Fury. (@LocalGod79)
    * Tweaked the Marauder engine flares using the new ability to specify flare scale. (@Wrzlprnft)
    * Skeins are now included in the post-Dreadnought Free Worlds fleets. (@LocalGod79)
    * Tweaked the Firebird's description of when the Alpha Wars happened. (@warp-core)
    * Fixed a missing passenger (Freya) in one of the last Free Worlds missions. (@jafdy)
    * New faction south of human space, the Coalition, with 16 new ships and about 70 star systems.
    * Added first contact missions and distinctive, large-scale jobs for Coalition space.
    * Added the next segment of the Wanderer story line, dealing with the Korath automata.
    * Added a "Model 8" Kor Mereti drone for mining asteroids.
    * Added occasional mining fleets in human systems with high-value asteroids.
    * Boosted the price of the Pulse Cannon and Pulse Turret.
    * Made sure you have permission to land on Farpoint in the reconciliation plot line.
    * The Unfettered jump drive missions now stop getting offered once they invade Wanderer space.
    * Fixed the Earth's description of how its population compares to other human worlds.
    * Replaced some ugly landscapes with some prettier ones from unsplash.com.
    * Replaced some ring planet sprites that I wasn't happy with.
    * The one planet you can land on in Korath exile space is no longer treated as inhabited.
    * The Conservatory side missions will no longer be offered after the Bloodsea missions.
    * The Syndicate reinforcements against the Pug now show up as Syndicate ships, not Escorts.
    * Cleaned up the text of the Smuggler's Den mission.
    * Pirates in the North now occasionally use Bactrians.
    * Shortened the weirdly elongated cockpit on the Shuttle.
    * Fixed some hardpoints on the Argosy that did not match the sprite.
    * Added a sprite for a red giant star.
    * Re-rendered the Jump Drive outfit sprite in orthographic perspective, to match all the others.
    * Quarg ships now have ramscoops built in so they don't get stranded.
    * Added an ambient sound for human space stations, just to test the MP3 streaming.
    * Fixed the order of the gun hardpoints on the Mark II Cruiser.
    * Updated the outfits on the "alien weapons" Osprey variant.
    * Removed the lists of special outfits and alien ships; they're now in the all-content plugin.
    * The mission on Hope now correctly states the crew complement of a Gunboat.
    * Added five new landscapes using NASA pictures from Mars.
    * Attacking "Navy Intelligence" ships now angers the Republic.
    * The Syndicate can no longer be bribed during the FW story when you are fighting them.
    * Replaced some over-used landscapes with under-used ones.
  * Game mechanics:
    * Ammo is now auto-sold when selling the new ammo capacity outfits. (@kozbot)
    * Ships and outfits now depreciate over time. When selling, you always sell the least depreciated.
    * Harvested minerals (anything with installable < 0) do not depreciate.
    * Added a "mining" personality that attacks asteroids, and "harvests" that picks up flotsam.
    * Added an "appeasing" personality that dumps cargo to get pirates to leave the ship alone.
    * Scanning a ship now takes time; you must hold down the scan key.
    * Adding multiple scanners makes scanning take less time and increases its range.
    * Added support for streaming MP3s from the disk for ambient sounds or music.
    * Each planet and system can now specify the "music" to play when you are there.
    * Added a new, much more efficient collision detection algorithm, to speed up big battles.
    * The game now ensures that all "landing" missions are offered, even if one causes a "launch."
    * Added an "active cooling" attribute for a cooling system that ramps up as heat level increases.
    * It's now possible to specify the plural form of an outfit or ship name, for irregular plurals.
    * NPC crews now replenish each time you leave a planet, so you can't wear them down by attrition.
    * "Entering" fleets with no jump capabilities no longer spawn in neighboring systems.
    * You can no longer repeatedly buy and sell a ship to make all its outfits appear "in stock."
    * Made it possible to limit what commodity types a fleet may carry (e.g. the Korath drones).
    * Added an "atrocity" outfit attribute that makes owning it an atrocity.
    * An "attitude toward" another government of less than .05 means no reputation changes carry over.
    * Combat ratings now go up to level 21.
    * Each star system can now specify what "haze" image it uses.
    * The target-picking AI now prioritizes armed ships over unarmed ones.
    * Automatic mission clearance now applies to stopovers as well as the destination.
    * The "random" condition now changes every time it's checked, so you can use it in conversations.
    * Events can now mark individual planets as "unvisited" without affecting the whole system.
    * Fixed the flicker when taking off from a planet.
  * User interface:
    * Modified the alarm sound to have less background buzz. (@DingusShingleton)
    * The conversation panel now allows you to use the numeric keypad. (@kozbot)
    * Solar collection is now displayed per second, not per frame, in the outfitter. (@Elyssaen)
    * Added an icon for the Windows binary. (@CH-de)
    * Made it possible to zoom the main view in or out (between 25% and 200%) independent of the UI.
    * Click on escorts (or escort icons) to select them (or shift-click to select multiple).
    * Fleet commands are now issued only to selected escorts (if any).
    * Number keys can be assigned as hotkeys to particular groups of escorts (control + key).
    * You can right click a target or location to issue move or attack commands to your escorts.
    * Split the preferences panel into separate pages for keys, settings, and plugins.
    * If a plugin has an icon or an about.txt, those are now shown in the plugins list.
    * Zoom preferences can now be adjusted with the scroll wheel instead of clicking to cycle.
    * Overheated targets now blink grey to show that they're only half disabled.
    * Switched to a less cartoony icon, particularly for use by the Mac OS X application.
    * The game now sets the "window icon" to show in the corner of the window and in the switcher.
    * Put a limit on how many messages will display at the bottom of the screen.
    * Added a message telling you when autopilot is engaged or disengaged.
    * Added expand / collapse arrows to the shipyard and outfitter category names.
    * The shipyard and outfitter maps can now be filtered to only show the selected system's items.
    * Shift + clicking a category name in the shops now expands or collapses all categories.
    * Collapsed categories are now remembered rather than resetting to expanded every time.
    * The zoom level is now remembered when you close the map.
    * Tripled the scroll speed in the shipyard and outfitter (and added a setting to adjust speed).
    * Double clicking is now distinguished from two clicks with a long time in between them.
    * Added a key binding to toggle your escorts' ammo usage (off, on, or frugal) on the fly.
    * It's now possible to resize the window to odd dimensions.
    * Widened the planetary orbits map widget to make space for longer planet and system names.
    * The trade panel is no longer accessible if a system does not define any commodity prices.
    * If a system has no price for a specific commodity, it displays as "----" in the trade panel.
    * Fixed some UI graphics that were blurry due to lines being off by half a pixel.
    * Fixed numbers very close to 1B getting displayed as 1000.00M.
    * The "fog" in the map now updates each time you open the map panel.
    * Updated the "cost" and "sells for" tooltips to include a description of depreciation.
    * Added a warning message explaining that you can't board a ship while cloaked.
    * Non-installable outfits now show "This is not an installable item" in the outfit info.
  * Under the hood:
    * Added RPM package names to the developer read-me. (@Pointedstick)
    * Fixed a typo in the RPM package list. (@TJesionowski)
    * Allow additional CPPPATHs to be specified in an environment variable. (@Barthalion)
    * Updating the XCode file to include the new classes added in 0.9.5. (@Isaacssv552)
    * Added Thumbs.db to the .gitignore file. (@Amazinite)
    * Stranded escorts now remember where they're going so they don't waste a ton of CPU pathfinding.
    * Added more image decoding threads to speed up the game's load time.
    * Beginner help messages are now defined in a text file instead of in the code.
    * Fixed some places where having an escort with no sprite could crash the game.
    * New, cleaner code for tracking clickable zones (buttons, etc.) in the UI.
    * Stripped the non-standard color profiles from some of the PNG files.
    * Changed how game data is reloaded, so governments left over from plugins won't stick around.
    * The "--ships" spreadsheet output now shows total space, not remaining space.
    * Moved the Marauder ships to a separate data file.
    * Fixed some variables that didn't need to be marked "mutable" now that Draw() is not const.
    * The star field "haze" will now display correctly even with very large monitors.
    * Cleaned up and simplified the Audio code.
    * Fixed some data file lines that were using spaces instead of tabs.
    * Cleaned up some unnecessary namespace prefixes.
    * Replaced some asserts with reasonable fall-back behavior that avoids quitting the program.
    * Fixed some things that Google's cpplint warns about, mostly making constructors explicit.
    * Cleaned up the AI code by storing a reference to the ship list instead of passing it around.
    * Simplified the code for deferred landscape image loading.

Version 0.9.4:
  * Bug fixes:
    * Unfettered jump drive mission no longer get offered on Vara Ke'sok. (@Amazinite)
    * Typo fixes. (@Waladil, @Pointedstick, @oo13)
    * Fixed a crash that could occur when disowning a ship.
    * Changed how window resizing is handled to fix a hang in Windows when maximizing.
    * The saved game now remembers which missions are "failed," so reloading won't cancel fails.
    * Fixed various bugs with how orphaned fighters get assigned to carriers.
  * Game content:
    * More variety in the ship names. (@Pointedstick)
    * Fixed an issue where both the Electron Turret and the Electron Beam mission could be completed.
    * Raised the prices of the Behemoth and the Mule.
    * Hai Trackers now use optical and infrared tracking, so small ships can dodge them.
    * Fixed how the sound for the Pug Zapper is played.
    * Reduced the probability on all but the highest tier Marauder jobs the player qualifies for.
    * Tweaked the probabilities for the "There Might Be Riots" missions.
  * Game mechanics:
    * Missions can now fail if you are scanned, by specifying "stealth" cargo. (@Pointedstick)
    * Systems created by game events are now linked properly to the rest of the map.
    * A "nemesis" ship will now seek other targets if no player ships are available to attack.
    * Wanderer ships will now travel through the Eye.
    * Engine hardpoints now have adjustable zoom factors for bigger or smaller flares.
    * Hostile fleets are now more likely to enter a system from the direction of a system they control.
    * Put a cap on how much mortgage debt the player can take on, to avoid absurdly large mortgages.
  * User interface:
    * Ships with lots of outfits or more than 12 weapons now display properly in the info panel.
    * Snapshot names displayed in the load panel are now truncated if they are too long.
    * Added custom messages when you try to land on certain unusual stellar objects (like lava planets).
  * Under the hood:
    * Added support in the Font class for truncating strings (and adding ellipses).
    * Interface definitions can now include named "boxes" for custom content to be drawn in.
    * Cleaned up the code for rendering the Info Panel UI.

Version 0.9.3:
  * Bug fixes:
    * Fixed a bug that kept you from completely clearing your travel plan. (@MarcelineVQ)
    * Fixed a possible crash in auto-refill of ammo. (@MarcelineVQ)
    * Fixed planet sub-panel overlays remaining up when you depart. (@MarcelineVQ)
    * You can no longer hire crew if you have negative bunks space. (@MarcelineVQ)
    * Game no longer crashes if unable to create the config directory. (@lheckemann)
    * Stranded fighters in other systems no longer get sold when you take off. (@MarcelineVQ)
    * Typo fixes. (@lheckemann, @KiLEdEnNis, @davidwhitman, @kitsunemochi, @toilethinges)
    * More typo fixes. (@jafdy, @MessyMix, @Pointedstick)
    * Fixed an integer overflow in fleet costs calculated in the boarding panel. (@MarcelineVQ)
    * Invisible ships (i.e. ships with no sprite) are no longer "targetable." (@MarcelineVQ)
    * Various fixes to the UI, handling of fighters, and hails sent to dead ships. (@MarcelineVQ)
    * Fixed fighters not being assigned the right swizzle. (@MarcelineVQ)
    * Fixed tooltips showing up when hovering over the shop panel buttons.
    * Fixed several glitches when multiple UI shortcut keys are pressed simultaneously.
    * Fixed a bug where the window dimensions could end up odd.
    * Orphaned enemy NPC drones no longer try to dock with you.
    * Fixed a bug where fighters were counted as destroyed when they returned to their mothership.
    * Hopefully fixed the intermittent bug where landscape images do not load.
    * Fixed a bug where an escort "lands" on its parent's target planet even if it's in another system.
    * Fixed a crash when a "fail" command removed the next mission in the player's active mission list.
    * Fixed a bug where the tutorial is not shown if you visit the bank before buying your first ship.
    * Fixed a bug in the station-keeping AI that made some ships drift far away.
    * Fixed a glitch in the cycling of jump destinations in the map details panel.
    * The AI code for complete stops is no longer inappropriately applied during hyperspace jumps.
    * The slicer gun no longer requires crew.
    * Cloaked ships no longer broadcast hail messages.
  * Game content:
    * Hai carrier, gatling, and rail guns. (@Amazinite, @LocalGod79, @mdsmestad, @Sinsling, @Wrzlprnft)
    * The Syndicate extremists are now always hostile in the mission against them. (@Amazinite)
    * Fixed incorrect turret coordinates in the Kestrel. (@Amazinite)
    * Changed "miles" to "kilometers" in a few places. (@davidwhitman)
    * Many new hails and ship names, for added flavor. (@Pointedstick)
    * New (slightly louder) explosion sounds. (@Pointedstick)
    * Grammar and phrasing improvements to some ship and outfit descriptions. (@Pointedstick)
    * A pirate world can no longer be the destination of the Hope mission. (@jafdy)
    * Added twelve different kinds of minable asteroids, and put some in each system.
    * Added new Wanderer missions, up until the point where the Eye opens.
    * Any outfit can now define a "flotsam sprite" to use if it is dumped into space.
    * Fixed a long-standing bug where the largest asteroids were not being drawn.
    * Fixed the energy use and heat output on the smallest Korath steering.
    * Added three new Wanderer warships, two new reactors, and a heat sink.
    * Added outfit images to use for various mined materials.
    * Killing Navy ships no longer makes you a friend of the Alphas.
    * Lesath now properly reverts to the Free Worlds in the "checkmate" story branch.
    * Added commodity prices for all systems in Korath space.
    * Flycatchers now count as drones, so other ships can carry them.
    * Warn the player if they can't complete the Alexandria mission due to being bankrupt.
    * The "Navy Intelligence" government is now an enemy of pirates.
    * Fixed a Free Worlds side mission that should have included passengers but did not.
    * Added a mission that is only offered on April Fool's Day.
    * Adjusted the Argosy and Raven prices to better reflect their relative usefulness.
    * The Unfettered will now attack human merchants.
    * For the Free Worlds mission, you can now steal an Electron Turret instead of a Beam.
    * Fixed some Core systems that were using southern pirate fleets.
    * Added "reserved" space in the Pookie mission so it can't silently fail to continue.
    * Fixed the Navy and Pirate fleets appearing in Nocte and Orvala after the Pug invasion.
    * Korath automata now have outfits representing their control systems.
    * Wanderer shield generators are now 25% more powerful.
    * Fixed a planet description that referred to "dreadnoughts."
    * Stock jobs are no longer offered to or from Quarg planets.
    * Tweaked the appearance of Pug gridfire slightly (added a bit of yellow to it).
    * Made Korath Repeaters a bit better, and Korath Heat Shunts 10% less effective.
    * Fixed misplaced engine hardpoints on the Pug Maboro.
  * Game mechanics:
    * Cargo transfer now handles fractional mass correctly. (@MarcelineVQ)
    * Let flotsam have non-integral mass and let half-full flotsam boxes be launched. (@MarcelineVQ)
    * Mission payments now take distance to all waypoints and stopovers into account.
    * Added warning messages if unable to create or delete saved game files.
    * Projectiles can no longer hit a ship that is not yet done taking off.
    * Cloaking and uncloaking no longer pause while jumping or landing.
    * Mortgages no longer carry over when reloading an "account" definition.
    * The phrase system now lets you include a random phrase, in addition to random words.
    * Fighter bays can now have both a facing direction and "over" or "under."
    * Fighters now take their share of the mothership's heat with them when they launch.
    * Jettisoning cargo now also dumps the heat associated with the cargo's mass.
    * Made it possible for animations to have a frame rate of 0.
    * Wormholes no longer count when checking if all planets in a system have been visited.
    * Adjusted the random aim "confusion" to look more natural and not get stuck at a bad angle.
    * Made it impossible to jump or land while disabled.
    * Added fallback code for what to do if a saved game has the player in an unknown system.
    * Location filters can now be used to select random waypoint systems.
    * Tweaked the cloaking AI to make the Pug Arfecta harder to kill.
  * User interface:
    * Hiding the "park" button in the info panel when it doesn't apply. (@MarcelineVQ)
    * The "dump all" button will dump outfits if you have no other cargo. (@MarcelineVQ)
    * The boarding panel now handles fractional outfit masses. (@MarcelineVQ)
    * Selecting an escort in the info panel now targets that escort. (@MarcelineVQ)
    * Added a take-off if you will fail missions due to lack of space. (@MarcelineVQ)
    * Fixed some awkward phrasing in the fine dialog. (@Pointedstick)
    * The "Sell All" trade panel button now only includes outfits if that's all you have in cargo.
    * The map details panel now remembers your selected coloring each time it is opened.
    * The outfitter map now also shows what resources you have mined in each system.
    * When you pick up flotsam a message now tells you how much cargo space you have left.
    * When dumping commodities, you can now specify how many tons to jettison.
    * Changed the syntax for the interface element definitions and added "hover" support.
    * The bank panel now has a line showing your salary and tribute income.
    * Added a "disown" button when viewing an individual ship in the info panel when landed
    * The flight check messages now include the name of the misconfigured ship.
    * Added a click sound as feedback when you change the volume level.
    * You can no longer select an un-targetable ship by clicking on it.
    * The trading panel can now handle fleets with over 2 million cargo space.
    * Added "fog of war" obscuring sections of the map backdrop that have not been visited.
    * The boarding panel now displays self-destruct odds.
    * Outfits in cargo are no longer always referred to as "plunder."
    * Fixed a bug where dialog boxes offering missions were too tall.
    * Made the max energy / max heat tooltip a little clearer and more detailed.
    * Fixed a slight mismatch in the background color of the info panel.
  * Under the hood:
    * Added a Linux AppData file. (@Mailaender)
    * Added a common base class for all objects added to the DrawList.
    * Added more functionality to the Angle class.
    * Cleaning up the code and adding more detailed and up to date comments.
    * Replaced a few remaining instances of "NULL" with "nullptr."
    * Added a "Rectangle" class to make defining rectangular regions simpler.
    * Simplified the tracking of clickable zones on the screen.

Version 0.9.2:
  * Bug fixes:
    * Typo fixes. (@Alkallid, @egony, @lheckemann, @MarcelineVQ)
    * You now get paid for outfits sold for lack of space when taking off. (@MarcelineVQ)
    * Corrected the credit amount shown when jettisoning spare outfits. (@MarcelineVQ)
    * Fixed the ammo dialog showing up even if the ammo is not for sale. (@MarcelineVQ)
    * You are now able to bribe planets even after "provoking" their government. (@MarcelineVQ)
    * Holding the jump key while jumping no longer causes a crash.
    * Attacking a ship that's trying to assist you now makes it stop trying to assist.
    * Double-clicking a planet to land on it now always works correctly.
    * The game no longer crashes if you press "land" in a system with nothing to land on.
    * Fixed irregular escort icon "merging" due to a memory access error.
    * Your fleet's "shared target" is now cleared if that ship leaves the system.
    * Fixed a bug where selecting Food in the map didn't select it in the trade panel.
    * Cargo capacity now updates immediately when you buy or sell outfits.
    * It's now impossible for an "invisible" mission to be selected in the mission panel.
    * Fixed the size of the "click box" around ship icons in the shops.
    * Fixed two Hai ship variants that had no thrusters.
    * Disabled ships no longer show the "moving erratically" message.
    * NPC fighters in "staying" fleets now use the proper fighter names.
    * Fixed a bug that made it impossible for plugins to change the interface colors.
    * Fighters are now able to "assist" ships other than their motherships.
    * Fixed a case where your escorts can trigger boarding if your flagship is captured.
    * It's now possible to capture a zero-crew ship if you have only one crew member.
  * Game content:
    * Rebalanced the new Hai outfits. (@LocalGod79)
    * Androids are no longer sold - they're just too unbalanced.
    * Added an event after the main story line where the shipyard at Geminus is rebuilt.
    * The Wanderers vs. Alphas missions are now only offered after the human story line.
    * Added an Unfettered invasion event as the next step in that story line.
    * Fixed a typo that kept the Wanderer Anti-Missile from being offered for sale.
    * Shrunk the Korath Piercer sprite to be less absurdly large compared to other missiles.
    * Made the Korath Tek Far 109 a bit more common.
    * New Shield Beetle variant with lots of pulse cannons (mainly for Unfettered fleets).
    * Fixed a mission that could be offered on uninhabited Hai planets.
    * Cleaned up the Marauder mission text and definitions a bit.
    * Made some Free Worlds side missions "minor" so they won't interrupt the main story.
    * Tweaked the Kor Sestor fleets for better balance against the Kor Mereti.
    * Quarg in Korath space now travel in packs, for safety.
    * All the special "persons" now have ramscoops so they don't get stranded.
    * Swapped the Hai and Unfettered government colors to better match their ship colors.
  * Game mechanics:
    * You're now allowed to capture fighters even if you cannot carry them.
    * Landing on an uninhabited planet recharges shields (and hull, if your ship can repair).
    * All missiles now have some "mass" so you can't have infinite numbers of them in cargo.
    * NPCs that self-destruct now count as "destroyed" as soon as they explode.
    * A ship's accuracy now improves after firing at the same target for a few seconds.
    * When told to "gather," escorts use the old behavior, not the new station-keeping one.
    * Ships with 50% hull now flee even if they have 100% shields.
    * Weapons can now have a "random lifetime" rather than all shots lasting the same time.
    * The saved game now remembers what outfits are "in stock" because you just sold them.
  * User interface:
    * In the Bank you can now "pay extra" for the "Other" debts. (@MarcelineVQ)
    * The sell confirmation dialog in the shipyard now includes total cost. (@MarcelineVQ)
    * Ship license names now use "a" or "an" depending on the leading vowel. (@MarcelineVQ)
    * Three previous save files are now always automatically kept as backups.
    * Added explanatory tooltips when you hover the mouse over any ship or outfit attribute.
    * Added a confirmation dialog before taking off if you will be forced to sell something.
    * Added a subtle blue "haze" in the background to make the stars a bit less boring.
    * You can now select multiple ships in the info panel and park or unpark them all at once.
    * The navigation buttons are now in the same place on all four map panels.
    * It's now possible to buy outfits into cargo even if you only have one ship.
    * Made the active mission pointers a bit bigger to look less similar to blocked missions.
    * Added a preference (accessible by editing the preferences file) to reduce VRAM usage.
    * Added hidden preferences to disable the warning siren, mini-map, and planet labels.
    * Added a preference to disable the hyperspace flash (by editing the preferences file).
    * Wormholes now count as distance 1, not distance 0, for pathfinding purposes.
    * The ammo refill dialog now takes into account that using ammo from cargo is free.
  * Under the hood:
    * Added "debug" and "profile" builds to the Scons script (for Linux builds).
    * Optimized the check for whether a ship is invisible or cloaked.
    * Optimized anti-missiles by adding a range check before doing more complex calculations.
    * Limited the "sparks" (ionization, etc.) drawn over a ship, to avoid graphics lag.
    * On Windows, saved games and preferences will now use Windows line endings.
    * Removed a lot of duplicated and fragile code in the Fleet class.
    * Cleaned up some superfluous namespace qualifiers.

Version 0.9.1:
  * Bug fixes:
    * Typo fixes. (@Alkallid, @Wrzlprnft, @toilethinges)
    * No longer crashes if a saved game references a nonexistent "person."
    * Fixed a crash if the player tricks the game into letting them depart in an automaton.
    * The "southern carriers" no longer take over the entire fleets when they appear.
    * Special persons no longer "enter" systems with no links to them.
    * Fixed incorrectly placed planet labels when you first enter your ship.
    * Fixed the direction the plunder list scrolls when using the scroll wheel.
    * Weapons with zero shield damage (e.g. Drak Distancer) no longer cause divide by zero errors.
    * Mission NPCs that self-destruct are now properly counted as destroyed.
    * Icons for escorts with scram or jump drives no longer remain green while jumping.
    * Ships disabled in the act of landing now stop landing.
    * Reputation changes in "on enter" actions are now applied correctly.
    * Disabled NPCs now start always out at zero velocity.
    * You can no longer plan a jump drive jump between two systems you don't know are linked.
    * Fixed the planet panel flicker when you first enter your ship.
    * Ships no longer ask you for help if they do not speak your language.
  * Game content:
    * New human ship, the "Boxwing" cargo fighter. (@LocalGod79, @pootthedestroyer)
    * Updated "Southern Carriers" sprites. (@LocalGod79)
    * New civilian hail messages, referencing fictitious futuristic bands. (@Wrzlprnft)
    * Fixed an armistice that lasts too long if the player has a jump drive. (@LocalGod79)
    * In the Free Worlds plot, Ijs can no longer be in two places at once. (@LocalGod79)
    * New Hai outfits to replace human placeholders. (@Wrzlprnft, @LocalGod79, @Amazinite)
    * Fixed some awkward Navy hails. (@Amazinite)
    * New Wanderer missions, giving you access to new ships and technology.
    * New human side missions that give hints about different alien species near human space.
    * Adjusted the Kor Mereti weapons and fleets to balance them better against the Kor Sestor.
    * Adjusted some weapon prices for better balance.
    * Increased the price of the Android so it will take two years to break even.
    * For all escort missions, added pirates camping the destination system.
    * Added radar jamming outfits, and a Wanderer ramscoop.
    * Boosted the Quarg hull amounts so they are not so vulnerable to shield piercing.
    * All Korath worlds now have security of 0 (i.e. no fines).
    * All Korath automata now have integrated ramscoops (making it easier to move captured ships).
    * New shuttle sprite with a subtle running light animation.
    * New Wanderer ship, the Flycatcher (an autonomous anti-missile drone).
    * You can now ask the ordinary Hai for their side of the story about the Unfettered.
    * Made some softer and hopefully less annoying sounds for the plasma and atomic thrusters.
    * Fixed the coloring of dominated systems that contain planets with no spaceports.
    * Fixed the Hauler III's cargo space, which was less than I intended it to be.
    * Tweaked the generator prices, and made Wanderer biochemicals run very cool.
    * Fixed some places where mission escorts were assigned to the player's government.
  * Game mechanics:
    * Marauder ships now have "self destruct" attribute (to balance bounties somewhat). (@LocalGod79)
    * Missiles can now have tracking modes relying on target temperature, size, or radar jamming.
    * Escorts now match your speed and heading instead of just swarming around you.
    * A carrier's hull repair rate can now be used to repair fighters it is carrying.
    * Ships now dump cargo when they die, and others can pick it up.
    * Escorts will now repair each other if not under orders or threatened by enemies.
    * Combat rating is now based on the cost of ships you destroy, not the crew count.
    * NPCs can now specify that they start out in the mission's destination system.
    * Outfits may now specify "shield heat" and "hull heat" generated while repairing.
    * Weapons with blast radii now affect invisible ships (like the nanobots).
    * Added "day", "month", and "year" condition variables to support recurring missions / holidays.
    * Capturing an NPC now counts as "evading" it for mission purposes.
    * Added a "swarming" personality type that hovers near friendly ships.
    * Added an "unconstrained" personality type that will fly beyond the "invisible fence."
    * You can now leave the outfitter with no thrusters, just reverse thrusters or afterburners.
    * Fleets taking off from a planet now stagger their departure a bit, to look more organic.
    * Ships are now non-targetable for half a second after leaving hyperspace.
    * Dying carriers now release any fighters they are still carrying.
    * You can now specify animation speed as "frame time" (game frames per animation frame).
    * A looping animation can now have a "delay" in between cycles.
  * User interface:
    * Added a pop-up mini map that is displayed when your ship is jumping.
    * Route finding now prefers less dangerous systems if multiple paths have equal length.
    * Added a warning siren when hostile ships (actively targeting the player) first appear.
    * Added a "fail" sound for when you can't jump or land.
    * Straight quotation marks are now replaced with curly ones when rendering text.
    * Added "final explosion" sounds for all but the smallest ships.
    * In the map you can now plan an entire route using J and Shift+J rather than the mouse.
    * Adjusted the planet label fade-out to be based on distance to the planet edge, not the center.
    * The "deploy" command no only applies to escorts in the same system as your flagship.
    * Tweaked the orbit display in the map to avoid bright spots where orbits intersect.
    * "Unseen" systems are now shown in the map if they have a waypoint or stopover pointer.
    * Fines now correctly display as "Fine" rather than "Mortgage" in the bank.
    * Made the targeting pointers a tiny bit bigger so they're easier to see.
    * Changed the "repairing" ship info line to "charging shields" unless you have hull repair too.
    * Put a limit on how often other ships broadcast requests for help.
    * The 'D' key now works as a shortcut for "leave" in the shop panels.
    * You can now cancel "capture ship" without fighting by clicking "defend" as your first action.
    * The shipyard now shows full stats for the player's ship.
    * Categories in the shipyard and outfitter are now "collapsable."
    * You can now buy outfits directly into cargo by deselecting all your ships (control + click).
  * Under the hood:
    * The compiler now uses the CPPFLAGS in addition to CXXFLAGS. (@kilobyte)
    * Added an error message if a fleet definition references a nonexistent ship type.

Version 0.9.0:
  * Bug fixes:
    * Proper error message is now shown if you cannot install an outfit from cargo. (@thomasballinger)
    * Fixed a bug if you clicked "done" instead of pressing "enter" in boarding conversations. (@jmhorjus)
    * Scrolling now works properly when at 150% zoom level. (@db47h)
    * Fixed a crash in the info panel. (@reizbar)
    * Fixed a screen resizing bug on Ubuntu Linux where the scale ends up slightly off. (@db47h)
    * The outfitter now properly displays the "turret mounts needed" line. (@ItsNickBarry).
    * Fixed places where Parliament is referred to as the "Senate." (@jafdy, @ItsNickBarry)
    * Fixed AI confusion when a ship's "target" system is set, but set to the current system.
    * Clearing your travel plan now also clears your flagship's destination system.
    * "Uninhabited" worlds with spaceports are no longer shown as "dominated" in the map.
    * Fixed merging of icons of escorts that are not in the current system.
    * Fixed a possible bug in the Free Worlds missions following the Alpha attack on Poisonwood.
    * "Bunks free" in the mission panel no longer counts extra "remembered" crew on escorts.
    * Mission "enter system" messages now also work if you enter via wormhole.
    * "Mission failed" messages are no longer shown when NPCs from invisible missions die.
    * The Syndicate Extremists will now always be hostile when you receive the mission to fight them.
    * Fixed ships with exactly zero hull being counted as un-targetable but not destroyed.
    * Capturing a special "person" now counts as destroying them.
    * Orphaned fighters no longer get stuck in a landing loop.
    * Fixed a Free Worlds mission that could be offered anywhere because it defined no "source."
    * Autopilot is no longer locked on if you have a travel plan through a wormhole selected.
    * Fixed a crash when conversations are displayed from an "on enter" mission event.
    * Deadline "multipliers" for missions are now handled correctly.
    * Fighters in a different system are no longer auto-sold when you take off.
    * Ships no longer show engine flares if the command is set but they don't have energy to thrust.
    * Fixed formatting of large numbers of credits in the ship sell-off message when you take off.
    * Blast radius is now properly calculated from where a projectile strikes, not its start location.
    * It's no longer possible to hail or board ships while cloaked.
    * Modified how stranded ships request help so they don't wait on a ship that is not coming.
    * Attacking a friendly ship, bribing it, then attacking again now makes it hostile again.
    * Fixed handling of player escorts with fewer bunks than required crew.
  * Game content:
    * Added the former Korath territory to the map.
    * Korath with no jump drives no longer appear in one uninhabited system. (@thenerdfreak)
    * Fixed typos, grammar, and unclear text. (@Wrzlprnft, @lehgogh, @thomasballinger, @plague006)
    * More typo fixes. (@macfreek, @toilethinges, @jafdy, @allixu211, @tstanke)
    * Navy "generals" are now given the more proper title of "admiral." (@thomasballinger)
    * The "Neutral" government now stands up for merchants. (@jmhorjus)
    * Added 33 new landscape images. (@sfiera)
    * Added "Marauder" variants of many of the stock ships. (@LocalGod79 and @Wrzlprnft)
    * Added two new human fighters and three carrier types. (@LocalGod79, @DingusShingleton)
    * New commodity names for cargo missions. (@lehgogh)
    * Added two sizes of solar panels. (@ItsNickBarry)
    * New tiny engine, the X1050 combined thruster and steering. (@LocalGod79)
    * Added a Drak Archon ship, along with the weapons it uses.
    * Killing an Oathkeeper now angers the Republic (but not the other way around).
    * Added a star image for a supernova remnant.
    * Added three types of Korath space stations, each with full and "damaged" variants.
    * Added three new factions of Korath, each with their own ships and weapons.
    * Made fuel cells much more heat efficient, to make them a bit less useless.
    * Added an "android" outfit that reduces a ship's crew requirements.
    * Added a "command center" outfit that converts an automaton into a pilotable ship.
    * Fixed a place where both branches of a Free Worlds mission could be offered.
    * Added a new Wanderer ship and several new Wanderer weapons (to be unlocked by missions).
    * Slightly boosted the strength of human fighters and combat drones.
    * The Pug in Wanderer space will now (eventually) respond to being farmed.
    * Boosted the energy output, energy requirements, and cost of the Wanderer and Korath outfits.
    * Fixed some missions that could interrupt other mission strings.
  * Game mechanics:
    * The economy is now dynamic - randomly fluctuating, influenced by large sales by the player.
    * All weapons now do 1/3 less hull damage (so, ships don't die as fast once shields are down).
    * Ramscoops now work at double efficiency if you are close to the star(s) in the system center.
    * All ships now have a tiny amount of ramscoop capability built in (to avoid stranded saved games).
    * Ships are now able to stop (almost) completely in response to the "hold position" command.
    * Weapons can have fractional "piercing" to damage hull even when shields are up. (@lehgogh)
    * Planets can now have a government different than the system they're in. (@jmhorjus)
    * Phrases (for hails or ship names) can now reference other phrases. (@sfiera)
    * Added a "depart" conversation option, meaning defer + flee. (@jmhorjus)
    * Added a "solar collection" outfit attribute, depending on distance to the star. (@ItsNickBarry)
    * Made it possible to mark outfits as "unplunderable." (@jmhorjus)
    * Added "burst" weapons that must recharge longer after firing a given number of shots.
    * Added projectile effects that are created while it is in flight ("live effects").
    * Weapon outfits can now specify whether they should fire in a stream or clustered.
    * Ships now make noise when entering or leaving hyperspace near you.
    * Ships can now be marked as an "automaton" to indicate that they require no crew.
    * JPEG images can now use additive blending mode.
    * Ships that define no sprite are now never shown on radar (but can still act).
    * Added a "vindictive" personality, which keeps shooting at you even after you're dead.
    * The "self destruct" attribute now defines a ship's chance of destructing when boarded.
    * Landing permission is now automatic if a planet is not inhabited (even if it has a spaceport).
    * Mission "on enter" conditions with no specified system now trigger as soon as you take off.
    * Engines now take higher priority than shield recharge, so you always have energy to get away.
    * Ship "variants" can now override the gun and turret hardpoints from the base ship.
    * Reload times can now be fractional, to allow better control over burst timing.
    * Ships can now define a "final explode" effect shown only in their final explosion.
    * Added support for fighter bays where the carried fighter is visible when in the bay.
    * Added support for fighter bays that launch fighters to one side instead of straight forward.
    * Two new damage types - slowing, and disruption (which makes shields partially porous).
    * The "confusion" effect (ships with imperfect aim) now looks less jittery and more organic.
    * Outfits that repair hull or shields must now specify how much energy they use.
    * AI ships no longer "wait" to collect fighters that they have no space for.
    * The afterburner key now cancels autopilot, the same as the other movement keys.
    * Adjusted the missile boat AI so that for fixed guns, it only applies if their range is above 2000.
    * Projectiles can now have a "random velocity" added to their base velocity.
    * Animations now default to 2 FPS (a reasonable rate for running lights) instead of 60 FPS.
    * Anti-missile systems can now create "fire effects" and "die effects" in addition to the beams.
    * If a ship is destroyed (by piercing) while it still has shields, its shields now drop to zero.
    * Added an "uncapturable" ship attribute (for ships you can plunder but not capture).
    * Outfits can now set "installable" to less than 0 to mark outfits you can plunder but not install.
  * User interface:
    * The shop panels now auto-scroll if the item details are not visible. (@db47h)
    * Any mission on your current travel plan now starts out selected in the job panel. (@db47h)
    * Outfitters now show how many outfits are in stock when stock is limited. (@ItsNickBarry)
    * Improved the appearance of the ship outlines (in the targeting view, etc.).
    * Click to expand or collapse categories in the map of shipyards and outfitters.
    * Added a find function in the shipyards and outfitters map panels.
    * Stars with a cloud around them are no longer drawn with a huge radius on your radar.
    * Disabled ships can no longer be "parked."
    * The movement energy and heat info display now includes your reverse thrusters.
    * Escort icons now turn red if you are about to strand them by jumping to a different system.
    * Labels are now shown next to planets you can land on when you fly close to them.
    * The fuel bar now drops smoothly even when using a scram drive or jump drive.
    * Added a line to the ship info display showing energy use when recharging shields and hull.
    * The find function in the map panels now prefers strings that start with the given text.
    * In the ship info, the line to whatever weapon you hover over is now always drawn on top.
    * Added Shift+B and Shift+S as shortcuts for "buy all" and "sell all" in the trade panel.
    * The commodity price maps now grey out systems where a given commodity is not sold.
  * Under the hood:
    * Made the Linux dependency list easier to copy-paste to the command line. (@anarcat)
    * Merged DotShader and RingShader, and merged SpriteShader and BlurShader.
    * DataWriter now has functions for writing variable numbers of tokens in one line.
    * Added a function to Random for getting normally distributed random numbers.
    * Simplified the ship and outfit info display code by merging the common elements.
    * Merged the common code from the outfitter and shipyard map panels into a new class.
    * The distance that counts as two systems being "neighbors" is now a public constant.
    * ShipInfoDisplay no longer needs to know what star system you're in.
    * Optimized the IsDisabled() check, because it gets called tons of times.
    * Added sanity checks for some weapon attributes that must be within certain ranges.
    * Moved the code for determining the "target color" of a planet into Planet itself.
    * Moved the data for the Korath and the Wanderers into separate files.
    * Deleted the very outdated) "extra" directory.
    * Code cleanup in various other places.


Version 0.8.11:
  * Bug fixes:
    * The new Pug mission is now offered on the proper planet.
    * Typo fixes. (@Pointedstick, @zwparchman)
    * Missions that take away one outfit and give another now always work properly.
    * Fixed a bug where escorts in mid-jump when you land end up far from the system center.
    * The game no longer hangs in the map if you shift-click an unreachable system.
    * Fixed a bug where you retain control of your flagship after it is captured.
    * If a target NPC dies, turrets no longer continue to fire in its direction.
    * Fixed a bug where reordering your ships was not changing your flagship.
    * If you land while an escort is your target, then park it, your target is now cleared.
    * Fixed the system coloring when you pop up the map from a conversation panel.
    * Main menu no longer freezes if you "enter ship" just as it finishes loading.
    * Planets with no star system defined for them will no longer crash the game.
  * Game content:
    * Added a mission string that gives you permission to buy most Wanderer ships.
    * Fixed an incorrect mass for the White Sun Reactor.
    * Fixed the price of the Wanderer Type 4 Thruster.
    * Alexandria Station can now be bribed, for players without a good Republic reputation.
    * More ship names (@Pointedstick).
    * The Wanderers now sell local maps.
    * Fixed some inaccurate ship descriptions.
    * Gave the Wanderer "Summer Leaf" ship a bit more cargo and outfit space.
    * Made the Southern Mutual Defense Pact missions get offered a bit more often.
    * Made Korath raids more frequent in one system so you can hunt them without save-scumming.
    * Fixed some jobs that had no maximum distance specified.
    * Fixed an annoying click in the jump drive sound effect.
  * Game mechanics:
    * Plundered ammo now reloads your weapons if you have the proper launcher.
    * Ships now recharge / refuel when you buy or sell outfits (e.g. fuel pods).
    * Ships with nowhere to flee to will now fight to the death instead of giving up.
    * Ships now clear their "ship to assist" order if they are captured.
  * User interface:
    * A system is now shown as dominated only if every inhabited planet is dominated.
    * The "fight current target" key can now order escorts to kill a disabled ship.
    * The data parser now reports unmatched quotation marks.

Version 0.8.10:
  * Bug fixes:
    * Mouse clicks on the map are now correctly handled at all zoom levels.
    * Escorts now once again jump simultaneously with your ship.
    * Net worth is no longer clipped to the +-2 billion range in saved games.
    * Escorts that cannot jump will now ignore jump commands instead of lining up to jump.
    * Fixed a bug where the Water Bug had the wrong anti-missiles linked to its hardpoints.
    * Fixed some ship variants that had negative space available.
    * You can now bribe planets even if you have also provoked their government.
    * The outfitter panel's drawing code has been optimized to no longer max out the CPU.
    * The mission panel map is now colored by reputation by default, rather than uncolored.
    * Distances in the mission panel now show number of jumps, not amount of fuel.
    * In the outfitter, outfits are now shown if any selected ship has one, not just the first.
    * Human pirate "raids" no longer appear in alien star systems if you have many freighters.
  * Game content:
    * New species, the Wanderers (4 ship types, 18 outfits, 17 planets).
    * New missions involving the Hai and the Wanderers.
    * Increased the range of the small anti-missile by 50%.
    * Water cooling is now available in more places.
    * New hail messages. (@ph2000bis, @Pointedstick, @Thunderforge)
    * New commodity names. (@lehgogh, @Pointedstick)
    * New ship names. (@lehgogh)
    * Typo fixes. (@Pointedstick, @Wrzlprnft)
    * New job types. (@Pointedstick)
  * Game mechanics:
    * Projectiles now clear their target if that target is captured.
    * Governments now only scan you once per day, instead of once per ship.
    * Jobs are now allowed to have "on accept" dialogs or conversations.
    * Deadlines can now be specified in (base + multiplier * jumps) format.
    * Weapons can now specify that they split into submunitions when close to their target.
    * Shield and hull generators can now specify an extra energy cost per unit recharged.
    * Non-heroic ships no longer attack far away groups of ships that have them outgunned.
    * You can no longer hail other ships while you are entering hyperspace.
    * Surveillance ships no longer get "stuck" once they run out of fuel.
    * Missions can now specify "stopover" planets that you must visit.
    * Missions can have "on stopover" actions to perform when the last stopover is visited.
    * A government can now be marked as speaking a language that you may or may not know.
    * The hail panel commands now only work if you speak the language of a ship or planet.
    * Added support for "<?=" and ">?=" (min and max) condition operators.
    * Support for large stations / ringworlds with several different places you can land.
    * Warning messages are now printed for all unexpected values found in the game data.
    * Warning messages are now saved to "errors.txt" in the config / preferences folder.
    * Added support for "special" commodity classes, to provide varied names for missions.
    * New "coward" NPC personality that flees once its shields are down.
  * User interface:
    * If you accept a job, the next available job in the same system (if any) is selected.
    * The "ports" map page now shows whether each planet has been visited.
    * In the "ports" map, planet descriptions are now only shown for visited planets.
    * The targeting display now shows what direction the target ship is facing in.
    * Caps lock now works properly when entering text.
    * Automatic firing is now entirely disabled if your target is friendly.
    * Thruster noise from other ships is now audible.
    * If a new ship's name is left blank, it is now called "<first>'s <model name>."

Version 0.8.9:
  * Bugs fixes:
    * Typo fixes. (@anonybosch, @dplepage, @guillochon, @Wrzlprnft)
    * Fixed a bug where Earth would not let you land in a "safe passage" Free Worlds mission.
    * The hiring panel no longer lists crew from parked ships.
    * Auto-aim no longer points you at where a destroyed target used to be.
    * The fullscreen toggle key now works regardless of what GUI panel is active.
    * Derelicts will no longer converse with you if you hail them. (@ItsNickBarry)
    * Fixed a shop panel crash when a ship has no sprite defined.
    * Escorts no longer get stuck trying to refuel on a planet that will not let them land.
    * Escorts will now leave your fleet to refuel if the alternative is ending up stranded.
    * When dominating a planet, capturing a defender now counts as destroying it.
    * Fixed the graphics flicker when taking off.
  * Game content:
    * Caph now uses Syndicate defense fleets, since it is a Syndicate system.
    * Many new names for mission cargoes. (@Pointedstick, @anonybosch)
    * New names for civilian and pirate ships. (@Pointedstick)
    * New hail messages, especially for civilians and the Syndicate. (@Pointedstick)
    * Tiny escort missions, available to new pilots. (@Pointedstick)
    * Added a "Medium Warship" category.
    * Price increases for the Headhunter and Bactrian.
    * Made the Falcon faster compared to the Leviathan.
    * Reduced the bonuses for the new jumbo missions.
    * Changed the world-ship sprite to something less tacky, with three variants.
    * The intro interceptor missions no longer create an autosave.
    * Added more clarification in the Free Worlds drone salvage mission.
    * Changed the Reverse Thruster name to "AR120 Reverse Thruster."
    * Added a new Syndicate ship, the Vanguard. (@Pointedstick)
  * Game mechanics:
    * Planets you have dominated will no longer fine you for illegal items.
    * Flagships now take last priority for cargo but first priority for passengers.
    * Adding or removing outfits that require crew automatically hires or fires crew.
    * Added a "self destruct" attribute for ships that explode if boarded.
    * Tweaked the AI behavior when near the "invisible fence" on the outskirts of the system.
    * If you hail a disabled enemy, they now insult you instead of demanding a bribe.
    * It's now possible for an event to "clear" a planet's spaceport (making it uninhabited).
    * Ship variants can now inherit descriptions and outfit lists.
    * Firing normal thrusters after using the afterburner no longer slows you down.
    * All pathfinding now includes wormhole travel.
    * You can now dump cargo in the info panel to make room for plunder.
    * The player's flagship is now always displayed on top of all other ships.
    * Missions can now specify a custom payment multiplier as well as a custom base payment.
    * Other ships no longer interfere when you are fighting a bounty - you must fight alone.
  * User interface:
    * Added messages when changing landing targets. (@guillochon)
    * Button names now have underlined letters as hints of the key shortcut. (@guillochon)
    * Underlines for key shortcut hints are shown only when Alt / Option is held.
    * Moons, stations, etc. are no longer called "planets." (@guillochon)
    * The game no longer pauses when the window is minimized.
    * In the map, clicking the system you are in will now clear the jump route.
    * If you cannot sell an outfit, a helpful message is now shown explaining why.
    * The outfit list in the boarding panel now supports arrow keys and page up / down.
    * In the outfitter and shipyard maps you can now shift-click to compare items.
    * Added support for zooming in the map views. (@guillochon)
    * Wormhole paths now shown on the map once traversed. (@guillochon)
    * Loading a snapshot now displays a warning that it will overwrite your main game.
    * You can now double click a ship to board it or a planet to land.
    * Added a key to each of the map panels.
    * Shift + Board will now select any of your escorts that are disabled.
    * Added a preference for whether escorts expend ammo always, frugally, or never.
  * Audio:
    * Redid all the sound effects, striving for better volume balance.
    * Added sounds for landing and takeoff and for many weapons that previously had none.
    * Looping sounds now fade smoothly when they stop instead of continuing to the end of the loop.
    * Large numbers of overlapping sounds no longer cause phasing / grinding noise.
    * All audio parameters are set on startup to make sure they are the same on every OS.
    * Improved the math for combining multiple instances of the same sound.

Version 0.8.8:
  * Bug fixes:
    * Fixed various bugs with how the game determines which ship is your "flagship."
    * The "Uninhabited" government on Ruin will no longer fine the player for illegal outfits.
    * Fixed a crash that could happen while taking off if missions failed due to lack of space.
    * Typo fixes. (@naehc, @kkuchta, @luiges90, @fcfort, @maxrd2)
  * New content:
    * Added two new ships, the Headhunter and the Modified Argosy.
  * Game mechanics:
    * The AI will now use reverse thrusters for landing, boarding, and jumping.
    * Added a "frugal" personality that expends ammo only if outgunned (and applied it to your escorts).
    * Added a "net worth" condition variable for mission creators to use.
  * User interface:
    * Added a "buy all" button in the trading panel.
    * Made mouse click targeting more accurate when ships are overlapping.
  * Other:
    * Tweaked the audio balance for a less abrupt left / right transition.
    * Fresh installs now default to 50% volume instead of 100%.
    * Animations can now have randomized frame rates so they aren't perfectly synchronized.
    * Plugins can now override the existing commodities.

Version 0.8.7:
  * Bug fixes:
    * Fixed a bug in the info panel scrolling.
    * Fixed a crash when you lose your flagship through hand to hand combat.
  * Game mechanics:
    * Pirates no longer plunder outfits, because that is way too confusing for new players.
    * Load cargo onto escorts when taking off to leave the flagship free for plunder.

Version 0.8.6:
  * Bug fixes:
    * Fixed a bug that makes fighter bays stop working in the previous release.
    * Fixed a crash in the map panel if the player has no flagship.
  * Missions:
    * Added some large cargo and passenger missions, for bigger ships and fleets.

Version 0.8.5:
  * Bug fixes:
    * Pops and crackles with looping sounds like thrusters should now be fixed.
    * File paths with non-ASCII characters are now supported even on Windows.
    * The Outfitter no longer offers to reload ammo on ships that are parked or absent.
    * You no longer retain control of your ship if it is captured in ship to ship combat.
    * Fighters you cannot carry are now sold off properly when you leave the planet.
    * Fixed a bug where escorts try to refuel on an uninhabited planet.
    * Better handling of selling your flagship when you have other ships that are parked or absent.
    * Bringing up the menu while in a mission conversation no longer declines that mission.
    * Fixed a bug on Windows where you lose money if loading a pilot with over two billion credits.
    * Being plundered now takes effect immediately instead of waiting until the game is reloaded.
    * If audio initialization fails, the game will now start with no sound instead of quitting.
  * Game mechanics:
    * Pirate raid strength no longer takes your parked ships into account.
    * It is no longer possible to "park" a disabled ship.
    * If you need help and hail a ship that is disabled, it will now say that it cannot help you.
    * Pirates will no longer steal your hyperdrive, but may still steal your engines or power.
  * User interface changes:
    * Made the name entry in the New Pilot dialog clearer.
    * The Escape key now means "back one level" instead of "toggle main menu."
    * Made it possible to scroll the list of ships in the player info panel.
    * The "Land" key now only toggles between landing options if pressed more than once per second.
    * Escort icons turn green when they are ready to hyperjump. (@rlane)
    * Game snapshots can now be given a name instead of just being identified by date.
    * Escorts can no longer be ordered to attack themselves.
    * Renamed "Enter Ship" to "Load Game" in the Load / Save panel.
    * If you get plundered, added messages informing you of what was stolen.
    * The multiplier keys no longer apply to selling a ship.
    * Your jump path is now colored based on how much fuel you and your escorts have. (@hexarobi)
    * Selected target is now white on the radar. (@hexarobi)
  * Missions:
    * Added warning dialogs if you fail any critical Free Worlds missions.
    * Fixed a few inaccurate messages shown when an NPC condition is not yet met.

Version 0.8.4:
  * Bug fixes:
    * You can no longer end up with extra crew members on ships other than your flagship.
    * If you tell your fleet to fight a target and then capture it, they no longer fire on it.
    * Fixed a bug where mission conditions inside an "and" or "or" might not be saved.
    * You can no longer depart a planet with a fighter as your flagship (which could crash the game).
    * Fixed a bug where reassigning weapons to different slots in the info panel was not working.
    * Fixed a bug where a weapon's "shield damage" was being applied instead of its "heat damage."
    * The cargo and bunk space numbers in the job panel no longer include your parked or absent escorts.
    * Fixed a bug where outfit "gifts" were not received if the player had no outfit or cargo space.
  * Changes to game mechanics:
    * Any weapon that has an icon is now secondary, rather than any weapon that uses ammo or fuel.
    * The long-range missile boat AI now stops running away once it is out of ammunition.
    * Added a 500x multiplier key (Alt / Option) for players with huge cargo fleets.
    * Made it possible to board a stranded, out-of-fuel escort to share fuel with it.
    * The AI no longer fires turrets at fast-moving ships entering or leaving hyperspace.
  * User interface changes:
    * Heads-up display:
      * Added a pointer to the target info to show what direction the target is in.
      * If you have a jump drive, the radar now includes pointers to "neighbor" systems.
    * Main map panel ("Ports"):
      * The map now shows commodity prices relative to the current system, rather than absolute price.
      * Unexplored systems are now a dimmer grey than uninhabited ones.
    * Jobs / missions panel:
      * Unique missions are now shown at the start of your mission list instead of the end.
      * Mission lists now support the scroll wheel in addition to click and drag.
      * Selecting a different mission in the jobs map no longer changes your travel plan.
    * Maps of shipyards and outfitters:
      * Show the attributes of the currently selected item.
      * Grey out items that are not for sale in the selected system.
      * Distinguish between systems with nothing for sale vs. systems with other items but not the selected one.
    * Outfitter panel:
      * Attributes are now always shown in units per second instead of units per frame.
  * Porting:
    * 32-bit Windows is now supported.
    * The Mac OS X version can now read data from outside the .app bundle.
    * To support Steam, libstdc++ is static linked if doing a Steam build.
  * Story changes:
    * Added a fourth "intro" Free Worlds thread in case you fail one of the other three.

Version 0.8.3:
  * Bug fixes:
    * Fines are now correctly applied to the player.
    * A possible out-of-bounds memory access when cleaning up cargo from failed missions is fixed.
    * Outfits that increase your maximum hull no longer cause the ship to become disabled.
    * The Hire panel now correctly handles cases where you have more crew than you can hold.
    * Fixed "out of fuel" handling for ships with both a hyperdrive and a jump drive.
    * The "hull repair rate" attribute now works correctly.
    * Ships with zero cargo space are no longer treated as if they have infinite space.
    * Radar now displays correctly when the game is first loaded.
    * Ion sparks are no longer displayed from ships in other systems.
  * Changes to game mechanics:
    * You can now demand tribute from planets.
    * Added a "require <outfit>" mission action.
    * Reduced the Bactrian's speed and engine space to balance it with the other large warships.
    * Quarg power generators are no longer a separate outfit that you can steal.

Version 0.8.2:
  * Bug fixes:
    * Fixed the crash when you depart a planet with a fighter as an escort or NPC.
    * Fixed the bug of paying crew salaries for ships that have been destroyed.
    * Added safeguards against the AI firing on a ship it is boarding to assist it.
    * Fixed improper hardpoint placement in ship variants.
    * Fixed sounds from plugins not being loaded.
    * Fixed the bug where selling plundered outfits in the outfitter pays you nothing.
    * Possibly fixed the window maximizing bug on Windows.
  * Changes to game mechanics:
    * Added support for "persons" - unique ships with custom hail messages, e.g Cap'n Pester.

Version 0.8.1:
  * Bug fixes:
    * Fixed a bug that made it impossible to select a secondary weapon that is your very first outfit.
    * Made the scroll wheel affect the column the mouse is hovering over in the load / save panel.
    * Fixed the Windows random number generator to not produce the same fleets every time you visit a given system.
    * Fixed a bug where paying a bribe could result in negative credits.
    * Additive blending now works correctly for @2x (high resolution) sprites.
  * Changes to game mechanics:
    * Disabled escorts are no longer lost if you land; instead they just remain where they are, disabled.
    * Missions that can't be completed yet due to an NPC requirement or waypoint are now "dimmed out."
    * Added the ability to mark missions as "minor" so they will not interrupt story line missions.
    * Modified the AI to leave disabled ships alone (unless it plunders them).
  * Improved graphics:
    * Replaced some landscape images with higher-resolution ones.
    * Replaced most of the space station landscape images with NASA images.
    * Modified some projectile sprites to be more detailed.
    * Switched the colors of the mission pointers to be easier for color blind people to distinguish.
    * Toned down the brightness of the galaxy backdrop image in the map.
  * Development:
    * Added a debug mode (-d / --debug).
    * Made the slow-motion key (caps lock) and pause key (backtick) only work in debug mode.
  * Optimization:
    * Added a limit of 20 landscapes loaded at once, to reduce memory usage.

Version 0.8.0:
  * First stable release.<|MERGE_RESOLUTION|>--- conflicted
+++ resolved
@@ -195,11 +195,7 @@
       * Improved the dialog in one of the new Remnant missions to make it more understandable. (@alextd)
       * Rewrote part of "FW Hope Recon 1C" to have the Gunboat join the Oathkeepers should you ask them to surrender. (@jostephd)
       * The senator in "FW Senate 1B" now commends you if you reach the destination in an impossibly short time. (@Hecter94)
-<<<<<<< HEAD
-      * The corporate espionage job now has a short deadline, as it is very easy to miss the objective then never find the npc that you're supposed to scan. (@Terin)
-=======
       * The corporate espionage job now has a short deadline, as it is easy to miss the objective and never find the NPC that you're supposed to scan. (@Terin)
->>>>>>> ab012580
       * Slight wording change in FW Bounty 1 to reduce repeated information. (@Anarchist2)
     * Balance:
       * Altered the default equation for when a ship becomes disabled to become continuous. The lowest-hull ships still become disabled at about 45% remaining hull, but the highest-hull ships approach a threshold of 10% hull remaining instead of all ships over 4,500 hull becoming disabled at 15%. This results in most human ships becoming disabled slightly earlier while higher health alien ships become disabled slightly later. (@Ferociousfiend)
