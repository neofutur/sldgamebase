﻿Format: https://www.debian.org/doc/packaging-manuals/copyright-format/1.0/
Upstream-Name: endless-sky
Upstream-Contact: Michael Zahniser <mzahniser@gmail.com>
Source: https://github.com/endless-sky/endless-sky

Files: *
Copyright: Michael Zahniser <mzahniser@gmail.com>
License: GPL-3+

Files: images/*
Copyright: Michael Zahniser <mzahniser@gmail.com>
License: CC-BY-SA-4.0

Files:
 images/outfit/*battery?hai*
 images/outfit/anti-missile?hai*
 images/outfit/cooling ducts?hai*
 images/outfit/dwarf?core?hai*
 images/outfit/fission?hai*
 images/outfit/fusion?hai*
 images/outfit/heavy?anti-missile?hai*
 images/ship/marrow*
 images/ship/mbounder*
 images/ship/mfalcon*
 images/ship/mfury*
 images/ship/mmanta*
 images/ship/mquicksilver*
 images/ship/mraven*
 images/ship/msplinter*
Copyright: Maximilian Korber
License: CC-BY-SA-4.0
Comment: Derived from works by Michael Zahniser (under the same license).

Files:
 images/outfit/gat*
 images/outfit/bullet*
 images/ship/hai?solifuge*
Copyright: Maximilian Korber
License: CC-BY-SA-4.0

Files:
 images/ship/hai?violin?spider*
Copyright: Maximilian Korber
License: CC-BY-SA-4.0
Comment: Derived from works by Christian Rhodes (under the same license).

Files:
 images/ship/pointedstick_vanguard*
Copyright: Maximilian Korber
License: CC-BY-SA-4.0
Comment: Derived from works by Nate Graham (under the same license).

Files:
 images/effect/railspark*
 images/projectile/tinyflare*
 images/outfit/*engines?hai*
 images/outfit/*steering?hai*
 images/outfit/*thruster?hai*
 images/outfit/tiny?ion?engines*
 images/ship/finch*
Copyright: Iaz Poolar
License: CC-BY-SA-4.0
Comment: Derived from works by Michael Zahniser (under the same license).

Files:
 images/projectile/bullet*
 images/outfit/bullet?impact*
Copyright: Iaz Poolar
License: CC-BY-SA-4.0
Comment: Derived from works by Jonathan Steck derived from works by Michael Zahniser (under the same license).

Files:
 images/ship/hai?pond?strider*
 images/ship/barb*
Copyright: Iaz Poolar
License: CC-BY-SA-4.0

Files:
 images/outfit/railgun*
 images/outfit/railslug*
 images/projectile/rail?slug*
 images/ship/hai?flea*
Copyright: Matthew Smestad
License: CC-BY-SA-4.0

Files:
 images/ship/vanguard*
 images/outfit/luxury accommodations*
 images/outfit/proton turret*
 images/hardpoint/proton turret*
 images/outfit/brig*
Copyright: Nate Graham <pointedstick@zoho.com>
License: CC-BY-SA-4.0

Files:
 images/land/sky2*
 images/land/sea3*
 images/land/beach4*
 images/land/canyon9*
Copyright: Emily Mell <hasmidas@gmail.com>
License: public domain
Based on public domain images taken from unsplash.com

Files:
 images/icon/gat*
Copyright: Jonathan Steck
License: CC-BY-SA-4.0
Comment: Derived from works by Maximilian Korber (under the same license).

Files:
 images/icon/rail?gun*
Copyright: Jonathan Steck
License: CC-BY-SA-4.0
Comment: Derived from works by Matthew Smestad (under the same license).

Files: images/outfit/*photovoltaic*
Copyright: Nick Barry (github.com/itsnickbarry)
License: CC-BY-SA-3.0
Comment: Derived from works by Michael Zahniser <mzahniser@gmail.com> and
 David Monniaux (commons.wikimedia.org/wiki/User:David.Monniaux)

Files:
 images/outfit/pug*
 images/planet/*-b*
Copyright: Frederick Goy IV (https://github.com/comnom)
License: CC-BY-SA-4.0

Files: images/outfit/*storage*
Copyright: Jonathan Steck
License: CC-BY-SA-4.0
Comment: Derived from works by Michael Zahniser and Maximilian Korber (under the same license).

Files: images/outfit/city-ship?license*
Copyright: Jonathan Steck
License: CC-BY-SA-4.0
Comment: Derived from works by Michael Zahniser and Evan Fluharty (under the same license).

Files:
 images/outfit/harvested*
Copyright: Michael Zahniser (mzahniser@gmail.com)
License: CC-BY-SA-4.0
Comment: Unless otherwise noted below, mineral photos are by Rob Lavinsky, under
 the CC-BY-SA-3.0 license.

Files:
 images/outfit/harvested?copper*
 images/outfit/harvested?iron*
 images/outfit/harvested?platinum*
 images/outfit/harvested?silver*
Copyright: Michael Zahniser (mzahniser@gmail.com)
License: CC-BY-SA-4.0
Comment: Incorporating photos by James St. John, under the CC-BY-2.0 license.

Files:
 images/outfit/harvested?gold*
Copyright: Michael Zahniser (mzahniser@gmail.com)
License: CC-BY-SA-4.0
Comment: Incorporating a photo by Aram Dulyan, under the CC-BY-2.0 license.

Files:
 images/outfit/jump?drive?(broken)*
Copyright: Darcy Manoel <Darcman00@gmail.com>
License: CC-BY-SA-4.0
Comment: Derived from works by Michael Zahniser (under the same license).

Files:
 images/ui/galaxy*
 images/ui/pleiades*
 images/planet/callisto*
 images/planet/earth*
 images/planet/europa*
 images/planet/ganymede*
 images/planet/io*
 images/planet/jupiter*
 images/planet/luna*
 images/planet/mars*
 images/planet/mercury*
 images/planet/miranda*
 images/planet/neptune*
 images/planet/oberon*
 images/planet/rhea*
 images/planet/tethys*
 images/planet/titan*
 images/planet/uranus*
 images/planet/venus*
Copyright: NASA
License: public-domain
 From NASA, and therefore in the public domain because they were created by
 government employees while doing work for the government.

Files: images/scene/*
Copyright: Various
License: public-domain
 Taken from morguefile.com, a collection of photographs that have been donated
 and placed in the public domain. (Exceptions noted below.)

Files: images/scene/geoscan*
Copyright: Michael Zahniser <mzahniser@gmail.com>
License: CC-BY-SA-4.0

Files: images/scene/loc*
Copyright: Library of Congress
License: public-domain
 From the Library of Congress. Public domain because they are photographs taken
 by a government employee as part of their job.

Files: images/scene/army*
Copyright: US Army
License: public-domain
 From the US Army. Public domain because they are photographs taken by a
 government employee as part of their job.

Files: images/scene/eso*
Copyright: ESO/L. Calçada (European Southern Observatory)
License: CC-BY-4.0

Files:
 images/scene/engine*
 images/scene/engine2*
Copyright: NASA
License: public-domain
 From NASA, and therefore in the public domain because they were created by
 government employees while doing work for the government.

Files: images/land/*
Copyright: Various
License: public-domain
 Taken from morgue-file.com, a collection of photographs that have been donated
 and placed in the public domain. (Exceptions noted below.)

Files: images/land/bwerner*
Copyright: Berthold Werner (commons.wikimedia.org/wiki/User:Berthold_Werner)
License: CC-BY-SA-3.0
Comment: Taken from Wikimedia commons. Cropped and edited.

Files: images/land/myrabella*
Copyright: Myrabella (commons.wikimedia.org/wiki/User:Myrabella)
License: CC-BY-SA-3.0
Comment: Taken from Wikimedia commons. Cropped and edited.

Files: images/land/dmottl*
Copyright: Dmitry A. Mottl (commons.wikimedia.org/wiki/User:Dmottl)
License: CC-BY-SA-3.0
Comment: Taken from Wikimedia commons. Cropped and edited.

Files: images/land/mfield*
Copyright: Matthew Field (commons.wikimedia.org/wiki/User:Mfield)
License: CC-BY-SA-3.0
Comment: Taken from Wikimedia commons. Cropped and edited.

Files: images/land/*-sfiera*
Copyright: Chris Pickel (sfiera.net)
License: CC-BY-SA-4.0

Files: images/land/*-striker*
Copyright: Michael Wilso (sixfootplus@gmail.com)
License: CC-BY-SA-4.0

Files: images/land/*-harro*
Copyright: @harro.eu (copyright@harro.eu)
License: CC-BY-SA-4.0

Files: images/land/*-iridium*
Copyright: @Iridium Ore (blueajp@gmail.com)
License: CC-BY-SA-4.0

Files: images/land/*-spfld*
Copyright: Eric Denni (spfldsatellite@gmail.com)
License: CC-BY-SA-4.0

Files: images/land/sivael*
Copyright: Tymoteusz Kapuściński (Sivael)
License: CC-BY-SA-4.0
Comment: Screenshots of environments created with assets purchased by Tymoteusz
 Kapuściński from the Unity Asset Store. Post-processing applied by Michael
 Zahniser to make the images look less artificial.
 
Files: images/outfit/scan?module*
Copyright: Zachary Siple
License: CC-BY-SA-4.0
Comment: Derived from works by Michael Zahniser (from under the same license).
 
Files: images/outfit/tactical?scanner*
Copyright: Zachary Siple
License: CC-BY-SA-4.0

Files:
 images/outfit/korath?rifle*
 images/outfit/hai?rifle*
 images/outfit/scram?drive*
 images/outfit/korath?fuel?processor*
 images/outfit/remnant?rifle*
 images/ship/hai?centipede*
 images/ship/hai?geocoris*
 images/ship/hai?grasshopper*
 images/ship/gull*
 images/ship/pelican*
 images/ship/riptide*
 images/thumbnail/hai?centipede*
 images/thumbnail/hai?geocoris*
 images/thumbnail/hai?grasshopper*
 images/thumbnail/gull*
 images/thumbnail/pelican*
 images/thumbnail/riptide*
Copyright: Evan Fluharty (Evanfluharty@gmail.com)
License: CC-BY-SA-4.0
Comment: Derived from works by Michael Zahniser (under the same license).

Files: images/portrait/*
Copyright: Various
License: public-domain
 Taken from unsplash.com, a collection of photographs that have been donated and
 placed in the public domain.
 
Files:
 images/outfit/quarg?skylance*
 images/hardpoint/quarg?skylance*
Copyright: Evan Fluharty (Evanfluharty@gmail.com)
License: CC-BY-SA-4.0
Comment: Derived and completed from works by Maximilian Korber (Wrzlprnft), Fernando S. Sáez (Azure Nyoki), and originally drawn up by Tommy Thach (Bladewood) (all under the same license)

Files:
 images/outfit/quarg*
 images/hardpoint/quarg*
 images/outfit/small?quarg*
 images/outfit/medium?quarg*
 images/outfit/large?quarg*
 images/outfit/enforcer?riot?staff*
 images/outfit/laser?rifle*
Copyright: Evan Fluharty (Evanfluharty@gmail.com)
License: CC-BY-SA-4.0

Files:
 images/outfit/overcharged?shield?module*
 images/outfit/overclocked?repair?module*
 images/outfit/remnant?capital?license*
 images/outfit/salvage?scanner*
 images/outfit/tiny?remnant?engine*
 images/outfit/void?rifle*
 images/scene/penguinscene*
 images/ship/ibis*
 images/ship/penguin/penguin*
 images/ship/petrel*
 images/ship/tern*
 images/thumbnail/ibis*
 images/thumbnail/penguin*
 images/thumbnail/petrel*
 images/thumbnail/tern*
 images/planet/station0*
 images/planet/station1c*
 images/planet/station2c*
 images/planet/station3c*
 images/ship/archon?b*
 images/ship/archon?c*
Copyright: Becca Tommaso (tommasobecca03@gmail.com)
License: CC-BY-SA-4.0
Comment: Derived from works by Michael Zahniser (under the same license).

Files:
 images/land/badlands0*
 images/land/badlands1*
 images/land/badlands2*
 images/land/badlands5*
 images/land/badlands6*
 images/land/badlands7*
 images/land/badlands8*
 images/land/beach0*
 images/land/beach2*
 images/land/beach3*
 images/land/beach5*
 images/land/beach6*
 images/land/canyon0*
 images/land/canyon1*
 images/land/canyon7*
 images/land/canyon8*
 images/land/city2*
 images/land/city4*
 images/land/city6*
 images/land/city7*
 images/land/city8*
 images/land/city9*
 images/land/city10*
 images/land/city11*
 images/land/city12*
 images/land/desert1*
 images/land/desert2*
 images/land/dune1*
 images/land/fields1*
 images/land/fields2*
 images/land/fields3*
 images/land/fields5*
 images/land/fields6*
 images/land/fields7*
 images/land/fields9*
 images/land/fog0*
 images/land/fog1*
 images/land/fog2*
 images/land/fog4*
 images/land/fog6*
 images/land/forest1*
 images/land/forest2*
 images/land/forest3*
 images/land/forest4*
 images/land/forest5*
 images/land/hills0*
 images/land/hills2*
 images/land/lava1*
 images/land/lava2*
 images/land/lava6*
 images/land/mountain0*
 images/land/mountain1*
 images/land/mountain3*
 images/land/mountain4*
 images/land/mountain5*
 images/land/mountain6*
 images/land/mountain7*
 images/land/mountain8*
 images/land/mountain9*
 images/land/sea1*
 images/land/sea5*
 images/land/sea7*
 images/land/sea8*
 images/land/sky0*
 images/land/sky3*
 images/land/sky4*
 images/land/sky5*
 images/land/sky7*
 images/land/sky8*
 images/land/sky9*
 images/land/snow0*
 images/land/snow1*
 images/land/snow2*
 images/land/snow3*
 images/land/snow4*
 images/land/snow5*
 images/land/snow6*
 images/land/snow7*
 images/land/snow10*
 images/land/space2*
 images/land/water0*
 images/land/water3*
 images/land/water4*
 images/land/water8*
Copyright: Various
License: public-domain
 Taken from unsplash.com, a collection of photographs that have been donated and
 placed in the public domain.

Files:
 images/land/lava0*
Copyright: USGS
License: public-domain
 From the USGS, and therefore in the public domain because they were created by
 government employees while doing work for the government.

Files:
 images/land/desert0*
 images/land/earthrise*
 images/land/nasa*
 images/land/space*
 images/land/station1*
 images/land/station2*
 images/land/station3*
 images/land/station4*
Copyright: NASA
License: public-domain
 From NASA, and therefore in the public domain because they were created by
 government employees while doing work for the government.

Files:
 images/land/station5.jpg
Copyright: Damien Jemison
License: CC-BY-SA-3.0
Comment: Taken from https://commons.wikimedia.org/wiki/File:Preamplifier_at_the_National_Ignition_Facility.jpg

Files:
 images/land/lava5*
Copyright: Michael Zahniser <mzahniser@gmail.com>
License: CC-BY-SA-4.0

Files: sounds/*
Copyright: Various
License: public-domain
 Based on public domain sounds taken from freesound.org.

Files: sounds/heavy?rocket?hit.wav
Copyright: Copyright Mike Koenig
License: CC-BY-SA-3.0
Comment: Taken from http://soundbible.com/1467-Grenade-Explosion.html

Files: sounds/missile?hit.wav
Copyright: Copyright "Nbs Dark"
License: public-domain
Comment: Taken from https://freesound.org/people/Nbs%20Dark/sounds/94185/

Files: sounds/torpedo?hit.wav
License: public-domain

Files: sounds/meteor.wav
Copyright: Copyright "18hiltc"
License: CC-BY-SA-3.0
Comment: Taken from https://freesound.org/people/18hiltc/sounds/202725/

Files: sounds/sidewinder.wav
License: public-domain
Comment: Taken from https://freesound.org/people/NHMWretched/sounds/151858/

Files: sounds/explosion?huge.wav
Copyright: Copyright Mike Koenig
License: CC-BY-SA-3.0
Comment: Taken from http://soundbible.com/1151-Grenade.html

Files: images/ship/mosprey*
Copyright: tehhowch (https://github.com/tehhowch)
License: CC-BY-SA-4.0
Comment: Derived from works by Michael Zahniser (under the same license).

Files: images/effect/explosion/pug/*
Copyright: Vilhelm (https://github.com/Vilhelm16)
License: CC-BY-SA-4.0
Comment: Derived from works by Michael Zahniser (under the same license).

Files:
 sounds/thrasher.wav
 sounds/point?defense.wav
Copyright: Lineth (https://github.com/Lineth)
License: CC-BY-SA-4.0
Comment: Derived from public domain sounds taken from freesound.org.

Files:
 images/outfit/T3?anti?missile*
 images/outfit/pug?gridfire?turret*
 images/hardpoint/T3?anti?missile*
 images/hardpoint/pug?gridfire?turret*
Copyright: Becca Tommaso (tommasobecca03@gmail.com)
License: CC-BY-SA-4.0
Comment: Derived from works by Frederick Goy IV (under the same license).

Files: images/outfit/security?station*
Copyright: Becca Tommaso (tommasobecca03@gmail.com)
License: CC-BY-SA-4.0
Comment: Derived from works by Michael Zahniser and Evan Fluharty (under the same license).

Files:
<<<<<<< HEAD
 images/planet/station0*
 images/planet/station1c*
 images/planet/station2c*
 images/planet/station3c*
 images/hardpoint/annihilator?turret*
 images/hardpoint/ravager?turret*
 images/ship/archon?b*
 images/ship/archon?c*
Copyright: Becca Tommaso (tommasobecca03@gmail.com)
License: CC-BY-SA-4.0
Comment: Derived from works by Michael Zahniser (under the same license).

Files:
=======
>>>>>>> 6d775e54
 images/ship/nest*
 images/ship/roost*
 images/ship/skein*
Copyright: Iaz Poolar
License: CC-BY-SA-4.0
Comment: Derived from works by Michael Zahniser (under the same license) and detailed by Becca Tommaso (tommasobecca03@gmail.com).

Files: images/ship/boxwing*
Copyright: Iaz Poolar
License: CC-BY-SA-4.0
Comment: Detailed by Becca Tommaso (tommasobecca03@gmail.com).

Files:
 images/ship/argosy*
 images/ship/clipper*
 images/ship/dreadnought*
 images/ship/fury*
 images/ship/hauler?i*
 images/ship/hauler?ii*
 images/ship/hauler?iii*
 images/ship/modified argosy*
 images/ship/bastion*
 images/ship/behemoth*
 images/ship/heavy?shuttle*
 images/ship/firebird*
 images/ship/leviathan*
 images/ship/shuttle*
 images/ship/star?queen*
 images/ship/localworldship*
Copyright: Michael Zahniser <mzahniser@gmail.com>
License: CC-BY-SA-4.0
Comment: Detailed by Becca Tommaso (tommasobecca03@gmail.com).

Files:
 images/ship/mfirebird*
 images/ship/mleviathan*
Copyright: Maximilian Korber
License: CC-BY-SA-4.0
Comment: Derived from works by Michael Zahniser (under the same license) and detailed by Becca Tommaso (tommasobecca03@gmail.com).

Files:
 images/outfit/pug?staff*
Copyright: Evan Fluharty (Evanfluharty@gmail.com)
License: CC-BY-SA-4.0
Comment: Derived from works by Frederick Goy IV (under the same license).

Files:
 images/planet/station1*
 images/planet/station2*
 images/planet/station3*
 images/planet/station4*
 images/ship/maeri'het*
 images/ship/telis'het*
 images/effect/ravager?impact*
 images/outfit/ka'het?annihilator?turret*
 images/outfit/ka'het?annihilator*
 images/outfit/ka'het?emp?deployer*
 images/outfit/ka'het?primary?cooling*
 images/outfit/ka'het?ravager?turret*
 images/outfit/ka'het?ravager?beam*
 images/outfit/ka'het?shield?restorer*
 images/outfit/ka'het?support?cooling*
 images/planet/station1b*
 images/planet/station2b*
 images/projectile/annihilator*
 images/projectile/ravager?beam*
Copyright: Becca Tommaso (tommasobecca03@gmail.com)
License: CC-BY-SA-4.0

Files:
 images/label/graveyard*
Copyright: @RestingImmortal
License: CC-BY-SA-4.0

Files:
 images/outfit/enforcer?confrontation?gear*
Copyright: Becca Tommaso (tommasobecca03@gmail.com)
License: CC-BY-SA-4.0
Comment: Derived from works by Evan Fluharty (under the same license).

License: GPL-3+
 This program is free software: you can redistribute it and/or modify
 it under the terms of the GNU General Public License as published by
 the Free Software Foundation; either version 3 of the License, or
 (at your option) any later version.
 .
 This program is distributed in the hope that it will be useful,
 but WITHOUT ANY WARRANTY; without even the implied warranty of
 MERCHANTABILITY or FITNESS FOR A PARTICULAR PURPOSE.  See the
 GNU General Public License for more details.
 .
 You should have received a copy of the GNU General Public License
 along with this program.  If not, see <http://www.gnu.org/licenses/>.
 .
 On Debian systems, the complete text of the GNU General Public
 License version 3 can be found in "/usr/share/common-licenses/GPL-3".

License: CC-BY-SA-4.0
 By exercising the Licensed Rights (defined below), You accept and agree
 to be bound by the terms and conditions of this Creative Commons
 Attribution-ShareAlike 4.0 International Public License ("Public
 License"). To the extent this Public License may be interpreted as a
 contract, You are granted the Licensed Rights in consideration of Your
 acceptance of these terms and conditions, and the Licensor grants You
 such rights in consideration of benefits the Licensor receives from
 making the Licensed Material available under these terms and
 conditions.
 .
 Section 1 -- Definitions.
 .
 a. Adapted Material means material subject to Copyright and Similar
 Rights that is derived from or based upon the Licensed Material
 and in which the Licensed Material is translated, altered,
 arranged, transformed, or otherwise modified in a manner requiring
 permission under the Copyright and Similar Rights held by the
 Licensor. For purposes of this Public License, where the Licensed
 Material is a musical work, performance, or sound recording,
 Adapted Material is always produced where the Licensed Material is
 synched in timed relation with a moving image.
 .
 b. Adapter's License means the license You apply to Your Copyright
 and Similar Rights in Your contributions to Adapted Material in
 accordance with the terms and conditions of this Public License.
 .
 c. BY-SA Compatible License means a license listed at
 creativecommons.org/compatiblelicenses, approved by Creative
 Commons as essentially the equivalent of this Public License.
 .
 d. Copyright and Similar Rights means copyright and/or similar rights
 closely related to copyright including, without limitation,
 performance, broadcast, sound recording, and Sui Generis Database
 Rights, without regard to how the rights are labeled or
 categorized. For purposes of this Public License, the rights
 specified in Section 2(b)(1)-(2) are not Copyright and Similar
 Rights.
 .
 e. Effective Technological Measures means those measures that, in the
 absence of proper authority, may not be circumvented under laws
 fulfilling obligations under Article 11 of the WIPO Copyright
 Treaty adopted on December 20, 1996, and/or similar international
 agreements.
 .
 f. Exceptions and Limitations means fair use, fair dealing, and/or
 any other exception or limitation to Copyright and Similar Rights
 that applies to Your use of the Licensed Material.
 .
 g. License Elements means the license attributes listed in the name
 of a Creative Commons Public License. The License Elements of this
 Public License are Attribution and ShareAlike.
 .
 h. Licensed Material means the artistic or literary work, database,
 or other material to which the Licensor applied this Public
 License.
 .
 i. Licensed Rights means the rights granted to You subject to the
 terms and conditions of this Public License, which are limited to
 all Copyright and Similar Rights that apply to Your use of the
 Licensed Material and that the Licensor has authority to license.
 .
 j. Licensor means the individual(s) or entity(ies) granting rights
 under this Public License.
 .
 k. Share means to provide material to the public by any means or
 process that requires permission under the Licensed Rights, such
 as reproduction, public display, public performance, distribution,
 dissemination, communication, or importation, and to make material
 available to the public including in ways that members of the
 public may access the material from a place and at a time
 individually chosen by them.
 .
 l. Sui Generis Database Rights means rights other than copyright
 resulting from Directive 96/9/EC of the European Parliament and of
 the Council of 11 March 1996 on the legal protection of databases,
 as amended and/or succeeded, as well as other essentially
 equivalent rights anywhere in the world.
 .
 m. You means the individual or entity exercising the Licensed Rights
 under this Public License. Your has a corresponding meaning.
 .
 Section 2 -- Scope.
 .
 a. License grant.
 .
 1. Subject to the terms and conditions of this Public License,
 the Licensor hereby grants You a worldwide, royalty-free,
 non-sublicensable, non-exclusive, irrevocable license to
 exercise the Licensed Rights in the Licensed Material to:
 .
 a. reproduce and Share the Licensed Material, in whole or
 in part; and
 .
 b. produce, reproduce, and Share Adapted Material.
 .
 2. Exceptions and Limitations. For the avoidance of doubt, where
 Exceptions and Limitations apply to Your use, this Public
 License does not apply, and You do not need to comply with
 its terms and conditions.
 .
 3. Term. The term of this Public License is specified in Section
 6(a).
 .
 4. Media and formats; technical modifications allowed. The
 Licensor authorizes You to exercise the Licensed Rights in
 all media and formats whether now known or hereafter created,
 and to make technical modifications necessary to do so. The
 Licensor waives and/or agrees not to assert any right or
 authority to forbid You from making technical modifications
 necessary to exercise the Licensed Rights, including
 technical modifications necessary to circumvent Effective
 Technological Measures. For purposes of this Public License,
 simply making modifications authorized by this Section 2(a)
 (4) never produces Adapted Material.
 .
 5. Downstream recipients.
 .
 a. Offer from the Licensor -- Licensed Material. Every
 recipient of the Licensed Material automatically
 receives an offer from the Licensor to exercise the
 Licensed Rights under the terms and conditions of this
 Public License.
 .
 b. Additional offer from the Licensor -- Adapted Material.
 Every recipient of Adapted Material from You
 automatically receives an offer from the Licensor to
 exercise the Licensed Rights in the Adapted Material
 under the conditions of the Adapter's License You apply.
 .
 c. No downstream restrictions. You may not offer or impose
 any additional or different terms or conditions on, or
 apply any Effective Technological Measures to, the
 Licensed Material if doing so restricts exercise of the
 Licensed Rights by any recipient of the Licensed
 Material.
 .
 6. No endorsement. Nothing in this Public License constitutes or
 may be construed as permission to assert or imply that You
 are, or that Your use of the Licensed Material is, connected
 with, or sponsored, endorsed, or granted official status by,
 the Licensor or others designated to receive attribution as
 provided in Section 3(a)(1)(A)(i).
 .
 b. Other rights.
 .
 1. Moral rights, such as the right of integrity, are not
 licensed under this Public License, nor are publicity,
 privacy, and/or other similar personality rights; however, to
 the extent possible, the Licensor waives and/or agrees not to
 assert any such rights held by the Licensor to the limited
 extent necessary to allow You to exercise the Licensed
 Rights, but not otherwise.
 .
 2. Patent and trademark rights are not licensed under this
 Public License.
 .
 3. To the extent possible, the Licensor waives any right to
 collect royalties from You for the exercise of the Licensed
 Rights, whether directly or through a collecting society
 under any voluntary or waivable statutory or compulsory
 licensing scheme. In all other cases the Licensor expressly
 reserves any right to collect such royalties.
 .
 Section 3 -- License Conditions.
 .
 Your exercise of the Licensed Rights is expressly made subject to the
 following conditions.
 .
 a. Attribution.
 .
 1. If You Share the Licensed Material (including in modified
 form), You must:
 .
 a. retain the following if it is supplied by the Licensor
 with the Licensed Material:
 .
 i. identification of the creator(s) of the Licensed
 Material and any others designated to receive
 attribution, in any reasonable manner requested by
 the Licensor (including by pseudonym if
 designated);
 .
 ii. a copyright notice;
 .
 iii. a notice that refers to this Public License;
 .
 iv. a notice that refers to the disclaimer of
 warranties;
 .
 v. a URI or hyperlink to the Licensed Material to the
 extent reasonably practicable;
 .
 b. indicate if You modified the Licensed Material and
 retain an indication of any previous modifications; and
 .
 c. indicate the Licensed Material is licensed under this
 Public License, and include the text of, or the URI or
 hyperlink to, this Public License.
 .
 2. You may satisfy the conditions in Section 3(a)(1) in any
 reasonable manner based on the medium, means, and context in
 which You Share the Licensed Material. For example, it may be
 reasonable to satisfy the conditions by providing a URI or
 hyperlink to a resource that includes the required
 information.
 .
 3. If requested by the Licensor, You must remove any of the
 information required by Section 3(a)(1)(A) to the extent
 reasonably practicable.
 .
 b. ShareAlike.
 .
 In addition to the conditions in Section 3(a), if You Share
 Adapted Material You produce, the following conditions also apply.
 .
 1. The Adapter's License You apply must be a Creative Commons
 license with the same License Elements, this version or
 later, or a BY-SA Compatible License.
 .
 2. You must include the text of, or the URI or hyperlink to, the
 Adapter's License You apply. You may satisfy this condition
 in any reasonable manner based on the medium, means, and
 context in which You Share Adapted Material.
 .
 3. You may not offer or impose any additional or different terms
 or conditions on, or apply any Effective Technological
 Measures to, Adapted Material that restrict exercise of the
 rights granted under the Adapter's License You apply.
 .
 Section 4 -- Sui Generis Database Rights.
 .
 Where the Licensed Rights include Sui Generis Database Rights that
 apply to Your use of the Licensed Material:
 .
 a. for the avoidance of doubt, Section 2(a)(1) grants You the right
 to extract, reuse, reproduce, and Share all or a substantial
 portion of the contents of the database;
 .
 b. if You include all or a substantial portion of the database
 contents in a database in which You have Sui Generis Database
 Rights, then the database in which You have Sui Generis Database
 Rights (but not its individual contents) is Adapted Material,
 .
 including for purposes of Section 3(b); and
 c. You must comply with the conditions in Section 3(a) if You Share
 all or a substantial portion of the contents of the database.
 .
 For the avoidance of doubt, this Section 4 supplements and does not
 replace Your obligations under this Public License where the Licensed
 Rights include other Copyright and Similar Rights.
 .
 Section 5 -- Disclaimer of Warranties and Limitation of Liability.
 .
 a. UNLESS OTHERWISE SEPARATELY UNDERTAKEN BY THE LICENSOR, TO THE
 EXTENT POSSIBLE, THE LICENSOR OFFERS THE LICENSED MATERIAL AS-IS
 AND AS-AVAILABLE, AND MAKES NO REPRESENTATIONS OR WARRANTIES OF
 ANY KIND CONCERNING THE LICENSED MATERIAL, WHETHER EXPRESS,
 IMPLIED, STATUTORY, OR OTHER. THIS INCLUDES, WITHOUT LIMITATION,
 WARRANTIES OF TITLE, MERCHANTABILITY, FITNESS FOR A PARTICULAR
 PURPOSE, NON-INFRINGEMENT, ABSENCE OF LATENT OR OTHER DEFECTS,
 ACCURACY, OR THE PRESENCE OR ABSENCE OF ERRORS, WHETHER OR NOT
 KNOWN OR DISCOVERABLE. WHERE DISCLAIMERS OF WARRANTIES ARE NOT
 ALLOWED IN FULL OR IN PART, THIS DISCLAIMER MAY NOT APPLY TO YOU.
 .
 b. TO THE EXTENT POSSIBLE, IN NO EVENT WILL THE LICENSOR BE LIABLE
 TO YOU ON ANY LEGAL THEORY (INCLUDING, WITHOUT LIMITATION,
 NEGLIGENCE) OR OTHERWISE FOR ANY DIRECT, SPECIAL, INDIRECT,
 INCIDENTAL, CONSEQUENTIAL, PUNITIVE, EXEMPLARY, OR OTHER LOSSES,
 COSTS, EXPENSES, OR DAMAGES ARISING OUT OF THIS PUBLIC LICENSE OR
 USE OF THE LICENSED MATERIAL, EVEN IF THE LICENSOR HAS BEEN
 ADVISED OF THE POSSIBILITY OF SUCH LOSSES, COSTS, EXPENSES, OR
 DAMAGES. WHERE A LIMITATION OF LIABILITY IS NOT ALLOWED IN FULL OR
 IN PART, THIS LIMITATION MAY NOT APPLY TO YOU.
 .
 c. The disclaimer of warranties and limitation of liability provided
 above shall be interpreted in a manner that, to the extent
 possible, most closely approximates an absolute disclaimer and
 waiver of all liability.
 .
 Section 6 -- Term and Termination.
 .
 a. This Public License applies for the term of the Copyright and
 Similar Rights licensed here. However, if You fail to comply with
 this Public License, then Your rights under this Public License
 terminate automatically.
 .
 b. Where Your right to use the Licensed Material has terminated under
 Section 6(a), it reinstates:
 .
 1. automatically as of the date the violation is cured, provided
 it is cured within 30 days of Your discovery of the
 violation; or
 .
 2. upon express reinstatement by the Licensor.
 .
 For the avoidance of doubt, this Section 6(b) does not affect any
 right the Licensor may have to seek remedies for Your violations
 of this Public License.
 .
 c. For the avoidance of doubt, the Licensor may also offer the
 Licensed Material under separate terms or conditions or stop
 distributing the Licensed Material at any time; however, doing so
 will not terminate this Public License.
 .
 d. Sections 1, 5, 6, 7, and 8 survive termination of this Public
 License.
 .
 Section 7 -- Other Terms and Conditions.
 .
 a. The Licensor shall not be bound by any additional or different
 terms or conditions communicated by You unless expressly agreed.
 .
 b. Any arrangements, understandings, or agreements regarding the
 Licensed Material not stated herein are separate from and
 independent of the terms and conditions of this Public License.
 .
 Section 8 -- Interpretation.
 .
 a. For the avoidance of doubt, this Public License does not, and
 shall not be interpreted to, reduce, limit, restrict, or impose
 conditions on any use of the Licensed Material that could lawfully
 be made without permission under this Public License.
 .
 b. To the extent possible, if any provision of this Public License is
 deemed unenforceable, it shall be automatically reformed to the
 minimum extent necessary to make it enforceable. If the provision
 cannot be reformed, it shall be severed from this Public License
 without affecting the enforceability of the remaining terms and
 conditions.
 .
 c. No term or condition of this Public License will be waived and no
 failure to comply consented to unless expressly agreed to by the
 Licensor.
 .
 d. Nothing in this Public License constitutes or may be interpreted
 as a limitation upon, or waiver of, any privileges and immunities
 that apply to the Licensor or You, including from the legal
 processes of any jurisdiction or authority.

License: CC-BY-4.0
 By exercising the Licensed Rights (defined below), You accept and agree
 to be bound by the terms and conditions of this Creative Commons
 Attribution 4.0 International Public License ("Public
 License"). To the extent this Public License may be interpreted as a
 contract, You are granted the Licensed Rights in consideration of Your
 acceptance of these terms and conditions, and the Licensor grants You
 such rights in consideration of benefits the Licensor receives from
 making the Licensed Material available under these terms and
 conditions.
 .
 Section 1 -- Definitions.
 .
 a. Adapted Material means material subject to Copyright and Similar
 Rights that is derived from or based upon the Licensed Material
 and in which the Licensed Material is translated, altered,
 arranged, transformed, or otherwise modified in a manner requiring
 permission under the Copyright and Similar Rights held by the
 Licensor. For purposes of this Public License, where the Licensed
 Material is a musical work, performance, or sound recording,
 Adapted Material is always produced where the Licensed Material is
 synched in timed relation with a moving image.
 .
 b. Adapter's License means the license You apply to Your Copyright
 and Similar Rights in Your contributions to Adapted Material in
 accordance with the terms and conditions of this Public License.
 .
 c. Copyright and Similar Rights means copyright and/or similar rights
 closely related to copyright including, without limitation,
 performance, broadcast, sound recording, and Sui Generis Database
 Rights, without regard to how the rights are labeled or
 categorized. For purposes of this Public License, the rights
 specified in Section 2(b)(1)-(2) are not Copyright and Similar
 Rights.
 .
 d. Effective Technological Measures means those measures that, in the
 absence of proper authority, may not be circumvented under laws
 fulfilling obligations under Article 11 of the WIPO Copyright
 Treaty adopted on December 20, 1996, and/or similar international
 agreements.
 .
 e. Exceptions and Limitations means fair use, fair dealing, and/or
 any other exception or limitation to Copyright and Similar Rights
 that applies to Your use of the Licensed Material.
 .
 f. Licensed Material means the artistic or literary work, database,
 or other material to which the Licensor applied this Public
 License.
 .
 g. Licensed Rights means the rights granted to You subject to the
 terms and conditions of this Public License, which are limited to
 all Copyright and Similar Rights that apply to Your use of the
 Licensed Material and that the Licensor has authority to license.
 .
 h. Licensor means the individual(s) or entity(ies) granting rights
 under this Public License.
 .
 i. Share means to provide material to the public by any means or
 process that requires permission under the Licensed Rights, such
 as reproduction, public display, public performance, distribution,
 dissemination, communication, or importation, and to make material
 available to the public including in ways that members of the
 public may access the material from a place and at a time
 individually chosen by them.
 .
 j. Sui Generis Database Rights means rights other than copyright
 resulting from Directive 96/9/EC of the European Parliament and of
 the Council of 11 March 1996 on the legal protection of databases,
 as amended and/or succeeded, as well as other essentially
 equivalent rights anywhere in the world.
 .
 k. You means the individual or entity exercising the Licensed Rights
 under this Public License. Your has a corresponding meaning.
 .
 Section 2 -- Scope.
 .
 a. License grant.
 .
 1. Subject to the terms and conditions of this Public License,
 the Licensor hereby grants You a worldwide, royalty-free,
 non-sublicensable, non-exclusive, irrevocable license to
 exercise the Licensed Rights in the Licensed Material to:
 .
 a. reproduce and Share the Licensed Material, in whole or
 in part; and
 .
 b. produce, reproduce, and Share Adapted Material.
 .
 2. Exceptions and Limitations. For the avoidance of doubt, where
 Exceptions and Limitations apply to Your use, this Public
 License does not apply, and You do not need to comply with
 its terms and conditions.
 .
 3. Term. The term of this Public License is specified in Section
 6(a).
 .
 4. Media and formats; technical modifications allowed. The
 Licensor authorizes You to exercise the Licensed Rights in
 all media and formats whether now known or hereafter created,
 and to make technical modifications necessary to do so. The
 Licensor waives and/or agrees not to assert any right or
 authority to forbid You from making technical modifications
 necessary to exercise the Licensed Rights, including
 technical modifications necessary to circumvent Effective
 Technological Measures. For purposes of this Public License,
 simply making modifications authorized by this Section 2(a)
 (4) never produces Adapted Material.
 .
 5. Downstream recipients.
 .
 a. Offer from the Licensor -- Licensed Material. Every
 recipient of the Licensed Material automatically
 receives an offer from the Licensor to exercise the
 Licensed Rights under the terms and conditions of this
 Public License.
 .
 b. No downstream restrictions. You may not offer or impose
 any additional or different terms or conditions on, or
 apply any Effective Technological Measures to, the
 Licensed Material if doing so restricts exercise of the
 Licensed Rights by any recipient of the Licensed
 Material.
 .
 6. No endorsement. Nothing in this Public License constitutes or
 may be construed as permission to assert or imply that You
 are, or that Your use of the Licensed Material is, connected
 with, or sponsored, endorsed, or granted official status by,
 the Licensor or others designated to receive attribution as
 provided in Section 3(a)(1)(A)(i).
 .
 b. Other rights.
 .
 1. Moral rights, such as the right of integrity, are not
 licensed under this Public License, nor are publicity,
 privacy, and/or other similar personality rights; however, to
 the extent possible, the Licensor waives and/or agrees not to
 assert any such rights held by the Licensor to the limited
 extent necessary to allow You to exercise the Licensed
 Rights, but not otherwise.
 .
 2. Patent and trademark rights are not licensed under this
 Public License.
 .
 3. To the extent possible, the Licensor waives any right to
 collect royalties from You for the exercise of the Licensed
 Rights, whether directly or through a collecting society
 under any voluntary or waivable statutory or compulsory
 licensing scheme. In all other cases the Licensor expressly
 reserves any right to collect such royalties.
 .
 Section 3 -- License Conditions.
 .
 Your exercise of the Licensed Rights is expressly made subject to the
 following conditions.
 .
 a. Attribution.
 .
 1. If You Share the Licensed Material (including in modified
 form), You must:
 .
 a. retain the following if it is supplied by the Licensor
 with the Licensed Material:
 .
 i. identification of the creator(s) of the Licensed
 Material and any others designated to receive
 attribution, in any reasonable manner requested by
 the Licensor (including by pseudonym if
 designated);
 .
 ii. a copyright notice;
 .
 iii. a notice that refers to this Public License;
 .
 iv. a notice that refers to the disclaimer of
 warranties;
 .
 v. a URI or hyperlink to the Licensed Material to the
 extent reasonably practicable;
 .
 b. indicate if You modified the Licensed Material and
 retain an indication of any previous modifications; and
 .
 c. indicate the Licensed Material is licensed under this
 Public License, and include the text of, or the URI or
 hyperlink to, this Public License.
 .
 2. You may satisfy the conditions in Section 3(a)(1) in any
 reasonable manner based on the medium, means, and context in
 which You Share the Licensed Material. For example, it may be
 reasonable to satisfy the conditions by providing a URI or
 hyperlink to a resource that includes the required
 information.
 .
 3. If requested by the Licensor, You must remove any of the
 information required by Section 3(a)(1)(A) to the extent
 reasonably practicable.
 .
 4. If You Share Adapted Material You produce, the Adapter's
 License You apply must not prevent recipients of the Adapted
 Material from complying with this Public License.
 .
 Section 4 -- Sui Generis Database Rights.
 .
 Where the Licensed Rights include Sui Generis Database Rights that
 apply to Your use of the Licensed Material:
 .
 a. for the avoidance of doubt, Section 2(a)(1) grants You the right
 to extract, reuse, reproduce, and Share all or a substantial
 portion of the contents of the database;
 .
 b. if You include all or a substantial portion of the database
 contents in a database in which You have Sui Generis Database
 Rights, then the database in which You have Sui Generis Database
 Rights (but not its individual contents) is Adapted Material; and
 .
 c. You must comply with the conditions in Section 3(a) if You Share
 all or a substantial portion of the contents of the database.
 .
 For the avoidance of doubt, this Section 4 supplements and does not
 replace Your obligations under this Public License where the Licensed
 Rights include other Copyright and Similar Rights.
 .
 Section 5 -- Disclaimer of Warranties and Limitation of Liability.
 .
 a. UNLESS OTHERWISE SEPARATELY UNDERTAKEN BY THE LICENSOR, TO THE
 EXTENT POSSIBLE, THE LICENSOR OFFERS THE LICENSED MATERIAL AS-IS
 AND AS-AVAILABLE, AND MAKES NO REPRESENTATIONS OR WARRANTIES OF
 ANY KIND CONCERNING THE LICENSED MATERIAL, WHETHER EXPRESS,
 IMPLIED, STATUTORY, OR OTHER. THIS INCLUDES, WITHOUT LIMITATION,
 WARRANTIES OF TITLE, MERCHANTABILITY, FITNESS FOR A PARTICULAR
 PURPOSE, NON-INFRINGEMENT, ABSENCE OF LATENT OR OTHER DEFECTS,
 ACCURACY, OR THE PRESENCE OR ABSENCE OF ERRORS, WHETHER OR NOT
 KNOWN OR DISCOVERABLE. WHERE DISCLAIMERS OF WARRANTIES ARE NOT
 ALLOWED IN FULL OR IN PART, THIS DISCLAIMER MAY NOT APPLY TO YOU.
 .
 b. TO THE EXTENT POSSIBLE, IN NO EVENT WILL THE LICENSOR BE LIABLE
 TO YOU ON ANY LEGAL THEORY (INCLUDING, WITHOUT LIMITATION,
 NEGLIGENCE) OR OTHERWISE FOR ANY DIRECT, SPECIAL, INDIRECT,
 INCIDENTAL, CONSEQUENTIAL, PUNITIVE, EXEMPLARY, OR OTHER LOSSES,
 COSTS, EXPENSES, OR DAMAGES ARISING OUT OF THIS PUBLIC LICENSE OR
 USE OF THE LICENSED MATERIAL, EVEN IF THE LICENSOR HAS BEEN
 ADVISED OF THE POSSIBILITY OF SUCH LOSSES, COSTS, EXPENSES, OR
 DAMAGES. WHERE A LIMITATION OF LIABILITY IS NOT ALLOWED IN FULL OR
 IN PART, THIS LIMITATION MAY NOT APPLY TO YOU.
 .
 c. The disclaimer of warranties and limitation of liability provided
 above shall be interpreted in a manner that, to the extent
 possible, most closely approximates an absolute disclaimer and
 waiver of all liability.
 .
 Section 6 -- Term and Termination.
 .
 a. This Public License applies for the term of the Copyright and
 Similar Rights licensed here. However, if You fail to comply with
 this Public License, then Your rights under this Public License
 terminate automatically.
 .
 b. Where Your right to use the Licensed Material has terminated under
 Section 6(a), it reinstates:
 .
 1. automatically as of the date the violation is cured, provided
 it is cured within 30 days of Your discovery of the
 violation; or
 .
 2. upon express reinstatement by the Licensor.
 .
 For the avoidance of doubt, this Section 6(b) does not affect any
 right the Licensor may have to seek remedies for Your violations
 of this Public License.
 .
 c. For the avoidance of doubt, the Licensor may also offer the
 Licensed Material under separate terms or conditions or stop
 distributing the Licensed Material at any time; however, doing so
 will not terminate this Public License.
 .
 d. Sections 1, 5, 6, 7, and 8 survive termination of this Public
 License.
 .
 Section 7 -- Other Terms and Conditions.
 .
 a. The Licensor shall not be bound by any additional or different
 terms or conditions communicated by You unless expressly agreed.
 .
 b. Any arrangements, understandings, or agreements regarding the
 Licensed Material not stated herein are separate from and
 independent of the terms and conditions of this Public License.
 .
 Section 8 -- Interpretation.
 .
 a. For the avoidance of doubt, this Public License does not, and
 shall not be interpreted to, reduce, limit, restrict, or impose
 conditions on any use of the Licensed Material that could lawfully
 be made without permission under this Public License.
 .
 b. To the extent possible, if any provision of this Public License is
 deemed unenforceable, it shall be automatically reformed to the
 minimum extent necessary to make it enforceable. If the provision
 cannot be reformed, it shall be severed from this Public License
 without affecting the enforceability of the remaining terms and
 conditions.
 .
 c. No term or condition of this Public License will be waived and no
 failure to comply consented to unless expressly agreed to by the
 Licensor.
 .
 d. Nothing in this Public License constitutes or may be interpreted
 as a limitation upon, or waiver of, any privileges and immunities
 that apply to the Licensor or You, including from the legal
 processes of any jurisdiction or authority.

License: CC-BY-SA-3.0
 CREATIVE COMMONS CORPORATION IS NOT A LAW FIRM AND DOES NOT PROVIDE
 LEGAL SERVICES. DISTRIBUTION OF THIS LICENSE DOES NOT CREATE AN
 ATTORNEY-CLIENT RELATIONSHIP. CREATIVE COMMONS PROVIDES THIS
 INFORMATION ON AN "AS-IS" BASIS. CREATIVE COMMONS MAKES NO WARRANTIES
 REGARDING THE INFORMATION PROVIDED, AND DISCLAIMS LIABILITY FOR
 DAMAGES RESULTING FROM ITS USE.
 .
 License
 .
 THE WORK (AS DEFINED BELOW) IS PROVIDED UNDER THE TERMS OF THIS CREATIVE
 COMMONS PUBLIC LICENSE ("CCPL" OR "LICENSE"). THE WORK IS PROTECTED BY
 COPYRIGHT AND/OR OTHER APPLICABLE LAW. ANY USE OF THE WORK OTHER THAN AS
 AUTHORIZED UNDER THIS LICENSE OR COPYRIGHT LAW IS PROHIBITED.
 .
 BY EXERCISING ANY RIGHTS TO THE WORK PROVIDED HERE, YOU ACCEPT AND AGREE
 TO BE BOUND BY THE TERMS OF THIS LICENSE. TO THE EXTENT THIS LICENSE MAY
 BE CONSIDERED TO BE A CONTRACT, THE LICENSOR GRANTS YOU THE RIGHTS
 CONTAINED HERE IN CONSIDERATION OF YOUR ACCEPTANCE OF SUCH TERMS AND
 CONDITIONS.
 .
 1. Definitions
 .
 a. "Adaptation" means a work based upon the Work, or upon the Work and
 other pre-existing works, such as a translation, adaptation,
 derivative work, arrangement of music or other alterations of a
 literary or artistic work, or phonogram or performance and includes
 cinematographic adaptations or any other form in which the Work may be
 recast, transformed, or adapted including in any form recognizably
 derived from the original, except that a work that constitutes a
 Collection will not be considered an Adaptation for the purpose of
 this License. For the avoidance of doubt, where the Work is a musical
 work, performance or phonogram, the synchronization of the Work in
 timed-relation with a moving image ("synching") will be considered an
 Adaptation for the purpose of this License.
 .
 b. "Collection" means a collection of literary or artistic works, such as
 encyclopedias and anthologies, or performances, phonograms or
 broadcasts, or other works or subject matter other than works listed
 in Section 1(f) below, which, by reason of the selection and
 arrangement of their contents, constitute intellectual creations, in
 which the Work is included in its entirety in unmodified form along
 with one or more other contributions, each constituting separate and
 independent works in themselves, which together are assembled into a
 collective whole. A work that constitutes a Collection will not be
 considered an Adaptation (as defined below) for the purposes of this
 License.
 .
 c. "Creative Commons Compatible License" means a license that is listed
 at https://creativecommons.org/compatiblelicenses that has been
 approved by Creative Commons as being essentially equivalent to this
 License, including, at a minimum, because that license: (i) contains
 terms that have the same purpose, meaning and effect as the License
 Elements of this License; and, (ii) explicitly permits the relicensing
 of adaptations of works made available under that license under this
 License or a Creative Commons jurisdiction license with the same
 License Elements as this License.
 .
 d. "Distribute" means to make available to the public the original and
 copies of the Work or Adaptation, as appropriate, through sale or
 other transfer of ownership.
 .
 e. "License Elements" means the following high-level license attributes
 as selected by Licensor and indicated in the title of this License:
 Attribution, ShareAlike.
 .
 f. "Licensor" means the individual, individuals, entity or entities that
 offer(s) the Work under the terms of this License.
 .
 g. "Original Author" means, in the case of a literary or artistic work,
 the individual, individuals, entity or entities who created the Work
 or if no individual or entity can be identified, the publisher; and in
 addition (i) in the case of a performance the actors, singers,
 musicians, dancers, and other persons who act, sing, deliver, declaim,
 play in, interpret or otherwise perform literary or artistic works or
 expressions of folklore; (ii) in the case of a phonogram the producer
 being the person or legal entity who first fixes the sounds of a
 performance or other sounds; and, (iii) in the case of broadcasts, the
 organization that transmits the broadcast.
 .
 h. "Work" means the literary and/or artistic work offered under the terms
 of this License including without limitation any production in the
 literary, scientific and artistic domain, whatever may be the mode or
 form of its expression including digital form, such as a book,
 pamphlet and other writing; a lecture, address, sermon or other work
 of the same nature; a dramatic or dramatico-musical work; a
 choreographic work or entertainment in dumb show; a musical
 composition with or without words; a cinematographic work to which are
 assimilated works expressed by a process analogous to cinematography;
 a work of drawing, painting, architecture, sculpture, engraving or
 lithography; a photographic work to which are assimilated works
 expressed by a process analogous to photography; a work of applied
 art; an illustration, map, plan, sketch or three-dimensional work
 relative to geography, topography, architecture or science; a
 performance; a broadcast; a phonogram; a compilation of data to the
 extent it is protected as a copyrightable work; or a work performed by
 a variety or circus performer to the extent it is not otherwise
 considered a literary or artistic work.
 .
 i. "You" means an individual or entity exercising rights under this
 License who has not previously violated the terms of this License with
 respect to the Work, or who has received express permission from the
 Licensor to exercise rights under this License despite a previous
 violation.
 .
 j. "Publicly Perform" means to perform public recitations of the Work and
 to communicate to the public those public recitations, by any means or
 process, including by wire or wireless means or public digital
 performances; to make available to the public Works in such a way that
 members of the public may access these Works from a place and at a
 place individually chosen by them; to perform the Work to the public
 by any means or process and the communication to the public of the
 performances of the Work, including by public digital performance; to
 broadcast and rebroadcast the Work by any means including signs,
 sounds or images.
 .
 k. "Reproduce" means to make copies of the Work by any means including
 without limitation by sound or visual recordings and the right of
 fixation and reproducing fixations of the Work, including storage of a
 protected performance or phonogram in digital form or other electronic
 medium.
 .
 2. Fair Dealing Rights. Nothing in this License is intended to reduce,
 limit, or restrict any uses free from copyright or rights arising from
 limitations or exceptions that are provided for in connection with the
 copyright protection under copyright law or other applicable laws.
 .
 3. License Grant. Subject to the terms and conditions of this License,
 Licensor hereby grants You a worldwide, royalty-free, non-exclusive,
 perpetual (for the duration of the applicable copyright) license to
 exercise the rights in the Work as stated below:
 .
 a. to Reproduce the Work, to incorporate the Work into one or more
 Collections, and to Reproduce the Work as incorporated in the
 Collections;
 .
 b. to create and Reproduce Adaptations provided that any such Adaptation,
 including any translation in any medium, takes reasonable steps to
 clearly label, demarcate or otherwise identify that changes were made
 to the original Work. For example, a translation could be marked "The
 original work was translated from English to Spanish," or a
 modification could indicate "The original work has been modified.";
 .
 c. to Distribute and Publicly Perform the Work including as incorporated
 in Collections; and,
 .
 d. to Distribute and Publicly Perform Adaptations.
 .
 e. For the avoidance of doubt:
 .
 i. Non-waivable Compulsory License Schemes. In those jurisdictions in
 which the right to collect royalties through any statutory or
 compulsory licensing scheme cannot be waived, the Licensor
 reserves the exclusive right to collect such royalties for any
 exercise by You of the rights granted under this License;
 .
 ii. Waivable Compulsory License Schemes. In those jurisdictions in
 which the right to collect royalties through any statutory or
 compulsory licensing scheme can be waived, the Licensor waives the
 exclusive right to collect such royalties for any exercise by You
 of the rights granted under this License; and,
 .
 iii. Voluntary License Schemes. The Licensor waives the right to
 collect royalties, whether individually or, in the event that the
 Licensor is a member of a collecting society that administers
 voluntary licensing schemes, via that society, from any exercise
 by You of the rights granted under this License.
 .
 The above rights may be exercised in all media and formats whether now
 known or hereafter devised. The above rights include the right to make
 such modifications as are technically necessary to exercise the rights in
 other media and formats. Subject to Section 8(f), all rights not expressly
 granted by Licensor are hereby reserved.
 .
 4. Restrictions. The license granted in Section 3 above is expressly made
 subject to and limited by the following restrictions:
 .
 a. You may Distribute or Publicly Perform the Work only under the terms
 of this License. You must include a copy of, or the Uniform Resource
 Identifier (URI) for, this License with every copy of the Work You
 Distribute or Publicly Perform. You may not offer or impose any terms
 on the Work that restrict the terms of this License or the ability of
 the recipient of the Work to exercise the rights granted to that
 recipient under the terms of the License. You may not sublicense the
 Work. You must keep intact all notices that refer to this License and
 to the disclaimer of warranties with every copy of the Work You
 Distribute or Publicly Perform. When You Distribute or Publicly
 Perform the Work, You may not impose any effective technological
 measures on the Work that restrict the ability of a recipient of the
 Work from You to exercise the rights granted to that recipient under
 the terms of the License. This Section 4(a) applies to the Work as
 incorporated in a Collection, but this does not require the Collection
 apart from the Work itself to be made subject to the terms of this
 License. If You create a Collection, upon notice from any Licensor You
 must, to the extent practicable, remove from the Collection any credit
 as required by Section 4(c), as requested. If You create an
 Adaptation, upon notice from any Licensor You must, to the extent
 practicable, remove from the Adaptation any credit as required by
 Section 4(c), as requested.
 .
 b. You may Distribute or Publicly Perform an Adaptation only under the
 terms of: (i) this License; (ii) a later version of this License with
 the same License Elements as this License; (iii) a Creative Commons
 jurisdiction license (either this or a later license version) that
 contains the same License Elements as this License (e.g.,
 Attribution-ShareAlike 3.0 US)); (iv) a Creative Commons Compatible
 License. If you license the Adaptation under one of the licenses
 mentioned in (iv), you must comply with the terms of that license. If
 you license the Adaptation under the terms of any of the licenses
 mentioned in (i), (ii) or (iii) (the "Applicable License"), you must
 comply with the terms of the Applicable License generally and the
 following provisions: (I) You must include a copy of, or the URI for,
 the Applicable License with every copy of each Adaptation You
 Distribute or Publicly Perform; (II) You may not offer or impose any
 terms on the Adaptation that restrict the terms of the Applicable
 License or the ability of the recipient of the Adaptation to exercise
 the rights granted to that recipient under the terms of the Applicable
 License; (III) You must keep intact all notices that refer to the
 Applicable License and to the disclaimer of warranties with every copy
 of the Work as included in the Adaptation You Distribute or Publicly
 Perform; (IV) when You Distribute or Publicly Perform the Adaptation,
 You may not impose any effective technological measures on the
 Adaptation that restrict the ability of a recipient of the Adaptation
 from You to exercise the rights granted to that recipient under the
 terms of the Applicable License. This Section 4(b) applies to the
 Adaptation as incorporated in a Collection, but this does not require
 the Collection apart from the Adaptation itself to be made subject to
 the terms of the Applicable License.
 .
 c. If You Distribute, or Publicly Perform the Work or any Adaptations or
 Collections, You must, unless a request has been made pursuant to
 Section 4(a), keep intact all copyright notices for the Work and
 provide, reasonable to the medium or means You are utilizing: (i) the
 name of the Original Author (or pseudonym, if applicable) if supplied,
 and/or if the Original Author and/or Licensor designate another party
 or parties (e.g., a sponsor institute, publishing entity, journal) for
 attribution ("Attribution Parties") in Licensor's copyright notice,
 terms of service or by other reasonable means, the name of such party
 or parties; (ii) the title of the Work if supplied; (iii) to the
 extent reasonably practicable, the URI, if any, that Licensor
 specifies to be associated with the Work, unless such URI does not
 refer to the copyright notice or licensing information for the Work;
 and (iv) , consistent with Ssection 3(b), in the case of an
 Adaptation, a credit identifying the use of the Work in the Adaptation
 (e.g., "French translation of the Work by Original Author," or
 "Screenplay based on original Work by Original Author"). The credit
 required by this Section 4(c) may be implemented in any reasonable
 manner; provided, however, that in the case of a Adaptation or
 Collection, at a minimum such credit will appear, if a credit for all
 contributing authors of the Adaptation or Collection appears, then as
 part of these credits and in a manner at least as prominent as the
 credits for the other contributing authors. For the avoidance of
 doubt, You may only use the credit required by this Section for the
 purpose of attribution in the manner set out above and, by exercising
 Your rights under this License, You may not implicitly or explicitly
 assert or imply any connection with, sponsorship or endorsement by the
 Original Author, Licensor and/or Attribution Parties, as appropriate,
 of You or Your use of the Work, without the separate, express prior
 written permission of the Original Author, Licensor and/or Attribution
 Parties.
 .
 d. Except as otherwise agreed in writing by the Licensor or as may be
 otherwise permitted by applicable law, if You Reproduce, Distribute or
 Publicly Perform the Work either by itself or as part of any
 Adaptations or Collections, You must not distort, mutilate, modify or
 take other derogatory action in relation to the Work which would be
 prejudicial to the Original Author's honor or reputation. Licensor
 agrees that in those jurisdictions (e.g. Japan), in which any exercise
 of the right granted in Section 3(b) of this License (the right to
 make Adaptations) would be deemed to be a distortion, mutilation,
 modification or other derogatory action prejudicial to the Original
 Author's honor and reputation, the Licensor will waive or not assert,
 as appropriate, this Section, to the fullest extent permitted by the
 applicable national law, to enable You to reasonably exercise Your
 right under Section 3(b) of this License (right to make Adaptations)
 but not otherwise.
 .
 5. Representations, Warranties and Disclaimer
 .
 UNLESS OTHERWISE MUTUALLY AGREED TO BY THE PARTIES IN WRITING, LICENSOR
 OFFERS THE WORK AS-IS AND MAKES NO REPRESENTATIONS OR WARRANTIES OF ANY
 KIND CONCERNING THE WORK, EXPRESS, IMPLIED, STATUTORY OR OTHERWISE,
 INCLUDING, WITHOUT LIMITATION, WARRANTIES OF TITLE, MERCHANTIBILITY,
 FITNESS FOR A PARTICULAR PURPOSE, NONINFRINGEMENT, OR THE ABSENCE OF
 LATENT OR OTHER DEFECTS, ACCURACY, OR THE PRESENCE OF ABSENCE OF ERRORS,
 WHETHER OR NOT DISCOVERABLE. SOME JURISDICTIONS DO NOT ALLOW THE EXCLUSION
 OF IMPLIED WARRANTIES, SO SUCH EXCLUSION MAY NOT APPLY TO YOU.
 .
 6. Limitation on Liability. EXCEPT TO THE EXTENT REQUIRED BY APPLICABLE
 LAW, IN NO EVENT WILL LICENSOR BE LIABLE TO YOU ON ANY LEGAL THEORY FOR
 ANY SPECIAL, INCIDENTAL, CONSEQUENTIAL, PUNITIVE OR EXEMPLARY DAMAGES
 ARISING OUT OF THIS LICENSE OR THE USE OF THE WORK, EVEN IF LICENSOR HAS
 BEEN ADVISED OF THE POSSIBILITY OF SUCH DAMAGES.
 .
 7. Termination
 .
 a. This License and the rights granted hereunder will terminate
 automatically upon any breach by You of the terms of this License.
 Individuals or entities who have received Adaptations or Collections
 from You under this License, however, will not have their licenses
 terminated provided such individuals or entities remain in full
 compliance with those licenses. Sections 1, 2, 5, 6, 7, and 8 will
 survive any termination of this License.
 .
 b. Subject to the above terms and conditions, the license granted here is
 perpetual (for the duration of the applicable copyright in the Work).
 Notwithstanding the above, Licensor reserves the right to release the
 Work under different license terms or to stop distributing the Work at
 any time; provided, however that any such election will not serve to
 withdraw this License (or any other license that has been, or is
 required to be, granted under the terms of this License), and this
 License will continue in full force and effect unless terminated as
 stated above.
 .
 8. Miscellaneous
 .
 a. Each time You Distribute or Publicly Perform the Work or a Collection,
 the Licensor offers to the recipient a license to the Work on the same
 terms and conditions as the license granted to You under this License.
 .
 b. Each time You Distribute or Publicly Perform an Adaptation, Licensor
 offers to the recipient a license to the original Work on the same
 terms and conditions as the license granted to You under this License.
 .
 c. If any provision of this License is invalid or unenforceable under
 applicable law, it shall not affect the validity or enforceability of
 the remainder of the terms of this License, and without further action
 by the parties to this agreement, such provision shall be reformed to
 the minimum extent necessary to make such provision valid and
 enforceable.
 .
 d. No term or provision of this License shall be deemed waived and no
 breach consented to unless such waiver or consent shall be in writing
 and signed by the party to be charged with such waiver or consent.
 .
 e. This License constitutes the entire agreement between the parties with
 respect to the Work licensed here. There are no understandings,
 agreements or representations with respect to the Work not specified
 here. Licensor shall not be bound by any additional provisions that
 may appear in any communication from You. This License may not be
 modified without the mutual written agreement of the Licensor and You.
 .
 f. The rights granted under, and the subject matter referenced, in this
 License were drafted utilizing the terminology of the Berne Convention
 for the Protection of Literary and Artistic Works (as amended on
 September 28, 1979), the Rome Convention of 1961, the WIPO Copyright
 Treaty of 1996, the WIPO Performances and Phonograms Treaty of 1996
 and the Universal Copyright Convention (as revised on July 24, 1971).
 These rights and subject matter take effect in the relevant
 jurisdiction in which the License terms are sought to be enforced
 according to the corresponding provisions of the implementation of
 those treaty provisions in the applicable national law. If the
 standard suite of rights granted under applicable copyright law
 includes additional rights not granted under this License, such
 additional rights are deemed to be included in the License; this
 License is not intended to restrict the license of any rights under
 applicable law.<|MERGE_RESOLUTION|>--- conflicted
+++ resolved
@@ -542,7 +542,6 @@
 Comment: Derived from works by Michael Zahniser and Evan Fluharty (under the same license).
 
 Files:
-<<<<<<< HEAD
  images/planet/station0*
  images/planet/station1c*
  images/planet/station2c*
@@ -555,9 +554,6 @@
 License: CC-BY-SA-4.0
 Comment: Derived from works by Michael Zahniser (under the same license).
 
-Files:
-=======
->>>>>>> 6d775e54
  images/ship/nest*
  images/ship/roost*
  images/ship/skein*
