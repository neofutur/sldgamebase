Format: https://www.debian.org/doc/packaging-manuals/copyright-format/1.0/
Upstream-Name: endless-sky
Upstream-Contact: Michael Zahniser <mzahniser@gmail.com>
Source: https://github.com/endless-sky/endless-sky

Files: *
Copyright: Michael Zahniser <mzahniser@gmail.com>
           endless-sky contributors (see credits.txt and changelog)
License: GPL-3+

Files: images/*
Copyright: Michael Zahniser <mzahniser@gmail.com>
License: CC-BY-SA-4.0

Files:
 images/outfit/*battery?hai*
 images/outfit/anti-missile?hai*
 images/outfit/cooling ducts?hai*
 images/outfit/dwarf?core?hai*
 images/outfit/fission?hai*
 images/outfit/fusion?hai*
 images/outfit/heavy?anti-missile?hai*
 images/ship/mbounder*
 images/ship/mfury*
 images/ship/mmanta*
Copyright: Maximilian Korber
License: CC-BY-SA-4.0
Comment: Derived from works by Michael Zahniser (under the same license).

Files:
 images/outfit/gat*
 images/outfit/bullet*
 images/scene/sagittarius?a*
 images/ship/hai?solifuge*
Copyright: Maximilian Korber (github.com/wrzlprnft)
License: CC-BY-SA-4.0

Files:
 images/ship/hai?violin?spider*
Copyright: Maximilian Korber
License: CC-BY-SA-4.0
Comment: Derived from works by Christian Rhodes (under the same license).

Files:
 images/ship/pointedstick_vanguard*
Copyright: Maximilian Korber
License: CC-BY-SA-4.0
Comment: Derived from works by Nate Graham (under the same license).

Files:
 images/effect/railspark*
 images/projectile/tinyflare*
 images/outfit/*engines?hai*
 images/outfit/*steering?hai*
 images/outfit/*thruster?hai*
 images/outfit/tiny?ion?engines*
Copyright: Iaz Poolar
License: CC-BY-SA-4.0
Comment: Derived from works by Michael Zahniser (under the same license).

Files:
 images/projectile/bullet*
 images/outfit/bullet?impact*
Copyright: Iaz Poolar
License: CC-BY-SA-4.0
Comment: Derived from works by Amazinite derived from works by Michael Zahniser (under the same license).

Files:
 images/ship/hai?pond?strider*
 images/ship/barb*
Copyright: Iaz Poolar
License: CC-BY-SA-4.0

Files:
 images/outfit/railgun*
 images/outfit/railslug*
 images/projectile/rail?slug*
 images/ship/hai?flea*
Copyright: Matthew Smestad
License: CC-BY-SA-4.0

Files:
 images/ship/vanguard*
 images/outfit/luxury accommodations*
 images/outfit/proton turret*
 images/hardpoint/proton turret*
 images/outfit/brig*
Copyright: Nate Graham <pointedstick@zoho.com>
License: CC-BY-SA-4.0

Files:
 images/land/sky2*
 images/land/sea3*
 images/land/beach4*
 images/land/canyon9*
Copyright: Emily Mell <hasmidas@gmail.com>
License: public domain
Based on public domain images taken from unsplash.com

Files:
 images/icon/gat*
Copyright: Amazinite
License: CC-BY-SA-4.0
Comment: Derived from works by Maximilian Korber (under the same license).

Files:
 images/icon/rail?gun*
Copyright: Amazinite
License: CC-BY-SA-4.0
Comment: Derived from works by Matthew Smestad (under the same license).

Files: images/outfit/*photovoltaic*
Copyright: Nick Barry (github.com/itsnickbarry)
License: CC-BY-SA-3.0
Comment: Derived from works by Michael Zahniser <mzahniser@gmail.com> and
 David Monniaux (commons.wikimedia.org/wiki/User:David.Monniaux)

Files:
 images/outfit/pug*
 images/planet/*-b*
Copyright: Frederick Goy IV (https://github.com/comnom)
License: CC-BY-SA-4.0

Files: images/outfit/*storage*
Copyright: Amazinite
License: CC-BY-SA-4.0
Comment: Derived from works by Michael Zahniser and Maximilian Korber (under the same license).

Files: images/outfit/city-ship?license*
Copyright: Amazinite
License: CC-BY-SA-4.0
Comment: Derived from works by Michael Zahniser and Evan Fluharty (under the same license).

Files:
 images/outfit/harvested*
Copyright: Michael Zahniser (mzahniser@gmail.com)
License: CC-BY-SA-4.0
Comment: Unless otherwise noted below, mineral photos are by Rob Lavinsky, under
 the CC-BY-SA-3.0 license.

Files:
 images/outfit/harvested?copper*
 images/outfit/harvested?iron*
 images/outfit/harvested?platinum*
 images/outfit/harvested?silver*
Copyright: Michael Zahniser (mzahniser@gmail.com)
License: CC-BY-SA-4.0
Comment: Incorporating photos by James St. John, under the CC-BY-2.0 license.

Files:
 images/outfit/harvested?gold*
Copyright: Michael Zahniser (mzahniser@gmail.com)
License: CC-BY-SA-4.0
Comment: Incorporating a photo by Aram Dulyan, under the CC-BY-2.0 license.

Files:
 images/outfit/jump?drive?(broken)*
 images/outfit/plasma?repeater*
 images/scene/plasma?scene*
Copyright: Darcy Manoel <Darcman00@gmail.com>
License: CC-BY-SA-4.0
Comment: Derived from works by Michael Zahniser (under the same license).

Files:
 images/land/enceladus_1*
 images/land/enceladus_2*
 images/land/enceladus_3*
 images/land/enceladus_4*
 images/ui/galaxy*
 images/ui/pleiades*
 images/planet/callisto*
 images/planet/earth*
 images/planet/europa*
 images/planet/ganymede*
 images/planet/io*
 images/planet/jupiter*
 images/planet/luna*
 images/planet/mars*
 images/planet/mercury*
 images/planet/miranda*
 images/planet/neptune*
 images/planet/oberon*
 images/planet/rhea*
 images/planet/tethys*
 images/planet/titan*
 images/planet/uranus*
 images/planet/venus*
Copyright: NASA
License: public-domain
 From NASA, and therefore in the public domain because they were created by
 government employees while doing work for the government.

Files: images/scene/*
Copyright: Various
License: public-domain
 Taken from morguefile.com, a collection of photographs that have been donated
 and placed in the public domain. (Exceptions noted below.)

Files: images/scene/geoscan*
Copyright: Michael Zahniser <mzahniser@gmail.com>
License: CC-BY-SA-4.0

Files: images/scene/loc*
Copyright: Library of Congress
License: public-domain
 From the Library of Congress. Public domain because they are photographs taken
 by a government employee as part of their job.

Files: images/scene/army*
Copyright: US Army
License: public-domain
 From the US Army. Public domain because they are photographs taken by a
 government employee as part of their job.

Files: images/scene/eso*
Copyright: ESO/L. Calçada (European Southern Observatory)
License: CC-BY-4.0

Files:
 images/scene/engine*
 images/scene/engine2*
Copyright: NASA
License: public-domain
 From NASA, and therefore in the public domain because they were created by
 government employees while doing work for the government.

Files: images/land/*
Copyright: Various
License: public-domain
 Taken from morgue-file.com, a collection of photographs that have been donated
 and placed in the public domain. (Exceptions noted below.)

Files: images/land/bwerner*
Copyright: Berthold Werner (commons.wikimedia.org/wiki/User:Berthold_Werner)
License: CC-BY-SA-3.0
Comment: Taken from Wikimedia commons. Cropped and edited.

Files: images/land/myrabella*
Copyright: Myrabella (commons.wikimedia.org/wiki/User:Myrabella)
License: CC-BY-SA-3.0
Comment: Taken from Wikimedia commons. Cropped and edited.

Files: images/land/dmottl*
Copyright: Dmitry A. Mottl (commons.wikimedia.org/wiki/User:Dmottl)
License: CC-BY-SA-3.0
Comment: Taken from Wikimedia commons. Cropped and edited.

Files: images/land/mfield*
Copyright: Matthew Field (commons.wikimedia.org/wiki/User:Mfield)
License: CC-BY-SA-3.0
Comment: Taken from Wikimedia commons. Cropped and edited.

Files: images/land/*-sfiera*
Copyright: Chris Pickel (sfiera.net)
License: CC-BY-SA-4.0

Files: images/land/*-striker*
Copyright: Michael Wilso (sixfootplus@gmail.com)
License: CC-BY-SA-4.0

Files: images/land/*-harro*
Copyright: @harro.eu (copyright@harro.eu)
License: CC-BY-SA-4.0

Files: images/land/*-iridium*
Copyright: @Iridium Ore (blueajp@gmail.com)
License: CC-BY-SA-4.0

Files: images/land/lava11*
Copyright: National Archives and Records Administration
License: public-domain
Comment: Taken from Wikimedia Commons. Cropped and edited.

Files:
 images/land/station12*
Copyright: Office of War Information
License: public-domain
Comment: Taken from Wikimedia Commons. Cropped and edited.

Files: images/land/*-spfld*
Copyright: Eric Denni (spfldsatellite@gmail.com)
License: CC-BY-SA-4.0

Files: images/land/sivael*
Copyright: Tymoteusz Kapuściński (Sivael)
License: CC-BY-SA-4.0
Comment: Screenshots of environments created with assets purchased by Tymoteusz
 Kapuściński from the Unity Asset Store. Post-processing applied by Michael
 Zahniser to make the images look less artificial.

Files: images/outfit/scan?module*
Copyright: Zachary Siple
License: CC-BY-SA-4.0
Comment: Derived from works by Michael Zahniser (from under the same license).

Files:
 images/outfit/tactical?scanner*
 images/effect/jump?drive?red*
Copyright: Zachary Siple
License: CC-BY-SA-4.0

Files:
 images/outfit/korath?rifle*
 images/outfit/hai?rifle*
 images/outfit/scram?drive*
 images/outfit/korath?fuel?processor*
 images/outfit/remnant?rifle*
 images/ship/hai?centipede*
 images/ship/hai?geocoris*
 images/ship/hai?grasshopper*
 images/ship/gull*
 images/ship/pelican*
 images/ship/peregrine/peregrine*
 images/ship/riptide*
 images/ship/auxiliary*
 images/ship/dropship*
 images/ship/heron*
 images/thumbnail/hai?centipede*
 images/thumbnail/hai?geocoris*
 images/thumbnail/hai?grasshopper*
 images/thumbnail/gull*
 images/thumbnail/pelican*
 images/thumbnail/peregrine*
 images/thumbnail/riptide*
 images/thumbnail/auxiliary*
 images/thumbnail/dropship*
 images/outfit/auxiliary?license*
Copyright: Evan Fluharty (Evanfluharty@gmail.com)
License: CC-BY-SA-4.0
Comment: Derived from works by Michael Zahniser (under the same license).

Files:
 images/ship/modified?boxwing*
 images/thumbnail/modified?boxwing*
Copyright: Evan Fluharty (Evanfluharty@gmail.com)
License: CC-BY-SA-4.0
Comment: Derived from works by Iaz Poolar (under the same license).

Files: images/portrait/*
Copyright: Various
License: public-domain
 Taken from unsplash.com, a collection of photographs that have been donated and
 placed in the public domain.

Files:
 images/outfit/quarg?skylance*
 images/hardpoint/quarg?skylance*
Copyright: Evan Fluharty (Evanfluharty@gmail.com)
License: CC-BY-SA-4.0
Comment: Derived and completed from works by Maximilian Korber (Wrzlprnft), @Karirawri, and originally drawn up by Tommy Thach (Bladewood) (all under the same license)

Files:
 images/outfit/quarg*
 images/hardpoint/quarg*
 images/outfit/small?quarg*
 images/outfit/medium?quarg*
 images/outfit/large?quarg*
 images/outfit/enforcer?riot?staff*
 images/outfit/laser?rifle*
 images/outfit/hai?pebble?core*
 images/outfit/hai?boulder*
 images/outfit/hai?geode*
Copyright: Evan Fluharty (Evanfluharty@gmail.com)
License: CC-BY-SA-4.0

Files:
 images/effect/remnant?afterburner/remnant?afterburner*
 images/effect/mhd?spark*
 images/land/nasa9*
 images/hardpoint/annihilator?turret*
 images/hardpoint/hai?ionic?turret*
 images/hardpoint/inhibitor?turret*
 images/hardpoint/ion?hail?turret*
 images/hardpoint/ravager?turret*
 images/outfit/inhibitor?turret*
 images/outfit/ion?hail?turret*
 images/hardpoint/shooting?star?flare/ss-rays*
 images/outfit/overcharged?shield?module*
 images/outfit/overclocked?repair?module*
 images/outfit/ramscoop*
 images/outfit/remnant?afterburner*
 images/outfit/remnant?capital?license*
 images/outfit/research?laboratory*
 images/outfit/salvage?scanner*
 images/outfit/tiny?remnant?engine*
 images/outfit/void?rifle*
 images/outfit/fragmentation?grenades*
 images/outfit/nerve?gas*
 images/outfit/catalytic?ramscoop*
 images/outfit/plasma?repeater*
 images/outfit/anti-missile*
 images/outfit/blaster?turret*
 images/outfit/blaster*
 images/outfit/breeder*
 images/outfit/bunk?room*
 images/outfit/dwarf?core*
 images/outfit/electron?beam*
 images/outfit/electron?turret*
 images/outfit/fission*
 images/outfit/flamethrower*
 images/outfit/fuel?pod*
 images/outfit/gat*
 images/oufit/hai?ionic?blaster*
 images/outfit/hai?ionic?turret*
 images/outfit/hai?zephyr*
 images/outfit/heavy?anti-missile*
 images/outfit/heavy?laser?turret*
 images/outfit/heavy?laser*
 images/outfit/huge?fuel?cell*
 images/outfit/large?fuel?cell*
 images/outfit/medium?fuel?cell*
 images/outfit/small?fuel?cell*
 images/outfit/tiny?fuel?cell*
 images/outfit/huge?shield*
 images/outfit/large?shield*
 images/outfit/medium?shield*
 images/outfit/small?shield*
 images/outfit/tiny?shield*
 images/outfit/hyperdrive*
 images/outfit/scram?drive*
 images/outfit/large?radar?jammer*
 images/outfit/small?radar?jammer*
 images/outfit/meteor*
 images/outfit/meteor?launcher*
 images/outfit/meteor?pod*
 images/outfit/meteor?storage*
 images/outfit/mod?blaster?turret*
 images/outfit/mod?blaster*
 images/outfit/particle?cannon*
 images/outfit/plasma?cannon*
 images/outfit/plasma?turret*
 images/outfit/proton?gun*
 images/outfit/quad?blaster?turret*
 images/outfit/rocket*
 images/outfit/rocket?launcher*
 images/outfit/rocket?pod*
 images/outfit/rocket?storage*
 images/outfit/sidewinder*
 images/outfit/sidewinder?launcher*
 images/outfit/sidewinder?pod*
 images/outfit/sidewinder?storage*
 images/outfit/small?bunk?room*
 images/outfit/small?nucleovoltaic*
 images/outfit/small?radiothermal*
 images/outfit/small?thermionic*
 images/outfit/stack?core*
 images/outfit/surveillance?pod*
 images/outfit/banisher*
 images/outfit/command?center*
 images/outfit/fire-lance*
 images/outfit/piercer*
 images/outfit/piercer?launcher*
 images/outfit/korath?piercer?storage*
 images/outfit/reverse?thruster?ion*
 images/outfit/reverse?thruster?plasma*
 images/outfit/rock?0*
 images/outfit/rock?1*
 images/outfit/rock?2*
 images/outfit/rock?3*
 images/outfit/rock?4*
 images/scene/penguinscene*
 images/ship/dredger*
 images/ship/hai?sea?scorpion*
 images/ship/hai?marauder?shield?beetle*
 images/ship/hai?shield?beetle?prototype*
 images/ship/ibis*
 images/ship/mbactriane*
 images/ship/merganser*
 images/ship/penguin/*
 images/ship/petrel*
 images/ship/tern*
 images/ship/shooting?star/shooting?star*
 images/thumbnail/dredger*
 images/thumbnail/hai?marauder?shield?beetle*
 images/thumbnail/hai?sea?scorpion*
 images/thumbnail/hai?shield?beetle?prototype*
 images/thumbnail/ibis*
 images/thumbnails/merganser*
 images/thumbnail/penguin*
 images/thumbnail/petrel*
 images/thumbnail/tern*
 images/planet/station1c*
 images/planet/station2c*
 images/planet/station3c*
 images/ship/archon?b*
 images/ship/archon?c*
 images/asteroid/plant*
 images/asteroid/plant2*
 images/asteroid/plant?cluster*
 images/asteroid/space?flora*
 images/asteroid/large?plant*
 images/asteroid/large?plant2*
 images/asteroid/large?plant?cluster*
 images/asteroid/large?space?flora*
 images/asteroid/yottrite*
Copyright: Becca Tommaso (tommasobecca03@gmail.com)
License: CC-BY-SA-4.0
Comment: Derived from works by Michael Zahniser (under the same license).

Files: images/outfit/railslug?rack*
Copyright: Becca Tommaso (tommasobecca03@gmail.com)
License: CC-BY-SA-4.0
Comment: Derived from works by Matthew Smestad (under the same license).

Files:
 images/outfit/harvested?yottrite*
Copyright: Becca Tommaso (tommasobecca03@gmail.com)
License: CC-BY-SA-3.0
Comment: Derived from works by Michael Zahniser and Rob Lavinsky (under the same license).

Files:
 images/effect/flotsam?yottrite*
Copyright: Becca Tommaso (tommasobecca03@gmail.com)
License: CC-BY-SA-3.0
Comment: Derived from works by Rob Lavinsky (under the same license).

Files:
 images/land/badlands0*
 images/land/badlands1*
 images/land/badlands2*
 images/land/badlands5*
 images/land/badlands6*
 images/land/badlands7*
 images/land/badlands8*
 images/land/badlands10*
 images/land/badlands11*
 images/land/badlands12*
 images/land/beach0*
 images/land/beach2*
 images/land/beach3*
 images/land/beach5*
 images/land/beach6*
 images/land/beach13*
 images/land/beach14*
 images/land/canyon0*
 images/land/canyon1*
 images/land/canyon7*
 images/land/canyon8*
 images/land/canyon13*
 images/land/canyon14*
 images/land/canyon15*
 images/land/city2*
 images/land/city4*
 images/land/city6*
 images/land/city7*
 images/land/city8*
 images/land/city9*
 images/land/city10*
 images/land/city11*
 images/land/city12*
 images/land/desert1*
 images/land/desert2*
 images/land/desert11*
 images/land/desert12*
 images/land/deser13*
 images/land/dune1*
 images/land/fields1*
 images/land/fields2*
 images/land/fields3*
 images/land/fields5*
 images/land/fields6*
 images/land/fields7*
 images/land/fields9*
 images/land/fields13*
 images/land/fields14*
 images/land/fields15*
 images/land/fog0*
 images/land/fog1*
 images/land/fog2*
 images/land/fog4*
 images/land/fog6*
 images/land/fog8*
 images/land/fog9*
 images/land/fog10*
 images/land/fog11*
 images/land/forest1*
 images/land/forest2*
 images/land/forest3*
 images/land/forest4*
 images/land/forest5*
 images/land/forest6*
 images/land/forest7*
 images/land/forest8*
 images/land/forest9*
 images/land/garden1*
 images/land/hills0*
 images/land/hills2*
 images/land/hills8*
 images/land/lava1*
 images/land/lava2*
 images/land/lava6*
 images/land/lava12*
 images/land/lava13*
 images/land/loc3*
 images/land/mountain0*
 images/land/mountain1*
 images/land/mountain3*
 images/land/mountain4*
 images/land/mountain5*
 images/land/mountain6*
 images/land/mountain7*
 images/land/mountain8*
 images/land/mountain9*
 images/land/sea1*
 images/land/sea5*
 images/land/sea7*
 images/land/sea8*
 images/land/sea18*
 images/land/sea19*
 images/land/sky0*
 images/land/sky3*
 images/land/sky4*
 images/land/sky5*
 images/land/sky7*
 images/land/sky8*
 images/land/sky9*
 images/land/sky10*
 images/land/sky11*
 images/land/snow0*
 images/land/snow1*
 images/land/snow2*
 images/land/snow3*
 images/land/snow4*
 images/land/snow5*
 images/land/snow6*
 images/land/snow7*
 images/land/snow10*
 images/land/snow14*
 images/land/snow15*
 images/land/snow16*
 images/land/snow17*
 images/land/snow18*
 images/land/snow19*
 images/land/snow20*
 images/land/snow21*
 images/land/space2*
 images/land/station4*
 images/land/station6*
 images/land/station7*
 images/land/station9*
 images/land/station10*
 images/land/station11*
 images/land/station13*
 images/land/station14*
 images/land/station16*
 images/land/station17*
 images/land/station18*
 images/land/station19*
 images/land/station20*
 images/land/station21*
 images/land/station22*
 images/land/station23*
 images/land/station24*
 images/land/station25*
 images/land/station26*
 images/land/station29*
 images/land/station30*
 images/land/station31*
 images/land/station32*
 images/land/station33*
 images/land/station34*
 images/land/station35*
 images/land/station36*
 images/land/station37*
 images/land/station38*
 images/land/station39*
 images/land/station40*
 images/land/station41*
 images/land/station42*
 images/land/station43*
 images/land/station44*
 images/land/station45*
 images/land/station46*
 images/land/water0*
 images/land/water3*
 images/land/water4*
 images/land/water8*
 images/land/water12*
 images/land/water13*
Copyright: Various
License: public-domain
 Taken from unsplash.com, a collection of photographs that have been donated and
 placed in the public domain.

Files:
 images/land/lava0*
Copyright: USGS
License: public-domain
 From the USGS, and therefore in the public domain because they were created by
 government employees while doing work for the government.

Files:
 images/land/desert0*
 images/land/earthrise*
 images/land/nasa*
 images/land/space*
 images/land/station1*
 images/land/station2*
 images/land/station3*
Copyright: NASA
License: public-domain
 From NASA, and therefore in the public domain because they were created by
 government employees while doing work for the government.

Files:
 images/land/station8*
Copyright: MTA of the State of New York
License: CC BY 2.0
Comment: Taken from https://www.flickr.com/photos/61135621@N03/5836687124 and cropped.

Files:
 images/land/station27*
Copyright: Sebastian Sinisterra
License: CC BY 2.0
Comment: Taken from https://www.flickr.com/photos/61135621@N03/17755765778 and cropped.

Files:
 images/land/station28*
Copyright: mwewering
License: Pixabay License
Comment: Taken from https://pixabay.com/photos/corridor-tunnel-architecture-escape-2616414/ and cropped.

Files:
 images/land/station15*
Copyright: mikecook
License: Pixabay License
Comment: Taken from https://pixabay.com/photos/step-industry-steel-3104846/ and cropped.

Files:
 images/land/station5.jpg
Copyright: Damien Jemison
License: CC-BY-SA-3.0
Comment: Taken from https://commons.wikimedia.org/wiki/File:Preamplifier_at_the_National_Ignition_Facility.jpg

Files:
 images/land/lava5*
Copyright: Michael Zahniser <mzahniser@gmail.com>
License: CC-BY-SA-4.0

Files:
 images/planet/nebula1*
Copyright: Azure
License: CC-BY-SA-4.0

Files: sounds/*
Copyright: Various
License: public-domain
 Based on public domain sounds taken from freesound.org.

Files: sounds/heavy?rocket?hit.wav
Copyright: Copyright Mike Koenig
License: CC-BY-SA-3.0
Comment: Taken from http://soundbible.com/1467-Grenade-Explosion.html

Files: sounds/missile?hit.wav
Copyright: Copyright "Nbs Dark"
License: public-domain
Comment: Taken from https://freesound.org/people/Nbs%20Dark/sounds/94185/

Files: sounds/torpedo?hit.wav
Copyright: Public Domain
License: public-domain

Files: sounds/meteor.wav
Copyright: Copyright "18hiltc"
License: CC-BY-SA-3.0
Comment: Taken from https://freesound.org/people/18hiltc/sounds/202725/

Files: sounds/sidewinder.wav
Copyright: Copyright "NHMWretched"
License: public-domain
Comment: Taken from https://freesound.org/people/NHMWretched/sounds/151858/

Files: sounds/explosion?huge.wav
Copyright: Copyright Mike Koenig
License: CC-BY-SA-3.0
Comment: Taken from http://soundbible.com/1151-Grenade.html

Files:
 sounds/asteroid crunch small.wav
 sounds/asteroid crunch medium.wav
Copyright: Copyright AlanCat
License: public-domain
Comment: Derived from https://freesound.org/people/AlanCat/sounds/381645/

Files: sounds/asteroid crunch large.wav
Copyright: Copyright "BW_Clowes"
License: CC-BY-3.0
Comment: Derived from https://freesound.org/people/BW_Clowes/sounds/128126/

Files:
 sounds/thrasher.wav
 sounds/point?defense.wav
Copyright: Lineth (https://github.com/Lineth)
License: CC-BY-SA-4.0
Comment: Derived from public domain sounds taken from freesound.org.

Files:
 images/outfit/T3?anti?missile*
 images/outfit/pug?gridfire?turret*
 images/hardpoint/T3?anti?missile*
 images/hardpoint/pug?gridfire?turret*
Copyright: Becca Tommaso (tommasobecca03@gmail.com)
License: CC-BY-SA-4.0
Comment: Derived from works by Frederick Goy IV (under the same license).

Files:
 images/outfit/security?station*
 images/ship/peregrine/*
Copyright: Becca Tommaso (tommasobecca03@gmail.com)
License: CC-BY-SA-4.0
Comment: Derived from works by Michael Zahniser and Evan Fluharty (under the same license).

Files:
 images/ship/nest*
 images/ship/roost*
 images/ship/skein*
 images/thumbnail/nest*
 images/thumbnail/roost*
 images/thumbnail/skein*
Copyright: Iaz Poolar
License: CC-BY-SA-4.0
Comment: Derived from works by Michael Zahniser (under the same license) and detailed by Becca Tommaso (tommasobecca03@gmail.com).

Files:
 images/ship/barb*
 images/ship/boxwing*
 images/thumbnail/barb*
 images/thumbnail/boxwing*
Copyright: Iaz Poolar
License: CC-BY-SA-4.0
Comment: Detailed by Becca Tommaso (tommasobecca03@gmail.com).

Files:
 images/ship/argosy*
 images/ship/clipper*
 images/ship/dreadnought*
 images/ship/fury*
 images/ship/hauler?i*
 images/ship/hauler?ii*
 images/ship/hauler?iii*
 images/ship/modified argosy*
 images/ship/bastion*
 images/ship/behemoth*
 images/ship/heavy?shuttle*
 images/ship/firebird*
 images/ship/leviathan*
 images/ship/shuttle*
 images/ship/star?queen*
 images/ship/localworldship*
 images/ship/arrow*
 images/ship/container?transport*
 images/ship/freighter*
 images/ship/protector*
 images/ship/star?barge*
 images/ship/wasp*
 images/thumbnail/argosy*
 images/thumbnail/clipper*
 images/thumbnail/dreadnought*
 images/thumbnail/fury*
 images/thumbnail/hauler?i*
 images/thumbnail/hauler?ii*
 images/thumbnail/hauler?iii*
 images/thumbnail/modified argosy*
 images/thumbnail/bastion*
 images/thumbnail/behemoth*
 images/thumbnail/heavy?shuttle*
 images/thumbnail/firebird*
 images/thumbnail/leviathan*
 images/thumbnail/shuttle*
 images/thumbnail/star?queen*
 images/thumbnail/arrow*
 images/thumbnail/container?transport*
 images/thumbnail/freighter*
 images/thumbnail/protector*
 images/thumbnail/star?barge*
 images/thumbnail/wasp*
Copyright: Michael Zahniser <mzahniser@gmail.com>
License: CC-BY-SA-4.0
Comment: Detailed by Becca Tommaso (tommasobecca03@gmail.com).

Files:
 images/ship/mfirebird*
 images/ship/mleviathan*
 images/ship/marrow*
 images/thumbnail/mfirebird*
 images/thumbnail/mleviathan*
 images/thumbnail/marrow*
Copyright: Maximilian Korber
License: CC-BY-SA-4.0
Comment: Derived from works by Michael Zahniser (under the same license) and detailed by Becca Tommaso (tommasobecca03@gmail.com).

Files:
 images/ship/pointedstick vanguard*
Copyright: Maximilian Korber
License: CC-BY-SA-4.0
Comment: Derived from works by Nate Graham (under the same license) and detailed by Becca Tommaso (tommasobecca03@gmail.com).

Files:
 images/ship/vanguard*
 images/thumbnail/vanguard*
Copyright: Nate Graham <pointedstick@zoho.com>
License: CC-BY-SA-4.0
Comment: Detailed by Becca Tommaso (tommasobecca03@gmail.com).

Files:
 images/ship/blackbird*
 images/ship/falcon*
 images/ship/hawk*
 images/ship/quicksilver*
 images/ship/scout*
 images/ship/sparrow*
 images/thumbnail/blackbird*
 images/thumbnail/falcon*
 images/thumbnail/hawk*
 images/thumbnail/quicksilver*
 images/thumbnail/scout*
 images/thumbnail/sparrow*
Copyright: Michael Zahniser <mzahniser@gmail.com>
License: CC-BY-SA-4.0
Comment: Detailed by Anarchist2.

Files:
 images/ship/mfalcon*
 images/ship/mquicksilver*
 images/thumbnail/mfalcon*
 images/thumbnail/mquicksilver*
Copyright: Maximilian Korber
License: CC-BY-SA-4.0
Comment: Derived from works by Michael Zahniser (under the same license) and detailed by Anarchist2.

Files:
 images/ship/finch*
 images/thumbnail/finch*
Copyright: Iaz Poolar
License: CC-BY-SA-4.0
Comment: Derived from works by Michael Zahniser (under the same license) and detailed by Anarchist2.

Files: images/ship/mosprey*
Copyright: Benjamin Hauch (https://github.com/tehhowch)
License: CC-BY-SA-4.0
Comment: Derived from works by Michael Zahniser (under the same license) and detailed by Anarchist2.

Files:
 images/outfit/pug?staff*
Copyright: Evan Fluharty (Evanfluharty@gmail.com)
License: CC-BY-SA-4.0
Comment: Derived from works by Frederick Goy IV (under the same license).

Files:
 images/planet/station1*
 images/planet/station2*
 images/planet/station3*
 images/planet/station4*
 images/planet/station8*
 images/planet/station9*
 images/planet/station10*
 images/planet/station11*
 images/planet/station12*
 images/planet/station13*
 images/planet/station14*
 images/planet/station15*
 images/planet/station16*
 images/planet/station17*
 images/ship/maeri'het*
 images/ship/subsidurial*
 images/ship/telis'het*
 images/ship/faes'mar*
 images/ship/selii'mar*
 images/ship/vareti'het*
 images/ship/fetri'sei*
 images/ship/ember?waste?node/*
 images/ship/void?sprite/*
 images/thumbnail/maeri'het*
 images/thumbnail/telis'het*
 images/thumbnail/faes'mar*
 images/thumbnail/selii'mar*
 images/thumbnail/subsidurial*
 images/thumbnail/ember?waste?node*
 images/thumbnail/vareti'het*
 images/thumbnail/fetri'sei*
 images/thumbnail/void?sprite?adult*
 images/thumbnail/void?sprite?infant*
 images/effect/ravager?impact*
 images/outfit/ka'het?annihilator?turret*
 images/outfit/ka'het?annihilator*
 images/outfit/ka'het?emp?deployer*
 images/outfit/ka'het?primary?cooling*
 images/outfit/ka'het?ravager?turret*
 images/outfit/ka'het?ravager?beam*
 images/outfit/ka'het?shield?restorer*
 images/outfit/ka'het?grand?restorer*
 images/outfit/ka'het?support?cooling*
 images/outfit/ka'het?mhd?generator*
 images/outfit/ka'het?reserve?accumulator*
 images/outfit/ka'het?nullifier*
 images/outfit/ka'het?mhd?deployer*
 images/outfit/mouthparts*
 images/outfit/fuel?pod*
 images/outfit/fusion*
 images/outfit/core*
 images/outfit/ionic?afterburner*
 images/outfit/tiny?ion*
 images/outfit/small?ion*
 images/outfit/medium?ion*
 images/outfit/large?ion*
 images/outfit/huge?ion*
 images/outfit/tiny?atomic*
 images/outfit/small?atomic*
 images/outfit/medium?atomic*
 images/outfit/large?atomic*
 images/outfit/huge?atomic*
 images/outfit/javelin*
 images/outfit/javelin?mini?pod*
 images/outfit/javelin?pod*
 images/outfit/javelin?storage*
 images/outfit/torpedo*
 images/outfit/torpedo?launcher*
 images/outfit/torpedo?storage*
 images/outfit/typhoon*
 images/outfit/typhoon?launcher*
 images/outfit/typhoon?storage*
 images/outfit/cooling?ducts*
 images/outfit/liquid?helium*
 images/outfit/liquid?nitrogen*
 images/outfit/water?cooling*
 images/outfit/large?regenerator*
 images/outfit/small?regenerator*
 images/outfit/cargo?scanner*
 images/outfit/outfit?scanner*
 images/outfit/outfit?expansion*
 images/outfit/cargo?expansion*
 images/outfit/control?transceiver*
 images/planet/dyson1*
 images/planet/dyson2*
 images/planet/dyson3*
 images/planet/sheragi_postverta*
 images/planet/station0*
 images/planet/station1b*
 images/planet/station2b*
 images/planet/station3b*
 images/planet/station3bd*
 images/planet/station4b*
 images/planet/station4bd*
 images/projectile/annihilator*
 images/projectile/ravager?beam*
 images/projectile/mhd*
 images/scene/ringworld?debris*
 images/scene/remnant?station*
 images/scene/asteroid?scene*
Copyright: Becca Tommaso (tommasobecca03@gmail.com)
License: CC-BY-SA-4.0

Files:
 images/label/graveyard*
Copyright: @RestingImmortal
License: CC-BY-SA-4.0

Files:
 images/outfit/enforcer?confrontation?gear*
Copyright: 1010Todd (1010todd3d@gmail.com)
License: CC-BY-SA-4.0
Comment: Derived from works by Becca Tommaso (tommasobecca03@gmail.com) (under the same license) and Evan Fluharty (under the same license).

Files:
 images/outfit/hai?williwaw*
Copyright: Evan Fluharty (Evanfluharty@gmail.com)
License: CC-BY-SA-4.0
Comment: Made in cooperation with Becca Tommaso (tommasobecca03@gmail.com) and derived from works by Michael Zahniser (under the same license) and Maximilian Korber (under the same license)

Files:
 images/effect/remnant?leak*
 images/effect/remnant?leak?sparkle*
Copyright: Benjamin Jackson (gods.benyamin@outlook.com)
License: CC-BY-SA-4.0
Comment: Derived from works by Michael Zahniser (under the same license)

Files:
<<<<<<< HEAD
 images/outfit/gold bars*
Copyright: Red-57 (github.com/Red-57)
License: CC-BY-SA-4.0
=======
 image/effect/firestorm?ring*
Copyright: NomadicVolcano (NomadicVolcano@gmail.com).
License: CC0 (Creative Commons Zero)/Public-Domain
>>>>>>> e17f078f

Files:
 images/outfit/grab-strike*
 images/hardpoint/grab-strike*
Copyright: Lia Gerty (https://github.com/ravenshining)
License: CC-BY-SA-4.0
Comment: Derived from work by Michael Zahniser (under the same licence) and Becca Tomaso (under the same licence).

Files:
 images/ship/raider*
 images/thumbnail/raider*
Copyright: Lia Gerty (https://github.com/ravenshining)
License: CC-BY-SA-4.0
Comment: Derived from work by Michael Zahniser (under the same licence) and Red-57 (under the same licence).

Files:
 images/ship/chaser*
 images/thumbnail/chaser*
Copyright: Lia Gerty (https://github.com/ravenshining)
License: CC-BY-SA-4.0
Comment: Derived from work by Michael Zahniser (under the same licence)

Files:
 images/outfit/torpedopod*
 images/outfit/typhoonpod*
Copyright: Lia Gerty (https://github.com/ravenshining)
License: CC-BY-SA-4.0
Comment: Derived from work by Becca Tomaso (under the same licence).

Files:
 images/ship/bulk?freighter*
 images/thumbnail/bulk?freighter*
Copyright: Lia Gerty (https://github.com/ravenshining)
License: CC-BY-SA-4.0
Comment: Derived from work by Michael Zahniser (under the same licence) and Becca Tommaso (under the same licence).

Files:
 images/_menu/haze-blackbody+*
 images/_menu/haze-full+*
 images/_menu/haze-yellow+*
 images/planet/browndwarf-l-rouge*
 images/planet/browndwarf-l*
 images/planet/browndwarf-y-rouge*
 images/planet/browndwarf-y*
Copyright: Lia Gerty (https://github.com/ravenshining)
License: CC-BY-SA-4.0

Files:
 images/planet/browndwarf-t-rouge*
 images/planet/browndwarf-t*
 images/planet/saturn*
Copyright: Lia Gerty (https://github.com/ravenshining)
License: CC-BY-SA-4.0
Comment: Derived from works by NASA (public domain)

Files:
 sounds/atomic?*
Copyright: Lia Gerty
License: CC-BY-SA-4.0
Comment: Derived from public domain sounds taken from freesound.org.

Files:
 images/ship/heliarch?breacher*
 images/ship/heliarch?hunter*
 images/ship/heliarch?judicator*
 images/ship/heliarch?pursuer*
 images/ship/heliarch?rover*
 images/ship/heliarch?stalker*
 images/thumbnail/heliarch?breacher*
 images/thumbnail/heliarch?hunter*
 images/thumbnail/heliarch?judicator*
 images/thumbnail/heliarch?pursuer*
 images/thumbnail/heliarch?rover*
 images/thumbnail/heliarch?stalker*
 images/outfit/finisher?storage*
 images/outfit/fuel?module*
 images/outfit/large?cogeneration?module*
 images/outfit/small?cogeneration?module*
 images/scene/councilofahr1*
 images/scene/councilofahr2*
Copyright: Arachi-Lover
License: CC-BY-SA-4.0
Comment: Derived from works by Michael Zahniser (under the same license).

Files:
 images/outfit/outskirts?gauger*
Copyright: Arachi-Lover
License: CC-BY-SA-4.0
Comment: Derived from works by Zachary Siple and Michael Zahniser (under the same license).

Files:
 images/effect/dragonflame*
 images/effect/fusionflare*
 images/effect/pwave?shot*
 images/effect/sheragiam*
 images/effect/pwavehp*
 images/effect/ka'het?flare/*
 images/effect/fissionflare*
 images/effect/pwtflare*
 images/effect/nuke*
 images/icon/dragonflame*
 images/icon/shard*
 images/outfit/dragonflame*
 images/outfit/pwave?turret*
 images/outfit/embattery*
 images/outfit/sheragicooling*
 images/outfit/fusiondrive*
 images/outfit/fissiondrive*
 images/outfit/hion*
 images/outfit/shard*
 images/outfit/sheragi?ews*
 images/outfit/small?embattery*
 images/outfit/small?sheragi?cooling*
 images/projectile/pwavecannon*
 images/projectile/hion*
 images/projectile/hionfrag*
 images/projectile/shardactive*
 images/projectile/shardinactive*
 images/projectile/ionball*
 images/scene/emeraldswordderelict*
 images/ship/emeraldsword*
 images/ship/blackdiamond*
 images/thumbnail/emeraldsword*
 images/thumbnail/blackdiamond*
Copyright: @Karirawri (crim@live.no)
License: CC-BY-SA-4.0

Files:
 images/effect/pwave?impact*
 images/effect/ionball?ring*
 images/effect/ion?explosion*
Copyright: @Karirawri (crim@live.no)
License: CC-BY-SA-4.0
Comment: Derived from works by Michael Zahniser (under the same license).

Files: sounds/dragonflame*
Copyright: TheHadnot
License: public-domain
Comment: Taken from https://freesound.org/people/TheHadnot/sounds/160880/

Files: sounds/pwave*
Copyright: aust_paul
License: public-domain
Comment: Taken from https://freesound.org/people/aust_paul/sounds/30935/

Files: sounds/hion*
Copyright: michael_kur95
License: CC-BY-3.0
Comment: Taken from https://freesound.org/people/michael_kur95/sounds/332993/ and modified.

Files: images/effect/archon?teleport/*
Copyright: @Karirawri (crim@live.no)
License: CC-BY-SA-4.0
Comment: Derived from works by Michael Zahniser and Becca Tommaso (under the same license).

Files: sounds/archonteleport*
Copyright: oldestmillennial
License: CC-BY-3.0
Comment: Taken from https://freesound.org/people/oldestmillennial/sounds/533025/ and modified.

Files: images/outfit/emp?rack*
Copyright: Anarchist2
License: CC-BY-SA-4.0
Comment: Derived from works by Michael Zahniser (under the same license).

Files: images/planet/*-hot*
Copyright: Becca Tommaso
License: CC-BY-SA-4.0
Comment: Derived from works by ESA/Hubble & NASA (under the same license)

Files:
 images/land/clouds*
Copyright: Benjamin Jackson (gods.benyamin@outlook.com)
License: CC-BY-SA-4.0

Files:
 images/outfit/ka'het?maeri?engine*
 images/outfit/ka'het?telis?engine*
 images/outfit/ka'het?sustainer?engine*
 images/outfit/ka'het?vareti?engine*
Copyright: Becca Tommaso (tommasobecca03@gmail.com)
License: CC-BY-SA-4.0
Comment: Original work by Griffin Schutte (theronepic@gmail.com), finished by Becca Tommaso.

Files: images/outfit/ka'het?compact?engine*
Copyright: Griffin Schutte (theronepic@gmail.com)
License: CC-BY-SA-4.0

Files: images/outfit/plasma?repeater*
Copyright: Becca Tommaso
License: CC-BY-SA-4.0
Comment: Derived from works by Michael Zahniser (under the same license) and Darcy Manoel.

Files:
 images/outfit/proton?turret*
Copyright: Becca Tommaso
License: CC-BY-SA-4.0
Comment: Derived from works by Michael Zahniser (under the same license) and Nate Graham.

Files:
 images/outfit/brig*
Copyright: Becca Tommaso
License: CC-BY-SA-4.0
Comment: Derived from works by Nate Graham (under the same license).

Files:
 images/outfit/tripulse?shredder*
 images/outfit/value?detector*
Copyright: Ejo Thims
License: CC-BY-SA-4.0
Comment: Derived from works by Michael Zahniser (under the same license).

Files:
 images/star/a-dwarf*
 images/star/a-giant*
 images/star/a-supergiant*
 images/star/a0*
 images/star/a3*
 images/star/a5*
 images/star/a8*
 images/star/b-dwarf*
 images/star/b-giant*
 images/star/b-supergiant*
 images/star/b0*
 images/star/b3*
 images/star/b5*
 images/star/b8*
 images/star/black-hole*
 images/star/carbon*
 images/star/f-dwarf*
 images/star/f-giant*
 images/star/f-supergiant*
 images/star/f0*
 images/star/f3*
 images/star/f5-old*
 images/star/f5*
 images/star/f8*
 images/star/g-dwarf*
 images/star/g-giant*
 images/star/g-supergiant*
 images/star/g0-old*
 images/star/g0*
 images/star/g3*
 images/star/g5-old*
 images/star/g5*
 images/star/g8*
 images/star/k-dwarf*
 images/star/k-giant*
 images/star/k-supergiant*
 images/star/k0-old*
 images/star/k0*
 images/star/k3*
 images/star/k5-old*
 images/star/k5*
 images/star/k8*
 images/star/l-dwarf*
 images/star/m-dwarf*
 images/star/m-giant*
 images/star/m-supergiant*
 images/star/m0*
 images/star/m3*
 images/star/m5*
 images/star/m8*
 images/star/nova*
 images/star/nova-old*
 images/star/o-dwarf*
 images/star/o-giant*
 images/star/o-supergiant*
 images/star/o0*
 images/star/o3*
 images/star/o5*
 images/star/o8*
 images/star/wr1*
Copyright: Matteo "Lead" M.
License: CC-BY-SA-4.0

Files:
 images/asteroid/livecrystal/livecrystal*
 images/effect/coalition?flare/*
 images/effect/explosion/pug/*
 images/effect/korath?flare/*
 images/effect/plasma?flare/*
 images/effect/pug?flare/*
 images/effect/wanderer?flare/*
 images/hardpoint/dual?sunbeam?turret*
 images/hardpoint/nuke*
 images/hardpoint/sunbeam?turret*
 images/hardpoint/wanderer?anti-missile*
 images/outfit/afterburner*
 images/outfit/asteroid?scanner*
 images/outfit/blue?sun*
 images/outfit/bright?cloud*
 images/outfit/caldera?afterburner*
 images/outfit/dark?storm*
 images/outfit/dual?sunbeam?turret*
 images/outfit/finisher?maegrolain*
 images/outfit/nuke*
 images/outfit/red?sun*
 images/outfit/sunbeam*
 images/outfit/sunbeam?turret*
 images/outfit/thunderhead?launcher*
 images/outfit/thunderhead?storage*
 images/outfit/wanderer?anti-missile*
 images/outfit/wanderer?heat?sink*
 images/outfit/white?sun*
 images/outfit/yellow?sun*
 images/projectile/missile-0*
 images/projectile/missile-1*
 images/ship/corvette*
 images/ship/mraven*
 images/ship/msplinter*
 images/ship/raven*
 images/ship/splinter*
 images/star/neutron*
 images/thumbnail/corvette*
 images/thumbnail/mraven*
 images/thumbnail/msplinter*
 images/thumbnail/raven*
 images/thumbnail/splinter*
Copyright: Gefüllte Taubenbrust <jeaminer23@gmail.com>
License: CC-BY-SA-4.0

Files: sounds/ionball*
Copyright: pluralz
License: public-domain
Comment: Taken from https://freesound.org/people/pluralz/sounds/475806/

Files:
 images/planet/stationh-ancient0*
 images/planet/stationh-ancient1*
 images/planet/stationh-ancient2*
Copyright: Becca Tommaso (tommasobecca03@gmail.com)
License: CC-BY-SA-3.0
Comment: Derived from works by Michael Zahniser (under the same license).

Files:
 images/scene/ssil?vida?alert?hologram*
 images/scene/remnant?remote?spaceport*
Copyright: J Everett Nichol (jeverett on Discord)
License: CC-BY-SA-3.0
Comment: Derived from works by Becca Tommaso (under the same license).

Files:
 images/ship/auxiliary*
 images/ship/carrier*
 images/ship/combat?drone*
 images/ship/cruiser*
 images/ship/frigate*
 images/ship/gunboat*
 images/ship/lance*
 images/ship/rainmaker*
 images/ship/surveillance?drone*
 images/thumbnail/auxiliary*
 images/thumbnail/carrier*
 images/thumbnail/combat?drone*
 images/thumbnail/cruiser*
 images/thumbnail/frigate*
 images/thumbnail/gunboat*
 images/thumbnail/lance*
 images/thumbnail/rainmaker*
 images/thumbnail/surveillance?drone*
Copyright: Gefüllte Taubenbrust <jeaminer23@gmail.com>
License: CC-BY-SA-4.0
Comment: Derived from works by Michael Zahniser (under the same license).

Files:
<<<<<<< HEAD
 images/outfit/hai?dual?pulse?pistol*
Copyright: Michael Arsollon
License: CC-BY-SA-4.0
Comment: Derived from works by Evan Fluharty (from under the same license)

Files:
 images/outfit/true?unfettered?license*
Copyright: Michael Arsollon
License: CC-BY-SA-4.0
Comment: Derived from works by Michael Zahniser (from under the same license) and Evan Fluharty (from under the same license).

Files:
=======
 images/planet/gas3-c*
>>>>>>> e17f078f
 images/ship/aerie*
 images/ship/bactrian*
 images/ship/hailstone*
 images/ship/heavy?gust*
 images/ship/mining?drone*
 images/ship/mule*
 images/ship/squall*
 images/ship/sunder*
 images/thumbnail/aerie*
 images/thumbnail/bactrian*
 images/thumbnail/hailstone*
 images/thumbnail/heavy?gust*
 images/thumbnail/mining?drone*
 images/thumbnail/mule*
 images/thumbnail/squall*
 images/thumbnail/sunder*
Copyright: Saugia <https://github.com/Saugia>
License: CC-BY-SA-4.0
Comment: Derived from works by Michael Zahniser (under the same license).

Files:
 sounds/remnant?afterburner*
Copyright: Saugia <https://github.com/Saugia>
License: public-domain
Comment: Based on public domain sounds taken from freesound.org, edit done by Saugia.

Files:
 images/icon/firelight*
 images/outfit/firelight*
 images/outfit/firelight?bank*
 images/outfit/firelight?rack*
 images/planet/station4c*
 images/planet/station5c*
 images/planet/station6c*
 images/planet/station7c*
 images/planet/station7cb*
 images/projectile/firelight*
 images/projectile/firelight?active*
Copyright: Saugia <https://github.com/Saugia>
License: CC-BY-SA-4.0
Comment: Derived from works by Michael Zahniser (under the same license) and Becca Tommaso (under the same licence).

Files:
 images/ship/raider?xlii*
 images/thumbnail/raider?xlii*
Copyright: Saugia <https://github.com/Saugia>
License: CC-BY-SA-4.0
Comment: Derived from works by Michael Zahniser (under the same license) and Lia Gerty (under the same licence).

Files:
 images/ship/kestrel*
 images/ship/kestrele*
 images/ship/kestrels*
 images/ship/kestrelw*
 images/ship/osprey*
 images/thumbnail/kestrel*
 images/thumbnail/kestrele*
 images/thumbnail/kestrels*
 images/thumbnail/kestrelw*
 images/thumbnail/osprey*
Copyright: Saugia <https://github.com/Saugia>
License: CC-BY-SA-4.0
Comment: Derived from works by Michael Zahniser (under the same license) and detailed by Anarchist2.

Files:
 sounds/remnant?afterburner.wav
Copyright: Public Domain
License: public-domain
Comment: Based on public domain sounds taken from freesound.org, edit done by Saugia.

Files:
 sounds/firelight.wav
 sounds/firelight?hit.wav
Copyright: Public Domain
License: public-domain
Comment: Based on public domain sounds taken from freesound.org, edits done by Saugia and Lia Gerty.

Files:
 images/effect/ember?tear/ember?tear?fire*
 images/effect/ember?tear/ember?tear?impact*
 images/effect/ember?tear/ember?tear?vortex*
 images/outfit/ember?tear*
Copyright: X-27 (youtube.com/x-27yt)
License: CC-BY-SA-3.0

Files:
 images/effect/ember?tear/ember?tear?spark*
Copyright: X-27 (youtube.com/x-27yt)
License: CC-BY-SA-3.0
Comment: Derived from works by Michael Zahniser (under the same license).

Files:
 images/land/fields16*
 images/land/fields17*
 images/land/fields18*
 images/land/fields19*
 images/land/fields20*
 images/land/fields21*
 images/land/fields22*
 images/land/fields23*
 images/land/fields24*
 images/land/fields25*
 images/land/fields26*
 images/land/fields27*
 images/land/hills10*
 images/land/sea20*
 images/land/sea21*
 images/land/water14*
 images/land/water15*
 images/land/water16*
 images/land/water17*
 images/land/water18*
 images/land/water19*
 images/land/water20*
Copyright: Peter van der Meer (peter.vd.meer@gmail.com)
License: CC-BY-SA-4.0

Files:
 images/outfit/jump?drive*
 images/outfit/jump?drive?(broken)*
Copyright: Scrinarii1337#0001
License: CC-BY-SA-4.0

Files:
 images/scene/citydark*
 images/scene/buildings*
 images/scene/busysteet*
 images/scene/iceplains*
 images/scene/iceplains2*
 images/scene/iceplains3*
 images/scene/lonelyrock*
 images/scene/redrocks*
 images/scene/seasidecliffs*
 images/scene/Seasunset*
 images/scene/smeer*
 images/scene/snowfield*
 images/scene/snowvillage*
 images/scene/sunet*
 images/scene/tower*
 images/scene/icepicture*
 images/scene/snowplains*
Copyright: unsplash.com/
License: CC0 (Creative Commons Zero)/Public-Domain

Files:
 images/scenes/hroar*
Copyright: Dane Crowton
License: CC-BY-SA-4.0

Files: images/land/asteroid0*
Copyright: Becca Tommaso
License: CC0 (Creative Commons Zero)/Public-Domain
Comment: Derived from works by ESA/Rosetta spacecraft (under the same license).

Files: images/outfits/skadetear*
Copyright: Anarchist2
License: CC-BY-SA-4.0

License: GPL-3+
 This program is free software: you can redistribute it and/or modify
 it under the terms of the GNU General Public License as published by
 the Free Software Foundation; either version 3 of the License, or
 (at your option) any later version.
 .
 This program is distributed in the hope that it will be useful,
 but WITHOUT ANY WARRANTY; without even the implied warranty of
 MERCHANTABILITY or FITNESS FOR A PARTICULAR PURPOSE.  See the
 GNU General Public License for more details.
 .
 You should have received a copy of the GNU General Public License
 along with this program.  If not, see <http://www.gnu.org/licenses/>.
 .
 On Debian systems, the complete text of the GNU General Public
 License version 3 can be found in "/usr/share/common-licenses/GPL-3".

License: CC-BY-SA-4.0
 By exercising the Licensed Rights (defined below), You accept and agree
 to be bound by the terms and conditions of this Creative Commons
 Attribution-ShareAlike 4.0 International Public License ("Public
 License"). To the extent this Public License may be interpreted as a
 contract, You are granted the Licensed Rights in consideration of Your
 acceptance of these terms and conditions, and the Licensor grants You
 such rights in consideration of benefits the Licensor receives from
 making the Licensed Material available under these terms and
 conditions.
 .
 Section 1 -- Definitions.
 .
 a. Adapted Material means material subject to Copyright and Similar
 Rights that is derived from or based upon the Licensed Material
 and in which the Licensed Material is translated, altered,
 arranged, transformed, or otherwise modified in a manner requiring
 permission under the Copyright and Similar Rights held by the
 Licensor. For purposes of this Public License, where the Licensed
 Material is a musical work, performance, or sound recording,
 Adapted Material is always produced where the Licensed Material is
 synched in timed relation with a moving image.
 .
 b. Adapter's License means the license You apply to Your Copyright
 and Similar Rights in Your contributions to Adapted Material in
 accordance with the terms and conditions of this Public License.
 .
 c. BY-SA Compatible License means a license listed at
 creativecommons.org/compatiblelicenses, approved by Creative
 Commons as essentially the equivalent of this Public License.
 .
 d. Copyright and Similar Rights means copyright and/or similar rights
 closely related to copyright including, without limitation,
 performance, broadcast, sound recording, and Sui Generis Database
 Rights, without regard to how the rights are labeled or
 categorized. For purposes of this Public License, the rights
 specified in Section 2(b)(1)-(2) are not Copyright and Similar
 Rights.
 .
 e. Effective Technological Measures means those measures that, in the
 absence of proper authority, may not be circumvented under laws
 fulfilling obligations under Article 11 of the WIPO Copyright
 Treaty adopted on December 20, 1996, and/or similar international
 agreements.
 .
 f. Exceptions and Limitations means fair use, fair dealing, and/or
 any other exception or limitation to Copyright and Similar Rights
 that applies to Your use of the Licensed Material.
 .
 g. License Elements means the license attributes listed in the name
 of a Creative Commons Public License. The License Elements of this
 Public License are Attribution and ShareAlike.
 .
 h. Licensed Material means the artistic or literary work, database,
 or other material to which the Licensor applied this Public
 License.
 .
 i. Licensed Rights means the rights granted to You subject to the
 terms and conditions of this Public License, which are limited to
 all Copyright and Similar Rights that apply to Your use of the
 Licensed Material and that the Licensor has authority to license.
 .
 j. Licensor means the individual(s) or entity(ies) granting rights
 under this Public License.
 .
 k. Share means to provide material to the public by any means or
 process that requires permission under the Licensed Rights, such
 as reproduction, public display, public performance, distribution,
 dissemination, communication, or importation, and to make material
 available to the public including in ways that members of the
 public may access the material from a place and at a time
 individually chosen by them.
 .
 l. Sui Generis Database Rights means rights other than copyright
 resulting from Directive 96/9/EC of the European Parliament and of
 the Council of 11 March 1996 on the legal protection of databases,
 as amended and/or succeeded, as well as other essentially
 equivalent rights anywhere in the world.
 .
 m. You means the individual or entity exercising the Licensed Rights
 under this Public License. Your has a corresponding meaning.
 .
 Section 2 -- Scope.
 .
 a. License grant.
 .
 1. Subject to the terms and conditions of this Public License,
 the Licensor hereby grants You a worldwide, royalty-free,
 non-sublicensable, non-exclusive, irrevocable license to
 exercise the Licensed Rights in the Licensed Material to:
 .
 a. reproduce and Share the Licensed Material, in whole or
 in part; and
 .
 b. produce, reproduce, and Share Adapted Material.
 .
 2. Exceptions and Limitations. For the avoidance of doubt, where
 Exceptions and Limitations apply to Your use, this Public
 License does not apply, and You do not need to comply with
 its terms and conditions.
 .
 3. Term. The term of this Public License is specified in Section
 6(a).
 .
 4. Media and formats; technical modifications allowed. The
 Licensor authorizes You to exercise the Licensed Rights in
 all media and formats whether now known or hereafter created,
 and to make technical modifications necessary to do so. The
 Licensor waives and/or agrees not to assert any right or
 authority to forbid You from making technical modifications
 necessary to exercise the Licensed Rights, including
 technical modifications necessary to circumvent Effective
 Technological Measures. For purposes of this Public License,
 simply making modifications authorized by this Section 2(a)
 (4) never produces Adapted Material.
 .
 5. Downstream recipients.
 .
 a. Offer from the Licensor -- Licensed Material. Every
 recipient of the Licensed Material automatically
 receives an offer from the Licensor to exercise the
 Licensed Rights under the terms and conditions of this
 Public License.
 .
 b. Additional offer from the Licensor -- Adapted Material.
 Every recipient of Adapted Material from You
 automatically receives an offer from the Licensor to
 exercise the Licensed Rights in the Adapted Material
 under the conditions of the Adapter's License You apply.
 .
 c. No downstream restrictions. You may not offer or impose
 any additional or different terms or conditions on, or
 apply any Effective Technological Measures to, the
 Licensed Material if doing so restricts exercise of the
 Licensed Rights by any recipient of the Licensed
 Material.
 .
 6. No endorsement. Nothing in this Public License constitutes or
 may be construed as permission to assert or imply that You
 are, or that Your use of the Licensed Material is, connected
 with, or sponsored, endorsed, or granted official status by,
 the Licensor or others designated to receive attribution as
 provided in Section 3(a)(1)(A)(i).
 .
 b. Other rights.
 .
 1. Moral rights, such as the right of integrity, are not
 licensed under this Public License, nor are publicity,
 privacy, and/or other similar personality rights; however, to
 the extent possible, the Licensor waives and/or agrees not to
 assert any such rights held by the Licensor to the limited
 extent necessary to allow You to exercise the Licensed
 Rights, but not otherwise.
 .
 2. Patent and trademark rights are not licensed under this
 Public License.
 .
 3. To the extent possible, the Licensor waives any right to
 collect royalties from You for the exercise of the Licensed
 Rights, whether directly or through a collecting society
 under any voluntary or waivable statutory or compulsory
 licensing scheme. In all other cases the Licensor expressly
 reserves any right to collect such royalties.
 .
 Section 3 -- License Conditions.
 .
 Your exercise of the Licensed Rights is expressly made subject to the
 following conditions.
 .
 a. Attribution.
 .
 1. If You Share the Licensed Material (including in modified
 form), You must:
 .
 a. retain the following if it is supplied by the Licensor
 with the Licensed Material:
 .
 i. identification of the creator(s) of the Licensed
 Material and any others designated to receive
 attribution, in any reasonable manner requested by
 the Licensor (including by pseudonym if
 designated);
 .
 ii. a copyright notice;
 .
 iii. a notice that refers to this Public License;
 .
 iv. a notice that refers to the disclaimer of
 warranties;
 .
 v. a URI or hyperlink to the Licensed Material to the
 extent reasonably practicable;
 .
 b. indicate if You modified the Licensed Material and
 retain an indication of any previous modifications; and
 .
 c. indicate the Licensed Material is licensed under this
 Public License, and include the text of, or the URI or
 hyperlink to, this Public License.
 .
 2. You may satisfy the conditions in Section 3(a)(1) in any
 reasonable manner based on the medium, means, and context in
 which You Share the Licensed Material. For example, it may be
 reasonable to satisfy the conditions by providing a URI or
 hyperlink to a resource that includes the required
 information.
 .
 3. If requested by the Licensor, You must remove any of the
 information required by Section 3(a)(1)(A) to the extent
 reasonably practicable.
 .
 b. ShareAlike.
 .
 In addition to the conditions in Section 3(a), if You Share
 Adapted Material You produce, the following conditions also apply.
 .
 1. The Adapter's License You apply must be a Creative Commons
 license with the same License Elements, this version or
 later, or a BY-SA Compatible License.
 .
 2. You must include the text of, or the URI or hyperlink to, the
 Adapter's License You apply. You may satisfy this condition
 in any reasonable manner based on the medium, means, and
 context in which You Share Adapted Material.
 .
 3. You may not offer or impose any additional or different terms
 or conditions on, or apply any Effective Technological
 Measures to, Adapted Material that restrict exercise of the
 rights granted under the Adapter's License You apply.
 .
 Section 4 -- Sui Generis Database Rights.
 .
 Where the Licensed Rights include Sui Generis Database Rights that
 apply to Your use of the Licensed Material:
 .
 a. for the avoidance of doubt, Section 2(a)(1) grants You the right
 to extract, reuse, reproduce, and Share all or a substantial
 portion of the contents of the database;
 .
 b. if You include all or a substantial portion of the database
 contents in a database in which You have Sui Generis Database
 Rights, then the database in which You have Sui Generis Database
 Rights (but not its individual contents) is Adapted Material,
 .
 including for purposes of Section 3(b); and
 c. You must comply with the conditions in Section 3(a) if You Share
 all or a substantial portion of the contents of the database.
 .
 For the avoidance of doubt, this Section 4 supplements and does not
 replace Your obligations under this Public License where the Licensed
 Rights include other Copyright and Similar Rights.
 .
 Section 5 -- Disclaimer of Warranties and Limitation of Liability.
 .
 a. UNLESS OTHERWISE SEPARATELY UNDERTAKEN BY THE LICENSOR, TO THE
 EXTENT POSSIBLE, THE LICENSOR OFFERS THE LICENSED MATERIAL AS-IS
 AND AS-AVAILABLE, AND MAKES NO REPRESENTATIONS OR WARRANTIES OF
 ANY KIND CONCERNING THE LICENSED MATERIAL, WHETHER EXPRESS,
 IMPLIED, STATUTORY, OR OTHER. THIS INCLUDES, WITHOUT LIMITATION,
 WARRANTIES OF TITLE, MERCHANTABILITY, FITNESS FOR A PARTICULAR
 PURPOSE, NON-INFRINGEMENT, ABSENCE OF LATENT OR OTHER DEFECTS,
 ACCURACY, OR THE PRESENCE OR ABSENCE OF ERRORS, WHETHER OR NOT
 KNOWN OR DISCOVERABLE. WHERE DISCLAIMERS OF WARRANTIES ARE NOT
 ALLOWED IN FULL OR IN PART, THIS DISCLAIMER MAY NOT APPLY TO YOU.
 .
 b. TO THE EXTENT POSSIBLE, IN NO EVENT WILL THE LICENSOR BE LIABLE
 TO YOU ON ANY LEGAL THEORY (INCLUDING, WITHOUT LIMITATION,
 NEGLIGENCE) OR OTHERWISE FOR ANY DIRECT, SPECIAL, INDIRECT,
 INCIDENTAL, CONSEQUENTIAL, PUNITIVE, EXEMPLARY, OR OTHER LOSSES,
 COSTS, EXPENSES, OR DAMAGES ARISING OUT OF THIS PUBLIC LICENSE OR
 USE OF THE LICENSED MATERIAL, EVEN IF THE LICENSOR HAS BEEN
 ADVISED OF THE POSSIBILITY OF SUCH LOSSES, COSTS, EXPENSES, OR
 DAMAGES. WHERE A LIMITATION OF LIABILITY IS NOT ALLOWED IN FULL OR
 IN PART, THIS LIMITATION MAY NOT APPLY TO YOU.
 .
 c. The disclaimer of warranties and limitation of liability provided
 above shall be interpreted in a manner that, to the extent
 possible, most closely approximates an absolute disclaimer and
 waiver of all liability.
 .
 Section 6 -- Term and Termination.
 .
 a. This Public License applies for the term of the Copyright and
 Similar Rights licensed here. However, if You fail to comply with
 this Public License, then Your rights under this Public License
 terminate automatically.
 .
 b. Where Your right to use the Licensed Material has terminated under
 Section 6(a), it reinstates:
 .
 1. automatically as of the date the violation is cured, provided
 it is cured within 30 days of Your discovery of the
 violation; or
 .
 2. upon express reinstatement by the Licensor.
 .
 For the avoidance of doubt, this Section 6(b) does not affect any
 right the Licensor may have to seek remedies for Your violations
 of this Public License.
 .
 c. For the avoidance of doubt, the Licensor may also offer the
 Licensed Material under separate terms or conditions or stop
 distributing the Licensed Material at any time; however, doing so
 will not terminate this Public License.
 .
 d. Sections 1, 5, 6, 7, and 8 survive termination of this Public
 License.
 .
 Section 7 -- Other Terms and Conditions.
 .
 a. The Licensor shall not be bound by any additional or different
 terms or conditions communicated by You unless expressly agreed.
 .
 b. Any arrangements, understandings, or agreements regarding the
 Licensed Material not stated herein are separate from and
 independent of the terms and conditions of this Public License.
 .
 Section 8 -- Interpretation.
 .
 a. For the avoidance of doubt, this Public License does not, and
 shall not be interpreted to, reduce, limit, restrict, or impose
 conditions on any use of the Licensed Material that could lawfully
 be made without permission under this Public License.
 .
 b. To the extent possible, if any provision of this Public License is
 deemed unenforceable, it shall be automatically reformed to the
 minimum extent necessary to make it enforceable. If the provision
 cannot be reformed, it shall be severed from this Public License
 without affecting the enforceability of the remaining terms and
 conditions.
 .
 c. No term or condition of this Public License will be waived and no
 failure to comply consented to unless expressly agreed to by the
 Licensor.
 .
 d. Nothing in this Public License constitutes or may be interpreted
 as a limitation upon, or waiver of, any privileges and immunities
 that apply to the Licensor or You, including from the legal
 processes of any jurisdiction or authority.

License: CC-BY-4.0
 By exercising the Licensed Rights (defined below), You accept and agree
 to be bound by the terms and conditions of this Creative Commons
 Attribution 4.0 International Public License ("Public
 License"). To the extent this Public License may be interpreted as a
 contract, You are granted the Licensed Rights in consideration of Your
 acceptance of these terms and conditions, and the Licensor grants You
 such rights in consideration of benefits the Licensor receives from
 making the Licensed Material available under these terms and
 conditions.
 .
 Section 1 -- Definitions.
 .
 a. Adapted Material means material subject to Copyright and Similar
 Rights that is derived from or based upon the Licensed Material
 and in which the Licensed Material is translated, altered,
 arranged, transformed, or otherwise modified in a manner requiring
 permission under the Copyright and Similar Rights held by the
 Licensor. For purposes of this Public License, where the Licensed
 Material is a musical work, performance, or sound recording,
 Adapted Material is always produced where the Licensed Material is
 synched in timed relation with a moving image.
 .
 b. Adapter's License means the license You apply to Your Copyright
 and Similar Rights in Your contributions to Adapted Material in
 accordance with the terms and conditions of this Public License.
 .
 c. Copyright and Similar Rights means copyright and/or similar rights
 closely related to copyright including, without limitation,
 performance, broadcast, sound recording, and Sui Generis Database
 Rights, without regard to how the rights are labeled or
 categorized. For purposes of this Public License, the rights
 specified in Section 2(b)(1)-(2) are not Copyright and Similar
 Rights.
 .
 d. Effective Technological Measures means those measures that, in the
 absence of proper authority, may not be circumvented under laws
 fulfilling obligations under Article 11 of the WIPO Copyright
 Treaty adopted on December 20, 1996, and/or similar international
 agreements.
 .
 e. Exceptions and Limitations means fair use, fair dealing, and/or
 any other exception or limitation to Copyright and Similar Rights
 that applies to Your use of the Licensed Material.
 .
 f. Licensed Material means the artistic or literary work, database,
 or other material to which the Licensor applied this Public
 License.
 .
 g. Licensed Rights means the rights granted to You subject to the
 terms and conditions of this Public License, which are limited to
 all Copyright and Similar Rights that apply to Your use of the
 Licensed Material and that the Licensor has authority to license.
 .
 h. Licensor means the individual(s) or entity(ies) granting rights
 under this Public License.
 .
 i. Share means to provide material to the public by any means or
 process that requires permission under the Licensed Rights, such
 as reproduction, public display, public performance, distribution,
 dissemination, communication, or importation, and to make material
 available to the public including in ways that members of the
 public may access the material from a place and at a time
 individually chosen by them.
 .
 j. Sui Generis Database Rights means rights other than copyright
 resulting from Directive 96/9/EC of the European Parliament and of
 the Council of 11 March 1996 on the legal protection of databases,
 as amended and/or succeeded, as well as other essentially
 equivalent rights anywhere in the world.
 .
 k. You means the individual or entity exercising the Licensed Rights
 under this Public License. Your has a corresponding meaning.
 .
 Section 2 -- Scope.
 .
 a. License grant.
 .
 1. Subject to the terms and conditions of this Public License,
 the Licensor hereby grants You a worldwide, royalty-free,
 non-sublicensable, non-exclusive, irrevocable license to
 exercise the Licensed Rights in the Licensed Material to:
 .
 a. reproduce and Share the Licensed Material, in whole or
 in part; and
 .
 b. produce, reproduce, and Share Adapted Material.
 .
 2. Exceptions and Limitations. For the avoidance of doubt, where
 Exceptions and Limitations apply to Your use, this Public
 License does not apply, and You do not need to comply with
 its terms and conditions.
 .
 3. Term. The term of this Public License is specified in Section
 6(a).
 .
 4. Media and formats; technical modifications allowed. The
 Licensor authorizes You to exercise the Licensed Rights in
 all media and formats whether now known or hereafter created,
 and to make technical modifications necessary to do so. The
 Licensor waives and/or agrees not to assert any right or
 authority to forbid You from making technical modifications
 necessary to exercise the Licensed Rights, including
 technical modifications necessary to circumvent Effective
 Technological Measures. For purposes of this Public License,
 simply making modifications authorized by this Section 2(a)
 (4) never produces Adapted Material.
 .
 5. Downstream recipients.
 .
 a. Offer from the Licensor -- Licensed Material. Every
 recipient of the Licensed Material automatically
 receives an offer from the Licensor to exercise the
 Licensed Rights under the terms and conditions of this
 Public License.
 .
 b. No downstream restrictions. You may not offer or impose
 any additional or different terms or conditions on, or
 apply any Effective Technological Measures to, the
 Licensed Material if doing so restricts exercise of the
 Licensed Rights by any recipient of the Licensed
 Material.
 .
 6. No endorsement. Nothing in this Public License constitutes or
 may be construed as permission to assert or imply that You
 are, or that Your use of the Licensed Material is, connected
 with, or sponsored, endorsed, or granted official status by,
 the Licensor or others designated to receive attribution as
 provided in Section 3(a)(1)(A)(i).
 .
 b. Other rights.
 .
 1. Moral rights, such as the right of integrity, are not
 licensed under this Public License, nor are publicity,
 privacy, and/or other similar personality rights; however, to
 the extent possible, the Licensor waives and/or agrees not to
 assert any such rights held by the Licensor to the limited
 extent necessary to allow You to exercise the Licensed
 Rights, but not otherwise.
 .
 2. Patent and trademark rights are not licensed under this
 Public License.
 .
 3. To the extent possible, the Licensor waives any right to
 collect royalties from You for the exercise of the Licensed
 Rights, whether directly or through a collecting society
 under any voluntary or waivable statutory or compulsory
 licensing scheme. In all other cases the Licensor expressly
 reserves any right to collect such royalties.
 .
 Section 3 -- License Conditions.
 .
 Your exercise of the Licensed Rights is expressly made subject to the
 following conditions.
 .
 a. Attribution.
 .
 1. If You Share the Licensed Material (including in modified
 form), You must:
 .
 a. retain the following if it is supplied by the Licensor
 with the Licensed Material:
 .
 i. identification of the creator(s) of the Licensed
 Material and any others designated to receive
 attribution, in any reasonable manner requested by
 the Licensor (including by pseudonym if
 designated);
 .
 ii. a copyright notice;
 .
 iii. a notice that refers to this Public License;
 .
 iv. a notice that refers to the disclaimer of
 warranties;
 .
 v. a URI or hyperlink to the Licensed Material to the
 extent reasonably practicable;
 .
 b. indicate if You modified the Licensed Material and
 retain an indication of any previous modifications; and
 .
 c. indicate the Licensed Material is licensed under this
 Public License, and include the text of, or the URI or
 hyperlink to, this Public License.
 .
 2. You may satisfy the conditions in Section 3(a)(1) in any
 reasonable manner based on the medium, means, and context in
 which You Share the Licensed Material. For example, it may be
 reasonable to satisfy the conditions by providing a URI or
 hyperlink to a resource that includes the required
 information.
 .
 3. If requested by the Licensor, You must remove any of the
 information required by Section 3(a)(1)(A) to the extent
 reasonably practicable.
 .
 4. If You Share Adapted Material You produce, the Adapter's
 License You apply must not prevent recipients of the Adapted
 Material from complying with this Public License.
 .
 Section 4 -- Sui Generis Database Rights.
 .
 Where the Licensed Rights include Sui Generis Database Rights that
 apply to Your use of the Licensed Material:
 .
 a. for the avoidance of doubt, Section 2(a)(1) grants You the right
 to extract, reuse, reproduce, and Share all or a substantial
 portion of the contents of the database;
 .
 b. if You include all or a substantial portion of the database
 contents in a database in which You have Sui Generis Database
 Rights, then the database in which You have Sui Generis Database
 Rights (but not its individual contents) is Adapted Material; and
 .
 c. You must comply with the conditions in Section 3(a) if You Share
 all or a substantial portion of the contents of the database.
 .
 For the avoidance of doubt, this Section 4 supplements and does not
 replace Your obligations under this Public License where the Licensed
 Rights include other Copyright and Similar Rights.
 .
 Section 5 -- Disclaimer of Warranties and Limitation of Liability.
 .
 a. UNLESS OTHERWISE SEPARATELY UNDERTAKEN BY THE LICENSOR, TO THE
 EXTENT POSSIBLE, THE LICENSOR OFFERS THE LICENSED MATERIAL AS-IS
 AND AS-AVAILABLE, AND MAKES NO REPRESENTATIONS OR WARRANTIES OF
 ANY KIND CONCERNING THE LICENSED MATERIAL, WHETHER EXPRESS,
 IMPLIED, STATUTORY, OR OTHER. THIS INCLUDES, WITHOUT LIMITATION,
 WARRANTIES OF TITLE, MERCHANTABILITY, FITNESS FOR A PARTICULAR
 PURPOSE, NON-INFRINGEMENT, ABSENCE OF LATENT OR OTHER DEFECTS,
 ACCURACY, OR THE PRESENCE OR ABSENCE OF ERRORS, WHETHER OR NOT
 KNOWN OR DISCOVERABLE. WHERE DISCLAIMERS OF WARRANTIES ARE NOT
 ALLOWED IN FULL OR IN PART, THIS DISCLAIMER MAY NOT APPLY TO YOU.
 .
 b. TO THE EXTENT POSSIBLE, IN NO EVENT WILL THE LICENSOR BE LIABLE
 TO YOU ON ANY LEGAL THEORY (INCLUDING, WITHOUT LIMITATION,
 NEGLIGENCE) OR OTHERWISE FOR ANY DIRECT, SPECIAL, INDIRECT,
 INCIDENTAL, CONSEQUENTIAL, PUNITIVE, EXEMPLARY, OR OTHER LOSSES,
 COSTS, EXPENSES, OR DAMAGES ARISING OUT OF THIS PUBLIC LICENSE OR
 USE OF THE LICENSED MATERIAL, EVEN IF THE LICENSOR HAS BEEN
 ADVISED OF THE POSSIBILITY OF SUCH LOSSES, COSTS, EXPENSES, OR
 DAMAGES. WHERE A LIMITATION OF LIABILITY IS NOT ALLOWED IN FULL OR
 IN PART, THIS LIMITATION MAY NOT APPLY TO YOU.
 .
 c. The disclaimer of warranties and limitation of liability provided
 above shall be interpreted in a manner that, to the extent
 possible, most closely approximates an absolute disclaimer and
 waiver of all liability.
 .
 Section 6 -- Term and Termination.
 .
 a. This Public License applies for the term of the Copyright and
 Similar Rights licensed here. However, if You fail to comply with
 this Public License, then Your rights under this Public License
 terminate automatically.
 .
 b. Where Your right to use the Licensed Material has terminated under
 Section 6(a), it reinstates:
 .
 1. automatically as of the date the violation is cured, provided
 it is cured within 30 days of Your discovery of the
 violation; or
 .
 2. upon express reinstatement by the Licensor.
 .
 For the avoidance of doubt, this Section 6(b) does not affect any
 right the Licensor may have to seek remedies for Your violations
 of this Public License.
 .
 c. For the avoidance of doubt, the Licensor may also offer the
 Licensed Material under separate terms or conditions or stop
 distributing the Licensed Material at any time; however, doing so
 will not terminate this Public License.
 .
 d. Sections 1, 5, 6, 7, and 8 survive termination of this Public
 License.
 .
 Section 7 -- Other Terms and Conditions.
 .
 a. The Licensor shall not be bound by any additional or different
 terms or conditions communicated by You unless expressly agreed.
 .
 b. Any arrangements, understandings, or agreements regarding the
 Licensed Material not stated herein are separate from and
 independent of the terms and conditions of this Public License.
 .
 Section 8 -- Interpretation.
 .
 a. For the avoidance of doubt, this Public License does not, and
 shall not be interpreted to, reduce, limit, restrict, or impose
 conditions on any use of the Licensed Material that could lawfully
 be made without permission under this Public License.
 .
 b. To the extent possible, if any provision of this Public License is
 deemed unenforceable, it shall be automatically reformed to the
 minimum extent necessary to make it enforceable. If the provision
 cannot be reformed, it shall be severed from this Public License
 without affecting the enforceability of the remaining terms and
 conditions.
 .
 c. No term or condition of this Public License will be waived and no
 failure to comply consented to unless expressly agreed to by the
 Licensor.
 .
 d. Nothing in this Public License constitutes or may be interpreted
 as a limitation upon, or waiver of, any privileges and immunities
 that apply to the Licensor or You, including from the legal
 processes of any jurisdiction or authority.

License: CC-BY-SA-3.0
 CREATIVE COMMONS CORPORATION IS NOT A LAW FIRM AND DOES NOT PROVIDE
 LEGAL SERVICES. DISTRIBUTION OF THIS LICENSE DOES NOT CREATE AN
 ATTORNEY-CLIENT RELATIONSHIP. CREATIVE COMMONS PROVIDES THIS
 INFORMATION ON AN "AS-IS" BASIS. CREATIVE COMMONS MAKES NO WARRANTIES
 REGARDING THE INFORMATION PROVIDED, AND DISCLAIMS LIABILITY FOR
 DAMAGES RESULTING FROM ITS USE.
 .
 License
 .
 THE WORK (AS DEFINED BELOW) IS PROVIDED UNDER THE TERMS OF THIS CREATIVE
 COMMONS PUBLIC LICENSE ("CCPL" OR "LICENSE"). THE WORK IS PROTECTED BY
 COPYRIGHT AND/OR OTHER APPLICABLE LAW. ANY USE OF THE WORK OTHER THAN AS
 AUTHORIZED UNDER THIS LICENSE OR COPYRIGHT LAW IS PROHIBITED.
 .
 BY EXERCISING ANY RIGHTS TO THE WORK PROVIDED HERE, YOU ACCEPT AND AGREE
 TO BE BOUND BY THE TERMS OF THIS LICENSE. TO THE EXTENT THIS LICENSE MAY
 BE CONSIDERED TO BE A CONTRACT, THE LICENSOR GRANTS YOU THE RIGHTS
 CONTAINED HERE IN CONSIDERATION OF YOUR ACCEPTANCE OF SUCH TERMS AND
 CONDITIONS.
 .
 1. Definitions
 .
 a. "Adaptation" means a work based upon the Work, or upon the Work and
 other pre-existing works, such as a translation, adaptation,
 derivative work, arrangement of music or other alterations of a
 literary or artistic work, or phonogram or performance and includes
 cinematographic adaptations or any other form in which the Work may be
 recast, transformed, or adapted including in any form recognizably
 derived from the original, except that a work that constitutes a
 Collection will not be considered an Adaptation for the purpose of
 this License. For the avoidance of doubt, where the Work is a musical
 work, performance or phonogram, the synchronization of the Work in
 timed-relation with a moving image ("synching") will be considered an
 Adaptation for the purpose of this License.
 .
 b. "Collection" means a collection of literary or artistic works, such as
 encyclopedias and anthologies, or performances, phonograms or
 broadcasts, or other works or subject matter other than works listed
 in Section 1(f) below, which, by reason of the selection and
 arrangement of their contents, constitute intellectual creations, in
 which the Work is included in its entirety in unmodified form along
 with one or more other contributions, each constituting separate and
 independent works in themselves, which together are assembled into a
 collective whole. A work that constitutes a Collection will not be
 considered an Adaptation (as defined below) for the purposes of this
 License.
 .
 c. "Creative Commons Compatible License" means a license that is listed
 at https://creativecommons.org/compatiblelicenses that has been
 approved by Creative Commons as being essentially equivalent to this
 License, including, at a minimum, because that license: (i) contains
 terms that have the same purpose, meaning and effect as the License
 Elements of this License; and, (ii) explicitly permits the relicensing
 of adaptations of works made available under that license under this
 License or a Creative Commons jurisdiction license with the same
 License Elements as this License.
 .
 d. "Distribute" means to make available to the public the original and
 copies of the Work or Adaptation, as appropriate, through sale or
 other transfer of ownership.
 .
 e. "License Elements" means the following high-level license attributes
 as selected by Licensor and indicated in the title of this License:
 Attribution, ShareAlike.
 .
 f. "Licensor" means the individual, individuals, entity or entities that
 offer(s) the Work under the terms of this License.
 .
 g. "Original Author" means, in the case of a literary or artistic work,
 the individual, individuals, entity or entities who created the Work
 or if no individual or entity can be identified, the publisher; and in
 addition (i) in the case of a performance the actors, singers,
 musicians, dancers, and other persons who act, sing, deliver, declaim,
 play in, interpret or otherwise perform literary or artistic works or
 expressions of folklore; (ii) in the case of a phonogram the producer
 being the person or legal entity who first fixes the sounds of a
 performance or other sounds; and, (iii) in the case of broadcasts, the
 organization that transmits the broadcast.
 .
 h. "Work" means the literary and/or artistic work offered under the terms
 of this License including without limitation any production in the
 literary, scientific and artistic domain, whatever may be the mode or
 form of its expression including digital form, such as a book,
 pamphlet and other writing; a lecture, address, sermon or other work
 of the same nature; a dramatic or dramatico-musical work; a
 choreographic work or entertainment in dumb show; a musical
 composition with or without words; a cinematographic work to which are
 assimilated works expressed by a process analogous to cinematography;
 a work of drawing, painting, architecture, sculpture, engraving or
 lithography; a photographic work to which are assimilated works
 expressed by a process analogous to photography; a work of applied
 art; an illustration, map, plan, sketch or three-dimensional work
 relative to geography, topography, architecture or science; a
 performance; a broadcast; a phonogram; a compilation of data to the
 extent it is protected as a copyrightable work; or a work performed by
 a variety or circus performer to the extent it is not otherwise
 considered a literary or artistic work.
 .
 i. "You" means an individual or entity exercising rights under this
 License who has not previously violated the terms of this License with
 respect to the Work, or who has received express permission from the
 Licensor to exercise rights under this License despite a previous
 violation.
 .
 j. "Publicly Perform" means to perform public recitations of the Work and
 to communicate to the public those public recitations, by any means or
 process, including by wire or wireless means or public digital
 performances; to make available to the public Works in such a way that
 members of the public may access these Works from a place and at a
 place individually chosen by them; to perform the Work to the public
 by any means or process and the communication to the public of the
 performances of the Work, including by public digital performance; to
 broadcast and rebroadcast the Work by any means including signs,
 sounds or images.
 .
 k. "Reproduce" means to make copies of the Work by any means including
 without limitation by sound or visual recordings and the right of
 fixation and reproducing fixations of the Work, including storage of a
 protected performance or phonogram in digital form or other electronic
 medium.
 .
 2. Fair Dealing Rights. Nothing in this License is intended to reduce,
 limit, or restrict any uses free from copyright or rights arising from
 limitations or exceptions that are provided for in connection with the
 copyright protection under copyright law or other applicable laws.
 .
 3. License Grant. Subject to the terms and conditions of this License,
 Licensor hereby grants You a worldwide, royalty-free, non-exclusive,
 perpetual (for the duration of the applicable copyright) license to
 exercise the rights in the Work as stated below:
 .
 a. to Reproduce the Work, to incorporate the Work into one or more
 Collections, and to Reproduce the Work as incorporated in the
 Collections;
 .
 b. to create and Reproduce Adaptations provided that any such Adaptation,
 including any translation in any medium, takes reasonable steps to
 clearly label, demarcate or otherwise identify that changes were made
 to the original Work. For example, a translation could be marked "The
 original work was translated from English to Spanish," or a
 modification could indicate "The original work has been modified.";
 .
 c. to Distribute and Publicly Perform the Work including as incorporated
 in Collections; and,
 .
 d. to Distribute and Publicly Perform Adaptations.
 .
 e. For the avoidance of doubt:
 .
 i. Non-waivable Compulsory License Schemes. In those jurisdictions in
 which the right to collect royalties through any statutory or
 compulsory licensing scheme cannot be waived, the Licensor
 reserves the exclusive right to collect such royalties for any
 exercise by You of the rights granted under this License;
 .
 ii. Waivable Compulsory License Schemes. In those jurisdictions in
 which the right to collect royalties through any statutory or
 compulsory licensing scheme can be waived, the Licensor waives the
 exclusive right to collect such royalties for any exercise by You
 of the rights granted under this License; and,
 .
 iii. Voluntary License Schemes. The Licensor waives the right to
 collect royalties, whether individually or, in the event that the
 Licensor is a member of a collecting society that administers
 voluntary licensing schemes, via that society, from any exercise
 by You of the rights granted under this License.
 .
 The above rights may be exercised in all media and formats whether now
 known or hereafter devised. The above rights include the right to make
 such modifications as are technically necessary to exercise the rights in
 other media and formats. Subject to Section 8(f), all rights not expressly
 granted by Licensor are hereby reserved.
 .
 4. Restrictions. The license granted in Section 3 above is expressly made
 subject to and limited by the following restrictions:
 .
 a. You may Distribute or Publicly Perform the Work only under the terms
 of this License. You must include a copy of, or the Uniform Resource
 Identifier (URI) for, this License with every copy of the Work You
 Distribute or Publicly Perform. You may not offer or impose any terms
 on the Work that restrict the terms of this License or the ability of
 the recipient of the Work to exercise the rights granted to that
 recipient under the terms of the License. You may not sublicense the
 Work. You must keep intact all notices that refer to this License and
 to the disclaimer of warranties with every copy of the Work You
 Distribute or Publicly Perform. When You Distribute or Publicly
 Perform the Work, You may not impose any effective technological
 measures on the Work that restrict the ability of a recipient of the
 Work from You to exercise the rights granted to that recipient under
 the terms of the License. This Section 4(a) applies to the Work as
 incorporated in a Collection, but this does not require the Collection
 apart from the Work itself to be made subject to the terms of this
 License. If You create a Collection, upon notice from any Licensor You
 must, to the extent practicable, remove from the Collection any credit
 as required by Section 4(c), as requested. If You create an
 Adaptation, upon notice from any Licensor You must, to the extent
 practicable, remove from the Adaptation any credit as required by
 Section 4(c), as requested.
 .
 b. You may Distribute or Publicly Perform an Adaptation only under the
 terms of: (i) this License; (ii) a later version of this License with
 the same License Elements as this License; (iii) a Creative Commons
 jurisdiction license (either this or a later license version) that
 contains the same License Elements as this License (e.g.,
 Attribution-ShareAlike 3.0 US)); (iv) a Creative Commons Compatible
 License. If you license the Adaptation under one of the licenses
 mentioned in (iv), you must comply with the terms of that license. If
 you license the Adaptation under the terms of any of the licenses
 mentioned in (i), (ii) or (iii) (the "Applicable License"), you must
 comply with the terms of the Applicable License generally and the
 following provisions: (I) You must include a copy of, or the URI for,
 the Applicable License with every copy of each Adaptation You
 Distribute or Publicly Perform; (II) You may not offer or impose any
 terms on the Adaptation that restrict the terms of the Applicable
 License or the ability of the recipient of the Adaptation to exercise
 the rights granted to that recipient under the terms of the Applicable
 License; (III) You must keep intact all notices that refer to the
 Applicable License and to the disclaimer of warranties with every copy
 of the Work as included in the Adaptation You Distribute or Publicly
 Perform; (IV) when You Distribute or Publicly Perform the Adaptation,
 You may not impose any effective technological measures on the
 Adaptation that restrict the ability of a recipient of the Adaptation
 from You to exercise the rights granted to that recipient under the
 terms of the Applicable License. This Section 4(b) applies to the
 Adaptation as incorporated in a Collection, but this does not require
 the Collection apart from the Adaptation itself to be made subject to
 the terms of the Applicable License.
 .
 c. If You Distribute, or Publicly Perform the Work or any Adaptations or
 Collections, You must, unless a request has been made pursuant to
 Section 4(a), keep intact all copyright notices for the Work and
 provide, reasonable to the medium or means You are utilizing: (i) the
 name of the Original Author (or pseudonym, if applicable) if supplied,
 and/or if the Original Author and/or Licensor designate another party
 or parties (e.g., a sponsor institute, publishing entity, journal) for
 attribution ("Attribution Parties") in Licensor's copyright notice,
 terms of service or by other reasonable means, the name of such party
 or parties; (ii) the title of the Work if supplied; (iii) to the
 extent reasonably practicable, the URI, if any, that Licensor
 specifies to be associated with the Work, unless such URI does not
 refer to the copyright notice or licensing information for the Work;
 and (iv) , consistent with Ssection 3(b), in the case of an
 Adaptation, a credit identifying the use of the Work in the Adaptation
 (e.g., "French translation of the Work by Original Author," or
 "Screenplay based on original Work by Original Author"). The credit
 required by this Section 4(c) may be implemented in any reasonable
 manner; provided, however, that in the case of a Adaptation or
 Collection, at a minimum such credit will appear, if a credit for all
 contributing authors of the Adaptation or Collection appears, then as
 part of these credits and in a manner at least as prominent as the
 credits for the other contributing authors. For the avoidance of
 doubt, You may only use the credit required by this Section for the
 purpose of attribution in the manner set out above and, by exercising
 Your rights under this License, You may not implicitly or explicitly
 assert or imply any connection with, sponsorship or endorsement by the
 Original Author, Licensor and/or Attribution Parties, as appropriate,
 of You or Your use of the Work, without the separate, express prior
 written permission of the Original Author, Licensor and/or Attribution
 Parties.
 .
 d. Except as otherwise agreed in writing by the Licensor or as may be
 otherwise permitted by applicable law, if You Reproduce, Distribute or
 Publicly Perform the Work either by itself or as part of any
 Adaptations or Collections, You must not distort, mutilate, modify or
 take other derogatory action in relation to the Work which would be
 prejudicial to the Original Author's honor or reputation. Licensor
 agrees that in those jurisdictions (e.g. Japan), in which any exercise
 of the right granted in Section 3(b) of this License (the right to
 make Adaptations) would be deemed to be a distortion, mutilation,
 modification or other derogatory action prejudicial to the Original
 Author's honor and reputation, the Licensor will waive or not assert,
 as appropriate, this Section, to the fullest extent permitted by the
 applicable national law, to enable You to reasonably exercise Your
 right under Section 3(b) of this License (right to make Adaptations)
 but not otherwise.
 .
 5. Representations, Warranties and Disclaimer
 .
 UNLESS OTHERWISE MUTUALLY AGREED TO BY THE PARTIES IN WRITING, LICENSOR
 OFFERS THE WORK AS-IS AND MAKES NO REPRESENTATIONS OR WARRANTIES OF ANY
 KIND CONCERNING THE WORK, EXPRESS, IMPLIED, STATUTORY OR OTHERWISE,
 INCLUDING, WITHOUT LIMITATION, WARRANTIES OF TITLE, MERCHANTIBILITY,
 FITNESS FOR A PARTICULAR PURPOSE, NONINFRINGEMENT, OR THE ABSENCE OF
 LATENT OR OTHER DEFECTS, ACCURACY, OR THE PRESENCE OF ABSENCE OF ERRORS,
 WHETHER OR NOT DISCOVERABLE. SOME JURISDICTIONS DO NOT ALLOW THE EXCLUSION
 OF IMPLIED WARRANTIES, SO SUCH EXCLUSION MAY NOT APPLY TO YOU.
 .
 6. Limitation on Liability. EXCEPT TO THE EXTENT REQUIRED BY APPLICABLE
 LAW, IN NO EVENT WILL LICENSOR BE LIABLE TO YOU ON ANY LEGAL THEORY FOR
 ANY SPECIAL, INCIDENTAL, CONSEQUENTIAL, PUNITIVE OR EXEMPLARY DAMAGES
 ARISING OUT OF THIS LICENSE OR THE USE OF THE WORK, EVEN IF LICENSOR HAS
 BEEN ADVISED OF THE POSSIBILITY OF SUCH DAMAGES.
 .
 7. Termination
 .
 a. This License and the rights granted hereunder will terminate
 automatically upon any breach by You of the terms of this License.
 Individuals or entities who have received Adaptations or Collections
 from You under this License, however, will not have their licenses
 terminated provided such individuals or entities remain in full
 compliance with those licenses. Sections 1, 2, 5, 6, 7, and 8 will
 survive any termination of this License.
 .
 b. Subject to the above terms and conditions, the license granted here is
 perpetual (for the duration of the applicable copyright in the Work).
 Notwithstanding the above, Licensor reserves the right to release the
 Work under different license terms or to stop distributing the Work at
 any time; provided, however that any such election will not serve to
 withdraw this License (or any other license that has been, or is
 required to be, granted under the terms of this License), and this
 License will continue in full force and effect unless terminated as
 stated above.
 .
 8. Miscellaneous
 .
 a. Each time You Distribute or Publicly Perform the Work or a Collection,
 the Licensor offers to the recipient a license to the Work on the same
 terms and conditions as the license granted to You under this License.
 .
 b. Each time You Distribute or Publicly Perform an Adaptation, Licensor
 offers to the recipient a license to the original Work on the same
 terms and conditions as the license granted to You under this License.
 .
 c. If any provision of this License is invalid or unenforceable under
 applicable law, it shall not affect the validity or enforceability of
 the remainder of the terms of this License, and without further action
 by the parties to this agreement, such provision shall be reformed to
 the minimum extent necessary to make such provision valid and
 enforceable.
 .
 d. No term or provision of this License shall be deemed waived and no
 breach consented to unless such waiver or consent shall be in writing
 and signed by the party to be charged with such waiver or consent.
 .
 e. This License constitutes the entire agreement between the parties with
 respect to the Work licensed here. There are no understandings,
 agreements or representations with respect to the Work not specified
 here. Licensor shall not be bound by any additional provisions that
 may appear in any communication from You. This License may not be
 modified without the mutual written agreement of the Licensor and You.
 .
 f. The rights granted under, and the subject matter referenced, in this
 License were drafted utilizing the terminology of the Berne Convention
 for the Protection of Literary and Artistic Works (as amended on
 September 28, 1979), the Rome Convention of 1961, the WIPO Copyright
 Treaty of 1996, the WIPO Performances and Phonograms Treaty of 1996
 and the Universal Copyright Convention (as revised on July 24, 1971).
 These rights and subject matter take effect in the relevant
 jurisdiction in which the License terms are sought to be enforced
 according to the corresponding provisions of the implementation of
 those treaty provisions in the applicable national law. If the
 standard suite of rights granted under applicable copyright law
 includes additional rights not granted under this License, such
 additional rights are deemed to be included in the License; this
 License is not intended to restrict the license of any rights under
 applicable law.<|MERGE_RESOLUTION|>--- conflicted
+++ resolved
@@ -1076,15 +1076,14 @@
 Comment: Derived from works by Michael Zahniser (under the same license)
 
 Files:
-<<<<<<< HEAD
  images/outfit/gold bars*
 Copyright: Red-57 (github.com/Red-57)
 License: CC-BY-SA-4.0
-=======
+
+Files:
  image/effect/firestorm?ring*
 Copyright: NomadicVolcano (NomadicVolcano@gmail.com).
 License: CC0 (Creative Commons Zero)/Public-Domain
->>>>>>> e17f078f
 
 Files:
  images/outfit/grab-strike*
@@ -1451,7 +1450,6 @@
 Comment: Derived from works by Michael Zahniser (under the same license).
 
 Files:
-<<<<<<< HEAD
  images/outfit/hai?dual?pulse?pistol*
 Copyright: Michael Arsollon
 License: CC-BY-SA-4.0
@@ -1464,9 +1462,7 @@
 Comment: Derived from works by Michael Zahniser (from under the same license) and Evan Fluharty (from under the same license).
 
 Files:
-=======
  images/planet/gas3-c*
->>>>>>> e17f078f
  images/ship/aerie*
  images/ship/bactrian*
  images/ship/hailstone*
