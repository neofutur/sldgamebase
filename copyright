--- conflicted
+++ resolved
@@ -1428,12 +1428,9 @@
 Comment: Derived from works by Michael Zahniser (under the same license).
 
 Files:
-<<<<<<< HEAD
  images/outfit/teciimach?bay*
  images/outfit/teciimach?pod*
-=======
  images/planet/gas3-c*
->>>>>>> 28699788
  images/ship/aerie*
  images/ship/bactrian*
  images/ship/hailstone*
