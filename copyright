Format: https://www.debian.org/doc/packaging-manuals/copyright-format/1.0/
Upstream-Name: endless-sky
Upstream-Contact: Michael Zahniser <mzahniser@gmail.com>
Source: https://github.com/endless-sky/endless-sky

Files: *
Copyright: Michael Zahniser <mzahniser@gmail.com>
           endless-sky contributors (see credits.txt and changelog)
License: GPL-3+

Files: images/*
Copyright: Michael Zahniser <mzahniser@gmail.com>
License: CC-BY-SA-4.0

Files:
 images/outfit/*battery?hai*
 images/outfit/anti-missile?hai*
 images/outfit/cooling ducts?hai*
 images/outfit/dwarf?core?hai*
 images/outfit/fission?hai*
 images/outfit/fusion?hai*
 images/outfit/heavy?anti-missile?hai*
 images/ship/mbounder*
 images/ship/mfury*
 images/ship/mmanta*
Copyright: Maximilian Korber
License: CC-BY-SA-4.0
Comment: Derived from works by Michael Zahniser (under the same license).

Files:
 images/outfit/gat*
 images/outfit/bullet*
 images/scene/sagittarius?a*
 images/ship/hai?solifuge*
Copyright: Maximilian Korber (github.com/wrzlprnft)
License: CC-BY-SA-4.0

Files:
 images/ship/hai?violin?spider*
Copyright: Maximilian Korber
License: CC-BY-SA-4.0
Comment: Derived from works by Christian Rhodes (under the same license).

Files:
 images/ship/pointedstick_vanguard*
Copyright: Maximilian Korber
License: CC-BY-SA-4.0
Comment: Derived from works by Nate Graham (under the same license).

Files:
 images/effect/railspark*
 images/projectile/tinyflare*
 images/outfit/*engines?hai*
 images/outfit/*steering?hai*
 images/outfit/*thruster?hai*
 images/outfit/tiny?ion?engines*
Copyright: Iaz Poolar
License: CC-BY-SA-4.0
Comment: Derived from works by Michael Zahniser (under the same license).

Files:
 images/projectile/bullet*
 images/outfit/bullet?impact*
Copyright: Iaz Poolar
License: CC-BY-SA-4.0
Comment: Derived from works by Amazinite derived from works by Michael Zahniser (under the same license).

Files:
 images/ship/hai?pond?strider*
 images/ship/barb*
Copyright: Iaz Poolar
License: CC-BY-SA-4.0

Files:
 images/outfit/railgun*
 images/outfit/railslug*
 images/projectile/rail?slug*
 images/ship/hai?flea*
Copyright: Matthew Smestad
License: CC-BY-SA-4.0

Files:
 images/ship/vanguard*
 images/outfit/luxury accommodations*
 images/outfit/proton turret*
 images/hardpoint/proton turret*
 images/outfit/brig*
Copyright: Nate Graham <pointedstick@zoho.com>
License: CC-BY-SA-4.0

Files:
 images/land/sky2*
 images/land/sea3*
 images/land/beach4*
 images/land/canyon9*
Copyright: Emily Mell <hasmidas@gmail.com>
License: public domain
Based on public domain images taken from unsplash.com

Files:
 images/icon/gat*
Copyright: Amazinite
License: CC-BY-SA-4.0
Comment: Derived from works by Maximilian Korber (under the same license).

Files:
 images/icon/rail?gun*
Copyright: Amazinite
License: CC-BY-SA-4.0
Comment: Derived from works by Matthew Smestad (under the same license).

Files: images/outfit/*photovoltaic*
Copyright: Nick Barry (github.com/itsnickbarry)
License: CC-BY-SA-3.0
Comment: Derived from works by Michael Zahniser <mzahniser@gmail.com> and
 David Monniaux (commons.wikimedia.org/wiki/User:David.Monniaux)

Files:
 images/outfit/pug*
 images/planet/*-b*
Copyright: Frederick Goy IV (https://github.com/comnom)
License: CC-BY-SA-4.0

Files: images/outfit/*storage*
Copyright: Amazinite
License: CC-BY-SA-4.0
Comment: Derived from works by Michael Zahniser and Maximilian Korber (under the same license).

Files: images/outfit/city-ship?license*
Copyright: Amazinite
License: CC-BY-SA-4.0
Comment: Derived from works by Michael Zahniser and Evan Fluharty (under the same license).

Files:
 images/outfit/harvested*
Copyright: Michael Zahniser (mzahniser@gmail.com)
License: CC-BY-SA-4.0
Comment: Unless otherwise noted below, mineral photos are by Rob Lavinsky, under
 the CC-BY-SA-3.0 license.

Files:
 images/outfit/harvested?copper*
 images/outfit/harvested?iron*
 images/outfit/harvested?platinum*
 images/outfit/harvested?silver*
Copyright: Michael Zahniser (mzahniser@gmail.com)
License: CC-BY-SA-4.0
Comment: Incorporating photos by James St. John, under the CC-BY-2.0 license.

Files:
 images/outfit/harvested?gold*
Copyright: Michael Zahniser (mzahniser@gmail.com)
License: CC-BY-SA-4.0
Comment: Incorporating a photo by Aram Dulyan, under the CC-BY-2.0 license.

Files:
 images/outfit/jump?drive?(broken)*
 images/outfit/plasma?repeater*
Copyright: Darcy Manoel <Darcman00@gmail.com>
License: CC-BY-SA-4.0
Comment: Derived from works by Michael Zahniser (under the same license).

Files:
 images/scene/plasma?scene*
Copyright: 1010todd <1010todd3d@gmail>
License: CC-BY-SA-4.0
Comment: Derived from works by Becca Tommaso, Darcy Manoel, and Michael Zahniser (under the same license). Incorporating texture made with JSPlacement by WindMillArt <https://windmillart.net/>.

Files:
 images/land/enceladus_1*
 images/land/enceladus_2*
 images/land/enceladus_3*
 images/land/enceladus_4*
 images/ui/galaxy*
 images/ui/pleiades*
 images/planet/callisto*
 images/planet/earth*
 images/planet/europa*
 images/planet/ganymede*
 images/planet/io*
 images/planet/jupiter*
 images/planet/luna*
 images/planet/mars*
 images/planet/mercury*
 images/planet/miranda*
 images/planet/neptune*
 images/planet/oberon*
 images/planet/rhea*
 images/planet/tethys*
 images/planet/titan*
 images/planet/uranus*
 images/planet/venus*
Copyright: NASA
License: public-domain
 From NASA, and therefore in the public domain because they were created by
 government employees while doing work for the government.

Files: images/scene/*
Copyright: Various
License: public-domain
 Taken from morguefile.com, a collection of photographs that have been donated
 and placed in the public domain. (Exceptions noted below.)

Files: images/scene/geoscan*
Copyright: Michael Zahniser <mzahniser@gmail.com>
License: CC-BY-SA-4.0

Files: images/scene/loc*
Copyright: Library of Congress
License: public-domain
 From the Library of Congress. Public domain because they are photographs taken
 by a government employee as part of their job.

Files: images/scene/army*
Copyright: US Army
License: public-domain
 From the US Army. Public domain because they are photographs taken by a
 government employee as part of their job.

Files: images/scene/eso*
Copyright: ESO/L. Calçada (European Southern Observatory)
License: CC-BY-4.0

Files:
 images/scene/engine*
 images/scene/engine2*
Copyright: NASA
License: public-domain
 From NASA, and therefore in the public domain because they were created by
 government employees while doing work for the government.

Files: images/land/*
Copyright: Various
License: public-domain
 Taken from morgue-file.com, a collection of photographs that have been donated
 and placed in the public domain. (Exceptions noted below.)

Files: images/land/bwerner*
Copyright: Berthold Werner (commons.wikimedia.org/wiki/User:Berthold_Werner)
License: CC-BY-SA-3.0
Comment: Taken from Wikimedia commons. Cropped and edited.

Files: images/land/myrabella*
Copyright: Myrabella (commons.wikimedia.org/wiki/User:Myrabella)
License: CC-BY-SA-3.0
Comment: Taken from Wikimedia commons. Cropped and edited.

Files: images/land/dmottl*
Copyright: Dmitry A. Mottl (commons.wikimedia.org/wiki/User:Dmottl)
License: CC-BY-SA-3.0
Comment: Taken from Wikimedia commons. Cropped and edited.

Files: images/land/mfield*
Copyright: Matthew Field (commons.wikimedia.org/wiki/User:Mfield)
License: CC-BY-SA-3.0
Comment: Taken from Wikimedia commons. Cropped and edited.

Files: images/land/*-sfiera*
Copyright: Chris Pickel (sfiera.net)
License: CC-BY-SA-4.0

Files: images/land/*-striker*
Copyright: Michael Wilso (sixfootplus@gmail.com)
License: CC-BY-SA-4.0

Files: images/land/*-harro*
Copyright: @harro.eu (copyright@harro.eu)
License: CC-BY-SA-4.0

Files: images/land/*-iridium*
Copyright: @Iridium Ore (blueajp@gmail.com)
License: CC-BY-SA-4.0

Files: images/land/lava11*
Copyright: National Archives and Records Administration
License: public-domain
Comment: Taken from Wikimedia Commons. Cropped and edited.

Files:
 images/land/station12*
Copyright: Office of War Information
License: public-domain
Comment: Taken from Wikimedia Commons. Cropped and edited.

Files: images/land/*-spfld*
Copyright: Eric Denni (spfldsatellite@gmail.com)
License: CC-BY-SA-4.0

Files: images/land/sivael*
Copyright: Tymoteusz Kapuściński (Sivael)
License: CC-BY-SA-4.0
Comment: Screenshots of environments created with assets purchased by Tymoteusz
 Kapuściński from the Unity Asset Store. Post-processing applied by Michael
 Zahniser to make the images look less artificial.

Files: images/outfit/scan?module*
Copyright: Zachary Siple
License: CC-BY-SA-4.0
Comment: Derived from works by Michael Zahniser (from under the same license).

Files:
 images/outfit/tactical?scanner*
 images/effect/jump?drive?red*
Copyright: Zachary Siple
License: CC-BY-SA-4.0

Files:
 images/outfit/korath?rifle*
 images/outfit/hai?rifle*
 images/outfit/scram?drive*
 images/outfit/korath?fuel?processor*
 images/outfit/remnant?rifle*
 images/ship/hai?centipede*
 images/ship/hai?geocoris*
 images/ship/hai?grasshopper*
 images/ship/gull*
 images/ship/pelican*
 images/ship/peregrine/peregrine*
 images/ship/riptide*
 images/ship/auxiliary*
 images/ship/dropship*
 images/ship/heron*
 images/thumbnail/hai?centipede*
 images/thumbnail/hai?geocoris*
 images/thumbnail/hai?grasshopper*
 images/thumbnail/gull*
 images/thumbnail/pelican*
 images/thumbnail/peregrine*
 images/thumbnail/riptide*
 images/thumbnail/auxiliary*
 images/thumbnail/dropship*
 images/outfit/auxiliary?license*
Copyright: Evan Fluharty (Evanfluharty@gmail.com)
License: CC-BY-SA-4.0
Comment: Derived from works by Michael Zahniser (under the same license).

Files:
 images/ship/modified?boxwing*
 images/thumbnail/modified?boxwing*
Copyright: Evan Fluharty (Evanfluharty@gmail.com)
License: CC-BY-SA-4.0
Comment: Derived from works by Iaz Poolar (under the same license).

Files: images/portrait/*
Copyright: Various
License: public-domain
 Taken from unsplash.com, a collection of photographs that have been donated and
 placed in the public domain.

Files:
 images/outfit/quarg?skylance*
 images/hardpoint/quarg?skylance*
Copyright: Evan Fluharty (Evanfluharty@gmail.com)
License: CC-BY-SA-4.0
Comment: Derived and completed from works by Maximilian Korber (Wrzlprnft), @Karirawri, and originally drawn up by Tommy Thach (Bladewood) (all under the same license)

Files:
 images/outfit/quarg*
 images/hardpoint/quarg*
 images/outfit/small?quarg*
 images/outfit/medium?quarg*
 images/outfit/large?quarg*
 images/outfit/enforcer?riot?staff*
 images/outfit/laser?rifle*
 images/outfit/hai?pebble?core*
 images/outfit/hai?boulder*
 images/outfit/hai?geode*
Copyright: Evan Fluharty (Evanfluharty@gmail.com)
License: CC-BY-SA-4.0

Files:
 images/effect/remnant?afterburner/remnant?afterburner*
 images/effect/mhd?spark*
 images/land/nasa9*
 images/hardpoint/annihilator?turret*
 images/hardpoint/hai?ionic?turret*
 images/hardpoint/inhibitor?turret*
 images/hardpoint/ion?hail?turret*
 images/hardpoint/ravager?turret*
 images/outfit/inhibitor?turret*
 images/outfit/ion?hail?turret*
 images/hardpoint/shooting?star?flare/ss-rays*
 images/outfit/overcharged?shield?module*
 images/outfit/overclocked?repair?module*
 images/outfit/ramscoop*
 images/outfit/remnant?afterburner*
 images/outfit/remnant?capital?license*
 images/outfit/research?laboratory*
 images/outfit/salvage?scanner*
 images/outfit/tiny?remnant?engine*
 images/outfit/void?rifle*
 images/outfit/fragmentation?grenades*
 images/outfit/nerve?gas*
 images/outfit/catalytic?ramscoop*
 images/outfit/plasma?repeater*
 images/outfit/anti-missile*
 images/outfit/blaster?turret*
 images/outfit/blaster*
 images/outfit/breeder*
 images/outfit/bunk?room*
 images/outfit/dwarf?core*
 images/outfit/electron?beam*
 images/outfit/electron?turret*
 images/outfit/fission*
 images/outfit/flamethrower*
 images/outfit/fuel?pod*
 images/outfit/gat*
 images/oufit/hai?ionic?blaster*
 images/outfit/hai?ionic?turret*
 images/outfit/hai?zephyr*
 images/outfit/heavy?anti-missile*
 images/outfit/heavy?laser?turret*
 images/outfit/heavy?laser*
 images/outfit/huge?fuel?cell*
 images/outfit/large?fuel?cell*
 images/outfit/medium?fuel?cell*
 images/outfit/small?fuel?cell*
 images/outfit/tiny?fuel?cell*
 images/outfit/huge?shield*
 images/outfit/large?shield*
 images/outfit/medium?shield*
 images/outfit/small?shield*
 images/outfit/tiny?shield*
 images/outfit/hyperdrive*
 images/outfit/scram?drive*
 images/outfit/large?radar?jammer*
 images/outfit/small?radar?jammer*
 images/outfit/meteor*
 images/outfit/meteor?launcher*
 images/outfit/meteor?pod*
 images/outfit/meteor?storage*
 images/outfit/mod?blaster?turret*
 images/outfit/mod?blaster*
 images/outfit/particle?cannon*
 images/outfit/plasma?cannon*
 images/outfit/plasma?turret*
 images/outfit/proton?gun*
 images/outfit/quad?blaster?turret*
 images/outfit/rocket*
 images/outfit/rocket?launcher*
 images/outfit/rocket?pod*
 images/outfit/rocket?storage*
 images/outfit/sidewinder*
 images/outfit/sidewinder?launcher*
 images/outfit/sidewinder?pod*
 images/outfit/sidewinder?storage*
 images/outfit/small?bunk?room*
 images/outfit/small?nucleovoltaic*
 images/outfit/small?radiothermal*
 images/outfit/small?thermionic*
 images/outfit/stack?core*
 images/outfit/surveillance?pod*
 images/outfit/banisher*
 images/outfit/command?center*
 images/outfit/fire-lance*
 images/outfit/piercer*
 images/outfit/piercer?launcher*
 images/outfit/korath?piercer?storage*
 images/outfit/reverse?thruster?ion*
 images/outfit/reverse?thruster?plasma*
 images/outfit/rock?0*
 images/outfit/rock?1*
 images/outfit/rock?2*
 images/outfit/rock?3*
 images/outfit/rock?4*
 images/scene/penguinscene*
 images/ship/hai?marauder?sea?scorpion*
 images/ship/hai?sea?scorpion*
 images/ship/hai?marauder?shield?beetle*
 images/ship/hai?shield?beetle?prototype*
 images/ship/ibis*
 images/ship/mbactriane*
 images/ship/merganser*
 images/ship/penguin/*
 images/ship/petrel*
 images/ship/tern*
 images/ship/shooting?star/shooting?star*
 images/thumbnail/hai?marauder?sea?scorpion*
 images/thumbnail/hai?sea?scorpion*
 images/thumbnail/hai?marauder?shield?beetle*
 images/thumbnail/hai?shield?beetle?prototype*
 images/thumbnail/ibis*
 images/thumbnails/merganser*
 images/thumbnail/penguin*
 images/thumbnail/petrel*
 images/thumbnail/tern*
 images/planet/station1c*
 images/planet/station2c*
 images/planet/station3c*
 images/ship/archon?b*
 images/ship/archon?c*
 images/asteroid/plant*
 images/asteroid/plant2*
 images/asteroid/plant?cluster*
 images/asteroid/space?flora*
 images/asteroid/large?plant*
 images/asteroid/large?plant2*
 images/asteroid/large?plant?cluster*
 images/asteroid/large?space?flora*
 images/asteroid/yottrite*
Copyright: Becca Tommaso (tommasobecca03@gmail.com)
License: CC-BY-SA-4.0
Comment: Derived from works by Michael Zahniser (under the same license).

Files: images/outfit/railslug?rack*
Copyright: Becca Tommaso (tommasobecca03@gmail.com)
License: CC-BY-SA-4.0
Comment: Derived from works by Matthew Smestad (under the same license).

Files:
 images/outfit/harvested?yottrite*
Copyright: Becca Tommaso (tommasobecca03@gmail.com)
License: CC-BY-SA-3.0
Comment: Derived from works by Michael Zahniser and Rob Lavinsky (under the same license).

Files:
 images/effect/flotsam?yottrite*
Copyright: Becca Tommaso (tommasobecca03@gmail.com)
License: CC-BY-SA-3.0
Comment: Derived from works by Rob Lavinsky (under the same license).

Files:
 images/land/badlands0*
 images/land/badlands1*
 images/land/badlands2*
 images/land/badlands5*
 images/land/badlands6*
 images/land/badlands7*
 images/land/badlands8*
 images/land/badlands10*
 images/land/badlands11*
 images/land/badlands12*
 images/land/beach0*
 images/land/beach2*
 images/land/beach3*
 images/land/beach5*
 images/land/beach6*
 images/land/beach13*
 images/land/beach14*
 images/land/canyon0*
 images/land/canyon1*
 images/land/canyon7*
 images/land/canyon8*
 images/land/canyon13*
 images/land/canyon14*
 images/land/canyon15*
 images/land/city2*
 images/land/city4*
 images/land/city6*
 images/land/city7*
 images/land/city8*
 images/land/city9*
 images/land/city10*
 images/land/city11*
 images/land/city12*
 images/land/desert1*
 images/land/desert2*
 images/land/desert11*
 images/land/desert12*
 images/land/deser13*
 images/land/dune1*
 images/land/fields1*
 images/land/fields2*
 images/land/fields3*
 images/land/fields5*
 images/land/fields6*
 images/land/fields7*
 images/land/fields9*
 images/land/fields13*
 images/land/fields14*
 images/land/fields15*
 images/land/fog0*
 images/land/fog1*
 images/land/fog2*
 images/land/fog4*
 images/land/fog6*
 images/land/fog8*
 images/land/fog9*
 images/land/fog10*
 images/land/fog11*
 images/land/forest1*
 images/land/forest2*
 images/land/forest3*
 images/land/forest4*
 images/land/forest5*
 images/land/forest6*
 images/land/forest7*
 images/land/forest8*
 images/land/forest9*
 images/land/garden1*
 images/land/hills0*
 images/land/hills2*
 images/land/hills8*
 images/land/lava1*
 images/land/lava2*
 images/land/lava6*
 images/land/lava12*
 images/land/lava13*
 images/land/loc3*
 images/land/mountain0*
 images/land/mountain1*
 images/land/mountain3*
 images/land/mountain4*
 images/land/mountain5*
 images/land/mountain6*
 images/land/mountain7*
 images/land/mountain8*
 images/land/mountain9*
 images/land/sea1*
 images/land/sea5*
 images/land/sea7*
 images/land/sea8*
 images/land/sea18*
 images/land/sea19*
 images/land/sky0*
 images/land/sky3*
 images/land/sky4*
 images/land/sky5*
 images/land/sky7*
 images/land/sky8*
 images/land/sky9*
 images/land/sky10*
 images/land/sky11*
 images/land/snow0*
 images/land/snow1*
 images/land/snow2*
 images/land/snow3*
 images/land/snow4*
 images/land/snow5*
 images/land/snow6*
 images/land/snow7*
 images/land/snow10*
 images/land/snow14*
 images/land/snow15*
 images/land/snow16*
 images/land/snow17*
 images/land/snow18*
 images/land/snow19*
 images/land/snow20*
 images/land/snow21*
 images/land/space2*
 images/land/station4*
 images/land/station6*
 images/land/station7*
 images/land/station9*
 images/land/station10*
 images/land/station11*
 images/land/station13*
 images/land/station14*
 images/land/station16*
 images/land/station17*
 images/land/station18*
 images/land/station19*
 images/land/station20*
 images/land/station21*
 images/land/station22*
 images/land/station23*
 images/land/station24*
 images/land/station25*
 images/land/station26*
 images/land/station29*
 images/land/station30*
 images/land/station31*
 images/land/station32*
 images/land/station33*
 images/land/station34*
 images/land/station35*
 images/land/station36*
 images/land/station37*
 images/land/station38*
 images/land/station39*
 images/land/station40*
 images/land/station41*
 images/land/station42*
 images/land/station43*
 images/land/station44*
 images/land/station45*
 images/land/station46*
 images/land/water0*
 images/land/water3*
 images/land/water4*
 images/land/water8*
 images/land/water12*
 images/land/water13*
Copyright: Various
License: public-domain
 Taken from unsplash.com, a collection of photographs that have been donated and
 placed in the public domain.

Files:
 images/land/lava0*
Copyright: USGS
License: public-domain
 From the USGS, and therefore in the public domain because they were created by
 government employees while doing work for the government.

Files:
 images/land/desert0*
 images/land/earthrise*
 images/land/nasa*
 images/land/space*
 images/land/station1*
 images/land/station2*
 images/land/station3*
Copyright: NASA
License: public-domain
 From NASA, and therefore in the public domain because they were created by
 government employees while doing work for the government.

Files:
 images/land/station8*
Copyright: MTA of the State of New York
License: CC BY 2.0
Comment: Taken from https://www.flickr.com/photos/61135621@N03/5836687124 and cropped.

Files:
 images/land/station27*
Copyright: Sebastian Sinisterra
License: CC BY 2.0
Comment: Taken from https://www.flickr.com/photos/61135621@N03/17755765778 and cropped.

Files:
 images/land/station28*
Copyright: N/A (CC0 Public Domain)
License: CC0
Comment: Taken from https://pxhere.com/en/photo/1071635 and cropped.

Files:
 images/land/station15*
Copyright: N/A (CC0 Public Domain)
License: CC0
Comment: Taken from https://pxhere.com/en/photo/119196 and cropped.

Files:
 images/land/station5.jpg
Copyright: Damien Jemison
License: CC-BY-SA-3.0
Comment: Taken from https://commons.wikimedia.org/wiki/File:Preamplifier_at_the_National_Ignition_Facility.jpg

Files:
 images/land/lava5*
Copyright: Michael Zahniser <mzahniser@gmail.com>
License: CC-BY-SA-4.0

Files:
 images/planet/nebula1*
Copyright: Azure
License: CC-BY-SA-4.0

Files: sounds/*
Copyright: Various
License: public-domain
 Based on public domain sounds taken from freesound.org.

Files: sounds/heavy?rocket?hit.wav
Copyright: Copyright Mike Koenig
License: CC-BY-SA-3.0
Comment: Taken from http://soundbible.com/1467-Grenade-Explosion.html

Files: sounds/missile?hit.wav
Copyright: Copyright "Nbs Dark"
License: public-domain
Comment: Taken from https://freesound.org/people/Nbs%20Dark/sounds/94185/

Files: sounds/torpedo?hit.wav
Copyright: Public Domain
License: public-domain

Files: sounds/meteor.wav
Copyright: Copyright "18hiltc"
License: CC-BY-SA-3.0
Comment: Taken from https://freesound.org/people/18hiltc/sounds/202725/

Files: sounds/sidewinder.wav
Copyright: Copyright "NHMWretched"
License: public-domain
Comment: Taken from https://freesound.org/people/NHMWretched/sounds/151858/

Files: sounds/explosion?huge.wav
Copyright: Copyright Mike Koenig
License: CC-BY-SA-3.0
Comment: Taken from http://soundbible.com/1151-Grenade.html

Files:
 sounds/asteroid crunch small.wav
 sounds/asteroid crunch medium.wav
Copyright: Copyright AlanCat
License: public-domain
Comment: Derived from https://freesound.org/people/AlanCat/sounds/381645/

Files: sounds/asteroid crunch large.wav
Copyright: Copyright "BW_Clowes"
License: CC-BY-3.0
Comment: Derived from https://freesound.org/people/BW_Clowes/sounds/128126/

Files:
 sounds/thrasher.wav
 sounds/point?defense.wav
Copyright: Lineth (https://github.com/Lineth)
License: CC-BY-SA-4.0
Comment: Derived from public domain sounds taken from freesound.org.

Files:
 images/outfit/T3?anti?missile*
 images/outfit/pug?gridfire?turret*
 images/hardpoint/T3?anti?missile*
 images/hardpoint/pug?gridfire?turret*
Copyright: Becca Tommaso (tommasobecca03@gmail.com)
License: CC-BY-SA-4.0
Comment: Derived from works by Frederick Goy IV (under the same license).

Files:
 images/outfit/security?station*
 images/ship/peregrine/*
Copyright: Becca Tommaso (tommasobecca03@gmail.com)
License: CC-BY-SA-4.0
Comment: Derived from works by Michael Zahniser and Evan Fluharty (under the same license).

Files:
 images/ship/nest*
 images/ship/roost*
 images/ship/skein*
 images/thumbnail/nest*
 images/thumbnail/roost*
 images/thumbnail/skein*
Copyright: Iaz Poolar
License: CC-BY-SA-4.0
Comment: Derived from works by Michael Zahniser (under the same license) and detailed by Becca Tommaso (tommasobecca03@gmail.com).

Files:
 images/ship/barb*
 images/ship/boxwing*
 images/thumbnail/barb*
 images/thumbnail/boxwing*
Copyright: Iaz Poolar
License: CC-BY-SA-4.0
Comment: Detailed by Becca Tommaso (tommasobecca03@gmail.com).

Files:
 images/ship/argosy*
 images/ship/clipper*
 images/ship/dreadnought*
 images/ship/fury*
 images/ship/hauler?i*
 images/ship/hauler?ii*
 images/ship/hauler?iii*
 images/ship/modified argosy*
 images/ship/bastion*
 images/ship/behemoth*
 images/ship/heavy?shuttle*
 images/ship/firebird*
 images/ship/leviathan*
 images/ship/shuttle*
 images/ship/star?queen*
 images/ship/localworldship*
 images/ship/arrow*
 images/ship/container?transport*
 images/ship/freighter*
 images/ship/protector*
 images/ship/star?barge*
 images/ship/wasp*
 images/thumbnail/argosy*
 images/thumbnail/clipper*
 images/thumbnail/dreadnought*
 images/thumbnail/fury*
 images/thumbnail/hauler?i*
 images/thumbnail/hauler?ii*
 images/thumbnail/hauler?iii*
 images/thumbnail/modified argosy*
 images/thumbnail/bastion*
 images/thumbnail/behemoth*
 images/thumbnail/heavy?shuttle*
 images/thumbnail/firebird*
 images/thumbnail/leviathan*
 images/thumbnail/shuttle*
 images/thumbnail/star?queen*
 images/thumbnail/arrow*
 images/thumbnail/container?transport*
 images/thumbnail/freighter*
 images/thumbnail/protector*
 images/thumbnail/star?barge*
 images/thumbnail/wasp*
Copyright: Michael Zahniser <mzahniser@gmail.com>
License: CC-BY-SA-4.0
Comment: Detailed by Becca Tommaso (tommasobecca03@gmail.com).

Files:
 images/ship/mfirebird*
 images/ship/mleviathan*
 images/ship/marrow*
 images/thumbnail/mfirebird*
 images/thumbnail/mleviathan*
 images/thumbnail/marrow*
Copyright: Maximilian Korber
License: CC-BY-SA-4.0
Comment: Derived from works by Michael Zahniser (under the same license) and detailed by Becca Tommaso (tommasobecca03@gmail.com).

Files:
 images/ship/pointedstick vanguard*
Copyright: Maximilian Korber
License: CC-BY-SA-4.0
Comment: Derived from works by Nate Graham (under the same license) and detailed by Becca Tommaso (tommasobecca03@gmail.com).

Files:
 images/ship/vanguard*
 images/thumbnail/vanguard*
Copyright: Nate Graham <pointedstick@zoho.com>
License: CC-BY-SA-4.0
Comment: Detailed by Becca Tommaso (tommasobecca03@gmail.com).

Files:
 images/ship/blackbird*
 images/ship/falcon*
 images/ship/hawk*
 images/ship/quicksilver*
 images/ship/scout*
 images/ship/sparrow*
 images/thumbnail/blackbird*
 images/thumbnail/falcon*
 images/thumbnail/hawk*
 images/thumbnail/quicksilver*
 images/thumbnail/scout*
 images/thumbnail/sparrow*
Copyright: Michael Zahniser <mzahniser@gmail.com>
License: CC-BY-SA-4.0
Comment: Detailed by Anarchist2.

Files:
 images/ship/mfalcon*
 images/ship/mquicksilver*
 images/thumbnail/mfalcon*
 images/thumbnail/mquicksilver*
Copyright: Maximilian Korber
License: CC-BY-SA-4.0
Comment: Derived from works by Michael Zahniser (under the same license) and detailed by Anarchist2.

Files:
 images/ship/finch*
 images/thumbnail/finch*
Copyright: Iaz Poolar
License: CC-BY-SA-4.0
Comment: Derived from works by Michael Zahniser (under the same license) and detailed by Anarchist2.

Files: images/ship/mosprey*
Copyright: Benjamin Hauch (https://github.com/tehhowch)
License: CC-BY-SA-4.0
Comment: Derived from works by Michael Zahniser (under the same license) and detailed by Anarchist2.

Files:
 images/outfit/pug?staff*
Copyright: Evan Fluharty (Evanfluharty@gmail.com)
License: CC-BY-SA-4.0
Comment: Derived from works by Frederick Goy IV (under the same license).

Files:
 images/planet/station1*
 images/planet/station2*
 images/planet/station3*
 images/planet/station4*
 images/planet/station8*
 images/planet/station9*
 images/planet/station10*
 images/planet/station11*
 images/planet/station12*
 images/planet/station13*
 images/planet/station14*
 images/planet/station15*
 images/planet/station16*
 images/planet/station17*
 images/ship/maeri'het*
 images/ship/subsidurial*
 images/ship/telis'het*
 images/ship/faes'mar*
 images/ship/selii'mar*
 images/ship/vareti'het*
 images/ship/fetri'sei*
 images/ship/ember?waste?node/*
 images/ship/void?sprite/*
 images/thumbnail/maeri'het*
 images/thumbnail/telis'het*
 images/thumbnail/faes'mar*
 images/thumbnail/selii'mar*
 images/thumbnail/subsidurial*
 images/thumbnail/ember?waste?node*
 images/thumbnail/vareti'het*
 images/thumbnail/fetri'sei*
 images/thumbnail/void?sprite?adult*
 images/thumbnail/void?sprite?infant*
 images/effect/ravager?impact*
 images/outfit/ka'het?annihilator?turret*
 images/outfit/ka'het?annihilator*
 images/outfit/ka'het?emp?deployer*
 images/outfit/ka'het?primary?cooling*
 images/outfit/ka'het?ravager?turret*
 images/outfit/ka'het?ravager?beam*
 images/outfit/ka'het?shield?restorer*
 images/outfit/ka'het?grand?restorer*
 images/outfit/ka'het?support?cooling*
 images/outfit/ka'het?mhd?generator*
 images/outfit/ka'het?reserve?accumulator*
 images/outfit/ka'het?nullifier*
 images/outfit/ka'het?mhd?deployer*
 images/outfit/mouthparts*
 images/outfit/fuel?pod*
 images/outfit/fusion*
 images/outfit/core*
 images/outfit/ionic?afterburner*
 images/outfit/tiny?ion*
 images/outfit/small?ion*
 images/outfit/medium?ion*
 images/outfit/large?ion*
 images/outfit/huge?ion*
 images/outfit/tiny?atomic*
 images/outfit/small?atomic*
 images/outfit/medium?atomic*
 images/outfit/large?atomic*
 images/outfit/huge?atomic*
 images/outfit/javelin*
 images/outfit/javelin?mini?pod*
 images/outfit/javelin?pod*
 images/outfit/javelin?storage*
 images/outfit/torpedo*
 images/outfit/torpedo?launcher*
 images/outfit/torpedo?storage*
 images/outfit/typhoon*
 images/outfit/typhoon?launcher*
 images/outfit/typhoon?storage*
 images/outfit/cooling?ducts*
 images/outfit/liquid?helium*
 images/outfit/liquid?nitrogen*
 images/outfit/water?cooling*
 images/outfit/large?regenerator*
 images/outfit/small?regenerator*
 images/outfit/cargo?scanner*
 images/outfit/outfit?scanner*
 images/outfit/outfit?expansion*
 images/outfit/cargo?expansion*
 images/outfit/control?transceiver*
 images/planet/dyson1*
 images/planet/dyson2*
 images/planet/dyson3*
 images/planet/sheragi_postverta*
 images/planet/station0*
 images/planet/station1b*
 images/planet/station2b*
 images/planet/station3b*
 images/planet/station3bd*
 images/planet/station4b*
 images/planet/station4bd*
 images/projectile/annihilator*
 images/projectile/ravager?beam*
 images/projectile/mhd*
 images/scene/ringworld?debris*
 images/scene/remnant?station*
 images/scene/asteroid?scene*
Copyright: Becca Tommaso (tommasobecca03@gmail.com)
License: CC-BY-SA-4.0

Files:
 images/label/graveyard*
Copyright: @RestingImmortal
License: CC-BY-SA-4.0

Files:
 images/outfit/enforcer?confrontation?gear*
Copyright: 1010Todd (1010todd3d@gmail.com)
License: CC-BY-SA-4.0
Comment: Derived from works by Becca Tommaso (tommasobecca03@gmail.com) (under the same license) and Evan Fluharty (under the same license).

Files:
 images/outfit/hai?williwaw*
Copyright: Evan Fluharty (Evanfluharty@gmail.com)
License: CC-BY-SA-4.0
Comment: Made in cooperation with Becca Tommaso (tommasobecca03@gmail.com) and derived from works by Michael Zahniser (under the same license) and Maximilian Korber (under the same license)

Files:
 images/effect/remnant?leak*
 images/effect/remnant?leak?sparkle*
Copyright: Benjamin Jackson (gods.benyamin@outlook.com)
License: CC-BY-SA-4.0
Comment: Derived from works by Michael Zahniser (under the same license)

Files:
 images/outfit/gold bars*
Copyright: Red-57 (github.com/Red-57)
License: CC-BY-SA-4.0

Files:
 image/effect/firestorm?ring*
Copyright: NomadicVolcano (NomadicVolcano@gmail.com).
License: CC0 (Creative Commons Zero)/Public-Domain

Files:
 images/outfit/expeller*
 images/outfit/grab-strike*
 images/hardpoint/grab-strike*
 images/ship/bulk?freighter*
 images/ship/dredger*
 images/thumbnail/bulk?freighter*
 images/thumbnail/dredger*
Copyright: Lia Gerty (https://github.com/ravenshining)
License: CC-BY-SA-4.0
Comment: Derived from work by Michael Zahniser (under the same licence) and Becca Tomaso (under the same licence).

Files:
 images/ship/raider*
 images/thumbnail/raider*
Copyright: Lia Gerty (https://github.com/ravenshining)
License: CC-BY-SA-4.0
Comment: Derived from work by Michael Zahniser (under the same licence) and Red-57 (under the same licence).

Files:
 images/ship/chaser*
 images/thumbnail/chaser*
 images/effect/korath?afterburner*
Copyright: Lia Gerty (https://github.com/ravenshining)
License: CC-BY-SA-4.0
Comment: Derived from work by Michael Zahniser (under the same licence)

Files:
 images/outfit/torpedopod*
 images/outfit/typhoonpod*
Copyright: Lia Gerty (https://github.com/ravenshining)
License: CC-BY-SA-4.0
Comment: Derived from work by Becca Tomaso (under the same licence).

Files:
 images/outfit/liquid?sodium*
Copyright: Lia Gerty (https://github.com/ravenshining)
Comment: Derived from works by Saugia (under the same licence) and NomadicVolcano (public domain).
License: CC-BY-SA-4.0

Files:
 images/_menu/haze-blackbody+*
 images/_menu/haze-full+*
 images/_menu/haze-yellow+*
 images/planet/browndwarf-l-rouge*
 images/planet/browndwarf-l*
 images/planet/browndwarf-y-rouge*
 images/planet/browndwarf-y*
Copyright: Lia Gerty (https://github.com/ravenshining)
License: CC-BY-SA-4.0

Files:
 images/projectile/korath?digger*
Copyright: Lia Gerty (https://github.com/ravenshining)
License: CC-BY-SA-4.0
Comment: Derived from work by NomadicVolcano (public domain).

Files:
 images/planet/browndwarf-t-rouge*
 images/planet/browndwarf-t*
 images/planet/saturn*
Copyright: Lia Gerty (https://github.com/ravenshining)
License: CC-BY-SA-4.0
Comment: Derived from works by NASA (public domain)

Files:
 sounds/atomic?*
Copyright: Lia Gerty
License: CC-BY-SA-4.0
Comment: Derived from public domain sounds taken from freesound.org.

Files:
 images/ship/heliarch?breacher*
 images/ship/heliarch?hunter*
 images/ship/heliarch?judicator*
 images/ship/heliarch?pursuer*
 images/ship/heliarch?rover*
 images/ship/heliarch?stalker*
 images/thumbnail/heliarch?breacher*
 images/thumbnail/heliarch?hunter*
 images/thumbnail/heliarch?judicator*
 images/thumbnail/heliarch?pursuer*
 images/thumbnail/heliarch?rover*
 images/thumbnail/heliarch?stalker*
 images/outfit/finisher?storage*
 images/outfit/fuel?module*
 images/outfit/large?cogeneration?module*
 images/outfit/small?cogeneration?module*
 images/scene/councilofahr1*
 images/scene/councilofahr2*
Copyright: Arachi-Lover
License: CC-BY-SA-4.0
Comment: Derived from works by Michael Zahniser (under the same license).

Files:
 images/effect/heaver*
 images/effect/korath?digger*
 images/effect/shunt*
 images/hardpoint/korath?heaver*
 images/icon/korath?heaver*
 images/outfit/korath?heaver*
 images/outfit/*korath?reverser*
 images/projectile/expeller*
 images/projectile/heaver*
 images/projectile/korath?digger*
 images/projectile/shunt-strike*
Copyright: None (CC0 Public Domain)
License: N/A (CC0 Public Domain)
Comment: Work by Nomadic Volcano (NomadicVolcano@gmail.com) based on textures from texture.ninja

Files:
 images/hardpoint/digger?turret*
 images/outfit/korath?digger?turret*
 images/outfit/korath?digger*
Copyright: Nomadic Volcano (NomadicVolcano@gmail.com)
License: CC-BY-SA-4.0
Comment: Derived from works by Becca Tommaso and Michael Zahniser (under the same license).

Files:
 images/*/korath*reverser*
Copyright: Nomadic Volcano (NomadicVolcano@gmail.com)
License: CC-BY-SA-4.0
Comment: Derived from works by Michael Zahniser (under the same license).


Files:
 images/outfit/outskirts?gauger*
Copyright: Arachi-Lover
License: CC-BY-SA-4.0
Comment: Derived from works by Zachary Siple and Michael Zahniser (under the same license).

Files:
 images/effect/dragonflame*
 images/effect/fusionflare*
 images/effect/pwave?shot*
 images/effect/sheragiam*
 images/effect/pwavehp*
 images/effect/ka'het?flare/*
 images/effect/fissionflare*
 images/effect/pwtflare*
 images/effect/nuke*
 images/icon/dragonflame*
 images/icon/shard*
 images/outfit/dragonflame*
 images/outfit/pwave?turret*
 images/outfit/embattery*
 images/outfit/sheragicooling*
 images/outfit/fusiondrive*
 images/outfit/fissiondrive*
 images/outfit/hion*
 images/outfit/shard*
 images/outfit/sheragi?ews*
 images/outfit/small?embattery*
 images/outfit/small?sheragi?cooling*
 images/projectile/pwavecannon*
 images/projectile/hion*
 images/projectile/hionfrag*
 images/projectile/shardactive*
 images/projectile/shardinactive*
 images/projectile/ionball*
 images/scene/emeraldswordderelict*
 images/ship/emeraldsword*
 images/ship/blackdiamond*
 images/thumbnail/emeraldsword*
 images/thumbnail/blackdiamond*
Copyright: @Karirawri (crim@live.no)
License: CC-BY-SA-4.0

Files:
 images/effect/pwave?impact*
 images/effect/ionball?ring*
 images/effect/ion?explosion*
Copyright: @Karirawri (crim@live.no)
License: CC-BY-SA-4.0
Comment: Derived from works by Michael Zahniser (under the same license).

Files: sounds/dragonflame*
Copyright: TheHadnot
License: public-domain
Comment: Taken from https://freesound.org/people/TheHadnot/sounds/160880/

Files: sounds/pwave*
Copyright: aust_paul
License: public-domain
Comment: Taken from https://freesound.org/people/aust_paul/sounds/30935/

Files: sounds/hion*
Copyright: michael_kur95
License: CC-BY-3.0
Comment: Taken from https://freesound.org/people/michael_kur95/sounds/332993/ and modified.

Files: images/effect/archon?teleport/*
Copyright: @Karirawri (crim@live.no)
License: CC-BY-SA-4.0
Comment: Derived from works by Michael Zahniser and Becca Tommaso (under the same license).

Files: sounds/archonteleport*
Copyright: oldestmillennial
License: CC-BY-3.0
Comment: Taken from https://freesound.org/people/oldestmillennial/sounds/533025/ and modified.

Files: images/outfit/emp?rack*
Copyright: Anarchist2
License: CC-BY-SA-4.0
Comment: Derived from works by Michael Zahniser (under the same license).

Files: images/planet/*-hot*
Copyright: Becca Tommaso
License: CC-BY-SA-4.0
Comment: Derived from works by ESA/Hubble & NASA (under the same license)

Files:
 images/land/clouds*
Copyright: Benjamin Jackson (gods.benyamin@outlook.com)
License: CC-BY-SA-4.0

Files:
 images/outfit/ka'het?maeri?engine*
 images/outfit/ka'het?telis?engine*
 images/outfit/ka'het?sustainer?engine*
 images/outfit/ka'het?vareti?engine*
Copyright: Becca Tommaso (tommasobecca03@gmail.com)
License: CC-BY-SA-4.0
Comment: Original work by Griffin Schutte (theronepic@gmail.com), finished by Becca Tommaso.

Files: images/outfit/tiny?systems?core*
Copyright: Griffin Schutte (theronepic@gmail.com)
License: CC-BY-SA-4.0
Comment: Derived from work by Michael Zahniser (under the same license).

Files: images/outfit/ka'het?compact?engine*
Copyright: Griffin Schutte (theronepic@gmail.com)
License: CC-BY-SA-4.0

Files: images/outfit/plasma?repeater*
Copyright: Becca Tommaso
License: CC-BY-SA-4.0
Comment: Derived from works by Michael Zahniser (under the same license) and Darcy Manoel.

Files:
 images/outfit/proton?turret*
Copyright: Becca Tommaso
License: CC-BY-SA-4.0
Comment: Derived from works by Michael Zahniser (under the same license) and Nate Graham.

Files:
 images/outfit/brig*
Copyright: Becca Tommaso
License: CC-BY-SA-4.0
Comment: Derived from works by Nate Graham (under the same license).

Files:
 images/outfit/tripulse?shredder*
 images/outfit/value?detector*
Copyright: Ejo Thims
License: CC-BY-SA-4.0
Comment: Derived from works by Michael Zahniser (under the same license).

Files:
 images/star/a-dwarf*
 images/star/a-giant*
 images/star/a-supergiant*
 images/star/a0*
 images/star/a3*
 images/star/a5*
 images/star/a8*
 images/star/b-dwarf*
 images/star/b-giant*
 images/star/b-supergiant*
 images/star/b0*
 images/star/b3*
 images/star/b5*
 images/star/b8*
 images/star/black-hole*
 images/star/carbon*
 images/star/f-dwarf*
 images/star/f-giant*
 images/star/f-supergiant*
 images/star/f0*
 images/star/f3*
 images/star/f5-old*
 images/star/f5*
 images/star/f8*
 images/star/g-dwarf*
 images/star/g-giant*
 images/star/g-supergiant*
 images/star/g0-old*
 images/star/g0*
 images/star/g3*
 images/star/g5-old*
 images/star/g5*
 images/star/g8*
 images/star/k-dwarf*
 images/star/k-giant*
 images/star/k-supergiant*
 images/star/k0-old*
 images/star/k0*
 images/star/k3*
 images/star/k5-old*
 images/star/k5*
 images/star/k8*
 images/star/l-dwarf*
 images/star/m-dwarf*
 images/star/m-giant*
 images/star/m-supergiant*
 images/star/m0*
 images/star/m3*
 images/star/m5*
 images/star/m8*
 images/star/nova*
 images/star/nova-old*
 images/star/o-dwarf*
 images/star/o-giant*
 images/star/o-supergiant*
 images/star/o0*
 images/star/o3*
 images/star/o5*
 images/star/o8*
 images/star/wr1*
Copyright: Matteo "Lead" M.
License: CC-BY-SA-4.0

Files:
 images/asteroid/livecrystal/livecrystal*
 images/effect/burning?spark*
 images/effect/coalition?flare/*
 images/effect/corrosion?spark*
 images/effect/explosion/pug/*
 images/effect/finisher?impact*
 images/effect/korath?flare/*
 images/effect/plasma?flare/*
 images/effect/pug?flare/*
 images/effect/tracker?cloud*
 images/effect/wanderer?flare/*
 images/effect/zapper?impact*
 images/hardpoint/dual?sunbeam?turret*
 images/hardpoint/moonbeam?turret*
 images/hardpoint/nuke*
 images/hardpoint/sunbeam?turret*
 images/hardpoint/wanderer?anti-missile*
 images/outfit/*?korath?afterburner*
 images/outfit/afterburner*
 images/outfit/asteroid?scanner*
 images/outfit/blue?sun*
 images/outfit/bright?cloud*
 images/outfit/caldera?afterburner*
 images/outfit/dark?storm*
 images/outfit/double?plasma?core*
 images/outfit/dual?sunbeam?turret*
 images/outfit/finisher?maegrolain*
 images/outfit/moonbeam*
 images/outfit/moonbeam?turret*
 images/outfit/nuke*
 images/outfit/plasma?core*
 images/outfit/red?sun*
 images/outfit/sunbeam*
 images/outfit/sunbeam?turret*
 images/outfit/thunderhead?launcher*
 images/outfit/thunderhead?storage*
 images/outfit/triple?plasma?core*
 images/outfit/wanderer?anti-missile*
 images/outfit/wanderer?heat?sink*
 images/outfit/white?sun*
 images/outfit/yellow?sun*
 images/planet/ringworld*
 images/planet/ringworld?left*
 images/planet/ringworld?right*
 images/projectile/fire-lance*
 images/projectile/blaze-pike*
 images/projectile/korath?inferno*
 images/projectile/missile-0*
 images/projectile/missile-1*
 images/ship/corvette*
 images/ship/flivver*
 images/ship/mraven*
 images/ship/msplinter*
 images/ship/raven*
 images/ship/splinter*
 images/star/neutron*
 images/thumbnail/corvette*
 images/thumbnail/flivver*
 images/thumbnail/mraven*
 images/thumbnail/msplinter*
 images/thumbnail/raven*
 images/thumbnail/splinter*
Copyright: Gefüllte Taubenbrust <jeaminer23@gmail.com>
License: CC-BY-SA-4.0

Files: sounds/ionball*
Copyright: pluralz
License: public-domain
Comment: Taken from https://freesound.org/people/pluralz/sounds/475806/

Files:
 images/outfit/tiny?korath?engine*
 images/outfit/korath?bow?drive*
Copyright: Ejo Thims <https://github.com/EjoThims>
License: CC-BY-SA-4.0

Files:
 images/planet/stationh-ancient0*
 images/planet/stationh-ancient1*
 images/planet/stationh-ancient2*
Copyright: Becca Tommaso (tommasobecca03@gmail.com)
License: CC-BY-SA-3.0
Comment: Derived from works by Michael Zahniser (under the same license).

Files:
 images/scene/ssil?vida?alert?hologram*
 images/scene/remnant?remote?spaceport*
Copyright: J Everett Nichol (jeverett on Discord)
License: CC-BY-SA-3.0
Comment: Derived from works by Becca Tommaso (under the same license).

Files:
 images/ship/auxiliary*
 images/ship/carrier*
 images/ship/combat?drone*
 images/ship/cruiser*
 images/ship/frigate*
 images/ship/gunboat*
 images/ship/lance*
 images/ship/rainmaker*
 images/ship/surveillance?drone*
 images/thumbnail/auxiliary*
 images/thumbnail/carrier*
 images/thumbnail/combat?drone*
 images/thumbnail/cruiser*
 images/thumbnail/frigate*
 images/thumbnail/gunboat*
 images/thumbnail/lance*
 images/thumbnail/rainmaker*
 images/thumbnail/surveillance?drone*
Copyright: Gefüllte Taubenbrust <jeaminer23@gmail.com>
License: CC-BY-SA-4.0
Comment: Derived from works by Michael Zahniser (under the same license).

Files:
<<<<<<< HEAD
 images/outfit/hai?dual?pulse?pistol*
Copyright: Michael Arsollon
License: CC-BY-SA-4.0
Comment: Derived from works by Evan Fluharty (from under the same license)

Files:
 images/outfit/true?unfettered?license*
Copyright: Michael Arsollon
License: CC-BY-SA-4.0
Comment: Derived from works by Michael Zahniser (from under the same license) and Evan Fluharty (from under the same license).

Files:
=======
 images/ship/modified?dromedary*
 images/ship/modified?dromedary?wreck*
 images/thumbnail/modified?dromedary*
 images/thumbnail/modified?dromedary?wreck*
>>>>>>> a96dc836
 sound/korath?afterburner*
Copyright: Saugia <https://github.com/Saugia>
License: CC-BY-SA-4.0

Files:
 images/outfit/teciimach?bay*
 images/outfit/teciimach?pod*
 images/planet/gas3-c*
 images/ship/aerie*
 images/ship/bactrian*
 images/ship/hailstone*
 images/ship/heavy?gust*
 images/ship/mining?drone*
 images/ship/mule*
 images/ship/squall*
 images/ship/sunder*
 images/thumbnail/aerie*
 images/thumbnail/bactrian*
 images/thumbnail/hailstone*
 images/thumbnail/heavy?gust*
 images/thumbnail/mining?drone*
 images/thumbnail/mule*
 images/thumbnail/squall*
 images/thumbnail/sunder*
Copyright: Saugia <https://github.com/Saugia>
License: CC-BY-SA-4.0
Comment: Derived from works by Michael Zahniser (under the same license).

Files:
 sounds/remnant?afterburner*
Copyright: Saugia <https://github.com/Saugia>
License: public-domain
Comment: Based on public domain sounds taken from freesound.org, edit done by Saugia.

Files:
 images/hardpoint/blaze-pike*
 images/hardpoint/korath?inferno*
 images/hardpoint/shunt-strike*
 images/icon/firelight*
 images/outfit/blaze?pike*
 images/outfit/firelight*
 images/outfit/firelight?bank*
 images/outfit/firelight?rack*
 images/outfit/korath?inferno*
 images/outfit/shunt-strike*
 images/planet/station4c*
 images/planet/station5c*
 images/planet/station6c*
 images/planet/station7c*
 images/planet/station7cb*
 images/projectile/firelight*
 images/projectile/firelight?active*
 images/projectile/ion?blast*
 sounds/ion?blast*
Copyright: Saugia <https://github.com/Saugia>
License: CC-BY-SA-4.0
Comment: Derived from works by Michael Zahniser (under the same license) and Becca Tommaso (under the same licence).

Files:
 images/ship/tubfalet*
 images/thumbnail/tubfalet*
Copyright: Saugia <https://github.com/Saugia>
License: CC-BY-SA-4.0
Comment: Derived from works by Michael Zahniser (under the same license) and Lia Gerty (under the same licence).

Files:
 images/ship/-nra-ret*
 images/thumbnail/-nra-ret*
Copyright: Saugia <https://github.com/Saugia>
License: CC-BY-SA-4.0
Comment: Derived from works by NomadicVolcano (public domain).

Files:
 images/outfit/microbot?defense?station*
Copyright: Saugia <https://github.com/Saugia>
Comment: Derived from work by Griffin Schutte (theronepic@gmail.com) (under same licence).
License: CC-BY-SA-4.0

Files:
 images/ship/kestrel*
 images/ship/kestrele*
 images/ship/kestrels*
 images/ship/kestrelw*
 images/ship/osprey*
 images/thumbnail/kestrel*
 images/thumbnail/kestrele*
 images/thumbnail/kestrels*
 images/thumbnail/kestrelw*
 images/thumbnail/osprey*
Copyright: Saugia <https://github.com/Saugia>
License: CC-BY-SA-4.0
Comment: Derived from works by Michael Zahniser (under the same license) and detailed by Anarchist2.

Files:
 sounds/remnant?afterburner.wav
Copyright: Public Domain
License: public-domain
Comment: Based on public domain sounds taken from freesound.org, edit done by Saugia.

Files:
 sounds/firelight.wav
 sounds/firelight?hit.wav
Copyright: Public Domain
License: public-domain
Comment: Based on public domain sounds taken from freesound.org, edits done by Saugia and Lia Gerty.

Files:
 images/effect/ember?tear/ember?tear?fire*
 images/effect/ember?tear/ember?tear?impact*
 images/effect/ember?tear/ember?tear?vortex*
 images/outfit/ember?tear*
Copyright: X-27 (youtube.com/x-27yt)
License: CC-BY-SA-3.0

Files:
 images/effect/ember?tear/ember?tear?spark*
Copyright: X-27 (youtube.com/x-27yt)
License: CC-BY-SA-3.0
Comment: Derived from works by Michael Zahniser (under the same license).

Files:
 images/land/fields16*
 images/land/fields17*
 images/land/fields18*
 images/land/fields19*
 images/land/fields20*
 images/land/fields21*
 images/land/fields22*
 images/land/fields23*
 images/land/fields24*
 images/land/fields25*
 images/land/fields26*
 images/land/fields27*
 images/land/hills10*
 images/land/sea20*
 images/land/sea21*
 images/land/water14*
 images/land/water15*
 images/land/water16*
 images/land/water17*
 images/land/water18*
 images/land/water19*
 images/land/water20*
Copyright: Peter van der Meer (peter.vd.meer@gmail.com)
License: CC-BY-SA-4.0

Files:
 images/outfit/jump?drive*
 images/outfit/jump?drive?(broken)*
Copyright: Scrinarii1337#0001
License: CC-BY-SA-4.0

Files:
 images/scene/citydark*
 images/scene/buildings*
 images/scene/busysteet*
 images/scene/iceplains*
 images/scene/iceplains2*
 images/scene/iceplains3*
 images/scene/lonelyrock*
 images/scene/redrocks*
 images/scene/seasidecliffs*
 images/scene/Seasunset*
 images/scene/smeer*
 images/scene/snowfield*
 images/scene/snowvillage*
 images/scene/sunet*
 images/scene/tower*
 images/scene/icepicture*
 images/scene/snowplains*
Copyright: unsplash.com/
License: CC0 (Creative Commons Zero)/Public-Domain

Files:
 images/scenes/hroar*
Copyright: Dane Crowton
License: CC-BY-SA-4.0

Files: images/land/asteroid0*
Copyright: Becca Tommaso
License: CC0 (Creative Commons Zero)/Public-Domain
Comment: Derived from works by ESA/Rosetta spacecraft (under the same license).

Files: images/outfits/skadetear*
Copyright: Anarchist2
License: CC-BY-SA-4.0

Files:
 images/thumbnail/smew*
 images/ship/smew*
Copyright: Dschiltt
License: CC0 (Creative Commons Zero)/Public-Domain
Comment: Derived from works by MZ (under the same license), and contributions by Zoura, Kitteh, Ejo Thims, and Saugia.

Files:
 images/ship/modified?dromedary?ghost*
 images/ship/modified?dromedary?spectre*
Copyright: Saugia (https://github.com/Saugia)
License: CC-BY-SA-4.0
Comment: Transparent materials by scrinarii1337.

License: GPL-3+
 This program is free software: you can redistribute it and/or modify
 it under the terms of the GNU General Public License as published by
 the Free Software Foundation; either version 3 of the License, or
 (at your option) any later version.
 .
 This program is distributed in the hope that it will be useful,
 but WITHOUT ANY WARRANTY; without even the implied warranty of
 MERCHANTABILITY or FITNESS FOR A PARTICULAR PURPOSE.  See the
 GNU General Public License for more details.
 .
 You should have received a copy of the GNU General Public License
 along with this program.  If not, see <http://www.gnu.org/licenses/>.
 .
 On Debian systems, the complete text of the GNU General Public
 License version 3 can be found in "/usr/share/common-licenses/GPL-3".

License: CC-BY-SA-4.0
 By exercising the Licensed Rights (defined below), You accept and agree
 to be bound by the terms and conditions of this Creative Commons
 Attribution-ShareAlike 4.0 International Public License ("Public
 License"). To the extent this Public License may be interpreted as a
 contract, You are granted the Licensed Rights in consideration of Your
 acceptance of these terms and conditions, and the Licensor grants You
 such rights in consideration of benefits the Licensor receives from
 making the Licensed Material available under these terms and
 conditions.
 .
 Section 1 -- Definitions.
 .
 a. Adapted Material means material subject to Copyright and Similar
 Rights that is derived from or based upon the Licensed Material
 and in which the Licensed Material is translated, altered,
 arranged, transformed, or otherwise modified in a manner requiring
 permission under the Copyright and Similar Rights held by the
 Licensor. For purposes of this Public License, where the Licensed
 Material is a musical work, performance, or sound recording,
 Adapted Material is always produced where the Licensed Material is
 synched in timed relation with a moving image.
 .
 b. Adapter's License means the license You apply to Your Copyright
 and Similar Rights in Your contributions to Adapted Material in
 accordance with the terms and conditions of this Public License.
 .
 c. BY-SA Compatible License means a license listed at
 creativecommons.org/compatiblelicenses, approved by Creative
 Commons as essentially the equivalent of this Public License.
 .
 d. Copyright and Similar Rights means copyright and/or similar rights
 closely related to copyright including, without limitation,
 performance, broadcast, sound recording, and Sui Generis Database
 Rights, without regard to how the rights are labeled or
 categorized. For purposes of this Public License, the rights
 specified in Section 2(b)(1)-(2) are not Copyright and Similar
 Rights.
 .
 e. Effective Technological Measures means those measures that, in the
 absence of proper authority, may not be circumvented under laws
 fulfilling obligations under Article 11 of the WIPO Copyright
 Treaty adopted on December 20, 1996, and/or similar international
 agreements.
 .
 f. Exceptions and Limitations means fair use, fair dealing, and/or
 any other exception or limitation to Copyright and Similar Rights
 that applies to Your use of the Licensed Material.
 .
 g. License Elements means the license attributes listed in the name
 of a Creative Commons Public License. The License Elements of this
 Public License are Attribution and ShareAlike.
 .
 h. Licensed Material means the artistic or literary work, database,
 or other material to which the Licensor applied this Public
 License.
 .
 i. Licensed Rights means the rights granted to You subject to the
 terms and conditions of this Public License, which are limited to
 all Copyright and Similar Rights that apply to Your use of the
 Licensed Material and that the Licensor has authority to license.
 .
 j. Licensor means the individual(s) or entity(ies) granting rights
 under this Public License.
 .
 k. Share means to provide material to the public by any means or
 process that requires permission under the Licensed Rights, such
 as reproduction, public display, public performance, distribution,
 dissemination, communication, or importation, and to make material
 available to the public including in ways that members of the
 public may access the material from a place and at a time
 individually chosen by them.
 .
 l. Sui Generis Database Rights means rights other than copyright
 resulting from Directive 96/9/EC of the European Parliament and of
 the Council of 11 March 1996 on the legal protection of databases,
 as amended and/or succeeded, as well as other essentially
 equivalent rights anywhere in the world.
 .
 m. You means the individual or entity exercising the Licensed Rights
 under this Public License. Your has a corresponding meaning.
 .
 Section 2 -- Scope.
 .
 a. License grant.
 .
 1. Subject to the terms and conditions of this Public License,
 the Licensor hereby grants You a worldwide, royalty-free,
 non-sublicensable, non-exclusive, irrevocable license to
 exercise the Licensed Rights in the Licensed Material to:
 .
 a. reproduce and Share the Licensed Material, in whole or
 in part; and
 .
 b. produce, reproduce, and Share Adapted Material.
 .
 2. Exceptions and Limitations. For the avoidance of doubt, where
 Exceptions and Limitations apply to Your use, this Public
 License does not apply, and You do not need to comply with
 its terms and conditions.
 .
 3. Term. The term of this Public License is specified in Section
 6(a).
 .
 4. Media and formats; technical modifications allowed. The
 Licensor authorizes You to exercise the Licensed Rights in
 all media and formats whether now known or hereafter created,
 and to make technical modifications necessary to do so. The
 Licensor waives and/or agrees not to assert any right or
 authority to forbid You from making technical modifications
 necessary to exercise the Licensed Rights, including
 technical modifications necessary to circumvent Effective
 Technological Measures. For purposes of this Public License,
 simply making modifications authorized by this Section 2(a)
 (4) never produces Adapted Material.
 .
 5. Downstream recipients.
 .
 a. Offer from the Licensor -- Licensed Material. Every
 recipient of the Licensed Material automatically
 receives an offer from the Licensor to exercise the
 Licensed Rights under the terms and conditions of this
 Public License.
 .
 b. Additional offer from the Licensor -- Adapted Material.
 Every recipient of Adapted Material from You
 automatically receives an offer from the Licensor to
 exercise the Licensed Rights in the Adapted Material
 under the conditions of the Adapter's License You apply.
 .
 c. No downstream restrictions. You may not offer or impose
 any additional or different terms or conditions on, or
 apply any Effective Technological Measures to, the
 Licensed Material if doing so restricts exercise of the
 Licensed Rights by any recipient of the Licensed
 Material.
 .
 6. No endorsement. Nothing in this Public License constitutes or
 may be construed as permission to assert or imply that You
 are, or that Your use of the Licensed Material is, connected
 with, or sponsored, endorsed, or granted official status by,
 the Licensor or others designated to receive attribution as
 provided in Section 3(a)(1)(A)(i).
 .
 b. Other rights.
 .
 1. Moral rights, such as the right of integrity, are not
 licensed under this Public License, nor are publicity,
 privacy, and/or other similar personality rights; however, to
 the extent possible, the Licensor waives and/or agrees not to
 assert any such rights held by the Licensor to the limited
 extent necessary to allow You to exercise the Licensed
 Rights, but not otherwise.
 .
 2. Patent and trademark rights are not licensed under this
 Public License.
 .
 3. To the extent possible, the Licensor waives any right to
 collect royalties from You for the exercise of the Licensed
 Rights, whether directly or through a collecting society
 under any voluntary or waivable statutory or compulsory
 licensing scheme. In all other cases the Licensor expressly
 reserves any right to collect such royalties.
 .
 Section 3 -- License Conditions.
 .
 Your exercise of the Licensed Rights is expressly made subject to the
 following conditions.
 .
 a. Attribution.
 .
 1. If You Share the Licensed Material (including in modified
 form), You must:
 .
 a. retain the following if it is supplied by the Licensor
 with the Licensed Material:
 .
 i. identification of the creator(s) of the Licensed
 Material and any others designated to receive
 attribution, in any reasonable manner requested by
 the Licensor (including by pseudonym if
 designated);
 .
 ii. a copyright notice;
 .
 iii. a notice that refers to this Public License;
 .
 iv. a notice that refers to the disclaimer of
 warranties;
 .
 v. a URI or hyperlink to the Licensed Material to the
 extent reasonably practicable;
 .
 b. indicate if You modified the Licensed Material and
 retain an indication of any previous modifications; and
 .
 c. indicate the Licensed Material is licensed under this
 Public License, and include the text of, or the URI or
 hyperlink to, this Public License.
 .
 2. You may satisfy the conditions in Section 3(a)(1) in any
 reasonable manner based on the medium, means, and context in
 which You Share the Licensed Material. For example, it may be
 reasonable to satisfy the conditions by providing a URI or
 hyperlink to a resource that includes the required
 information.
 .
 3. If requested by the Licensor, You must remove any of the
 information required by Section 3(a)(1)(A) to the extent
 reasonably practicable.
 .
 b. ShareAlike.
 .
 In addition to the conditions in Section 3(a), if You Share
 Adapted Material You produce, the following conditions also apply.
 .
 1. The Adapter's License You apply must be a Creative Commons
 license with the same License Elements, this version or
 later, or a BY-SA Compatible License.
 .
 2. You must include the text of, or the URI or hyperlink to, the
 Adapter's License You apply. You may satisfy this condition
 in any reasonable manner based on the medium, means, and
 context in which You Share Adapted Material.
 .
 3. You may not offer or impose any additional or different terms
 or conditions on, or apply any Effective Technological
 Measures to, Adapted Material that restrict exercise of the
 rights granted under the Adapter's License You apply.
 .
 Section 4 -- Sui Generis Database Rights.
 .
 Where the Licensed Rights include Sui Generis Database Rights that
 apply to Your use of the Licensed Material:
 .
 a. for the avoidance of doubt, Section 2(a)(1) grants You the right
 to extract, reuse, reproduce, and Share all or a substantial
 portion of the contents of the database;
 .
 b. if You include all or a substantial portion of the database
 contents in a database in which You have Sui Generis Database
 Rights, then the database in which You have Sui Generis Database
 Rights (but not its individual contents) is Adapted Material,
 .
 including for purposes of Section 3(b); and
 c. You must comply with the conditions in Section 3(a) if You Share
 all or a substantial portion of the contents of the database.
 .
 For the avoidance of doubt, this Section 4 supplements and does not
 replace Your obligations under this Public License where the Licensed
 Rights include other Copyright and Similar Rights.
 .
 Section 5 -- Disclaimer of Warranties and Limitation of Liability.
 .
 a. UNLESS OTHERWISE SEPARATELY UNDERTAKEN BY THE LICENSOR, TO THE
 EXTENT POSSIBLE, THE LICENSOR OFFERS THE LICENSED MATERIAL AS-IS
 AND AS-AVAILABLE, AND MAKES NO REPRESENTATIONS OR WARRANTIES OF
 ANY KIND CONCERNING THE LICENSED MATERIAL, WHETHER EXPRESS,
 IMPLIED, STATUTORY, OR OTHER. THIS INCLUDES, WITHOUT LIMITATION,
 WARRANTIES OF TITLE, MERCHANTABILITY, FITNESS FOR A PARTICULAR
 PURPOSE, NON-INFRINGEMENT, ABSENCE OF LATENT OR OTHER DEFECTS,
 ACCURACY, OR THE PRESENCE OR ABSENCE OF ERRORS, WHETHER OR NOT
 KNOWN OR DISCOVERABLE. WHERE DISCLAIMERS OF WARRANTIES ARE NOT
 ALLOWED IN FULL OR IN PART, THIS DISCLAIMER MAY NOT APPLY TO YOU.
 .
 b. TO THE EXTENT POSSIBLE, IN NO EVENT WILL THE LICENSOR BE LIABLE
 TO YOU ON ANY LEGAL THEORY (INCLUDING, WITHOUT LIMITATION,
 NEGLIGENCE) OR OTHERWISE FOR ANY DIRECT, SPECIAL, INDIRECT,
 INCIDENTAL, CONSEQUENTIAL, PUNITIVE, EXEMPLARY, OR OTHER LOSSES,
 COSTS, EXPENSES, OR DAMAGES ARISING OUT OF THIS PUBLIC LICENSE OR
 USE OF THE LICENSED MATERIAL, EVEN IF THE LICENSOR HAS BEEN
 ADVISED OF THE POSSIBILITY OF SUCH LOSSES, COSTS, EXPENSES, OR
 DAMAGES. WHERE A LIMITATION OF LIABILITY IS NOT ALLOWED IN FULL OR
 IN PART, THIS LIMITATION MAY NOT APPLY TO YOU.
 .
 c. The disclaimer of warranties and limitation of liability provided
 above shall be interpreted in a manner that, to the extent
 possible, most closely approximates an absolute disclaimer and
 waiver of all liability.
 .
 Section 6 -- Term and Termination.
 .
 a. This Public License applies for the term of the Copyright and
 Similar Rights licensed here. However, if You fail to comply with
 this Public License, then Your rights under this Public License
 terminate automatically.
 .
 b. Where Your right to use the Licensed Material has terminated under
 Section 6(a), it reinstates:
 .
 1. automatically as of the date the violation is cured, provided
 it is cured within 30 days of Your discovery of the
 violation; or
 .
 2. upon express reinstatement by the Licensor.
 .
 For the avoidance of doubt, this Section 6(b) does not affect any
 right the Licensor may have to seek remedies for Your violations
 of this Public License.
 .
 c. For the avoidance of doubt, the Licensor may also offer the
 Licensed Material under separate terms or conditions or stop
 distributing the Licensed Material at any time; however, doing so
 will not terminate this Public License.
 .
 d. Sections 1, 5, 6, 7, and 8 survive termination of this Public
 License.
 .
 Section 7 -- Other Terms and Conditions.
 .
 a. The Licensor shall not be bound by any additional or different
 terms or conditions communicated by You unless expressly agreed.
 .
 b. Any arrangements, understandings, or agreements regarding the
 Licensed Material not stated herein are separate from and
 independent of the terms and conditions of this Public License.
 .
 Section 8 -- Interpretation.
 .
 a. For the avoidance of doubt, this Public License does not, and
 shall not be interpreted to, reduce, limit, restrict, or impose
 conditions on any use of the Licensed Material that could lawfully
 be made without permission under this Public License.
 .
 b. To the extent possible, if any provision of this Public License is
 deemed unenforceable, it shall be automatically reformed to the
 minimum extent necessary to make it enforceable. If the provision
 cannot be reformed, it shall be severed from this Public License
 without affecting the enforceability of the remaining terms and
 conditions.
 .
 c. No term or condition of this Public License will be waived and no
 failure to comply consented to unless expressly agreed to by the
 Licensor.
 .
 d. Nothing in this Public License constitutes or may be interpreted
 as a limitation upon, or waiver of, any privileges and immunities
 that apply to the Licensor or You, including from the legal
 processes of any jurisdiction or authority.

License: CC-BY-4.0
 By exercising the Licensed Rights (defined below), You accept and agree
 to be bound by the terms and conditions of this Creative Commons
 Attribution 4.0 International Public License ("Public
 License"). To the extent this Public License may be interpreted as a
 contract, You are granted the Licensed Rights in consideration of Your
 acceptance of these terms and conditions, and the Licensor grants You
 such rights in consideration of benefits the Licensor receives from
 making the Licensed Material available under these terms and
 conditions.
 .
 Section 1 -- Definitions.
 .
 a. Adapted Material means material subject to Copyright and Similar
 Rights that is derived from or based upon the Licensed Material
 and in which the Licensed Material is translated, altered,
 arranged, transformed, or otherwise modified in a manner requiring
 permission under the Copyright and Similar Rights held by the
 Licensor. For purposes of this Public License, where the Licensed
 Material is a musical work, performance, or sound recording,
 Adapted Material is always produced where the Licensed Material is
 synched in timed relation with a moving image.
 .
 b. Adapter's License means the license You apply to Your Copyright
 and Similar Rights in Your contributions to Adapted Material in
 accordance with the terms and conditions of this Public License.
 .
 c. Copyright and Similar Rights means copyright and/or similar rights
 closely related to copyright including, without limitation,
 performance, broadcast, sound recording, and Sui Generis Database
 Rights, without regard to how the rights are labeled or
 categorized. For purposes of this Public License, the rights
 specified in Section 2(b)(1)-(2) are not Copyright and Similar
 Rights.
 .
 d. Effective Technological Measures means those measures that, in the
 absence of proper authority, may not be circumvented under laws
 fulfilling obligations under Article 11 of the WIPO Copyright
 Treaty adopted on December 20, 1996, and/or similar international
 agreements.
 .
 e. Exceptions and Limitations means fair use, fair dealing, and/or
 any other exception or limitation to Copyright and Similar Rights
 that applies to Your use of the Licensed Material.
 .
 f. Licensed Material means the artistic or literary work, database,
 or other material to which the Licensor applied this Public
 License.
 .
 g. Licensed Rights means the rights granted to You subject to the
 terms and conditions of this Public License, which are limited to
 all Copyright and Similar Rights that apply to Your use of the
 Licensed Material and that the Licensor has authority to license.
 .
 h. Licensor means the individual(s) or entity(ies) granting rights
 under this Public License.
 .
 i. Share means to provide material to the public by any means or
 process that requires permission under the Licensed Rights, such
 as reproduction, public display, public performance, distribution,
 dissemination, communication, or importation, and to make material
 available to the public including in ways that members of the
 public may access the material from a place and at a time
 individually chosen by them.
 .
 j. Sui Generis Database Rights means rights other than copyright
 resulting from Directive 96/9/EC of the European Parliament and of
 the Council of 11 March 1996 on the legal protection of databases,
 as amended and/or succeeded, as well as other essentially
 equivalent rights anywhere in the world.
 .
 k. You means the individual or entity exercising the Licensed Rights
 under this Public License. Your has a corresponding meaning.
 .
 Section 2 -- Scope.
 .
 a. License grant.
 .
 1. Subject to the terms and conditions of this Public License,
 the Licensor hereby grants You a worldwide, royalty-free,
 non-sublicensable, non-exclusive, irrevocable license to
 exercise the Licensed Rights in the Licensed Material to:
 .
 a. reproduce and Share the Licensed Material, in whole or
 in part; and
 .
 b. produce, reproduce, and Share Adapted Material.
 .
 2. Exceptions and Limitations. For the avoidance of doubt, where
 Exceptions and Limitations apply to Your use, this Public
 License does not apply, and You do not need to comply with
 its terms and conditions.
 .
 3. Term. The term of this Public License is specified in Section
 6(a).
 .
 4. Media and formats; technical modifications allowed. The
 Licensor authorizes You to exercise the Licensed Rights in
 all media and formats whether now known or hereafter created,
 and to make technical modifications necessary to do so. The
 Licensor waives and/or agrees not to assert any right or
 authority to forbid You from making technical modifications
 necessary to exercise the Licensed Rights, including
 technical modifications necessary to circumvent Effective
 Technological Measures. For purposes of this Public License,
 simply making modifications authorized by this Section 2(a)
 (4) never produces Adapted Material.
 .
 5. Downstream recipients.
 .
 a. Offer from the Licensor -- Licensed Material. Every
 recipient of the Licensed Material automatically
 receives an offer from the Licensor to exercise the
 Licensed Rights under the terms and conditions of this
 Public License.
 .
 b. No downstream restrictions. You may not offer or impose
 any additional or different terms or conditions on, or
 apply any Effective Technological Measures to, the
 Licensed Material if doing so restricts exercise of the
 Licensed Rights by any recipient of the Licensed
 Material.
 .
 6. No endorsement. Nothing in this Public License constitutes or
 may be construed as permission to assert or imply that You
 are, or that Your use of the Licensed Material is, connected
 with, or sponsored, endorsed, or granted official status by,
 the Licensor or others designated to receive attribution as
 provided in Section 3(a)(1)(A)(i).
 .
 b. Other rights.
 .
 1. Moral rights, such as the right of integrity, are not
 licensed under this Public License, nor are publicity,
 privacy, and/or other similar personality rights; however, to
 the extent possible, the Licensor waives and/or agrees not to
 assert any such rights held by the Licensor to the limited
 extent necessary to allow You to exercise the Licensed
 Rights, but not otherwise.
 .
 2. Patent and trademark rights are not licensed under this
 Public License.
 .
 3. To the extent possible, the Licensor waives any right to
 collect royalties from You for the exercise of the Licensed
 Rights, whether directly or through a collecting society
 under any voluntary or waivable statutory or compulsory
 licensing scheme. In all other cases the Licensor expressly
 reserves any right to collect such royalties.
 .
 Section 3 -- License Conditions.
 .
 Your exercise of the Licensed Rights is expressly made subject to the
 following conditions.
 .
 a. Attribution.
 .
 1. If You Share the Licensed Material (including in modified
 form), You must:
 .
 a. retain the following if it is supplied by the Licensor
 with the Licensed Material:
 .
 i. identification of the creator(s) of the Licensed
 Material and any others designated to receive
 attribution, in any reasonable manner requested by
 the Licensor (including by pseudonym if
 designated);
 .
 ii. a copyright notice;
 .
 iii. a notice that refers to this Public License;
 .
 iv. a notice that refers to the disclaimer of
 warranties;
 .
 v. a URI or hyperlink to the Licensed Material to the
 extent reasonably practicable;
 .
 b. indicate if You modified the Licensed Material and
 retain an indication of any previous modifications; and
 .
 c. indicate the Licensed Material is licensed under this
 Public License, and include the text of, or the URI or
 hyperlink to, this Public License.
 .
 2. You may satisfy the conditions in Section 3(a)(1) in any
 reasonable manner based on the medium, means, and context in
 which You Share the Licensed Material. For example, it may be
 reasonable to satisfy the conditions by providing a URI or
 hyperlink to a resource that includes the required
 information.
 .
 3. If requested by the Licensor, You must remove any of the
 information required by Section 3(a)(1)(A) to the extent
 reasonably practicable.
 .
 4. If You Share Adapted Material You produce, the Adapter's
 License You apply must not prevent recipients of the Adapted
 Material from complying with this Public License.
 .
 Section 4 -- Sui Generis Database Rights.
 .
 Where the Licensed Rights include Sui Generis Database Rights that
 apply to Your use of the Licensed Material:
 .
 a. for the avoidance of doubt, Section 2(a)(1) grants You the right
 to extract, reuse, reproduce, and Share all or a substantial
 portion of the contents of the database;
 .
 b. if You include all or a substantial portion of the database
 contents in a database in which You have Sui Generis Database
 Rights, then the database in which You have Sui Generis Database
 Rights (but not its individual contents) is Adapted Material; and
 .
 c. You must comply with the conditions in Section 3(a) if You Share
 all or a substantial portion of the contents of the database.
 .
 For the avoidance of doubt, this Section 4 supplements and does not
 replace Your obligations under this Public License where the Licensed
 Rights include other Copyright and Similar Rights.
 .
 Section 5 -- Disclaimer of Warranties and Limitation of Liability.
 .
 a. UNLESS OTHERWISE SEPARATELY UNDERTAKEN BY THE LICENSOR, TO THE
 EXTENT POSSIBLE, THE LICENSOR OFFERS THE LICENSED MATERIAL AS-IS
 AND AS-AVAILABLE, AND MAKES NO REPRESENTATIONS OR WARRANTIES OF
 ANY KIND CONCERNING THE LICENSED MATERIAL, WHETHER EXPRESS,
 IMPLIED, STATUTORY, OR OTHER. THIS INCLUDES, WITHOUT LIMITATION,
 WARRANTIES OF TITLE, MERCHANTABILITY, FITNESS FOR A PARTICULAR
 PURPOSE, NON-INFRINGEMENT, ABSENCE OF LATENT OR OTHER DEFECTS,
 ACCURACY, OR THE PRESENCE OR ABSENCE OF ERRORS, WHETHER OR NOT
 KNOWN OR DISCOVERABLE. WHERE DISCLAIMERS OF WARRANTIES ARE NOT
 ALLOWED IN FULL OR IN PART, THIS DISCLAIMER MAY NOT APPLY TO YOU.
 .
 b. TO THE EXTENT POSSIBLE, IN NO EVENT WILL THE LICENSOR BE LIABLE
 TO YOU ON ANY LEGAL THEORY (INCLUDING, WITHOUT LIMITATION,
 NEGLIGENCE) OR OTHERWISE FOR ANY DIRECT, SPECIAL, INDIRECT,
 INCIDENTAL, CONSEQUENTIAL, PUNITIVE, EXEMPLARY, OR OTHER LOSSES,
 COSTS, EXPENSES, OR DAMAGES ARISING OUT OF THIS PUBLIC LICENSE OR
 USE OF THE LICENSED MATERIAL, EVEN IF THE LICENSOR HAS BEEN
 ADVISED OF THE POSSIBILITY OF SUCH LOSSES, COSTS, EXPENSES, OR
 DAMAGES. WHERE A LIMITATION OF LIABILITY IS NOT ALLOWED IN FULL OR
 IN PART, THIS LIMITATION MAY NOT APPLY TO YOU.
 .
 c. The disclaimer of warranties and limitation of liability provided
 above shall be interpreted in a manner that, to the extent
 possible, most closely approximates an absolute disclaimer and
 waiver of all liability.
 .
 Section 6 -- Term and Termination.
 .
 a. This Public License applies for the term of the Copyright and
 Similar Rights licensed here. However, if You fail to comply with
 this Public License, then Your rights under this Public License
 terminate automatically.
 .
 b. Where Your right to use the Licensed Material has terminated under
 Section 6(a), it reinstates:
 .
 1. automatically as of the date the violation is cured, provided
 it is cured within 30 days of Your discovery of the
 violation; or
 .
 2. upon express reinstatement by the Licensor.
 .
 For the avoidance of doubt, this Section 6(b) does not affect any
 right the Licensor may have to seek remedies for Your violations
 of this Public License.
 .
 c. For the avoidance of doubt, the Licensor may also offer the
 Licensed Material under separate terms or conditions or stop
 distributing the Licensed Material at any time; however, doing so
 will not terminate this Public License.
 .
 d. Sections 1, 5, 6, 7, and 8 survive termination of this Public
 License.
 .
 Section 7 -- Other Terms and Conditions.
 .
 a. The Licensor shall not be bound by any additional or different
 terms or conditions communicated by You unless expressly agreed.
 .
 b. Any arrangements, understandings, or agreements regarding the
 Licensed Material not stated herein are separate from and
 independent of the terms and conditions of this Public License.
 .
 Section 8 -- Interpretation.
 .
 a. For the avoidance of doubt, this Public License does not, and
 shall not be interpreted to, reduce, limit, restrict, or impose
 conditions on any use of the Licensed Material that could lawfully
 be made without permission under this Public License.
 .
 b. To the extent possible, if any provision of this Public License is
 deemed unenforceable, it shall be automatically reformed to the
 minimum extent necessary to make it enforceable. If the provision
 cannot be reformed, it shall be severed from this Public License
 without affecting the enforceability of the remaining terms and
 conditions.
 .
 c. No term or condition of this Public License will be waived and no
 failure to comply consented to unless expressly agreed to by the
 Licensor.
 .
 d. Nothing in this Public License constitutes or may be interpreted
 as a limitation upon, or waiver of, any privileges and immunities
 that apply to the Licensor or You, including from the legal
 processes of any jurisdiction or authority.

License: CC-BY-SA-3.0
 CREATIVE COMMONS CORPORATION IS NOT A LAW FIRM AND DOES NOT PROVIDE
 LEGAL SERVICES. DISTRIBUTION OF THIS LICENSE DOES NOT CREATE AN
 ATTORNEY-CLIENT RELATIONSHIP. CREATIVE COMMONS PROVIDES THIS
 INFORMATION ON AN "AS-IS" BASIS. CREATIVE COMMONS MAKES NO WARRANTIES
 REGARDING THE INFORMATION PROVIDED, AND DISCLAIMS LIABILITY FOR
 DAMAGES RESULTING FROM ITS USE.
 .
 License
 .
 THE WORK (AS DEFINED BELOW) IS PROVIDED UNDER THE TERMS OF THIS CREATIVE
 COMMONS PUBLIC LICENSE ("CCPL" OR "LICENSE"). THE WORK IS PROTECTED BY
 COPYRIGHT AND/OR OTHER APPLICABLE LAW. ANY USE OF THE WORK OTHER THAN AS
 AUTHORIZED UNDER THIS LICENSE OR COPYRIGHT LAW IS PROHIBITED.
 .
 BY EXERCISING ANY RIGHTS TO THE WORK PROVIDED HERE, YOU ACCEPT AND AGREE
 TO BE BOUND BY THE TERMS OF THIS LICENSE. TO THE EXTENT THIS LICENSE MAY
 BE CONSIDERED TO BE A CONTRACT, THE LICENSOR GRANTS YOU THE RIGHTS
 CONTAINED HERE IN CONSIDERATION OF YOUR ACCEPTANCE OF SUCH TERMS AND
 CONDITIONS.
 .
 1. Definitions
 .
 a. "Adaptation" means a work based upon the Work, or upon the Work and
 other pre-existing works, such as a translation, adaptation,
 derivative work, arrangement of music or other alterations of a
 literary or artistic work, or phonogram or performance and includes
 cinematographic adaptations or any other form in which the Work may be
 recast, transformed, or adapted including in any form recognizably
 derived from the original, except that a work that constitutes a
 Collection will not be considered an Adaptation for the purpose of
 this License. For the avoidance of doubt, where the Work is a musical
 work, performance or phonogram, the synchronization of the Work in
 timed-relation with a moving image ("synching") will be considered an
 Adaptation for the purpose of this License.
 .
 b. "Collection" means a collection of literary or artistic works, such as
 encyclopedias and anthologies, or performances, phonograms or
 broadcasts, or other works or subject matter other than works listed
 in Section 1(f) below, which, by reason of the selection and
 arrangement of their contents, constitute intellectual creations, in
 which the Work is included in its entirety in unmodified form along
 with one or more other contributions, each constituting separate and
 independent works in themselves, which together are assembled into a
 collective whole. A work that constitutes a Collection will not be
 considered an Adaptation (as defined below) for the purposes of this
 License.
 .
 c. "Creative Commons Compatible License" means a license that is listed
 at https://creativecommons.org/compatiblelicenses that has been
 approved by Creative Commons as being essentially equivalent to this
 License, including, at a minimum, because that license: (i) contains
 terms that have the same purpose, meaning and effect as the License
 Elements of this License; and, (ii) explicitly permits the relicensing
 of adaptations of works made available under that license under this
 License or a Creative Commons jurisdiction license with the same
 License Elements as this License.
 .
 d. "Distribute" means to make available to the public the original and
 copies of the Work or Adaptation, as appropriate, through sale or
 other transfer of ownership.
 .
 e. "License Elements" means the following high-level license attributes
 as selected by Licensor and indicated in the title of this License:
 Attribution, ShareAlike.
 .
 f. "Licensor" means the individual, individuals, entity or entities that
 offer(s) the Work under the terms of this License.
 .
 g. "Original Author" means, in the case of a literary or artistic work,
 the individual, individuals, entity or entities who created the Work
 or if no individual or entity can be identified, the publisher; and in
 addition (i) in the case of a performance the actors, singers,
 musicians, dancers, and other persons who act, sing, deliver, declaim,
 play in, interpret or otherwise perform literary or artistic works or
 expressions of folklore; (ii) in the case of a phonogram the producer
 being the person or legal entity who first fixes the sounds of a
 performance or other sounds; and, (iii) in the case of broadcasts, the
 organization that transmits the broadcast.
 .
 h. "Work" means the literary and/or artistic work offered under the terms
 of this License including without limitation any production in the
 literary, scientific and artistic domain, whatever may be the mode or
 form of its expression including digital form, such as a book,
 pamphlet and other writing; a lecture, address, sermon or other work
 of the same nature; a dramatic or dramatico-musical work; a
 choreographic work or entertainment in dumb show; a musical
 composition with or without words; a cinematographic work to which are
 assimilated works expressed by a process analogous to cinematography;
 a work of drawing, painting, architecture, sculpture, engraving or
 lithography; a photographic work to which are assimilated works
 expressed by a process analogous to photography; a work of applied
 art; an illustration, map, plan, sketch or three-dimensional work
 relative to geography, topography, architecture or science; a
 performance; a broadcast; a phonogram; a compilation of data to the
 extent it is protected as a copyrightable work; or a work performed by
 a variety or circus performer to the extent it is not otherwise
 considered a literary or artistic work.
 .
 i. "You" means an individual or entity exercising rights under this
 License who has not previously violated the terms of this License with
 respect to the Work, or who has received express permission from the
 Licensor to exercise rights under this License despite a previous
 violation.
 .
 j. "Publicly Perform" means to perform public recitations of the Work and
 to communicate to the public those public recitations, by any means or
 process, including by wire or wireless means or public digital
 performances; to make available to the public Works in such a way that
 members of the public may access these Works from a place and at a
 place individually chosen by them; to perform the Work to the public
 by any means or process and the communication to the public of the
 performances of the Work, including by public digital performance; to
 broadcast and rebroadcast the Work by any means including signs,
 sounds or images.
 .
 k. "Reproduce" means to make copies of the Work by any means including
 without limitation by sound or visual recordings and the right of
 fixation and reproducing fixations of the Work, including storage of a
 protected performance or phonogram in digital form or other electronic
 medium.
 .
 2. Fair Dealing Rights. Nothing in this License is intended to reduce,
 limit, or restrict any uses free from copyright or rights arising from
 limitations or exceptions that are provided for in connection with the
 copyright protection under copyright law or other applicable laws.
 .
 3. License Grant. Subject to the terms and conditions of this License,
 Licensor hereby grants You a worldwide, royalty-free, non-exclusive,
 perpetual (for the duration of the applicable copyright) license to
 exercise the rights in the Work as stated below:
 .
 a. to Reproduce the Work, to incorporate the Work into one or more
 Collections, and to Reproduce the Work as incorporated in the
 Collections;
 .
 b. to create and Reproduce Adaptations provided that any such Adaptation,
 including any translation in any medium, takes reasonable steps to
 clearly label, demarcate or otherwise identify that changes were made
 to the original Work. For example, a translation could be marked "The
 original work was translated from English to Spanish," or a
 modification could indicate "The original work has been modified.";
 .
 c. to Distribute and Publicly Perform the Work including as incorporated
 in Collections; and,
 .
 d. to Distribute and Publicly Perform Adaptations.
 .
 e. For the avoidance of doubt:
 .
 i. Non-waivable Compulsory License Schemes. In those jurisdictions in
 which the right to collect royalties through any statutory or
 compulsory licensing scheme cannot be waived, the Licensor
 reserves the exclusive right to collect such royalties for any
 exercise by You of the rights granted under this License;
 .
 ii. Waivable Compulsory License Schemes. In those jurisdictions in
 which the right to collect royalties through any statutory or
 compulsory licensing scheme can be waived, the Licensor waives the
 exclusive right to collect such royalties for any exercise by You
 of the rights granted under this License; and,
 .
 iii. Voluntary License Schemes. The Licensor waives the right to
 collect royalties, whether individually or, in the event that the
 Licensor is a member of a collecting society that administers
 voluntary licensing schemes, via that society, from any exercise
 by You of the rights granted under this License.
 .
 The above rights may be exercised in all media and formats whether now
 known or hereafter devised. The above rights include the right to make
 such modifications as are technically necessary to exercise the rights in
 other media and formats. Subject to Section 8(f), all rights not expressly
 granted by Licensor are hereby reserved.
 .
 4. Restrictions. The license granted in Section 3 above is expressly made
 subject to and limited by the following restrictions:
 .
 a. You may Distribute or Publicly Perform the Work only under the terms
 of this License. You must include a copy of, or the Uniform Resource
 Identifier (URI) for, this License with every copy of the Work You
 Distribute or Publicly Perform. You may not offer or impose any terms
 on the Work that restrict the terms of this License or the ability of
 the recipient of the Work to exercise the rights granted to that
 recipient under the terms of the License. You may not sublicense the
 Work. You must keep intact all notices that refer to this License and
 to the disclaimer of warranties with every copy of the Work You
 Distribute or Publicly Perform. When You Distribute or Publicly
 Perform the Work, You may not impose any effective technological
 measures on the Work that restrict the ability of a recipient of the
 Work from You to exercise the rights granted to that recipient under
 the terms of the License. This Section 4(a) applies to the Work as
 incorporated in a Collection, but this does not require the Collection
 apart from the Work itself to be made subject to the terms of this
 License. If You create a Collection, upon notice from any Licensor You
 must, to the extent practicable, remove from the Collection any credit
 as required by Section 4(c), as requested. If You create an
 Adaptation, upon notice from any Licensor You must, to the extent
 practicable, remove from the Adaptation any credit as required by
 Section 4(c), as requested.
 .
 b. You may Distribute or Publicly Perform an Adaptation only under the
 terms of: (i) this License; (ii) a later version of this License with
 the same License Elements as this License; (iii) a Creative Commons
 jurisdiction license (either this or a later license version) that
 contains the same License Elements as this License (e.g.,
 Attribution-ShareAlike 3.0 US)); (iv) a Creative Commons Compatible
 License. If you license the Adaptation under one of the licenses
 mentioned in (iv), you must comply with the terms of that license. If
 you license the Adaptation under the terms of any of the licenses
 mentioned in (i), (ii) or (iii) (the "Applicable License"), you must
 comply with the terms of the Applicable License generally and the
 following provisions: (I) You must include a copy of, or the URI for,
 the Applicable License with every copy of each Adaptation You
 Distribute or Publicly Perform; (II) You may not offer or impose any
 terms on the Adaptation that restrict the terms of the Applicable
 License or the ability of the recipient of the Adaptation to exercise
 the rights granted to that recipient under the terms of the Applicable
 License; (III) You must keep intact all notices that refer to the
 Applicable License and to the disclaimer of warranties with every copy
 of the Work as included in the Adaptation You Distribute or Publicly
 Perform; (IV) when You Distribute or Publicly Perform the Adaptation,
 You may not impose any effective technological measures on the
 Adaptation that restrict the ability of a recipient of the Adaptation
 from You to exercise the rights granted to that recipient under the
 terms of the Applicable License. This Section 4(b) applies to the
 Adaptation as incorporated in a Collection, but this does not require
 the Collection apart from the Adaptation itself to be made subject to
 the terms of the Applicable License.
 .
 c. If You Distribute, or Publicly Perform the Work or any Adaptations or
 Collections, You must, unless a request has been made pursuant to
 Section 4(a), keep intact all copyright notices for the Work and
 provide, reasonable to the medium or means You are utilizing: (i) the
 name of the Original Author (or pseudonym, if applicable) if supplied,
 and/or if the Original Author and/or Licensor designate another party
 or parties (e.g., a sponsor institute, publishing entity, journal) for
 attribution ("Attribution Parties") in Licensor's copyright notice,
 terms of service or by other reasonable means, the name of such party
 or parties; (ii) the title of the Work if supplied; (iii) to the
 extent reasonably practicable, the URI, if any, that Licensor
 specifies to be associated with the Work, unless such URI does not
 refer to the copyright notice or licensing information for the Work;
 and (iv) , consistent with Ssection 3(b), in the case of an
 Adaptation, a credit identifying the use of the Work in the Adaptation
 (e.g., "French translation of the Work by Original Author," or
 "Screenplay based on original Work by Original Author"). The credit
 required by this Section 4(c) may be implemented in any reasonable
 manner; provided, however, that in the case of a Adaptation or
 Collection, at a minimum such credit will appear, if a credit for all
 contributing authors of the Adaptation or Collection appears, then as
 part of these credits and in a manner at least as prominent as the
 credits for the other contributing authors. For the avoidance of
 doubt, You may only use the credit required by this Section for the
 purpose of attribution in the manner set out above and, by exercising
 Your rights under this License, You may not implicitly or explicitly
 assert or imply any connection with, sponsorship or endorsement by the
 Original Author, Licensor and/or Attribution Parties, as appropriate,
 of You or Your use of the Work, without the separate, express prior
 written permission of the Original Author, Licensor and/or Attribution
 Parties.
 .
 d. Except as otherwise agreed in writing by the Licensor or as may be
 otherwise permitted by applicable law, if You Reproduce, Distribute or
 Publicly Perform the Work either by itself or as part of any
 Adaptations or Collections, You must not distort, mutilate, modify or
 take other derogatory action in relation to the Work which would be
 prejudicial to the Original Author's honor or reputation. Licensor
 agrees that in those jurisdictions (e.g. Japan), in which any exercise
 of the right granted in Section 3(b) of this License (the right to
 make Adaptations) would be deemed to be a distortion, mutilation,
 modification or other derogatory action prejudicial to the Original
 Author's honor and reputation, the Licensor will waive or not assert,
 as appropriate, this Section, to the fullest extent permitted by the
 applicable national law, to enable You to reasonably exercise Your
 right under Section 3(b) of this License (right to make Adaptations)
 but not otherwise.
 .
 5. Representations, Warranties and Disclaimer
 .
 UNLESS OTHERWISE MUTUALLY AGREED TO BY THE PARTIES IN WRITING, LICENSOR
 OFFERS THE WORK AS-IS AND MAKES NO REPRESENTATIONS OR WARRANTIES OF ANY
 KIND CONCERNING THE WORK, EXPRESS, IMPLIED, STATUTORY OR OTHERWISE,
 INCLUDING, WITHOUT LIMITATION, WARRANTIES OF TITLE, MERCHANTIBILITY,
 FITNESS FOR A PARTICULAR PURPOSE, NONINFRINGEMENT, OR THE ABSENCE OF
 LATENT OR OTHER DEFECTS, ACCURACY, OR THE PRESENCE OF ABSENCE OF ERRORS,
 WHETHER OR NOT DISCOVERABLE. SOME JURISDICTIONS DO NOT ALLOW THE EXCLUSION
 OF IMPLIED WARRANTIES, SO SUCH EXCLUSION MAY NOT APPLY TO YOU.
 .
 6. Limitation on Liability. EXCEPT TO THE EXTENT REQUIRED BY APPLICABLE
 LAW, IN NO EVENT WILL LICENSOR BE LIABLE TO YOU ON ANY LEGAL THEORY FOR
 ANY SPECIAL, INCIDENTAL, CONSEQUENTIAL, PUNITIVE OR EXEMPLARY DAMAGES
 ARISING OUT OF THIS LICENSE OR THE USE OF THE WORK, EVEN IF LICENSOR HAS
 BEEN ADVISED OF THE POSSIBILITY OF SUCH DAMAGES.
 .
 7. Termination
 .
 a. This License and the rights granted hereunder will terminate
 automatically upon any breach by You of the terms of this License.
 Individuals or entities who have received Adaptations or Collections
 from You under this License, however, will not have their licenses
 terminated provided such individuals or entities remain in full
 compliance with those licenses. Sections 1, 2, 5, 6, 7, and 8 will
 survive any termination of this License.
 .
 b. Subject to the above terms and conditions, the license granted here is
 perpetual (for the duration of the applicable copyright in the Work).
 Notwithstanding the above, Licensor reserves the right to release the
 Work under different license terms or to stop distributing the Work at
 any time; provided, however that any such election will not serve to
 withdraw this License (or any other license that has been, or is
 required to be, granted under the terms of this License), and this
 License will continue in full force and effect unless terminated as
 stated above.
 .
 8. Miscellaneous
 .
 a. Each time You Distribute or Publicly Perform the Work or a Collection,
 the Licensor offers to the recipient a license to the Work on the same
 terms and conditions as the license granted to You under this License.
 .
 b. Each time You Distribute or Publicly Perform an Adaptation, Licensor
 offers to the recipient a license to the original Work on the same
 terms and conditions as the license granted to You under this License.
 .
 c. If any provision of this License is invalid or unenforceable under
 applicable law, it shall not affect the validity or enforceability of
 the remainder of the terms of this License, and without further action
 by the parties to this agreement, such provision shall be reformed to
 the minimum extent necessary to make such provision valid and
 enforceable.
 .
 d. No term or provision of this License shall be deemed waived and no
 breach consented to unless such waiver or consent shall be in writing
 and signed by the party to be charged with such waiver or consent.
 .
 e. This License constitutes the entire agreement between the parties with
 respect to the Work licensed here. There are no understandings,
 agreements or representations with respect to the Work not specified
 here. Licensor shall not be bound by any additional provisions that
 may appear in any communication from You. This License may not be
 modified without the mutual written agreement of the Licensor and You.
 .
 f. The rights granted under, and the subject matter referenced, in this
 License were drafted utilizing the terminology of the Berne Convention
 for the Protection of Literary and Artistic Works (as amended on
 September 28, 1979), the Rome Convention of 1961, the WIPO Copyright
 Treaty of 1996, the WIPO Performances and Phonograms Treaty of 1996
 and the Universal Copyright Convention (as revised on July 24, 1971).
 These rights and subject matter take effect in the relevant
 jurisdiction in which the License terms are sought to be enforced
 according to the corresponding provisions of the implementation of
 those treaty provisions in the applicable national law. If the
 standard suite of rights granted under applicable copyright law
 includes additional rights not granted under this License, such
 additional rights are deemed to be included in the License; this
 License is not intended to restrict the license of any rights under
 applicable law.<|MERGE_RESOLUTION|>--- conflicted
+++ resolved
@@ -1528,7 +1528,6 @@
 Comment: Derived from works by Michael Zahniser (under the same license).
 
 Files:
-<<<<<<< HEAD
  images/outfit/hai?dual?pulse?pistol*
 Copyright: Michael Arsollon
 License: CC-BY-SA-4.0
@@ -1541,12 +1540,10 @@
 Comment: Derived from works by Michael Zahniser (from under the same license) and Evan Fluharty (from under the same license).
 
 Files:
-=======
  images/ship/modified?dromedary*
  images/ship/modified?dromedary?wreck*
  images/thumbnail/modified?dromedary*
  images/thumbnail/modified?dromedary?wreck*
->>>>>>> a96dc836
  sound/korath?afterburner*
 Copyright: Saugia <https://github.com/Saugia>
 License: CC-BY-SA-4.0
