--- conflicted
+++ resolved
@@ -562,16 +562,15 @@
 Comment: Derived from works by Michael Zahniser (under the same license) and detailed by Becca Tommaso (tommasobecca03@gmail.com).
 
 Files:
-<<<<<<< HEAD
+ images/outfit/pug staff*
+Copyright: Evan Fluharty (Evanfluharty@gmail.com)
+License: CC-BY-SA-4.0
+Comment: Derived from works by Frederick Goy IV (under the same license).
+
+Files:
  images/outfit/enforcer?confrontation?gear*
 Copyright: Becca Tommaso (tommasobecca03@gmail.com)
 License: CC-BY-SA-4.0
-=======
- images/outfit/pug staff*
-Copyright: Evan Fluharty (Evanfluharty@gmail.com)
-License: CC-BY-SA-4.0
-Comment: Derived from works by Frederick Goy IV (under the same license).
->>>>>>> 506e2aa6
 
 License: GPL-3+
  This program is free software: you can redistribute it and/or modify
