Format: https://www.debian.org/doc/packaging-manuals/copyright-format/1.0/
Upstream-Name: endless-sky
Upstream-Contact: Michael Zahniser <mzahniser@gmail.com>
Source: https://github.com/endless-sky/endless-sky

Files: *
Copyright: Michael Zahniser <mzahniser@gmail.com>
           endless-sky contributors (see credits.txt and changelog)
License: GPL-3+

Files: images/*
Copyright: Michael Zahniser <mzahniser@gmail.com>
License: CC-BY-SA-4.0

Files:
 images/outfit/*battery?hai*
 images/outfit/anti-missile?hai*
 images/outfit/cooling ducts?hai*
 images/outfit/dwarf?core?hai*
 images/outfit/fission?hai*
 images/outfit/fusion?hai*
 images/outfit/heavy?anti-missile?hai*
 images/ship/mbounder*
 images/ship/mfury*
Copyright: Maximilian Korber
License: CC-BY-SA-4.0
Comment: Derived from works by Michael Zahniser (under the same license).

Files:
 images/outfit/gat*
 images/outfit/bullet*
 images/scene/sagittarius?a*
 images/ship/hai?solifuge*
Copyright: Maximilian Korber (github.com/wrzlprnft)
License: CC-BY-SA-4.0

Files:
 images/ship/hai?violin?spider*
Copyright: Maximilian Korber
License: CC-BY-SA-4.0
Comment: Derived from works by Christian Rhodes (under the same license).

Files:
 images/ship/pointedstick_vanguard*
Copyright: Maximilian Korber
License: CC-BY-SA-4.0
Comment: Derived from works by Nate Graham (under the same license).

Files:
 images/effect/railspark*
 images/projectile/tinyflare*
 images/outfit/*engines?hai*
 images/outfit/*steering?hai*
 images/outfit/*thruster?hai*
 images/outfit/tiny?ion?engines*
Copyright: Iaz Poolar
License: CC-BY-SA-4.0
Comment: Derived from works by Michael Zahniser (under the same license).

Files:
 images/projectile/bullet*
 images/outfit/bullet?impact*
Copyright: Iaz Poolar
License: CC-BY-SA-4.0
Comment: Derived from works by Amazinite derived from works by Michael Zahniser (under the same license).

Files:
 images/ship/hai?pond?strider*
 images/ship/barb*
Copyright: Iaz Poolar
License: CC-BY-SA-4.0

Files:
 images/outfit/railgun*
 images/outfit/railslug*
 images/projectile/rail?slug*
 images/ship/hai?flea*
Copyright: Matthew Smestad
License: CC-BY-SA-4.0

Files:
 images/ship/vanguard*
 images/outfit/luxury accommodations*
 images/outfit/proton turret*
 images/hardpoint/proton turret*
 images/outfit/brig*
Copyright: Nate Graham <pointedstick@zoho.com>
License: CC-BY-SA-4.0

Files:
 images/land/sky2*
 images/land/sea3*
 images/land/beach4*
 images/land/canyon9*
Copyright: Emily Mell <hasmidas@gmail.com>
License: public-domain
Comment: Based on public domain images taken from unsplash.com

Files:
 images/icon/gat*
Copyright: Amazinite
License: CC-BY-SA-4.0
Comment: Derived from works by Maximilian Korber (under the same license).

Files:
 images/icon/rail?gun*
Copyright: Amazinite
License: CC-BY-SA-4.0
Comment: Derived from works by Matthew Smestad (under the same license).

Files:
 images/outfit/pug*
 images/planet/*-b*
Copyright: Frederick Goy IV (https://github.com/comnom)
License: CC-BY-SA-4.0

Files: images/outfit/*storage*
Copyright: Amazinite
License: CC-BY-SA-4.0
Comment: Derived from works by Michael Zahniser and Maximilian Korber (under the same license).

Files: images/outfit/city-ship?license*
Copyright: Amazinite
License: CC-BY-SA-4.0
Comment: Derived from works by Michael Zahniser and Evan Fluharty (under the same license).

Files:
 images/outfit/harvested*
Copyright: Michael Zahniser (mzahniser@gmail.com)
License: CC-BY-SA-4.0
Comment: Unless otherwise noted below, mineral photos are by Rob Lavinsky, under
 the CC-BY-SA-3.0 license.

Files:
 images/outfit/harvested?copper*
 images/outfit/harvested?iron*
 images/outfit/harvested?platinum*
 images/outfit/harvested?silver*
Copyright: Michael Zahniser (mzahniser@gmail.com)
License: CC-BY-SA-4.0
Comment: Incorporating photos by James St. John, under the CC-BY-2.0 license.

Files:
 images/outfit/harvested?gold*
Copyright: Michael Zahniser (mzahniser@gmail.com)
License: CC-BY-SA-4.0
Comment: Incorporating a photo by Aram Dulyan, under the CC-BY-2.0 license.

Files:
 images/outfit/jump?drive?(broken)*
 images/outfit/plasma?repeater*
Copyright: Darcy Manoel <Darcman00@gmail.com>
License: CC-BY-SA-4.0
Comment: Derived from works by Michael Zahniser (under the same license).

Files:
 images/scene/plasma?scene*
Copyright: 1010todd <1010todd3d@gmail>
License: CC-BY-SA-4.0
Comment: Derived from works by Becca Tommaso, Darcy Manoel, and Michael Zahniser (under the same license). Incorporating texture made with JSPlacement by WindMillArt <https://windmillart.net/>.

Files:
 images/land/enceladus_1*
 images/land/enceladus_2*
 images/land/enceladus_3*
 images/land/enceladus_4*
 images/ui/galaxy*
 images/ui/pleiades*
 images/planet/callisto*
 images/planet/earth*
 images/planet/europa*
 images/planet/ganymede*
 images/planet/io*
 images/planet/jupiter*
 images/planet/luna*
 images/planet/mars*
 images/planet/mercury*
 images/planet/miranda*
 images/planet/neptune*
 images/planet/oberon*
 images/planet/rhea*
 images/planet/tethys*
 images/planet/titan*
 images/planet/uranus*
 images/planet/venus*
Copyright: NASA
License: public-domain
 From NASA, and therefore in the public domain because they were created by
 government employees while doing work for the government.

Files: images/scene/*
Copyright: Various
License: public-domain
 Taken from morguefile.com, a collection of photographs that have been donated
 and placed in the public domain. (Exceptions noted below.)

Files: images/scene/geoscan*
Copyright: Michael Zahniser <mzahniser@gmail.com>
License: CC-BY-SA-4.0

Files: images/scene/loc*
Copyright: Library of Congress
License: public-domain
 From the Library of Congress. Public domain because they are photographs taken
 by a government employee as part of their job.

Files: images/scene/army*
Copyright: US Army
License: public-domain
 From the US Army. Public domain because they are photographs taken by a
 government employee as part of their job.

Files: images/scene/eso*
Copyright: ESO/L. Calçada (European Southern Observatory)
License: CC-BY-4.0

Files:
 images/scene/engine*
 images/scene/engine2*
Copyright: NASA
License: public-domain
 From NASA, and therefore in the public domain because they were created by
 government employees while doing work for the government.

Files: images/land/*
Copyright: Various
License: public-domain
 Taken from morgue-file.com, a collection of photographs that have been donated
 and placed in the public domain. (Exceptions noted below.)

Files: images/land/bwerner*
Copyright: Berthold Werner (commons.wikimedia.org/wiki/User:Berthold_Werner)
License: CC-BY-SA-3.0
Comment: Taken from Wikimedia commons. Cropped and edited.

Files: images/land/myrabella*
Copyright: Myrabella (commons.wikimedia.org/wiki/User:Myrabella)
License: CC-BY-SA-3.0
Comment: Taken from Wikimedia commons. Cropped and edited.

Files: images/land/dmottl*
Copyright: Dmitry A. Mottl (commons.wikimedia.org/wiki/User:Dmottl)
License: CC-BY-SA-3.0
Comment: Taken from Wikimedia commons. Cropped and edited.

Files: images/land/mfield*
Copyright: Matthew Field (commons.wikimedia.org/wiki/User:Mfield)
License: CC-BY-SA-3.0
Comment: Taken from Wikimedia commons. Cropped and edited.

Files: images/land/*-sfiera*
Copyright: Chris Pickel (sfiera.net)
License: CC-BY-SA-4.0

Files: images/land/*-striker*
Copyright: Michael Wilso (sixfootplus@gmail.com)
License: CC-BY-SA-4.0

Files: images/land/*-harro*
Copyright: @harro.eu (copyright@harro.eu)
License: CC-BY-SA-4.0

Files: images/land/*-iridium*
Copyright: @Iridium Ore (blueajp@gmail.com)
License: CC-BY-SA-4.0

Files: images/land/lava11*
Copyright: National Archives and Records Administration
License: public-domain
Comment: Taken from Wikimedia Commons. Cropped and edited.

Files:
 images/land/station12*
Copyright: Office of War Information
License: public-domain
Comment: Taken from Wikimedia Commons. Cropped and edited.

Files: images/land/*-spfld*
Copyright: Eric Denni (spfldsatellite@gmail.com)
License: CC-BY-SA-4.0

Files: images/land/sivael*
Copyright: Tymoteusz Kapuściński (Sivael)
License: CC-BY-SA-4.0
Comment: Screenshots of environments created with assets purchased by Tymoteusz
 Kapuściński from the Unity Asset Store. Post-processing applied by Michael
 Zahniser to make the images look less artificial.

Files: images/outfit/scan?module*
Copyright: Zachary Siple
License: CC-BY-SA-4.0
Comment: Derived from works by Michael Zahniser (from under the same license).

Files:
 images/outfit/tactical?scanner*
 images/effect/jump?drive?red*
Copyright: Zachary Siple
License: CC-BY-SA-4.0

Files:
 images/outfit/korath?rifle*
 images/outfit/hai?rifle*
 images/outfit/scram?drive*
 images/outfit/korath?fuel?processor*
 images/outfit/remnant?rifle*
 images/ship/hai?centipede*
 images/ship/hai?geocoris*
 images/ship/hai?grasshopper*
 images/ship/gull*
 images/ship/pelican*
 images/ship/peregrine/peregrine*
 images/ship/riptide*
 images/ship/auxiliary*
 images/ship/dropship*
 images/ship/heron*
 images/thumbnail/hai?centipede*
 images/thumbnail/hai?geocoris*
 images/thumbnail/hai?grasshopper*
 images/thumbnail/gull*
 images/thumbnail/pelican*
 images/thumbnail/peregrine*
 images/thumbnail/riptide*
 images/thumbnail/auxiliary*
 images/thumbnail/dropship*
 images/outfit/auxiliary?license*
Copyright: Evan Fluharty (Evanfluharty@gmail.com)
License: CC-BY-SA-4.0
Comment: Derived from works by Michael Zahniser (under the same license).

Files:
 images/ship/modified?boxwing*
 images/thumbnail/modified?boxwing*
Copyright: Evan Fluharty (Evanfluharty@gmail.com)
License: CC-BY-SA-4.0
Comment: Derived from works by Iaz Poolar (under the same license).

Files: images/portrait/*
Copyright: Various
License: public-domain
 Taken from unsplash.com, a collection of photographs that have been donated and
 placed in the public domain.

Files:
 images/outfit/quarg?skylance*
 images/hardpoint/quarg?skylance*
Copyright: Evan Fluharty (Evanfluharty@gmail.com)
License: CC-BY-SA-4.0
Comment: Derived and completed from works by Maximilian Korber (Wrzlprnft), @Karirawri, and originally drawn up by Tommy Thach (Bladewood) (all under the same license)

Files:
 images/outfit/quarg*
 images/hardpoint/quarg*
 images/outfit/small?quarg*
 images/outfit/medium?quarg*
 images/outfit/large?quarg*
 images/outfit/enforcer?riot?staff*
 images/outfit/laser?rifle*
 images/outfit/hai?pebble?core*
 images/outfit/hai?boulder*
 images/outfit/hai?geode*
Copyright: Evan Fluharty (Evanfluharty@gmail.com)
License: CC-BY-SA-4.0

Files:
 images/effect/remnant?afterburner/remnant?afterburner*
 images/effect/mhd?spark*
 images/land/nasa9*
 images/hardpoint/annihilator?turret*
 images/hardpoint/hai?ionic?turret*
 images/hardpoint/inhibitor?turret*
 images/hardpoint/ion?hail?turret*
 images/hardpoint/ravager?turret*
 images/outfit/inhibitor?turret*
 images/outfit/ion?hail?turret*
 images/hardpoint/shooting?star?flare/ss-rays*
 images/outfit/overcharged?shield?module*
 images/outfit/overclocked?repair?module*
 images/outfit/ramscoop*
 images/outfit/remnant?afterburner*
 images/outfit/remnant?capital?license*
 images/outfit/research?laboratory*
 images/outfit/salvage?scanner*
 images/outfit/tiny?remnant?engine*
 images/outfit/void?rifle*
 images/outfit/fragmentation?grenades*
 images/outfit/nerve?gas*
 images/outfit/catalytic?ramscoop*
 images/outfit/plasma?repeater*
 images/outfit/anti-missile*
 images/outfit/blaster?turret*
 images/outfit/blaster*
 images/outfit/breeder*
 images/outfit/bunk?room*
 images/outfit/dwarf?core*
 images/outfit/electron?beam*
 images/outfit/electron?turret*
 images/outfit/fission*
 images/outfit/flamethrower*
 images/outfit/fuel?pod*
 images/outfit/gat*
 images/outfit/hai?ionic?blaster*
 images/outfit/hai?ionic?turret*
 images/outfit/heavy?anti-missile*
 images/outfit/heavy?laser?turret*
 images/outfit/heavy?laser*
 images/outfit/huge?fuel?cell*
 images/outfit/large?fuel?cell*
 images/outfit/medium?fuel?cell*
 images/outfit/small?fuel?cell*
 images/outfit/tiny?fuel?cell*
 images/outfit/huge?shield*
 images/outfit/large?shield*
 images/outfit/medium?shield*
 images/outfit/small?shield*
 images/outfit/tiny?shield*
 images/outfit/hyperdrive*
 images/outfit/scram?drive*
 images/outfit/large?radar?jammer*
 images/outfit/small?radar?jammer*
 images/outfit/meteor*
 images/outfit/meteor?launcher*
 images/outfit/meteor?pod*
 images/outfit/meteor?storage*
 images/outfit/mod?blaster?turret*
 images/outfit/mod?blaster*
 images/outfit/particle?cannon*
 images/outfit/plasma?cannon*
 images/outfit/plasma?turret*
 images/outfit/proton?gun*
 images/outfit/quad?blaster?turret*
 images/outfit/rocket*
 images/outfit/rocket?launcher*
 images/outfit/rocket?pod*
 images/outfit/rocket?storage*
 images/outfit/sidewinder*
 images/outfit/sidewinder?launcher*
 images/outfit/sidewinder?pod*
 images/outfit/sidewinder?storage*
 images/outfit/small?bunk?room*
 images/outfit/small?nucleovoltaic*
 images/outfit/small?radiothermal*
 images/outfit/small?thermionic*
 images/outfit/stack?core*
 images/outfit/surveillance?pod*
 images/outfit/banisher*
 images/outfit/command?center*
 images/outfit/fire-lance*
 images/outfit/piercer*
 images/outfit/piercer?launcher*
 images/outfit/korath?piercer?storage*
 images/outfit/reverse?thruster?ion*
 images/outfit/reverse?thruster?plasma*
 images/outfit/rock?0*
 images/outfit/rock?1*
 images/outfit/rock?2*
 images/outfit/rock?3*
 images/outfit/rock?4*
 images/scene/penguinscene*
 images/ship/hai?sea?scorpion*
 images/ship/ibis*
 images/ship/mbactriane*
 images/ship/merganser*
 images/ship/penguin/*
 images/ship/petrel*
 images/ship/tern*
 images/ship/shooting?star/shooting?star*
 images/ship/pug?zibruka*
 images/ship/pug?enfolta*
 images/ship/pug?maboro*
 images/ship/pug?arfecta*
 images/thumbnail/hai?sea?scorpion*
 images/thumbnail/ibis*
 images/thumbnails/merganser*
 images/thumbnail/penguin*
 images/thumbnail/petrel*
 images/thumbnail/tern*
 images/planet/station1c*
 images/planet/station2c*
 images/planet/station3c*
 images/ship/archon?b*
 images/ship/archon?c*
 images/asteroid/plant*
 images/asteroid/plant2*
 images/asteroid/plant?cluster*
 images/asteroid/space?flora*
 images/asteroid/large?plant*
 images/asteroid/large?plant2*
 images/asteroid/large?plant?cluster*
 images/asteroid/large?space?flora*
 images/asteroid/yottrite*
Copyright: Becca Tommaso (tommasobecca03@gmail.com)
License: CC-BY-SA-4.0
Comment: Derived from works by Michael Zahniser (under the same license).

Files:
 sounds/pincer*
Copyright: Nomadic Volcano (nomadicvolcano@gmail.com)
License: GPL-2
Comment: Nomadic Volcano modified these from Battle for Wesnoth (https://www.wesnoth.org) sounds, which are copyright David White <dave@whitevine.net> under GPL 2 or later.

Files:
 images/*/pincer*
Copyright: None; CC0 (Public Domain)
License: CC0
Comment: Textures by https://texture.ninja, other art by NomadicVolcano (nomadicvolcano@gmail.com).

Files:
 images/planet/rogue-radiating*
Copyright: None; CC0 (Public Domain)
License: CC0
Comment: Created by NomadicVolcano (nomadicvolcano@gmail.com)

Files: images/outfit/railslug?rack*
Copyright: Becca Tommaso (tommasobecca03@gmail.com)
License: CC-BY-SA-4.0
Comment: Derived from works by Matthew Smestad (under the same license).

Files:
 images/outfit/harvested?yottrite*
Copyright: Becca Tommaso (tommasobecca03@gmail.com)
License: CC-BY-SA-3.0
Comment: Derived from works by Michael Zahniser and Rob Lavinsky (under the same license).

Files:
 images/effect/flotsam?yottrite*
Copyright: Becca Tommaso (tommasobecca03@gmail.com)
License: CC-BY-SA-3.0
Comment: Derived from works by Rob Lavinsky (under the same license).

Files:
 images/land/badlands0*
 images/land/badlands1*
 images/land/badlands2*
 images/land/badlands5*
 images/land/badlands6*
 images/land/badlands7*
 images/land/badlands8*
 images/land/badlands10*
 images/land/badlands11*
 images/land/badlands12*
 images/land/beach0*
 images/land/beach2*
 images/land/beach3*
 images/land/beach5*
 images/land/beach6*
 images/land/beach13*
 images/land/beach14*
 images/land/canyon0*
 images/land/canyon1*
 images/land/canyon7*
 images/land/canyon8*
 images/land/canyon13*
 images/land/canyon14*
 images/land/canyon15*
 images/land/city2*
 images/land/city4*
 images/land/city6*
 images/land/city7*
 images/land/city8*
 images/land/city9*
 images/land/city10*
 images/land/city11*
 images/land/city12*
 images/land/desert1*
 images/land/desert2*
 images/land/desert11*
 images/land/desert12*
 images/land/deser13*
 images/land/dune1*
 images/land/fields1*
 images/land/fields2*
 images/land/fields3*
 images/land/fields5*
 images/land/fields6*
 images/land/fields7*
 images/land/fields9*
 images/land/fields13*
 images/land/fields14*
 images/land/fields15*
 images/land/fog0*
 images/land/fog1*
 images/land/fog2*
 images/land/fog4*
 images/land/fog6*
 images/land/fog8*
 images/land/fog9*
 images/land/fog10*
 images/land/fog11*
 images/land/forest1*
 images/land/forest2*
 images/land/forest3*
 images/land/forest4*
 images/land/forest5*
 images/land/forest6*
 images/land/forest7*
 images/land/forest8*
 images/land/forest9*
 images/land/garden1*
 images/land/hills0*
 images/land/hills2*
 images/land/hills8*
 images/land/lava1*
 images/land/lava2*
 images/land/lava6*
 images/land/lava12*
 images/land/lava13*
 images/land/loc3*
 images/land/mountain0*
 images/land/mountain1*
 images/land/mountain3*
 images/land/mountain4*
 images/land/mountain5*
 images/land/mountain6*
 images/land/mountain7*
 images/land/mountain8*
 images/land/mountain9*
 images/land/sea1*
 images/land/sea5*
 images/land/sea7*
 images/land/sea8*
 images/land/sea18*
 images/land/sea19*
 images/land/sky0*
 images/land/sky3*
 images/land/sky4*
 images/land/sky5*
 images/land/sky7*
 images/land/sky8*
 images/land/sky9*
 images/land/sky10*
 images/land/sky11*
 images/land/snow0*
 images/land/snow1*
 images/land/snow2*
 images/land/snow3*
 images/land/snow4*
 images/land/snow5*
 images/land/snow6*
 images/land/snow7*
 images/land/snow10*
 images/land/snow14*
 images/land/snow15*
 images/land/snow16*
 images/land/snow17*
 images/land/snow18*
 images/land/snow19*
 images/land/snow20*
 images/land/snow21*
 images/land/space2*
 images/land/station4*
 images/land/station6*
 images/land/station7*
 images/land/station9*
 images/land/station10*
 images/land/station11*
 images/land/station13*
 images/land/station14*
 images/land/station16*
 images/land/station17*
 images/land/station18*
 images/land/station19*
 images/land/station20*
 images/land/station21*
 images/land/station22*
 images/land/station23*
 images/land/station24*
 images/land/station25*
 images/land/station26*
 images/land/station29*
 images/land/station30*
 images/land/station31*
 images/land/station32*
 images/land/station33*
 images/land/station34*
 images/land/station35*
 images/land/station36*
 images/land/station37*
 images/land/station38*
 images/land/station39*
 images/land/station40*
 images/land/station41*
 images/land/station42*
 images/land/station43*
 images/land/station44*
 images/land/station45*
 images/land/station46*
 images/land/water0*
 images/land/water3*
 images/land/water4*
 images/land/water8*
 images/land/water12*
 images/land/water13*
Copyright: Various
License: public-domain
 Taken from unsplash.com, a collection of photographs that have been donated and
 placed in the public domain.

Files:
 images/land/lava0*
Copyright: USGS
License: public-domain
 From the USGS, and therefore in the public domain because they were created by
 government employees while doing work for the government.

Files:
 images/land/desert0*
 images/land/earthrise*
 images/land/nasa*
 images/land/space*
 images/land/station1*
 images/land/station2*
 images/land/station3*
Copyright: NASA
License: public-domain
 From NASA, and therefore in the public domain because they were created by
 government employees while doing work for the government.

Files:
 images/land/station8*
Copyright: MTA of the State of New York
License: CC-BY-2.0
Comment: Taken from https://www.flickr.com/photos/61135621@N03/5836687124 and cropped.

Files:
 images/land/station27*
Copyright: Sebastian Sinisterra
License: CC-BY-2.0
Comment: Taken from https://www.flickr.com/photos/61135621@N03/17755765778 and cropped.

Files:
 images/land/station28*
Copyright: N/A (CC0 Public Domain)
License: CC0
Comment: Taken from https://pxhere.com/en/photo/1071635 and cropped.

Files:
 images/land/station15*
Copyright: N/A (CC0 Public Domain)
License: CC0
Comment: Taken from https://pxhere.com/en/photo/119196 and cropped.

Files:
 images/land/station5.jpg
Copyright: Damien Jemison
License: CC-BY-SA-3.0
Comment: Taken from https://commons.wikimedia.org/wiki/File:Preamplifier_at_the_National_Ignition_Facility.jpg

Files:
 images/land/lava5*
Copyright: Michael Zahniser <mzahniser@gmail.com>
License: CC-BY-SA-4.0

Files:
 images/planet/nebula1*
Copyright: Azure
License: CC-BY-SA-4.0

Files: sounds/*
Copyright: Various
License: public-domain
Comment: Based on public domain sounds taken from freesound.org.

Files: sounds/heavy?rocket?hit.wav
Copyright: Copyright Mike Koenig
License: CC-BY-SA-3.0
Comment: Taken from http://soundbible.com/1467-Grenade-Explosion.html

Files: sounds/missile?hit.wav
Copyright: Copyright "Nbs Dark"
License: public-domain
Comment: Taken from https://freesound.org/people/Nbs%20Dark/sounds/94185/

Files: sounds/torpedo?hit.wav
Copyright: Public Domain
License: public-domain

Files: sounds/meteor.wav
Copyright: Copyright "18hiltc"
License: CC-BY-SA-3.0
Comment: Taken from https://freesound.org/people/18hiltc/sounds/202725/

Files: sounds/sidewinder.wav
Copyright: Copyright "NHMWretched"
License: public-domain
Comment: Taken from https://freesound.org/people/NHMWretched/sounds/151858/

Files: sounds/explosion?huge.wav
Copyright: Copyright Mike Koenig
License: CC-BY-SA-3.0
Comment: Taken from http://soundbible.com/1151-Grenade.html

Files:
 sounds/asteroid crunch small.wav
 sounds/asteroid crunch medium.wav
Copyright: Copyright AlanCat
License: public-domain
Comment: Derived from https://freesound.org/people/AlanCat/sounds/381645/

Files: sounds/asteroid crunch large.wav
Copyright: Copyright "BW_Clowes"
License: CC-BY-3.0
Comment: Derived from https://freesound.org/people/BW_Clowes/sounds/128126/

Files:
 sounds/thrasher.wav
 sounds/point?defense.wav
Copyright: Lineth (https://github.com/Lineth)
License: CC-BY-SA-4.0
Comment: Derived from public domain sounds taken from freesound.org.

Files:
 images/outfit/T3?anti?missile*
 images/outfit/pug?gridfire?turret*
 images/hardpoint/T3?anti?missile*
 images/hardpoint/pug?gridfire?turret*
Copyright: Becca Tommaso (tommasobecca03@gmail.com)
License: CC-BY-SA-4.0
Comment: Derived from works by Frederick Goy IV (under the same license).

Files:
 images/outfit/security?station*
 images/ship/peregrine/*
Copyright: Becca Tommaso (tommasobecca03@gmail.com)
License: CC-BY-SA-4.0
Comment: Derived from works by Michael Zahniser and Evan Fluharty (under the same license).

Files:
 images/ship/nest*
 images/ship/roost*
 images/ship/skein*
 images/thumbnail/nest*
 images/thumbnail/roost*
 images/thumbnail/skein*
Copyright: Iaz Poolar
License: CC-BY-SA-4.0
Comment: Derived from works by Michael Zahniser (under the same license) and detailed by Becca Tommaso (tommasobecca03@gmail.com).

Files:
 images/ship/barb*
 images/ship/boxwing*
 images/thumbnail/barb*
 images/thumbnail/boxwing*
Copyright: Iaz Poolar
License: CC-BY-SA-4.0
Comment: Detailed by Becca Tommaso (tommasobecca03@gmail.com).

Files:
 images/ship/argosy*
 images/ship/clipper*
 images/ship/dreadnought*
 images/ship/fury*
 images/ship/hauler?i*
 images/ship/hauler?ii*
 images/ship/hauler?iii*
 images/ship/modified argosy*
 images/ship/bastion*
 images/ship/behemoth*
 images/ship/heavy?shuttle*
 images/ship/firebird*
 images/ship/leviathan*
 images/ship/shuttle*
 images/ship/star?queen*
 images/ship/localworldship*
 images/ship/arrow*
 images/ship/container?transport*
 images/ship/freighter*
 images/ship/protector*
 images/ship/star?barge*
 images/ship/wasp*
 images/thumbnail/argosy*
 images/thumbnail/clipper*
 images/thumbnail/dreadnought*
 images/thumbnail/fury*
 images/thumbnail/hauler?i*
 images/thumbnail/hauler?ii*
 images/thumbnail/hauler?iii*
 images/thumbnail/modified argosy*
 images/thumbnail/bastion*
 images/thumbnail/behemoth*
 images/thumbnail/heavy?shuttle*
 images/thumbnail/firebird*
 images/thumbnail/leviathan*
 images/thumbnail/shuttle*
 images/thumbnail/star?queen*
 images/thumbnail/arrow*
 images/thumbnail/container?transport*
 images/thumbnail/freighter*
 images/thumbnail/protector*
 images/thumbnail/star?barge*
 images/thumbnail/wasp*
Copyright: Michael Zahniser <mzahniser@gmail.com>
License: CC-BY-SA-4.0
Comment: Detailed by Becca Tommaso (tommasobecca03@gmail.com).

Files:
 images/ship/mfirebird*
 images/ship/mleviathan*
 images/ship/marrow*
 images/thumbnail/mfirebird*
 images/thumbnail/mleviathan*
 images/thumbnail/marrow*
Copyright: Maximilian Korber
License: CC-BY-SA-4.0
Comment: Derived from works by Michael Zahniser (under the same license) and detailed by Becca Tommaso (tommasobecca03@gmail.com).

Files:
 images/ship/pointedstick vanguard*
Copyright: Maximilian Korber
License: CC-BY-SA-4.0
Comment: Derived from works by Nate Graham (under the same license) and detailed by Becca Tommaso (tommasobecca03@gmail.com).

Files:
 images/ship/vanguard*
 images/thumbnail/vanguard*
Copyright: Nate Graham <pointedstick@zoho.com>
License: CC-BY-SA-4.0
Comment: Detailed by Becca Tommaso (tommasobecca03@gmail.com).

Files:
 images/ship/blackbird*
 images/ship/falcon*
 images/ship/hawk*
 images/ship/quicksilver*
 images/ship/scout*
 images/ship/sparrow*
 images/thumbnail/blackbird*
 images/thumbnail/falcon*
 images/thumbnail/hawk*
 images/thumbnail/quicksilver*
 images/thumbnail/scout*
 images/thumbnail/sparrow*
Copyright: Michael Zahniser <mzahniser@gmail.com>
License: CC-BY-SA-4.0
Comment: Detailed by Anarchist2.

Files:
 images/ship/mfalcon*
 images/ship/mquicksilver*
 images/thumbnail/mfalcon*
 images/thumbnail/mquicksilver*
Copyright: Maximilian Korber
License: CC-BY-SA-4.0
Comment: Derived from works by Michael Zahniser (under the same license) and detailed by Anarchist2.

Files:
 images/ship/finch*
 images/thumbnail/finch*
Copyright: Iaz Poolar
License: CC-BY-SA-4.0
Comment: Derived from works by Michael Zahniser (under the same license) and detailed by Anarchist2.

Files: images/ship/mosprey*
Copyright: Benjamin Hauch (https://github.com/tehhowch)
License: CC-BY-SA-4.0
Comment: Derived from works by Michael Zahniser (under the same license) and detailed by Anarchist2.

Files:
 images/outfit/pug?staff*
Copyright: Evan Fluharty (Evanfluharty@gmail.com)
License: CC-BY-SA-4.0
Comment: Derived from works by Frederick Goy IV (under the same license).

Files:
 images/planet/station1*
 images/planet/station2*
 images/planet/station3*
 images/planet/station4*
 images/planet/station8*
 images/planet/station9*
 images/planet/station10*
 images/planet/station11*
 images/planet/station12*
 images/planet/station13*
 images/planet/station14*
 images/planet/station15*
 images/planet/station16*
 images/planet/station17*
 images/ship/maeri'het*
 images/ship/subsidurial*
 images/ship/telis'het*
 images/ship/faes'mar*
 images/ship/selii'mar*
 images/ship/vareti'het*
 images/ship/fetri'sei*
 images/ship/ember?waste?node/*
 images/ship/void?sprite/*
 images/thumbnail/maeri'het*
 images/thumbnail/telis'het*
 images/thumbnail/faes'mar*
 images/thumbnail/selii'mar*
 images/thumbnail/subsidurial*
 images/thumbnail/ember?waste?node*
 images/thumbnail/vareti'het*
 images/thumbnail/fetri'sei*
 images/thumbnail/void?sprite?adult*
 images/thumbnail/void?sprite?infant*
 images/effect/ravager?impact*
 images/outfit/ka'het?annihilator?turret*
 images/outfit/ka'het?annihilator*
 images/outfit/ka'het?emp?deployer*
 images/outfit/ka'het?primary?cooling*
 images/outfit/ka'het?ravager?turret*
 images/outfit/ka'het?ravager?beam*
 images/outfit/ka'het?shield?restorer*
 images/outfit/ka'het?grand?restorer*
 images/outfit/ka'het?support?cooling*
 images/outfit/ka'het?mhd?generator*
 images/outfit/ka'het?reserve?accumulator*
 images/outfit/ka'het?nullifier*
 images/outfit/ka'het?mhd?deployer*
 images/outfit/mouthparts*
 images/outfit/fuel?pod*
 images/outfit/fusion*
 images/outfit/core*
 images/outfit/ionic?afterburner*
 images/outfit/tiny?ion*
 images/outfit/small?ion*
 images/outfit/medium?ion*
 images/outfit/large?ion*
 images/outfit/huge?ion*
 images/outfit/tiny?atomic*
 images/outfit/small?atomic*
 images/outfit/medium?atomic*
 images/outfit/large?atomic*
 images/outfit/huge?atomic*
 images/outfit/javelin*
 images/outfit/javelin?mini?pod*
 images/outfit/javelin?pod*
 images/outfit/javelin?storage*
 images/outfit/torpedo*
 images/outfit/torpedo?launcher*
 images/outfit/torpedo?storage*
 images/outfit/typhoon*
 images/outfit/typhoon?launcher*
 images/outfit/typhoon?storage*
 images/outfit/cooling?ducts*
 images/outfit/liquid?helium*
 images/outfit/liquid?nitrogen*
 images/outfit/water?cooling*
 images/outfit/large?regenerator*
 images/outfit/small?regenerator*
 images/outfit/cargo?scanner*
 images/outfit/outfit?scanner*
 images/outfit/outfit?expansion*
 images/outfit/cargo?expansion*
 images/outfit/control?transceiver*
 images/planet/dyson1*
 images/planet/dyson2*
 images/planet/dyson3*
 images/planet/sheragi_postverta*
 images/planet/station0*
 images/planet/station1b*
 images/planet/station2b*
 images/planet/station3b*
 images/planet/station3bd*
 images/planet/station4b*
 images/planet/station4bd*
 images/projectile/annihilator*
 images/projectile/ravager?beam*
 images/projectile/mhd*
 images/scene/ringworld?debris*
 images/scene/remnant?station*
 images/scene/asteroid?scene*
Copyright: Becca Tommaso (tommasobecca03@gmail.com)
License: CC-BY-SA-4.0

Files:
 images/label/graveyard*
Copyright: @RestingImmortal
License: CC-BY-SA-4.0

Files:
 images/outfit/enforcer?confrontation?gear*
Copyright: 1010Todd (1010todd3d@gmail.com)
License: CC-BY-SA-4.0
Comment: Derived from works by Becca Tommaso (tommasobecca03@gmail.com) (under the same license) and Evan Fluharty (under the same license).

Files:
 images/outfit/hai?williwaw*
Copyright: Evan Fluharty (Evanfluharty@gmail.com)
License: CC-BY-SA-4.0
Comment: Made in cooperation with Becca Tommaso (tommasobecca03@gmail.com) and derived from works by Michael Zahniser (under the same license) and Maximilian Korber (under the same license)

Files:
 images/effect/remnant?leak*
 images/effect/remnant?leak?sparkle*
Copyright: Benjamin Jackson (gods.benyamin@outlook.com)
License: CC-BY-SA-4.0
Comment: Derived from works by Michael Zahniser (under the same license)

Files:
 images/ship/hai?ladybug*
 images/thumbnail/hai?ladybug*
 images/planet/station?hai?eight?geocoris*
Copyright: None (CC0: Public Domain)
License: CC0
Comment: Made by Nomadic Volcano with textures from texture.ninja.

Files:
 images/planet/wormhole-syndicate-ad*
Copyright: NomadicVolcano (NomadicVolcano@gmail.com)
License: CC-BY-SA-4.0
Comment: Derived from works by Michael Zahniser (under the same license)

Files:
 images/planet/station?hai?geocoris*
Copyright: Nomadic Volcano (NomadicVolcano@gmail.com)
License: CC-BY-SA-4.0
Comment: rotate, flip, scale the "images/thumbnail/hai geocoris@2x.png" by Michael Zahniser (under the same license)

Files:
 image/effect/firestorm?ring*
Copyright: NomadicVolcano (NomadicVolcano@gmail.com).
License: CC0

Files:
 images/outfit/expeller*
 images/outfit/grab-strike*
 images/hardpoint/grab-strike*
 images/ship/bulk?freighter*
 images/ship/dredger*
 images/thumbnail/bulk?freighter*
 images/thumbnail/dredger*
Copyright: Lia Gerty (https://github.com/ravenshining)
License: CC-BY-SA-4.0
Comment: Derived from work by Michael Zahniser (under the same licence) and Becca Tomaso (under the same licence).

Files:
 images/ship/raider*
 images/thumbnail/raider*
Copyright: Lia Gerty (https://github.com/ravenshining)
License: CC-BY-SA-4.0
Comment: Derived from work by Michael Zahniser (under the same licence) and Red-57 (under the same licence).

Files:
 images/effect/korath?afterburner*
 images/ship/chaser*
 images/ship/world-ship*
 images/thumbnail/chaser*
 images/thumbnail/world-ship*
Copyright: Lia Gerty (https://github.com/ravenshining)
License: CC-BY-SA-4.0
Comment: Derived from work by Michael Zahniser (under the same licence)

Files:
 images/outfit/torpedopod*
 images/outfit/typhoonpod*
Copyright: Lia Gerty (https://github.com/ravenshining)
License: CC-BY-SA-4.0
Comment: Derived from work by Becca Tomaso (under the same licence).

Files:
 images/outfit/liquid?sodium*
Copyright: Lia Gerty (https://github.com/ravenshining)
Comment: Derived from works by Saugia (under the same licence) and NomadicVolcano (public domain).
License: CC-BY-SA-4.0

Files:
 images/_menu/haze-blackbody+*
 images/_menu/haze-full+*
 images/_menu/haze-yellow+*
 images/planet/browndwarf-l-rouge*
 images/planet/browndwarf-l*
 images/planet/browndwarf-y-rouge*
 images/planet/browndwarf-y*
Copyright: Lia Gerty (https://github.com/ravenshining)
License: CC-BY-SA-4.0

Files:
 images/projectile/korath?digger*
Copyright: Lia Gerty (https://github.com/ravenshining)
License: CC-BY-SA-4.0
Comment: Derived from work by NomadicVolcano (public domain).

Files:
 images/planet/browndwarf-t-rouge*
 images/planet/browndwarf-t*
 images/planet/saturn*
Copyright: Lia Gerty (https://github.com/ravenshining)
License: CC-BY-SA-4.0
Comment: Derived from works by NASA (public domain)

Files:
 sounds/atomic?*
Copyright: Lia Gerty
License: CC-BY-SA-4.0
Comment: Derived from public domain sounds taken from freesound.org.

Files:
 images/ship/heliarch?breacher*
 images/ship/heliarch?hunter*
 images/ship/heliarch?judicator*
 images/ship/heliarch?pursuer*
 images/ship/heliarch?rover*
 images/ship/heliarch?stalker*
 images/thumbnail/heliarch?breacher*
 images/thumbnail/heliarch?hunter*
 images/thumbnail/heliarch?judicator*
 images/thumbnail/heliarch?pursuer*
 images/thumbnail/heliarch?rover*
 images/thumbnail/heliarch?stalker*
 images/outfit/finisher?storage*
 images/outfit/fuel?module*
 images/outfit/large?cogeneration?module*
 images/outfit/small?cogeneration?module*
 images/scene/councilofahr1*
 images/scene/councilofahr2*
Copyright: Arachi-Lover
License: CC-BY-SA-4.0
Comment: Derived from works by Michael Zahniser (under the same license).

Files:
 images/effect/heaver*
 images/effect/korath?digger*
 images/effect/shunt*
 images/hardpoint/korath?heaver*
 images/icon/korath?heaver*
 images/outfit/korath?heaver*
 images/outfit/*korath?reverser*
 images/projectile/expeller*
 images/projectile/heaver*
 images/projectile/korath?digger*
 images/projectile/shunt-strike*
 images/ship/kas-ik?tek?7*
 images/thumbnail/kas-ik?tek?7*
Copyright: None (CC0 Public Domain)
License: CC0
Comment: Work by Nomadic Volcano (NomadicVolcano@gmail.com) based on textures from texture.ninja

Files:
 images/hardpoint/digger?turret*
 images/outfit/korath?digger?turret*
 images/outfit/korath?digger*
Copyright: Nomadic Volcano (NomadicVolcano@gmail.com)
License: CC-BY-SA-4.0
Comment: Derived from works by Becca Tommaso and Michael Zahniser (under the same license).

Files:
 images/*/korath*reverser*
Copyright: Nomadic Volcano (NomadicVolcano@gmail.com)
License: CC-BY-SA-4.0
Comment: Derived from works by Michael Zahniser (under the same license).


Files:
 images/outfit/outskirts?gauger*
Copyright: Arachi-Lover
License: CC-BY-SA-4.0
Comment: Derived from works by Zachary Siple and Michael Zahniser (under the same license).

Files:
 images/effect/dragonflame*
 images/effect/fusionflare*
 images/effect/pwave?shot*
 images/effect/sheragiam*
 images/effect/pwavehp*
 images/effect/ka'het?flare/*
 images/effect/fissionflare*
 images/effect/pwtflare*
 images/effect/nuke*
 images/icon/dragonflame*
 images/icon/shard*
 images/outfit/dragonflame*
 images/outfit/pwave?turret*
 images/outfit/embattery*
 images/outfit/sheragicooling*
 images/outfit/fusiondrive*
 images/outfit/fissiondrive*
 images/outfit/hion*
 images/outfit/shard*
 images/outfit/sheragi?ews*
 images/outfit/small?embattery*
 images/outfit/small?sheragi?cooling*
 images/projectile/pwavecannon*
 images/projectile/hion*
 images/projectile/hionfrag*
 images/projectile/shardactive*
 images/projectile/shardinactive*
 images/projectile/ionball*
 images/scene/emeraldswordderelict*
 images/ship/emeraldsword*
 images/ship/blackdiamond*
 images/thumbnail/emeraldsword*
 images/thumbnail/blackdiamond*
Copyright: @Karirawri (crim@live.no)
License: CC-BY-SA-4.0

Files:
 images/effect/pwave?impact*
 images/effect/ionball?ring*
 images/effect/ion?explosion*
Copyright: @Karirawri (crim@live.no)
License: CC-BY-SA-4.0
Comment: Derived from works by Michael Zahniser (under the same license).

Files: sounds/dragonflame*
Copyright: TheHadnot
License: public-domain
Comment: Taken from https://freesound.org/people/TheHadnot/sounds/160880/

Files: sounds/pwave*
Copyright: aust_paul
License: public-domain
Comment: Taken from https://freesound.org/people/aust_paul/sounds/30935/

Files: sounds/hion*
Copyright: michael_kur95
License: CC-BY-3.0
Comment: Taken from https://freesound.org/people/michael_kur95/sounds/332993/ and modified.

Files: images/effect/archon?teleport/*
Copyright: @Karirawri (crim@live.no)
License: CC-BY-SA-4.0
Comment: Derived from works by Michael Zahniser and Becca Tommaso (under the same license).

Files: sounds/archonteleport*
Copyright: oldestmillennial
License: CC-BY-3.0
Comment: Taken from https://freesound.org/people/oldestmillennial/sounds/533025/ and modified.

Files: images/outfit/emp?rack*
Copyright: Anarchist2
License: CC-BY-SA-4.0
Comment: Derived from works by Michael Zahniser (under the same license).

Files: images/planet/*-hot*
Copyright: Becca Tommaso
License: CC-BY-SA-4.0
Comment: Derived from works by ESA/Hubble & NASA (under the same license)

Files:
 images/land/clouds*
Copyright: Benjamin Jackson (gods.benyamin@outlook.com)
License: CC-BY-SA-4.0

Files:
 images/outfit/ka'het?maeri?engine*
 images/outfit/ka'het?telis?engine*
 images/outfit/ka'het?sustainer?engine*
 images/outfit/ka'het?vareti?engine*
Copyright: Becca Tommaso (tommasobecca03@gmail.com)
License: CC-BY-SA-4.0
Comment: Original work by Griffin Schutte (theronepic@gmail.com), finished by Becca Tommaso.

Files: images/outfit/tiny?systems?core*
Copyright: Griffin Schutte (theronepic@gmail.com)
License: CC-BY-SA-4.0
Comment: Derived from work by Michael Zahniser (under the same license).

Files: images/outfit/ka'het?compact?engine*
Copyright: Griffin Schutte (theronepic@gmail.com)
License: CC-BY-SA-4.0

Files: images/outfit/plasma?repeater*
Copyright: Becca Tommaso
License: CC-BY-SA-4.0
Comment: Derived from works by Michael Zahniser (under the same license) and Darcy Manoel.

Files:
 images/outfit/proton?turret*
Copyright: Becca Tommaso
License: CC-BY-SA-4.0
Comment: Derived from works by Michael Zahniser (under the same license) and Nate Graham.

Files:
 images/outfit/brig*
Copyright: Becca Tommaso
License: CC-BY-SA-4.0
Comment: Derived from works by Nate Graham (under the same license).

Files:
 images/outfit/tripulse?shredder*
 images/outfit/value?detector*
Copyright: Ejo Thims
License: CC-BY-SA-4.0
Comment: Derived from works by Michael Zahniser (under the same license).

Files:
 images/star/a-dwarf*
 images/star/a-giant*
 images/star/a-supergiant*
 images/star/a0*
 images/star/a3*
 images/star/a5*
 images/star/a8*
 images/star/b-dwarf*
 images/star/b-giant*
 images/star/b-supergiant*
 images/star/b0*
 images/star/b3*
 images/star/b5*
 images/star/b8*
 images/star/black-hole*
 images/star/carbon*
 images/star/f-dwarf*
 images/star/f-giant*
 images/star/f-supergiant*
 images/star/f0*
 images/star/f3*
 images/star/f5-old*
 images/star/f5*
 images/star/f8*
 images/star/g-dwarf*
 images/star/g-giant*
 images/star/g-supergiant*
 images/star/g0-old*
 images/star/g0*
 images/star/g3*
 images/star/g5-old*
 images/star/g5*
 images/star/g8*
 images/star/k-dwarf*
 images/star/k-giant*
 images/star/k-supergiant*
 images/star/k0-old*
 images/star/k0*
 images/star/k3*
 images/star/k5-old*
 images/star/k5*
 images/star/k8*
 images/star/l-dwarf*
 images/star/m-dwarf*
 images/star/m-giant*
 images/star/m-supergiant*
 images/star/m0*
 images/star/m3*
 images/star/m5*
 images/star/m8*
 images/star/nova*
 images/star/nova-old*
 images/star/o-dwarf*
 images/star/o-giant*
 images/star/o-supergiant*
 images/star/o0*
 images/star/o3*
 images/star/o5*
 images/star/o8*
 images/star/wr*
Copyright: Matteo "Lead" M.
License: CC-BY-SA-4.0

Files:
 images/asteroid/livecrystal/livecrystal*
 images/effect/atomic?flare/*
 images/effect/burning?spark*
 images/effect/coalition?flare/*
 images/effect/corrosion?spark*
 images/effect/efreti?flare/*
 images/effect/explosion/pug/*
 images/effect/finisher?impact*
 images/effect/ion?flare/*
 images/effect/korath?flare/*
 images/effect/plasma?cloud*
 images/effect/plasma?flare/*
 images/effect/plasma?fire*
 images/effect/plasma?impact*
 images/effect/pug?flare/*
 images/effect/tracker?cloud*
 images/effect/wanderer?flare/*
 images/effect/zapper?impact*
 images/hardpoint/dual?sunbeam?turret*
 images/hardpoint/moonbeam?turret*
 images/hardpoint/nuke*
 images/hardpoint/sunbeam?turret*
 images/hardpoint/wanderer?anti-missile*
 images/outfit/*?korath?afterburner*
 images/outfit/afterburner*
 images/outfit/asteroid?scanner*
 images/outfit/blue?sun*
 images/outfit/bright?cloud*
 images/outfit/caldera?afterburner*
 images/outfit/dark?storm*
 images/outfit/double?plasma?core*
 images/outfit/dual?sunbeam?turret*
 images/outfit/*efreti?steering*
 images/outfit/*efreti?thruster*
 images/outfit/finisher?maegrolain*
 images/outfit/fusion?cannon*
 images/outfit/moonbeam*
 images/outfit/moonbeam?turret*
 images/outfit/nuke*
 images/outfit/plasma?core*
 images/outfit/red?sun*
 images/outfit/sunbeam*
 images/outfit/sunbeam?turret*
 images/outfit/thunderhead?launcher*
 images/outfit/thunderhead?storage*
 images/outfit/triple?plasma?core*
 images/outfit/wanderer?anti-missile*
 images/outfit/wanderer?heat?sink*
 images/outfit/white?sun*
 images/outfit/yellow?sun*
 images/planet/ringworld*
 images/planet/ringworld?broken?debris*
 images/planet/ringworld?broken?debris?small*
 images/planet/ringworld?broken?left*
 images/planet/ringworld?broken?right*
 images/planet/ringworld?left*
 images/planet/ringworld?right*
 images/projectile/fire-lance*
 images/projectile/fusion?gun?bolt*
 images/projectile/blaze-pike*
 images/projectile/korath?inferno*
 images/projectile/missile-0*
 images/projectile/missile-1*
 images/ship/battleship*
 images/ship/corvette*
 images/ship/dagger*
 images/ship/flivver*
 images/ship/mraven*
 images/ship/msplinter*
 images/ship/raven*
 images/ship/splinter*
 images/star/neutron*
 images/thumbnail/battleship*
 images/thumbnail/corvette*
 images/thumbnail/dagger*
 images/thumbnail/flivver*
 images/thumbnail/mraven*
 images/thumbnail/msplinter*
 images/thumbnail/raven*
 images/thumbnail/splinter*
Copyright: Gefüllte Taubenbrust <jeaminer23@gmail.com>
License: CC-BY-SA-4.0

Files:
 images/outfit/small?photovoltaic*
 images/outfit/tiny?photovoltaic*
Copyright: Gefüllte Taubenbrust <jeaminer23@gmail.com>
License: CC-BY-SA-4.0
Comment: Derived from works by Michael Zahniser <mzahniser@gmail.com>, David Monniaux (commons.wikimedia.org/wiki/User:David.Monniaux) and Nick Barry (github.com/itsnickbarry)

Files:
 images/ship/manta*
 images/ship/mmanta*
 images/thumbnail/manta*
 images/thumbnail/mmanta*
Copyright: Gefüllte Taubenbrust <jeaminer23@gmail.com>
License: CC-BY-SA-4.0
Comment: Derived from works by Michael Zahniser and Maximilian Korber (under the same license).

Files: sounds/ionball*
Copyright: pluralz
License: public-domain
Comment: Taken from https://freesound.org/people/pluralz/sounds/475806/

Files:
 images/outfit/tiny?korath?engine*
 images/outfit/korath?bow?drive*
Copyright: Ejo Thims <https://github.com/EjoThims>
License: CC-BY-SA-4.0

Files:
 images/planet/stationh-ancient0*
 images/planet/stationh-ancient1*
 images/planet/stationh-ancient2*
Copyright: Becca Tommaso (tommasobecca03@gmail.com)
License: CC-BY-SA-3.0
Comment: Derived from works by Michael Zahniser (under the same license).

Files:
 images/scene/ssil?vida?alert?hologram*
 images/scene/remnant?remote?spaceport*
Copyright: J Everett Nichol (jeverett on Discord)
License: CC-BY-SA-3.0
Comment: Derived from works by Becca Tommaso (under the same license).

Files:
 images/ship/auxiliary*
 images/ship/carrier*
 images/ship/combat?drone*
 images/ship/cruiser*
 images/ship/frigate*
 images/ship/gunboat*
 images/ship/lance*
 images/ship/rainmaker*
 images/ship/surveillance?drone*
 images/thumbnail/auxiliary*
 images/thumbnail/carrier*
 images/thumbnail/combat?drone*
 images/thumbnail/cruiser*
 images/thumbnail/frigate*
 images/thumbnail/gunboat*
 images/thumbnail/lance*
 images/thumbnail/rainmaker*
 images/thumbnail/surveillance?drone*
Copyright: Gefüllte Taubenbrust <jeaminer23@gmail.com>
License: CC-BY-SA-4.0
Comment: Derived from works by Michael Zahniser (under the same license).

Files:
 images/hardpoint/firestorm battery*
 images/outfit/firestorm?battery*
 images/outfit/firestorm?rack*
 images/outfit/firestorm?torpedo*
 images/outfit/mcs?exctractor*
 images/projectile/firestorm?torpedo*
 images/ship/modified?dromedary*
 images/ship/modified?dromedary?wreck*
 images/thumbnail/modified?dromedary*
 images/thumbnail/modified?dromedary?wreck*
Copyright: Saugia <https://github.com/Saugia>
License: CC-BY-SA-4.0

Files:
 images/outfit/teciimach?bay*
 images/outfit/teciimach?pod*
 images/planet/gas3-c*
 images/ship/aerie*
 images/ship/bactrian*
 images/ship/hailstone*
 images/ship/arch-carrack*
 images/ship/charm-shallop*
 images/ship/echo-galleon*
 images/ship/heavy?gust*
 images/ship/mining?drone*
 images/ship/mule*
 images/ship/squall*
 images/ship/sunder*
 images/ship/swan*
 images/thumbnail/aerie*
 images/thumbnail/bactrian*
 images/thumbnail/hailstone*
 images/thumbnail/arch-carrack*
 images/thumbnail/charm-shallop*
 images/thumbnail/echo-galleon*
 images/thumbnail/heavy?gust*
 images/thumbnail/mining?drone*
 images/thumbnail/mule*
 images/thumbnail/squall*
 images/thumbnail/sunder*
 images/thumbnail/swan*
Copyright: Saugia <https://github.com/Saugia>
License: CC-BY-SA-4.0
Comment: Derived from works by Michael Zahniser (under the same license).

Files:
 sound/drill*
 sound/ion?rain*
 sound/korath?afterburner*
 sound/remnant?afterburner*
Copyright: Saugia <https://github.com/Saugia>
License: public-domain
Comment: Based on public domain sounds taken from freesound.org, edit done by Saugia.

Files:
 images/ship/hai?cicada*
 images/ship/hai?scarab*
 images/thumbnail/hai?cicada*
 images/thumbnail/hai?scarab*
Copyright: Saugia <https://github.com/Saugia>
License: CC-BY-SA-4.0
Comment: Derived from works by Michael Zahniser (under the same license) and Evan Fluharty (under the same license).

Files:
 images/hardpoint/blaze-pike*
 images/hardpoint/korath?inferno*
 images/hardpoint/shunt-strike*
 images/icon/firelight*
 images/outfit/blaze?pike*
 images/outfit/firelight*
 images/outfit/firelight?bank*
 images/outfit/firelight?rack*
 images/outfit/korath?inferno*
 images/outfit/shunt-strike*
 images/planet/station4c*
 images/planet/station5c*
 images/planet/station6c*
 images/planet/station7c*
 images/planet/station7cb*
 images/projectile/firelight*
 images/projectile/firelight?active*
 sounds/ionic?blast*
Copyright: Saugia <https://github.com/Saugia>
License: CC-BY-SA-4.0
Comment: Derived from works by Michael Zahniser (under the same license) and Becca Tommaso (under the same licence).

Files:
 images/ship/tubfalet*
 images/thumbnail/tubfalet*
Copyright: Saugia <https://github.com/Saugia>
License: CC-BY-SA-4.0
Comment: Derived from works by Michael Zahniser (under the same license) and Lia Gerty (under the same licence).

Files:
 images/hardpoint/microbot?factory*
 images/ship/-nra-ret*
 images/ship/ikatila-ej*
 images/ship/korsmanath?a-awoj*
 images/ship/modified?ladybug*
 images/ship/rai-alorej*
 images/thumbnail/-nra-ret*
 images/thumbnail/ikatila-ej*
 images/thumbnail/korsmanath?a-awoj*
 images/thumbnail/rai-alorej*
Copyright: Saugia <https://github.com/Saugia>
License: CC-BY-SA-4.0
Comment: Derived from works by NomadicVolcano (public domain).

Files:
 images/outfit/microbot?defense?station*
Copyright: Saugia <https://github.com/Saugia>
Comment: Derived from work by Griffin Schutte (theronepic@gmail.com) (under same licence).
License: CC-BY-SA-4.0

Files:
 images/projectiles/ionic?blast*
 images/ship/kestrel*
 images/ship/kestrele*
 images/ship/kestrels*
 images/ship/kestrelw*
 images/ship/osprey*
 images/thumbnail/kestrel*
 images/thumbnail/kestrele*
 images/thumbnail/kestrels*
 images/thumbnail/kestrelw*
 images/thumbnail/osprey*
Copyright: Saugia <https://github.com/Saugia>
License: CC-BY-SA-4.0
Comment: Derived from works by Michael Zahniser (under the same license) and detailed by Anarchist2.

Files:
 sounds/remnant?afterburner.wav
Copyright: Public Domain
License: public-domain
Comment: Based on public domain sounds taken from freesound.org, edit done by Saugia.

Files:
 sounds/firelight.wav
 sounds/firelight?hit.wav
Copyright: Public Domain
License: public-domain
Comment: Based on public domain sounds taken from freesound.org, edits done by Saugia and Lia Gerty.

Files:
 images/effect/ember?tear/ember?tear?fire*
 images/effect/ember?tear/ember?tear?impact*
 images/effect/ember?tear/ember?tear?vortex*
 images/outfit/ember?tear*
Copyright: X-27 (youtube.com/x-27yt)
License: CC-BY-SA-3.0

Files:
 images/effect/ember?tear/ember?tear?spark*
Copyright: X-27 (youtube.com/x-27yt)
License: CC-BY-SA-3.0
Comment: Derived from works by Michael Zahniser (under the same license).

Files:
 images/land/fields16*
 images/land/fields17*
 images/land/fields18*
 images/land/fields19*
 images/land/fields20*
 images/land/fields21*
 images/land/fields22*
 images/land/fields23*
 images/land/fields24*
 images/land/fields25*
 images/land/fields26*
 images/land/fields27*
 images/land/hills10*
 images/land/sea20*
 images/land/sea21*
 images/land/water14*
 images/land/water15*
 images/land/water16*
 images/land/water17*
 images/land/water18*
 images/land/water19*
 images/land/water20*
Copyright: Peter van der Meer (peter.vd.meer@gmail.com)
License: CC-BY-SA-4.0

Files:
 images/outfit/jump?drive*
 images/outfit/jump?drive?(broken)*
Copyright: Scrinarii1337#0001
License: CC-BY-SA-4.0

Files:
 images/scene/citydark*
 images/scene/buildings*
 images/scene/busysteet*
 images/scene/iceplains*
 images/scene/iceplains2*
 images/scene/iceplains3*
 images/scene/lonelyrock*
 images/scene/redrocks*
 images/scene/seasidecliffs*
 images/scene/Seasunset*
 images/scene/smeer*
 images/scene/snowfield*
 images/scene/snowvillage*
 images/scene/sunet*
 images/scene/tower*
 images/scene/icepicture*
 images/scene/snowplains*
Copyright: unsplash.com/
License: CC0

Files:
 images/scenes/hroar*
Copyright: Dane Crowton
License: CC-BY-SA-4.0

Files: images/land/asteroid0*
Copyright: Becca Tommaso
License: CC0
Comment: Derived from works by ESA/Rosetta spacecraft (under the same license).

Files:
 images/outfit/android*
 images/outfit/skadetear*
Copyright: Anarchist2
License: CC-BY-SA-4.0

Files:
 images/thumbnail/smew*
 images/ship/smew*
Copyright: Dschiltt
License: CC0
Comment: Derived from works by MZ (under the same license), and contributions by Zoura, Kitteh, Ejo Thims, and Saugia.

Files:
 images/ship/modified?dromedary?ghost*
 images/ship/modified?dromedary?spectre*
Copyright: Saugia (https://github.com/Saugia)
License: CC-BY-SA-4.0
Comment: Transparent materials by scrinarii1337.

Files:
 images/land/nasa30*
Copyright: Brian Swift
License: CC-BY-SA-4.0
Comment: Image data: NASA/JPL-Caltech/SwRI/MSSS and Image processing by Brian Swift.

Files:
 images/outfit/twin?blaster*
 images/outfit/twin?mod?blaster*
 images/outfit/repeater*
 images/outfit/repeater?turret*
Copyright: Daeridanii (https://github.com/Daeridanii1)
License: CC-BY-SA-4.0
Comment: Derived from works by Becca Tommaso and Michael Zahniser (under the same license).

Files:
<<<<<<< HEAD
images/effect/incipias flare/flare*
 images/effect/plasma particle.png
 images/outfit/gas class shield.png
 images/outfit/liquid class shield.png
 images/outfit/liquid hydrogen cell.png
Copyright: RisingLeaf (https://github.com/RisingLeaf)
License: CC-BY-SA-4.0
Comment: Artwork for the Incipias
=======
 images/land/city19*
 images/land/city20*
 images/land/city21*
 images/land/city22*
Copyright: Various
License: CC0
Comment: Taken from unsplash.com and cropped.
>>>>>>> d9259751

License: GPL-3+
 This program is free software: you can redistribute it and/or modify
 it under the terms of the GNU General Public License as published by
 the Free Software Foundation; either version 3 of the License, or
 (at your option) any later version.
 .
 This program is distributed in the hope that it will be useful,
 but WITHOUT ANY WARRANTY; without even the implied warranty of
 MERCHANTABILITY or FITNESS FOR A PARTICULAR PURPOSE.  See the
 GNU General Public License for more details.
 .
 You should have received a copy of the GNU General Public License
 along with this program.  If not, see <http://www.gnu.org/licenses/>.
 .
 On Debian systems, the complete text of the GNU General Public
 License version 3 can be found in "/usr/share/common-licenses/GPL-3".

License: CC-BY-SA-4.0
 By exercising the Licensed Rights (defined below), You accept and agree
 to be bound by the terms and conditions of this Creative Commons
 Attribution-ShareAlike 4.0 International Public License ("Public
 License"). To the extent this Public License may be interpreted as a
 contract, You are granted the Licensed Rights in consideration of Your
 acceptance of these terms and conditions, and the Licensor grants You
 such rights in consideration of benefits the Licensor receives from
 making the Licensed Material available under these terms and
 conditions.
 .
 Section 1 -- Definitions.
 .
 a. Adapted Material means material subject to Copyright and Similar
 Rights that is derived from or based upon the Licensed Material
 and in which the Licensed Material is translated, altered,
 arranged, transformed, or otherwise modified in a manner requiring
 permission under the Copyright and Similar Rights held by the
 Licensor. For purposes of this Public License, where the Licensed
 Material is a musical work, performance, or sound recording,
 Adapted Material is always produced where the Licensed Material is
 synched in timed relation with a moving image.
 .
 b. Adapter's License means the license You apply to Your Copyright
 and Similar Rights in Your contributions to Adapted Material in
 accordance with the terms and conditions of this Public License.
 .
 c. BY-SA Compatible License means a license listed at
 creativecommons.org/compatiblelicenses, approved by Creative
 Commons as essentially the equivalent of this Public License.
 .
 d. Copyright and Similar Rights means copyright and/or similar rights
 closely related to copyright including, without limitation,
 performance, broadcast, sound recording, and Sui Generis Database
 Rights, without regard to how the rights are labeled or
 categorized. For purposes of this Public License, the rights
 specified in Section 2(b)(1)-(2) are not Copyright and Similar
 Rights.
 .
 e. Effective Technological Measures means those measures that, in the
 absence of proper authority, may not be circumvented under laws
 fulfilling obligations under Article 11 of the WIPO Copyright
 Treaty adopted on December 20, 1996, and/or similar international
 agreements.
 .
 f. Exceptions and Limitations means fair use, fair dealing, and/or
 any other exception or limitation to Copyright and Similar Rights
 that applies to Your use of the Licensed Material.
 .
 g. License Elements means the license attributes listed in the name
 of a Creative Commons Public License. The License Elements of this
 Public License are Attribution and ShareAlike.
 .
 h. Licensed Material means the artistic or literary work, database,
 or other material to which the Licensor applied this Public
 License.
 .
 i. Licensed Rights means the rights granted to You subject to the
 terms and conditions of this Public License, which are limited to
 all Copyright and Similar Rights that apply to Your use of the
 Licensed Material and that the Licensor has authority to license.
 .
 j. Licensor means the individual(s) or entity(ies) granting rights
 under this Public License.
 .
 k. Share means to provide material to the public by any means or
 process that requires permission under the Licensed Rights, such
 as reproduction, public display, public performance, distribution,
 dissemination, communication, or importation, and to make material
 available to the public including in ways that members of the
 public may access the material from a place and at a time
 individually chosen by them.
 .
 l. Sui Generis Database Rights means rights other than copyright
 resulting from Directive 96/9/EC of the European Parliament and of
 the Council of 11 March 1996 on the legal protection of databases,
 as amended and/or succeeded, as well as other essentially
 equivalent rights anywhere in the world.
 .
 m. You means the individual or entity exercising the Licensed Rights
 under this Public License. Your has a corresponding meaning.
 .
 Section 2 -- Scope.
 .
 a. License grant.
 .
 1. Subject to the terms and conditions of this Public License,
 the Licensor hereby grants You a worldwide, royalty-free,
 non-sublicensable, non-exclusive, irrevocable license to
 exercise the Licensed Rights in the Licensed Material to:
 .
 a. reproduce and Share the Licensed Material, in whole or
 in part; and
 .
 b. produce, reproduce, and Share Adapted Material.
 .
 2. Exceptions and Limitations. For the avoidance of doubt, where
 Exceptions and Limitations apply to Your use, this Public
 License does not apply, and You do not need to comply with
 its terms and conditions.
 .
 3. Term. The term of this Public License is specified in Section
 6(a).
 .
 4. Media and formats; technical modifications allowed. The
 Licensor authorizes You to exercise the Licensed Rights in
 all media and formats whether now known or hereafter created,
 and to make technical modifications necessary to do so. The
 Licensor waives and/or agrees not to assert any right or
 authority to forbid You from making technical modifications
 necessary to exercise the Licensed Rights, including
 technical modifications necessary to circumvent Effective
 Technological Measures. For purposes of this Public License,
 simply making modifications authorized by this Section 2(a)
 (4) never produces Adapted Material.
 .
 5. Downstream recipients.
 .
 a. Offer from the Licensor -- Licensed Material. Every
 recipient of the Licensed Material automatically
 receives an offer from the Licensor to exercise the
 Licensed Rights under the terms and conditions of this
 Public License.
 .
 b. Additional offer from the Licensor -- Adapted Material.
 Every recipient of Adapted Material from You
 automatically receives an offer from the Licensor to
 exercise the Licensed Rights in the Adapted Material
 under the conditions of the Adapter's License You apply.
 .
 c. No downstream restrictions. You may not offer or impose
 any additional or different terms or conditions on, or
 apply any Effective Technological Measures to, the
 Licensed Material if doing so restricts exercise of the
 Licensed Rights by any recipient of the Licensed
 Material.
 .
 6. No endorsement. Nothing in this Public License constitutes or
 may be construed as permission to assert or imply that You
 are, or that Your use of the Licensed Material is, connected
 with, or sponsored, endorsed, or granted official status by,
 the Licensor or others designated to receive attribution as
 provided in Section 3(a)(1)(A)(i).
 .
 b. Other rights.
 .
 1. Moral rights, such as the right of integrity, are not
 licensed under this Public License, nor are publicity,
 privacy, and/or other similar personality rights; however, to
 the extent possible, the Licensor waives and/or agrees not to
 assert any such rights held by the Licensor to the limited
 extent necessary to allow You to exercise the Licensed
 Rights, but not otherwise.
 .
 2. Patent and trademark rights are not licensed under this
 Public License.
 .
 3. To the extent possible, the Licensor waives any right to
 collect royalties from You for the exercise of the Licensed
 Rights, whether directly or through a collecting society
 under any voluntary or waivable statutory or compulsory
 licensing scheme. In all other cases the Licensor expressly
 reserves any right to collect such royalties.
 .
 Section 3 -- License Conditions.
 .
 Your exercise of the Licensed Rights is expressly made subject to the
 following conditions.
 .
 a. Attribution.
 .
 1. If You Share the Licensed Material (including in modified
 form), You must:
 .
 a. retain the following if it is supplied by the Licensor
 with the Licensed Material:
 .
 i. identification of the creator(s) of the Licensed
 Material and any others designated to receive
 attribution, in any reasonable manner requested by
 the Licensor (including by pseudonym if
 designated);
 .
 ii. a copyright notice;
 .
 iii. a notice that refers to this Public License;
 .
 iv. a notice that refers to the disclaimer of
 warranties;
 .
 v. a URI or hyperlink to the Licensed Material to the
 extent reasonably practicable;
 .
 b. indicate if You modified the Licensed Material and
 retain an indication of any previous modifications; and
 .
 c. indicate the Licensed Material is licensed under this
 Public License, and include the text of, or the URI or
 hyperlink to, this Public License.
 .
 2. You may satisfy the conditions in Section 3(a)(1) in any
 reasonable manner based on the medium, means, and context in
 which You Share the Licensed Material. For example, it may be
 reasonable to satisfy the conditions by providing a URI or
 hyperlink to a resource that includes the required
 information.
 .
 3. If requested by the Licensor, You must remove any of the
 information required by Section 3(a)(1)(A) to the extent
 reasonably practicable.
 .
 b. ShareAlike.
 .
 In addition to the conditions in Section 3(a), if You Share
 Adapted Material You produce, the following conditions also apply.
 .
 1. The Adapter's License You apply must be a Creative Commons
 license with the same License Elements, this version or
 later, or a BY-SA Compatible License.
 .
 2. You must include the text of, or the URI or hyperlink to, the
 Adapter's License You apply. You may satisfy this condition
 in any reasonable manner based on the medium, means, and
 context in which You Share Adapted Material.
 .
 3. You may not offer or impose any additional or different terms
 or conditions on, or apply any Effective Technological
 Measures to, Adapted Material that restrict exercise of the
 rights granted under the Adapter's License You apply.
 .
 Section 4 -- Sui Generis Database Rights.
 .
 Where the Licensed Rights include Sui Generis Database Rights that
 apply to Your use of the Licensed Material:
 .
 a. for the avoidance of doubt, Section 2(a)(1) grants You the right
 to extract, reuse, reproduce, and Share all or a substantial
 portion of the contents of the database;
 .
 b. if You include all or a substantial portion of the database
 contents in a database in which You have Sui Generis Database
 Rights, then the database in which You have Sui Generis Database
 Rights (but not its individual contents) is Adapted Material,
 .
 including for purposes of Section 3(b); and
 c. You must comply with the conditions in Section 3(a) if You Share
 all or a substantial portion of the contents of the database.
 .
 For the avoidance of doubt, this Section 4 supplements and does not
 replace Your obligations under this Public License where the Licensed
 Rights include other Copyright and Similar Rights.
 .
 Section 5 -- Disclaimer of Warranties and Limitation of Liability.
 .
 a. UNLESS OTHERWISE SEPARATELY UNDERTAKEN BY THE LICENSOR, TO THE
 EXTENT POSSIBLE, THE LICENSOR OFFERS THE LICENSED MATERIAL AS-IS
 AND AS-AVAILABLE, AND MAKES NO REPRESENTATIONS OR WARRANTIES OF
 ANY KIND CONCERNING THE LICENSED MATERIAL, WHETHER EXPRESS,
 IMPLIED, STATUTORY, OR OTHER. THIS INCLUDES, WITHOUT LIMITATION,
 WARRANTIES OF TITLE, MERCHANTABILITY, FITNESS FOR A PARTICULAR
 PURPOSE, NON-INFRINGEMENT, ABSENCE OF LATENT OR OTHER DEFECTS,
 ACCURACY, OR THE PRESENCE OR ABSENCE OF ERRORS, WHETHER OR NOT
 KNOWN OR DISCOVERABLE. WHERE DISCLAIMERS OF WARRANTIES ARE NOT
 ALLOWED IN FULL OR IN PART, THIS DISCLAIMER MAY NOT APPLY TO YOU.
 .
 b. TO THE EXTENT POSSIBLE, IN NO EVENT WILL THE LICENSOR BE LIABLE
 TO YOU ON ANY LEGAL THEORY (INCLUDING, WITHOUT LIMITATION,
 NEGLIGENCE) OR OTHERWISE FOR ANY DIRECT, SPECIAL, INDIRECT,
 INCIDENTAL, CONSEQUENTIAL, PUNITIVE, EXEMPLARY, OR OTHER LOSSES,
 COSTS, EXPENSES, OR DAMAGES ARISING OUT OF THIS PUBLIC LICENSE OR
 USE OF THE LICENSED MATERIAL, EVEN IF THE LICENSOR HAS BEEN
 ADVISED OF THE POSSIBILITY OF SUCH LOSSES, COSTS, EXPENSES, OR
 DAMAGES. WHERE A LIMITATION OF LIABILITY IS NOT ALLOWED IN FULL OR
 IN PART, THIS LIMITATION MAY NOT APPLY TO YOU.
 .
 c. The disclaimer of warranties and limitation of liability provided
 above shall be interpreted in a manner that, to the extent
 possible, most closely approximates an absolute disclaimer and
 waiver of all liability.
 .
 Section 6 -- Term and Termination.
 .
 a. This Public License applies for the term of the Copyright and
 Similar Rights licensed here. However, if You fail to comply with
 this Public License, then Your rights under this Public License
 terminate automatically.
 .
 b. Where Your right to use the Licensed Material has terminated under
 Section 6(a), it reinstates:
 .
 1. automatically as of the date the violation is cured, provided
 it is cured within 30 days of Your discovery of the
 violation; or
 .
 2. upon express reinstatement by the Licensor.
 .
 For the avoidance of doubt, this Section 6(b) does not affect any
 right the Licensor may have to seek remedies for Your violations
 of this Public License.
 .
 c. For the avoidance of doubt, the Licensor may also offer the
 Licensed Material under separate terms or conditions or stop
 distributing the Licensed Material at any time; however, doing so
 will not terminate this Public License.
 .
 d. Sections 1, 5, 6, 7, and 8 survive termination of this Public
 License.
 .
 Section 7 -- Other Terms and Conditions.
 .
 a. The Licensor shall not be bound by any additional or different
 terms or conditions communicated by You unless expressly agreed.
 .
 b. Any arrangements, understandings, or agreements regarding the
 Licensed Material not stated herein are separate from and
 independent of the terms and conditions of this Public License.
 .
 Section 8 -- Interpretation.
 .
 a. For the avoidance of doubt, this Public License does not, and
 shall not be interpreted to, reduce, limit, restrict, or impose
 conditions on any use of the Licensed Material that could lawfully
 be made without permission under this Public License.
 .
 b. To the extent possible, if any provision of this Public License is
 deemed unenforceable, it shall be automatically reformed to the
 minimum extent necessary to make it enforceable. If the provision
 cannot be reformed, it shall be severed from this Public License
 without affecting the enforceability of the remaining terms and
 conditions.
 .
 c. No term or condition of this Public License will be waived and no
 failure to comply consented to unless expressly agreed to by the
 Licensor.
 .
 d. Nothing in this Public License constitutes or may be interpreted
 as a limitation upon, or waiver of, any privileges and immunities
 that apply to the Licensor or You, including from the legal
 processes of any jurisdiction or authority.

License: CC-BY-4.0
 By exercising the Licensed Rights (defined below), You accept and agree
 to be bound by the terms and conditions of this Creative Commons
 Attribution 4.0 International Public License ("Public
 License"). To the extent this Public License may be interpreted as a
 contract, You are granted the Licensed Rights in consideration of Your
 acceptance of these terms and conditions, and the Licensor grants You
 such rights in consideration of benefits the Licensor receives from
 making the Licensed Material available under these terms and
 conditions.
 .
 Section 1 -- Definitions.
 .
 a. Adapted Material means material subject to Copyright and Similar
 Rights that is derived from or based upon the Licensed Material
 and in which the Licensed Material is translated, altered,
 arranged, transformed, or otherwise modified in a manner requiring
 permission under the Copyright and Similar Rights held by the
 Licensor. For purposes of this Public License, where the Licensed
 Material is a musical work, performance, or sound recording,
 Adapted Material is always produced where the Licensed Material is
 synched in timed relation with a moving image.
 .
 b. Adapter's License means the license You apply to Your Copyright
 and Similar Rights in Your contributions to Adapted Material in
 accordance with the terms and conditions of this Public License.
 .
 c. Copyright and Similar Rights means copyright and/or similar rights
 closely related to copyright including, without limitation,
 performance, broadcast, sound recording, and Sui Generis Database
 Rights, without regard to how the rights are labeled or
 categorized. For purposes of this Public License, the rights
 specified in Section 2(b)(1)-(2) are not Copyright and Similar
 Rights.
 .
 d. Effective Technological Measures means those measures that, in the
 absence of proper authority, may not be circumvented under laws
 fulfilling obligations under Article 11 of the WIPO Copyright
 Treaty adopted on December 20, 1996, and/or similar international
 agreements.
 .
 e. Exceptions and Limitations means fair use, fair dealing, and/or
 any other exception or limitation to Copyright and Similar Rights
 that applies to Your use of the Licensed Material.
 .
 f. Licensed Material means the artistic or literary work, database,
 or other material to which the Licensor applied this Public
 License.
 .
 g. Licensed Rights means the rights granted to You subject to the
 terms and conditions of this Public License, which are limited to
 all Copyright and Similar Rights that apply to Your use of the
 Licensed Material and that the Licensor has authority to license.
 .
 h. Licensor means the individual(s) or entity(ies) granting rights
 under this Public License.
 .
 i. Share means to provide material to the public by any means or
 process that requires permission under the Licensed Rights, such
 as reproduction, public display, public performance, distribution,
 dissemination, communication, or importation, and to make material
 available to the public including in ways that members of the
 public may access the material from a place and at a time
 individually chosen by them.
 .
 j. Sui Generis Database Rights means rights other than copyright
 resulting from Directive 96/9/EC of the European Parliament and of
 the Council of 11 March 1996 on the legal protection of databases,
 as amended and/or succeeded, as well as other essentially
 equivalent rights anywhere in the world.
 .
 k. You means the individual or entity exercising the Licensed Rights
 under this Public License. Your has a corresponding meaning.
 .
 Section 2 -- Scope.
 .
 a. License grant.
 .
 1. Subject to the terms and conditions of this Public License,
 the Licensor hereby grants You a worldwide, royalty-free,
 non-sublicensable, non-exclusive, irrevocable license to
 exercise the Licensed Rights in the Licensed Material to:
 .
 a. reproduce and Share the Licensed Material, in whole or
 in part; and
 .
 b. produce, reproduce, and Share Adapted Material.
 .
 2. Exceptions and Limitations. For the avoidance of doubt, where
 Exceptions and Limitations apply to Your use, this Public
 License does not apply, and You do not need to comply with
 its terms and conditions.
 .
 3. Term. The term of this Public License is specified in Section
 6(a).
 .
 4. Media and formats; technical modifications allowed. The
 Licensor authorizes You to exercise the Licensed Rights in
 all media and formats whether now known or hereafter created,
 and to make technical modifications necessary to do so. The
 Licensor waives and/or agrees not to assert any right or
 authority to forbid You from making technical modifications
 necessary to exercise the Licensed Rights, including
 technical modifications necessary to circumvent Effective
 Technological Measures. For purposes of this Public License,
 simply making modifications authorized by this Section 2(a)
 (4) never produces Adapted Material.
 .
 5. Downstream recipients.
 .
 a. Offer from the Licensor -- Licensed Material. Every
 recipient of the Licensed Material automatically
 receives an offer from the Licensor to exercise the
 Licensed Rights under the terms and conditions of this
 Public License.
 .
 b. No downstream restrictions. You may not offer or impose
 any additional or different terms or conditions on, or
 apply any Effective Technological Measures to, the
 Licensed Material if doing so restricts exercise of the
 Licensed Rights by any recipient of the Licensed
 Material.
 .
 6. No endorsement. Nothing in this Public License constitutes or
 may be construed as permission to assert or imply that You
 are, or that Your use of the Licensed Material is, connected
 with, or sponsored, endorsed, or granted official status by,
 the Licensor or others designated to receive attribution as
 provided in Section 3(a)(1)(A)(i).
 .
 b. Other rights.
 .
 1. Moral rights, such as the right of integrity, are not
 licensed under this Public License, nor are publicity,
 privacy, and/or other similar personality rights; however, to
 the extent possible, the Licensor waives and/or agrees not to
 assert any such rights held by the Licensor to the limited
 extent necessary to allow You to exercise the Licensed
 Rights, but not otherwise.
 .
 2. Patent and trademark rights are not licensed under this
 Public License.
 .
 3. To the extent possible, the Licensor waives any right to
 collect royalties from You for the exercise of the Licensed
 Rights, whether directly or through a collecting society
 under any voluntary or waivable statutory or compulsory
 licensing scheme. In all other cases the Licensor expressly
 reserves any right to collect such royalties.
 .
 Section 3 -- License Conditions.
 .
 Your exercise of the Licensed Rights is expressly made subject to the
 following conditions.
 .
 a. Attribution.
 .
 1. If You Share the Licensed Material (including in modified
 form), You must:
 .
 a. retain the following if it is supplied by the Licensor
 with the Licensed Material:
 .
 i. identification of the creator(s) of the Licensed
 Material and any others designated to receive
 attribution, in any reasonable manner requested by
 the Licensor (including by pseudonym if
 designated);
 .
 ii. a copyright notice;
 .
 iii. a notice that refers to this Public License;
 .
 iv. a notice that refers to the disclaimer of
 warranties;
 .
 v. a URI or hyperlink to the Licensed Material to the
 extent reasonably practicable;
 .
 b. indicate if You modified the Licensed Material and
 retain an indication of any previous modifications; and
 .
 c. indicate the Licensed Material is licensed under this
 Public License, and include the text of, or the URI or
 hyperlink to, this Public License.
 .
 2. You may satisfy the conditions in Section 3(a)(1) in any
 reasonable manner based on the medium, means, and context in
 which You Share the Licensed Material. For example, it may be
 reasonable to satisfy the conditions by providing a URI or
 hyperlink to a resource that includes the required
 information.
 .
 3. If requested by the Licensor, You must remove any of the
 information required by Section 3(a)(1)(A) to the extent
 reasonably practicable.
 .
 4. If You Share Adapted Material You produce, the Adapter's
 License You apply must not prevent recipients of the Adapted
 Material from complying with this Public License.
 .
 Section 4 -- Sui Generis Database Rights.
 .
 Where the Licensed Rights include Sui Generis Database Rights that
 apply to Your use of the Licensed Material:
 .
 a. for the avoidance of doubt, Section 2(a)(1) grants You the right
 to extract, reuse, reproduce, and Share all or a substantial
 portion of the contents of the database;
 .
 b. if You include all or a substantial portion of the database
 contents in a database in which You have Sui Generis Database
 Rights, then the database in which You have Sui Generis Database
 Rights (but not its individual contents) is Adapted Material; and
 .
 c. You must comply with the conditions in Section 3(a) if You Share
 all or a substantial portion of the contents of the database.
 .
 For the avoidance of doubt, this Section 4 supplements and does not
 replace Your obligations under this Public License where the Licensed
 Rights include other Copyright and Similar Rights.
 .
 Section 5 -- Disclaimer of Warranties and Limitation of Liability.
 .
 a. UNLESS OTHERWISE SEPARATELY UNDERTAKEN BY THE LICENSOR, TO THE
 EXTENT POSSIBLE, THE LICENSOR OFFERS THE LICENSED MATERIAL AS-IS
 AND AS-AVAILABLE, AND MAKES NO REPRESENTATIONS OR WARRANTIES OF
 ANY KIND CONCERNING THE LICENSED MATERIAL, WHETHER EXPRESS,
 IMPLIED, STATUTORY, OR OTHER. THIS INCLUDES, WITHOUT LIMITATION,
 WARRANTIES OF TITLE, MERCHANTABILITY, FITNESS FOR A PARTICULAR
 PURPOSE, NON-INFRINGEMENT, ABSENCE OF LATENT OR OTHER DEFECTS,
 ACCURACY, OR THE PRESENCE OR ABSENCE OF ERRORS, WHETHER OR NOT
 KNOWN OR DISCOVERABLE. WHERE DISCLAIMERS OF WARRANTIES ARE NOT
 ALLOWED IN FULL OR IN PART, THIS DISCLAIMER MAY NOT APPLY TO YOU.
 .
 b. TO THE EXTENT POSSIBLE, IN NO EVENT WILL THE LICENSOR BE LIABLE
 TO YOU ON ANY LEGAL THEORY (INCLUDING, WITHOUT LIMITATION,
 NEGLIGENCE) OR OTHERWISE FOR ANY DIRECT, SPECIAL, INDIRECT,
 INCIDENTAL, CONSEQUENTIAL, PUNITIVE, EXEMPLARY, OR OTHER LOSSES,
 COSTS, EXPENSES, OR DAMAGES ARISING OUT OF THIS PUBLIC LICENSE OR
 USE OF THE LICENSED MATERIAL, EVEN IF THE LICENSOR HAS BEEN
 ADVISED OF THE POSSIBILITY OF SUCH LOSSES, COSTS, EXPENSES, OR
 DAMAGES. WHERE A LIMITATION OF LIABILITY IS NOT ALLOWED IN FULL OR
 IN PART, THIS LIMITATION MAY NOT APPLY TO YOU.
 .
 c. The disclaimer of warranties and limitation of liability provided
 above shall be interpreted in a manner that, to the extent
 possible, most closely approximates an absolute disclaimer and
 waiver of all liability.
 .
 Section 6 -- Term and Termination.
 .
 a. This Public License applies for the term of the Copyright and
 Similar Rights licensed here. However, if You fail to comply with
 this Public License, then Your rights under this Public License
 terminate automatically.
 .
 b. Where Your right to use the Licensed Material has terminated under
 Section 6(a), it reinstates:
 .
 1. automatically as of the date the violation is cured, provided
 it is cured within 30 days of Your discovery of the
 violation; or
 .
 2. upon express reinstatement by the Licensor.
 .
 For the avoidance of doubt, this Section 6(b) does not affect any
 right the Licensor may have to seek remedies for Your violations
 of this Public License.
 .
 c. For the avoidance of doubt, the Licensor may also offer the
 Licensed Material under separate terms or conditions or stop
 distributing the Licensed Material at any time; however, doing so
 will not terminate this Public License.
 .
 d. Sections 1, 5, 6, 7, and 8 survive termination of this Public
 License.
 .
 Section 7 -- Other Terms and Conditions.
 .
 a. The Licensor shall not be bound by any additional or different
 terms or conditions communicated by You unless expressly agreed.
 .
 b. Any arrangements, understandings, or agreements regarding the
 Licensed Material not stated herein are separate from and
 independent of the terms and conditions of this Public License.
 .
 Section 8 -- Interpretation.
 .
 a. For the avoidance of doubt, this Public License does not, and
 shall not be interpreted to, reduce, limit, restrict, or impose
 conditions on any use of the Licensed Material that could lawfully
 be made without permission under this Public License.
 .
 b. To the extent possible, if any provision of this Public License is
 deemed unenforceable, it shall be automatically reformed to the
 minimum extent necessary to make it enforceable. If the provision
 cannot be reformed, it shall be severed from this Public License
 without affecting the enforceability of the remaining terms and
 conditions.
 .
 c. No term or condition of this Public License will be waived and no
 failure to comply consented to unless expressly agreed to by the
 Licensor.
 .
 d. Nothing in this Public License constitutes or may be interpreted
 as a limitation upon, or waiver of, any privileges and immunities
 that apply to the Licensor or You, including from the legal
 processes of any jurisdiction or authority.

License: CC-BY-SA-3.0
 CREATIVE COMMONS CORPORATION IS NOT A LAW FIRM AND DOES NOT PROVIDE
 LEGAL SERVICES. DISTRIBUTION OF THIS LICENSE DOES NOT CREATE AN
 ATTORNEY-CLIENT RELATIONSHIP. CREATIVE COMMONS PROVIDES THIS
 INFORMATION ON AN "AS-IS" BASIS. CREATIVE COMMONS MAKES NO WARRANTIES
 REGARDING THE INFORMATION PROVIDED, AND DISCLAIMS LIABILITY FOR
 DAMAGES RESULTING FROM ITS USE.
 .
 License
 .
 THE WORK (AS DEFINED BELOW) IS PROVIDED UNDER THE TERMS OF THIS CREATIVE
 COMMONS PUBLIC LICENSE ("CCPL" OR "LICENSE"). THE WORK IS PROTECTED BY
 COPYRIGHT AND/OR OTHER APPLICABLE LAW. ANY USE OF THE WORK OTHER THAN AS
 AUTHORIZED UNDER THIS LICENSE OR COPYRIGHT LAW IS PROHIBITED.
 .
 BY EXERCISING ANY RIGHTS TO THE WORK PROVIDED HERE, YOU ACCEPT AND AGREE
 TO BE BOUND BY THE TERMS OF THIS LICENSE. TO THE EXTENT THIS LICENSE MAY
 BE CONSIDERED TO BE A CONTRACT, THE LICENSOR GRANTS YOU THE RIGHTS
 CONTAINED HERE IN CONSIDERATION OF YOUR ACCEPTANCE OF SUCH TERMS AND
 CONDITIONS.
 .
 1. Definitions
 .
 a. "Adaptation" means a work based upon the Work, or upon the Work and
 other pre-existing works, such as a translation, adaptation,
 derivative work, arrangement of music or other alterations of a
 literary or artistic work, or phonogram or performance and includes
 cinematographic adaptations or any other form in which the Work may be
 recast, transformed, or adapted including in any form recognizably
 derived from the original, except that a work that constitutes a
 Collection will not be considered an Adaptation for the purpose of
 this License. For the avoidance of doubt, where the Work is a musical
 work, performance or phonogram, the synchronization of the Work in
 timed-relation with a moving image ("synching") will be considered an
 Adaptation for the purpose of this License.
 .
 b. "Collection" means a collection of literary or artistic works, such as
 encyclopedias and anthologies, or performances, phonograms or
 broadcasts, or other works or subject matter other than works listed
 in Section 1(f) below, which, by reason of the selection and
 arrangement of their contents, constitute intellectual creations, in
 which the Work is included in its entirety in unmodified form along
 with one or more other contributions, each constituting separate and
 independent works in themselves, which together are assembled into a
 collective whole. A work that constitutes a Collection will not be
 considered an Adaptation (as defined below) for the purposes of this
 License.
 .
 c. "Creative Commons Compatible License" means a license that is listed
 at https://creativecommons.org/compatiblelicenses that has been
 approved by Creative Commons as being essentially equivalent to this
 License, including, at a minimum, because that license: (i) contains
 terms that have the same purpose, meaning and effect as the License
 Elements of this License; and, (ii) explicitly permits the relicensing
 of adaptations of works made available under that license under this
 License or a Creative Commons jurisdiction license with the same
 License Elements as this License.
 .
 d. "Distribute" means to make available to the public the original and
 copies of the Work or Adaptation, as appropriate, through sale or
 other transfer of ownership.
 .
 e. "License Elements" means the following high-level license attributes
 as selected by Licensor and indicated in the title of this License:
 Attribution, ShareAlike.
 .
 f. "Licensor" means the individual, individuals, entity or entities that
 offer(s) the Work under the terms of this License.
 .
 g. "Original Author" means, in the case of a literary or artistic work,
 the individual, individuals, entity or entities who created the Work
 or if no individual or entity can be identified, the publisher; and in
 addition (i) in the case of a performance the actors, singers,
 musicians, dancers, and other persons who act, sing, deliver, declaim,
 play in, interpret or otherwise perform literary or artistic works or
 expressions of folklore; (ii) in the case of a phonogram the producer
 being the person or legal entity who first fixes the sounds of a
 performance or other sounds; and, (iii) in the case of broadcasts, the
 organization that transmits the broadcast.
 .
 h. "Work" means the literary and/or artistic work offered under the terms
 of this License including without limitation any production in the
 literary, scientific and artistic domain, whatever may be the mode or
 form of its expression including digital form, such as a book,
 pamphlet and other writing; a lecture, address, sermon or other work
 of the same nature; a dramatic or dramatico-musical work; a
 choreographic work or entertainment in dumb show; a musical
 composition with or without words; a cinematographic work to which are
 assimilated works expressed by a process analogous to cinematography;
 a work of drawing, painting, architecture, sculpture, engraving or
 lithography; a photographic work to which are assimilated works
 expressed by a process analogous to photography; a work of applied
 art; an illustration, map, plan, sketch or three-dimensional work
 relative to geography, topography, architecture or science; a
 performance; a broadcast; a phonogram; a compilation of data to the
 extent it is protected as a copyrightable work; or a work performed by
 a variety or circus performer to the extent it is not otherwise
 considered a literary or artistic work.
 .
 i. "You" means an individual or entity exercising rights under this
 License who has not previously violated the terms of this License with
 respect to the Work, or who has received express permission from the
 Licensor to exercise rights under this License despite a previous
 violation.
 .
 j. "Publicly Perform" means to perform public recitations of the Work and
 to communicate to the public those public recitations, by any means or
 process, including by wire or wireless means or public digital
 performances; to make available to the public Works in such a way that
 members of the public may access these Works from a place and at a
 place individually chosen by them; to perform the Work to the public
 by any means or process and the communication to the public of the
 performances of the Work, including by public digital performance; to
 broadcast and rebroadcast the Work by any means including signs,
 sounds or images.
 .
 k. "Reproduce" means to make copies of the Work by any means including
 without limitation by sound or visual recordings and the right of
 fixation and reproducing fixations of the Work, including storage of a
 protected performance or phonogram in digital form or other electronic
 medium.
 .
 2. Fair Dealing Rights. Nothing in this License is intended to reduce,
 limit, or restrict any uses free from copyright or rights arising from
 limitations or exceptions that are provided for in connection with the
 copyright protection under copyright law or other applicable laws.
 .
 3. License Grant. Subject to the terms and conditions of this License,
 Licensor hereby grants You a worldwide, royalty-free, non-exclusive,
 perpetual (for the duration of the applicable copyright) license to
 exercise the rights in the Work as stated below:
 .
 a. to Reproduce the Work, to incorporate the Work into one or more
 Collections, and to Reproduce the Work as incorporated in the
 Collections;
 .
 b. to create and Reproduce Adaptations provided that any such Adaptation,
 including any translation in any medium, takes reasonable steps to
 clearly label, demarcate or otherwise identify that changes were made
 to the original Work. For example, a translation could be marked "The
 original work was translated from English to Spanish," or a
 modification could indicate "The original work has been modified.";
 .
 c. to Distribute and Publicly Perform the Work including as incorporated
 in Collections; and,
 .
 d. to Distribute and Publicly Perform Adaptations.
 .
 e. For the avoidance of doubt:
 .
 i. Non-waivable Compulsory License Schemes. In those jurisdictions in
 which the right to collect royalties through any statutory or
 compulsory licensing scheme cannot be waived, the Licensor
 reserves the exclusive right to collect such royalties for any
 exercise by You of the rights granted under this License;
 .
 ii. Waivable Compulsory License Schemes. In those jurisdictions in
 which the right to collect royalties through any statutory or
 compulsory licensing scheme can be waived, the Licensor waives the
 exclusive right to collect such royalties for any exercise by You
 of the rights granted under this License; and,
 .
 iii. Voluntary License Schemes. The Licensor waives the right to
 collect royalties, whether individually or, in the event that the
 Licensor is a member of a collecting society that administers
 voluntary licensing schemes, via that society, from any exercise
 by You of the rights granted under this License.
 .
 The above rights may be exercised in all media and formats whether now
 known or hereafter devised. The above rights include the right to make
 such modifications as are technically necessary to exercise the rights in
 other media and formats. Subject to Section 8(f), all rights not expressly
 granted by Licensor are hereby reserved.
 .
 4. Restrictions. The license granted in Section 3 above is expressly made
 subject to and limited by the following restrictions:
 .
 a. You may Distribute or Publicly Perform the Work only under the terms
 of this License. You must include a copy of, or the Uniform Resource
 Identifier (URI) for, this License with every copy of the Work You
 Distribute or Publicly Perform. You may not offer or impose any terms
 on the Work that restrict the terms of this License or the ability of
 the recipient of the Work to exercise the rights granted to that
 recipient under the terms of the License. You may not sublicense the
 Work. You must keep intact all notices that refer to this License and
 to the disclaimer of warranties with every copy of the Work You
 Distribute or Publicly Perform. When You Distribute or Publicly
 Perform the Work, You may not impose any effective technological
 measures on the Work that restrict the ability of a recipient of the
 Work from You to exercise the rights granted to that recipient under
 the terms of the License. This Section 4(a) applies to the Work as
 incorporated in a Collection, but this does not require the Collection
 apart from the Work itself to be made subject to the terms of this
 License. If You create a Collection, upon notice from any Licensor You
 must, to the extent practicable, remove from the Collection any credit
 as required by Section 4(c), as requested. If You create an
 Adaptation, upon notice from any Licensor You must, to the extent
 practicable, remove from the Adaptation any credit as required by
 Section 4(c), as requested.
 .
 b. You may Distribute or Publicly Perform an Adaptation only under the
 terms of: (i) this License; (ii) a later version of this License with
 the same License Elements as this License; (iii) a Creative Commons
 jurisdiction license (either this or a later license version) that
 contains the same License Elements as this License (e.g.,
 Attribution-ShareAlike 3.0 US)); (iv) a Creative Commons Compatible
 License. If you license the Adaptation under one of the licenses
 mentioned in (iv), you must comply with the terms of that license. If
 you license the Adaptation under the terms of any of the licenses
 mentioned in (i), (ii) or (iii) (the "Applicable License"), you must
 comply with the terms of the Applicable License generally and the
 following provisions: (I) You must include a copy of, or the URI for,
 the Applicable License with every copy of each Adaptation You
 Distribute or Publicly Perform; (II) You may not offer or impose any
 terms on the Adaptation that restrict the terms of the Applicable
 License or the ability of the recipient of the Adaptation to exercise
 the rights granted to that recipient under the terms of the Applicable
 License; (III) You must keep intact all notices that refer to the
 Applicable License and to the disclaimer of warranties with every copy
 of the Work as included in the Adaptation You Distribute or Publicly
 Perform; (IV) when You Distribute or Publicly Perform the Adaptation,
 You may not impose any effective technological measures on the
 Adaptation that restrict the ability of a recipient of the Adaptation
 from You to exercise the rights granted to that recipient under the
 terms of the Applicable License. This Section 4(b) applies to the
 Adaptation as incorporated in a Collection, but this does not require
 the Collection apart from the Adaptation itself to be made subject to
 the terms of the Applicable License.
 .
 c. If You Distribute, or Publicly Perform the Work or any Adaptations or
 Collections, You must, unless a request has been made pursuant to
 Section 4(a), keep intact all copyright notices for the Work and
 provide, reasonable to the medium or means You are utilizing: (i) the
 name of the Original Author (or pseudonym, if applicable) if supplied,
 and/or if the Original Author and/or Licensor designate another party
 or parties (e.g., a sponsor institute, publishing entity, journal) for
 attribution ("Attribution Parties") in Licensor's copyright notice,
 terms of service or by other reasonable means, the name of such party
 or parties; (ii) the title of the Work if supplied; (iii) to the
 extent reasonably practicable, the URI, if any, that Licensor
 specifies to be associated with the Work, unless such URI does not
 refer to the copyright notice or licensing information for the Work;
 and (iv) , consistent with Ssection 3(b), in the case of an
 Adaptation, a credit identifying the use of the Work in the Adaptation
 (e.g., "French translation of the Work by Original Author," or
 "Screenplay based on original Work by Original Author"). The credit
 required by this Section 4(c) may be implemented in any reasonable
 manner; provided, however, that in the case of a Adaptation or
 Collection, at a minimum such credit will appear, if a credit for all
 contributing authors of the Adaptation or Collection appears, then as
 part of these credits and in a manner at least as prominent as the
 credits for the other contributing authors. For the avoidance of
 doubt, You may only use the credit required by this Section for the
 purpose of attribution in the manner set out above and, by exercising
 Your rights under this License, You may not implicitly or explicitly
 assert or imply any connection with, sponsorship or endorsement by the
 Original Author, Licensor and/or Attribution Parties, as appropriate,
 of You or Your use of the Work, without the separate, express prior
 written permission of the Original Author, Licensor and/or Attribution
 Parties.
 .
 d. Except as otherwise agreed in writing by the Licensor or as may be
 otherwise permitted by applicable law, if You Reproduce, Distribute or
 Publicly Perform the Work either by itself or as part of any
 Adaptations or Collections, You must not distort, mutilate, modify or
 take other derogatory action in relation to the Work which would be
 prejudicial to the Original Author's honor or reputation. Licensor
 agrees that in those jurisdictions (e.g. Japan), in which any exercise
 of the right granted in Section 3(b) of this License (the right to
 make Adaptations) would be deemed to be a distortion, mutilation,
 modification or other derogatory action prejudicial to the Original
 Author's honor and reputation, the Licensor will waive or not assert,
 as appropriate, this Section, to the fullest extent permitted by the
 applicable national law, to enable You to reasonably exercise Your
 right under Section 3(b) of this License (right to make Adaptations)
 but not otherwise.
 .
 5. Representations, Warranties and Disclaimer
 .
 UNLESS OTHERWISE MUTUALLY AGREED TO BY THE PARTIES IN WRITING, LICENSOR
 OFFERS THE WORK AS-IS AND MAKES NO REPRESENTATIONS OR WARRANTIES OF ANY
 KIND CONCERNING THE WORK, EXPRESS, IMPLIED, STATUTORY OR OTHERWISE,
 INCLUDING, WITHOUT LIMITATION, WARRANTIES OF TITLE, MERCHANTIBILITY,
 FITNESS FOR A PARTICULAR PURPOSE, NONINFRINGEMENT, OR THE ABSENCE OF
 LATENT OR OTHER DEFECTS, ACCURACY, OR THE PRESENCE OF ABSENCE OF ERRORS,
 WHETHER OR NOT DISCOVERABLE. SOME JURISDICTIONS DO NOT ALLOW THE EXCLUSION
 OF IMPLIED WARRANTIES, SO SUCH EXCLUSION MAY NOT APPLY TO YOU.
 .
 6. Limitation on Liability. EXCEPT TO THE EXTENT REQUIRED BY APPLICABLE
 LAW, IN NO EVENT WILL LICENSOR BE LIABLE TO YOU ON ANY LEGAL THEORY FOR
 ANY SPECIAL, INCIDENTAL, CONSEQUENTIAL, PUNITIVE OR EXEMPLARY DAMAGES
 ARISING OUT OF THIS LICENSE OR THE USE OF THE WORK, EVEN IF LICENSOR HAS
 BEEN ADVISED OF THE POSSIBILITY OF SUCH DAMAGES.
 .
 7. Termination
 .
 a. This License and the rights granted hereunder will terminate
 automatically upon any breach by You of the terms of this License.
 Individuals or entities who have received Adaptations or Collections
 from You under this License, however, will not have their licenses
 terminated provided such individuals or entities remain in full
 compliance with those licenses. Sections 1, 2, 5, 6, 7, and 8 will
 survive any termination of this License.
 .
 b. Subject to the above terms and conditions, the license granted here is
 perpetual (for the duration of the applicable copyright in the Work).
 Notwithstanding the above, Licensor reserves the right to release the
 Work under different license terms or to stop distributing the Work at
 any time; provided, however that any such election will not serve to
 withdraw this License (or any other license that has been, or is
 required to be, granted under the terms of this License), and this
 License will continue in full force and effect unless terminated as
 stated above.
 .
 8. Miscellaneous
 .
 a. Each time You Distribute or Publicly Perform the Work or a Collection,
 the Licensor offers to the recipient a license to the Work on the same
 terms and conditions as the license granted to You under this License.
 .
 b. Each time You Distribute or Publicly Perform an Adaptation, Licensor
 offers to the recipient a license to the original Work on the same
 terms and conditions as the license granted to You under this License.
 .
 c. If any provision of this License is invalid or unenforceable under
 applicable law, it shall not affect the validity or enforceability of
 the remainder of the terms of this License, and without further action
 by the parties to this agreement, such provision shall be reformed to
 the minimum extent necessary to make such provision valid and
 enforceable.
 .
 d. No term or provision of this License shall be deemed waived and no
 breach consented to unless such waiver or consent shall be in writing
 and signed by the party to be charged with such waiver or consent.
 .
 e. This License constitutes the entire agreement between the parties with
 respect to the Work licensed here. There are no understandings,
 agreements or representations with respect to the Work not specified
 here. Licensor shall not be bound by any additional provisions that
 may appear in any communication from You. This License may not be
 modified without the mutual written agreement of the Licensor and You.
 .
 f. The rights granted under, and the subject matter referenced, in this
 License were drafted utilizing the terminology of the Berne Convention
 for the Protection of Literary and Artistic Works (as amended on
 September 28, 1979), the Rome Convention of 1961, the WIPO Copyright
 Treaty of 1996, the WIPO Performances and Phonograms Treaty of 1996
 and the Universal Copyright Convention (as revised on July 24, 1971).
 These rights and subject matter take effect in the relevant
 jurisdiction in which the License terms are sought to be enforced
 according to the corresponding provisions of the implementation of
 those treaty provisions in the applicable national law. If the
 standard suite of rights granted under applicable copyright law
 includes additional rights not granted under this License, such
 additional rights are deemed to be included in the License; this
 License is not intended to restrict the license of any rights under
 applicable law.

License: GPL-2
 Version 2, June 1991
 .
 Copyright (C) 1989, 1991 Free Software Foundation, Inc.,
 51 Franklin Street, Fifth Floor, Boston, MA 02110-1301 USA
 Everyone is permitted to copy and distribute verbatim copies
 of this license document, but changing it is not allowed.
 .
 Preamble
 .
 The licenses for most software are designed to take away your
 freedom to share and change it.  By contrast, the GNU General Public
 License is intended to guarantee your freedom to share and change free
 software--to make sure the software is free for all its users.  This
 General Public License applies to most of the Free Software
 Foundation's software and to any other program whose authors commit to
 using it.  (Some other Free Software Foundation software is covered by
 the GNU Lesser General Public License instead.)  You can apply it to
 your programs, too.
 .
 When we speak of free software, we are referring to freedom, not
 price.  Our General Public Licenses are designed to make sure that you
 have the freedom to distribute copies of free software (and charge for
 this service if you wish), that you receive source code or can get it
 if you want it, that you can change the software or use pieces of it
 in new free programs; and that you know you can do these things.
 .
 To protect your rights, we need to make restrictions that forbid
 anyone to deny you these rights or to ask you to surrender the rights.
 These restrictions translate to certain responsibilities for you if you
 distribute copies of the software, or if you modify it.
 .
 For example, if you distribute copies of such a program, whether
 gratis or for a fee, you must give the recipients all the rights that
 you have.  You must make sure that they, too, receive or can get the
 source code.  And you must show them these terms so they know their
 rights.
 .
 We protect your rights with two steps: (1) copyright the software, and
 (2) offer you this license which gives you legal permission to copy,
 distribute and/or modify the software.
 .
 Also, for each author's protection and ours, we want to make certain
 that everyone understands that there is no warranty for this free
 software.  If the software is modified by someone else and passed on, we
 want its recipients to know that what they have is not the original, so
 that any problems introduced by others will not reflect on the original
 authors' reputations.
 .
 Finally, any free program is threatened constantly by software
 patents.  We wish to avoid the danger that redistributors of a free
 program will individually obtain patent licenses, in effect making the
 program proprietary.  To prevent this, we have made it clear that any
 patent must be licensed for everyone's free use or not licensed at all.
 .
 The precise terms and conditions for copying, distribution and
 modification follow.
 .
 GNU GENERAL PUBLIC LICENSE
 TERMS AND CONDITIONS FOR COPYING, DISTRIBUTION AND MODIFICATION
 .
 0. This License applies to any program or other work which contains
 a notice placed by the copyright holder saying it may be distributed
 under the terms of this General Public License.  The "Program", below,
 refers to any such program or work, and a "work based on the Program"
 means either the Program or any derivative work under copyright law:
 that is to say, a work containing the Program or a portion of it,
 either verbatim or with modifications and/or translated into another
 language.  (Hereinafter, translation is included without limitation in
 the term "modification".)  Each licensee is addressed as "you".
 .
 Activities other than copying, distribution and modification are not
 covered by this License; they are outside its scope.  The act of
 running the Program is not restricted, and the output from the Program
 is covered only if its contents constitute a work based on the
 Program (independent of having been made by running the Program).
 Whether that is true depends on what the Program does.
 .
 1. You may copy and distribute verbatim copies of the Program's
 source code as you receive it, in any medium, provided that you
 conspicuously and appropriately publish on each copy an appropriate
 copyright notice and disclaimer of warranty; keep intact all the
 notices that refer to this License and to the absence of any warranty;
 and give any other recipients of the Program a copy of this License
 along with the Program.
 .
 You may charge a fee for the physical act of transferring a copy, and
 you may at your option offer warranty protection in exchange for a fee.
 .
 2. You may modify your copy or copies of the Program or any portion
 of it, thus forming a work based on the Program, and copy and
 distribute such modifications or work under the terms of Section 1
 above, provided that you also meet all of these conditions:
 .
 a) You must cause the modified files to carry prominent notices
 stating that you changed the files and the date of any change.
 .
 b) You must cause any work that you distribute or publish, that in
 whole or in part contains or is derived from the Program or any
 part thereof, to be licensed as a whole at no charge to all third
 parties under the terms of this License.
 .
 c) If the modified program normally reads commands interactively
 when run, you must cause it, when started running for such
 interactive use in the most ordinary way, to print or display an
 announcement including an appropriate copyright notice and a
 notice that there is no warranty (or else, saying that you provide
 a warranty) and that users may redistribute the program under
 these conditions, and telling the user how to view a copy of this
 License.  (Exception: if the Program itself is interactive but
 does not normally print such an announcement, your work based on
 the Program is not required to print an announcement.)
 .
 These requirements apply to the modified work as a whole.  If
 identifiable sections of that work are not derived from the Program,
 and can be reasonably considered independent and separate works in
 themselves, then this License, and its terms, do not apply to those
 sections when you distribute them as separate works.  But when you
 distribute the same sections as part of a whole which is a work based
 on the Program, the distribution of the whole must be on the terms of
 this License, whose permissions for other licensees extend to the
 entire whole, and thus to each and every part regardless of who wrote it.
 .
 Thus, it is not the intent of this section to claim rights or contest
 your rights to work written entirely by you; rather, the intent is to
 exercise the right to control the distribution of derivative or
 collective works based on the Program.
 .
 In addition, mere aggregation of another work not based on the Program
 with the Program (or with a work based on the Program) on a volume of
 a storage or distribution medium does not bring the other work under
 the scope of this License.
 .
 3. You may copy and distribute the Program (or a work based on it,
 under Section 2) in object code or executable form under the terms of
 Sections 1 and 2 above provided that you also do one of the following:
 .
 a) Accompany it with the complete corresponding machine-readable
 source code, which must be distributed under the terms of Sections
 1 and 2 above on a medium customarily used for software interchange; or,
 .
 b) Accompany it with a written offer, valid for at least three
 years, to give any third party, for a charge no more than your
 cost of physically performing source distribution, a complete
 machine-readable copy of the corresponding source code, to be
 distributed under the terms of Sections 1 and 2 above on a medium
 customarily used for software interchange; or,
 .
 c) Accompany it with the information you received as to the offer
 to distribute corresponding source code.  (This alternative is
 allowed only for noncommercial distribution and only if you
 received the program in object code or executable form with such
 an offer, in accord with Subsection b above.)
 .
 The source code for a work means the preferred form of the work for
 making modifications to it.  For an executable work, complete source
 code means all the source code for all modules it contains, plus any
 associated interface definition files, plus the scripts used to
 control compilation and installation of the executable.  However, as a
 special exception, the source code distributed need not include
 anything that is normally distributed (in either source or binary
 form) with the major components (compiler, kernel, and so on) of the
 operating system on which the executable runs, unless that component
 itself accompanies the executable.
 .
 If distribution of executable or object code is made by offering
 access to copy from a designated place, then offering equivalent
 access to copy the source code from the same place counts as
 distribution of the source code, even though third parties are not
 compelled to copy the source along with the object code.
 .
 4. You may not copy, modify, sublicense, or distribute the Program
 except as expressly provided under this License.  Any attempt
 otherwise to copy, modify, sublicense or distribute the Program is
 void, and will automatically terminate your rights under this License.
 However, parties who have received copies, or rights, from you under
 this License will not have their licenses terminated so long as such
 parties remain in full compliance.
 .
 5. You are not required to accept this License, since you have not
 signed it.  However, nothing else grants you permission to modify or
 distribute the Program or its derivative works.  These actions are
 prohibited by law if you do not accept this License.  Therefore, by
 modifying or distributing the Program (or any work based on the
 Program), you indicate your acceptance of this License to do so, and
 all its terms and conditions for copying, distributing or modifying
 the Program or works based on it.
 .
 6. Each time you redistribute the Program (or any work based on the
 Program), the recipient automatically receives a license from the
 original licensor to copy, distribute or modify the Program subject to
 these terms and conditions.  You may not impose any further
 restrictions on the recipients' exercise of the rights granted herein.
 You are not responsible for enforcing compliance by third parties to
 this License.
 .
 7. If, as a consequence of a court judgment or allegation of patent
 infringement or for any other reason (not limited to patent issues),
 conditions are imposed on you (whether by court order, agreement or
 otherwise) that contradict the conditions of this License, they do not
 excuse you from the conditions of this License.  If you cannot
 distribute so as to satisfy simultaneously your obligations under this
 License and any other pertinent obligations, then as a consequence you
 may not distribute the Program at all.  For example, if a patent
 license would not permit royalty-free redistribution of the Program by
 all those who receive copies directly or indirectly through you, then
 the only way you could satisfy both it and this License would be to
 refrain entirely from distribution of the Program.
 .
 If any portion of this section is held invalid or unenforceable under
 any particular circumstance, the balance of the section is intended to
 apply and the section as a whole is intended to apply in other
 circumstances.
 .
 It is not the purpose of this section to induce you to infringe any
 patents or other property right claims or to contest validity of any
 such claims; this section has the sole purpose of protecting the
 integrity of the free software distribution system, which is
 implemented by public license practices.  Many people have made
 generous contributions to the wide range of software distributed
 through that system in reliance on consistent application of that
 system; it is up to the author/donor to decide if he or she is willing
 to distribute software through any other system and a licensee cannot
 impose that choice.
 .
 This section is intended to make thoroughly clear what is believed to
 be a consequence of the rest of this License.
 .
 8. If the distribution and/or use of the Program is restricted in
 certain countries either by patents or by copyrighted interfaces, the
 original copyright holder who places the Program under this License
 may add an explicit geographical distribution limitation excluding
 those countries, so that distribution is permitted only in or among
 countries not thus excluded.  In such case, this License incorporates
 the limitation as if written in the body of this License.
 .
 9. The Free Software Foundation may publish revised and/or new versions
 of the General Public License from time to time.  Such new versions will
 be similar in spirit to the present version, but may differ in detail to
 address new problems or concerns.
 .
 Each version is given a distinguishing version number.  If the Program
 specifies a version number of this License which applies to it and "any
 later version", you have the option of following the terms and conditions
 either of that version or of any later version published by the Free
 Software Foundation.  If the Program does not specify a version number of
 this License, you may choose any version ever published by the Free Software
 Foundation.
 .
 10. If you wish to incorporate parts of the Program into other free
 programs whose distribution conditions are different, write to the author
 to ask for permission.  For software which is copyrighted by the Free
 Software Foundation, write to the Free Software Foundation; we sometimes
 make exceptions for this.  Our decision will be guided by the two goals
 of preserving the free status of all derivatives of our free software and
 of promoting the sharing and reuse of software generally.
 .
 11. BECAUSE THE PROGRAM IS LICENSED FREE OF CHARGE, THERE IS NO WARRANTY
 FOR THE PROGRAM, TO THE EXTENT PERMITTED BY APPLICABLE LAW.  EXCEPT WHEN
 OTHERWISE STATED IN WRITING THE COPYRIGHT HOLDERS AND/OR OTHER PARTIES
 PROVIDE THE PROGRAM "AS IS" WITHOUT WARRANTY OF ANY KIND, EITHER EXPRESSED
 OR IMPLIED, INCLUDING, BUT NOT LIMITED TO, THE IMPLIED WARRANTIES OF
 MERCHANTABILITY AND FITNESS FOR A PARTICULAR PURPOSE.  THE ENTIRE RISK AS
 TO THE QUALITY AND PERFORMANCE OF THE PROGRAM IS WITH YOU.  SHOULD THE
 PROGRAM PROVE DEFECTIVE, YOU ASSUME THE COST OF ALL NECESSARY SERVICING,
 REPAIR OR CORRECTION.
 .
 12. IN NO EVENT UNLESS REQUIRED BY APPLICABLE LAW OR AGREED TO IN WRITING
 WILL ANY COPYRIGHT HOLDER, OR ANY OTHER PARTY WHO MAY MODIFY AND/OR
 REDISTRIBUTE THE PROGRAM AS PERMITTED ABOVE, BE LIABLE TO YOU FOR DAMAGES,
 INCLUDING ANY GENERAL, SPECIAL, INCIDENTAL OR CONSEQUENTIAL DAMAGES ARISING
 OUT OF THE USE OR INABILITY TO USE THE PROGRAM (INCLUDING BUT NOT LIMITED
 TO LOSS OF DATA OR DATA BEING RENDERED INACCURATE OR LOSSES SUSTAINED BY
 YOU OR THIRD PARTIES OR A FAILURE OF THE PROGRAM TO OPERATE WITH ANY OTHER
 PROGRAMS), EVEN IF SUCH HOLDER OR OTHER PARTY HAS BEEN ADVISED OF THE
 POSSIBILITY OF SUCH DAMAGES.

License: CC-BY-3.0
 THE WORK (AS DEFINED BELOW) IS PROVIDED UNDER THE TERMS OF THIS CREATIVE COMMONS PUBLIC LICENSE ("CCPL" OR "LICENSE"). THE WORK IS PROTECTED BY COPYRIGHT AND/OR OTHER APPLICABLE LAW. ANY USE OF THE WORK OTHER THAN AS AUTHORIZED UNDER THIS LICENSE OR COPYRIGHT LAW IS PROHIBITED.
 .
 BY EXERCISING ANY RIGHTS TO THE WORK PROVIDED HERE, YOU ACCEPT AND AGREE TO BE BOUND BY THE TERMS OF THIS LICENSE. TO THE EXTENT THIS LICENSE MAY BE CONSIDERED TO BE A CONTRACT, THE LICENSOR GRANTS YOU THE RIGHTS CONTAINED HERE IN CONSIDERATION OF YOUR ACCEPTANCE OF SUCH TERMS AND CONDITIONS.
 .
 1. Definitions
 .
 "Adaptation" means a work based upon the Work, or upon the Work and other pre-existing works, such as a translation, adaptation, derivative work, arrangement of music or other alterations of a literary or artistic work, or phonogram or performance and includes cinematographic adaptations or any other form in which the Work may be recast, transformed, or adapted including in any form recognizably derived from the original, except that a work that constitutes a Collection will not be considered an Adaptation for the purpose of this License. For the avoidance of doubt, where the Work is a musical work, performance or phonogram, the synchronization of the Work in timed-relation with a moving image ("synching") will be considered an Adaptation for the purpose of this License.
 "Collection" means a collection of literary or artistic works, such as encyclopedias and anthologies, or performances, phonograms or broadcasts, or other works or subject matter other than works listed in Section 1(f) below, which, by reason of the selection and arrangement of their contents, constitute intellectual creations, in which the Work is included in its entirety in unmodified form along with one or more other contributions, each constituting separate and independent works in themselves, which together are assembled into a collective whole. A work that constitutes a Collection will not be considered an Adaptation (as defined above) for the purposes of this License.
 "Distribute" means to make available to the public the original and copies of the Work or Adaptation, as appropriate, through sale or other transfer of ownership.
 "Licensor" means the individual, individuals, entity or entities that offer(s) the Work under the terms of this License.
 "Original Author" means, in the case of a literary or artistic work, the individual, individuals, entity or entities who created the Work or if no individual or entity can be identified, the publisher; and in addition (i) in the case of a performance the actors, singers, musicians, dancers, and other persons who act, sing, deliver, declaim, play in, interpret or otherwise perform literary or artistic works or expressions of folklore; (ii) in the case of a phonogram the producer being the person or legal entity who first fixes the sounds of a performance or other sounds; and, (iii) in the case of broadcasts, the organization that transmits the broadcast.
 "Work" means the literary and/or artistic work offered under the terms of this License including without limitation any production in the literary, scientific and artistic domain, whatever may be the mode or form of its expression including digital form, such as a book, pamphlet and other writing; a lecture, address, sermon or other work of the same nature; a dramatic or dramatico-musical work; a choreographic work or entertainment in dumb show; a musical composition with or without words; a cinematographic work to which are assimilated works expressed by a process analogous to cinematography; a work of drawing, painting, architecture, sculpture, engraving or lithography; a photographic work to which are assimilated works expressed by a process analogous to photography; a work of applied art; an illustration, map, plan, sketch or three-dimensional work relative to geography, topography, architecture or science; a performance; a broadcast; a phonogram; a compilation of data to the extent it is protected as a copyrightable work; or a work performed by a variety or circus performer to the extent it is not otherwise considered a literary or artistic work.
 "You" means an individual or entity exercising rights under this License who has not previously violated the terms of this License with respect to the Work, or who has received express permission from the Licensor to exercise rights under this License despite a previous violation.
 "Publicly Perform" means to perform public recitations of the Work and to communicate to the public those public recitations, by any means or process, including by wire or wireless means or public digital performances; to make available to the public Works in such a way that members of the public may access these Works from a place and at a place individually chosen by them; to perform the Work to the public by any means or process and the communication to the public of the performances of the Work, including by public digital performance; to broadcast and rebroadcast the Work by any means including signs, sounds or images.
 "Reproduce" means to make copies of the Work by any means including without limitation by sound or visual recordings and the right of fixation and reproducing fixations of the Work, including storage of a protected performance or phonogram in digital form or other electronic medium.
 .
 2. Fair Dealing Rights. Nothing in this License is intended to reduce, limit, or restrict any uses free from copyright or rights arising from limitations or exceptions that are provided for in connection with the copyright protection under copyright law or other applicable laws.
 .
 3. License Grant. Subject to the terms and conditions of this License, Licensor hereby grants You a worldwide, royalty-free, non-exclusive, perpetual (for the duration of the applicable copyright) license to exercise the rights in the Work as stated below:
 .
 to Reproduce the Work, to incorporate the Work into one or more Collections, and to Reproduce the Work as incorporated in the Collections;
 to create and Reproduce Adaptations provided that any such Adaptation, including any translation in any medium, takes reasonable steps to clearly label, demarcate or otherwise identify that changes were made to the original Work. For example, a translation could be marked "The original work was translated from English to Spanish," or a modification could indicate "The original work has been modified.";
 to Distribute and Publicly Perform the Work including as incorporated in Collections; and,
 to Distribute and Publicly Perform Adaptations.
 .
 For the avoidance of doubt:
 Non-waivable Compulsory License Schemes. In those jurisdictions in which the right to collect royalties through any statutory or compulsory licensing scheme cannot be waived, the Licensor reserves the exclusive right to collect such royalties for any exercise by You of the rights granted under this License;
 Waivable Compulsory License Schemes. In those jurisdictions in which the right to collect royalties through any statutory or compulsory licensing scheme can be waived, the Licensor waives the exclusive right to collect such royalties for any exercise by You of the rights granted under this License; and,
 Voluntary License Schemes. The Licensor waives the right to collect royalties, whether individually or, in the event that the Licensor is a member of a collecting society that administers voluntary licensing schemes, via that society, from any exercise by You of the rights granted under this License.
 .
 The above rights may be exercised in all media and formats whether now known or hereafter devised. The above rights include the right to make such modifications as are technically necessary to exercise the rights in other media and formats. Subject to Section 8(f), all rights not expressly granted by Licensor are hereby reserved.
 .
 4. Restrictions. The license granted in Section 3 above is expressly made subject to and limited by the following restrictions:
 .
 You may Distribute or Publicly Perform the Work only under the terms of this License. You must include a copy of, or the Uniform Resource Identifier (URI) for, this License with every copy of the Work You Distribute or Publicly Perform. You may not offer or impose any terms on the Work that restrict the terms of this License or the ability of the recipient of the Work to exercise the rights granted to that recipient under the terms of the License. You may not sublicense the Work. You must keep intact all notices that refer to this License and to the disclaimer of warranties with every copy of the Work You Distribute or Publicly Perform. When You Distribute or Publicly Perform the Work, You may not impose any effective technological measures on the Work that restrict the ability of a recipient of the Work from You to exercise the rights granted to that recipient under the terms of the License. This Section 4(a) applies to the Work as incorporated in a Collection, but this does not require the Collection apart from the Work itself to be made subject to the terms of this License. If You create a Collection, upon notice from any Licensor You must, to the extent practicable, remove from the Collection any credit as required by Section 4(b), as requested. If You create an Adaptation, upon notice from any Licensor You must, to the extent practicable, remove from the Adaptation any credit as required by Section 4(b), as requested.
 If You Distribute, or Publicly Perform the Work or any Adaptations or Collections, You must, unless a request has been made pursuant to Section 4(a), keep intact all copyright notices for the Work and provide, reasonable to the medium or means You are utilizing: (i) the name of the Original Author (or pseudonym, if applicable) if supplied, and/or if the Original Author and/or Licensor designate another party or parties (e.g., a sponsor institute, publishing entity, journal) for attribution ("Attribution Parties") in Licensor's copyright notice, terms of service or by other reasonable means, the name of such party or parties; (ii) the title of the Work if supplied; (iii) to the extent reasonably practicable, the URI, if any, that Licensor specifies to be associated with the Work, unless such URI does not refer to the copyright notice or licensing information for the Work; and (iv) , consistent with Section 3(b), in the case of an Adaptation, a credit identifying the use of the Work in the Adaptation (e.g., "French translation of the Work by Original Author," or "Screenplay based on original Work by Original Author"). The credit required by this Section 4 (b) may be implemented in any reasonable manner; provided, however, that in the case of a Adaptation or Collection, at a minimum such credit will appear, if a credit for all contributing authors of the Adaptation or Collection appears, then as part of these credits and in a manner at least as prominent as the credits for the other contributing authors. For the avoidance of doubt, You may only use the credit required by this Section for the purpose of attribution in the manner set out above and, by exercising Your rights under this License, You may not implicitly or explicitly assert or imply any connection with, sponsorship or endorsement by the Original Author, Licensor and/or Attribution Parties, as appropriate, of You or Your use of the Work, without the separate, express prior written permission of the Original Author, Licensor and/or Attribution Parties.
 Except as otherwise agreed in writing by the Licensor or as may be otherwise permitted by applicable law, if You Reproduce, Distribute or Publicly Perform the Work either by itself or as part of any Adaptations or Collections, You must not distort, mutilate, modify or take other derogatory action in relation to the Work which would be prejudicial to the Original Author's honor or reputation. Licensor agrees that in those jurisdictions (e.g. Japan), in which any exercise of the right granted in Section 3(b) of this License (the right to make Adaptations) would be deemed to be a distortion, mutilation, modification or other derogatory action prejudicial to the Original Author's honor and reputation, the Licensor will waive or not assert, as appropriate, this Section, to the fullest extent permitted by the applicable national law, to enable You to reasonably exercise Your right under Section 3(b) of this License (right to make Adaptations) but not otherwise.
 .
 5. Representations, Warranties and Disclaimer
 .
 UNLESS OTHERWISE MUTUALLY AGREED TO BY THE PARTIES IN WRITING, LICENSOR OFFERS THE WORK AS-IS AND MAKES NO REPRESENTATIONS OR WARRANTIES OF ANY KIND CONCERNING THE WORK, EXPRESS, IMPLIED, STATUTORY OR OTHERWISE, INCLUDING, WITHOUT LIMITATION, WARRANTIES OF TITLE, MERCHANTIBILITY, FITNESS FOR A PARTICULAR PURPOSE, NONINFRINGEMENT, OR THE ABSENCE OF LATENT OR OTHER DEFECTS, ACCURACY, OR THE PRESENCE OF ABSENCE OF ERRORS, WHETHER OR NOT DISCOVERABLE. SOME JURISDICTIONS DO NOT ALLOW THE EXCLUSION OF IMPLIED WARRANTIES, SO SUCH EXCLUSION MAY NOT APPLY TO YOU.
 .
 6. Limitation on Liability. EXCEPT TO THE EXTENT REQUIRED BY APPLICABLE LAW, IN NO EVENT WILL LICENSOR BE LIABLE TO YOU ON ANY LEGAL THEORY FOR ANY SPECIAL, INCIDENTAL, CONSEQUENTIAL, PUNITIVE OR EXEMPLARY DAMAGES ARISING OUT OF THIS LICENSE OR THE USE OF THE WORK, EVEN IF LICENSOR HAS BEEN ADVISED OF THE POSSIBILITY OF SUCH DAMAGES.
 .
 7. Termination
 .
 This License and the rights granted hereunder will terminate automatically upon any breach by You of the terms of this License. Individuals or entities who have received Adaptations or Collections from You under this License, however, will not have their licenses terminated provided such individuals or entities remain in full compliance with those licenses. Sections 1, 2, 5, 6, 7, and 8 will survive any termination of this License.
 Subject to the above terms and conditions, the license granted here is perpetual (for the duration of the applicable copyright in the Work). Notwithstanding the above, Licensor reserves the right to release the Work under different license terms or to stop distributing the Work at any time; provided, however that any such election will not serve to withdraw this License (or any other license that has been, or is required to be, granted under the terms of this License), and this License will continue in full force and effect unless terminated as stated above.
 .
 8. Miscellaneous
 .
 Each time You Distribute or Publicly Perform the Work or a Collection, the Licensor offers to the recipient a license to the Work on the same terms and conditions as the license granted to You under this License.
 Each time You Distribute or Publicly Perform an Adaptation, Licensor offers to the recipient a license to the original Work on the same terms and conditions as the license granted to You under this License.
 If any provision of this License is invalid or unenforceable under applicable law, it shall not affect the validity or enforceability of the remainder of the terms of this License, and without further action by the parties to this agreement, such provision shall be reformed to the minimum extent necessary to make such provision valid and enforceable.
 No term or provision of this License shall be deemed waived and no breach consented to unless such waiver or consent shall be in writing and signed by the party to be charged with such waiver or consent.
 This License constitutes the entire agreement between the parties with respect to the Work licensed here. There are no understandings, agreements or representations with respect to the Work not specified here. Licensor shall not be bound by any additional provisions that may appear in any communication from You. This License may not be modified without the mutual written agreement of the Licensor and You.
 The rights granted under, and the subject matter referenced, in this License were drafted utilizing the terminology of the Berne Convention for the Protection of Literary and Artistic Works (as amended on September 28, 1979), the Rome Convention of 1961, the WIPO Copyright Treaty of 1996, the WIPO Performances and Phonograms Treaty of 1996 and the Universal Copyright Convention (as revised on July 24, 1971). These rights and subject matter take effect in the relevant jurisdiction in which the License terms are sought to be enforced according to the corresponding provisions of the implementation of those treaty provisions in the applicable national law. If the standard suite of rights granted under applicable copyright law includes additional rights not granted under this License, such additional rights are deemed to be included in the License; this License is not intended to restrict the license of any rights under applicable law.

License: CC0
 The laws of most jurisdictions throughout the world automatically confer exclusive Copyright and Related Rights (defined below) upon the creator and subsequent owner(s) (each and all, an "owner") of an original work of authorship and/or a database (each, a "Work").
 .
 Certain owners wish to permanently relinquish those rights to a Work for the purpose of contributing to a commons of creative, cultural and scientific works ("Commons") that the public can reliably and without fear of later claims of infringement build upon, modify, incorporate in other works, reuse and redistribute as freely as possible in any form whatsoever and for any purposes, including without limitation commercial purposes. These owners may contribute to the Commons to promote the ideal of a free culture and the further production of creative, cultural and scientific works, or to gain reputation or greater distribution for their Work in part through the use and efforts of others.
 .
 For these and/or other purposes and motivations, and without any expectation of additional consideration or compensation, the person associating CC0 with a Work (the "Affirmer"), to the extent that he or she is an owner of Copyright and Related Rights in the Work, voluntarily elects to apply CC0 to the Work and publicly distribute the Work under its terms, with knowledge of his or her Copyright and Related Rights in the Work and the meaning and intended legal effect of CC0 on those rights.
 .
 1. Copyright and Related Rights. A Work made available under CC0 may be protected by copyright and related or neighboring rights ("Copyright and Related Rights"). Copyright and Related Rights include, but are not limited to, the following:
 .
 the right to reproduce, adapt, distribute, perform, display, communicate, and translate a Work;
 moral rights retained by the original author(s) and/or performer(s);
 publicity and privacy rights pertaining to a person's image or likeness depicted in a Work;
 rights protecting against unfair competition in regards to a Work, subject to the limitations in paragraph 4(a), below;
 rights protecting the extraction, dissemination, use and reuse of data in a Work;
 database rights (such as those arising under Directive 96/9/EC of the European Parliament and of the Council of 11 March 1996 on the legal protection of databases, and under any national implementation thereof, including any amended or successor version of such directive); and
 other similar, equivalent or corresponding rights throughout the world based on applicable law or treaty, and any national implementations thereof.
 .
 2. Waiver. To the greatest extent permitted by, but not in contravention of, applicable law, Affirmer hereby overtly, fully, permanently, irrevocably and unconditionally waives, abandons, and surrenders all of Affirmer's Copyright and Related Rights and associated claims and causes of action, whether now known or unknown (including existing as well as future claims and causes of action), in the Work (i) in all territories worldwide, (ii) for the maximum duration provided by applicable law or treaty (including future time extensions), (iii) in any current or future medium and for any number of copies, and (iv) for any purpose whatsoever, including without limitation commercial, advertising or promotional purposes (the "Waiver"). Affirmer makes the Waiver for the benefit of each member of the public at large and to the detriment of Affirmer's heirs and successors, fully intending that such Waiver shall not be subject to revocation, rescission, cancellation, termination, or any other legal or equitable action to disrupt the quiet enjoyment of the Work by the public as contemplated by Affirmer's express Statement of Purpose.
 .
 3. Public License Fallback. Should any part of the Waiver for any reason be judged legally invalid or ineffective under applicable law, then the Waiver shall be preserved to the maximum extent permitted taking into account Affirmer's express Statement of Purpose. In addition, to the extent the Waiver is so judged Affirmer hereby grants to each affected person a royalty-free, non transferable, non sublicensable, non exclusive, irrevocable and unconditional license to exercise Affirmer's Copyright and Related Rights in the Work (i) in all territories worldwide, (ii) for the maximum duration provided by applicable law or treaty (including future time extensions), (iii) in any current or future medium and for any number of copies, and (iv) for any purpose whatsoever, including without limitation commercial, advertising or promotional purposes (the "License"). The License shall be deemed effective as of the date CC0 was applied by Affirmer to the Work. Should any part of the License for any reason be judged legally invalid or ineffective under applicable law, such partial invalidity or ineffectiveness shall not invalidate the remainder of the License, and in such case Affirmer hereby affirms that he or she will not (i) exercise any of his or her remaining Copyright and Related Rights in the Work or (ii) assert any associated claims and causes of action with respect to the Work, in either case contrary to Affirmer's express Statement of Purpose.
 .
 4. Limitations and Disclaimers.
 .
 No trademark or patent rights held by Affirmer are waived, abandoned, surrendered, licensed or otherwise affected by this document.
 Affirmer offers the Work as-is and makes no representations or warranties of any kind concerning the Work, express, implied, statutory or otherwise, including without limitation warranties of title, merchantability, fitness for a particular purpose, non infringement, or the absence of latent or other defects, accuracy, or the present or absence of errors, whether or not discoverable, all to the greatest extent permissible under applicable law.
 Affirmer disclaims responsibility for clearing rights of other persons that may apply to the Work or any use thereof, including without limitation any person's Copyright and Related Rights in the Work. Further, Affirmer disclaims responsibility for obtaining any necessary consents, permissions or other rights required for any use of the Work.
 Affirmer understands and acknowledges that Creative Commons is not a party to this document and has no duty or obligation with respect to this CC0 or use of the Work.

License: CC-BY-2.0
 THE WORK (AS DEFINED BELOW) IS PROVIDED UNDER THE TERMS OF THIS CREATIVE COMMONS PUBLIC LICENSE ("CCPL" OR "LICENSE"). THE WORK IS PROTECTED BY COPYRIGHT AND/OR OTHER APPLICABLE LAW. ANY USE OF THE WORK OTHER THAN AS AUTHORIZED UNDER THIS LICENSE OR COPYRIGHT LAW IS PROHIBITED.
 .
 BY EXERCISING ANY RIGHTS TO THE WORK PROVIDED HERE, YOU ACCEPT AND AGREE TO BE BOUND BY THE TERMS OF THIS LICENSE. THE LICENSOR GRANTS YOU THE RIGHTS CONTAINED HERE IN CONSIDERATION OF YOUR ACCEPTANCE OF SUCH TERMS AND CONDITIONS.
 .
 1. Definitions
 .
 "Collective Work" means a work, such as a periodical issue, anthology or encyclopedia, in which the Work in its entirety in unmodified form, along with a number of other contributions, constituting separate and independent works in themselves, are assembled into a collective whole. A work that constitutes a Collective Work will not be considered a Derivative Work (as defined below) for the purposes of this License.
 "Derivative Work" means a work based upon the Work or upon the Work and other pre-existing works, such as a translation, musical arrangement, dramatization, fictionalization, motion picture version, sound recording, art reproduction, abridgment, condensation, or any other form in which the Work may be recast, transformed, or adapted, except that a work that constitutes a Collective Work will not be considered a Derivative Work for the purpose of this License. For the avoidance of doubt, where the Work is a musical composition or sound recording, the synchronization of the Work in timed-relation with a moving image ("synching") will be considered a Derivative Work for the purpose of this License.
 "Licensor" means the individual or entity that offers the Work under the terms of this License.
 "Original Author" means the individual or entity who created the Work.
 "Work" means the copyrightable work of authorship offered under the terms of this License.
 "You" means an individual or entity exercising rights under this License who has not previously violated the terms of this License with respect to the Work, or who has received express permission from the Licensor to exercise rights under this License despite a previous violation.
 .
 2. Fair Use Rights. Nothing in this license is intended to reduce, limit, or restrict any rights arising from fair use, first sale or other limitations on the exclusive rights of the copyright owner under copyright law or other applicable laws.
 .
 3. License Grant. Subject to the terms and conditions of this License, Licensor hereby grants You a worldwide, royalty-free, non-exclusive, perpetual (for the duration of the applicable copyright) license to exercise the rights in the Work as stated below:
 .
 to reproduce the Work, to incorporate the Work into one or more Collective Works, and to reproduce the Work as incorporated in the Collective Works;
 to create and reproduce Derivative Works;
 to distribute copies or phonorecords of, display publicly, perform publicly, and perform publicly by means of a digital audio transmission the Work including as incorporated in Collective Works;
 to distribute copies or phonorecords of, display publicly, perform publicly, and perform publicly by means of a digital audio transmission Derivative Works.
 .
 For the avoidance of doubt, where the work is a musical composition:
 Performance Royalties Under Blanket Licenses. Licensor waives the exclusive right to collect, whether individually or via a performance rights society (e.g. ASCAP, BMI, SESAC), royalties for the public performance or public digital performance (e.g. webcast) of the Work.
 Mechanical Rights and Statutory Royalties. Licensor waives the exclusive right to collect, whether individually or via a music rights agency or designated agent (e.g. Harry Fox Agency), royalties for any phonorecord You create from the Work ("cover version") and distribute, subject to the compulsory license created by 17 USC Section 115 of the US Copyright Act (or the equivalent in other jurisdictions).
 Webcasting Rights and Statutory Royalties. For the avoidance of doubt, where the Work is a sound recording, Licensor waives the exclusive right to collect, whether individually or via a performance-rights society (e.g. SoundExchange), royalties for the public digital performance (e.g. webcast) of the Work, subject to the compulsory license created by 17 USC Section 114 of the US Copyright Act (or the equivalent in other jurisdictions).
 .
 The above rights may be exercised in all media and formats whether now known or hereafter devised. The above rights include the right to make such modifications as are technically necessary to exercise the rights in other media and formats. All rights not expressly granted by Licensor are hereby reserved.
 .
 4. Restrictions.The license granted in Section 3 above is expressly made subject to and limited by the following restrictions:
 .
 You may distribute, publicly display, publicly perform, or publicly digitally perform the Work only under the terms of this License, and You must include a copy of, or the Uniform Resource Identifier for, this License with every copy or phonorecord of the Work You distribute, publicly display, publicly perform, or publicly digitally perform. You may not offer or impose any terms on the Work that alter or restrict the terms of this License or the recipients' exercise of the rights granted hereunder. You may not sublicense the Work. You must keep intact all notices that refer to this License and to the disclaimer of warranties. You may not distribute, publicly display, publicly perform, or publicly digitally perform the Work with any technological measures that control access or use of the Work in a manner inconsistent with the terms of this License Agreement. The above applies to the Work as incorporated in a Collective Work, but this does not require the Collective Work apart from the Work itself to be made subject to the terms of this License. If You create a Collective Work, upon notice from any Licensor You must, to the extent practicable, remove from the Collective Work any reference to such Licensor or the Original Author, as requested. If You create a Derivative Work, upon notice from any Licensor You must, to the extent practicable, remove from the Derivative Work any reference to such Licensor or the Original Author, as requested.
 If you distribute, publicly display, publicly perform, or publicly digitally perform the Work or any Derivative Works or Collective Works, You must keep intact all copyright notices for the Work and give the Original Author credit reasonable to the medium or means You are utilizing by conveying the name (or pseudonym if applicable) of the Original Author if supplied; the title of the Work if supplied; to the extent reasonably practicable, the Uniform Resource Identifier, if any, that Licensor specifies to be associated with the Work, unless such URI does not refer to the copyright notice or licensing information for the Work; and in the case of a Derivative Work, a credit identifying the use of the Work in the Derivative Work (e.g., "French translation of the Work by Original Author," or "Screenplay based on original Work by Original Author"). Such credit may be implemented in any reasonable manner; provided, however, that in the case of a Derivative Work or Collective Work, at a minimum such credit will appear where any other comparable authorship credit appears and in a manner at least as prominent as such other comparable authorship credit.
 .
 5. Representations, Warranties and Disclaimer
 .
 UNLESS OTHERWISE MUTUALLY AGREED TO BY THE PARTIES IN WRITING, LICENSOR OFFERS THE WORK AS-IS AND MAKES NO REPRESENTATIONS OR WARRANTIES OF ANY KIND CONCERNING THE WORK, EXPRESS, IMPLIED, STATUTORY OR OTHERWISE, INCLUDING, WITHOUT LIMITATION, WARRANTIES OF TITLE, MERCHANTIBILITY, FITNESS FOR A PARTICULAR PURPOSE, NONINFRINGEMENT, OR THE ABSENCE OF LATENT OR OTHER DEFECTS, ACCURACY, OR THE PRESENCE OF ABSENCE OF ERRORS, WHETHER OR NOT DISCOVERABLE. SOME JURISDICTIONS DO NOT ALLOW THE EXCLUSION OF IMPLIED WARRANTIES, SO SUCH EXCLUSION MAY NOT APPLY TO YOU.
 .
 6. Limitation on Liability. EXCEPT TO THE EXTENT REQUIRED BY APPLICABLE LAW, IN NO EVENT WILL LICENSOR BE LIABLE TO YOU ON ANY LEGAL THEORY FOR ANY SPECIAL, INCIDENTAL, CONSEQUENTIAL, PUNITIVE OR EXEMPLARY DAMAGES ARISING OUT OF THIS LICENSE OR THE USE OF THE WORK, EVEN IF LICENSOR HAS BEEN ADVISED OF THE POSSIBILITY OF SUCH DAMAGES.
 .
 7. Termination
 .
 This License and the rights granted hereunder will terminate automatically upon any breach by You of the terms of this License. Individuals or entities who have received Derivative Works or Collective Works from You under this License, however, will not have their licenses terminated provided such individuals or entities remain in full compliance with those licenses. Sections 1, 2, 5, 6, 7, and 8 will survive any termination of this License.
 Subject to the above terms and conditions, the license granted here is perpetual (for the duration of the applicable copyright in the Work). Notwithstanding the above, Licensor reserves the right to release the Work under different license terms or to stop distributing the Work at any time; provided, however that any such election will not serve to withdraw this License (or any other license that has been, or is required to be, granted under the terms of this License), and this License will continue in full force and effect unless terminated as stated above.
 .
 8. Miscellaneous
 .
 Each time You distribute or publicly digitally perform the Work or a Collective Work, the Licensor offers to the recipient a license to the Work on the same terms and conditions as the license granted to You under this License.
 Each time You distribute or publicly digitally perform a Derivative Work, Licensor offers to the recipient a license to the original Work on the same terms and conditions as the license granted to You under this License.
 If any provision of this License is invalid or unenforceable under applicable law, it shall not affect the validity or enforceability of the remainder of the terms of this License, and without further action by the parties to this agreement, such provision shall be reformed to the minimum extent necessary to make such provision valid and enforceable.
 No term or provision of this License shall be deemed waived and no breach consented to unless such waiver or consent shall be in writing and signed by the party to be charged with such waiver or consent.
 This License constitutes the entire agreement between the parties with respect to the Work licensed here. There are no understandings, agreements or representations with respect to the Work not specified here. Licensor shall not be bound by any additional provisions that may appear in any communication from You. This License may not be modified without the mutual written agreement of the Licensor and You.<|MERGE_RESOLUTION|>--- conflicted
+++ resolved
@@ -1845,16 +1845,6 @@
 Comment: Derived from works by Becca Tommaso and Michael Zahniser (under the same license).
 
 Files:
-<<<<<<< HEAD
-images/effect/incipias flare/flare*
- images/effect/plasma particle.png
- images/outfit/gas class shield.png
- images/outfit/liquid class shield.png
- images/outfit/liquid hydrogen cell.png
-Copyright: RisingLeaf (https://github.com/RisingLeaf)
-License: CC-BY-SA-4.0
-Comment: Artwork for the Incipias
-=======
  images/land/city19*
  images/land/city20*
  images/land/city21*
@@ -1862,7 +1852,16 @@
 Copyright: Various
 License: CC0
 Comment: Taken from unsplash.com and cropped.
->>>>>>> d9259751
+
+Files:
+ images/effect/incipias flare/flare*
+ images/effect/plasma particle.png
+ images/outfit/gas class shield.png
+ images/outfit/liquid class shield.png
+ images/outfit/liquid hydrogen cell.png
+Copyright: RisingLeaf (https://github.com/RisingLeaf)
+License: CC-BY-SA-4.0
+Comment: Artwork for the Incipias
 
 License: GPL-3+
  This program is free software: you can redistribute it and/or modify
