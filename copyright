Format: https://www.debian.org/doc/packaging-manuals/copyright-format/1.0/
Upstream-Name: endless-sky
Upstream-Contact: Michael Zahniser <mzahniser@gmail.com>
Source: https://github.com/endless-sky/endless-sky

Files: *
Copyright: Michael Zahniser <mzahniser@gmail.com>
           endless-sky contributors (see credits.txt and changelog)
License: GPL-3+

Files: images/*
Copyright: Michael Zahniser <mzahniser@gmail.com>
License: CC-BY-SA-4.0

Files:
 images/outfit/*battery?hai*
 images/outfit/anti-missile?hai*
 images/outfit/cooling ducts?hai*
 images/outfit/dwarf?core?hai*
 images/outfit/fission?hai*
 images/outfit/fusion?hai*
 images/outfit/heavy?anti-missile?hai*
 images/ship/mfury*
Copyright: Maximilian Korber
License: CC-BY-SA-4.0
Comment: Derived from works by Michael Zahniser (under the same license).

Files:
 images/outfit/bullet*
 images/scene/sagittarius?a*
 images/ship/hai?solifuge*
Copyright: Maximilian Korber (github.com/wrzlprnft)
License: CC-BY-SA-4.0

Files:
 images/ship/hai?violin?spider*
Copyright: Maximilian Korber
License: CC-BY-SA-4.0
Comment: Derived from works by Christian Rhodes (under the same license).

Files:
 images/ship/pointedstick?vanguard*
Copyright: Maximilian Korber
License: CC-BY-SA-4.0
Comment: Derived from works by Nate Graham (under the same license).

Files:
 images/effect/railspark*
 images/projectile/tinyflare*
 images/outfit/*engines?hai*
 images/outfit/*steering?hai*
 images/outfit/*thruster?hai*
 images/outfit/tiny?ion?engines*
Copyright: Iaz Poolar
License: CC-BY-SA-4.0
Comment: Derived from works by Michael Zahniser (under the same license).

Files:
 images/projectile/bullet*
 images/effect/bullet?impact*
Copyright: Iaz Poolar
License: CC-BY-SA-4.0
Comment: Derived from works by Amazinite derived from works by Michael Zahniser (under the same license).

Files:
 images/ship/hai?pond?strider*
Copyright: Iaz Poolar
License: CC-BY-SA-4.0

Files:
 images/ship/hai?flea*
 images/projectile/rail?slug*
Copyright: Matthew Smestad
License: CC-BY-SA-4.0

Files:
 images/outfit/railgun*
 images/outfit/railslug*
Copyright: 1010todd
Comment: Derived from works by Matthew Smestad (under the same license).
License: CC-BY-SA-4.0

Files:
 images/outfit/luxury accommodations*
 images/hardpoint/proton turret*
Copyright: Nate Graham <pointedstick@zoho.com>
License: CC-BY-SA-4.0

Files:
 images/land/sky2*
 images/land/sea3*
 images/land/beach4*
 images/land/canyon9*
Copyright: Emily Mell <hasmidas@gmail.com>
License: public-domain
Comment: Based on public domain images taken from unsplash.com

Files:
 images/icon/gat*
Copyright: Amazinite
License: CC-BY-SA-4.0
Comment: Derived from works by Maximilian Korber (under the same license).

Files:
 images/outfit/gat*
Copyright: Becca Tommaso
License: CC-BY-SA-4.0
Comment: Derived from works by Maximilian Korber (under the same license).


Files:
 images/outfit/scram?drive*
Copyright: Becca Tommaso
License: CC-BY-SA-4.0
Comment: Derived from works by Evan Fluharty (under the same license).

Files:
 images/icon/rail?gun*
Copyright: Amazinite
License: CC-BY-SA-4.0
Comment: Derived from works by Matthew Smestad (under the same license).

Files:
 images/outfit/pug*
 images/planet/*-b*
Copyright: Frederick Goy IV (https://github.com/comnom)
License: CC-BY-SA-4.0

Files: images/outfit/*storage*
Copyright: Amazinite
License: CC-BY-SA-4.0
Comment: Derived from works by Michael Zahniser and Maximilian Korber (under the same license).

Files: images/outfit/city-ship?license*
Copyright: Amazinite
License: CC-BY-SA-4.0
Comment: Derived from works by Michael Zahniser and Evan Fluharty (under the same license).

Files:
 images/outfit/harvested*
Copyright: Michael Zahniser (mzahniser@gmail.com)
License: CC-BY-SA-4.0
Comment: Unless otherwise noted below, mineral photos are by Rob Lavinsky, under
 the CC-BY-SA-3.0 license.

Files:
 images/outfit/harvested?copper*
 images/outfit/harvested?iron*
 images/outfit/harvested?platinum*
 images/outfit/harvested?silver*
Copyright: Michael Zahniser (mzahniser@gmail.com)
License: CC-BY-SA-4.0
Comment: Incorporating photos by James St. John, under the CC-BY-2.0 license.

Files:
 images/outfit/harvested?gold*
Copyright: Michael Zahniser (mzahniser@gmail.com)
License: CC-BY-SA-4.0
Comment: Incorporating a photo by Aram Dulyan, under the CC-BY-2.0 license.

Files:
 images/scene/plasma?scene*
Copyright: 1010todd <1010todd3d@gmail>
License: CC-BY-SA-4.0
Comment: Derived from works by Becca Tommaso, Darcy Manoel, and Michael Zahniser (under the same license). Incorporating texture made with JSPlacement by WindMillArt <https://windmillart.net/>.

Files:
 images/land/enceladus_1*
 images/land/enceladus_2*
 images/land/enceladus_3*
 images/land/enceladus_4*
 images/ui/galaxy*
 images/ui/pleiades*
 images/planet/callisto*
 images/planet/earth*
 images/planet/europa*
 images/planet/ganymede*
 images/planet/io*
 images/planet/jupiter*
 images/planet/luna*
 images/planet/mars*
 images/planet/mercury*
 images/planet/miranda*
 images/planet/neptune*
 images/planet/oberon*
 images/planet/rhea*
 images/planet/tethys*
 images/planet/titan*
 images/planet/uranus*
 images/planet/venus*
Copyright: NASA
License: public-domain
 From NASA, and therefore in the public domain because they were created by
 government employees while doing work for the government.

Files: images/scene/*
Copyright: Various
License: public-domain
 Taken from morguefile.com, a collection of photographs that have been donated
 and placed in the public domain. (Exceptions noted below.)

Files: images/scene/geoscan*
Copyright: Michael Zahniser <mzahniser@gmail.com>
License: CC-BY-SA-4.0

Files: images/scene/loc*
Copyright: Library of Congress
License: public-domain
 From the Library of Congress. Public domain because they are photographs taken
 by a government employee as part of their job.

Files: images/scene/army*
Copyright: US Army
License: public-domain
 From the US Army. Public domain because they are photographs taken by a
 government employee as part of their job.

Files: images/scene/eso*
Copyright: ESO/L. Calçada (European Southern Observatory)
License: CC-BY-4.0

Files:
 images/scene/engine*
 images/scene/engine2*
Copyright: NASA
License: public-domain
 From NASA, and therefore in the public domain because they were created by
 government employees while doing work for the government.

Files: images/land/*
Copyright: Various
License: public-domain
 Taken from morgue-file.com, a collection of photographs that have been donated
 and placed in the public domain. (Exceptions noted below.)

Files: images/land/bwerner*
Copyright: Berthold Werner (commons.wikimedia.org/wiki/User:Berthold_Werner)
License: CC-BY-SA-3.0
Comment: Taken from Wikimedia commons. Cropped and edited.

Files: images/land/myrabella*
Copyright: Myrabella (commons.wikimedia.org/wiki/User:Myrabella)
License: CC-BY-SA-3.0
Comment: Taken from Wikimedia commons. Cropped and edited.

Files: images/land/dmottl*
Copyright: Dmitry A. Mottl (commons.wikimedia.org/wiki/User:Dmottl)
License: CC-BY-SA-3.0
Comment: Taken from Wikimedia commons. Cropped and edited.

Files: images/land/mfield*
Copyright: Matthew Field (commons.wikimedia.org/wiki/User:Mfield)
License: CC-BY-SA-3.0
Comment: Taken from Wikimedia commons. Cropped and edited.

Files: images/land/*-sfiera*
Copyright: Chris Pickel (sfiera.net)
License: CC-BY-SA-4.0

Files: images/land/*-striker*
Copyright: Michael Wilso (sixfootplus@gmail.com)
License: CC-BY-SA-4.0

Files: images/land/*-harro*
Copyright: @harro.eu (copyright@harro.eu)
License: CC-BY-SA-4.0

Files: images/land/*-iridium*
Copyright: @Iridium Ore (blueajp@gmail.com)
License: CC-BY-SA-4.0

Files: images/land/lava11*
Copyright: National Archives and Records Administration
License: public-domain
Comment: Taken from Wikimedia Commons. Cropped and edited.

Files:
 images/land/station12*
Copyright: Office of War Information
License: public-domain
Comment: Taken from Wikimedia Commons. Cropped and edited.

Files: images/land/*-spfld*
Copyright: Eric Denni (spfldsatellite@gmail.com)
License: CC-BY-SA-4.0

Files: images/land/sivael*
Copyright: Tymoteusz Kapuściński (Sivael)
License: CC-BY-SA-4.0
Comment: Screenshots of environments created with assets purchased by Tymoteusz
 Kapuściński from the Unity Asset Store. Post-processing applied by Michael
 Zahniser to make the images look less artificial.

Files: images/outfit/scan?module*
Copyright: Zachary Siple
License: CC-BY-SA-4.0
Comment: Derived from works by Michael Zahniser (from under the same license).

Files:
 images/outfit/tactical?scanner*
 images/effect/jump?drive?red*
Copyright: Zachary Siple
License: CC-BY-SA-4.0

Files:
 images/outfit/korath?rifle*
 images/outfit/hai?rifle*
 images/outfit/korath?fuel?processor*
 images/outfit/remnant?rifle*
 images/ship/hai?centipede*
 images/ship/hai?geocoris*
 images/ship/hai?grasshopper*
 images/ship/gull*
 images/ship/pelican*
 images/ship/peregrine/peregrine*
 images/ship/riptide*
 images/ship/dropship*
 images/ship/heron*
 images/thumbnail/hai?centipede*
 images/thumbnail/hai?geocoris*
 images/thumbnail/hai?grasshopper*
 images/thumbnail/gull*
 images/thumbnail/pelican*
 images/thumbnail/peregrine*
 images/thumbnail/riptide*
 images/thumbnail/dropship*
 images/outfit/auxiliary?license*
Copyright: Evan Fluharty (Evanfluharty@gmail.com)
License: CC-BY-SA-4.0
Comment: Derived from works by Michael Zahniser (under the same license).

Files:
 images/ship/waverider*
Copyright: Evan Fluharty (Evanfluharty@gmail.com)
License: CC-BY-SA-4.0
Comment: Derived from works by Michael Zahniser (under the same license) and detailed by Saugia (<https://github.com/Saugia>).

Files:
 images/ship/modified?boxwing*
 images/thumbnail/modified?boxwing*
Copyright: Evan Fluharty (Evanfluharty@gmail.com)
License: CC-BY-SA-4.0
Comment: Derived from works by Iaz Poolar (under the same license).

Files: images/portrait/*
Copyright: Various
License: public-domain
 Taken from unsplash.com, a collection of photographs that have been donated and
 placed in the public domain.

Files:
 images/outfit/quarg?skylance*
 images/hardpoint/quarg?skylance*
Copyright: Evan Fluharty (Evanfluharty@gmail.com)
License: CC-BY-SA-4.0
Comment: Derived and completed from works by Maximilian Korber (Wrzlprnft), @Karirawri, and originally drawn up by Tommy Thach (Bladewood) (all under the same license)

Files:
 images/outfit/quarg*
 images/hardpoint/quarg*
 images/outfit/small?quarg*
 images/outfit/medium?quarg*
 images/outfit/large?quarg*
 images/outfit/laser?rifle*
 images/outfit/hai?pebble?core*
 images/outfit/hai?boulder*
 images/outfit/hai?geode*
Copyright: Evan Fluharty (Evanfluharty@gmail.com)
License: CC-BY-SA-4.0

Files:
 images/outfit/enforcer?riot?staff*
Copyright: 1010todd
Comment: Derived from works by Evan Fluharty (under the same license).
License: CC-BY-SA-4.0

Files:
 images/effect/remnant?afterburner/remnant?afterburner*
 images/effect/mhd?spark*
 images/land/nasa9*
 images/hardpoint/annihilator?turret*
 images/hardpoint/hai?ionic?turret*
 images/hardpoint/inhibitor?turret*
 images/hardpoint/ion?hail?turret*
 images/hardpoint/ravager?turret*
 images/outfit/inhibitor?turret*
 images/outfit/ion?hail?turret*
 images/hardpoint/shooting?star?flare/ss-rays*
 images/outfit/overcharged?shield?module*
 images/outfit/overclocked?repair?module*
 images/outfit/ramscoop*
 images/outfit/remnant?afterburner*
 images/outfit/remnant?capital?license*
 images/outfit/research?laboratory*
 images/outfit/salvage?scanner*
 images/outfit/tiny?remnant?engine*
 images/outfit/void?rifle*
 images/outfit/fragmentation?grenades*
 images/outfit/nerve?gas*
 images/outfit/catalytic?ramscoop*
 images/outfit/anti-missile*
 images/outfit/blaster?turret*
 images/outfit/blaster*
 images/outfit/breeder*
 images/outfit/bunk?room*
 images/outfit/dwarf?core*
 images/outfit/electron?beam*
 images/outfit/electron?turret*
 images/outfit/fission*
 images/outfit/flamethrower*
 images/outfit/hai?ionic?blaster*
 images/outfit/hai?ionic?turret*
 images/outfit/heavy?anti-missile*
 images/outfit/heavy?laser?turret*
 images/outfit/heavy?laser*
 images/outfit/huge?fuel?cell*
 images/outfit/large?fuel?cell*
 images/outfit/medium?fuel?cell*
 images/outfit/small?fuel?cell*
 images/outfit/tiny?fuel?cell*
 images/outfit/huge?shield*
 images/outfit/large?shield*
 images/outfit/medium?shield*
 images/outfit/small?shield*
 images/outfit/tiny?shield*
 images/outfit/hyperdrive*
 images/outfit/large?radar?jammer*
 images/outfit/small?radar?jammer*
 images/outfit/meteor*
 images/outfit/meteor?launcher*
 images/outfit/meteor?pod*
 images/outfit/meteor?storage*
 images/outfit/mod?blaster?turret*
 images/outfit/mod?blaster*
 images/outfit/particle?cannon*
 images/outfit/plasma?cannon*
 images/outfit/plasma?turret*
 images/outfit/proton?gun*
 images/outfit/quad?blaster?turret*
 images/outfit/rocket*
 images/outfit/rocket?launcher*
 images/outfit/rocket?pod*
 images/outfit/rocket?storage*
 images/outfit/sidewinder*
 images/outfit/sidewinder?launcher*
 images/outfit/sidewinder?pod*
 images/outfit/sidewinder?storage*
 images/outfit/small?bunk?room*
 images/outfit/small?nucleovoltaic*
 images/outfit/small?radiothermal*
 images/outfit/small?thermionic*
 images/outfit/stack?core*
 images/outfit/surveillance?pod*
 images/outfit/banisher*
 images/outfit/command?center*
 images/outfit/fire-lance*
 images/outfit/piercer*
 images/outfit/piercer?launcher*
 images/outfit/korath?piercer?storage*
 images/outfit/reverse?thruster?ion*
 images/outfit/reverse?thruster?plasma*
 images/outfit/rock?0*
 images/outfit/rock?1*
 images/outfit/rock?2*
 images/outfit/rock?3*
 images/outfit/rock?4*
 images/scene/penguinscene*
 images/ship/hai?sea?scorpion*
 images/ship/ibis*
 images/ship/mbactriane*
 images/ship/merganser*
 images/ship/penguin/*
 images/ship/petrel*
 images/ship/tern*
 images/ship/shooting?star/shooting?star*
 images/ship/pug?zibruka*
 images/ship/pug?enfolta*
 images/ship/pug?maboro*
 images/ship/pug?arfecta*
 images/thumbnail/hai?sea?scorpion*
 images/thumbnail/ibis*
 images/thumbnail/merganser*
 images/thumbnail/penguin*
 images/thumbnail/petrel*
 images/thumbnail/tern*
 images/planet/station1c*
 images/planet/station2c*
 images/planet/station3c*
 images/ship/archon?b*
 images/ship/archon?c*
 images/asteroid/plant*
 images/asteroid/plant2*
 images/asteroid/plant?cluster*
 images/asteroid/space?flora*
 images/asteroid/large?plant*
 images/asteroid/large?plant2*
 images/asteroid/large?plant?cluster*
 images/asteroid/large?space?flora*
 images/asteroid/yottrite*
Copyright: Becca Tommaso (tommasobecca03@gmail.com)
License: CC-BY-SA-4.0
Comment: Derived from works by Michael Zahniser (under the same license).

Files:
 sounds/pincer*
Copyright: Michael Zahniser
License: GPL-2
Comment: Created by a past contributor modified from Battle for Wesnoth (https://www.wesnoth.org/) sounds, which are copyright David White [dave@whitevine.net](mailto:dave@whitevine.net) under GPL 2 or later. Rights relinquished to Michael Zahniser.

Files:
 images/*/pincer*
Copyright: None; CC0 (Public Domain)
License: CC0
Comment: Public domain textures by https://texture.ninja

Files:
 images/planet/rogue-radiating*
Copyright: None; CC0 (Public Domain)
License: CC0

Files: images/outfit/railslug?rack*
Copyright: Becca Tommaso (tommasobecca03@gmail.com)
License: CC-BY-SA-4.0
Comment: Derived from works by Matthew Smestad (under the same license).

Files:
 images/outfit/harvested?yottrite*
Copyright: Becca Tommaso (tommasobecca03@gmail.com)
License: CC-BY-SA-3.0
Comment: Derived from works by Michael Zahniser and Rob Lavinsky (under the same license).

Files:
 images/effect/flotsam?yottrite*
Copyright: Becca Tommaso (tommasobecca03@gmail.com)
License: CC-BY-SA-3.0
Comment: Derived from works by Rob Lavinsky (under the same license).

Files:
 images/land/badlands0*
 images/land/badlands1*
 images/land/badlands2*
 images/land/badlands5*
 images/land/badlands6*
 images/land/badlands7*
 images/land/badlands8*
 images/land/badlands10*
 images/land/badlands11*
 images/land/badlands12*
 images/land/beach0*
 images/land/beach2*
 images/land/beach3*
 images/land/beach5*
 images/land/beach6*
 images/land/beach13*
 images/land/beach14*
 images/land/canyon0*
 images/land/canyon1*
 images/land/canyon7*
 images/land/canyon8*
 images/land/canyon13*
 images/land/canyon14*
 images/land/canyon15*
 images/land/city2*
 images/land/city4*
 images/land/city6*
 images/land/city7*
 images/land/city8*
 images/land/city9*
 images/land/city10*
 images/land/city11*
 images/land/city12*
 images/land/desert1*
 images/land/desert2*
 images/land/desert11*
 images/land/desert12*
 images/land/desert13*
 images/land/dune1*
 images/land/fields1*
 images/land/fields2*
 images/land/fields3*
 images/land/fields5*
 images/land/fields6*
 images/land/fields7*
 images/land/fields9*
 images/land/fields13*
 images/land/fields14*
 images/land/fields15*
 images/land/fog0*
 images/land/fog1*
 images/land/fog2*
 images/land/fog4*
 images/land/fog6*
 images/land/fog8*
 images/land/fog9*
 images/land/fog10*
 images/land/fog11*
 images/land/forest1*
 images/land/forest2*
 images/land/forest3*
 images/land/forest4*
 images/land/forest5*
 images/land/forest6*
 images/land/forest7*
 images/land/forest8*
 images/land/forest9*
 images/land/garden1*
 images/land/hills0*
 images/land/hills2*
 images/land/hills8*
 images/land/lava1*
 images/land/lava2*
 images/land/lava6*
 images/land/lava12*
 images/land/lava13*
 images/land/loc3*
 images/land/mountain0*
 images/land/mountain1*
 images/land/mountain3*
 images/land/mountain4*
 images/land/mountain5*
 images/land/mountain6*
 images/land/mountain7*
 images/land/mountain8*
 images/land/mountain9*
 images/land/sea1*
 images/land/sea5*
 images/land/sea7*
 images/land/sea8*
 images/land/sea18*
 images/land/sea19*
 images/land/sky0*
 images/land/sky3*
 images/land/sky4*
 images/land/sky5*
 images/land/sky7*
 images/land/sky8*
 images/land/sky9*
 images/land/sky10*
 images/land/sky11*
 images/land/snow0*
 images/land/snow1*
 images/land/snow2*
 images/land/snow3*
 images/land/snow4*
 images/land/snow5*
 images/land/snow6*
 images/land/snow7*
 images/land/snow10*
 images/land/snow14*
 images/land/snow15*
 images/land/snow16*
 images/land/snow17*
 images/land/snow18*
 images/land/snow19*
 images/land/snow20*
 images/land/snow21*
 images/land/space2*
 images/land/station4*
 images/land/station6*
 images/land/station9*
 images/land/station10*
 images/land/station11*
 images/land/station13*
 images/land/station14*
 images/land/station16*
 images/land/station17*
 images/land/station18*
 images/land/station19*
 images/land/station20*
 images/land/station21*
 images/land/station22*
 images/land/station23*
 images/land/station24*
 images/land/station25*
 images/land/station26*
 images/land/station29*
 images/land/station30*
 images/land/station31*
 images/land/station32*
 images/land/station33*
 images/land/station34*
 images/land/station35*
 images/land/station36*
 images/land/station37*
 images/land/station38*
 images/land/station39*
 images/land/station40*
 images/land/station41*
 images/land/station42*
 images/land/station43*
 images/land/station44*
 images/land/station45*
 images/land/station46*
 images/land/water0*
 images/land/water3*
 images/land/water4*
 images/land/water8*
 images/land/water12*
 images/land/water13*
Copyright: Various
License: public-domain
 Taken from unsplash.com, a collection of photographs that have been donated and
 placed in the public domain.

Files:
 images/land/lava0*
Copyright: USGS
License: public-domain
 From the USGS, and therefore in the public domain because they were created by
 government employees while doing work for the government.

Files:
 images/land/desert0*
 images/land/earthrise*
 images/land/nasa*
 images/land/space*
 images/land/station1*
 images/land/station2*
 images/land/station3*
Copyright: NASA
License: public-domain
 From NASA, and therefore in the public domain because they were created by
 government employees while doing work for the government.

Files:
 images/land/station8*
Copyright: MTA of the State of New York
License: CC-BY-2.0
Comment: Taken from https://www.flickr.com/photos/61135621@N03/5836687124 and cropped.

Files:
 images/land/station27*
Copyright: Sebastian Sinisterra
License: CC-BY-2.0
Comment: Taken from https://www.flickr.com/photos/61135621@N03/17755765778 and cropped.

Files:
 images/land/station28*
Copyright: N/A (CC0 Public Domain)
License: CC0
Comment: Taken from https://pxhere.com/en/photo/1071635 and cropped.

Files:
 images/land/station7*
Copyright: N/A (CC0 Public Domain)
License: CC0
Comment: Taken from https://pxhere.com/en/photo/119196 and cropped.

Files:
 images/land/station15*
Copyright: N/A (CC0 Public Domain)
License: CC0
Comment: Taken from https://pixabay.com/photos/step-industry-steel-3104846/ and cropped.
 According to Section 3 of the Pixabay Terms of Service, all images with a
 "published date" earlier than January 9, 2019 have the CC0 license.

Files:
 images/land/station5.jpg
Copyright: Damien Jemison
License: CC-BY-SA-3.0
Comment: Taken from https://commons.wikimedia.org/wiki/File:Preamplifier_at_the_National_Ignition_Facility.jpg

Files:
 images/land/lava5*
Copyright: Michael Zahniser <mzahniser@gmail.com>
License: CC-BY-SA-4.0

Files:
 images/planet/nebula1*
Copyright: Azure
License: CC-BY-SA-4.0

Files:
  images/ui/milky?way*
Copyright: Azure
License: CC-BY-SA-4.0
Comment: Derived from works by NASA and Michael Zahniser.

Files: sounds/*
Copyright: Various
License: public-domain
Comment: Based on public domain sounds taken from freesound.org.

Files: sounds/heavy?rocket?hit.wav
Copyright: Copyright Mike Koenig
License: CC-BY-SA-3.0
Comment: Taken from http://soundbible.com/1467-Grenade-Explosion.html

Files: sounds/missile?hit.wav
Copyright: Copyright "Nbs Dark"
License: public-domain
Comment: Taken from https://freesound.org/people/Nbs%20Dark/sounds/94185/

Files: sounds/torpedo?hit.wav
Copyright: Public Domain
License: public-domain

Files: sounds/meteor.wav
Copyright: Copyright "18hiltc"
License: CC-BY-SA-3.0
Comment: Taken from https://freesound.org/people/18hiltc/sounds/202725/

Files: sounds/sidewinder.wav
Copyright: Copyright "NHMWretched"
License: public-domain
Comment: Taken from https://freesound.org/people/NHMWretched/sounds/151858/

Files: sounds/explosion?huge.wav
Copyright: Copyright Mike Koenig
License: CC-BY-SA-3.0
Comment: Taken from http://soundbible.com/1151-Grenade.html

Files:
 sounds/asteroid crunch small.wav
 sounds/asteroid crunch medium.wav
Copyright: Copyright AlanCat
License: public-domain
Comment: Derived from https://freesound.org/people/AlanCat/sounds/381645/

Files: sounds/asteroid crunch large.wav
Copyright: Copyright "BW_Clowes"
License: CC-BY-3.0
Comment: Derived from https://freesound.org/people/BW_Clowes/sounds/128126/

Files:
 sounds/thrasher.wav
 sounds/point?defense.wav
Copyright: Lineth (https://github.com/Lineth)
License: CC-BY-SA-4.0
Comment: Derived from public domain sounds taken from freesound.org.

Files:
 images/outfit/t3?anti?missile*
 images/outfit/pug?gridfire?turret*
 images/hardpoint/t3?anti?missile*
 images/hardpoint/pug?gridfire?turret*
Copyright: Becca Tommaso (tommasobecca03@gmail.com)
License: CC-BY-SA-4.0
Comment: Derived from works by Frederick Goy IV (under the same license).

Files:
 images/outfit/security?station*
 images/ship/peregrine/*
Copyright: Becca Tommaso (tommasobecca03@gmail.com)
License: CC-BY-SA-4.0
Comment: Derived from works by Michael Zahniser and Evan Fluharty (under the same license).

Files:
 images/ship/nest*
 images/ship/roost*
 images/ship/skein*
 images/thumbnail/nest*
 images/thumbnail/roost*
 images/thumbnail/skein*
Copyright: Iaz Poolar
License: CC-BY-SA-4.0
Comment: Derived from works by Michael Zahniser (under the same license) and detailed by Becca Tommaso (tommasobecca03@gmail.com).

Files:
 images/ship/barb*
 images/ship/boxwing*
 images/thumbnail/barb*
 images/thumbnail/boxwing*
Copyright: Iaz Poolar
License: CC-BY-SA-4.0
Comment: Detailed by Becca Tommaso (tommasobecca03@gmail.com).

Files:
 images/ship/argosy*
 images/ship/clipper*
 images/ship/dreadnought*
 images/ship/fury*
 images/ship/hauler?i*
 images/ship/hauler?ii*
 images/ship/hauler?iii*
 images/ship/modified argosy*
 images/ship/bastion*
 images/ship/behemoth*
 images/ship/heavy?shuttle*
 images/ship/firebird*
 images/ship/leviathan*
 images/ship/shuttle*
 images/ship/star?queen*
 images/ship/localworldship*
 images/ship/arrow*
 images/ship/container?transport*
 images/ship/freighter*
 images/ship/protector*
 images/ship/star?barge*
 images/ship/wasp*
 images/thumbnail/argosy*
 images/thumbnail/clipper*
 images/thumbnail/dreadnought*
 images/thumbnail/fury*
 images/thumbnail/hauler?i*
 images/thumbnail/hauler?ii*
 images/thumbnail/hauler?iii*
 images/thumbnail/modified argosy*
 images/thumbnail/bastion*
 images/thumbnail/behemoth*
 images/thumbnail/heavy?shuttle*
 images/thumbnail/firebird*
 images/thumbnail/leviathan*
 images/thumbnail/shuttle*
 images/thumbnail/star?queen*
 images/thumbnail/arrow*
 images/thumbnail/container?transport*
 images/thumbnail/freighter*
 images/thumbnail/protector*
 images/thumbnail/star?barge*
 images/thumbnail/wasp*
Copyright: Michael Zahniser <mzahniser@gmail.com>
License: CC-BY-SA-4.0
Comment: Detailed by Becca Tommaso (tommasobecca03@gmail.com).

Files:
 images/ship/pirate?mammoth*
 images/ship/pirate?scrapper*
 images/thumbnail/pirate?mammoth*
 images/thumbnail/pirate?scrapper*
Copyright: 1010todd
License: CC-BY-SA-4.0
Comment: Derived from works by Michael Zahniser and Becca Tommaso under the same license. Incorporating texture made with JSPlacement by WindMillArt <https://windmillart.net/>.

Files:
 images/ship/mfirebird*
 images/ship/mleviathan*
 images/ship/marrow*
 images/thumbnail/mfirebird*
 images/thumbnail/mleviathan*
 images/thumbnail/marrow*
Copyright: Maximilian Korber
License: CC-BY-SA-4.0
Comment: Derived from works by Michael Zahniser (under the same license) and detailed by Becca Tommaso (tommasobecca03@gmail.com).

Files:
 images/ship/pointedstick vanguard*
Copyright: Maximilian Korber
License: CC-BY-SA-4.0
Comment: Derived from works by Nate Graham (under the same license) and detailed by Becca Tommaso (tommasobecca03@gmail.com).

Files:
 images/ship/vanguard*
 images/thumbnail/vanguard*
Copyright: Nate Graham <pointedstick@zoho.com>
License: CC-BY-SA-4.0
Comment: Detailed by Becca Tommaso (tommasobecca03@gmail.com).

Files:
 images/projectile/sunbeam/*
 images/ship/blackbird*
 images/ship/bounder*
 images/ship/falcon*
 images/ship/hawk*
 images/ship/quicksilver*
 images/ship/scout*
 images/ship/sparrow*
 images/thumbnail/blackbird*
 images/thumbnail/bounder*
 images/thumbnail/falcon*
 images/thumbnail/hawk*
 images/thumbnail/quicksilver*
 images/thumbnail/scout*
 images/thumbnail/sparrow*
Copyright: Michael Zahniser <mzahniser@gmail.com>
License: CC-BY-SA-4.0
Comment: Detailed by Anarchist2.

Files:
 images/ship/pirate?nighthawk*
 images/ship/pirate?cutthroat*
 images/ship/pirate?bulwark*
 images/thumbnail/pirate?nighthawk*
 images/thumbnail/pirate?cutthroat*
 images/thumbnail/pirate?bulwark*
Copyright: 1010Todd
License: CC-BY-SA-4.0
Comment: Derived from works by Michael Zahniser and Anarchist2 under the same license. Incorporating texture made with JSPlacement by WindMillArt <https://windmillart.net/>.

Files:
 images/ship/mbounder*
 images/ship/mfalcon*
 images/ship/mquicksilver*
 images/thumbnail/mbounder*
 images/thumbnail/mfalcon*
 images/thumbnail/mquicksilver*
Copyright: Maximilian Korber
License: CC-BY-SA-4.0
Comment: Derived from works by Michael Zahniser (under the same license) and detailed by Anarchist2.

Files:
 images/ship/finch*
 images/thumbnail/finch*
Copyright: Iaz Poolar
License: CC-BY-SA-4.0
Comment: Derived from works by Michael Zahniser (under the same license) and detailed by Anarchist2.

Files: images/ship/mosprey*
Copyright: Benjamin Hauch (https://github.com/tehhowch)
License: CC-BY-SA-4.0
Comment: Derived from works by Michael Zahniser (under the same license) and detailed by Anarchist2.

Files:
 images/outfit/pug?staff*
Copyright: Evan Fluharty (Evanfluharty@gmail.com)
License: CC-BY-SA-4.0
Comment: Derived from works by Frederick Goy IV (under the same license).

Files:
 images/planet/station1*
 images/planet/station2*
 images/planet/station3*
 images/planet/station4*
 images/planet/station8*
 images/planet/station9*
 images/planet/station10*
 images/planet/station11*
 images/planet/station12*
 images/planet/station13*
 images/planet/station14*
 images/planet/station15*
 images/planet/station16*
 images/planet/station17*
 images/planet/station-bunrodea*
 images/ship/maeri'het*
 images/ship/subsidurial*
 images/ship/telis'het*
 images/ship/faes'mar*
 images/ship/selii'mar*
 images/ship/vareti'het*
 images/ship/fetri'sei*
 images/ship/ember?waste?node/*
 images/ship/void?sprite/*
 images/ship/ararebo*
 images/ship/chigiriki*
 images/ship/kaiken*
 images/ship/kama*
 images/ship/kunai*
 images/ship/sasumata*
 images/ship/tanto*
 images/ship/tekkan*
 images/thumbnail/maeri'het*
 images/thumbnail/telis'het*
 images/thumbnail/faes'mar*
 images/thumbnail/selii'mar*
 images/thumbnail/subsidurial*
 images/thumbnail/ember?waste?node*
 images/thumbnail/vareti'het*
 images/thumbnail/fetri'sei*
 images/thumbnail/void?sprite?adult*
 images/thumbnail/void?sprite?infant*
 images/thumbnail/ararebo*
 images/thumbnail/chigiriki*
 images/thumbnail/kaiken*
 images/thumbnail/kama*
 images/thumbnail/kunai*
 images/thumbnail/sasumata*
 images/thumbnail/tanto*
 images/thumbnail/tekkan*
 images/effect/ravager?impact*
 images/effect/swarm*
 images/hardpoint/buzzer?am*
 images/hardpoint/locust?turret*
 images/outfit/ka'het?annihilator?turret*
 images/outfit/ka'het?annihilator*
 images/outfit/ka'het?emp?deployer*
 images/outfit/ka'het?primary?cooling*
 images/outfit/ka'het?ravager?turret*
 images/outfit/ka'het?ravager?beam*
 images/outfit/ka'het?shield?restorer*
 images/outfit/ka'het?grand?restorer*
 images/outfit/ka'het?support?cooling*
 images/outfit/ka'het?mhd?generator*
 images/outfit/ka'het?reserve?accumulator*
 images/outfit/ka'het?nullifier*
 images/outfit/ka'het?mhd?deployer*
 images/outfit/mouthparts*
 images/outfit/excavator*
 images/outfit/fuel?pod*
 images/outfit/fusion*
 images/outfit/core*
 images/outfit/ionic?afterburner*
 images/outfit/tiny?ion*
 images/outfit/small?ion*
 images/outfit/medium?ion*
 images/outfit/large?ion*
 images/outfit/huge?ion*
 images/outfit/tiny?atomic*
 images/outfit/small?atomic*
 images/outfit/medium?atomic*
 images/outfit/large?atomic*
 images/outfit/huge?atomic*
 images/outfit/javelin*
 images/outfit/javelin?mini?pod*
 images/outfit/javelin?pod*
 images/outfit/javelin?storage*
 images/outfit/torpedo*
 images/outfit/torpedo?launcher*
 images/outfit/torpedo?storage*
 images/outfit/typhoon*
 images/outfit/typhoon?launcher*
 images/outfit/typhoon?storage*
 images/outfit/cooling?ducts*
 images/outfit/liquid?helium*
 images/outfit/liquid?nitrogen*
 images/outfit/water?cooling*
 images/outfit/large?regenerator*
 images/outfit/small?regenerator*
 images/outfit/cargo?scanner*
 images/outfit/outfit?scanner*
 images/outfit/outfit?expansion*
 images/outfit/cargo?expansion*
 images/outfit/control?transceiver*
 images/outfit/buzzer*
 images/outfit/dark?reactor*
 images/outfit/electroweak?reactor*
 images/outfit/quark?reactor*
 images/outfit/hai?jammer*
 images/outfit/hai?jammer?overclocked*
 images/outfit/hydra?pod*
 images/outfit/hydra*
 images/outfit/*nanite?fabricator*
 images/outfit/*shield?relay*
 images/outfit/lasher?pistol*
 images/outfit/locust?blaster*
 images/outfit/locust?turret*
 images/outfit/mandible?cannon*
 images/outfit/nanite?enhancer*
 images/outfit/nanite?limiter*
 images/outfit/reactor?overclocker*
 images/outfit/reactor?limiter*
 images/outfit/solar?battery*
 images/outfit/solar?cell*
 images/outfit/swarm?missile*
 images/outfit/swarm?pod*
 images/outfit/swarm?storage*
 images/outfit/swatter*
 images/outfit/thorax?cannon*
 images/outfit/*rift*
 images/outfit/decoy?plating*
 images/planet/dyson1*
 images/planet/dyson2*
 images/planet/dyson3*
 images/planet/sheragi_postverta*
 images/planet/station0*
 images/planet/station1b*
 images/planet/station2b*
 images/planet/station3b*
 images/planet/station3bd*
 images/planet/station4b*
 images/planet/station4bd*
 images/projectile/annihilator*
 images/projectile/ravager?beam*
 images/projectile/mhd*
 images/scene/ringworld?debris*
 images/scene/remnant?station*
 images/scene/asteroid?scene*
Copyright: Becca Tommaso (tommasobecca03@gmail.com)
License: CC-BY-SA-4.0

Files:
 images/label/graveyard*
Copyright: @RestingImmortal
License: CC-BY-SA-4.0

Files:
 images/outfit/enforcer?confrontation?gear*
Copyright: 1010Todd (1010todd3d@gmail.com)
License: CC-BY-SA-4.0
Comment: Derived from works by Becca Tommaso (tommasobecca03@gmail.com) (under the same license) and Evan Fluharty (under the same license).

Files:
 images/outfit/hai?williwaw*
Copyright: Evan Fluharty (Evanfluharty@gmail.com)
License: CC-BY-SA-4.0
Comment: Made in cooperation with Becca Tommaso (tommasobecca03@gmail.com) and derived from works by Michael Zahniser (under the same license) and Maximilian Korber (under the same license)

Files:
 images/effect/remnant?leak*
 images/effect/remnant?leak?sparkle*
Copyright: Benjamin Jackson (gods.benyamin@outlook.com)
License: CC-BY-SA-4.0
Comment: Derived from works by Michael Zahniser (under the same license)

Files:
 images/ship/hai?ladybug*
 images/thumbnail/hai?ladybug*
 images/planet/station?hai?eight?geocoris*
Copyright: None (CC0: Public Domain)
License: CC0
Comment: Public domain textures from texture.ninja.

Files:
 images/planet/wormhole-syndicate-ad*
Copyright: Michael Zahniser
License: CC-BY-SA-4.0
Comment: Created by a past contributor derived from works by Michael Zahniser (under the same license). Rights relinquished to Michael Zahniser.

Files:
 images/planet/station?hai?geocoris*
Copyright: Michael Zahniser
License: CC-BY-SA-4.0
Comment: Created by a past contributor derived from works by Michael Zahniser (under the same license). Rights relinquished to Michael Zahniser.

Files:
 images/effect/firestorm?ring*
Copyright: None (CC0: Public Domain)
License: CC0

Files:
 images/outfit/expeller*
 images/outfit/grab-strike*
 images/hardpoint/grab-strike*
 images/ship/bulk?freighter*
 images/ship/dredger*
 images/thumbnail/bulk?freighter*
 images/thumbnail/dredger*
Copyright: Lia Gerty (https://github.com/ravenshining)
License: CC-BY-SA-4.0
Comment: Derived from work by Michael Zahniser (under the same licence) and Becca Tomaso (under the same licence).

Files:
 images/ship/raider*
 images/thumbnail/raider*
Copyright: Lia Gerty (https://github.com/ravenshining)
License: CC-BY-SA-4.0
Comment: Derived from work by Michael Zahniser (under the same licence) and Red-57 (under the same licence).

Files:
 images/effect/korath?afterburner*
 images/ship/chaser*
 images/ship/world-ship*
 images/thumbnail/chaser*
 images/thumbnail/world-ship*
Copyright: Lia Gerty (https://github.com/ravenshining)
License: CC-BY-SA-4.0
Comment: Derived from work by Michael Zahniser (under the same licence)

Files:
 images/outfit/torpedopod*
 images/outfit/typhoonpod*
Copyright: Lia Gerty (https://github.com/ravenshining)
License: CC-BY-SA-4.0
Comment: Derived from work by Becca Tomaso (under the same licence).

Files:
 images/outfit/liquid?sodium*
Copyright: Lia Gerty (https://github.com/ravenshining)
Comment: Derived from works by Saugia (under the same licence) and public domain works previously submitted to Endless Sky.
License: CC-BY-SA-4.0

Files:
 images/_menu/haze-blackbody+*
 images/_menu/haze-full+*
 images/_menu/haze-yellow+*
 images/planet/browndwarf-l-rogue*
 images/planet/browndwarf-l*
 images/planet/browndwarf-y-rogue*
 images/planet/browndwarf-y*
Copyright: Lia Gerty (https://github.com/ravenshining)
License: CC-BY-SA-4.0

Files:
 images/projectile/digger*
Copyright: Lia Gerty (https://github.com/ravenshining)
License: CC-BY-SA-4.0
Comment: Derived from public domain work previously submitted to Endless Sky.

Files:
 images/planet/browndwarf-t-rogue*
 images/planet/browndwarf-t*
 images/planet/saturn*
Copyright: Lia Gerty (https://github.com/ravenshining)
License: CC-BY-SA-4.0
Comment: Derived from works by NASA (public domain)

Files:
 sounds/atomic?*
Copyright: Lia Gerty
License: CC-BY-SA-4.0
Comment: Derived from public domain sounds taken from freesound.org.

Files:
 images/ship/heliarch?breacher*
 images/ship/heliarch?hunter*
 images/ship/heliarch?judicator*
 images/ship/heliarch?pursuer*
 images/ship/heliarch?rover*
 images/ship/heliarch?stalker*
 images/thumbnail/heliarch?breacher*
 images/thumbnail/heliarch?hunter*
 images/thumbnail/heliarch?judicator*
 images/thumbnail/heliarch?pursuer*
 images/thumbnail/heliarch?rover*
 images/thumbnail/heliarch?stalker*
 images/outfit/finisher?storage*
 images/outfit/fuel?module*
 images/outfit/large?cogeneration?module*
 images/outfit/small?cogeneration?module*
 images/scene/councilofahr1*
 images/scene/councilofahr2*
Copyright: Arachi-Lover
License: CC-BY-SA-4.0
Comment: Derived from works by Michael Zahniser (under the same license).

Files:
 images/effect/heaver*
 images/effect/korath?digger*
 images/effect/shunt*
 images/hardpoint/korath?heaver*
 images/icon/korath?heaver*
 images/outfit/korath?heaver*
 images/outfit/*korath?reverser*
 images/projectile/expeller*
 images/projectile/heaver*
 images/projectile/shunt-strike*
 images/ship/kas-ik?tek?7*
 images/thumbnail/kas-ik?tek?7*
Copyright: None (CC0 Public Domain)
License: CC0
Comment: Uses public domain textures from texture.ninja

Files:
 images/hardpoint/digger?turret*
 images/outfit/korath?digger?turret*
 images/outfit/korath?digger*
Copyright: Becca Tommaso and Michael Zahniser
License: CC-BY-SA-4.0
Comment: Created by a past contributor derived from works by Becca Tommaso and Michael Zahniser (under the same license). Rights relinquished to Becca Tommaso and Michael Zahniser.

Files:
 images/*/korath*reverser*
Copyright: Michael Zahniser
License: CC-BY-SA-4.0
Comment: Created by a past contributor derived from works by Michael Zahniser (under the same license). Rights relinquished to Michael Zahniser.


Files:
 images/outfit/outskirts?gauger*
Copyright: Arachi-Lover
License: CC-BY-SA-4.0
Comment: Derived from works by Zachary Siple and Michael Zahniser (under the same license).

Files:
 images/effect/dragonflame*
 images/effect/fusionflare*
 images/effect/pwave?shot*
 images/effect/sheragiam*
 images/effect/pwavehp*
 images/effect/ka'het?flare/*
 images/effect/fissionflare*
 images/effect/pwtflare*
 images/effect/explosions/nuke*
 images/icon/dragonflame*
 images/icon/shard*
 images/outfit/dragonflame*
 images/outfit/pwave?turret*
 images/outfit/embattery*
 images/outfit/sheragicooling*
 images/outfit/fusiondrive*
 images/outfit/fissiondrive*
 images/outfit/hion*
 images/outfit/shard*
 images/outfit/sheragi?ews*
 images/outfit/small?embattery*
 images/outfit/small?sheragi?cooling*
 images/projectile/pwavecannon*
 images/projectile/hion*
 images/projectile/hionfrag*
 images/projectile/shardactive*
 images/projectile/shardinactive*
 images/projectile/ionball*
 images/scene/emeraldswordderelict*
 images/ship/emeraldsword*
 images/ship/blackdiamond*
 images/thumbnail/emeraldsword*
 images/thumbnail/blackdiamond*
Copyright: @Karirawri (crim@live.no)
License: CC-BY-SA-4.0

Files:
 images/effect/pwave?impact*
 images/effect/ionball?ring*
 images/effect/ion?explosion*
Copyright: @Karirawri (crim@live.no)
License: CC-BY-SA-4.0
Comment: Derived from works by Michael Zahniser (under the same license).

Files: sounds/dragonflame*
Copyright: TheHadnot
License: public-domain
Comment: Taken from https://freesound.org/people/TheHadnot/sounds/160880/

Files: sounds/pwave*
Copyright: aust_paul
License: public-domain
Comment: Taken from https://freesound.org/people/aust_paul/sounds/30935/

Files: sounds/hion*
Copyright: michael_kur95
License: CC-BY-3.0
Comment: Taken from https://freesound.org/people/michael_kur95/sounds/332993/ and modified.

Files: images/effect/archon?teleport/*
Copyright: @Karirawri (crim@live.no)
License: CC-BY-SA-4.0
Comment: Derived from works by Michael Zahniser and Becca Tommaso (under the same license).

Files: sounds/archonteleport*
Copyright: oldestmillennial
License: CC-BY-3.0
Comment: Taken from https://freesound.org/people/oldestmillennial/sounds/533025/ and modified.

Files: images/outfit/emp?rack*
Copyright: Anarchist2
License: CC-BY-SA-4.0
Comment: Derived from works by Michael Zahniser (under the same license).

Files: images/planet/*-hot*
Copyright: Becca Tommaso
License: CC-BY-SA-4.0
Comment: Derived from works by ESA/Hubble & NASA (under the same license)

Files:
 images/land/clouds*
Copyright: Benjamin Jackson (gods.benyamin@outlook.com)
License: CC-BY-SA-4.0

Files:
 images/outfit/ka'het?maeri?engine*
 images/outfit/ka'het?telis?engine*
 images/outfit/ka'het?sustainer?engine*
 images/outfit/ka'het?vareti?engine*
Copyright: Becca Tommaso (tommasobecca03@gmail.com)
License: CC-BY-SA-4.0
Comment: Original work by Griffin Schutte (theronepic@gmail.com), finished by Becca Tommaso.

Files: images/outfit/tiny?systems?core*
Copyright: Griffin Schutte (theronepic@gmail.com)
License: CC-BY-SA-4.0
Comment: Derived from work by Michael Zahniser (under the same license).

Files: images/outfit/ka'het?compact?engine*
Copyright: Griffin Schutte (theronepic@gmail.com)
License: CC-BY-SA-4.0

Files: images/outfit/plasma?repeater*
Copyright: Becca Tommaso
License: CC-BY-SA-4.0
Comment: Derived from works by Michael Zahniser (under the same license) and Darcy Manoel.

Files:
 images/outfit/proton?turret*
Copyright: Becca Tommaso
License: CC-BY-SA-4.0
Comment: Derived from works by Michael Zahniser (under the same license) and Nate Graham.

Files:
 images/outfit/brig*
Copyright: Becca Tommaso
License: CC-BY-SA-4.0
Comment: Derived from works by Nate Graham (under the same license).

Files:
 images/outfit/refueling?module*
Copyright: Becca Tommaso
License: CC-BY-SA-4.0
Comment: Derived from works by Michael Zahniser (under the same license).

Files:
 images/outfit/tripulse?shredder*
 images/outfit/value?detector*
Copyright: Ejo Thims
License: CC-BY-SA-4.0
Comment: Derived from works by Michael Zahniser (under the same license).

Files:
 images/outfit/heliarch?license*
Copyright: Becca Tommaso
License: CC-BY-SA-4.0

Files:
 images/star/a-dwarf*
 images/star/a-giant*
 images/star/a-supergiant*
 images/star/a0*
 images/star/a3*
 images/star/a5*
 images/star/a8*
 images/star/b-dwarf*
 images/star/b-giant*
 images/star/b-supergiant*
 images/star/b0*
 images/star/b3*
 images/star/b5*
 images/star/b8*
 images/star/black-hole*
 images/star/carbon*
 images/star/f-dwarf*
 images/star/f-giant*
 images/star/f-supergiant*
 images/star/f0*
 images/star/f3*
 images/star/f5-old*
 images/star/f5*
 images/star/f8*
 images/star/g-dwarf*
 images/star/g-giant*
 images/star/g-supergiant*
 images/star/g0-old*
 images/star/g0*
 images/star/g3*
 images/star/g5-old*
 images/star/g5*
 images/star/g8*
 images/star/k-dwarf*
 images/star/k-giant*
 images/star/k-supergiant*
 images/star/k0-old*
 images/star/k0*
 images/star/k3*
 images/star/k5-old*
 images/star/k5*
 images/star/k8*
 images/star/l-dwarf*
 images/star/m-dwarf*
 images/star/m-giant*
 images/star/m-supergiant*
 images/star/m0*
 images/star/m3*
 images/star/m5*
 images/star/m8*
 images/star/nova*
 images/star/nova-old*
 images/star/o-dwarf*
 images/star/o-giant*
 images/star/o-supergiant*
 images/star/o0*
 images/star/o3*
 images/star/o5*
 images/star/o8*
 images/star/wr*
Copyright: Matteo "Lead" M.
License: CC-BY-SA-4.0

Files:
 images/asteroid/livecrystal/livecrystal*
 images/effect/atomic?flare/*
 images/effect/burning?spark*
 images/effect/coalition?flare/*
 images/effect/corrosion?spark*
 images/effect/efreti?flare/*
 images/effect/explosion/pug/*
 images/effect/finisher?impact*
 images/effect/ion?flare/*
 images/effect/korath?flare/*
 images/effect/plasma?cloud*
 images/effect/plasma?flare/*
 images/effect/plasma?fire*
 images/effect/plasma?impact*
 images/effect/pug?flare/*
 images/effect/tracker?cloud*
 images/effect/wanderer?flare/*
 images/effect/zapper?impact*
 images/hardpoint/dual?sunbeam?turret*
 images/hardpoint/moonbeam?turret*
 images/hardpoint/nuke*
 images/hardpoint/sunbeam?turret*
 images/hardpoint/wanderer?anti-missile*
 images/_menu/haze-coal*
 images/outfit/*?korath?afterburner*
 images/outfit/afterburner*
 images/outfit/asteroid?scanner*
 images/outfit/blue?sun*
 images/outfit/bright?cloud*
 images/outfit/caldera?afterburner*
 images/outfit/dark?storm*
 images/outfit/double?plasma?core*
 images/outfit/dual?sunbeam?turret*
 images/outfit/*efreti?steering*
 images/outfit/*efreti?thruster*
 images/outfit/finisher?maegrolain*
 images/outfit/fusion?cannon*
 images/outfit/moonbeam*
 images/outfit/moonbeam?turret*
 images/outfit/nuke*
 images/outfit/plasma?core*
 images/outfit/red?sun*
 images/outfit/sunbeam*
 images/outfit/sunbeam?turret*
 images/outfit/thunderhead?launcher*
 images/outfit/thunderhead?storage*
 images/outfit/triple?plasma?core*
 images/outfit/wanderer?anti-missile*
 images/outfit/wanderer?heat?sink*
 images/outfit/white?sun*
 images/outfit/yellow?sun*
 images/planet/ringworld*
 images/planet/ringworld?broken?debris*
 images/planet/ringworld?broken?debris?small*
 images/planet/ringworld?broken?left*
 images/planet/ringworld?broken?right*
 images/planet/ringworld?left*
 images/planet/ringworld?right*
 images/projectile/fire-lance*
 images/projectile/fusion?gun?bolt*
 images/projectile/blaze-pike*
 images/projectile/korath?inferno*
 images/projectile/missile-0*
 images/projectile/missile-1*
 images/ship/battleship*
 images/ship/corvette*
 images/ship/dagger*
 images/ship/flivver*
 images/ship/mraven*
 images/ship/msplinter*
 images/ship/raven*
 images/ship/splinter*
 images/star/coal-black-hole*
 images/star/neutron*
 images/star/small-black-hole*
 images/thumbnail/battleship*
 images/thumbnail/corvette*
 images/thumbnail/dagger*
 images/thumbnail/flivver*
 images/thumbnail/mraven*
 images/thumbnail/msplinter*
 images/thumbnail/raven*
 images/thumbnail/splinter*
Copyright: Gefüllte Taubenbrust <jeaminer23@gmail.com>
License: CC-BY-SA-4.0

Files:
 images/outfit/small?photovoltaic*
 images/outfit/tiny?photovoltaic*
Copyright: Gefüllte Taubenbrust <jeaminer23@gmail.com>
License: CC-BY-SA-4.0
Comment: Derived from works by Michael Zahniser <mzahniser@gmail.com>, David Monniaux (commons.wikimedia.org/wiki/User:David.Monniaux) and Nick Barry (github.com/itsnickbarry)

Files:
 images/ship/manta*
 images/ship/mmanta*
 images/thumbnail/manta*
 images/thumbnail/mmanta*
Copyright: Gefüllte Taubenbrust <jeaminer23@gmail.com>
License: CC-BY-SA-4.0
Comment: Derived from works by Michael Zahniser and Maximilian Korber (under the same license).

Files: sounds/ionball*
Copyright: pluralz
License: public-domain
Comment: Taken from https://freesound.org/people/pluralz/sounds/475806/

Files:
 images/outfit/tiny?korath?engine*
 images/outfit/korath?bow?drive*
Copyright: Ejo Thims <https://github.com/EjoThims>
License: CC-BY-SA-4.0

Files:
 images/ship/hai?emperor?beetle*
 images/thumbnail/hai?emperor?beetle*
Copyright: Ejo Thims <https://github.com/EjoThims>
License: CC-BY-SA-4.0
Comment: Derived from works by Becca Tommaso and Michael Zahniser (under the same license)

Files:
 images/planet/stationh-ancient0*
 images/planet/stationh-ancient1*
 images/planet/stationh-ancient2*
Copyright: Becca Tommaso (tommasobecca03@gmail.com)
License: CC-BY-SA-3.0
Comment: Derived from works by Michael Zahniser (under the same license).

Files:
 images/scene/ssil?vida?alert?hologram*
 images/scene/remnant?remote?spaceport*
Copyright: J Everett Nichol (jeverett on Discord)
License: CC-BY-SA-3.0
Comment: Derived from works by Becca Tommaso (under the same license).

Files:
 images/outfit/shield?refactor?module*
 images/ship/carrier*
 images/ship/combat?drone*
 images/ship/cruiser*
 images/ship/frigate*
 images/ship/gunboat*
 images/ship/lance*
 images/ship/rainmaker*
 images/ship/surveillance?drone*
 images/thumbnail/carrier*
 images/thumbnail/combat?drone*
 images/thumbnail/cruiser*
 images/thumbnail/frigate*
 images/thumbnail/gunboat*
 images/thumbnail/lance*
 images/thumbnail/rainmaker*
 images/thumbnail/surveillance?drone*
Copyright: Gefüllte Taubenbrust <jeaminer23@gmail.com>
License: CC-BY-SA-4.0
Comment: Derived from works by Michael Zahniser (under the same license).

Files:
 images/ship/auxiliary*
 images/thumbnail/auxiliary*
Copyright: Gefüllte Taubenbrust <jeaminer23@gmail.com>
License: CC-BY-SA-4.0
Comment: Derived from works by Evan Fluharty (under the same license).

Files:
 images/asteroid/*bioroid*
 images/effect/acuit?hit*
 images/effect/ast?hit*
 images/effect/balfire*
 images/effect/blink*
 images/effect/bunrodea?flare*
 images/effect/buzzer?am*
 images/effect/chfire*
 images/effect/composed*
 images/effect/drain*
 images/effect/irfite*
 images/effect/yellow?spark*
 images/effect/*scin?flare*
 images/effect/*vi?flare*
 images/hardpoint/acuit*
 images/hardpoint/ballistic*
 images/hardpoint/burrower*
 images/hardpoint/choleric*
 images/hardpoint/firestorm?battery*
 images/hardpoint/ion?torch*
 images/hardpoint/irate*
 images/outfit/acuit*
 images/outfit/acumen*
 images/outfit/ameliorate?cell*
 images/outfit/astuit*
 images/outfit/ballistic?cannon*
 images/outfit/ballistic?turret*
 images/outfit/battlezone?battery*
 images/outfit/brawl?cell*
 images/outfit/burrower*
 images/outfit/campaign?core*
 images/outfit/choleric?cannon*
 images/outfit/choleric?turret*
 images/outfit/crusade?battery*
 images/outfit/firestorm?battery*
 images/outfit/firestorm?rack*
 images/outfit/firestorm?torpedo*
 images/outfit/guile?pulse?laser*
 images/outfit/ion?torch*
 images/outfit/irate?carronade*
 images/outfit/irate?cannon*
 images/outfit/irate?turret*
 images/outfit/mcs?extractor*
 images/outfit/plasma?grenades*
 images/outfit/plasmasickle*
 images/outfit/*plasma?thruster?scin*
 images/outfit/*plasma?steering?scin*
 images/outfit/*plasma?engines?scin*
 images/outfit/savagery?pike*
 images/outfit/scrap?cell*
 images/outfit/skirmish?battery*
 images/outfit/*torch?thruster?vi*
 images/outfit/*torch?thruster?vi*
 images/outfit/warforge?battery*
 images/outfit/warzone?core*
 images/planet/asura*
 images/planet/*beryl*
 images/planet/tschyss*
 images/planet/*vajra*
 images/planet/vesvi*
 images/planet/yniu?eiu*
 images/planet/yniu?ena*
 images/projectile/acuit*
 images/projectile/astuit*
 images/projectile/ballistic*
 images/projectile/chloeric*
 images/projectile/firestorm?torpedo*
 images/projectile/guile?pulse?laser*
 images/projectile/irate*
 images/projectile/locust?blaster*
 images/projectile/mandible?cannon*
 images/projectile/neutron?bolt*
 images/projectile/thorax?cannon*
 images/projectile/torch*
 images/scene/rulei?flash*
 images/ship/*astral*
 images/ship/*ayym*
 images/ship/embersylph*
 images/ship/gegno?augen*
 images/ship/gegno?coesite*
 images/ship/gegno?conglomerate*
 images/ship/gegno?corundum*
 images/ship/gegno?dolomite*
 images/ship/gegno?dunite*
 images/ship/gegno?eclogite*
 images/ship/gegno?epidote*
 images/ship/gegno?feldspar*
 images/ship/gegno?felsic*
 images/ship/gegno?gneiss*
 images/ship/gegno?granofel*
 images/ship/gegno?granulite*
 images/ship/gegno?gypsum*
 images/ship/gegno?halite*
 images/ship/gegno?kyanite*
 images/ship/gegno?mica*
 images/ship/gegno?protolith*
 images/ship/gegno?schist*
 images/ship/gegno?shale*
 images/ship/gegno?slate*
 images/ship/gegno?tridymite*
 images/ship/*jje*
 images/ship/modified?dromedary*
 images/ship/modified?dromedary?wreck*
 images/ship/*vyrmeid*
 images/ship/*vyuir*
 images/thumbnail/gegno?augen*
 images/thumbnail/gegno?coesite*
 images/thumbnail/gegno?conglomerate*
 images/thumbnail/gegno?dolomite*
 images/thumbnail/gegno?dunite*
 images/thumbnail/gegno?eclogite*
 images/thumbnail/gegno?epidote*
 images/thumbnail/gegno?feldspar*
 images/thumbnail/gegno?felsic*
 images/thumbnail/gegno?gneiss*
 images/thumbnail/gegno?granulite*
 images/thumbnail/gegno?gypsum*
 images/thumbnail/gegno?halite*
 images/thumbnail/gegno?kyanite*
 images/thumbnail/gegno?mica*
 images/thumbnail/gegno?schist*
 images/thumbnail/gegno?shale*
 images/thumbnail/gegno?slate*
 images/thumbnail/gegno?tridymite*
 images/thumbnail/modified?dromedary*
 images/thumbnail/modified?dromedary?wreck*
 images/thumbnail/vyuir*
Copyright: Saugia <https://github.com/Saugia>
License: CC-BY-SA-4.0

Files:
 images/effect/void?sprite?parts*
 images/outfit/void?sprite?parts*
 images/outfit/teciimach?bay*
 images/outfit/teciimach?pod*
 images/planet/gas3-c*
 images/planet/gas7-r*
 images/ship/aerie*
 images/ship/bactrian*
 images/ship/hailstone*
 images/ship/arch-carrack*
 images/ship/charm-shallop*
 images/ship/echo-galleon*
 images/ship/heavy?gust*
 images/ship/mining?drone*
 images/ship/mule*
 images/ship/squall*
 images/ship/sunder*
 images/ship/swan*
 images/thumbnail/aerie*
 images/thumbnail/bactrian*
 images/thumbnail/hailstone*
 images/thumbnail/arch-carrack*
 images/thumbnail/charm-shallop*
 images/thumbnail/echo-galleon*
 images/thumbnail/heavy?gust*
 images/thumbnail/mining?drone*
 images/thumbnail/mule*
 images/thumbnail/squall*
 images/thumbnail/sunder*
 images/thumbnail/swan*
 sounds/moonbeam*
Copyright: Saugia <https://github.com/Saugia>
License: CC-BY-SA-4.0
Comment: Derived from works by Michael Zahniser (under the same license).

Files:
 images/ship/pirate?valkyrie*
 images/thumbnail/pirate?valkyrie*
Copyright: Saugia <https://github.com/Saugia>
License: CC-BY-SA-4.0
Comment: Derived from works by Michael Zahniser (under the same license) and 1010todd (under the same license). Incorporating texture made with JSPlacement by WindMillArt <https://windmillart.net/>.

Files:
 sounds/bunrodea?am*
 sounds/coalition?launch*
 sounds/drill*
 sounds/ember?tear*
 sounds/ember?tear?hit*
 sounds/gravity?well*
 sounds/hai?launch*
 sounds/human?launch*
 sounds/human?launch?external*
 sounds/ion?rain*
 sounds/ion?torch*
 sounds/korath?afterburner*
 sounds/korath?launch*
 sounds/korath?launch?external*
 sounds/locust?blaster*
 sounds/mandible?cannon*
 sounds/remnant?afterburner*
 sounds/remnant?launch*
 sounds/remnant?launch?external*
 sounds/neutron?bolt*
 sounds/scin?launch*
 sounds/sheragi?launch*
 sounds/swarm?missile*
 sounds/thorax?cannon*
Copyright: Saugia <https://github.com/Saugia>
License: public-domain
Comment: Based on public domain sounds taken from freesound.org, edits done by Saugia.

Files:
 images/ship/hai?cicada*
 images/ship/hai?scarab*
 images/thumbnail/hai?cicada*
 images/thumbnail/hai?scarab*
Copyright: Saugia <https://github.com/Saugia>
License: CC-BY-SA-4.0
Comment: Derived from works by Michael Zahniser (under the same license) and Evan Fluharty (under the same license).

Files:
 images/hardpoint/blaze-pike*
 images/hardpoint/korath?inferno*
 images/hardpoint/shunt-strike*
 images/icon/firelight*
 images/outfit/blaze?pike*
 images/outfit/firelight*
 images/outfit/firelight?bank*
 images/outfit/firelight?rack*
 images/outfit/korath?inferno*
 images/outfit/shunt-strike*
 images/planet/station4c*
 images/planet/station5c*
 images/planet/station6c*
 images/planet/station7c*
 images/planet/station7cb*
 images/projectile/firelight*
 images/projectile/firelight?active*
 sounds/ionic?blast*
Copyright: Saugia <https://github.com/Saugia>
License: CC-BY-SA-4.0
Comment: Derived from works by Michael Zahniser (under the same license) and Becca Tommaso (under the same licence).

Files:
 images/ship/tubfalet*
 images/thumbnail/tubfalet*
Copyright: Saugia <https://github.com/Saugia>
License: CC-BY-SA-4.0
Comment: Derived from works by Michael Zahniser (under the same license) and Lia Gerty (under the same licence).

Files:
 images/hardpoint/microbot?factory*
 images/ship/-nra-ret*
 images/ship/ikatila-ej*
 images/ship/korsmanath?a-awoj*
 images/ship/modified?ladybug*
 images/ship/rai-alorej*
 images/thumbnail/-nra-ret*
 images/thumbnail/ikatila-ej*
 images/thumbnail/korsmanath?a-awoj*
 images/thumbnail/rai-alorej*
Copyright: Saugia <https://github.com/Saugia>
License: CC-BY-SA-4.0
Comment: Derived from public domain works previously submitted to Endless Sky

Files:
 images/outfit/microbot?defense?station*
Copyright: Saugia <https://github.com/Saugia>
Comment: Derived from work by Griffin Schutte (theronepic@gmail.com) (under same licence).
License: CC-BY-SA-4.0

Files:
 images/projectiles/ionic?blast*
 images/ship/kestrel*
 images/ship/kestrele*
 images/ship/kestrels*
 images/ship/kestrelw*
 images/ship/osprey*
 images/thumbnail/kestrel*
 images/thumbnail/kestrele*
 images/thumbnail/kestrels*
 images/thumbnail/kestrelw*
 images/thumbnail/osprey*
Copyright: Saugia <https://github.com/Saugia>
License: CC-BY-SA-4.0
Comment: Derived from works by Michael Zahniser (under the same license) and detailed by Anarchist2.

Files:
 sounds/remnant?afterburner.wav
Copyright: Public Domain
License: public-domain
Comment: Based on public domain sounds taken from freesound.org, edit done by Saugia.

Files:
 sounds/firelight.wav
 sounds/firelight?hit.wav
Copyright: Public Domain
License: public-domain
Comment: Based on public domain sounds taken from freesound.org, edits done by Saugia and Lia Gerty.

Files:
 images/effect/ember?tear/ember?tear?fire*
 images/effect/ember?tear/ember?tear?impact*
 images/effect/ember?tear/ember?tear?vortex*
 images/outfit/ember?tear*
Copyright: X-27 (youtube.com/x-27yt)
License: CC-BY-SA-3.0

Files:
 images/effect/ember?tear/ember?tear?spark*
Copyright: X-27 (youtube.com/x-27yt)
License: CC-BY-SA-3.0
Comment: Derived from works by Michael Zahniser (under the same license).

Files:
 images/land/fields16*
 images/land/fields17*
 images/land/fields18*
 images/land/fields19*
 images/land/fields20*
 images/land/fields21*
 images/land/fields22*
 images/land/fields23*
 images/land/fields24*
 images/land/fields25*
 images/land/fields26*
 images/land/fields27*
 images/land/hills10*
 images/land/sea20*
 images/land/sea21*
 images/land/water14*
 images/land/water15*
 images/land/water16*
 images/land/water17*
 images/land/water18*
 images/land/water19*
 images/land/water20*
Copyright: Peter van der Meer (peter.vd.meer@gmail.com)
License: CC-BY-SA-4.0

Files:
 images/outfit/jump?drive*
 images/outfit/jump?drive?(broken)*
Copyright: Scrinarii1337#0001
License: CC-BY-SA-4.0

Files:
 images/scene/citydark*
 images/scene/buildings*
 images/scene/busystreet*
 images/scene/iceplains*
 images/scene/iceplains2*
 images/scene/iceplains3*
 images/scene/lonelyrock*
 images/scene/redrocks*
 images/scene/seasidecliffs*
 images/scene/Seasunset*
 images/scene/smeer*
 images/scene/snowfield*
 images/scene/snowvillage*
 images/scene/sunset*
 images/scene/tower*
 images/scene/icepicture*
 images/scene/snowplain*
Copyright: unsplash.com/
License: CC0

Files:
 images/scene/hroar*
Copyright: Dane Crowton
License: CC-BY-SA-4.0

Files: images/land/asteroid0*
Copyright: Becca Tommaso
License: CC0
Comment: Derived from works by ESA/Rosetta spacecraft (under the same license).


Files:
 images/outfit/small?recovery?module*
Copyright: 1010todd
License: CC-BY-SA-4.0
Comment: Derived from works by Michael Zahniser (under the same license).

Files:
 images/outfit/anti-materiel?gun*
Copyright: 1010todd
License: CC-BY-SA-4.0

Files:
 images/outfit/android*
 images/outfit/skadetear*
Copyright: Anarchist2
License: CC-BY-SA-4.0

Files:
 images/thumbnail/smew*
 images/ship/smew*
Copyright: Dschiltt
License: CC0
Comment: Derived from works by MZ (under the same license), and contributions by Zoura, Kitteh, Ejo Thims, and Saugia.

Files:
 images/ship/modified?dromedary?ghost*
 images/ship/modified?dromedary?specter*
Copyright: Saugia (https://github.com/Saugia)
License: CC-BY-SA-4.0
Comment: Transparent materials by scrinarii1337.

Files:
 images/land/nasa30*
Copyright: Brian Swift
License: CC-BY-SA-4.0
Comment: Image data: NASA/JPL-Caltech/SwRI/MSSS and Image processing by Brian Swift.

Files:
 images/outfit/twin?blaster*
 images/outfit/twin?mod?blaster*
 images/outfit/repeater*
 images/outfit/repeater?turret*
Copyright: Daeridanii (https://github.com/Daeridanii1)
License: CC-BY-SA-4.0
Comment: Derived from works by Becca Tommaso and Michael Zahniser (under the same license).

Files:
 images/land/badlands13*
 images/land/beach15*
 images/land/city19*
 images/land/city20*
 images/land/city21*
 images/land/city22*
 images/land/city23*
 images/land/city24*
 images/land/city25*
 images/land/desert14*
 images/land/desert15*
 images/land/forest10*
 images/land/mountain27*
 images/land/mountain28*
 images/land/mountain29*
 images/land/mountain30*
 images/land/sea22*
 images/land/snow22*
Copyright: Various
License: CC0
Comment: Taken from unsplash.com and cropped.

Files:
 images/ui/red?alert*
Copyright: Zitchas (zitchas.jma@gmail.com)
License: CC-BY-SA-4.0

Files:
 images/_menu/haze-brown*
Copyright: RisingLeaf (https://github.com/RisingLeaf)
License: CC-BY-SA-4.0
Comment: Derived from _menu/haze-133 (no copyright given).

Files:
 images/star/proto-planetary-disk*
Copyright: RisingLeaf (https://github.com/RisingLeaf)
License: CC-BY-SA-4.0

Files:
 images/land/hills11*
Copyright: CyberJudas (cyberjudas@dnmx.org)
License: CC-BY-SA-4.0

Files:
<<<<<<< HEAD
 images/ui/icon?selected?highlighted*
 images/ui/icon?unselected?highlighted*
=======
 images/ui/red?alert?grayed*
Copyright: Dave Flowers
License: CC-BY-SA-4.0
Comment: grayscale version of images/ui/red alert, by Zitchas (zitchas.jma@gmail.com)

Files:
>>>>>>> aaa78489
 images/ui/sales?key*
Copyright: Dave Flowers
License: CC-BY-SA-4.0
Comment: Derived from works by Michael Zahniser (under the same license).

License: GPL-3+
 This program is free software: you can redistribute it and/or modify
 it under the terms of the GNU General Public License as published by
 the Free Software Foundation; either version 3 of the License, or
 (at your option) any later version.
 .
 This program is distributed in the hope that it will be useful,
 but WITHOUT ANY WARRANTY; without even the implied warranty of
 MERCHANTABILITY or FITNESS FOR A PARTICULAR PURPOSE.  See the
 GNU General Public License for more details.
 .
 You should have received a copy of the GNU General Public License
 along with this program.  If not, see <http://www.gnu.org/licenses/>.
 .
 On Debian systems, the complete text of the GNU General Public
 License version 3 can be found in "/usr/share/common-licenses/GPL-3".

License: CC-BY-SA-4.0
 By exercising the Licensed Rights (defined below), You accept and agree
 to be bound by the terms and conditions of this Creative Commons
 Attribution-ShareAlike 4.0 International Public License ("Public
 License"). To the extent this Public License may be interpreted as a
 contract, You are granted the Licensed Rights in consideration of Your
 acceptance of these terms and conditions, and the Licensor grants You
 such rights in consideration of benefits the Licensor receives from
 making the Licensed Material available under these terms and
 conditions.
 .
 Section 1 -- Definitions.
 .
 a. Adapted Material means material subject to Copyright and Similar
 Rights that is derived from or based upon the Licensed Material
 and in which the Licensed Material is translated, altered,
 arranged, transformed, or otherwise modified in a manner requiring
 permission under the Copyright and Similar Rights held by the
 Licensor. For purposes of this Public License, where the Licensed
 Material is a musical work, performance, or sound recording,
 Adapted Material is always produced where the Licensed Material is
 synched in timed relation with a moving image.
 .
 b. Adapter's License means the license You apply to Your Copyright
 and Similar Rights in Your contributions to Adapted Material in
 accordance with the terms and conditions of this Public License.
 .
 c. BY-SA Compatible License means a license listed at
 creativecommons.org/compatiblelicenses, approved by Creative
 Commons as essentially the equivalent of this Public License.
 .
 d. Copyright and Similar Rights means copyright and/or similar rights
 closely related to copyright including, without limitation,
 performance, broadcast, sound recording, and Sui Generis Database
 Rights, without regard to how the rights are labeled or
 categorized. For purposes of this Public License, the rights
 specified in Section 2(b)(1)-(2) are not Copyright and Similar
 Rights.
 .
 e. Effective Technological Measures means those measures that, in the
 absence of proper authority, may not be circumvented under laws
 fulfilling obligations under Article 11 of the WIPO Copyright
 Treaty adopted on December 20, 1996, and/or similar international
 agreements.
 .
 f. Exceptions and Limitations means fair use, fair dealing, and/or
 any other exception or limitation to Copyright and Similar Rights
 that applies to Your use of the Licensed Material.
 .
 g. License Elements means the license attributes listed in the name
 of a Creative Commons Public License. The License Elements of this
 Public License are Attribution and ShareAlike.
 .
 h. Licensed Material means the artistic or literary work, database,
 or other material to which the Licensor applied this Public
 License.
 .
 i. Licensed Rights means the rights granted to You subject to the
 terms and conditions of this Public License, which are limited to
 all Copyright and Similar Rights that apply to Your use of the
 Licensed Material and that the Licensor has authority to license.
 .
 j. Licensor means the individual(s) or entity(ies) granting rights
 under this Public License.
 .
 k. Share means to provide material to the public by any means or
 process that requires permission under the Licensed Rights, such
 as reproduction, public display, public performance, distribution,
 dissemination, communication, or importation, and to make material
 available to the public including in ways that members of the
 public may access the material from a place and at a time
 individually chosen by them.
 .
 l. Sui Generis Database Rights means rights other than copyright
 resulting from Directive 96/9/EC of the European Parliament and of
 the Council of 11 March 1996 on the legal protection of databases,
 as amended and/or succeeded, as well as other essentially
 equivalent rights anywhere in the world.
 .
 m. You means the individual or entity exercising the Licensed Rights
 under this Public License. Your has a corresponding meaning.
 .
 Section 2 -- Scope.
 .
 a. License grant.
 .
 1. Subject to the terms and conditions of this Public License,
 the Licensor hereby grants You a worldwide, royalty-free,
 non-sublicensable, non-exclusive, irrevocable license to
 exercise the Licensed Rights in the Licensed Material to:
 .
 a. reproduce and Share the Licensed Material, in whole or
 in part; and
 .
 b. produce, reproduce, and Share Adapted Material.
 .
 2. Exceptions and Limitations. For the avoidance of doubt, where
 Exceptions and Limitations apply to Your use, this Public
 License does not apply, and You do not need to comply with
 its terms and conditions.
 .
 3. Term. The term of this Public License is specified in Section
 6(a).
 .
 4. Media and formats; technical modifications allowed. The
 Licensor authorizes You to exercise the Licensed Rights in
 all media and formats whether now known or hereafter created,
 and to make technical modifications necessary to do so. The
 Licensor waives and/or agrees not to assert any right or
 authority to forbid You from making technical modifications
 necessary to exercise the Licensed Rights, including
 technical modifications necessary to circumvent Effective
 Technological Measures. For purposes of this Public License,
 simply making modifications authorized by this Section 2(a)
 (4) never produces Adapted Material.
 .
 5. Downstream recipients.
 .
 a. Offer from the Licensor -- Licensed Material. Every
 recipient of the Licensed Material automatically
 receives an offer from the Licensor to exercise the
 Licensed Rights under the terms and conditions of this
 Public License.
 .
 b. Additional offer from the Licensor -- Adapted Material.
 Every recipient of Adapted Material from You
 automatically receives an offer from the Licensor to
 exercise the Licensed Rights in the Adapted Material
 under the conditions of the Adapter's License You apply.
 .
 c. No downstream restrictions. You may not offer or impose
 any additional or different terms or conditions on, or
 apply any Effective Technological Measures to, the
 Licensed Material if doing so restricts exercise of the
 Licensed Rights by any recipient of the Licensed
 Material.
 .
 6. No endorsement. Nothing in this Public License constitutes or
 may be construed as permission to assert or imply that You
 are, or that Your use of the Licensed Material is, connected
 with, or sponsored, endorsed, or granted official status by,
 the Licensor or others designated to receive attribution as
 provided in Section 3(a)(1)(A)(i).
 .
 b. Other rights.
 .
 1. Moral rights, such as the right of integrity, are not
 licensed under this Public License, nor are publicity,
 privacy, and/or other similar personality rights; however, to
 the extent possible, the Licensor waives and/or agrees not to
 assert any such rights held by the Licensor to the limited
 extent necessary to allow You to exercise the Licensed
 Rights, but not otherwise.
 .
 2. Patent and trademark rights are not licensed under this
 Public License.
 .
 3. To the extent possible, the Licensor waives any right to
 collect royalties from You for the exercise of the Licensed
 Rights, whether directly or through a collecting society
 under any voluntary or waivable statutory or compulsory
 licensing scheme. In all other cases the Licensor expressly
 reserves any right to collect such royalties.
 .
 Section 3 -- License Conditions.
 .
 Your exercise of the Licensed Rights is expressly made subject to the
 following conditions.
 .
 a. Attribution.
 .
 1. If You Share the Licensed Material (including in modified
 form), You must:
 .
 a. retain the following if it is supplied by the Licensor
 with the Licensed Material:
 .
 i. identification of the creator(s) of the Licensed
 Material and any others designated to receive
 attribution, in any reasonable manner requested by
 the Licensor (including by pseudonym if
 designated);
 .
 ii. a copyright notice;
 .
 iii. a notice that refers to this Public License;
 .
 iv. a notice that refers to the disclaimer of
 warranties;
 .
 v. a URI or hyperlink to the Licensed Material to the
 extent reasonably practicable;
 .
 b. indicate if You modified the Licensed Material and
 retain an indication of any previous modifications; and
 .
 c. indicate the Licensed Material is licensed under this
 Public License, and include the text of, or the URI or
 hyperlink to, this Public License.
 .
 2. You may satisfy the conditions in Section 3(a)(1) in any
 reasonable manner based on the medium, means, and context in
 which You Share the Licensed Material. For example, it may be
 reasonable to satisfy the conditions by providing a URI or
 hyperlink to a resource that includes the required
 information.
 .
 3. If requested by the Licensor, You must remove any of the
 information required by Section 3(a)(1)(A) to the extent
 reasonably practicable.
 .
 b. ShareAlike.
 .
 In addition to the conditions in Section 3(a), if You Share
 Adapted Material You produce, the following conditions also apply.
 .
 1. The Adapter's License You apply must be a Creative Commons
 license with the same License Elements, this version or
 later, or a BY-SA Compatible License.
 .
 2. You must include the text of, or the URI or hyperlink to, the
 Adapter's License You apply. You may satisfy this condition
 in any reasonable manner based on the medium, means, and
 context in which You Share Adapted Material.
 .
 3. You may not offer or impose any additional or different terms
 or conditions on, or apply any Effective Technological
 Measures to, Adapted Material that restrict exercise of the
 rights granted under the Adapter's License You apply.
 .
 Section 4 -- Sui Generis Database Rights.
 .
 Where the Licensed Rights include Sui Generis Database Rights that
 apply to Your use of the Licensed Material:
 .
 a. for the avoidance of doubt, Section 2(a)(1) grants You the right
 to extract, reuse, reproduce, and Share all or a substantial
 portion of the contents of the database;
 .
 b. if You include all or a substantial portion of the database
 contents in a database in which You have Sui Generis Database
 Rights, then the database in which You have Sui Generis Database
 Rights (but not its individual contents) is Adapted Material,
 .
 including for purposes of Section 3(b); and
 c. You must comply with the conditions in Section 3(a) if You Share
 all or a substantial portion of the contents of the database.
 .
 For the avoidance of doubt, this Section 4 supplements and does not
 replace Your obligations under this Public License where the Licensed
 Rights include other Copyright and Similar Rights.
 .
 Section 5 -- Disclaimer of Warranties and Limitation of Liability.
 .
 a. UNLESS OTHERWISE SEPARATELY UNDERTAKEN BY THE LICENSOR, TO THE
 EXTENT POSSIBLE, THE LICENSOR OFFERS THE LICENSED MATERIAL AS-IS
 AND AS-AVAILABLE, AND MAKES NO REPRESENTATIONS OR WARRANTIES OF
 ANY KIND CONCERNING THE LICENSED MATERIAL, WHETHER EXPRESS,
 IMPLIED, STATUTORY, OR OTHER. THIS INCLUDES, WITHOUT LIMITATION,
 WARRANTIES OF TITLE, MERCHANTABILITY, FITNESS FOR A PARTICULAR
 PURPOSE, NON-INFRINGEMENT, ABSENCE OF LATENT OR OTHER DEFECTS,
 ACCURACY, OR THE PRESENCE OR ABSENCE OF ERRORS, WHETHER OR NOT
 KNOWN OR DISCOVERABLE. WHERE DISCLAIMERS OF WARRANTIES ARE NOT
 ALLOWED IN FULL OR IN PART, THIS DISCLAIMER MAY NOT APPLY TO YOU.
 .
 b. TO THE EXTENT POSSIBLE, IN NO EVENT WILL THE LICENSOR BE LIABLE
 TO YOU ON ANY LEGAL THEORY (INCLUDING, WITHOUT LIMITATION,
 NEGLIGENCE) OR OTHERWISE FOR ANY DIRECT, SPECIAL, INDIRECT,
 INCIDENTAL, CONSEQUENTIAL, PUNITIVE, EXEMPLARY, OR OTHER LOSSES,
 COSTS, EXPENSES, OR DAMAGES ARISING OUT OF THIS PUBLIC LICENSE OR
 USE OF THE LICENSED MATERIAL, EVEN IF THE LICENSOR HAS BEEN
 ADVISED OF THE POSSIBILITY OF SUCH LOSSES, COSTS, EXPENSES, OR
 DAMAGES. WHERE A LIMITATION OF LIABILITY IS NOT ALLOWED IN FULL OR
 IN PART, THIS LIMITATION MAY NOT APPLY TO YOU.
 .
 c. The disclaimer of warranties and limitation of liability provided
 above shall be interpreted in a manner that, to the extent
 possible, most closely approximates an absolute disclaimer and
 waiver of all liability.
 .
 Section 6 -- Term and Termination.
 .
 a. This Public License applies for the term of the Copyright and
 Similar Rights licensed here. However, if You fail to comply with
 this Public License, then Your rights under this Public License
 terminate automatically.
 .
 b. Where Your right to use the Licensed Material has terminated under
 Section 6(a), it reinstates:
 .
 1. automatically as of the date the violation is cured, provided
 it is cured within 30 days of Your discovery of the
 violation; or
 .
 2. upon express reinstatement by the Licensor.
 .
 For the avoidance of doubt, this Section 6(b) does not affect any
 right the Licensor may have to seek remedies for Your violations
 of this Public License.
 .
 c. For the avoidance of doubt, the Licensor may also offer the
 Licensed Material under separate terms or conditions or stop
 distributing the Licensed Material at any time; however, doing so
 will not terminate this Public License.
 .
 d. Sections 1, 5, 6, 7, and 8 survive termination of this Public
 License.
 .
 Section 7 -- Other Terms and Conditions.
 .
 a. The Licensor shall not be bound by any additional or different
 terms or conditions communicated by You unless expressly agreed.
 .
 b. Any arrangements, understandings, or agreements regarding the
 Licensed Material not stated herein are separate from and
 independent of the terms and conditions of this Public License.
 .
 Section 8 -- Interpretation.
 .
 a. For the avoidance of doubt, this Public License does not, and
 shall not be interpreted to, reduce, limit, restrict, or impose
 conditions on any use of the Licensed Material that could lawfully
 be made without permission under this Public License.
 .
 b. To the extent possible, if any provision of this Public License is
 deemed unenforceable, it shall be automatically reformed to the
 minimum extent necessary to make it enforceable. If the provision
 cannot be reformed, it shall be severed from this Public License
 without affecting the enforceability of the remaining terms and
 conditions.
 .
 c. No term or condition of this Public License will be waived and no
 failure to comply consented to unless expressly agreed to by the
 Licensor.
 .
 d. Nothing in this Public License constitutes or may be interpreted
 as a limitation upon, or waiver of, any privileges and immunities
 that apply to the Licensor or You, including from the legal
 processes of any jurisdiction or authority.

License: CC-BY-4.0
 By exercising the Licensed Rights (defined below), You accept and agree
 to be bound by the terms and conditions of this Creative Commons
 Attribution 4.0 International Public License ("Public
 License"). To the extent this Public License may be interpreted as a
 contract, You are granted the Licensed Rights in consideration of Your
 acceptance of these terms and conditions, and the Licensor grants You
 such rights in consideration of benefits the Licensor receives from
 making the Licensed Material available under these terms and
 conditions.
 .
 Section 1 -- Definitions.
 .
 a. Adapted Material means material subject to Copyright and Similar
 Rights that is derived from or based upon the Licensed Material
 and in which the Licensed Material is translated, altered,
 arranged, transformed, or otherwise modified in a manner requiring
 permission under the Copyright and Similar Rights held by the
 Licensor. For purposes of this Public License, where the Licensed
 Material is a musical work, performance, or sound recording,
 Adapted Material is always produced where the Licensed Material is
 synched in timed relation with a moving image.
 .
 b. Adapter's License means the license You apply to Your Copyright
 and Similar Rights in Your contributions to Adapted Material in
 accordance with the terms and conditions of this Public License.
 .
 c. Copyright and Similar Rights means copyright and/or similar rights
 closely related to copyright including, without limitation,
 performance, broadcast, sound recording, and Sui Generis Database
 Rights, without regard to how the rights are labeled or
 categorized. For purposes of this Public License, the rights
 specified in Section 2(b)(1)-(2) are not Copyright and Similar
 Rights.
 .
 d. Effective Technological Measures means those measures that, in the
 absence of proper authority, may not be circumvented under laws
 fulfilling obligations under Article 11 of the WIPO Copyright
 Treaty adopted on December 20, 1996, and/or similar international
 agreements.
 .
 e. Exceptions and Limitations means fair use, fair dealing, and/or
 any other exception or limitation to Copyright and Similar Rights
 that applies to Your use of the Licensed Material.
 .
 f. Licensed Material means the artistic or literary work, database,
 or other material to which the Licensor applied this Public
 License.
 .
 g. Licensed Rights means the rights granted to You subject to the
 terms and conditions of this Public License, which are limited to
 all Copyright and Similar Rights that apply to Your use of the
 Licensed Material and that the Licensor has authority to license.
 .
 h. Licensor means the individual(s) or entity(ies) granting rights
 under this Public License.
 .
 i. Share means to provide material to the public by any means or
 process that requires permission under the Licensed Rights, such
 as reproduction, public display, public performance, distribution,
 dissemination, communication, or importation, and to make material
 available to the public including in ways that members of the
 public may access the material from a place and at a time
 individually chosen by them.
 .
 j. Sui Generis Database Rights means rights other than copyright
 resulting from Directive 96/9/EC of the European Parliament and of
 the Council of 11 March 1996 on the legal protection of databases,
 as amended and/or succeeded, as well as other essentially
 equivalent rights anywhere in the world.
 .
 k. You means the individual or entity exercising the Licensed Rights
 under this Public License. Your has a corresponding meaning.
 .
 Section 2 -- Scope.
 .
 a. License grant.
 .
 1. Subject to the terms and conditions of this Public License,
 the Licensor hereby grants You a worldwide, royalty-free,
 non-sublicensable, non-exclusive, irrevocable license to
 exercise the Licensed Rights in the Licensed Material to:
 .
 a. reproduce and Share the Licensed Material, in whole or
 in part; and
 .
 b. produce, reproduce, and Share Adapted Material.
 .
 2. Exceptions and Limitations. For the avoidance of doubt, where
 Exceptions and Limitations apply to Your use, this Public
 License does not apply, and You do not need to comply with
 its terms and conditions.
 .
 3. Term. The term of this Public License is specified in Section
 6(a).
 .
 4. Media and formats; technical modifications allowed. The
 Licensor authorizes You to exercise the Licensed Rights in
 all media and formats whether now known or hereafter created,
 and to make technical modifications necessary to do so. The
 Licensor waives and/or agrees not to assert any right or
 authority to forbid You from making technical modifications
 necessary to exercise the Licensed Rights, including
 technical modifications necessary to circumvent Effective
 Technological Measures. For purposes of this Public License,
 simply making modifications authorized by this Section 2(a)
 (4) never produces Adapted Material.
 .
 5. Downstream recipients.
 .
 a. Offer from the Licensor -- Licensed Material. Every
 recipient of the Licensed Material automatically
 receives an offer from the Licensor to exercise the
 Licensed Rights under the terms and conditions of this
 Public License.
 .
 b. No downstream restrictions. You may not offer or impose
 any additional or different terms or conditions on, or
 apply any Effective Technological Measures to, the
 Licensed Material if doing so restricts exercise of the
 Licensed Rights by any recipient of the Licensed
 Material.
 .
 6. No endorsement. Nothing in this Public License constitutes or
 may be construed as permission to assert or imply that You
 are, or that Your use of the Licensed Material is, connected
 with, or sponsored, endorsed, or granted official status by,
 the Licensor or others designated to receive attribution as
 provided in Section 3(a)(1)(A)(i).
 .
 b. Other rights.
 .
 1. Moral rights, such as the right of integrity, are not
 licensed under this Public License, nor are publicity,
 privacy, and/or other similar personality rights; however, to
 the extent possible, the Licensor waives and/or agrees not to
 assert any such rights held by the Licensor to the limited
 extent necessary to allow You to exercise the Licensed
 Rights, but not otherwise.
 .
 2. Patent and trademark rights are not licensed under this
 Public License.
 .
 3. To the extent possible, the Licensor waives any right to
 collect royalties from You for the exercise of the Licensed
 Rights, whether directly or through a collecting society
 under any voluntary or waivable statutory or compulsory
 licensing scheme. In all other cases the Licensor expressly
 reserves any right to collect such royalties.
 .
 Section 3 -- License Conditions.
 .
 Your exercise of the Licensed Rights is expressly made subject to the
 following conditions.
 .
 a. Attribution.
 .
 1. If You Share the Licensed Material (including in modified
 form), You must:
 .
 a. retain the following if it is supplied by the Licensor
 with the Licensed Material:
 .
 i. identification of the creator(s) of the Licensed
 Material and any others designated to receive
 attribution, in any reasonable manner requested by
 the Licensor (including by pseudonym if
 designated);
 .
 ii. a copyright notice;
 .
 iii. a notice that refers to this Public License;
 .
 iv. a notice that refers to the disclaimer of
 warranties;
 .
 v. a URI or hyperlink to the Licensed Material to the
 extent reasonably practicable;
 .
 b. indicate if You modified the Licensed Material and
 retain an indication of any previous modifications; and
 .
 c. indicate the Licensed Material is licensed under this
 Public License, and include the text of, or the URI or
 hyperlink to, this Public License.
 .
 2. You may satisfy the conditions in Section 3(a)(1) in any
 reasonable manner based on the medium, means, and context in
 which You Share the Licensed Material. For example, it may be
 reasonable to satisfy the conditions by providing a URI or
 hyperlink to a resource that includes the required
 information.
 .
 3. If requested by the Licensor, You must remove any of the
 information required by Section 3(a)(1)(A) to the extent
 reasonably practicable.
 .
 4. If You Share Adapted Material You produce, the Adapter's
 License You apply must not prevent recipients of the Adapted
 Material from complying with this Public License.
 .
 Section 4 -- Sui Generis Database Rights.
 .
 Where the Licensed Rights include Sui Generis Database Rights that
 apply to Your use of the Licensed Material:
 .
 a. for the avoidance of doubt, Section 2(a)(1) grants You the right
 to extract, reuse, reproduce, and Share all or a substantial
 portion of the contents of the database;
 .
 b. if You include all or a substantial portion of the database
 contents in a database in which You have Sui Generis Database
 Rights, then the database in which You have Sui Generis Database
 Rights (but not its individual contents) is Adapted Material; and
 .
 c. You must comply with the conditions in Section 3(a) if You Share
 all or a substantial portion of the contents of the database.
 .
 For the avoidance of doubt, this Section 4 supplements and does not
 replace Your obligations under this Public License where the Licensed
 Rights include other Copyright and Similar Rights.
 .
 Section 5 -- Disclaimer of Warranties and Limitation of Liability.
 .
 a. UNLESS OTHERWISE SEPARATELY UNDERTAKEN BY THE LICENSOR, TO THE
 EXTENT POSSIBLE, THE LICENSOR OFFERS THE LICENSED MATERIAL AS-IS
 AND AS-AVAILABLE, AND MAKES NO REPRESENTATIONS OR WARRANTIES OF
 ANY KIND CONCERNING THE LICENSED MATERIAL, WHETHER EXPRESS,
 IMPLIED, STATUTORY, OR OTHER. THIS INCLUDES, WITHOUT LIMITATION,
 WARRANTIES OF TITLE, MERCHANTABILITY, FITNESS FOR A PARTICULAR
 PURPOSE, NON-INFRINGEMENT, ABSENCE OF LATENT OR OTHER DEFECTS,
 ACCURACY, OR THE PRESENCE OR ABSENCE OF ERRORS, WHETHER OR NOT
 KNOWN OR DISCOVERABLE. WHERE DISCLAIMERS OF WARRANTIES ARE NOT
 ALLOWED IN FULL OR IN PART, THIS DISCLAIMER MAY NOT APPLY TO YOU.
 .
 b. TO THE EXTENT POSSIBLE, IN NO EVENT WILL THE LICENSOR BE LIABLE
 TO YOU ON ANY LEGAL THEORY (INCLUDING, WITHOUT LIMITATION,
 NEGLIGENCE) OR OTHERWISE FOR ANY DIRECT, SPECIAL, INDIRECT,
 INCIDENTAL, CONSEQUENTIAL, PUNITIVE, EXEMPLARY, OR OTHER LOSSES,
 COSTS, EXPENSES, OR DAMAGES ARISING OUT OF THIS PUBLIC LICENSE OR
 USE OF THE LICENSED MATERIAL, EVEN IF THE LICENSOR HAS BEEN
 ADVISED OF THE POSSIBILITY OF SUCH LOSSES, COSTS, EXPENSES, OR
 DAMAGES. WHERE A LIMITATION OF LIABILITY IS NOT ALLOWED IN FULL OR
 IN PART, THIS LIMITATION MAY NOT APPLY TO YOU.
 .
 c. The disclaimer of warranties and limitation of liability provided
 above shall be interpreted in a manner that, to the extent
 possible, most closely approximates an absolute disclaimer and
 waiver of all liability.
 .
 Section 6 -- Term and Termination.
 .
 a. This Public License applies for the term of the Copyright and
 Similar Rights licensed here. However, if You fail to comply with
 this Public License, then Your rights under this Public License
 terminate automatically.
 .
 b. Where Your right to use the Licensed Material has terminated under
 Section 6(a), it reinstates:
 .
 1. automatically as of the date the violation is cured, provided
 it is cured within 30 days of Your discovery of the
 violation; or
 .
 2. upon express reinstatement by the Licensor.
 .
 For the avoidance of doubt, this Section 6(b) does not affect any
 right the Licensor may have to seek remedies for Your violations
 of this Public License.
 .
 c. For the avoidance of doubt, the Licensor may also offer the
 Licensed Material under separate terms or conditions or stop
 distributing the Licensed Material at any time; however, doing so
 will not terminate this Public License.
 .
 d. Sections 1, 5, 6, 7, and 8 survive termination of this Public
 License.
 .
 Section 7 -- Other Terms and Conditions.
 .
 a. The Licensor shall not be bound by any additional or different
 terms or conditions communicated by You unless expressly agreed.
 .
 b. Any arrangements, understandings, or agreements regarding the
 Licensed Material not stated herein are separate from and
 independent of the terms and conditions of this Public License.
 .
 Section 8 -- Interpretation.
 .
 a. For the avoidance of doubt, this Public License does not, and
 shall not be interpreted to, reduce, limit, restrict, or impose
 conditions on any use of the Licensed Material that could lawfully
 be made without permission under this Public License.
 .
 b. To the extent possible, if any provision of this Public License is
 deemed unenforceable, it shall be automatically reformed to the
 minimum extent necessary to make it enforceable. If the provision
 cannot be reformed, it shall be severed from this Public License
 without affecting the enforceability of the remaining terms and
 conditions.
 .
 c. No term or condition of this Public License will be waived and no
 failure to comply consented to unless expressly agreed to by the
 Licensor.
 .
 d. Nothing in this Public License constitutes or may be interpreted
 as a limitation upon, or waiver of, any privileges and immunities
 that apply to the Licensor or You, including from the legal
 processes of any jurisdiction or authority.

License: CC-BY-SA-3.0
 CREATIVE COMMONS CORPORATION IS NOT A LAW FIRM AND DOES NOT PROVIDE
 LEGAL SERVICES. DISTRIBUTION OF THIS LICENSE DOES NOT CREATE AN
 ATTORNEY-CLIENT RELATIONSHIP. CREATIVE COMMONS PROVIDES THIS
 INFORMATION ON AN "AS-IS" BASIS. CREATIVE COMMONS MAKES NO WARRANTIES
 REGARDING THE INFORMATION PROVIDED, AND DISCLAIMS LIABILITY FOR
 DAMAGES RESULTING FROM ITS USE.
 .
 License
 .
 THE WORK (AS DEFINED BELOW) IS PROVIDED UNDER THE TERMS OF THIS CREATIVE
 COMMONS PUBLIC LICENSE ("CCPL" OR "LICENSE"). THE WORK IS PROTECTED BY
 COPYRIGHT AND/OR OTHER APPLICABLE LAW. ANY USE OF THE WORK OTHER THAN AS
 AUTHORIZED UNDER THIS LICENSE OR COPYRIGHT LAW IS PROHIBITED.
 .
 BY EXERCISING ANY RIGHTS TO THE WORK PROVIDED HERE, YOU ACCEPT AND AGREE
 TO BE BOUND BY THE TERMS OF THIS LICENSE. TO THE EXTENT THIS LICENSE MAY
 BE CONSIDERED TO BE A CONTRACT, THE LICENSOR GRANTS YOU THE RIGHTS
 CONTAINED HERE IN CONSIDERATION OF YOUR ACCEPTANCE OF SUCH TERMS AND
 CONDITIONS.
 .
 1. Definitions
 .
 a. "Adaptation" means a work based upon the Work, or upon the Work and
 other pre-existing works, such as a translation, adaptation,
 derivative work, arrangement of music or other alterations of a
 literary or artistic work, or phonogram or performance and includes
 cinematographic adaptations or any other form in which the Work may be
 recast, transformed, or adapted including in any form recognizably
 derived from the original, except that a work that constitutes a
 Collection will not be considered an Adaptation for the purpose of
 this License. For the avoidance of doubt, where the Work is a musical
 work, performance or phonogram, the synchronization of the Work in
 timed-relation with a moving image ("synching") will be considered an
 Adaptation for the purpose of this License.
 .
 b. "Collection" means a collection of literary or artistic works, such as
 encyclopedias and anthologies, or performances, phonograms or
 broadcasts, or other works or subject matter other than works listed
 in Section 1(f) below, which, by reason of the selection and
 arrangement of their contents, constitute intellectual creations, in
 which the Work is included in its entirety in unmodified form along
 with one or more other contributions, each constituting separate and
 independent works in themselves, which together are assembled into a
 collective whole. A work that constitutes a Collection will not be
 considered an Adaptation (as defined below) for the purposes of this
 License.
 .
 c. "Creative Commons Compatible License" means a license that is listed
 at https://creativecommons.org/compatiblelicenses that has been
 approved by Creative Commons as being essentially equivalent to this
 License, including, at a minimum, because that license: (i) contains
 terms that have the same purpose, meaning and effect as the License
 Elements of this License; and, (ii) explicitly permits the relicensing
 of adaptations of works made available under that license under this
 License or a Creative Commons jurisdiction license with the same
 License Elements as this License.
 .
 d. "Distribute" means to make available to the public the original and
 copies of the Work or Adaptation, as appropriate, through sale or
 other transfer of ownership.
 .
 e. "License Elements" means the following high-level license attributes
 as selected by Licensor and indicated in the title of this License:
 Attribution, ShareAlike.
 .
 f. "Licensor" means the individual, individuals, entity or entities that
 offer(s) the Work under the terms of this License.
 .
 g. "Original Author" means, in the case of a literary or artistic work,
 the individual, individuals, entity or entities who created the Work
 or if no individual or entity can be identified, the publisher; and in
 addition (i) in the case of a performance the actors, singers,
 musicians, dancers, and other persons who act, sing, deliver, declaim,
 play in, interpret or otherwise perform literary or artistic works or
 expressions of folklore; (ii) in the case of a phonogram the producer
 being the person or legal entity who first fixes the sounds of a
 performance or other sounds; and, (iii) in the case of broadcasts, the
 organization that transmits the broadcast.
 .
 h. "Work" means the literary and/or artistic work offered under the terms
 of this License including without limitation any production in the
 literary, scientific and artistic domain, whatever may be the mode or
 form of its expression including digital form, such as a book,
 pamphlet and other writing; a lecture, address, sermon or other work
 of the same nature; a dramatic or dramatico-musical work; a
 choreographic work or entertainment in dumb show; a musical
 composition with or without words; a cinematographic work to which are
 assimilated works expressed by a process analogous to cinematography;
 a work of drawing, painting, architecture, sculpture, engraving or
 lithography; a photographic work to which are assimilated works
 expressed by a process analogous to photography; a work of applied
 art; an illustration, map, plan, sketch or three-dimensional work
 relative to geography, topography, architecture or science; a
 performance; a broadcast; a phonogram; a compilation of data to the
 extent it is protected as a copyrightable work; or a work performed by
 a variety or circus performer to the extent it is not otherwise
 considered a literary or artistic work.
 .
 i. "You" means an individual or entity exercising rights under this
 License who has not previously violated the terms of this License with
 respect to the Work, or who has received express permission from the
 Licensor to exercise rights under this License despite a previous
 violation.
 .
 j. "Publicly Perform" means to perform public recitations of the Work and
 to communicate to the public those public recitations, by any means or
 process, including by wire or wireless means or public digital
 performances; to make available to the public Works in such a way that
 members of the public may access these Works from a place and at a
 place individually chosen by them; to perform the Work to the public
 by any means or process and the communication to the public of the
 performances of the Work, including by public digital performance; to
 broadcast and rebroadcast the Work by any means including signs,
 sounds or images.
 .
 k. "Reproduce" means to make copies of the Work by any means including
 without limitation by sound or visual recordings and the right of
 fixation and reproducing fixations of the Work, including storage of a
 protected performance or phonogram in digital form or other electronic
 medium.
 .
 2. Fair Dealing Rights. Nothing in this License is intended to reduce,
 limit, or restrict any uses free from copyright or rights arising from
 limitations or exceptions that are provided for in connection with the
 copyright protection under copyright law or other applicable laws.
 .
 3. License Grant. Subject to the terms and conditions of this License,
 Licensor hereby grants You a worldwide, royalty-free, non-exclusive,
 perpetual (for the duration of the applicable copyright) license to
 exercise the rights in the Work as stated below:
 .
 a. to Reproduce the Work, to incorporate the Work into one or more
 Collections, and to Reproduce the Work as incorporated in the
 Collections;
 .
 b. to create and Reproduce Adaptations provided that any such Adaptation,
 including any translation in any medium, takes reasonable steps to
 clearly label, demarcate or otherwise identify that changes were made
 to the original Work. For example, a translation could be marked "The
 original work was translated from English to Spanish," or a
 modification could indicate "The original work has been modified.";
 .
 c. to Distribute and Publicly Perform the Work including as incorporated
 in Collections; and,
 .
 d. to Distribute and Publicly Perform Adaptations.
 .
 e. For the avoidance of doubt:
 .
 i. Non-waivable Compulsory License Schemes. In those jurisdictions in
 which the right to collect royalties through any statutory or
 compulsory licensing scheme cannot be waived, the Licensor
 reserves the exclusive right to collect such royalties for any
 exercise by You of the rights granted under this License;
 .
 ii. Waivable Compulsory License Schemes. In those jurisdictions in
 which the right to collect royalties through any statutory or
 compulsory licensing scheme can be waived, the Licensor waives the
 exclusive right to collect such royalties for any exercise by You
 of the rights granted under this License; and,
 .
 iii. Voluntary License Schemes. The Licensor waives the right to
 collect royalties, whether individually or, in the event that the
 Licensor is a member of a collecting society that administers
 voluntary licensing schemes, via that society, from any exercise
 by You of the rights granted under this License.
 .
 The above rights may be exercised in all media and formats whether now
 known or hereafter devised. The above rights include the right to make
 such modifications as are technically necessary to exercise the rights in
 other media and formats. Subject to Section 8(f), all rights not expressly
 granted by Licensor are hereby reserved.
 .
 4. Restrictions. The license granted in Section 3 above is expressly made
 subject to and limited by the following restrictions:
 .
 a. You may Distribute or Publicly Perform the Work only under the terms
 of this License. You must include a copy of, or the Uniform Resource
 Identifier (URI) for, this License with every copy of the Work You
 Distribute or Publicly Perform. You may not offer or impose any terms
 on the Work that restrict the terms of this License or the ability of
 the recipient of the Work to exercise the rights granted to that
 recipient under the terms of the License. You may not sublicense the
 Work. You must keep intact all notices that refer to this License and
 to the disclaimer of warranties with every copy of the Work You
 Distribute or Publicly Perform. When You Distribute or Publicly
 Perform the Work, You may not impose any effective technological
 measures on the Work that restrict the ability of a recipient of the
 Work from You to exercise the rights granted to that recipient under
 the terms of the License. This Section 4(a) applies to the Work as
 incorporated in a Collection, but this does not require the Collection
 apart from the Work itself to be made subject to the terms of this
 License. If You create a Collection, upon notice from any Licensor You
 must, to the extent practicable, remove from the Collection any credit
 as required by Section 4(c), as requested. If You create an
 Adaptation, upon notice from any Licensor You must, to the extent
 practicable, remove from the Adaptation any credit as required by
 Section 4(c), as requested.
 .
 b. You may Distribute or Publicly Perform an Adaptation only under the
 terms of: (i) this License; (ii) a later version of this License with
 the same License Elements as this License; (iii) a Creative Commons
 jurisdiction license (either this or a later license version) that
 contains the same License Elements as this License (e.g.,
 Attribution-ShareAlike 3.0 US)); (iv) a Creative Commons Compatible
 License. If you license the Adaptation under one of the licenses
 mentioned in (iv), you must comply with the terms of that license. If
 you license the Adaptation under the terms of any of the licenses
 mentioned in (i), (ii) or (iii) (the "Applicable License"), you must
 comply with the terms of the Applicable License generally and the
 following provisions: (I) You must include a copy of, or the URI for,
 the Applicable License with every copy of each Adaptation You
 Distribute or Publicly Perform; (II) You may not offer or impose any
 terms on the Adaptation that restrict the terms of the Applicable
 License or the ability of the recipient of the Adaptation to exercise
 the rights granted to that recipient under the terms of the Applicable
 License; (III) You must keep intact all notices that refer to the
 Applicable License and to the disclaimer of warranties with every copy
 of the Work as included in the Adaptation You Distribute or Publicly
 Perform; (IV) when You Distribute or Publicly Perform the Adaptation,
 You may not impose any effective technological measures on the
 Adaptation that restrict the ability of a recipient of the Adaptation
 from You to exercise the rights granted to that recipient under the
 terms of the Applicable License. This Section 4(b) applies to the
 Adaptation as incorporated in a Collection, but this does not require
 the Collection apart from the Adaptation itself to be made subject to
 the terms of the Applicable License.
 .
 c. If You Distribute, or Publicly Perform the Work or any Adaptations or
 Collections, You must, unless a request has been made pursuant to
 Section 4(a), keep intact all copyright notices for the Work and
 provide, reasonable to the medium or means You are utilizing: (i) the
 name of the Original Author (or pseudonym, if applicable) if supplied,
 and/or if the Original Author and/or Licensor designate another party
 or parties (e.g., a sponsor institute, publishing entity, journal) for
 attribution ("Attribution Parties") in Licensor's copyright notice,
 terms of service or by other reasonable means, the name of such party
 or parties; (ii) the title of the Work if supplied; (iii) to the
 extent reasonably practicable, the URI, if any, that Licensor
 specifies to be associated with the Work, unless such URI does not
 refer to the copyright notice or licensing information for the Work;
 and (iv) , consistent with Ssection 3(b), in the case of an
 Adaptation, a credit identifying the use of the Work in the Adaptation
 (e.g., "French translation of the Work by Original Author," or
 "Screenplay based on original Work by Original Author"). The credit
 required by this Section 4(c) may be implemented in any reasonable
 manner; provided, however, that in the case of a Adaptation or
 Collection, at a minimum such credit will appear, if a credit for all
 contributing authors of the Adaptation or Collection appears, then as
 part of these credits and in a manner at least as prominent as the
 credits for the other contributing authors. For the avoidance of
 doubt, You may only use the credit required by this Section for the
 purpose of attribution in the manner set out above and, by exercising
 Your rights under this License, You may not implicitly or explicitly
 assert or imply any connection with, sponsorship or endorsement by the
 Original Author, Licensor and/or Attribution Parties, as appropriate,
 of You or Your use of the Work, without the separate, express prior
 written permission of the Original Author, Licensor and/or Attribution
 Parties.
 .
 d. Except as otherwise agreed in writing by the Licensor or as may be
 otherwise permitted by applicable law, if You Reproduce, Distribute or
 Publicly Perform the Work either by itself or as part of any
 Adaptations or Collections, You must not distort, mutilate, modify or
 take other derogatory action in relation to the Work which would be
 prejudicial to the Original Author's honor or reputation. Licensor
 agrees that in those jurisdictions (e.g. Japan), in which any exercise
 of the right granted in Section 3(b) of this License (the right to
 make Adaptations) would be deemed to be a distortion, mutilation,
 modification or other derogatory action prejudicial to the Original
 Author's honor and reputation, the Licensor will waive or not assert,
 as appropriate, this Section, to the fullest extent permitted by the
 applicable national law, to enable You to reasonably exercise Your
 right under Section 3(b) of this License (right to make Adaptations)
 but not otherwise.
 .
 5. Representations, Warranties and Disclaimer
 .
 UNLESS OTHERWISE MUTUALLY AGREED TO BY THE PARTIES IN WRITING, LICENSOR
 OFFERS THE WORK AS-IS AND MAKES NO REPRESENTATIONS OR WARRANTIES OF ANY
 KIND CONCERNING THE WORK, EXPRESS, IMPLIED, STATUTORY OR OTHERWISE,
 INCLUDING, WITHOUT LIMITATION, WARRANTIES OF TITLE, MERCHANTIBILITY,
 FITNESS FOR A PARTICULAR PURPOSE, NONINFRINGEMENT, OR THE ABSENCE OF
 LATENT OR OTHER DEFECTS, ACCURACY, OR THE PRESENCE OF ABSENCE OF ERRORS,
 WHETHER OR NOT DISCOVERABLE. SOME JURISDICTIONS DO NOT ALLOW THE EXCLUSION
 OF IMPLIED WARRANTIES, SO SUCH EXCLUSION MAY NOT APPLY TO YOU.
 .
 6. Limitation on Liability. EXCEPT TO THE EXTENT REQUIRED BY APPLICABLE
 LAW, IN NO EVENT WILL LICENSOR BE LIABLE TO YOU ON ANY LEGAL THEORY FOR
 ANY SPECIAL, INCIDENTAL, CONSEQUENTIAL, PUNITIVE OR EXEMPLARY DAMAGES
 ARISING OUT OF THIS LICENSE OR THE USE OF THE WORK, EVEN IF LICENSOR HAS
 BEEN ADVISED OF THE POSSIBILITY OF SUCH DAMAGES.
 .
 7. Termination
 .
 a. This License and the rights granted hereunder will terminate
 automatically upon any breach by You of the terms of this License.
 Individuals or entities who have received Adaptations or Collections
 from You under this License, however, will not have their licenses
 terminated provided such individuals or entities remain in full
 compliance with those licenses. Sections 1, 2, 5, 6, 7, and 8 will
 survive any termination of this License.
 .
 b. Subject to the above terms and conditions, the license granted here is
 perpetual (for the duration of the applicable copyright in the Work).
 Notwithstanding the above, Licensor reserves the right to release the
 Work under different license terms or to stop distributing the Work at
 any time; provided, however that any such election will not serve to
 withdraw this License (or any other license that has been, or is
 required to be, granted under the terms of this License), and this
 License will continue in full force and effect unless terminated as
 stated above.
 .
 8. Miscellaneous
 .
 a. Each time You Distribute or Publicly Perform the Work or a Collection,
 the Licensor offers to the recipient a license to the Work on the same
 terms and conditions as the license granted to You under this License.
 .
 b. Each time You Distribute or Publicly Perform an Adaptation, Licensor
 offers to the recipient a license to the original Work on the same
 terms and conditions as the license granted to You under this License.
 .
 c. If any provision of this License is invalid or unenforceable under
 applicable law, it shall not affect the validity or enforceability of
 the remainder of the terms of this License, and without further action
 by the parties to this agreement, such provision shall be reformed to
 the minimum extent necessary to make such provision valid and
 enforceable.
 .
 d. No term or provision of this License shall be deemed waived and no
 breach consented to unless such waiver or consent shall be in writing
 and signed by the party to be charged with such waiver or consent.
 .
 e. This License constitutes the entire agreement between the parties with
 respect to the Work licensed here. There are no understandings,
 agreements or representations with respect to the Work not specified
 here. Licensor shall not be bound by any additional provisions that
 may appear in any communication from You. This License may not be
 modified without the mutual written agreement of the Licensor and You.
 .
 f. The rights granted under, and the subject matter referenced, in this
 License were drafted utilizing the terminology of the Berne Convention
 for the Protection of Literary and Artistic Works (as amended on
 September 28, 1979), the Rome Convention of 1961, the WIPO Copyright
 Treaty of 1996, the WIPO Performances and Phonograms Treaty of 1996
 and the Universal Copyright Convention (as revised on July 24, 1971).
 These rights and subject matter take effect in the relevant
 jurisdiction in which the License terms are sought to be enforced
 according to the corresponding provisions of the implementation of
 those treaty provisions in the applicable national law. If the
 standard suite of rights granted under applicable copyright law
 includes additional rights not granted under this License, such
 additional rights are deemed to be included in the License; this
 License is not intended to restrict the license of any rights under
 applicable law.

License: GPL-2
 Version 2, June 1991
 .
 Copyright (C) 1989, 1991 Free Software Foundation, Inc.,
 51 Franklin Street, Fifth Floor, Boston, MA 02110-1301 USA
 Everyone is permitted to copy and distribute verbatim copies
 of this license document, but changing it is not allowed.
 .
 Preamble
 .
 The licenses for most software are designed to take away your
 freedom to share and change it.  By contrast, the GNU General Public
 License is intended to guarantee your freedom to share and change free
 software--to make sure the software is free for all its users.  This
 General Public License applies to most of the Free Software
 Foundation's software and to any other program whose authors commit to
 using it.  (Some other Free Software Foundation software is covered by
 the GNU Lesser General Public License instead.)  You can apply it to
 your programs, too.
 .
 When we speak of free software, we are referring to freedom, not
 price.  Our General Public Licenses are designed to make sure that you
 have the freedom to distribute copies of free software (and charge for
 this service if you wish), that you receive source code or can get it
 if you want it, that you can change the software or use pieces of it
 in new free programs; and that you know you can do these things.
 .
 To protect your rights, we need to make restrictions that forbid
 anyone to deny you these rights or to ask you to surrender the rights.
 These restrictions translate to certain responsibilities for you if you
 distribute copies of the software, or if you modify it.
 .
 For example, if you distribute copies of such a program, whether
 gratis or for a fee, you must give the recipients all the rights that
 you have.  You must make sure that they, too, receive or can get the
 source code.  And you must show them these terms so they know their
 rights.
 .
 We protect your rights with two steps: (1) copyright the software, and
 (2) offer you this license which gives you legal permission to copy,
 distribute and/or modify the software.
 .
 Also, for each author's protection and ours, we want to make certain
 that everyone understands that there is no warranty for this free
 software.  If the software is modified by someone else and passed on, we
 want its recipients to know that what they have is not the original, so
 that any problems introduced by others will not reflect on the original
 authors' reputations.
 .
 Finally, any free program is threatened constantly by software
 patents.  We wish to avoid the danger that redistributors of a free
 program will individually obtain patent licenses, in effect making the
 program proprietary.  To prevent this, we have made it clear that any
 patent must be licensed for everyone's free use or not licensed at all.
 .
 The precise terms and conditions for copying, distribution and
 modification follow.
 .
 GNU GENERAL PUBLIC LICENSE
 TERMS AND CONDITIONS FOR COPYING, DISTRIBUTION AND MODIFICATION
 .
 0. This License applies to any program or other work which contains
 a notice placed by the copyright holder saying it may be distributed
 under the terms of this General Public License.  The "Program", below,
 refers to any such program or work, and a "work based on the Program"
 means either the Program or any derivative work under copyright law:
 that is to say, a work containing the Program or a portion of it,
 either verbatim or with modifications and/or translated into another
 language.  (Hereinafter, translation is included without limitation in
 the term "modification".)  Each licensee is addressed as "you".
 .
 Activities other than copying, distribution and modification are not
 covered by this License; they are outside its scope.  The act of
 running the Program is not restricted, and the output from the Program
 is covered only if its contents constitute a work based on the
 Program (independent of having been made by running the Program).
 Whether that is true depends on what the Program does.
 .
 1. You may copy and distribute verbatim copies of the Program's
 source code as you receive it, in any medium, provided that you
 conspicuously and appropriately publish on each copy an appropriate
 copyright notice and disclaimer of warranty; keep intact all the
 notices that refer to this License and to the absence of any warranty;
 and give any other recipients of the Program a copy of this License
 along with the Program.
 .
 You may charge a fee for the physical act of transferring a copy, and
 you may at your option offer warranty protection in exchange for a fee.
 .
 2. You may modify your copy or copies of the Program or any portion
 of it, thus forming a work based on the Program, and copy and
 distribute such modifications or work under the terms of Section 1
 above, provided that you also meet all of these conditions:
 .
 a) You must cause the modified files to carry prominent notices
 stating that you changed the files and the date of any change.
 .
 b) You must cause any work that you distribute or publish, that in
 whole or in part contains or is derived from the Program or any
 part thereof, to be licensed as a whole at no charge to all third
 parties under the terms of this License.
 .
 c) If the modified program normally reads commands interactively
 when run, you must cause it, when started running for such
 interactive use in the most ordinary way, to print or display an
 announcement including an appropriate copyright notice and a
 notice that there is no warranty (or else, saying that you provide
 a warranty) and that users may redistribute the program under
 these conditions, and telling the user how to view a copy of this
 License.  (Exception: if the Program itself is interactive but
 does not normally print such an announcement, your work based on
 the Program is not required to print an announcement.)
 .
 These requirements apply to the modified work as a whole.  If
 identifiable sections of that work are not derived from the Program,
 and can be reasonably considered independent and separate works in
 themselves, then this License, and its terms, do not apply to those
 sections when you distribute them as separate works.  But when you
 distribute the same sections as part of a whole which is a work based
 on the Program, the distribution of the whole must be on the terms of
 this License, whose permissions for other licensees extend to the
 entire whole, and thus to each and every part regardless of who wrote it.
 .
 Thus, it is not the intent of this section to claim rights or contest
 your rights to work written entirely by you; rather, the intent is to
 exercise the right to control the distribution of derivative or
 collective works based on the Program.
 .
 In addition, mere aggregation of another work not based on the Program
 with the Program (or with a work based on the Program) on a volume of
 a storage or distribution medium does not bring the other work under
 the scope of this License.
 .
 3. You may copy and distribute the Program (or a work based on it,
 under Section 2) in object code or executable form under the terms of
 Sections 1 and 2 above provided that you also do one of the following:
 .
 a) Accompany it with the complete corresponding machine-readable
 source code, which must be distributed under the terms of Sections
 1 and 2 above on a medium customarily used for software interchange; or,
 .
 b) Accompany it with a written offer, valid for at least three
 years, to give any third party, for a charge no more than your
 cost of physically performing source distribution, a complete
 machine-readable copy of the corresponding source code, to be
 distributed under the terms of Sections 1 and 2 above on a medium
 customarily used for software interchange; or,
 .
 c) Accompany it with the information you received as to the offer
 to distribute corresponding source code.  (This alternative is
 allowed only for noncommercial distribution and only if you
 received the program in object code or executable form with such
 an offer, in accord with Subsection b above.)
 .
 The source code for a work means the preferred form of the work for
 making modifications to it.  For an executable work, complete source
 code means all the source code for all modules it contains, plus any
 associated interface definition files, plus the scripts used to
 control compilation and installation of the executable.  However, as a
 special exception, the source code distributed need not include
 anything that is normally distributed (in either source or binary
 form) with the major components (compiler, kernel, and so on) of the
 operating system on which the executable runs, unless that component
 itself accompanies the executable.
 .
 If distribution of executable or object code is made by offering
 access to copy from a designated place, then offering equivalent
 access to copy the source code from the same place counts as
 distribution of the source code, even though third parties are not
 compelled to copy the source along with the object code.
 .
 4. You may not copy, modify, sublicense, or distribute the Program
 except as expressly provided under this License.  Any attempt
 otherwise to copy, modify, sublicense or distribute the Program is
 void, and will automatically terminate your rights under this License.
 However, parties who have received copies, or rights, from you under
 this License will not have their licenses terminated so long as such
 parties remain in full compliance.
 .
 5. You are not required to accept this License, since you have not
 signed it.  However, nothing else grants you permission to modify or
 distribute the Program or its derivative works.  These actions are
 prohibited by law if you do not accept this License.  Therefore, by
 modifying or distributing the Program (or any work based on the
 Program), you indicate your acceptance of this License to do so, and
 all its terms and conditions for copying, distributing or modifying
 the Program or works based on it.
 .
 6. Each time you redistribute the Program (or any work based on the
 Program), the recipient automatically receives a license from the
 original licensor to copy, distribute or modify the Program subject to
 these terms and conditions.  You may not impose any further
 restrictions on the recipients' exercise of the rights granted herein.
 You are not responsible for enforcing compliance by third parties to
 this License.
 .
 7. If, as a consequence of a court judgment or allegation of patent
 infringement or for any other reason (not limited to patent issues),
 conditions are imposed on you (whether by court order, agreement or
 otherwise) that contradict the conditions of this License, they do not
 excuse you from the conditions of this License.  If you cannot
 distribute so as to satisfy simultaneously your obligations under this
 License and any other pertinent obligations, then as a consequence you
 may not distribute the Program at all.  For example, if a patent
 license would not permit royalty-free redistribution of the Program by
 all those who receive copies directly or indirectly through you, then
 the only way you could satisfy both it and this License would be to
 refrain entirely from distribution of the Program.
 .
 If any portion of this section is held invalid or unenforceable under
 any particular circumstance, the balance of the section is intended to
 apply and the section as a whole is intended to apply in other
 circumstances.
 .
 It is not the purpose of this section to induce you to infringe any
 patents or other property right claims or to contest validity of any
 such claims; this section has the sole purpose of protecting the
 integrity of the free software distribution system, which is
 implemented by public license practices.  Many people have made
 generous contributions to the wide range of software distributed
 through that system in reliance on consistent application of that
 system; it is up to the author/donor to decide if he or she is willing
 to distribute software through any other system and a licensee cannot
 impose that choice.
 .
 This section is intended to make thoroughly clear what is believed to
 be a consequence of the rest of this License.
 .
 8. If the distribution and/or use of the Program is restricted in
 certain countries either by patents or by copyrighted interfaces, the
 original copyright holder who places the Program under this License
 may add an explicit geographical distribution limitation excluding
 those countries, so that distribution is permitted only in or among
 countries not thus excluded.  In such case, this License incorporates
 the limitation as if written in the body of this License.
 .
 9. The Free Software Foundation may publish revised and/or new versions
 of the General Public License from time to time.  Such new versions will
 be similar in spirit to the present version, but may differ in detail to
 address new problems or concerns.
 .
 Each version is given a distinguishing version number.  If the Program
 specifies a version number of this License which applies to it and "any
 later version", you have the option of following the terms and conditions
 either of that version or of any later version published by the Free
 Software Foundation.  If the Program does not specify a version number of
 this License, you may choose any version ever published by the Free Software
 Foundation.
 .
 10. If you wish to incorporate parts of the Program into other free
 programs whose distribution conditions are different, write to the author
 to ask for permission.  For software which is copyrighted by the Free
 Software Foundation, write to the Free Software Foundation; we sometimes
 make exceptions for this.  Our decision will be guided by the two goals
 of preserving the free status of all derivatives of our free software and
 of promoting the sharing and reuse of software generally.
 .
 11. BECAUSE THE PROGRAM IS LICENSED FREE OF CHARGE, THERE IS NO WARRANTY
 FOR THE PROGRAM, TO THE EXTENT PERMITTED BY APPLICABLE LAW.  EXCEPT WHEN
 OTHERWISE STATED IN WRITING THE COPYRIGHT HOLDERS AND/OR OTHER PARTIES
 PROVIDE THE PROGRAM "AS IS" WITHOUT WARRANTY OF ANY KIND, EITHER EXPRESSED
 OR IMPLIED, INCLUDING, BUT NOT LIMITED TO, THE IMPLIED WARRANTIES OF
 MERCHANTABILITY AND FITNESS FOR A PARTICULAR PURPOSE.  THE ENTIRE RISK AS
 TO THE QUALITY AND PERFORMANCE OF THE PROGRAM IS WITH YOU.  SHOULD THE
 PROGRAM PROVE DEFECTIVE, YOU ASSUME THE COST OF ALL NECESSARY SERVICING,
 REPAIR OR CORRECTION.
 .
 12. IN NO EVENT UNLESS REQUIRED BY APPLICABLE LAW OR AGREED TO IN WRITING
 WILL ANY COPYRIGHT HOLDER, OR ANY OTHER PARTY WHO MAY MODIFY AND/OR
 REDISTRIBUTE THE PROGRAM AS PERMITTED ABOVE, BE LIABLE TO YOU FOR DAMAGES,
 INCLUDING ANY GENERAL, SPECIAL, INCIDENTAL OR CONSEQUENTIAL DAMAGES ARISING
 OUT OF THE USE OR INABILITY TO USE THE PROGRAM (INCLUDING BUT NOT LIMITED
 TO LOSS OF DATA OR DATA BEING RENDERED INACCURATE OR LOSSES SUSTAINED BY
 YOU OR THIRD PARTIES OR A FAILURE OF THE PROGRAM TO OPERATE WITH ANY OTHER
 PROGRAMS), EVEN IF SUCH HOLDER OR OTHER PARTY HAS BEEN ADVISED OF THE
 POSSIBILITY OF SUCH DAMAGES.

License: CC-BY-3.0
 THE WORK (AS DEFINED BELOW) IS PROVIDED UNDER THE TERMS OF THIS CREATIVE COMMONS PUBLIC LICENSE ("CCPL" OR "LICENSE"). THE WORK IS PROTECTED BY COPYRIGHT AND/OR OTHER APPLICABLE LAW. ANY USE OF THE WORK OTHER THAN AS AUTHORIZED UNDER THIS LICENSE OR COPYRIGHT LAW IS PROHIBITED.
 .
 BY EXERCISING ANY RIGHTS TO THE WORK PROVIDED HERE, YOU ACCEPT AND AGREE TO BE BOUND BY THE TERMS OF THIS LICENSE. TO THE EXTENT THIS LICENSE MAY BE CONSIDERED TO BE A CONTRACT, THE LICENSOR GRANTS YOU THE RIGHTS CONTAINED HERE IN CONSIDERATION OF YOUR ACCEPTANCE OF SUCH TERMS AND CONDITIONS.
 .
 1. Definitions
 .
 "Adaptation" means a work based upon the Work, or upon the Work and other pre-existing works, such as a translation, adaptation, derivative work, arrangement of music or other alterations of a literary or artistic work, or phonogram or performance and includes cinematographic adaptations or any other form in which the Work may be recast, transformed, or adapted including in any form recognizably derived from the original, except that a work that constitutes a Collection will not be considered an Adaptation for the purpose of this License. For the avoidance of doubt, where the Work is a musical work, performance or phonogram, the synchronization of the Work in timed-relation with a moving image ("synching") will be considered an Adaptation for the purpose of this License.
 "Collection" means a collection of literary or artistic works, such as encyclopedias and anthologies, or performances, phonograms or broadcasts, or other works or subject matter other than works listed in Section 1(f) below, which, by reason of the selection and arrangement of their contents, constitute intellectual creations, in which the Work is included in its entirety in unmodified form along with one or more other contributions, each constituting separate and independent works in themselves, which together are assembled into a collective whole. A work that constitutes a Collection will not be considered an Adaptation (as defined above) for the purposes of this License.
 "Distribute" means to make available to the public the original and copies of the Work or Adaptation, as appropriate, through sale or other transfer of ownership.
 "Licensor" means the individual, individuals, entity or entities that offer(s) the Work under the terms of this License.
 "Original Author" means, in the case of a literary or artistic work, the individual, individuals, entity or entities who created the Work or if no individual or entity can be identified, the publisher; and in addition (i) in the case of a performance the actors, singers, musicians, dancers, and other persons who act, sing, deliver, declaim, play in, interpret or otherwise perform literary or artistic works or expressions of folklore; (ii) in the case of a phonogram the producer being the person or legal entity who first fixes the sounds of a performance or other sounds; and, (iii) in the case of broadcasts, the organization that transmits the broadcast.
 "Work" means the literary and/or artistic work offered under the terms of this License including without limitation any production in the literary, scientific and artistic domain, whatever may be the mode or form of its expression including digital form, such as a book, pamphlet and other writing; a lecture, address, sermon or other work of the same nature; a dramatic or dramatico-musical work; a choreographic work or entertainment in dumb show; a musical composition with or without words; a cinematographic work to which are assimilated works expressed by a process analogous to cinematography; a work of drawing, painting, architecture, sculpture, engraving or lithography; a photographic work to which are assimilated works expressed by a process analogous to photography; a work of applied art; an illustration, map, plan, sketch or three-dimensional work relative to geography, topography, architecture or science; a performance; a broadcast; a phonogram; a compilation of data to the extent it is protected as a copyrightable work; or a work performed by a variety or circus performer to the extent it is not otherwise considered a literary or artistic work.
 "You" means an individual or entity exercising rights under this License who has not previously violated the terms of this License with respect to the Work, or who has received express permission from the Licensor to exercise rights under this License despite a previous violation.
 "Publicly Perform" means to perform public recitations of the Work and to communicate to the public those public recitations, by any means or process, including by wire or wireless means or public digital performances; to make available to the public Works in such a way that members of the public may access these Works from a place and at a place individually chosen by them; to perform the Work to the public by any means or process and the communication to the public of the performances of the Work, including by public digital performance; to broadcast and rebroadcast the Work by any means including signs, sounds or images.
 "Reproduce" means to make copies of the Work by any means including without limitation by sound or visual recordings and the right of fixation and reproducing fixations of the Work, including storage of a protected performance or phonogram in digital form or other electronic medium.
 .
 2. Fair Dealing Rights. Nothing in this License is intended to reduce, limit, or restrict any uses free from copyright or rights arising from limitations or exceptions that are provided for in connection with the copyright protection under copyright law or other applicable laws.
 .
 3. License Grant. Subject to the terms and conditions of this License, Licensor hereby grants You a worldwide, royalty-free, non-exclusive, perpetual (for the duration of the applicable copyright) license to exercise the rights in the Work as stated below:
 .
 to Reproduce the Work, to incorporate the Work into one or more Collections, and to Reproduce the Work as incorporated in the Collections;
 to create and Reproduce Adaptations provided that any such Adaptation, including any translation in any medium, takes reasonable steps to clearly label, demarcate or otherwise identify that changes were made to the original Work. For example, a translation could be marked "The original work was translated from English to Spanish," or a modification could indicate "The original work has been modified.";
 to Distribute and Publicly Perform the Work including as incorporated in Collections; and,
 to Distribute and Publicly Perform Adaptations.
 .
 For the avoidance of doubt:
 Non-waivable Compulsory License Schemes. In those jurisdictions in which the right to collect royalties through any statutory or compulsory licensing scheme cannot be waived, the Licensor reserves the exclusive right to collect such royalties for any exercise by You of the rights granted under this License;
 Waivable Compulsory License Schemes. In those jurisdictions in which the right to collect royalties through any statutory or compulsory licensing scheme can be waived, the Licensor waives the exclusive right to collect such royalties for any exercise by You of the rights granted under this License; and,
 Voluntary License Schemes. The Licensor waives the right to collect royalties, whether individually or, in the event that the Licensor is a member of a collecting society that administers voluntary licensing schemes, via that society, from any exercise by You of the rights granted under this License.
 .
 The above rights may be exercised in all media and formats whether now known or hereafter devised. The above rights include the right to make such modifications as are technically necessary to exercise the rights in other media and formats. Subject to Section 8(f), all rights not expressly granted by Licensor are hereby reserved.
 .
 4. Restrictions. The license granted in Section 3 above is expressly made subject to and limited by the following restrictions:
 .
 You may Distribute or Publicly Perform the Work only under the terms of this License. You must include a copy of, or the Uniform Resource Identifier (URI) for, this License with every copy of the Work You Distribute or Publicly Perform. You may not offer or impose any terms on the Work that restrict the terms of this License or the ability of the recipient of the Work to exercise the rights granted to that recipient under the terms of the License. You may not sublicense the Work. You must keep intact all notices that refer to this License and to the disclaimer of warranties with every copy of the Work You Distribute or Publicly Perform. When You Distribute or Publicly Perform the Work, You may not impose any effective technological measures on the Work that restrict the ability of a recipient of the Work from You to exercise the rights granted to that recipient under the terms of the License. This Section 4(a) applies to the Work as incorporated in a Collection, but this does not require the Collection apart from the Work itself to be made subject to the terms of this License. If You create a Collection, upon notice from any Licensor You must, to the extent practicable, remove from the Collection any credit as required by Section 4(b), as requested. If You create an Adaptation, upon notice from any Licensor You must, to the extent practicable, remove from the Adaptation any credit as required by Section 4(b), as requested.
 If You Distribute, or Publicly Perform the Work or any Adaptations or Collections, You must, unless a request has been made pursuant to Section 4(a), keep intact all copyright notices for the Work and provide, reasonable to the medium or means You are utilizing: (i) the name of the Original Author (or pseudonym, if applicable) if supplied, and/or if the Original Author and/or Licensor designate another party or parties (e.g., a sponsor institute, publishing entity, journal) for attribution ("Attribution Parties") in Licensor's copyright notice, terms of service or by other reasonable means, the name of such party or parties; (ii) the title of the Work if supplied; (iii) to the extent reasonably practicable, the URI, if any, that Licensor specifies to be associated with the Work, unless such URI does not refer to the copyright notice or licensing information for the Work; and (iv) , consistent with Section 3(b), in the case of an Adaptation, a credit identifying the use of the Work in the Adaptation (e.g., "French translation of the Work by Original Author," or "Screenplay based on original Work by Original Author"). The credit required by this Section 4 (b) may be implemented in any reasonable manner; provided, however, that in the case of a Adaptation or Collection, at a minimum such credit will appear, if a credit for all contributing authors of the Adaptation or Collection appears, then as part of these credits and in a manner at least as prominent as the credits for the other contributing authors. For the avoidance of doubt, You may only use the credit required by this Section for the purpose of attribution in the manner set out above and, by exercising Your rights under this License, You may not implicitly or explicitly assert or imply any connection with, sponsorship or endorsement by the Original Author, Licensor and/or Attribution Parties, as appropriate, of You or Your use of the Work, without the separate, express prior written permission of the Original Author, Licensor and/or Attribution Parties.
 Except as otherwise agreed in writing by the Licensor or as may be otherwise permitted by applicable law, if You Reproduce, Distribute or Publicly Perform the Work either by itself or as part of any Adaptations or Collections, You must not distort, mutilate, modify or take other derogatory action in relation to the Work which would be prejudicial to the Original Author's honor or reputation. Licensor agrees that in those jurisdictions (e.g. Japan), in which any exercise of the right granted in Section 3(b) of this License (the right to make Adaptations) would be deemed to be a distortion, mutilation, modification or other derogatory action prejudicial to the Original Author's honor and reputation, the Licensor will waive or not assert, as appropriate, this Section, to the fullest extent permitted by the applicable national law, to enable You to reasonably exercise Your right under Section 3(b) of this License (right to make Adaptations) but not otherwise.
 .
 5. Representations, Warranties and Disclaimer
 .
 UNLESS OTHERWISE MUTUALLY AGREED TO BY THE PARTIES IN WRITING, LICENSOR OFFERS THE WORK AS-IS AND MAKES NO REPRESENTATIONS OR WARRANTIES OF ANY KIND CONCERNING THE WORK, EXPRESS, IMPLIED, STATUTORY OR OTHERWISE, INCLUDING, WITHOUT LIMITATION, WARRANTIES OF TITLE, MERCHANTIBILITY, FITNESS FOR A PARTICULAR PURPOSE, NONINFRINGEMENT, OR THE ABSENCE OF LATENT OR OTHER DEFECTS, ACCURACY, OR THE PRESENCE OF ABSENCE OF ERRORS, WHETHER OR NOT DISCOVERABLE. SOME JURISDICTIONS DO NOT ALLOW THE EXCLUSION OF IMPLIED WARRANTIES, SO SUCH EXCLUSION MAY NOT APPLY TO YOU.
 .
 6. Limitation on Liability. EXCEPT TO THE EXTENT REQUIRED BY APPLICABLE LAW, IN NO EVENT WILL LICENSOR BE LIABLE TO YOU ON ANY LEGAL THEORY FOR ANY SPECIAL, INCIDENTAL, CONSEQUENTIAL, PUNITIVE OR EXEMPLARY DAMAGES ARISING OUT OF THIS LICENSE OR THE USE OF THE WORK, EVEN IF LICENSOR HAS BEEN ADVISED OF THE POSSIBILITY OF SUCH DAMAGES.
 .
 7. Termination
 .
 This License and the rights granted hereunder will terminate automatically upon any breach by You of the terms of this License. Individuals or entities who have received Adaptations or Collections from You under this License, however, will not have their licenses terminated provided such individuals or entities remain in full compliance with those licenses. Sections 1, 2, 5, 6, 7, and 8 will survive any termination of this License.
 Subject to the above terms and conditions, the license granted here is perpetual (for the duration of the applicable copyright in the Work). Notwithstanding the above, Licensor reserves the right to release the Work under different license terms or to stop distributing the Work at any time; provided, however that any such election will not serve to withdraw this License (or any other license that has been, or is required to be, granted under the terms of this License), and this License will continue in full force and effect unless terminated as stated above.
 .
 8. Miscellaneous
 .
 Each time You Distribute or Publicly Perform the Work or a Collection, the Licensor offers to the recipient a license to the Work on the same terms and conditions as the license granted to You under this License.
 Each time You Distribute or Publicly Perform an Adaptation, Licensor offers to the recipient a license to the original Work on the same terms and conditions as the license granted to You under this License.
 If any provision of this License is invalid or unenforceable under applicable law, it shall not affect the validity or enforceability of the remainder of the terms of this License, and without further action by the parties to this agreement, such provision shall be reformed to the minimum extent necessary to make such provision valid and enforceable.
 No term or provision of this License shall be deemed waived and no breach consented to unless such waiver or consent shall be in writing and signed by the party to be charged with such waiver or consent.
 This License constitutes the entire agreement between the parties with respect to the Work licensed here. There are no understandings, agreements or representations with respect to the Work not specified here. Licensor shall not be bound by any additional provisions that may appear in any communication from You. This License may not be modified without the mutual written agreement of the Licensor and You.
 The rights granted under, and the subject matter referenced, in this License were drafted utilizing the terminology of the Berne Convention for the Protection of Literary and Artistic Works (as amended on September 28, 1979), the Rome Convention of 1961, the WIPO Copyright Treaty of 1996, the WIPO Performances and Phonograms Treaty of 1996 and the Universal Copyright Convention (as revised on July 24, 1971). These rights and subject matter take effect in the relevant jurisdiction in which the License terms are sought to be enforced according to the corresponding provisions of the implementation of those treaty provisions in the applicable national law. If the standard suite of rights granted under applicable copyright law includes additional rights not granted under this License, such additional rights are deemed to be included in the License; this License is not intended to restrict the license of any rights under applicable law.

License: CC0
 The laws of most jurisdictions throughout the world automatically confer exclusive Copyright and Related Rights (defined below) upon the creator and subsequent owner(s) (each and all, an "owner") of an original work of authorship and/or a database (each, a "Work").
 .
 Certain owners wish to permanently relinquish those rights to a Work for the purpose of contributing to a commons of creative, cultural and scientific works ("Commons") that the public can reliably and without fear of later claims of infringement build upon, modify, incorporate in other works, reuse and redistribute as freely as possible in any form whatsoever and for any purposes, including without limitation commercial purposes. These owners may contribute to the Commons to promote the ideal of a free culture and the further production of creative, cultural and scientific works, or to gain reputation or greater distribution for their Work in part through the use and efforts of others.
 .
 For these and/or other purposes and motivations, and without any expectation of additional consideration or compensation, the person associating CC0 with a Work (the "Affirmer"), to the extent that he or she is an owner of Copyright and Related Rights in the Work, voluntarily elects to apply CC0 to the Work and publicly distribute the Work under its terms, with knowledge of his or her Copyright and Related Rights in the Work and the meaning and intended legal effect of CC0 on those rights.
 .
 1. Copyright and Related Rights. A Work made available under CC0 may be protected by copyright and related or neighboring rights ("Copyright and Related Rights"). Copyright and Related Rights include, but are not limited to, the following:
 .
 the right to reproduce, adapt, distribute, perform, display, communicate, and translate a Work;
 moral rights retained by the original author(s) and/or performer(s);
 publicity and privacy rights pertaining to a person's image or likeness depicted in a Work;
 rights protecting against unfair competition in regards to a Work, subject to the limitations in paragraph 4(a), below;
 rights protecting the extraction, dissemination, use and reuse of data in a Work;
 database rights (such as those arising under Directive 96/9/EC of the European Parliament and of the Council of 11 March 1996 on the legal protection of databases, and under any national implementation thereof, including any amended or successor version of such directive); and
 other similar, equivalent or corresponding rights throughout the world based on applicable law or treaty, and any national implementations thereof.
 .
 2. Waiver. To the greatest extent permitted by, but not in contravention of, applicable law, Affirmer hereby overtly, fully, permanently, irrevocably and unconditionally waives, abandons, and surrenders all of Affirmer's Copyright and Related Rights and associated claims and causes of action, whether now known or unknown (including existing as well as future claims and causes of action), in the Work (i) in all territories worldwide, (ii) for the maximum duration provided by applicable law or treaty (including future time extensions), (iii) in any current or future medium and for any number of copies, and (iv) for any purpose whatsoever, including without limitation commercial, advertising or promotional purposes (the "Waiver"). Affirmer makes the Waiver for the benefit of each member of the public at large and to the detriment of Affirmer's heirs and successors, fully intending that such Waiver shall not be subject to revocation, rescission, cancellation, termination, or any other legal or equitable action to disrupt the quiet enjoyment of the Work by the public as contemplated by Affirmer's express Statement of Purpose.
 .
 3. Public License Fallback. Should any part of the Waiver for any reason be judged legally invalid or ineffective under applicable law, then the Waiver shall be preserved to the maximum extent permitted taking into account Affirmer's express Statement of Purpose. In addition, to the extent the Waiver is so judged Affirmer hereby grants to each affected person a royalty-free, non transferable, non sublicensable, non exclusive, irrevocable and unconditional license to exercise Affirmer's Copyright and Related Rights in the Work (i) in all territories worldwide, (ii) for the maximum duration provided by applicable law or treaty (including future time extensions), (iii) in any current or future medium and for any number of copies, and (iv) for any purpose whatsoever, including without limitation commercial, advertising or promotional purposes (the "License"). The License shall be deemed effective as of the date CC0 was applied by Affirmer to the Work. Should any part of the License for any reason be judged legally invalid or ineffective under applicable law, such partial invalidity or ineffectiveness shall not invalidate the remainder of the License, and in such case Affirmer hereby affirms that he or she will not (i) exercise any of his or her remaining Copyright and Related Rights in the Work or (ii) assert any associated claims and causes of action with respect to the Work, in either case contrary to Affirmer's express Statement of Purpose.
 .
 4. Limitations and Disclaimers.
 .
 No trademark or patent rights held by Affirmer are waived, abandoned, surrendered, licensed or otherwise affected by this document.
 Affirmer offers the Work as-is and makes no representations or warranties of any kind concerning the Work, express, implied, statutory or otherwise, including without limitation warranties of title, merchantability, fitness for a particular purpose, non infringement, or the absence of latent or other defects, accuracy, or the present or absence of errors, whether or not discoverable, all to the greatest extent permissible under applicable law.
 Affirmer disclaims responsibility for clearing rights of other persons that may apply to the Work or any use thereof, including without limitation any person's Copyright and Related Rights in the Work. Further, Affirmer disclaims responsibility for obtaining any necessary consents, permissions or other rights required for any use of the Work.
 Affirmer understands and acknowledges that Creative Commons is not a party to this document and has no duty or obligation with respect to this CC0 or use of the Work.

License: CC-BY-2.0
 THE WORK (AS DEFINED BELOW) IS PROVIDED UNDER THE TERMS OF THIS CREATIVE COMMONS PUBLIC LICENSE ("CCPL" OR "LICENSE"). THE WORK IS PROTECTED BY COPYRIGHT AND/OR OTHER APPLICABLE LAW. ANY USE OF THE WORK OTHER THAN AS AUTHORIZED UNDER THIS LICENSE OR COPYRIGHT LAW IS PROHIBITED.
 .
 BY EXERCISING ANY RIGHTS TO THE WORK PROVIDED HERE, YOU ACCEPT AND AGREE TO BE BOUND BY THE TERMS OF THIS LICENSE. THE LICENSOR GRANTS YOU THE RIGHTS CONTAINED HERE IN CONSIDERATION OF YOUR ACCEPTANCE OF SUCH TERMS AND CONDITIONS.
 .
 1. Definitions
 .
 "Collective Work" means a work, such as a periodical issue, anthology or encyclopedia, in which the Work in its entirety in unmodified form, along with a number of other contributions, constituting separate and independent works in themselves, are assembled into a collective whole. A work that constitutes a Collective Work will not be considered a Derivative Work (as defined below) for the purposes of this License.
 "Derivative Work" means a work based upon the Work or upon the Work and other pre-existing works, such as a translation, musical arrangement, dramatization, fictionalization, motion picture version, sound recording, art reproduction, abridgment, condensation, or any other form in which the Work may be recast, transformed, or adapted, except that a work that constitutes a Collective Work will not be considered a Derivative Work for the purpose of this License. For the avoidance of doubt, where the Work is a musical composition or sound recording, the synchronization of the Work in timed-relation with a moving image ("synching") will be considered a Derivative Work for the purpose of this License.
 "Licensor" means the individual or entity that offers the Work under the terms of this License.
 "Original Author" means the individual or entity who created the Work.
 "Work" means the copyrightable work of authorship offered under the terms of this License.
 "You" means an individual or entity exercising rights under this License who has not previously violated the terms of this License with respect to the Work, or who has received express permission from the Licensor to exercise rights under this License despite a previous violation.
 .
 2. Fair Use Rights. Nothing in this license is intended to reduce, limit, or restrict any rights arising from fair use, first sale or other limitations on the exclusive rights of the copyright owner under copyright law or other applicable laws.
 .
 3. License Grant. Subject to the terms and conditions of this License, Licensor hereby grants You a worldwide, royalty-free, non-exclusive, perpetual (for the duration of the applicable copyright) license to exercise the rights in the Work as stated below:
 .
 to reproduce the Work, to incorporate the Work into one or more Collective Works, and to reproduce the Work as incorporated in the Collective Works;
 to create and reproduce Derivative Works;
 to distribute copies or phonorecords of, display publicly, perform publicly, and perform publicly by means of a digital audio transmission the Work including as incorporated in Collective Works;
 to distribute copies or phonorecords of, display publicly, perform publicly, and perform publicly by means of a digital audio transmission Derivative Works.
 .
 For the avoidance of doubt, where the work is a musical composition:
 Performance Royalties Under Blanket Licenses. Licensor waives the exclusive right to collect, whether individually or via a performance rights society (e.g. ASCAP, BMI, SESAC), royalties for the public performance or public digital performance (e.g. webcast) of the Work.
 Mechanical Rights and Statutory Royalties. Licensor waives the exclusive right to collect, whether individually or via a music rights agency or designated agent (e.g. Harry Fox Agency), royalties for any phonorecord You create from the Work ("cover version") and distribute, subject to the compulsory license created by 17 USC Section 115 of the US Copyright Act (or the equivalent in other jurisdictions).
 Webcasting Rights and Statutory Royalties. For the avoidance of doubt, where the Work is a sound recording, Licensor waives the exclusive right to collect, whether individually or via a performance-rights society (e.g. SoundExchange), royalties for the public digital performance (e.g. webcast) of the Work, subject to the compulsory license created by 17 USC Section 114 of the US Copyright Act (or the equivalent in other jurisdictions).
 .
 The above rights may be exercised in all media and formats whether now known or hereafter devised. The above rights include the right to make such modifications as are technically necessary to exercise the rights in other media and formats. All rights not expressly granted by Licensor are hereby reserved.
 .
 4. Restrictions.The license granted in Section 3 above is expressly made subject to and limited by the following restrictions:
 .
 You may distribute, publicly display, publicly perform, or publicly digitally perform the Work only under the terms of this License, and You must include a copy of, or the Uniform Resource Identifier for, this License with every copy or phonorecord of the Work You distribute, publicly display, publicly perform, or publicly digitally perform. You may not offer or impose any terms on the Work that alter or restrict the terms of this License or the recipients' exercise of the rights granted hereunder. You may not sublicense the Work. You must keep intact all notices that refer to this License and to the disclaimer of warranties. You may not distribute, publicly display, publicly perform, or publicly digitally perform the Work with any technological measures that control access or use of the Work in a manner inconsistent with the terms of this License Agreement. The above applies to the Work as incorporated in a Collective Work, but this does not require the Collective Work apart from the Work itself to be made subject to the terms of this License. If You create a Collective Work, upon notice from any Licensor You must, to the extent practicable, remove from the Collective Work any reference to such Licensor or the Original Author, as requested. If You create a Derivative Work, upon notice from any Licensor You must, to the extent practicable, remove from the Derivative Work any reference to such Licensor or the Original Author, as requested.
 If you distribute, publicly display, publicly perform, or publicly digitally perform the Work or any Derivative Works or Collective Works, You must keep intact all copyright notices for the Work and give the Original Author credit reasonable to the medium or means You are utilizing by conveying the name (or pseudonym if applicable) of the Original Author if supplied; the title of the Work if supplied; to the extent reasonably practicable, the Uniform Resource Identifier, if any, that Licensor specifies to be associated with the Work, unless such URI does not refer to the copyright notice or licensing information for the Work; and in the case of a Derivative Work, a credit identifying the use of the Work in the Derivative Work (e.g., "French translation of the Work by Original Author," or "Screenplay based on original Work by Original Author"). Such credit may be implemented in any reasonable manner; provided, however, that in the case of a Derivative Work or Collective Work, at a minimum such credit will appear where any other comparable authorship credit appears and in a manner at least as prominent as such other comparable authorship credit.
 .
 5. Representations, Warranties and Disclaimer
 .
 UNLESS OTHERWISE MUTUALLY AGREED TO BY THE PARTIES IN WRITING, LICENSOR OFFERS THE WORK AS-IS AND MAKES NO REPRESENTATIONS OR WARRANTIES OF ANY KIND CONCERNING THE WORK, EXPRESS, IMPLIED, STATUTORY OR OTHERWISE, INCLUDING, WITHOUT LIMITATION, WARRANTIES OF TITLE, MERCHANTIBILITY, FITNESS FOR A PARTICULAR PURPOSE, NONINFRINGEMENT, OR THE ABSENCE OF LATENT OR OTHER DEFECTS, ACCURACY, OR THE PRESENCE OF ABSENCE OF ERRORS, WHETHER OR NOT DISCOVERABLE. SOME JURISDICTIONS DO NOT ALLOW THE EXCLUSION OF IMPLIED WARRANTIES, SO SUCH EXCLUSION MAY NOT APPLY TO YOU.
 .
 6. Limitation on Liability. EXCEPT TO THE EXTENT REQUIRED BY APPLICABLE LAW, IN NO EVENT WILL LICENSOR BE LIABLE TO YOU ON ANY LEGAL THEORY FOR ANY SPECIAL, INCIDENTAL, CONSEQUENTIAL, PUNITIVE OR EXEMPLARY DAMAGES ARISING OUT OF THIS LICENSE OR THE USE OF THE WORK, EVEN IF LICENSOR HAS BEEN ADVISED OF THE POSSIBILITY OF SUCH DAMAGES.
 .
 7. Termination
 .
 This License and the rights granted hereunder will terminate automatically upon any breach by You of the terms of this License. Individuals or entities who have received Derivative Works or Collective Works from You under this License, however, will not have their licenses terminated provided such individuals or entities remain in full compliance with those licenses. Sections 1, 2, 5, 6, 7, and 8 will survive any termination of this License.
 Subject to the above terms and conditions, the license granted here is perpetual (for the duration of the applicable copyright in the Work). Notwithstanding the above, Licensor reserves the right to release the Work under different license terms or to stop distributing the Work at any time; provided, however that any such election will not serve to withdraw this License (or any other license that has been, or is required to be, granted under the terms of this License), and this License will continue in full force and effect unless terminated as stated above.
 .
 8. Miscellaneous
 .
 Each time You distribute or publicly digitally perform the Work or a Collective Work, the Licensor offers to the recipient a license to the Work on the same terms and conditions as the license granted to You under this License.
 Each time You distribute or publicly digitally perform a Derivative Work, Licensor offers to the recipient a license to the original Work on the same terms and conditions as the license granted to You under this License.
 If any provision of this License is invalid or unenforceable under applicable law, it shall not affect the validity or enforceability of the remainder of the terms of this License, and without further action by the parties to this agreement, such provision shall be reformed to the minimum extent necessary to make such provision valid and enforceable.
 No term or provision of this License shall be deemed waived and no breach consented to unless such waiver or consent shall be in writing and signed by the party to be charged with such waiver or consent.
 This License constitutes the entire agreement between the parties with respect to the Work licensed here. There are no understandings, agreements or representations with respect to the Work not specified here. Licensor shall not be bound by any additional provisions that may appear in any communication from You. This License may not be modified without the mutual written agreement of the Licensor and You.<|MERGE_RESOLUTION|>--- conflicted
+++ resolved
@@ -2169,21 +2169,18 @@
 License: CC-BY-SA-4.0
 
 Files:
-<<<<<<< HEAD
  images/ui/icon?selected?highlighted*
  images/ui/icon?unselected?highlighted*
-=======
+ images/ui/sales?key*
+Copyright: Dave Flowers
+License: CC-BY-SA-4.0
+Comment: Derived from works by Michael Zahniser (under the same license).
+
+Files:
  images/ui/red?alert?grayed*
 Copyright: Dave Flowers
 License: CC-BY-SA-4.0
 Comment: grayscale version of images/ui/red alert, by Zitchas (zitchas.jma@gmail.com)
-
-Files:
->>>>>>> aaa78489
- images/ui/sales?key*
-Copyright: Dave Flowers
-License: CC-BY-SA-4.0
-Comment: Derived from works by Michael Zahniser (under the same license).
 
 License: GPL-3+
  This program is free software: you can redistribute it and/or modify
