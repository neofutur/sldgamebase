--- conflicted
+++ resolved
@@ -1419,7 +1419,6 @@
 Comment: Derived from works by Michael Zahniser (under the same license).
 
 Files:
-<<<<<<< HEAD
  images/outfit/firelight*
  images/outfit/firelight?bank*
  images/outfit/firelight?rack*
@@ -1429,22 +1428,11 @@
 License: CC-BY-SA-4.0
 
 Files:
- sounds/firelight.wav
- sounds/firelight?hit.wav
-License: public-domain
-Comment: Based on public domain sounds taken from freesound.org, edits done by Saugia and Lia Gerty.
-
-Files:
  images/ship/raiderii*
  images/thumbnail/raiderii*
 Copyright: Saugia <https://github.com/Saugia>
 License: CC-BY-SA-4.0
 Comment: Derived from works by Michael Zahniser (under the same license) and Lia Gerty (under the same licence).
-=======
- sounds/remnant afterburner.wav
-License: public-domain
-Comment: Based on public domain sounds taken from freesound.org, edit done by Saugia.
->>>>>>> 0e854f28
 
 Files:
  images/ship/kestrel*
@@ -1460,6 +1448,17 @@
 Copyright: Saugia <https://github.com/Saugia>
 License: CC-BY-SA-4.0
 Comment: Derived from works by Michael Zahniser (under the same license) and detailed by Anarchist2.
+
+Files:
+ sounds/remnant?afterburner.wav
+License: public-domain
+Comment: Based on public domain sounds taken from freesound.org, edit done by Saugia.
+
+Files:
+ sounds/firelight.wav
+ sounds/firelight?hit.wav
+License: public-domain
+Comment: Based on public domain sounds taken from freesound.org, edits done by Saugia and Lia Gerty.
 
 Files:
  images/effect/ember?tear/ember?tear?fire*
