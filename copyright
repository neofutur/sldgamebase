Format: https://www.debian.org/doc/packaging-manuals/copyright-format/1.0/
Upstream-Name: endless-sky
Upstream-Contact: Michael Zahniser <mzahniser@gmail.com>
Source: https://github.com/endless-sky/endless-sky

Files: *
Copyright: Michael Zahniser <mzahniser@gmail.com>
           endless-sky contributors (see credits.txt and changelog)
License: GPL-3+

Files: images/*
Copyright: Michael Zahniser <mzahniser@gmail.com>
License: CC-BY-SA-4.0

Files:
 images/outfit/*battery?hai*
 images/outfit/anti-missile?hai*
 images/outfit/cooling ducts?hai*
 images/outfit/dwarf?core?hai*
 images/outfit/fission?hai*
 images/outfit/fusion?hai*
 images/outfit/heavy?anti-missile?hai*
 images/ship/mbounder*
 images/ship/mfury*
Copyright: Maximilian Korber
License: CC-BY-SA-4.0
Comment: Derived from works by Michael Zahniser (under the same license).

Files:
 images/outfit/gat*
 images/outfit/bullet*
 images/scene/sagittarius?a*
 images/ship/hai?solifuge*
Copyright: Maximilian Korber (github.com/wrzlprnft)
License: CC-BY-SA-4.0

Files:
 images/ship/hai?violin?spider*
Copyright: Maximilian Korber
License: CC-BY-SA-4.0
Comment: Derived from works by Christian Rhodes (under the same license).

Files:
 images/ship/pointedstick?vanguard*
Copyright: Maximilian Korber
License: CC-BY-SA-4.0
Comment: Derived from works by Nate Graham (under the same license).

Files:
 images/effect/railspark*
 images/projectile/tinyflare*
 images/outfit/*engines?hai*
 images/outfit/*steering?hai*
 images/outfit/*thruster?hai*
 images/outfit/tiny?ion?engines*
Copyright: Iaz Poolar
License: CC-BY-SA-4.0
Comment: Derived from works by Michael Zahniser (under the same license).

Files:
 images/projectile/bullet*
 images/effect/bullet?impact*
Copyright: Iaz Poolar
License: CC-BY-SA-4.0
Comment: Derived from works by Amazinite derived from works by Michael Zahniser (under the same license).

Files:
 images/ship/hai?pond?strider*
 images/ship/barb*
Copyright: Iaz Poolar
License: CC-BY-SA-4.0

Files:
 images/ship/hai?flea*
 images/projectile/rail?slug*
Copyright: Matthew Smestad
License: CC-BY-SA-4.0

Files:
 images/outfit/railgun*
 images/outfit/railslug*
Copyright: 1010todd
Comment: Derived from works by Matthew Smestad (under the same license).
License: CC-BY-SA-4.0

Files:
 images/ship/vanguard*
 images/outfit/luxury accommodations*
 images/outfit/proton turret*
 images/hardpoint/proton turret*
 images/outfit/brig*
Copyright: Nate Graham <pointedstick@zoho.com>
License: CC-BY-SA-4.0

Files:
 images/land/sky2*
 images/land/sea3*
 images/land/beach4*
 images/land/canyon9*
Copyright: Emily Mell <hasmidas@gmail.com>
License: public-domain
Comment: Based on public domain images taken from unsplash.com

Files:
 images/icon/gat*
Copyright: Amazinite
License: CC-BY-SA-4.0
Comment: Derived from works by Maximilian Korber (under the same license).

Files:
 images/icon/rail?gun*
Copyright: Amazinite
License: CC-BY-SA-4.0
Comment: Derived from works by Matthew Smestad (under the same license).

Files:
 images/outfit/pug*
 images/planet/*-b*
Copyright: Frederick Goy IV (https://github.com/comnom)
License: CC-BY-SA-4.0

Files: images/outfit/*storage*
Copyright: Amazinite
License: CC-BY-SA-4.0
Comment: Derived from works by Michael Zahniser and Maximilian Korber (under the same license).

Files: images/outfit/city-ship?license*
Copyright: Amazinite
License: CC-BY-SA-4.0
Comment: Derived from works by Michael Zahniser and Evan Fluharty (under the same license).

Files:
 images/outfit/harvested*
Copyright: Michael Zahniser (mzahniser@gmail.com)
License: CC-BY-SA-4.0
Comment: Unless otherwise noted below, mineral photos are by Rob Lavinsky, under
 the CC-BY-SA-3.0 license.

Files:
 images/outfit/harvested?copper*
 images/outfit/harvested?iron*
 images/outfit/harvested?platinum*
 images/outfit/harvested?silver*
Copyright: Michael Zahniser (mzahniser@gmail.com)
License: CC-BY-SA-4.0
Comment: Incorporating photos by James St. John, under the CC-BY-2.0 license.

Files:
 images/outfit/harvested?gold*
Copyright: Michael Zahniser (mzahniser@gmail.com)
License: CC-BY-SA-4.0
Comment: Incorporating a photo by Aram Dulyan, under the CC-BY-2.0 license.

Files:
 images/outfit/jump?drive?(broken)*
 images/outfit/plasma?repeater*
Copyright: Darcy Manoel <Darcman00@gmail.com>
License: CC-BY-SA-4.0
Comment: Derived from works by Michael Zahniser (under the same license).

Files:
 images/scene/plasma?scene*
Copyright: 1010todd <1010todd3d@gmail>
License: CC-BY-SA-4.0
Comment: Derived from works by Becca Tommaso, Darcy Manoel, and Michael Zahniser (under the same license). Incorporating texture made with JSPlacement by WindMillArt <https://windmillart.net/>.

Files:
 images/land/enceladus_1*
 images/land/enceladus_2*
 images/land/enceladus_3*
 images/land/enceladus_4*
 images/ui/galaxy*
 images/ui/pleiades*
 images/planet/callisto*
 images/planet/earth*
 images/planet/europa*
 images/planet/ganymede*
 images/planet/io*
 images/planet/jupiter*
 images/planet/luna*
 images/planet/mars*
 images/planet/mercury*
 images/planet/miranda*
 images/planet/neptune*
 images/planet/oberon*
 images/planet/rhea*
 images/planet/tethys*
 images/planet/titan*
 images/planet/uranus*
 images/planet/venus*
Copyright: NASA
License: public-domain
 From NASA, and therefore in the public domain because they were created by
 government employees while doing work for the government.

Files: images/scene/*
Copyright: Various
License: public-domain
 Taken from morguefile.com, a collection of photographs that have been donated
 and placed in the public domain. (Exceptions noted below.)

Files: images/scene/geoscan*
Copyright: Michael Zahniser <mzahniser@gmail.com>
License: CC-BY-SA-4.0

Files: images/scene/loc*
Copyright: Library of Congress
License: public-domain
 From the Library of Congress. Public domain because they are photographs taken
 by a government employee as part of their job.

Files: images/scene/army*
Copyright: US Army
License: public-domain
 From the US Army. Public domain because they are photographs taken by a
 government employee as part of their job.

Files: images/scene/eso*
Copyright: ESO/L. Calçada (European Southern Observatory)
License: CC-BY-4.0

Files:
 images/scene/engine*
 images/scene/engine2*
Copyright: NASA
License: public-domain
 From NASA, and therefore in the public domain because they were created by
 government employees while doing work for the government.

Files: images/land/*
Copyright: Various
License: public-domain
 Taken from morgue-file.com, a collection of photographs that have been donated
 and placed in the public domain. (Exceptions noted below.)

Files: images/land/bwerner*
Copyright: Berthold Werner (commons.wikimedia.org/wiki/User:Berthold_Werner)
License: CC-BY-SA-3.0
Comment: Taken from Wikimedia commons. Cropped and edited.

Files: images/land/myrabella*
Copyright: Myrabella (commons.wikimedia.org/wiki/User:Myrabella)
License: CC-BY-SA-3.0
Comment: Taken from Wikimedia commons. Cropped and edited.

Files: images/land/dmottl*
Copyright: Dmitry A. Mottl (commons.wikimedia.org/wiki/User:Dmottl)
License: CC-BY-SA-3.0
Comment: Taken from Wikimedia commons. Cropped and edited.

Files: images/land/mfield*
Copyright: Matthew Field (commons.wikimedia.org/wiki/User:Mfield)
License: CC-BY-SA-3.0
Comment: Taken from Wikimedia commons. Cropped and edited.

Files: images/land/*-sfiera*
Copyright: Chris Pickel (sfiera.net)
License: CC-BY-SA-4.0

Files: images/land/*-striker*
Copyright: Michael Wilso (sixfootplus@gmail.com)
License: CC-BY-SA-4.0

Files: images/land/*-harro*
Copyright: @harro.eu (copyright@harro.eu)
License: CC-BY-SA-4.0

Files: images/land/*-iridium*
Copyright: @Iridium Ore (blueajp@gmail.com)
License: CC-BY-SA-4.0

Files: images/land/lava11*
Copyright: National Archives and Records Administration
License: public-domain
Comment: Taken from Wikimedia Commons. Cropped and edited.

Files:
 images/land/station12*
Copyright: Office of War Information
License: public-domain
Comment: Taken from Wikimedia Commons. Cropped and edited.

Files: images/land/*-spfld*
Copyright: Eric Denni (spfldsatellite@gmail.com)
License: CC-BY-SA-4.0

Files: images/land/sivael*
Copyright: Tymoteusz Kapuściński (Sivael)
License: CC-BY-SA-4.0
Comment: Screenshots of environments created with assets purchased by Tymoteusz
 Kapuściński from the Unity Asset Store. Post-processing applied by Michael
 Zahniser to make the images look less artificial.

Files: images/outfit/scan?module*
Copyright: Zachary Siple
License: CC-BY-SA-4.0
Comment: Derived from works by Michael Zahniser (from under the same license).

Files:
 images/outfit/tactical?scanner*
 images/effect/jump?drive?red*
Copyright: Zachary Siple
License: CC-BY-SA-4.0

Files:
 images/outfit/korath?rifle*
 images/outfit/hai?rifle*
 images/outfit/scram?drive*
 images/outfit/korath?fuel?processor*
 images/outfit/remnant?rifle*
 images/ship/hai?centipede*
 images/ship/hai?geocoris*
 images/ship/hai?grasshopper*
 images/ship/gull*
 images/ship/pelican*
 images/ship/peregrine/peregrine*
 images/ship/riptide*
 images/ship/auxiliary*
 images/ship/dropship*
 images/ship/heron*
 images/thumbnail/hai?centipede*
 images/thumbnail/hai?geocoris*
 images/thumbnail/hai?grasshopper*
 images/thumbnail/gull*
 images/thumbnail/pelican*
 images/thumbnail/peregrine*
 images/thumbnail/riptide*
 images/thumbnail/auxiliary*
 images/thumbnail/dropship*
 images/outfit/auxiliary?license*
Copyright: Evan Fluharty (Evanfluharty@gmail.com)
License: CC-BY-SA-4.0
Comment: Derived from works by Michael Zahniser (under the same license).

Files:
 images/ship/modified?boxwing*
 images/thumbnail/modified?boxwing*
Copyright: Evan Fluharty (Evanfluharty@gmail.com)
License: CC-BY-SA-4.0
Comment: Derived from works by Iaz Poolar (under the same license).

Files: images/portrait/*
Copyright: Various
License: public-domain
 Taken from unsplash.com, a collection of photographs that have been donated and
 placed in the public domain.

Files:
 images/outfit/quarg?skylance*
 images/hardpoint/quarg?skylance*
Copyright: Evan Fluharty (Evanfluharty@gmail.com)
License: CC-BY-SA-4.0
Comment: Derived and completed from works by Maximilian Korber (Wrzlprnft), @Karirawri, and originally drawn up by Tommy Thach (Bladewood) (all under the same license)

Files:
 images/outfit/quarg*
 images/hardpoint/quarg*
 images/outfit/small?quarg*
 images/outfit/medium?quarg*
 images/outfit/large?quarg*
 images/outfit/laser?rifle*
 images/outfit/hai?pebble?core*
 images/outfit/hai?boulder*
 images/outfit/hai?geode*
Copyright: Evan Fluharty (Evanfluharty@gmail.com)
License: CC-BY-SA-4.0

Files:
 images/outfit/enforcer?riot?staff*
Copyright: 1010todd
Comment: Derived from works by Evan Fluharty (under the same license).
License: CC-BY-SA-4.0

Files:
 images/effect/remnant?afterburner/remnant?afterburner*
 images/effect/mhd?spark*
 images/land/nasa9*
 images/hardpoint/annihilator?turret*
 images/hardpoint/hai?ionic?turret*
 images/hardpoint/inhibitor?turret*
 images/hardpoint/ion?hail?turret*
 images/hardpoint/ravager?turret*
 images/outfit/inhibitor?turret*
 images/outfit/ion?hail?turret*
 images/hardpoint/shooting?star?flare/ss-rays*
 images/outfit/overcharged?shield?module*
 images/outfit/overclocked?repair?module*
 images/outfit/ramscoop*
 images/outfit/remnant?afterburner*
 images/outfit/remnant?capital?license*
 images/outfit/research?laboratory*
 images/outfit/salvage?scanner*
 images/outfit/tiny?remnant?engine*
 images/outfit/void?rifle*
 images/outfit/fragmentation?grenades*
 images/outfit/nerve?gas*
 images/outfit/catalytic?ramscoop*
 images/outfit/plasma?repeater*
 images/outfit/anti-missile*
 images/outfit/blaster?turret*
 images/outfit/blaster*
 images/outfit/breeder*
 images/outfit/bunk?room*
 images/outfit/dwarf?core*
 images/outfit/electron?beam*
 images/outfit/electron?turret*
 images/outfit/fission*
 images/outfit/flamethrower*
 images/outfit/fuel?pod*
 images/outfit/gat*
 images/outfit/hai?ionic?blaster*
 images/outfit/hai?ionic?turret*
 images/outfit/heavy?anti-missile*
 images/outfit/heavy?laser?turret*
 images/outfit/heavy?laser*
 images/outfit/huge?fuel?cell*
 images/outfit/large?fuel?cell*
 images/outfit/medium?fuel?cell*
 images/outfit/small?fuel?cell*
 images/outfit/tiny?fuel?cell*
 images/outfit/huge?shield*
 images/outfit/large?shield*
 images/outfit/medium?shield*
 images/outfit/small?shield*
 images/outfit/tiny?shield*
 images/outfit/hyperdrive*
 images/outfit/scram?drive*
 images/outfit/large?radar?jammer*
 images/outfit/small?radar?jammer*
 images/outfit/meteor*
 images/outfit/meteor?launcher*
 images/outfit/meteor?pod*
 images/outfit/meteor?storage*
 images/outfit/mod?blaster?turret*
 images/outfit/mod?blaster*
 images/outfit/particle?cannon*
 images/outfit/plasma?cannon*
 images/outfit/plasma?turret*
 images/outfit/proton?gun*
 images/outfit/quad?blaster?turret*
 images/outfit/rocket*
 images/outfit/rocket?launcher*
 images/outfit/rocket?pod*
 images/outfit/rocket?storage*
 images/outfit/sidewinder*
 images/outfit/sidewinder?launcher*
 images/outfit/sidewinder?pod*
 images/outfit/sidewinder?storage*
 images/outfit/small?bunk?room*
 images/outfit/small?nucleovoltaic*
 images/outfit/small?radiothermal*
 images/outfit/small?thermionic*
 images/outfit/stack?core*
 images/outfit/surveillance?pod*
 images/outfit/banisher*
 images/outfit/command?center*
 images/outfit/fire-lance*
 images/outfit/piercer*
 images/outfit/piercer?launcher*
 images/outfit/korath?piercer?storage*
 images/outfit/reverse?thruster?ion*
 images/outfit/reverse?thruster?plasma*
 images/outfit/rock?0*
 images/outfit/rock?1*
 images/outfit/rock?2*
 images/outfit/rock?3*
 images/outfit/rock?4*
 images/scene/penguinscene*
 images/ship/hai?sea?scorpion*
 images/ship/ibis*
 images/ship/mbactriane*
 images/ship/merganser*
 images/ship/penguin/*
 images/ship/petrel*
 images/ship/tern*
 images/ship/shooting?star/shooting?star*
 images/ship/pug?zibruka*
 images/ship/pug?enfolta*
 images/ship/pug?maboro*
 images/ship/pug?arfecta*
 images/thumbnail/hai?sea?scorpion*
 images/thumbnail/ibis*
 images/thumbnail/merganser*
 images/thumbnail/penguin*
 images/thumbnail/petrel*
 images/thumbnail/tern*
 images/planet/station1c*
 images/planet/station2c*
 images/planet/station3c*
 images/ship/archon?b*
 images/ship/archon?c*
 images/asteroid/plant*
 images/asteroid/plant2*
 images/asteroid/plant?cluster*
 images/asteroid/space?flora*
 images/asteroid/large?plant*
 images/asteroid/large?plant2*
 images/asteroid/large?plant?cluster*
 images/asteroid/large?space?flora*
 images/asteroid/yottrite*
Copyright: Becca Tommaso (tommasobecca03@gmail.com)
License: CC-BY-SA-4.0
Comment: Derived from works by Michael Zahniser (under the same license).

Files:
 sounds/pincer*
Copyright: Michael Zahniser
License: GPL-2
Comment: Created by a past contributor modified from Battle for Wesnoth (https://www.wesnoth.org/) sounds, which are copyright David White [dave@whitevine.net](mailto:dave@whitevine.net) under GPL 2 or later. Rights relinquished to Michael Zahniser.

Files:
 images/*/pincer*
Copyright: None; CC0 (Public Domain)
License: CC0
Comment: Public domain textures by https://texture.ninja

Files:
 images/planet/rogue-radiating*
Copyright: None; CC0 (Public Domain)
License: CC0

Files: images/outfit/railslug?rack*
Copyright: Becca Tommaso (tommasobecca03@gmail.com)
License: CC-BY-SA-4.0
Comment: Derived from works by Matthew Smestad (under the same license).

Files:
 images/outfit/harvested?yottrite*
Copyright: Becca Tommaso (tommasobecca03@gmail.com)
License: CC-BY-SA-3.0
Comment: Derived from works by Michael Zahniser and Rob Lavinsky (under the same license).

Files:
 images/effect/flotsam?yottrite*
Copyright: Becca Tommaso (tommasobecca03@gmail.com)
License: CC-BY-SA-3.0
Comment: Derived from works by Rob Lavinsky (under the same license).

Files:
 images/land/badlands0*
 images/land/badlands1*
 images/land/badlands2*
 images/land/badlands5*
 images/land/badlands6*
 images/land/badlands7*
 images/land/badlands8*
 images/land/badlands10*
 images/land/badlands11*
 images/land/badlands12*
 images/land/beach0*
 images/land/beach2*
 images/land/beach3*
 images/land/beach5*
 images/land/beach6*
 images/land/beach13*
 images/land/beach14*
 images/land/canyon0*
 images/land/canyon1*
 images/land/canyon7*
 images/land/canyon8*
 images/land/canyon13*
 images/land/canyon14*
 images/land/canyon15*
 images/land/city2*
 images/land/city4*
 images/land/city6*
 images/land/city7*
 images/land/city8*
 images/land/city9*
 images/land/city10*
 images/land/city11*
 images/land/city12*
 images/land/desert1*
 images/land/desert2*
 images/land/desert11*
 images/land/desert12*
 images/land/desert13*
 images/land/dune1*
 images/land/fields1*
 images/land/fields2*
 images/land/fields3*
 images/land/fields5*
 images/land/fields6*
 images/land/fields7*
 images/land/fields9*
 images/land/fields13*
 images/land/fields14*
 images/land/fields15*
 images/land/fog0*
 images/land/fog1*
 images/land/fog2*
 images/land/fog4*
 images/land/fog6*
 images/land/fog8*
 images/land/fog9*
 images/land/fog10*
 images/land/fog11*
 images/land/forest1*
 images/land/forest2*
 images/land/forest3*
 images/land/forest4*
 images/land/forest5*
 images/land/forest6*
 images/land/forest7*
 images/land/forest8*
 images/land/forest9*
 images/land/garden1*
 images/land/hills0*
 images/land/hills2*
 images/land/hills8*
 images/land/lava1*
 images/land/lava2*
 images/land/lava6*
 images/land/lava12*
 images/land/lava13*
 images/land/loc3*
 images/land/mountain0*
 images/land/mountain1*
 images/land/mountain3*
 images/land/mountain4*
 images/land/mountain5*
 images/land/mountain6*
 images/land/mountain7*
 images/land/mountain8*
 images/land/mountain9*
 images/land/sea1*
 images/land/sea5*
 images/land/sea7*
 images/land/sea8*
 images/land/sea18*
 images/land/sea19*
 images/land/sky0*
 images/land/sky3*
 images/land/sky4*
 images/land/sky5*
 images/land/sky7*
 images/land/sky8*
 images/land/sky9*
 images/land/sky10*
 images/land/sky11*
 images/land/snow0*
 images/land/snow1*
 images/land/snow2*
 images/land/snow3*
 images/land/snow4*
 images/land/snow5*
 images/land/snow6*
 images/land/snow7*
 images/land/snow10*
 images/land/snow14*
 images/land/snow15*
 images/land/snow16*
 images/land/snow17*
 images/land/snow18*
 images/land/snow19*
 images/land/snow20*
 images/land/snow21*
 images/land/space2*
 images/land/station4*
 images/land/station6*
 images/land/station7*
 images/land/station9*
 images/land/station10*
 images/land/station11*
 images/land/station13*
 images/land/station14*
 images/land/station16*
 images/land/station17*
 images/land/station18*
 images/land/station19*
 images/land/station20*
 images/land/station21*
 images/land/station22*
 images/land/station23*
 images/land/station24*
 images/land/station25*
 images/land/station26*
 images/land/station29*
 images/land/station30*
 images/land/station31*
 images/land/station32*
 images/land/station33*
 images/land/station34*
 images/land/station35*
 images/land/station36*
 images/land/station37*
 images/land/station38*
 images/land/station39*
 images/land/station40*
 images/land/station41*
 images/land/station42*
 images/land/station43*
 images/land/station44*
 images/land/station45*
 images/land/station46*
 images/land/water0*
 images/land/water3*
 images/land/water4*
 images/land/water8*
 images/land/water12*
 images/land/water13*
Copyright: Various
License: public-domain
 Taken from unsplash.com, a collection of photographs that have been donated and
 placed in the public domain.

Files:
 images/land/lava0*
Copyright: USGS
License: public-domain
 From the USGS, and therefore in the public domain because they were created by
 government employees while doing work for the government.

Files:
 images/land/desert0*
 images/land/earthrise*
 images/land/nasa*
 images/land/space*
 images/land/station1*
 images/land/station2*
 images/land/station3*
Copyright: NASA
License: public-domain
 From NASA, and therefore in the public domain because they were created by
 government employees while doing work for the government.

Files:
 images/land/station8*
Copyright: MTA of the State of New York
License: CC-BY-2.0
Comment: Taken from https://www.flickr.com/photos/61135621@N03/5836687124 and cropped.

Files:
 images/land/station27*
Copyright: Sebastian Sinisterra
License: CC-BY-2.0
Comment: Taken from https://www.flickr.com/photos/61135621@N03/17755765778 and cropped.

Files:
 images/land/station28*
Copyright: N/A (CC0 Public Domain)
License: CC0
Comment: Taken from https://pxhere.com/en/photo/1071635 and cropped.

Files:
 images/land/station15*
Copyright: N/A (CC0 Public Domain)
License: CC0
Comment: Taken from https://pxhere.com/en/photo/119196 and cropped.

Files:
 images/land/station5.jpg
Copyright: Damien Jemison
License: CC-BY-SA-3.0
Comment: Taken from https://commons.wikimedia.org/wiki/File:Preamplifier_at_the_National_Ignition_Facility.jpg

Files:
 images/land/lava5*
Copyright: Michael Zahniser <mzahniser@gmail.com>
License: CC-BY-SA-4.0

Files:
 images/planet/nebula1*
Copyright: Azure
License: CC-BY-SA-4.0

Files:
  images/ui/milky?way*
Copyright: Azure
License: CC-BY-SA-4.0
Comment: Derived from works by NASA and Michael Zahniser.

Files: sounds/*
Copyright: Various
License: public-domain
Comment: Based on public domain sounds taken from freesound.org.

Files: sounds/heavy?rocket?hit.wav
Copyright: Copyright Mike Koenig
License: CC-BY-SA-3.0
Comment: Taken from http://soundbible.com/1467-Grenade-Explosion.html

Files: sounds/missile?hit.wav
Copyright: Copyright "Nbs Dark"
License: public-domain
Comment: Taken from https://freesound.org/people/Nbs%20Dark/sounds/94185/

Files: sounds/torpedo?hit.wav
Copyright: Public Domain
License: public-domain

Files: sounds/meteor.wav
Copyright: Copyright "18hiltc"
License: CC-BY-SA-3.0
Comment: Taken from https://freesound.org/people/18hiltc/sounds/202725/

Files: sounds/sidewinder.wav
Copyright: Copyright "NHMWretched"
License: public-domain
Comment: Taken from https://freesound.org/people/NHMWretched/sounds/151858/

Files: sounds/explosion?huge.wav
Copyright: Copyright Mike Koenig
License: CC-BY-SA-3.0
Comment: Taken from http://soundbible.com/1151-Grenade.html

Files:
 sounds/asteroid crunch small.wav
 sounds/asteroid crunch medium.wav
Copyright: Copyright AlanCat
License: public-domain
Comment: Derived from https://freesound.org/people/AlanCat/sounds/381645/

Files: sounds/asteroid crunch large.wav
Copyright: Copyright "BW_Clowes"
License: CC-BY-3.0
Comment: Derived from https://freesound.org/people/BW_Clowes/sounds/128126/

Files:
 sounds/thrasher.wav
 sounds/point?defense.wav
Copyright: Lineth (https://github.com/Lineth)
License: CC-BY-SA-4.0
Comment: Derived from public domain sounds taken from freesound.org.

Files:
 images/outfit/t3?anti?missile*
 images/outfit/pug?gridfire?turret*
 images/hardpoint/t3?anti?missile*
 images/hardpoint/pug?gridfire?turret*
Copyright: Becca Tommaso (tommasobecca03@gmail.com)
License: CC-BY-SA-4.0
Comment: Derived from works by Frederick Goy IV (under the same license).

Files:
 images/outfit/security?station*
 images/ship/peregrine/*
Copyright: Becca Tommaso (tommasobecca03@gmail.com)
License: CC-BY-SA-4.0
Comment: Derived from works by Michael Zahniser and Evan Fluharty (under the same license).

Files:
 images/ship/nest*
 images/ship/roost*
 images/ship/skein*
 images/thumbnail/nest*
 images/thumbnail/roost*
 images/thumbnail/skein*
Copyright: Iaz Poolar
License: CC-BY-SA-4.0
Comment: Derived from works by Michael Zahniser (under the same license) and detailed by Becca Tommaso (tommasobecca03@gmail.com).

Files:
 images/ship/barb*
 images/ship/boxwing*
 images/thumbnail/barb*
 images/thumbnail/boxwing*
Copyright: Iaz Poolar
License: CC-BY-SA-4.0
Comment: Detailed by Becca Tommaso (tommasobecca03@gmail.com).

Files:
 images/ship/argosy*
 images/ship/clipper*
 images/ship/dreadnought*
 images/ship/fury*
 images/ship/hauler?i*
 images/ship/hauler?ii*
 images/ship/hauler?iii*
 images/ship/modified argosy*
 images/ship/bastion*
 images/ship/behemoth*
 images/ship/heavy?shuttle*
 images/ship/firebird*
 images/ship/leviathan*
 images/ship/shuttle*
 images/ship/star?queen*
 images/ship/localworldship*
 images/ship/arrow*
 images/ship/container?transport*
 images/ship/freighter*
 images/ship/protector*
 images/ship/star?barge*
 images/ship/wasp*
 images/thumbnail/argosy*
 images/thumbnail/clipper*
 images/thumbnail/dreadnought*
 images/thumbnail/fury*
 images/thumbnail/hauler?i*
 images/thumbnail/hauler?ii*
 images/thumbnail/hauler?iii*
 images/thumbnail/modified argosy*
 images/thumbnail/bastion*
 images/thumbnail/behemoth*
 images/thumbnail/heavy?shuttle*
 images/thumbnail/firebird*
 images/thumbnail/leviathan*
 images/thumbnail/shuttle*
 images/thumbnail/star?queen*
 images/thumbnail/arrow*
 images/thumbnail/container?transport*
 images/thumbnail/freighter*
 images/thumbnail/protector*
 images/thumbnail/star?barge*
 images/thumbnail/wasp*
Copyright: Michael Zahniser <mzahniser@gmail.com>
License: CC-BY-SA-4.0
Comment: Detailed by Becca Tommaso (tommasobecca03@gmail.com).

Files:
 images/ship/mfirebird*
 images/ship/mleviathan*
 images/ship/marrow*
 images/thumbnail/mfirebird*
 images/thumbnail/mleviathan*
 images/thumbnail/marrow*
Copyright: Maximilian Korber
License: CC-BY-SA-4.0
Comment: Derived from works by Michael Zahniser (under the same license) and detailed by Becca Tommaso (tommasobecca03@gmail.com).

Files:
 images/ship/pointedstick vanguard*
Copyright: Maximilian Korber
License: CC-BY-SA-4.0
Comment: Derived from works by Nate Graham (under the same license) and detailed by Becca Tommaso (tommasobecca03@gmail.com).

Files:
 images/ship/vanguard*
 images/thumbnail/vanguard*
Copyright: Nate Graham <pointedstick@zoho.com>
License: CC-BY-SA-4.0
Comment: Detailed by Becca Tommaso (tommasobecca03@gmail.com).

Files:
 images/ship/blackbird*
 images/ship/falcon*
 images/ship/hawk*
 images/ship/quicksilver*
 images/ship/scout*
 images/ship/sparrow*
 images/thumbnail/blackbird*
 images/thumbnail/falcon*
 images/thumbnail/hawk*
 images/thumbnail/quicksilver*
 images/thumbnail/scout*
 images/thumbnail/sparrow*
Copyright: Michael Zahniser <mzahniser@gmail.com>
License: CC-BY-SA-4.0
Comment: Detailed by Anarchist2.

Files:
 images/ship/mfalcon*
 images/ship/mquicksilver*
 images/thumbnail/mfalcon*
 images/thumbnail/mquicksilver*
Copyright: Maximilian Korber
License: CC-BY-SA-4.0
Comment: Derived from works by Michael Zahniser (under the same license) and detailed by Anarchist2.

Files:
 images/ship/finch*
 images/thumbnail/finch*
Copyright: Iaz Poolar
License: CC-BY-SA-4.0
Comment: Derived from works by Michael Zahniser (under the same license) and detailed by Anarchist2.

Files: images/ship/mosprey*
Copyright: Benjamin Hauch (https://github.com/tehhowch)
License: CC-BY-SA-4.0
Comment: Derived from works by Michael Zahniser (under the same license) and detailed by Anarchist2.

Files:
 images/outfit/pug?staff*
Copyright: Evan Fluharty (Evanfluharty@gmail.com)
License: CC-BY-SA-4.0
Comment: Derived from works by Frederick Goy IV (under the same license).

Files:
 images/planet/station1*
 images/planet/station2*
 images/planet/station3*
 images/planet/station4*
 images/planet/station8*
 images/planet/station9*
 images/planet/station10*
 images/planet/station11*
 images/planet/station12*
 images/planet/station13*
 images/planet/station14*
 images/planet/station15*
 images/planet/station16*
 images/planet/station17*
 images/ship/maeri'het*
 images/ship/subsidurial*
 images/ship/telis'het*
 images/ship/faes'mar*
 images/ship/selii'mar*
 images/ship/vareti'het*
 images/ship/fetri'sei*
 images/ship/ember?waste?node/*
 images/ship/void?sprite/*
 images/thumbnail/maeri'het*
 images/thumbnail/telis'het*
 images/thumbnail/faes'mar*
 images/thumbnail/selii'mar*
 images/thumbnail/subsidurial*
 images/thumbnail/ember?waste?node*
 images/thumbnail/vareti'het*
 images/thumbnail/fetri'sei*
 images/thumbnail/void?sprite?adult*
 images/thumbnail/void?sprite?infant*
 images/effect/ravager?impact*
 images/outfit/ka'het?annihilator?turret*
 images/outfit/ka'het?annihilator*
 images/outfit/ka'het?emp?deployer*
 images/outfit/ka'het?primary?cooling*
 images/outfit/ka'het?ravager?turret*
 images/outfit/ka'het?ravager?beam*
 images/outfit/ka'het?shield?restorer*
 images/outfit/ka'het?grand?restorer*
 images/outfit/ka'het?support?cooling*
 images/outfit/ka'het?mhd?generator*
 images/outfit/ka'het?reserve?accumulator*
 images/outfit/ka'het?nullifier*
 images/outfit/ka'het?mhd?deployer*
 images/outfit/mouthparts*
 images/outfit/excavator*
 images/outfit/fuel?pod*
 images/outfit/fusion*
 images/outfit/core*
 images/outfit/ionic?afterburner*
 images/outfit/tiny?ion*
 images/outfit/small?ion*
 images/outfit/medium?ion*
 images/outfit/large?ion*
 images/outfit/huge?ion*
 images/outfit/tiny?atomic*
 images/outfit/small?atomic*
 images/outfit/medium?atomic*
 images/outfit/large?atomic*
 images/outfit/huge?atomic*
 images/outfit/javelin*
 images/outfit/javelin?mini?pod*
 images/outfit/javelin?pod*
 images/outfit/javelin?storage*
 images/outfit/torpedo*
 images/outfit/torpedo?launcher*
 images/outfit/torpedo?storage*
 images/outfit/typhoon*
 images/outfit/typhoon?launcher*
 images/outfit/typhoon?storage*
 images/outfit/cooling?ducts*
 images/outfit/liquid?helium*
 images/outfit/liquid?nitrogen*
 images/outfit/water?cooling*
 images/outfit/large?regenerator*
 images/outfit/small?regenerator*
 images/outfit/cargo?scanner*
 images/outfit/outfit?scanner*
 images/outfit/outfit?expansion*
 images/outfit/cargo?expansion*
 images/outfit/control?transceiver*
 images/outfit/hai?jammer*
 images/outfit/hai?jammer?overclocked*
 images/planet/dyson1*
 images/planet/dyson2*
 images/planet/dyson3*
 images/planet/sheragi_postverta*
 images/planet/station0*
 images/planet/station1b*
 images/planet/station2b*
 images/planet/station3b*
 images/planet/station3bd*
 images/planet/station4b*
 images/planet/station4bd*
 images/projectile/annihilator*
 images/projectile/ravager?beam*
 images/projectile/mhd*
 images/scene/ringworld?debris*
 images/scene/remnant?station*
 images/scene/asteroid?scene*
Copyright: Becca Tommaso (tommasobecca03@gmail.com)
License: CC-BY-SA-4.0

Files:
 images/label/graveyard*
Copyright: @RestingImmortal
License: CC-BY-SA-4.0

Files:
 images/outfit/enforcer?confrontation?gear*
Copyright: 1010Todd (1010todd3d@gmail.com)
License: CC-BY-SA-4.0
Comment: Derived from works by Becca Tommaso (tommasobecca03@gmail.com) (under the same license) and Evan Fluharty (under the same license).

Files:
 images/outfit/hai?williwaw*
Copyright: Evan Fluharty (Evanfluharty@gmail.com)
License: CC-BY-SA-4.0
Comment: Made in cooperation with Becca Tommaso (tommasobecca03@gmail.com) and derived from works by Michael Zahniser (under the same license) and Maximilian Korber (under the same license)

Files:
 images/effect/remnant?leak*
 images/effect/remnant?leak?sparkle*
Copyright: Benjamin Jackson (gods.benyamin@outlook.com)
License: CC-BY-SA-4.0
Comment: Derived from works by Michael Zahniser (under the same license)

Files:
 images/ship/hai?ladybug*
 images/thumbnail/hai?ladybug*
 images/planet/station?hai?eight?geocoris*
Copyright: None (CC0: Public Domain)
License: CC0
Comment: Public domain textures from texture.ninja.

Files:
 images/planet/wormhole-syndicate-ad*
Copyright: Michael Zahniser
License: CC-BY-SA-4.0
Comment: Created by a past contributor derived from works by Michael Zahniser (under the same license). Rights relinquished to Michael Zahniser.

Files:
 images/planet/station?hai?geocoris*
Copyright: Michael Zahniser
License: CC-BY-SA-4.0
Comment: Created by a past contributor derived from works by Michael Zahniser (under the same license). Rights relinquished to Michael Zahniser.

Files:
 images/effect/firestorm?ring*
Copyright: None (CC0: Public Domain)
License: CC0

Files:
 images/outfit/expeller*
 images/outfit/grab-strike*
 images/hardpoint/grab-strike*
 images/ship/bulk?freighter*
 images/ship/dredger*
 images/thumbnail/bulk?freighter*
 images/thumbnail/dredger*
Copyright: Lia Gerty (https://github.com/ravenshining)
License: CC-BY-SA-4.0
Comment: Derived from work by Michael Zahniser (under the same licence) and Becca Tomaso (under the same licence).

Files:
 images/ship/raider*
 images/thumbnail/raider*
Copyright: Lia Gerty (https://github.com/ravenshining)
License: CC-BY-SA-4.0
Comment: Derived from work by Michael Zahniser (under the same licence) and Red-57 (under the same licence).

Files:
 images/effect/korath?afterburner*
 images/ship/chaser*
 images/ship/world-ship*
 images/thumbnail/chaser*
 images/thumbnail/world-ship*
Copyright: Lia Gerty (https://github.com/ravenshining)
License: CC-BY-SA-4.0
Comment: Derived from work by Michael Zahniser (under the same licence)

Files:
 images/outfit/torpedopod*
 images/outfit/typhoonpod*
Copyright: Lia Gerty (https://github.com/ravenshining)
License: CC-BY-SA-4.0
Comment: Derived from work by Becca Tomaso (under the same licence).

Files:
 images/outfit/liquid?sodium*
Copyright: Lia Gerty (https://github.com/ravenshining)
Comment: Derived from works by Saugia (under the same licence) and public domain works previously submitted to Endless Sky.
License: CC-BY-SA-4.0

Files:
 images/_menu/haze-blackbody+*
 images/_menu/haze-full+*
 images/_menu/haze-yellow+*
 images/planet/browndwarf-l-rouge*
 images/planet/browndwarf-l*
 images/planet/browndwarf-y-rouge*
 images/planet/browndwarf-y*
Copyright: Lia Gerty (https://github.com/ravenshining)
License: CC-BY-SA-4.0

Files:
 images/projectile/digger*
Copyright: Lia Gerty (https://github.com/ravenshining)
License: CC-BY-SA-4.0
Comment: Derived from public domain work previously submitted to Endless Sky.

Files:
 images/planet/browndwarf-t-rouge*
 images/planet/browndwarf-t*
 images/planet/saturn*
Copyright: Lia Gerty (https://github.com/ravenshining)
License: CC-BY-SA-4.0
Comment: Derived from works by NASA (public domain)

Files:
 sounds/atomic?*
Copyright: Lia Gerty
License: CC-BY-SA-4.0
Comment: Derived from public domain sounds taken from freesound.org.

Files:
 images/ship/heliarch?breacher*
 images/ship/heliarch?hunter*
 images/ship/heliarch?judicator*
 images/ship/heliarch?pursuer*
 images/ship/heliarch?rover*
 images/ship/heliarch?stalker*
 images/thumbnail/heliarch?breacher*
 images/thumbnail/heliarch?hunter*
 images/thumbnail/heliarch?judicator*
 images/thumbnail/heliarch?pursuer*
 images/thumbnail/heliarch?rover*
 images/thumbnail/heliarch?stalker*
 images/outfit/finisher?storage*
 images/outfit/fuel?module*
 images/outfit/large?cogeneration?module*
 images/outfit/small?cogeneration?module*
 images/scene/councilofahr1*
 images/scene/councilofahr2*
Copyright: Arachi-Lover
License: CC-BY-SA-4.0
Comment: Derived from works by Michael Zahniser (under the same license).

Files:
 images/effect/heaver*
 images/effect/korath?digger*
 images/effect/shunt*
 images/hardpoint/korath?heaver*
 images/icon/korath?heaver*
 images/outfit/korath?heaver*
 images/outfit/*korath?reverser*
 images/projectile/expeller*
 images/projectile/heaver*
 images/projectile/korath?digger*
 images/projectile/shunt-strike*
 images/ship/kas-ik?tek?7*
 images/thumbnail/kas-ik?tek?7*
Copyright: None (CC0 Public Domain)
License: CC0
Comment: Uses public domain textures from texture.ninja

Files:
 images/hardpoint/digger?turret*
 images/outfit/korath?digger?turret*
 images/outfit/korath?digger*
Copyright: Becca Tommaso and Michael Zahniser
License: CC-BY-SA-4.0
Comment: Created by a past contributor derived from works by Becca Tommaso and Michael Zahniser (under the same license). Rights relinquished to Becca Tommaso and Michael Zahniser.

Files:
 images/*/korath*reverser*
Copyright: Michael Zahniser
License: CC-BY-SA-4.0
Comment: Created by a past contributor derived from works by Michael Zahniser (under the same license). Rights relinquished to Michael Zahniser.


Files:
 images/outfit/outskirts?gauger*
Copyright: Arachi-Lover
License: CC-BY-SA-4.0
Comment: Derived from works by Zachary Siple and Michael Zahniser (under the same license).

Files:
 images/effect/dragonflame*
 images/effect/fusionflare*
 images/effect/pwave?shot*
 images/effect/sheragiam*
 images/effect/pwavehp*
 images/effect/ka'het?flare/*
 images/effect/fissionflare*
 images/effect/pwtflare*
 images/effect/explosions/nuke*
 images/icon/dragonflame*
 images/icon/shard*
 images/outfit/dragonflame*
 images/outfit/pwave?turret*
 images/outfit/embattery*
 images/outfit/sheragicooling*
 images/outfit/fusiondrive*
 images/outfit/fissiondrive*
 images/outfit/hion*
 images/outfit/shard*
 images/outfit/sheragi?ews*
 images/outfit/small?embattery*
 images/outfit/small?sheragi?cooling*
 images/projectile/pwavecannon*
 images/projectile/hion*
 images/projectile/hionfrag*
 images/projectile/shardactive*
 images/projectile/shardinactive*
 images/projectile/ionball*
 images/scene/emeraldswordderelict*
 images/ship/emeraldsword*
 images/ship/blackdiamond*
 images/thumbnail/emeraldsword*
 images/thumbnail/blackdiamond*
Copyright: @Karirawri (crim@live.no)
License: CC-BY-SA-4.0

Files:
 images/effect/pwave?impact*
 images/effect/ionball?ring*
 images/effect/ion?explosion*
Copyright: @Karirawri (crim@live.no)
License: CC-BY-SA-4.0
Comment: Derived from works by Michael Zahniser (under the same license).

Files: sounds/dragonflame*
Copyright: TheHadnot
License: public-domain
Comment: Taken from https://freesound.org/people/TheHadnot/sounds/160880/

Files: sounds/pwave*
Copyright: aust_paul
License: public-domain
Comment: Taken from https://freesound.org/people/aust_paul/sounds/30935/

Files: sounds/hion*
Copyright: michael_kur95
License: CC-BY-3.0
Comment: Taken from https://freesound.org/people/michael_kur95/sounds/332993/ and modified.

Files: images/effect/archon?teleport/*
Copyright: @Karirawri (crim@live.no)
License: CC-BY-SA-4.0
Comment: Derived from works by Michael Zahniser and Becca Tommaso (under the same license).

Files: sounds/archonteleport*
Copyright: oldestmillennial
License: CC-BY-3.0
Comment: Taken from https://freesound.org/people/oldestmillennial/sounds/533025/ and modified.

Files: images/outfit/emp?rack*
Copyright: Anarchist2
License: CC-BY-SA-4.0
Comment: Derived from works by Michael Zahniser (under the same license).

Files: images/planet/*-hot*
Copyright: Becca Tommaso
License: CC-BY-SA-4.0
Comment: Derived from works by ESA/Hubble & NASA (under the same license)

Files:
 images/land/clouds*
Copyright: Benjamin Jackson (gods.benyamin@outlook.com)
License: CC-BY-SA-4.0

Files:
 images/outfit/ka'het?maeri?engine*
 images/outfit/ka'het?telis?engine*
 images/outfit/ka'het?sustainer?engine*
 images/outfit/ka'het?vareti?engine*
Copyright: Becca Tommaso (tommasobecca03@gmail.com)
License: CC-BY-SA-4.0
Comment: Original work by Griffin Schutte (theronepic@gmail.com), finished by Becca Tommaso.

Files: images/outfit/tiny?systems?core*
Copyright: Griffin Schutte (theronepic@gmail.com)
License: CC-BY-SA-4.0
Comment: Derived from work by Michael Zahniser (under the same license).

Files: images/outfit/ka'het?compact?engine*
Copyright: Griffin Schutte (theronepic@gmail.com)
License: CC-BY-SA-4.0

Files: images/outfit/plasma?repeater*
Copyright: Becca Tommaso
License: CC-BY-SA-4.0
Comment: Derived from works by Michael Zahniser (under the same license) and Darcy Manoel.

Files:
 images/outfit/proton?turret*
Copyright: Becca Tommaso
License: CC-BY-SA-4.0
Comment: Derived from works by Michael Zahniser (under the same license) and Nate Graham.

Files:
 images/outfit/brig*
Copyright: Becca Tommaso
License: CC-BY-SA-4.0
Comment: Derived from works by Nate Graham (under the same license).

Files:
 images/outfit/tripulse?shredder*
 images/outfit/value?detector*
Copyright: Ejo Thims
License: CC-BY-SA-4.0
Comment: Derived from works by Michael Zahniser (under the same license).

Files:
 images/star/a-dwarf*
 images/star/a-giant*
 images/star/a-supergiant*
 images/star/a0*
 images/star/a3*
 images/star/a5*
 images/star/a8*
 images/star/b-dwarf*
 images/star/b-giant*
 images/star/b-supergiant*
 images/star/b0*
 images/star/b3*
 images/star/b5*
 images/star/b8*
 images/star/black-hole*
 images/star/carbon*
 images/star/f-dwarf*
 images/star/f-giant*
 images/star/f-supergiant*
 images/star/f0*
 images/star/f3*
 images/star/f5-old*
 images/star/f5*
 images/star/f8*
 images/star/g-dwarf*
 images/star/g-giant*
 images/star/g-supergiant*
 images/star/g0-old*
 images/star/g0*
 images/star/g3*
 images/star/g5-old*
 images/star/g5*
 images/star/g8*
 images/star/k-dwarf*
 images/star/k-giant*
 images/star/k-supergiant*
 images/star/k0-old*
 images/star/k0*
 images/star/k3*
 images/star/k5-old*
 images/star/k5*
 images/star/k8*
 images/star/l-dwarf*
 images/star/m-dwarf*
 images/star/m-giant*
 images/star/m-supergiant*
 images/star/m0*
 images/star/m3*
 images/star/m5*
 images/star/m8*
 images/star/nova*
 images/star/nova-old*
 images/star/o-dwarf*
 images/star/o-giant*
 images/star/o-supergiant*
 images/star/o0*
 images/star/o3*
 images/star/o5*
 images/star/o8*
 images/star/wr*
Copyright: Matteo "Lead" M.
License: CC-BY-SA-4.0

Files:
 images/asteroid/livecrystal/livecrystal*
 images/effect/atomic?flare/*
 images/effect/burning?spark*
 images/effect/coalition?flare/*
 images/effect/corrosion?spark*
 images/effect/efreti?flare/*
 images/effect/explosion/pug/*
 images/effect/finisher?impact*
 images/effect/ion?flare/*
 images/effect/korath?flare/*
 images/effect/plasma?cloud*
 images/effect/plasma?flare/*
 images/effect/plasma?fire*
 images/effect/plasma?impact*
 images/effect/pug?flare/*
 images/effect/tracker?cloud*
 images/effect/wanderer?flare/*
 images/effect/zapper?impact*
 images/hardpoint/dual?sunbeam?turret*
 images/hardpoint/moonbeam?turret*
 images/hardpoint/nuke*
 images/hardpoint/sunbeam?turret*
 images/hardpoint/wanderer?anti-missile*
 images/_menu/haze-coal*
 images/outfit/*?korath?afterburner*
 images/outfit/afterburner*
 images/outfit/asteroid?scanner*
 images/outfit/blue?sun*
 images/outfit/bright?cloud*
 images/outfit/caldera?afterburner*
 images/outfit/dark?storm*
 images/outfit/double?plasma?core*
 images/outfit/dual?sunbeam?turret*
 images/outfit/*efreti?steering*
 images/outfit/*efreti?thruster*
 images/outfit/finisher?maegrolain*
 images/outfit/fusion?cannon*
 images/outfit/moonbeam*
 images/outfit/moonbeam?turret*
 images/outfit/nuke*
 images/outfit/plasma?core*
 images/outfit/red?sun*
 images/outfit/sunbeam*
 images/outfit/sunbeam?turret*
 images/outfit/thunderhead?launcher*
 images/outfit/thunderhead?storage*
 images/outfit/triple?plasma?core*
 images/outfit/wanderer?anti-missile*
 images/outfit/wanderer?heat?sink*
 images/outfit/white?sun*
 images/outfit/yellow?sun*
 images/planet/ringworld*
 images/planet/ringworld?broken?debris*
 images/planet/ringworld?broken?debris?small*
 images/planet/ringworld?broken?left*
 images/planet/ringworld?broken?right*
 images/planet/ringworld?left*
 images/planet/ringworld?right*
 images/projectile/fire-lance*
 images/projectile/fusion?gun?bolt*
 images/projectile/blaze-pike*
 images/projectile/korath?inferno*
 images/projectile/missile-0*
 images/projectile/missile-1*
 images/ship/battleship*
 images/ship/corvette*
 images/ship/dagger*
 images/ship/flivver*
 images/ship/mraven*
 images/ship/msplinter*
 images/ship/raven*
 images/ship/splinter*
 images/star/coal-black-hole*
 images/star/neutron*
 images/star/small-black-hole*
 images/thumbnail/battleship*
 images/thumbnail/corvette*
 images/thumbnail/dagger*
 images/thumbnail/flivver*
 images/thumbnail/mraven*
 images/thumbnail/msplinter*
 images/thumbnail/raven*
 images/thumbnail/splinter*
Copyright: Gefüllte Taubenbrust <jeaminer23@gmail.com>
License: CC-BY-SA-4.0

Files:
 images/outfit/small?photovoltaic*
 images/outfit/tiny?photovoltaic*
Copyright: Gefüllte Taubenbrust <jeaminer23@gmail.com>
License: CC-BY-SA-4.0
Comment: Derived from works by Michael Zahniser <mzahniser@gmail.com>, David Monniaux (commons.wikimedia.org/wiki/User:David.Monniaux) and Nick Barry (github.com/itsnickbarry)

Files:
 images/ship/manta*
 images/ship/mmanta*
 images/thumbnail/manta*
 images/thumbnail/mmanta*
Copyright: Gefüllte Taubenbrust <jeaminer23@gmail.com>
License: CC-BY-SA-4.0
Comment: Derived from works by Michael Zahniser and Maximilian Korber (under the same license).

Files: sounds/ionball*
Copyright: pluralz
License: public-domain
Comment: Taken from https://freesound.org/people/pluralz/sounds/475806/

Files:
 images/outfit/tiny?korath?engine*
 images/outfit/korath?bow?drive*
Copyright: Ejo Thims <https://github.com/EjoThims>
License: CC-BY-SA-4.0

Files:
 images/planet/stationh-ancient0*
 images/planet/stationh-ancient1*
 images/planet/stationh-ancient2*
Copyright: Becca Tommaso (tommasobecca03@gmail.com)
License: CC-BY-SA-3.0
Comment: Derived from works by Michael Zahniser (under the same license).

Files:
 images/scene/ssil?vida?alert?hologram*
 images/scene/remnant?remote?spaceport*
Copyright: J Everett Nichol (jeverett on Discord)
License: CC-BY-SA-3.0
Comment: Derived from works by Becca Tommaso (under the same license).

Files:
 images/ship/auxiliary*
 images/ship/carrier*
 images/ship/combat?drone*
 images/ship/cruiser*
 images/ship/frigate*
 images/ship/gunboat*
 images/ship/lance*
 images/ship/rainmaker*
 images/ship/surveillance?drone*
 images/thumbnail/auxiliary*
 images/thumbnail/carrier*
 images/thumbnail/combat?drone*
 images/thumbnail/cruiser*
 images/thumbnail/frigate*
 images/thumbnail/gunboat*
 images/thumbnail/lance*
 images/thumbnail/rainmaker*
 images/thumbnail/surveillance?drone*
Copyright: Gefüllte Taubenbrust <jeaminer23@gmail.com>
License: CC-BY-SA-4.0
Comment: Derived from works by Michael Zahniser (under the same license).

Files:
 images/effect/acuit?hit*
 images/effect/ast?hit*
 images/effect/balfire*
 images/effect/blink*
 images/effect/chfire*
 images/effect/composed*
 images/effect/drain*
 images/effect/irfite*
 images/effect/*scin flare*
 images/effect/*vi flare*
 images/hardpoint/acuit*
 images/hardpoint/ballistic*
 images/hardpoint/choleric*
 images/hardpoint/firestorm?battery*
 images/hardpoint/irate*
 images/outfit/acuit*
 images/outfit/ameliorate?cell*
 images/outfit/astuit*
 images/outfit/ballistic?cannon*
 images/outfit/ballistic?turret*
 images/outfit/battlezone?battery*
 images/outfit/brawl?cell*
 images/outfit/campaign?core*
 images/outfit/choleric?cannon*
 images/outfit/choleric?turret*
 images/outfit/crusade?battery*
 images/outfit/firestorm?battery*
 images/outfit/firestorm?rack*
 images/outfit/firestorm?torpedo*
 images/outfit/guile?pulse?laser*
 images/outfit/irate?cannon*
 images/outfit/irate?turret*
 images/outfit/mcs?extractor*
 images/effect/*plasma thruster scin*
 images/effect/*plasma steering scin*
 images/effect/*plasma engines scin*
 images/outfit/scrap?cell*
 images/outfit/skirmish?battery*
 images/effect/*torch thruster vi*
 images/effect/*torch thruster vi*
 images/outfit/warforge?battery*
 images/outfit/warzone?core*
 images/planet/tschyss*
 images/planet/vesvi*
 images/projectile/acuit*
 images/projectile/astuit*
 images/projectile/ballistic*
 images/projectile/chloeric*
 images/projectile/firestorm?torpedo*
 images/projectile/guile?pulse?laser*
 images/projectile/irate*
 images/ship/*ayym*
 images/ship/gegno?augen*
 images/ship/gegno?coesite*
 images/ship/gegno?conglomerate*
 images/ship/gegno?dolomite*
 images/ship/gegno?dunite*
 images/ship/gegno?eclogite*
 images/ship/gegno?epidote*
 images/ship/gegno?feldspar*
 images/ship/gegno?felsic*
 images/ship/gegno?gneiss*
 images/ship/gegno?gypsum*
 images/ship/gegno?halite*
 images/ship/gegno?mica*
 images/ship/gegno?protolith*
 images/ship/gegno?schist*
 images/ship/gegno?shale*
 images/ship/gegno?slate*
 images/ship/gegno?tridymite*
 images/ship/*jje*
 images/ship/modified?dromedary*
 images/ship/modified?dromedary?wreck*
 images/ship/*vyuira*
 images/thumbnail/gegno?augen*
 images/thumbnail/gegno?coesite*
 images/thumbnail/gegno?conglomerate*
 images/thumbnail/gegno?dolomite*
 images/thumbnail/gegno?dunite*
 images/thumbnail/gegno?eclogite*
 images/thumbnail/gegno?epidote*
 images/thumbnail/gegno?feldspar*
 images/thumbnail/gegno?felsic*
 images/thumbnail/gegno?gneiss*
 images/thumbnail/gegno?gypsum*
 images/thumbnail/gegno?halite*
 images/thumbnail/gegno?mica*
 images/thumbnail/gegno?protolith*
 images/thumbnail/gegno?schist*
 images/thumbnail/gegno?shale*
 images/thumbnail/gegno?slate*
 images/thumbnail/gegno?tridymite*
 images/thumbnail/modified?dromedary*
 images/thumbnail/modified?dromedary?wreck*
 images/thumbnail/vyuira*
Copyright: Saugia <https://github.com/Saugia>
License: CC-BY-SA-4.0

Files:
 images/outfit/teciimach?bay*
 images/outfit/teciimach?pod*
 images/planet/gas3-c*
 images/ship/aerie*
 images/ship/bactrian*
 images/ship/hailstone*
 images/ship/arch-carrack*
 images/ship/charm-shallop*
 images/ship/echo-galleon*
 images/ship/heavy?gust*
 images/ship/mining?drone*
 images/ship/mule*
 images/ship/squall*
 images/ship/sunder*
 images/ship/swan*
 images/thumbnail/aerie*
 images/thumbnail/bactrian*
 images/thumbnail/hailstone*
 images/thumbnail/arch-carrack*
 images/thumbnail/charm-shallop*
 images/thumbnail/echo-galleon*
 images/thumbnail/heavy?gust*
 images/thumbnail/mining?drone*
 images/thumbnail/mule*
 images/thumbnail/squall*
 images/thumbnail/sunder*
 images/thumbnail/swan*
 sounds/moonbeam*
Copyright: Saugia <https://github.com/Saugia>
License: CC-BY-SA-4.0
Comment: Derived from works by Michael Zahniser (under the same license).

Files:
 sounds/drill*
 sounds/ember?tear*
 sounds/ember?tear?hit*
 sounds/ion?rain*
 sounds/korath?afterburner*
 sounds/remnant?afterburner*
Copyright: Saugia <https://github.com/Saugia>
License: public-domain
Comment: Based on public domain sounds taken from freesound.org, edit done by Saugia.

Files:
 images/ship/hai?cicada*
 images/ship/hai?scarab*
 images/thumbnail/hai?cicada*
 images/thumbnail/hai?scarab*
Copyright: Saugia <https://github.com/Saugia>
License: CC-BY-SA-4.0
Comment: Derived from works by Michael Zahniser (under the same license) and Evan Fluharty (under the same license).

Files:
 images/hardpoint/blaze-pike*
 images/hardpoint/korath?inferno*
 images/hardpoint/shunt-strike*
 images/icon/firelight*
 images/outfit/blaze?pike*
 images/outfit/firelight*
 images/outfit/firelight?bank*
 images/outfit/firelight?rack*
 images/outfit/korath?inferno*
 images/outfit/shunt-strike*
 images/planet/station4c*
 images/planet/station5c*
 images/planet/station6c*
 images/planet/station7c*
 images/planet/station7cb*
 images/projectile/firelight*
 images/projectile/firelight?active*
 sounds/ionic?blast*
Copyright: Saugia <https://github.com/Saugia>
License: CC-BY-SA-4.0
Comment: Derived from works by Michael Zahniser (under the same license) and Becca Tommaso (under the same licence).

Files:
 images/ship/tubfalet*
 images/thumbnail/tubfalet*
Copyright: Saugia <https://github.com/Saugia>
License: CC-BY-SA-4.0
Comment: Derived from works by Michael Zahniser (under the same license) and Lia Gerty (under the same licence).

Files:
 images/hardpoint/microbot?factory*
 images/ship/-nra-ret*
 images/ship/ikatila-ej*
 images/ship/korsmanath?a-awoj*
 images/ship/modified?ladybug*
 images/ship/rai-alorej*
 images/thumbnail/-nra-ret*
 images/thumbnail/ikatila-ej*
 images/thumbnail/korsmanath?a-awoj*
 images/thumbnail/rai-alorej*
Copyright: Saugia <https://github.com/Saugia>
License: CC-BY-SA-4.0
Comment: Derived from public domain works previously submitted to Endless Sky

Files:
 images/outfit/microbot?defense?station*
Copyright: Saugia <https://github.com/Saugia>
Comment: Derived from work by Griffin Schutte (theronepic@gmail.com) (under same licence).
License: CC-BY-SA-4.0

Files:
 images/projectiles/ionic?blast*
 images/ship/kestrel*
 images/ship/kestrele*
 images/ship/kestrels*
 images/ship/kestrelw*
 images/ship/osprey*
 images/thumbnail/kestrel*
 images/thumbnail/kestrele*
 images/thumbnail/kestrels*
 images/thumbnail/kestrelw*
 images/thumbnail/osprey*
Copyright: Saugia <https://github.com/Saugia>
License: CC-BY-SA-4.0
Comment: Derived from works by Michael Zahniser (under the same license) and detailed by Anarchist2.

Files:
 sounds/remnant?afterburner.wav
Copyright: Public Domain
License: public-domain
Comment: Based on public domain sounds taken from freesound.org, edit done by Saugia.

Files:
 sounds/firelight.wav
 sounds/firelight?hit.wav
Copyright: Public Domain
License: public-domain
Comment: Based on public domain sounds taken from freesound.org, edits done by Saugia and Lia Gerty.

Files:
 images/effect/ember?tear/ember?tear?fire*
 images/effect/ember?tear/ember?tear?impact*
 images/effect/ember?tear/ember?tear?vortex*
 images/outfit/ember?tear*
Copyright: X-27 (youtube.com/x-27yt)
License: CC-BY-SA-3.0

Files:
 images/effect/ember?tear/ember?tear?spark*
Copyright: X-27 (youtube.com/x-27yt)
License: CC-BY-SA-3.0
Comment: Derived from works by Michael Zahniser (under the same license).

Files:
 images/land/fields16*
 images/land/fields17*
 images/land/fields18*
 images/land/fields19*
 images/land/fields20*
 images/land/fields21*
 images/land/fields22*
 images/land/fields23*
 images/land/fields24*
 images/land/fields25*
 images/land/fields26*
 images/land/fields27*
 images/land/hills10*
 images/land/sea20*
 images/land/sea21*
 images/land/water14*
 images/land/water15*
 images/land/water16*
 images/land/water17*
 images/land/water18*
 images/land/water19*
 images/land/water20*
Copyright: Peter van der Meer (peter.vd.meer@gmail.com)
License: CC-BY-SA-4.0

Files:
 images/outfit/jump?drive*
 images/outfit/jump?drive?(broken)*
Copyright: Scrinarii1337#0001
License: CC-BY-SA-4.0

Files:
 images/scene/citydark*
 images/scene/buildings*
 images/scene/busystreet*
 images/scene/iceplains*
 images/scene/iceplains2*
 images/scene/iceplains3*
 images/scene/lonelyrock*
 images/scene/redrocks*
 images/scene/seasidecliffs*
 images/scene/Seasunset*
 images/scene/smeer*
 images/scene/snowfield*
 images/scene/snowvillage*
 images/scene/sunset*
 images/scene/tower*
 images/scene/icepicture*
 images/scene/snowplain*
Copyright: unsplash.com/
License: CC0

Files:
 images/scene/hroar*
Copyright: Dane Crowton
License: CC-BY-SA-4.0

Files: images/land/asteroid0*
Copyright: Becca Tommaso
License: CC0
Comment: Derived from works by ESA/Rosetta spacecraft (under the same license).

Files:
 images/outfit/android*
 images/outfit/skadetear*
Copyright: Anarchist2
License: CC-BY-SA-4.0

Files:
 images/thumbnail/smew*
 images/ship/smew*
Copyright: Dschiltt
License: CC0
Comment: Derived from works by MZ (under the same license), and contributions by Zoura, Kitteh, Ejo Thims, and Saugia.

Files:
 images/ship/modified?dromedary?ghost*
 images/ship/modified?dromedary?specter*
Copyright: Saugia (https://github.com/Saugia)
License: CC-BY-SA-4.0
Comment: Transparent materials by scrinarii1337.

Files:
 images/land/nasa30*
Copyright: Brian Swift
License: CC-BY-SA-4.0
Comment: Image data: NASA/JPL-Caltech/SwRI/MSSS and Image processing by Brian Swift.

Files:
 images/outfit/twin?blaster*
 images/outfit/twin?mod?blaster*
 images/outfit/repeater*
 images/outfit/repeater?turret*
Copyright: Daeridanii (https://github.com/Daeridanii1)
License: CC-BY-SA-4.0
Comment: Derived from works by Becca Tommaso and Michael Zahniser (under the same license).

Files:
 images/land/city19*
 images/land/city20*
 images/land/city21*
 images/land/city22*
 images/land/city23*
Copyright: Various
License: CC0
Comment: Taken from unsplash.com and cropped.

Files:
 images/ui/red?alert*
Copyright: Zitchas (zitchas.jma@gmail.com)
License: CC-BY-SA-4.0

Files:
 images/_menu/haze-brown*
Copyright: RisingLeaf (https://github.com/RisingLeaf)
License: CC-BY-SA-4.0
Comment: Derived from _menu/haze-133 (no copyright given).

Files:
<<<<<<< HEAD
 outfit/old sword*
 scene/sword dome*
Copyright: RisingLeaf
=======
 images/star/proto-planetary-disk*
Copyright: RisingLeaf (https://github.com/RisingLeaf)
>>>>>>> 34d90416
License: CC-BY-SA-4.0

License: GPL-3+
 This program is free software: you can redistribute it and/or modify
 it under the terms of the GNU General Public License as published by
 the Free Software Foundation; either version 3 of the License, or
 (at your option) any later version.
 .
 This program is distributed in the hope that it will be useful,
 but WITHOUT ANY WARRANTY; without even the implied warranty of
 MERCHANTABILITY or FITNESS FOR A PARTICULAR PURPOSE.  See the
 GNU General Public License for more details.
 .
 You should have received a copy of the GNU General Public License
 along with this program.  If not, see <http://www.gnu.org/licenses/>.
 .
 On Debian systems, the complete text of the GNU General Public
 License version 3 can be found in "/usr/share/common-licenses/GPL-3".

License: CC-BY-SA-4.0
 By exercising the Licensed Rights (defined below), You accept and agree
 to be bound by the terms and conditions of this Creative Commons
 Attribution-ShareAlike 4.0 International Public License ("Public
 License"). To the extent this Public License may be interpreted as a
 contract, You are granted the Licensed Rights in consideration of Your
 acceptance of these terms and conditions, and the Licensor grants You
 such rights in consideration of benefits the Licensor receives from
 making the Licensed Material available under these terms and
 conditions.
 .
 Section 1 -- Definitions.
 .
 a. Adapted Material means material subject to Copyright and Similar
 Rights that is derived from or based upon the Licensed Material
 and in which the Licensed Material is translated, altered,
 arranged, transformed, or otherwise modified in a manner requiring
 permission under the Copyright and Similar Rights held by the
 Licensor. For purposes of this Public License, where the Licensed
 Material is a musical work, performance, or sound recording,
 Adapted Material is always produced where the Licensed Material is
 synched in timed relation with a moving image.
 .
 b. Adapter's License means the license You apply to Your Copyright
 and Similar Rights in Your contributions to Adapted Material in
 accordance with the terms and conditions of this Public License.
 .
 c. BY-SA Compatible License means a license listed at
 creativecommons.org/compatiblelicenses, approved by Creative
 Commons as essentially the equivalent of this Public License.
 .
 d. Copyright and Similar Rights means copyright and/or similar rights
 closely related to copyright including, without limitation,
 performance, broadcast, sound recording, and Sui Generis Database
 Rights, without regard to how the rights are labeled or
 categorized. For purposes of this Public License, the rights
 specified in Section 2(b)(1)-(2) are not Copyright and Similar
 Rights.
 .
 e. Effective Technological Measures means those measures that, in the
 absence of proper authority, may not be circumvented under laws
 fulfilling obligations under Article 11 of the WIPO Copyright
 Treaty adopted on December 20, 1996, and/or similar international
 agreements.
 .
 f. Exceptions and Limitations means fair use, fair dealing, and/or
 any other exception or limitation to Copyright and Similar Rights
 that applies to Your use of the Licensed Material.
 .
 g. License Elements means the license attributes listed in the name
 of a Creative Commons Public License. The License Elements of this
 Public License are Attribution and ShareAlike.
 .
 h. Licensed Material means the artistic or literary work, database,
 or other material to which the Licensor applied this Public
 License.
 .
 i. Licensed Rights means the rights granted to You subject to the
 terms and conditions of this Public License, which are limited to
 all Copyright and Similar Rights that apply to Your use of the
 Licensed Material and that the Licensor has authority to license.
 .
 j. Licensor means the individual(s) or entity(ies) granting rights
 under this Public License.
 .
 k. Share means to provide material to the public by any means or
 process that requires permission under the Licensed Rights, such
 as reproduction, public display, public performance, distribution,
 dissemination, communication, or importation, and to make material
 available to the public including in ways that members of the
 public may access the material from a place and at a time
 individually chosen by them.
 .
 l. Sui Generis Database Rights means rights other than copyright
 resulting from Directive 96/9/EC of the European Parliament and of
 the Council of 11 March 1996 on the legal protection of databases,
 as amended and/or succeeded, as well as other essentially
 equivalent rights anywhere in the world.
 .
 m. You means the individual or entity exercising the Licensed Rights
 under this Public License. Your has a corresponding meaning.
 .
 Section 2 -- Scope.
 .
 a. License grant.
 .
 1. Subject to the terms and conditions of this Public License,
 the Licensor hereby grants You a worldwide, royalty-free,
 non-sublicensable, non-exclusive, irrevocable license to
 exercise the Licensed Rights in the Licensed Material to:
 .
 a. reproduce and Share the Licensed Material, in whole or
 in part; and
 .
 b. produce, reproduce, and Share Adapted Material.
 .
 2. Exceptions and Limitations. For the avoidance of doubt, where
 Exceptions and Limitations apply to Your use, this Public
 License does not apply, and You do not need to comply with
 its terms and conditions.
 .
 3. Term. The term of this Public License is specified in Section
 6(a).
 .
 4. Media and formats; technical modifications allowed. The
 Licensor authorizes You to exercise the Licensed Rights in
 all media and formats whether now known or hereafter created,
 and to make technical modifications necessary to do so. The
 Licensor waives and/or agrees not to assert any right or
 authority to forbid You from making technical modifications
 necessary to exercise the Licensed Rights, including
 technical modifications necessary to circumvent Effective
 Technological Measures. For purposes of this Public License,
 simply making modifications authorized by this Section 2(a)
 (4) never produces Adapted Material.
 .
 5. Downstream recipients.
 .
 a. Offer from the Licensor -- Licensed Material. Every
 recipient of the Licensed Material automatically
 receives an offer from the Licensor to exercise the
 Licensed Rights under the terms and conditions of this
 Public License.
 .
 b. Additional offer from the Licensor -- Adapted Material.
 Every recipient of Adapted Material from You
 automatically receives an offer from the Licensor to
 exercise the Licensed Rights in the Adapted Material
 under the conditions of the Adapter's License You apply.
 .
 c. No downstream restrictions. You may not offer or impose
 any additional or different terms or conditions on, or
 apply any Effective Technological Measures to, the
 Licensed Material if doing so restricts exercise of the
 Licensed Rights by any recipient of the Licensed
 Material.
 .
 6. No endorsement. Nothing in this Public License constitutes or
 may be construed as permission to assert or imply that You
 are, or that Your use of the Licensed Material is, connected
 with, or sponsored, endorsed, or granted official status by,
 the Licensor or others designated to receive attribution as
 provided in Section 3(a)(1)(A)(i).
 .
 b. Other rights.
 .
 1. Moral rights, such as the right of integrity, are not
 licensed under this Public License, nor are publicity,
 privacy, and/or other similar personality rights; however, to
 the extent possible, the Licensor waives and/or agrees not to
 assert any such rights held by the Licensor to the limited
 extent necessary to allow You to exercise the Licensed
 Rights, but not otherwise.
 .
 2. Patent and trademark rights are not licensed under this
 Public License.
 .
 3. To the extent possible, the Licensor waives any right to
 collect royalties from You for the exercise of the Licensed
 Rights, whether directly or through a collecting society
 under any voluntary or waivable statutory or compulsory
 licensing scheme. In all other cases the Licensor expressly
 reserves any right to collect such royalties.
 .
 Section 3 -- License Conditions.
 .
 Your exercise of the Licensed Rights is expressly made subject to the
 following conditions.
 .
 a. Attribution.
 .
 1. If You Share the Licensed Material (including in modified
 form), You must:
 .
 a. retain the following if it is supplied by the Licensor
 with the Licensed Material:
 .
 i. identification of the creator(s) of the Licensed
 Material and any others designated to receive
 attribution, in any reasonable manner requested by
 the Licensor (including by pseudonym if
 designated);
 .
 ii. a copyright notice;
 .
 iii. a notice that refers to this Public License;
 .
 iv. a notice that refers to the disclaimer of
 warranties;
 .
 v. a URI or hyperlink to the Licensed Material to the
 extent reasonably practicable;
 .
 b. indicate if You modified the Licensed Material and
 retain an indication of any previous modifications; and
 .
 c. indicate the Licensed Material is licensed under this
 Public License, and include the text of, or the URI or
 hyperlink to, this Public License.
 .
 2. You may satisfy the conditions in Section 3(a)(1) in any
 reasonable manner based on the medium, means, and context in
 which You Share the Licensed Material. For example, it may be
 reasonable to satisfy the conditions by providing a URI or
 hyperlink to a resource that includes the required
 information.
 .
 3. If requested by the Licensor, You must remove any of the
 information required by Section 3(a)(1)(A) to the extent
 reasonably practicable.
 .
 b. ShareAlike.
 .
 In addition to the conditions in Section 3(a), if You Share
 Adapted Material You produce, the following conditions also apply.
 .
 1. The Adapter's License You apply must be a Creative Commons
 license with the same License Elements, this version or
 later, or a BY-SA Compatible License.
 .
 2. You must include the text of, or the URI or hyperlink to, the
 Adapter's License You apply. You may satisfy this condition
 in any reasonable manner based on the medium, means, and
 context in which You Share Adapted Material.
 .
 3. You may not offer or impose any additional or different terms
 or conditions on, or apply any Effective Technological
 Measures to, Adapted Material that restrict exercise of the
 rights granted under the Adapter's License You apply.
 .
 Section 4 -- Sui Generis Database Rights.
 .
 Where the Licensed Rights include Sui Generis Database Rights that
 apply to Your use of the Licensed Material:
 .
 a. for the avoidance of doubt, Section 2(a)(1) grants You the right
 to extract, reuse, reproduce, and Share all or a substantial
 portion of the contents of the database;
 .
 b. if You include all or a substantial portion of the database
 contents in a database in which You have Sui Generis Database
 Rights, then the database in which You have Sui Generis Database
 Rights (but not its individual contents) is Adapted Material,
 .
 including for purposes of Section 3(b); and
 c. You must comply with the conditions in Section 3(a) if You Share
 all or a substantial portion of the contents of the database.
 .
 For the avoidance of doubt, this Section 4 supplements and does not
 replace Your obligations under this Public License where the Licensed
 Rights include other Copyright and Similar Rights.
 .
 Section 5 -- Disclaimer of Warranties and Limitation of Liability.
 .
 a. UNLESS OTHERWISE SEPARATELY UNDERTAKEN BY THE LICENSOR, TO THE
 EXTENT POSSIBLE, THE LICENSOR OFFERS THE LICENSED MATERIAL AS-IS
 AND AS-AVAILABLE, AND MAKES NO REPRESENTATIONS OR WARRANTIES OF
 ANY KIND CONCERNING THE LICENSED MATERIAL, WHETHER EXPRESS,
 IMPLIED, STATUTORY, OR OTHER. THIS INCLUDES, WITHOUT LIMITATION,
 WARRANTIES OF TITLE, MERCHANTABILITY, FITNESS FOR A PARTICULAR
 PURPOSE, NON-INFRINGEMENT, ABSENCE OF LATENT OR OTHER DEFECTS,
 ACCURACY, OR THE PRESENCE OR ABSENCE OF ERRORS, WHETHER OR NOT
 KNOWN OR DISCOVERABLE. WHERE DISCLAIMERS OF WARRANTIES ARE NOT
 ALLOWED IN FULL OR IN PART, THIS DISCLAIMER MAY NOT APPLY TO YOU.
 .
 b. TO THE EXTENT POSSIBLE, IN NO EVENT WILL THE LICENSOR BE LIABLE
 TO YOU ON ANY LEGAL THEORY (INCLUDING, WITHOUT LIMITATION,
 NEGLIGENCE) OR OTHERWISE FOR ANY DIRECT, SPECIAL, INDIRECT,
 INCIDENTAL, CONSEQUENTIAL, PUNITIVE, EXEMPLARY, OR OTHER LOSSES,
 COSTS, EXPENSES, OR DAMAGES ARISING OUT OF THIS PUBLIC LICENSE OR
 USE OF THE LICENSED MATERIAL, EVEN IF THE LICENSOR HAS BEEN
 ADVISED OF THE POSSIBILITY OF SUCH LOSSES, COSTS, EXPENSES, OR
 DAMAGES. WHERE A LIMITATION OF LIABILITY IS NOT ALLOWED IN FULL OR
 IN PART, THIS LIMITATION MAY NOT APPLY TO YOU.
 .
 c. The disclaimer of warranties and limitation of liability provided
 above shall be interpreted in a manner that, to the extent
 possible, most closely approximates an absolute disclaimer and
 waiver of all liability.
 .
 Section 6 -- Term and Termination.
 .
 a. This Public License applies for the term of the Copyright and
 Similar Rights licensed here. However, if You fail to comply with
 this Public License, then Your rights under this Public License
 terminate automatically.
 .
 b. Where Your right to use the Licensed Material has terminated under
 Section 6(a), it reinstates:
 .
 1. automatically as of the date the violation is cured, provided
 it is cured within 30 days of Your discovery of the
 violation; or
 .
 2. upon express reinstatement by the Licensor.
 .
 For the avoidance of doubt, this Section 6(b) does not affect any
 right the Licensor may have to seek remedies for Your violations
 of this Public License.
 .
 c. For the avoidance of doubt, the Licensor may also offer the
 Licensed Material under separate terms or conditions or stop
 distributing the Licensed Material at any time; however, doing so
 will not terminate this Public License.
 .
 d. Sections 1, 5, 6, 7, and 8 survive termination of this Public
 License.
 .
 Section 7 -- Other Terms and Conditions.
 .
 a. The Licensor shall not be bound by any additional or different
 terms or conditions communicated by You unless expressly agreed.
 .
 b. Any arrangements, understandings, or agreements regarding the
 Licensed Material not stated herein are separate from and
 independent of the terms and conditions of this Public License.
 .
 Section 8 -- Interpretation.
 .
 a. For the avoidance of doubt, this Public License does not, and
 shall not be interpreted to, reduce, limit, restrict, or impose
 conditions on any use of the Licensed Material that could lawfully
 be made without permission under this Public License.
 .
 b. To the extent possible, if any provision of this Public License is
 deemed unenforceable, it shall be automatically reformed to the
 minimum extent necessary to make it enforceable. If the provision
 cannot be reformed, it shall be severed from this Public License
 without affecting the enforceability of the remaining terms and
 conditions.
 .
 c. No term or condition of this Public License will be waived and no
 failure to comply consented to unless expressly agreed to by the
 Licensor.
 .
 d. Nothing in this Public License constitutes or may be interpreted
 as a limitation upon, or waiver of, any privileges and immunities
 that apply to the Licensor or You, including from the legal
 processes of any jurisdiction or authority.

License: CC-BY-4.0
 By exercising the Licensed Rights (defined below), You accept and agree
 to be bound by the terms and conditions of this Creative Commons
 Attribution 4.0 International Public License ("Public
 License"). To the extent this Public License may be interpreted as a
 contract, You are granted the Licensed Rights in consideration of Your
 acceptance of these terms and conditions, and the Licensor grants You
 such rights in consideration of benefits the Licensor receives from
 making the Licensed Material available under these terms and
 conditions.
 .
 Section 1 -- Definitions.
 .
 a. Adapted Material means material subject to Copyright and Similar
 Rights that is derived from or based upon the Licensed Material
 and in which the Licensed Material is translated, altered,
 arranged, transformed, or otherwise modified in a manner requiring
 permission under the Copyright and Similar Rights held by the
 Licensor. For purposes of this Public License, where the Licensed
 Material is a musical work, performance, or sound recording,
 Adapted Material is always produced where the Licensed Material is
 synched in timed relation with a moving image.
 .
 b. Adapter's License means the license You apply to Your Copyright
 and Similar Rights in Your contributions to Adapted Material in
 accordance with the terms and conditions of this Public License.
 .
 c. Copyright and Similar Rights means copyright and/or similar rights
 closely related to copyright including, without limitation,
 performance, broadcast, sound recording, and Sui Generis Database
 Rights, without regard to how the rights are labeled or
 categorized. For purposes of this Public License, the rights
 specified in Section 2(b)(1)-(2) are not Copyright and Similar
 Rights.
 .
 d. Effective Technological Measures means those measures that, in the
 absence of proper authority, may not be circumvented under laws
 fulfilling obligations under Article 11 of the WIPO Copyright
 Treaty adopted on December 20, 1996, and/or similar international
 agreements.
 .
 e. Exceptions and Limitations means fair use, fair dealing, and/or
 any other exception or limitation to Copyright and Similar Rights
 that applies to Your use of the Licensed Material.
 .
 f. Licensed Material means the artistic or literary work, database,
 or other material to which the Licensor applied this Public
 License.
 .
 g. Licensed Rights means the rights granted to You subject to the
 terms and conditions of this Public License, which are limited to
 all Copyright and Similar Rights that apply to Your use of the
 Licensed Material and that the Licensor has authority to license.
 .
 h. Licensor means the individual(s) or entity(ies) granting rights
 under this Public License.
 .
 i. Share means to provide material to the public by any means or
 process that requires permission under the Licensed Rights, such
 as reproduction, public display, public performance, distribution,
 dissemination, communication, or importation, and to make material
 available to the public including in ways that members of the
 public may access the material from a place and at a time
 individually chosen by them.
 .
 j. Sui Generis Database Rights means rights other than copyright
 resulting from Directive 96/9/EC of the European Parliament and of
 the Council of 11 March 1996 on the legal protection of databases,
 as amended and/or succeeded, as well as other essentially
 equivalent rights anywhere in the world.
 .
 k. You means the individual or entity exercising the Licensed Rights
 under this Public License. Your has a corresponding meaning.
 .
 Section 2 -- Scope.
 .
 a. License grant.
 .
 1. Subject to the terms and conditions of this Public License,
 the Licensor hereby grants You a worldwide, royalty-free,
 non-sublicensable, non-exclusive, irrevocable license to
 exercise the Licensed Rights in the Licensed Material to:
 .
 a. reproduce and Share the Licensed Material, in whole or
 in part; and
 .
 b. produce, reproduce, and Share Adapted Material.
 .
 2. Exceptions and Limitations. For the avoidance of doubt, where
 Exceptions and Limitations apply to Your use, this Public
 License does not apply, and You do not need to comply with
 its terms and conditions.
 .
 3. Term. The term of this Public License is specified in Section
 6(a).
 .
 4. Media and formats; technical modifications allowed. The
 Licensor authorizes You to exercise the Licensed Rights in
 all media and formats whether now known or hereafter created,
 and to make technical modifications necessary to do so. The
 Licensor waives and/or agrees not to assert any right or
 authority to forbid You from making technical modifications
 necessary to exercise the Licensed Rights, including
 technical modifications necessary to circumvent Effective
 Technological Measures. For purposes of this Public License,
 simply making modifications authorized by this Section 2(a)
 (4) never produces Adapted Material.
 .
 5. Downstream recipients.
 .
 a. Offer from the Licensor -- Licensed Material. Every
 recipient of the Licensed Material automatically
 receives an offer from the Licensor to exercise the
 Licensed Rights under the terms and conditions of this
 Public License.
 .
 b. No downstream restrictions. You may not offer or impose
 any additional or different terms or conditions on, or
 apply any Effective Technological Measures to, the
 Licensed Material if doing so restricts exercise of the
 Licensed Rights by any recipient of the Licensed
 Material.
 .
 6. No endorsement. Nothing in this Public License constitutes or
 may be construed as permission to assert or imply that You
 are, or that Your use of the Licensed Material is, connected
 with, or sponsored, endorsed, or granted official status by,
 the Licensor or others designated to receive attribution as
 provided in Section 3(a)(1)(A)(i).
 .
 b. Other rights.
 .
 1. Moral rights, such as the right of integrity, are not
 licensed under this Public License, nor are publicity,
 privacy, and/or other similar personality rights; however, to
 the extent possible, the Licensor waives and/or agrees not to
 assert any such rights held by the Licensor to the limited
 extent necessary to allow You to exercise the Licensed
 Rights, but not otherwise.
 .
 2. Patent and trademark rights are not licensed under this
 Public License.
 .
 3. To the extent possible, the Licensor waives any right to
 collect royalties from You for the exercise of the Licensed
 Rights, whether directly or through a collecting society
 under any voluntary or waivable statutory or compulsory
 licensing scheme. In all other cases the Licensor expressly
 reserves any right to collect such royalties.
 .
 Section 3 -- License Conditions.
 .
 Your exercise of the Licensed Rights is expressly made subject to the
 following conditions.
 .
 a. Attribution.
 .
 1. If You Share the Licensed Material (including in modified
 form), You must:
 .
 a. retain the following if it is supplied by the Licensor
 with the Licensed Material:
 .
 i. identification of the creator(s) of the Licensed
 Material and any others designated to receive
 attribution, in any reasonable manner requested by
 the Licensor (including by pseudonym if
 designated);
 .
 ii. a copyright notice;
 .
 iii. a notice that refers to this Public License;
 .
 iv. a notice that refers to the disclaimer of
 warranties;
 .
 v. a URI or hyperlink to the Licensed Material to the
 extent reasonably practicable;
 .
 b. indicate if You modified the Licensed Material and
 retain an indication of any previous modifications; and
 .
 c. indicate the Licensed Material is licensed under this
 Public License, and include the text of, or the URI or
 hyperlink to, this Public License.
 .
 2. You may satisfy the conditions in Section 3(a)(1) in any
 reasonable manner based on the medium, means, and context in
 which You Share the Licensed Material. For example, it may be
 reasonable to satisfy the conditions by providing a URI or
 hyperlink to a resource that includes the required
 information.
 .
 3. If requested by the Licensor, You must remove any of the
 information required by Section 3(a)(1)(A) to the extent
 reasonably practicable.
 .
 4. If You Share Adapted Material You produce, the Adapter's
 License You apply must not prevent recipients of the Adapted
 Material from complying with this Public License.
 .
 Section 4 -- Sui Generis Database Rights.
 .
 Where the Licensed Rights include Sui Generis Database Rights that
 apply to Your use of the Licensed Material:
 .
 a. for the avoidance of doubt, Section 2(a)(1) grants You the right
 to extract, reuse, reproduce, and Share all or a substantial
 portion of the contents of the database;
 .
 b. if You include all or a substantial portion of the database
 contents in a database in which You have Sui Generis Database
 Rights, then the database in which You have Sui Generis Database
 Rights (but not its individual contents) is Adapted Material; and
 .
 c. You must comply with the conditions in Section 3(a) if You Share
 all or a substantial portion of the contents of the database.
 .
 For the avoidance of doubt, this Section 4 supplements and does not
 replace Your obligations under this Public License where the Licensed
 Rights include other Copyright and Similar Rights.
 .
 Section 5 -- Disclaimer of Warranties and Limitation of Liability.
 .
 a. UNLESS OTHERWISE SEPARATELY UNDERTAKEN BY THE LICENSOR, TO THE
 EXTENT POSSIBLE, THE LICENSOR OFFERS THE LICENSED MATERIAL AS-IS
 AND AS-AVAILABLE, AND MAKES NO REPRESENTATIONS OR WARRANTIES OF
 ANY KIND CONCERNING THE LICENSED MATERIAL, WHETHER EXPRESS,
 IMPLIED, STATUTORY, OR OTHER. THIS INCLUDES, WITHOUT LIMITATION,
 WARRANTIES OF TITLE, MERCHANTABILITY, FITNESS FOR A PARTICULAR
 PURPOSE, NON-INFRINGEMENT, ABSENCE OF LATENT OR OTHER DEFECTS,
 ACCURACY, OR THE PRESENCE OR ABSENCE OF ERRORS, WHETHER OR NOT
 KNOWN OR DISCOVERABLE. WHERE DISCLAIMERS OF WARRANTIES ARE NOT
 ALLOWED IN FULL OR IN PART, THIS DISCLAIMER MAY NOT APPLY TO YOU.
 .
 b. TO THE EXTENT POSSIBLE, IN NO EVENT WILL THE LICENSOR BE LIABLE
 TO YOU ON ANY LEGAL THEORY (INCLUDING, WITHOUT LIMITATION,
 NEGLIGENCE) OR OTHERWISE FOR ANY DIRECT, SPECIAL, INDIRECT,
 INCIDENTAL, CONSEQUENTIAL, PUNITIVE, EXEMPLARY, OR OTHER LOSSES,
 COSTS, EXPENSES, OR DAMAGES ARISING OUT OF THIS PUBLIC LICENSE OR
 USE OF THE LICENSED MATERIAL, EVEN IF THE LICENSOR HAS BEEN
 ADVISED OF THE POSSIBILITY OF SUCH LOSSES, COSTS, EXPENSES, OR
 DAMAGES. WHERE A LIMITATION OF LIABILITY IS NOT ALLOWED IN FULL OR
 IN PART, THIS LIMITATION MAY NOT APPLY TO YOU.
 .
 c. The disclaimer of warranties and limitation of liability provided
 above shall be interpreted in a manner that, to the extent
 possible, most closely approximates an absolute disclaimer and
 waiver of all liability.
 .
 Section 6 -- Term and Termination.
 .
 a. This Public License applies for the term of the Copyright and
 Similar Rights licensed here. However, if You fail to comply with
 this Public License, then Your rights under this Public License
 terminate automatically.
 .
 b. Where Your right to use the Licensed Material has terminated under
 Section 6(a), it reinstates:
 .
 1. automatically as of the date the violation is cured, provided
 it is cured within 30 days of Your discovery of the
 violation; or
 .
 2. upon express reinstatement by the Licensor.
 .
 For the avoidance of doubt, this Section 6(b) does not affect any
 right the Licensor may have to seek remedies for Your violations
 of this Public License.
 .
 c. For the avoidance of doubt, the Licensor may also offer the
 Licensed Material under separate terms or conditions or stop
 distributing the Licensed Material at any time; however, doing so
 will not terminate this Public License.
 .
 d. Sections 1, 5, 6, 7, and 8 survive termination of this Public
 License.
 .
 Section 7 -- Other Terms and Conditions.
 .
 a. The Licensor shall not be bound by any additional or different
 terms or conditions communicated by You unless expressly agreed.
 .
 b. Any arrangements, understandings, or agreements regarding the
 Licensed Material not stated herein are separate from and
 independent of the terms and conditions of this Public License.
 .
 Section 8 -- Interpretation.
 .
 a. For the avoidance of doubt, this Public License does not, and
 shall not be interpreted to, reduce, limit, restrict, or impose
 conditions on any use of the Licensed Material that could lawfully
 be made without permission under this Public License.
 .
 b. To the extent possible, if any provision of this Public License is
 deemed unenforceable, it shall be automatically reformed to the
 minimum extent necessary to make it enforceable. If the provision
 cannot be reformed, it shall be severed from this Public License
 without affecting the enforceability of the remaining terms and
 conditions.
 .
 c. No term or condition of this Public License will be waived and no
 failure to comply consented to unless expressly agreed to by the
 Licensor.
 .
 d. Nothing in this Public License constitutes or may be interpreted
 as a limitation upon, or waiver of, any privileges and immunities
 that apply to the Licensor or You, including from the legal
 processes of any jurisdiction or authority.

License: CC-BY-SA-3.0
 CREATIVE COMMONS CORPORATION IS NOT A LAW FIRM AND DOES NOT PROVIDE
 LEGAL SERVICES. DISTRIBUTION OF THIS LICENSE DOES NOT CREATE AN
 ATTORNEY-CLIENT RELATIONSHIP. CREATIVE COMMONS PROVIDES THIS
 INFORMATION ON AN "AS-IS" BASIS. CREATIVE COMMONS MAKES NO WARRANTIES
 REGARDING THE INFORMATION PROVIDED, AND DISCLAIMS LIABILITY FOR
 DAMAGES RESULTING FROM ITS USE.
 .
 License
 .
 THE WORK (AS DEFINED BELOW) IS PROVIDED UNDER THE TERMS OF THIS CREATIVE
 COMMONS PUBLIC LICENSE ("CCPL" OR "LICENSE"). THE WORK IS PROTECTED BY
 COPYRIGHT AND/OR OTHER APPLICABLE LAW. ANY USE OF THE WORK OTHER THAN AS
 AUTHORIZED UNDER THIS LICENSE OR COPYRIGHT LAW IS PROHIBITED.
 .
 BY EXERCISING ANY RIGHTS TO THE WORK PROVIDED HERE, YOU ACCEPT AND AGREE
 TO BE BOUND BY THE TERMS OF THIS LICENSE. TO THE EXTENT THIS LICENSE MAY
 BE CONSIDERED TO BE A CONTRACT, THE LICENSOR GRANTS YOU THE RIGHTS
 CONTAINED HERE IN CONSIDERATION OF YOUR ACCEPTANCE OF SUCH TERMS AND
 CONDITIONS.
 .
 1. Definitions
 .
 a. "Adaptation" means a work based upon the Work, or upon the Work and
 other pre-existing works, such as a translation, adaptation,
 derivative work, arrangement of music or other alterations of a
 literary or artistic work, or phonogram or performance and includes
 cinematographic adaptations or any other form in which the Work may be
 recast, transformed, or adapted including in any form recognizably
 derived from the original, except that a work that constitutes a
 Collection will not be considered an Adaptation for the purpose of
 this License. For the avoidance of doubt, where the Work is a musical
 work, performance or phonogram, the synchronization of the Work in
 timed-relation with a moving image ("synching") will be considered an
 Adaptation for the purpose of this License.
 .
 b. "Collection" means a collection of literary or artistic works, such as
 encyclopedias and anthologies, or performances, phonograms or
 broadcasts, or other works or subject matter other than works listed
 in Section 1(f) below, which, by reason of the selection and
 arrangement of their contents, constitute intellectual creations, in
 which the Work is included in its entirety in unmodified form along
 with one or more other contributions, each constituting separate and
 independent works in themselves, which together are assembled into a
 collective whole. A work that constitutes a Collection will not be
 considered an Adaptation (as defined below) for the purposes of this
 License.
 .
 c. "Creative Commons Compatible License" means a license that is listed
 at https://creativecommons.org/compatiblelicenses that has been
 approved by Creative Commons as being essentially equivalent to this
 License, including, at a minimum, because that license: (i) contains
 terms that have the same purpose, meaning and effect as the License
 Elements of this License; and, (ii) explicitly permits the relicensing
 of adaptations of works made available under that license under this
 License or a Creative Commons jurisdiction license with the same
 License Elements as this License.
 .
 d. "Distribute" means to make available to the public the original and
 copies of the Work or Adaptation, as appropriate, through sale or
 other transfer of ownership.
 .
 e. "License Elements" means the following high-level license attributes
 as selected by Licensor and indicated in the title of this License:
 Attribution, ShareAlike.
 .
 f. "Licensor" means the individual, individuals, entity or entities that
 offer(s) the Work under the terms of this License.
 .
 g. "Original Author" means, in the case of a literary or artistic work,
 the individual, individuals, entity or entities who created the Work
 or if no individual or entity can be identified, the publisher; and in
 addition (i) in the case of a performance the actors, singers,
 musicians, dancers, and other persons who act, sing, deliver, declaim,
 play in, interpret or otherwise perform literary or artistic works or
 expressions of folklore; (ii) in the case of a phonogram the producer
 being the person or legal entity who first fixes the sounds of a
 performance or other sounds; and, (iii) in the case of broadcasts, the
 organization that transmits the broadcast.
 .
 h. "Work" means the literary and/or artistic work offered under the terms
 of this License including without limitation any production in the
 literary, scientific and artistic domain, whatever may be the mode or
 form of its expression including digital form, such as a book,
 pamphlet and other writing; a lecture, address, sermon or other work
 of the same nature; a dramatic or dramatico-musical work; a
 choreographic work or entertainment in dumb show; a musical
 composition with or without words; a cinematographic work to which are
 assimilated works expressed by a process analogous to cinematography;
 a work of drawing, painting, architecture, sculpture, engraving or
 lithography; a photographic work to which are assimilated works
 expressed by a process analogous to photography; a work of applied
 art; an illustration, map, plan, sketch or three-dimensional work
 relative to geography, topography, architecture or science; a
 performance; a broadcast; a phonogram; a compilation of data to the
 extent it is protected as a copyrightable work; or a work performed by
 a variety or circus performer to the extent it is not otherwise
 considered a literary or artistic work.
 .
 i. "You" means an individual or entity exercising rights under this
 License who has not previously violated the terms of this License with
 respect to the Work, or who has received express permission from the
 Licensor to exercise rights under this License despite a previous
 violation.
 .
 j. "Publicly Perform" means to perform public recitations of the Work and
 to communicate to the public those public recitations, by any means or
 process, including by wire or wireless means or public digital
 performances; to make available to the public Works in such a way that
 members of the public may access these Works from a place and at a
 place individually chosen by them; to perform the Work to the public
 by any means or process and the communication to the public of the
 performances of the Work, including by public digital performance; to
 broadcast and rebroadcast the Work by any means including signs,
 sounds or images.
 .
 k. "Reproduce" means to make copies of the Work by any means including
 without limitation by sound or visual recordings and the right of
 fixation and reproducing fixations of the Work, including storage of a
 protected performance or phonogram in digital form or other electronic
 medium.
 .
 2. Fair Dealing Rights. Nothing in this License is intended to reduce,
 limit, or restrict any uses free from copyright or rights arising from
 limitations or exceptions that are provided for in connection with the
 copyright protection under copyright law or other applicable laws.
 .
 3. License Grant. Subject to the terms and conditions of this License,
 Licensor hereby grants You a worldwide, royalty-free, non-exclusive,
 perpetual (for the duration of the applicable copyright) license to
 exercise the rights in the Work as stated below:
 .
 a. to Reproduce the Work, to incorporate the Work into one or more
 Collections, and to Reproduce the Work as incorporated in the
 Collections;
 .
 b. to create and Reproduce Adaptations provided that any such Adaptation,
 including any translation in any medium, takes reasonable steps to
 clearly label, demarcate or otherwise identify that changes were made
 to the original Work. For example, a translation could be marked "The
 original work was translated from English to Spanish," or a
 modification could indicate "The original work has been modified.";
 .
 c. to Distribute and Publicly Perform the Work including as incorporated
 in Collections; and,
 .
 d. to Distribute and Publicly Perform Adaptations.
 .
 e. For the avoidance of doubt:
 .
 i. Non-waivable Compulsory License Schemes. In those jurisdictions in
 which the right to collect royalties through any statutory or
 compulsory licensing scheme cannot be waived, the Licensor
 reserves the exclusive right to collect such royalties for any
 exercise by You of the rights granted under this License;
 .
 ii. Waivable Compulsory License Schemes. In those jurisdictions in
 which the right to collect royalties through any statutory or
 compulsory licensing scheme can be waived, the Licensor waives the
 exclusive right to collect such royalties for any exercise by You
 of the rights granted under this License; and,
 .
 iii. Voluntary License Schemes. The Licensor waives the right to
 collect royalties, whether individually or, in the event that the
 Licensor is a member of a collecting society that administers
 voluntary licensing schemes, via that society, from any exercise
 by You of the rights granted under this License.
 .
 The above rights may be exercised in all media and formats whether now
 known or hereafter devised. The above rights include the right to make
 such modifications as are technically necessary to exercise the rights in
 other media and formats. Subject to Section 8(f), all rights not expressly
 granted by Licensor are hereby reserved.
 .
 4. Restrictions. The license granted in Section 3 above is expressly made
 subject to and limited by the following restrictions:
 .
 a. You may Distribute or Publicly Perform the Work only under the terms
 of this License. You must include a copy of, or the Uniform Resource
 Identifier (URI) for, this License with every copy of the Work You
 Distribute or Publicly Perform. You may not offer or impose any terms
 on the Work that restrict the terms of this License or the ability of
 the recipient of the Work to exercise the rights granted to that
 recipient under the terms of the License. You may not sublicense the
 Work. You must keep intact all notices that refer to this License and
 to the disclaimer of warranties with every copy of the Work You
 Distribute or Publicly Perform. When You Distribute or Publicly
 Perform the Work, You may not impose any effective technological
 measures on the Work that restrict the ability of a recipient of the
 Work from You to exercise the rights granted to that recipient under
 the terms of the License. This Section 4(a) applies to the Work as
 incorporated in a Collection, but this does not require the Collection
 apart from the Work itself to be made subject to the terms of this
 License. If You create a Collection, upon notice from any Licensor You
 must, to the extent practicable, remove from the Collection any credit
 as required by Section 4(c), as requested. If You create an
 Adaptation, upon notice from any Licensor You must, to the extent
 practicable, remove from the Adaptation any credit as required by
 Section 4(c), as requested.
 .
 b. You may Distribute or Publicly Perform an Adaptation only under the
 terms of: (i) this License; (ii) a later version of this License with
 the same License Elements as this License; (iii) a Creative Commons
 jurisdiction license (either this or a later license version) that
 contains the same License Elements as this License (e.g.,
 Attribution-ShareAlike 3.0 US)); (iv) a Creative Commons Compatible
 License. If you license the Adaptation under one of the licenses
 mentioned in (iv), you must comply with the terms of that license. If
 you license the Adaptation under the terms of any of the licenses
 mentioned in (i), (ii) or (iii) (the "Applicable License"), you must
 comply with the terms of the Applicable License generally and the
 following provisions: (I) You must include a copy of, or the URI for,
 the Applicable License with every copy of each Adaptation You
 Distribute or Publicly Perform; (II) You may not offer or impose any
 terms on the Adaptation that restrict the terms of the Applicable
 License or the ability of the recipient of the Adaptation to exercise
 the rights granted to that recipient under the terms of the Applicable
 License; (III) You must keep intact all notices that refer to the
 Applicable License and to the disclaimer of warranties with every copy
 of the Work as included in the Adaptation You Distribute or Publicly
 Perform; (IV) when You Distribute or Publicly Perform the Adaptation,
 You may not impose any effective technological measures on the
 Adaptation that restrict the ability of a recipient of the Adaptation
 from You to exercise the rights granted to that recipient under the
 terms of the Applicable License. This Section 4(b) applies to the
 Adaptation as incorporated in a Collection, but this does not require
 the Collection apart from the Adaptation itself to be made subject to
 the terms of the Applicable License.
 .
 c. If You Distribute, or Publicly Perform the Work or any Adaptations or
 Collections, You must, unless a request has been made pursuant to
 Section 4(a), keep intact all copyright notices for the Work and
 provide, reasonable to the medium or means You are utilizing: (i) the
 name of the Original Author (or pseudonym, if applicable) if supplied,
 and/or if the Original Author and/or Licensor designate another party
 or parties (e.g., a sponsor institute, publishing entity, journal) for
 attribution ("Attribution Parties") in Licensor's copyright notice,
 terms of service or by other reasonable means, the name of such party
 or parties; (ii) the title of the Work if supplied; (iii) to the
 extent reasonably practicable, the URI, if any, that Licensor
 specifies to be associated with the Work, unless such URI does not
 refer to the copyright notice or licensing information for the Work;
 and (iv) , consistent with Ssection 3(b), in the case of an
 Adaptation, a credit identifying the use of the Work in the Adaptation
 (e.g., "French translation of the Work by Original Author," or
 "Screenplay based on original Work by Original Author"). The credit
 required by this Section 4(c) may be implemented in any reasonable
 manner; provided, however, that in the case of a Adaptation or
 Collection, at a minimum such credit will appear, if a credit for all
 contributing authors of the Adaptation or Collection appears, then as
 part of these credits and in a manner at least as prominent as the
 credits for the other contributing authors. For the avoidance of
 doubt, You may only use the credit required by this Section for the
 purpose of attribution in the manner set out above and, by exercising
 Your rights under this License, You may not implicitly or explicitly
 assert or imply any connection with, sponsorship or endorsement by the
 Original Author, Licensor and/or Attribution Parties, as appropriate,
 of You or Your use of the Work, without the separate, express prior
 written permission of the Original Author, Licensor and/or Attribution
 Parties.
 .
 d. Except as otherwise agreed in writing by the Licensor or as may be
 otherwise permitted by applicable law, if You Reproduce, Distribute or
 Publicly Perform the Work either by itself or as part of any
 Adaptations or Collections, You must not distort, mutilate, modify or
 take other derogatory action in relation to the Work which would be
 prejudicial to the Original Author's honor or reputation. Licensor
 agrees that in those jurisdictions (e.g. Japan), in which any exercise
 of the right granted in Section 3(b) of this License (the right to
 make Adaptations) would be deemed to be a distortion, mutilation,
 modification or other derogatory action prejudicial to the Original
 Author's honor and reputation, the Licensor will waive or not assert,
 as appropriate, this Section, to the fullest extent permitted by the
 applicable national law, to enable You to reasonably exercise Your
 right under Section 3(b) of this License (right to make Adaptations)
 but not otherwise.
 .
 5. Representations, Warranties and Disclaimer
 .
 UNLESS OTHERWISE MUTUALLY AGREED TO BY THE PARTIES IN WRITING, LICENSOR
 OFFERS THE WORK AS-IS AND MAKES NO REPRESENTATIONS OR WARRANTIES OF ANY
 KIND CONCERNING THE WORK, EXPRESS, IMPLIED, STATUTORY OR OTHERWISE,
 INCLUDING, WITHOUT LIMITATION, WARRANTIES OF TITLE, MERCHANTIBILITY,
 FITNESS FOR A PARTICULAR PURPOSE, NONINFRINGEMENT, OR THE ABSENCE OF
 LATENT OR OTHER DEFECTS, ACCURACY, OR THE PRESENCE OF ABSENCE OF ERRORS,
 WHETHER OR NOT DISCOVERABLE. SOME JURISDICTIONS DO NOT ALLOW THE EXCLUSION
 OF IMPLIED WARRANTIES, SO SUCH EXCLUSION MAY NOT APPLY TO YOU.
 .
 6. Limitation on Liability. EXCEPT TO THE EXTENT REQUIRED BY APPLICABLE
 LAW, IN NO EVENT WILL LICENSOR BE LIABLE TO YOU ON ANY LEGAL THEORY FOR
 ANY SPECIAL, INCIDENTAL, CONSEQUENTIAL, PUNITIVE OR EXEMPLARY DAMAGES
 ARISING OUT OF THIS LICENSE OR THE USE OF THE WORK, EVEN IF LICENSOR HAS
 BEEN ADVISED OF THE POSSIBILITY OF SUCH DAMAGES.
 .
 7. Termination
 .
 a. This License and the rights granted hereunder will terminate
 automatically upon any breach by You of the terms of this License.
 Individuals or entities who have received Adaptations or Collections
 from You under this License, however, will not have their licenses
 terminated provided such individuals or entities remain in full
 compliance with those licenses. Sections 1, 2, 5, 6, 7, and 8 will
 survive any termination of this License.
 .
 b. Subject to the above terms and conditions, the license granted here is
 perpetual (for the duration of the applicable copyright in the Work).
 Notwithstanding the above, Licensor reserves the right to release the
 Work under different license terms or to stop distributing the Work at
 any time; provided, however that any such election will not serve to
 withdraw this License (or any other license that has been, or is
 required to be, granted under the terms of this License), and this
 License will continue in full force and effect unless terminated as
 stated above.
 .
 8. Miscellaneous
 .
 a. Each time You Distribute or Publicly Perform the Work or a Collection,
 the Licensor offers to the recipient a license to the Work on the same
 terms and conditions as the license granted to You under this License.
 .
 b. Each time You Distribute or Publicly Perform an Adaptation, Licensor
 offers to the recipient a license to the original Work on the same
 terms and conditions as the license granted to You under this License.
 .
 c. If any provision of this License is invalid or unenforceable under
 applicable law, it shall not affect the validity or enforceability of
 the remainder of the terms of this License, and without further action
 by the parties to this agreement, such provision shall be reformed to
 the minimum extent necessary to make such provision valid and
 enforceable.
 .
 d. No term or provision of this License shall be deemed waived and no
 breach consented to unless such waiver or consent shall be in writing
 and signed by the party to be charged with such waiver or consent.
 .
 e. This License constitutes the entire agreement between the parties with
 respect to the Work licensed here. There are no understandings,
 agreements or representations with respect to the Work not specified
 here. Licensor shall not be bound by any additional provisions that
 may appear in any communication from You. This License may not be
 modified without the mutual written agreement of the Licensor and You.
 .
 f. The rights granted under, and the subject matter referenced, in this
 License were drafted utilizing the terminology of the Berne Convention
 for the Protection of Literary and Artistic Works (as amended on
 September 28, 1979), the Rome Convention of 1961, the WIPO Copyright
 Treaty of 1996, the WIPO Performances and Phonograms Treaty of 1996
 and the Universal Copyright Convention (as revised on July 24, 1971).
 These rights and subject matter take effect in the relevant
 jurisdiction in which the License terms are sought to be enforced
 according to the corresponding provisions of the implementation of
 those treaty provisions in the applicable national law. If the
 standard suite of rights granted under applicable copyright law
 includes additional rights not granted under this License, such
 additional rights are deemed to be included in the License; this
 License is not intended to restrict the license of any rights under
 applicable law.

License: GPL-2
 Version 2, June 1991
 .
 Copyright (C) 1989, 1991 Free Software Foundation, Inc.,
 51 Franklin Street, Fifth Floor, Boston, MA 02110-1301 USA
 Everyone is permitted to copy and distribute verbatim copies
 of this license document, but changing it is not allowed.
 .
 Preamble
 .
 The licenses for most software are designed to take away your
 freedom to share and change it.  By contrast, the GNU General Public
 License is intended to guarantee your freedom to share and change free
 software--to make sure the software is free for all its users.  This
 General Public License applies to most of the Free Software
 Foundation's software and to any other program whose authors commit to
 using it.  (Some other Free Software Foundation software is covered by
 the GNU Lesser General Public License instead.)  You can apply it to
 your programs, too.
 .
 When we speak of free software, we are referring to freedom, not
 price.  Our General Public Licenses are designed to make sure that you
 have the freedom to distribute copies of free software (and charge for
 this service if you wish), that you receive source code or can get it
 if you want it, that you can change the software or use pieces of it
 in new free programs; and that you know you can do these things.
 .
 To protect your rights, we need to make restrictions that forbid
 anyone to deny you these rights or to ask you to surrender the rights.
 These restrictions translate to certain responsibilities for you if you
 distribute copies of the software, or if you modify it.
 .
 For example, if you distribute copies of such a program, whether
 gratis or for a fee, you must give the recipients all the rights that
 you have.  You must make sure that they, too, receive or can get the
 source code.  And you must show them these terms so they know their
 rights.
 .
 We protect your rights with two steps: (1) copyright the software, and
 (2) offer you this license which gives you legal permission to copy,
 distribute and/or modify the software.
 .
 Also, for each author's protection and ours, we want to make certain
 that everyone understands that there is no warranty for this free
 software.  If the software is modified by someone else and passed on, we
 want its recipients to know that what they have is not the original, so
 that any problems introduced by others will not reflect on the original
 authors' reputations.
 .
 Finally, any free program is threatened constantly by software
 patents.  We wish to avoid the danger that redistributors of a free
 program will individually obtain patent licenses, in effect making the
 program proprietary.  To prevent this, we have made it clear that any
 patent must be licensed for everyone's free use or not licensed at all.
 .
 The precise terms and conditions for copying, distribution and
 modification follow.
 .
 GNU GENERAL PUBLIC LICENSE
 TERMS AND CONDITIONS FOR COPYING, DISTRIBUTION AND MODIFICATION
 .
 0. This License applies to any program or other work which contains
 a notice placed by the copyright holder saying it may be distributed
 under the terms of this General Public License.  The "Program", below,
 refers to any such program or work, and a "work based on the Program"
 means either the Program or any derivative work under copyright law:
 that is to say, a work containing the Program or a portion of it,
 either verbatim or with modifications and/or translated into another
 language.  (Hereinafter, translation is included without limitation in
 the term "modification".)  Each licensee is addressed as "you".
 .
 Activities other than copying, distribution and modification are not
 covered by this License; they are outside its scope.  The act of
 running the Program is not restricted, and the output from the Program
 is covered only if its contents constitute a work based on the
 Program (independent of having been made by running the Program).
 Whether that is true depends on what the Program does.
 .
 1. You may copy and distribute verbatim copies of the Program's
 source code as you receive it, in any medium, provided that you
 conspicuously and appropriately publish on each copy an appropriate
 copyright notice and disclaimer of warranty; keep intact all the
 notices that refer to this License and to the absence of any warranty;
 and give any other recipients of the Program a copy of this License
 along with the Program.
 .
 You may charge a fee for the physical act of transferring a copy, and
 you may at your option offer warranty protection in exchange for a fee.
 .
 2. You may modify your copy or copies of the Program or any portion
 of it, thus forming a work based on the Program, and copy and
 distribute such modifications or work under the terms of Section 1
 above, provided that you also meet all of these conditions:
 .
 a) You must cause the modified files to carry prominent notices
 stating that you changed the files and the date of any change.
 .
 b) You must cause any work that you distribute or publish, that in
 whole or in part contains or is derived from the Program or any
 part thereof, to be licensed as a whole at no charge to all third
 parties under the terms of this License.
 .
 c) If the modified program normally reads commands interactively
 when run, you must cause it, when started running for such
 interactive use in the most ordinary way, to print or display an
 announcement including an appropriate copyright notice and a
 notice that there is no warranty (or else, saying that you provide
 a warranty) and that users may redistribute the program under
 these conditions, and telling the user how to view a copy of this
 License.  (Exception: if the Program itself is interactive but
 does not normally print such an announcement, your work based on
 the Program is not required to print an announcement.)
 .
 These requirements apply to the modified work as a whole.  If
 identifiable sections of that work are not derived from the Program,
 and can be reasonably considered independent and separate works in
 themselves, then this License, and its terms, do not apply to those
 sections when you distribute them as separate works.  But when you
 distribute the same sections as part of a whole which is a work based
 on the Program, the distribution of the whole must be on the terms of
 this License, whose permissions for other licensees extend to the
 entire whole, and thus to each and every part regardless of who wrote it.
 .
 Thus, it is not the intent of this section to claim rights or contest
 your rights to work written entirely by you; rather, the intent is to
 exercise the right to control the distribution of derivative or
 collective works based on the Program.
 .
 In addition, mere aggregation of another work not based on the Program
 with the Program (or with a work based on the Program) on a volume of
 a storage or distribution medium does not bring the other work under
 the scope of this License.
 .
 3. You may copy and distribute the Program (or a work based on it,
 under Section 2) in object code or executable form under the terms of
 Sections 1 and 2 above provided that you also do one of the following:
 .
 a) Accompany it with the complete corresponding machine-readable
 source code, which must be distributed under the terms of Sections
 1 and 2 above on a medium customarily used for software interchange; or,
 .
 b) Accompany it with a written offer, valid for at least three
 years, to give any third party, for a charge no more than your
 cost of physically performing source distribution, a complete
 machine-readable copy of the corresponding source code, to be
 distributed under the terms of Sections 1 and 2 above on a medium
 customarily used for software interchange; or,
 .
 c) Accompany it with the information you received as to the offer
 to distribute corresponding source code.  (This alternative is
 allowed only for noncommercial distribution and only if you
 received the program in object code or executable form with such
 an offer, in accord with Subsection b above.)
 .
 The source code for a work means the preferred form of the work for
 making modifications to it.  For an executable work, complete source
 code means all the source code for all modules it contains, plus any
 associated interface definition files, plus the scripts used to
 control compilation and installation of the executable.  However, as a
 special exception, the source code distributed need not include
 anything that is normally distributed (in either source or binary
 form) with the major components (compiler, kernel, and so on) of the
 operating system on which the executable runs, unless that component
 itself accompanies the executable.
 .
 If distribution of executable or object code is made by offering
 access to copy from a designated place, then offering equivalent
 access to copy the source code from the same place counts as
 distribution of the source code, even though third parties are not
 compelled to copy the source along with the object code.
 .
 4. You may not copy, modify, sublicense, or distribute the Program
 except as expressly provided under this License.  Any attempt
 otherwise to copy, modify, sublicense or distribute the Program is
 void, and will automatically terminate your rights under this License.
 However, parties who have received copies, or rights, from you under
 this License will not have their licenses terminated so long as such
 parties remain in full compliance.
 .
 5. You are not required to accept this License, since you have not
 signed it.  However, nothing else grants you permission to modify or
 distribute the Program or its derivative works.  These actions are
 prohibited by law if you do not accept this License.  Therefore, by
 modifying or distributing the Program (or any work based on the
 Program), you indicate your acceptance of this License to do so, and
 all its terms and conditions for copying, distributing or modifying
 the Program or works based on it.
 .
 6. Each time you redistribute the Program (or any work based on the
 Program), the recipient automatically receives a license from the
 original licensor to copy, distribute or modify the Program subject to
 these terms and conditions.  You may not impose any further
 restrictions on the recipients' exercise of the rights granted herein.
 You are not responsible for enforcing compliance by third parties to
 this License.
 .
 7. If, as a consequence of a court judgment or allegation of patent
 infringement or for any other reason (not limited to patent issues),
 conditions are imposed on you (whether by court order, agreement or
 otherwise) that contradict the conditions of this License, they do not
 excuse you from the conditions of this License.  If you cannot
 distribute so as to satisfy simultaneously your obligations under this
 License and any other pertinent obligations, then as a consequence you
 may not distribute the Program at all.  For example, if a patent
 license would not permit royalty-free redistribution of the Program by
 all those who receive copies directly or indirectly through you, then
 the only way you could satisfy both it and this License would be to
 refrain entirely from distribution of the Program.
 .
 If any portion of this section is held invalid or unenforceable under
 any particular circumstance, the balance of the section is intended to
 apply and the section as a whole is intended to apply in other
 circumstances.
 .
 It is not the purpose of this section to induce you to infringe any
 patents or other property right claims or to contest validity of any
 such claims; this section has the sole purpose of protecting the
 integrity of the free software distribution system, which is
 implemented by public license practices.  Many people have made
 generous contributions to the wide range of software distributed
 through that system in reliance on consistent application of that
 system; it is up to the author/donor to decide if he or she is willing
 to distribute software through any other system and a licensee cannot
 impose that choice.
 .
 This section is intended to make thoroughly clear what is believed to
 be a consequence of the rest of this License.
 .
 8. If the distribution and/or use of the Program is restricted in
 certain countries either by patents or by copyrighted interfaces, the
 original copyright holder who places the Program under this License
 may add an explicit geographical distribution limitation excluding
 those countries, so that distribution is permitted only in or among
 countries not thus excluded.  In such case, this License incorporates
 the limitation as if written in the body of this License.
 .
 9. The Free Software Foundation may publish revised and/or new versions
 of the General Public License from time to time.  Such new versions will
 be similar in spirit to the present version, but may differ in detail to
 address new problems or concerns.
 .
 Each version is given a distinguishing version number.  If the Program
 specifies a version number of this License which applies to it and "any
 later version", you have the option of following the terms and conditions
 either of that version or of any later version published by the Free
 Software Foundation.  If the Program does not specify a version number of
 this License, you may choose any version ever published by the Free Software
 Foundation.
 .
 10. If you wish to incorporate parts of the Program into other free
 programs whose distribution conditions are different, write to the author
 to ask for permission.  For software which is copyrighted by the Free
 Software Foundation, write to the Free Software Foundation; we sometimes
 make exceptions for this.  Our decision will be guided by the two goals
 of preserving the free status of all derivatives of our free software and
 of promoting the sharing and reuse of software generally.
 .
 11. BECAUSE THE PROGRAM IS LICENSED FREE OF CHARGE, THERE IS NO WARRANTY
 FOR THE PROGRAM, TO THE EXTENT PERMITTED BY APPLICABLE LAW.  EXCEPT WHEN
 OTHERWISE STATED IN WRITING THE COPYRIGHT HOLDERS AND/OR OTHER PARTIES
 PROVIDE THE PROGRAM "AS IS" WITHOUT WARRANTY OF ANY KIND, EITHER EXPRESSED
 OR IMPLIED, INCLUDING, BUT NOT LIMITED TO, THE IMPLIED WARRANTIES OF
 MERCHANTABILITY AND FITNESS FOR A PARTICULAR PURPOSE.  THE ENTIRE RISK AS
 TO THE QUALITY AND PERFORMANCE OF THE PROGRAM IS WITH YOU.  SHOULD THE
 PROGRAM PROVE DEFECTIVE, YOU ASSUME THE COST OF ALL NECESSARY SERVICING,
 REPAIR OR CORRECTION.
 .
 12. IN NO EVENT UNLESS REQUIRED BY APPLICABLE LAW OR AGREED TO IN WRITING
 WILL ANY COPYRIGHT HOLDER, OR ANY OTHER PARTY WHO MAY MODIFY AND/OR
 REDISTRIBUTE THE PROGRAM AS PERMITTED ABOVE, BE LIABLE TO YOU FOR DAMAGES,
 INCLUDING ANY GENERAL, SPECIAL, INCIDENTAL OR CONSEQUENTIAL DAMAGES ARISING
 OUT OF THE USE OR INABILITY TO USE THE PROGRAM (INCLUDING BUT NOT LIMITED
 TO LOSS OF DATA OR DATA BEING RENDERED INACCURATE OR LOSSES SUSTAINED BY
 YOU OR THIRD PARTIES OR A FAILURE OF THE PROGRAM TO OPERATE WITH ANY OTHER
 PROGRAMS), EVEN IF SUCH HOLDER OR OTHER PARTY HAS BEEN ADVISED OF THE
 POSSIBILITY OF SUCH DAMAGES.

License: CC-BY-3.0
 THE WORK (AS DEFINED BELOW) IS PROVIDED UNDER THE TERMS OF THIS CREATIVE COMMONS PUBLIC LICENSE ("CCPL" OR "LICENSE"). THE WORK IS PROTECTED BY COPYRIGHT AND/OR OTHER APPLICABLE LAW. ANY USE OF THE WORK OTHER THAN AS AUTHORIZED UNDER THIS LICENSE OR COPYRIGHT LAW IS PROHIBITED.
 .
 BY EXERCISING ANY RIGHTS TO THE WORK PROVIDED HERE, YOU ACCEPT AND AGREE TO BE BOUND BY THE TERMS OF THIS LICENSE. TO THE EXTENT THIS LICENSE MAY BE CONSIDERED TO BE A CONTRACT, THE LICENSOR GRANTS YOU THE RIGHTS CONTAINED HERE IN CONSIDERATION OF YOUR ACCEPTANCE OF SUCH TERMS AND CONDITIONS.
 .
 1. Definitions
 .
 "Adaptation" means a work based upon the Work, or upon the Work and other pre-existing works, such as a translation, adaptation, derivative work, arrangement of music or other alterations of a literary or artistic work, or phonogram or performance and includes cinematographic adaptations or any other form in which the Work may be recast, transformed, or adapted including in any form recognizably derived from the original, except that a work that constitutes a Collection will not be considered an Adaptation for the purpose of this License. For the avoidance of doubt, where the Work is a musical work, performance or phonogram, the synchronization of the Work in timed-relation with a moving image ("synching") will be considered an Adaptation for the purpose of this License.
 "Collection" means a collection of literary or artistic works, such as encyclopedias and anthologies, or performances, phonograms or broadcasts, or other works or subject matter other than works listed in Section 1(f) below, which, by reason of the selection and arrangement of their contents, constitute intellectual creations, in which the Work is included in its entirety in unmodified form along with one or more other contributions, each constituting separate and independent works in themselves, which together are assembled into a collective whole. A work that constitutes a Collection will not be considered an Adaptation (as defined above) for the purposes of this License.
 "Distribute" means to make available to the public the original and copies of the Work or Adaptation, as appropriate, through sale or other transfer of ownership.
 "Licensor" means the individual, individuals, entity or entities that offer(s) the Work under the terms of this License.
 "Original Author" means, in the case of a literary or artistic work, the individual, individuals, entity or entities who created the Work or if no individual or entity can be identified, the publisher; and in addition (i) in the case of a performance the actors, singers, musicians, dancers, and other persons who act, sing, deliver, declaim, play in, interpret or otherwise perform literary or artistic works or expressions of folklore; (ii) in the case of a phonogram the producer being the person or legal entity who first fixes the sounds of a performance or other sounds; and, (iii) in the case of broadcasts, the organization that transmits the broadcast.
 "Work" means the literary and/or artistic work offered under the terms of this License including without limitation any production in the literary, scientific and artistic domain, whatever may be the mode or form of its expression including digital form, such as a book, pamphlet and other writing; a lecture, address, sermon or other work of the same nature; a dramatic or dramatico-musical work; a choreographic work or entertainment in dumb show; a musical composition with or without words; a cinematographic work to which are assimilated works expressed by a process analogous to cinematography; a work of drawing, painting, architecture, sculpture, engraving or lithography; a photographic work to which are assimilated works expressed by a process analogous to photography; a work of applied art; an illustration, map, plan, sketch or three-dimensional work relative to geography, topography, architecture or science; a performance; a broadcast; a phonogram; a compilation of data to the extent it is protected as a copyrightable work; or a work performed by a variety or circus performer to the extent it is not otherwise considered a literary or artistic work.
 "You" means an individual or entity exercising rights under this License who has not previously violated the terms of this License with respect to the Work, or who has received express permission from the Licensor to exercise rights under this License despite a previous violation.
 "Publicly Perform" means to perform public recitations of the Work and to communicate to the public those public recitations, by any means or process, including by wire or wireless means or public digital performances; to make available to the public Works in such a way that members of the public may access these Works from a place and at a place individually chosen by them; to perform the Work to the public by any means or process and the communication to the public of the performances of the Work, including by public digital performance; to broadcast and rebroadcast the Work by any means including signs, sounds or images.
 "Reproduce" means to make copies of the Work by any means including without limitation by sound or visual recordings and the right of fixation and reproducing fixations of the Work, including storage of a protected performance or phonogram in digital form or other electronic medium.
 .
 2. Fair Dealing Rights. Nothing in this License is intended to reduce, limit, or restrict any uses free from copyright or rights arising from limitations or exceptions that are provided for in connection with the copyright protection under copyright law or other applicable laws.
 .
 3. License Grant. Subject to the terms and conditions of this License, Licensor hereby grants You a worldwide, royalty-free, non-exclusive, perpetual (for the duration of the applicable copyright) license to exercise the rights in the Work as stated below:
 .
 to Reproduce the Work, to incorporate the Work into one or more Collections, and to Reproduce the Work as incorporated in the Collections;
 to create and Reproduce Adaptations provided that any such Adaptation, including any translation in any medium, takes reasonable steps to clearly label, demarcate or otherwise identify that changes were made to the original Work. For example, a translation could be marked "The original work was translated from English to Spanish," or a modification could indicate "The original work has been modified.";
 to Distribute and Publicly Perform the Work including as incorporated in Collections; and,
 to Distribute and Publicly Perform Adaptations.
 .
 For the avoidance of doubt:
 Non-waivable Compulsory License Schemes. In those jurisdictions in which the right to collect royalties through any statutory or compulsory licensing scheme cannot be waived, the Licensor reserves the exclusive right to collect such royalties for any exercise by You of the rights granted under this License;
 Waivable Compulsory License Schemes. In those jurisdictions in which the right to collect royalties through any statutory or compulsory licensing scheme can be waived, the Licensor waives the exclusive right to collect such royalties for any exercise by You of the rights granted under this License; and,
 Voluntary License Schemes. The Licensor waives the right to collect royalties, whether individually or, in the event that the Licensor is a member of a collecting society that administers voluntary licensing schemes, via that society, from any exercise by You of the rights granted under this License.
 .
 The above rights may be exercised in all media and formats whether now known or hereafter devised. The above rights include the right to make such modifications as are technically necessary to exercise the rights in other media and formats. Subject to Section 8(f), all rights not expressly granted by Licensor are hereby reserved.
 .
 4. Restrictions. The license granted in Section 3 above is expressly made subject to and limited by the following restrictions:
 .
 You may Distribute or Publicly Perform the Work only under the terms of this License. You must include a copy of, or the Uniform Resource Identifier (URI) for, this License with every copy of the Work You Distribute or Publicly Perform. You may not offer or impose any terms on the Work that restrict the terms of this License or the ability of the recipient of the Work to exercise the rights granted to that recipient under the terms of the License. You may not sublicense the Work. You must keep intact all notices that refer to this License and to the disclaimer of warranties with every copy of the Work You Distribute or Publicly Perform. When You Distribute or Publicly Perform the Work, You may not impose any effective technological measures on the Work that restrict the ability of a recipient of the Work from You to exercise the rights granted to that recipient under the terms of the License. This Section 4(a) applies to the Work as incorporated in a Collection, but this does not require the Collection apart from the Work itself to be made subject to the terms of this License. If You create a Collection, upon notice from any Licensor You must, to the extent practicable, remove from the Collection any credit as required by Section 4(b), as requested. If You create an Adaptation, upon notice from any Licensor You must, to the extent practicable, remove from the Adaptation any credit as required by Section 4(b), as requested.
 If You Distribute, or Publicly Perform the Work or any Adaptations or Collections, You must, unless a request has been made pursuant to Section 4(a), keep intact all copyright notices for the Work and provide, reasonable to the medium or means You are utilizing: (i) the name of the Original Author (or pseudonym, if applicable) if supplied, and/or if the Original Author and/or Licensor designate another party or parties (e.g., a sponsor institute, publishing entity, journal) for attribution ("Attribution Parties") in Licensor's copyright notice, terms of service or by other reasonable means, the name of such party or parties; (ii) the title of the Work if supplied; (iii) to the extent reasonably practicable, the URI, if any, that Licensor specifies to be associated with the Work, unless such URI does not refer to the copyright notice or licensing information for the Work; and (iv) , consistent with Section 3(b), in the case of an Adaptation, a credit identifying the use of the Work in the Adaptation (e.g., "French translation of the Work by Original Author," or "Screenplay based on original Work by Original Author"). The credit required by this Section 4 (b) may be implemented in any reasonable manner; provided, however, that in the case of a Adaptation or Collection, at a minimum such credit will appear, if a credit for all contributing authors of the Adaptation or Collection appears, then as part of these credits and in a manner at least as prominent as the credits for the other contributing authors. For the avoidance of doubt, You may only use the credit required by this Section for the purpose of attribution in the manner set out above and, by exercising Your rights under this License, You may not implicitly or explicitly assert or imply any connection with, sponsorship or endorsement by the Original Author, Licensor and/or Attribution Parties, as appropriate, of You or Your use of the Work, without the separate, express prior written permission of the Original Author, Licensor and/or Attribution Parties.
 Except as otherwise agreed in writing by the Licensor or as may be otherwise permitted by applicable law, if You Reproduce, Distribute or Publicly Perform the Work either by itself or as part of any Adaptations or Collections, You must not distort, mutilate, modify or take other derogatory action in relation to the Work which would be prejudicial to the Original Author's honor or reputation. Licensor agrees that in those jurisdictions (e.g. Japan), in which any exercise of the right granted in Section 3(b) of this License (the right to make Adaptations) would be deemed to be a distortion, mutilation, modification or other derogatory action prejudicial to the Original Author's honor and reputation, the Licensor will waive or not assert, as appropriate, this Section, to the fullest extent permitted by the applicable national law, to enable You to reasonably exercise Your right under Section 3(b) of this License (right to make Adaptations) but not otherwise.
 .
 5. Representations, Warranties and Disclaimer
 .
 UNLESS OTHERWISE MUTUALLY AGREED TO BY THE PARTIES IN WRITING, LICENSOR OFFERS THE WORK AS-IS AND MAKES NO REPRESENTATIONS OR WARRANTIES OF ANY KIND CONCERNING THE WORK, EXPRESS, IMPLIED, STATUTORY OR OTHERWISE, INCLUDING, WITHOUT LIMITATION, WARRANTIES OF TITLE, MERCHANTIBILITY, FITNESS FOR A PARTICULAR PURPOSE, NONINFRINGEMENT, OR THE ABSENCE OF LATENT OR OTHER DEFECTS, ACCURACY, OR THE PRESENCE OF ABSENCE OF ERRORS, WHETHER OR NOT DISCOVERABLE. SOME JURISDICTIONS DO NOT ALLOW THE EXCLUSION OF IMPLIED WARRANTIES, SO SUCH EXCLUSION MAY NOT APPLY TO YOU.
 .
 6. Limitation on Liability. EXCEPT TO THE EXTENT REQUIRED BY APPLICABLE LAW, IN NO EVENT WILL LICENSOR BE LIABLE TO YOU ON ANY LEGAL THEORY FOR ANY SPECIAL, INCIDENTAL, CONSEQUENTIAL, PUNITIVE OR EXEMPLARY DAMAGES ARISING OUT OF THIS LICENSE OR THE USE OF THE WORK, EVEN IF LICENSOR HAS BEEN ADVISED OF THE POSSIBILITY OF SUCH DAMAGES.
 .
 7. Termination
 .
 This License and the rights granted hereunder will terminate automatically upon any breach by You of the terms of this License. Individuals or entities who have received Adaptations or Collections from You under this License, however, will not have their licenses terminated provided such individuals or entities remain in full compliance with those licenses. Sections 1, 2, 5, 6, 7, and 8 will survive any termination of this License.
 Subject to the above terms and conditions, the license granted here is perpetual (for the duration of the applicable copyright in the Work). Notwithstanding the above, Licensor reserves the right to release the Work under different license terms or to stop distributing the Work at any time; provided, however that any such election will not serve to withdraw this License (or any other license that has been, or is required to be, granted under the terms of this License), and this License will continue in full force and effect unless terminated as stated above.
 .
 8. Miscellaneous
 .
 Each time You Distribute or Publicly Perform the Work or a Collection, the Licensor offers to the recipient a license to the Work on the same terms and conditions as the license granted to You under this License.
 Each time You Distribute or Publicly Perform an Adaptation, Licensor offers to the recipient a license to the original Work on the same terms and conditions as the license granted to You under this License.
 If any provision of this License is invalid or unenforceable under applicable law, it shall not affect the validity or enforceability of the remainder of the terms of this License, and without further action by the parties to this agreement, such provision shall be reformed to the minimum extent necessary to make such provision valid and enforceable.
 No term or provision of this License shall be deemed waived and no breach consented to unless such waiver or consent shall be in writing and signed by the party to be charged with such waiver or consent.
 This License constitutes the entire agreement between the parties with respect to the Work licensed here. There are no understandings, agreements or representations with respect to the Work not specified here. Licensor shall not be bound by any additional provisions that may appear in any communication from You. This License may not be modified without the mutual written agreement of the Licensor and You.
 The rights granted under, and the subject matter referenced, in this License were drafted utilizing the terminology of the Berne Convention for the Protection of Literary and Artistic Works (as amended on September 28, 1979), the Rome Convention of 1961, the WIPO Copyright Treaty of 1996, the WIPO Performances and Phonograms Treaty of 1996 and the Universal Copyright Convention (as revised on July 24, 1971). These rights and subject matter take effect in the relevant jurisdiction in which the License terms are sought to be enforced according to the corresponding provisions of the implementation of those treaty provisions in the applicable national law. If the standard suite of rights granted under applicable copyright law includes additional rights not granted under this License, such additional rights are deemed to be included in the License; this License is not intended to restrict the license of any rights under applicable law.

License: CC0
 The laws of most jurisdictions throughout the world automatically confer exclusive Copyright and Related Rights (defined below) upon the creator and subsequent owner(s) (each and all, an "owner") of an original work of authorship and/or a database (each, a "Work").
 .
 Certain owners wish to permanently relinquish those rights to a Work for the purpose of contributing to a commons of creative, cultural and scientific works ("Commons") that the public can reliably and without fear of later claims of infringement build upon, modify, incorporate in other works, reuse and redistribute as freely as possible in any form whatsoever and for any purposes, including without limitation commercial purposes. These owners may contribute to the Commons to promote the ideal of a free culture and the further production of creative, cultural and scientific works, or to gain reputation or greater distribution for their Work in part through the use and efforts of others.
 .
 For these and/or other purposes and motivations, and without any expectation of additional consideration or compensation, the person associating CC0 with a Work (the "Affirmer"), to the extent that he or she is an owner of Copyright and Related Rights in the Work, voluntarily elects to apply CC0 to the Work and publicly distribute the Work under its terms, with knowledge of his or her Copyright and Related Rights in the Work and the meaning and intended legal effect of CC0 on those rights.
 .
 1. Copyright and Related Rights. A Work made available under CC0 may be protected by copyright and related or neighboring rights ("Copyright and Related Rights"). Copyright and Related Rights include, but are not limited to, the following:
 .
 the right to reproduce, adapt, distribute, perform, display, communicate, and translate a Work;
 moral rights retained by the original author(s) and/or performer(s);
 publicity and privacy rights pertaining to a person's image or likeness depicted in a Work;
 rights protecting against unfair competition in regards to a Work, subject to the limitations in paragraph 4(a), below;
 rights protecting the extraction, dissemination, use and reuse of data in a Work;
 database rights (such as those arising under Directive 96/9/EC of the European Parliament and of the Council of 11 March 1996 on the legal protection of databases, and under any national implementation thereof, including any amended or successor version of such directive); and
 other similar, equivalent or corresponding rights throughout the world based on applicable law or treaty, and any national implementations thereof.
 .
 2. Waiver. To the greatest extent permitted by, but not in contravention of, applicable law, Affirmer hereby overtly, fully, permanently, irrevocably and unconditionally waives, abandons, and surrenders all of Affirmer's Copyright and Related Rights and associated claims and causes of action, whether now known or unknown (including existing as well as future claims and causes of action), in the Work (i) in all territories worldwide, (ii) for the maximum duration provided by applicable law or treaty (including future time extensions), (iii) in any current or future medium and for any number of copies, and (iv) for any purpose whatsoever, including without limitation commercial, advertising or promotional purposes (the "Waiver"). Affirmer makes the Waiver for the benefit of each member of the public at large and to the detriment of Affirmer's heirs and successors, fully intending that such Waiver shall not be subject to revocation, rescission, cancellation, termination, or any other legal or equitable action to disrupt the quiet enjoyment of the Work by the public as contemplated by Affirmer's express Statement of Purpose.
 .
 3. Public License Fallback. Should any part of the Waiver for any reason be judged legally invalid or ineffective under applicable law, then the Waiver shall be preserved to the maximum extent permitted taking into account Affirmer's express Statement of Purpose. In addition, to the extent the Waiver is so judged Affirmer hereby grants to each affected person a royalty-free, non transferable, non sublicensable, non exclusive, irrevocable and unconditional license to exercise Affirmer's Copyright and Related Rights in the Work (i) in all territories worldwide, (ii) for the maximum duration provided by applicable law or treaty (including future time extensions), (iii) in any current or future medium and for any number of copies, and (iv) for any purpose whatsoever, including without limitation commercial, advertising or promotional purposes (the "License"). The License shall be deemed effective as of the date CC0 was applied by Affirmer to the Work. Should any part of the License for any reason be judged legally invalid or ineffective under applicable law, such partial invalidity or ineffectiveness shall not invalidate the remainder of the License, and in such case Affirmer hereby affirms that he or she will not (i) exercise any of his or her remaining Copyright and Related Rights in the Work or (ii) assert any associated claims and causes of action with respect to the Work, in either case contrary to Affirmer's express Statement of Purpose.
 .
 4. Limitations and Disclaimers.
 .
 No trademark or patent rights held by Affirmer are waived, abandoned, surrendered, licensed or otherwise affected by this document.
 Affirmer offers the Work as-is and makes no representations or warranties of any kind concerning the Work, express, implied, statutory or otherwise, including without limitation warranties of title, merchantability, fitness for a particular purpose, non infringement, or the absence of latent or other defects, accuracy, or the present or absence of errors, whether or not discoverable, all to the greatest extent permissible under applicable law.
 Affirmer disclaims responsibility for clearing rights of other persons that may apply to the Work or any use thereof, including without limitation any person's Copyright and Related Rights in the Work. Further, Affirmer disclaims responsibility for obtaining any necessary consents, permissions or other rights required for any use of the Work.
 Affirmer understands and acknowledges that Creative Commons is not a party to this document and has no duty or obligation with respect to this CC0 or use of the Work.

License: CC-BY-2.0
 THE WORK (AS DEFINED BELOW) IS PROVIDED UNDER THE TERMS OF THIS CREATIVE COMMONS PUBLIC LICENSE ("CCPL" OR "LICENSE"). THE WORK IS PROTECTED BY COPYRIGHT AND/OR OTHER APPLICABLE LAW. ANY USE OF THE WORK OTHER THAN AS AUTHORIZED UNDER THIS LICENSE OR COPYRIGHT LAW IS PROHIBITED.
 .
 BY EXERCISING ANY RIGHTS TO THE WORK PROVIDED HERE, YOU ACCEPT AND AGREE TO BE BOUND BY THE TERMS OF THIS LICENSE. THE LICENSOR GRANTS YOU THE RIGHTS CONTAINED HERE IN CONSIDERATION OF YOUR ACCEPTANCE OF SUCH TERMS AND CONDITIONS.
 .
 1. Definitions
 .
 "Collective Work" means a work, such as a periodical issue, anthology or encyclopedia, in which the Work in its entirety in unmodified form, along with a number of other contributions, constituting separate and independent works in themselves, are assembled into a collective whole. A work that constitutes a Collective Work will not be considered a Derivative Work (as defined below) for the purposes of this License.
 "Derivative Work" means a work based upon the Work or upon the Work and other pre-existing works, such as a translation, musical arrangement, dramatization, fictionalization, motion picture version, sound recording, art reproduction, abridgment, condensation, or any other form in which the Work may be recast, transformed, or adapted, except that a work that constitutes a Collective Work will not be considered a Derivative Work for the purpose of this License. For the avoidance of doubt, where the Work is a musical composition or sound recording, the synchronization of the Work in timed-relation with a moving image ("synching") will be considered a Derivative Work for the purpose of this License.
 "Licensor" means the individual or entity that offers the Work under the terms of this License.
 "Original Author" means the individual or entity who created the Work.
 "Work" means the copyrightable work of authorship offered under the terms of this License.
 "You" means an individual or entity exercising rights under this License who has not previously violated the terms of this License with respect to the Work, or who has received express permission from the Licensor to exercise rights under this License despite a previous violation.
 .
 2. Fair Use Rights. Nothing in this license is intended to reduce, limit, or restrict any rights arising from fair use, first sale or other limitations on the exclusive rights of the copyright owner under copyright law or other applicable laws.
 .
 3. License Grant. Subject to the terms and conditions of this License, Licensor hereby grants You a worldwide, royalty-free, non-exclusive, perpetual (for the duration of the applicable copyright) license to exercise the rights in the Work as stated below:
 .
 to reproduce the Work, to incorporate the Work into one or more Collective Works, and to reproduce the Work as incorporated in the Collective Works;
 to create and reproduce Derivative Works;
 to distribute copies or phonorecords of, display publicly, perform publicly, and perform publicly by means of a digital audio transmission the Work including as incorporated in Collective Works;
 to distribute copies or phonorecords of, display publicly, perform publicly, and perform publicly by means of a digital audio transmission Derivative Works.
 .
 For the avoidance of doubt, where the work is a musical composition:
 Performance Royalties Under Blanket Licenses. Licensor waives the exclusive right to collect, whether individually or via a performance rights society (e.g. ASCAP, BMI, SESAC), royalties for the public performance or public digital performance (e.g. webcast) of the Work.
 Mechanical Rights and Statutory Royalties. Licensor waives the exclusive right to collect, whether individually or via a music rights agency or designated agent (e.g. Harry Fox Agency), royalties for any phonorecord You create from the Work ("cover version") and distribute, subject to the compulsory license created by 17 USC Section 115 of the US Copyright Act (or the equivalent in other jurisdictions).
 Webcasting Rights and Statutory Royalties. For the avoidance of doubt, where the Work is a sound recording, Licensor waives the exclusive right to collect, whether individually or via a performance-rights society (e.g. SoundExchange), royalties for the public digital performance (e.g. webcast) of the Work, subject to the compulsory license created by 17 USC Section 114 of the US Copyright Act (or the equivalent in other jurisdictions).
 .
 The above rights may be exercised in all media and formats whether now known or hereafter devised. The above rights include the right to make such modifications as are technically necessary to exercise the rights in other media and formats. All rights not expressly granted by Licensor are hereby reserved.
 .
 4. Restrictions.The license granted in Section 3 above is expressly made subject to and limited by the following restrictions:
 .
 You may distribute, publicly display, publicly perform, or publicly digitally perform the Work only under the terms of this License, and You must include a copy of, or the Uniform Resource Identifier for, this License with every copy or phonorecord of the Work You distribute, publicly display, publicly perform, or publicly digitally perform. You may not offer or impose any terms on the Work that alter or restrict the terms of this License or the recipients' exercise of the rights granted hereunder. You may not sublicense the Work. You must keep intact all notices that refer to this License and to the disclaimer of warranties. You may not distribute, publicly display, publicly perform, or publicly digitally perform the Work with any technological measures that control access or use of the Work in a manner inconsistent with the terms of this License Agreement. The above applies to the Work as incorporated in a Collective Work, but this does not require the Collective Work apart from the Work itself to be made subject to the terms of this License. If You create a Collective Work, upon notice from any Licensor You must, to the extent practicable, remove from the Collective Work any reference to such Licensor or the Original Author, as requested. If You create a Derivative Work, upon notice from any Licensor You must, to the extent practicable, remove from the Derivative Work any reference to such Licensor or the Original Author, as requested.
 If you distribute, publicly display, publicly perform, or publicly digitally perform the Work or any Derivative Works or Collective Works, You must keep intact all copyright notices for the Work and give the Original Author credit reasonable to the medium or means You are utilizing by conveying the name (or pseudonym if applicable) of the Original Author if supplied; the title of the Work if supplied; to the extent reasonably practicable, the Uniform Resource Identifier, if any, that Licensor specifies to be associated with the Work, unless such URI does not refer to the copyright notice or licensing information for the Work; and in the case of a Derivative Work, a credit identifying the use of the Work in the Derivative Work (e.g., "French translation of the Work by Original Author," or "Screenplay based on original Work by Original Author"). Such credit may be implemented in any reasonable manner; provided, however, that in the case of a Derivative Work or Collective Work, at a minimum such credit will appear where any other comparable authorship credit appears and in a manner at least as prominent as such other comparable authorship credit.
 .
 5. Representations, Warranties and Disclaimer
 .
 UNLESS OTHERWISE MUTUALLY AGREED TO BY THE PARTIES IN WRITING, LICENSOR OFFERS THE WORK AS-IS AND MAKES NO REPRESENTATIONS OR WARRANTIES OF ANY KIND CONCERNING THE WORK, EXPRESS, IMPLIED, STATUTORY OR OTHERWISE, INCLUDING, WITHOUT LIMITATION, WARRANTIES OF TITLE, MERCHANTIBILITY, FITNESS FOR A PARTICULAR PURPOSE, NONINFRINGEMENT, OR THE ABSENCE OF LATENT OR OTHER DEFECTS, ACCURACY, OR THE PRESENCE OF ABSENCE OF ERRORS, WHETHER OR NOT DISCOVERABLE. SOME JURISDICTIONS DO NOT ALLOW THE EXCLUSION OF IMPLIED WARRANTIES, SO SUCH EXCLUSION MAY NOT APPLY TO YOU.
 .
 6. Limitation on Liability. EXCEPT TO THE EXTENT REQUIRED BY APPLICABLE LAW, IN NO EVENT WILL LICENSOR BE LIABLE TO YOU ON ANY LEGAL THEORY FOR ANY SPECIAL, INCIDENTAL, CONSEQUENTIAL, PUNITIVE OR EXEMPLARY DAMAGES ARISING OUT OF THIS LICENSE OR THE USE OF THE WORK, EVEN IF LICENSOR HAS BEEN ADVISED OF THE POSSIBILITY OF SUCH DAMAGES.
 .
 7. Termination
 .
 This License and the rights granted hereunder will terminate automatically upon any breach by You of the terms of this License. Individuals or entities who have received Derivative Works or Collective Works from You under this License, however, will not have their licenses terminated provided such individuals or entities remain in full compliance with those licenses. Sections 1, 2, 5, 6, 7, and 8 will survive any termination of this License.
 Subject to the above terms and conditions, the license granted here is perpetual (for the duration of the applicable copyright in the Work). Notwithstanding the above, Licensor reserves the right to release the Work under different license terms or to stop distributing the Work at any time; provided, however that any such election will not serve to withdraw this License (or any other license that has been, or is required to be, granted under the terms of this License), and this License will continue in full force and effect unless terminated as stated above.
 .
 8. Miscellaneous
 .
 Each time You distribute or publicly digitally perform the Work or a Collective Work, the Licensor offers to the recipient a license to the Work on the same terms and conditions as the license granted to You under this License.
 Each time You distribute or publicly digitally perform a Derivative Work, Licensor offers to the recipient a license to the original Work on the same terms and conditions as the license granted to You under this License.
 If any provision of this License is invalid or unenforceable under applicable law, it shall not affect the validity or enforceability of the remainder of the terms of this License, and without further action by the parties to this agreement, such provision shall be reformed to the minimum extent necessary to make such provision valid and enforceable.
 No term or provision of this License shall be deemed waived and no breach consented to unless such waiver or consent shall be in writing and signed by the party to be charged with such waiver or consent.
 This License constitutes the entire agreement between the parties with respect to the Work licensed here. There are no understandings, agreements or representations with respect to the Work not specified here. Licensor shall not be bound by any additional provisions that may appear in any communication from You. This License may not be modified without the mutual written agreement of the Licensor and You.<|MERGE_RESOLUTION|>--- conflicted
+++ resolved
@@ -1975,14 +1975,14 @@
 Comment: Derived from _menu/haze-133 (no copyright given).
 
 Files:
-<<<<<<< HEAD
- outfit/old sword*
- scene/sword dome*
-Copyright: RisingLeaf
-=======
+ images/outfit/old sword*
+ images/scene/sword dome*
+Copyright: RisingLeaf (https://github.com/RisingLeaf)
+License: CC-BY-SA-4.0
+
+Files:
  images/star/proto-planetary-disk*
 Copyright: RisingLeaf (https://github.com/RisingLeaf)
->>>>>>> 34d90416
 License: CC-BY-SA-4.0
 
 License: GPL-3+
