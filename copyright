﻿Format: https://www.debian.org/doc/packaging-manuals/copyright-format/1.0/
Upstream-Name: endless-sky
Upstream-Contact: Michael Zahniser <mzahniser@gmail.com>
Source: https://github.com/endless-sky/endless-sky

Files: *
Copyright: Michael Zahniser <mzahniser@gmail.com>
License: GPL-3+

Files: images/*
Copyright: Michael Zahniser <mzahniser@gmail.com>
License: CC-BY-SA-4.0

Files:
 images/outfit/*battery?hai*
 images/outfit/anti-missile?hai*
 images/outfit/cooling ducts?hai*
 images/outfit/dwarf?core?hai*
 images/outfit/fission?hai*
 images/outfit/fusion?hai*
 images/outfit/heavy?anti-missile?hai*
 images/ship/marrow*
 images/ship/mbounder*
 images/ship/mfalcon*
 images/ship/mfirebird*
 images/ship/mfury*
 images/ship/mleviathan*
 images/ship/mmanta*
 images/ship/mquicksilver*
 images/ship/mraven*
 images/ship/msplinter*
Copyright: Maximilian Korber
License: CC-BY-SA-4.0
Comment: Derived from works by Michael Zahniser (under the same license).

Files:
 images/outfit/gat*
 images/outfit/bullet*
 images/ship/hai?solifuge*
Copyright: Maximilian Korber
License: CC-BY-SA-4.0

Files:
 images/ship/hai?violin?spider*
Copyright: Maximilian Korber
License: CC-BY-SA-4.0
Comment: Derived from works by Christian Rhodes (under the same license).

Files:
 images/ship/pointedstick_vanguard*
Copyright: Maximilian Korber
License: CC-BY-SA-4.0
Comment: Derived from works by Nate Graham (under the same license).

Files:
 images/effect/railspark*
 images/projectile/tinyflare*
 images/outfit/*engines?hai*
 images/outfit/*steering?hai*
 images/outfit/*thruster?hai*
 images/outfit/tiny?ion?engines*
 images/ship/finch*
 images/ship/nest*
 images/ship/roost*
 images/ship/skein*
Copyright: Iaz Poolar
License: CC-BY-SA-4.0
Comment: Derived from works by Michael Zahniser (under the same license).

Files:
 images/projectile/bullet*
 images/outfit/bullet?impact*
Copyright: Iaz Poolar
License: CC-BY-SA-4.0
Comment: Derived from works by Jonathan Steck derived from works by Michael Zahniser (under the same license).

Files:
 images/ship/hai?pond?strider*
 images/ship/barb*
 images/ship/boxwing*
Copyright: Iaz Poolar
License: CC-BY-SA-4.0

Files:
 images/outfit/railgun*
 images/outfit/railslug*
 images/projectile/rail?slug*
 images/ship/hai?flea*
Copyright: Matthew Smestad
License: CC-BY-SA-4.0

Files:
 images/ship/vanguard*
 images/outfit/luxury accommodations*
 images/outfit/proton turret*
 images/hardpoint/proton turret*
 images/outfit/brig*
Copyright: Nate Graham <pointedstick@zoho.com>
License: CC-BY-SA-4.0

Files:
 images/land/sky2*
 images/land/sea3*
 images/land/beach4*
 images/land/canyon9*
Copyright: Emily Mell <hasmidas@gmail.com>
License: public domain
Based on public domain images taken from unsplash.com

Files:
 images/icon/gat*
Copyright: Jonathan Steck
License: CC-BY-SA-4.0
Comment: Derived from works by Maximilian Korber (under the same license).

Files:
 images/icon/rail?gun*
Copyright: Jonathan Steck
License: CC-BY-SA-4.0
Comment: Derived from works by Matthew Smestad (under the same license).

Files: images/outfit/*photovoltaic*
Copyright: Nick Barry (github.com/itsnickbarry)
License: CC-BY-SA-3.0
Comment: Derived from works by Michael Zahniser <mzahniser@gmail.com> and
 David Monniaux (commons.wikimedia.org/wiki/User:David.Monniaux)

Files:
 images/outfit/pug*
 images/planet/*-b*
Copyright: Frederick Goy IV (https://github.com/comnom)
License: CC-BY-SA-4.0

Files: images/outfit/*storage*
Copyright: Jonathan Steck
License: CC-BY-SA-4.0
Comment: Derived from works by Michael Zahniser and Maximilian Korber (under the same license).

Files: images/outfit/city-ship?license*
Copyright: Jonathan Steck
License: CC-BY-SA-4.0
Comment: Derived from works by Michael Zahniser and Evan Fluharty (under the same license).

Files:
 images/outfit/harvested*
Copyright: Michael Zahniser (mzahniser@gmail.com)
License: CC-BY-SA-4.0
Comment: Unless otherwise noted below, mineral photos are by Rob Lavinsky, under
 the CC-BY-SA-3.0 license.

Files:
 images/outfit/harvested?copper*
 images/outfit/harvested?iron*
 images/outfit/harvested?platinum*
 images/outfit/harvested?silver*
Copyright: Michael Zahniser (mzahniser@gmail.com)
License: CC-BY-SA-4.0
Comment: Incorporating photos by James St. John, under the CC-BY-2.0 license.

Files:
 images/outfit/harvested?gold*
Copyright: Michael Zahniser (mzahniser@gmail.com)
License: CC-BY-SA-4.0
Comment: Incorporating a photo by Aram Dulyan, under the CC-BY-2.0 license.

Files:
 images/outfit/jump?drive?(broken)*
Copyright: Darcy Manoel <Darcman00@gmail.com>
License: CC-BY-SA-4.0
Comment: Derived from works by Michael Zahniser (under the same license).

Files:
 images/ui/galaxy*
 images/planet/callisto*
 images/planet/earth*
 images/planet/europa*
 images/planet/ganymede*
 images/planet/io*
 images/planet/jupiter*
 images/planet/luna*
 images/planet/mars*
 images/planet/mercury*
 images/planet/miranda*
 images/planet/neptune*
 images/planet/oberon*
 images/planet/rhea*
 images/planet/tethys*
 images/planet/titan*
 images/planet/uranus*
 images/planet/venus*
Copyright: NASA
License: public-domain
 From NASA, and therefore in the public domain because they were created by
 government employees while doing work for the government.

Files: images/scene/*
Copyright: Various
License: public-domain
 Taken from morguefile.com, a collection of photographs that have been donated
 and placed in the public domain. (Exceptions noted below.)

Files: images/scene/geoscan*
Copyright: Michael Zahniser <mzahniser@gmail.com>
License: CC-BY-SA-4.0

Files: images/scene/loc*
Copyright: Library of Congress
License: public-domain
 From the Library of Congress. Public domain because they are photographs taken
 by a government employee as part of their job.

Files: images/scene/army*
Copyright: US Army
License: public-domain
 From the US Army. Public domain because they are photographs taken by a
 government employee as part of their job.

Files: images/scene/eso*
Copyright: ESO/L. Calçada (European Southern Observatory)
License: CC-BY-4.0

Files:
 images/scene/engine*
 images/scene/engine2*
Copyright: NASA
License: public-domain
 From NASA, and therefore in the public domain because they were created by
 government employees while doing work for the government.

Files: images/land/*
Copyright: Various
License: public-domain
 Taken from morgue-file.com, a collection of photographs that have been donated
 and placed in the public domain. (Exceptions noted below.)

Files: images/land/bwerner*
Copyright: Berthold Werner (commons.wikimedia.org/wiki/User:Berthold_Werner)
License: CC-BY-SA-3.0
Comment: Taken from Wikimedia commons. Cropped and edited.

Files: images/land/myrabella*
Copyright: Myrabella (commons.wikimedia.org/wiki/User:Myrabella)
License: CC-BY-SA-3.0
Comment: Taken from Wikimedia commons. Cropped and edited.

Files: images/land/dmottl*
Copyright: Dmitry A. Mottl (commons.wikimedia.org/wiki/User:Dmottl)
License: CC-BY-SA-3.0
Comment: Taken from Wikimedia commons. Cropped and edited.

Files: images/land/mfield*
Copyright: Matthew Field (commons.wikimedia.org/wiki/User:Mfield)
License: CC-BY-SA-3.0
Comment: Taken from Wikimedia commons. Cropped and edited.

Files: images/land/*-sfiera*
Copyright: Chris Pickel (sfiera.net)
License: CC-BY-SA-4.0

Files: images/land/*-striker*
Copyright: Michael Wilso (sixfootplus@gmail.com)
License: CC-BY-SA-4.0

Files: images/land/*-harro*
Copyright: @harro.eu (copyright@harro.eu)
License: CC-BY-SA-4.0

Files: images/land/*-iridium*
Copyright: @Iridium Ore (blueajp@gmail.com)
License: CC-BY-SA-4.0

Files: images/land/*-spfld*
Copyright: Eric Denni (spfldsatellite@gmail.com)
License: CC-BY-SA-4.0

Files: images/land/sivael*
Copyright: Tymoteusz Kapuściński (Sivael)
License: CC-BY-SA-4.0
Comment: Screenshots of environments created with assets purchased by Tymoteusz
 Kapuściński from the Unity Asset Store. Post-processing applied by Michael
 Zahniser to make the images look less artificial.
 
Files: images/outfit/scan?module*
Copyright: Zachary Siple
License: CC-BY-SA-4.0
Comment: Derived from works by Michael Zahniser (from under the same license).
 
Files: images/outfit/tactical?scanner*
Copyright: Zachary Siple
License: CC-BY-SA-4.0

Files:
 images/outfit/korath?rifle*
 images/outfit/hai?rifle*
 images/outfit/scram?drive*
 images/outfit/korath?fuel?processor*
 images/outfit/remnant?rifle*
 images/ship/hai?centipede*
 images/ship/hai?geocoris*
 images/ship/hai?grasshopper*
 images/ship/gull*
 images/ship/pelican*
 images/thumbnail/hai?centipede*
 images/thumbnail/hai?geocoris*
 images/thumbnail/hai?grasshopper*
 images/thumbnail/gull*
 images/thumbnail/pelican*
Copyright: Evan Fluharty (Evanfluharty@gmail.com)
License: CC-BY-SA-4.0
Comment: Derived from works by Michael Zahniser (under the same license).

Files: images/portrait/*
Copyright: Various
License: public-domain
 Taken from unsplash.com, a collection of photographs that have been donated and
 placed in the public domain.
 
 Files:
 images/outfit/quarg?skylance*
 images/hardpoint/quarg?skylance*
Copyright: Evan Fluharty (Evanfluharty@gmail.com)
License: CC-BY-SA-4.0
Comment: Derived and completed from works by Maximilian Korber (Wrzlprnft), Fernando S. Sáez (Azure Nyoki), and originally drawn up by Tommy Thach (Bladewood) (all under the same license)

 Files:
 images/outfit/quarg*
 images/hardpoint/quarg*
 images/outfit/small?quarg*
 images/outfit/medium?quarg*
 images/outfit/large?quarg*
Copyright: Evan Fluharty (Evanfluharty@gmail.com)
License: CC-BY-SA-4.0

Files:
 images/outfit/remnant?capital?license*
Copyright: Becca Tommaso (tommasobecca03@gmail.com)
License: CC-BY-SA-4.0
Comment: Derived from works by Michael Zahniser (under the same license).

Files:
 images/land/badlands0*
 images/land/badlands1*
 images/land/badlands2*
 images/land/badlands5*
 images/land/badlands6*
 images/land/badlands7*
 images/land/badlands8*
 images/land/beach0*
 images/land/beach2*
 images/land/beach3*
 images/land/beach5*
 images/land/beach6*
 images/land/canyon0*
 images/land/canyon1*
 images/land/canyon7*
 images/land/canyon8*
 images/land/city2*
 images/land/city4*
 images/land/city6*
 images/land/city7*
 images/land/city8*
 images/land/city9*
 images/land/city10*
 images/land/city11*
 images/land/city12*
 images/land/desert1*
 images/land/desert2*
 images/land/dune1*
 images/land/fields1*
 images/land/fields2*
 images/land/fields3*
 images/land/fields5*
 images/land/fields6*
 images/land/fields7*
 images/land/fields9*
 images/land/fog0*
 images/land/fog1*
 images/land/fog2*
 images/land/fog4*
 images/land/fog6*
 images/land/forest1*
 images/land/forest2*
 images/land/forest3*
 images/land/forest4*
 images/land/forest5*
 images/land/hills0*
 images/land/hills2*
 images/land/lava1*
 images/land/lava2*
 images/land/lava6*
 images/land/mountain0*
 images/land/mountain1*
 images/land/mountain3*
 images/land/mountain4*
 images/land/mountain5*
 images/land/mountain6*
 images/land/mountain7*
 images/land/mountain8*
 images/land/mountain9*
 images/land/sea1*
 images/land/sea5*
 images/land/sea7*
 images/land/sea8*
 images/land/sky0*
 images/land/sky3*
 images/land/sky4*
 images/land/sky5*
 images/land/sky7*
 images/land/sky8*
 images/land/sky9*
 images/land/snow0*
 images/land/snow1*
 images/land/snow2*
 images/land/snow3*
 images/land/snow4*
 images/land/snow5*
 images/land/snow6*
 images/land/snow7*
 images/land/snow10*
 images/land/space2*
 images/land/water0*
 images/land/water3*
 images/land/water4*
 images/land/water8*
Copyright: Various
License: public-domain
 Taken from unsplash.com, a collection of photographs that have been donated and
 placed in the public domain.

Files:
 images/land/lava0*
Copyright: USGS
License: public-domain
 From the USGS, and therefore in the public domain because they were created by
 government employees while doing work for the government.

Files:
 images/land/desert0*
 images/land/earthrise*
 images/land/nasa*
 images/land/space*
 images/land/station1*
 images/land/station2*
 images/land/station3*
 images/land/station4*
Copyright: NASA
License: public-domain
 From NASA, and therefore in the public domain because they were created by
 government employees while doing work for the government.

Files:
 images/land/station5.jpg
Copyright: Damien Jemison
License: CC-BY-SA-3.0
Comment: Taken from https://commons.wikimedia.org/wiki/File:Preamplifier_at_the_National_Ignition_Facility.jpg

Files:
 images/land/lava5*
Copyright: Michael Zahniser <mzahniser@gmail.com>
License: CC-BY-SA-4.0

Files: sounds/*
Copyright: Various
License: public-domain
 Based on public domain sounds taken from freesound.org.

Files: sounds/heavy?rocket?hit.wav
Copyright: Copyright Mike Koenig
License: CC-BY-SA-3.0
Comment: Taken from http://soundbible.com/1467-Grenade-Explosion.html

Files: sounds/missile?hit.wav
Copyright: Copyright "Nbs Dark"
License: public-domain
Comment: Taken from https://freesound.org/people/Nbs%20Dark/sounds/94185/

Files: sounds/torpedo?hit.wav
License: public-domain

Files: sounds/meteor.wav
Copyright: Copyright "18hiltc"
License: CC-BY-SA-3.0
Comment: Taken from https://freesound.org/people/18hiltc/sounds/202725/

Files: sounds/sidewinder.wav
License: public-domain
Comment: Taken from https://freesound.org/people/NHMWretched/sounds/151858/

Files: sounds/explosion?huge.wav
Copyright: Copyright Mike Koenig
License: CC-BY-SA-3.0
Comment: Taken from http://soundbible.com/1151-Grenade.html

Files: images/ship/mosprey*
Copyright: tehhowch (https://github.com/tehhowch)
License: CC-BY-SA-4.0
Comment: Derived from works by Michael Zahniser (under the same license).

Files: images/effect/explosion/pug/* 
Copyright: Vilhelm (https://github.com/Vilhelm16)
License: CC-BY-SA-4.0
Comment: Derived from works by Michael Zahniser (under the same license) 

Files:
<<<<<<< HEAD
 images/planet/station0
Copyright: Becca Tommaso (tommasobecca03@gmail.com)
License: CC-BY-SA-4.0
Comment: Derived from works by Michael Zahniser (under the same license).
=======
 sounds/thrasher.wav
 sounds/point?defense.wav
Copyright: Lineth (https://github.com/Lineth)
License: CC-BY-SA-4.0
Comment: Derived from public domain sounds taken from freesound.org.

>>>>>>> b73d640a

License: GPL-3+
 This program is free software: you can redistribute it and/or modify
 it under the terms of the GNU General Public License as published by
 the Free Software Foundation; either version 3 of the License, or
 (at your option) any later version.
 .
 This program is distributed in the hope that it will be useful,
 but WITHOUT ANY WARRANTY; without even the implied warranty of
 MERCHANTABILITY or FITNESS FOR A PARTICULAR PURPOSE.  See the
 GNU General Public License for more details.
 .
 You should have received a copy of the GNU General Public License
 along with this program.  If not, see <http://www.gnu.org/licenses/>.
 .
 On Debian systems, the complete text of the GNU General Public
 License version 3 can be found in "/usr/share/common-licenses/GPL-3".

License: CC-BY-SA-4.0
 By exercising the Licensed Rights (defined below), You accept and agree
 to be bound by the terms and conditions of this Creative Commons
 Attribution-ShareAlike 4.0 International Public License ("Public
 License"). To the extent this Public License may be interpreted as a
 contract, You are granted the Licensed Rights in consideration of Your
 acceptance of these terms and conditions, and the Licensor grants You
 such rights in consideration of benefits the Licensor receives from
 making the Licensed Material available under these terms and
 conditions.
 .
 Section 1 -- Definitions.
 .
 a. Adapted Material means material subject to Copyright and Similar
 Rights that is derived from or based upon the Licensed Material
 and in which the Licensed Material is translated, altered,
 arranged, transformed, or otherwise modified in a manner requiring
 permission under the Copyright and Similar Rights held by the
 Licensor. For purposes of this Public License, where the Licensed
 Material is a musical work, performance, or sound recording,
 Adapted Material is always produced where the Licensed Material is
 synched in timed relation with a moving image.
 .
 b. Adapter's License means the license You apply to Your Copyright
 and Similar Rights in Your contributions to Adapted Material in
 accordance with the terms and conditions of this Public License.
 .
 c. BY-SA Compatible License means a license listed at
 creativecommons.org/compatiblelicenses, approved by Creative
 Commons as essentially the equivalent of this Public License.
 .
 d. Copyright and Similar Rights means copyright and/or similar rights
 closely related to copyright including, without limitation,
 performance, broadcast, sound recording, and Sui Generis Database
 Rights, without regard to how the rights are labeled or
 categorized. For purposes of this Public License, the rights
 specified in Section 2(b)(1)-(2) are not Copyright and Similar
 Rights.
 .
 e. Effective Technological Measures means those measures that, in the
 absence of proper authority, may not be circumvented under laws
 fulfilling obligations under Article 11 of the WIPO Copyright
 Treaty adopted on December 20, 1996, and/or similar international
 agreements.
 .
 f. Exceptions and Limitations means fair use, fair dealing, and/or
 any other exception or limitation to Copyright and Similar Rights
 that applies to Your use of the Licensed Material.
 .
 g. License Elements means the license attributes listed in the name
 of a Creative Commons Public License. The License Elements of this
 Public License are Attribution and ShareAlike.
 .
 h. Licensed Material means the artistic or literary work, database,
 or other material to which the Licensor applied this Public
 License.
 .
 i. Licensed Rights means the rights granted to You subject to the
 terms and conditions of this Public License, which are limited to
 all Copyright and Similar Rights that apply to Your use of the
 Licensed Material and that the Licensor has authority to license.
 .
 j. Licensor means the individual(s) or entity(ies) granting rights
 under this Public License.
 .
 k. Share means to provide material to the public by any means or
 process that requires permission under the Licensed Rights, such
 as reproduction, public display, public performance, distribution,
 dissemination, communication, or importation, and to make material
 available to the public including in ways that members of the
 public may access the material from a place and at a time
 individually chosen by them.
 .
 l. Sui Generis Database Rights means rights other than copyright
 resulting from Directive 96/9/EC of the European Parliament and of
 the Council of 11 March 1996 on the legal protection of databases,
 as amended and/or succeeded, as well as other essentially
 equivalent rights anywhere in the world.
 .
 m. You means the individual or entity exercising the Licensed Rights
 under this Public License. Your has a corresponding meaning.
 .
 Section 2 -- Scope.
 .
 a. License grant.
 .
 1. Subject to the terms and conditions of this Public License,
 the Licensor hereby grants You a worldwide, royalty-free,
 non-sublicensable, non-exclusive, irrevocable license to
 exercise the Licensed Rights in the Licensed Material to:
 .
 a. reproduce and Share the Licensed Material, in whole or
 in part; and
 .
 b. produce, reproduce, and Share Adapted Material.
 .
 2. Exceptions and Limitations. For the avoidance of doubt, where
 Exceptions and Limitations apply to Your use, this Public
 License does not apply, and You do not need to comply with
 its terms and conditions.
 .
 3. Term. The term of this Public License is specified in Section
 6(a).
 .
 4. Media and formats; technical modifications allowed. The
 Licensor authorizes You to exercise the Licensed Rights in
 all media and formats whether now known or hereafter created,
 and to make technical modifications necessary to do so. The
 Licensor waives and/or agrees not to assert any right or
 authority to forbid You from making technical modifications
 necessary to exercise the Licensed Rights, including
 technical modifications necessary to circumvent Effective
 Technological Measures. For purposes of this Public License,
 simply making modifications authorized by this Section 2(a)
 (4) never produces Adapted Material.
 .
 5. Downstream recipients.
 .
 a. Offer from the Licensor -- Licensed Material. Every
 recipient of the Licensed Material automatically
 receives an offer from the Licensor to exercise the
 Licensed Rights under the terms and conditions of this
 Public License.
 .
 b. Additional offer from the Licensor -- Adapted Material.
 Every recipient of Adapted Material from You
 automatically receives an offer from the Licensor to
 exercise the Licensed Rights in the Adapted Material
 under the conditions of the Adapter's License You apply.
 .
 c. No downstream restrictions. You may not offer or impose
 any additional or different terms or conditions on, or
 apply any Effective Technological Measures to, the
 Licensed Material if doing so restricts exercise of the
 Licensed Rights by any recipient of the Licensed
 Material.
 .
 6. No endorsement. Nothing in this Public License constitutes or
 may be construed as permission to assert or imply that You
 are, or that Your use of the Licensed Material is, connected
 with, or sponsored, endorsed, or granted official status by,
 the Licensor or others designated to receive attribution as
 provided in Section 3(a)(1)(A)(i).
 .
 b. Other rights.
 .
 1. Moral rights, such as the right of integrity, are not
 licensed under this Public License, nor are publicity,
 privacy, and/or other similar personality rights; however, to
 the extent possible, the Licensor waives and/or agrees not to
 assert any such rights held by the Licensor to the limited
 extent necessary to allow You to exercise the Licensed
 Rights, but not otherwise.
 .
 2. Patent and trademark rights are not licensed under this
 Public License.
 .
 3. To the extent possible, the Licensor waives any right to
 collect royalties from You for the exercise of the Licensed
 Rights, whether directly or through a collecting society
 under any voluntary or waivable statutory or compulsory
 licensing scheme. In all other cases the Licensor expressly
 reserves any right to collect such royalties.
 .
 Section 3 -- License Conditions.
 .
 Your exercise of the Licensed Rights is expressly made subject to the
 following conditions.
 .
 a. Attribution.
 .
 1. If You Share the Licensed Material (including in modified
 form), You must:
 .
 a. retain the following if it is supplied by the Licensor
 with the Licensed Material:
 .
 i. identification of the creator(s) of the Licensed
 Material and any others designated to receive
 attribution, in any reasonable manner requested by
 the Licensor (including by pseudonym if
 designated);
 .
 ii. a copyright notice;
 .
 iii. a notice that refers to this Public License;
 .
 iv. a notice that refers to the disclaimer of
 warranties;
 .
 v. a URI or hyperlink to the Licensed Material to the
 extent reasonably practicable;
 .
 b. indicate if You modified the Licensed Material and
 retain an indication of any previous modifications; and
 .
 c. indicate the Licensed Material is licensed under this
 Public License, and include the text of, or the URI or
 hyperlink to, this Public License.
 .
 2. You may satisfy the conditions in Section 3(a)(1) in any
 reasonable manner based on the medium, means, and context in
 which You Share the Licensed Material. For example, it may be
 reasonable to satisfy the conditions by providing a URI or
 hyperlink to a resource that includes the required
 information.
 .
 3. If requested by the Licensor, You must remove any of the
 information required by Section 3(a)(1)(A) to the extent
 reasonably practicable.
 .
 b. ShareAlike.
 .
 In addition to the conditions in Section 3(a), if You Share
 Adapted Material You produce, the following conditions also apply.
 .
 1. The Adapter's License You apply must be a Creative Commons
 license with the same License Elements, this version or
 later, or a BY-SA Compatible License.
 .
 2. You must include the text of, or the URI or hyperlink to, the
 Adapter's License You apply. You may satisfy this condition
 in any reasonable manner based on the medium, means, and
 context in which You Share Adapted Material.
 .
 3. You may not offer or impose any additional or different terms
 or conditions on, or apply any Effective Technological
 Measures to, Adapted Material that restrict exercise of the
 rights granted under the Adapter's License You apply.
 .
 Section 4 -- Sui Generis Database Rights.
 .
 Where the Licensed Rights include Sui Generis Database Rights that
 apply to Your use of the Licensed Material:
 .
 a. for the avoidance of doubt, Section 2(a)(1) grants You the right
 to extract, reuse, reproduce, and Share all or a substantial
 portion of the contents of the database;
 .
 b. if You include all or a substantial portion of the database
 contents in a database in which You have Sui Generis Database
 Rights, then the database in which You have Sui Generis Database
 Rights (but not its individual contents) is Adapted Material,
 .
 including for purposes of Section 3(b); and
 c. You must comply with the conditions in Section 3(a) if You Share
 all or a substantial portion of the contents of the database.
 .
 For the avoidance of doubt, this Section 4 supplements and does not
 replace Your obligations under this Public License where the Licensed
 Rights include other Copyright and Similar Rights.
 .
 Section 5 -- Disclaimer of Warranties and Limitation of Liability.
 .
 a. UNLESS OTHERWISE SEPARATELY UNDERTAKEN BY THE LICENSOR, TO THE
 EXTENT POSSIBLE, THE LICENSOR OFFERS THE LICENSED MATERIAL AS-IS
 AND AS-AVAILABLE, AND MAKES NO REPRESENTATIONS OR WARRANTIES OF
 ANY KIND CONCERNING THE LICENSED MATERIAL, WHETHER EXPRESS,
 IMPLIED, STATUTORY, OR OTHER. THIS INCLUDES, WITHOUT LIMITATION,
 WARRANTIES OF TITLE, MERCHANTABILITY, FITNESS FOR A PARTICULAR
 PURPOSE, NON-INFRINGEMENT, ABSENCE OF LATENT OR OTHER DEFECTS,
 ACCURACY, OR THE PRESENCE OR ABSENCE OF ERRORS, WHETHER OR NOT
 KNOWN OR DISCOVERABLE. WHERE DISCLAIMERS OF WARRANTIES ARE NOT
 ALLOWED IN FULL OR IN PART, THIS DISCLAIMER MAY NOT APPLY TO YOU.
 .
 b. TO THE EXTENT POSSIBLE, IN NO EVENT WILL THE LICENSOR BE LIABLE
 TO YOU ON ANY LEGAL THEORY (INCLUDING, WITHOUT LIMITATION,
 NEGLIGENCE) OR OTHERWISE FOR ANY DIRECT, SPECIAL, INDIRECT,
 INCIDENTAL, CONSEQUENTIAL, PUNITIVE, EXEMPLARY, OR OTHER LOSSES,
 COSTS, EXPENSES, OR DAMAGES ARISING OUT OF THIS PUBLIC LICENSE OR
 USE OF THE LICENSED MATERIAL, EVEN IF THE LICENSOR HAS BEEN
 ADVISED OF THE POSSIBILITY OF SUCH LOSSES, COSTS, EXPENSES, OR
 DAMAGES. WHERE A LIMITATION OF LIABILITY IS NOT ALLOWED IN FULL OR
 IN PART, THIS LIMITATION MAY NOT APPLY TO YOU.
 .
 c. The disclaimer of warranties and limitation of liability provided
 above shall be interpreted in a manner that, to the extent
 possible, most closely approximates an absolute disclaimer and
 waiver of all liability.
 .
 Section 6 -- Term and Termination.
 .
 a. This Public License applies for the term of the Copyright and
 Similar Rights licensed here. However, if You fail to comply with
 this Public License, then Your rights under this Public License
 terminate automatically.
 .
 b. Where Your right to use the Licensed Material has terminated under
 Section 6(a), it reinstates:
 .
 1. automatically as of the date the violation is cured, provided
 it is cured within 30 days of Your discovery of the
 violation; or
 .
 2. upon express reinstatement by the Licensor.
 .
 For the avoidance of doubt, this Section 6(b) does not affect any
 right the Licensor may have to seek remedies for Your violations
 of this Public License.
 .
 c. For the avoidance of doubt, the Licensor may also offer the
 Licensed Material under separate terms or conditions or stop
 distributing the Licensed Material at any time; however, doing so
 will not terminate this Public License.
 .
 d. Sections 1, 5, 6, 7, and 8 survive termination of this Public
 License.
 .
 Section 7 -- Other Terms and Conditions.
 .
 a. The Licensor shall not be bound by any additional or different
 terms or conditions communicated by You unless expressly agreed.
 .
 b. Any arrangements, understandings, or agreements regarding the
 Licensed Material not stated herein are separate from and
 independent of the terms and conditions of this Public License.
 .
 Section 8 -- Interpretation.
 .
 a. For the avoidance of doubt, this Public License does not, and
 shall not be interpreted to, reduce, limit, restrict, or impose
 conditions on any use of the Licensed Material that could lawfully
 be made without permission under this Public License.
 .
 b. To the extent possible, if any provision of this Public License is
 deemed unenforceable, it shall be automatically reformed to the
 minimum extent necessary to make it enforceable. If the provision
 cannot be reformed, it shall be severed from this Public License
 without affecting the enforceability of the remaining terms and
 conditions.
 .
 c. No term or condition of this Public License will be waived and no
 failure to comply consented to unless expressly agreed to by the
 Licensor.
 .
 d. Nothing in this Public License constitutes or may be interpreted
 as a limitation upon, or waiver of, any privileges and immunities
 that apply to the Licensor or You, including from the legal
 processes of any jurisdiction or authority.

License: CC-BY-4.0
 By exercising the Licensed Rights (defined below), You accept and agree
 to be bound by the terms and conditions of this Creative Commons
 Attribution 4.0 International Public License ("Public
 License"). To the extent this Public License may be interpreted as a
 contract, You are granted the Licensed Rights in consideration of Your
 acceptance of these terms and conditions, and the Licensor grants You
 such rights in consideration of benefits the Licensor receives from
 making the Licensed Material available under these terms and
 conditions.
 .
 Section 1 -- Definitions.
 .
 a. Adapted Material means material subject to Copyright and Similar
 Rights that is derived from or based upon the Licensed Material
 and in which the Licensed Material is translated, altered,
 arranged, transformed, or otherwise modified in a manner requiring
 permission under the Copyright and Similar Rights held by the
 Licensor. For purposes of this Public License, where the Licensed
 Material is a musical work, performance, or sound recording,
 Adapted Material is always produced where the Licensed Material is
 synched in timed relation with a moving image.
 .
 b. Adapter's License means the license You apply to Your Copyright
 and Similar Rights in Your contributions to Adapted Material in
 accordance with the terms and conditions of this Public License.
 .
 c. Copyright and Similar Rights means copyright and/or similar rights
 closely related to copyright including, without limitation,
 performance, broadcast, sound recording, and Sui Generis Database
 Rights, without regard to how the rights are labeled or
 categorized. For purposes of this Public License, the rights
 specified in Section 2(b)(1)-(2) are not Copyright and Similar
 Rights.
 .
 d. Effective Technological Measures means those measures that, in the
 absence of proper authority, may not be circumvented under laws
 fulfilling obligations under Article 11 of the WIPO Copyright
 Treaty adopted on December 20, 1996, and/or similar international
 agreements.
 .
 e. Exceptions and Limitations means fair use, fair dealing, and/or
 any other exception or limitation to Copyright and Similar Rights
 that applies to Your use of the Licensed Material.
 .
 f. Licensed Material means the artistic or literary work, database,
 or other material to which the Licensor applied this Public
 License.
 .
 g. Licensed Rights means the rights granted to You subject to the
 terms and conditions of this Public License, which are limited to
 all Copyright and Similar Rights that apply to Your use of the
 Licensed Material and that the Licensor has authority to license.
 .
 h. Licensor means the individual(s) or entity(ies) granting rights
 under this Public License.
 .
 i. Share means to provide material to the public by any means or
 process that requires permission under the Licensed Rights, such
 as reproduction, public display, public performance, distribution,
 dissemination, communication, or importation, and to make material
 available to the public including in ways that members of the
 public may access the material from a place and at a time
 individually chosen by them.
 .
 j. Sui Generis Database Rights means rights other than copyright
 resulting from Directive 96/9/EC of the European Parliament and of
 the Council of 11 March 1996 on the legal protection of databases,
 as amended and/or succeeded, as well as other essentially
 equivalent rights anywhere in the world.
 .
 k. You means the individual or entity exercising the Licensed Rights
 under this Public License. Your has a corresponding meaning.
 .
 Section 2 -- Scope.
 .
 a. License grant.
 .
 1. Subject to the terms and conditions of this Public License,
 the Licensor hereby grants You a worldwide, royalty-free,
 non-sublicensable, non-exclusive, irrevocable license to
 exercise the Licensed Rights in the Licensed Material to:
 .
 a. reproduce and Share the Licensed Material, in whole or
 in part; and
 .
 b. produce, reproduce, and Share Adapted Material.
 .
 2. Exceptions and Limitations. For the avoidance of doubt, where
 Exceptions and Limitations apply to Your use, this Public
 License does not apply, and You do not need to comply with
 its terms and conditions.
 .
 3. Term. The term of this Public License is specified in Section
 6(a).
 .
 4. Media and formats; technical modifications allowed. The
 Licensor authorizes You to exercise the Licensed Rights in
 all media and formats whether now known or hereafter created,
 and to make technical modifications necessary to do so. The
 Licensor waives and/or agrees not to assert any right or
 authority to forbid You from making technical modifications
 necessary to exercise the Licensed Rights, including
 technical modifications necessary to circumvent Effective
 Technological Measures. For purposes of this Public License,
 simply making modifications authorized by this Section 2(a)
 (4) never produces Adapted Material.
 .
 5. Downstream recipients.
 .
 a. Offer from the Licensor -- Licensed Material. Every
 recipient of the Licensed Material automatically
 receives an offer from the Licensor to exercise the
 Licensed Rights under the terms and conditions of this
 Public License.
 .
 b. No downstream restrictions. You may not offer or impose
 any additional or different terms or conditions on, or
 apply any Effective Technological Measures to, the
 Licensed Material if doing so restricts exercise of the
 Licensed Rights by any recipient of the Licensed
 Material.
 .
 6. No endorsement. Nothing in this Public License constitutes or
 may be construed as permission to assert or imply that You
 are, or that Your use of the Licensed Material is, connected
 with, or sponsored, endorsed, or granted official status by,
 the Licensor or others designated to receive attribution as
 provided in Section 3(a)(1)(A)(i).
 .
 b. Other rights.
 .
 1. Moral rights, such as the right of integrity, are not
 licensed under this Public License, nor are publicity,
 privacy, and/or other similar personality rights; however, to
 the extent possible, the Licensor waives and/or agrees not to
 assert any such rights held by the Licensor to the limited
 extent necessary to allow You to exercise the Licensed
 Rights, but not otherwise.
 .
 2. Patent and trademark rights are not licensed under this
 Public License.
 .
 3. To the extent possible, the Licensor waives any right to
 collect royalties from You for the exercise of the Licensed
 Rights, whether directly or through a collecting society
 under any voluntary or waivable statutory or compulsory
 licensing scheme. In all other cases the Licensor expressly
 reserves any right to collect such royalties.
 .
 Section 3 -- License Conditions.
 .
 Your exercise of the Licensed Rights is expressly made subject to the
 following conditions.
 .
 a. Attribution.
 .
 1. If You Share the Licensed Material (including in modified
 form), You must:
 .
 a. retain the following if it is supplied by the Licensor
 with the Licensed Material:
 .
 i. identification of the creator(s) of the Licensed
 Material and any others designated to receive
 attribution, in any reasonable manner requested by
 the Licensor (including by pseudonym if
 designated);
 .
 ii. a copyright notice;
 .
 iii. a notice that refers to this Public License;
 .
 iv. a notice that refers to the disclaimer of
 warranties;
 .
 v. a URI or hyperlink to the Licensed Material to the
 extent reasonably practicable;
 .
 b. indicate if You modified the Licensed Material and
 retain an indication of any previous modifications; and
 .
 c. indicate the Licensed Material is licensed under this
 Public License, and include the text of, or the URI or
 hyperlink to, this Public License.
 .
 2. You may satisfy the conditions in Section 3(a)(1) in any
 reasonable manner based on the medium, means, and context in
 which You Share the Licensed Material. For example, it may be
 reasonable to satisfy the conditions by providing a URI or
 hyperlink to a resource that includes the required
 information.
 .
 3. If requested by the Licensor, You must remove any of the
 information required by Section 3(a)(1)(A) to the extent
 reasonably practicable.
 .
 4. If You Share Adapted Material You produce, the Adapter's
 License You apply must not prevent recipients of the Adapted
 Material from complying with this Public License.
 .
 Section 4 -- Sui Generis Database Rights.
 .
 Where the Licensed Rights include Sui Generis Database Rights that
 apply to Your use of the Licensed Material:
 .
 a. for the avoidance of doubt, Section 2(a)(1) grants You the right
 to extract, reuse, reproduce, and Share all or a substantial
 portion of the contents of the database;
 .
 b. if You include all or a substantial portion of the database
 contents in a database in which You have Sui Generis Database
 Rights, then the database in which You have Sui Generis Database
 Rights (but not its individual contents) is Adapted Material; and
 .
 c. You must comply with the conditions in Section 3(a) if You Share
 all or a substantial portion of the contents of the database.
 .
 For the avoidance of doubt, this Section 4 supplements and does not
 replace Your obligations under this Public License where the Licensed
 Rights include other Copyright and Similar Rights.
 .
 Section 5 -- Disclaimer of Warranties and Limitation of Liability.
 .
 a. UNLESS OTHERWISE SEPARATELY UNDERTAKEN BY THE LICENSOR, TO THE
 EXTENT POSSIBLE, THE LICENSOR OFFERS THE LICENSED MATERIAL AS-IS
 AND AS-AVAILABLE, AND MAKES NO REPRESENTATIONS OR WARRANTIES OF
 ANY KIND CONCERNING THE LICENSED MATERIAL, WHETHER EXPRESS,
 IMPLIED, STATUTORY, OR OTHER. THIS INCLUDES, WITHOUT LIMITATION,
 WARRANTIES OF TITLE, MERCHANTABILITY, FITNESS FOR A PARTICULAR
 PURPOSE, NON-INFRINGEMENT, ABSENCE OF LATENT OR OTHER DEFECTS,
 ACCURACY, OR THE PRESENCE OR ABSENCE OF ERRORS, WHETHER OR NOT
 KNOWN OR DISCOVERABLE. WHERE DISCLAIMERS OF WARRANTIES ARE NOT
 ALLOWED IN FULL OR IN PART, THIS DISCLAIMER MAY NOT APPLY TO YOU.
 .
 b. TO THE EXTENT POSSIBLE, IN NO EVENT WILL THE LICENSOR BE LIABLE
 TO YOU ON ANY LEGAL THEORY (INCLUDING, WITHOUT LIMITATION,
 NEGLIGENCE) OR OTHERWISE FOR ANY DIRECT, SPECIAL, INDIRECT,
 INCIDENTAL, CONSEQUENTIAL, PUNITIVE, EXEMPLARY, OR OTHER LOSSES,
 COSTS, EXPENSES, OR DAMAGES ARISING OUT OF THIS PUBLIC LICENSE OR
 USE OF THE LICENSED MATERIAL, EVEN IF THE LICENSOR HAS BEEN
 ADVISED OF THE POSSIBILITY OF SUCH LOSSES, COSTS, EXPENSES, OR
 DAMAGES. WHERE A LIMITATION OF LIABILITY IS NOT ALLOWED IN FULL OR
 IN PART, THIS LIMITATION MAY NOT APPLY TO YOU.
 .
 c. The disclaimer of warranties and limitation of liability provided
 above shall be interpreted in a manner that, to the extent
 possible, most closely approximates an absolute disclaimer and
 waiver of all liability.
 .
 Section 6 -- Term and Termination.
 .
 a. This Public License applies for the term of the Copyright and
 Similar Rights licensed here. However, if You fail to comply with
 this Public License, then Your rights under this Public License
 terminate automatically.
 .
 b. Where Your right to use the Licensed Material has terminated under
 Section 6(a), it reinstates:
 .
 1. automatically as of the date the violation is cured, provided
 it is cured within 30 days of Your discovery of the
 violation; or
 .
 2. upon express reinstatement by the Licensor.
 .
 For the avoidance of doubt, this Section 6(b) does not affect any
 right the Licensor may have to seek remedies for Your violations
 of this Public License.
 .
 c. For the avoidance of doubt, the Licensor may also offer the
 Licensed Material under separate terms or conditions or stop
 distributing the Licensed Material at any time; however, doing so
 will not terminate this Public License.
 .
 d. Sections 1, 5, 6, 7, and 8 survive termination of this Public
 License.
 .
 Section 7 -- Other Terms and Conditions.
 .
 a. The Licensor shall not be bound by any additional or different
 terms or conditions communicated by You unless expressly agreed.
 .
 b. Any arrangements, understandings, or agreements regarding the
 Licensed Material not stated herein are separate from and
 independent of the terms and conditions of this Public License.
 .
 Section 8 -- Interpretation.
 .
 a. For the avoidance of doubt, this Public License does not, and
 shall not be interpreted to, reduce, limit, restrict, or impose
 conditions on any use of the Licensed Material that could lawfully
 be made without permission under this Public License.
 .
 b. To the extent possible, if any provision of this Public License is
 deemed unenforceable, it shall be automatically reformed to the
 minimum extent necessary to make it enforceable. If the provision
 cannot be reformed, it shall be severed from this Public License
 without affecting the enforceability of the remaining terms and
 conditions.
 .
 c. No term or condition of this Public License will be waived and no
 failure to comply consented to unless expressly agreed to by the
 Licensor.
 .
 d. Nothing in this Public License constitutes or may be interpreted
 as a limitation upon, or waiver of, any privileges and immunities
 that apply to the Licensor or You, including from the legal
 processes of any jurisdiction or authority.

License: CC-BY-SA-3.0
 CREATIVE COMMONS CORPORATION IS NOT A LAW FIRM AND DOES NOT PROVIDE
 LEGAL SERVICES. DISTRIBUTION OF THIS LICENSE DOES NOT CREATE AN
 ATTORNEY-CLIENT RELATIONSHIP. CREATIVE COMMONS PROVIDES THIS
 INFORMATION ON AN "AS-IS" BASIS. CREATIVE COMMONS MAKES NO WARRANTIES
 REGARDING THE INFORMATION PROVIDED, AND DISCLAIMS LIABILITY FOR
 DAMAGES RESULTING FROM ITS USE.
 .
 License
 .
 THE WORK (AS DEFINED BELOW) IS PROVIDED UNDER THE TERMS OF THIS CREATIVE
 COMMONS PUBLIC LICENSE ("CCPL" OR "LICENSE"). THE WORK IS PROTECTED BY
 COPYRIGHT AND/OR OTHER APPLICABLE LAW. ANY USE OF THE WORK OTHER THAN AS
 AUTHORIZED UNDER THIS LICENSE OR COPYRIGHT LAW IS PROHIBITED.
 .
 BY EXERCISING ANY RIGHTS TO THE WORK PROVIDED HERE, YOU ACCEPT AND AGREE
 TO BE BOUND BY THE TERMS OF THIS LICENSE. TO THE EXTENT THIS LICENSE MAY
 BE CONSIDERED TO BE A CONTRACT, THE LICENSOR GRANTS YOU THE RIGHTS
 CONTAINED HERE IN CONSIDERATION OF YOUR ACCEPTANCE OF SUCH TERMS AND
 CONDITIONS.
 .
 1. Definitions
 .
 a. "Adaptation" means a work based upon the Work, or upon the Work and
 other pre-existing works, such as a translation, adaptation,
 derivative work, arrangement of music or other alterations of a
 literary or artistic work, or phonogram or performance and includes
 cinematographic adaptations or any other form in which the Work may be
 recast, transformed, or adapted including in any form recognizably
 derived from the original, except that a work that constitutes a
 Collection will not be considered an Adaptation for the purpose of
 this License. For the avoidance of doubt, where the Work is a musical
 work, performance or phonogram, the synchronization of the Work in
 timed-relation with a moving image ("synching") will be considered an
 Adaptation for the purpose of this License.
 .
 b. "Collection" means a collection of literary or artistic works, such as
 encyclopedias and anthologies, or performances, phonograms or
 broadcasts, or other works or subject matter other than works listed
 in Section 1(f) below, which, by reason of the selection and
 arrangement of their contents, constitute intellectual creations, in
 which the Work is included in its entirety in unmodified form along
 with one or more other contributions, each constituting separate and
 independent works in themselves, which together are assembled into a
 collective whole. A work that constitutes a Collection will not be
 considered an Adaptation (as defined below) for the purposes of this
 License.
 .
 c. "Creative Commons Compatible License" means a license that is listed
 at https://creativecommons.org/compatiblelicenses that has been
 approved by Creative Commons as being essentially equivalent to this
 License, including, at a minimum, because that license: (i) contains
 terms that have the same purpose, meaning and effect as the License
 Elements of this License; and, (ii) explicitly permits the relicensing
 of adaptations of works made available under that license under this
 License or a Creative Commons jurisdiction license with the same
 License Elements as this License.
 .
 d. "Distribute" means to make available to the public the original and
 copies of the Work or Adaptation, as appropriate, through sale or
 other transfer of ownership.
 .
 e. "License Elements" means the following high-level license attributes
 as selected by Licensor and indicated in the title of this License:
 Attribution, ShareAlike.
 .
 f. "Licensor" means the individual, individuals, entity or entities that
 offer(s) the Work under the terms of this License.
 .
 g. "Original Author" means, in the case of a literary or artistic work,
 the individual, individuals, entity or entities who created the Work
 or if no individual or entity can be identified, the publisher; and in
 addition (i) in the case of a performance the actors, singers,
 musicians, dancers, and other persons who act, sing, deliver, declaim,
 play in, interpret or otherwise perform literary or artistic works or
 expressions of folklore; (ii) in the case of a phonogram the producer
 being the person or legal entity who first fixes the sounds of a
 performance or other sounds; and, (iii) in the case of broadcasts, the
 organization that transmits the broadcast.
 .
 h. "Work" means the literary and/or artistic work offered under the terms
 of this License including without limitation any production in the
 literary, scientific and artistic domain, whatever may be the mode or
 form of its expression including digital form, such as a book,
 pamphlet and other writing; a lecture, address, sermon or other work
 of the same nature; a dramatic or dramatico-musical work; a
 choreographic work or entertainment in dumb show; a musical
 composition with or without words; a cinematographic work to which are
 assimilated works expressed by a process analogous to cinematography;
 a work of drawing, painting, architecture, sculpture, engraving or
 lithography; a photographic work to which are assimilated works
 expressed by a process analogous to photography; a work of applied
 art; an illustration, map, plan, sketch or three-dimensional work
 relative to geography, topography, architecture or science; a
 performance; a broadcast; a phonogram; a compilation of data to the
 extent it is protected as a copyrightable work; or a work performed by
 a variety or circus performer to the extent it is not otherwise
 considered a literary or artistic work.
 .
 i. "You" means an individual or entity exercising rights under this
 License who has not previously violated the terms of this License with
 respect to the Work, or who has received express permission from the
 Licensor to exercise rights under this License despite a previous
 violation.
 .
 j. "Publicly Perform" means to perform public recitations of the Work and
 to communicate to the public those public recitations, by any means or
 process, including by wire or wireless means or public digital
 performances; to make available to the public Works in such a way that
 members of the public may access these Works from a place and at a
 place individually chosen by them; to perform the Work to the public
 by any means or process and the communication to the public of the
 performances of the Work, including by public digital performance; to
 broadcast and rebroadcast the Work by any means including signs,
 sounds or images.
 .
 k. "Reproduce" means to make copies of the Work by any means including
 without limitation by sound or visual recordings and the right of
 fixation and reproducing fixations of the Work, including storage of a
 protected performance or phonogram in digital form or other electronic
 medium.
 .
 2. Fair Dealing Rights. Nothing in this License is intended to reduce,
 limit, or restrict any uses free from copyright or rights arising from
 limitations or exceptions that are provided for in connection with the
 copyright protection under copyright law or other applicable laws.
 .
 3. License Grant. Subject to the terms and conditions of this License,
 Licensor hereby grants You a worldwide, royalty-free, non-exclusive,
 perpetual (for the duration of the applicable copyright) license to
 exercise the rights in the Work as stated below:
 .
 a. to Reproduce the Work, to incorporate the Work into one or more
 Collections, and to Reproduce the Work as incorporated in the
 Collections;
 .
 b. to create and Reproduce Adaptations provided that any such Adaptation,
 including any translation in any medium, takes reasonable steps to
 clearly label, demarcate or otherwise identify that changes were made
 to the original Work. For example, a translation could be marked "The
 original work was translated from English to Spanish," or a
 modification could indicate "The original work has been modified.";
 .
 c. to Distribute and Publicly Perform the Work including as incorporated
 in Collections; and,
 .
 d. to Distribute and Publicly Perform Adaptations.
 .
 e. For the avoidance of doubt:
 .
 i. Non-waivable Compulsory License Schemes. In those jurisdictions in
 which the right to collect royalties through any statutory or
 compulsory licensing scheme cannot be waived, the Licensor
 reserves the exclusive right to collect such royalties for any
 exercise by You of the rights granted under this License;
 .
 ii. Waivable Compulsory License Schemes. In those jurisdictions in
 which the right to collect royalties through any statutory or
 compulsory licensing scheme can be waived, the Licensor waives the
 exclusive right to collect such royalties for any exercise by You
 of the rights granted under this License; and,
 .
 iii. Voluntary License Schemes. The Licensor waives the right to
 collect royalties, whether individually or, in the event that the
 Licensor is a member of a collecting society that administers
 voluntary licensing schemes, via that society, from any exercise
 by You of the rights granted under this License.
 .
 The above rights may be exercised in all media and formats whether now
 known or hereafter devised. The above rights include the right to make
 such modifications as are technically necessary to exercise the rights in
 other media and formats. Subject to Section 8(f), all rights not expressly
 granted by Licensor are hereby reserved.
 .
 4. Restrictions. The license granted in Section 3 above is expressly made
 subject to and limited by the following restrictions:
 .
 a. You may Distribute or Publicly Perform the Work only under the terms
 of this License. You must include a copy of, or the Uniform Resource
 Identifier (URI) for, this License with every copy of the Work You
 Distribute or Publicly Perform. You may not offer or impose any terms
 on the Work that restrict the terms of this License or the ability of
 the recipient of the Work to exercise the rights granted to that
 recipient under the terms of the License. You may not sublicense the
 Work. You must keep intact all notices that refer to this License and
 to the disclaimer of warranties with every copy of the Work You
 Distribute or Publicly Perform. When You Distribute or Publicly
 Perform the Work, You may not impose any effective technological
 measures on the Work that restrict the ability of a recipient of the
 Work from You to exercise the rights granted to that recipient under
 the terms of the License. This Section 4(a) applies to the Work as
 incorporated in a Collection, but this does not require the Collection
 apart from the Work itself to be made subject to the terms of this
 License. If You create a Collection, upon notice from any Licensor You
 must, to the extent practicable, remove from the Collection any credit
 as required by Section 4(c), as requested. If You create an
 Adaptation, upon notice from any Licensor You must, to the extent
 practicable, remove from the Adaptation any credit as required by
 Section 4(c), as requested.
 .
 b. You may Distribute or Publicly Perform an Adaptation only under the
 terms of: (i) this License; (ii) a later version of this License with
 the same License Elements as this License; (iii) a Creative Commons
 jurisdiction license (either this or a later license version) that
 contains the same License Elements as this License (e.g.,
 Attribution-ShareAlike 3.0 US)); (iv) a Creative Commons Compatible
 License. If you license the Adaptation under one of the licenses
 mentioned in (iv), you must comply with the terms of that license. If
 you license the Adaptation under the terms of any of the licenses
 mentioned in (i), (ii) or (iii) (the "Applicable License"), you must
 comply with the terms of the Applicable License generally and the
 following provisions: (I) You must include a copy of, or the URI for,
 the Applicable License with every copy of each Adaptation You
 Distribute or Publicly Perform; (II) You may not offer or impose any
 terms on the Adaptation that restrict the terms of the Applicable
 License or the ability of the recipient of the Adaptation to exercise
 the rights granted to that recipient under the terms of the Applicable
 License; (III) You must keep intact all notices that refer to the
 Applicable License and to the disclaimer of warranties with every copy
 of the Work as included in the Adaptation You Distribute or Publicly
 Perform; (IV) when You Distribute or Publicly Perform the Adaptation,
 You may not impose any effective technological measures on the
 Adaptation that restrict the ability of a recipient of the Adaptation
 from You to exercise the rights granted to that recipient under the
 terms of the Applicable License. This Section 4(b) applies to the
 Adaptation as incorporated in a Collection, but this does not require
 the Collection apart from the Adaptation itself to be made subject to
 the terms of the Applicable License.
 .
 c. If You Distribute, or Publicly Perform the Work or any Adaptations or
 Collections, You must, unless a request has been made pursuant to
 Section 4(a), keep intact all copyright notices for the Work and
 provide, reasonable to the medium or means You are utilizing: (i) the
 name of the Original Author (or pseudonym, if applicable) if supplied,
 and/or if the Original Author and/or Licensor designate another party
 or parties (e.g., a sponsor institute, publishing entity, journal) for
 attribution ("Attribution Parties") in Licensor's copyright notice,
 terms of service or by other reasonable means, the name of such party
 or parties; (ii) the title of the Work if supplied; (iii) to the
 extent reasonably practicable, the URI, if any, that Licensor
 specifies to be associated with the Work, unless such URI does not
 refer to the copyright notice or licensing information for the Work;
 and (iv) , consistent with Ssection 3(b), in the case of an
 Adaptation, a credit identifying the use of the Work in the Adaptation
 (e.g., "French translation of the Work by Original Author," or
 "Screenplay based on original Work by Original Author"). The credit
 required by this Section 4(c) may be implemented in any reasonable
 manner; provided, however, that in the case of a Adaptation or
 Collection, at a minimum such credit will appear, if a credit for all
 contributing authors of the Adaptation or Collection appears, then as
 part of these credits and in a manner at least as prominent as the
 credits for the other contributing authors. For the avoidance of
 doubt, You may only use the credit required by this Section for the
 purpose of attribution in the manner set out above and, by exercising
 Your rights under this License, You may not implicitly or explicitly
 assert or imply any connection with, sponsorship or endorsement by the
 Original Author, Licensor and/or Attribution Parties, as appropriate,
 of You or Your use of the Work, without the separate, express prior
 written permission of the Original Author, Licensor and/or Attribution
 Parties.
 .
 d. Except as otherwise agreed in writing by the Licensor or as may be
 otherwise permitted by applicable law, if You Reproduce, Distribute or
 Publicly Perform the Work either by itself or as part of any
 Adaptations or Collections, You must not distort, mutilate, modify or
 take other derogatory action in relation to the Work which would be
 prejudicial to the Original Author's honor or reputation. Licensor
 agrees that in those jurisdictions (e.g. Japan), in which any exercise
 of the right granted in Section 3(b) of this License (the right to
 make Adaptations) would be deemed to be a distortion, mutilation,
 modification or other derogatory action prejudicial to the Original
 Author's honor and reputation, the Licensor will waive or not assert,
 as appropriate, this Section, to the fullest extent permitted by the
 applicable national law, to enable You to reasonably exercise Your
 right under Section 3(b) of this License (right to make Adaptations)
 but not otherwise.
 .
 5. Representations, Warranties and Disclaimer
 .
 UNLESS OTHERWISE MUTUALLY AGREED TO BY THE PARTIES IN WRITING, LICENSOR
 OFFERS THE WORK AS-IS AND MAKES NO REPRESENTATIONS OR WARRANTIES OF ANY
 KIND CONCERNING THE WORK, EXPRESS, IMPLIED, STATUTORY OR OTHERWISE,
 INCLUDING, WITHOUT LIMITATION, WARRANTIES OF TITLE, MERCHANTIBILITY,
 FITNESS FOR A PARTICULAR PURPOSE, NONINFRINGEMENT, OR THE ABSENCE OF
 LATENT OR OTHER DEFECTS, ACCURACY, OR THE PRESENCE OF ABSENCE OF ERRORS,
 WHETHER OR NOT DISCOVERABLE. SOME JURISDICTIONS DO NOT ALLOW THE EXCLUSION
 OF IMPLIED WARRANTIES, SO SUCH EXCLUSION MAY NOT APPLY TO YOU.
 .
 6. Limitation on Liability. EXCEPT TO THE EXTENT REQUIRED BY APPLICABLE
 LAW, IN NO EVENT WILL LICENSOR BE LIABLE TO YOU ON ANY LEGAL THEORY FOR
 ANY SPECIAL, INCIDENTAL, CONSEQUENTIAL, PUNITIVE OR EXEMPLARY DAMAGES
 ARISING OUT OF THIS LICENSE OR THE USE OF THE WORK, EVEN IF LICENSOR HAS
 BEEN ADVISED OF THE POSSIBILITY OF SUCH DAMAGES.
 .
 7. Termination
 .
 a. This License and the rights granted hereunder will terminate
 automatically upon any breach by You of the terms of this License.
 Individuals or entities who have received Adaptations or Collections
 from You under this License, however, will not have their licenses
 terminated provided such individuals or entities remain in full
 compliance with those licenses. Sections 1, 2, 5, 6, 7, and 8 will
 survive any termination of this License.
 .
 b. Subject to the above terms and conditions, the license granted here is
 perpetual (for the duration of the applicable copyright in the Work).
 Notwithstanding the above, Licensor reserves the right to release the
 Work under different license terms or to stop distributing the Work at
 any time; provided, however that any such election will not serve to
 withdraw this License (or any other license that has been, or is
 required to be, granted under the terms of this License), and this
 License will continue in full force and effect unless terminated as
 stated above.
 .
 8. Miscellaneous
 .
 a. Each time You Distribute or Publicly Perform the Work or a Collection,
 the Licensor offers to the recipient a license to the Work on the same
 terms and conditions as the license granted to You under this License.
 .
 b. Each time You Distribute or Publicly Perform an Adaptation, Licensor
 offers to the recipient a license to the original Work on the same
 terms and conditions as the license granted to You under this License.
 .
 c. If any provision of this License is invalid or unenforceable under
 applicable law, it shall not affect the validity or enforceability of
 the remainder of the terms of this License, and without further action
 by the parties to this agreement, such provision shall be reformed to
 the minimum extent necessary to make such provision valid and
 enforceable.
 .
 d. No term or provision of this License shall be deemed waived and no
 breach consented to unless such waiver or consent shall be in writing
 and signed by the party to be charged with such waiver or consent.
 .
 e. This License constitutes the entire agreement between the parties with
 respect to the Work licensed here. There are no understandings,
 agreements or representations with respect to the Work not specified
 here. Licensor shall not be bound by any additional provisions that
 may appear in any communication from You. This License may not be
 modified without the mutual written agreement of the Licensor and You.
 .
 f. The rights granted under, and the subject matter referenced, in this
 License were drafted utilizing the terminology of the Berne Convention
 for the Protection of Literary and Artistic Works (as amended on
 September 28, 1979), the Rome Convention of 1961, the WIPO Copyright
 Treaty of 1996, the WIPO Performances and Phonograms Treaty of 1996
 and the Universal Copyright Convention (as revised on July 24, 1971).
 These rights and subject matter take effect in the relevant
 jurisdiction in which the License terms are sought to be enforced
 according to the corresponding provisions of the implementation of
 those treaty provisions in the applicable national law. If the
 standard suite of rights granted under applicable copyright law
 includes additional rights not granted under this License, such
 additional rights are deemed to be included in the License; this
 License is not intended to restrict the license of any rights under
 applicable law.<|MERGE_RESOLUTION|>--- conflicted
+++ resolved
@@ -502,19 +502,16 @@
 Comment: Derived from works by Michael Zahniser (under the same license) 
 
 Files:
-<<<<<<< HEAD
- images/planet/station0
-Copyright: Becca Tommaso (tommasobecca03@gmail.com)
-License: CC-BY-SA-4.0
-Comment: Derived from works by Michael Zahniser (under the same license).
-=======
  sounds/thrasher.wav
  sounds/point?defense.wav
 Copyright: Lineth (https://github.com/Lineth)
 License: CC-BY-SA-4.0
 Comment: Derived from public domain sounds taken from freesound.org.
 
->>>>>>> b73d640a
+Files: images/planet/station0
+Copyright: Becca Tommaso (tommasobecca03@gmail.com)
+License: CC-BY-SA-4.0
+Comment: Derived from works by Michael Zahniser (under the same license).
 
 License: GPL-3+
  This program is free software: you can redistribute it and/or modify
