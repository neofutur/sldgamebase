--- conflicted
+++ resolved
@@ -950,19 +950,18 @@
 Comment: Derived from work by Michael Zahniser (under the same licence) and Red-57 (under the same licence).
 
 Files:
-<<<<<<< HEAD
  images/outfit/torpedopod*
  images/outfit/typhoonpod*
 Copyright: Lia Gerty (https://github.com/ravenshining)
 License: CC-BY-SA-4.0
 Comment: Derived from work by Becca Tomaso (under the same licence).
-=======
+
+Files:
  images/ship/bulk?freighter*
  images/thumbnail/bulk?freighter*
 Copyright: Lia Gerty (https://github.com/ravenshining)
 License: CC-BY-SA-4.0
 Comment: Derived from work by Michael Zahniser (under the same licence) and Becca Tommaso (under the same licence).
->>>>>>> a0295f96
 
 Files:
  images/_menu/haze-blackbody+*
