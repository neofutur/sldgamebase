Format: https://www.debian.org/doc/packaging-manuals/copyright-format/1.0/
Upstream-Name: endless-sky
Upstream-Contact: Michael Zahniser <mzahniser@gmail.com>
Source: https://github.com/endless-sky/endless-sky

Files: *
Copyright: Michael Zahniser <mzahniser@gmail.com>
           endless-sky contributors (see credits.txt and changelog)
License: GPL-3+

Files: images/*
Copyright: Michael Zahniser <mzahniser@gmail.com>
License: CC-BY-SA-4.0

Files:
 images/outfit/*battery?hai*
 images/outfit/anti-missile?hai*
 images/outfit/cooling ducts?hai*
 images/outfit/dwarf?core?hai*
 images/outfit/fission?hai*
 images/outfit/fusion?hai*
 images/outfit/heavy?anti-missile?hai*
 images/ship/mbounder*
 images/ship/mfury*
Copyright: Maximilian Korber
License: CC-BY-SA-4.0
Comment: Derived from works by Michael Zahniser (under the same license).

Files:
 images/outfit/gat*
 images/outfit/bullet*
 images/scene/sagittarius?a*
 images/ship/hai?solifuge*
Copyright: Maximilian Korber (github.com/wrzlprnft)
License: CC-BY-SA-4.0

Files:
 images/ship/hai?violin?spider*
Copyright: Maximilian Korber
License: CC-BY-SA-4.0
Comment: Derived from works by Christian Rhodes (under the same license).

Files:
 images/ship/pointedstick?vanguard*
Copyright: Maximilian Korber
License: CC-BY-SA-4.0
Comment: Derived from works by Nate Graham (under the same license).

Files:
 images/effect/railspark*
 images/projectile/tinyflare*
 images/outfit/*engines?hai*
 images/outfit/*steering?hai*
 images/outfit/*thruster?hai*
 images/outfit/tiny?ion?engines*
Copyright: Iaz Poolar
License: CC-BY-SA-4.0
Comment: Derived from works by Michael Zahniser (under the same license).

Files:
 images/projectile/bullet*
 images/effect/bullet?impact*
Copyright: Iaz Poolar
License: CC-BY-SA-4.0
Comment: Derived from works by Amazinite derived from works by Michael Zahniser (under the same license).

Files:
 images/ship/hai?pond?strider*
 images/ship/barb*
Copyright: Iaz Poolar
License: CC-BY-SA-4.0

Files:
 images/ship/hai?flea*
 images/projectile/rail?slug*
Copyright: Matthew Smestad
License: CC-BY-SA-4.0

Files:
 images/outfit/railgun*
 images/outfit/railslug*
Copyright: 1010todd
Comment: Derived from works by Matthew Smestad (under the same license).
License: CC-BY-SA-4.0

Files:
 images/ship/vanguard*
 images/outfit/luxury accommodations*
 images/outfit/proton turret*
 images/hardpoint/proton turret*
 images/outfit/brig*
Copyright: Nate Graham <pointedstick@zoho.com>
License: CC-BY-SA-4.0

Files:
 images/land/sky2*
 images/land/sea3*
 images/land/beach4*
 images/land/canyon9*
Copyright: Emily Mell <hasmidas@gmail.com>
License: public-domain
Comment: Based on public domain images taken from unsplash.com

Files:
 images/icon/gat*
Copyright: Amazinite
License: CC-BY-SA-4.0
Comment: Derived from works by Maximilian Korber (under the same license).

Files:
 images/icon/rail?gun*
Copyright: Amazinite
License: CC-BY-SA-4.0
Comment: Derived from works by Matthew Smestad (under the same license).

Files:
 images/outfit/pug*
 images/planet/*-b*
Copyright: Frederick Goy IV (https://github.com/comnom)
License: CC-BY-SA-4.0

Files: images/outfit/*storage*
Copyright: Amazinite
License: CC-BY-SA-4.0
Comment: Derived from works by Michael Zahniser and Maximilian Korber (under the same license).

Files: images/outfit/city-ship?license*
Copyright: Amazinite
License: CC-BY-SA-4.0
Comment: Derived from works by Michael Zahniser and Evan Fluharty (under the same license).

Files:
 images/outfit/harvested*
Copyright: Michael Zahniser (mzahniser@gmail.com)
License: CC-BY-SA-4.0
Comment: Unless otherwise noted below, mineral photos are by Rob Lavinsky, under
 the CC-BY-SA-3.0 license.

Files:
 images/outfit/harvested?copper*
 images/outfit/harvested?iron*
 images/outfit/harvested?platinum*
 images/outfit/harvested?silver*
Copyright: Michael Zahniser (mzahniser@gmail.com)
License: CC-BY-SA-4.0
Comment: Incorporating photos by James St. John, under the CC-BY-2.0 license.

Files:
 images/outfit/harvested?gold*
Copyright: Michael Zahniser (mzahniser@gmail.com)
License: CC-BY-SA-4.0
Comment: Incorporating a photo by Aram Dulyan, under the CC-BY-2.0 license.

Files:
 images/outfit/jump?drive?(broken)*
 images/outfit/plasma?repeater*
Copyright: Darcy Manoel <Darcman00@gmail.com>
License: CC-BY-SA-4.0
Comment: Derived from works by Michael Zahniser (under the same license).

Files:
 images/scene/plasma?scene*
Copyright: 1010todd <1010todd3d@gmail>
License: CC-BY-SA-4.0
Comment: Derived from works by Becca Tommaso, Darcy Manoel, and Michael Zahniser (under the same license). Incorporating texture made with JSPlacement by WindMillArt <https://windmillart.net/>.

Files:
 images/land/enceladus_1*
 images/land/enceladus_2*
 images/land/enceladus_3*
 images/land/enceladus_4*
 images/ui/galaxy*
 images/ui/pleiades*
 images/planet/callisto*
 images/planet/earth*
 images/planet/europa*
 images/planet/ganymede*
 images/planet/io*
 images/planet/jupiter*
 images/planet/luna*
 images/planet/mars*
 images/planet/mercury*
 images/planet/miranda*
 images/planet/neptune*
 images/planet/oberon*
 images/planet/rhea*
 images/planet/tethys*
 images/planet/titan*
 images/planet/uranus*
 images/planet/venus*
Copyright: NASA
License: public-domain
 From NASA, and therefore in the public domain because they were created by
 government employees while doing work for the government.

Files: images/scene/*
Copyright: Various
License: public-domain
 Taken from morguefile.com, a collection of photographs that have been donated
 and placed in the public domain. (Exceptions noted below.)

Files: images/scene/geoscan*
Copyright: Michael Zahniser <mzahniser@gmail.com>
License: CC-BY-SA-4.0

Files: images/scene/loc*
Copyright: Library of Congress
License: public-domain
 From the Library of Congress. Public domain because they are photographs taken
 by a government employee as part of their job.

Files: images/scene/army*
Copyright: US Army
License: public-domain
 From the US Army. Public domain because they are photographs taken by a
 government employee as part of their job.

Files: images/scene/eso*
Copyright: ESO/L. Calçada (European Southern Observatory)
License: CC-BY-4.0

Files:
 images/scene/engine*
 images/scene/engine2*
Copyright: NASA
License: public-domain
 From NASA, and therefore in the public domain because they were created by
 government employees while doing work for the government.

Files: images/land/*
Copyright: Various
License: public-domain
 Taken from morgue-file.com, a collection of photographs that have been donated
 and placed in the public domain. (Exceptions noted below.)

Files: images/land/bwerner*
Copyright: Berthold Werner (commons.wikimedia.org/wiki/User:Berthold_Werner)
License: CC-BY-SA-3.0
Comment: Taken from Wikimedia commons. Cropped and edited.

Files: images/land/myrabella*
Copyright: Myrabella (commons.wikimedia.org/wiki/User:Myrabella)
License: CC-BY-SA-3.0
Comment: Taken from Wikimedia commons. Cropped and edited.

Files: images/land/dmottl*
Copyright: Dmitry A. Mottl (commons.wikimedia.org/wiki/User:Dmottl)
License: CC-BY-SA-3.0
Comment: Taken from Wikimedia commons. Cropped and edited.

Files: images/land/mfield*
Copyright: Matthew Field (commons.wikimedia.org/wiki/User:Mfield)
License: CC-BY-SA-3.0
Comment: Taken from Wikimedia commons. Cropped and edited.

Files: images/land/*-sfiera*
Copyright: Chris Pickel (sfiera.net)
License: CC-BY-SA-4.0

Files: images/land/*-striker*
Copyright: Michael Wilso (sixfootplus@gmail.com)
License: CC-BY-SA-4.0

Files: images/land/*-harro*
Copyright: @harro.eu (copyright@harro.eu)
License: CC-BY-SA-4.0

Files: images/land/*-iridium*
Copyright: @Iridium Ore (blueajp@gmail.com)
License: CC-BY-SA-4.0

Files: images/land/lava11*
Copyright: National Archives and Records Administration
License: public-domain
Comment: Taken from Wikimedia Commons. Cropped and edited.

Files:
 images/land/station12*
Copyright: Office of War Information
License: public-domain
Comment: Taken from Wikimedia Commons. Cropped and edited.

Files: images/land/*-spfld*
Copyright: Eric Denni (spfldsatellite@gmail.com)
License: CC-BY-SA-4.0

Files: images/land/sivael*
Copyright: Tymoteusz Kapuściński (Sivael)
License: CC-BY-SA-4.0
Comment: Screenshots of environments created with assets purchased by Tymoteusz
 Kapuściński from the Unity Asset Store. Post-processing applied by Michael
 Zahniser to make the images look less artificial.

Files: images/outfit/scan?module*
Copyright: Zachary Siple
License: CC-BY-SA-4.0
Comment: Derived from works by Michael Zahniser (from under the same license).

Files:
 images/outfit/tactical?scanner*
 images/effect/jump?drive?red*
Copyright: Zachary Siple
License: CC-BY-SA-4.0

Files:
 images/outfit/korath?rifle*
 images/outfit/hai?rifle*
 images/outfit/scram?drive*
 images/outfit/korath?fuel?processor*
 images/outfit/remnant?rifle*
 images/ship/hai?centipede*
 images/ship/hai?geocoris*
 images/ship/hai?grasshopper*
 images/ship/gull*
 images/ship/pelican*
 images/ship/peregrine/peregrine*
 images/ship/riptide*
 images/ship/auxiliary*
 images/ship/dropship*
 images/ship/heron*
 images/thumbnail/hai?centipede*
 images/thumbnail/hai?geocoris*
 images/thumbnail/hai?grasshopper*
 images/thumbnail/gull*
 images/thumbnail/pelican*
 images/thumbnail/peregrine*
 images/thumbnail/riptide*
 images/thumbnail/auxiliary*
 images/thumbnail/dropship*
 images/outfit/auxiliary?license*
Copyright: Evan Fluharty (Evanfluharty@gmail.com)
License: CC-BY-SA-4.0
Comment: Derived from works by Michael Zahniser (under the same license).

Files:
 images/ship/modified?boxwing*
 images/thumbnail/modified?boxwing*
Copyright: Evan Fluharty (Evanfluharty@gmail.com)
License: CC-BY-SA-4.0
Comment: Derived from works by Iaz Poolar (under the same license).

Files: images/portrait/*
Copyright: Various
License: public-domain
 Taken from unsplash.com, a collection of photographs that have been donated and
 placed in the public domain.

Files:
 images/outfit/quarg?skylance*
 images/hardpoint/quarg?skylance*
Copyright: Evan Fluharty (Evanfluharty@gmail.com)
License: CC-BY-SA-4.0
Comment: Derived and completed from works by Maximilian Korber (Wrzlprnft), @Karirawri, and originally drawn up by Tommy Thach (Bladewood) (all under the same license)

Files:
 images/outfit/quarg*
 images/hardpoint/quarg*
 images/outfit/small?quarg*
 images/outfit/medium?quarg*
 images/outfit/large?quarg*
 images/outfit/laser?rifle*
 images/outfit/hai?pebble?core*
 images/outfit/hai?boulder*
 images/outfit/hai?geode*
Copyright: Evan Fluharty (Evanfluharty@gmail.com)
License: CC-BY-SA-4.0

Files:
 images/outfit/enforcer?riot?staff*
Copyright: 1010todd
Comment: Derived from works by Evan Fluharty (under the same license).
License: CC-BY-SA-4.0

Files:
 images/effect/remnant?afterburner/remnant?afterburner*
 images/effect/mhd?spark*
 images/land/nasa9*
 images/hardpoint/annihilator?turret*
 images/hardpoint/hai?ionic?turret*
 images/hardpoint/inhibitor?turret*
 images/hardpoint/ion?hail?turret*
 images/hardpoint/ravager?turret*
 images/outfit/inhibitor?turret*
 images/outfit/ion?hail?turret*
 images/hardpoint/shooting?star?flare/ss-rays*
 images/outfit/overcharged?shield?module*
 images/outfit/overclocked?repair?module*
 images/outfit/ramscoop*
 images/outfit/remnant?afterburner*
 images/outfit/remnant?capital?license*
 images/outfit/research?laboratory*
 images/outfit/salvage?scanner*
 images/outfit/tiny?remnant?engine*
 images/outfit/void?rifle*
 images/outfit/fragmentation?grenades*
 images/outfit/nerve?gas*
 images/outfit/catalytic?ramscoop*
 images/outfit/plasma?repeater*
 images/outfit/anti-missile*
 images/outfit/blaster?turret*
 images/outfit/blaster*
 images/outfit/breeder*
 images/outfit/bunk?room*
 images/outfit/dwarf?core*
 images/outfit/electron?beam*
 images/outfit/electron?turret*
 images/outfit/fission*
 images/outfit/flamethrower*
 images/outfit/fuel?pod*
 images/outfit/gat*
 images/outfit/hai?ionic?blaster*
 images/outfit/hai?ionic?turret*
 images/outfit/heavy?anti-missile*
 images/outfit/heavy?laser?turret*
 images/outfit/heavy?laser*
 images/outfit/huge?fuel?cell*
 images/outfit/large?fuel?cell*
 images/outfit/medium?fuel?cell*
 images/outfit/small?fuel?cell*
 images/outfit/tiny?fuel?cell*
 images/outfit/huge?shield*
 images/outfit/large?shield*
 images/outfit/medium?shield*
 images/outfit/small?shield*
 images/outfit/tiny?shield*
 images/outfit/hyperdrive*
 images/outfit/scram?drive*
 images/outfit/large?radar?jammer*
 images/outfit/small?radar?jammer*
 images/outfit/meteor*
 images/outfit/meteor?launcher*
 images/outfit/meteor?pod*
 images/outfit/meteor?storage*
 images/outfit/mod?blaster?turret*
 images/outfit/mod?blaster*
 images/outfit/particle?cannon*
 images/outfit/plasma?cannon*
 images/outfit/plasma?turret*
 images/outfit/proton?gun*
 images/outfit/quad?blaster?turret*
 images/outfit/rocket*
 images/outfit/rocket?launcher*
 images/outfit/rocket?pod*
 images/outfit/rocket?storage*
 images/outfit/sidewinder*
 images/outfit/sidewinder?launcher*
 images/outfit/sidewinder?pod*
 images/outfit/sidewinder?storage*
 images/outfit/small?bunk?room*
 images/outfit/small?nucleovoltaic*
 images/outfit/small?radiothermal*
 images/outfit/small?thermionic*
 images/outfit/stack?core*
 images/outfit/surveillance?pod*
 images/outfit/banisher*
 images/outfit/command?center*
 images/outfit/fire-lance*
 images/outfit/piercer*
 images/outfit/piercer?launcher*
 images/outfit/korath?piercer?storage*
 images/outfit/reverse?thruster?ion*
 images/outfit/reverse?thruster?plasma*
 images/outfit/rock?0*
 images/outfit/rock?1*
 images/outfit/rock?2*
 images/outfit/rock?3*
 images/outfit/rock?4*
 images/scene/penguinscene*
 images/ship/hai?sea?scorpion*
 images/ship/ibis*
 images/ship/mbactriane*
 images/ship/merganser*
 images/ship/penguin/*
 images/ship/petrel*
 images/ship/tern*
 images/ship/shooting?star/shooting?star*
 images/ship/pug?zibruka*
 images/ship/pug?enfolta*
 images/ship/pug?maboro*
 images/ship/pug?arfecta*
 images/thumbnail/hai?sea?scorpion*
 images/thumbnail/ibis*
 images/thumbnail/merganser*
 images/thumbnail/penguin*
 images/thumbnail/petrel*
 images/thumbnail/tern*
 images/planet/station1c*
 images/planet/station2c*
 images/planet/station3c*
 images/ship/archon?b*
 images/ship/archon?c*
 images/asteroid/plant*
 images/asteroid/plant2*
 images/asteroid/plant?cluster*
 images/asteroid/space?flora*
 images/asteroid/large?plant*
 images/asteroid/large?plant2*
 images/asteroid/large?plant?cluster*
 images/asteroid/large?space?flora*
 images/asteroid/yottrite*
Copyright: Becca Tommaso (tommasobecca03@gmail.com)
License: CC-BY-SA-4.0
Comment: Derived from works by Michael Zahniser (under the same license).

Files:
 sounds/pincer*
Copyright: Michael Zahniser
License: GPL-2
Comment: Created by a past contributor modified from Battle for Wesnoth (https://www.wesnoth.org/) sounds, which are copyright David White [dave@whitevine.net](mailto:dave@whitevine.net) under GPL 2 or later. Rights relinquished to Michael Zahniser.

Files:
 images/*/pincer*
Copyright: None; CC0 (Public Domain)
License: CC0
Comment: Public domain textures by https://texture.ninja

Files:
 images/planet/rogue-radiating*
Copyright: None; CC0 (Public Domain)
License: CC0

Files: images/outfit/railslug?rack*
Copyright: Becca Tommaso (tommasobecca03@gmail.com)
License: CC-BY-SA-4.0
Comment: Derived from works by Matthew Smestad (under the same license).

Files:
 images/outfit/harvested?yottrite*
Copyright: Becca Tommaso (tommasobecca03@gmail.com)
License: CC-BY-SA-3.0
Comment: Derived from works by Michael Zahniser and Rob Lavinsky (under the same license).

Files:
 images/effect/flotsam?yottrite*
Copyright: Becca Tommaso (tommasobecca03@gmail.com)
License: CC-BY-SA-3.0
Comment: Derived from works by Rob Lavinsky (under the same license).

Files:
 images/land/badlands0*
 images/land/badlands1*
 images/land/badlands2*
 images/land/badlands5*
 images/land/badlands6*
 images/land/badlands7*
 images/land/badlands8*
 images/land/badlands10*
 images/land/badlands11*
 images/land/badlands12*
 images/land/beach0*
 images/land/beach2*
 images/land/beach3*
 images/land/beach5*
 images/land/beach6*
 images/land/beach13*
 images/land/beach14*
 images/land/canyon0*
 images/land/canyon1*
 images/land/canyon7*
 images/land/canyon8*
 images/land/canyon13*
 images/land/canyon14*
 images/land/canyon15*
 images/land/city2*
 images/land/city4*
 images/land/city6*
 images/land/city7*
 images/land/city8*
 images/land/city9*
 images/land/city10*
 images/land/city11*
 images/land/city12*
 images/land/desert1*
 images/land/desert2*
 images/land/desert11*
 images/land/desert12*
 images/land/desert13*
 images/land/dune1*
 images/land/fields1*
 images/land/fields2*
 images/land/fields3*
 images/land/fields5*
 images/land/fields6*
 images/land/fields7*
 images/land/fields9*
 images/land/fields13*
 images/land/fields14*
 images/land/fields15*
 images/land/fog0*
 images/land/fog1*
 images/land/fog2*
 images/land/fog4*
 images/land/fog6*
 images/land/fog8*
 images/land/fog9*
 images/land/fog10*
 images/land/fog11*
 images/land/forest1*
 images/land/forest2*
 images/land/forest3*
 images/land/forest4*
 images/land/forest5*
 images/land/forest6*
 images/land/forest7*
 images/land/forest8*
 images/land/forest9*
 images/land/garden1*
 images/land/hills0*
 images/land/hills2*
 images/land/hills8*
 images/land/lava1*
 images/land/lava2*
 images/land/lava6*
 images/land/lava12*
 images/land/lava13*
 images/land/loc3*
 images/land/mountain0*
 images/land/mountain1*
 images/land/mountain3*
 images/land/mountain4*
 images/land/mountain5*
 images/land/mountain6*
 images/land/mountain7*
 images/land/mountain8*
 images/land/mountain9*
 images/land/sea1*
 images/land/sea5*
 images/land/sea7*
 images/land/sea8*
 images/land/sea18*
 images/land/sea19*
 images/land/sky0*
 images/land/sky3*
 images/land/sky4*
 images/land/sky5*
 images/land/sky7*
 images/land/sky8*
 images/land/sky9*
 images/land/sky10*
 images/land/sky11*
 images/land/snow0*
 images/land/snow1*
 images/land/snow2*
 images/land/snow3*
 images/land/snow4*
 images/land/snow5*
 images/land/snow6*
 images/land/snow7*
 images/land/snow10*
 images/land/snow14*
 images/land/snow15*
 images/land/snow16*
 images/land/snow17*
 images/land/snow18*
 images/land/snow19*
 images/land/snow20*
 images/land/snow21*
 images/land/space2*
 images/land/station4*
 images/land/station6*
 images/land/station7*
 images/land/station9*
 images/land/station10*
 images/land/station11*
 images/land/station13*
 images/land/station14*
 images/land/station16*
 images/land/station17*
 images/land/station18*
 images/land/station19*
 images/land/station20*
 images/land/station21*
 images/land/station22*
 images/land/station23*
 images/land/station24*
 images/land/station25*
 images/land/station26*
 images/land/station29*
 images/land/station30*
 images/land/station31*
 images/land/station32*
 images/land/station33*
 images/land/station34*
 images/land/station35*
 images/land/station36*
 images/land/station37*
 images/land/station38*
 images/land/station39*
 images/land/station40*
 images/land/station41*
 images/land/station42*
 images/land/station43*
 images/land/station44*
 images/land/station45*
 images/land/station46*
 images/land/water0*
 images/land/water3*
 images/land/water4*
 images/land/water8*
 images/land/water12*
 images/land/water13*
Copyright: Various
License: public-domain
 Taken from unsplash.com, a collection of photographs that have been donated and
 placed in the public domain.

Files:
 images/land/lava0*
Copyright: USGS
License: public-domain
 From the USGS, and therefore in the public domain because they were created by
 government employees while doing work for the government.

Files:
 images/land/desert0*
 images/land/earthrise*
 images/land/nasa*
 images/land/space*
 images/land/station1*
 images/land/station2*
 images/land/station3*
Copyright: NASA
License: public-domain
 From NASA, and therefore in the public domain because they were created by
 government employees while doing work for the government.

Files:
 images/land/station8*
Copyright: MTA of the State of New York
License: CC-BY-2.0
Comment: Taken from https://www.flickr.com/photos/61135621@N03/5836687124 and cropped.

Files:
 images/land/station27*
Copyright: Sebastian Sinisterra
License: CC-BY-2.0
Comment: Taken from https://www.flickr.com/photos/61135621@N03/17755765778 and cropped.

Files:
 images/land/station28*
Copyright: N/A (CC0 Public Domain)
License: CC0
Comment: Taken from https://pxhere.com/en/photo/1071635 and cropped.

Files:
 images/land/station15*
Copyright: N/A (CC0 Public Domain)
License: CC0
Comment: Taken from https://pxhere.com/en/photo/119196 and cropped.

Files:
 images/land/station5.jpg
Copyright: Damien Jemison
License: CC-BY-SA-3.0
Comment: Taken from https://commons.wikimedia.org/wiki/File:Preamplifier_at_the_National_Ignition_Facility.jpg

Files:
 images/land/lava5*
Copyright: Michael Zahniser <mzahniser@gmail.com>
License: CC-BY-SA-4.0

Files:
 images/planet/nebula1*
Copyright: Azure
License: CC-BY-SA-4.0

Files:
  images/ui/milky?way*
Copyright: Azure
License: CC-BY-SA-4.0
Comment: Derived from works by NASA and Michael Zahniser.

Files: sounds/*
Copyright: Various
License: public-domain
Comment: Based on public domain sounds taken from freesound.org.

Files: sounds/heavy?rocket?hit.wav
Copyright: Copyright Mike Koenig
License: CC-BY-SA-3.0
Comment: Taken from http://soundbible.com/1467-Grenade-Explosion.html

Files: sounds/missile?hit.wav
Copyright: Copyright "Nbs Dark"
License: public-domain
Comment: Taken from https://freesound.org/people/Nbs%20Dark/sounds/94185/

Files: sounds/torpedo?hit.wav
Copyright: Public Domain
License: public-domain

Files: sounds/meteor.wav
Copyright: Copyright "18hiltc"
License: CC-BY-SA-3.0
Comment: Taken from https://freesound.org/people/18hiltc/sounds/202725/

Files: sounds/sidewinder.wav
Copyright: Copyright "NHMWretched"
License: public-domain
Comment: Taken from https://freesound.org/people/NHMWretched/sounds/151858/

Files: sounds/explosion?huge.wav
Copyright: Copyright Mike Koenig
License: CC-BY-SA-3.0
Comment: Taken from http://soundbible.com/1151-Grenade.html

Files:
 sounds/asteroid crunch small.wav
 sounds/asteroid crunch medium.wav
Copyright: Copyright AlanCat
License: public-domain
Comment: Derived from https://freesound.org/people/AlanCat/sounds/381645/

Files: sounds/asteroid crunch large.wav
Copyright: Copyright "BW_Clowes"
License: CC-BY-3.0
Comment: Derived from https://freesound.org/people/BW_Clowes/sounds/128126/

Files:
 sounds/thrasher.wav
 sounds/point?defense.wav
Copyright: Lineth (https://github.com/Lineth)
License: CC-BY-SA-4.0
Comment: Derived from public domain sounds taken from freesound.org.

Files:
 images/outfit/t3?anti?missile*
 images/outfit/pug?gridfire?turret*
 images/hardpoint/t3?anti?missile*
 images/hardpoint/pug?gridfire?turret*
Copyright: Becca Tommaso (tommasobecca03@gmail.com)
License: CC-BY-SA-4.0
Comment: Derived from works by Frederick Goy IV (under the same license).

Files:
 images/outfit/security?station*
 images/ship/peregrine/*
Copyright: Becca Tommaso (tommasobecca03@gmail.com)
License: CC-BY-SA-4.0
Comment: Derived from works by Michael Zahniser and Evan Fluharty (under the same license).

Files:
 images/ship/nest*
 images/ship/roost*
 images/ship/skein*
 images/thumbnail/nest*
 images/thumbnail/roost*
 images/thumbnail/skein*
Copyright: Iaz Poolar
License: CC-BY-SA-4.0
Comment: Derived from works by Michael Zahniser (under the same license) and detailed by Becca Tommaso (tommasobecca03@gmail.com).

Files:
 images/ship/barb*
 images/ship/boxwing*
 images/thumbnail/barb*
 images/thumbnail/boxwing*
Copyright: Iaz Poolar
License: CC-BY-SA-4.0
Comment: Detailed by Becca Tommaso (tommasobecca03@gmail.com).

Files:
 images/ship/argosy*
 images/ship/clipper*
 images/ship/dreadnought*
 images/ship/fury*
 images/ship/hauler?i*
 images/ship/hauler?ii*
 images/ship/hauler?iii*
 images/ship/modified argosy*
 images/ship/bastion*
 images/ship/behemoth*
 images/ship/heavy?shuttle*
 images/ship/firebird*
 images/ship/leviathan*
 images/ship/shuttle*
 images/ship/star?queen*
 images/ship/localworldship*
 images/ship/arrow*
 images/ship/container?transport*
 images/ship/freighter*
 images/ship/protector*
 images/ship/star?barge*
 images/ship/wasp*
 images/thumbnail/argosy*
 images/thumbnail/clipper*
 images/thumbnail/dreadnought*
 images/thumbnail/fury*
 images/thumbnail/hauler?i*
 images/thumbnail/hauler?ii*
 images/thumbnail/hauler?iii*
 images/thumbnail/modified argosy*
 images/thumbnail/bastion*
 images/thumbnail/behemoth*
 images/thumbnail/heavy?shuttle*
 images/thumbnail/firebird*
 images/thumbnail/leviathan*
 images/thumbnail/shuttle*
 images/thumbnail/star?queen*
 images/thumbnail/arrow*
 images/thumbnail/container?transport*
 images/thumbnail/freighter*
 images/thumbnail/protector*
 images/thumbnail/star?barge*
 images/thumbnail/wasp*
Copyright: Michael Zahniser <mzahniser@gmail.com>
License: CC-BY-SA-4.0
Comment: Detailed by Becca Tommaso (tommasobecca03@gmail.com).

Files:
 images/ship/mfirebird*
 images/ship/mleviathan*
 images/ship/marrow*
 images/thumbnail/mfirebird*
 images/thumbnail/mleviathan*
 images/thumbnail/marrow*
Copyright: Maximilian Korber
License: CC-BY-SA-4.0
Comment: Derived from works by Michael Zahniser (under the same license) and detailed by Becca Tommaso (tommasobecca03@gmail.com).

Files:
 images/ship/pointedstick vanguard*
Copyright: Maximilian Korber
License: CC-BY-SA-4.0
Comment: Derived from works by Nate Graham (under the same license) and detailed by Becca Tommaso (tommasobecca03@gmail.com).

Files:
 images/ship/vanguard*
 images/thumbnail/vanguard*
Copyright: Nate Graham <pointedstick@zoho.com>
License: CC-BY-SA-4.0
Comment: Detailed by Becca Tommaso (tommasobecca03@gmail.com).

Files:
 images/ship/blackbird*
 images/ship/falcon*
 images/ship/hawk*
 images/ship/quicksilver*
 images/ship/scout*
 images/ship/sparrow*
 images/thumbnail/blackbird*
 images/thumbnail/falcon*
 images/thumbnail/hawk*
 images/thumbnail/quicksilver*
 images/thumbnail/scout*
 images/thumbnail/sparrow*
Copyright: Michael Zahniser <mzahniser@gmail.com>
License: CC-BY-SA-4.0
Comment: Detailed by Anarchist2.

Files:
 images/ship/mfalcon*
 images/ship/mquicksilver*
 images/thumbnail/mfalcon*
 images/thumbnail/mquicksilver*
Copyright: Maximilian Korber
License: CC-BY-SA-4.0
Comment: Derived from works by Michael Zahniser (under the same license) and detailed by Anarchist2.

Files:
 images/ship/finch*
 images/thumbnail/finch*
Copyright: Iaz Poolar
License: CC-BY-SA-4.0
Comment: Derived from works by Michael Zahniser (under the same license) and detailed by Anarchist2.

Files: images/ship/mosprey*
Copyright: Benjamin Hauch (https://github.com/tehhowch)
License: CC-BY-SA-4.0
Comment: Derived from works by Michael Zahniser (under the same license) and detailed by Anarchist2.

Files:
 images/outfit/pug?staff*
Copyright: Evan Fluharty (Evanfluharty@gmail.com)
License: CC-BY-SA-4.0
Comment: Derived from works by Frederick Goy IV (under the same license).

Files:
 images/planet/station1*
 images/planet/station2*
 images/planet/station3*
 images/planet/station4*
 images/planet/station8*
 images/planet/station9*
 images/planet/station10*
 images/planet/station11*
 images/planet/station12*
 images/planet/station13*
 images/planet/station14*
 images/planet/station15*
 images/planet/station16*
 images/planet/station17*
 images/ship/maeri'het*
 images/ship/subsidurial*
 images/ship/telis'het*
 images/ship/faes'mar*
 images/ship/selii'mar*
 images/ship/vareti'het*
 images/ship/fetri'sei*
 images/ship/ember?waste?node/*
 images/ship/void?sprite/*
 images/thumbnail/maeri'het*
 images/thumbnail/telis'het*
 images/thumbnail/faes'mar*
 images/thumbnail/selii'mar*
 images/thumbnail/subsidurial*
 images/thumbnail/ember?waste?node*
 images/thumbnail/vareti'het*
 images/thumbnail/fetri'sei*
 images/thumbnail/void?sprite?adult*
 images/thumbnail/void?sprite?infant*
 images/effect/ravager?impact*
 images/outfit/ka'het?annihilator?turret*
 images/outfit/ka'het?annihilator*
 images/outfit/ka'het?emp?deployer*
 images/outfit/ka'het?primary?cooling*
 images/outfit/ka'het?ravager?turret*
 images/outfit/ka'het?ravager?beam*
 images/outfit/ka'het?shield?restorer*
 images/outfit/ka'het?grand?restorer*
 images/outfit/ka'het?support?cooling*
 images/outfit/ka'het?mhd?generator*
 images/outfit/ka'het?reserve?accumulator*
 images/outfit/ka'het?nullifier*
 images/outfit/ka'het?mhd?deployer*
 images/outfit/mouthparts*
 images/outfit/excavator*
 images/outfit/fuel?pod*
 images/outfit/fusion*
 images/outfit/core*
 images/outfit/ionic?afterburner*
 images/outfit/tiny?ion*
 images/outfit/small?ion*
 images/outfit/medium?ion*
 images/outfit/large?ion*
 images/outfit/huge?ion*
 images/outfit/tiny?atomic*
 images/outfit/small?atomic*
 images/outfit/medium?atomic*
 images/outfit/large?atomic*
 images/outfit/huge?atomic*
 images/outfit/javelin*
 images/outfit/javelin?mini?pod*
 images/outfit/javelin?pod*
 images/outfit/javelin?storage*
 images/outfit/torpedo*
 images/outfit/torpedo?launcher*
 images/outfit/torpedo?storage*
 images/outfit/typhoon*
 images/outfit/typhoon?launcher*
 images/outfit/typhoon?storage*
 images/outfit/cooling?ducts*
 images/outfit/liquid?helium*
 images/outfit/liquid?nitrogen*
 images/outfit/water?cooling*
 images/outfit/large?regenerator*
 images/outfit/small?regenerator*
 images/outfit/cargo?scanner*
 images/outfit/outfit?scanner*
 images/outfit/outfit?expansion*
 images/outfit/cargo?expansion*
 images/outfit/control?transceiver*
 images/planet/dyson1*
 images/planet/dyson2*
 images/planet/dyson3*
 images/planet/sheragi_postverta*
 images/planet/station0*
 images/planet/station1b*
 images/planet/station2b*
 images/planet/station3b*
 images/planet/station3bd*
 images/planet/station4b*
 images/planet/station4bd*
 images/projectile/annihilator*
 images/projectile/ravager?beam*
 images/projectile/mhd*
 images/scene/ringworld?debris*
 images/scene/remnant?station*
 images/scene/asteroid?scene*
Copyright: Becca Tommaso (tommasobecca03@gmail.com)
License: CC-BY-SA-4.0

Files:
 images/label/graveyard*
Copyright: @RestingImmortal
License: CC-BY-SA-4.0

Files:
 images/outfit/enforcer?confrontation?gear*
Copyright: 1010Todd (1010todd3d@gmail.com)
License: CC-BY-SA-4.0
Comment: Derived from works by Becca Tommaso (tommasobecca03@gmail.com) (under the same license) and Evan Fluharty (under the same license).

Files:
 images/outfit/hai?williwaw*
Copyright: Evan Fluharty (Evanfluharty@gmail.com)
License: CC-BY-SA-4.0
Comment: Made in cooperation with Becca Tommaso (tommasobecca03@gmail.com) and derived from works by Michael Zahniser (under the same license) and Maximilian Korber (under the same license)

Files:
 images/effect/remnant?leak*
 images/effect/remnant?leak?sparkle*
Copyright: Benjamin Jackson (gods.benyamin@outlook.com)
License: CC-BY-SA-4.0
Comment: Derived from works by Michael Zahniser (under the same license)

Files:
 images/ship/hai?ladybug*
 images/thumbnail/hai?ladybug*
 images/planet/station?hai?eight?geocoris*
Copyright: None (CC0: Public Domain)
License: CC0
Comment: Public domain textures from texture.ninja.

Files:
 images/planet/wormhole-syndicate-ad*
Copyright: Michael Zahniser
License: CC-BY-SA-4.0
Comment: Created by a past contributor derived from works by Michael Zahniser (under the same license). Rights relinquished to Michael Zahniser.

Files:
 images/planet/station?hai?geocoris*
Copyright: Michael Zahniser
License: CC-BY-SA-4.0
Comment: Created by a past contributor derived from works by Michael Zahniser (under the same license). Rights relinquished to Michael Zahniser.

Files:
 images/effect/firestorm?ring*
Copyright: None (CC0: Public Domain)
License: CC0

Files:
 images/outfit/expeller*
 images/outfit/grab-strike*
 images/hardpoint/grab-strike*
 images/ship/bulk?freighter*
 images/ship/dredger*
 images/thumbnail/bulk?freighter*
 images/thumbnail/dredger*
Copyright: Lia Gerty (https://github.com/ravenshining)
License: CC-BY-SA-4.0
Comment: Derived from work by Michael Zahniser (under the same licence) and Becca Tomaso (under the same licence).

Files:
 images/ship/raider*
 images/thumbnail/raider*
Copyright: Lia Gerty (https://github.com/ravenshining)
License: CC-BY-SA-4.0
Comment: Derived from work by Michael Zahniser (under the same licence) and Red-57 (under the same licence).

Files:
 images/effect/korath?afterburner*
 images/ship/chaser*
 images/ship/world-ship*
 images/thumbnail/chaser*
 images/thumbnail/world-ship*
Copyright: Lia Gerty (https://github.com/ravenshining)
License: CC-BY-SA-4.0
Comment: Derived from work by Michael Zahniser (under the same licence)

Files:
 images/outfit/torpedopod*
 images/outfit/typhoonpod*
Copyright: Lia Gerty (https://github.com/ravenshining)
License: CC-BY-SA-4.0
Comment: Derived from work by Becca Tomaso (under the same licence).

Files:
 images/outfit/liquid?sodium*
Copyright: Lia Gerty (https://github.com/ravenshining)
Comment: Derived from works by Saugia (under the same licence) and public domain works previously submitted to Endless Sky.
License: CC-BY-SA-4.0

Files:
 images/_menu/haze-blackbody+*
 images/_menu/haze-full+*
 images/_menu/haze-yellow+*
 images/planet/browndwarf-l-rouge*
 images/planet/browndwarf-l*
 images/planet/browndwarf-y-rouge*
 images/planet/browndwarf-y*
Copyright: Lia Gerty (https://github.com/ravenshining)
License: CC-BY-SA-4.0

Files:
 images/projectile/digger*
Copyright: Lia Gerty (https://github.com/ravenshining)
License: CC-BY-SA-4.0
Comment: Derived from public domain work previously submitted to Endless Sky.

Files:
 images/planet/browndwarf-t-rouge*
 images/planet/browndwarf-t*
 images/planet/saturn*
Copyright: Lia Gerty (https://github.com/ravenshining)
License: CC-BY-SA-4.0
Comment: Derived from works by NASA (public domain)

Files:
 sounds/atomic?*
Copyright: Lia Gerty
License: CC-BY-SA-4.0
Comment: Derived from public domain sounds taken from freesound.org.

Files:
 images/ship/heliarch?breacher*
 images/ship/heliarch?hunter*
 images/ship/heliarch?judicator*
 images/ship/heliarch?pursuer*
 images/ship/heliarch?rover*
 images/ship/heliarch?stalker*
 images/thumbnail/heliarch?breacher*
 images/thumbnail/heliarch?hunter*
 images/thumbnail/heliarch?judicator*
 images/thumbnail/heliarch?pursuer*
 images/thumbnail/heliarch?rover*
 images/thumbnail/heliarch?stalker*
 images/outfit/finisher?storage*
 images/outfit/fuel?module*
 images/outfit/large?cogeneration?module*
 images/outfit/small?cogeneration?module*
 images/scene/councilofahr1*
 images/scene/councilofahr2*
Copyright: Arachi-Lover
License: CC-BY-SA-4.0
Comment: Derived from works by Michael Zahniser (under the same license).

Files:
 images/effect/heaver*
 images/effect/korath?digger*
 images/effect/shunt*
 images/hardpoint/korath?heaver*
 images/icon/korath?heaver*
 images/outfit/korath?heaver*
 images/outfit/*korath?reverser*
 images/projectile/expeller*
 images/projectile/heaver*
 images/projectile/korath?digger*
 images/projectile/shunt-strike*
 images/ship/kas-ik?tek?7*
 images/thumbnail/kas-ik?tek?7*
Copyright: None (CC0 Public Domain)
License: CC0
Comment: Uses public domain textures from texture.ninja

Files:
 images/hardpoint/digger?turret*
 images/outfit/korath?digger?turret*
 images/outfit/korath?digger*
Copyright: Becca Tommaso and Michael Zahniser
License: CC-BY-SA-4.0
Comment: Created by a past contributor derived from works by Becca Tommaso and Michael Zahniser (under the same license). Rights relinquished to Becca Tommaso and Michael Zahniser.

Files:
 images/*/korath*reverser*
Copyright: Michael Zahniser
License: CC-BY-SA-4.0
Comment: Created by a past contributor derived from works by Michael Zahniser (under the same license). Rights relinquished to Michael Zahniser.


Files:
 images/outfit/outskirts?gauger*
Copyright: Arachi-Lover
License: CC-BY-SA-4.0
Comment: Derived from works by Zachary Siple and Michael Zahniser (under the same license).

Files:
 images/effect/dragonflame*
 images/effect/fusionflare*
 images/effect/pwave?shot*
 images/effect/sheragiam*
 images/effect/pwavehp*
 images/effect/ka'het?flare/*
 images/effect/fissionflare*
 images/effect/pwtflare*
 images/effect/explosions/nuke*
 images/icon/dragonflame*
 images/icon/shard*
 images/outfit/dragonflame*
 images/outfit/pwave?turret*
 images/outfit/embattery*
 images/outfit/sheragicooling*
 images/outfit/fusiondrive*
 images/outfit/fissiondrive*
 images/outfit/hion*
 images/outfit/shard*
 images/outfit/sheragi?ews*
 images/outfit/small?embattery*
 images/outfit/small?sheragi?cooling*
 images/projectile/pwavecannon*
 images/projectile/hion*
 images/projectile/hionfrag*
 images/projectile/shardactive*
 images/projectile/shardinactive*
 images/projectile/ionball*
 images/scene/emeraldswordderelict*
 images/ship/emeraldsword*
 images/ship/blackdiamond*
 images/thumbnail/emeraldsword*
 images/thumbnail/blackdiamond*
Copyright: @Karirawri (crim@live.no)
License: CC-BY-SA-4.0

Files:
 images/effect/pwave?impact*
 images/effect/ionball?ring*
 images/effect/ion?explosion*
Copyright: @Karirawri (crim@live.no)
License: CC-BY-SA-4.0
Comment: Derived from works by Michael Zahniser (under the same license).

Files: sounds/dragonflame*
Copyright: TheHadnot
License: public-domain
Comment: Taken from https://freesound.org/people/TheHadnot/sounds/160880/

Files: sounds/pwave*
Copyright: aust_paul
License: public-domain
Comment: Taken from https://freesound.org/people/aust_paul/sounds/30935/

Files: sounds/hion*
Copyright: michael_kur95
License: CC-BY-3.0
Comment: Taken from https://freesound.org/people/michael_kur95/sounds/332993/ and modified.

Files: images/effect/archon?teleport/*
Copyright: @Karirawri (crim@live.no)
License: CC-BY-SA-4.0
Comment: Derived from works by Michael Zahniser and Becca Tommaso (under the same license).

Files: sounds/archonteleport*
Copyright: oldestmillennial
License: CC-BY-3.0
Comment: Taken from https://freesound.org/people/oldestmillennial/sounds/533025/ and modified.

Files: images/outfit/emp?rack*
Copyright: Anarchist2
License: CC-BY-SA-4.0
Comment: Derived from works by Michael Zahniser (under the same license).

Files: images/planet/*-hot*
Copyright: Becca Tommaso
License: CC-BY-SA-4.0
Comment: Derived from works by ESA/Hubble & NASA (under the same license)

Files:
 images/land/clouds*
Copyright: Benjamin Jackson (gods.benyamin@outlook.com)
License: CC-BY-SA-4.0

Files:
 images/outfit/ka'het?maeri?engine*
 images/outfit/ka'het?telis?engine*
 images/outfit/ka'het?sustainer?engine*
 images/outfit/ka'het?vareti?engine*
Copyright: Becca Tommaso (tommasobecca03@gmail.com)
License: CC-BY-SA-4.0
Comment: Original work by Griffin Schutte (theronepic@gmail.com), finished by Becca Tommaso.

Files: images/outfit/tiny?systems?core*
Copyright: Griffin Schutte (theronepic@gmail.com)
License: CC-BY-SA-4.0
Comment: Derived from work by Michael Zahniser (under the same license).

Files: images/outfit/ka'het?compact?engine*
Copyright: Griffin Schutte (theronepic@gmail.com)
License: CC-BY-SA-4.0

Files: images/outfit/plasma?repeater*
Copyright: Becca Tommaso
License: CC-BY-SA-4.0
Comment: Derived from works by Michael Zahniser (under the same license) and Darcy Manoel.

Files:
 images/outfit/proton?turret*
Copyright: Becca Tommaso
License: CC-BY-SA-4.0
Comment: Derived from works by Michael Zahniser (under the same license) and Nate Graham.

Files:
 images/outfit/brig*
Copyright: Becca Tommaso
License: CC-BY-SA-4.0
Comment: Derived from works by Nate Graham (under the same license).

Files:
 images/outfit/tripulse?shredder*
 images/outfit/value?detector*
Copyright: Ejo Thims
License: CC-BY-SA-4.0
Comment: Derived from works by Michael Zahniser (under the same license).

Files:
 images/star/a-dwarf*
 images/star/a-giant*
 images/star/a-supergiant*
 images/star/a0*
 images/star/a3*
 images/star/a5*
 images/star/a8*
 images/star/b-dwarf*
 images/star/b-giant*
 images/star/b-supergiant*
 images/star/b0*
 images/star/b3*
 images/star/b5*
 images/star/b8*
 images/star/black-hole*
 images/star/carbon*
 images/star/f-dwarf*
 images/star/f-giant*
 images/star/f-supergiant*
 images/star/f0*
 images/star/f3*
 images/star/f5-old*
 images/star/f5*
 images/star/f8*
 images/star/g-dwarf*
 images/star/g-giant*
 images/star/g-supergiant*
 images/star/g0-old*
 images/star/g0*
 images/star/g3*
 images/star/g5-old*
 images/star/g5*
 images/star/g8*
 images/star/k-dwarf*
 images/star/k-giant*
 images/star/k-supergiant*
 images/star/k0-old*
 images/star/k0*
 images/star/k3*
 images/star/k5-old*
 images/star/k5*
 images/star/k8*
 images/star/l-dwarf*
 images/star/m-dwarf*
 images/star/m-giant*
 images/star/m-supergiant*
 images/star/m0*
 images/star/m3*
 images/star/m5*
 images/star/m8*
 images/star/nova*
 images/star/nova-old*
 images/star/o-dwarf*
 images/star/o-giant*
 images/star/o-supergiant*
 images/star/o0*
 images/star/o3*
 images/star/o5*
 images/star/o8*
 images/star/wr*
Copyright: Matteo "Lead" M.
License: CC-BY-SA-4.0

Files:
 images/asteroid/livecrystal/livecrystal*
 images/effect/atomic?flare/*
 images/effect/burning?spark*
 images/effect/coalition?flare/*
 images/effect/corrosion?spark*
 images/effect/efreti?flare/*
 images/effect/explosion/pug/*
 images/effect/finisher?impact*
 images/effect/ion?flare/*
 images/effect/korath?flare/*
 images/effect/plasma?cloud*
 images/effect/plasma?flare/*
 images/effect/plasma?fire*
 images/effect/plasma?impact*
 images/effect/pug?flare/*
 images/effect/tracker?cloud*
 images/effect/wanderer?flare/*
 images/effect/zapper?impact*
 images/hardpoint/dual?sunbeam?turret*
 images/hardpoint/moonbeam?turret*
 images/hardpoint/nuke*
 images/hardpoint/sunbeam?turret*
 images/hardpoint/wanderer?anti-missile*
 images/_menu/haze-coal*
 images/outfit/*?korath?afterburner*
 images/outfit/afterburner*
 images/outfit/asteroid?scanner*
 images/outfit/blue?sun*
 images/outfit/bright?cloud*
 images/outfit/caldera?afterburner*
 images/outfit/dark?storm*
 images/outfit/double?plasma?core*
 images/outfit/dual?sunbeam?turret*
 images/outfit/*efreti?steering*
 images/outfit/*efreti?thruster*
 images/outfit/finisher?maegrolain*
 images/outfit/fusion?cannon*
 images/outfit/moonbeam*
 images/outfit/moonbeam?turret*
 images/outfit/nuke*
 images/outfit/plasma?core*
 images/outfit/red?sun*
 images/outfit/sunbeam*
 images/outfit/sunbeam?turret*
 images/outfit/thunderhead?launcher*
 images/outfit/thunderhead?storage*
 images/outfit/triple?plasma?core*
 images/outfit/wanderer?anti-missile*
 images/outfit/wanderer?heat?sink*
 images/outfit/white?sun*
 images/outfit/yellow?sun*
 images/planet/ringworld*
 images/planet/ringworld?broken?debris*
 images/planet/ringworld?broken?debris?small*
 images/planet/ringworld?broken?left*
 images/planet/ringworld?broken?right*
 images/planet/ringworld?left*
 images/planet/ringworld?right*
 images/projectile/fire-lance*
 images/projectile/fusion?gun?bolt*
 images/projectile/blaze-pike*
 images/projectile/korath?inferno*
 images/projectile/missile-0*
 images/projectile/missile-1*
 images/ship/battleship*
 images/ship/corvette*
 images/ship/dagger*
 images/ship/flivver*
 images/ship/mraven*
 images/ship/msplinter*
 images/ship/raven*
 images/ship/splinter*
 images/star/coal-black-hole*
 images/star/neutron*
 images/star/small-black-hole*
 images/thumbnail/battleship*
 images/thumbnail/corvette*
 images/thumbnail/dagger*
 images/thumbnail/flivver*
 images/thumbnail/mraven*
 images/thumbnail/msplinter*
 images/thumbnail/raven*
 images/thumbnail/splinter*
Copyright: Gefüllte Taubenbrust <jeaminer23@gmail.com>
License: CC-BY-SA-4.0

Files:
 images/outfit/small?photovoltaic*
 images/outfit/tiny?photovoltaic*
Copyright: Gefüllte Taubenbrust <jeaminer23@gmail.com>
License: CC-BY-SA-4.0
Comment: Derived from works by Michael Zahniser <mzahniser@gmail.com>, David Monniaux (commons.wikimedia.org/wiki/User:David.Monniaux) and Nick Barry (github.com/itsnickbarry)

Files:
 images/ship/manta*
 images/ship/mmanta*
 images/thumbnail/manta*
 images/thumbnail/mmanta*
Copyright: Gefüllte Taubenbrust <jeaminer23@gmail.com>
License: CC-BY-SA-4.0
Comment: Derived from works by Michael Zahniser and Maximilian Korber (under the same license).

Files: sounds/ionball*
Copyright: pluralz
License: public-domain
Comment: Taken from https://freesound.org/people/pluralz/sounds/475806/

Files:
 images/outfit/tiny?korath?engine*
 images/outfit/korath?bow?drive*
Copyright: Ejo Thims <https://github.com/EjoThims>
License: CC-BY-SA-4.0

Files:
 images/planet/stationh-ancient0*
 images/planet/stationh-ancient1*
 images/planet/stationh-ancient2*
Copyright: Becca Tommaso (tommasobecca03@gmail.com)
License: CC-BY-SA-3.0
Comment: Derived from works by Michael Zahniser (under the same license).

Files:
 images/scene/ssil?vida?alert?hologram*
 images/scene/remnant?remote?spaceport*
Copyright: J Everett Nichol (jeverett on Discord)
License: CC-BY-SA-3.0
Comment: Derived from works by Becca Tommaso (under the same license).

Files:
 images/ship/auxiliary*
 images/ship/carrier*
 images/ship/combat?drone*
 images/ship/cruiser*
 images/ship/frigate*
 images/ship/gunboat*
 images/ship/lance*
 images/ship/rainmaker*
 images/ship/surveillance?drone*
 images/thumbnail/auxiliary*
 images/thumbnail/carrier*
 images/thumbnail/combat?drone*
 images/thumbnail/cruiser*
 images/thumbnail/frigate*
 images/thumbnail/gunboat*
 images/thumbnail/lance*
 images/thumbnail/rainmaker*
 images/thumbnail/surveillance?drone*
Copyright: Gefüllte Taubenbrust <jeaminer23@gmail.com>
License: CC-BY-SA-4.0
Comment: Derived from works by Michael Zahniser (under the same license).

Files:
 images/effect/acuit?hit*
 images/effect/ast?hit*
 images/effect/balfire*
 images/effect/blink*
 images/effect/chfire*
 images/effect/composed*
 images/effect/drain*
 images/effect/irfite*
 images/effect/*scin flare*
 images/effect/*vi flare*
 images/hardpoint/acuit*
 images/hardpoint/ballistic*
 images/hardpoint/choleric*
 images/hardpoint/firestorm?battery*
 images/hardpoint/irate*
 images/outfit/acuit*
 images/outfit/ameliorate?cell*
 images/outfit/astuit*
 images/outfit/ballistic?cannon*
 images/outfit/ballistic?turret*
 images/outfit/battlezone?battery*
 images/outfit/brawl?cell*
 images/outfit/campaign?core*
 images/outfit/choleric?cannon*
 images/outfit/choleric?turret*
 images/outfit/crusade?battery*
 images/outfit/firestorm?battery*
 images/outfit/firestorm?rack*
 images/outfit/firestorm?torpedo*
 images/outfit/guile?pulse?laser*
 images/outfit/irate?cannon*
 images/outfit/irate?turret*
 images/outfit/mcs?extractor*
 images/effect/*plasma thruster scin*
 images/effect/*plasma steering scin*
 images/effect/*plasma engines scin*
 images/outfit/scrap?cell*
 images/outfit/skirmish?battery*
 images/effect/*torch thruster vi*
 images/effect/*torch thruster vi*
 images/outfit/warforge?battery*
 images/outfit/warzone?core*
 images/planet/tschyss*
 images/planet/vesvi*
 images/projectile/acuit*
 images/projectile/astuit*
 images/projectile/ballistic*
 images/projectile/chloeric*
 images/projectile/firestorm?torpedo*
 images/projectile/guile?pulse?laser*
 images/projectile/irate*
 images/ship/*ayym*
 images/ship/gegno?augen*
 images/ship/gegno?coesite*
 images/ship/gegno?conglomerate*
 images/ship/gegno?dolomite*
 images/ship/gegno?dunite*
 images/ship/gegno?eclogite*
 images/ship/gegno?epidote*
 images/ship/gegno?feldspar*
 images/ship/gegno?felsic*
 images/ship/gegno?gneiss*
 images/ship/gegno?gypsum*
 images/ship/gegno?halite*
 images/ship/gegno?mica*
 images/ship/gegno?protolith*
 images/ship/gegno?schist*
 images/ship/gegno?shale*
 images/ship/gegno?slate*
 images/ship/gegno?tridymite*
 images/ship/*jje*
 images/ship/modified?dromedary*
 images/ship/modified?dromedary?wreck*
 images/ship/*vyuira*
 images/thumbnail/gegno?augen*
 images/thumbnail/gegno?coesite*
 images/thumbnail/gegno?conglomerate*
 images/thumbnail/gegno?dolomite*
 images/thumbnail/gegno?dunite*
 images/thumbnail/gegno?eclogite*
 images/thumbnail/gegno?epidote*
 images/thumbnail/gegno?feldspar*
 images/thumbnail/gegno?felsic*
 images/thumbnail/gegno?gneiss*
 images/thumbnail/gegno?gypsum*
 images/thumbnail/gegno?halite*
 images/thumbnail/gegno?mica*
 images/thumbnail/gegno?protolith*
 images/thumbnail/gegno?schist*
 images/thumbnail/gegno?shale*
 images/thumbnail/gegno?slate*
 images/thumbnail/gegno?tridymite*
 images/thumbnail/modified?dromedary*
 images/thumbnail/modified?dromedary?wreck*
 images/thumbnail/vyuira*
Copyright: Saugia <https://github.com/Saugia>
License: CC-BY-SA-4.0

Files:
 images/outfit/teciimach?bay*
 images/outfit/teciimach?pod*
 images/planet/gas3-c*
 images/ship/aerie*
 images/ship/bactrian*
 images/ship/hailstone*
 images/ship/arch-carrack*
 images/ship/charm-shallop*
 images/ship/echo-galleon*
 images/ship/heavy?gust*
 images/ship/mining?drone*
 images/ship/mule*
 images/ship/squall*
 images/ship/sunder*
 images/ship/swan*
 images/thumbnail/aerie*
 images/thumbnail/bactrian*
 images/thumbnail/hailstone*
 images/thumbnail/arch-carrack*
 images/thumbnail/charm-shallop*
 images/thumbnail/echo-galleon*
 images/thumbnail/heavy?gust*
 images/thumbnail/mining?drone*
 images/thumbnail/mule*
 images/thumbnail/squall*
 images/thumbnail/sunder*
 images/thumbnail/swan*
 sounds/moonbeam*
Copyright: Saugia <https://github.com/Saugia>
License: CC-BY-SA-4.0
Comment: Derived from works by Michael Zahniser (under the same license).

Files:
 sounds/drill*
 sounds/ember?tear*
 sounds/ember?tear?hit*
 sounds/ion?rain*
 sounds/korath?afterburner*
 sounds/remnant?afterburner*
Copyright: Saugia <https://github.com/Saugia>
License: public-domain
Comment: Based on public domain sounds taken from freesound.org, edit done by Saugia.

Files:
 images/ship/hai?cicada*
 images/ship/hai?scarab*
 images/thumbnail/hai?cicada*
 images/thumbnail/hai?scarab*
Copyright: Saugia <https://github.com/Saugia>
License: CC-BY-SA-4.0
Comment: Derived from works by Michael Zahniser (under the same license) and Evan Fluharty (under the same license).

Files:
 images/hardpoint/blaze-pike*
 images/hardpoint/korath?inferno*
 images/hardpoint/shunt-strike*
 images/icon/firelight*
 images/outfit/blaze?pike*
 images/outfit/firelight*
 images/outfit/firelight?bank*
 images/outfit/firelight?rack*
 images/outfit/korath?inferno*
 images/outfit/shunt-strike*
 images/planet/station4c*
 images/planet/station5c*
 images/planet/station6c*
 images/planet/station7c*
 images/planet/station7cb*
 images/projectile/firelight*
 images/projectile/firelight?active*
 sounds/ionic?blast*
Copyright: Saugia <https://github.com/Saugia>
License: CC-BY-SA-4.0
Comment: Derived from works by Michael Zahniser (under the same license) and Becca Tommaso (under the same licence).

Files:
 images/ship/tubfalet*
 images/thumbnail/tubfalet*
Copyright: Saugia <https://github.com/Saugia>
License: CC-BY-SA-4.0
Comment: Derived from works by Michael Zahniser (under the same license) and Lia Gerty (under the same licence).

Files:
 images/hardpoint/microbot?factory*
 images/ship/-nra-ret*
 images/ship/ikatila-ej*
 images/ship/korsmanath?a-awoj*
 images/ship/modified?ladybug*
 images/ship/rai-alorej*
 images/thumbnail/-nra-ret*
 images/thumbnail/ikatila-ej*
 images/thumbnail/korsmanath?a-awoj*
 images/thumbnail/rai-alorej*
Copyright: Saugia <https://github.com/Saugia>
License: CC-BY-SA-4.0
Comment: Derived from public domain works previously submitted to Endless Sky

Files:
 images/outfit/microbot?defense?station*
Copyright: Saugia <https://github.com/Saugia>
Comment: Derived from work by Griffin Schutte (theronepic@gmail.com) (under same licence).
License: CC-BY-SA-4.0

Files:
 images/projectiles/ionic?blast*
 images/ship/kestrel*
 images/ship/kestrele*
 images/ship/kestrels*
 images/ship/kestrelw*
 images/ship/osprey*
 images/thumbnail/kestrel*
 images/thumbnail/kestrele*
 images/thumbnail/kestrels*
 images/thumbnail/kestrelw*
 images/thumbnail/osprey*
Copyright: Saugia <https://github.com/Saugia>
License: CC-BY-SA-4.0
Comment: Derived from works by Michael Zahniser (under the same license) and detailed by Anarchist2.

Files:
 sounds/remnant?afterburner.wav
Copyright: Public Domain
License: public-domain
Comment: Based on public domain sounds taken from freesound.org, edit done by Saugia.

Files:
 sounds/firelight.wav
 sounds/firelight?hit.wav
Copyright: Public Domain
License: public-domain
Comment: Based on public domain sounds taken from freesound.org, edits done by Saugia and Lia Gerty.

Files:
 images/effect/ember?tear/ember?tear?fire*
 images/effect/ember?tear/ember?tear?impact*
 images/effect/ember?tear/ember?tear?vortex*
 images/outfit/ember?tear*
Copyright: X-27 (youtube.com/x-27yt)
License: CC-BY-SA-3.0

Files:
 images/effect/ember?tear/ember?tear?spark*
Copyright: X-27 (youtube.com/x-27yt)
License: CC-BY-SA-3.0
Comment: Derived from works by Michael Zahniser (under the same license).

Files:
 images/land/fields16*
 images/land/fields17*
 images/land/fields18*
 images/land/fields19*
 images/land/fields20*
 images/land/fields21*
 images/land/fields22*
 images/land/fields23*
 images/land/fields24*
 images/land/fields25*
 images/land/fields26*
 images/land/fields27*
 images/land/hills10*
 images/land/sea20*
 images/land/sea21*
 images/land/water14*
 images/land/water15*
 images/land/water16*
 images/land/water17*
 images/land/water18*
 images/land/water19*
 images/land/water20*
Copyright: Peter van der Meer (peter.vd.meer@gmail.com)
License: CC-BY-SA-4.0

Files:
 images/outfit/jump?drive*
 images/outfit/jump?drive?(broken)*
Copyright: Scrinarii1337#0001
License: CC-BY-SA-4.0

Files:
 images/scene/citydark*
 images/scene/buildings*
 images/scene/busystreet*
 images/scene/iceplains*
 images/scene/iceplains2*
 images/scene/iceplains3*
 images/scene/lonelyrock*
 images/scene/redrocks*
 images/scene/seasidecliffs*
 images/scene/Seasunset*
 images/scene/smeer*
 images/scene/snowfield*
 images/scene/snowvillage*
 images/scene/sunset*
 images/scene/tower*
 images/scene/icepicture*
 images/scene/snowplain*
Copyright: unsplash.com/
License: CC0

Files:
 images/scene/hroar*
Copyright: Dane Crowton
License: CC-BY-SA-4.0

Files: images/land/asteroid0*
Copyright: Becca Tommaso
License: CC0
Comment: Derived from works by ESA/Rosetta spacecraft (under the same license).

Files:
 images/outfit/android*
 images/outfit/skadetear*
Copyright: Anarchist2
License: CC-BY-SA-4.0

Files:
 images/thumbnail/smew*
 images/ship/smew*
Copyright: Dschiltt
License: CC0
Comment: Derived from works by MZ (under the same license), and contributions by Zoura, Kitteh, Ejo Thims, and Saugia.

Files:
 images/ship/modified?dromedary?ghost*
 images/ship/modified?dromedary?specter*
Copyright: Saugia (https://github.com/Saugia)
License: CC-BY-SA-4.0
Comment: Transparent materials by scrinarii1337.

Files:
 images/land/nasa30*
Copyright: Brian Swift
License: CC-BY-SA-4.0
Comment: Image data: NASA/JPL-Caltech/SwRI/MSSS and Image processing by Brian Swift.

Files:
 images/outfit/twin?blaster*
 images/outfit/twin?mod?blaster*
 images/outfit/repeater*
 images/outfit/repeater?turret*
Copyright: Daeridanii (https://github.com/Daeridanii1)
License: CC-BY-SA-4.0
Comment: Derived from works by Becca Tommaso and Michael Zahniser (under the same license).

Files:
 images/land/city19*
 images/land/city20*
 images/land/city21*
 images/land/city22*
 images/land/city23*
Copyright: Various
License: CC0
Comment: Taken from unsplash.com and cropped.

Files:
<<<<<<< HEAD
 images/ship/ascomy*
 images/ship/basidio*
 images/ship/blastoc*
 images/ship/neocalli*
 images/thumbnail/ascomy*
 images/thumbnail/basidio*
 images/thumbnail/blastoc*
 images/thumbnail/neocalli*
Copyright: Saugia <https://github.com/Saugia>
License: CC-BY-SA-4.0
Comment: Derived from works by Maximilian Korber (github.com/wrzlprnft) (under the same license).

Files:
 images/outfit/cryo-arithmetic?engine*
 images/outfit/piezoelectric?shaft*
 images/outfit/small?mof?crystal?capacitor*
 images/outfit/large?mof?crystal?capacitor*
 images/outfit/string?drive*
 images/outfit/type?x?engine*
 images/outfit/type?i?engine*
 images/outfit/type?v?engine*
Copyright: Saugia <https://github.com/Saugia>
=======
 images/ui/red?alert*
Copyright: Zitchas (zitchas.jma@gmail.com)
>>>>>>> e5412a08
License: CC-BY-SA-4.0

License: GPL-3+
 This program is free software: you can redistribute it and/or modify
 it under the terms of the GNU General Public License as published by
 the Free Software Foundation; either version 3 of the License, or
 (at your option) any later version.
 .
 This program is distributed in the hope that it will be useful,
 but WITHOUT ANY WARRANTY; without even the implied warranty of
 MERCHANTABILITY or FITNESS FOR A PARTICULAR PURPOSE.  See the
 GNU General Public License for more details.
 .
 You should have received a copy of the GNU General Public License
 along with this program.  If not, see <http://www.gnu.org/licenses/>.
 .
 On Debian systems, the complete text of the GNU General Public
 License version 3 can be found in "/usr/share/common-licenses/GPL-3".

License: CC-BY-SA-4.0
 By exercising the Licensed Rights (defined below), You accept and agree
 to be bound by the terms and conditions of this Creative Commons
 Attribution-ShareAlike 4.0 International Public License ("Public
 License"). To the extent this Public License may be interpreted as a
 contract, You are granted the Licensed Rights in consideration of Your
 acceptance of these terms and conditions, and the Licensor grants You
 such rights in consideration of benefits the Licensor receives from
 making the Licensed Material available under these terms and
 conditions.
 .
 Section 1 -- Definitions.
 .
 a. Adapted Material means material subject to Copyright and Similar
 Rights that is derived from or based upon the Licensed Material
 and in which the Licensed Material is translated, altered,
 arranged, transformed, or otherwise modified in a manner requiring
 permission under the Copyright and Similar Rights held by the
 Licensor. For purposes of this Public License, where the Licensed
 Material is a musical work, performance, or sound recording,
 Adapted Material is always produced where the Licensed Material is
 synched in timed relation with a moving image.
 .
 b. Adapter's License means the license You apply to Your Copyright
 and Similar Rights in Your contributions to Adapted Material in
 accordance with the terms and conditions of this Public License.
 .
 c. BY-SA Compatible License means a license listed at
 creativecommons.org/compatiblelicenses, approved by Creative
 Commons as essentially the equivalent of this Public License.
 .
 d. Copyright and Similar Rights means copyright and/or similar rights
 closely related to copyright including, without limitation,
 performance, broadcast, sound recording, and Sui Generis Database
 Rights, without regard to how the rights are labeled or
 categorized. For purposes of this Public License, the rights
 specified in Section 2(b)(1)-(2) are not Copyright and Similar
 Rights.
 .
 e. Effective Technological Measures means those measures that, in the
 absence of proper authority, may not be circumvented under laws
 fulfilling obligations under Article 11 of the WIPO Copyright
 Treaty adopted on December 20, 1996, and/or similar international
 agreements.
 .
 f. Exceptions and Limitations means fair use, fair dealing, and/or
 any other exception or limitation to Copyright and Similar Rights
 that applies to Your use of the Licensed Material.
 .
 g. License Elements means the license attributes listed in the name
 of a Creative Commons Public License. The License Elements of this
 Public License are Attribution and ShareAlike.
 .
 h. Licensed Material means the artistic or literary work, database,
 or other material to which the Licensor applied this Public
 License.
 .
 i. Licensed Rights means the rights granted to You subject to the
 terms and conditions of this Public License, which are limited to
 all Copyright and Similar Rights that apply to Your use of the
 Licensed Material and that the Licensor has authority to license.
 .
 j. Licensor means the individual(s) or entity(ies) granting rights
 under this Public License.
 .
 k. Share means to provide material to the public by any means or
 process that requires permission under the Licensed Rights, such
 as reproduction, public display, public performance, distribution,
 dissemination, communication, or importation, and to make material
 available to the public including in ways that members of the
 public may access the material from a place and at a time
 individually chosen by them.
 .
 l. Sui Generis Database Rights means rights other than copyright
 resulting from Directive 96/9/EC of the European Parliament and of
 the Council of 11 March 1996 on the legal protection of databases,
 as amended and/or succeeded, as well as other essentially
 equivalent rights anywhere in the world.
 .
 m. You means the individual or entity exercising the Licensed Rights
 under this Public License. Your has a corresponding meaning.
 .
 Section 2 -- Scope.
 .
 a. License grant.
 .
 1. Subject to the terms and conditions of this Public License,
 the Licensor hereby grants You a worldwide, royalty-free,
 non-sublicensable, non-exclusive, irrevocable license to
 exercise the Licensed Rights in the Licensed Material to:
 .
 a. reproduce and Share the Licensed Material, in whole or
 in part; and
 .
 b. produce, reproduce, and Share Adapted Material.
 .
 2. Exceptions and Limitations. For the avoidance of doubt, where
 Exceptions and Limitations apply to Your use, this Public
 License does not apply, and You do not need to comply with
 its terms and conditions.
 .
 3. Term. The term of this Public License is specified in Section
 6(a).
 .
 4. Media and formats; technical modifications allowed. The
 Licensor authorizes You to exercise the Licensed Rights in
 all media and formats whether now known or hereafter created,
 and to make technical modifications necessary to do so. The
 Licensor waives and/or agrees not to assert any right or
 authority to forbid You from making technical modifications
 necessary to exercise the Licensed Rights, including
 technical modifications necessary to circumvent Effective
 Technological Measures. For purposes of this Public License,
 simply making modifications authorized by this Section 2(a)
 (4) never produces Adapted Material.
 .
 5. Downstream recipients.
 .
 a. Offer from the Licensor -- Licensed Material. Every
 recipient of the Licensed Material automatically
 receives an offer from the Licensor to exercise the
 Licensed Rights under the terms and conditions of this
 Public License.
 .
 b. Additional offer from the Licensor -- Adapted Material.
 Every recipient of Adapted Material from You
 automatically receives an offer from the Licensor to
 exercise the Licensed Rights in the Adapted Material
 under the conditions of the Adapter's License You apply.
 .
 c. No downstream restrictions. You may not offer or impose
 any additional or different terms or conditions on, or
 apply any Effective Technological Measures to, the
 Licensed Material if doing so restricts exercise of the
 Licensed Rights by any recipient of the Licensed
 Material.
 .
 6. No endorsement. Nothing in this Public License constitutes or
 may be construed as permission to assert or imply that You
 are, or that Your use of the Licensed Material is, connected
 with, or sponsored, endorsed, or granted official status by,
 the Licensor or others designated to receive attribution as
 provided in Section 3(a)(1)(A)(i).
 .
 b. Other rights.
 .
 1. Moral rights, such as the right of integrity, are not
 licensed under this Public License, nor are publicity,
 privacy, and/or other similar personality rights; however, to
 the extent possible, the Licensor waives and/or agrees not to
 assert any such rights held by the Licensor to the limited
 extent necessary to allow You to exercise the Licensed
 Rights, but not otherwise.
 .
 2. Patent and trademark rights are not licensed under this
 Public License.
 .
 3. To the extent possible, the Licensor waives any right to
 collect royalties from You for the exercise of the Licensed
 Rights, whether directly or through a collecting society
 under any voluntary or waivable statutory or compulsory
 licensing scheme. In all other cases the Licensor expressly
 reserves any right to collect such royalties.
 .
 Section 3 -- License Conditions.
 .
 Your exercise of the Licensed Rights is expressly made subject to the
 following conditions.
 .
 a. Attribution.
 .
 1. If You Share the Licensed Material (including in modified
 form), You must:
 .
 a. retain the following if it is supplied by the Licensor
 with the Licensed Material:
 .
 i. identification of the creator(s) of the Licensed
 Material and any others designated to receive
 attribution, in any reasonable manner requested by
 the Licensor (including by pseudonym if
 designated);
 .
 ii. a copyright notice;
 .
 iii. a notice that refers to this Public License;
 .
 iv. a notice that refers to the disclaimer of
 warranties;
 .
 v. a URI or hyperlink to the Licensed Material to the
 extent reasonably practicable;
 .
 b. indicate if You modified the Licensed Material and
 retain an indication of any previous modifications; and
 .
 c. indicate the Licensed Material is licensed under this
 Public License, and include the text of, or the URI or
 hyperlink to, this Public License.
 .
 2. You may satisfy the conditions in Section 3(a)(1) in any
 reasonable manner based on the medium, means, and context in
 which You Share the Licensed Material. For example, it may be
 reasonable to satisfy the conditions by providing a URI or
 hyperlink to a resource that includes the required
 information.
 .
 3. If requested by the Licensor, You must remove any of the
 information required by Section 3(a)(1)(A) to the extent
 reasonably practicable.
 .
 b. ShareAlike.
 .
 In addition to the conditions in Section 3(a), if You Share
 Adapted Material You produce, the following conditions also apply.
 .
 1. The Adapter's License You apply must be a Creative Commons
 license with the same License Elements, this version or
 later, or a BY-SA Compatible License.
 .
 2. You must include the text of, or the URI or hyperlink to, the
 Adapter's License You apply. You may satisfy this condition
 in any reasonable manner based on the medium, means, and
 context in which You Share Adapted Material.
 .
 3. You may not offer or impose any additional or different terms
 or conditions on, or apply any Effective Technological
 Measures to, Adapted Material that restrict exercise of the
 rights granted under the Adapter's License You apply.
 .
 Section 4 -- Sui Generis Database Rights.
 .
 Where the Licensed Rights include Sui Generis Database Rights that
 apply to Your use of the Licensed Material:
 .
 a. for the avoidance of doubt, Section 2(a)(1) grants You the right
 to extract, reuse, reproduce, and Share all or a substantial
 portion of the contents of the database;
 .
 b. if You include all or a substantial portion of the database
 contents in a database in which You have Sui Generis Database
 Rights, then the database in which You have Sui Generis Database
 Rights (but not its individual contents) is Adapted Material,
 .
 including for purposes of Section 3(b); and
 c. You must comply with the conditions in Section 3(a) if You Share
 all or a substantial portion of the contents of the database.
 .
 For the avoidance of doubt, this Section 4 supplements and does not
 replace Your obligations under this Public License where the Licensed
 Rights include other Copyright and Similar Rights.
 .
 Section 5 -- Disclaimer of Warranties and Limitation of Liability.
 .
 a. UNLESS OTHERWISE SEPARATELY UNDERTAKEN BY THE LICENSOR, TO THE
 EXTENT POSSIBLE, THE LICENSOR OFFERS THE LICENSED MATERIAL AS-IS
 AND AS-AVAILABLE, AND MAKES NO REPRESENTATIONS OR WARRANTIES OF
 ANY KIND CONCERNING THE LICENSED MATERIAL, WHETHER EXPRESS,
 IMPLIED, STATUTORY, OR OTHER. THIS INCLUDES, WITHOUT LIMITATION,
 WARRANTIES OF TITLE, MERCHANTABILITY, FITNESS FOR A PARTICULAR
 PURPOSE, NON-INFRINGEMENT, ABSENCE OF LATENT OR OTHER DEFECTS,
 ACCURACY, OR THE PRESENCE OR ABSENCE OF ERRORS, WHETHER OR NOT
 KNOWN OR DISCOVERABLE. WHERE DISCLAIMERS OF WARRANTIES ARE NOT
 ALLOWED IN FULL OR IN PART, THIS DISCLAIMER MAY NOT APPLY TO YOU.
 .
 b. TO THE EXTENT POSSIBLE, IN NO EVENT WILL THE LICENSOR BE LIABLE
 TO YOU ON ANY LEGAL THEORY (INCLUDING, WITHOUT LIMITATION,
 NEGLIGENCE) OR OTHERWISE FOR ANY DIRECT, SPECIAL, INDIRECT,
 INCIDENTAL, CONSEQUENTIAL, PUNITIVE, EXEMPLARY, OR OTHER LOSSES,
 COSTS, EXPENSES, OR DAMAGES ARISING OUT OF THIS PUBLIC LICENSE OR
 USE OF THE LICENSED MATERIAL, EVEN IF THE LICENSOR HAS BEEN
 ADVISED OF THE POSSIBILITY OF SUCH LOSSES, COSTS, EXPENSES, OR
 DAMAGES. WHERE A LIMITATION OF LIABILITY IS NOT ALLOWED IN FULL OR
 IN PART, THIS LIMITATION MAY NOT APPLY TO YOU.
 .
 c. The disclaimer of warranties and limitation of liability provided
 above shall be interpreted in a manner that, to the extent
 possible, most closely approximates an absolute disclaimer and
 waiver of all liability.
 .
 Section 6 -- Term and Termination.
 .
 a. This Public License applies for the term of the Copyright and
 Similar Rights licensed here. However, if You fail to comply with
 this Public License, then Your rights under this Public License
 terminate automatically.
 .
 b. Where Your right to use the Licensed Material has terminated under
 Section 6(a), it reinstates:
 .
 1. automatically as of the date the violation is cured, provided
 it is cured within 30 days of Your discovery of the
 violation; or
 .
 2. upon express reinstatement by the Licensor.
 .
 For the avoidance of doubt, this Section 6(b) does not affect any
 right the Licensor may have to seek remedies for Your violations
 of this Public License.
 .
 c. For the avoidance of doubt, the Licensor may also offer the
 Licensed Material under separate terms or conditions or stop
 distributing the Licensed Material at any time; however, doing so
 will not terminate this Public License.
 .
 d. Sections 1, 5, 6, 7, and 8 survive termination of this Public
 License.
 .
 Section 7 -- Other Terms and Conditions.
 .
 a. The Licensor shall not be bound by any additional or different
 terms or conditions communicated by You unless expressly agreed.
 .
 b. Any arrangements, understandings, or agreements regarding the
 Licensed Material not stated herein are separate from and
 independent of the terms and conditions of this Public License.
 .
 Section 8 -- Interpretation.
 .
 a. For the avoidance of doubt, this Public License does not, and
 shall not be interpreted to, reduce, limit, restrict, or impose
 conditions on any use of the Licensed Material that could lawfully
 be made without permission under this Public License.
 .
 b. To the extent possible, if any provision of this Public License is
 deemed unenforceable, it shall be automatically reformed to the
 minimum extent necessary to make it enforceable. If the provision
 cannot be reformed, it shall be severed from this Public License
 without affecting the enforceability of the remaining terms and
 conditions.
 .
 c. No term or condition of this Public License will be waived and no
 failure to comply consented to unless expressly agreed to by the
 Licensor.
 .
 d. Nothing in this Public License constitutes or may be interpreted
 as a limitation upon, or waiver of, any privileges and immunities
 that apply to the Licensor or You, including from the legal
 processes of any jurisdiction or authority.

License: CC-BY-4.0
 By exercising the Licensed Rights (defined below), You accept and agree
 to be bound by the terms and conditions of this Creative Commons
 Attribution 4.0 International Public License ("Public
 License"). To the extent this Public License may be interpreted as a
 contract, You are granted the Licensed Rights in consideration of Your
 acceptance of these terms and conditions, and the Licensor grants You
 such rights in consideration of benefits the Licensor receives from
 making the Licensed Material available under these terms and
 conditions.
 .
 Section 1 -- Definitions.
 .
 a. Adapted Material means material subject to Copyright and Similar
 Rights that is derived from or based upon the Licensed Material
 and in which the Licensed Material is translated, altered,
 arranged, transformed, or otherwise modified in a manner requiring
 permission under the Copyright and Similar Rights held by the
 Licensor. For purposes of this Public License, where the Licensed
 Material is a musical work, performance, or sound recording,
 Adapted Material is always produced where the Licensed Material is
 synched in timed relation with a moving image.
 .
 b. Adapter's License means the license You apply to Your Copyright
 and Similar Rights in Your contributions to Adapted Material in
 accordance with the terms and conditions of this Public License.
 .
 c. Copyright and Similar Rights means copyright and/or similar rights
 closely related to copyright including, without limitation,
 performance, broadcast, sound recording, and Sui Generis Database
 Rights, without regard to how the rights are labeled or
 categorized. For purposes of this Public License, the rights
 specified in Section 2(b)(1)-(2) are not Copyright and Similar
 Rights.
 .
 d. Effective Technological Measures means those measures that, in the
 absence of proper authority, may not be circumvented under laws
 fulfilling obligations under Article 11 of the WIPO Copyright
 Treaty adopted on December 20, 1996, and/or similar international
 agreements.
 .
 e. Exceptions and Limitations means fair use, fair dealing, and/or
 any other exception or limitation to Copyright and Similar Rights
 that applies to Your use of the Licensed Material.
 .
 f. Licensed Material means the artistic or literary work, database,
 or other material to which the Licensor applied this Public
 License.
 .
 g. Licensed Rights means the rights granted to You subject to the
 terms and conditions of this Public License, which are limited to
 all Copyright and Similar Rights that apply to Your use of the
 Licensed Material and that the Licensor has authority to license.
 .
 h. Licensor means the individual(s) or entity(ies) granting rights
 under this Public License.
 .
 i. Share means to provide material to the public by any means or
 process that requires permission under the Licensed Rights, such
 as reproduction, public display, public performance, distribution,
 dissemination, communication, or importation, and to make material
 available to the public including in ways that members of the
 public may access the material from a place and at a time
 individually chosen by them.
 .
 j. Sui Generis Database Rights means rights other than copyright
 resulting from Directive 96/9/EC of the European Parliament and of
 the Council of 11 March 1996 on the legal protection of databases,
 as amended and/or succeeded, as well as other essentially
 equivalent rights anywhere in the world.
 .
 k. You means the individual or entity exercising the Licensed Rights
 under this Public License. Your has a corresponding meaning.
 .
 Section 2 -- Scope.
 .
 a. License grant.
 .
 1. Subject to the terms and conditions of this Public License,
 the Licensor hereby grants You a worldwide, royalty-free,
 non-sublicensable, non-exclusive, irrevocable license to
 exercise the Licensed Rights in the Licensed Material to:
 .
 a. reproduce and Share the Licensed Material, in whole or
 in part; and
 .
 b. produce, reproduce, and Share Adapted Material.
 .
 2. Exceptions and Limitations. For the avoidance of doubt, where
 Exceptions and Limitations apply to Your use, this Public
 License does not apply, and You do not need to comply with
 its terms and conditions.
 .
 3. Term. The term of this Public License is specified in Section
 6(a).
 .
 4. Media and formats; technical modifications allowed. The
 Licensor authorizes You to exercise the Licensed Rights in
 all media and formats whether now known or hereafter created,
 and to make technical modifications necessary to do so. The
 Licensor waives and/or agrees not to assert any right or
 authority to forbid You from making technical modifications
 necessary to exercise the Licensed Rights, including
 technical modifications necessary to circumvent Effective
 Technological Measures. For purposes of this Public License,
 simply making modifications authorized by this Section 2(a)
 (4) never produces Adapted Material.
 .
 5. Downstream recipients.
 .
 a. Offer from the Licensor -- Licensed Material. Every
 recipient of the Licensed Material automatically
 receives an offer from the Licensor to exercise the
 Licensed Rights under the terms and conditions of this
 Public License.
 .
 b. No downstream restrictions. You may not offer or impose
 any additional or different terms or conditions on, or
 apply any Effective Technological Measures to, the
 Licensed Material if doing so restricts exercise of the
 Licensed Rights by any recipient of the Licensed
 Material.
 .
 6. No endorsement. Nothing in this Public License constitutes or
 may be construed as permission to assert or imply that You
 are, or that Your use of the Licensed Material is, connected
 with, or sponsored, endorsed, or granted official status by,
 the Licensor or others designated to receive attribution as
 provided in Section 3(a)(1)(A)(i).
 .
 b. Other rights.
 .
 1. Moral rights, such as the right of integrity, are not
 licensed under this Public License, nor are publicity,
 privacy, and/or other similar personality rights; however, to
 the extent possible, the Licensor waives and/or agrees not to
 assert any such rights held by the Licensor to the limited
 extent necessary to allow You to exercise the Licensed
 Rights, but not otherwise.
 .
 2. Patent and trademark rights are not licensed under this
 Public License.
 .
 3. To the extent possible, the Licensor waives any right to
 collect royalties from You for the exercise of the Licensed
 Rights, whether directly or through a collecting society
 under any voluntary or waivable statutory or compulsory
 licensing scheme. In all other cases the Licensor expressly
 reserves any right to collect such royalties.
 .
 Section 3 -- License Conditions.
 .
 Your exercise of the Licensed Rights is expressly made subject to the
 following conditions.
 .
 a. Attribution.
 .
 1. If You Share the Licensed Material (including in modified
 form), You must:
 .
 a. retain the following if it is supplied by the Licensor
 with the Licensed Material:
 .
 i. identification of the creator(s) of the Licensed
 Material and any others designated to receive
 attribution, in any reasonable manner requested by
 the Licensor (including by pseudonym if
 designated);
 .
 ii. a copyright notice;
 .
 iii. a notice that refers to this Public License;
 .
 iv. a notice that refers to the disclaimer of
 warranties;
 .
 v. a URI or hyperlink to the Licensed Material to the
 extent reasonably practicable;
 .
 b. indicate if You modified the Licensed Material and
 retain an indication of any previous modifications; and
 .
 c. indicate the Licensed Material is licensed under this
 Public License, and include the text of, or the URI or
 hyperlink to, this Public License.
 .
 2. You may satisfy the conditions in Section 3(a)(1) in any
 reasonable manner based on the medium, means, and context in
 which You Share the Licensed Material. For example, it may be
 reasonable to satisfy the conditions by providing a URI or
 hyperlink to a resource that includes the required
 information.
 .
 3. If requested by the Licensor, You must remove any of the
 information required by Section 3(a)(1)(A) to the extent
 reasonably practicable.
 .
 4. If You Share Adapted Material You produce, the Adapter's
 License You apply must not prevent recipients of the Adapted
 Material from complying with this Public License.
 .
 Section 4 -- Sui Generis Database Rights.
 .
 Where the Licensed Rights include Sui Generis Database Rights that
 apply to Your use of the Licensed Material:
 .
 a. for the avoidance of doubt, Section 2(a)(1) grants You the right
 to extract, reuse, reproduce, and Share all or a substantial
 portion of the contents of the database;
 .
 b. if You include all or a substantial portion of the database
 contents in a database in which You have Sui Generis Database
 Rights, then the database in which You have Sui Generis Database
 Rights (but not its individual contents) is Adapted Material; and
 .
 c. You must comply with the conditions in Section 3(a) if You Share
 all or a substantial portion of the contents of the database.
 .
 For the avoidance of doubt, this Section 4 supplements and does not
 replace Your obligations under this Public License where the Licensed
 Rights include other Copyright and Similar Rights.
 .
 Section 5 -- Disclaimer of Warranties and Limitation of Liability.
 .
 a. UNLESS OTHERWISE SEPARATELY UNDERTAKEN BY THE LICENSOR, TO THE
 EXTENT POSSIBLE, THE LICENSOR OFFERS THE LICENSED MATERIAL AS-IS
 AND AS-AVAILABLE, AND MAKES NO REPRESENTATIONS OR WARRANTIES OF
 ANY KIND CONCERNING THE LICENSED MATERIAL, WHETHER EXPRESS,
 IMPLIED, STATUTORY, OR OTHER. THIS INCLUDES, WITHOUT LIMITATION,
 WARRANTIES OF TITLE, MERCHANTABILITY, FITNESS FOR A PARTICULAR
 PURPOSE, NON-INFRINGEMENT, ABSENCE OF LATENT OR OTHER DEFECTS,
 ACCURACY, OR THE PRESENCE OR ABSENCE OF ERRORS, WHETHER OR NOT
 KNOWN OR DISCOVERABLE. WHERE DISCLAIMERS OF WARRANTIES ARE NOT
 ALLOWED IN FULL OR IN PART, THIS DISCLAIMER MAY NOT APPLY TO YOU.
 .
 b. TO THE EXTENT POSSIBLE, IN NO EVENT WILL THE LICENSOR BE LIABLE
 TO YOU ON ANY LEGAL THEORY (INCLUDING, WITHOUT LIMITATION,
 NEGLIGENCE) OR OTHERWISE FOR ANY DIRECT, SPECIAL, INDIRECT,
 INCIDENTAL, CONSEQUENTIAL, PUNITIVE, EXEMPLARY, OR OTHER LOSSES,
 COSTS, EXPENSES, OR DAMAGES ARISING OUT OF THIS PUBLIC LICENSE OR
 USE OF THE LICENSED MATERIAL, EVEN IF THE LICENSOR HAS BEEN
 ADVISED OF THE POSSIBILITY OF SUCH LOSSES, COSTS, EXPENSES, OR
 DAMAGES. WHERE A LIMITATION OF LIABILITY IS NOT ALLOWED IN FULL OR
 IN PART, THIS LIMITATION MAY NOT APPLY TO YOU.
 .
 c. The disclaimer of warranties and limitation of liability provided
 above shall be interpreted in a manner that, to the extent
 possible, most closely approximates an absolute disclaimer and
 waiver of all liability.
 .
 Section 6 -- Term and Termination.
 .
 a. This Public License applies for the term of the Copyright and
 Similar Rights licensed here. However, if You fail to comply with
 this Public License, then Your rights under this Public License
 terminate automatically.
 .
 b. Where Your right to use the Licensed Material has terminated under
 Section 6(a), it reinstates:
 .
 1. automatically as of the date the violation is cured, provided
 it is cured within 30 days of Your discovery of the
 violation; or
 .
 2. upon express reinstatement by the Licensor.
 .
 For the avoidance of doubt, this Section 6(b) does not affect any
 right the Licensor may have to seek remedies for Your violations
 of this Public License.
 .
 c. For the avoidance of doubt, the Licensor may also offer the
 Licensed Material under separate terms or conditions or stop
 distributing the Licensed Material at any time; however, doing so
 will not terminate this Public License.
 .
 d. Sections 1, 5, 6, 7, and 8 survive termination of this Public
 License.
 .
 Section 7 -- Other Terms and Conditions.
 .
 a. The Licensor shall not be bound by any additional or different
 terms or conditions communicated by You unless expressly agreed.
 .
 b. Any arrangements, understandings, or agreements regarding the
 Licensed Material not stated herein are separate from and
 independent of the terms and conditions of this Public License.
 .
 Section 8 -- Interpretation.
 .
 a. For the avoidance of doubt, this Public License does not, and
 shall not be interpreted to, reduce, limit, restrict, or impose
 conditions on any use of the Licensed Material that could lawfully
 be made without permission under this Public License.
 .
 b. To the extent possible, if any provision of this Public License is
 deemed unenforceable, it shall be automatically reformed to the
 minimum extent necessary to make it enforceable. If the provision
 cannot be reformed, it shall be severed from this Public License
 without affecting the enforceability of the remaining terms and
 conditions.
 .
 c. No term or condition of this Public License will be waived and no
 failure to comply consented to unless expressly agreed to by the
 Licensor.
 .
 d. Nothing in this Public License constitutes or may be interpreted
 as a limitation upon, or waiver of, any privileges and immunities
 that apply to the Licensor or You, including from the legal
 processes of any jurisdiction or authority.

License: CC-BY-SA-3.0
 CREATIVE COMMONS CORPORATION IS NOT A LAW FIRM AND DOES NOT PROVIDE
 LEGAL SERVICES. DISTRIBUTION OF THIS LICENSE DOES NOT CREATE AN
 ATTORNEY-CLIENT RELATIONSHIP. CREATIVE COMMONS PROVIDES THIS
 INFORMATION ON AN "AS-IS" BASIS. CREATIVE COMMONS MAKES NO WARRANTIES
 REGARDING THE INFORMATION PROVIDED, AND DISCLAIMS LIABILITY FOR
 DAMAGES RESULTING FROM ITS USE.
 .
 License
 .
 THE WORK (AS DEFINED BELOW) IS PROVIDED UNDER THE TERMS OF THIS CREATIVE
 COMMONS PUBLIC LICENSE ("CCPL" OR "LICENSE"). THE WORK IS PROTECTED BY
 COPYRIGHT AND/OR OTHER APPLICABLE LAW. ANY USE OF THE WORK OTHER THAN AS
 AUTHORIZED UNDER THIS LICENSE OR COPYRIGHT LAW IS PROHIBITED.
 .
 BY EXERCISING ANY RIGHTS TO THE WORK PROVIDED HERE, YOU ACCEPT AND AGREE
 TO BE BOUND BY THE TERMS OF THIS LICENSE. TO THE EXTENT THIS LICENSE MAY
 BE CONSIDERED TO BE A CONTRACT, THE LICENSOR GRANTS YOU THE RIGHTS
 CONTAINED HERE IN CONSIDERATION OF YOUR ACCEPTANCE OF SUCH TERMS AND
 CONDITIONS.
 .
 1. Definitions
 .
 a. "Adaptation" means a work based upon the Work, or upon the Work and
 other pre-existing works, such as a translation, adaptation,
 derivative work, arrangement of music or other alterations of a
 literary or artistic work, or phonogram or performance and includes
 cinematographic adaptations or any other form in which the Work may be
 recast, transformed, or adapted including in any form recognizably
 derived from the original, except that a work that constitutes a
 Collection will not be considered an Adaptation for the purpose of
 this License. For the avoidance of doubt, where the Work is a musical
 work, performance or phonogram, the synchronization of the Work in
 timed-relation with a moving image ("synching") will be considered an
 Adaptation for the purpose of this License.
 .
 b. "Collection" means a collection of literary or artistic works, such as
 encyclopedias and anthologies, or performances, phonograms or
 broadcasts, or other works or subject matter other than works listed
 in Section 1(f) below, which, by reason of the selection and
 arrangement of their contents, constitute intellectual creations, in
 which the Work is included in its entirety in unmodified form along
 with one or more other contributions, each constituting separate and
 independent works in themselves, which together are assembled into a
 collective whole. A work that constitutes a Collection will not be
 considered an Adaptation (as defined below) for the purposes of this
 License.
 .
 c. "Creative Commons Compatible License" means a license that is listed
 at https://creativecommons.org/compatiblelicenses that has been
 approved by Creative Commons as being essentially equivalent to this
 License, including, at a minimum, because that license: (i) contains
 terms that have the same purpose, meaning and effect as the License
 Elements of this License; and, (ii) explicitly permits the relicensing
 of adaptations of works made available under that license under this
 License or a Creative Commons jurisdiction license with the same
 License Elements as this License.
 .
 d. "Distribute" means to make available to the public the original and
 copies of the Work or Adaptation, as appropriate, through sale or
 other transfer of ownership.
 .
 e. "License Elements" means the following high-level license attributes
 as selected by Licensor and indicated in the title of this License:
 Attribution, ShareAlike.
 .
 f. "Licensor" means the individual, individuals, entity or entities that
 offer(s) the Work under the terms of this License.
 .
 g. "Original Author" means, in the case of a literary or artistic work,
 the individual, individuals, entity or entities who created the Work
 or if no individual or entity can be identified, the publisher; and in
 addition (i) in the case of a performance the actors, singers,
 musicians, dancers, and other persons who act, sing, deliver, declaim,
 play in, interpret or otherwise perform literary or artistic works or
 expressions of folklore; (ii) in the case of a phonogram the producer
 being the person or legal entity who first fixes the sounds of a
 performance or other sounds; and, (iii) in the case of broadcasts, the
 organization that transmits the broadcast.
 .
 h. "Work" means the literary and/or artistic work offered under the terms
 of this License including without limitation any production in the
 literary, scientific and artistic domain, whatever may be the mode or
 form of its expression including digital form, such as a book,
 pamphlet and other writing; a lecture, address, sermon or other work
 of the same nature; a dramatic or dramatico-musical work; a
 choreographic work or entertainment in dumb show; a musical
 composition with or without words; a cinematographic work to which are
 assimilated works expressed by a process analogous to cinematography;
 a work of drawing, painting, architecture, sculpture, engraving or
 lithography; a photographic work to which are assimilated works
 expressed by a process analogous to photography; a work of applied
 art; an illustration, map, plan, sketch or three-dimensional work
 relative to geography, topography, architecture or science; a
 performance; a broadcast; a phonogram; a compilation of data to the
 extent it is protected as a copyrightable work; or a work performed by
 a variety or circus performer to the extent it is not otherwise
 considered a literary or artistic work.
 .
 i. "You" means an individual or entity exercising rights under this
 License who has not previously violated the terms of this License with
 respect to the Work, or who has received express permission from the
 Licensor to exercise rights under this License despite a previous
 violation.
 .
 j. "Publicly Perform" means to perform public recitations of the Work and
 to communicate to the public those public recitations, by any means or
 process, including by wire or wireless means or public digital
 performances; to make available to the public Works in such a way that
 members of the public may access these Works from a place and at a
 place individually chosen by them; to perform the Work to the public
 by any means or process and the communication to the public of the
 performances of the Work, including by public digital performance; to
 broadcast and rebroadcast the Work by any means including signs,
 sounds or images.
 .
 k. "Reproduce" means to make copies of the Work by any means including
 without limitation by sound or visual recordings and the right of
 fixation and reproducing fixations of the Work, including storage of a
 protected performance or phonogram in digital form or other electronic
 medium.
 .
 2. Fair Dealing Rights. Nothing in this License is intended to reduce,
 limit, or restrict any uses free from copyright or rights arising from
 limitations or exceptions that are provided for in connection with the
 copyright protection under copyright law or other applicable laws.
 .
 3. License Grant. Subject to the terms and conditions of this License,
 Licensor hereby grants You a worldwide, royalty-free, non-exclusive,
 perpetual (for the duration of the applicable copyright) license to
 exercise the rights in the Work as stated below:
 .
 a. to Reproduce the Work, to incorporate the Work into one or more
 Collections, and to Reproduce the Work as incorporated in the
 Collections;
 .
 b. to create and Reproduce Adaptations provided that any such Adaptation,
 including any translation in any medium, takes reasonable steps to
 clearly label, demarcate or otherwise identify that changes were made
 to the original Work. For example, a translation could be marked "The
 original work was translated from English to Spanish," or a
 modification could indicate "The original work has been modified.";
 .
 c. to Distribute and Publicly Perform the Work including as incorporated
 in Collections; and,
 .
 d. to Distribute and Publicly Perform Adaptations.
 .
 e. For the avoidance of doubt:
 .
 i. Non-waivable Compulsory License Schemes. In those jurisdictions in
 which the right to collect royalties through any statutory or
 compulsory licensing scheme cannot be waived, the Licensor
 reserves the exclusive right to collect such royalties for any
 exercise by You of the rights granted under this License;
 .
 ii. Waivable Compulsory License Schemes. In those jurisdictions in
 which the right to collect royalties through any statutory or
 compulsory licensing scheme can be waived, the Licensor waives the
 exclusive right to collect such royalties for any exercise by You
 of the rights granted under this License; and,
 .
 iii. Voluntary License Schemes. The Licensor waives the right to
 collect royalties, whether individually or, in the event that the
 Licensor is a member of a collecting society that administers
 voluntary licensing schemes, via that society, from any exercise
 by You of the rights granted under this License.
 .
 The above rights may be exercised in all media and formats whether now
 known or hereafter devised. The above rights include the right to make
 such modifications as are technically necessary to exercise the rights in
 other media and formats. Subject to Section 8(f), all rights not expressly
 granted by Licensor are hereby reserved.
 .
 4. Restrictions. The license granted in Section 3 above is expressly made
 subject to and limited by the following restrictions:
 .
 a. You may Distribute or Publicly Perform the Work only under the terms
 of this License. You must include a copy of, or the Uniform Resource
 Identifier (URI) for, this License with every copy of the Work You
 Distribute or Publicly Perform. You may not offer or impose any terms
 on the Work that restrict the terms of this License or the ability of
 the recipient of the Work to exercise the rights granted to that
 recipient under the terms of the License. You may not sublicense the
 Work. You must keep intact all notices that refer to this License and
 to the disclaimer of warranties with every copy of the Work You
 Distribute or Publicly Perform. When You Distribute or Publicly
 Perform the Work, You may not impose any effective technological
 measures on the Work that restrict the ability of a recipient of the
 Work from You to exercise the rights granted to that recipient under
 the terms of the License. This Section 4(a) applies to the Work as
 incorporated in a Collection, but this does not require the Collection
 apart from the Work itself to be made subject to the terms of this
 License. If You create a Collection, upon notice from any Licensor You
 must, to the extent practicable, remove from the Collection any credit
 as required by Section 4(c), as requested. If You create an
 Adaptation, upon notice from any Licensor You must, to the extent
 practicable, remove from the Adaptation any credit as required by
 Section 4(c), as requested.
 .
 b. You may Distribute or Publicly Perform an Adaptation only under the
 terms of: (i) this License; (ii) a later version of this License with
 the same License Elements as this License; (iii) a Creative Commons
 jurisdiction license (either this or a later license version) that
 contains the same License Elements as this License (e.g.,
 Attribution-ShareAlike 3.0 US)); (iv) a Creative Commons Compatible
 License. If you license the Adaptation under one of the licenses
 mentioned in (iv), you must comply with the terms of that license. If
 you license the Adaptation under the terms of any of the licenses
 mentioned in (i), (ii) or (iii) (the "Applicable License"), you must
 comply with the terms of the Applicable License generally and the
 following provisions: (I) You must include a copy of, or the URI for,
 the Applicable License with every copy of each Adaptation You
 Distribute or Publicly Perform; (II) You may not offer or impose any
 terms on the Adaptation that restrict the terms of the Applicable
 License or the ability of the recipient of the Adaptation to exercise
 the rights granted to that recipient under the terms of the Applicable
 License; (III) You must keep intact all notices that refer to the
 Applicable License and to the disclaimer of warranties with every copy
 of the Work as included in the Adaptation You Distribute or Publicly
 Perform; (IV) when You Distribute or Publicly Perform the Adaptation,
 You may not impose any effective technological measures on the
 Adaptation that restrict the ability of a recipient of the Adaptation
 from You to exercise the rights granted to that recipient under the
 terms of the Applicable License. This Section 4(b) applies to the
 Adaptation as incorporated in a Collection, but this does not require
 the Collection apart from the Adaptation itself to be made subject to
 the terms of the Applicable License.
 .
 c. If You Distribute, or Publicly Perform the Work or any Adaptations or
 Collections, You must, unless a request has been made pursuant to
 Section 4(a), keep intact all copyright notices for the Work and
 provide, reasonable to the medium or means You are utilizing: (i) the
 name of the Original Author (or pseudonym, if applicable) if supplied,
 and/or if the Original Author and/or Licensor designate another party
 or parties (e.g., a sponsor institute, publishing entity, journal) for
 attribution ("Attribution Parties") in Licensor's copyright notice,
 terms of service or by other reasonable means, the name of such party
 or parties; (ii) the title of the Work if supplied; (iii) to the
 extent reasonably practicable, the URI, if any, that Licensor
 specifies to be associated with the Work, unless such URI does not
 refer to the copyright notice or licensing information for the Work;
 and (iv) , consistent with Ssection 3(b), in the case of an
 Adaptation, a credit identifying the use of the Work in the Adaptation
 (e.g., "French translation of the Work by Original Author," or
 "Screenplay based on original Work by Original Author"). The credit
 required by this Section 4(c) may be implemented in any reasonable
 manner; provided, however, that in the case of a Adaptation or
 Collection, at a minimum such credit will appear, if a credit for all
 contributing authors of the Adaptation or Collection appears, then as
 part of these credits and in a manner at least as prominent as the
 credits for the other contributing authors. For the avoidance of
 doubt, You may only use the credit required by this Section for the
 purpose of attribution in the manner set out above and, by exercising
 Your rights under this License, You may not implicitly or explicitly
 assert or imply any connection with, sponsorship or endorsement by the
 Original Author, Licensor and/or Attribution Parties, as appropriate,
 of You or Your use of the Work, without the separate, express prior
 written permission of the Original Author, Licensor and/or Attribution
 Parties.
 .
 d. Except as otherwise agreed in writing by the Licensor or as may be
 otherwise permitted by applicable law, if You Reproduce, Distribute or
 Publicly Perform the Work either by itself or as part of any
 Adaptations or Collections, You must not distort, mutilate, modify or
 take other derogatory action in relation to the Work which would be
 prejudicial to the Original Author's honor or reputation. Licensor
 agrees that in those jurisdictions (e.g. Japan), in which any exercise
 of the right granted in Section 3(b) of this License (the right to
 make Adaptations) would be deemed to be a distortion, mutilation,
 modification or other derogatory action prejudicial to the Original
 Author's honor and reputation, the Licensor will waive or not assert,
 as appropriate, this Section, to the fullest extent permitted by the
 applicable national law, to enable You to reasonably exercise Your
 right under Section 3(b) of this License (right to make Adaptations)
 but not otherwise.
 .
 5. Representations, Warranties and Disclaimer
 .
 UNLESS OTHERWISE MUTUALLY AGREED TO BY THE PARTIES IN WRITING, LICENSOR
 OFFERS THE WORK AS-IS AND MAKES NO REPRESENTATIONS OR WARRANTIES OF ANY
 KIND CONCERNING THE WORK, EXPRESS, IMPLIED, STATUTORY OR OTHERWISE,
 INCLUDING, WITHOUT LIMITATION, WARRANTIES OF TITLE, MERCHANTIBILITY,
 FITNESS FOR A PARTICULAR PURPOSE, NONINFRINGEMENT, OR THE ABSENCE OF
 LATENT OR OTHER DEFECTS, ACCURACY, OR THE PRESENCE OF ABSENCE OF ERRORS,
 WHETHER OR NOT DISCOVERABLE. SOME JURISDICTIONS DO NOT ALLOW THE EXCLUSION
 OF IMPLIED WARRANTIES, SO SUCH EXCLUSION MAY NOT APPLY TO YOU.
 .
 6. Limitation on Liability. EXCEPT TO THE EXTENT REQUIRED BY APPLICABLE
 LAW, IN NO EVENT WILL LICENSOR BE LIABLE TO YOU ON ANY LEGAL THEORY FOR
 ANY SPECIAL, INCIDENTAL, CONSEQUENTIAL, PUNITIVE OR EXEMPLARY DAMAGES
 ARISING OUT OF THIS LICENSE OR THE USE OF THE WORK, EVEN IF LICENSOR HAS
 BEEN ADVISED OF THE POSSIBILITY OF SUCH DAMAGES.
 .
 7. Termination
 .
 a. This License and the rights granted hereunder will terminate
 automatically upon any breach by You of the terms of this License.
 Individuals or entities who have received Adaptations or Collections
 from You under this License, however, will not have their licenses
 terminated provided such individuals or entities remain in full
 compliance with those licenses. Sections 1, 2, 5, 6, 7, and 8 will
 survive any termination of this License.
 .
 b. Subject to the above terms and conditions, the license granted here is
 perpetual (for the duration of the applicable copyright in the Work).
 Notwithstanding the above, Licensor reserves the right to release the
 Work under different license terms or to stop distributing the Work at
 any time; provided, however that any such election will not serve to
 withdraw this License (or any other license that has been, or is
 required to be, granted under the terms of this License), and this
 License will continue in full force and effect unless terminated as
 stated above.
 .
 8. Miscellaneous
 .
 a. Each time You Distribute or Publicly Perform the Work or a Collection,
 the Licensor offers to the recipient a license to the Work on the same
 terms and conditions as the license granted to You under this License.
 .
 b. Each time You Distribute or Publicly Perform an Adaptation, Licensor
 offers to the recipient a license to the original Work on the same
 terms and conditions as the license granted to You under this License.
 .
 c. If any provision of this License is invalid or unenforceable under
 applicable law, it shall not affect the validity or enforceability of
 the remainder of the terms of this License, and without further action
 by the parties to this agreement, such provision shall be reformed to
 the minimum extent necessary to make such provision valid and
 enforceable.
 .
 d. No term or provision of this License shall be deemed waived and no
 breach consented to unless such waiver or consent shall be in writing
 and signed by the party to be charged with such waiver or consent.
 .
 e. This License constitutes the entire agreement between the parties with
 respect to the Work licensed here. There are no understandings,
 agreements or representations with respect to the Work not specified
 here. Licensor shall not be bound by any additional provisions that
 may appear in any communication from You. This License may not be
 modified without the mutual written agreement of the Licensor and You.
 .
 f. The rights granted under, and the subject matter referenced, in this
 License were drafted utilizing the terminology of the Berne Convention
 for the Protection of Literary and Artistic Works (as amended on
 September 28, 1979), the Rome Convention of 1961, the WIPO Copyright
 Treaty of 1996, the WIPO Performances and Phonograms Treaty of 1996
 and the Universal Copyright Convention (as revised on July 24, 1971).
 These rights and subject matter take effect in the relevant
 jurisdiction in which the License terms are sought to be enforced
 according to the corresponding provisions of the implementation of
 those treaty provisions in the applicable national law. If the
 standard suite of rights granted under applicable copyright law
 includes additional rights not granted under this License, such
 additional rights are deemed to be included in the License; this
 License is not intended to restrict the license of any rights under
 applicable law.

License: GPL-2
 Version 2, June 1991
 .
 Copyright (C) 1989, 1991 Free Software Foundation, Inc.,
 51 Franklin Street, Fifth Floor, Boston, MA 02110-1301 USA
 Everyone is permitted to copy and distribute verbatim copies
 of this license document, but changing it is not allowed.
 .
 Preamble
 .
 The licenses for most software are designed to take away your
 freedom to share and change it.  By contrast, the GNU General Public
 License is intended to guarantee your freedom to share and change free
 software--to make sure the software is free for all its users.  This
 General Public License applies to most of the Free Software
 Foundation's software and to any other program whose authors commit to
 using it.  (Some other Free Software Foundation software is covered by
 the GNU Lesser General Public License instead.)  You can apply it to
 your programs, too.
 .
 When we speak of free software, we are referring to freedom, not
 price.  Our General Public Licenses are designed to make sure that you
 have the freedom to distribute copies of free software (and charge for
 this service if you wish), that you receive source code or can get it
 if you want it, that you can change the software or use pieces of it
 in new free programs; and that you know you can do these things.
 .
 To protect your rights, we need to make restrictions that forbid
 anyone to deny you these rights or to ask you to surrender the rights.
 These restrictions translate to certain responsibilities for you if you
 distribute copies of the software, or if you modify it.
 .
 For example, if you distribute copies of such a program, whether
 gratis or for a fee, you must give the recipients all the rights that
 you have.  You must make sure that they, too, receive or can get the
 source code.  And you must show them these terms so they know their
 rights.
 .
 We protect your rights with two steps: (1) copyright the software, and
 (2) offer you this license which gives you legal permission to copy,
 distribute and/or modify the software.
 .
 Also, for each author's protection and ours, we want to make certain
 that everyone understands that there is no warranty for this free
 software.  If the software is modified by someone else and passed on, we
 want its recipients to know that what they have is not the original, so
 that any problems introduced by others will not reflect on the original
 authors' reputations.
 .
 Finally, any free program is threatened constantly by software
 patents.  We wish to avoid the danger that redistributors of a free
 program will individually obtain patent licenses, in effect making the
 program proprietary.  To prevent this, we have made it clear that any
 patent must be licensed for everyone's free use or not licensed at all.
 .
 The precise terms and conditions for copying, distribution and
 modification follow.
 .
 GNU GENERAL PUBLIC LICENSE
 TERMS AND CONDITIONS FOR COPYING, DISTRIBUTION AND MODIFICATION
 .
 0. This License applies to any program or other work which contains
 a notice placed by the copyright holder saying it may be distributed
 under the terms of this General Public License.  The "Program", below,
 refers to any such program or work, and a "work based on the Program"
 means either the Program or any derivative work under copyright law:
 that is to say, a work containing the Program or a portion of it,
 either verbatim or with modifications and/or translated into another
 language.  (Hereinafter, translation is included without limitation in
 the term "modification".)  Each licensee is addressed as "you".
 .
 Activities other than copying, distribution and modification are not
 covered by this License; they are outside its scope.  The act of
 running the Program is not restricted, and the output from the Program
 is covered only if its contents constitute a work based on the
 Program (independent of having been made by running the Program).
 Whether that is true depends on what the Program does.
 .
 1. You may copy and distribute verbatim copies of the Program's
 source code as you receive it, in any medium, provided that you
 conspicuously and appropriately publish on each copy an appropriate
 copyright notice and disclaimer of warranty; keep intact all the
 notices that refer to this License and to the absence of any warranty;
 and give any other recipients of the Program a copy of this License
 along with the Program.
 .
 You may charge a fee for the physical act of transferring a copy, and
 you may at your option offer warranty protection in exchange for a fee.
 .
 2. You may modify your copy or copies of the Program or any portion
 of it, thus forming a work based on the Program, and copy and
 distribute such modifications or work under the terms of Section 1
 above, provided that you also meet all of these conditions:
 .
 a) You must cause the modified files to carry prominent notices
 stating that you changed the files and the date of any change.
 .
 b) You must cause any work that you distribute or publish, that in
 whole or in part contains or is derived from the Program or any
 part thereof, to be licensed as a whole at no charge to all third
 parties under the terms of this License.
 .
 c) If the modified program normally reads commands interactively
 when run, you must cause it, when started running for such
 interactive use in the most ordinary way, to print or display an
 announcement including an appropriate copyright notice and a
 notice that there is no warranty (or else, saying that you provide
 a warranty) and that users may redistribute the program under
 these conditions, and telling the user how to view a copy of this
 License.  (Exception: if the Program itself is interactive but
 does not normally print such an announcement, your work based on
 the Program is not required to print an announcement.)
 .
 These requirements apply to the modified work as a whole.  If
 identifiable sections of that work are not derived from the Program,
 and can be reasonably considered independent and separate works in
 themselves, then this License, and its terms, do not apply to those
 sections when you distribute them as separate works.  But when you
 distribute the same sections as part of a whole which is a work based
 on the Program, the distribution of the whole must be on the terms of
 this License, whose permissions for other licensees extend to the
 entire whole, and thus to each and every part regardless of who wrote it.
 .
 Thus, it is not the intent of this section to claim rights or contest
 your rights to work written entirely by you; rather, the intent is to
 exercise the right to control the distribution of derivative or
 collective works based on the Program.
 .
 In addition, mere aggregation of another work not based on the Program
 with the Program (or with a work based on the Program) on a volume of
 a storage or distribution medium does not bring the other work under
 the scope of this License.
 .
 3. You may copy and distribute the Program (or a work based on it,
 under Section 2) in object code or executable form under the terms of
 Sections 1 and 2 above provided that you also do one of the following:
 .
 a) Accompany it with the complete corresponding machine-readable
 source code, which must be distributed under the terms of Sections
 1 and 2 above on a medium customarily used for software interchange; or,
 .
 b) Accompany it with a written offer, valid for at least three
 years, to give any third party, for a charge no more than your
 cost of physically performing source distribution, a complete
 machine-readable copy of the corresponding source code, to be
 distributed under the terms of Sections 1 and 2 above on a medium
 customarily used for software interchange; or,
 .
 c) Accompany it with the information you received as to the offer
 to distribute corresponding source code.  (This alternative is
 allowed only for noncommercial distribution and only if you
 received the program in object code or executable form with such
 an offer, in accord with Subsection b above.)
 .
 The source code for a work means the preferred form of the work for
 making modifications to it.  For an executable work, complete source
 code means all the source code for all modules it contains, plus any
 associated interface definition files, plus the scripts used to
 control compilation and installation of the executable.  However, as a
 special exception, the source code distributed need not include
 anything that is normally distributed (in either source or binary
 form) with the major components (compiler, kernel, and so on) of the
 operating system on which the executable runs, unless that component
 itself accompanies the executable.
 .
 If distribution of executable or object code is made by offering
 access to copy from a designated place, then offering equivalent
 access to copy the source code from the same place counts as
 distribution of the source code, even though third parties are not
 compelled to copy the source along with the object code.
 .
 4. You may not copy, modify, sublicense, or distribute the Program
 except as expressly provided under this License.  Any attempt
 otherwise to copy, modify, sublicense or distribute the Program is
 void, and will automatically terminate your rights under this License.
 However, parties who have received copies, or rights, from you under
 this License will not have their licenses terminated so long as such
 parties remain in full compliance.
 .
 5. You are not required to accept this License, since you have not
 signed it.  However, nothing else grants you permission to modify or
 distribute the Program or its derivative works.  These actions are
 prohibited by law if you do not accept this License.  Therefore, by
 modifying or distributing the Program (or any work based on the
 Program), you indicate your acceptance of this License to do so, and
 all its terms and conditions for copying, distributing or modifying
 the Program or works based on it.
 .
 6. Each time you redistribute the Program (or any work based on the
 Program), the recipient automatically receives a license from the
 original licensor to copy, distribute or modify the Program subject to
 these terms and conditions.  You may not impose any further
 restrictions on the recipients' exercise of the rights granted herein.
 You are not responsible for enforcing compliance by third parties to
 this License.
 .
 7. If, as a consequence of a court judgment or allegation of patent
 infringement or for any other reason (not limited to patent issues),
 conditions are imposed on you (whether by court order, agreement or
 otherwise) that contradict the conditions of this License, they do not
 excuse you from the conditions of this License.  If you cannot
 distribute so as to satisfy simultaneously your obligations under this
 License and any other pertinent obligations, then as a consequence you
 may not distribute the Program at all.  For example, if a patent
 license would not permit royalty-free redistribution of the Program by
 all those who receive copies directly or indirectly through you, then
 the only way you could satisfy both it and this License would be to
 refrain entirely from distribution of the Program.
 .
 If any portion of this section is held invalid or unenforceable under
 any particular circumstance, the balance of the section is intended to
 apply and the section as a whole is intended to apply in other
 circumstances.
 .
 It is not the purpose of this section to induce you to infringe any
 patents or other property right claims or to contest validity of any
 such claims; this section has the sole purpose of protecting the
 integrity of the free software distribution system, which is
 implemented by public license practices.  Many people have made
 generous contributions to the wide range of software distributed
 through that system in reliance on consistent application of that
 system; it is up to the author/donor to decide if he or she is willing
 to distribute software through any other system and a licensee cannot
 impose that choice.
 .
 This section is intended to make thoroughly clear what is believed to
 be a consequence of the rest of this License.
 .
 8. If the distribution and/or use of the Program is restricted in
 certain countries either by patents or by copyrighted interfaces, the
 original copyright holder who places the Program under this License
 may add an explicit geographical distribution limitation excluding
 those countries, so that distribution is permitted only in or among
 countries not thus excluded.  In such case, this License incorporates
 the limitation as if written in the body of this License.
 .
 9. The Free Software Foundation may publish revised and/or new versions
 of the General Public License from time to time.  Such new versions will
 be similar in spirit to the present version, but may differ in detail to
 address new problems or concerns.
 .
 Each version is given a distinguishing version number.  If the Program
 specifies a version number of this License which applies to it and "any
 later version", you have the option of following the terms and conditions
 either of that version or of any later version published by the Free
 Software Foundation.  If the Program does not specify a version number of
 this License, you may choose any version ever published by the Free Software
 Foundation.
 .
 10. If you wish to incorporate parts of the Program into other free
 programs whose distribution conditions are different, write to the author
 to ask for permission.  For software which is copyrighted by the Free
 Software Foundation, write to the Free Software Foundation; we sometimes
 make exceptions for this.  Our decision will be guided by the two goals
 of preserving the free status of all derivatives of our free software and
 of promoting the sharing and reuse of software generally.
 .
 11. BECAUSE THE PROGRAM IS LICENSED FREE OF CHARGE, THERE IS NO WARRANTY
 FOR THE PROGRAM, TO THE EXTENT PERMITTED BY APPLICABLE LAW.  EXCEPT WHEN
 OTHERWISE STATED IN WRITING THE COPYRIGHT HOLDERS AND/OR OTHER PARTIES
 PROVIDE THE PROGRAM "AS IS" WITHOUT WARRANTY OF ANY KIND, EITHER EXPRESSED
 OR IMPLIED, INCLUDING, BUT NOT LIMITED TO, THE IMPLIED WARRANTIES OF
 MERCHANTABILITY AND FITNESS FOR A PARTICULAR PURPOSE.  THE ENTIRE RISK AS
 TO THE QUALITY AND PERFORMANCE OF THE PROGRAM IS WITH YOU.  SHOULD THE
 PROGRAM PROVE DEFECTIVE, YOU ASSUME THE COST OF ALL NECESSARY SERVICING,
 REPAIR OR CORRECTION.
 .
 12. IN NO EVENT UNLESS REQUIRED BY APPLICABLE LAW OR AGREED TO IN WRITING
 WILL ANY COPYRIGHT HOLDER, OR ANY OTHER PARTY WHO MAY MODIFY AND/OR
 REDISTRIBUTE THE PROGRAM AS PERMITTED ABOVE, BE LIABLE TO YOU FOR DAMAGES,
 INCLUDING ANY GENERAL, SPECIAL, INCIDENTAL OR CONSEQUENTIAL DAMAGES ARISING
 OUT OF THE USE OR INABILITY TO USE THE PROGRAM (INCLUDING BUT NOT LIMITED
 TO LOSS OF DATA OR DATA BEING RENDERED INACCURATE OR LOSSES SUSTAINED BY
 YOU OR THIRD PARTIES OR A FAILURE OF THE PROGRAM TO OPERATE WITH ANY OTHER
 PROGRAMS), EVEN IF SUCH HOLDER OR OTHER PARTY HAS BEEN ADVISED OF THE
 POSSIBILITY OF SUCH DAMAGES.

License: CC-BY-3.0
 THE WORK (AS DEFINED BELOW) IS PROVIDED UNDER THE TERMS OF THIS CREATIVE COMMONS PUBLIC LICENSE ("CCPL" OR "LICENSE"). THE WORK IS PROTECTED BY COPYRIGHT AND/OR OTHER APPLICABLE LAW. ANY USE OF THE WORK OTHER THAN AS AUTHORIZED UNDER THIS LICENSE OR COPYRIGHT LAW IS PROHIBITED.
 .
 BY EXERCISING ANY RIGHTS TO THE WORK PROVIDED HERE, YOU ACCEPT AND AGREE TO BE BOUND BY THE TERMS OF THIS LICENSE. TO THE EXTENT THIS LICENSE MAY BE CONSIDERED TO BE A CONTRACT, THE LICENSOR GRANTS YOU THE RIGHTS CONTAINED HERE IN CONSIDERATION OF YOUR ACCEPTANCE OF SUCH TERMS AND CONDITIONS.
 .
 1. Definitions
 .
 "Adaptation" means a work based upon the Work, or upon the Work and other pre-existing works, such as a translation, adaptation, derivative work, arrangement of music or other alterations of a literary or artistic work, or phonogram or performance and includes cinematographic adaptations or any other form in which the Work may be recast, transformed, or adapted including in any form recognizably derived from the original, except that a work that constitutes a Collection will not be considered an Adaptation for the purpose of this License. For the avoidance of doubt, where the Work is a musical work, performance or phonogram, the synchronization of the Work in timed-relation with a moving image ("synching") will be considered an Adaptation for the purpose of this License.
 "Collection" means a collection of literary or artistic works, such as encyclopedias and anthologies, or performances, phonograms or broadcasts, or other works or subject matter other than works listed in Section 1(f) below, which, by reason of the selection and arrangement of their contents, constitute intellectual creations, in which the Work is included in its entirety in unmodified form along with one or more other contributions, each constituting separate and independent works in themselves, which together are assembled into a collective whole. A work that constitutes a Collection will not be considered an Adaptation (as defined above) for the purposes of this License.
 "Distribute" means to make available to the public the original and copies of the Work or Adaptation, as appropriate, through sale or other transfer of ownership.
 "Licensor" means the individual, individuals, entity or entities that offer(s) the Work under the terms of this License.
 "Original Author" means, in the case of a literary or artistic work, the individual, individuals, entity or entities who created the Work or if no individual or entity can be identified, the publisher; and in addition (i) in the case of a performance the actors, singers, musicians, dancers, and other persons who act, sing, deliver, declaim, play in, interpret or otherwise perform literary or artistic works or expressions of folklore; (ii) in the case of a phonogram the producer being the person or legal entity who first fixes the sounds of a performance or other sounds; and, (iii) in the case of broadcasts, the organization that transmits the broadcast.
 "Work" means the literary and/or artistic work offered under the terms of this License including without limitation any production in the literary, scientific and artistic domain, whatever may be the mode or form of its expression including digital form, such as a book, pamphlet and other writing; a lecture, address, sermon or other work of the same nature; a dramatic or dramatico-musical work; a choreographic work or entertainment in dumb show; a musical composition with or without words; a cinematographic work to which are assimilated works expressed by a process analogous to cinematography; a work of drawing, painting, architecture, sculpture, engraving or lithography; a photographic work to which are assimilated works expressed by a process analogous to photography; a work of applied art; an illustration, map, plan, sketch or three-dimensional work relative to geography, topography, architecture or science; a performance; a broadcast; a phonogram; a compilation of data to the extent it is protected as a copyrightable work; or a work performed by a variety or circus performer to the extent it is not otherwise considered a literary or artistic work.
 "You" means an individual or entity exercising rights under this License who has not previously violated the terms of this License with respect to the Work, or who has received express permission from the Licensor to exercise rights under this License despite a previous violation.
 "Publicly Perform" means to perform public recitations of the Work and to communicate to the public those public recitations, by any means or process, including by wire or wireless means or public digital performances; to make available to the public Works in such a way that members of the public may access these Works from a place and at a place individually chosen by them; to perform the Work to the public by any means or process and the communication to the public of the performances of the Work, including by public digital performance; to broadcast and rebroadcast the Work by any means including signs, sounds or images.
 "Reproduce" means to make copies of the Work by any means including without limitation by sound or visual recordings and the right of fixation and reproducing fixations of the Work, including storage of a protected performance or phonogram in digital form or other electronic medium.
 .
 2. Fair Dealing Rights. Nothing in this License is intended to reduce, limit, or restrict any uses free from copyright or rights arising from limitations or exceptions that are provided for in connection with the copyright protection under copyright law or other applicable laws.
 .
 3. License Grant. Subject to the terms and conditions of this License, Licensor hereby grants You a worldwide, royalty-free, non-exclusive, perpetual (for the duration of the applicable copyright) license to exercise the rights in the Work as stated below:
 .
 to Reproduce the Work, to incorporate the Work into one or more Collections, and to Reproduce the Work as incorporated in the Collections;
 to create and Reproduce Adaptations provided that any such Adaptation, including any translation in any medium, takes reasonable steps to clearly label, demarcate or otherwise identify that changes were made to the original Work. For example, a translation could be marked "The original work was translated from English to Spanish," or a modification could indicate "The original work has been modified.";
 to Distribute and Publicly Perform the Work including as incorporated in Collections; and,
 to Distribute and Publicly Perform Adaptations.
 .
 For the avoidance of doubt:
 Non-waivable Compulsory License Schemes. In those jurisdictions in which the right to collect royalties through any statutory or compulsory licensing scheme cannot be waived, the Licensor reserves the exclusive right to collect such royalties for any exercise by You of the rights granted under this License;
 Waivable Compulsory License Schemes. In those jurisdictions in which the right to collect royalties through any statutory or compulsory licensing scheme can be waived, the Licensor waives the exclusive right to collect such royalties for any exercise by You of the rights granted under this License; and,
 Voluntary License Schemes. The Licensor waives the right to collect royalties, whether individually or, in the event that the Licensor is a member of a collecting society that administers voluntary licensing schemes, via that society, from any exercise by You of the rights granted under this License.
 .
 The above rights may be exercised in all media and formats whether now known or hereafter devised. The above rights include the right to make such modifications as are technically necessary to exercise the rights in other media and formats. Subject to Section 8(f), all rights not expressly granted by Licensor are hereby reserved.
 .
 4. Restrictions. The license granted in Section 3 above is expressly made subject to and limited by the following restrictions:
 .
 You may Distribute or Publicly Perform the Work only under the terms of this License. You must include a copy of, or the Uniform Resource Identifier (URI) for, this License with every copy of the Work You Distribute or Publicly Perform. You may not offer or impose any terms on the Work that restrict the terms of this License or the ability of the recipient of the Work to exercise the rights granted to that recipient under the terms of the License. You may not sublicense the Work. You must keep intact all notices that refer to this License and to the disclaimer of warranties with every copy of the Work You Distribute or Publicly Perform. When You Distribute or Publicly Perform the Work, You may not impose any effective technological measures on the Work that restrict the ability of a recipient of the Work from You to exercise the rights granted to that recipient under the terms of the License. This Section 4(a) applies to the Work as incorporated in a Collection, but this does not require the Collection apart from the Work itself to be made subject to the terms of this License. If You create a Collection, upon notice from any Licensor You must, to the extent practicable, remove from the Collection any credit as required by Section 4(b), as requested. If You create an Adaptation, upon notice from any Licensor You must, to the extent practicable, remove from the Adaptation any credit as required by Section 4(b), as requested.
 If You Distribute, or Publicly Perform the Work or any Adaptations or Collections, You must, unless a request has been made pursuant to Section 4(a), keep intact all copyright notices for the Work and provide, reasonable to the medium or means You are utilizing: (i) the name of the Original Author (or pseudonym, if applicable) if supplied, and/or if the Original Author and/or Licensor designate another party or parties (e.g., a sponsor institute, publishing entity, journal) for attribution ("Attribution Parties") in Licensor's copyright notice, terms of service or by other reasonable means, the name of such party or parties; (ii) the title of the Work if supplied; (iii) to the extent reasonably practicable, the URI, if any, that Licensor specifies to be associated with the Work, unless such URI does not refer to the copyright notice or licensing information for the Work; and (iv) , consistent with Section 3(b), in the case of an Adaptation, a credit identifying the use of the Work in the Adaptation (e.g., "French translation of the Work by Original Author," or "Screenplay based on original Work by Original Author"). The credit required by this Section 4 (b) may be implemented in any reasonable manner; provided, however, that in the case of a Adaptation or Collection, at a minimum such credit will appear, if a credit for all contributing authors of the Adaptation or Collection appears, then as part of these credits and in a manner at least as prominent as the credits for the other contributing authors. For the avoidance of doubt, You may only use the credit required by this Section for the purpose of attribution in the manner set out above and, by exercising Your rights under this License, You may not implicitly or explicitly assert or imply any connection with, sponsorship or endorsement by the Original Author, Licensor and/or Attribution Parties, as appropriate, of You or Your use of the Work, without the separate, express prior written permission of the Original Author, Licensor and/or Attribution Parties.
 Except as otherwise agreed in writing by the Licensor or as may be otherwise permitted by applicable law, if You Reproduce, Distribute or Publicly Perform the Work either by itself or as part of any Adaptations or Collections, You must not distort, mutilate, modify or take other derogatory action in relation to the Work which would be prejudicial to the Original Author's honor or reputation. Licensor agrees that in those jurisdictions (e.g. Japan), in which any exercise of the right granted in Section 3(b) of this License (the right to make Adaptations) would be deemed to be a distortion, mutilation, modification or other derogatory action prejudicial to the Original Author's honor and reputation, the Licensor will waive or not assert, as appropriate, this Section, to the fullest extent permitted by the applicable national law, to enable You to reasonably exercise Your right under Section 3(b) of this License (right to make Adaptations) but not otherwise.
 .
 5. Representations, Warranties and Disclaimer
 .
 UNLESS OTHERWISE MUTUALLY AGREED TO BY THE PARTIES IN WRITING, LICENSOR OFFERS THE WORK AS-IS AND MAKES NO REPRESENTATIONS OR WARRANTIES OF ANY KIND CONCERNING THE WORK, EXPRESS, IMPLIED, STATUTORY OR OTHERWISE, INCLUDING, WITHOUT LIMITATION, WARRANTIES OF TITLE, MERCHANTIBILITY, FITNESS FOR A PARTICULAR PURPOSE, NONINFRINGEMENT, OR THE ABSENCE OF LATENT OR OTHER DEFECTS, ACCURACY, OR THE PRESENCE OF ABSENCE OF ERRORS, WHETHER OR NOT DISCOVERABLE. SOME JURISDICTIONS DO NOT ALLOW THE EXCLUSION OF IMPLIED WARRANTIES, SO SUCH EXCLUSION MAY NOT APPLY TO YOU.
 .
 6. Limitation on Liability. EXCEPT TO THE EXTENT REQUIRED BY APPLICABLE LAW, IN NO EVENT WILL LICENSOR BE LIABLE TO YOU ON ANY LEGAL THEORY FOR ANY SPECIAL, INCIDENTAL, CONSEQUENTIAL, PUNITIVE OR EXEMPLARY DAMAGES ARISING OUT OF THIS LICENSE OR THE USE OF THE WORK, EVEN IF LICENSOR HAS BEEN ADVISED OF THE POSSIBILITY OF SUCH DAMAGES.
 .
 7. Termination
 .
 This License and the rights granted hereunder will terminate automatically upon any breach by You of the terms of this License. Individuals or entities who have received Adaptations or Collections from You under this License, however, will not have their licenses terminated provided such individuals or entities remain in full compliance with those licenses. Sections 1, 2, 5, 6, 7, and 8 will survive any termination of this License.
 Subject to the above terms and conditions, the license granted here is perpetual (for the duration of the applicable copyright in the Work). Notwithstanding the above, Licensor reserves the right to release the Work under different license terms or to stop distributing the Work at any time; provided, however that any such election will not serve to withdraw this License (or any other license that has been, or is required to be, granted under the terms of this License), and this License will continue in full force and effect unless terminated as stated above.
 .
 8. Miscellaneous
 .
 Each time You Distribute or Publicly Perform the Work or a Collection, the Licensor offers to the recipient a license to the Work on the same terms and conditions as the license granted to You under this License.
 Each time You Distribute or Publicly Perform an Adaptation, Licensor offers to the recipient a license to the original Work on the same terms and conditions as the license granted to You under this License.
 If any provision of this License is invalid or unenforceable under applicable law, it shall not affect the validity or enforceability of the remainder of the terms of this License, and without further action by the parties to this agreement, such provision shall be reformed to the minimum extent necessary to make such provision valid and enforceable.
 No term or provision of this License shall be deemed waived and no breach consented to unless such waiver or consent shall be in writing and signed by the party to be charged with such waiver or consent.
 This License constitutes the entire agreement between the parties with respect to the Work licensed here. There are no understandings, agreements or representations with respect to the Work not specified here. Licensor shall not be bound by any additional provisions that may appear in any communication from You. This License may not be modified without the mutual written agreement of the Licensor and You.
 The rights granted under, and the subject matter referenced, in this License were drafted utilizing the terminology of the Berne Convention for the Protection of Literary and Artistic Works (as amended on September 28, 1979), the Rome Convention of 1961, the WIPO Copyright Treaty of 1996, the WIPO Performances and Phonograms Treaty of 1996 and the Universal Copyright Convention (as revised on July 24, 1971). These rights and subject matter take effect in the relevant jurisdiction in which the License terms are sought to be enforced according to the corresponding provisions of the implementation of those treaty provisions in the applicable national law. If the standard suite of rights granted under applicable copyright law includes additional rights not granted under this License, such additional rights are deemed to be included in the License; this License is not intended to restrict the license of any rights under applicable law.

License: CC0
 The laws of most jurisdictions throughout the world automatically confer exclusive Copyright and Related Rights (defined below) upon the creator and subsequent owner(s) (each and all, an "owner") of an original work of authorship and/or a database (each, a "Work").
 .
 Certain owners wish to permanently relinquish those rights to a Work for the purpose of contributing to a commons of creative, cultural and scientific works ("Commons") that the public can reliably and without fear of later claims of infringement build upon, modify, incorporate in other works, reuse and redistribute as freely as possible in any form whatsoever and for any purposes, including without limitation commercial purposes. These owners may contribute to the Commons to promote the ideal of a free culture and the further production of creative, cultural and scientific works, or to gain reputation or greater distribution for their Work in part through the use and efforts of others.
 .
 For these and/or other purposes and motivations, and without any expectation of additional consideration or compensation, the person associating CC0 with a Work (the "Affirmer"), to the extent that he or she is an owner of Copyright and Related Rights in the Work, voluntarily elects to apply CC0 to the Work and publicly distribute the Work under its terms, with knowledge of his or her Copyright and Related Rights in the Work and the meaning and intended legal effect of CC0 on those rights.
 .
 1. Copyright and Related Rights. A Work made available under CC0 may be protected by copyright and related or neighboring rights ("Copyright and Related Rights"). Copyright and Related Rights include, but are not limited to, the following:
 .
 the right to reproduce, adapt, distribute, perform, display, communicate, and translate a Work;
 moral rights retained by the original author(s) and/or performer(s);
 publicity and privacy rights pertaining to a person's image or likeness depicted in a Work;
 rights protecting against unfair competition in regards to a Work, subject to the limitations in paragraph 4(a), below;
 rights protecting the extraction, dissemination, use and reuse of data in a Work;
 database rights (such as those arising under Directive 96/9/EC of the European Parliament and of the Council of 11 March 1996 on the legal protection of databases, and under any national implementation thereof, including any amended or successor version of such directive); and
 other similar, equivalent or corresponding rights throughout the world based on applicable law or treaty, and any national implementations thereof.
 .
 2. Waiver. To the greatest extent permitted by, but not in contravention of, applicable law, Affirmer hereby overtly, fully, permanently, irrevocably and unconditionally waives, abandons, and surrenders all of Affirmer's Copyright and Related Rights and associated claims and causes of action, whether now known or unknown (including existing as well as future claims and causes of action), in the Work (i) in all territories worldwide, (ii) for the maximum duration provided by applicable law or treaty (including future time extensions), (iii) in any current or future medium and for any number of copies, and (iv) for any purpose whatsoever, including without limitation commercial, advertising or promotional purposes (the "Waiver"). Affirmer makes the Waiver for the benefit of each member of the public at large and to the detriment of Affirmer's heirs and successors, fully intending that such Waiver shall not be subject to revocation, rescission, cancellation, termination, or any other legal or equitable action to disrupt the quiet enjoyment of the Work by the public as contemplated by Affirmer's express Statement of Purpose.
 .
 3. Public License Fallback. Should any part of the Waiver for any reason be judged legally invalid or ineffective under applicable law, then the Waiver shall be preserved to the maximum extent permitted taking into account Affirmer's express Statement of Purpose. In addition, to the extent the Waiver is so judged Affirmer hereby grants to each affected person a royalty-free, non transferable, non sublicensable, non exclusive, irrevocable and unconditional license to exercise Affirmer's Copyright and Related Rights in the Work (i) in all territories worldwide, (ii) for the maximum duration provided by applicable law or treaty (including future time extensions), (iii) in any current or future medium and for any number of copies, and (iv) for any purpose whatsoever, including without limitation commercial, advertising or promotional purposes (the "License"). The License shall be deemed effective as of the date CC0 was applied by Affirmer to the Work. Should any part of the License for any reason be judged legally invalid or ineffective under applicable law, such partial invalidity or ineffectiveness shall not invalidate the remainder of the License, and in such case Affirmer hereby affirms that he or she will not (i) exercise any of his or her remaining Copyright and Related Rights in the Work or (ii) assert any associated claims and causes of action with respect to the Work, in either case contrary to Affirmer's express Statement of Purpose.
 .
 4. Limitations and Disclaimers.
 .
 No trademark or patent rights held by Affirmer are waived, abandoned, surrendered, licensed or otherwise affected by this document.
 Affirmer offers the Work as-is and makes no representations or warranties of any kind concerning the Work, express, implied, statutory or otherwise, including without limitation warranties of title, merchantability, fitness for a particular purpose, non infringement, or the absence of latent or other defects, accuracy, or the present or absence of errors, whether or not discoverable, all to the greatest extent permissible under applicable law.
 Affirmer disclaims responsibility for clearing rights of other persons that may apply to the Work or any use thereof, including without limitation any person's Copyright and Related Rights in the Work. Further, Affirmer disclaims responsibility for obtaining any necessary consents, permissions or other rights required for any use of the Work.
 Affirmer understands and acknowledges that Creative Commons is not a party to this document and has no duty or obligation with respect to this CC0 or use of the Work.

License: CC-BY-2.0
 THE WORK (AS DEFINED BELOW) IS PROVIDED UNDER THE TERMS OF THIS CREATIVE COMMONS PUBLIC LICENSE ("CCPL" OR "LICENSE"). THE WORK IS PROTECTED BY COPYRIGHT AND/OR OTHER APPLICABLE LAW. ANY USE OF THE WORK OTHER THAN AS AUTHORIZED UNDER THIS LICENSE OR COPYRIGHT LAW IS PROHIBITED.
 .
 BY EXERCISING ANY RIGHTS TO THE WORK PROVIDED HERE, YOU ACCEPT AND AGREE TO BE BOUND BY THE TERMS OF THIS LICENSE. THE LICENSOR GRANTS YOU THE RIGHTS CONTAINED HERE IN CONSIDERATION OF YOUR ACCEPTANCE OF SUCH TERMS AND CONDITIONS.
 .
 1. Definitions
 .
 "Collective Work" means a work, such as a periodical issue, anthology or encyclopedia, in which the Work in its entirety in unmodified form, along with a number of other contributions, constituting separate and independent works in themselves, are assembled into a collective whole. A work that constitutes a Collective Work will not be considered a Derivative Work (as defined below) for the purposes of this License.
 "Derivative Work" means a work based upon the Work or upon the Work and other pre-existing works, such as a translation, musical arrangement, dramatization, fictionalization, motion picture version, sound recording, art reproduction, abridgment, condensation, or any other form in which the Work may be recast, transformed, or adapted, except that a work that constitutes a Collective Work will not be considered a Derivative Work for the purpose of this License. For the avoidance of doubt, where the Work is a musical composition or sound recording, the synchronization of the Work in timed-relation with a moving image ("synching") will be considered a Derivative Work for the purpose of this License.
 "Licensor" means the individual or entity that offers the Work under the terms of this License.
 "Original Author" means the individual or entity who created the Work.
 "Work" means the copyrightable work of authorship offered under the terms of this License.
 "You" means an individual or entity exercising rights under this License who has not previously violated the terms of this License with respect to the Work, or who has received express permission from the Licensor to exercise rights under this License despite a previous violation.
 .
 2. Fair Use Rights. Nothing in this license is intended to reduce, limit, or restrict any rights arising from fair use, first sale or other limitations on the exclusive rights of the copyright owner under copyright law or other applicable laws.
 .
 3. License Grant. Subject to the terms and conditions of this License, Licensor hereby grants You a worldwide, royalty-free, non-exclusive, perpetual (for the duration of the applicable copyright) license to exercise the rights in the Work as stated below:
 .
 to reproduce the Work, to incorporate the Work into one or more Collective Works, and to reproduce the Work as incorporated in the Collective Works;
 to create and reproduce Derivative Works;
 to distribute copies or phonorecords of, display publicly, perform publicly, and perform publicly by means of a digital audio transmission the Work including as incorporated in Collective Works;
 to distribute copies or phonorecords of, display publicly, perform publicly, and perform publicly by means of a digital audio transmission Derivative Works.
 .
 For the avoidance of doubt, where the work is a musical composition:
 Performance Royalties Under Blanket Licenses. Licensor waives the exclusive right to collect, whether individually or via a performance rights society (e.g. ASCAP, BMI, SESAC), royalties for the public performance or public digital performance (e.g. webcast) of the Work.
 Mechanical Rights and Statutory Royalties. Licensor waives the exclusive right to collect, whether individually or via a music rights agency or designated agent (e.g. Harry Fox Agency), royalties for any phonorecord You create from the Work ("cover version") and distribute, subject to the compulsory license created by 17 USC Section 115 of the US Copyright Act (or the equivalent in other jurisdictions).
 Webcasting Rights and Statutory Royalties. For the avoidance of doubt, where the Work is a sound recording, Licensor waives the exclusive right to collect, whether individually or via a performance-rights society (e.g. SoundExchange), royalties for the public digital performance (e.g. webcast) of the Work, subject to the compulsory license created by 17 USC Section 114 of the US Copyright Act (or the equivalent in other jurisdictions).
 .
 The above rights may be exercised in all media and formats whether now known or hereafter devised. The above rights include the right to make such modifications as are technically necessary to exercise the rights in other media and formats. All rights not expressly granted by Licensor are hereby reserved.
 .
 4. Restrictions.The license granted in Section 3 above is expressly made subject to and limited by the following restrictions:
 .
 You may distribute, publicly display, publicly perform, or publicly digitally perform the Work only under the terms of this License, and You must include a copy of, or the Uniform Resource Identifier for, this License with every copy or phonorecord of the Work You distribute, publicly display, publicly perform, or publicly digitally perform. You may not offer or impose any terms on the Work that alter or restrict the terms of this License or the recipients' exercise of the rights granted hereunder. You may not sublicense the Work. You must keep intact all notices that refer to this License and to the disclaimer of warranties. You may not distribute, publicly display, publicly perform, or publicly digitally perform the Work with any technological measures that control access or use of the Work in a manner inconsistent with the terms of this License Agreement. The above applies to the Work as incorporated in a Collective Work, but this does not require the Collective Work apart from the Work itself to be made subject to the terms of this License. If You create a Collective Work, upon notice from any Licensor You must, to the extent practicable, remove from the Collective Work any reference to such Licensor or the Original Author, as requested. If You create a Derivative Work, upon notice from any Licensor You must, to the extent practicable, remove from the Derivative Work any reference to such Licensor or the Original Author, as requested.
 If you distribute, publicly display, publicly perform, or publicly digitally perform the Work or any Derivative Works or Collective Works, You must keep intact all copyright notices for the Work and give the Original Author credit reasonable to the medium or means You are utilizing by conveying the name (or pseudonym if applicable) of the Original Author if supplied; the title of the Work if supplied; to the extent reasonably practicable, the Uniform Resource Identifier, if any, that Licensor specifies to be associated with the Work, unless such URI does not refer to the copyright notice or licensing information for the Work; and in the case of a Derivative Work, a credit identifying the use of the Work in the Derivative Work (e.g., "French translation of the Work by Original Author," or "Screenplay based on original Work by Original Author"). Such credit may be implemented in any reasonable manner; provided, however, that in the case of a Derivative Work or Collective Work, at a minimum such credit will appear where any other comparable authorship credit appears and in a manner at least as prominent as such other comparable authorship credit.
 .
 5. Representations, Warranties and Disclaimer
 .
 UNLESS OTHERWISE MUTUALLY AGREED TO BY THE PARTIES IN WRITING, LICENSOR OFFERS THE WORK AS-IS AND MAKES NO REPRESENTATIONS OR WARRANTIES OF ANY KIND CONCERNING THE WORK, EXPRESS, IMPLIED, STATUTORY OR OTHERWISE, INCLUDING, WITHOUT LIMITATION, WARRANTIES OF TITLE, MERCHANTIBILITY, FITNESS FOR A PARTICULAR PURPOSE, NONINFRINGEMENT, OR THE ABSENCE OF LATENT OR OTHER DEFECTS, ACCURACY, OR THE PRESENCE OF ABSENCE OF ERRORS, WHETHER OR NOT DISCOVERABLE. SOME JURISDICTIONS DO NOT ALLOW THE EXCLUSION OF IMPLIED WARRANTIES, SO SUCH EXCLUSION MAY NOT APPLY TO YOU.
 .
 6. Limitation on Liability. EXCEPT TO THE EXTENT REQUIRED BY APPLICABLE LAW, IN NO EVENT WILL LICENSOR BE LIABLE TO YOU ON ANY LEGAL THEORY FOR ANY SPECIAL, INCIDENTAL, CONSEQUENTIAL, PUNITIVE OR EXEMPLARY DAMAGES ARISING OUT OF THIS LICENSE OR THE USE OF THE WORK, EVEN IF LICENSOR HAS BEEN ADVISED OF THE POSSIBILITY OF SUCH DAMAGES.
 .
 7. Termination
 .
 This License and the rights granted hereunder will terminate automatically upon any breach by You of the terms of this License. Individuals or entities who have received Derivative Works or Collective Works from You under this License, however, will not have their licenses terminated provided such individuals or entities remain in full compliance with those licenses. Sections 1, 2, 5, 6, 7, and 8 will survive any termination of this License.
 Subject to the above terms and conditions, the license granted here is perpetual (for the duration of the applicable copyright in the Work). Notwithstanding the above, Licensor reserves the right to release the Work under different license terms or to stop distributing the Work at any time; provided, however that any such election will not serve to withdraw this License (or any other license that has been, or is required to be, granted under the terms of this License), and this License will continue in full force and effect unless terminated as stated above.
 .
 8. Miscellaneous
 .
 Each time You distribute or publicly digitally perform the Work or a Collective Work, the Licensor offers to the recipient a license to the Work on the same terms and conditions as the license granted to You under this License.
 Each time You distribute or publicly digitally perform a Derivative Work, Licensor offers to the recipient a license to the original Work on the same terms and conditions as the license granted to You under this License.
 If any provision of this License is invalid or unenforceable under applicable law, it shall not affect the validity or enforceability of the remainder of the terms of this License, and without further action by the parties to this agreement, such provision shall be reformed to the minimum extent necessary to make such provision valid and enforceable.
 No term or provision of this License shall be deemed waived and no breach consented to unless such waiver or consent shall be in writing and signed by the party to be charged with such waiver or consent.
 This License constitutes the entire agreement between the parties with respect to the Work licensed here. There are no understandings, agreements or representations with respect to the Work not specified here. Licensor shall not be bound by any additional provisions that may appear in any communication from You. This License may not be modified without the mutual written agreement of the Licensor and You.<|MERGE_RESOLUTION|>--- conflicted
+++ resolved
@@ -1962,7 +1962,11 @@
 Comment: Taken from unsplash.com and cropped.
 
 Files:
-<<<<<<< HEAD
+ images/ui/red?alert*
+Copyright: Zitchas (zitchas.jma@gmail.com)
+License: CC-BY-SA-4.0
+
+Files:
  images/ship/ascomy*
  images/ship/basidio*
  images/ship/blastoc*
@@ -1985,11 +1989,6 @@
  images/outfit/type?i?engine*
  images/outfit/type?v?engine*
 Copyright: Saugia <https://github.com/Saugia>
-=======
- images/ui/red?alert*
-Copyright: Zitchas (zitchas.jma@gmail.com)
->>>>>>> e5412a08
-License: CC-BY-SA-4.0
 
 License: GPL-3+
  This program is free software: you can redistribute it and/or modify
