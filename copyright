Format: https://www.debian.org/doc/packaging-manuals/copyright-format/1.0/
Upstream-Name: endless-sky
Upstream-Contact: Michael Zahniser <mzahniser@gmail.com>
Source: https://github.com/endless-sky/endless-sky

Files: *
Copyright: Michael Zahniser <mzahniser@gmail.com>
License: GPL-3+

Files: images/*
Copyright: Michael Zahniser <mzahniser@gmail.com>
License: CC-BY-SA-4.0

Files:
 images/outfit/*battery?hai*
 images/outfit/anti-missile?hai*
 images/outfit/cooling ducts?hai*
 images/outfit/dwarf?core?hai*
 images/outfit/fission?hai*
 images/outfit/fusion?hai*
 images/outfit/heavy?anti-missile?hai*
 images/ship/marrow*
 images/ship/mbounder*
 images/ship/mfalcon*
 images/ship/mfirebird*
 images/ship/mfury*
 images/ship/mleviathan*
 images/ship/mmanta*
 images/ship/mquicksilver*
 images/ship/mraven*
 images/ship/msplinter*
Copyright: Maximilian Korber
License: CC-BY-SA-4.0
Comment: Derived from works by Michael Zahniser (under the same license).

Files:
 images/outfit/gat*
 images/outfit/bullet*
 images/ship/hai?solifuge*
Copyright: Maximilian Korber
License: CC-BY-SA-4.0

Files:
 images/ship/hai?violin?spider*
Copyright: Maximilian Korber
License: CC-BY-SA-4.0
Comment: Derived from works by Christian Rhodes (under the same license).

Files:
 images/effect/railspark*
 images/projectile/tinyflare*
 images/outfit/*engines?hai*
 images/outfit/*steering?hai*
 images/outfit/*thruster?hai*
 images/outfit/tiny?ion?engines*
 images/ship/finch*
 images/ship/nest*
 images/ship/roost*
 images/ship/skein*
Copyright: Iaz Poolar
License: CC-BY-SA-4.0
Comment: Derived from works by Michael Zahniser (under the same license).

Files:
 images/projectile/bullet*
 images/outfit/bullet?impact*
Copyright: Iaz Poolar
License: CC-BY-SA-4.0
Comment: Derived from works by Jonathan Steck derived from works by Michael Zahniser (under the same license).

Files:
 images/ship/hai?pond?strider*
 images/ship/barb*
 images/ship/boxwing*
Copyright: Iaz Poolar
License: CC-BY-SA-4.0

Files:
 images/outfit/railgun*
 images/outfit/railslug*
 images/projectile/rail?slug*
 images/ship/hai?flea*
Copyright: Matthew Smestad
License: CC-BY-SA-4.0

Files: images/ship/vanguard*
Copyright: Nate Graham <pointedstick@zoho.com>
License: CC-BY-SA-4.0

Files:
 images/icon/gat*
Copyright: Jonathan Steck
License: CC-BY-SA-4.0
Comment: Derived from works by Maximilian Korber (under the same license).

Files:
 images/icon/rail?gun*
Copyright: Jonathan Steck
License: CC-BY-SA-4.0
Comment: Derived from works by Matthew Smestad (under the same license).

Files: images/outfit/*photovoltaic*
Copyright: Nick Barry (github.com/itsnickbarry)
License: CC-BY-SA-3.0
Comment: Derived from works by Michael Zahniser <mzahniser@gmail.com> and
 David Monniaux (commons.wikimedia.org/wiki/User:David.Monniaux)

Files:
 images/outfit/harvested*
Copyright: Michael Zahniser (mzahniser@gmail.com)
License: CC-BY-SA 4.0
Comment: Unless otherwise noted below, mineral photos are by Rob Lavinsky, under
 the CC-BY-SA-3.0 license.

Files:
 images/outfit/harvested?copper*
 images/outfit/harvested?iron*
 images/outfit/harvested?platinum*
 images/outfit/harvested?silver*
Copyright: Michael Zahniser (mzahniser@gmail.com)
License: CC-BY-SA 4.0
Comment: Incorporating photos by James St. John, under the CC-BY-2.0 license.

Files:
 images/outfit/harvested?gold*
Copyright: Michael Zahniser (mzahniser@gmail.com)
License: CC-BY-SA 4.0
Comment: Incorporating a photo by Aram Dulyan, under the CC-BY-2.0 license.

Files:
 images/ui/galaxy*
 images/planet/callisto*
 images/planet/earth*
 images/planet/europa*
 images/planet/ganymede*
 images/planet/io*
 images/planet/jupiter*
 images/planet/luna*
 images/planet/mars*
 images/planet/mercury*
 images/planet/miranda*
 images/planet/neptune*
 images/planet/oberon*
 images/planet/rhea*
 images/planet/tethys*
 images/planet/titan*
 images/planet/uranus*
 images/planet/venus*
Copyright: NASA
License: public-domain
 From NASA, and therefore in the public domain because they were created by
 government employees while doing work for the government.

Files: images/scene/*
Copyright: Various
License: public-domain
 Taken from morguefile.com, a collection of photographs that have been donated
 and placed in the public domain. (Exceptions noted below.)

Files: images/scene/geoscan*
Copyright: Michael Zahniser <mzahniser@gmail.com>
License: CC-BY-SA-4.0

Files: images/scene/loc*
Copyright: Library of Congress
License: public-domain
 From the Library of Congress. Public domain because they are photographs taken
 by a government employee as part of their job.

Files: images/scene/army*
Copyright: US Army
License: public-domain
 From the US Army. Public domain because they are photographs taken by a
 government employee as part of their job.

Files: images/scene/eso*
Copyright: ESO/L. Calçada (European Southern Observatory)
License: CC-BY-4.0

Files:
 images/scene/engine*
 images/scene/engine2*
Copyright: NASA
License: public-domain
 From NASA, and therefore in the public domain because they were created by
 government employees while doing work for the government.

Files: images/land/*
Copyright: Various
License: public-domain
 Taken from morgue-file.com, a collection of photographs that have been donated
 and placed in the public domain. (Exceptions noted below.)

Files: images/land/bwerner*
Copyright: Berthold Werner (commons.wikimedia.org/wiki/User:Berthold_Werner)
License: CC-BY-SA-3.0
Comment: Taken from Wikimedia commons. Cropped and edited.

Files: images/land/myrabella*
Copyright: Myrabella (commons.wikimedia.org/wiki/User:Myrabella)
License: CC-BY-SA-3.0
Comment: Taken from Wikimedia commons. Cropped and edited.

Files: images/land/dmottl*
Copyright: Dmitry A. Mottl (commons.wikimedia.org/wiki/User:Dmottl)
License: CC-BY-SA-3.0
Comment: Taken from Wikimedia commons. Cropped and edited.

Files: images/land/mfield*
Copyright: Matthew Field (commons.wikimedia.org/wiki/User:Mfield)
License: CC-BY-SA-3.0
Comment: Taken from Wikimedia commons. Cropped and edited.

Files: images/land/*-sfiera*
Copyright: Chris Pickel (sfiera.net)
License: CC-BY-SA-4.0

Files:
 images/land/beach0*
 images/land/beach2*
 images/land/beach3*
 images/land/beach4*
 images/land/beach5*
 images/land/beach6*
 images/land/city9*
 images/land/city11*
 images/land/city12*
 images/land/desert1*
 images/land/desert2*
 images/land/fields1*
 images/land/fields2*
 images/land/fields5*
 images/land/fields9*
 images/land/fog0*
 images/land/fog2*
 images/land/forest1*
 images/land/forest2*
 images/land/forest3*
 images/land/forest5*
 images/land/lava2*
 images/land/mountain1*
 images/land/mountain3*
 images/land/mountain4*
 images/land/mountain7*
 images/land/mountain8*
 images/land/mountain9*
 images/land/sea8*
 images/land/sky2*
 images/land/sky9*
 images/land/snow0*
 images/land/snow1*
 images/land/snow2*
 images/land/snow4*
 images/land/snow6*
 images/land/water8*
Copyright: Various
License: public-domain
 Taken from unsplash.com, a collection of photographs that have been donated and
 placed in the public domain.

Files:
 images/land/lava0*
Copyright: USGS
License: public-domain
 From the USGS, and therefore in the public domain because they were created by
 government employees while doing work for the government.

Files:
 images/land/desert0*
 images/land/earthrise*
 images/land/nasa*
 images/land/space*
 images/land/station1*
 images/land/station2*
 images/land/station3*
 images/land/station4*
Copyright: NASA
License: public-domain
 From NASA, and therefore in the public domain because they were created by
 government employees while doing work for the government.

Files:
 images/land/lava1*
 images/land/lava5*
 images/land/lava6*
Copyright: Michael Zahniser <mzahniser@gmail.com>
License: CC-BY-SA-4.0

Files: sounds/*
Copyright: Various
License: public-domain
 Based on public domain sounds taken from freesound.org.

<<<<<<< HEAD
Files: sounds/heavy rocket hit.wav
Copyright: Copyright Mike Koenig
License: CC-BY-SA-3.0
 Taken from http://soundbible.com/1467-Grenade-Explosion.html

Files: sounds/explosion huge.wav
Copyright: Copyright Mike Koenig
License: CC-BY-SA-3.0
 Taken from http://soundbible.com/1151-Grenade.html

Files: images/ship/vanguard*
Copyright: Copyright Nate Graham <pointedstick@zoho.com>
License: CC-BY-SA-4.0

=======
>>>>>>> 4f827ffa
License: GPL-3+
 This program is free software: you can redistribute it and/or modify
 it under the terms of the GNU General Public License as published by
 the Free Software Foundation; either version 3 of the License, or
 (at your option) any later version.
 .
 This program is distributed in the hope that it will be useful,
 but WITHOUT ANY WARRANTY; without even the implied warranty of
 MERCHANTABILITY or FITNESS FOR A PARTICULAR PURPOSE.  See the
 GNU General Public License for more details.
 .
 You should have received a copy of the GNU General Public License
 along with this program.  If not, see <http://www.gnu.org/licenses/>.
 .
 On Debian systems, the complete text of the GNU General Public
 License version 3 can be found in "/usr/share/common-licenses/GPL-3".

License: CC-BY-SA-4.0
 By exercising the Licensed Rights (defined below), You accept and agree
 to be bound by the terms and conditions of this Creative Commons
 Attribution-ShareAlike 4.0 International Public License ("Public
 License"). To the extent this Public License may be interpreted as a
 contract, You are granted the Licensed Rights in consideration of Your
 acceptance of these terms and conditions, and the Licensor grants You
 such rights in consideration of benefits the Licensor receives from
 making the Licensed Material available under these terms and
 conditions.
 .
 Section 1 -- Definitions.
 .
 a. Adapted Material means material subject to Copyright and Similar
 Rights that is derived from or based upon the Licensed Material
 and in which the Licensed Material is translated, altered,
 arranged, transformed, or otherwise modified in a manner requiring
 permission under the Copyright and Similar Rights held by the
 Licensor. For purposes of this Public License, where the Licensed
 Material is a musical work, performance, or sound recording,
 Adapted Material is always produced where the Licensed Material is
 synched in timed relation with a moving image.
 .
 b. Adapter's License means the license You apply to Your Copyright
 and Similar Rights in Your contributions to Adapted Material in
 accordance with the terms and conditions of this Public License.
 .
 c. BY-SA Compatible License means a license listed at
 creativecommons.org/compatiblelicenses, approved by Creative
 Commons as essentially the equivalent of this Public License.
 .
 d. Copyright and Similar Rights means copyright and/or similar rights
 closely related to copyright including, without limitation,
 performance, broadcast, sound recording, and Sui Generis Database
 Rights, without regard to how the rights are labeled or
 categorized. For purposes of this Public License, the rights
 specified in Section 2(b)(1)-(2) are not Copyright and Similar
 Rights.
 .
 e. Effective Technological Measures means those measures that, in the
 absence of proper authority, may not be circumvented under laws
 fulfilling obligations under Article 11 of the WIPO Copyright
 Treaty adopted on December 20, 1996, and/or similar international
 agreements.
 .
 f. Exceptions and Limitations means fair use, fair dealing, and/or
 any other exception or limitation to Copyright and Similar Rights
 that applies to Your use of the Licensed Material.
 .
 g. License Elements means the license attributes listed in the name
 of a Creative Commons Public License. The License Elements of this
 Public License are Attribution and ShareAlike.
 .
 h. Licensed Material means the artistic or literary work, database,
 or other material to which the Licensor applied this Public
 License.
 .
 i. Licensed Rights means the rights granted to You subject to the
 terms and conditions of this Public License, which are limited to
 all Copyright and Similar Rights that apply to Your use of the
 Licensed Material and that the Licensor has authority to license.
 .
 j. Licensor means the individual(s) or entity(ies) granting rights
 under this Public License.
 .
 k. Share means to provide material to the public by any means or
 process that requires permission under the Licensed Rights, such
 as reproduction, public display, public performance, distribution,
 dissemination, communication, or importation, and to make material
 available to the public including in ways that members of the
 public may access the material from a place and at a time
 individually chosen by them.
 .
 l. Sui Generis Database Rights means rights other than copyright
 resulting from Directive 96/9/EC of the European Parliament and of
 the Council of 11 March 1996 on the legal protection of databases,
 as amended and/or succeeded, as well as other essentially
 equivalent rights anywhere in the world.
 .
 m. You means the individual or entity exercising the Licensed Rights
 under this Public License. Your has a corresponding meaning.
 .
 Section 2 -- Scope.
 .
 a. License grant.
 .
 1. Subject to the terms and conditions of this Public License,
 the Licensor hereby grants You a worldwide, royalty-free,
 non-sublicensable, non-exclusive, irrevocable license to
 exercise the Licensed Rights in the Licensed Material to:
 .
 a. reproduce and Share the Licensed Material, in whole or
 in part; and
 .
 b. produce, reproduce, and Share Adapted Material.
 .
 2. Exceptions and Limitations. For the avoidance of doubt, where
 Exceptions and Limitations apply to Your use, this Public
 License does not apply, and You do not need to comply with
 its terms and conditions.
 .
 3. Term. The term of this Public License is specified in Section
 6(a).
 .
 4. Media and formats; technical modifications allowed. The
 Licensor authorizes You to exercise the Licensed Rights in
 all media and formats whether now known or hereafter created,
 and to make technical modifications necessary to do so. The
 Licensor waives and/or agrees not to assert any right or
 authority to forbid You from making technical modifications
 necessary to exercise the Licensed Rights, including
 technical modifications necessary to circumvent Effective
 Technological Measures. For purposes of this Public License,
 simply making modifications authorized by this Section 2(a)
 (4) never produces Adapted Material.
 .
 5. Downstream recipients.
 .
 a. Offer from the Licensor -- Licensed Material. Every
 recipient of the Licensed Material automatically
 receives an offer from the Licensor to exercise the
 Licensed Rights under the terms and conditions of this
 Public License.
 .
 b. Additional offer from the Licensor -- Adapted Material.
 Every recipient of Adapted Material from You
 automatically receives an offer from the Licensor to
 exercise the Licensed Rights in the Adapted Material
 under the conditions of the Adapter's License You apply.
 .
 c. No downstream restrictions. You may not offer or impose
 any additional or different terms or conditions on, or
 apply any Effective Technological Measures to, the
 Licensed Material if doing so restricts exercise of the
 Licensed Rights by any recipient of the Licensed
 Material.
 .
 6. No endorsement. Nothing in this Public License constitutes or
 may be construed as permission to assert or imply that You
 are, or that Your use of the Licensed Material is, connected
 with, or sponsored, endorsed, or granted official status by,
 the Licensor or others designated to receive attribution as
 provided in Section 3(a)(1)(A)(i).
 .
 b. Other rights.
 .
 1. Moral rights, such as the right of integrity, are not
 licensed under this Public License, nor are publicity,
 privacy, and/or other similar personality rights; however, to
 the extent possible, the Licensor waives and/or agrees not to
 assert any such rights held by the Licensor to the limited
 extent necessary to allow You to exercise the Licensed
 Rights, but not otherwise.
 .
 2. Patent and trademark rights are not licensed under this
 Public License.
 .
 3. To the extent possible, the Licensor waives any right to
 collect royalties from You for the exercise of the Licensed
 Rights, whether directly or through a collecting society
 under any voluntary or waivable statutory or compulsory
 licensing scheme. In all other cases the Licensor expressly
 reserves any right to collect such royalties.
 .
 Section 3 -- License Conditions.
 .
 Your exercise of the Licensed Rights is expressly made subject to the
 following conditions.
 .
 a. Attribution.
 .
 1. If You Share the Licensed Material (including in modified
 form), You must:
 .
 a. retain the following if it is supplied by the Licensor
 with the Licensed Material:
 .
 i. identification of the creator(s) of the Licensed
 Material and any others designated to receive
 attribution, in any reasonable manner requested by
 the Licensor (including by pseudonym if
 designated);
 .
 ii. a copyright notice;
 .
 iii. a notice that refers to this Public License;
 .
 iv. a notice that refers to the disclaimer of
 warranties;
 .
 v. a URI or hyperlink to the Licensed Material to the
 extent reasonably practicable;
 .
 b. indicate if You modified the Licensed Material and
 retain an indication of any previous modifications; and
 .
 c. indicate the Licensed Material is licensed under this
 Public License, and include the text of, or the URI or
 hyperlink to, this Public License.
 .
 2. You may satisfy the conditions in Section 3(a)(1) in any
 reasonable manner based on the medium, means, and context in
 which You Share the Licensed Material. For example, it may be
 reasonable to satisfy the conditions by providing a URI or
 hyperlink to a resource that includes the required
 information.
 .
 3. If requested by the Licensor, You must remove any of the
 information required by Section 3(a)(1)(A) to the extent
 reasonably practicable.
 .
 b. ShareAlike.
 .
 In addition to the conditions in Section 3(a), if You Share
 Adapted Material You produce, the following conditions also apply.
 .
 1. The Adapter's License You apply must be a Creative Commons
 license with the same License Elements, this version or
 later, or a BY-SA Compatible License.
 .
 2. You must include the text of, or the URI or hyperlink to, the
 Adapter's License You apply. You may satisfy this condition
 in any reasonable manner based on the medium, means, and
 context in which You Share Adapted Material.
 .
 3. You may not offer or impose any additional or different terms
 or conditions on, or apply any Effective Technological
 Measures to, Adapted Material that restrict exercise of the
 rights granted under the Adapter's License You apply.
 .
 Section 4 -- Sui Generis Database Rights.
 .
 Where the Licensed Rights include Sui Generis Database Rights that
 apply to Your use of the Licensed Material:
 .
 a. for the avoidance of doubt, Section 2(a)(1) grants You the right
 to extract, reuse, reproduce, and Share all or a substantial
 portion of the contents of the database;
 .
 b. if You include all or a substantial portion of the database
 contents in a database in which You have Sui Generis Database
 Rights, then the database in which You have Sui Generis Database
 Rights (but not its individual contents) is Adapted Material,
 .
 including for purposes of Section 3(b); and
 c. You must comply with the conditions in Section 3(a) if You Share
 all or a substantial portion of the contents of the database.
 .
 For the avoidance of doubt, this Section 4 supplements and does not
 replace Your obligations under this Public License where the Licensed
 Rights include other Copyright and Similar Rights.
 .
 Section 5 -- Disclaimer of Warranties and Limitation of Liability.
 .
 a. UNLESS OTHERWISE SEPARATELY UNDERTAKEN BY THE LICENSOR, TO THE
 EXTENT POSSIBLE, THE LICENSOR OFFERS THE LICENSED MATERIAL AS-IS
 AND AS-AVAILABLE, AND MAKES NO REPRESENTATIONS OR WARRANTIES OF
 ANY KIND CONCERNING THE LICENSED MATERIAL, WHETHER EXPRESS,
 IMPLIED, STATUTORY, OR OTHER. THIS INCLUDES, WITHOUT LIMITATION,
 WARRANTIES OF TITLE, MERCHANTABILITY, FITNESS FOR A PARTICULAR
 PURPOSE, NON-INFRINGEMENT, ABSENCE OF LATENT OR OTHER DEFECTS,
 ACCURACY, OR THE PRESENCE OR ABSENCE OF ERRORS, WHETHER OR NOT
 KNOWN OR DISCOVERABLE. WHERE DISCLAIMERS OF WARRANTIES ARE NOT
 ALLOWED IN FULL OR IN PART, THIS DISCLAIMER MAY NOT APPLY TO YOU.
 .
 b. TO THE EXTENT POSSIBLE, IN NO EVENT WILL THE LICENSOR BE LIABLE
 TO YOU ON ANY LEGAL THEORY (INCLUDING, WITHOUT LIMITATION,
 NEGLIGENCE) OR OTHERWISE FOR ANY DIRECT, SPECIAL, INDIRECT,
 INCIDENTAL, CONSEQUENTIAL, PUNITIVE, EXEMPLARY, OR OTHER LOSSES,
 COSTS, EXPENSES, OR DAMAGES ARISING OUT OF THIS PUBLIC LICENSE OR
 USE OF THE LICENSED MATERIAL, EVEN IF THE LICENSOR HAS BEEN
 ADVISED OF THE POSSIBILITY OF SUCH LOSSES, COSTS, EXPENSES, OR
 DAMAGES. WHERE A LIMITATION OF LIABILITY IS NOT ALLOWED IN FULL OR
 IN PART, THIS LIMITATION MAY NOT APPLY TO YOU.
 .
 c. The disclaimer of warranties and limitation of liability provided
 above shall be interpreted in a manner that, to the extent
 possible, most closely approximates an absolute disclaimer and
 waiver of all liability.
 .
 Section 6 -- Term and Termination.
 .
 a. This Public License applies for the term of the Copyright and
 Similar Rights licensed here. However, if You fail to comply with
 this Public License, then Your rights under this Public License
 terminate automatically.
 .
 b. Where Your right to use the Licensed Material has terminated under
 Section 6(a), it reinstates:
 .
 1. automatically as of the date the violation is cured, provided
 it is cured within 30 days of Your discovery of the
 violation; or
 .
 2. upon express reinstatement by the Licensor.
 .
 For the avoidance of doubt, this Section 6(b) does not affect any
 right the Licensor may have to seek remedies for Your violations
 of this Public License.
 .
 c. For the avoidance of doubt, the Licensor may also offer the
 Licensed Material under separate terms or conditions or stop
 distributing the Licensed Material at any time; however, doing so
 will not terminate this Public License.
 .
 d. Sections 1, 5, 6, 7, and 8 survive termination of this Public
 License.
 .
 Section 7 -- Other Terms and Conditions.
 .
 a. The Licensor shall not be bound by any additional or different
 terms or conditions communicated by You unless expressly agreed.
 .
 b. Any arrangements, understandings, or agreements regarding the
 Licensed Material not stated herein are separate from and
 independent of the terms and conditions of this Public License.
 .
 Section 8 -- Interpretation.
 .
 a. For the avoidance of doubt, this Public License does not, and
 shall not be interpreted to, reduce, limit, restrict, or impose
 conditions on any use of the Licensed Material that could lawfully
 be made without permission under this Public License.
 .
 b. To the extent possible, if any provision of this Public License is
 deemed unenforceable, it shall be automatically reformed to the
 minimum extent necessary to make it enforceable. If the provision
 cannot be reformed, it shall be severed from this Public License
 without affecting the enforceability of the remaining terms and
 conditions.
 .
 c. No term or condition of this Public License will be waived and no
 failure to comply consented to unless expressly agreed to by the
 Licensor.
 .
 d. Nothing in this Public License constitutes or may be interpreted
 as a limitation upon, or waiver of, any privileges and immunities
 that apply to the Licensor or You, including from the legal
 processes of any jurisdiction or authority.

License: CC-BY-4.0
 By exercising the Licensed Rights (defined below), You accept and agree
 to be bound by the terms and conditions of this Creative Commons
 Attribution 4.0 International Public License ("Public
 License"). To the extent this Public License may be interpreted as a
 contract, You are granted the Licensed Rights in consideration of Your
 acceptance of these terms and conditions, and the Licensor grants You
 such rights in consideration of benefits the Licensor receives from
 making the Licensed Material available under these terms and
 conditions.
 .
 Section 1 -- Definitions.
 .
 a. Adapted Material means material subject to Copyright and Similar
 Rights that is derived from or based upon the Licensed Material
 and in which the Licensed Material is translated, altered,
 arranged, transformed, or otherwise modified in a manner requiring
 permission under the Copyright and Similar Rights held by the
 Licensor. For purposes of this Public License, where the Licensed
 Material is a musical work, performance, or sound recording,
 Adapted Material is always produced where the Licensed Material is
 synched in timed relation with a moving image.
 .
 b. Adapter's License means the license You apply to Your Copyright
 and Similar Rights in Your contributions to Adapted Material in
 accordance with the terms and conditions of this Public License.
 .
 c. Copyright and Similar Rights means copyright and/or similar rights
 closely related to copyright including, without limitation,
 performance, broadcast, sound recording, and Sui Generis Database
 Rights, without regard to how the rights are labeled or
 categorized. For purposes of this Public License, the rights
 specified in Section 2(b)(1)-(2) are not Copyright and Similar
 Rights.
 .
 d. Effective Technological Measures means those measures that, in the
 absence of proper authority, may not be circumvented under laws
 fulfilling obligations under Article 11 of the WIPO Copyright
 Treaty adopted on December 20, 1996, and/or similar international
 agreements.
 .
 e. Exceptions and Limitations means fair use, fair dealing, and/or
 any other exception or limitation to Copyright and Similar Rights
 that applies to Your use of the Licensed Material.
 .
 f. Licensed Material means the artistic or literary work, database,
 or other material to which the Licensor applied this Public
 License.
 .
 g. Licensed Rights means the rights granted to You subject to the
 terms and conditions of this Public License, which are limited to
 all Copyright and Similar Rights that apply to Your use of the
 Licensed Material and that the Licensor has authority to license.
 .
 h. Licensor means the individual(s) or entity(ies) granting rights
 under this Public License.
 .
 i. Share means to provide material to the public by any means or
 process that requires permission under the Licensed Rights, such
 as reproduction, public display, public performance, distribution,
 dissemination, communication, or importation, and to make material
 available to the public including in ways that members of the
 public may access the material from a place and at a time
 individually chosen by them.
 .
 j. Sui Generis Database Rights means rights other than copyright
 resulting from Directive 96/9/EC of the European Parliament and of
 the Council of 11 March 1996 on the legal protection of databases,
 as amended and/or succeeded, as well as other essentially
 equivalent rights anywhere in the world.
 .
 k. You means the individual or entity exercising the Licensed Rights
 under this Public License. Your has a corresponding meaning.
 .
 Section 2 -- Scope.
 .
 a. License grant.
 .
 1. Subject to the terms and conditions of this Public License,
 the Licensor hereby grants You a worldwide, royalty-free,
 non-sublicensable, non-exclusive, irrevocable license to
 exercise the Licensed Rights in the Licensed Material to:
 .
 a. reproduce and Share the Licensed Material, in whole or
 in part; and
 .
 b. produce, reproduce, and Share Adapted Material.
 .
 2. Exceptions and Limitations. For the avoidance of doubt, where
 Exceptions and Limitations apply to Your use, this Public
 License does not apply, and You do not need to comply with
 its terms and conditions.
 .
 3. Term. The term of this Public License is specified in Section
 6(a).
 .
 4. Media and formats; technical modifications allowed. The
 Licensor authorizes You to exercise the Licensed Rights in
 all media and formats whether now known or hereafter created,
 and to make technical modifications necessary to do so. The
 Licensor waives and/or agrees not to assert any right or
 authority to forbid You from making technical modifications
 necessary to exercise the Licensed Rights, including
 technical modifications necessary to circumvent Effective
 Technological Measures. For purposes of this Public License,
 simply making modifications authorized by this Section 2(a)
 (4) never produces Adapted Material.
 .
 5. Downstream recipients.
 .
 a. Offer from the Licensor -- Licensed Material. Every
 recipient of the Licensed Material automatically
 receives an offer from the Licensor to exercise the
 Licensed Rights under the terms and conditions of this
 Public License.
 .
 b. No downstream restrictions. You may not offer or impose
 any additional or different terms or conditions on, or
 apply any Effective Technological Measures to, the
 Licensed Material if doing so restricts exercise of the
 Licensed Rights by any recipient of the Licensed
 Material.
 .
 6. No endorsement. Nothing in this Public License constitutes or
 may be construed as permission to assert or imply that You
 are, or that Your use of the Licensed Material is, connected
 with, or sponsored, endorsed, or granted official status by,
 the Licensor or others designated to receive attribution as
 provided in Section 3(a)(1)(A)(i).
 .
 b. Other rights.
 .
 1. Moral rights, such as the right of integrity, are not
 licensed under this Public License, nor are publicity,
 privacy, and/or other similar personality rights; however, to
 the extent possible, the Licensor waives and/or agrees not to
 assert any such rights held by the Licensor to the limited
 extent necessary to allow You to exercise the Licensed
 Rights, but not otherwise.
 .
 2. Patent and trademark rights are not licensed under this
 Public License.
 .
 3. To the extent possible, the Licensor waives any right to
 collect royalties from You for the exercise of the Licensed
 Rights, whether directly or through a collecting society
 under any voluntary or waivable statutory or compulsory
 licensing scheme. In all other cases the Licensor expressly
 reserves any right to collect such royalties.
 .
 Section 3 -- License Conditions.
 .
 Your exercise of the Licensed Rights is expressly made subject to the
 following conditions.
 .
 a. Attribution.
 .
 1. If You Share the Licensed Material (including in modified
 form), You must:
 .
 a. retain the following if it is supplied by the Licensor
 with the Licensed Material:
 .
 i. identification of the creator(s) of the Licensed
 Material and any others designated to receive
 attribution, in any reasonable manner requested by
 the Licensor (including by pseudonym if
 designated);
 .
 ii. a copyright notice;
 .
 iii. a notice that refers to this Public License;
 .
 iv. a notice that refers to the disclaimer of
 warranties;
 .
 v. a URI or hyperlink to the Licensed Material to the
 extent reasonably practicable;
 .
 b. indicate if You modified the Licensed Material and
 retain an indication of any previous modifications; and
 .
 c. indicate the Licensed Material is licensed under this
 Public License, and include the text of, or the URI or
 hyperlink to, this Public License.
 .
 2. You may satisfy the conditions in Section 3(a)(1) in any
 reasonable manner based on the medium, means, and context in
 which You Share the Licensed Material. For example, it may be
 reasonable to satisfy the conditions by providing a URI or
 hyperlink to a resource that includes the required
 information.
 .
 3. If requested by the Licensor, You must remove any of the
 information required by Section 3(a)(1)(A) to the extent
 reasonably practicable.
 .
 4. If You Share Adapted Material You produce, the Adapter's
 License You apply must not prevent recipients of the Adapted
 Material from complying with this Public License.
 .
 Section 4 -- Sui Generis Database Rights.
 .
 Where the Licensed Rights include Sui Generis Database Rights that
 apply to Your use of the Licensed Material:
 .
 a. for the avoidance of doubt, Section 2(a)(1) grants You the right
 to extract, reuse, reproduce, and Share all or a substantial
 portion of the contents of the database;
 .
 b. if You include all or a substantial portion of the database
 contents in a database in which You have Sui Generis Database
 Rights, then the database in which You have Sui Generis Database
 Rights (but not its individual contents) is Adapted Material; and
 .
 c. You must comply with the conditions in Section 3(a) if You Share
 all or a substantial portion of the contents of the database.
 .
 For the avoidance of doubt, this Section 4 supplements and does not
 replace Your obligations under this Public License where the Licensed
 Rights include other Copyright and Similar Rights.
 .
 Section 5 -- Disclaimer of Warranties and Limitation of Liability.
 .
 a. UNLESS OTHERWISE SEPARATELY UNDERTAKEN BY THE LICENSOR, TO THE
 EXTENT POSSIBLE, THE LICENSOR OFFERS THE LICENSED MATERIAL AS-IS
 AND AS-AVAILABLE, AND MAKES NO REPRESENTATIONS OR WARRANTIES OF
 ANY KIND CONCERNING THE LICENSED MATERIAL, WHETHER EXPRESS,
 IMPLIED, STATUTORY, OR OTHER. THIS INCLUDES, WITHOUT LIMITATION,
 WARRANTIES OF TITLE, MERCHANTABILITY, FITNESS FOR A PARTICULAR
 PURPOSE, NON-INFRINGEMENT, ABSENCE OF LATENT OR OTHER DEFECTS,
 ACCURACY, OR THE PRESENCE OR ABSENCE OF ERRORS, WHETHER OR NOT
 KNOWN OR DISCOVERABLE. WHERE DISCLAIMERS OF WARRANTIES ARE NOT
 ALLOWED IN FULL OR IN PART, THIS DISCLAIMER MAY NOT APPLY TO YOU.
 .
 b. TO THE EXTENT POSSIBLE, IN NO EVENT WILL THE LICENSOR BE LIABLE
 TO YOU ON ANY LEGAL THEORY (INCLUDING, WITHOUT LIMITATION,
 NEGLIGENCE) OR OTHERWISE FOR ANY DIRECT, SPECIAL, INDIRECT,
 INCIDENTAL, CONSEQUENTIAL, PUNITIVE, EXEMPLARY, OR OTHER LOSSES,
 COSTS, EXPENSES, OR DAMAGES ARISING OUT OF THIS PUBLIC LICENSE OR
 USE OF THE LICENSED MATERIAL, EVEN IF THE LICENSOR HAS BEEN
 ADVISED OF THE POSSIBILITY OF SUCH LOSSES, COSTS, EXPENSES, OR
 DAMAGES. WHERE A LIMITATION OF LIABILITY IS NOT ALLOWED IN FULL OR
 IN PART, THIS LIMITATION MAY NOT APPLY TO YOU.
 .
 c. The disclaimer of warranties and limitation of liability provided
 above shall be interpreted in a manner that, to the extent
 possible, most closely approximates an absolute disclaimer and
 waiver of all liability.
 .
 Section 6 -- Term and Termination.
 .
 a. This Public License applies for the term of the Copyright and
 Similar Rights licensed here. However, if You fail to comply with
 this Public License, then Your rights under this Public License
 terminate automatically.
 .
 b. Where Your right to use the Licensed Material has terminated under
 Section 6(a), it reinstates:
 .
 1. automatically as of the date the violation is cured, provided
 it is cured within 30 days of Your discovery of the
 violation; or
 .
 2. upon express reinstatement by the Licensor.
 .
 For the avoidance of doubt, this Section 6(b) does not affect any
 right the Licensor may have to seek remedies for Your violations
 of this Public License.
 .
 c. For the avoidance of doubt, the Licensor may also offer the
 Licensed Material under separate terms or conditions or stop
 distributing the Licensed Material at any time; however, doing so
 will not terminate this Public License.
 .
 d. Sections 1, 5, 6, 7, and 8 survive termination of this Public
 License.
 .
 Section 7 -- Other Terms and Conditions.
 .
 a. The Licensor shall not be bound by any additional or different
 terms or conditions communicated by You unless expressly agreed.
 .
 b. Any arrangements, understandings, or agreements regarding the
 Licensed Material not stated herein are separate from and
 independent of the terms and conditions of this Public License.
 .
 Section 8 -- Interpretation.
 .
 a. For the avoidance of doubt, this Public License does not, and
 shall not be interpreted to, reduce, limit, restrict, or impose
 conditions on any use of the Licensed Material that could lawfully
 be made without permission under this Public License.
 .
 b. To the extent possible, if any provision of this Public License is
 deemed unenforceable, it shall be automatically reformed to the
 minimum extent necessary to make it enforceable. If the provision
 cannot be reformed, it shall be severed from this Public License
 without affecting the enforceability of the remaining terms and
 conditions.
 .
 c. No term or condition of this Public License will be waived and no
 failure to comply consented to unless expressly agreed to by the
 Licensor.
 .
 d. Nothing in this Public License constitutes or may be interpreted
 as a limitation upon, or waiver of, any privileges and immunities
 that apply to the Licensor or You, including from the legal
 processes of any jurisdiction or authority.

License: CC-BY-SA-3.0
 CREATIVE COMMONS CORPORATION IS NOT A LAW FIRM AND DOES NOT PROVIDE
 LEGAL SERVICES. DISTRIBUTION OF THIS LICENSE DOES NOT CREATE AN
 ATTORNEY-CLIENT RELATIONSHIP. CREATIVE COMMONS PROVIDES THIS
 INFORMATION ON AN "AS-IS" BASIS. CREATIVE COMMONS MAKES NO WARRANTIES
 REGARDING THE INFORMATION PROVIDED, AND DISCLAIMS LIABILITY FOR
 DAMAGES RESULTING FROM ITS USE.
 .
 License
 .
 THE WORK (AS DEFINED BELOW) IS PROVIDED UNDER THE TERMS OF THIS CREATIVE
 COMMONS PUBLIC LICENSE ("CCPL" OR "LICENSE"). THE WORK IS PROTECTED BY
 COPYRIGHT AND/OR OTHER APPLICABLE LAW. ANY USE OF THE WORK OTHER THAN AS
 AUTHORIZED UNDER THIS LICENSE OR COPYRIGHT LAW IS PROHIBITED.
 .
 BY EXERCISING ANY RIGHTS TO THE WORK PROVIDED HERE, YOU ACCEPT AND AGREE
 TO BE BOUND BY THE TERMS OF THIS LICENSE. TO THE EXTENT THIS LICENSE MAY
 BE CONSIDERED TO BE A CONTRACT, THE LICENSOR GRANTS YOU THE RIGHTS
 CONTAINED HERE IN CONSIDERATION OF YOUR ACCEPTANCE OF SUCH TERMS AND
 CONDITIONS.
 .
 1. Definitions
 .
 a. "Adaptation" means a work based upon the Work, or upon the Work and
 other pre-existing works, such as a translation, adaptation,
 derivative work, arrangement of music or other alterations of a
 literary or artistic work, or phonogram or performance and includes
 cinematographic adaptations or any other form in which the Work may be
 recast, transformed, or adapted including in any form recognizably
 derived from the original, except that a work that constitutes a
 Collection will not be considered an Adaptation for the purpose of
 this License. For the avoidance of doubt, where the Work is a musical
 work, performance or phonogram, the synchronization of the Work in
 timed-relation with a moving image ("synching") will be considered an
 Adaptation for the purpose of this License.
 .
 b. "Collection" means a collection of literary or artistic works, such as
 encyclopedias and anthologies, or performances, phonograms or
 broadcasts, or other works or subject matter other than works listed
 in Section 1(f) below, which, by reason of the selection and
 arrangement of their contents, constitute intellectual creations, in
 which the Work is included in its entirety in unmodified form along
 with one or more other contributions, each constituting separate and
 independent works in themselves, which together are assembled into a
 collective whole. A work that constitutes a Collection will not be
 considered an Adaptation (as defined below) for the purposes of this
 License.
 .
 c. "Creative Commons Compatible License" means a license that is listed
 at https://creativecommons.org/compatiblelicenses that has been
 approved by Creative Commons as being essentially equivalent to this
 License, including, at a minimum, because that license: (i) contains
 terms that have the same purpose, meaning and effect as the License
 Elements of this License; and, (ii) explicitly permits the relicensing
 of adaptations of works made available under that license under this
 License or a Creative Commons jurisdiction license with the same
 License Elements as this License.
 .
 d. "Distribute" means to make available to the public the original and
 copies of the Work or Adaptation, as appropriate, through sale or
 other transfer of ownership.
 .
 e. "License Elements" means the following high-level license attributes
 as selected by Licensor and indicated in the title of this License:
 Attribution, ShareAlike.
 .
 f. "Licensor" means the individual, individuals, entity or entities that
 offer(s) the Work under the terms of this License.
 .
 g. "Original Author" means, in the case of a literary or artistic work,
 the individual, individuals, entity or entities who created the Work
 or if no individual or entity can be identified, the publisher; and in
 addition (i) in the case of a performance the actors, singers,
 musicians, dancers, and other persons who act, sing, deliver, declaim,
 play in, interpret or otherwise perform literary or artistic works or
 expressions of folklore; (ii) in the case of a phonogram the producer
 being the person or legal entity who first fixes the sounds of a
 performance or other sounds; and, (iii) in the case of broadcasts, the
 organization that transmits the broadcast.
 .
 h. "Work" means the literary and/or artistic work offered under the terms
 of this License including without limitation any production in the
 literary, scientific and artistic domain, whatever may be the mode or
 form of its expression including digital form, such as a book,
 pamphlet and other writing; a lecture, address, sermon or other work
 of the same nature; a dramatic or dramatico-musical work; a
 choreographic work or entertainment in dumb show; a musical
 composition with or without words; a cinematographic work to which are
 assimilated works expressed by a process analogous to cinematography;
 a work of drawing, painting, architecture, sculpture, engraving or
 lithography; a photographic work to which are assimilated works
 expressed by a process analogous to photography; a work of applied
 art; an illustration, map, plan, sketch or three-dimensional work
 relative to geography, topography, architecture or science; a
 performance; a broadcast; a phonogram; a compilation of data to the
 extent it is protected as a copyrightable work; or a work performed by
 a variety or circus performer to the extent it is not otherwise
 considered a literary or artistic work.
 .
 i. "You" means an individual or entity exercising rights under this
 License who has not previously violated the terms of this License with
 respect to the Work, or who has received express permission from the
 Licensor to exercise rights under this License despite a previous
 violation.
 .
 j. "Publicly Perform" means to perform public recitations of the Work and
 to communicate to the public those public recitations, by any means or
 process, including by wire or wireless means or public digital
 performances; to make available to the public Works in such a way that
 members of the public may access these Works from a place and at a
 place individually chosen by them; to perform the Work to the public
 by any means or process and the communication to the public of the
 performances of the Work, including by public digital performance; to
 broadcast and rebroadcast the Work by any means including signs,
 sounds or images.
 .
 k. "Reproduce" means to make copies of the Work by any means including
 without limitation by sound or visual recordings and the right of
 fixation and reproducing fixations of the Work, including storage of a
 protected performance or phonogram in digital form or other electronic
 medium.
 .
 2. Fair Dealing Rights. Nothing in this License is intended to reduce,
 limit, or restrict any uses free from copyright or rights arising from
 limitations or exceptions that are provided for in connection with the
 copyright protection under copyright law or other applicable laws.
 .
 3. License Grant. Subject to the terms and conditions of this License,
 Licensor hereby grants You a worldwide, royalty-free, non-exclusive,
 perpetual (for the duration of the applicable copyright) license to
 exercise the rights in the Work as stated below:
 .
 a. to Reproduce the Work, to incorporate the Work into one or more
 Collections, and to Reproduce the Work as incorporated in the
 Collections;
 .
 b. to create and Reproduce Adaptations provided that any such Adaptation,
 including any translation in any medium, takes reasonable steps to
 clearly label, demarcate or otherwise identify that changes were made
 to the original Work. For example, a translation could be marked "The
 original work was translated from English to Spanish," or a
 modification could indicate "The original work has been modified.";
 .
 c. to Distribute and Publicly Perform the Work including as incorporated
 in Collections; and,
 .
 d. to Distribute and Publicly Perform Adaptations.
 .
 e. For the avoidance of doubt:
 .
 i. Non-waivable Compulsory License Schemes. In those jurisdictions in
 which the right to collect royalties through any statutory or
 compulsory licensing scheme cannot be waived, the Licensor
 reserves the exclusive right to collect such royalties for any
 exercise by You of the rights granted under this License;
 .
 ii. Waivable Compulsory License Schemes. In those jurisdictions in
 which the right to collect royalties through any statutory or
 compulsory licensing scheme can be waived, the Licensor waives the
 exclusive right to collect such royalties for any exercise by You
 of the rights granted under this License; and,
 .
 iii. Voluntary License Schemes. The Licensor waives the right to
 collect royalties, whether individually or, in the event that the
 Licensor is a member of a collecting society that administers
 voluntary licensing schemes, via that society, from any exercise
 by You of the rights granted under this License.
 .
 The above rights may be exercised in all media and formats whether now
 known or hereafter devised. The above rights include the right to make
 such modifications as are technically necessary to exercise the rights in
 other media and formats. Subject to Section 8(f), all rights not expressly
 granted by Licensor are hereby reserved.
 .
 4. Restrictions. The license granted in Section 3 above is expressly made
 subject to and limited by the following restrictions:
 .
 a. You may Distribute or Publicly Perform the Work only under the terms
 of this License. You must include a copy of, or the Uniform Resource
 Identifier (URI) for, this License with every copy of the Work You
 Distribute or Publicly Perform. You may not offer or impose any terms
 on the Work that restrict the terms of this License or the ability of
 the recipient of the Work to exercise the rights granted to that
 recipient under the terms of the License. You may not sublicense the
 Work. You must keep intact all notices that refer to this License and
 to the disclaimer of warranties with every copy of the Work You
 Distribute or Publicly Perform. When You Distribute or Publicly
 Perform the Work, You may not impose any effective technological
 measures on the Work that restrict the ability of a recipient of the
 Work from You to exercise the rights granted to that recipient under
 the terms of the License. This Section 4(a) applies to the Work as
 incorporated in a Collection, but this does not require the Collection
 apart from the Work itself to be made subject to the terms of this
 License. If You create a Collection, upon notice from any Licensor You
 must, to the extent practicable, remove from the Collection any credit
 as required by Section 4(c), as requested. If You create an
 Adaptation, upon notice from any Licensor You must, to the extent
 practicable, remove from the Adaptation any credit as required by
 Section 4(c), as requested.
 .
 b. You may Distribute or Publicly Perform an Adaptation only under the
 terms of: (i) this License; (ii) a later version of this License with
 the same License Elements as this License; (iii) a Creative Commons
 jurisdiction license (either this or a later license version) that
 contains the same License Elements as this License (e.g.,
 Attribution-ShareAlike 3.0 US)); (iv) a Creative Commons Compatible
 License. If you license the Adaptation under one of the licenses
 mentioned in (iv), you must comply with the terms of that license. If
 you license the Adaptation under the terms of any of the licenses
 mentioned in (i), (ii) or (iii) (the "Applicable License"), you must
 comply with the terms of the Applicable License generally and the
 following provisions: (I) You must include a copy of, or the URI for,
 the Applicable License with every copy of each Adaptation You
 Distribute or Publicly Perform; (II) You may not offer or impose any
 terms on the Adaptation that restrict the terms of the Applicable
 License or the ability of the recipient of the Adaptation to exercise
 the rights granted to that recipient under the terms of the Applicable
 License; (III) You must keep intact all notices that refer to the
 Applicable License and to the disclaimer of warranties with every copy
 of the Work as included in the Adaptation You Distribute or Publicly
 Perform; (IV) when You Distribute or Publicly Perform the Adaptation,
 You may not impose any effective technological measures on the
 Adaptation that restrict the ability of a recipient of the Adaptation
 from You to exercise the rights granted to that recipient under the
 terms of the Applicable License. This Section 4(b) applies to the
 Adaptation as incorporated in a Collection, but this does not require
 the Collection apart from the Adaptation itself to be made subject to
 the terms of the Applicable License.
 .
 c. If You Distribute, or Publicly Perform the Work or any Adaptations or
 Collections, You must, unless a request has been made pursuant to
 Section 4(a), keep intact all copyright notices for the Work and
 provide, reasonable to the medium or means You are utilizing: (i) the
 name of the Original Author (or pseudonym, if applicable) if supplied,
 and/or if the Original Author and/or Licensor designate another party
 or parties (e.g., a sponsor institute, publishing entity, journal) for
 attribution ("Attribution Parties") in Licensor's copyright notice,
 terms of service or by other reasonable means, the name of such party
 or parties; (ii) the title of the Work if supplied; (iii) to the
 extent reasonably practicable, the URI, if any, that Licensor
 specifies to be associated with the Work, unless such URI does not
 refer to the copyright notice or licensing information for the Work;
 and (iv) , consistent with Ssection 3(b), in the case of an
 Adaptation, a credit identifying the use of the Work in the Adaptation
 (e.g., "French translation of the Work by Original Author," or
 "Screenplay based on original Work by Original Author"). The credit
 required by this Section 4(c) may be implemented in any reasonable
 manner; provided, however, that in the case of a Adaptation or
 Collection, at a minimum such credit will appear, if a credit for all
 contributing authors of the Adaptation or Collection appears, then as
 part of these credits and in a manner at least as prominent as the
 credits for the other contributing authors. For the avoidance of
 doubt, You may only use the credit required by this Section for the
 purpose of attribution in the manner set out above and, by exercising
 Your rights under this License, You may not implicitly or explicitly
 assert or imply any connection with, sponsorship or endorsement by the
 Original Author, Licensor and/or Attribution Parties, as appropriate,
 of You or Your use of the Work, without the separate, express prior
 written permission of the Original Author, Licensor and/or Attribution
 Parties.
 .
 d. Except as otherwise agreed in writing by the Licensor or as may be
 otherwise permitted by applicable law, if You Reproduce, Distribute or
 Publicly Perform the Work either by itself or as part of any
 Adaptations or Collections, You must not distort, mutilate, modify or
 take other derogatory action in relation to the Work which would be
 prejudicial to the Original Author's honor or reputation. Licensor
 agrees that in those jurisdictions (e.g. Japan), in which any exercise
 of the right granted in Section 3(b) of this License (the right to
 make Adaptations) would be deemed to be a distortion, mutilation,
 modification or other derogatory action prejudicial to the Original
 Author's honor and reputation, the Licensor will waive or not assert,
 as appropriate, this Section, to the fullest extent permitted by the
 applicable national law, to enable You to reasonably exercise Your
 right under Section 3(b) of this License (right to make Adaptations)
 but not otherwise.
 .
 5. Representations, Warranties and Disclaimer
 .
 UNLESS OTHERWISE MUTUALLY AGREED TO BY THE PARTIES IN WRITING, LICENSOR
 OFFERS THE WORK AS-IS AND MAKES NO REPRESENTATIONS OR WARRANTIES OF ANY
 KIND CONCERNING THE WORK, EXPRESS, IMPLIED, STATUTORY OR OTHERWISE,
 INCLUDING, WITHOUT LIMITATION, WARRANTIES OF TITLE, MERCHANTIBILITY,
 FITNESS FOR A PARTICULAR PURPOSE, NONINFRINGEMENT, OR THE ABSENCE OF
 LATENT OR OTHER DEFECTS, ACCURACY, OR THE PRESENCE OF ABSENCE OF ERRORS,
 WHETHER OR NOT DISCOVERABLE. SOME JURISDICTIONS DO NOT ALLOW THE EXCLUSION
 OF IMPLIED WARRANTIES, SO SUCH EXCLUSION MAY NOT APPLY TO YOU.
 .
 6. Limitation on Liability. EXCEPT TO THE EXTENT REQUIRED BY APPLICABLE
 LAW, IN NO EVENT WILL LICENSOR BE LIABLE TO YOU ON ANY LEGAL THEORY FOR
 ANY SPECIAL, INCIDENTAL, CONSEQUENTIAL, PUNITIVE OR EXEMPLARY DAMAGES
 ARISING OUT OF THIS LICENSE OR THE USE OF THE WORK, EVEN IF LICENSOR HAS
 BEEN ADVISED OF THE POSSIBILITY OF SUCH DAMAGES.
 .
 7. Termination
 .
 a. This License and the rights granted hereunder will terminate
 automatically upon any breach by You of the terms of this License.
 Individuals or entities who have received Adaptations or Collections
 from You under this License, however, will not have their licenses
 terminated provided such individuals or entities remain in full
 compliance with those licenses. Sections 1, 2, 5, 6, 7, and 8 will
 survive any termination of this License.
 .
 b. Subject to the above terms and conditions, the license granted here is
 perpetual (for the duration of the applicable copyright in the Work).
 Notwithstanding the above, Licensor reserves the right to release the
 Work under different license terms or to stop distributing the Work at
 any time; provided, however that any such election will not serve to
 withdraw this License (or any other license that has been, or is
 required to be, granted under the terms of this License), and this
 License will continue in full force and effect unless terminated as
 stated above.
 .
 8. Miscellaneous
 .
 a. Each time You Distribute or Publicly Perform the Work or a Collection,
 the Licensor offers to the recipient a license to the Work on the same
 terms and conditions as the license granted to You under this License.
 .
 b. Each time You Distribute or Publicly Perform an Adaptation, Licensor
 offers to the recipient a license to the original Work on the same
 terms and conditions as the license granted to You under this License.
 .
 c. If any provision of this License is invalid or unenforceable under
 applicable law, it shall not affect the validity or enforceability of
 the remainder of the terms of this License, and without further action
 by the parties to this agreement, such provision shall be reformed to
 the minimum extent necessary to make such provision valid and
 enforceable.
 .
 d. No term or provision of this License shall be deemed waived and no
 breach consented to unless such waiver or consent shall be in writing
 and signed by the party to be charged with such waiver or consent.
 .
 e. This License constitutes the entire agreement between the parties with
 respect to the Work licensed here. There are no understandings,
 agreements or representations with respect to the Work not specified
 here. Licensor shall not be bound by any additional provisions that
 may appear in any communication from You. This License may not be
 modified without the mutual written agreement of the Licensor and You.
 .
 f. The rights granted under, and the subject matter referenced, in this
 License were drafted utilizing the terminology of the Berne Convention
 for the Protection of Literary and Artistic Works (as amended on
 September 28, 1979), the Rome Convention of 1961, the WIPO Copyright
 Treaty of 1996, the WIPO Performances and Phonograms Treaty of 1996
 and the Universal Copyright Convention (as revised on July 24, 1971).
 These rights and subject matter take effect in the relevant
 jurisdiction in which the License terms are sought to be enforced
 according to the corresponding provisions of the implementation of
 those treaty provisions in the applicable national law. If the
 standard suite of rights granted under applicable copyright law
 includes additional rights not granted under this License, such
 additional rights are deemed to be included in the License; this
 License is not intended to restrict the license of any rights under
 applicable law.<|MERGE_RESOLUTION|>--- conflicted
+++ resolved
@@ -291,7 +291,6 @@
 License: public-domain
  Based on public domain sounds taken from freesound.org.
 
-<<<<<<< HEAD
 Files: sounds/heavy rocket hit.wav
 Copyright: Copyright Mike Koenig
 License: CC-BY-SA-3.0
@@ -306,8 +305,6 @@
 Copyright: Copyright Nate Graham <pointedstick@zoho.com>
 License: CC-BY-SA-4.0
 
-=======
->>>>>>> 4f827ffa
 License: GPL-3+
  This program is free software: you can redistribute it and/or modify
  it under the terms of the GNU General Public License as published by
