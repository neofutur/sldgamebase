Format: https://www.debian.org/doc/packaging-manuals/copyright-format/1.0/
Upstream-Name: endless-sky
Upstream-Contact: Michael Zahniser <mzahniser@gmail.com>
Source: https://github.com/endless-sky/endless-sky

Files: *
Copyright: Michael Zahniser <mzahniser@gmail.com>
           endless-sky contributors (see credits.txt and changelog)
License: GPL-3+

Files: images/*
Copyright: Michael Zahniser <mzahniser@gmail.com>
License: CC-BY-SA-4.0

Files:
 images/outfit/*battery?hai*
 images/outfit/anti-missile?hai*
 images/outfit/cooling ducts?hai*
 images/outfit/dwarf?core?hai*
 images/outfit/fission?hai*
 images/outfit/fusion?hai*
 images/outfit/heavy?anti-missile?hai*
 images/ship/mfury*
Copyright: Maximilian Korber
License: CC-BY-SA-4.0
Comment: Derived from works by Michael Zahniser (under the same license).

Files:
 images/outfit/bullet*
 images/scene/sagittarius?a*
 images/ship/hai?solifuge*
Copyright: Maximilian Korber (github.com/wrzlprnft)
License: CC-BY-SA-4.0

Files:
 images/ship/hai?violin?spider*
Copyright: Maximilian Korber
License: CC-BY-SA-4.0
Comment: Derived from works by Christian Rhodes (under the same license).

Files:
 images/ship/pointedstick?vanguard*
Copyright: Maximilian Korber
License: CC-BY-SA-4.0
Comment: Derived from works by Nate Graham (under the same license).

Files:
 images/effect/railspark*
 images/projectile/tinyflare*
 images/outfit/*engines?hai*
 images/outfit/*steering?hai*
 images/outfit/*thruster?hai*
 images/outfit/tiny?ion?engines*
Copyright: Iaz Poolar
License: CC-BY-SA-4.0
Comment: Derived from works by Michael Zahniser (under the same license).

Files:
 images/projectile/bullet*
 images/effect/bullet?impact*
Copyright: Iaz Poolar
License: CC-BY-SA-4.0
Comment: Derived from works by Amazinite derived from works by Michael Zahniser (under the same license).

Files:
 images/ship/hai?pond?strider*
Copyright: Iaz Poolar
License: CC-BY-SA-4.0

Files:
 images/ship/hai?flea*
 images/projectile/rail?slug*
Copyright: Matthew Smestad
License: CC-BY-SA-4.0

Files:
 images/outfit/railgun*
 images/outfit/railslug*
Copyright: 1010todd
Comment: Derived from works by Matthew Smestad (under the same license).
License: CC-BY-SA-4.0

Files:
 images/outfit/luxury accommodations*
 images/hardpoint/proton turret*
Copyright: Nate Graham <pointedstick@zoho.com>
License: CC-BY-SA-4.0

Files:
 images/land/sky2*
 images/land/sea3*
 images/land/beach4*
 images/land/canyon9*
Copyright: Emily Mell <hasmidas@gmail.com>
License: public-domain
Comment:
 Based on images taken from unsplash.com before June 2017, when all images
 uploaded to that site were donated to the public domain.

Files:
 images/icon/gat*
Copyright: Amazinite
License: CC-BY-SA-4.0
Comment: Derived from works by Maximilian Korber (under the same license).

Files:
 images/outfit/gat*
Copyright: Becca Tommaso
License: CC-BY-SA-4.0
Comment: Derived from works by Maximilian Korber (under the same license).


Files:
 images/outfit/scram?drive*
Copyright: Becca Tommaso
License: CC-BY-SA-4.0
Comment: Derived from works by Evan Fluharty (under the same license).

Files:
 images/icon/rail?gun*
Copyright: Amazinite
License: CC-BY-SA-4.0
Comment: Derived from works by Matthew Smestad (under the same license).

Files:
 images/outfit/pug*
 images/planet/*-b*
Copyright: Frederick Goy IV (https://github.com/comnom)
License: CC-BY-SA-4.0

Files: images/outfit/*storage*
Copyright: Amazinite
License: CC-BY-SA-4.0
Comment: Derived from works by Michael Zahniser and Maximilian Korber (under the same license).

Files: images/outfit/city-ship?license*
Copyright: Amazinite
License: CC-BY-SA-4.0
Comment: Derived from works by Michael Zahniser and Evan Fluharty (under the same license).

Files:
 images/outfit/harvested*
Copyright: Michael Zahniser (mzahniser@gmail.com)
License: CC-BY-SA-4.0
Comment: Unless otherwise noted below, mineral photos are by Rob Lavinsky, under
 the CC-BY-SA-3.0 license.

Files:
 images/outfit/harvested?copper*
 images/outfit/harvested?iron*
 images/outfit/harvested?platinum*
 images/outfit/harvested?silver*
Copyright: Michael Zahniser (mzahniser@gmail.com)
License: CC-BY-SA-4.0
Comment: Incorporating photos by James St. John, under the CC-BY-2.0 license.

Files:
 images/outfit/harvested?gold*
Copyright: Michael Zahniser (mzahniser@gmail.com)
License: CC-BY-SA-4.0
Comment: Incorporating a photo by Aram Dulyan, under the CC-BY-2.0 license.

Files:
 images/scene/plasma?scene*
Copyright: 1010todd <1010todd3d@gmail>
License: CC-BY-SA-4.0
Comment: Derived from works by Becca Tommaso, Darcy Manoel, and Michael Zahniser (under the same license). Incorporating texture made with JSPlacement by WindMillArt <https://windmillart.net/>.

Files:
 images/land/enceladus_1*
 images/land/enceladus_2*
 images/land/enceladus_3*
 images/land/enceladus_4*
 images/ui/galaxy*
 images/ui/pleiades*
 images/planet/callisto*
 images/planet/earth*
 images/planet/europa*
 images/planet/ganymede*
 images/planet/io*
 images/planet/jupiter*
 images/planet/luna*
 images/planet/mars*
 images/planet/mercury*
 images/planet/miranda*
 images/planet/neptune*
 images/planet/oberon*
 images/planet/rhea*
 images/planet/tethys*
 images/planet/titan*
 images/planet/uranus*
 images/planet/venus*
Copyright: NASA
License: public-domain
Comment:
 From NASA, and therefore in the public domain because they were created by
 government employees while doing work for the government.

Files:
 images/land/snow15*
Copyright: US NOAA
License: public-domain
Comment:
 From US NOAA, and therefore in the public domain because it was created by
 government employees while doing work for the government.

Files: images/scene/*
Copyright: Various
License: public-domain
Comment:
 Taken from morguefile.com, a collection of photographs that have been donated
 and placed in the public domain. (Exceptions noted below.)

Files: images/scene/geoscan*
Copyright: Michael Zahniser <mzahniser@gmail.com>
License: CC-BY-SA-4.0

Files: images/scene/loc*
Copyright: Library of Congress
License: public-domain
Comment:
 From the Library of Congress. Public domain because they are photographs taken
 by a government employee as part of their job.

Files: images/scene/army*
Copyright: US Army
License: public-domain
Comment:
 From the US Army. Public domain because they are photographs taken by a
 government employee as part of their job.

Files: images/scene/eso*
Copyright: ESO/L. Calçada (European Southern Observatory)
License: CC-BY-4.0

Files:
 images/scene/engine*
 images/scene/engine2*
Copyright: NASA
License: public-domain
Comment:
 From NASA, and therefore in the public domain because they were created by
 government employees while doing work for the government.

Files: images/land/*
Copyright: Various
License: public-domain
Comment:
 Taken from morgue-file.com, a collection of photographs that have been donated
 and placed in the public domain. (Exceptions noted below.)

Files: images/land/bwerner*
Copyright: Berthold Werner (commons.wikimedia.org/wiki/User:Berthold_Werner)
License: CC-BY-SA-3.0
Comment: Taken from Wikimedia commons. Cropped and edited.

Files: images/land/myrabella*
Copyright: Myrabella (commons.wikimedia.org/wiki/User:Myrabella)
License: CC-BY-SA-3.0
Comment: Taken from Wikimedia commons. Cropped and edited.

Files: images/land/dmottl*
Copyright: Dmitry A. Mottl (commons.wikimedia.org/wiki/User:Dmottl)
License: CC-BY-SA-3.0
Comment: Taken from Wikimedia commons. Cropped and edited.

Files: images/land/mfield*
Copyright: Matthew Field (commons.wikimedia.org/wiki/User:Mfield)
License: CC-BY-SA-3.0
Comment: Taken from Wikimedia commons. Cropped and edited.

Files: images/land/*-sfiera*
Copyright: Chris Pickel (sfiera.net)
License: CC-BY-SA-4.0

Files: images/land/*-striker*
Copyright: Michael Wilso (sixfootplus@gmail.com)
License: CC-BY-SA-4.0

Files: images/land/*-harro*
Copyright: @harro.eu (copyright@harro.eu)
License: CC-BY-SA-4.0

Files: images/land/*-iridium*
Copyright: @Iridium Ore (blueajp@gmail.com)
License: CC-BY-SA-4.0

Files: images/land/lava11*
Copyright: National Archives and Records Administration
License: public-domain
Comment: Taken from Wikimedia Commons. Cropped and edited.

Files:
 images/land/station12*
Copyright: Office of War Information
License: public-domain
Comment: Taken from Wikimedia Commons. Cropped and edited.

Files: images/land/*-spfld*
Copyright: Eric Denni (spfldsatellite@gmail.com)
License: CC-BY-SA-4.0

Files: images/land/sivael*
Copyright: Tymoteusz Kapuściński (Sivael)
License: CC-BY-SA-4.0
Comment:
 Screenshots of environments created with assets purchased by Tymoteusz
 Kapuściński from the Unity Asset Store. Post-processing applied by Michael
 Zahniser to make the images look less artificial.

Files: images/outfit/scan?module*
Copyright: Zachary Siple
License: CC-BY-SA-4.0
Comment: Derived from works by Michael Zahniser (from under the same license).

Files:
 images/outfit/tactical?scanner*
 images/effect/jump?drive?red*
Copyright: Zachary Siple
License: CC-BY-SA-4.0

Files:
 images/outfit/korath?rifle*
 images/outfit/hai?rifle*
 images/outfit/korath?fuel?processor*
 images/outfit/remnant?rifle*
 images/ship/hai?centipede*
 images/ship/hai?geocoris*
 images/ship/hai?grasshopper*
 images/ship/gull*
 images/ship/pelican*
 images/ship/peregrine/peregrine*
 images/ship/riptide*
 images/ship/dropship*
 images/ship/heron*
 images/thumbnail/hai?centipede*
 images/thumbnail/hai?geocoris*
 images/thumbnail/hai?grasshopper*
 images/thumbnail/gull*
 images/thumbnail/pelican*
 images/thumbnail/peregrine*
 images/thumbnail/riptide*
 images/thumbnail/dropship*
 images/outfit/auxiliary?license*
Copyright: Evan Fluharty (Evanfluharty@gmail.com)
License: CC-BY-SA-4.0
Comment: Derived from works by Michael Zahniser (under the same license).

Files:
 images/ship/waverider*
Copyright: Evan Fluharty (Evanfluharty@gmail.com)
License: CC-BY-SA-4.0
Comment: Derived from works by Michael Zahniser (under the same license) and detailed by Saugia (<https://github.com/Saugia>).

Files:
 images/ship/modified?boxwing*
 images/thumbnail/modified?boxwing*
Copyright: Evan Fluharty (Evanfluharty@gmail.com)
License: CC-BY-SA-4.0
Comment: Derived from works by Iaz Poolar (under the same license).

Files: images/portrait/*
Copyright: Various
License: Depends
Comment:
 Taken from unsplash.com and added to the game after June 2017. If the pictures were
 uploaded to unsplash.com before June 2017, they were donated and placed in the public
 domain. If the pictures were uploaded to unsplash.com on or after June 2017, they are
 subject to the Unsplash License. If they were also uploaded after February 2018, they
 are subject to additional restrictions.

Files:
 images/outfit/quarg?skylance*
 images/hardpoint/quarg?skylance*
Copyright: Evan Fluharty (Evanfluharty@gmail.com)
License: CC-BY-SA-4.0
Comment: Derived and completed from works by Maximilian Korber (Wrzlprnft), @Karirawri, and originally drawn up by Tommy Thach (Bladewood) (all under the same license)

Files:
 images/outfit/quarg*
 images/hardpoint/quarg*
 images/outfit/small?quarg*
 images/outfit/medium?quarg*
 images/outfit/large?quarg*
 images/outfit/laser?rifle*
 images/outfit/hai?pebble?core*
 images/outfit/hai?boulder*
 images/outfit/hai?geode*
Copyright: Evan Fluharty (Evanfluharty@gmail.com)
License: CC-BY-SA-4.0

Files:
 images/outfit/enforcer?riot?staff*
Copyright: 1010todd
Comment: Derived from works by Evan Fluharty (under the same license).
License: CC-BY-SA-4.0

Files:
 images/effect/remnant?afterburner/remnant?afterburner*
 images/effect/mhd?spark*
 images/land/nasa9*
 images/hardpoint/annihilator?turret*
 images/hardpoint/hai?ionic?turret*
 images/hardpoint/inhibitor?turret*
 images/hardpoint/ion?hail?turret*
 images/hardpoint/ravager?turret*
 images/outfit/inhibitor?turret*
 images/outfit/ion?hail?turret*
 images/hardpoint/shooting?star?flare/ss-rays*
 images/outfit/overcharged?shield?module*
 images/outfit/overclocked?repair?module*
 images/outfit/ramscoop*
 images/outfit/remnant?afterburner*
 images/outfit/remnant?capital?license*
 images/outfit/research?laboratory*
 images/outfit/salvage?scanner*
 images/outfit/tiny?remnant?engine*
 images/outfit/void?rifle*
 images/outfit/fragmentation?grenades*
 images/outfit/nerve?gas*
 images/outfit/catalytic?ramscoop*
 images/outfit/anti-missile*
 images/outfit/blaster?turret*
 images/outfit/blaster*
 images/outfit/breeder*
 images/outfit/bunk?room*
 images/outfit/dwarf?core*
 images/outfit/electron?beam*
 images/outfit/electron?turret*
 images/outfit/fission*
 images/outfit/flamethrower*
 images/outfit/hai?ionic?blaster*
 images/outfit/hai?ionic?turret*
 images/outfit/heavy?anti-missile*
 images/outfit/heavy?laser?turret*
 images/outfit/heavy?laser*
 images/outfit/huge?fuel?cell*
 images/outfit/large?fuel?cell*
 images/outfit/medium?fuel?cell*
 images/outfit/small?fuel?cell*
 images/outfit/tiny?fuel?cell*
 images/outfit/huge?shield*
 images/outfit/large?shield*
 images/outfit/medium?shield*
 images/outfit/small?shield*
 images/outfit/tiny?shield*
 images/outfit/hyperdrive*
 images/outfit/large?radar?jammer*
 images/outfit/small?radar?jammer*
 images/outfit/meteor*
 images/outfit/meteor?launcher*
 images/outfit/meteor?pod*
 images/outfit/meteor?storage*
 images/outfit/mod?blaster?turret*
 images/outfit/mod?blaster*
 images/outfit/particle?cannon*
 images/outfit/plasma?cannon*
 images/outfit/plasma?turret*
 images/outfit/proton?gun*
 images/outfit/quad?blaster?turret*
 images/outfit/rocket*
 images/outfit/rocket?launcher*
 images/outfit/rocket?pod*
 images/outfit/rocket?storage*
 images/outfit/sidewinder*
 images/outfit/sidewinder?launcher*
 images/outfit/sidewinder?pod*
 images/outfit/sidewinder?storage*
 images/outfit/small?bunk?room*
 images/outfit/small?nucleovoltaic*
 images/outfit/small?radiothermal*
 images/outfit/small?thermionic*
 images/outfit/stack?core*
 images/outfit/surveillance?pod*
 images/outfit/banisher*
 images/outfit/command?center*
 images/outfit/fire-lance*
 images/outfit/piercer*
 images/outfit/piercer?launcher*
 images/outfit/korath?piercer?storage*
 images/outfit/reverse?thruster?ion*
 images/outfit/reverse?thruster?plasma*
 images/outfit/rock?0*
 images/outfit/rock?1*
 images/outfit/rock?2*
 images/outfit/rock?3*
 images/outfit/rock?4*
 images/scene/penguinscene*
 images/ship/hai?sea?scorpion*
 images/ship/ibis*
 images/ship/mbactriane*
 images/ship/merganser*
 images/ship/penguin/*
 images/ship/petrel*
 images/ship/tern*
 images/ship/shooting?star/shooting?star*
 images/ship/pug?zibruka*
 images/ship/pug?enfolta*
 images/ship/pug?maboro*
 images/ship/pug?arfecta*
 images/thumbnail/hai?sea?scorpion*
 images/thumbnail/ibis*
 images/thumbnail/merganser*
 images/thumbnail/penguin*
 images/thumbnail/petrel*
 images/thumbnail/tern*
 images/planet/station1c*
 images/planet/station2c*
 images/planet/station3c*
 images/ship/archon?b*
 images/ship/archon?c*
 images/asteroid/plant*
 images/asteroid/plant2*
 images/asteroid/plant?cluster*
 images/asteroid/space?flora*
 images/asteroid/large?plant*
 images/asteroid/large?plant2*
 images/asteroid/large?plant?cluster*
 images/asteroid/large?space?flora*
 images/asteroid/yottrite*
Copyright: Becca Tommaso (tommasobecca03@gmail.com)
License: CC-BY-SA-4.0
Comment: Derived from works by Michael Zahniser (under the same license).

Files:
 sounds/pincer*
Copyright: Michael Zahniser
License: GPL-2
Comment: Created by a past contributor modified from Battle for Wesnoth (https://www.wesnoth.org/) sounds, which are copyright David White [dave@whitevine.net](mailto:dave@whitevine.net) under GPL 2 or later. Rights relinquished to Michael Zahniser.

Files:
 images/*/pincer*
Copyright: None; CC0 (Public Domain)
License: CC0
Comment: Public domain textures by https://texture.ninja

Files:
 images/planet/rogue-radiating*
Copyright: None; CC0 (Public Domain)
License: CC0

Files: images/outfit/railslug?rack*
Copyright: Becca Tommaso (tommasobecca03@gmail.com)
License: CC-BY-SA-4.0
Comment: Derived from works by Matthew Smestad (under the same license).

Files:
 images/outfit/harvested?yottrite*
Copyright: Becca Tommaso (tommasobecca03@gmail.com)
License: CC-BY-SA-3.0
Comment: Derived from works by Michael Zahniser and Rob Lavinsky (under the same license).

Files:
 images/effect/flotsam?yottrite*
Copyright: Becca Tommaso (tommasobecca03@gmail.com)
License: CC-BY-SA-3.0
Comment: Derived from works by Rob Lavinsky (under the same license).

Files:
 images/land/badlands0*
 images/land/badlands5*
 images/land/badlands7*
 images/land/badlands8*
 images/land/beach0*
 images/land/beach2*
 images/land/beach3*
 images/land/beach5*
 images/land/beach6*
 images/land/canyon0*
 images/land/canyon7*
 images/land/city4*
 images/land/city6*
 images/land/city8*
 images/land/city9*
 images/land/city10*
 images/land/desert1*
 images/land/desert2*
 images/land/fields1*
 images/land/fields2*
 images/land/fields5*
 images/land/fields6*
 images/land/fields7*
 images/land/fields9*
 images/land/fog0*
 images/land/fog2*
 images/land/fog4*
 images/land/forest1*
 images/land/forest2*
 images/land/forest3*
 images/land/forest4*
 images/land/hills2*
 images/land/lava1*
 images/land/lava2*
 images/land/lava6*
 images/land/mountain1*
 images/land/mountain3*
 images/land/mountain4*
 images/land/mountain5*
 images/land/mountain6*
 images/land/mountain7*
 images/land/mountain8*
 images/land/mountain9*
 images/land/sea8*
 images/land/sky0*
 images/land/sky3*
 images/land/sky7*
 images/land/sky8*
 images/land/sky9*
 images/land/snow0*
 images/land/snow1*
 images/land/snow2*
 images/land/snow3*
 images/land/snow4*
 images/land/snow6*
 images/land/snow7*
 images/land/space2*
 images/land/water0*
 images/land/water8*
Copyright: Various
License: public-domain
Comment:
 Taken from unsplash.com and added to the game before June 2017, when it was
 a collection of photographs that had been donated and placed in the public domain.

Files:
 images/land/badlands1*
Copyright: Jason Thompson
License: public-domain
Comment:
 Taken from https://v.gd/QFg3aO. This image was uploaded to
 unsplash.com before June 2017, so it is in the public domain.

Files:
 images/land/badlands2*
Copyright: Koen van Gilst
License: Unsplash License
Comment:
 Taken from https://v.gd/NPSwWQ. This image was uploaded to
 unsplash.com in June 2017, so it is subject to the Unsplash
 License. It was uploaded before February 2018, so it is not
 subject to additional restrictions.

Files:
 images/land/badlands6*
Copyright: John Fowler
License: Unsplash License
Comment:
 Taken from https://v.gd/wxhtKN. This image was uploaded to
 unsplash.com after June 2017, so it is subject to the
 Unsplash License. It was uploaded before February 2018, so
 it is not subject to additional restrictions.

Files:
 images/land/canyon1*
Copyright: Ana Filipa Neves
License: public-domain
Comment:
 Taken from https://v.gd/snAq4h. This image was uploaded to
 unsplash.com before June 2017, so it is in the public domain.

Files:
 images/land/canyon8*
Copyright: Benjaimn Esteves
License: public-domain
Comment:
 Taken from https://v.gd/BskeS1. This image was uploaded to
 unsplash.com before June 2017, so it is in the public domain.

Files:
 images/land/city2*
Copyright: timJ
License: Unsplash License
Comment:
 Taken from https://v.gd/MnJeVj. This image was uploaded to
 unsplash.com after June 2017, so it is subject to the
 Unsplash License. It was uploaded before February 2018, so
 it is not subject to additional restrictions. The link to
 the image on the archive is broken and the published date
 can't be seen if you just look at the site. If you click
 view source and search "published_at," you will see it
 was published in September 2017. You will also see in the
 source that the image is
 https://images.unsplash.com/photo-1500021804447-2ca2eaaaabeb,
 which matches the image.

Files:
 images/land/city7*
Copyright: Jason Wong
License: Unsplash License
Comment:
 Taken from https://v.gd/LxCMge. This image was uploaded to
 unsplash.com in June 2017, so it is subject to the Unsplash
 License. It was uploaded before February 2018, so it is not
 subject to additional restrictions.

Files:
 images/land/city11*
Copyright: Bon Bahar
License: Unsplash License
Comment:
 Taken from https://v.gd/uciaGM. This image was uploaded to
 unsplash.com after June 2017, so it is subject to the
 Unsplash License. It was uploaded before February 2018, so
 it is not subject to additional restrictions. The link to
 the image on the archive is broken and the published date
 can't be seen if you just look at the site. If you click
 view source and search "datePublished," you will see it
 was published in August 2017. You will also see in the
 source that the image is
 https://images.unsplash.com/photo-1501607087079-27057d2fdc93,
 which matches the image.

Files:
 images/land/city12*
Copyright: Steven Pahel
License: Unsplash License
Comment:
 Taken from https://v.gd/FmJIrr. This image was uploaded to
 unsplash.com after June 2017, so it is subject to the
 Unsplash License. It was uploaded before February 2018, so
 it is not subject to additional restrictions.

Files:
 images/land/dune1*
Copyright: Wilson Ye
License: public-domain
Comment:
 Taken from https://v.gd/srlvXi. This image was uploaded to
 unsplash.com before June 2017, so it is in the public domain.

Files:
 images/land/fields3*
Copyright: Doan Tuan
License: public-domain
Comment:
 Taken from https://v.gd/AISIvR. This image was uploaded to
 unsplash.com before June 2017, so it is in the public domain.

Files:
 images/land/fog1*
Copyright: Peter Hammer
License: Unsplash License
Comment:
 Taken from https://v.gd/VLuiP2. This image was uploaded to
 unsplash.com after June 2017, so it is subject to the
 Unsplash License. It was uploaded before February 2018, so
 it is not subject to additional restrictions.

Files:
 images/land/fog6*
Copyright: Michael Dam
License: public-domain
Comment:
 Taken from https://v.gd/j78nOU. This image was uploaded to
 unsplash.com before June 2017, so it is in the public domain.

Files:
 images/land/forest5*
Copyright: Wei Pan
License: public-domain
Comment:
 Taken from https://v.gd/tEvBbm. This image was uploaded to
 unsplash.com before June 2017, so it is in the public domain.

Files:
 images/land/hills0*
Copyright: Baptist Standaert
License: Unsplash License
Comment:
 Taken from https://v.gd/hvdh7P. This image was uploaded to
 unsplash.com after June 2017, so it is subject to the
 Unsplash License. It was uploaded before February 2018, so
 it is not subject to additional restrictions.

Files:
 images/land/mountain0*
Copyright: Karsten Wurth
License: public-domain
Comment:
 Taken from https://v.gd/XlWp6c. This image was uploaded to
 unsplash.com before June 2017, so it is in the public domain.

Files:
 images/land/sea1*
Copyright: Christian Joudrey
License: public-domain
Comment:
 Taken from https://v.gd/Jgnwwh. This image was uploaded to
 unsplash.com before June 2017, so it is in the public domain.

Files:
 images/land/sea5*
Copyright: Johannes Plenio
License: Unsplash License
Comment:
 Taken from https://v.gd/5GWyqT. This image was uploaded to
 unsplash.com after June 2017, so it is subject to the
 Unsplash License. It was uploaded before February 2018, so
 it is not subject to additional restrictions.

Files:
 images/land/sea7*
Copyright: Johannes Plenio
License: public-domain
Comment:
 Taken from https://v.gd/5GWyqT. This image was uploaded to
 unsplash.com before June 2017, so it is in the public domain.

Files:
 images/land/sky4*
Copyright: Sergey Pesterev
License: Unsplash License
Comment:
 Taken from https://v.gd/ckXc0D. This image was uploaded to
 unsplash.com after June 2017, so it is subject to the
 Unsplash License. It was uploaded before February 2018, so
 it is not subject to additional restrictions.

Files:
 images/land/sky5*
Copyright: Nathan Hulsey
License: public-domain
Comment:
 Taken from https://v.gd/cz7xTH. This image was uploaded to
 unsplash.com before June 2017, so it is in the public domain.

Files:
 images/land/snow5*
Copyright: Jay Ruzesky
License: public-domain
Comment:
 Taken from https://v.gd/m6K9v6. This image was uploaded to
 unsplash.com before June 2017, so it is in the public domain.

Files:
 images/land/snow10*
Copyright: Mathias Herheim
License: Unsplash License
Comment:
 Taken from https://v.gd/V5vC8N. This image was uploaded to
 unsplash.com after June 2017, so it is subject to the
 Unsplash License. It was uploaded before February 2018, so
 it is not subject to additional restrictions.

Files:
 images/land/water3*
Copyright: Jacek Smoter
License: public-domain
Comment:
 Taken from https://v.gd/YliySf. This image was uploaded to
 unsplash.com before June 2017, so it is in the public domain.

Files:
 images/land/water4*
Copyright: N/A (CC0 Public Domain)
License: CC0
Comment:
 Taken from https://pixabay.com/photos/macedonia-sunset-dusk-lake-water-260851, resized,
 cropped, and adjusted gamma. According to Section 3 of the Pixabay Terms of Service,
 all images with a "published date" earlier than January 9, 2019 have the CC0 license.

Files:
 images/land/badlands10*
Copyright: Jean Beller
License: Unsplash License
Comment:
 Taken from https://v.gd/2TDGJr. This image was uploaded to
 unsplash.com after June 2017, so it is subject to the
 Unsplash License. It was also uploaded after February 2018,
 so it is subject to an additional restriction limiting the
 sale of unaltered copies.

Files:
 images/land/badlands11*
Copyright: Luemen Rutkowski
License: Unsplash License
Comment:
 Taken from https://v.gd/D0yEN1. This image was uploaded to
 unsplash.com after June 2017, so it is subject to the
 Unsplash License. It was also uploaded after February 2018,
 so it is subject to an additional restriction limiting the
 sale of unaltered copies.

Files:
 images/land/badlands12*
Copyright: Tim Mossholder
License: Unsplash License
Comment:
 Taken from https://v.gd/bj8D5N. This image was uploaded to
 unsplash.com after June 2017, so it is subject to the
 Unsplash License. It was also uploaded after February 2018,
 so it is subject to an additional restriction limiting the
 sale of unaltered copies.

Files:
 images/land/beach13*
Copyright: Mads Sonne
License: Unsplash License
Comment:
 Taken from https://v.gd/WlnbrN. This image was uploaded to
 unsplash.com after June 2017, so it is subject to the
 Unsplash License. It was also uploaded after February 2018,
 so it is subject to an additional restriction limiting the
 sale of unaltered copies.

Files:
 images/land/beach14*
Copyright: Silas Baisch
License: Unsplash License
Comment:
 Taken from https://v.gd/y6vuP4. This image was uploaded to
 unsplash.com after June 2017, so it is subject to the
 Unsplash License. It was also uploaded after February 2018,
 so it is subject to an additional restriction limiting the
 sale of unaltered copies.

Files:
 images/land/canyon13*
Copyright: Miriam Mica
License: Unsplash License
Comment:
 Taken from https://v.gd/MN7fO3. This image was uploaded to
 unsplash.com after June 2017, so it is subject to the
 Unsplash License. It was uploaded before February 2018, so
 it is not subject to additional restrictions.

Files:
 images/land/canyon14*
Copyright: John Towner
License: public-domain
Comment:
 Taken from https://v.gd/m0AuSg. This image was uploaded to
 unsplash.com before June 2017, so it is in the public domain.

Files:
 images/land/canyon15*
Copyright: Nathan Anderson
License: public-domain
Comment:
 Taken from https://v.gd/OJ34Vo. This image was uploaded to
 unsplash.com before June 2017, so it is in the public domain.

Files:
 images/land/desert11*
Copyright: Robert Murray
License: public-domain
Comment:
 Taken from https://v.gd/VYZju2. This image was uploaded to
 unsplash.com before June 2017, so it is in the public domain.

Files:
 images/land/desert12*
Copyright: Joe Mania
License: public-domain
Comment:
 Taken from https://v.gd/PtkoaC. This image was uploaded to
 unsplash.com before June 2017, so it is in the public domain.

Files:
 images/land/desert13*
Copyright: Mikk Tonissoo
License: Unsplash License
Comment:
 Taken from https://v.gd/UlU0l9. This image was uploaded to
 unsplash.com after June 2017, so it is subject to the
 Unsplash License. It was also uploaded after February 2018,
 so it is subject to an additional restriction limiting the
 sale of unaltered copies.

Files:
 images/land/fields13*
Copyright: Jeff King
License: public-domain
Comment:
 Taken from https://v.gd/gTXIps. This image was uploaded to
 unsplash.com before June 2017, so it is in the public domain.

Files:
 images/land/fields14*
Copyright: Jeroen van Dijk
License: Unsplash License
Comment:
 Taken from https://v.gd/fH8o4c. This image was uploaded to
 unsplash.com after June 2017, so it is subject to the
 Unsplash License. It was also uploaded after February 2018,
 so it is subject to an additional restriction limiting the
 sale of unaltered copies.

Files:
 images/land/fields15*
Copyright: Ales Krivec
License: public-domain
Comment:
 Taken from https://v.gd/NqrJBG. This image was uploaded to
 unsplash.com before June 2017, so it is in the public domain.

Files:
 images/land/fog8*
Copyright: Dawid Zawila
License: public-domain
Comment:
 Taken from https://v.gd/xYMZmQ. This image was uploaded to
 unsplash.com before June 2017, so it is in the public domain.

Files:
 images/land/fog9*
Copyright: J. P. Valery
License: Unsplash License
Comment:
 Taken from https://v.gd/Vik9TB. This image was uploaded to
 unsplash.com after June 2017, so it is subject to the
 Unsplash License. It was also uploaded after February 2018,
 so it is subject to an additional restriction limiting the
 sale of unaltered copies.

Files:
 images/land/fog10*
Copyright: Weronika
License: Unsplash License
Comment:
 Taken from https://v.gd/drSzLP. This image was uploaded to
 unsplash.com after June 2017, so it is subject to the
 Unsplash License. It was also uploaded after February 2018,
 so it is subject to an additional restriction limiting the
 sale of unaltered copies.

Files:
 images/land/fog11*
Copyright: Jay Mantri
License: public-domain
Comment:
 Taken from https://v.gd/Ddv3DG. This image was uploaded to
 unsplash.com before June 2017, so it is in the public domain.

Files:
 images/land/forest6*
Copyright: Inggrid Koe
License: public-domain
Comment:
 Taken from https://v.gd/nHxHLY. This image was uploaded to
 unsplash.com before June 2017, so it is in the public domain.

Files:
 images/land/forest7*
Copyright: Eutah Mizushima
License: public-domain
Comment:
 Taken from https://v.gd/Idgy7v. This image was uploaded to
 unsplash.com before June 2017, so it is in the public domain.

Files:
 images/land/forest8*
Copyright: Gez Xavier Mansfield
License: public-domain
Comment:
 Taken from https://v.gd/iPkzIr. This image was uploaded to
 unsplash.com before June 2017, so it is in the public domain.

Files:
 images/land/forest9*
Copyright: Ekaterina Novitskaya
License: Unsplash License
Comment:
 Taken from https://v.gd/oEsVaX. This image was uploaded to
 unsplash.com after June 2017, so it is subject to the
 Unsplash License. It was also uploaded after February 2018,
 so it is subject to an additional restriction limiting the
 sale of unaltered copies.

Files:
 images/land/garden1*
Copyright: Jon Canty
License: Unsplash License
Comment:
 Taken from https://v.gd/8Vz8ZO. This image was uploaded to
 unsplash.com after June 2017, so it is subject to the
 Unsplash License. It was also uploaded after February 2018,
 so it is subject to an additional restriction limiting the
 sale of unaltered copies.

Files:
 images/land/hills8*
Copyright: Joshua Sortino
License: public-domain
Comment:
 Taken from https://v.gd/eTR8hE. This image was uploaded to
 unsplash.com before June 2017, so it is in the public domain.

Files:
 images/land/lava12*
Copyright: Hannah Wright
License: Unsplash License
Comment:
 Taken from https://v.gd/yumUw9. This image was uploaded to
 unsplash.com after June 2017, so it is subject to the
 Unsplash License. It was also uploaded after February 2018,
 so it is subject to an additional restriction limiting the
 sale of unaltered copies.

Files:
 images/land/lava13*
Copyright: Marc Szeglat
License: Unsplash License
Comment:
 Taken from https://v.gd/kuwVBP. This image was uploaded to
 unsplash.com after June 2017, so it is subject to the
 Unsplash License. It was also uploaded on February 12, 2018,
 so it is not subject to additional restrictions, as this is
 a week before the additional restrictions were added,

Files:
 images/land/loc3*
Copyright: Hafidh Satyanto
License: Unsplash License
Comment:
 Taken from https://v.gd/a7anzl. This image was uploaded to
 unsplash.com after June 2017, so it is subject to the
 Unsplash License. It was also uploaded after February 2018,
 so it is subject to an additional restriction limiting the
 sale of unaltered copies.

Files:
 images/land/sea18*
Copyright: Marcus Woodbridge
License: Unsplash License
Comment:
 Taken from https://v.gd/nNBZ6B. This image was uploaded to
 unsplash.com after June 2017, so it is subject to the
 Unsplash License. It was also uploaded after February 2018,
 so it is subject to an additional restriction limiting the
 sale of unaltered copies.

Files:
 images/land/sea19*
Copyright: Michael Owen
License: Unsplash License
Comment:
 Taken from https://v.gd/tl0XUn. This image was uploaded to
 unsplash.com after June 2017, so it is subject to the
 Unsplash License. It was uploaded before February 2018, so
 it is not subject to additional restrictions.

Files:
 images/land/sky10*
Copyright: Marek Piwnicki
License: Unsplash License
Comment:
 Taken from https://v.gd/BgGZo3. This image was uploaded to
 unsplash.com after June 2017, so it is subject to the
 Unsplash License. It was also uploaded after February 2018,
 so it is subject to an additional restriction limiting the
 sale of unaltered copies.

Files:
 images/land/sky11*
Copyright: Benjamin Voros
License: Unsplash License
Comment:
 Taken from https://v.gd/TbPeKa. This image was uploaded to
 unsplash.com after June 2017, so it is subject to the
 Unsplash License. It was also uploaded on February 26, 2018,
 so it is subject to an additional restriction limiting the
 sale of unaltered copies, as this is a week after the
 restriction was added.

Files:
 images/land/snow14*
Copyright: Alto Crew
License: Unsplash License
Comment:
 Taken from https://v.gd/YqmF77. This image was uploaded to
 unsplash.com after June 2017, so it is subject to the
 Unsplash License. It was uploaded before February 2018, so
 it is not subject to additional restrictions.

Files:
 images/land/snow16*
Copyright: Alberto Restifo
License: public-domain
Comment:
 Taken from https://v.gd/Miat5x. This image was uploaded to
 unsplash.com before June 2017, so it is in the public domain.

Files:
 images/land/snow19*
Copyright: Greg Garnhart
License: Unsplash License
Comment:
 Taken from https://v.gd/0OrPsR. This image was uploaded to
 unsplash.com after June 2017, so it is subject to the
 Unsplash License. It was also uploaded after February 2018,
 so it is subject to an additional restriction limiting the
 sale of unaltered copies.

Files:
 images/land/snow20*
Copyright: Sergey Pesterev
License: Unsplash License
Comment:
 Taken from https://v.gd/c1OSCD. This image was uploaded to
 unsplash.com after June 2017, so it is subject to the
 Unsplash License. It was also uploaded after February 2018,
 so it is subject to an additional restriction limiting the
 sale of unaltered copies.

Files:
 images/land/snow21*
Copyright: Clement Rothen
License: Unsplash License
Comment:
 Taken from https://v.gd/KeSiag. This image was uploaded to
 unsplash.com after June 2017, so it is subject to the
 Unsplash License. It was also uploaded on February 20, 2018,
 so it is subject to an additional restriction limiting the
 sale of unaltered copies, as this is a day after the
 restriction was added.

Files:
 images/land/station4*
Copyright: Alek Kalinowski
License: Unsplash License
Comment:
 Taken from https://v.gd/1KOJWH. This image was uploaded to
 unsplash.com after June 2017, so it is subject to the
 Unsplash License. It was also uploaded after February 2018,
 so it is subject to an additional restriction limiting the
 sale of unaltered copies.

Files:
 images/land/station6*
Copyright: Alvaro Pinot
License: Unsplash License
Comment:
 Taken from https://v.gd/y1EpTp. This image was uploaded to
 unsplash.com after June 2017, so it is subject to the
 Unsplash License. It was also uploaded after February 2018,
 so it is subject to an additional restriction limiting the
 sale of unaltered copies.

Files:
 images/land/station9*
Copyright: Tony Dinh
License: Unsplash License
Comment:
 Taken from https://v.gd/pXq8qu. This image was uploaded to
 unsplash.com after June 2017, so it is subject to the
 Unsplash License. It was also uploaded after February 2018,
 so it is subject to an additional restriction limiting the
 sale of unaltered copies.

Files:
 images/land/snow15*
 images/land/snow17*
 images/land/snow18*
 images/land/station10*
 images/land/station11*
 images/land/station13*
 images/land/station14*
 images/land/station16*
 images/land/station17*
 images/land/station18*
 images/land/station19*
 images/land/station20*
 images/land/station21*
 images/land/station22*
 images/land/station23*
 images/land/station24*
 images/land/station25*
 images/land/station26*
 images/land/station29*
 images/land/station30*
 images/land/station31*
 images/land/station32*
 images/land/station33*
 images/land/station34*
 images/land/station35*
 images/land/station36*
 images/land/station37*
 images/land/station38*
 images/land/station39*
 images/land/station40*
 images/land/station41*
 images/land/station42*
 images/land/station43*
 images/land/station44*
 images/land/station45*
 images/land/water12*
 images/land/water13*
Copyright: Various
License: Depends
Comment:
 Taken from unsplash.com and added to the game after June 2017. If the pictures were
 uploaded to unsplash.com before June 2017, they were donated and placed in the public
 domain. If the pictures were uploaded to unsplash.com on or after June 2017, they are
 subject to the Unsplash License. If they were also uploaded after February 2018, they
 are subject to additional restrictions.

Files:
 images/land/lava0*
Copyright: USGS
License: public-domain
Comment:
 From the USGS, and therefore in the public domain because they were created by
 government employees while doing work for the government.

Files:
 images/land/desert0*
 images/land/earthrise*
 images/land/nasa*
 images/land/space*
 images/land/station1*
 images/land/station2*
 images/land/station3*
Copyright: NASA
License: public-domain
Comment:
 From NASA, and therefore in the public domain because they were created by
 government employees while doing work for the government.

Files:
 images/land/station8*
Copyright: MTA of the State of New York
License: CC-BY-2.0
Comment: Taken from https://www.flickr.com/photos/61135621@N03/5836687124 and cropped.

Files:
 images/land/station27*
Copyright: Sebastian Sinisterra
License: CC-BY-2.0
Comment: Taken from https://www.flickr.com/photos/61135621@N03/17755765778 and cropped.

Files:
 images/land/station28*
Copyright: N/A (CC0 Public Domain)
License: CC0
Comment: Taken from https://pxhere.com/en/photo/1071635 and cropped.

Files:
 images/land/station7*
Copyright: N/A (CC0 Public Domain)
License: CC0
Comment: Taken from https://pxhere.com/en/photo/119196 and cropped.

Files:
 images/land/station15*
Copyright: N/A (CC0 Public Domain)
License: CC0
Comment:
 Taken from https://pixabay.com/photos/step-industry-steel-3104846/ and cropped.
 According to Section 3 of the Pixabay Terms of Service, all images with a
 "published date" earlier than January 9, 2019 have the CC0 license.

Files:
 images/land/station5.jpg
Copyright: Damien Jemison
License: CC-BY-SA-3.0
Comment: Taken from https://commons.wikimedia.org/wiki/File:Preamplifier_at_the_National_Ignition_Facility.jpg

Files:
 images/land/lava5*
Copyright: Michael Zahniser <mzahniser@gmail.com>
License: CC-BY-SA-4.0

Files:
 images/planet/nebula1*
Copyright: Azure
License: CC-BY-SA-4.0

Files:
  images/ui/milky?way*
Copyright: Azure
License: CC-BY-SA-4.0
Comment: Derived from works by NASA and Michael Zahniser.

Files: sounds/*
Copyright: Various
License: public-domain
Comment: Based on public domain sounds taken from freesound.org.

Files: sounds/heavy?rocket?hit.wav
Copyright: Copyright Mike Koenig
License: CC-BY-SA-3.0
Comment: Taken from http://soundbible.com/1467-Grenade-Explosion.html

Files: sounds/missile?hit.wav
Copyright: Copyright "Nbs Dark"
License: public-domain
Comment: Taken from https://freesound.org/people/Nbs%20Dark/sounds/94185/

Files: sounds/torpedo?hit.wav
Copyright: Public Domain
License: public-domain

Files: sounds/meteor.wav
Copyright: Copyright "18hiltc"
License: CC-BY-SA-3.0
Comment: Taken from https://freesound.org/people/18hiltc/sounds/202725/

Files: sounds/sidewinder.wav
Copyright: Copyright "NHMWretched"
License: public-domain
Comment: Taken from https://freesound.org/people/NHMWretched/sounds/151858/

Files: sounds/explosion?huge.wav
Copyright: Copyright Mike Koenig
License: CC-BY-SA-3.0
Comment: Taken from http://soundbible.com/1151-Grenade.html

Files:
 sounds/asteroid crunch small.wav
 sounds/asteroid crunch medium.wav
Copyright: Copyright AlanCat
License: public-domain
Comment: Derived from https://freesound.org/people/AlanCat/sounds/381645/

Files: sounds/asteroid crunch large.wav
Copyright: Copyright "BW_Clowes"
License: CC-BY-3.0
Comment: Derived from https://freesound.org/people/BW_Clowes/sounds/128126/

Files:
 sounds/thrasher.wav
 sounds/point?defense.wav
Copyright: Lineth (https://github.com/Lineth)
License: CC-BY-SA-4.0
Comment: Derived from public domain sounds taken from freesound.org.

Files:
 images/outfit/t3?anti?missile*
 images/outfit/pug?gridfire?turret*
 images/hardpoint/t3?anti?missile*
 images/hardpoint/pug?gridfire?turret*
Copyright: Becca Tommaso (tommasobecca03@gmail.com)
License: CC-BY-SA-4.0
Comment: Derived from works by Frederick Goy IV (under the same license).

Files:
 images/outfit/security?station*
 images/ship/peregrine/*
Copyright: Becca Tommaso (tommasobecca03@gmail.com)
License: CC-BY-SA-4.0
Comment: Derived from works by Michael Zahniser and Evan Fluharty (under the same license).

Files:
 images/ship/nest*
 images/ship/roost*
 images/ship/skein*
 images/thumbnail/nest*
 images/thumbnail/roost*
 images/thumbnail/skein*
Copyright: Iaz Poolar
License: CC-BY-SA-4.0
Comment: Derived from works by Michael Zahniser (under the same license) and detailed by Becca Tommaso (tommasobecca03@gmail.com).

Files:
 images/ship/barb*
 images/ship/boxwing*
 images/thumbnail/barb*
 images/thumbnail/boxwing*
Copyright: Iaz Poolar
License: CC-BY-SA-4.0
Comment: Detailed by Becca Tommaso (tommasobecca03@gmail.com).

Files:
 images/ship/argosy*
 images/ship/clipper*
 images/ship/dreadnought*
 images/ship/fury*
 images/ship/hauler?i*
 images/ship/hauler?ii*
 images/ship/hauler?iii*
 images/ship/modified argosy*
 images/ship/bastion*
 images/ship/behemoth*
 images/ship/heavy?shuttle*
 images/ship/firebird*
 images/ship/leviathan*
 images/ship/shuttle*
 images/ship/star?queen*
 images/ship/localworldship*
 images/ship/arrow*
 images/ship/container?transport*
 images/ship/freighter*
 images/ship/protector*
 images/ship/star?barge*
 images/ship/wasp*
 images/thumbnail/argosy*
 images/thumbnail/clipper*
 images/thumbnail/dreadnought*
 images/thumbnail/fury*
 images/thumbnail/hauler?i*
 images/thumbnail/hauler?ii*
 images/thumbnail/hauler?iii*
 images/thumbnail/modified argosy*
 images/thumbnail/bastion*
 images/thumbnail/behemoth*
 images/thumbnail/heavy?shuttle*
 images/thumbnail/firebird*
 images/thumbnail/leviathan*
 images/thumbnail/shuttle*
 images/thumbnail/star?queen*
 images/thumbnail/arrow*
 images/thumbnail/container?transport*
 images/thumbnail/freighter*
 images/thumbnail/protector*
 images/thumbnail/star?barge*
 images/thumbnail/wasp*
Copyright: Michael Zahniser <mzahniser@gmail.com>
License: CC-BY-SA-4.0
Comment: Detailed by Becca Tommaso (tommasobecca03@gmail.com).

Files:
 images/ship/pirate?mammoth*
 images/ship/pirate?scrapper*
 images/thumbnail/pirate?mammoth*
 images/thumbnail/pirate?scrapper*
Copyright: 1010todd
License: CC-BY-SA-4.0
Comment: Derived from works by Michael Zahniser and Becca Tommaso under the same license. Incorporating texture made with JSPlacement by WindMillArt <https://windmillart.net/>.

Files:
 images/ship/mfirebird*
 images/ship/mleviathan*
 images/ship/marrow*
 images/thumbnail/mfirebird*
 images/thumbnail/mleviathan*
 images/thumbnail/marrow*
Copyright: Maximilian Korber
License: CC-BY-SA-4.0
Comment: Derived from works by Michael Zahniser (under the same license) and detailed by Becca Tommaso (tommasobecca03@gmail.com).

Files:
 images/ship/pointedstick vanguard*
Copyright: Maximilian Korber
License: CC-BY-SA-4.0
Comment: Derived from works by Nate Graham (under the same license) and detailed by Becca Tommaso (tommasobecca03@gmail.com).

Files:
 images/ship/vanguard*
 images/thumbnail/vanguard*
Copyright: Nate Graham <pointedstick@zoho.com>
License: CC-BY-SA-4.0
Comment: Detailed by Becca Tommaso (tommasobecca03@gmail.com).

Files:
 images/projectile/sunbeam/*
 images/ship/blackbird*
 images/ship/bounder*
 images/ship/falcon*
 images/ship/hawk*
 images/ship/quicksilver*
 images/ship/scout*
 images/ship/sparrow*
 images/thumbnail/blackbird*
 images/thumbnail/bounder*
 images/thumbnail/falcon*
 images/thumbnail/hawk*
 images/thumbnail/quicksilver*
 images/thumbnail/scout*
 images/thumbnail/sparrow*
Copyright: Michael Zahniser <mzahniser@gmail.com>
License: CC-BY-SA-4.0
Comment: Detailed by Anarchist2.

Files:
 images/ship/pirate?nighthawk*
 images/ship/pirate?cutthroat*
 images/ship/pirate?bulwark*
 images/thumbnail/pirate?nighthawk*
 images/thumbnail/pirate?cutthroat*
 images/thumbnail/pirate?bulwark*
Copyright: 1010Todd
License: CC-BY-SA-4.0
Comment: Derived from works by Michael Zahniser and Anarchist2 under the same license. Incorporating texture made with JSPlacement by WindMillArt <https://windmillart.net/>.

Files:
 images/ship/mbounder*
 images/ship/mfalcon*
 images/ship/mquicksilver*
 images/thumbnail/mbounder*
 images/thumbnail/mfalcon*
 images/thumbnail/mquicksilver*
Copyright: Maximilian Korber
License: CC-BY-SA-4.0
Comment: Derived from works by Michael Zahniser (under the same license) and detailed by Anarchist2.

Files:
 images/ship/finch*
 images/thumbnail/finch*
Copyright: Iaz Poolar
License: CC-BY-SA-4.0
Comment: Derived from works by Michael Zahniser (under the same license) and detailed by Anarchist2.

Files: images/ship/mosprey*
Copyright: Benjamin Hauch (https://github.com/tehhowch)
License: CC-BY-SA-4.0
Comment: Derived from works by Michael Zahniser (under the same license) and detailed by Anarchist2.

Files:
 images/outfit/pug?staff*
Copyright: Evan Fluharty (Evanfluharty@gmail.com)
License: CC-BY-SA-4.0
Comment: Derived from works by Frederick Goy IV (under the same license).

Files:
 images/planet/station1*
 images/planet/station2*
 images/planet/station3*
 images/planet/station4*
 images/planet/station8*
 images/planet/station9*
 images/planet/station10*
 images/planet/station11*
 images/planet/station12*
 images/planet/station13*
 images/planet/station14*
 images/planet/station15*
 images/planet/station16*
 images/planet/station17*
 images/planet/station-bunrodea*
 images/ship/maeri'het*
 images/ship/subsidurial*
 images/ship/telis'het*
 images/ship/faes'mar*
 images/ship/selii'mar*
 images/ship/vareti'het*
 images/ship/fetri'sei*
 images/ship/ember?waste?node/*
 images/ship/void?sprite/*
 images/ship/ararebo*
 images/ship/chigiriki*
 images/ship/kaiken*
 images/ship/kama*
 images/ship/kunai*
 images/ship/sasumata*
 images/ship/tanto*
 images/ship/tekkan*
 images/thumbnail/maeri'het*
 images/thumbnail/telis'het*
 images/thumbnail/faes'mar*
 images/thumbnail/selii'mar*
 images/thumbnail/subsidurial*
 images/thumbnail/ember?waste?node*
 images/thumbnail/vareti'het*
 images/thumbnail/fetri'sei*
 images/thumbnail/void?sprite?adult*
 images/thumbnail/void?sprite?infant*
 images/thumbnail/ararebo*
 images/thumbnail/chigiriki*
 images/thumbnail/kaiken*
 images/thumbnail/kama*
 images/thumbnail/kunai*
 images/thumbnail/sasumata*
 images/thumbnail/tanto*
 images/thumbnail/tekkan*
 images/effect/ravager?impact*
 images/effect/swarm*
 images/hardpoint/buzzer?am*
 images/hardpoint/locust?turret*
 images/outfit/ka'het?annihilator?turret*
 images/outfit/ka'het?annihilator*
 images/outfit/ka'het?emp?deployer*
 images/outfit/ka'het?primary?cooling*
 images/outfit/ka'het?ravager?turret*
 images/outfit/ka'het?ravager?beam*
 images/outfit/ka'het?shield?restorer*
 images/outfit/ka'het?grand?restorer*
 images/outfit/ka'het?support?cooling*
 images/outfit/ka'het?mhd?generator*
 images/outfit/ka'het?reserve?accumulator*
 images/outfit/ka'het?nullifier*
 images/outfit/ka'het?mhd?deployer*
 images/outfit/mouthparts*
 images/outfit/excavator*
 images/outfit/fuel?pod*
 images/outfit/fusion*
 images/outfit/core*
 images/outfit/ionic?afterburner*
 images/outfit/tiny?ion*
 images/outfit/small?ion*
 images/outfit/medium?ion*
 images/outfit/large?ion*
 images/outfit/huge?ion*
 images/outfit/tiny?atomic*
 images/outfit/small?atomic*
 images/outfit/medium?atomic*
 images/outfit/large?atomic*
 images/outfit/huge?atomic*
 images/outfit/javelin*
 images/outfit/javelin?mini?pod*
 images/outfit/javelin?pod*
 images/outfit/javelin?storage*
 images/outfit/torpedo*
 images/outfit/torpedo?launcher*
 images/outfit/torpedo?storage*
 images/outfit/typhoon*
 images/outfit/typhoon?launcher*
 images/outfit/typhoon?storage*
 images/outfit/cooling?ducts*
 images/outfit/liquid?helium*
 images/outfit/liquid?nitrogen*
 images/outfit/water?cooling*
 images/outfit/large?regenerator*
 images/outfit/small?regenerator*
 images/outfit/cargo?scanner*
 images/outfit/outfit?scanner*
 images/outfit/outfit?expansion*
 images/outfit/cargo?expansion*
 images/outfit/control?transceiver*
 images/outfit/buzzer*
 images/outfit/dark?reactor*
 images/outfit/electroweak?reactor*
 images/outfit/quark?reactor*
 images/outfit/hai?jammer*
 images/outfit/hai?jammer?overclocked*
 images/outfit/hydra?pod*
 images/outfit/hydra*
 images/outfit/*nanite?fabricator*
 images/outfit/*shield?relay*
 images/outfit/lasher?pistol*
 images/outfit/locust?blaster*
 images/outfit/locust?turret*
 images/outfit/mandible?cannon*
 images/outfit/nanite?enhancer*
 images/outfit/nanite?limiter*
 images/outfit/reactor?overclocker*
 images/outfit/reactor?limiter*
 images/outfit/solar?battery*
 images/outfit/solar?cell*
 images/outfit/swarm?missile*
 images/outfit/swarm?pod*
 images/outfit/swarm?storage*
 images/outfit/swatter*
 images/outfit/thorax?cannon*
 images/outfit/*rift*
 images/outfit/decoy?plating*
 images/planet/dyson1*
 images/planet/dyson2*
 images/planet/dyson3*
 images/planet/sheragi_postverta*
 images/planet/station0*
 images/planet/station1b*
 images/planet/station2b*
 images/planet/station3b*
 images/planet/station3bd*
 images/planet/station4b*
 images/planet/station4bd*
 images/projectile/annihilator*
 images/projectile/ravager?beam*
 images/projectile/mhd*
 images/scene/ringworld?debris*
 images/scene/remnant?station*
 images/scene/asteroid?scene*
Copyright: Becca Tommaso (tommasobecca03@gmail.com)
License: CC-BY-SA-4.0

Files:
 images/label/graveyard*
Copyright: @RestingImmortal
License: CC-BY-SA-4.0

Files:
 images/outfit/enforcer?confrontation?gear*
Copyright: 1010Todd (1010todd3d@gmail.com)
License: CC-BY-SA-4.0
Comment: Derived from works by Becca Tommaso (tommasobecca03@gmail.com) (under the same license) and Evan Fluharty (under the same license).

Files:
 images/outfit/hai?williwaw*
Copyright: Evan Fluharty (Evanfluharty@gmail.com)
License: CC-BY-SA-4.0
Comment: Made in cooperation with Becca Tommaso (tommasobecca03@gmail.com) and derived from works by Michael Zahniser (under the same license) and Maximilian Korber (under the same license)

Files:
 images/effect/remnant?leak*
 images/effect/remnant?leak?sparkle*
Copyright: Benjamin Jackson (gods.benyamin@outlook.com)
License: CC-BY-SA-4.0
Comment: Derived from works by Michael Zahniser (under the same license)

Files:
 images/ship/hai?ladybug*
 images/thumbnail/hai?ladybug*
 images/planet/station?hai?eight?geocoris*
Copyright: None (CC0: Public Domain)
License: CC0
Comment: Public domain textures from texture.ninja.

Files:
 images/planet/wormhole-syndicate-ad*
Copyright: Michael Zahniser
License: CC-BY-SA-4.0
Comment: Created by a past contributor derived from works by Michael Zahniser (under the same license). Rights relinquished to Michael Zahniser.

Files:
 images/planet/station?hai?geocoris*
Copyright: Michael Zahniser
License: CC-BY-SA-4.0
Comment: Created by a past contributor derived from works by Michael Zahniser (under the same license). Rights relinquished to Michael Zahniser.

Files:
 images/effect/firestorm?ring*
Copyright: None (CC0: Public Domain)
License: CC0

Files:
 images/outfit/expeller*
 images/outfit/grab-strike*
 images/hardpoint/grab-strike*
 images/ship/bulk?freighter*
 images/ship/dredger*
 images/thumbnail/bulk?freighter*
 images/thumbnail/dredger*
Copyright: Lia Gerty (https://github.com/ravenshining)
License: CC-BY-SA-4.0
Comment: Derived from work by Michael Zahniser (under the same licence) and Becca Tomaso (under the same licence).

Files:
 images/ship/raider*
 images/thumbnail/raider*
Copyright: Lia Gerty (https://github.com/ravenshining)
License: CC-BY-SA-4.0
Comment: Derived from work by Michael Zahniser (under the same licence) and Red-57 (under the same licence).

Files:
 images/effect/korath?afterburner*
 images/ship/chaser*
 images/ship/world-ship*
 images/thumbnail/chaser*
 images/thumbnail/world-ship*
Copyright: Lia Gerty (https://github.com/ravenshining)
License: CC-BY-SA-4.0
Comment: Derived from work by Michael Zahniser (under the same licence)

Files:
 images/outfit/torpedopod*
 images/outfit/typhoonpod*
Copyright: Lia Gerty (https://github.com/ravenshining)
License: CC-BY-SA-4.0
Comment: Derived from work by Becca Tomaso (under the same licence).

Files:
 images/outfit/liquid?sodium*
Copyright: Lia Gerty (https://github.com/ravenshining)
Comment: Derived from works by Saugia (under the same licence) and public domain works previously submitted to Endless Sky.
License: CC-BY-SA-4.0

Files:
 images/_menu/haze-blackbody+*
 images/_menu/haze-full+*
 images/_menu/haze-yellow+*
 images/planet/browndwarf-l-rogue*
 images/planet/browndwarf-l*
 images/planet/browndwarf-y-rogue*
 images/planet/browndwarf-y*
Copyright: Lia Gerty (https://github.com/ravenshining)
License: CC-BY-SA-4.0

Files:
 images/projectile/digger*
Copyright: Lia Gerty (https://github.com/ravenshining)
License: CC-BY-SA-4.0
Comment: Derived from public domain work previously submitted to Endless Sky.

Files:
 images/planet/browndwarf-t-rogue*
 images/planet/browndwarf-t*
 images/planet/saturn*
Copyright: Lia Gerty (https://github.com/ravenshining)
License: CC-BY-SA-4.0
Comment: Derived from works by NASA (public domain)

Files:
 sounds/atomic?*
Copyright: Lia Gerty
License: CC-BY-SA-4.0
Comment: Derived from public domain sounds taken from freesound.org.

Files:
 images/ship/heliarch?breacher*
 images/ship/heliarch?hunter*
 images/ship/heliarch?judicator*
 images/ship/heliarch?pursuer*
 images/ship/heliarch?rover*
 images/ship/heliarch?stalker*
 images/thumbnail/heliarch?breacher*
 images/thumbnail/heliarch?hunter*
 images/thumbnail/heliarch?judicator*
 images/thumbnail/heliarch?pursuer*
 images/thumbnail/heliarch?rover*
 images/thumbnail/heliarch?stalker*
 images/outfit/finisher?storage*
 images/outfit/fuel?module*
 images/outfit/large?cogeneration?module*
 images/outfit/small?cogeneration?module*
 images/scene/councilofahr1*
 images/scene/councilofahr2*
Copyright: Arachi-Lover
License: CC-BY-SA-4.0
Comment: Derived from works by Michael Zahniser (under the same license).

Files:
 images/effect/heaver*
 images/effect/korath?digger*
 images/effect/shunt*
 images/hardpoint/korath?heaver*
 images/icon/korath?heaver*
 images/outfit/korath?heaver*
 images/outfit/*korath?reverser*
 images/projectile/expeller*
 images/projectile/heaver*
 images/projectile/shunt-strike*
 images/ship/kas-ik?tek?7*
 images/thumbnail/kas-ik?tek?7*
Copyright: None (CC0 Public Domain)
License: CC0
Comment: Uses public domain textures from texture.ninja

Files:
 images/hardpoint/digger?turret*
 images/outfit/korath?digger?turret*
 images/outfit/korath?digger*
Copyright: Becca Tommaso and Michael Zahniser
License: CC-BY-SA-4.0
Comment: Created by a past contributor derived from works by Becca Tommaso and Michael Zahniser (under the same license). Rights relinquished to Becca Tommaso and Michael Zahniser.

Files:
 images/*/korath*reverser*
Copyright: Michael Zahniser
License: CC-BY-SA-4.0
Comment: Created by a past contributor derived from works by Michael Zahniser (under the same license). Rights relinquished to Michael Zahniser.


Files:
 images/outfit/outskirts?gauger*
Copyright: Arachi-Lover
License: CC-BY-SA-4.0
Comment: Derived from works by Zachary Siple and Michael Zahniser (under the same license).

Files:
 images/effect/dragonflame*
 images/effect/fusionflare*
 images/effect/pwave?shot*
 images/effect/sheragiam*
 images/effect/pwavehp*
 images/effect/ka'het?flare/*
 images/effect/fissionflare*
 images/effect/pwtflare*
 images/effect/explosions/nuke*
 images/icon/dragonflame*
 images/icon/shard*
 images/outfit/dragonflame*
 images/outfit/pwave?turret*
 images/outfit/embattery*
 images/outfit/sheragicooling*
 images/outfit/fusiondrive*
 images/outfit/fissiondrive*
 images/outfit/hion*
 images/outfit/shard*
 images/outfit/sheragi?ews*
 images/outfit/small?embattery*
 images/outfit/small?sheragi?cooling*
 images/projectile/pwavecannon*
 images/projectile/hion*
 images/projectile/hionfrag*
 images/projectile/shardactive*
 images/projectile/shardinactive*
 images/projectile/ionball*
 images/scene/emeraldswordderelict*
 images/ship/emeraldsword*
 images/ship/blackdiamond*
 images/thumbnail/emeraldsword*
 images/thumbnail/blackdiamond*
Copyright: @Karirawri (crim@live.no)
License: CC-BY-SA-4.0

Files:
 images/effect/pwave?impact*
 images/effect/ionball?ring*
 images/effect/ion?explosion*
Copyright: @Karirawri (crim@live.no)
License: CC-BY-SA-4.0
Comment: Derived from works by Michael Zahniser (under the same license).

Files: sounds/dragonflame*
Copyright: TheHadnot
License: public-domain
Comment: Taken from https://freesound.org/people/TheHadnot/sounds/160880/

Files: sounds/pwave*
Copyright: aust_paul
License: public-domain
Comment: Taken from https://freesound.org/people/aust_paul/sounds/30935/

Files: sounds/hion*
Copyright: michael_kur95
License: CC-BY-3.0
Comment: Taken from https://freesound.org/people/michael_kur95/sounds/332993/ and modified.

Files: images/effect/archon?teleport/*
Copyright: @Karirawri (crim@live.no)
License: CC-BY-SA-4.0
Comment: Derived from works by Michael Zahniser and Becca Tommaso (under the same license).

Files: sounds/archonteleport*
Copyright: oldestmillennial
License: CC-BY-3.0
Comment: Taken from https://freesound.org/people/oldestmillennial/sounds/533025/ and modified.

Files: images/outfit/emp?rack*
Copyright: Anarchist2
License: CC-BY-SA-4.0
Comment: Derived from works by Michael Zahniser (under the same license).

Files: images/planet/*-hot*
Copyright: Becca Tommaso
License: CC-BY-SA-4.0
Comment: Derived from works by ESA/Hubble & NASA (under the same license)

Files:
 images/land/clouds*
Copyright: Benjamin Jackson (gods.benyamin@outlook.com)
License: CC-BY-SA-4.0

Files:
 images/outfit/ka'het?maeri?engine*
 images/outfit/ka'het?telis?engine*
 images/outfit/ka'het?sustainer?engine*
 images/outfit/ka'het?vareti?engine*
Copyright: Becca Tommaso (tommasobecca03@gmail.com)
License: CC-BY-SA-4.0
Comment: Original work by Griffin Schutte (theronepic@gmail.com), finished by Becca Tommaso.

Files: images/outfit/tiny?systems?core*
Copyright: Griffin Schutte (theronepic@gmail.com)
License: CC-BY-SA-4.0
Comment: Derived from work by Michael Zahniser (under the same license).

Files: images/outfit/ka'het?compact?engine*
Copyright: Griffin Schutte (theronepic@gmail.com)
License: CC-BY-SA-4.0

Files: images/outfit/plasma?repeater*
Copyright: Becca Tommaso
License: CC-BY-SA-4.0
Comment: Derived from works by Michael Zahniser (under the same license) and Darcy Manoel.

Files:
 images/outfit/proton?turret*
Copyright: Becca Tommaso
License: CC-BY-SA-4.0
Comment: Derived from works by Michael Zahniser (under the same license) and Nate Graham.

Files:
 images/outfit/brig*
Copyright: Becca Tommaso
License: CC-BY-SA-4.0
Comment: Derived from works by Nate Graham (under the same license).

Files:
 images/outfit/refueling?module*
Copyright: Becca Tommaso
License: CC-BY-SA-4.0
Comment: Derived from works by Michael Zahniser (under the same license).

Files:
 images/outfit/tripulse?shredder*
 images/outfit/value?detector*
Copyright: Ejo Thims
License: CC-BY-SA-4.0
Comment: Derived from works by Michael Zahniser (under the same license).

Files:
 images/outfit/heliarch?license*
Copyright: Becca Tommaso
License: CC-BY-SA-4.0

Files:
 images/star/a-dwarf*
 images/star/a-giant*
 images/star/a-supergiant*
 images/star/a0*
 images/star/a3*
 images/star/a5*
 images/star/a8*
 images/star/b-dwarf*
 images/star/b-giant*
 images/star/b-supergiant*
 images/star/b0*
 images/star/b3*
 images/star/b5*
 images/star/b8*
 images/star/black-hole*
 images/star/carbon*
 images/star/f-dwarf*
 images/star/f-giant*
 images/star/f-supergiant*
 images/star/f0*
 images/star/f3*
 images/star/f5-old*
 images/star/f5*
 images/star/f8*
 images/star/g-dwarf*
 images/star/g-giant*
 images/star/g-supergiant*
 images/star/g0-old*
 images/star/g0*
 images/star/g3*
 images/star/g5-old*
 images/star/g5*
 images/star/g8*
 images/star/k-dwarf*
 images/star/k-giant*
 images/star/k-supergiant*
 images/star/k0-old*
 images/star/k0*
 images/star/k3*
 images/star/k5-old*
 images/star/k5*
 images/star/k8*
 images/star/l-dwarf*
 images/star/m-dwarf*
 images/star/m-giant*
 images/star/m-supergiant*
 images/star/m0*
 images/star/m3*
 images/star/m5*
 images/star/m8*
 images/star/nova*
 images/star/nova-old*
 images/star/o-dwarf*
 images/star/o-giant*
 images/star/o-supergiant*
 images/star/o0*
 images/star/o3*
 images/star/o5*
 images/star/o8*
 images/star/wr*
Copyright: Matteo "Lead" M.
License: CC-BY-SA-4.0

Files:
 images/asteroid/livecrystal/livecrystal*
 images/effect/atomic?flare/*
 images/effect/burning?spark*
 images/effect/coalition?flare/*
 images/effect/corrosion?spark*
 images/effect/efreti?flare/*
 images/effect/explosion/pug/*
 images/effect/finisher?impact*
 images/effect/ion?flare/*
 images/effect/korath?flare/*
 images/effect/plasma?cloud*
 images/effect/plasma?flare/*
 images/effect/plasma?fire*
 images/effect/plasma?impact*
 images/effect/pug?flare/*
 images/effect/tracker?cloud*
 images/effect/wanderer?flare/*
 images/effect/zapper?impact*
 images/hardpoint/dual?sunbeam?turret*
 images/hardpoint/moonbeam?turret*
 images/hardpoint/nuke*
 images/hardpoint/sunbeam?turret*
 images/hardpoint/wanderer?anti-missile*
 images/_menu/haze-coal*
 images/outfit/*?korath?afterburner*
 images/outfit/afterburner*
 images/outfit/asteroid?scanner*
 images/outfit/blue?sun*
 images/outfit/bright?cloud*
 images/outfit/caldera?afterburner*
 images/outfit/dark?storm*
 images/outfit/double?plasma?core*
 images/outfit/dual?sunbeam?turret*
 images/outfit/*efreti?steering*
 images/outfit/*efreti?thruster*
 images/outfit/finisher?maegrolain*
 images/outfit/fusion?cannon*
 images/outfit/moonbeam*
 images/outfit/moonbeam?turret*
 images/outfit/nuke*
 images/outfit/plasma?core*
 images/outfit/red?sun*
 images/outfit/sunbeam*
 images/outfit/sunbeam?turret*
 images/outfit/thunderhead?launcher*
 images/outfit/thunderhead?storage*
 images/outfit/triple?plasma?core*
 images/outfit/wanderer?anti-missile*
 images/outfit/wanderer?heat?sink*
 images/outfit/white?sun*
 images/outfit/yellow?sun*
 images/planet/ringworld*
 images/planet/ringworld?broken?debris*
 images/planet/ringworld?broken?debris?small*
 images/planet/ringworld?broken?left*
 images/planet/ringworld?broken?right*
 images/planet/ringworld?left*
 images/planet/ringworld?right*
 images/projectile/fire-lance*
 images/projectile/fusion?gun?bolt*
 images/projectile/blaze-pike*
 images/projectile/korath?inferno*
 images/projectile/missile-0*
 images/projectile/missile-1*
 images/ship/battleship*
 images/ship/corvette*
 images/ship/dagger*
 images/ship/flivver*
 images/ship/mraven*
 images/ship/msplinter*
 images/ship/raven*
 images/ship/splinter*
 images/star/coal-black-hole*
 images/star/neutron*
 images/star/small-black-hole*
 images/thumbnail/battleship*
 images/thumbnail/corvette*
 images/thumbnail/dagger*
 images/thumbnail/flivver*
 images/thumbnail/mraven*
 images/thumbnail/msplinter*
 images/thumbnail/raven*
 images/thumbnail/splinter*
Copyright: Gefüllte Taubenbrust <jeaminer23@gmail.com>
License: CC-BY-SA-4.0

Files:
 images/outfit/small?photovoltaic*
 images/outfit/tiny?photovoltaic*
Copyright: Gefüllte Taubenbrust <jeaminer23@gmail.com>
License: CC-BY-SA-4.0
Comment: Derived from works by Michael Zahniser <mzahniser@gmail.com>, David Monniaux (commons.wikimedia.org/wiki/User:David.Monniaux) and Nick Barry (github.com/itsnickbarry)

Files:
 images/ship/manta*
 images/ship/mmanta*
 images/thumbnail/manta*
 images/thumbnail/mmanta*
Copyright: Gefüllte Taubenbrust <jeaminer23@gmail.com>
License: CC-BY-SA-4.0
Comment: Derived from works by Michael Zahniser and Maximilian Korber (under the same license).

Files: sounds/ionball*
Copyright: pluralz
License: public-domain
Comment: Taken from https://freesound.org/people/pluralz/sounds/475806/

Files:
 images/outfit/tiny?korath?engine*
 images/outfit/korath?bow?drive*
Copyright: Ejo Thims <https://github.com/EjoThims>
License: CC-BY-SA-4.0

Files:
 images/ship/hai?emperor?beetle*
 images/thumbnail/hai?emperor?beetle*
Copyright: Ejo Thims <https://github.com/EjoThims>
License: CC-BY-SA-4.0
Comment: Derived from works by Becca Tommaso and Michael Zahniser (under the same license)

Files:
 images/planet/stationh-ancient0*
 images/planet/stationh-ancient1*
 images/planet/stationh-ancient2*
Copyright: Becca Tommaso (tommasobecca03@gmail.com)
License: CC-BY-SA-3.0
Comment: Derived from works by Michael Zahniser (under the same license).

Files:
 images/scene/ssil?vida?alert?hologram*
 images/scene/remnant?remote?spaceport*
Copyright: J Everett Nichol (jeverett on Discord)
License: CC-BY-SA-3.0
Comment: Derived from works by Becca Tommaso (under the same license).

Files:
 images/outfit/shield?refactor?module*
 images/ship/carrier*
 images/ship/combat?drone*
 images/ship/cruiser*
 images/ship/frigate*
 images/ship/gunboat*
 images/ship/lance*
 images/ship/rainmaker*
 images/ship/surveillance?drone*
 images/thumbnail/carrier*
 images/thumbnail/combat?drone*
 images/thumbnail/cruiser*
 images/thumbnail/frigate*
 images/thumbnail/gunboat*
 images/thumbnail/lance*
 images/thumbnail/rainmaker*
 images/thumbnail/surveillance?drone*
Copyright: Gefüllte Taubenbrust <jeaminer23@gmail.com>
License: CC-BY-SA-4.0
Comment: Derived from works by Michael Zahniser (under the same license).

Files:
 images/ship/auxiliary*
 images/thumbnail/auxiliary*
Copyright: Gefüllte Taubenbrust <jeaminer23@gmail.com>
License: CC-BY-SA-4.0
Comment: Derived from works by Evan Fluharty (under the same license).

Files:
 images/asteroid/*bioroid*
 images/effect/acuit?hit*
 images/effect/ast?hit*
 images/effect/balfire*
 images/effect/blink*
 images/effect/bunrodea?flare*
 images/effect/buzzer?am*
 images/effect/chfire*
 images/effect/composed*
 images/effect/drain*
 images/effect/irfite*
 images/effect/yellow?spark*
 images/effect/*scin?flare*
 images/effect/*vi?flare*
 images/hardpoint/acuit*
 images/hardpoint/ballistic*
 images/hardpoint/burrower*
 images/hardpoint/choleric*
 images/hardpoint/firestorm?battery*
 images/hardpoint/ion?torch*
 images/hardpoint/irate*
 images/outfit/acuit*
 images/outfit/acumen*
 images/outfit/ameliorate?cell*
 images/outfit/astuit*
 images/outfit/ballistic?cannon*
 images/outfit/ballistic?turret*
 images/outfit/battlezone?battery*
 images/outfit/brawl?cell*
 images/outfit/burrower*
 images/outfit/campaign?core*
 images/outfit/choleric?cannon*
 images/outfit/choleric?turret*
 images/outfit/crusade?battery*
 images/outfit/firestorm?battery*
 images/outfit/firestorm?rack*
 images/outfit/firestorm?torpedo*
 images/outfit/guile?pulse?laser*
 images/outfit/ion?torch*
 images/outfit/irate?carronade*
 images/outfit/irate?cannon*
 images/outfit/irate?turret*
 images/outfit/mcs?extractor*
 images/outfit/plasma?grenades*
 images/outfit/plasmasickle*
 images/outfit/*plasma?thruster?scin*
 images/outfit/*plasma?steering?scin*
 images/outfit/*plasma?engines?scin*
 images/outfit/savagery?pike*
 images/outfit/scrap?cell*
 images/outfit/skirmish?battery*
 images/outfit/*torch?thruster?vi*
 images/outfit/*torch?thruster?vi*
 images/outfit/warforge?battery*
 images/outfit/warzone?core*
 images/planet/asura*
 images/planet/*beryl*
 images/planet/tschyss*
 images/planet/*vajra*
 images/planet/vesvi*
 images/planet/yniu?eiu*
 images/planet/yniu?ena*
 images/projectile/acuit*
 images/projectile/astuit*
 images/projectile/ballistic*
 images/projectile/chloeric*
 images/projectile/firestorm?torpedo*
 images/projectile/guile?pulse?laser*
 images/projectile/irate*
 images/projectile/locust?blaster*
 images/projectile/mandible?cannon*
 images/projectile/neutron?bolt*
 images/projectile/thorax?cannon*
 images/projectile/torch*
 images/scene/rulei?flash*
 images/ship/*astral*
 images/ship/*ayym*
 images/ship/embersylph*
 images/ship/gegno?augen*
 images/ship/gegno?coesite*
 images/ship/gegno?conglomerate*
 images/ship/gegno?corundum*
 images/ship/gegno?dolomite*
 images/ship/gegno?dunite*
 images/ship/gegno?eclogite*
 images/ship/gegno?epidote*
 images/ship/gegno?feldspar*
 images/ship/gegno?felsic*
 images/ship/gegno?gneiss*
 images/ship/gegno?granofel*
 images/ship/gegno?granulite*
 images/ship/gegno?gypsum*
 images/ship/gegno?halite*
 images/ship/gegno?kyanite*
 images/ship/gegno?mica*
 images/ship/gegno?protolith*
 images/ship/gegno?schist*
 images/ship/gegno?shale*
 images/ship/gegno?slate*
 images/ship/gegno?tridymite*
 images/ship/*jje*
 images/ship/modified?dromedary*
 images/ship/modified?dromedary?wreck*
 images/ship/*vyrmeid*
 images/ship/*vyuir*
 images/thumbnail/gegno?augen*
 images/thumbnail/gegno?coesite*
 images/thumbnail/gegno?conglomerate*
 images/thumbnail/gegno?dolomite*
 images/thumbnail/gegno?dunite*
 images/thumbnail/gegno?eclogite*
 images/thumbnail/gegno?epidote*
 images/thumbnail/gegno?feldspar*
 images/thumbnail/gegno?felsic*
 images/thumbnail/gegno?gneiss*
 images/thumbnail/gegno?granulite*
 images/thumbnail/gegno?gypsum*
 images/thumbnail/gegno?halite*
 images/thumbnail/gegno?kyanite*
 images/thumbnail/gegno?mica*
 images/thumbnail/gegno?schist*
 images/thumbnail/gegno?shale*
 images/thumbnail/gegno?slate*
 images/thumbnail/gegno?tridymite*
 images/thumbnail/modified?dromedary*
 images/thumbnail/modified?dromedary?wreck*
 images/thumbnail/vyuir*
Copyright: Saugia <https://github.com/Saugia>
License: CC-BY-SA-4.0

Files:
 images/effect/void?sprite?parts*
 images/outfit/void?sprite?parts*
 images/outfit/teciimach?bay*
 images/outfit/teciimach?pod*
 images/planet/gas3-c*
 images/planet/gas7-r*
 images/ship/aerie*
 images/ship/bactrian*
 images/ship/hailstone*
 images/ship/arch-carrack*
 images/ship/charm-shallop*
 images/ship/echo-galleon*
 images/ship/heavy?gust*
 images/ship/mining?drone*
 images/ship/mule*
 images/ship/squall*
 images/ship/sunder*
 images/ship/swan*
 images/thumbnail/aerie*
 images/thumbnail/bactrian*
 images/thumbnail/hailstone*
 images/thumbnail/arch-carrack*
 images/thumbnail/charm-shallop*
 images/thumbnail/echo-galleon*
 images/thumbnail/heavy?gust*
 images/thumbnail/mining?drone*
 images/thumbnail/mule*
 images/thumbnail/squall*
 images/thumbnail/sunder*
 images/thumbnail/swan*
 sounds/moonbeam*
Copyright: Saugia <https://github.com/Saugia>
License: CC-BY-SA-4.0
Comment: Derived from works by Michael Zahniser (under the same license).

Files:
 images/ship/pirate?valkyrie*
 images/thumbnail/pirate?valkyrie*
Copyright: Saugia <https://github.com/Saugia>
License: CC-BY-SA-4.0
Comment: Derived from works by Michael Zahniser (under the same license) and 1010todd (under the same license). Incorporating texture made with JSPlacement by WindMillArt <https://windmillart.net/>.

Files:
 sounds/bunrodea?am*
 sounds/coalition?launch*
 sounds/drill*
 sounds/ember?tear*
 sounds/ember?tear?hit*
 sounds/gravity?well*
 sounds/hai?launch*
 sounds/human?launch*
 sounds/human?launch?external*
 sounds/ion?rain*
 sounds/ion?torch*
 sounds/korath?afterburner*
 sounds/korath?launch*
 sounds/korath?launch?external*
 sounds/locust?blaster*
 sounds/mandible?cannon*
 sounds/remnant?afterburner*
 sounds/remnant?launch*
 sounds/remnant?launch?external*
 sounds/neutron?bolt*
 sounds/scin?launch*
 sounds/sheragi?launch*
 sounds/swarm?missile*
 sounds/thorax?cannon*
Copyright: Saugia <https://github.com/Saugia>
License: public-domain
Comment: Based on public domain sounds taken from freesound.org, edits done by Saugia.

Files:
 images/ship/hai?cicada*
 images/ship/hai?scarab*
 images/thumbnail/hai?cicada*
 images/thumbnail/hai?scarab*
Copyright: Saugia <https://github.com/Saugia>
License: CC-BY-SA-4.0
Comment: Derived from works by Michael Zahniser (under the same license) and Evan Fluharty (under the same license).

Files:
 images/hardpoint/blaze-pike*
 images/hardpoint/korath?inferno*
 images/hardpoint/shunt-strike*
 images/icon/firelight*
 images/outfit/blaze?pike*
 images/outfit/firelight*
 images/outfit/firelight?bank*
 images/outfit/firelight?rack*
 images/outfit/korath?inferno*
 images/outfit/shunt-strike*
 images/planet/station4c*
 images/planet/station5c*
 images/planet/station6c*
 images/planet/station7c*
 images/planet/station7cb*
 images/projectile/firelight*
 images/projectile/firelight?active*
 sounds/ionic?blast*
Copyright: Saugia <https://github.com/Saugia>
License: CC-BY-SA-4.0
Comment: Derived from works by Michael Zahniser (under the same license) and Becca Tommaso (under the same licence).

Files:
 images/ship/tubfalet*
 images/thumbnail/tubfalet*
Copyright: Saugia <https://github.com/Saugia>
License: CC-BY-SA-4.0
Comment: Derived from works by Michael Zahniser (under the same license) and Lia Gerty (under the same licence).

Files:
 images/hardpoint/microbot?factory*
 images/ship/-nra-ret*
 images/ship/ikatila-ej*
 images/ship/korsmanath?a-awoj*
 images/ship/modified?ladybug*
 images/ship/rai-alorej*
 images/thumbnail/-nra-ret*
 images/thumbnail/ikatila-ej*
 images/thumbnail/korsmanath?a-awoj*
 images/thumbnail/rai-alorej*
Copyright: Saugia <https://github.com/Saugia>
License: CC-BY-SA-4.0
Comment: Derived from public domain works previously submitted to Endless Sky

Files:
 images/outfit/microbot?defense?station*
Copyright: Saugia <https://github.com/Saugia>
Comment: Derived from work by Griffin Schutte (theronepic@gmail.com) (under same licence).
License: CC-BY-SA-4.0

Files:
 images/projectiles/ionic?blast*
 images/ship/kestrel*
 images/ship/kestrele*
 images/ship/kestrels*
 images/ship/kestrelw*
 images/ship/osprey*
 images/thumbnail/kestrel*
 images/thumbnail/kestrele*
 images/thumbnail/kestrels*
 images/thumbnail/kestrelw*
 images/thumbnail/osprey*
Copyright: Saugia <https://github.com/Saugia>
License: CC-BY-SA-4.0
Comment: Derived from works by Michael Zahniser (under the same license) and detailed by Anarchist2.

Files:
 sounds/remnant?afterburner.wav
Copyright: Public Domain
License: public-domain
Comment: Based on public domain sounds taken from freesound.org, edit done by Saugia.

Files:
 sounds/firelight.wav
 sounds/firelight?hit.wav
Copyright: Public Domain
License: public-domain
Comment: Based on public domain sounds taken from freesound.org, edits done by Saugia and Lia Gerty.

Files:
 images/effect/ember?tear/ember?tear?fire*
 images/effect/ember?tear/ember?tear?impact*
 images/effect/ember?tear/ember?tear?vortex*
 images/outfit/ember?tear*
Copyright: X-27 (youtube.com/x-27yt)
License: CC-BY-SA-3.0

Files:
 images/effect/ember?tear/ember?tear?spark*
Copyright: X-27 (youtube.com/x-27yt)
License: CC-BY-SA-3.0
Comment: Derived from works by Michael Zahniser (under the same license).

Files:
 images/land/fields16*
 images/land/fields17*
 images/land/fields18*
 images/land/fields19*
 images/land/fields20*
 images/land/fields21*
 images/land/fields22*
 images/land/fields23*
 images/land/fields24*
 images/land/fields25*
 images/land/fields26*
 images/land/fields27*
 images/land/hills10*
 images/land/sea20*
 images/land/sea21*
 images/land/water14*
 images/land/water15*
 images/land/water16*
 images/land/water17*
 images/land/water18*
 images/land/water19*
 images/land/water20*
Copyright: Peter van der Meer (peter.vd.meer@gmail.com)
License: CC-BY-SA-4.0

Files:
 images/outfit/jump?drive*
 images/outfit/jump?drive?(broken)*
Copyright: Scrinarii1337#0001
License: CC-BY-SA-4.0

Files:
 images/scene/citydark*
 images/scene/buildings*
 images/scene/busystreet*
 images/scene/iceplains*
 images/scene/iceplains2*
 images/scene/iceplains3*
 images/scene/lonelyrock*
 images/scene/redrocks*
 images/scene/seasidecliffs*
 images/scene/Seasunset*
 images/scene/smeer*
 images/scene/snowfield*
 images/scene/snowvillage*
 images/scene/sunset*
 images/scene/tower*
 images/scene/icepicture*
 images/scene/snowplain*
Copyright: unsplash.com/
License: Depends
Comment:
 Taken from unsplash.com and added to the game after June 2017. If the pictures were
 uploaded to unsplash.com before June 2017, they were donated and placed in the public
 domain. If the pictures were uploaded to unsplash.com on or after June 2017, they are
 subject to the Unsplash License. If they were also uploaded after February 2018, they
 are subject to additional restrictions.

Files:
 images/scene/hroar*
Copyright: Dane Crowton
License: CC-BY-SA-4.0

Files: images/land/asteroid0*
Copyright: Becca Tommaso
License: CC0
Comment: Derived from works by ESA/Rosetta spacecraft (under the same license).


Files:
 images/outfit/small?recovery?module*
Copyright: 1010todd
License: CC-BY-SA-4.0
Comment: Derived from works by Michael Zahniser (under the same license).

Files:
 images/outfit/anti-materiel?gun*
Copyright: 1010todd
License: CC-BY-SA-4.0

Files:
 images/outfit/android*
 images/outfit/mug*
 images/outfit/skadetear*
Copyright: Anarchist2
License: CC-BY-SA-4.0

Files:
 images/thumbnail/smew*
 images/ship/smew*
Copyright: Dschiltt
License: CC0
Comment: Derived from works by MZ (under the same license), and contributions by Zoura, Kitteh, Ejo Thims, and Saugia.

Files:
 images/ship/modified?dromedary?ghost*
 images/ship/modified?dromedary?specter*
Copyright: Saugia (https://github.com/Saugia)
License: CC-BY-SA-4.0
Comment: Transparent materials by scrinarii1337.

Files:
 images/land/nasa30*
Copyright: Brian Swift
License: CC-BY-SA-4.0
Comment: Image data: NASA/JPL-Caltech/SwRI/MSSS and Image processing by Brian Swift.

Files:
 images/outfit/twin?blaster*
 images/outfit/twin?mod?blaster*
 images/outfit/repeater*
 images/outfit/repeater?turret*
Copyright: Daeridanii (https://github.com/Daeridanii1)
License: CC-BY-SA-4.0
Comment: Derived from works by Becca Tommaso and Michael Zahniser (under the same license).

Files:
 images/land/badlands13*
Copyright: Sasha Sashina
License: Unsplash License
Comment:
 Taken from https://v.gd/KY8t7u. This image was uploaded to
 unsplash.com after June 2017, so it is subject to the
 Unsplash License. It was also uploaded after February 2018,
 so it is subject to an additional restriction limiting the
 sale of unaltered copies.

Files:
 images/land/beach15*
Copyright: Chris Meads
License: Unsplash License
Comment:
 Taken from https://v.gd/6R5O8c. This image was uploaded to
 unsplash.com after June 2017, so it is subject to the
 Unsplash License. It was also uploaded after February 2018,
 so it is subject to an additional restriction limiting the
 sale of unaltered copies.

Files:
 images/land/city19*
Copyright: Chan Yuki
License: Unsplash License
Comment:
 Taken from https://v.gd/2gvcvX. This image was uploaded to
 unsplash.com after June 2017, so it is subject to the
 Unsplash License. It was also uploaded after February 2018,
 so it is subject to an additional restriction limiting the
 sale of unaltered copies.

Files:
 images/land/city20*
Copyright: JC Gellidon
License: Unsplash License
Comment:
 Taken from https://v.gd/SZnSPc. This image was uploaded to
 unsplash.com after June 2017, so it is subject to the
 Unsplash License. It was also uploaded after February 2018,
 so it is subject to an additional restriction limiting the
 sale of unaltered copies.

Files:
 images/land/city21*
Copyright: Jesse Collins
License: public-domain
Comment:
 Taken from https://v.gd/M4UpJT. This image was uploaded to
 unsplash.com after June 2017, so it is subject to the
 Unsplash License. It was also uploaded after February 2018,
 so it is subject to an additional restriction limiting the
 sale of unaltered copies.

Files:
 images/land/city22*
Copyright: Wong Zihoo
License: Unsplash License
Comment:
 Taken from https://v.gd/rNSK4u. This image was uploaded to
 unsplash.com after June 2017, so it is subject to the
 Unsplash License. It was also uploaded after February 2018,
 so it is subject to an additional restriction limiting the
 sale of unaltered copies.

Files:
 images/land/city23*
Copyright: Juan Pablo Ahumada
License: Unsplash License
Comment:
 Taken from https://v.gd/sUBZeC. This image was uploaded to
 unsplash.com after June 2017, so it is subject to the
 Unsplash License. It was also uploaded after February 2018,
 so it is subject to an additional restriction limiting the
 sale of unaltered copies.

Files:
 images/land/city24*
Copyright: Samuel Charron
License: Unsplash License
Comment:
 Taken from https://v.gd/OtUVYr. This image was uploaded to
 unsplash.com after June 2017, so it is subject to the
 Unsplash License. It was also uploaded on February 20, 2018,
 so it is subject to an additional restriction limiting the
 sale of unaltered copies, as this is a day after the
 restriction was added.

Files:
 images/land/city25*
Copyright: Jules Marvin Eguilos
License: Unsplash License
Comment:
 Taken from https://v.gd/9f9TgT. This image was uploaded to
 unsplash.com after June 2017, so it is subject to the
 Unsplash License. It was also uploaded after February 2018,
 so it is subject to an additional restriction limiting the
 sale of unaltered copies.

Files:
 images/land/desert14*
Copyright: E Mens
License: Unsplash License
Comment:
 Taken from https://v.gd/onBBQH. This image was uploaded to
 unsplash.com after June 2017, so it is subject to the
 Unsplash License. It was also uploaded after February 2018,
 so it is subject to an additional restriction limiting the
 sale of unaltered copies.

Files:
 images/land/desert15*
Copyright: Juli Kosolapova
License: Unsplash License
Comment:
 Taken from https://v.gd/hfZfsF. This image was uploaded to
 unsplash.com after June 2017, so it is subject to the
 Unsplash License. It was also uploaded after February 2018,
 so it is subject to an additional restriction limiting the
 sale of unaltered copies.

Files:
 images/land/forest10*
Copyright: Sarah Humer
License: public-domain
Comment:
 Taken from https://v.gd/teEyvJ. This image was uploaded to
 unsplash.com before June 2017, so it is in the public domain.

Files:
 images/land/mountain27*
Copyright: Marek Piwnicki
License: Unsplash License
Comment:
 Taken from https://v.gd/huqRe2. This image was uploaded to
 unsplash.com after June 2017, so it is subject to the
 Unsplash License. It was also uploaded after February 2018,
 so it is subject to an additional restriction limiting the
 sale of unaltered copies.

Files:
 images/land/mountain28*
Copyright: Luca Bravo
License: Unsplash License
Comment:
 Taken from https://v.gd/hl74gr. This image was uploaded to
 unsplash.com after June 2017, so it is subject to the
 Unsplash License. It was uploaded before February 2018, so
 it is not subject to additional restrictions.

Files:
 images/land/mountain29*
Copyright: Marek Piwnicki
License: Unsplash License
Comment:
 Taken from https://v.gd/VYqbjm. This image was uploaded to
 unsplash.com after June 2017, so it is subject to the
 Unsplash License. It was also uploaded after February 2018,
 so it is subject to an additional restriction limiting the
 sale of unaltered copies.

Files:
 images/land/mountain30*
Copyright: Mike Liao
License: Unsplash License
Comment:
 Taken from https://v.gd/yoaA59. This image was uploaded to
 unsplash.com after June 2017, so it is subject to the
 Unsplash License. It was uploaded before February 2018, so
 it is not subject to additional restrictions.

Files:
 images/land/sea22*
Copyright: Martin Bennie
License: Unsplash License
Comment:
 Taken from https://v.gd/VFft36. This image was uploaded to
 unsplash.com after June 2017, so it is subject to the
 Unsplash License. It was also uploaded after February 2018,
 so it is subject to an additional restriction limiting the
 sale of unaltered copies.

Files:
 images/land/snow22*
Copyright: Paston Woelber
License: Unsplash License
Comment:
 Taken from https://v.gd/rYJdMa. This image was uploaded to
 unsplash.com after June 2017, so it is subject to the
 Unsplash License. It was also uploaded after February 2018,
 so it is subject to an additional restriction limiting the
 sale of unaltered copies.

Files:
 images/ui/red?alert*
Copyright: Zitchas (zitchas.jma@gmail.com)
License: CC-BY-SA-4.0

Files:
 images/_menu/haze-brown*
Copyright: RisingLeaf (https://github.com/RisingLeaf)
License: CC-BY-SA-4.0
Comment: Derived from _menu/haze-133 (no copyright given).

Files:
 images/star/proto-planetary-disk*
Copyright: RisingLeaf (https://github.com/RisingLeaf)
License: CC-BY-SA-4.0

Files:
 images/land/hills11*
Copyright: CyberJudas (cyberjudas@dnmx.org)
License: CC-BY-SA-4.0

Files:
 images/ui/red?alert?grayed*
Copyright: Dave Flowers
License: CC-BY-SA-4.0
Comment: grayscale version of images/ui/red alert, by Zitchas (zitchas.jma@gmail.com)

Files:
 images/ui/sales?key*
Copyright: Dave Flowers
License: CC-BY-SA-4.0
Comment: Derived from works by Michael Zahniser (under the same license).

<<<<<<< HEAD
License: Depends
 Taken from unsplash.com. Until June 2017, this was a collection of photographs that had been donated and
 placed in the public domain. In June 2017, Unsplash modified their terms and conditions to make all images
 uploaded after that date subject to a permissive license (the "Unsplash License.") These pictures were added
 to the game after June 2017, but could have been uploaded before then. Therefore, the license of these images
 depends on when they were uploaded. If they were uploaded before June 2017, they are in the public domain. If
 they were uploaded on or after June 2017, they are subject to the Unsplash License. Additionally, all images
 uploaded to Unsplash after February 2018 cannot be sold without making "significant alterations" as they are
 subject to more restrictive terms and conditions.

License: Unsplash License
 Unsplash grants you an irrevocable, nonexclusive, worldwide copyright
 license to download, copy, modify, distribute, perform, and use photos
 from Unsplash for free, including for commercial purposes, without
 permission  from or attributing the photographer or Unsplash. This
 license does not include the right to compile photos from Unsplash to
 replicate a similar or competing service.
=======
Files:
 images/ui/find?*
Copyright: Daeridanii (https://github.com/Daeridanii1)
License: CC0
Comment: selected and unselected versions of images/ui/find, by Ember369 (https://github.com/Ember369)
>>>>>>> cf204d54

License: GPL-3+
 This program is free software: you can redistribute it and/or modify
 it under the terms of the GNU General Public License as published by
 the Free Software Foundation; either version 3 of the License, or
 (at your option) any later version.
 .
 This program is distributed in the hope that it will be useful,
 but WITHOUT ANY WARRANTY; without even the implied warranty of
 MERCHANTABILITY or FITNESS FOR A PARTICULAR PURPOSE.  See the
 GNU General Public License for more details.
 .
 You should have received a copy of the GNU General Public License
 along with this program.  If not, see <http://www.gnu.org/licenses/>.
 .
 On Debian systems, the complete text of the GNU General Public
 License version 3 can be found in "/usr/share/common-licenses/GPL-3".

License: CC-BY-SA-4.0
 By exercising the Licensed Rights (defined below), You accept and agree
 to be bound by the terms and conditions of this Creative Commons
 Attribution-ShareAlike 4.0 International Public License ("Public
 License"). To the extent this Public License may be interpreted as a
 contract, You are granted the Licensed Rights in consideration of Your
 acceptance of these terms and conditions, and the Licensor grants You
 such rights in consideration of benefits the Licensor receives from
 making the Licensed Material available under these terms and
 conditions.
 .
 Section 1 -- Definitions.
 .
 a. Adapted Material means material subject to Copyright and Similar
 Rights that is derived from or based upon the Licensed Material
 and in which the Licensed Material is translated, altered,
 arranged, transformed, or otherwise modified in a manner requiring
 permission under the Copyright and Similar Rights held by the
 Licensor. For purposes of this Public License, where the Licensed
 Material is a musical work, performance, or sound recording,
 Adapted Material is always produced where the Licensed Material is
 synched in timed relation with a moving image.
 .
 b. Adapter's License means the license You apply to Your Copyright
 and Similar Rights in Your contributions to Adapted Material in
 accordance with the terms and conditions of this Public License.
 .
 c. BY-SA Compatible License means a license listed at
 creativecommons.org/compatiblelicenses, approved by Creative
 Commons as essentially the equivalent of this Public License.
 .
 d. Copyright and Similar Rights means copyright and/or similar rights
 closely related to copyright including, without limitation,
 performance, broadcast, sound recording, and Sui Generis Database
 Rights, without regard to how the rights are labeled or
 categorized. For purposes of this Public License, the rights
 specified in Section 2(b)(1)-(2) are not Copyright and Similar
 Rights.
 .
 e. Effective Technological Measures means those measures that, in the
 absence of proper authority, may not be circumvented under laws
 fulfilling obligations under Article 11 of the WIPO Copyright
 Treaty adopted on December 20, 1996, and/or similar international
 agreements.
 .
 f. Exceptions and Limitations means fair use, fair dealing, and/or
 any other exception or limitation to Copyright and Similar Rights
 that applies to Your use of the Licensed Material.
 .
 g. License Elements means the license attributes listed in the name
 of a Creative Commons Public License. The License Elements of this
 Public License are Attribution and ShareAlike.
 .
 h. Licensed Material means the artistic or literary work, database,
 or other material to which the Licensor applied this Public
 License.
 .
 i. Licensed Rights means the rights granted to You subject to the
 terms and conditions of this Public License, which are limited to
 all Copyright and Similar Rights that apply to Your use of the
 Licensed Material and that the Licensor has authority to license.
 .
 j. Licensor means the individual(s) or entity(ies) granting rights
 under this Public License.
 .
 k. Share means to provide material to the public by any means or
 process that requires permission under the Licensed Rights, such
 as reproduction, public display, public performance, distribution,
 dissemination, communication, or importation, and to make material
 available to the public including in ways that members of the
 public may access the material from a place and at a time
 individually chosen by them.
 .
 l. Sui Generis Database Rights means rights other than copyright
 resulting from Directive 96/9/EC of the European Parliament and of
 the Council of 11 March 1996 on the legal protection of databases,
 as amended and/or succeeded, as well as other essentially
 equivalent rights anywhere in the world.
 .
 m. You means the individual or entity exercising the Licensed Rights
 under this Public License. Your has a corresponding meaning.
 .
 Section 2 -- Scope.
 .
 a. License grant.
 .
 1. Subject to the terms and conditions of this Public License,
 the Licensor hereby grants You a worldwide, royalty-free,
 non-sublicensable, non-exclusive, irrevocable license to
 exercise the Licensed Rights in the Licensed Material to:
 .
 a. reproduce and Share the Licensed Material, in whole or
 in part; and
 .
 b. produce, reproduce, and Share Adapted Material.
 .
 2. Exceptions and Limitations. For the avoidance of doubt, where
 Exceptions and Limitations apply to Your use, this Public
 License does not apply, and You do not need to comply with
 its terms and conditions.
 .
 3. Term. The term of this Public License is specified in Section
 6(a).
 .
 4. Media and formats; technical modifications allowed. The
 Licensor authorizes You to exercise the Licensed Rights in
 all media and formats whether now known or hereafter created,
 and to make technical modifications necessary to do so. The
 Licensor waives and/or agrees not to assert any right or
 authority to forbid You from making technical modifications
 necessary to exercise the Licensed Rights, including
 technical modifications necessary to circumvent Effective
 Technological Measures. For purposes of this Public License,
 simply making modifications authorized by this Section 2(a)
 (4) never produces Adapted Material.
 .
 5. Downstream recipients.
 .
 a. Offer from the Licensor -- Licensed Material. Every
 recipient of the Licensed Material automatically
 receives an offer from the Licensor to exercise the
 Licensed Rights under the terms and conditions of this
 Public License.
 .
 b. Additional offer from the Licensor -- Adapted Material.
 Every recipient of Adapted Material from You
 automatically receives an offer from the Licensor to
 exercise the Licensed Rights in the Adapted Material
 under the conditions of the Adapter's License You apply.
 .
 c. No downstream restrictions. You may not offer or impose
 any additional or different terms or conditions on, or
 apply any Effective Technological Measures to, the
 Licensed Material if doing so restricts exercise of the
 Licensed Rights by any recipient of the Licensed
 Material.
 .
 6. No endorsement. Nothing in this Public License constitutes or
 may be construed as permission to assert or imply that You
 are, or that Your use of the Licensed Material is, connected
 with, or sponsored, endorsed, or granted official status by,
 the Licensor or others designated to receive attribution as
 provided in Section 3(a)(1)(A)(i).
 .
 b. Other rights.
 .
 1. Moral rights, such as the right of integrity, are not
 licensed under this Public License, nor are publicity,
 privacy, and/or other similar personality rights; however, to
 the extent possible, the Licensor waives and/or agrees not to
 assert any such rights held by the Licensor to the limited
 extent necessary to allow You to exercise the Licensed
 Rights, but not otherwise.
 .
 2. Patent and trademark rights are not licensed under this
 Public License.
 .
 3. To the extent possible, the Licensor waives any right to
 collect royalties from You for the exercise of the Licensed
 Rights, whether directly or through a collecting society
 under any voluntary or waivable statutory or compulsory
 licensing scheme. In all other cases the Licensor expressly
 reserves any right to collect such royalties.
 .
 Section 3 -- License Conditions.
 .
 Your exercise of the Licensed Rights is expressly made subject to the
 following conditions.
 .
 a. Attribution.
 .
 1. If You Share the Licensed Material (including in modified
 form), You must:
 .
 a. retain the following if it is supplied by the Licensor
 with the Licensed Material:
 .
 i. identification of the creator(s) of the Licensed
 Material and any others designated to receive
 attribution, in any reasonable manner requested by
 the Licensor (including by pseudonym if
 designated);
 .
 ii. a copyright notice;
 .
 iii. a notice that refers to this Public License;
 .
 iv. a notice that refers to the disclaimer of
 warranties;
 .
 v. a URI or hyperlink to the Licensed Material to the
 extent reasonably practicable;
 .
 b. indicate if You modified the Licensed Material and
 retain an indication of any previous modifications; and
 .
 c. indicate the Licensed Material is licensed under this
 Public License, and include the text of, or the URI or
 hyperlink to, this Public License.
 .
 2. You may satisfy the conditions in Section 3(a)(1) in any
 reasonable manner based on the medium, means, and context in
 which You Share the Licensed Material. For example, it may be
 reasonable to satisfy the conditions by providing a URI or
 hyperlink to a resource that includes the required
 information.
 .
 3. If requested by the Licensor, You must remove any of the
 information required by Section 3(a)(1)(A) to the extent
 reasonably practicable.
 .
 b. ShareAlike.
 .
 In addition to the conditions in Section 3(a), if You Share
 Adapted Material You produce, the following conditions also apply.
 .
 1. The Adapter's License You apply must be a Creative Commons
 license with the same License Elements, this version or
 later, or a BY-SA Compatible License.
 .
 2. You must include the text of, or the URI or hyperlink to, the
 Adapter's License You apply. You may satisfy this condition
 in any reasonable manner based on the medium, means, and
 context in which You Share Adapted Material.
 .
 3. You may not offer or impose any additional or different terms
 or conditions on, or apply any Effective Technological
 Measures to, Adapted Material that restrict exercise of the
 rights granted under the Adapter's License You apply.
 .
 Section 4 -- Sui Generis Database Rights.
 .
 Where the Licensed Rights include Sui Generis Database Rights that
 apply to Your use of the Licensed Material:
 .
 a. for the avoidance of doubt, Section 2(a)(1) grants You the right
 to extract, reuse, reproduce, and Share all or a substantial
 portion of the contents of the database;
 .
 b. if You include all or a substantial portion of the database
 contents in a database in which You have Sui Generis Database
 Rights, then the database in which You have Sui Generis Database
 Rights (but not its individual contents) is Adapted Material,
 .
 including for purposes of Section 3(b); and
 c. You must comply with the conditions in Section 3(a) if You Share
 all or a substantial portion of the contents of the database.
 .
 For the avoidance of doubt, this Section 4 supplements and does not
 replace Your obligations under this Public License where the Licensed
 Rights include other Copyright and Similar Rights.
 .
 Section 5 -- Disclaimer of Warranties and Limitation of Liability.
 .
 a. UNLESS OTHERWISE SEPARATELY UNDERTAKEN BY THE LICENSOR, TO THE
 EXTENT POSSIBLE, THE LICENSOR OFFERS THE LICENSED MATERIAL AS-IS
 AND AS-AVAILABLE, AND MAKES NO REPRESENTATIONS OR WARRANTIES OF
 ANY KIND CONCERNING THE LICENSED MATERIAL, WHETHER EXPRESS,
 IMPLIED, STATUTORY, OR OTHER. THIS INCLUDES, WITHOUT LIMITATION,
 WARRANTIES OF TITLE, MERCHANTABILITY, FITNESS FOR A PARTICULAR
 PURPOSE, NON-INFRINGEMENT, ABSENCE OF LATENT OR OTHER DEFECTS,
 ACCURACY, OR THE PRESENCE OR ABSENCE OF ERRORS, WHETHER OR NOT
 KNOWN OR DISCOVERABLE. WHERE DISCLAIMERS OF WARRANTIES ARE NOT
 ALLOWED IN FULL OR IN PART, THIS DISCLAIMER MAY NOT APPLY TO YOU.
 .
 b. TO THE EXTENT POSSIBLE, IN NO EVENT WILL THE LICENSOR BE LIABLE
 TO YOU ON ANY LEGAL THEORY (INCLUDING, WITHOUT LIMITATION,
 NEGLIGENCE) OR OTHERWISE FOR ANY DIRECT, SPECIAL, INDIRECT,
 INCIDENTAL, CONSEQUENTIAL, PUNITIVE, EXEMPLARY, OR OTHER LOSSES,
 COSTS, EXPENSES, OR DAMAGES ARISING OUT OF THIS PUBLIC LICENSE OR
 USE OF THE LICENSED MATERIAL, EVEN IF THE LICENSOR HAS BEEN
 ADVISED OF THE POSSIBILITY OF SUCH LOSSES, COSTS, EXPENSES, OR
 DAMAGES. WHERE A LIMITATION OF LIABILITY IS NOT ALLOWED IN FULL OR
 IN PART, THIS LIMITATION MAY NOT APPLY TO YOU.
 .
 c. The disclaimer of warranties and limitation of liability provided
 above shall be interpreted in a manner that, to the extent
 possible, most closely approximates an absolute disclaimer and
 waiver of all liability.
 .
 Section 6 -- Term and Termination.
 .
 a. This Public License applies for the term of the Copyright and
 Similar Rights licensed here. However, if You fail to comply with
 this Public License, then Your rights under this Public License
 terminate automatically.
 .
 b. Where Your right to use the Licensed Material has terminated under
 Section 6(a), it reinstates:
 .
 1. automatically as of the date the violation is cured, provided
 it is cured within 30 days of Your discovery of the
 violation; or
 .
 2. upon express reinstatement by the Licensor.
 .
 For the avoidance of doubt, this Section 6(b) does not affect any
 right the Licensor may have to seek remedies for Your violations
 of this Public License.
 .
 c. For the avoidance of doubt, the Licensor may also offer the
 Licensed Material under separate terms or conditions or stop
 distributing the Licensed Material at any time; however, doing so
 will not terminate this Public License.
 .
 d. Sections 1, 5, 6, 7, and 8 survive termination of this Public
 License.
 .
 Section 7 -- Other Terms and Conditions.
 .
 a. The Licensor shall not be bound by any additional or different
 terms or conditions communicated by You unless expressly agreed.
 .
 b. Any arrangements, understandings, or agreements regarding the
 Licensed Material not stated herein are separate from and
 independent of the terms and conditions of this Public License.
 .
 Section 8 -- Interpretation.
 .
 a. For the avoidance of doubt, this Public License does not, and
 shall not be interpreted to, reduce, limit, restrict, or impose
 conditions on any use of the Licensed Material that could lawfully
 be made without permission under this Public License.
 .
 b. To the extent possible, if any provision of this Public License is
 deemed unenforceable, it shall be automatically reformed to the
 minimum extent necessary to make it enforceable. If the provision
 cannot be reformed, it shall be severed from this Public License
 without affecting the enforceability of the remaining terms and
 conditions.
 .
 c. No term or condition of this Public License will be waived and no
 failure to comply consented to unless expressly agreed to by the
 Licensor.
 .
 d. Nothing in this Public License constitutes or may be interpreted
 as a limitation upon, or waiver of, any privileges and immunities
 that apply to the Licensor or You, including from the legal
 processes of any jurisdiction or authority.

License: CC-BY-4.0
 By exercising the Licensed Rights (defined below), You accept and agree
 to be bound by the terms and conditions of this Creative Commons
 Attribution 4.0 International Public License ("Public
 License"). To the extent this Public License may be interpreted as a
 contract, You are granted the Licensed Rights in consideration of Your
 acceptance of these terms and conditions, and the Licensor grants You
 such rights in consideration of benefits the Licensor receives from
 making the Licensed Material available under these terms and
 conditions.
 .
 Section 1 -- Definitions.
 .
 a. Adapted Material means material subject to Copyright and Similar
 Rights that is derived from or based upon the Licensed Material
 and in which the Licensed Material is translated, altered,
 arranged, transformed, or otherwise modified in a manner requiring
 permission under the Copyright and Similar Rights held by the
 Licensor. For purposes of this Public License, where the Licensed
 Material is a musical work, performance, or sound recording,
 Adapted Material is always produced where the Licensed Material is
 synched in timed relation with a moving image.
 .
 b. Adapter's License means the license You apply to Your Copyright
 and Similar Rights in Your contributions to Adapted Material in
 accordance with the terms and conditions of this Public License.
 .
 c. Copyright and Similar Rights means copyright and/or similar rights
 closely related to copyright including, without limitation,
 performance, broadcast, sound recording, and Sui Generis Database
 Rights, without regard to how the rights are labeled or
 categorized. For purposes of this Public License, the rights
 specified in Section 2(b)(1)-(2) are not Copyright and Similar
 Rights.
 .
 d. Effective Technological Measures means those measures that, in the
 absence of proper authority, may not be circumvented under laws
 fulfilling obligations under Article 11 of the WIPO Copyright
 Treaty adopted on December 20, 1996, and/or similar international
 agreements.
 .
 e. Exceptions and Limitations means fair use, fair dealing, and/or
 any other exception or limitation to Copyright and Similar Rights
 that applies to Your use of the Licensed Material.
 .
 f. Licensed Material means the artistic or literary work, database,
 or other material to which the Licensor applied this Public
 License.
 .
 g. Licensed Rights means the rights granted to You subject to the
 terms and conditions of this Public License, which are limited to
 all Copyright and Similar Rights that apply to Your use of the
 Licensed Material and that the Licensor has authority to license.
 .
 h. Licensor means the individual(s) or entity(ies) granting rights
 under this Public License.
 .
 i. Share means to provide material to the public by any means or
 process that requires permission under the Licensed Rights, such
 as reproduction, public display, public performance, distribution,
 dissemination, communication, or importation, and to make material
 available to the public including in ways that members of the
 public may access the material from a place and at a time
 individually chosen by them.
 .
 j. Sui Generis Database Rights means rights other than copyright
 resulting from Directive 96/9/EC of the European Parliament and of
 the Council of 11 March 1996 on the legal protection of databases,
 as amended and/or succeeded, as well as other essentially
 equivalent rights anywhere in the world.
 .
 k. You means the individual or entity exercising the Licensed Rights
 under this Public License. Your has a corresponding meaning.
 .
 Section 2 -- Scope.
 .
 a. License grant.
 .
 1. Subject to the terms and conditions of this Public License,
 the Licensor hereby grants You a worldwide, royalty-free,
 non-sublicensable, non-exclusive, irrevocable license to
 exercise the Licensed Rights in the Licensed Material to:
 .
 a. reproduce and Share the Licensed Material, in whole or
 in part; and
 .
 b. produce, reproduce, and Share Adapted Material.
 .
 2. Exceptions and Limitations. For the avoidance of doubt, where
 Exceptions and Limitations apply to Your use, this Public
 License does not apply, and You do not need to comply with
 its terms and conditions.
 .
 3. Term. The term of this Public License is specified in Section
 6(a).
 .
 4. Media and formats; technical modifications allowed. The
 Licensor authorizes You to exercise the Licensed Rights in
 all media and formats whether now known or hereafter created,
 and to make technical modifications necessary to do so. The
 Licensor waives and/or agrees not to assert any right or
 authority to forbid You from making technical modifications
 necessary to exercise the Licensed Rights, including
 technical modifications necessary to circumvent Effective
 Technological Measures. For purposes of this Public License,
 simply making modifications authorized by this Section 2(a)
 (4) never produces Adapted Material.
 .
 5. Downstream recipients.
 .
 a. Offer from the Licensor -- Licensed Material. Every
 recipient of the Licensed Material automatically
 receives an offer from the Licensor to exercise the
 Licensed Rights under the terms and conditions of this
 Public License.
 .
 b. No downstream restrictions. You may not offer or impose
 any additional or different terms or conditions on, or
 apply any Effective Technological Measures to, the
 Licensed Material if doing so restricts exercise of the
 Licensed Rights by any recipient of the Licensed
 Material.
 .
 6. No endorsement. Nothing in this Public License constitutes or
 may be construed as permission to assert or imply that You
 are, or that Your use of the Licensed Material is, connected
 with, or sponsored, endorsed, or granted official status by,
 the Licensor or others designated to receive attribution as
 provided in Section 3(a)(1)(A)(i).
 .
 b. Other rights.
 .
 1. Moral rights, such as the right of integrity, are not
 licensed under this Public License, nor are publicity,
 privacy, and/or other similar personality rights; however, to
 the extent possible, the Licensor waives and/or agrees not to
 assert any such rights held by the Licensor to the limited
 extent necessary to allow You to exercise the Licensed
 Rights, but not otherwise.
 .
 2. Patent and trademark rights are not licensed under this
 Public License.
 .
 3. To the extent possible, the Licensor waives any right to
 collect royalties from You for the exercise of the Licensed
 Rights, whether directly or through a collecting society
 under any voluntary or waivable statutory or compulsory
 licensing scheme. In all other cases the Licensor expressly
 reserves any right to collect such royalties.
 .
 Section 3 -- License Conditions.
 .
 Your exercise of the Licensed Rights is expressly made subject to the
 following conditions.
 .
 a. Attribution.
 .
 1. If You Share the Licensed Material (including in modified
 form), You must:
 .
 a. retain the following if it is supplied by the Licensor
 with the Licensed Material:
 .
 i. identification of the creator(s) of the Licensed
 Material and any others designated to receive
 attribution, in any reasonable manner requested by
 the Licensor (including by pseudonym if
 designated);
 .
 ii. a copyright notice;
 .
 iii. a notice that refers to this Public License;
 .
 iv. a notice that refers to the disclaimer of
 warranties;
 .
 v. a URI or hyperlink to the Licensed Material to the
 extent reasonably practicable;
 .
 b. indicate if You modified the Licensed Material and
 retain an indication of any previous modifications; and
 .
 c. indicate the Licensed Material is licensed under this
 Public License, and include the text of, or the URI or
 hyperlink to, this Public License.
 .
 2. You may satisfy the conditions in Section 3(a)(1) in any
 reasonable manner based on the medium, means, and context in
 which You Share the Licensed Material. For example, it may be
 reasonable to satisfy the conditions by providing a URI or
 hyperlink to a resource that includes the required
 information.
 .
 3. If requested by the Licensor, You must remove any of the
 information required by Section 3(a)(1)(A) to the extent
 reasonably practicable.
 .
 4. If You Share Adapted Material You produce, the Adapter's
 License You apply must not prevent recipients of the Adapted
 Material from complying with this Public License.
 .
 Section 4 -- Sui Generis Database Rights.
 .
 Where the Licensed Rights include Sui Generis Database Rights that
 apply to Your use of the Licensed Material:
 .
 a. for the avoidance of doubt, Section 2(a)(1) grants You the right
 to extract, reuse, reproduce, and Share all or a substantial
 portion of the contents of the database;
 .
 b. if You include all or a substantial portion of the database
 contents in a database in which You have Sui Generis Database
 Rights, then the database in which You have Sui Generis Database
 Rights (but not its individual contents) is Adapted Material; and
 .
 c. You must comply with the conditions in Section 3(a) if You Share
 all or a substantial portion of the contents of the database.
 .
 For the avoidance of doubt, this Section 4 supplements and does not
 replace Your obligations under this Public License where the Licensed
 Rights include other Copyright and Similar Rights.
 .
 Section 5 -- Disclaimer of Warranties and Limitation of Liability.
 .
 a. UNLESS OTHERWISE SEPARATELY UNDERTAKEN BY THE LICENSOR, TO THE
 EXTENT POSSIBLE, THE LICENSOR OFFERS THE LICENSED MATERIAL AS-IS
 AND AS-AVAILABLE, AND MAKES NO REPRESENTATIONS OR WARRANTIES OF
 ANY KIND CONCERNING THE LICENSED MATERIAL, WHETHER EXPRESS,
 IMPLIED, STATUTORY, OR OTHER. THIS INCLUDES, WITHOUT LIMITATION,
 WARRANTIES OF TITLE, MERCHANTABILITY, FITNESS FOR A PARTICULAR
 PURPOSE, NON-INFRINGEMENT, ABSENCE OF LATENT OR OTHER DEFECTS,
 ACCURACY, OR THE PRESENCE OR ABSENCE OF ERRORS, WHETHER OR NOT
 KNOWN OR DISCOVERABLE. WHERE DISCLAIMERS OF WARRANTIES ARE NOT
 ALLOWED IN FULL OR IN PART, THIS DISCLAIMER MAY NOT APPLY TO YOU.
 .
 b. TO THE EXTENT POSSIBLE, IN NO EVENT WILL THE LICENSOR BE LIABLE
 TO YOU ON ANY LEGAL THEORY (INCLUDING, WITHOUT LIMITATION,
 NEGLIGENCE) OR OTHERWISE FOR ANY DIRECT, SPECIAL, INDIRECT,
 INCIDENTAL, CONSEQUENTIAL, PUNITIVE, EXEMPLARY, OR OTHER LOSSES,
 COSTS, EXPENSES, OR DAMAGES ARISING OUT OF THIS PUBLIC LICENSE OR
 USE OF THE LICENSED MATERIAL, EVEN IF THE LICENSOR HAS BEEN
 ADVISED OF THE POSSIBILITY OF SUCH LOSSES, COSTS, EXPENSES, OR
 DAMAGES. WHERE A LIMITATION OF LIABILITY IS NOT ALLOWED IN FULL OR
 IN PART, THIS LIMITATION MAY NOT APPLY TO YOU.
 .
 c. The disclaimer of warranties and limitation of liability provided
 above shall be interpreted in a manner that, to the extent
 possible, most closely approximates an absolute disclaimer and
 waiver of all liability.
 .
 Section 6 -- Term and Termination.
 .
 a. This Public License applies for the term of the Copyright and
 Similar Rights licensed here. However, if You fail to comply with
 this Public License, then Your rights under this Public License
 terminate automatically.
 .
 b. Where Your right to use the Licensed Material has terminated under
 Section 6(a), it reinstates:
 .
 1. automatically as of the date the violation is cured, provided
 it is cured within 30 days of Your discovery of the
 violation; or
 .
 2. upon express reinstatement by the Licensor.
 .
 For the avoidance of doubt, this Section 6(b) does not affect any
 right the Licensor may have to seek remedies for Your violations
 of this Public License.
 .
 c. For the avoidance of doubt, the Licensor may also offer the
 Licensed Material under separate terms or conditions or stop
 distributing the Licensed Material at any time; however, doing so
 will not terminate this Public License.
 .
 d. Sections 1, 5, 6, 7, and 8 survive termination of this Public
 License.
 .
 Section 7 -- Other Terms and Conditions.
 .
 a. The Licensor shall not be bound by any additional or different
 terms or conditions communicated by You unless expressly agreed.
 .
 b. Any arrangements, understandings, or agreements regarding the
 Licensed Material not stated herein are separate from and
 independent of the terms and conditions of this Public License.
 .
 Section 8 -- Interpretation.
 .
 a. For the avoidance of doubt, this Public License does not, and
 shall not be interpreted to, reduce, limit, restrict, or impose
 conditions on any use of the Licensed Material that could lawfully
 be made without permission under this Public License.
 .
 b. To the extent possible, if any provision of this Public License is
 deemed unenforceable, it shall be automatically reformed to the
 minimum extent necessary to make it enforceable. If the provision
 cannot be reformed, it shall be severed from this Public License
 without affecting the enforceability of the remaining terms and
 conditions.
 .
 c. No term or condition of this Public License will be waived and no
 failure to comply consented to unless expressly agreed to by the
 Licensor.
 .
 d. Nothing in this Public License constitutes or may be interpreted
 as a limitation upon, or waiver of, any privileges and immunities
 that apply to the Licensor or You, including from the legal
 processes of any jurisdiction or authority.

License: CC-BY-SA-3.0
 CREATIVE COMMONS CORPORATION IS NOT A LAW FIRM AND DOES NOT PROVIDE
 LEGAL SERVICES. DISTRIBUTION OF THIS LICENSE DOES NOT CREATE AN
 ATTORNEY-CLIENT RELATIONSHIP. CREATIVE COMMONS PROVIDES THIS
 INFORMATION ON AN "AS-IS" BASIS. CREATIVE COMMONS MAKES NO WARRANTIES
 REGARDING THE INFORMATION PROVIDED, AND DISCLAIMS LIABILITY FOR
 DAMAGES RESULTING FROM ITS USE.
 .
 License
 .
 THE WORK (AS DEFINED BELOW) IS PROVIDED UNDER THE TERMS OF THIS CREATIVE
 COMMONS PUBLIC LICENSE ("CCPL" OR "LICENSE"). THE WORK IS PROTECTED BY
 COPYRIGHT AND/OR OTHER APPLICABLE LAW. ANY USE OF THE WORK OTHER THAN AS
 AUTHORIZED UNDER THIS LICENSE OR COPYRIGHT LAW IS PROHIBITED.
 .
 BY EXERCISING ANY RIGHTS TO THE WORK PROVIDED HERE, YOU ACCEPT AND AGREE
 TO BE BOUND BY THE TERMS OF THIS LICENSE. TO THE EXTENT THIS LICENSE MAY
 BE CONSIDERED TO BE A CONTRACT, THE LICENSOR GRANTS YOU THE RIGHTS
 CONTAINED HERE IN CONSIDERATION OF YOUR ACCEPTANCE OF SUCH TERMS AND
 CONDITIONS.
 .
 1. Definitions
 .
 a. "Adaptation" means a work based upon the Work, or upon the Work and
 other pre-existing works, such as a translation, adaptation,
 derivative work, arrangement of music or other alterations of a
 literary or artistic work, or phonogram or performance and includes
 cinematographic adaptations or any other form in which the Work may be
 recast, transformed, or adapted including in any form recognizably
 derived from the original, except that a work that constitutes a
 Collection will not be considered an Adaptation for the purpose of
 this License. For the avoidance of doubt, where the Work is a musical
 work, performance or phonogram, the synchronization of the Work in
 timed-relation with a moving image ("synching") will be considered an
 Adaptation for the purpose of this License.
 .
 b. "Collection" means a collection of literary or artistic works, such as
 encyclopedias and anthologies, or performances, phonograms or
 broadcasts, or other works or subject matter other than works listed
 in Section 1(f) below, which, by reason of the selection and
 arrangement of their contents, constitute intellectual creations, in
 which the Work is included in its entirety in unmodified form along
 with one or more other contributions, each constituting separate and
 independent works in themselves, which together are assembled into a
 collective whole. A work that constitutes a Collection will not be
 considered an Adaptation (as defined below) for the purposes of this
 License.
 .
 c. "Creative Commons Compatible License" means a license that is listed
 at https://creativecommons.org/compatiblelicenses that has been
 approved by Creative Commons as being essentially equivalent to this
 License, including, at a minimum, because that license: (i) contains
 terms that have the same purpose, meaning and effect as the License
 Elements of this License; and, (ii) explicitly permits the relicensing
 of adaptations of works made available under that license under this
 License or a Creative Commons jurisdiction license with the same
 License Elements as this License.
 .
 d. "Distribute" means to make available to the public the original and
 copies of the Work or Adaptation, as appropriate, through sale or
 other transfer of ownership.
 .
 e. "License Elements" means the following high-level license attributes
 as selected by Licensor and indicated in the title of this License:
 Attribution, ShareAlike.
 .
 f. "Licensor" means the individual, individuals, entity or entities that
 offer(s) the Work under the terms of this License.
 .
 g. "Original Author" means, in the case of a literary or artistic work,
 the individual, individuals, entity or entities who created the Work
 or if no individual or entity can be identified, the publisher; and in
 addition (i) in the case of a performance the actors, singers,
 musicians, dancers, and other persons who act, sing, deliver, declaim,
 play in, interpret or otherwise perform literary or artistic works or
 expressions of folklore; (ii) in the case of a phonogram the producer
 being the person or legal entity who first fixes the sounds of a
 performance or other sounds; and, (iii) in the case of broadcasts, the
 organization that transmits the broadcast.
 .
 h. "Work" means the literary and/or artistic work offered under the terms
 of this License including without limitation any production in the
 literary, scientific and artistic domain, whatever may be the mode or
 form of its expression including digital form, such as a book,
 pamphlet and other writing; a lecture, address, sermon or other work
 of the same nature; a dramatic or dramatico-musical work; a
 choreographic work or entertainment in dumb show; a musical
 composition with or without words; a cinematographic work to which are
 assimilated works expressed by a process analogous to cinematography;
 a work of drawing, painting, architecture, sculpture, engraving or
 lithography; a photographic work to which are assimilated works
 expressed by a process analogous to photography; a work of applied
 art; an illustration, map, plan, sketch or three-dimensional work
 relative to geography, topography, architecture or science; a
 performance; a broadcast; a phonogram; a compilation of data to the
 extent it is protected as a copyrightable work; or a work performed by
 a variety or circus performer to the extent it is not otherwise
 considered a literary or artistic work.
 .
 i. "You" means an individual or entity exercising rights under this
 License who has not previously violated the terms of this License with
 respect to the Work, or who has received express permission from the
 Licensor to exercise rights under this License despite a previous
 violation.
 .
 j. "Publicly Perform" means to perform public recitations of the Work and
 to communicate to the public those public recitations, by any means or
 process, including by wire or wireless means or public digital
 performances; to make available to the public Works in such a way that
 members of the public may access these Works from a place and at a
 place individually chosen by them; to perform the Work to the public
 by any means or process and the communication to the public of the
 performances of the Work, including by public digital performance; to
 broadcast and rebroadcast the Work by any means including signs,
 sounds or images.
 .
 k. "Reproduce" means to make copies of the Work by any means including
 without limitation by sound or visual recordings and the right of
 fixation and reproducing fixations of the Work, including storage of a
 protected performance or phonogram in digital form or other electronic
 medium.
 .
 2. Fair Dealing Rights. Nothing in this License is intended to reduce,
 limit, or restrict any uses free from copyright or rights arising from
 limitations or exceptions that are provided for in connection with the
 copyright protection under copyright law or other applicable laws.
 .
 3. License Grant. Subject to the terms and conditions of this License,
 Licensor hereby grants You a worldwide, royalty-free, non-exclusive,
 perpetual (for the duration of the applicable copyright) license to
 exercise the rights in the Work as stated below:
 .
 a. to Reproduce the Work, to incorporate the Work into one or more
 Collections, and to Reproduce the Work as incorporated in the
 Collections;
 .
 b. to create and Reproduce Adaptations provided that any such Adaptation,
 including any translation in any medium, takes reasonable steps to
 clearly label, demarcate or otherwise identify that changes were made
 to the original Work. For example, a translation could be marked "The
 original work was translated from English to Spanish," or a
 modification could indicate "The original work has been modified.";
 .
 c. to Distribute and Publicly Perform the Work including as incorporated
 in Collections; and,
 .
 d. to Distribute and Publicly Perform Adaptations.
 .
 e. For the avoidance of doubt:
 .
 i. Non-waivable Compulsory License Schemes. In those jurisdictions in
 which the right to collect royalties through any statutory or
 compulsory licensing scheme cannot be waived, the Licensor
 reserves the exclusive right to collect such royalties for any
 exercise by You of the rights granted under this License;
 .
 ii. Waivable Compulsory License Schemes. In those jurisdictions in
 which the right to collect royalties through any statutory or
 compulsory licensing scheme can be waived, the Licensor waives the
 exclusive right to collect such royalties for any exercise by You
 of the rights granted under this License; and,
 .
 iii. Voluntary License Schemes. The Licensor waives the right to
 collect royalties, whether individually or, in the event that the
 Licensor is a member of a collecting society that administers
 voluntary licensing schemes, via that society, from any exercise
 by You of the rights granted under this License.
 .
 The above rights may be exercised in all media and formats whether now
 known or hereafter devised. The above rights include the right to make
 such modifications as are technically necessary to exercise the rights in
 other media and formats. Subject to Section 8(f), all rights not expressly
 granted by Licensor are hereby reserved.
 .
 4. Restrictions. The license granted in Section 3 above is expressly made
 subject to and limited by the following restrictions:
 .
 a. You may Distribute or Publicly Perform the Work only under the terms
 of this License. You must include a copy of, or the Uniform Resource
 Identifier (URI) for, this License with every copy of the Work You
 Distribute or Publicly Perform. You may not offer or impose any terms
 on the Work that restrict the terms of this License or the ability of
 the recipient of the Work to exercise the rights granted to that
 recipient under the terms of the License. You may not sublicense the
 Work. You must keep intact all notices that refer to this License and
 to the disclaimer of warranties with every copy of the Work You
 Distribute or Publicly Perform. When You Distribute or Publicly
 Perform the Work, You may not impose any effective technological
 measures on the Work that restrict the ability of a recipient of the
 Work from You to exercise the rights granted to that recipient under
 the terms of the License. This Section 4(a) applies to the Work as
 incorporated in a Collection, but this does not require the Collection
 apart from the Work itself to be made subject to the terms of this
 License. If You create a Collection, upon notice from any Licensor You
 must, to the extent practicable, remove from the Collection any credit
 as required by Section 4(c), as requested. If You create an
 Adaptation, upon notice from any Licensor You must, to the extent
 practicable, remove from the Adaptation any credit as required by
 Section 4(c), as requested.
 .
 b. You may Distribute or Publicly Perform an Adaptation only under the
 terms of: (i) this License; (ii) a later version of this License with
 the same License Elements as this License; (iii) a Creative Commons
 jurisdiction license (either this or a later license version) that
 contains the same License Elements as this License (e.g.,
 Attribution-ShareAlike 3.0 US)); (iv) a Creative Commons Compatible
 License. If you license the Adaptation under one of the licenses
 mentioned in (iv), you must comply with the terms of that license. If
 you license the Adaptation under the terms of any of the licenses
 mentioned in (i), (ii) or (iii) (the "Applicable License"), you must
 comply with the terms of the Applicable License generally and the
 following provisions: (I) You must include a copy of, or the URI for,
 the Applicable License with every copy of each Adaptation You
 Distribute or Publicly Perform; (II) You may not offer or impose any
 terms on the Adaptation that restrict the terms of the Applicable
 License or the ability of the recipient of the Adaptation to exercise
 the rights granted to that recipient under the terms of the Applicable
 License; (III) You must keep intact all notices that refer to the
 Applicable License and to the disclaimer of warranties with every copy
 of the Work as included in the Adaptation You Distribute or Publicly
 Perform; (IV) when You Distribute or Publicly Perform the Adaptation,
 You may not impose any effective technological measures on the
 Adaptation that restrict the ability of a recipient of the Adaptation
 from You to exercise the rights granted to that recipient under the
 terms of the Applicable License. This Section 4(b) applies to the
 Adaptation as incorporated in a Collection, but this does not require
 the Collection apart from the Adaptation itself to be made subject to
 the terms of the Applicable License.
 .
 c. If You Distribute, or Publicly Perform the Work or any Adaptations or
 Collections, You must, unless a request has been made pursuant to
 Section 4(a), keep intact all copyright notices for the Work and
 provide, reasonable to the medium or means You are utilizing: (i) the
 name of the Original Author (or pseudonym, if applicable) if supplied,
 and/or if the Original Author and/or Licensor designate another party
 or parties (e.g., a sponsor institute, publishing entity, journal) for
 attribution ("Attribution Parties") in Licensor's copyright notice,
 terms of service or by other reasonable means, the name of such party
 or parties; (ii) the title of the Work if supplied; (iii) to the
 extent reasonably practicable, the URI, if any, that Licensor
 specifies to be associated with the Work, unless such URI does not
 refer to the copyright notice or licensing information for the Work;
 and (iv) , consistent with Ssection 3(b), in the case of an
 Adaptation, a credit identifying the use of the Work in the Adaptation
 (e.g., "French translation of the Work by Original Author," or
 "Screenplay based on original Work by Original Author"). The credit
 required by this Section 4(c) may be implemented in any reasonable
 manner; provided, however, that in the case of a Adaptation or
 Collection, at a minimum such credit will appear, if a credit for all
 contributing authors of the Adaptation or Collection appears, then as
 part of these credits and in a manner at least as prominent as the
 credits for the other contributing authors. For the avoidance of
 doubt, You may only use the credit required by this Section for the
 purpose of attribution in the manner set out above and, by exercising
 Your rights under this License, You may not implicitly or explicitly
 assert or imply any connection with, sponsorship or endorsement by the
 Original Author, Licensor and/or Attribution Parties, as appropriate,
 of You or Your use of the Work, without the separate, express prior
 written permission of the Original Author, Licensor and/or Attribution
 Parties.
 .
 d. Except as otherwise agreed in writing by the Licensor or as may be
 otherwise permitted by applicable law, if You Reproduce, Distribute or
 Publicly Perform the Work either by itself or as part of any
 Adaptations or Collections, You must not distort, mutilate, modify or
 take other derogatory action in relation to the Work which would be
 prejudicial to the Original Author's honor or reputation. Licensor
 agrees that in those jurisdictions (e.g. Japan), in which any exercise
 of the right granted in Section 3(b) of this License (the right to
 make Adaptations) would be deemed to be a distortion, mutilation,
 modification or other derogatory action prejudicial to the Original
 Author's honor and reputation, the Licensor will waive or not assert,
 as appropriate, this Section, to the fullest extent permitted by the
 applicable national law, to enable You to reasonably exercise Your
 right under Section 3(b) of this License (right to make Adaptations)
 but not otherwise.
 .
 5. Representations, Warranties and Disclaimer
 .
 UNLESS OTHERWISE MUTUALLY AGREED TO BY THE PARTIES IN WRITING, LICENSOR
 OFFERS THE WORK AS-IS AND MAKES NO REPRESENTATIONS OR WARRANTIES OF ANY
 KIND CONCERNING THE WORK, EXPRESS, IMPLIED, STATUTORY OR OTHERWISE,
 INCLUDING, WITHOUT LIMITATION, WARRANTIES OF TITLE, MERCHANTIBILITY,
 FITNESS FOR A PARTICULAR PURPOSE, NONINFRINGEMENT, OR THE ABSENCE OF
 LATENT OR OTHER DEFECTS, ACCURACY, OR THE PRESENCE OF ABSENCE OF ERRORS,
 WHETHER OR NOT DISCOVERABLE. SOME JURISDICTIONS DO NOT ALLOW THE EXCLUSION
 OF IMPLIED WARRANTIES, SO SUCH EXCLUSION MAY NOT APPLY TO YOU.
 .
 6. Limitation on Liability. EXCEPT TO THE EXTENT REQUIRED BY APPLICABLE
 LAW, IN NO EVENT WILL LICENSOR BE LIABLE TO YOU ON ANY LEGAL THEORY FOR
 ANY SPECIAL, INCIDENTAL, CONSEQUENTIAL, PUNITIVE OR EXEMPLARY DAMAGES
 ARISING OUT OF THIS LICENSE OR THE USE OF THE WORK, EVEN IF LICENSOR HAS
 BEEN ADVISED OF THE POSSIBILITY OF SUCH DAMAGES.
 .
 7. Termination
 .
 a. This License and the rights granted hereunder will terminate
 automatically upon any breach by You of the terms of this License.
 Individuals or entities who have received Adaptations or Collections
 from You under this License, however, will not have their licenses
 terminated provided such individuals or entities remain in full
 compliance with those licenses. Sections 1, 2, 5, 6, 7, and 8 will
 survive any termination of this License.
 .
 b. Subject to the above terms and conditions, the license granted here is
 perpetual (for the duration of the applicable copyright in the Work).
 Notwithstanding the above, Licensor reserves the right to release the
 Work under different license terms or to stop distributing the Work at
 any time; provided, however that any such election will not serve to
 withdraw this License (or any other license that has been, or is
 required to be, granted under the terms of this License), and this
 License will continue in full force and effect unless terminated as
 stated above.
 .
 8. Miscellaneous
 .
 a. Each time You Distribute or Publicly Perform the Work or a Collection,
 the Licensor offers to the recipient a license to the Work on the same
 terms and conditions as the license granted to You under this License.
 .
 b. Each time You Distribute or Publicly Perform an Adaptation, Licensor
 offers to the recipient a license to the original Work on the same
 terms and conditions as the license granted to You under this License.
 .
 c. If any provision of this License is invalid or unenforceable under
 applicable law, it shall not affect the validity or enforceability of
 the remainder of the terms of this License, and without further action
 by the parties to this agreement, such provision shall be reformed to
 the minimum extent necessary to make such provision valid and
 enforceable.
 .
 d. No term or provision of this License shall be deemed waived and no
 breach consented to unless such waiver or consent shall be in writing
 and signed by the party to be charged with such waiver or consent.
 .
 e. This License constitutes the entire agreement between the parties with
 respect to the Work licensed here. There are no understandings,
 agreements or representations with respect to the Work not specified
 here. Licensor shall not be bound by any additional provisions that
 may appear in any communication from You. This License may not be
 modified without the mutual written agreement of the Licensor and You.
 .
 f. The rights granted under, and the subject matter referenced, in this
 License were drafted utilizing the terminology of the Berne Convention
 for the Protection of Literary and Artistic Works (as amended on
 September 28, 1979), the Rome Convention of 1961, the WIPO Copyright
 Treaty of 1996, the WIPO Performances and Phonograms Treaty of 1996
 and the Universal Copyright Convention (as revised on July 24, 1971).
 These rights and subject matter take effect in the relevant
 jurisdiction in which the License terms are sought to be enforced
 according to the corresponding provisions of the implementation of
 those treaty provisions in the applicable national law. If the
 standard suite of rights granted under applicable copyright law
 includes additional rights not granted under this License, such
 additional rights are deemed to be included in the License; this
 License is not intended to restrict the license of any rights under
 applicable law.

License: GPL-2
 Version 2, June 1991
 .
 Copyright (C) 1989, 1991 Free Software Foundation, Inc.,
 51 Franklin Street, Fifth Floor, Boston, MA 02110-1301 USA
 Everyone is permitted to copy and distribute verbatim copies
 of this license document, but changing it is not allowed.
 .
 Preamble
 .
 The licenses for most software are designed to take away your
 freedom to share and change it.  By contrast, the GNU General Public
 License is intended to guarantee your freedom to share and change free
 software--to make sure the software is free for all its users.  This
 General Public License applies to most of the Free Software
 Foundation's software and to any other program whose authors commit to
 using it.  (Some other Free Software Foundation software is covered by
 the GNU Lesser General Public License instead.)  You can apply it to
 your programs, too.
 .
 When we speak of free software, we are referring to freedom, not
 price.  Our General Public Licenses are designed to make sure that you
 have the freedom to distribute copies of free software (and charge for
 this service if you wish), that you receive source code or can get it
 if you want it, that you can change the software or use pieces of it
 in new free programs; and that you know you can do these things.
 .
 To protect your rights, we need to make restrictions that forbid
 anyone to deny you these rights or to ask you to surrender the rights.
 These restrictions translate to certain responsibilities for you if you
 distribute copies of the software, or if you modify it.
 .
 For example, if you distribute copies of such a program, whether
 gratis or for a fee, you must give the recipients all the rights that
 you have.  You must make sure that they, too, receive or can get the
 source code.  And you must show them these terms so they know their
 rights.
 .
 We protect your rights with two steps: (1) copyright the software, and
 (2) offer you this license which gives you legal permission to copy,
 distribute and/or modify the software.
 .
 Also, for each author's protection and ours, we want to make certain
 that everyone understands that there is no warranty for this free
 software.  If the software is modified by someone else and passed on, we
 want its recipients to know that what they have is not the original, so
 that any problems introduced by others will not reflect on the original
 authors' reputations.
 .
 Finally, any free program is threatened constantly by software
 patents.  We wish to avoid the danger that redistributors of a free
 program will individually obtain patent licenses, in effect making the
 program proprietary.  To prevent this, we have made it clear that any
 patent must be licensed for everyone's free use or not licensed at all.
 .
 The precise terms and conditions for copying, distribution and
 modification follow.
 .
 GNU GENERAL PUBLIC LICENSE
 TERMS AND CONDITIONS FOR COPYING, DISTRIBUTION AND MODIFICATION
 .
 0. This License applies to any program or other work which contains
 a notice placed by the copyright holder saying it may be distributed
 under the terms of this General Public License.  The "Program", below,
 refers to any such program or work, and a "work based on the Program"
 means either the Program or any derivative work under copyright law:
 that is to say, a work containing the Program or a portion of it,
 either verbatim or with modifications and/or translated into another
 language.  (Hereinafter, translation is included without limitation in
 the term "modification".)  Each licensee is addressed as "you".
 .
 Activities other than copying, distribution and modification are not
 covered by this License; they are outside its scope.  The act of
 running the Program is not restricted, and the output from the Program
 is covered only if its contents constitute a work based on the
 Program (independent of having been made by running the Program).
 Whether that is true depends on what the Program does.
 .
 1. You may copy and distribute verbatim copies of the Program's
 source code as you receive it, in any medium, provided that you
 conspicuously and appropriately publish on each copy an appropriate
 copyright notice and disclaimer of warranty; keep intact all the
 notices that refer to this License and to the absence of any warranty;
 and give any other recipients of the Program a copy of this License
 along with the Program.
 .
 You may charge a fee for the physical act of transferring a copy, and
 you may at your option offer warranty protection in exchange for a fee.
 .
 2. You may modify your copy or copies of the Program or any portion
 of it, thus forming a work based on the Program, and copy and
 distribute such modifications or work under the terms of Section 1
 above, provided that you also meet all of these conditions:
 .
 a) You must cause the modified files to carry prominent notices
 stating that you changed the files and the date of any change.
 .
 b) You must cause any work that you distribute or publish, that in
 whole or in part contains or is derived from the Program or any
 part thereof, to be licensed as a whole at no charge to all third
 parties under the terms of this License.
 .
 c) If the modified program normally reads commands interactively
 when run, you must cause it, when started running for such
 interactive use in the most ordinary way, to print or display an
 announcement including an appropriate copyright notice and a
 notice that there is no warranty (or else, saying that you provide
 a warranty) and that users may redistribute the program under
 these conditions, and telling the user how to view a copy of this
 License.  (Exception: if the Program itself is interactive but
 does not normally print such an announcement, your work based on
 the Program is not required to print an announcement.)
 .
 These requirements apply to the modified work as a whole.  If
 identifiable sections of that work are not derived from the Program,
 and can be reasonably considered independent and separate works in
 themselves, then this License, and its terms, do not apply to those
 sections when you distribute them as separate works.  But when you
 distribute the same sections as part of a whole which is a work based
 on the Program, the distribution of the whole must be on the terms of
 this License, whose permissions for other licensees extend to the
 entire whole, and thus to each and every part regardless of who wrote it.
 .
 Thus, it is not the intent of this section to claim rights or contest
 your rights to work written entirely by you; rather, the intent is to
 exercise the right to control the distribution of derivative or
 collective works based on the Program.
 .
 In addition, mere aggregation of another work not based on the Program
 with the Program (or with a work based on the Program) on a volume of
 a storage or distribution medium does not bring the other work under
 the scope of this License.
 .
 3. You may copy and distribute the Program (or a work based on it,
 under Section 2) in object code or executable form under the terms of
 Sections 1 and 2 above provided that you also do one of the following:
 .
 a) Accompany it with the complete corresponding machine-readable
 source code, which must be distributed under the terms of Sections
 1 and 2 above on a medium customarily used for software interchange; or,
 .
 b) Accompany it with a written offer, valid for at least three
 years, to give any third party, for a charge no more than your
 cost of physically performing source distribution, a complete
 machine-readable copy of the corresponding source code, to be
 distributed under the terms of Sections 1 and 2 above on a medium
 customarily used for software interchange; or,
 .
 c) Accompany it with the information you received as to the offer
 to distribute corresponding source code.  (This alternative is
 allowed only for noncommercial distribution and only if you
 received the program in object code or executable form with such
 an offer, in accord with Subsection b above.)
 .
 The source code for a work means the preferred form of the work for
 making modifications to it.  For an executable work, complete source
 code means all the source code for all modules it contains, plus any
 associated interface definition files, plus the scripts used to
 control compilation and installation of the executable.  However, as a
 special exception, the source code distributed need not include
 anything that is normally distributed (in either source or binary
 form) with the major components (compiler, kernel, and so on) of the
 operating system on which the executable runs, unless that component
 itself accompanies the executable.
 .
 If distribution of executable or object code is made by offering
 access to copy from a designated place, then offering equivalent
 access to copy the source code from the same place counts as
 distribution of the source code, even though third parties are not
 compelled to copy the source along with the object code.
 .
 4. You may not copy, modify, sublicense, or distribute the Program
 except as expressly provided under this License.  Any attempt
 otherwise to copy, modify, sublicense or distribute the Program is
 void, and will automatically terminate your rights under this License.
 However, parties who have received copies, or rights, from you under
 this License will not have their licenses terminated so long as such
 parties remain in full compliance.
 .
 5. You are not required to accept this License, since you have not
 signed it.  However, nothing else grants you permission to modify or
 distribute the Program or its derivative works.  These actions are
 prohibited by law if you do not accept this License.  Therefore, by
 modifying or distributing the Program (or any work based on the
 Program), you indicate your acceptance of this License to do so, and
 all its terms and conditions for copying, distributing or modifying
 the Program or works based on it.
 .
 6. Each time you redistribute the Program (or any work based on the
 Program), the recipient automatically receives a license from the
 original licensor to copy, distribute or modify the Program subject to
 these terms and conditions.  You may not impose any further
 restrictions on the recipients' exercise of the rights granted herein.
 You are not responsible for enforcing compliance by third parties to
 this License.
 .
 7. If, as a consequence of a court judgment or allegation of patent
 infringement or for any other reason (not limited to patent issues),
 conditions are imposed on you (whether by court order, agreement or
 otherwise) that contradict the conditions of this License, they do not
 excuse you from the conditions of this License.  If you cannot
 distribute so as to satisfy simultaneously your obligations under this
 License and any other pertinent obligations, then as a consequence you
 may not distribute the Program at all.  For example, if a patent
 license would not permit royalty-free redistribution of the Program by
 all those who receive copies directly or indirectly through you, then
 the only way you could satisfy both it and this License would be to
 refrain entirely from distribution of the Program.
 .
 If any portion of this section is held invalid or unenforceable under
 any particular circumstance, the balance of the section is intended to
 apply and the section as a whole is intended to apply in other
 circumstances.
 .
 It is not the purpose of this section to induce you to infringe any
 patents or other property right claims or to contest validity of any
 such claims; this section has the sole purpose of protecting the
 integrity of the free software distribution system, which is
 implemented by public license practices.  Many people have made
 generous contributions to the wide range of software distributed
 through that system in reliance on consistent application of that
 system; it is up to the author/donor to decide if he or she is willing
 to distribute software through any other system and a licensee cannot
 impose that choice.
 .
 This section is intended to make thoroughly clear what is believed to
 be a consequence of the rest of this License.
 .
 8. If the distribution and/or use of the Program is restricted in
 certain countries either by patents or by copyrighted interfaces, the
 original copyright holder who places the Program under this License
 may add an explicit geographical distribution limitation excluding
 those countries, so that distribution is permitted only in or among
 countries not thus excluded.  In such case, this License incorporates
 the limitation as if written in the body of this License.
 .
 9. The Free Software Foundation may publish revised and/or new versions
 of the General Public License from time to time.  Such new versions will
 be similar in spirit to the present version, but may differ in detail to
 address new problems or concerns.
 .
 Each version is given a distinguishing version number.  If the Program
 specifies a version number of this License which applies to it and "any
 later version", you have the option of following the terms and conditions
 either of that version or of any later version published by the Free
 Software Foundation.  If the Program does not specify a version number of
 this License, you may choose any version ever published by the Free Software
 Foundation.
 .
 10. If you wish to incorporate parts of the Program into other free
 programs whose distribution conditions are different, write to the author
 to ask for permission.  For software which is copyrighted by the Free
 Software Foundation, write to the Free Software Foundation; we sometimes
 make exceptions for this.  Our decision will be guided by the two goals
 of preserving the free status of all derivatives of our free software and
 of promoting the sharing and reuse of software generally.
 .
 11. BECAUSE THE PROGRAM IS LICENSED FREE OF CHARGE, THERE IS NO WARRANTY
 FOR THE PROGRAM, TO THE EXTENT PERMITTED BY APPLICABLE LAW.  EXCEPT WHEN
 OTHERWISE STATED IN WRITING THE COPYRIGHT HOLDERS AND/OR OTHER PARTIES
 PROVIDE THE PROGRAM "AS IS" WITHOUT WARRANTY OF ANY KIND, EITHER EXPRESSED
 OR IMPLIED, INCLUDING, BUT NOT LIMITED TO, THE IMPLIED WARRANTIES OF
 MERCHANTABILITY AND FITNESS FOR A PARTICULAR PURPOSE.  THE ENTIRE RISK AS
 TO THE QUALITY AND PERFORMANCE OF THE PROGRAM IS WITH YOU.  SHOULD THE
 PROGRAM PROVE DEFECTIVE, YOU ASSUME THE COST OF ALL NECESSARY SERVICING,
 REPAIR OR CORRECTION.
 .
 12. IN NO EVENT UNLESS REQUIRED BY APPLICABLE LAW OR AGREED TO IN WRITING
 WILL ANY COPYRIGHT HOLDER, OR ANY OTHER PARTY WHO MAY MODIFY AND/OR
 REDISTRIBUTE THE PROGRAM AS PERMITTED ABOVE, BE LIABLE TO YOU FOR DAMAGES,
 INCLUDING ANY GENERAL, SPECIAL, INCIDENTAL OR CONSEQUENTIAL DAMAGES ARISING
 OUT OF THE USE OR INABILITY TO USE THE PROGRAM (INCLUDING BUT NOT LIMITED
 TO LOSS OF DATA OR DATA BEING RENDERED INACCURATE OR LOSSES SUSTAINED BY
 YOU OR THIRD PARTIES OR A FAILURE OF THE PROGRAM TO OPERATE WITH ANY OTHER
 PROGRAMS), EVEN IF SUCH HOLDER OR OTHER PARTY HAS BEEN ADVISED OF THE
 POSSIBILITY OF SUCH DAMAGES.

License: CC-BY-3.0
 THE WORK (AS DEFINED BELOW) IS PROVIDED UNDER THE TERMS OF THIS CREATIVE COMMONS PUBLIC LICENSE ("CCPL" OR "LICENSE"). THE WORK IS PROTECTED BY COPYRIGHT AND/OR OTHER APPLICABLE LAW. ANY USE OF THE WORK OTHER THAN AS AUTHORIZED UNDER THIS LICENSE OR COPYRIGHT LAW IS PROHIBITED.
 .
 BY EXERCISING ANY RIGHTS TO THE WORK PROVIDED HERE, YOU ACCEPT AND AGREE TO BE BOUND BY THE TERMS OF THIS LICENSE. TO THE EXTENT THIS LICENSE MAY BE CONSIDERED TO BE A CONTRACT, THE LICENSOR GRANTS YOU THE RIGHTS CONTAINED HERE IN CONSIDERATION OF YOUR ACCEPTANCE OF SUCH TERMS AND CONDITIONS.
 .
 1. Definitions
 .
 "Adaptation" means a work based upon the Work, or upon the Work and other pre-existing works, such as a translation, adaptation, derivative work, arrangement of music or other alterations of a literary or artistic work, or phonogram or performance and includes cinematographic adaptations or any other form in which the Work may be recast, transformed, or adapted including in any form recognizably derived from the original, except that a work that constitutes a Collection will not be considered an Adaptation for the purpose of this License. For the avoidance of doubt, where the Work is a musical work, performance or phonogram, the synchronization of the Work in timed-relation with a moving image ("synching") will be considered an Adaptation for the purpose of this License.
 "Collection" means a collection of literary or artistic works, such as encyclopedias and anthologies, or performances, phonograms or broadcasts, or other works or subject matter other than works listed in Section 1(f) below, which, by reason of the selection and arrangement of their contents, constitute intellectual creations, in which the Work is included in its entirety in unmodified form along with one or more other contributions, each constituting separate and independent works in themselves, which together are assembled into a collective whole. A work that constitutes a Collection will not be considered an Adaptation (as defined above) for the purposes of this License.
 "Distribute" means to make available to the public the original and copies of the Work or Adaptation, as appropriate, through sale or other transfer of ownership.
 "Licensor" means the individual, individuals, entity or entities that offer(s) the Work under the terms of this License.
 "Original Author" means, in the case of a literary or artistic work, the individual, individuals, entity or entities who created the Work or if no individual or entity can be identified, the publisher; and in addition (i) in the case of a performance the actors, singers, musicians, dancers, and other persons who act, sing, deliver, declaim, play in, interpret or otherwise perform literary or artistic works or expressions of folklore; (ii) in the case of a phonogram the producer being the person or legal entity who first fixes the sounds of a performance or other sounds; and, (iii) in the case of broadcasts, the organization that transmits the broadcast.
 "Work" means the literary and/or artistic work offered under the terms of this License including without limitation any production in the literary, scientific and artistic domain, whatever may be the mode or form of its expression including digital form, such as a book, pamphlet and other writing; a lecture, address, sermon or other work of the same nature; a dramatic or dramatico-musical work; a choreographic work or entertainment in dumb show; a musical composition with or without words; a cinematographic work to which are assimilated works expressed by a process analogous to cinematography; a work of drawing, painting, architecture, sculpture, engraving or lithography; a photographic work to which are assimilated works expressed by a process analogous to photography; a work of applied art; an illustration, map, plan, sketch or three-dimensional work relative to geography, topography, architecture or science; a performance; a broadcast; a phonogram; a compilation of data to the extent it is protected as a copyrightable work; or a work performed by a variety or circus performer to the extent it is not otherwise considered a literary or artistic work.
 "You" means an individual or entity exercising rights under this License who has not previously violated the terms of this License with respect to the Work, or who has received express permission from the Licensor to exercise rights under this License despite a previous violation.
 "Publicly Perform" means to perform public recitations of the Work and to communicate to the public those public recitations, by any means or process, including by wire or wireless means or public digital performances; to make available to the public Works in such a way that members of the public may access these Works from a place and at a place individually chosen by them; to perform the Work to the public by any means or process and the communication to the public of the performances of the Work, including by public digital performance; to broadcast and rebroadcast the Work by any means including signs, sounds or images.
 "Reproduce" means to make copies of the Work by any means including without limitation by sound or visual recordings and the right of fixation and reproducing fixations of the Work, including storage of a protected performance or phonogram in digital form or other electronic medium.
 .
 2. Fair Dealing Rights. Nothing in this License is intended to reduce, limit, or restrict any uses free from copyright or rights arising from limitations or exceptions that are provided for in connection with the copyright protection under copyright law or other applicable laws.
 .
 3. License Grant. Subject to the terms and conditions of this License, Licensor hereby grants You a worldwide, royalty-free, non-exclusive, perpetual (for the duration of the applicable copyright) license to exercise the rights in the Work as stated below:
 .
 to Reproduce the Work, to incorporate the Work into one or more Collections, and to Reproduce the Work as incorporated in the Collections;
 to create and Reproduce Adaptations provided that any such Adaptation, including any translation in any medium, takes reasonable steps to clearly label, demarcate or otherwise identify that changes were made to the original Work. For example, a translation could be marked "The original work was translated from English to Spanish," or a modification could indicate "The original work has been modified.";
 to Distribute and Publicly Perform the Work including as incorporated in Collections; and,
 to Distribute and Publicly Perform Adaptations.
 .
 For the avoidance of doubt:
 Non-waivable Compulsory License Schemes. In those jurisdictions in which the right to collect royalties through any statutory or compulsory licensing scheme cannot be waived, the Licensor reserves the exclusive right to collect such royalties for any exercise by You of the rights granted under this License;
 Waivable Compulsory License Schemes. In those jurisdictions in which the right to collect royalties through any statutory or compulsory licensing scheme can be waived, the Licensor waives the exclusive right to collect such royalties for any exercise by You of the rights granted under this License; and,
 Voluntary License Schemes. The Licensor waives the right to collect royalties, whether individually or, in the event that the Licensor is a member of a collecting society that administers voluntary licensing schemes, via that society, from any exercise by You of the rights granted under this License.
 .
 The above rights may be exercised in all media and formats whether now known or hereafter devised. The above rights include the right to make such modifications as are technically necessary to exercise the rights in other media and formats. Subject to Section 8(f), all rights not expressly granted by Licensor are hereby reserved.
 .
 4. Restrictions. The license granted in Section 3 above is expressly made subject to and limited by the following restrictions:
 .
 You may Distribute or Publicly Perform the Work only under the terms of this License. You must include a copy of, or the Uniform Resource Identifier (URI) for, this License with every copy of the Work You Distribute or Publicly Perform. You may not offer or impose any terms on the Work that restrict the terms of this License or the ability of the recipient of the Work to exercise the rights granted to that recipient under the terms of the License. You may not sublicense the Work. You must keep intact all notices that refer to this License and to the disclaimer of warranties with every copy of the Work You Distribute or Publicly Perform. When You Distribute or Publicly Perform the Work, You may not impose any effective technological measures on the Work that restrict the ability of a recipient of the Work from You to exercise the rights granted to that recipient under the terms of the License. This Section 4(a) applies to the Work as incorporated in a Collection, but this does not require the Collection apart from the Work itself to be made subject to the terms of this License. If You create a Collection, upon notice from any Licensor You must, to the extent practicable, remove from the Collection any credit as required by Section 4(b), as requested. If You create an Adaptation, upon notice from any Licensor You must, to the extent practicable, remove from the Adaptation any credit as required by Section 4(b), as requested.
 If You Distribute, or Publicly Perform the Work or any Adaptations or Collections, You must, unless a request has been made pursuant to Section 4(a), keep intact all copyright notices for the Work and provide, reasonable to the medium or means You are utilizing: (i) the name of the Original Author (or pseudonym, if applicable) if supplied, and/or if the Original Author and/or Licensor designate another party or parties (e.g., a sponsor institute, publishing entity, journal) for attribution ("Attribution Parties") in Licensor's copyright notice, terms of service or by other reasonable means, the name of such party or parties; (ii) the title of the Work if supplied; (iii) to the extent reasonably practicable, the URI, if any, that Licensor specifies to be associated with the Work, unless such URI does not refer to the copyright notice or licensing information for the Work; and (iv) , consistent with Section 3(b), in the case of an Adaptation, a credit identifying the use of the Work in the Adaptation (e.g., "French translation of the Work by Original Author," or "Screenplay based on original Work by Original Author"). The credit required by this Section 4 (b) may be implemented in any reasonable manner; provided, however, that in the case of a Adaptation or Collection, at a minimum such credit will appear, if a credit for all contributing authors of the Adaptation or Collection appears, then as part of these credits and in a manner at least as prominent as the credits for the other contributing authors. For the avoidance of doubt, You may only use the credit required by this Section for the purpose of attribution in the manner set out above and, by exercising Your rights under this License, You may not implicitly or explicitly assert or imply any connection with, sponsorship or endorsement by the Original Author, Licensor and/or Attribution Parties, as appropriate, of You or Your use of the Work, without the separate, express prior written permission of the Original Author, Licensor and/or Attribution Parties.
 Except as otherwise agreed in writing by the Licensor or as may be otherwise permitted by applicable law, if You Reproduce, Distribute or Publicly Perform the Work either by itself or as part of any Adaptations or Collections, You must not distort, mutilate, modify or take other derogatory action in relation to the Work which would be prejudicial to the Original Author's honor or reputation. Licensor agrees that in those jurisdictions (e.g. Japan), in which any exercise of the right granted in Section 3(b) of this License (the right to make Adaptations) would be deemed to be a distortion, mutilation, modification or other derogatory action prejudicial to the Original Author's honor and reputation, the Licensor will waive or not assert, as appropriate, this Section, to the fullest extent permitted by the applicable national law, to enable You to reasonably exercise Your right under Section 3(b) of this License (right to make Adaptations) but not otherwise.
 .
 5. Representations, Warranties and Disclaimer
 .
 UNLESS OTHERWISE MUTUALLY AGREED TO BY THE PARTIES IN WRITING, LICENSOR OFFERS THE WORK AS-IS AND MAKES NO REPRESENTATIONS OR WARRANTIES OF ANY KIND CONCERNING THE WORK, EXPRESS, IMPLIED, STATUTORY OR OTHERWISE, INCLUDING, WITHOUT LIMITATION, WARRANTIES OF TITLE, MERCHANTIBILITY, FITNESS FOR A PARTICULAR PURPOSE, NONINFRINGEMENT, OR THE ABSENCE OF LATENT OR OTHER DEFECTS, ACCURACY, OR THE PRESENCE OF ABSENCE OF ERRORS, WHETHER OR NOT DISCOVERABLE. SOME JURISDICTIONS DO NOT ALLOW THE EXCLUSION OF IMPLIED WARRANTIES, SO SUCH EXCLUSION MAY NOT APPLY TO YOU.
 .
 6. Limitation on Liability. EXCEPT TO THE EXTENT REQUIRED BY APPLICABLE LAW, IN NO EVENT WILL LICENSOR BE LIABLE TO YOU ON ANY LEGAL THEORY FOR ANY SPECIAL, INCIDENTAL, CONSEQUENTIAL, PUNITIVE OR EXEMPLARY DAMAGES ARISING OUT OF THIS LICENSE OR THE USE OF THE WORK, EVEN IF LICENSOR HAS BEEN ADVISED OF THE POSSIBILITY OF SUCH DAMAGES.
 .
 7. Termination
 .
 This License and the rights granted hereunder will terminate automatically upon any breach by You of the terms of this License. Individuals or entities who have received Adaptations or Collections from You under this License, however, will not have their licenses terminated provided such individuals or entities remain in full compliance with those licenses. Sections 1, 2, 5, 6, 7, and 8 will survive any termination of this License.
 Subject to the above terms and conditions, the license granted here is perpetual (for the duration of the applicable copyright in the Work). Notwithstanding the above, Licensor reserves the right to release the Work under different license terms or to stop distributing the Work at any time; provided, however that any such election will not serve to withdraw this License (or any other license that has been, or is required to be, granted under the terms of this License), and this License will continue in full force and effect unless terminated as stated above.
 .
 8. Miscellaneous
 .
 Each time You Distribute or Publicly Perform the Work or a Collection, the Licensor offers to the recipient a license to the Work on the same terms and conditions as the license granted to You under this License.
 Each time You Distribute or Publicly Perform an Adaptation, Licensor offers to the recipient a license to the original Work on the same terms and conditions as the license granted to You under this License.
 If any provision of this License is invalid or unenforceable under applicable law, it shall not affect the validity or enforceability of the remainder of the terms of this License, and without further action by the parties to this agreement, such provision shall be reformed to the minimum extent necessary to make such provision valid and enforceable.
 No term or provision of this License shall be deemed waived and no breach consented to unless such waiver or consent shall be in writing and signed by the party to be charged with such waiver or consent.
 This License constitutes the entire agreement between the parties with respect to the Work licensed here. There are no understandings, agreements or representations with respect to the Work not specified here. Licensor shall not be bound by any additional provisions that may appear in any communication from You. This License may not be modified without the mutual written agreement of the Licensor and You.
 The rights granted under, and the subject matter referenced, in this License were drafted utilizing the terminology of the Berne Convention for the Protection of Literary and Artistic Works (as amended on September 28, 1979), the Rome Convention of 1961, the WIPO Copyright Treaty of 1996, the WIPO Performances and Phonograms Treaty of 1996 and the Universal Copyright Convention (as revised on July 24, 1971). These rights and subject matter take effect in the relevant jurisdiction in which the License terms are sought to be enforced according to the corresponding provisions of the implementation of those treaty provisions in the applicable national law. If the standard suite of rights granted under applicable copyright law includes additional rights not granted under this License, such additional rights are deemed to be included in the License; this License is not intended to restrict the license of any rights under applicable law.

License: CC0
 The laws of most jurisdictions throughout the world automatically confer exclusive Copyright and Related Rights (defined below) upon the creator and subsequent owner(s) (each and all, an "owner") of an original work of authorship and/or a database (each, a "Work").
 .
 Certain owners wish to permanently relinquish those rights to a Work for the purpose of contributing to a commons of creative, cultural and scientific works ("Commons") that the public can reliably and without fear of later claims of infringement build upon, modify, incorporate in other works, reuse and redistribute as freely as possible in any form whatsoever and for any purposes, including without limitation commercial purposes. These owners may contribute to the Commons to promote the ideal of a free culture and the further production of creative, cultural and scientific works, or to gain reputation or greater distribution for their Work in part through the use and efforts of others.
 .
 For these and/or other purposes and motivations, and without any expectation of additional consideration or compensation, the person associating CC0 with a Work (the "Affirmer"), to the extent that he or she is an owner of Copyright and Related Rights in the Work, voluntarily elects to apply CC0 to the Work and publicly distribute the Work under its terms, with knowledge of his or her Copyright and Related Rights in the Work and the meaning and intended legal effect of CC0 on those rights.
 .
 1. Copyright and Related Rights. A Work made available under CC0 may be protected by copyright and related or neighboring rights ("Copyright and Related Rights"). Copyright and Related Rights include, but are not limited to, the following:
 .
 the right to reproduce, adapt, distribute, perform, display, communicate, and translate a Work;
 moral rights retained by the original author(s) and/or performer(s);
 publicity and privacy rights pertaining to a person's image or likeness depicted in a Work;
 rights protecting against unfair competition in regards to a Work, subject to the limitations in paragraph 4(a), below;
 rights protecting the extraction, dissemination, use and reuse of data in a Work;
 database rights (such as those arising under Directive 96/9/EC of the European Parliament and of the Council of 11 March 1996 on the legal protection of databases, and under any national implementation thereof, including any amended or successor version of such directive); and
 other similar, equivalent or corresponding rights throughout the world based on applicable law or treaty, and any national implementations thereof.
 .
 2. Waiver. To the greatest extent permitted by, but not in contravention of, applicable law, Affirmer hereby overtly, fully, permanently, irrevocably and unconditionally waives, abandons, and surrenders all of Affirmer's Copyright and Related Rights and associated claims and causes of action, whether now known or unknown (including existing as well as future claims and causes of action), in the Work (i) in all territories worldwide, (ii) for the maximum duration provided by applicable law or treaty (including future time extensions), (iii) in any current or future medium and for any number of copies, and (iv) for any purpose whatsoever, including without limitation commercial, advertising or promotional purposes (the "Waiver"). Affirmer makes the Waiver for the benefit of each member of the public at large and to the detriment of Affirmer's heirs and successors, fully intending that such Waiver shall not be subject to revocation, rescission, cancellation, termination, or any other legal or equitable action to disrupt the quiet enjoyment of the Work by the public as contemplated by Affirmer's express Statement of Purpose.
 .
 3. Public License Fallback. Should any part of the Waiver for any reason be judged legally invalid or ineffective under applicable law, then the Waiver shall be preserved to the maximum extent permitted taking into account Affirmer's express Statement of Purpose. In addition, to the extent the Waiver is so judged Affirmer hereby grants to each affected person a royalty-free, non transferable, non sublicensable, non exclusive, irrevocable and unconditional license to exercise Affirmer's Copyright and Related Rights in the Work (i) in all territories worldwide, (ii) for the maximum duration provided by applicable law or treaty (including future time extensions), (iii) in any current or future medium and for any number of copies, and (iv) for any purpose whatsoever, including without limitation commercial, advertising or promotional purposes (the "License"). The License shall be deemed effective as of the date CC0 was applied by Affirmer to the Work. Should any part of the License for any reason be judged legally invalid or ineffective under applicable law, such partial invalidity or ineffectiveness shall not invalidate the remainder of the License, and in such case Affirmer hereby affirms that he or she will not (i) exercise any of his or her remaining Copyright and Related Rights in the Work or (ii) assert any associated claims and causes of action with respect to the Work, in either case contrary to Affirmer's express Statement of Purpose.
 .
 4. Limitations and Disclaimers.
 .
 No trademark or patent rights held by Affirmer are waived, abandoned, surrendered, licensed or otherwise affected by this document.
 Affirmer offers the Work as-is and makes no representations or warranties of any kind concerning the Work, express, implied, statutory or otherwise, including without limitation warranties of title, merchantability, fitness for a particular purpose, non infringement, or the absence of latent or other defects, accuracy, or the present or absence of errors, whether or not discoverable, all to the greatest extent permissible under applicable law.
 Affirmer disclaims responsibility for clearing rights of other persons that may apply to the Work or any use thereof, including without limitation any person's Copyright and Related Rights in the Work. Further, Affirmer disclaims responsibility for obtaining any necessary consents, permissions or other rights required for any use of the Work.
 Affirmer understands and acknowledges that Creative Commons is not a party to this document and has no duty or obligation with respect to this CC0 or use of the Work.

License: CC-BY-2.0
 THE WORK (AS DEFINED BELOW) IS PROVIDED UNDER THE TERMS OF THIS CREATIVE COMMONS PUBLIC LICENSE ("CCPL" OR "LICENSE"). THE WORK IS PROTECTED BY COPYRIGHT AND/OR OTHER APPLICABLE LAW. ANY USE OF THE WORK OTHER THAN AS AUTHORIZED UNDER THIS LICENSE OR COPYRIGHT LAW IS PROHIBITED.
 .
 BY EXERCISING ANY RIGHTS TO THE WORK PROVIDED HERE, YOU ACCEPT AND AGREE TO BE BOUND BY THE TERMS OF THIS LICENSE. THE LICENSOR GRANTS YOU THE RIGHTS CONTAINED HERE IN CONSIDERATION OF YOUR ACCEPTANCE OF SUCH TERMS AND CONDITIONS.
 .
 1. Definitions
 .
 "Collective Work" means a work, such as a periodical issue, anthology or encyclopedia, in which the Work in its entirety in unmodified form, along with a number of other contributions, constituting separate and independent works in themselves, are assembled into a collective whole. A work that constitutes a Collective Work will not be considered a Derivative Work (as defined below) for the purposes of this License.
 "Derivative Work" means a work based upon the Work or upon the Work and other pre-existing works, such as a translation, musical arrangement, dramatization, fictionalization, motion picture version, sound recording, art reproduction, abridgment, condensation, or any other form in which the Work may be recast, transformed, or adapted, except that a work that constitutes a Collective Work will not be considered a Derivative Work for the purpose of this License. For the avoidance of doubt, where the Work is a musical composition or sound recording, the synchronization of the Work in timed-relation with a moving image ("synching") will be considered a Derivative Work for the purpose of this License.
 "Licensor" means the individual or entity that offers the Work under the terms of this License.
 "Original Author" means the individual or entity who created the Work.
 "Work" means the copyrightable work of authorship offered under the terms of this License.
 "You" means an individual or entity exercising rights under this License who has not previously violated the terms of this License with respect to the Work, or who has received express permission from the Licensor to exercise rights under this License despite a previous violation.
 .
 2. Fair Use Rights. Nothing in this license is intended to reduce, limit, or restrict any rights arising from fair use, first sale or other limitations on the exclusive rights of the copyright owner under copyright law or other applicable laws.
 .
 3. License Grant. Subject to the terms and conditions of this License, Licensor hereby grants You a worldwide, royalty-free, non-exclusive, perpetual (for the duration of the applicable copyright) license to exercise the rights in the Work as stated below:
 .
 to reproduce the Work, to incorporate the Work into one or more Collective Works, and to reproduce the Work as incorporated in the Collective Works;
 to create and reproduce Derivative Works;
 to distribute copies or phonorecords of, display publicly, perform publicly, and perform publicly by means of a digital audio transmission the Work including as incorporated in Collective Works;
 to distribute copies or phonorecords of, display publicly, perform publicly, and perform publicly by means of a digital audio transmission Derivative Works.
 .
 For the avoidance of doubt, where the work is a musical composition:
 Performance Royalties Under Blanket Licenses. Licensor waives the exclusive right to collect, whether individually or via a performance rights society (e.g. ASCAP, BMI, SESAC), royalties for the public performance or public digital performance (e.g. webcast) of the Work.
 Mechanical Rights and Statutory Royalties. Licensor waives the exclusive right to collect, whether individually or via a music rights agency or designated agent (e.g. Harry Fox Agency), royalties for any phonorecord You create from the Work ("cover version") and distribute, subject to the compulsory license created by 17 USC Section 115 of the US Copyright Act (or the equivalent in other jurisdictions).
 Webcasting Rights and Statutory Royalties. For the avoidance of doubt, where the Work is a sound recording, Licensor waives the exclusive right to collect, whether individually or via a performance-rights society (e.g. SoundExchange), royalties for the public digital performance (e.g. webcast) of the Work, subject to the compulsory license created by 17 USC Section 114 of the US Copyright Act (or the equivalent in other jurisdictions).
 .
 The above rights may be exercised in all media and formats whether now known or hereafter devised. The above rights include the right to make such modifications as are technically necessary to exercise the rights in other media and formats. All rights not expressly granted by Licensor are hereby reserved.
 .
 4. Restrictions.The license granted in Section 3 above is expressly made subject to and limited by the following restrictions:
 .
 You may distribute, publicly display, publicly perform, or publicly digitally perform the Work only under the terms of this License, and You must include a copy of, or the Uniform Resource Identifier for, this License with every copy or phonorecord of the Work You distribute, publicly display, publicly perform, or publicly digitally perform. You may not offer or impose any terms on the Work that alter or restrict the terms of this License or the recipients' exercise of the rights granted hereunder. You may not sublicense the Work. You must keep intact all notices that refer to this License and to the disclaimer of warranties. You may not distribute, publicly display, publicly perform, or publicly digitally perform the Work with any technological measures that control access or use of the Work in a manner inconsistent with the terms of this License Agreement. The above applies to the Work as incorporated in a Collective Work, but this does not require the Collective Work apart from the Work itself to be made subject to the terms of this License. If You create a Collective Work, upon notice from any Licensor You must, to the extent practicable, remove from the Collective Work any reference to such Licensor or the Original Author, as requested. If You create a Derivative Work, upon notice from any Licensor You must, to the extent practicable, remove from the Derivative Work any reference to such Licensor or the Original Author, as requested.
 If you distribute, publicly display, publicly perform, or publicly digitally perform the Work or any Derivative Works or Collective Works, You must keep intact all copyright notices for the Work and give the Original Author credit reasonable to the medium or means You are utilizing by conveying the name (or pseudonym if applicable) of the Original Author if supplied; the title of the Work if supplied; to the extent reasonably practicable, the Uniform Resource Identifier, if any, that Licensor specifies to be associated with the Work, unless such URI does not refer to the copyright notice or licensing information for the Work; and in the case of a Derivative Work, a credit identifying the use of the Work in the Derivative Work (e.g., "French translation of the Work by Original Author," or "Screenplay based on original Work by Original Author"). Such credit may be implemented in any reasonable manner; provided, however, that in the case of a Derivative Work or Collective Work, at a minimum such credit will appear where any other comparable authorship credit appears and in a manner at least as prominent as such other comparable authorship credit.
 .
 5. Representations, Warranties and Disclaimer
 .
 UNLESS OTHERWISE MUTUALLY AGREED TO BY THE PARTIES IN WRITING, LICENSOR OFFERS THE WORK AS-IS AND MAKES NO REPRESENTATIONS OR WARRANTIES OF ANY KIND CONCERNING THE WORK, EXPRESS, IMPLIED, STATUTORY OR OTHERWISE, INCLUDING, WITHOUT LIMITATION, WARRANTIES OF TITLE, MERCHANTIBILITY, FITNESS FOR A PARTICULAR PURPOSE, NONINFRINGEMENT, OR THE ABSENCE OF LATENT OR OTHER DEFECTS, ACCURACY, OR THE PRESENCE OF ABSENCE OF ERRORS, WHETHER OR NOT DISCOVERABLE. SOME JURISDICTIONS DO NOT ALLOW THE EXCLUSION OF IMPLIED WARRANTIES, SO SUCH EXCLUSION MAY NOT APPLY TO YOU.
 .
 6. Limitation on Liability. EXCEPT TO THE EXTENT REQUIRED BY APPLICABLE LAW, IN NO EVENT WILL LICENSOR BE LIABLE TO YOU ON ANY LEGAL THEORY FOR ANY SPECIAL, INCIDENTAL, CONSEQUENTIAL, PUNITIVE OR EXEMPLARY DAMAGES ARISING OUT OF THIS LICENSE OR THE USE OF THE WORK, EVEN IF LICENSOR HAS BEEN ADVISED OF THE POSSIBILITY OF SUCH DAMAGES.
 .
 7. Termination
 .
 This License and the rights granted hereunder will terminate automatically upon any breach by You of the terms of this License. Individuals or entities who have received Derivative Works or Collective Works from You under this License, however, will not have their licenses terminated provided such individuals or entities remain in full compliance with those licenses. Sections 1, 2, 5, 6, 7, and 8 will survive any termination of this License.
 Subject to the above terms and conditions, the license granted here is perpetual (for the duration of the applicable copyright in the Work). Notwithstanding the above, Licensor reserves the right to release the Work under different license terms or to stop distributing the Work at any time; provided, however that any such election will not serve to withdraw this License (or any other license that has been, or is required to be, granted under the terms of this License), and this License will continue in full force and effect unless terminated as stated above.
 .
 8. Miscellaneous
 .
 Each time You distribute or publicly digitally perform the Work or a Collective Work, the Licensor offers to the recipient a license to the Work on the same terms and conditions as the license granted to You under this License.
 Each time You distribute or publicly digitally perform a Derivative Work, Licensor offers to the recipient a license to the original Work on the same terms and conditions as the license granted to You under this License.
 If any provision of this License is invalid or unenforceable under applicable law, it shall not affect the validity or enforceability of the remainder of the terms of this License, and without further action by the parties to this agreement, such provision shall be reformed to the minimum extent necessary to make such provision valid and enforceable.
 No term or provision of this License shall be deemed waived and no breach consented to unless such waiver or consent shall be in writing and signed by the party to be charged with such waiver or consent.
 This License constitutes the entire agreement between the parties with respect to the Work licensed here. There are no understandings, agreements or representations with respect to the Work not specified here. Licensor shall not be bound by any additional provisions that may appear in any communication from You. This License may not be modified without the mutual written agreement of the Licensor and You.<|MERGE_RESOLUTION|>--- conflicted
+++ resolved
@@ -2954,7 +2954,12 @@
 License: CC-BY-SA-4.0
 Comment: Derived from works by Michael Zahniser (under the same license).
 
-<<<<<<< HEAD
+Files:
+ images/ui/find?*
+Copyright: Daeridanii (https://github.com/Daeridanii1)
+License: CC0
+Comment: selected and unselected versions of images/ui/find, by Ember369 (https://github.com/Ember369)
+
 License: Depends
  Taken from unsplash.com. Until June 2017, this was a collection of photographs that had been donated and
  placed in the public domain. In June 2017, Unsplash modified their terms and conditions to make all images
@@ -2972,13 +2977,6 @@
  permission  from or attributing the photographer or Unsplash. This
  license does not include the right to compile photos from Unsplash to
  replicate a similar or competing service.
-=======
-Files:
- images/ui/find?*
-Copyright: Daeridanii (https://github.com/Daeridanii1)
-License: CC0
-Comment: selected and unselected versions of images/ui/find, by Ember369 (https://github.com/Ember369)
->>>>>>> cf204d54
 
 License: GPL-3+
  This program is free software: you can redistribute it and/or modify
