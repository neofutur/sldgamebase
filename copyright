--- conflicted
+++ resolved
@@ -1967,16 +1967,15 @@
 License: CC-BY-SA-4.0
 
 Files:
-<<<<<<< HEAD
+ images/_menu/haze-brown*
+Copyright: RisingLeaf (https://github.com/RisingLeaf)
+License: CC-BY-SA-4.0
+Comment: Derived from _menu/haze-133 (no copyright given).
+
+Files:
  images/star/proto-planetary-disk*
 Copyright: RisingLeaf (https://github.com/RisingLeaf)
 License: CC-BY-SA-4.0
-=======
- images/_menu/haze-brown*
-Copyright: RisingLeaf (https://github.com/RisingLeaf)
-License: CC-BY-SA-4.0
-Comment: Derived from _menu/haze-133 (no copyright given).
->>>>>>> ffd776a0
 
 License: GPL-3+
  This program is free software: you can redistribute it and/or modify
