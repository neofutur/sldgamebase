Format: https://www.debian.org/doc/packaging-manuals/copyright-format/1.0/
Upstream-Name: endless-sky
Upstream-Contact: Michael Zahniser <mzahniser@gmail.com>
Source: https://github.com/endless-sky/endless-sky

Files: *
Copyright: Michael Zahniser <mzahniser@gmail.com>
           endless-sky contributors (see credits.txt and changelog)
License: GPL-3+

Files: images/*
Copyright: Michael Zahniser <mzahniser@gmail.com>
License: CC-BY-SA-4.0

Files:
 images/outfit/*battery?hai*
 images/outfit/anti-missile?hai*
 images/outfit/cooling ducts?hai*
 images/outfit/dwarf?core?hai*
 images/outfit/fission?hai*
 images/outfit/fusion?hai*
 images/outfit/heavy?anti-missile?hai*
 images/ship/marrow*
 images/ship/mbounder*
 images/ship/mfury*
 images/ship/mmanta*
 images/ship/mquicksilver*
 images/ship/mraven*
 images/ship/msplinter*
Copyright: Maximilian Korber
License: CC-BY-SA-4.0
Comment: Derived from works by Michael Zahniser (under the same license).

Files:
 images/outfit/gat*
 images/outfit/bullet*
 images/scene/sagittarius?a*
 images/ship/hai?solifuge*
Copyright: Maximilian Korber (github.com/wrzlprnft)
License: CC-BY-SA-4.0

Files:
 images/ship/hai?violin?spider*
Copyright: Maximilian Korber
License: CC-BY-SA-4.0
Comment: Derived from works by Christian Rhodes (under the same license).

Files:
 images/ship/pointedstick_vanguard*
Copyright: Maximilian Korber
License: CC-BY-SA-4.0
Comment: Derived from works by Nate Graham (under the same license).

Files:
 images/effect/railspark*
 images/projectile/tinyflare*
 images/outfit/*engines?hai*
 images/outfit/*steering?hai*
 images/outfit/*thruster?hai*
 images/outfit/tiny?ion?engines*
Copyright: Iaz Poolar
License: CC-BY-SA-4.0
Comment: Derived from works by Michael Zahniser (under the same license).

Files:
 images/projectile/bullet*
 images/outfit/bullet?impact*
Copyright: Iaz Poolar
License: CC-BY-SA-4.0
Comment: Derived from works by Jonathan Steck derived from works by Michael Zahniser (under the same license).

Files:
 images/ship/hai?pond?strider*
 images/ship/barb*
Copyright: Iaz Poolar
License: CC-BY-SA-4.0

Files:
 images/outfit/railgun*
 images/outfit/railslug*
 images/projectile/rail?slug*
 images/ship/hai?flea*
Copyright: Matthew Smestad
License: CC-BY-SA-4.0

Files:
 images/ship/vanguard*
 images/outfit/luxury accommodations*
 images/outfit/proton turret*
 images/hardpoint/proton turret*
 images/outfit/brig*
Copyright: Nate Graham <pointedstick@zoho.com>
License: CC-BY-SA-4.0

Files:
 images/land/sky2*
 images/land/sea3*
 images/land/beach4*
 images/land/canyon9*
Copyright: Emily Mell <hasmidas@gmail.com>
License: public domain
Based on public domain images taken from unsplash.com

Files:
 images/icon/gat*
Copyright: Jonathan Steck
License: CC-BY-SA-4.0
Comment: Derived from works by Maximilian Korber (under the same license).

Files:
 images/icon/rail?gun*
Copyright: Jonathan Steck
License: CC-BY-SA-4.0
Comment: Derived from works by Matthew Smestad (under the same license).

Files: images/outfit/*photovoltaic*
Copyright: Nick Barry (github.com/itsnickbarry)
License: CC-BY-SA-3.0
Comment: Derived from works by Michael Zahniser <mzahniser@gmail.com> and
 David Monniaux (commons.wikimedia.org/wiki/User:David.Monniaux)

Files:
 images/outfit/pug*
 images/planet/*-b*
Copyright: Frederick Goy IV (https://github.com/comnom)
License: CC-BY-SA-4.0

Files: images/outfit/*storage*
Copyright: Jonathan Steck
License: CC-BY-SA-4.0
Comment: Derived from works by Michael Zahniser and Maximilian Korber (under the same license).

Files: images/ship/peregrine/peregrine*
Copyright: Becca Tommaso (tommasobecca03@gmail.com)
License: CC-BY-SA-4.0
Comment: Derived from works by Michael Zahniser and Evan Fluharty (under the same license).

Files: images/outfit/city-ship?license*
Copyright: Jonathan Steck
License: CC-BY-SA-4.0
Comment: Derived from works by Michael Zahniser and Evan Fluharty (under the same license).

Files:
 images/outfit/harvested*
Copyright: Michael Zahniser (mzahniser@gmail.com)
License: CC-BY-SA-4.0
Comment: Unless otherwise noted below, mineral photos are by Rob Lavinsky, under
 the CC-BY-SA-3.0 license.

Files:
 images/outfit/harvested?copper*
 images/outfit/harvested?iron*
 images/outfit/harvested?platinum*
 images/outfit/harvested?silver*
Copyright: Michael Zahniser (mzahniser@gmail.com)
License: CC-BY-SA-4.0
Comment: Incorporating photos by James St. John, under the CC-BY-2.0 license.

Files:
 images/outfit/harvested?gold*
Copyright: Michael Zahniser (mzahniser@gmail.com)
License: CC-BY-SA-4.0
Comment: Incorporating a photo by Aram Dulyan, under the CC-BY-2.0 license.

Files:
 images/outfit/jump?drive?(broken)*
Copyright: Darcy Manoel <Darcman00@gmail.com>
License: CC-BY-SA-4.0
Comment: Derived from works by Michael Zahniser (under the same license).

Files:
 images/land/enceladus_1*
 images/land/enceladus_2*
 images/land/enceladus_3*
 images/land/enceladus_4*
 images/ui/galaxy*
 images/ui/pleiades*
 images/planet/callisto*
 images/planet/earth*
 images/planet/europa*
 images/planet/ganymede*
 images/planet/io*
 images/planet/jupiter*
 images/planet/luna*
 images/planet/mars*
 images/planet/mercury*
 images/planet/miranda*
 images/planet/neptune*
 images/planet/oberon*
 images/planet/rhea*
 images/planet/tethys*
 images/planet/titan*
 images/planet/uranus*
 images/planet/venus*
Copyright: NASA
License: public-domain
 From NASA, and therefore in the public domain because they were created by
 government employees while doing work for the government.

Files: images/scene/*
Copyright: Various
License: public-domain
 Taken from morguefile.com, a collection of photographs that have been donated
 and placed in the public domain. (Exceptions noted below.)

Files: images/scene/geoscan*
Copyright: Michael Zahniser <mzahniser@gmail.com>
License: CC-BY-SA-4.0

Files: images/scene/loc*
Copyright: Library of Congress
License: public-domain
 From the Library of Congress. Public domain because they are photographs taken
 by a government employee as part of their job.

Files: images/scene/army*
Copyright: US Army
License: public-domain
 From the US Army. Public domain because they are photographs taken by a
 government employee as part of their job.

Files: images/scene/eso*
Copyright: ESO/L. Calçada (European Southern Observatory)
License: CC-BY-4.0

Files:
 images/scene/engine*
 images/scene/engine2*
Copyright: NASA
License: public-domain
 From NASA, and therefore in the public domain because they were created by
 government employees while doing work for the government.

Files: images/land/*
Copyright: Various
License: public-domain
 Taken from morgue-file.com, a collection of photographs that have been donated
 and placed in the public domain. (Exceptions noted below.)

Files: images/land/bwerner*
Copyright: Berthold Werner (commons.wikimedia.org/wiki/User:Berthold_Werner)
License: CC-BY-SA-3.0
Comment: Taken from Wikimedia commons. Cropped and edited.

Files: images/land/myrabella*
Copyright: Myrabella (commons.wikimedia.org/wiki/User:Myrabella)
License: CC-BY-SA-3.0
Comment: Taken from Wikimedia commons. Cropped and edited.

Files: images/land/dmottl*
Copyright: Dmitry A. Mottl (commons.wikimedia.org/wiki/User:Dmottl)
License: CC-BY-SA-3.0
Comment: Taken from Wikimedia commons. Cropped and edited.

Files: images/land/mfield*
Copyright: Matthew Field (commons.wikimedia.org/wiki/User:Mfield)
License: CC-BY-SA-3.0
Comment: Taken from Wikimedia commons. Cropped and edited.

Files: images/land/*-sfiera*
Copyright: Chris Pickel (sfiera.net)
License: CC-BY-SA-4.0

Files: images/land/*-striker*
Copyright: Michael Wilso (sixfootplus@gmail.com)
License: CC-BY-SA-4.0

Files: images/land/*-harro*
Copyright: @harro.eu (copyright@harro.eu)
License: CC-BY-SA-4.0

Files: images/land/*-iridium*
Copyright: @Iridium Ore (blueajp@gmail.com)
License: CC-BY-SA-4.0

Files: images/land/*-spfld*
Copyright: Eric Denni (spfldsatellite@gmail.com)
License: CC-BY-SA-4.0

Files: images/land/sivael*
Copyright: Tymoteusz Kapuściński (Sivael)
License: CC-BY-SA-4.0
Comment: Screenshots of environments created with assets purchased by Tymoteusz
 Kapuściński from the Unity Asset Store. Post-processing applied by Michael
 Zahniser to make the images look less artificial.
 
Files: images/outfit/scan?module*
Copyright: Zachary Siple
License: CC-BY-SA-4.0
Comment: Derived from works by Michael Zahniser (from under the same license).
 
Files:
 images/outfit/tactical?scanner*
 images/effect/jump?drive?red*
Copyright: Zachary Siple
License: CC-BY-SA-4.0

Files:
 images/outfit/korath?rifle*
 images/outfit/hai?rifle*
 images/outfit/scram?drive*
 images/outfit/korath?fuel?processor*
 images/outfit/remnant?rifle*
 images/ship/hai?centipede*
 images/ship/hai?geocoris*
 images/ship/hai?grasshopper*
 images/ship/gull*
 images/ship/pelican*
 images/ship/peregrine/peregrine*
 images/ship/riptide*
 images/ship/auxiliary*
 images/ship/dropship*
 images/ship/heron*
 images/thumbnail/hai?centipede*
 images/thumbnail/hai?geocoris*
 images/thumbnail/hai?grasshopper*
 images/thumbnail/gull*
 images/thumbnail/pelican*
 images/thumbnail/peregrine*
 images/thumbnail/riptide*
 images/thumbnail/auxiliary*
 images/thumbnail/dropship*
 images/outfit/auxiliary?license*
Copyright: Evan Fluharty (Evanfluharty@gmail.com)
License: CC-BY-SA-4.0
Comment: Derived from works by Michael Zahniser (under the same license).

Files: images/portrait/*
Copyright: Various
License: public-domain
 Taken from unsplash.com, a collection of photographs that have been donated and
 placed in the public domain.
 
Files:
 images/outfit/quarg?skylance*
 images/hardpoint/quarg?skylance*
Copyright: Evan Fluharty (Evanfluharty@gmail.com)
License: CC-BY-SA-4.0
Comment: Derived and completed from works by Maximilian Korber (Wrzlprnft), Fernando S. Sáez (Azure Nyoki), and originally drawn up by Tommy Thach (Bladewood) (all under the same license)

Files:
 images/outfit/quarg*
 images/hardpoint/quarg*
 images/outfit/small?quarg*
 images/outfit/medium?quarg*
 images/outfit/large?quarg*
 images/outfit/enforcer?riot?staff*
 images/outfit/laser?rifle*
 images/outfit/hai?pebble?core*
 images/outfit/hai?boulder*
 images/outfit/hai?geode*
Copyright: Evan Fluharty (Evanfluharty@gmail.com)
License: CC-BY-SA-4.0

Files:
 images/effect/remnant?afterburner/remnant?afterburner*
 images/hardpoint/annihilator?turret*
 images/hardpoint/inhibitor?turret*
 images/hardpoint/ion?hail?turret*
 images/hardpoint/ravager?turret*
 images/outfit/inhibitor?turret*
 images/outfit/ion?hail?turret*
 images/hardpoint/shooting?star?flare/ss-rays*
 images/outfit/overcharged?shield?module*
 images/outfit/overclocked?repair?module*
 images/outfit/ramscoop*
 images/outfit/remnant?afterburner*
 images/outfit/remnant?capital?license*
 images/outfit/research?laboratory*
 images/outfit/salvage?scanner*
 images/outfit/tiny?remnant?engine*
 images/outfit/void?rifle*
 images/scene/penguinscene*
 images/ship/ibis*
 images/ship/mbactriane*
 images/ship/penguin/penguin*
 images/ship/petrel*
 images/ship/tern*
 images/ship/shooting?star/shooting?star*
 images/thumbnail/ibis*
 images/thumbnail/penguin*
 images/thumbnail/petrel*
 images/thumbnail/tern*
 images/planet/station1c*
 images/planet/station2c*
 images/planet/station3c*
 images/ship/archon?b*
 images/ship/archon?c*
 images/asteroid/yottrite*
Copyright: Becca Tommaso (tommasobecca03@gmail.com)
License: CC-BY-SA-4.0
Comment: Derived from works by Michael Zahniser (under the same license).

Files:
 images/outfit/harvested?yottrite*
Copyright: Becca Tommaso (tommasobecca03@gmail.com)
License: CC-BY-SA-3.0
Comment: Derived from works by Michael Zahniser and Rob Lavinsky (under the same license).

Files:
 images/effect/flotsam?yottrite*
Copyright: Becca Tommaso (tommasobecca03@gmail.com)
License: CC-BY-SA-3.0
Comment: Derived from works by Rob Lavinsky (under the same license).

Files:
 images/land/badlands0*
 images/land/badlands1*
 images/land/badlands2*
 images/land/badlands5*
 images/land/badlands6*
 images/land/badlands7*
 images/land/badlands8*
 images/land/beach0*
 images/land/beach2*
 images/land/beach3*
 images/land/beach5*
 images/land/beach6*
 images/land/canyon0*
 images/land/canyon1*
 images/land/canyon7*
 images/land/canyon8*
 images/land/city2*
 images/land/city4*
 images/land/city6*
 images/land/city7*
 images/land/city8*
 images/land/city9*
 images/land/city10*
 images/land/city11*
 images/land/city12*
 images/land/desert1*
 images/land/desert2*
 images/land/dune1*
 images/land/fields1*
 images/land/fields2*
 images/land/fields3*
 images/land/fields5*
 images/land/fields6*
 images/land/fields7*
 images/land/fields9*
 images/land/fog0*
 images/land/fog1*
 images/land/fog2*
 images/land/fog4*
 images/land/fog6*
 images/land/forest1*
 images/land/forest2*
 images/land/forest3*
 images/land/forest4*
 images/land/forest5*
 images/land/hills0*
 images/land/hills2*
 images/land/lava1*
 images/land/lava2*
 images/land/lava6*
 images/land/loc3*
 images/land/mountain0*
 images/land/mountain1*
 images/land/mountain3*
 images/land/mountain4*
 images/land/mountain5*
 images/land/mountain6*
 images/land/mountain7*
 images/land/mountain8*
 images/land/mountain9*
 images/land/sea1*
 images/land/sea5*
 images/land/sea7*
 images/land/sea8*
 images/land/sky0*
 images/land/sky3*
 images/land/sky4*
 images/land/sky5*
 images/land/sky7*
 images/land/sky8*
 images/land/sky9*
 images/land/snow0*
 images/land/snow1*
 images/land/snow2*
 images/land/snow3*
 images/land/snow4*
 images/land/snow5*
 images/land/snow6*
 images/land/snow7*
 images/land/snow10*
 images/land/space2*
 images/land/water0*
 images/land/water3*
 images/land/water4*
 images/land/water8*
Copyright: Various
License: public-domain
 Taken from unsplash.com, a collection of photographs that have been donated and
 placed in the public domain.

Files:
 images/land/lava0*
Copyright: USGS
License: public-domain
 From the USGS, and therefore in the public domain because they were created by
 government employees while doing work for the government.

Files:
 images/land/desert0*
 images/land/earthrise*
 images/land/nasa*
 images/land/space*
 images/land/station1*
 images/land/station2*
 images/land/station3*
 images/land/station4*
Copyright: NASA
License: public-domain
 From NASA, and therefore in the public domain because they were created by
 government employees while doing work for the government.

Files:
 images/land/station5.jpg
Copyright: Damien Jemison
License: CC-BY-SA-3.0
Comment: Taken from https://commons.wikimedia.org/wiki/File:Preamplifier_at_the_National_Ignition_Facility.jpg

Files:
 images/land/lava5*
Copyright: Michael Zahniser <mzahniser@gmail.com>
License: CC-BY-SA-4.0

Files: sounds/*
Copyright: Various
License: public-domain
 Based on public domain sounds taken from freesound.org.

Files:
 sounds/jump?drive?red.wav
 sounds/jump?in?red.wav
 sounds/jump?out?red.wav
Copyright: Zachary Siple
License: CC-BY-NC-3.0
Comment: Derived from:
 https://freesound.org/people/tim.kahn/sounds/338969/
 https://freesound.org/people/SoundFX.studio/sounds/456272/
 https://freesound.org/people/Setuniman/sounds/155860/
 https://freesound.org/people/Tuben/sounds/161392/

Files: sounds/heavy?rocket?hit.wav
Copyright: Copyright Mike Koenig
License: CC-BY-SA-3.0
Comment: Taken from http://soundbible.com/1467-Grenade-Explosion.html

Files: sounds/missile?hit.wav
Copyright: Copyright "Nbs Dark"
License: public-domain
Comment: Taken from https://freesound.org/people/Nbs%20Dark/sounds/94185/

Files: sounds/torpedo?hit.wav
License: public-domain

Files: sounds/meteor.wav
Copyright: Copyright "18hiltc"
License: CC-BY-SA-3.0
Comment: Taken from https://freesound.org/people/18hiltc/sounds/202725/

Files: sounds/sidewinder.wav
License: public-domain
Comment: Taken from https://freesound.org/people/NHMWretched/sounds/151858/

Files: sounds/explosion?huge.wav
Copyright: Copyright Mike Koenig
License: CC-BY-SA-3.0
Comment: Taken from http://soundbible.com/1151-Grenade.html

Files: images/effect/explosion/pug/*
Copyright: Vilhelm (https://github.com/Vilhelm16)
License: CC-BY-SA-4.0
Comment: Derived from works by Michael Zahniser (under the same license).

Files:
 sounds/thrasher.wav
 sounds/point?defense.wav
Copyright: Lineth (https://github.com/Lineth)
License: CC-BY-SA-4.0
Comment: Derived from public domain sounds taken from freesound.org.

Files:
 images/outfit/T3?anti?missile*
 images/outfit/pug?gridfire?turret*
 images/hardpoint/T3?anti?missile*
 images/hardpoint/pug?gridfire?turret*
Copyright: Becca Tommaso (tommasobecca03@gmail.com)
License: CC-BY-SA-4.0
Comment: Derived from works by Frederick Goy IV (under the same license).

Files: images/outfit/security?station*
Copyright: Becca Tommaso (tommasobecca03@gmail.com)
License: CC-BY-SA-4.0
Comment: Derived from works by Michael Zahniser and Evan Fluharty (under the same license).

Files:
 images/ship/nest*
 images/ship/roost*
 images/ship/skein*
 images/thumbnail/nest*
 images/thumbnail/roost*
 images/thumbnail/skein*
Copyright: Iaz Poolar
License: CC-BY-SA-4.0
Comment: Derived from works by Michael Zahniser (under the same license) and detailed by Becca Tommaso (tommasobecca03@gmail.com).

Files:
 images/ship/barb*
 images/ship/boxwing*
 images/thumbnail/barb*
 images/thumbnail/boxwing*
Copyright: Iaz Poolar
License: CC-BY-SA-4.0
Comment: Detailed by Becca Tommaso (tommasobecca03@gmail.com).

Files:
 images/ship/argosy*
 images/ship/clipper*
 images/ship/dreadnought*
 images/ship/fury*
 images/ship/hauler?i*
 images/ship/hauler?ii*
 images/ship/hauler?iii*
 images/ship/modified argosy*
 images/ship/bastion*
 images/ship/behemoth*
 images/ship/heavy?shuttle*
 images/ship/firebird*
 images/ship/leviathan*
 images/ship/shuttle*
 images/ship/star?queen*
 images/ship/localworldship*
 images/ship/arrow*
 images/ship/bulk?freighter*
 images/ship/freighter*
 images/ship/protector*
 images/ship/star?barge*
 images/ship/wasp*
 images/thumbnail/argosy*
 images/thumbnail/clipper*
 images/thumbnail/dreadnought*
 images/thumbnail/fury*
 images/thumbnail/hauler?i*
 images/thumbnail/hauler?ii*
 images/thumbnail/hauler?iii*
 images/thumbnail/modified argosy*
 images/thumbnail/bastion*
 images/thumbnail/behemoth*
 images/thumbnail/heavy?shuttle*
 images/thumbnail/firebird*
 images/thumbnail/leviathan*
 images/thumbnail/shuttle*
 images/thumbnail/star?queen*
 images/thumbnail/arrow*
 images/thumbnail/bulk?freighter*
 images/thumbnail/freighter*
 images/thumbnail/protector*
 images/thumbnail/star?barge*
 images/thumbnail/wasp*
Copyright: Michael Zahniser <mzahniser@gmail.com>
License: CC-BY-SA-4.0
Comment: Detailed by Becca Tommaso (tommasobecca03@gmail.com).

Files:
 images/ship/mfirebird*
 images/ship/mleviathan*
 images/ship/marrow*
 images/thumbnail/mfirebird*
 images/thumbnail/mleviathan*
 images/thumbnail/marrow*
Copyright: Maximilian Korber
License: CC-BY-SA-4.0
Comment: Derived from works by Michael Zahniser (under the same license) and detailed by Becca Tommaso (tommasobecca03@gmail.com).

Files:
 images/ship/pointedstick vanguard*
Copyright: Maximilian Korber
License: CC-BY-SA-4.0
Comment: Derived from works by Nate Graham (under the same license) and detailed by Becca Tommaso (tommasobecca03@gmail.com).

Files:
 images/ship/vanguard*
 images/thumbnail/vanguard*
Copyright: Nate Graham <pointedstick@zoho.com>
License: CC-BY-SA-4.0
Comment: Detailed by Becca Tommaso (tommasobecca03@gmail.com).

Files:
 images/ship/blackbird*
 images/ship/falcon*
 images/ship/hawk*
 images/ship/osprey*
 images/ship/sparrow*
 images/thumbnail/blackbird*
 images/thumbnail/falcon*
 images/thumbnail/hawk*
 images/thumbnail/osprey*
 images/thumbnail/sparrow*
Copyright: Michael Zahniser <mzahniser@gmail.com>
License: CC-BY-SA-4.0
Comment: Detailed by Anarchist2.

Files:
 images/ship/mfalcon*
 images/thumbnail/mfalcon*
Copyright: Maximilian Korber
License: CC-BY-SA-4.0
Comment: Derived from works by Michael Zahniser (under the same license) and detailed by Anarchist2.

Files:
 images/ship/finch*
 images/thumbnail/finch*
Copyright: Iaz Poolar
License: CC-BY-SA-4.0
Comment: Derived from works by Michael Zahniser (under the same license) and detailed by Anarchist2.

Files: images/ship/mosprey*
Copyright: tehhowch (https://github.com/tehhowch)
License: CC-BY-SA-4.0
Comment: Derived from works by Michael Zahniser (under the same license) and detailed by Anarchist2.

Files:
 images/outfit/pug?staff*
Copyright: Evan Fluharty (Evanfluharty@gmail.com)
License: CC-BY-SA-4.0
Comment: Derived from works by Frederick Goy IV (under the same license).

Files:
 images/planet/station1*
 images/planet/station2*
 images/planet/station3*
 images/planet/station4*
 images/planet/station8*
 images/planet/station9*
 images/planet/station10*
 images/planet/station11*
 images/planet/station12*
 images/planet/station13*
 images/planet/station14*
 images/planet/station15*
 images/planet/station16*
 images/planet/station17*
 images/ship/maeri'het*
 images/ship/subsidurial*
 images/ship/telis'het*
 images/ship/faes'mar*
 images/ship/selii'mar*
 images/ship/ember?waste?node/ember?waste?node*
 images/thumbnail/maeri'het*
 images/thumbnail/telis'het*
 images/thumbnail/faes'mar*
 images/thumbnail/selii'mar*
 images/thumbnail/subsidurial*
 images/thumbnail/ember?waste?node*
 images/effect/ravager?impact*
 images/outfit/ka'het?annihilator?turret*
 images/outfit/ka'het?annihilator*
 images/outfit/ka'het?emp?deployer*
 images/outfit/ka'het?primary?cooling*
 images/outfit/ka'het?ravager?turret*
 images/outfit/ka'het?ravager?beam*
 images/outfit/ka'het?shield?restorer*
 images/outfit/ka'het?support?cooling*
 images/outfit/ka'het?mhd?generator*
 images/outfit/ka'het?reserve?accumulator*
 images/outfit/mouthparts*
 images/planet/dyson1*
 images/planet/dyson2*
 images/planet/dyson3*
 images/planet/sheragi_postverta*
 images/planet/station0*
 images/planet/station1b*
 images/planet/station2b*
 images/planet/station3b*
 images/planet/station3bd*
 images/planet/station4b*
 images/planet/station4bd*
 images/projectile/annihilator*
 images/projectile/ravager?beam*
 images/scene/ringworld?debris*
 images/scene/remnant?station*
Copyright: Becca Tommaso (tommasobecca03@gmail.com)
License: CC-BY-SA-4.0

Files:
 images/label/graveyard*
Copyright: @RestingImmortal
License: CC-BY-SA-4.0

Files:
 images/outfit/enforcer?confrontation?gear*
Copyright: Becca Tommaso (tommasobecca03@gmail.com)
License: CC-BY-SA-4.0
Comment: Derived from works by Evan Fluharty (under the same license).

Files:
 images/outfit/hai?williwaw*
Copyright: Evan Fluharty (Evanfluharty@gmail.com)
License: CC-BY-SA-4.0
Comment: Made in cooperation with Becca Tommaso (tommasobecca03@gmail.com) and derived from works by Michael Zahniser (under the same license) and Maximilian Korber (under the same license)

Files:
 images/effect/remnant?leak*
 images/effect/remnant?leak?sparkle*
Copyright: Benjamin Jackson (gods.benyamin@outlook.com)
License: CC-BY-SA-4.0
Comment: Derived from works by Michael Zahniser (under the same license)

Files:
 images/_menu/haze-blackbody+*
 images/_menu/haze-full+*
 images/_menu/haze-yellow+* 
 images/planet/browndwarf-l-rouge*
 images/planet/browndwarf-l*
 images/planet/browndwarf-y-rouge*
 images/planet/browndwarf-y*
Copyright: Lia Gerty (https://github.com/ravenshining)
License: CC-BY-SA-4.0

Files:
 images/planet/browndwarf-t-rouge*
 images/planet/browndwarf-t*
Copyright: Lia Gerty (https://github.com/ravenshining)
License: CC-BY-SA-4.0
Comment: Derived from works by NASA (public domain)

Files:
 images/ship/heliarch?breacher*
 images/ship/heliarch?hunter*
 images/ship/heliarch?judicator*
 images/ship/heliarch?pursuer*
 images/ship/heliarch?rover*
 images/ship/heliarch?stalker*
 images/thumbnail/heliarch?breacher*
 images/thumbnail/heliarch?hunter*
 images/thumbnail/heliarch?judicator*
 images/thumbnail/heliarch?pursuer*
 images/thumbnail/heliarch?rover*
 images/thumbnail/heliarch?stalker*
 images/outfit/finisher?storage*
Copyright: Arachi-Lover
License: CC-BY-SA-4.0
Comment: Derived from works by Michael Zahniser (under the same license).

Files:
 images/effect/dragonflame*
 images/effect/fusionflare*
 images/effect/pwave?shot*
 images/effect/sheragiam*
 images/effect/pwavehp*
 images/effect/ka'het?flare/*
 images/effect/fissionflare*
 images/icon/dragonflame*
 images/icon/shard*
 images/outfit/dragonflame*
 images/outfit/pwave?turret*
 images/outfit/embattery*
 images/outfit/sheragicooling*
 images/outfit/fusiondrive*
 images/outfit/fissiondrive*
 images/outfit/hion*
 images/outfit/shard*
 images/outfit/sheragi?ews*
 images/outfit/small?embattery*
 images/outfit/small?sheragi?cooling*
 images/projectile/pwavecannon*
 images/projectile/hion*
 images/projectile/hionfrag*
 images/projectile/shardactive*
 images/projectile/shardinactive*
 images/scene/emeraldswordderelict*
 images/ship/emeraldsword*
 images/ship/blackdiamond*
 images/thumbnail/emeraldsword*
 images/thumbnail/blackdiamond*
Copyright: Fernando S. Sáez (crim@live.no)
License: CC-BY-SA-4.0

Files:
 images/effect/pwave?impact*
Copyright: Fernando S. Sáez (crim@live.no)
License: CC-BY-SA-4.0
Comment: Derived from works by Michael Zahniser (under the same license).

Files: sounds/dragonflame*
Copyright: TheHadnot
License: public-domain
Comment: Taken from https://freesound.org/people/TheHadnot/sounds/160880/

Files: sounds/pwave*
Copyright: aust_paul
License: public-domain
Comment: Taken from https://freesound.org/people/aust_paul/sounds/30935/

Files: sounds/hion*
Copyright: michael_kur95
License: CC-BY-3.0
Comment: Taken from https://freesound.org/people/michael_kur95/sounds/332993/ and modified.

Files: images/outfit/emp?rack*
Copyright: Anarchist2
License: CC-BY-SA-4.0
Comment: Derived from works by Michael Zahniser (under the same license).

Files: images/planet/*-hot*
Copyright: Tommaso Becca
License: CC-BY-SA-4.0
Comment: Derived from works by ESA/Hubble & NASA (under the same license)

Files:
<<<<<<< HEAD
 images/ship/raider*
 images/thumbnail/raider*
Copyright: Red-57
License: CC-BY-SA-4.0
Comment: Derived from work by Michael Zahniser (under the same license).
=======
 images/land/clouds*
Copyright: Benjamin Jackson (gods.benyamin@outlook.com)
License: CC-BY-SA-4.0

Files:
 images/outfit/ka'het?maeri?engine*
 images/outfit/ka'het?telis?engine*
 images/outfit/ka'het?sustainer?engine*
Copyright: Becca Tommaso (tommasobecca03@gmail.com)
License: CC-BY-SA-4.0
Comment: Original work by Griffin Schutte (theronepic@gmail.com), finished by Tommaso Becca.

Files: images/outfit/ka'het?compact?engine*
Copyright: Griffin Schutte (theronepic@gmail.com)
License: CC-BY-SA-4.0
>>>>>>> cf8c448f

License: GPL-3+
 This program is free software: you can redistribute it and/or modify
 it under the terms of the GNU General Public License as published by
 the Free Software Foundation; either version 3 of the License, or
 (at your option) any later version.
 .
 This program is distributed in the hope that it will be useful,
 but WITHOUT ANY WARRANTY; without even the implied warranty of
 MERCHANTABILITY or FITNESS FOR A PARTICULAR PURPOSE.  See the
 GNU General Public License for more details.
 .
 You should have received a copy of the GNU General Public License
 along with this program.  If not, see <http://www.gnu.org/licenses/>.
 .
 On Debian systems, the complete text of the GNU General Public
 License version 3 can be found in "/usr/share/common-licenses/GPL-3".

License: CC-BY-SA-4.0
 By exercising the Licensed Rights (defined below), You accept and agree
 to be bound by the terms and conditions of this Creative Commons
 Attribution-ShareAlike 4.0 International Public License ("Public
 License"). To the extent this Public License may be interpreted as a
 contract, You are granted the Licensed Rights in consideration of Your
 acceptance of these terms and conditions, and the Licensor grants You
 such rights in consideration of benefits the Licensor receives from
 making the Licensed Material available under these terms and
 conditions.
 .
 Section 1 -- Definitions.
 .
 a. Adapted Material means material subject to Copyright and Similar
 Rights that is derived from or based upon the Licensed Material
 and in which the Licensed Material is translated, altered,
 arranged, transformed, or otherwise modified in a manner requiring
 permission under the Copyright and Similar Rights held by the
 Licensor. For purposes of this Public License, where the Licensed
 Material is a musical work, performance, or sound recording,
 Adapted Material is always produced where the Licensed Material is
 synched in timed relation with a moving image.
 .
 b. Adapter's License means the license You apply to Your Copyright
 and Similar Rights in Your contributions to Adapted Material in
 accordance with the terms and conditions of this Public License.
 .
 c. BY-SA Compatible License means a license listed at
 creativecommons.org/compatiblelicenses, approved by Creative
 Commons as essentially the equivalent of this Public License.
 .
 d. Copyright and Similar Rights means copyright and/or similar rights
 closely related to copyright including, without limitation,
 performance, broadcast, sound recording, and Sui Generis Database
 Rights, without regard to how the rights are labeled or
 categorized. For purposes of this Public License, the rights
 specified in Section 2(b)(1)-(2) are not Copyright and Similar
 Rights.
 .
 e. Effective Technological Measures means those measures that, in the
 absence of proper authority, may not be circumvented under laws
 fulfilling obligations under Article 11 of the WIPO Copyright
 Treaty adopted on December 20, 1996, and/or similar international
 agreements.
 .
 f. Exceptions and Limitations means fair use, fair dealing, and/or
 any other exception or limitation to Copyright and Similar Rights
 that applies to Your use of the Licensed Material.
 .
 g. License Elements means the license attributes listed in the name
 of a Creative Commons Public License. The License Elements of this
 Public License are Attribution and ShareAlike.
 .
 h. Licensed Material means the artistic or literary work, database,
 or other material to which the Licensor applied this Public
 License.
 .
 i. Licensed Rights means the rights granted to You subject to the
 terms and conditions of this Public License, which are limited to
 all Copyright and Similar Rights that apply to Your use of the
 Licensed Material and that the Licensor has authority to license.
 .
 j. Licensor means the individual(s) or entity(ies) granting rights
 under this Public License.
 .
 k. Share means to provide material to the public by any means or
 process that requires permission under the Licensed Rights, such
 as reproduction, public display, public performance, distribution,
 dissemination, communication, or importation, and to make material
 available to the public including in ways that members of the
 public may access the material from a place and at a time
 individually chosen by them.
 .
 l. Sui Generis Database Rights means rights other than copyright
 resulting from Directive 96/9/EC of the European Parliament and of
 the Council of 11 March 1996 on the legal protection of databases,
 as amended and/or succeeded, as well as other essentially
 equivalent rights anywhere in the world.
 .
 m. You means the individual or entity exercising the Licensed Rights
 under this Public License. Your has a corresponding meaning.
 .
 Section 2 -- Scope.
 .
 a. License grant.
 .
 1. Subject to the terms and conditions of this Public License,
 the Licensor hereby grants You a worldwide, royalty-free,
 non-sublicensable, non-exclusive, irrevocable license to
 exercise the Licensed Rights in the Licensed Material to:
 .
 a. reproduce and Share the Licensed Material, in whole or
 in part; and
 .
 b. produce, reproduce, and Share Adapted Material.
 .
 2. Exceptions and Limitations. For the avoidance of doubt, where
 Exceptions and Limitations apply to Your use, this Public
 License does not apply, and You do not need to comply with
 its terms and conditions.
 .
 3. Term. The term of this Public License is specified in Section
 6(a).
 .
 4. Media and formats; technical modifications allowed. The
 Licensor authorizes You to exercise the Licensed Rights in
 all media and formats whether now known or hereafter created,
 and to make technical modifications necessary to do so. The
 Licensor waives and/or agrees not to assert any right or
 authority to forbid You from making technical modifications
 necessary to exercise the Licensed Rights, including
 technical modifications necessary to circumvent Effective
 Technological Measures. For purposes of this Public License,
 simply making modifications authorized by this Section 2(a)
 (4) never produces Adapted Material.
 .
 5. Downstream recipients.
 .
 a. Offer from the Licensor -- Licensed Material. Every
 recipient of the Licensed Material automatically
 receives an offer from the Licensor to exercise the
 Licensed Rights under the terms and conditions of this
 Public License.
 .
 b. Additional offer from the Licensor -- Adapted Material.
 Every recipient of Adapted Material from You
 automatically receives an offer from the Licensor to
 exercise the Licensed Rights in the Adapted Material
 under the conditions of the Adapter's License You apply.
 .
 c. No downstream restrictions. You may not offer or impose
 any additional or different terms or conditions on, or
 apply any Effective Technological Measures to, the
 Licensed Material if doing so restricts exercise of the
 Licensed Rights by any recipient of the Licensed
 Material.
 .
 6. No endorsement. Nothing in this Public License constitutes or
 may be construed as permission to assert or imply that You
 are, or that Your use of the Licensed Material is, connected
 with, or sponsored, endorsed, or granted official status by,
 the Licensor or others designated to receive attribution as
 provided in Section 3(a)(1)(A)(i).
 .
 b. Other rights.
 .
 1. Moral rights, such as the right of integrity, are not
 licensed under this Public License, nor are publicity,
 privacy, and/or other similar personality rights; however, to
 the extent possible, the Licensor waives and/or agrees not to
 assert any such rights held by the Licensor to the limited
 extent necessary to allow You to exercise the Licensed
 Rights, but not otherwise.
 .
 2. Patent and trademark rights are not licensed under this
 Public License.
 .
 3. To the extent possible, the Licensor waives any right to
 collect royalties from You for the exercise of the Licensed
 Rights, whether directly or through a collecting society
 under any voluntary or waivable statutory or compulsory
 licensing scheme. In all other cases the Licensor expressly
 reserves any right to collect such royalties.
 .
 Section 3 -- License Conditions.
 .
 Your exercise of the Licensed Rights is expressly made subject to the
 following conditions.
 .
 a. Attribution.
 .
 1. If You Share the Licensed Material (including in modified
 form), You must:
 .
 a. retain the following if it is supplied by the Licensor
 with the Licensed Material:
 .
 i. identification of the creator(s) of the Licensed
 Material and any others designated to receive
 attribution, in any reasonable manner requested by
 the Licensor (including by pseudonym if
 designated);
 .
 ii. a copyright notice;
 .
 iii. a notice that refers to this Public License;
 .
 iv. a notice that refers to the disclaimer of
 warranties;
 .
 v. a URI or hyperlink to the Licensed Material to the
 extent reasonably practicable;
 .
 b. indicate if You modified the Licensed Material and
 retain an indication of any previous modifications; and
 .
 c. indicate the Licensed Material is licensed under this
 Public License, and include the text of, or the URI or
 hyperlink to, this Public License.
 .
 2. You may satisfy the conditions in Section 3(a)(1) in any
 reasonable manner based on the medium, means, and context in
 which You Share the Licensed Material. For example, it may be
 reasonable to satisfy the conditions by providing a URI or
 hyperlink to a resource that includes the required
 information.
 .
 3. If requested by the Licensor, You must remove any of the
 information required by Section 3(a)(1)(A) to the extent
 reasonably practicable.
 .
 b. ShareAlike.
 .
 In addition to the conditions in Section 3(a), if You Share
 Adapted Material You produce, the following conditions also apply.
 .
 1. The Adapter's License You apply must be a Creative Commons
 license with the same License Elements, this version or
 later, or a BY-SA Compatible License.
 .
 2. You must include the text of, or the URI or hyperlink to, the
 Adapter's License You apply. You may satisfy this condition
 in any reasonable manner based on the medium, means, and
 context in which You Share Adapted Material.
 .
 3. You may not offer or impose any additional or different terms
 or conditions on, or apply any Effective Technological
 Measures to, Adapted Material that restrict exercise of the
 rights granted under the Adapter's License You apply.
 .
 Section 4 -- Sui Generis Database Rights.
 .
 Where the Licensed Rights include Sui Generis Database Rights that
 apply to Your use of the Licensed Material:
 .
 a. for the avoidance of doubt, Section 2(a)(1) grants You the right
 to extract, reuse, reproduce, and Share all or a substantial
 portion of the contents of the database;
 .
 b. if You include all or a substantial portion of the database
 contents in a database in which You have Sui Generis Database
 Rights, then the database in which You have Sui Generis Database
 Rights (but not its individual contents) is Adapted Material,
 .
 including for purposes of Section 3(b); and
 c. You must comply with the conditions in Section 3(a) if You Share
 all or a substantial portion of the contents of the database.
 .
 For the avoidance of doubt, this Section 4 supplements and does not
 replace Your obligations under this Public License where the Licensed
 Rights include other Copyright and Similar Rights.
 .
 Section 5 -- Disclaimer of Warranties and Limitation of Liability.
 .
 a. UNLESS OTHERWISE SEPARATELY UNDERTAKEN BY THE LICENSOR, TO THE
 EXTENT POSSIBLE, THE LICENSOR OFFERS THE LICENSED MATERIAL AS-IS
 AND AS-AVAILABLE, AND MAKES NO REPRESENTATIONS OR WARRANTIES OF
 ANY KIND CONCERNING THE LICENSED MATERIAL, WHETHER EXPRESS,
 IMPLIED, STATUTORY, OR OTHER. THIS INCLUDES, WITHOUT LIMITATION,
 WARRANTIES OF TITLE, MERCHANTABILITY, FITNESS FOR A PARTICULAR
 PURPOSE, NON-INFRINGEMENT, ABSENCE OF LATENT OR OTHER DEFECTS,
 ACCURACY, OR THE PRESENCE OR ABSENCE OF ERRORS, WHETHER OR NOT
 KNOWN OR DISCOVERABLE. WHERE DISCLAIMERS OF WARRANTIES ARE NOT
 ALLOWED IN FULL OR IN PART, THIS DISCLAIMER MAY NOT APPLY TO YOU.
 .
 b. TO THE EXTENT POSSIBLE, IN NO EVENT WILL THE LICENSOR BE LIABLE
 TO YOU ON ANY LEGAL THEORY (INCLUDING, WITHOUT LIMITATION,
 NEGLIGENCE) OR OTHERWISE FOR ANY DIRECT, SPECIAL, INDIRECT,
 INCIDENTAL, CONSEQUENTIAL, PUNITIVE, EXEMPLARY, OR OTHER LOSSES,
 COSTS, EXPENSES, OR DAMAGES ARISING OUT OF THIS PUBLIC LICENSE OR
 USE OF THE LICENSED MATERIAL, EVEN IF THE LICENSOR HAS BEEN
 ADVISED OF THE POSSIBILITY OF SUCH LOSSES, COSTS, EXPENSES, OR
 DAMAGES. WHERE A LIMITATION OF LIABILITY IS NOT ALLOWED IN FULL OR
 IN PART, THIS LIMITATION MAY NOT APPLY TO YOU.
 .
 c. The disclaimer of warranties and limitation of liability provided
 above shall be interpreted in a manner that, to the extent
 possible, most closely approximates an absolute disclaimer and
 waiver of all liability.
 .
 Section 6 -- Term and Termination.
 .
 a. This Public License applies for the term of the Copyright and
 Similar Rights licensed here. However, if You fail to comply with
 this Public License, then Your rights under this Public License
 terminate automatically.
 .
 b. Where Your right to use the Licensed Material has terminated under
 Section 6(a), it reinstates:
 .
 1. automatically as of the date the violation is cured, provided
 it is cured within 30 days of Your discovery of the
 violation; or
 .
 2. upon express reinstatement by the Licensor.
 .
 For the avoidance of doubt, this Section 6(b) does not affect any
 right the Licensor may have to seek remedies for Your violations
 of this Public License.
 .
 c. For the avoidance of doubt, the Licensor may also offer the
 Licensed Material under separate terms or conditions or stop
 distributing the Licensed Material at any time; however, doing so
 will not terminate this Public License.
 .
 d. Sections 1, 5, 6, 7, and 8 survive termination of this Public
 License.
 .
 Section 7 -- Other Terms and Conditions.
 .
 a. The Licensor shall not be bound by any additional or different
 terms or conditions communicated by You unless expressly agreed.
 .
 b. Any arrangements, understandings, or agreements regarding the
 Licensed Material not stated herein are separate from and
 independent of the terms and conditions of this Public License.
 .
 Section 8 -- Interpretation.
 .
 a. For the avoidance of doubt, this Public License does not, and
 shall not be interpreted to, reduce, limit, restrict, or impose
 conditions on any use of the Licensed Material that could lawfully
 be made without permission under this Public License.
 .
 b. To the extent possible, if any provision of this Public License is
 deemed unenforceable, it shall be automatically reformed to the
 minimum extent necessary to make it enforceable. If the provision
 cannot be reformed, it shall be severed from this Public License
 without affecting the enforceability of the remaining terms and
 conditions.
 .
 c. No term or condition of this Public License will be waived and no
 failure to comply consented to unless expressly agreed to by the
 Licensor.
 .
 d. Nothing in this Public License constitutes or may be interpreted
 as a limitation upon, or waiver of, any privileges and immunities
 that apply to the Licensor or You, including from the legal
 processes of any jurisdiction or authority.

License: CC-BY-4.0
 By exercising the Licensed Rights (defined below), You accept and agree
 to be bound by the terms and conditions of this Creative Commons
 Attribution 4.0 International Public License ("Public
 License"). To the extent this Public License may be interpreted as a
 contract, You are granted the Licensed Rights in consideration of Your
 acceptance of these terms and conditions, and the Licensor grants You
 such rights in consideration of benefits the Licensor receives from
 making the Licensed Material available under these terms and
 conditions.
 .
 Section 1 -- Definitions.
 .
 a. Adapted Material means material subject to Copyright and Similar
 Rights that is derived from or based upon the Licensed Material
 and in which the Licensed Material is translated, altered,
 arranged, transformed, or otherwise modified in a manner requiring
 permission under the Copyright and Similar Rights held by the
 Licensor. For purposes of this Public License, where the Licensed
 Material is a musical work, performance, or sound recording,
 Adapted Material is always produced where the Licensed Material is
 synched in timed relation with a moving image.
 .
 b. Adapter's License means the license You apply to Your Copyright
 and Similar Rights in Your contributions to Adapted Material in
 accordance with the terms and conditions of this Public License.
 .
 c. Copyright and Similar Rights means copyright and/or similar rights
 closely related to copyright including, without limitation,
 performance, broadcast, sound recording, and Sui Generis Database
 Rights, without regard to how the rights are labeled or
 categorized. For purposes of this Public License, the rights
 specified in Section 2(b)(1)-(2) are not Copyright and Similar
 Rights.
 .
 d. Effective Technological Measures means those measures that, in the
 absence of proper authority, may not be circumvented under laws
 fulfilling obligations under Article 11 of the WIPO Copyright
 Treaty adopted on December 20, 1996, and/or similar international
 agreements.
 .
 e. Exceptions and Limitations means fair use, fair dealing, and/or
 any other exception or limitation to Copyright and Similar Rights
 that applies to Your use of the Licensed Material.
 .
 f. Licensed Material means the artistic or literary work, database,
 or other material to which the Licensor applied this Public
 License.
 .
 g. Licensed Rights means the rights granted to You subject to the
 terms and conditions of this Public License, which are limited to
 all Copyright and Similar Rights that apply to Your use of the
 Licensed Material and that the Licensor has authority to license.
 .
 h. Licensor means the individual(s) or entity(ies) granting rights
 under this Public License.
 .
 i. Share means to provide material to the public by any means or
 process that requires permission under the Licensed Rights, such
 as reproduction, public display, public performance, distribution,
 dissemination, communication, or importation, and to make material
 available to the public including in ways that members of the
 public may access the material from a place and at a time
 individually chosen by them.
 .
 j. Sui Generis Database Rights means rights other than copyright
 resulting from Directive 96/9/EC of the European Parliament and of
 the Council of 11 March 1996 on the legal protection of databases,
 as amended and/or succeeded, as well as other essentially
 equivalent rights anywhere in the world.
 .
 k. You means the individual or entity exercising the Licensed Rights
 under this Public License. Your has a corresponding meaning.
 .
 Section 2 -- Scope.
 .
 a. License grant.
 .
 1. Subject to the terms and conditions of this Public License,
 the Licensor hereby grants You a worldwide, royalty-free,
 non-sublicensable, non-exclusive, irrevocable license to
 exercise the Licensed Rights in the Licensed Material to:
 .
 a. reproduce and Share the Licensed Material, in whole or
 in part; and
 .
 b. produce, reproduce, and Share Adapted Material.
 .
 2. Exceptions and Limitations. For the avoidance of doubt, where
 Exceptions and Limitations apply to Your use, this Public
 License does not apply, and You do not need to comply with
 its terms and conditions.
 .
 3. Term. The term of this Public License is specified in Section
 6(a).
 .
 4. Media and formats; technical modifications allowed. The
 Licensor authorizes You to exercise the Licensed Rights in
 all media and formats whether now known or hereafter created,
 and to make technical modifications necessary to do so. The
 Licensor waives and/or agrees not to assert any right or
 authority to forbid You from making technical modifications
 necessary to exercise the Licensed Rights, including
 technical modifications necessary to circumvent Effective
 Technological Measures. For purposes of this Public License,
 simply making modifications authorized by this Section 2(a)
 (4) never produces Adapted Material.
 .
 5. Downstream recipients.
 .
 a. Offer from the Licensor -- Licensed Material. Every
 recipient of the Licensed Material automatically
 receives an offer from the Licensor to exercise the
 Licensed Rights under the terms and conditions of this
 Public License.
 .
 b. No downstream restrictions. You may not offer or impose
 any additional or different terms or conditions on, or
 apply any Effective Technological Measures to, the
 Licensed Material if doing so restricts exercise of the
 Licensed Rights by any recipient of the Licensed
 Material.
 .
 6. No endorsement. Nothing in this Public License constitutes or
 may be construed as permission to assert or imply that You
 are, or that Your use of the Licensed Material is, connected
 with, or sponsored, endorsed, or granted official status by,
 the Licensor or others designated to receive attribution as
 provided in Section 3(a)(1)(A)(i).
 .
 b. Other rights.
 .
 1. Moral rights, such as the right of integrity, are not
 licensed under this Public License, nor are publicity,
 privacy, and/or other similar personality rights; however, to
 the extent possible, the Licensor waives and/or agrees not to
 assert any such rights held by the Licensor to the limited
 extent necessary to allow You to exercise the Licensed
 Rights, but not otherwise.
 .
 2. Patent and trademark rights are not licensed under this
 Public License.
 .
 3. To the extent possible, the Licensor waives any right to
 collect royalties from You for the exercise of the Licensed
 Rights, whether directly or through a collecting society
 under any voluntary or waivable statutory or compulsory
 licensing scheme. In all other cases the Licensor expressly
 reserves any right to collect such royalties.
 .
 Section 3 -- License Conditions.
 .
 Your exercise of the Licensed Rights is expressly made subject to the
 following conditions.
 .
 a. Attribution.
 .
 1. If You Share the Licensed Material (including in modified
 form), You must:
 .
 a. retain the following if it is supplied by the Licensor
 with the Licensed Material:
 .
 i. identification of the creator(s) of the Licensed
 Material and any others designated to receive
 attribution, in any reasonable manner requested by
 the Licensor (including by pseudonym if
 designated);
 .
 ii. a copyright notice;
 .
 iii. a notice that refers to this Public License;
 .
 iv. a notice that refers to the disclaimer of
 warranties;
 .
 v. a URI or hyperlink to the Licensed Material to the
 extent reasonably practicable;
 .
 b. indicate if You modified the Licensed Material and
 retain an indication of any previous modifications; and
 .
 c. indicate the Licensed Material is licensed under this
 Public License, and include the text of, or the URI or
 hyperlink to, this Public License.
 .
 2. You may satisfy the conditions in Section 3(a)(1) in any
 reasonable manner based on the medium, means, and context in
 which You Share the Licensed Material. For example, it may be
 reasonable to satisfy the conditions by providing a URI or
 hyperlink to a resource that includes the required
 information.
 .
 3. If requested by the Licensor, You must remove any of the
 information required by Section 3(a)(1)(A) to the extent
 reasonably practicable.
 .
 4. If You Share Adapted Material You produce, the Adapter's
 License You apply must not prevent recipients of the Adapted
 Material from complying with this Public License.
 .
 Section 4 -- Sui Generis Database Rights.
 .
 Where the Licensed Rights include Sui Generis Database Rights that
 apply to Your use of the Licensed Material:
 .
 a. for the avoidance of doubt, Section 2(a)(1) grants You the right
 to extract, reuse, reproduce, and Share all or a substantial
 portion of the contents of the database;
 .
 b. if You include all or a substantial portion of the database
 contents in a database in which You have Sui Generis Database
 Rights, then the database in which You have Sui Generis Database
 Rights (but not its individual contents) is Adapted Material; and
 .
 c. You must comply with the conditions in Section 3(a) if You Share
 all or a substantial portion of the contents of the database.
 .
 For the avoidance of doubt, this Section 4 supplements and does not
 replace Your obligations under this Public License where the Licensed
 Rights include other Copyright and Similar Rights.
 .
 Section 5 -- Disclaimer of Warranties and Limitation of Liability.
 .
 a. UNLESS OTHERWISE SEPARATELY UNDERTAKEN BY THE LICENSOR, TO THE
 EXTENT POSSIBLE, THE LICENSOR OFFERS THE LICENSED MATERIAL AS-IS
 AND AS-AVAILABLE, AND MAKES NO REPRESENTATIONS OR WARRANTIES OF
 ANY KIND CONCERNING THE LICENSED MATERIAL, WHETHER EXPRESS,
 IMPLIED, STATUTORY, OR OTHER. THIS INCLUDES, WITHOUT LIMITATION,
 WARRANTIES OF TITLE, MERCHANTABILITY, FITNESS FOR A PARTICULAR
 PURPOSE, NON-INFRINGEMENT, ABSENCE OF LATENT OR OTHER DEFECTS,
 ACCURACY, OR THE PRESENCE OR ABSENCE OF ERRORS, WHETHER OR NOT
 KNOWN OR DISCOVERABLE. WHERE DISCLAIMERS OF WARRANTIES ARE NOT
 ALLOWED IN FULL OR IN PART, THIS DISCLAIMER MAY NOT APPLY TO YOU.
 .
 b. TO THE EXTENT POSSIBLE, IN NO EVENT WILL THE LICENSOR BE LIABLE
 TO YOU ON ANY LEGAL THEORY (INCLUDING, WITHOUT LIMITATION,
 NEGLIGENCE) OR OTHERWISE FOR ANY DIRECT, SPECIAL, INDIRECT,
 INCIDENTAL, CONSEQUENTIAL, PUNITIVE, EXEMPLARY, OR OTHER LOSSES,
 COSTS, EXPENSES, OR DAMAGES ARISING OUT OF THIS PUBLIC LICENSE OR
 USE OF THE LICENSED MATERIAL, EVEN IF THE LICENSOR HAS BEEN
 ADVISED OF THE POSSIBILITY OF SUCH LOSSES, COSTS, EXPENSES, OR
 DAMAGES. WHERE A LIMITATION OF LIABILITY IS NOT ALLOWED IN FULL OR
 IN PART, THIS LIMITATION MAY NOT APPLY TO YOU.
 .
 c. The disclaimer of warranties and limitation of liability provided
 above shall be interpreted in a manner that, to the extent
 possible, most closely approximates an absolute disclaimer and
 waiver of all liability.
 .
 Section 6 -- Term and Termination.
 .
 a. This Public License applies for the term of the Copyright and
 Similar Rights licensed here. However, if You fail to comply with
 this Public License, then Your rights under this Public License
 terminate automatically.
 .
 b. Where Your right to use the Licensed Material has terminated under
 Section 6(a), it reinstates:
 .
 1. automatically as of the date the violation is cured, provided
 it is cured within 30 days of Your discovery of the
 violation; or
 .
 2. upon express reinstatement by the Licensor.
 .
 For the avoidance of doubt, this Section 6(b) does not affect any
 right the Licensor may have to seek remedies for Your violations
 of this Public License.
 .
 c. For the avoidance of doubt, the Licensor may also offer the
 Licensed Material under separate terms or conditions or stop
 distributing the Licensed Material at any time; however, doing so
 will not terminate this Public License.
 .
 d. Sections 1, 5, 6, 7, and 8 survive termination of this Public
 License.
 .
 Section 7 -- Other Terms and Conditions.
 .
 a. The Licensor shall not be bound by any additional or different
 terms or conditions communicated by You unless expressly agreed.
 .
 b. Any arrangements, understandings, or agreements regarding the
 Licensed Material not stated herein are separate from and
 independent of the terms and conditions of this Public License.
 .
 Section 8 -- Interpretation.
 .
 a. For the avoidance of doubt, this Public License does not, and
 shall not be interpreted to, reduce, limit, restrict, or impose
 conditions on any use of the Licensed Material that could lawfully
 be made without permission under this Public License.
 .
 b. To the extent possible, if any provision of this Public License is
 deemed unenforceable, it shall be automatically reformed to the
 minimum extent necessary to make it enforceable. If the provision
 cannot be reformed, it shall be severed from this Public License
 without affecting the enforceability of the remaining terms and
 conditions.
 .
 c. No term or condition of this Public License will be waived and no
 failure to comply consented to unless expressly agreed to by the
 Licensor.
 .
 d. Nothing in this Public License constitutes or may be interpreted
 as a limitation upon, or waiver of, any privileges and immunities
 that apply to the Licensor or You, including from the legal
 processes of any jurisdiction or authority.

License: CC-BY-SA-3.0
 CREATIVE COMMONS CORPORATION IS NOT A LAW FIRM AND DOES NOT PROVIDE
 LEGAL SERVICES. DISTRIBUTION OF THIS LICENSE DOES NOT CREATE AN
 ATTORNEY-CLIENT RELATIONSHIP. CREATIVE COMMONS PROVIDES THIS
 INFORMATION ON AN "AS-IS" BASIS. CREATIVE COMMONS MAKES NO WARRANTIES
 REGARDING THE INFORMATION PROVIDED, AND DISCLAIMS LIABILITY FOR
 DAMAGES RESULTING FROM ITS USE.
 .
 License
 .
 THE WORK (AS DEFINED BELOW) IS PROVIDED UNDER THE TERMS OF THIS CREATIVE
 COMMONS PUBLIC LICENSE ("CCPL" OR "LICENSE"). THE WORK IS PROTECTED BY
 COPYRIGHT AND/OR OTHER APPLICABLE LAW. ANY USE OF THE WORK OTHER THAN AS
 AUTHORIZED UNDER THIS LICENSE OR COPYRIGHT LAW IS PROHIBITED.
 .
 BY EXERCISING ANY RIGHTS TO THE WORK PROVIDED HERE, YOU ACCEPT AND AGREE
 TO BE BOUND BY THE TERMS OF THIS LICENSE. TO THE EXTENT THIS LICENSE MAY
 BE CONSIDERED TO BE A CONTRACT, THE LICENSOR GRANTS YOU THE RIGHTS
 CONTAINED HERE IN CONSIDERATION OF YOUR ACCEPTANCE OF SUCH TERMS AND
 CONDITIONS.
 .
 1. Definitions
 .
 a. "Adaptation" means a work based upon the Work, or upon the Work and
 other pre-existing works, such as a translation, adaptation,
 derivative work, arrangement of music or other alterations of a
 literary or artistic work, or phonogram or performance and includes
 cinematographic adaptations or any other form in which the Work may be
 recast, transformed, or adapted including in any form recognizably
 derived from the original, except that a work that constitutes a
 Collection will not be considered an Adaptation for the purpose of
 this License. For the avoidance of doubt, where the Work is a musical
 work, performance or phonogram, the synchronization of the Work in
 timed-relation with a moving image ("synching") will be considered an
 Adaptation for the purpose of this License.
 .
 b. "Collection" means a collection of literary or artistic works, such as
 encyclopedias and anthologies, or performances, phonograms or
 broadcasts, or other works or subject matter other than works listed
 in Section 1(f) below, which, by reason of the selection and
 arrangement of their contents, constitute intellectual creations, in
 which the Work is included in its entirety in unmodified form along
 with one or more other contributions, each constituting separate and
 independent works in themselves, which together are assembled into a
 collective whole. A work that constitutes a Collection will not be
 considered an Adaptation (as defined below) for the purposes of this
 License.
 .
 c. "Creative Commons Compatible License" means a license that is listed
 at https://creativecommons.org/compatiblelicenses that has been
 approved by Creative Commons as being essentially equivalent to this
 License, including, at a minimum, because that license: (i) contains
 terms that have the same purpose, meaning and effect as the License
 Elements of this License; and, (ii) explicitly permits the relicensing
 of adaptations of works made available under that license under this
 License or a Creative Commons jurisdiction license with the same
 License Elements as this License.
 .
 d. "Distribute" means to make available to the public the original and
 copies of the Work or Adaptation, as appropriate, through sale or
 other transfer of ownership.
 .
 e. "License Elements" means the following high-level license attributes
 as selected by Licensor and indicated in the title of this License:
 Attribution, ShareAlike.
 .
 f. "Licensor" means the individual, individuals, entity or entities that
 offer(s) the Work under the terms of this License.
 .
 g. "Original Author" means, in the case of a literary or artistic work,
 the individual, individuals, entity or entities who created the Work
 or if no individual or entity can be identified, the publisher; and in
 addition (i) in the case of a performance the actors, singers,
 musicians, dancers, and other persons who act, sing, deliver, declaim,
 play in, interpret or otherwise perform literary or artistic works or
 expressions of folklore; (ii) in the case of a phonogram the producer
 being the person or legal entity who first fixes the sounds of a
 performance or other sounds; and, (iii) in the case of broadcasts, the
 organization that transmits the broadcast.
 .
 h. "Work" means the literary and/or artistic work offered under the terms
 of this License including without limitation any production in the
 literary, scientific and artistic domain, whatever may be the mode or
 form of its expression including digital form, such as a book,
 pamphlet and other writing; a lecture, address, sermon or other work
 of the same nature; a dramatic or dramatico-musical work; a
 choreographic work or entertainment in dumb show; a musical
 composition with or without words; a cinematographic work to which are
 assimilated works expressed by a process analogous to cinematography;
 a work of drawing, painting, architecture, sculpture, engraving or
 lithography; a photographic work to which are assimilated works
 expressed by a process analogous to photography; a work of applied
 art; an illustration, map, plan, sketch or three-dimensional work
 relative to geography, topography, architecture or science; a
 performance; a broadcast; a phonogram; a compilation of data to the
 extent it is protected as a copyrightable work; or a work performed by
 a variety or circus performer to the extent it is not otherwise
 considered a literary or artistic work.
 .
 i. "You" means an individual or entity exercising rights under this
 License who has not previously violated the terms of this License with
 respect to the Work, or who has received express permission from the
 Licensor to exercise rights under this License despite a previous
 violation.
 .
 j. "Publicly Perform" means to perform public recitations of the Work and
 to communicate to the public those public recitations, by any means or
 process, including by wire or wireless means or public digital
 performances; to make available to the public Works in such a way that
 members of the public may access these Works from a place and at a
 place individually chosen by them; to perform the Work to the public
 by any means or process and the communication to the public of the
 performances of the Work, including by public digital performance; to
 broadcast and rebroadcast the Work by any means including signs,
 sounds or images.
 .
 k. "Reproduce" means to make copies of the Work by any means including
 without limitation by sound or visual recordings and the right of
 fixation and reproducing fixations of the Work, including storage of a
 protected performance or phonogram in digital form or other electronic
 medium.
 .
 2. Fair Dealing Rights. Nothing in this License is intended to reduce,
 limit, or restrict any uses free from copyright or rights arising from
 limitations or exceptions that are provided for in connection with the
 copyright protection under copyright law or other applicable laws.
 .
 3. License Grant. Subject to the terms and conditions of this License,
 Licensor hereby grants You a worldwide, royalty-free, non-exclusive,
 perpetual (for the duration of the applicable copyright) license to
 exercise the rights in the Work as stated below:
 .
 a. to Reproduce the Work, to incorporate the Work into one or more
 Collections, and to Reproduce the Work as incorporated in the
 Collections;
 .
 b. to create and Reproduce Adaptations provided that any such Adaptation,
 including any translation in any medium, takes reasonable steps to
 clearly label, demarcate or otherwise identify that changes were made
 to the original Work. For example, a translation could be marked "The
 original work was translated from English to Spanish," or a
 modification could indicate "The original work has been modified.";
 .
 c. to Distribute and Publicly Perform the Work including as incorporated
 in Collections; and,
 .
 d. to Distribute and Publicly Perform Adaptations.
 .
 e. For the avoidance of doubt:
 .
 i. Non-waivable Compulsory License Schemes. In those jurisdictions in
 which the right to collect royalties through any statutory or
 compulsory licensing scheme cannot be waived, the Licensor
 reserves the exclusive right to collect such royalties for any
 exercise by You of the rights granted under this License;
 .
 ii. Waivable Compulsory License Schemes. In those jurisdictions in
 which the right to collect royalties through any statutory or
 compulsory licensing scheme can be waived, the Licensor waives the
 exclusive right to collect such royalties for any exercise by You
 of the rights granted under this License; and,
 .
 iii. Voluntary License Schemes. The Licensor waives the right to
 collect royalties, whether individually or, in the event that the
 Licensor is a member of a collecting society that administers
 voluntary licensing schemes, via that society, from any exercise
 by You of the rights granted under this License.
 .
 The above rights may be exercised in all media and formats whether now
 known or hereafter devised. The above rights include the right to make
 such modifications as are technically necessary to exercise the rights in
 other media and formats. Subject to Section 8(f), all rights not expressly
 granted by Licensor are hereby reserved.
 .
 4. Restrictions. The license granted in Section 3 above is expressly made
 subject to and limited by the following restrictions:
 .
 a. You may Distribute or Publicly Perform the Work only under the terms
 of this License. You must include a copy of, or the Uniform Resource
 Identifier (URI) for, this License with every copy of the Work You
 Distribute or Publicly Perform. You may not offer or impose any terms
 on the Work that restrict the terms of this License or the ability of
 the recipient of the Work to exercise the rights granted to that
 recipient under the terms of the License. You may not sublicense the
 Work. You must keep intact all notices that refer to this License and
 to the disclaimer of warranties with every copy of the Work You
 Distribute or Publicly Perform. When You Distribute or Publicly
 Perform the Work, You may not impose any effective technological
 measures on the Work that restrict the ability of a recipient of the
 Work from You to exercise the rights granted to that recipient under
 the terms of the License. This Section 4(a) applies to the Work as
 incorporated in a Collection, but this does not require the Collection
 apart from the Work itself to be made subject to the terms of this
 License. If You create a Collection, upon notice from any Licensor You
 must, to the extent practicable, remove from the Collection any credit
 as required by Section 4(c), as requested. If You create an
 Adaptation, upon notice from any Licensor You must, to the extent
 practicable, remove from the Adaptation any credit as required by
 Section 4(c), as requested.
 .
 b. You may Distribute or Publicly Perform an Adaptation only under the
 terms of: (i) this License; (ii) a later version of this License with
 the same License Elements as this License; (iii) a Creative Commons
 jurisdiction license (either this or a later license version) that
 contains the same License Elements as this License (e.g.,
 Attribution-ShareAlike 3.0 US)); (iv) a Creative Commons Compatible
 License. If you license the Adaptation under one of the licenses
 mentioned in (iv), you must comply with the terms of that license. If
 you license the Adaptation under the terms of any of the licenses
 mentioned in (i), (ii) or (iii) (the "Applicable License"), you must
 comply with the terms of the Applicable License generally and the
 following provisions: (I) You must include a copy of, or the URI for,
 the Applicable License with every copy of each Adaptation You
 Distribute or Publicly Perform; (II) You may not offer or impose any
 terms on the Adaptation that restrict the terms of the Applicable
 License or the ability of the recipient of the Adaptation to exercise
 the rights granted to that recipient under the terms of the Applicable
 License; (III) You must keep intact all notices that refer to the
 Applicable License and to the disclaimer of warranties with every copy
 of the Work as included in the Adaptation You Distribute or Publicly
 Perform; (IV) when You Distribute or Publicly Perform the Adaptation,
 You may not impose any effective technological measures on the
 Adaptation that restrict the ability of a recipient of the Adaptation
 from You to exercise the rights granted to that recipient under the
 terms of the Applicable License. This Section 4(b) applies to the
 Adaptation as incorporated in a Collection, but this does not require
 the Collection apart from the Adaptation itself to be made subject to
 the terms of the Applicable License.
 .
 c. If You Distribute, or Publicly Perform the Work or any Adaptations or
 Collections, You must, unless a request has been made pursuant to
 Section 4(a), keep intact all copyright notices for the Work and
 provide, reasonable to the medium or means You are utilizing: (i) the
 name of the Original Author (or pseudonym, if applicable) if supplied,
 and/or if the Original Author and/or Licensor designate another party
 or parties (e.g., a sponsor institute, publishing entity, journal) for
 attribution ("Attribution Parties") in Licensor's copyright notice,
 terms of service or by other reasonable means, the name of such party
 or parties; (ii) the title of the Work if supplied; (iii) to the
 extent reasonably practicable, the URI, if any, that Licensor
 specifies to be associated with the Work, unless such URI does not
 refer to the copyright notice or licensing information for the Work;
 and (iv) , consistent with Ssection 3(b), in the case of an
 Adaptation, a credit identifying the use of the Work in the Adaptation
 (e.g., "French translation of the Work by Original Author," or
 "Screenplay based on original Work by Original Author"). The credit
 required by this Section 4(c) may be implemented in any reasonable
 manner; provided, however, that in the case of a Adaptation or
 Collection, at a minimum such credit will appear, if a credit for all
 contributing authors of the Adaptation or Collection appears, then as
 part of these credits and in a manner at least as prominent as the
 credits for the other contributing authors. For the avoidance of
 doubt, You may only use the credit required by this Section for the
 purpose of attribution in the manner set out above and, by exercising
 Your rights under this License, You may not implicitly or explicitly
 assert or imply any connection with, sponsorship or endorsement by the
 Original Author, Licensor and/or Attribution Parties, as appropriate,
 of You or Your use of the Work, without the separate, express prior
 written permission of the Original Author, Licensor and/or Attribution
 Parties.
 .
 d. Except as otherwise agreed in writing by the Licensor or as may be
 otherwise permitted by applicable law, if You Reproduce, Distribute or
 Publicly Perform the Work either by itself or as part of any
 Adaptations or Collections, You must not distort, mutilate, modify or
 take other derogatory action in relation to the Work which would be
 prejudicial to the Original Author's honor or reputation. Licensor
 agrees that in those jurisdictions (e.g. Japan), in which any exercise
 of the right granted in Section 3(b) of this License (the right to
 make Adaptations) would be deemed to be a distortion, mutilation,
 modification or other derogatory action prejudicial to the Original
 Author's honor and reputation, the Licensor will waive or not assert,
 as appropriate, this Section, to the fullest extent permitted by the
 applicable national law, to enable You to reasonably exercise Your
 right under Section 3(b) of this License (right to make Adaptations)
 but not otherwise.
 .
 5. Representations, Warranties and Disclaimer
 .
 UNLESS OTHERWISE MUTUALLY AGREED TO BY THE PARTIES IN WRITING, LICENSOR
 OFFERS THE WORK AS-IS AND MAKES NO REPRESENTATIONS OR WARRANTIES OF ANY
 KIND CONCERNING THE WORK, EXPRESS, IMPLIED, STATUTORY OR OTHERWISE,
 INCLUDING, WITHOUT LIMITATION, WARRANTIES OF TITLE, MERCHANTIBILITY,
 FITNESS FOR A PARTICULAR PURPOSE, NONINFRINGEMENT, OR THE ABSENCE OF
 LATENT OR OTHER DEFECTS, ACCURACY, OR THE PRESENCE OF ABSENCE OF ERRORS,
 WHETHER OR NOT DISCOVERABLE. SOME JURISDICTIONS DO NOT ALLOW THE EXCLUSION
 OF IMPLIED WARRANTIES, SO SUCH EXCLUSION MAY NOT APPLY TO YOU.
 .
 6. Limitation on Liability. EXCEPT TO THE EXTENT REQUIRED BY APPLICABLE
 LAW, IN NO EVENT WILL LICENSOR BE LIABLE TO YOU ON ANY LEGAL THEORY FOR
 ANY SPECIAL, INCIDENTAL, CONSEQUENTIAL, PUNITIVE OR EXEMPLARY DAMAGES
 ARISING OUT OF THIS LICENSE OR THE USE OF THE WORK, EVEN IF LICENSOR HAS
 BEEN ADVISED OF THE POSSIBILITY OF SUCH DAMAGES.
 .
 7. Termination
 .
 a. This License and the rights granted hereunder will terminate
 automatically upon any breach by You of the terms of this License.
 Individuals or entities who have received Adaptations or Collections
 from You under this License, however, will not have their licenses
 terminated provided such individuals or entities remain in full
 compliance with those licenses. Sections 1, 2, 5, 6, 7, and 8 will
 survive any termination of this License.
 .
 b. Subject to the above terms and conditions, the license granted here is
 perpetual (for the duration of the applicable copyright in the Work).
 Notwithstanding the above, Licensor reserves the right to release the
 Work under different license terms or to stop distributing the Work at
 any time; provided, however that any such election will not serve to
 withdraw this License (or any other license that has been, or is
 required to be, granted under the terms of this License), and this
 License will continue in full force and effect unless terminated as
 stated above.
 .
 8. Miscellaneous
 .
 a. Each time You Distribute or Publicly Perform the Work or a Collection,
 the Licensor offers to the recipient a license to the Work on the same
 terms and conditions as the license granted to You under this License.
 .
 b. Each time You Distribute or Publicly Perform an Adaptation, Licensor
 offers to the recipient a license to the original Work on the same
 terms and conditions as the license granted to You under this License.
 .
 c. If any provision of this License is invalid or unenforceable under
 applicable law, it shall not affect the validity or enforceability of
 the remainder of the terms of this License, and without further action
 by the parties to this agreement, such provision shall be reformed to
 the minimum extent necessary to make such provision valid and
 enforceable.
 .
 d. No term or provision of this License shall be deemed waived and no
 breach consented to unless such waiver or consent shall be in writing
 and signed by the party to be charged with such waiver or consent.
 .
 e. This License constitutes the entire agreement between the parties with
 respect to the Work licensed here. There are no understandings,
 agreements or representations with respect to the Work not specified
 here. Licensor shall not be bound by any additional provisions that
 may appear in any communication from You. This License may not be
 modified without the mutual written agreement of the Licensor and You.
 .
 f. The rights granted under, and the subject matter referenced, in this
 License were drafted utilizing the terminology of the Berne Convention
 for the Protection of Literary and Artistic Works (as amended on
 September 28, 1979), the Rome Convention of 1961, the WIPO Copyright
 Treaty of 1996, the WIPO Performances and Phonograms Treaty of 1996
 and the Universal Copyright Convention (as revised on July 24, 1971).
 These rights and subject matter take effect in the relevant
 jurisdiction in which the License terms are sought to be enforced
 according to the corresponding provisions of the implementation of
 those treaty provisions in the applicable national law. If the
 standard suite of rights granted under applicable copyright law
 includes additional rights not granted under this License, such
 additional rights are deemed to be included in the License; this
 License is not intended to restrict the license of any rights under
 applicable law.<|MERGE_RESOLUTION|>--- conflicted
+++ resolved
@@ -911,13 +911,13 @@
 Comment: Derived from works by ESA/Hubble & NASA (under the same license)
 
 Files:
-<<<<<<< HEAD
  images/ship/raider*
  images/thumbnail/raider*
 Copyright: Red-57
 License: CC-BY-SA-4.0
-Comment: Derived from work by Michael Zahniser (under the same license).
-=======
+Comment: Derived from work by Michael Zahniser (under the same lisence).
+
+Files:
  images/land/clouds*
 Copyright: Benjamin Jackson (gods.benyamin@outlook.com)
 License: CC-BY-SA-4.0
@@ -933,7 +933,6 @@
 Files: images/outfit/ka'het?compact?engine*
 Copyright: Griffin Schutte (theronepic@gmail.com)
 License: CC-BY-SA-4.0
->>>>>>> cf8c448f
 
 License: GPL-3+
  This program is free software: you can redistribute it and/or modify
