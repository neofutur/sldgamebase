Format: https://www.debian.org/doc/packaging-manuals/copyright-format/1.0/
Upstream-Name: endless-sky
Upstream-Contact: Michael Zahniser <mzahniser@gmail.com>
Source: https://github.com/endless-sky/endless-sky

Files: *
Copyright: Michael Zahniser <mzahniser@gmail.com>
           endless-sky contributors (see credits.txt and changelog)
License: GPL-3+

Files: images/*
Copyright: Michael Zahniser <mzahniser@gmail.com>
License: CC-BY-SA-4.0

Files: images/land/*
Copyright: Various
License: public-domain
 Taken from morgue-file.com, a collection of photographs that have been donated
 and placed in the public domain. (Exceptions noted below.)

Files: images/scene/*
Copyright: Various
License: public-domain
 Taken from morguefile.com, a collection of photographs that have been donated
 and placed in the public domain. (Exceptions noted below.)

Files:
 images/outfit/bullet*
 images/scene/sagittarius?a*
 images/ship/hai?solifuge*
Copyright: Maximilian Korber (github.com/wrzlprnft)
License: CC-BY-SA-4.0

Files:
 images/ship/hai?violin?spider*
Copyright: Maximilian Korber
License: CC-BY-SA-4.0
Comment: Derived from works by Christian Rhodes (under the same license).

Files:
 images/projectile/bullet*
 images/effect/bullet?impact*
Copyright: Iaz Poolar
License: CC-BY-SA-4.0
Comment: Derived from works by Amazinite derived from works by Michael Zahniser (under the same license).

Files:
 images/ship/hai?pond?strider*
Copyright: Iaz Poolar
License: CC-BY-SA-4.0

Files:
 images/ship/hai?flea*
 images/projectile/rail?slug*
Copyright: Matthew Smestad
License: CC-BY-SA-4.0

Files:
 images/outfit/railgun*
 images/outfit/railslug*
Copyright: 1010todd
Comment: Derived from works by Matthew Smestad (under the same license).
License: CC-BY-SA-4.0

Files:
 images/outfit/luxury?accommodations*
 images/hardpoint/proton?turret*
Copyright: Nate Graham <pointedstick@zoho.com>
License: CC-BY-SA-4.0

Files:
 images/land/sky2*
 images/land/sea3*
 images/land/beach4*
 images/land/canyon9*
Copyright: Emily Mell <hasmidas@gmail.com>
License: public-domain
 Based on images taken from unsplash.com before June 2017, when all images
 uploaded to that site were donated to the public domain.

Files:
 images/icon/gat*
Copyright: Amazinite
License: CC-BY-SA-4.0
Comment: Derived from works by Maximilian Korber (under the same license).

Files:
 images/outfit/gat*
Copyright: Becca Tommaso
License: CC-BY-SA-4.0
Comment: Derived from works by Maximilian Korber (under the same license).


Files:
 images/outfit/scram?drive*
Copyright: Becca Tommaso
License: CC-BY-SA-4.0
Comment: Derived from works by Evan Fluharty (under the same license).

Files:
 images/icon/rail?gun*
Copyright: Amazinite
License: CC-BY-SA-4.0
Comment: Derived from works by Matthew Smestad (under the same license).

Files:
 images/outfit/pug*
 images/planet/*-b*
Copyright: Frederick Goy IV (https://github.com/comnom)
License: CC-BY-SA-4.0

Files: images/outfit/*storage*
Copyright: Amazinite
License: CC-BY-SA-4.0
Comment: Derived from works by Michael Zahniser and Maximilian Korber (under the same license).

Files: images/outfit/city-ship?license*
Copyright: Amazinite
License: CC-BY-SA-4.0
Comment: Derived from works by Michael Zahniser and Evan Fluharty (under the same license).

Files:
 images/outfit/harvested*
Copyright: Michael Zahniser (mzahniser@gmail.com)
License: CC-BY-SA-4.0
Comment: Unless otherwise noted below, mineral photos are by Rob Lavinsky, under
 the CC-BY-SA-3.0 license.

Files:
 images/outfit/harvested?copper*
 images/outfit/harvested?iron*
 images/outfit/harvested?platinum*
 images/outfit/harvested?silver*
Copyright: Michael Zahniser (mzahniser@gmail.com)
License: CC-BY-SA-4.0
Comment: Incorporating photos by James St. John, under the CC-BY-2.0 license.

Files:
 images/outfit/harvested?gold*
Copyright: Michael Zahniser (mzahniser@gmail.com)
License: CC-BY-SA-4.0
Comment: Incorporating a photo by Aram Dulyan, under the CC-BY-2.0 license.

Files:
 images/scene/plasma?scene*
Copyright: 1010todd <1010todd3d@gmail>
License: CC-BY-SA-4.0
Comment: Derived from works by Becca Tommaso, Darcy Manoel, and Michael Zahniser (under the same license). Incorporating texture made with JSPlacement by WindMillArt <https://windmillart.net/>.

Files:
 images/land/enceladus_1*
 images/land/enceladus_2*
 images/land/enceladus_3*
 images/land/enceladus_4*
 images/land/moon2*
 images/ui/galaxy*
 images/ui/pleiades*
 images/planet/callisto*
 images/planet/earth*
 images/planet/europa*
 images/planet/ganymede*
 images/planet/io*
 images/planet/jupiter*
 images/planet/luna*
 images/planet/mars*
 images/planet/mercury*
 images/planet/miranda*
 images/planet/neptune*
 images/planet/oberon*
 images/planet/rhea*
 images/planet/tethys*
 images/planet/titan*
 images/planet/uranus*
 images/planet/venus*
Copyright: NASA
License: public-domain
 From NASA, and therefore in the public domain because they were created by
 government employees while doing work for the government.

Files: images/scene/geoscan*
Copyright: Michael Zahniser <mzahniser@gmail.com>
License: CC-BY-SA-4.0

Files: images/scene/loc*
Copyright: Library of Congress
License: public-domain
 From the Library of Congress. Public domain because they are photographs taken
 by a government employee as part of their job.

Files: images/scene/army*
Copyright: US Army
License: public-domain
 From the US Army. Public domain because they are photographs taken by a
 government employee as part of their job.

Files: images/scene/eso*
Copyright: ESO/L. Calçada (European Southern Observatory)
License: CC-BY-4.0

Files:
 images/scene/engine*
 images/scene/engine2*
Copyright: NASA
License: public-domain
 From NASA, and therefore in the public domain because they were created by
 government employees while doing work for the government.

Files:
 images/land/mercury1*
Copyright: NASA/Johns Hopkins University Applied Physics Laboratory/Carnegie Institution of Washington
License: public-domain
 Taken from https://archive.is/dd4hA. This image is an
 artist's impression of the surface of Mercury, produced
 for the MESSENGER mission. Because it was produced for
 a NASA mission, it is in the public domain.

Files:
 images/land/sea23*
Copyright: Dan Stark
License: public-domain
 Taken from https://archive.is/qvHPl. This image was
 uploaded to unsplash.com before June 2017, so it is
 in the public domain.

Files: images/land/bwerner*
Copyright: Berthold Werner (commons.wikimedia.org/wiki/User:Berthold_Werner)
License: CC-BY-SA-3.0
Comment: Taken from Wikimedia commons. Cropped and edited.

Files: images/land/myrabella*
Copyright: Myrabella (commons.wikimedia.org/wiki/User:Myrabella)
License: CC-BY-SA-3.0
Comment: Taken from Wikimedia commons. Cropped and edited.

Files: images/land/dmottl*
Copyright: Dmitry A. Mottl (commons.wikimedia.org/wiki/User:Dmottl)
License: CC-BY-SA-3.0
Comment: Taken from Wikimedia commons. Cropped and edited.

Files: images/land/mfield*
Copyright: Matthew Field (commons.wikimedia.org/wiki/User:Mfield)
License: CC-BY-SA-3.0
Comment: Taken from Wikimedia commons. Cropped and edited.

Files: images/land/*-sfiera*
Copyright: Chris Pickel (sfiera.net)
License: CC-BY-SA-4.0

Files: images/land/*-striker*
Copyright: Michael Wilso (sixfootplus@gmail.com)
License: CC-BY-SA-4.0

Files: images/land/*-harro*
Copyright: @harro.eu (copyright@harro.eu)
License: CC-BY-SA-4.0

Files: images/land/*-iridium*
Copyright: @Iridium Ore (blueajp@gmail.com)
License: CC-BY-SA-4.0

Files: images/land/*-spfld*
Copyright: Eric Denni (spfldsatellite@gmail.com)
License: CC-BY-SA-4.0

Files: images/land/sivael*
Copyright: Tymoteusz Kapuściński (Sivael)
License: CC-BY-SA-4.0
Comment:
 Screenshots of environments created with assets purchased by Tymoteusz
 Kapuściński from the Unity Asset Store. Post-processing applied by Michael
 Zahniser to make the images look less artificial.

Files: images/outfit/scan?module*
Copyright: Zachary Siple
License: CC-BY-SA-4.0
Comment: Derived from works by Michael Zahniser (from under the same license).

Files:
 images/outfit/tactical?scanner*
 images/effect/jump?drive?red*
Copyright: Zachary Siple
License: CC-BY-SA-4.0

Files:
 images/outfit/security?station*
 images/ship/peregrine/*
Copyright: Becca Tommaso (tommasobecca03@gmail.com)
License: CC-BY-SA-4.0
Comment: Derived from works by Michael Zahniser and Evan Fluharty (under the same license).

Files:
 images/outfit/korath?rifle*
 images/outfit/hai?rifle*
 images/outfit/korath?fuel?processor*
 images/outfit/remnant?rifle*
 images/ship/hai?centipede*
 images/ship/hai?geocoris*
 images/ship/hai?grasshopper*
 images/ship/gull*
 images/ship/pelican*
 images/ship/peregrine/peregrine*
 images/ship/riptide*
 images/ship/dropship*
 images/ship/heron*
 images/thumbnail/hai?centipede*
 images/thumbnail/hai?geocoris*
 images/thumbnail/hai?grasshopper*
 images/thumbnail/gull*
 images/thumbnail/pelican*
 images/thumbnail/peregrine*
 images/thumbnail/riptide*
 images/thumbnail/dropship*
 images/outfit/auxiliary?license*
Copyright: Evan Fluharty (Evanfluharty@gmail.com)
License: CC-BY-SA-4.0
Comment: Derived from works by Michael Zahniser (under the same license).

Files:
 images/ship/waverider*
Copyright: Evan Fluharty (Evanfluharty@gmail.com)
License: CC-BY-SA-4.0
Comment: Derived from works by Michael Zahniser (under the same license) and detailed by Saugia (<https://github.com/Saugia>).

Files:
 images/ship/modified?boxwing*
 images/thumbnail/modified?boxwing*
Copyright: Evan Fluharty (Evanfluharty@gmail.com)
License: CC-BY-SA-4.0
Comment: Derived from works by Iaz Poolar (under the same license).

Files: images/portrait/*
Copyright: Various
License: Depends
Comment:
 Taken from unsplash.com and added to the game after June 2017. If the pictures were
 uploaded to unsplash.com before June 2017, they were donated and placed in the public
 domain. If the pictures were uploaded to unsplash.com on or after June 2017, they are
 subject to the Unsplash License. If they were also uploaded after February 2018, they
 are subject to additional restrictions.

Files:
 images/outfit/quarg*
 images/hardpoint/quarg*
 images/outfit/small?quarg*
 images/outfit/medium?quarg*
 images/outfit/large?quarg*
 images/outfit/laser?rifle*
 images/outfit/hai?pebble?core*
 images/outfit/hai?boulder*
 images/outfit/hai?geode*
Copyright: Evan Fluharty (Evanfluharty@gmail.com)
License: CC-BY-SA-4.0

Files:
 images/outfit/quarg?skylance*
 images/hardpoint/quarg?skylance*
Copyright: Evan Fluharty (Evanfluharty@gmail.com)
License: CC-BY-SA-4.0
Comment: Derived and completed from works by Maximilian Korber (Wrzlprnft), @Karirawri, and originally drawn up by Tommy Thach (Bladewood) (all under the same license)

Files:
 images/outfit/enforcer?riot?staff*
Copyright: 1010todd
Comment: Derived from works by Evan Fluharty (under the same license).
License: CC-BY-SA-4.0

Files:
 images/land/desert0*
 images/land/earthrise*
 images/land/nasa*
 images/land/space*
 images/land/station1*
 images/land/station2*
 images/land/station3*
Copyright: NASA
License: public-domain
 From NASA, and therefore in the public domain because they were created by
 government employees while doing work for the government.

Files:
 images/land/station12*
Copyright: Office of War Information
License: public-domain
 Taken from Wikimedia Commons. Cropped and edited.

Files:
 images/*/pincer*
Copyright: None; CC0 (Public Domain)
License: CC0
Comment: Public domain textures by https://texture.ninja

Files:
 images/planet/rogue-radiating*
Copyright: None; CC0 (Public Domain)
License: CC0

Files: images/outfit/railslug?rack*
Copyright: Becca Tommaso (tommasobecca03@gmail.com)
License: CC-BY-SA-4.0
Comment: Derived from works by Matthew Smestad (under the same license).

Files:
 images/outfit/harvested?yottrite*
Copyright: Becca Tommaso (tommasobecca03@gmail.com)
License: CC-BY-SA-3.0
Comment: Derived from works by Michael Zahniser and Rob Lavinsky (under the same license).

Files:
 images/effect/flotsam?yottrite*
Copyright: Becca Tommaso (tommasobecca03@gmail.com)
License: CC-BY-SA-3.0
Comment: Derived from works by Rob Lavinsky (under the same license).

Files:
 images/land/badlands0*
 images/land/badlands5*
 images/land/badlands7*
 images/land/badlands8*
 images/land/beach0*
 images/land/beach2*
 images/land/beach3*
 images/land/beach5*
 images/land/beach6*
 images/land/canyon0*
 images/land/canyon7*
 images/land/city4*
 images/land/city6*
 images/land/city8*
 images/land/city9*
 images/land/city10*
 images/land/desert1*
 images/land/desert2*
 images/land/fields1*
 images/land/fields2*
 images/land/fields5*
 images/land/fields6*
 images/land/fields7*
 images/land/fields9*
 images/land/fog0*
 images/land/fog2*
 images/land/fog4*
 images/land/forest1*
 images/land/forest2*
 images/land/forest3*
 images/land/forest4*
 images/land/hills2*
 images/land/lava1*
 images/land/lava2*
 images/land/lava6*
 images/land/mountain1*
 images/land/mountain3*
 images/land/mountain4*
 images/land/mountain5*
 images/land/mountain6*
 images/land/mountain7*
 images/land/mountain8*
 images/land/mountain9*
 images/land/sea8*
 images/land/sky0*
 images/land/sky3*
 images/land/sky7*
 images/land/sky8*
 images/land/sky9*
 images/land/snow0*
 images/land/snow1*
 images/land/snow2*
 images/land/snow3*
 images/land/snow4*
 images/land/snow6*
 images/land/snow7*
 images/land/space2*
 images/land/water0*
 images/land/water8*
Copyright: Various
License: public-domain
 Taken from unsplash.com and added to the game before June 2017, when it was
 a collection of photographs that had been donated and placed in the public domain.

Files:
 images/land/badlands1*
Copyright: Jason Thompson
License: public-domain
 Taken from https://archive.is/arYCs. This image was uploaded to
 unsplash.com before June 2017, so it is in the public domain.

Files:
 images/land/badlands2*
Copyright: Koen van Gilst
License: Unsplash
Comment:
 Taken from https://archive.is/Syt9W. This image was uploaded to
 unsplash.com in June 2017, so it is subject to the Unsplash
 License. It was uploaded before February 2018, so it is not
 subject to additional restrictions.

Files:
 images/land/badlands6*
Copyright: John Fowler
License: Unsplash
Comment:
 Taken from https://archive.is/u0tLY. This image was uploaded to
 unsplash.com after June 2017, so it is subject to the
 Unsplash License. It was uploaded before February 2018, so
 it is not subject to additional restrictions.

Files:
 images/land/canyon1*
Copyright: Ana Filipa Neves
License: public-domain
 Taken from https://archive.is/cFMrt. This image was uploaded to
 unsplash.com before June 2017, so it is in the public domain.

Files:
 images/land/canyon8*
Copyright: Benjaimn Esteves
License: public-domain
 Taken from https://archive.is/uHKHC. This image was uploaded to
 unsplash.com before June 2017, so it is in the public domain.

Files:
 images/land/city2*
Copyright: timJ
License: Unsplash
Comment:
 Taken from https://archive.is/Wqo8m. This image was uploaded to
 unsplash.com after June 2017, so it is subject to the
 Unsplash License. It was uploaded before February 2018, so
 it is not subject to additional restrictions. The link to
 the image on the archive is broken and the published date
 can't be seen if you just look at the site. If you click
 view source and search `"id":"EJ4qfFp1g8Q",` you will see
 it was published in July 2017. You will also see in the
 source that the image is
 https://images.unsplash.com/photo-1500021804447-2ca2eaaaabeb,
 which matches the image as per https://archive.is/zU3K5.

Files:
 images/land/city7*
Copyright: Jason Wong
License: Unsplash
Comment:
 Taken from https://archive.is/AmgC4. This image was uploaded to
 unsplash.com in June 2017, so it is subject to the Unsplash
 License. It was uploaded before February 2018, so it is not
 subject to additional restrictions.

Files:
 images/land/city11*
Copyright: Bon Bahar
License: Unsplash
Comment:
 Taken from https://archive.is/fWfhb. This image was uploaded to
 unsplash.com after June 2017, so it is subject to the
 Unsplash License. It was uploaded before February 2018, so
 it is not subject to additional restrictions. The link to
 the image on the archive is broken and the published date
 can't be seen if you just look at the site. If you click
 view source and search "datePublished," you will see it
 was published in August 2017. You will also see in the
 source that the image is
 https://images.unsplash.com/photo-1501607087079-27057d2fdc93,
 which matches the image as per https://archive.is/7id7h.

Files:
 images/land/city12*
Copyright: Steven Pahel
License: Unsplash
Comment:
 Taken from https://archive.is/xYdxk. This image was uploaded to
 unsplash.com after June 2017, so it is subject to the
 Unsplash License. It was uploaded before February 2018, so
 it is not subject to additional restrictions.

Files:
 images/land/dune1*
Copyright: Wilson Ye
License: public-domain
 Taken from https://archive.is/qmRn7. This image was uploaded to
 unsplash.com before June 2017, so it is in the public domain.

Files:
 images/land/fields3*
Copyright: Doan Tuan
License: public-domain
 Taken from https://archive.is/yH9tF. This image was uploaded to
 unsplash.com before June 2017, so it is in the public domain.

Files:
 images/land/fog1*
Copyright: Peter Hammer
License: Unsplash
Comment:
 Taken from https://archive.is/eh77M. This image was uploaded to
 unsplash.com after June 2017, so it is subject to the
 Unsplash License. It was uploaded before February 2018, so
 it is not subject to additional restrictions.

Files:
 images/land/fog6*
Copyright: Michael Dam
License: public-domain
 Taken from https://archive.is/vhrne. This image was uploaded to
 unsplash.com before June 2017, so it is in the public domain.

Files:
 images/land/forest5*
Copyright: Wei Pan
License: public-domain
 Taken from https://archive.is/zr5p0. This image was uploaded to
 unsplash.com before June 2017, so it is in the public domain.

Files:
 images/land/hills0*
Copyright: Baptist Standaert
License: Unsplash
Comment:
 Taken from https://archive.is/bT412. This image was uploaded to
 unsplash.com after June 2017, so it is subject to the
 Unsplash License. It was uploaded before February 2018, so
 it is not subject to additional restrictions.

Files:
 images/land/mountain0*
Copyright: Karsten Wurth
License: public-domain
 Taken from https://archive.is/QroFs. This image was uploaded to
 unsplash.com before June 2017, so it is in the public domain.

Files:
 images/land/sea1*
Copyright: Christian Joudrey
License: public-domain
 Taken from https://archive.is/uYIiS. This image was uploaded to
 unsplash.com before June 2017, so it is in the public domain.

Files:
 images/land/sea5*
Copyright: Johannes Plenio
License: Unsplash
Comment:
 Taken from https://archive.is/WHmJC. This image was uploaded to
 unsplash.com after June 2017, so it is subject to the
 Unsplash License. It was uploaded before February 2018, so
 it is not subject to additional restrictions.

Files:
 images/land/sea7*
Copyright: Johannes Plenio
License: public-domain
 Taken from https://archive.is/Ab1ml. This image was uploaded to
 unsplash.com before June 2017, so it is in the public domain.

Files:
 images/land/sky4*
Copyright: Sergey Pesterev
License: Unsplash
Comment:
 Taken from https://archive.is/psGa3. This image was uploaded to
 unsplash.com after June 2017, so it is subject to the
 Unsplash License. It was uploaded before February 2018, so
 it is not subject to additional restrictions.

Files:
 images/land/sky5*
Copyright: Nathan Hulsey
License: public-domain
 Taken from https://archive.is/J1nTb. This image was uploaded to
 unsplash.com before June 2017, so it is in the public domain.

Files:
 images/land/snow5*
Copyright: Jay Ruzesky
License: public-domain
 Taken from https://archive.is/cMHkC. This image was uploaded to
 unsplash.com before June 2017, so it is in the public domain.

Files:
 images/land/snow10*
Copyright: Mathias Herheim
License: Unsplash
Comment:
 Taken from https://archive.is/25091. This image was uploaded to
 unsplash.com after June 2017, so it is subject to the
 Unsplash License. It was uploaded before February 2018, so
 it is not subject to additional restrictions.

Files:
 images/land/water3*
Copyright: Jacek Smoter
License: public-domain
 Taken from https://archive.is/9lZeb. This image was uploaded to
 unsplash.com before June 2017, so it is in the public domain.

Files:
 images/land/water4*
Copyright: N/A (CC0 Public Domain)
License: CC0
Comment:
 Taken from https://pixabay.com/photos/macedonia-sunset-dusk-lake-water-260851, resized,
 cropped, and adjusted gamma. According to Section 3 of the Pixabay Terms of Service,
 all images with a "published date" earlier than January 9, 2019 have the CC0 license.

Files:
 images/land/badlands10*
Copyright: Jean Beller
License: Unsplash
Comment:
 Taken from https://archive.is/0HX4h. This image was uploaded to
 unsplash.com after June 2017, so it is subject to the
 Unsplash License. It was also uploaded after February 2018,
 so it is subject to an additional restriction limiting the
 sale of unaltered copies.

Files:
 images/land/badlands11*
Copyright: Luemen Rutkowski
License: Unsplash
Comment:
 Taken from https://archive.is/HkBI5. This image was uploaded to
 unsplash.com after June 2017, so it is subject to the
 Unsplash License. It was also uploaded after February 2018,
 so it is subject to an additional restriction limiting the
 sale of unaltered copies.

Files:
 images/land/badlands12*
Copyright: Tim Mossholder
License: Unsplash
Comment:
 Taken from https://archive.is/KsALa. This image was uploaded to
 unsplash.com after June 2017, so it is subject to the
 Unsplash License. It was also uploaded after February 2018,
 so it is subject to an additional restriction limiting the
 sale of unaltered copies.

Files:
 images/land/beach13*
Copyright: Mads Sonne
License: Unsplash
Comment:
 Taken from https://archive.is/ZmzZe. This image was uploaded to
 unsplash.com after June 2017, so it is subject to the
 Unsplash License. It was also uploaded after February 2018,
 so it is subject to an additional restriction limiting the
 sale of unaltered copies.

Files:
 images/land/beach14*
Copyright: Silas Baisch
License: Unsplash
Comment:
 Taken from https://archive.is/uMT7F. This image was uploaded to
 unsplash.com after June 2017, so it is subject to the
 Unsplash License. It was also uploaded after February 2018,
 so it is subject to an additional restriction limiting the
 sale of unaltered copies.

Files:
 images/land/canyon13*
Copyright: Miriam Mica
License: Unsplash
Comment:
 Taken from https://archive.is/CyvxB. This image was uploaded to
 unsplash.com after June 2017, so it is subject to the
 Unsplash License. It was uploaded before February 2018, so
 it is not subject to additional restrictions.

Files:
 images/land/canyon14*
Copyright: John Towner
License: public-domain
 Taken from https://archive.is/3euXE. This image was uploaded to
 unsplash.com before June 2017, so it is in the public domain.

Files:
 images/land/canyon15*
Copyright: Nathan Anderson
License: public-domain
 Taken from https://archive.is/8rN07. This image was uploaded to
 unsplash.com before June 2017, so it is in the public domain.

Files:
 images/land/desert11*
Copyright: Robert Murray
License: public-domain
 Taken from https://archive.is/DirtW. This image was uploaded to
 unsplash.com before June 2017, so it is in the public domain.

Files:
 images/land/desert12*
Copyright: Joe Mania
License: public-domain
 Taken from https://archive.is/3FHPD. This image was uploaded to
 unsplash.com before June 2017, so it is in the public domain.

Files:
 images/land/desert13*
Copyright: Mikk Tonissoo
License: Unsplash
Comment:
 Taken from https://archive.is/KqPh4. This image was uploaded to
 unsplash.com after June 2017, so it is subject to the
 Unsplash License. It was also uploaded after February 2018,
 so it is subject to an additional restriction limiting the
 sale of unaltered copies.

Files:
 images/land/fields13*
Copyright: Jeff King
License: public-domain
 Taken from https://archive.is/b9tIO. This image was uploaded to
 unsplash.com before June 2017, so it is in the public domain.

Files:
 images/land/fields14*
Copyright: Jeroen van Dijk
License: Unsplash
Comment:
 Taken from https://archive.is/gj7LA. This image was uploaded to
 unsplash.com after June 2017, so it is subject to the
 Unsplash License. It was also uploaded after February 2018,
 so it is subject to an additional restriction limiting the
 sale of unaltered copies.

Files:
 images/land/fields15*
Copyright: Ales Krivec
License: public-domain
 Taken from https://archive.is/i9nJj. This image was uploaded to
 unsplash.com before June 2017, so it is in the public domain.

Files:
 images/land/fog8*
Copyright: Dawid Zawila
License: public-domain
 Taken from https://archive.is/XGHmJ. This image was uploaded to
 unsplash.com before June 2017, so it is in the public domain.

Files:
 images/land/fog9*
Copyright: J. P. Valery
License: Unsplash
Comment:
 Taken from https://archive.is/Ih53u. This image was uploaded to
 unsplash.com after June 2017, so it is subject to the
 Unsplash License. It was also uploaded after February 2018,
 so it is subject to an additional restriction limiting the
 sale of unaltered copies.

Files:
 images/land/fog10*
Copyright: Weronika
License: Unsplash
Comment:
 Taken from https://archive.is/qZ3JG. This image was uploaded to
 unsplash.com after June 2017, so it is subject to the
 Unsplash License. It was also uploaded after February 2018,
 so it is subject to an additional restriction limiting the
 sale of unaltered copies.

Files:
 images/land/fog11*
Copyright: Jay Mantri
License: public-domain
 Taken from https://archive.is/t72LL. This image was uploaded to
 unsplash.com before June 2017, so it is in the public domain.

Files:
 images/land/forest6*
Copyright: Inggrid Koe
License: public-domain
 Taken from https://archive.is/yiGOx. This image was uploaded to
 unsplash.com before June 2017, so it is in the public domain.

Files:
 images/land/forest7*
Copyright: Eutah Mizushima
License: public-domain
 Taken from https://archive.is/fXZt2. This image was uploaded to
 unsplash.com before June 2017, so it is in the public domain.

Files:
 images/land/forest8*
Copyright: Gez Xavier Mansfield
License: public-domain
 Taken from https://archive.is/WAC8Q. This image was uploaded to
 unsplash.com before June 2017, so it is in the public domain.

Files:
 images/land/forest9*
Copyright: Ekaterina Novitskaya
License: Unsplash
Comment:
 Taken from https://archive.is/YFXae. This image was uploaded to
 unsplash.com after June 2017, so it is subject to the
 Unsplash License. It was also uploaded after February 2018,
 so it is subject to an additional restriction limiting the
 sale of unaltered copies.

Files:
 images/land/garden1*
Copyright: Jon Canty
License: Unsplash
Comment:
 Taken from https://archive.is/ceyjf. This image was uploaded to
 unsplash.com after June 2017, so it is subject to the
 Unsplash License. It was also uploaded after February 2018,
 so it is subject to an additional restriction limiting the
 sale of unaltered copies.

Files:
 images/land/hills8*
Copyright: Joshua Sortino
License: public-domain
 Taken from https://archive.is/SRbX3. This image was uploaded to
 unsplash.com before June 2017, so it is in the public domain.

Files:
 images/land/lava12*
Copyright: Hannah Wright
License: Unsplash
Comment:
 Taken from https://archive.is/xovBt. This image was uploaded to
 unsplash.com after June 2017, so it is subject to the
 Unsplash License. It was also uploaded after February 2018,
 so it is subject to an additional restriction limiting the
 sale of unaltered copies.

Files:
 images/land/lava13*
Copyright: Marc Szeglat
License: Unsplash
Comment:
 Taken from https://archive.is/nHPqS. This image was uploaded to
 unsplash.com after June 2017, so it is subject to the
 Unsplash License. It was also uploaded on February 12, 2018,
 so it is not subject to additional restrictions, as this is
 a week before the additional restrictions were added.

Files:
 images/land/loc3*
Copyright: Hafidh Satyanto
License: Unsplash
Comment:
 Taken from https://archive.is/6pM64. This image was uploaded to
 unsplash.com after June 2017, so it is subject to the
 Unsplash License. It was also uploaded after February 2018,
 so it is subject to an additional restriction limiting the
 sale of unaltered copies.

Files:
 images/land/sea18*
Copyright: Marcus Woodbridge
License: Unsplash
Comment:
 Taken from https://archive.is/mmrlP. This image was uploaded to
 unsplash.com after June 2017, so it is subject to the
 Unsplash License. It was also uploaded after February 2018,
 so it is subject to an additional restriction limiting the
 sale of unaltered copies.

Files:
 images/land/sea19*
Copyright: Michael Owen
License: Unsplash
Comment:
 Taken from https://archive.is/N45Mz. This image was uploaded to
 unsplash.com after June 2017, so it is subject to the
 Unsplash License. It was uploaded before February 2018, so
 it is not subject to additional restrictions.

Files:
 images/land/sky10*
Copyright: Marek Piwnicki
License: Unsplash
Comment:
 Taken from https://archive.is/GtJDm. This image was uploaded to
 unsplash.com after June 2017, so it is subject to the
 Unsplash License. It was also uploaded after February 2018,
 so it is subject to an additional restriction limiting the
 sale of unaltered copies.

Files:
 images/land/sky11*
Copyright: Benjamin Voros
License: Unsplash
Comment:
 Taken from https://archive.is/JBIFr. This image was uploaded to
 unsplash.com after June 2017, so it is subject to the
 Unsplash License. It was also uploaded on February 26, 2018,
 so it is subject to an additional restriction limiting the
 sale of unaltered copies, as this is a week after the
 restriction was added.

Files:
 images/land/snow14*
Copyright: Alto Crew
License: Unsplash
Comment:
 Taken from https://archive.is/0A1UT. This image was uploaded to
 unsplash.com after June 2017, so it is subject to the
 Unsplash License. It was uploaded before February 2018, so
 it is not subject to additional restrictions.

Files:
 images/land/snow16*
Copyright: Alberto Restifo
License: public-domain
 Taken from https://archive.is/tmlmk. This image was uploaded to
 unsplash.com before June 2017, so it is in the public domain.

Files:
 images/land/snow17*
Copyright: Denis Linine
License: Unsplash
Comment:
 Taken from https://archive.is/zCjqu. This image was uploaded to
 unsplash.com after June 2017, so it is subject to the
 Unsplash License. It was uploaded before February 2018, so
 it is not subject to additional restrictions.

Files:
 images/land/snow18*
Copyright: Jeremy Bishop
License: public-domain
 Taken from https://archive.is/d9C3U. This image was uploaded to
 unsplash.com before June 2017, so it is in the public domain.

Files:
 images/land/snow19*
Copyright: Greg Garnhart
License: Unsplash
Comment:
 Taken from https://archive.is/JmYfL. This image was uploaded to
 unsplash.com after June 2017, so it is subject to the
 Unsplash License. It was also uploaded after February 2018,
 so it is subject to an additional restriction limiting the
 sale of unaltered copies.

Files:
 images/land/snow20*
Copyright: Sergey Pesterev
License: Unsplash
Comment:
 Taken from https://archive.is/5SjC2. This image was uploaded to
 unsplash.com after June 2017, so it is subject to the
 Unsplash License. It was also uploaded after February 2018,
 so it is subject to an additional restriction limiting the
 sale of unaltered copies.

Files:
 images/land/snow21*
Copyright: Clement Rothen
License: Unsplash
Comment:
 Taken fromhttps://archive.is/gBEOk. This image was uploaded to
 unsplash.com after June 2017, so it is subject to the
 Unsplash License. It was also uploaded on February 20, 2018,
 so it is subject to an additional restriction limiting the
 sale of unaltered copies, as this is a day after the
 restriction was added.

Files:
 images/land/station4*
Copyright: Alek Kalinowski
License: Unsplash
Comment:
 Taken from https://archive.is/2KkAX. This image was uploaded to
 unsplash.com after June 2017, so it is subject to the
 Unsplash License. It was also uploaded after February 2018,
 so it is subject to an additional restriction limiting the
 sale of unaltered copies.

Files:
 images/land/station6*
Copyright: Alvaro Pinot
License: Unsplash
Comment:
 Taken from https://archive.is/pfFYe. This image was uploaded to
 unsplash.com after June 2017, so it is subject to the
 Unsplash License. It was also uploaded after February 2018,
 so it is subject to an additional restriction limiting the
 sale of unaltered copies.

Files:
 images/land/station9*
Copyright: Tony Dinh
License: Unsplash
Comment:
 Taken from https://archive.is/xsuf9. This image was uploaded to
 unsplash.com after June 2017, so it is subject to the
 Unsplash License. It was also uploaded after February 2018,
 so it is subject to an additional restriction limiting the
 sale of unaltered copies.

Files:
 images/land/station10*
Copyright: Upal Patel
License: Unsplash
Comment:
 Taken from https://archive.is/TXPDq. This image was uploaded to
 unsplash.com after June 2017, so it is subject to the
 Unsplash License. It was also uploaded after February 2018,
 so it is subject to an additional restriction limiting the
 sale of unaltered copies.

Files:
 images/land/station11*
Copyright: Aurelien Thomas
License: Unsplash
Comment:
 Taken from https://archive.is/hvP1o. This image was uploaded to
 unsplash.com after June 2017, so it is subject to the
 Unsplash License. It was also uploaded after February 2018,
 so it is subject to an additional restriction limiting the
 sale of unaltered copies.

Files:
 images/land/station13*
Copyright: Brayden Law
License: Unsplash
Comment:
 Taken from https://archive.is/CYwnY. This image was uploaded to
 unsplash.com after June 2017, so it is subject to the
 Unsplash License. It was also uploaded after February 2018,
 so it is subject to an additional restriction limiting the
 sale of unaltered copies. The published date can't be seen
 if you just look at the site. If you click view source and
 search "datePublished," you will see it was published in
 December 2018.

Files:
 images/land/station14*
Copyright: Ferdinand Stohr
License: public-domain
 Taken from https://archive.is/ZtRLf. This image was uploaded to
 unsplash.com before June 2017, so it is in the public domain.

Files:
 images/land/station16*
Copyright: Aron Yigin
License: Unsplash
Comment:
 Taken from https://archive.is/IuyvN. This image was uploaded to
 unsplash.com after June 2017, so it is subject to the
 Unsplash License. It was also uploaded after February 2018,
 so it is subject to an additional restriction limiting the
 sale of unaltered copies.

Files:
 images/land/station17*
Copyright: Upal Patel
License: Unsplash
Comment:
 Taken from https://archive.is/tAzhJ. This image was uploaded to
 unsplash.com after June 2017, so it is subject to the
 Unsplash License. It was also uploaded after February 2018,
 so it is subject to an additional restriction limiting the
 sale of unaltered copies.

Files:
 images/land/station18*
Copyright: Will Dunkley
License: Unsplash
Comment:
 Taken from https://archive.is/ptsa9. This image was uploaded to
 unsplash.com after June 2017, so it is subject to the
 Unsplash License. It was uploaded before February 2018, so
 it is not subject to additional restrictions.

Files:
 images/land/station19*
Copyright: Bradley Jasper Ybanez
License: Unsplash
Comment:
 Taken from https://archive.is/EvVcQ. This image was uploaded to
 unsplash.com after June 2017, so it is subject to the
 Unsplash License. It was also uploaded after February 2018,
 so it is subject to an additional restriction limiting the
 sale of unaltered copies.

Files:
 images/land/station20*
Copyright: Dan Asaki
License: Unsplash
Comment:
 Taken from https://archive.is/OcBnr. This image was uploaded to
 unsplash.com after June 2017, so it is subject to the
 Unsplash License. It was also uploaded after February 2018,
 so it is subject to an additional restriction limiting the
 sale of unaltered copies.

Files:
 images/land/station21*
Copyright: Ryan Tang
License: Unsplash
Comment:
 Taken from https://archive.is/Uj5DY. This image was uploaded to
 unsplash.com in June 2017, so it is subject to the Unsplash
 License. It was uploaded before February 2018, so it is not
 subject to additional restrictions.

Files:
 images/land/station22*
Copyright: Jonathan Gallegos
License: Unsplash
Comment:
 Taken from https://archive.is/Kaq8i. This image was uploaded to
 unsplash.com after June 2017, so it is subject to the
 Unsplash License. It was also uploaded after February 2018,
 so it is subject to an additional restriction limiting the
 sale of unaltered copies.

Files:
 images/land/station23*
Copyright: Patrick Robert Doyle
License: Unsplash
Comment:
 Taken from https://archive.is/Qf9VJ. This image was uploaded to
 unsplash.com after June 2017, so it is subject to the
 Unsplash License. It was also uploaded after February 2018, so
 it is subject to an additional restriction limiting the sale of
 unaltered copies. The link to the image on the archive is broken
 and the published date can't be seen if you just look at the
 site. If you click iew source and search `"id":"b-FRIPfxcj4",`
 you will see it was published in May 2019. You will also see
 in the source that the image is
 https://images.unsplash.com/photo-1557153334-3480a560a36e,
 which matches the image as per https://archive.is/WH8JI.

Files:
 images/land/station24*
Copyright: Tomasz Frankowski
License: public-domain
 Taken from https://archive.is/uZuiY. This image was uploaded to
 unsplash.com before June 2017, so it is in the public domain.

Files:
 images/land/station25*
Copyright: Claudia Soraya
License: public-domain
 Taken from https://archive.is/fk8aQ. This image was uploaded to
 unsplash.com before June 2017, so it is in the public domain.

Files:
 images/land/station26*
Copyright: Graphic Node
License: Unsplash
Comment:
 Taken from https://archive.is/TSrOg. This image was uploaded to
 unsplash.com after June 2017, so it is subject to the
 Unsplash License. It was also uploaded after February 2018,
 so it is subject to an additional restriction limiting the
 sale of unaltered copies.

Files:
 images/land/station29*
Copyright: Unknown
License: Depends
Comment:
 Cannot source. The image was probably removed from unsplash.

Files:
 images/land/station30*
Copyright: Bradley Dunn
License: Unsplash
Comment:
 Taken from https://archive.is/3exZC. This image was
 uploaded to unsplash.com after June 2017, so it is subject
 to the Unsplash License. It was also uploaded after
 February 2018, so it is subject to an additional restriction
 limiting the sale of unaltered copies.

Files:
 images/land/station31*
Copyright: Andra Taylor
License: Unsplash
Comment:
 Taken from https://archive.is/tLH4b. This image was
 uploaded to unsplash.com after June 2017, so it is subject
 to the Unsplash License. It was also uploaded after
 February 2018, so it is subject to an additional restriction
 limiting the sale of unaltered copies.

Files:
 images/land/station32*
Copyright: Liam Drinan
License: Unsplash
Comment:
 Taken from https://archive.is/Bvx01. This image was
 uploaded to unsplash.com after June 2017, so it is subject
 to the Unsplash License. It was also uploaded after
 February 2018, so it is subject to an additional restriction
 limiting the sale of unaltered copies.

Files:
 images/land/station33*
Copyright: Miguel Bruna
License: Unsplash
Comment:
 Taken from https://archive.is/wqILb. This image was
 uploaded to unsplash.com after June 2017, so it is subject
 to the Unsplash License. It was also uploaded after
 February 2018, so it is subject to an additional restriction
 limiting the sale of unaltered copies.

Files:
 images/land/station34*
Copyright: Monty Lov
License: public-domain
 Taken from https://archive.is/c1AWT. This image was uploaded
 to unsplash.com before June 2017, so it is in the public
 domain.

Files:
 images/land/station35*
Copyright: Willian Justen de Vasconcellos
License: Unsplash
Comment:
 Taken from https://archive.is/7WLG3. This image was uploaded
 to unsplash.com after June 2017, so it is subject to the
 Unsplash License. It was also uploaded on February 11, 2018,
 so it is not subject to additional restrictions, as this is
 a week before the additional restrictions were added.

Files:
 images/land/station36*
Copyright: Anderson Djumin
License: Unsplash
Comment:
 Taken from https://archive.is/Vo35D. This image was
 uploaded to unsplash.com after June 2017, so it is subject
 to the Unsplash License. It was also uploaded after
 February 2018, so it is subject to an additional restriction
 limiting the sale of unaltered copies.

Files:
 images/land/station37*
Copyright: Alexandra Nicolae
License: Unsplash
Comment:
 Taken from https://archive.is/iMtE1. This image was uploaded
 to unsplash.com after June 2017, so it is subject to the
 Unsplash License. It was uploaded before February 2018, so
 it is not subject to additional restrictions.

Files:
 images/land/station38*
Copyright: Clare Whiting
License: Unsplash
Comment:
 Taken from https://archive.is/yZ5u2. This image was
 uploaded to unsplash.com after June 2017, so it is subject
 to the Unsplash License. It was also uploaded after
 February 2018, so it is subject to an additional restriction
 limiting the sale of unaltered copies.

Files:
 images/land/station39*
Copyright: Silvio Kundt
License: public-domain
 Taken from https://archive.is/OCfcl. This image was uploaded
 to unsplash.com before June 2017, so it is in the public
 domain.

Files:
 images/land/station40*
Copyright: Ussama Azam
License: Unsplash
Comment:
 Taken from https://archive.is/WEOdx. This image was
 uploaded to unsplash.com after June 2017, so it is subject
 to the Unsplash License. It was also uploaded after
 February 2018, so it is subject to an additional restriction
 limiting the sale of unaltered copies.

Files:
 images/land/station41*
Copyright: Angelika Yakymenko
License: Unsplash
Comment:
 Taken from https://archive.is/BDkIW. This image was
 uploaded to unsplash.com after June 2017, so it is subject
 to the Unsplash License. It was also uploaded after
 February 2018, so it is subject to an additional restriction
 limiting the sale of unaltered copies.

Files:
 images/land/station42*
Copyright: Gil Ribeiro
License: Unsplash
Comment:
 Taken from https://archive.is/80u48. This image was
 uploaded to unsplash.com after June 2017, so it is subject
 to the Unsplash License. It was also uploaded after
 February 2018, so it is subject to an additional restriction
 limiting the sale of unaltered copies.

Files:
 images/land/station43*
Copyright: Unknown
License: Depends
Comment:
 Cannot source. The image was probably removed from unsplash.

Files:
 images/land/station44*
Copyright: Alvaro Pinot
License: Unsplash
Comment:
 Taken from https://archive.is/3TUmc. This image was uploaded
 to unsplash.com after June 2017, so it is subject to the
 Unsplash License. It was uploaded before February 2018, so
 it is not subject to additional restrictions.

Files:
 images/land/station45*
Copyright: Maxime Lebrun
License: Unsplash
Comment:
 Taken from https://archive.is/oK8z4. This image was
 uploaded to unsplash.com after June 2017, so it is subject
 to the Unsplash License. It was also uploaded after
 February 2018, so it is subject to an additional restriction
 limiting the sale of unaltered copies.

Files:
 images/land/water12*
Copyright: Steve Adams
License: Unsplash
Comment:
 Taken from https://archive.is/Qa3Ws. This image was
 uploaded to unsplash.com after June 2017, so it is subject
 to the Unsplash License. It was also uploaded after
 February 2018, so it is subject to an additional restriction
 limiting the sale of unaltered copies.

Files:
 images/land/water13*
Copyright: JuniperPhoton
License: public-domain
 Taken from https://archive.is/mvzhX. This image was uploaded
 to unsplash.com before June 2017, so it is in the public
 domain.

Files:
<<<<<<< HEAD
 images/land/station46*
Copyright: Bruno Thethe
License: Unsplash
Comment:
 Taken from https://archive.is/FpG3p. This image was uploaded to
=======
 images/land/badlands14*
Copyright: Azzedine Rouichi
License: Unsplash
Comment:
 This image was uploaded to
>>>>>>> d070c6d4
 unsplash.com after June 2017, so it is subject to the
 Unsplash License. It was also uploaded after February 2018,
 so it is subject to an additional restriction limiting the
 sale of unaltered copies.

Files:
<<<<<<< HEAD
 images/land/station47*
Copyright: Adrien Olichon
License: Unsplash
Comment:
 Taken from https://archive.is/zTEVA. This image was uploaded to
 unsplash.com after June 2017, so it is subject to the
 Unsplash License. It was also uploaded after February 2018,
 so it is subject to an additional restriction limiting the
 sale of unaltered copies.

Files:
 images/land/station48*
Copyright: Miquel Parera
License: Unsplash
Comment:
 Taken from https://archive.is/UjGht. This image was uploaded to
 unsplash.com after June 2017, so it is subject to the
 Unsplash License. It was also uploaded after February 2018,
 so it is subject to an additional restriction limiting the
 sale of unaltered copies.

Files: images/land/lava11*
Copyright: National Archives and Records Administration
=======
 images/land/lava0*
Copyright: USGS
>>>>>>> d070c6d4
License: public-domain
 Taken from Wikimedia Commons. Cropped and edited.

Files:
 images/land/snow15*
Copyright: US NOAA
License: public-domain
 From US NOAA, and therefore in the public domain because it was created by
 government employees while doing work for the government.

Files:
 images/land/lava0*
Copyright: USGS
License: public-domain
 From the USGS, and therefore in the public domain because they were created by
 government employees while doing work for the government.

Files:
 images/land/station8*
Copyright: MTA of the State of New York
License: CC-BY-2.0
Comment: Taken from https://www.flickr.com/photos/61135621@N03/5836687124 and cropped.

Files:
 images/land/station27*
Copyright: Sebastian Sinisterra
License: CC-BY-2.0
Comment: Taken from https://www.flickr.com/photos/61135621@N03/17755765778 and cropped.

Files:
 images/land/station28*
Copyright: N/A (CC0 Public Domain)
License: CC0
Comment: Taken from https://pxhere.com/en/photo/1071635 and cropped.

Files:
 images/land/station7*
Copyright: N/A (CC0 Public Domain)
License: CC0
Comment: Taken from https://pxhere.com/en/photo/119196 and cropped.

Files:
 images/land/station15*
Copyright: N/A (CC0 Public Domain)
License: CC0
Comment:
 Taken from https://pixabay.com/photos/step-industry-steel-3104846/ and cropped.
 According to Section 3 of the Pixabay Terms of Service, all images with a
 "published date" earlier than January 9, 2019 have the CC0 license.

Files:
 images/land/station5.jpg
Copyright: Damien Jemison
License: CC-BY-SA-3.0
Comment: Taken from https://commons.wikimedia.org/wiki/File:Preamplifier_at_the_National_Ignition_Facility.jpg

Files:
 images/land/lava5*
Copyright: Michael Zahniser <mzahniser@gmail.com>
License: CC-BY-SA-4.0

Files:
 images/planet/nebula1*
Copyright: Azure
License: CC-BY-SA-4.0

Files:
  images/ui/milky?way*
Copyright: Azure
License: CC-BY-SA-4.0
Comment: Derived from works by NASA and Michael Zahniser.

Files: sounds/*
Copyright: Various
License: public-domain
 Based on public domain sounds taken from freesound.org.

Files:
 sounds/pincer*
Copyright: Michael Zahniser
License: GPL-2
Comment: Created by a past contributor modified from Battle for Wesnoth (https://www.wesnoth.org/) sounds, which are copyright David White [dave@whitevine.net](mailto:dave@whitevine.net) under GPL 2 or later. Rights relinquished to Michael Zahniser.

Files: sounds/heavy?rocket?hit.wav
Copyright: Copyright Mike Koenig
License: CC-BY-SA-3.0
Comment: Taken from http://soundbible.com/1467-Grenade-Explosion.html

Files: sounds/missile?hit.wav
Copyright: Copyright "Nbs Dark"
License: public-domain
 Taken from https://freesound.org/people/Nbs%20Dark/sounds/94185/

Files: sounds/torpedo?hit.wav
Copyright: Public Domain
License: public-domain
 Taken from a now-defunct public domain sharing site. Please contact Pointedstick (Nate Graham <pointedstick@zoho.com>) for legal enquires.

Files: sounds/meteor.wav
Copyright: Copyright "18hiltc"
License: CC-BY-SA-3.0
Comment: Taken from https://freesound.org/people/18hiltc/sounds/202725/

Files: sounds/sidewinder.wav
Copyright: Copyright "NHMWretched"
License: public-domain
 Taken from https://freesound.org/people/NHMWretched/sounds/151858/

Files: sounds/explosion?huge.wav
Copyright: Copyright Mike Koenig
License: CC-BY-SA-3.0
Comment: Taken from http://soundbible.com/1151-Grenade.html

Files:
 sounds/asteroid?crunch?small.wav
 sounds/asteroid?crunch?medium.wav
Copyright: Copyright AlanCat
License: public-domain
 Derived from https://freesound.org/people/AlanCat/sounds/381645/

Files: sounds/asteroid?crunch?large.wav
Copyright: Copyright "BW_Clowes"
License: CC-BY-3.0
Comment: Derived from https://freesound.org/people/BW_Clowes/sounds/128126/

Files:
 sounds/thrasher.wav
 sounds/point?defense.wav
Copyright: Lineth (https://github.com/Lineth)
License: CC-BY-SA-4.0
Comment: Derived from public domain sounds taken from freesound.org.

Files:
 images/outfit/t3?anti?missile*
 images/outfit/pug?gridfire?turret*
 images/hardpoint/t3?anti?missile*
 images/hardpoint/pug?gridfire?turret*
Copyright: Becca Tommaso (tommasobecca03@gmail.com)
License: CC-BY-SA-4.0
Comment: Derived from works by Frederick Goy IV (under the same license).

Files:
 images/ship/nest*
 images/ship/roost*
 images/ship/skein*
 images/thumbnail/nest*
 images/thumbnail/roost*
 images/thumbnail/skein*
Copyright: Iaz Poolar
License: CC-BY-SA-4.0
Comment: Derived from works by Michael Zahniser (under the same license) and detailed by Becca Tommaso (tommasobecca03@gmail.com).

Files:
 images/ship/barb*
 images/ship/boxwing*
 images/thumbnail/barb*
 images/thumbnail/boxwing*
Copyright: Iaz Poolar
License: CC-BY-SA-4.0
Comment: Detailed by Becca Tommaso (tommasobecca03@gmail.com).

Files:
 images/ship/argosy*
 images/ship/clipper*
 images/ship/dreadnought*
 images/ship/fury*
 images/ship/hauler?i*
 images/ship/hauler?ii*
 images/ship/hauler?iii*
 images/ship/modified?argosy*
 images/ship/bastion*
 images/ship/behemoth*
 images/ship/heavy?shuttle*
 images/ship/firebird*
 images/ship/leviathan*
 images/ship/shuttle*
 images/ship/star?queen*
 images/ship/localworldship*
 images/ship/arrow*
 images/ship/container?transport*
 images/ship/freighter*
 images/ship/protector*
 images/ship/star?barge*
 images/ship/wasp*
 images/thumbnail/argosy*
 images/thumbnail/clipper*
 images/thumbnail/dreadnought*
 images/thumbnail/fury*
 images/thumbnail/hauler?i*
 images/thumbnail/hauler?ii*
 images/thumbnail/hauler?iii*
 images/thumbnail/modified?argosy*
 images/thumbnail/bastion*
 images/thumbnail/behemoth*
 images/thumbnail/heavy?shuttle*
 images/thumbnail/firebird*
 images/thumbnail/leviathan*
 images/thumbnail/shuttle*
 images/thumbnail/star?queen*
 images/thumbnail/arrow*
 images/thumbnail/container?transport*
 images/thumbnail/freighter*
 images/thumbnail/protector*
 images/thumbnail/star?barge*
 images/thumbnail/wasp*
Copyright: Michael Zahniser <mzahniser@gmail.com>
License: CC-BY-SA-4.0
Comment: Detailed by Becca Tommaso (tommasobecca03@gmail.com).

Files:
 images/ship/pirate?mammoth*
 images/ship/pirate?scrapper*
 images/thumbnail/pirate?mammoth*
 images/thumbnail/pirate?scrapper*
Copyright: 1010todd
License: CC-BY-SA-4.0
Comment: Derived from works by Michael Zahniser and Becca Tommaso under the same license. Incorporating texture made with JSPlacement by WindMillArt <https://windmillart.net/>.

Files:
 images/ship/mfirebird*
 images/ship/mleviathan*
 images/ship/marrow*
 images/thumbnail/mfirebird*
 images/thumbnail/mleviathan*
 images/thumbnail/marrow*
Copyright: Maximilian Korber
License: CC-BY-SA-4.0
Comment: Derived from works by Michael Zahniser (under the same license) and detailed by Becca Tommaso (tommasobecca03@gmail.com).

Files:
 images/ship/pointedstick?vanguard*
Copyright: Maximilian Korber
License: CC-BY-SA-4.0
Comment: Derived from works by Nate Graham (under the same license) and detailed by Becca Tommaso (tommasobecca03@gmail.com).

Files:
 images/ship/vanguard*
 images/thumbnail/vanguard*
Copyright: Nate Graham <pointedstick@zoho.com>
License: CC-BY-SA-4.0
Comment: Detailed by Becca Tommaso (tommasobecca03@gmail.com).

Files:
 images/projectile/sunbeam/*
 images/ship/blackbird*
 images/ship/bounder*
 images/ship/falcon*
 images/ship/hawk*
 images/ship/quicksilver*
 images/ship/scout*
 images/ship/sparrow*
 images/thumbnail/blackbird*
 images/thumbnail/bounder*
 images/thumbnail/falcon*
 images/thumbnail/hawk*
 images/thumbnail/quicksilver*
 images/thumbnail/scout*
 images/thumbnail/sparrow*
Copyright: Michael Zahniser <mzahniser@gmail.com>
License: CC-BY-SA-4.0
Comment: Detailed by Anarchist2.

Files:
 images/ship/pirate?nighthawk*
 images/ship/pirate?cutthroat*
 images/ship/pirate?bulwark*
 images/thumbnail/pirate?nighthawk*
 images/thumbnail/pirate?cutthroat*
 images/thumbnail/pirate?bulwark*
Copyright: 1010Todd
License: CC-BY-SA-4.0
Comment: Derived from works by Michael Zahniser and Anarchist2 under the same license. Incorporating texture made with JSPlacement by WindMillArt <https://windmillart.net/>.

Files:
 images/ship/mbounder*
 images/ship/mfalcon*
 images/ship/mquicksilver*
 images/thumbnail/mbounder*
 images/thumbnail/mfalcon*
 images/thumbnail/mquicksilver*
Copyright: Maximilian Korber
License: CC-BY-SA-4.0
Comment: Derived from works by Michael Zahniser (under the same license) and detailed by Anarchist2.

Files:
 images/ship/finch*
 images/thumbnail/finch*
Copyright: Iaz Poolar
License: CC-BY-SA-4.0
Comment: Derived from works by Michael Zahniser (under the same license) and detailed by Anarchist2.

Files: images/ship/mosprey*
Copyright: Benjamin Hauch (https://github.com/tehhowch)
License: CC-BY-SA-4.0
Comment: Derived from works by Michael Zahniser (under the same license) and detailed by Anarchist2.

Files:
 images/outfit/pug?staff*
Copyright: Evan Fluharty (Evanfluharty@gmail.com)
License: CC-BY-SA-4.0
Comment: Derived from works by Frederick Goy IV (under the same license).

Files:
 images/hardpoint/javelin?turret*
 images/planet/station1*
 images/planet/station2*
 images/planet/station3*
 images/planet/station4*
 images/planet/station8*
 images/planet/station9*
 images/planet/station10*
 images/planet/station11*
 images/planet/station12*
 images/planet/station13*
 images/planet/station14*
 images/planet/station15*
 images/planet/station16*
 images/planet/station17*
 images/planet/station-bunrodea*
 images/ship/maeri'het*
 images/ship/subsidurial*
 images/ship/telis'het*
 images/ship/faes'mar*
 images/ship/selii'mar*
 images/ship/vareti'het*
 images/ship/fetri'sei*
 images/ship/ember?waste?node/*
 images/ship/void?sprite/*
 images/ship/ararebo*
 images/ship/chigiriki*
 images/ship/kaiken*
 images/ship/kama*
 images/ship/kunai*
 images/ship/sasumata*
 images/ship/tanto*
 images/ship/tekkan*
 images/thumbnail/maeri'het*
 images/thumbnail/telis'het*
 images/thumbnail/faes'mar*
 images/thumbnail/selii'mar*
 images/thumbnail/subsidurial*
 images/thumbnail/ember?waste?node*
 images/thumbnail/vareti'het*
 images/thumbnail/fetri'sei*
 images/thumbnail/void?sprite?adult*
 images/thumbnail/void?sprite?infant*
 images/thumbnail/ararebo*
 images/thumbnail/chigiriki*
 images/thumbnail/kaiken*
 images/thumbnail/kama*
 images/thumbnail/kunai*
 images/thumbnail/sasumata*
 images/thumbnail/tanto*
 images/thumbnail/tekkan*
 images/effect/ravager?impact*
 images/effect/swarm*
 images/hardpoint/buzzer?am*
 images/hardpoint/locust?turret*
 images/outfit/ka'het?annihilator?turret*
 images/outfit/ka'het?annihilator*
 images/outfit/ka'het?emp?deployer*
 images/outfit/ka'het?primary?cooling*
 images/outfit/ka'het?ravager?turret*
 images/outfit/ka'het?ravager?beam*
 images/outfit/ka'het?shield?restorer*
 images/outfit/ka'het?grand?restorer*
 images/outfit/ka'het?support?cooling*
 images/outfit/ka'het?mhd?generator*
 images/outfit/ka'het?reserve?accumulator*
 images/outfit/ka'het?nullifier*
 images/outfit/ka'het?mhd?deployer*
 images/outfit/mouthparts*
 images/outfit/excavator*
 images/outfit/fuel?pod*
 images/outfit/fusion*
 images/outfit/core*
 images/outfit/ionic?afterburner*
 images/outfit/tiny?ion*
 images/outfit/small?ion*
 images/outfit/medium?ion*
 images/outfit/large?ion*
 images/outfit/huge?ion*
 images/outfit/tiny?atomic*
 images/outfit/small?atomic*
 images/outfit/medium?atomic*
 images/outfit/large?atomic*
 images/outfit/huge?atomic*
 images/outfit/javelin*
 images/outfit/javelin?mini?pod*
 images/outfit/javelin?pod*
 images/outfit/javelin?storage*
 images/outfit/javelin?turret*
 images/outfit/torpedo*
 images/outfit/torpedo?launcher*
 images/outfit/torpedo?storage*
 images/outfit/typhoon*
 images/outfit/typhoon?launcher*
 images/outfit/typhoon?storage*
 images/outfit/cooling?ducts*
 images/outfit/liquid?helium*
 images/outfit/liquid?nitrogen*
 images/outfit/water?cooling*
 images/outfit/large?regenerator*
 images/outfit/small?regenerator*
 images/outfit/cargo?scanner*
 images/outfit/outfit?scanner*
 images/outfit/outfit?expansion*
 images/outfit/cargo?expansion*
 images/outfit/control?transceiver*
 images/outfit/buzzer*
 images/outfit/dark?reactor*
 images/outfit/electroweak?reactor*
 images/outfit/quark?reactor*
 images/outfit/hai?jammer*
 images/outfit/hai?jammer?overclocked*
 images/outfit/hydra?pod*
 images/outfit/hydra*
 images/outfit/*nanite?fabricator*
 images/outfit/*shield?relay*
 images/outfit/lasher?pistol*
 images/outfit/locust?blaster*
 images/outfit/locust?turret*
 images/outfit/mandible?cannon*
 images/outfit/nanite?enhancer*
 images/outfit/nanite?limiter*
 images/outfit/reactor?overclocker*
 images/outfit/reactor?limiter*
 images/outfit/solar?battery*
 images/outfit/solar?cell*
 images/outfit/swarm?missile*
 images/outfit/swarm?pod*
 images/outfit/swarm?storage*
 images/outfit/swatter*
 images/outfit/thorax?cannon*
 images/outfit/*rift*
 images/outfit/decoy?plating*
 images/planet/dyson1*
 images/planet/dyson2*
 images/planet/dyson3*
 images/planet/sheragi_postverta*
 images/planet/station0*
 images/planet/station1b*
 images/planet/station2b*
 images/planet/station3b*
 images/planet/station3bd*
 images/planet/station4b*
 images/planet/station4bd*
 images/projectile/annihilator*
 images/projectile/ravager?beam*
 images/projectile/mhd*
 images/scene/ringworld?debris*
 images/scene/remnant?station*
 images/scene/asteroid?scene*
Copyright: Becca Tommaso (tommasobecca03@gmail.com)
License: CC-BY-SA-4.0

Files:
 images/effect/remnant?afterburner/remnant?afterburner*
 images/effect/mhd?spark*
 images/land/nasa9*
 images/hardpoint/annihilator?turret*
 images/hardpoint/hai?ionic?turret*
 images/hardpoint/inhibitor?turret*
 images/hardpoint/ion?hail?turret*
 images/hardpoint/ravager?turret*
 images/outfit/inhibitor?turret*
 images/outfit/ion?hail?turret*
 images/hardpoint/shooting?star?flare/ss-rays*
 images/outfit/overcharged?shield?module*
 images/outfit/overclocked?repair?module*
 images/outfit/ramscoop*
 images/outfit/remnant?afterburner*
 images/outfit/remnant?capital?license*
 images/outfit/research?laboratory*
 images/outfit/salvage?scanner*
 images/outfit/tiny?remnant?engine*
 images/outfit/void?rifle*
 images/outfit/fragmentation?grenades*
 images/outfit/nerve?gas*
 images/outfit/catalytic?ramscoop*
 images/outfit/anti-missile*
 images/outfit/blaster?turret*
 images/outfit/blaster*
 images/outfit/breeder*
 images/outfit/bunk?room*
 images/outfit/dwarf?core*
 images/outfit/electron?beam*
 images/outfit/electron?turret*
 images/outfit/fission*
 images/outfit/flamethrower*
 images/outfit/hai?ionic?blaster*
 images/outfit/hai?ionic?turret*
 images/outfit/heavy?anti-missile*
 images/outfit/heavy?laser?turret*
 images/outfit/heavy?laser*
 images/outfit/huge?fuel?cell*
 images/outfit/large?fuel?cell*
 images/outfit/medium?fuel?cell*
 images/outfit/small?fuel?cell*
 images/outfit/tiny?fuel?cell*
 images/outfit/huge?shield*
 images/outfit/large?shield*
 images/outfit/medium?shield*
 images/outfit/small?shield*
 images/outfit/tiny?shield*
 images/outfit/hyperdrive*
 images/outfit/large?radar?jammer*
 images/outfit/small?radar?jammer*
 images/outfit/meteor*
 images/outfit/meteor?launcher*
 images/outfit/meteor?pod*
 images/outfit/meteor?storage*
 images/outfit/mod?blaster?turret*
 images/outfit/mod?blaster*
 images/outfit/particle?cannon*
 images/outfit/plasma?cannon*
 images/outfit/plasma?turret*
 images/outfit/proton?gun*
 images/outfit/quad?blaster?turret*
 images/outfit/rocket*
 images/outfit/rocket?launcher*
 images/outfit/rocket?pod*
 images/outfit/rocket?storage*
 images/outfit/sidewinder*
 images/outfit/sidewinder?launcher*
 images/outfit/sidewinder?pod*
 images/outfit/sidewinder?storage*
 images/outfit/small?bunk?room*
 images/outfit/small?nucleovoltaic*
 images/outfit/small?radiothermal*
 images/outfit/small?thermionic*
 images/outfit/stack?core*
 images/outfit/surveillance?pod*
 images/outfit/banisher*
 images/outfit/command?center*
 images/outfit/fire-lance*
 images/outfit/piercer*
 images/outfit/piercer?launcher*
 images/outfit/korath?piercer?storage*
 images/outfit/reverse?thruster?ion*
 images/outfit/reverse?thruster?plasma*
 images/outfit/rock?0*
 images/outfit/rock?1*
 images/outfit/rock?2*
 images/outfit/rock?3*
 images/outfit/rock?4*
 images/scene/penguinscene*
 images/ship/hai?sea?scorpion*
 images/ship/ibis*
 images/ship/mbactriane*
 images/ship/merganser*
 images/ship/penguin/*
 images/ship/petrel*
 images/ship/tern*
 images/ship/shooting?star/shooting?star*
 images/ship/pug?zibruka*
 images/ship/pug?enfolta*
 images/ship/pug?maboro*
 images/ship/pug?arfecta*
 images/thumbnail/hai?sea?scorpion*
 images/thumbnail/ibis*
 images/thumbnail/merganser*
 images/thumbnail/penguin*
 images/thumbnail/petrel*
 images/thumbnail/tern*
 images/planet/station1c*
 images/planet/station2c*
 images/planet/station3c*
 images/ship/archon?b*
 images/ship/archon?c*
 images/asteroid/plant*
 images/asteroid/plant2*
 images/asteroid/plant?cluster*
 images/asteroid/space?flora*
 images/asteroid/large?plant*
 images/asteroid/large?plant2*
 images/asteroid/large?plant?cluster*
 images/asteroid/large?space?flora*
 images/asteroid/yottrite*
Copyright: Becca Tommaso (tommasobecca03@gmail.com)
License: CC-BY-SA-4.0
Comment: Derived from works by Michael Zahniser (under the same license).

Files:
 images/outfit/*battery?hai*
 images/outfit/anti-missile?hai*
 images/outfit/cooling?ducts?hai*
 images/outfit/dwarf?core?hai*
 images/outfit/fission?hai*
 images/outfit/fusion?hai*
 images/outfit/heavy?anti-missile?hai*
 images/ship/mfury*
Copyright: Maximilian Korber
License: CC-BY-SA-4.0
Comment: Derived from works by Michael Zahniser (under the same license).

Files:
 images/label/graveyard*
Copyright: @RestingImmortal
License: CC-BY-SA-4.0

Files:
 images/outfit/enforcer?confrontation?gear*
Copyright: 1010Todd (1010todd3d@gmail.com)
License: CC-BY-SA-4.0
Comment: Derived from works by Becca Tommaso (tommasobecca03@gmail.com) (under the same license) and Evan Fluharty (under the same license).

Files:
 images/outfit/hai?williwaw*
Copyright: Evan Fluharty (Evanfluharty@gmail.com)
License: CC-BY-SA-4.0
Comment: Made in cooperation with Becca Tommaso (tommasobecca03@gmail.com) and derived from works by Michael Zahniser (under the same license) and Maximilian Korber (under the same license)

Files:
 images/effect/remnant?leak*
 images/effect/remnant?leak?sparkle*
Copyright: Benjamin Jackson (gods.benyamin@outlook.com)
License: CC-BY-SA-4.0
Comment: Derived from works by Michael Zahniser (under the same license)

Files:
 images/ship/hai?ladybug*
 images/thumbnail/hai?ladybug*
 images/planet/station?hai?eight?geocoris*
Copyright: None (CC0: Public Domain)
License: CC0
Comment: Public domain textures from texture.ninja.

Files:
 images/planet/wormhole-syndicate-ad*
Copyright: Michael Zahniser
License: CC-BY-SA-4.0
Comment: Created by a past contributor derived from works by Michael Zahniser (under the same license). Rights relinquished to Michael Zahniser.

Files:
 images/planet/station?hai?geocoris*
Copyright: Michael Zahniser
License: CC-BY-SA-4.0
Comment: Created by a past contributor derived from works by Michael Zahniser (under the same license). Rights relinquished to Michael Zahniser.

Files:
 images/effect/firestorm?ring*
Copyright: None (CC0: Public Domain)
License: CC0

Files:
 images/outfit/expeller*
 images/outfit/grab-strike*
 images/hardpoint/grab-strike*
 images/ship/bulk?freighter*
 images/ship/dredger*
 images/thumbnail/bulk?freighter*
 images/thumbnail/dredger*
Copyright: Lia Gerty (https://github.com/ravenshining)
License: CC-BY-SA-4.0
Comment: Derived from work by Michael Zahniser (under the same licence) and Becca Tomaso (under the same licence).

Files:
 images/ship/raider*
 images/thumbnail/raider*
Copyright: Lia Gerty (https://github.com/ravenshining)
License: CC-BY-SA-4.0
Comment: Derived from work by Michael Zahniser (under the same licence) and Red-57 (under the same licence).

Files:
 images/effect/korath?afterburner*
 images/ship/chaser*
 images/ship/world-ship*
 images/thumbnail/chaser*
 images/thumbnail/world-ship*
Copyright: Lia Gerty (https://github.com/ravenshining)
License: CC-BY-SA-4.0
Comment: Derived from work by Michael Zahniser (under the same licence)

Files:
 images/outfit/torpedopod*
 images/outfit/typhoonpod*
Copyright: Lia Gerty (https://github.com/ravenshining)
License: CC-BY-SA-4.0
Comment: Derived from work by Becca Tomaso (under the same licence).

Files:
 images/outfit/liquid?sodium*
Copyright: Lia Gerty (https://github.com/ravenshining)
Comment: Derived from works by Saugia (under the same licence) and public domain works previously submitted to Endless Sky.
License: CC-BY-SA-4.0

Files:
 images/_menu/haze-blackbody+*
 images/_menu/haze-full+*
 images/_menu/haze-yellow+*
 images/planet/browndwarf-l-rogue*
 images/planet/browndwarf-l*
 images/planet/browndwarf-y-rogue*
 images/planet/browndwarf-y*
Copyright: Lia Gerty (https://github.com/ravenshining)
License: CC-BY-SA-4.0

Files:
 images/projectile/digger*
Copyright: Lia Gerty (https://github.com/ravenshining)
License: CC-BY-SA-4.0
Comment: Derived from public domain work previously submitted to Endless Sky.

Files:
 images/planet/browndwarf-t-rogue*
 images/planet/browndwarf-t*
 images/planet/saturn*
Copyright: Lia Gerty (https://github.com/ravenshining)
License: CC-BY-SA-4.0
Comment: Derived from works by NASA (public domain)

Files:
 sounds/atomic?*
Copyright: Lia Gerty
License: CC-BY-SA-4.0
Comment: Derived from public domain sounds taken from freesound.org.

Files:
 images/ship/heliarch?breacher*
 images/ship/heliarch?hunter*
 images/ship/heliarch?judicator*
 images/ship/heliarch?pursuer*
 images/ship/heliarch?rover*
 images/ship/heliarch?stalker*
 images/thumbnail/heliarch?breacher*
 images/thumbnail/heliarch?hunter*
 images/thumbnail/heliarch?judicator*
 images/thumbnail/heliarch?pursuer*
 images/thumbnail/heliarch?rover*
 images/thumbnail/heliarch?stalker*
 images/outfit/finisher?storage*
 images/outfit/fuel?module*
 images/outfit/large?cogeneration?module*
 images/outfit/small?cogeneration?module*
 images/scene/councilofahr1*
 images/scene/councilofahr2*
Copyright: Arachi-Lover
License: CC-BY-SA-4.0
Comment: Derived from works by Michael Zahniser (under the same license).

Files:
 images/effect/heaver*
 images/effect/korath?digger*
 images/effect/shunt*
 images/hardpoint/korath?heaver*
 images/icon/korath?heaver*
 images/outfit/korath?heaver*
 images/outfit/*korath?reverser*
 images/projectile/expeller*
 images/projectile/heaver*
 images/projectile/shunt-strike*
 images/ship/kas-ik?tek?7*
 images/thumbnail/kas-ik?tek?7*
Copyright: None (CC0 Public Domain)
License: CC0
Comment: Uses public domain textures from texture.ninja

Files:
 images/hardpoint/digger?turret*
 images/outfit/korath?digger?turret*
 images/outfit/korath?digger*
Copyright: Becca Tommaso and Michael Zahniser
License: CC-BY-SA-4.0
Comment: Created by a past contributor derived from works by Becca Tommaso and Michael Zahniser (under the same license). Rights relinquished to Becca Tommaso and Michael Zahniser.

Files:
 images/*/korath*reverser*
Copyright: Michael Zahniser
License: CC-BY-SA-4.0
Comment: Created by a past contributor derived from works by Michael Zahniser (under the same license). Rights relinquished to Michael Zahniser.


Files:
 images/outfit/outskirts?gauger*
Copyright: Arachi-Lover
License: CC-BY-SA-4.0
Comment: Derived from works by Zachary Siple and Michael Zahniser (under the same license).

Files:
 images/effect/dragonflame*
 images/effect/fusionflare*
 images/effect/pwave?shot*
 images/effect/sheragiam*
 images/effect/pwavehp*
 images/effect/ka'het?flare/*
 images/effect/fissionflare*
 images/effect/pwtflare*
 images/effect/explosions/nuke*
 images/icon/dragonflame*
 images/icon/shard*
 images/outfit/dragonflame*
 images/outfit/pwave?turret*
 images/outfit/embattery*
 images/outfit/sheragicooling*
 images/outfit/fusiondrive*
 images/outfit/fissiondrive*
 images/outfit/hion*
 images/outfit/shard*
 images/outfit/sheragi?ews*
 images/outfit/small?embattery*
 images/outfit/small?sheragi?cooling*
 images/projectile/pwavecannon*
 images/projectile/hion*
 images/projectile/hionfrag*
 images/projectile/shardactive*
 images/projectile/shardinactive*
 images/projectile/ionball*
 images/scene/emeraldswordderelict*
 images/ship/emeraldsword*
 images/ship/blackdiamond*
 images/thumbnail/emeraldsword*
 images/thumbnail/blackdiamond*
Copyright: @Karirawri (crim@live.no)
License: CC-BY-SA-4.0

Files:
 images/effect/pwave?impact*
 images/effect/ionball?ring*
 images/effect/ion?explosion*
Copyright: @Karirawri (crim@live.no)
License: CC-BY-SA-4.0
Comment: Derived from works by Michael Zahniser (under the same license).

Files: sounds/dragonflame*
Copyright: TheHadnot
License: public-domain
 Taken from https://freesound.org/people/TheHadnot/sounds/160880/

Files: sounds/pwave*
Copyright: aust_paul
License: public-domain
 Taken from https://freesound.org/people/aust_paul/sounds/30935/

Files: sounds/hion*
Copyright: michael_kur95
License: CC-BY-3.0
Comment: Taken from https://freesound.org/people/michael_kur95/sounds/332993/ and modified.

Files: images/effect/archon?teleport/*
Copyright: @Karirawri (crim@live.no)
License: CC-BY-SA-4.0
Comment: Derived from works by Michael Zahniser and Becca Tommaso (under the same license).

Files: sounds/archonteleport*
Copyright: oldestmillennial
License: CC-BY-3.0
Comment: Taken from https://freesound.org/people/oldestmillennial/sounds/533025/ and modified.

Files: images/outfit/emp?rack*
Copyright: Anarchist2
License: CC-BY-SA-4.0
Comment: Derived from works by Michael Zahniser (under the same license).

Files: images/planet/*-hot*
Copyright: Becca Tommaso
License: CC-BY-SA-4.0
Comment: Derived from works by ESA/Hubble & NASA (under the same license)

Files:
 images/land/clouds*
Copyright: Benjamin Jackson (gods.benyamin@outlook.com)
License: CC-BY-SA-4.0

Files:
 images/outfit/ka'het?maeri?engine*
 images/outfit/ka'het?telis?engine*
 images/outfit/ka'het?sustainer?engine*
 images/outfit/ka'het?vareti?engine*
Copyright: Becca Tommaso (tommasobecca03@gmail.com)
License: CC-BY-SA-4.0
Comment: Original work by Griffin Schutte (theronepic@gmail.com), finished by Becca Tommaso.

Files: images/outfit/tiny?systems?core*
Copyright: Griffin Schutte (theronepic@gmail.com)
License: CC-BY-SA-4.0
Comment: Derived from work by Michael Zahniser (under the same license).

Files: images/outfit/ka'het?compact?engine*
Copyright: Griffin Schutte (theronepic@gmail.com)
License: CC-BY-SA-4.0

Files: images/outfit/plasma?repeater*
Copyright: Becca Tommaso
License: CC-BY-SA-4.0
Comment: Derived from works by Michael Zahniser (under the same license) and Darcy Manoel.

Files:
 images/outfit/proton?turret*
Copyright: Becca Tommaso
License: CC-BY-SA-4.0
Comment: Derived from works by Michael Zahniser (under the same license) and Nate Graham.

Files:
 images/outfit/brig*
Copyright: Becca Tommaso
License: CC-BY-SA-4.0
Comment: Derived from works by Nate Graham (under the same license).

Files:
 images/outfit/refueling?module*
Copyright: Becca Tommaso
License: CC-BY-SA-4.0
Comment: Derived from works by Michael Zahniser (under the same license).

Files:
 images/outfit/tripulse?shredder*
 images/outfit/value?detector*
Copyright: Ejo Thims
License: CC-BY-SA-4.0
Comment: Derived from works by Michael Zahniser (under the same license).

Files:
 images/outfit/heliarch?license*
Copyright: Becca Tommaso
License: CC-BY-SA-4.0

Files:
 images/star/a-dwarf*
 images/star/a-giant*
 images/star/a-supergiant*
 images/star/a0*
 images/star/a3*
 images/star/a5*
 images/star/a8*
 images/star/b-dwarf*
 images/star/b-giant*
 images/star/b-supergiant*
 images/star/b0*
 images/star/b3*
 images/star/b5*
 images/star/b8*
 images/star/black-hole*
 images/star/carbon*
 images/star/f-dwarf*
 images/star/f-giant*
 images/star/f-supergiant*
 images/star/f0*
 images/star/f3*
 images/star/f5-old*
 images/star/f5*
 images/star/f8*
 images/star/g-dwarf*
 images/star/g-giant*
 images/star/g-supergiant*
 images/star/g0-old*
 images/star/g0*
 images/star/g3*
 images/star/g5-old*
 images/star/g5*
 images/star/g8*
 images/star/k-dwarf*
 images/star/k-giant*
 images/star/k-supergiant*
 images/star/k0-old*
 images/star/k0*
 images/star/k3*
 images/star/k5-old*
 images/star/k5*
 images/star/k8*
 images/star/l-dwarf*
 images/star/m-dwarf*
 images/star/m-giant*
 images/star/m-supergiant*
 images/star/m0*
 images/star/m3*
 images/star/m5*
 images/star/m8*
 images/star/nova*
 images/star/nova-old*
 images/star/o-dwarf*
 images/star/o-giant*
 images/star/o-supergiant*
 images/star/o0*
 images/star/o3*
 images/star/o5*
 images/star/o8*
 images/star/wr*
Copyright: Matteo "Lead" M.
License: CC-BY-SA-4.0

Files:
 images/asteroid/livecrystal/livecrystal*
 images/effect/burning?spark*
 images/effect/corrosion?spark*
 images/effect/efreti?flare/*
 images/effect/explosion/pug/*
 images/effect/finisher?impact*
 images/effect/plasma?cloud*
 images/effect/plasma?fire*
 images/effect/plasma?impact*
 images/effect/pug?flare/*
 images/effect/wanderer?flare/*
 images/effect/zapper?impact*
 images/hardpoint/nuke*
 images/_menu/haze-coal*
 images/outfit/*?korath?afterburner*
 images/outfit/asteroid?scanner*
 images/outfit/*efreti?steering*
 images/outfit/*efreti?thruster*
 images/outfit/fusion?cannon*
 images/outfit/nuke*
 images/projectile/fire-lance*
 images/projectile/fusion?gun?bolt*
 images/projectile/blaze-pike*
 images/projectile/korath?inferno*
 images/projectile/missile-0*
 images/projectile/missile-1*
 images/ship/battleship*
 images/star/coal-black-hole*
 images/star/neutron*
 images/star/small-black-hole*
 images/thumbnail/battleship*
Copyright: Gefüllte Taubenbrust <jeaminer23@gmail.com>
License: CC-BY-SA-4.0

Files:
 images/outfit/small?photovoltaic*
 images/outfit/tiny?photovoltaic*
Copyright: Gefüllte Taubenbrust <jeaminer23@gmail.com>
License: CC-BY-SA-4.0
Comment: Derived from works by Michael Zahniser <mzahniser@gmail.com>, David Monniaux (commons.wikimedia.org/wiki/User:David.Monniaux) and Nick Barry (github.com/itsnickbarry)

Files:
 images/ship/manta*
 images/ship/mmanta*
 images/ship/mraven*
 images/ship/msplinter*
 images/thumbnail/manta*
 images/thumbnail/mmanta*
 images/thumbnail/mraven*
 images/thumbnail/msplinter*
Copyright: Gefüllte Taubenbrust <jeaminer23@gmail.com>
License: CC-BY-SA-4.0
Comment: Derived from works by Michael Zahniser and Maximilian Korber (under the same license).

Files: sounds/ionball*
Copyright: pluralz
License: public-domain
 Taken from https://freesound.org/people/pluralz/sounds/475806/

Files:
 images/outfit/tiny?korath?engine*
 images/outfit/korath?bow?drive*
Copyright: Ejo Thims <https://github.com/EjoThims>
License: CC-BY-SA-4.0

Files:
 images/ship/hai?emperor?beetle*
 images/thumbnail/hai?emperor?beetle*
Copyright: Ejo Thims <https://github.com/EjoThims>
License: CC-BY-SA-4.0
Comment: Derived from works by Becca Tommaso and Michael Zahniser (under the same license)

Files:
 images/planet/stationh-ancient0*
 images/planet/stationh-ancient1*
 images/planet/stationh-ancient2*
Copyright: Becca Tommaso (tommasobecca03@gmail.com)
License: CC-BY-SA-3.0
Comment: Derived from works by Michael Zahniser (under the same license).

Files:
 images/scene/ssil?vida?alert?hologram*
 images/scene/remnant?remote?spaceport*
Copyright: J Everett Nichol (jeverett on Discord)
License: CC-BY-SA-3.0
Comment: Derived from works by Becca Tommaso (under the same license).

Files:
 images/effect/atomic?flare/*
 images/effect/coalition?flare/*
 images/effect/ion?flare/*
 images/effect/korath?flare/*
 images/effect/plasma?flare/*
 images/effect/tracker?cloud*
 images/hardpoint/dual?sunbeam?turret*
 images/hardpoint/moonbeam?turret*
 images/hardpoint/sunbeam?turret*
 images/hardpoint/wanderer?anti-missile*
 images/outfit/afterburner*
 images/outfit/blue?sun*
 images/outfit/bright?cloud*
 images/outfit/caldera?afterburner*
 images/outfit/dark?storm*
 images/outfit/double?plasma?core*
 images/outfit/dual?sunbeam?turret*
 images/outfit/finisher?maegrolain*
 images/outfit/moonbeam*
 images/outfit/moonbeam?turret*
 images/outfit/plasma?core*
 images/outfit/red?sun*
 images/outfit/shield?refactor?module*
 images/outfit/sunbeam*
 images/outfit/sunbeam?turret*
 images/outfit/thunderhead?launcher*
 images/outfit/thunderhead?storage*
 images/outfit/triple?plasma?core*
 images/outfit/wanderer?anti-missile*
 images/outfit/wanderer?heat?sink*
 images/outfit/white?sun*
 images/outfit/yellow?sun*
 images/planet/ringworld*
 images/planet/ringworld?broken?debris*
 images/planet/ringworld?broken?debris?small*
 images/planet/ringworld?broken?left*
 images/planet/ringworld?broken?right*
 images/planet/ringworld?left*
 images/planet/ringworld?right*
 images/ship/carrier*
 images/ship/combat?drone*
 images/ship/corvette*
 images/ship/cruiser*
 images/ship/dagger*
 images/ship/flivver*
 images/ship/frigate*
 images/ship/gunboat*
 images/ship/lance*
 images/ship/rainmaker*
 images/ship/raven*
 images/ship/splinter*
 images/ship/surveillance?drone*
 images/thumbnail/carrier*
 images/thumbnail/combat?drone*
 images/thumbnail/corvette*
 images/thumbnail/cruiser*
 images/thumbnail/dagger*
 images/thumbnail/flivver*
 images/thumbnail/frigate*
 images/thumbnail/gunboat*
 images/thumbnail/lance*
 images/thumbnail/rainmaker*
 images/thumbnail/raven*
 images/thumbnail/splinter*
 images/thumbnail/surveillance?drone*
Copyright: Gefüllte Taubenbrust <jeaminer23@gmail.com>
License: CC-BY-SA-4.0
Comment: Derived from works by Michael Zahniser (under the same license).

Files:
 images/ship/auxiliary*
 images/thumbnail/auxiliary*
Copyright: Gefüllte Taubenbrust <jeaminer23@gmail.com>
License: CC-BY-SA-4.0
Comment: Derived from works by Evan Fluharty (under the same license).

Files:
 images/outfit/gat?turret?hardpoint*
 images/outfit/gat?turret*
Copyright: bene_dictator <benstaples8068@gmail.com>
License: CC-BY-SA-4.0
Comment: Derived from works by Michael Zahniser (under the same license), detailed by Saugia.

Files:
 images/asteroid/*bioroid*
 images/effect/acuit?hit*
 images/effect/ast?hit*
 images/effect/balfire*
 images/effect/blink*
 images/effect/bunrodea?flare*
 images/effect/buzzer?am*
 images/effect/chfire*
 images/effect/composed*
 images/effect/drain*
 images/effect/irfite*
 images/effect/tractor?beam*
 images/effect/yellow?spark*
 images/effect/*scin?flare*
 images/effect/*vi?flare*
 images/hardpoint/acuit*
 images/hardpoint/ballistic*
 images/hardpoint/burrower*
 images/hardpoint/choleric*
 images/hardpoint/firestorm?battery*
 images/hardpoint/ion?torch*
 images/hardpoint/irate*
 images/hardpoint/tractor?beam*
 images/outfit/acuit*
 images/outfit/acumen*
 images/outfit/ameliorate?cell*
 images/outfit/astuit*
 images/outfit/ballistic?cannon*
 images/outfit/ballistic?turret*
 images/outfit/battlezone?battery*
 images/outfit/brawl?cell*
 images/outfit/burrower*
 images/outfit/campaign?core*
 images/outfit/choleric?cannon*
 images/outfit/choleric?turret*
 images/outfit/crusade?battery*
 images/outfit/firestorm?battery*
 images/outfit/firestorm?rack*
 images/outfit/firestorm?torpedo*
 images/outfit/guile?pulse?laser*
 images/outfit/ion?torch*
 images/outfit/irate?carronade*
 images/outfit/irate?cannon*
 images/outfit/irate?turret*
 images/outfit/mcs?extractor*
 images/outfit/plasma?grenades*
 images/outfit/plasmasickle*
 images/outfit/*plasma?thruster?scin*
 images/outfit/*plasma?steering?scin*
 images/outfit/*plasma?engines?scin*
 images/outfit/savagery?pike*
 images/outfit/scrap?cell*
 images/outfit/skirmish?battery*
 images/outfit/*torch?thruster?vi*
 images/outfit/tractor?beam*
 images/outfit/warforge?battery*
 images/outfit/warzone?core*
 images/planet/alvorada*
 images/planet/asura*
 images/planet/*beryl*
 images/planet/mendez*
 images/planet/station18*
 images/planet/tschyss*
 images/planet/*vajra*
 images/planet/vesvi*
 images/planet/yniu?eiu*
 images/planet/yniu?ena*
 images/projectile/acuit*
 images/projectile/astuit*
 images/projectile/ballistic*
 images/projectile/chloeric*
 images/projectile/firestorm?torpedo*
 images/projectile/guile?pulse?laser*
 images/projectile/irate*
 images/projectile/locust?blaster*
 images/projectile/mandible?cannon*
 images/projectile/neutron?bolt*
 images/projectile/thorax?cannon*
 images/projectile/torch*
 images/scene/rulei?flash*
 images/ship/*astral*
 images/ship/*ayym*
 images/ship/embersylph*
 images/ship/enforcer*
 images/ship/gegno?augen*
 images/ship/gegno?coesite*
 images/ship/gegno?conglomerate*
 images/ship/gegno?corundum*
 images/ship/gegno?dolomite*
 images/ship/gegno?dunite*
 images/ship/gegno?eclogite*
 images/ship/gegno?epidote*
 images/ship/gegno?feldspar*
 images/ship/gegno?felsic*
 images/ship/gegno?gneiss*
 images/ship/gegno?granofel*
 images/ship/gegno?granulite*
 images/ship/gegno?gypsum*
 images/ship/gegno?halite*
 images/ship/gegno?kyanite*
 images/ship/gegno?mica*
 images/ship/gegno?protolith*
 images/ship/gegno?schist*
 images/ship/gegno?shale*
 images/ship/gegno?slate*
 images/ship/gegno?tridymite*
 images/ship/hogshead*
 images/ship/*jje*
 images/ship/modified?dromedary*
 images/ship/modified?dromedary?wreck*
 images/ship/saber*
 images/ship/*vyrmeid*
 images/ship/*vyuir*
 images/thumbnail/enforcer*
 images/thumbnail/gegno?augen*
 images/thumbnail/gegno?coesite*
 images/thumbnail/gegno?conglomerate*
 images/thumbnail/gegno?dolomite*
 images/thumbnail/gegno?dunite*
 images/thumbnail/gegno?eclogite*
 images/thumbnail/gegno?epidote*
 images/thumbnail/gegno?feldspar*
 images/thumbnail/gegno?felsic*
 images/thumbnail/gegno?gneiss*
 images/thumbnail/gegno?granulite*
 images/thumbnail/gegno?gypsum*
 images/thumbnail/gegno?halite*
 images/thumbnail/gegno?kyanite*
 images/thumbnail/gegno?mica*
 images/thumbnail/gegno?schist*
 images/thumbnail/gegno?shale*
 images/thumbnail/gegno?slate*
 images/thumbnail/gegno?tridymite*
 images/thumbnail/hogshead*
 images/thumbnail/modified?dromedary*
 images/thumbnail/modified?dromedary?wreck*
 images/thumbnail/saber*
 images/thumbnail/vyuir*
Copyright: Saugia <https://github.com/Saugia>
License: CC-BY-SA-4.0

Files:
 images/effect/void?sprite?parts*
 images/outfit/void?sprite?parts*
 images/outfit/teciimach?bay*
 images/outfit/teciimach?pod*
 images/planet/gas3-c*
 images/planet/gas7-r*
 images/ship/aerie*
 images/ship/bactrian*
 images/ship/hailstone*
 images/ship/arch-carrack*
 images/ship/charm-shallop*
 images/ship/echo-galleon*
 images/ship/heavy?gust*
 images/ship/mining?drone*
 images/ship/mule*
 images/ship/squall*
 images/ship/sunder*
 images/ship/swan*
 images/thumbnail/aerie*
 images/thumbnail/bactrian*
 images/thumbnail/hailstone*
 images/thumbnail/arch-carrack*
 images/thumbnail/charm-shallop*
 images/thumbnail/echo-galleon*
 images/thumbnail/heavy?gust*
 images/thumbnail/mining?drone*
 images/thumbnail/mule*
 images/thumbnail/squall*
 images/thumbnail/sunder*
 images/thumbnail/swan*
 sounds/moonbeam*
Copyright: Saugia <https://github.com/Saugia>
License: CC-BY-SA-4.0
Comment: Derived from works by Michael Zahniser (under the same license).

Files:
 images/ship/pirate?valkyrie*
 images/thumbnail/pirate?valkyrie*
Copyright: Saugia <https://github.com/Saugia>
License: CC-BY-SA-4.0
Comment: Derived from works by Michael Zahniser (under the same license) and 1010todd (under the same license). Incorporating texture made with JSPlacement by WindMillArt <https://windmillart.net/>.

Files:
 sounds/bunrodea?am*
 sounds/coalition?launch*
 sounds/drill*
 sounds/ember?tear*
 sounds/ember?tear?hit*
 sounds/gravity?well*
 sounds/hai?launch*
 sounds/human?launch*
 sounds/human?launch?external*
 sounds/ion?rain*
 sounds/ion?torch*
 sounds/korath?afterburner*
 sounds/korath?launch*
 sounds/korath?launch?external*
 sounds/locust?blaster*
 sounds/mandible?cannon*
 sounds/remnant?afterburner*
 sounds/remnant?launch*
 sounds/remnant?launch?external*
 sounds/neutron?bolt*
 sounds/scin?launch*
 sounds/sheragi?launch*
 sounds/swarm?missile*
 sounds/thorax?cannon*
 sounds/tractor?beam*
Copyright: Saugia <https://github.com/Saugia>
License: public-domain
 Based on public domain sounds taken from freesound.org, edits done by Saugia.

Files:
 images/ship/hai?cicada*
 images/ship/hai?scarab*
 images/thumbnail/hai?cicada*
 images/thumbnail/hai?scarab*
Copyright: Saugia <https://github.com/Saugia>
License: CC-BY-SA-4.0
Comment: Derived from works by Michael Zahniser (under the same license) and Evan Fluharty (under the same license).

Files:
 images/hardpoint/blaze-pike*
 images/hardpoint/korath?inferno*
 images/hardpoint/mining?laser?turret*
 images/hardpoint/shunt-strike*
 images/icon/firelight*
 images/outfit/blaze?pike*
 images/outfit/firelight*
 images/outfit/firelight?bank*
 images/outfit/firelight?rack*
 images/outfit/korath?inferno*
 images/outfit/mining?laser*
 images/outfit/mining?laser?turret*
 images/outfit/shunt-strike*
 images/planet/station4c*
 images/planet/station5c*
 images/planet/station6c*
 images/planet/station7c*
 images/planet/station7cb*
 images/projectile/firelight*
 images/projectile/firelight?active*
 sounds/ionic?blast*
Copyright: Saugia <https://github.com/Saugia>
License: CC-BY-SA-4.0
Comment: Derived from works by Michael Zahniser (under the same license) and Becca Tommaso (under the same licence).

Files:
 images/ship/tubfalet*
 images/thumbnail/tubfalet*
Copyright: Saugia <https://github.com/Saugia>
License: CC-BY-SA-4.0
Comment: Derived from works by Michael Zahniser (under the same license) and Lia Gerty (under the same licence).

Files:
 images/hardpoint/microbot?factory*
 images/ship/-nra-ret*
 images/ship/ikatila-ej*
 images/ship/korsmanath?a-awoj*
 images/ship/modified?ladybug*
 images/ship/rai-alorej*
 images/thumbnail/-nra-ret*
 images/thumbnail/ikatila-ej*
 images/thumbnail/korsmanath?a-awoj*
 images/thumbnail/rai-alorej*
Copyright: Saugia <https://github.com/Saugia>
License: CC-BY-SA-4.0
Comment: Derived from public domain works previously submitted to Endless Sky

Files:
 images/outfit/microbot?defense?station*
Copyright: Saugia <https://github.com/Saugia>
Comment: Derived from work by Griffin Schutte (theronepic@gmail.com) (under same licence).
License: CC-BY-SA-4.0

Files:
 images/projectiles/ionic?blast*
 images/ship/kestrel*
 images/ship/kestrelc*
 images/ship/kestrele*
 images/ship/kestrels*
 images/ship/kestrelw*
 images/ship/osprey*
 images/thumbnail/kestrel*
 images/thumbnail/kestrelc*
 images/thumbnail/kestrele*
 images/thumbnail/kestrels*
 images/thumbnail/kestrelw*
 images/thumbnail/osprey*
Copyright: Saugia <https://github.com/Saugia>
License: CC-BY-SA-4.0
Comment: Derived from works by Michael Zahniser (under the same license) and detailed by Anarchist2.

Files:
 images/projectile/*tinyflare*
Copyright: Saugia <https://github.com/Saugia>
License: CC-BY-SA-4.0
Comment: Derived from works by Michael Zahniser (under the same license) and Iaz Poolar (under the same license).

Files:
 images/effect/railspark*
 images/projectile/tinyflare*
 images/outfit/*engines?hai*
 images/outfit/*steering?hai*
 images/outfit/*thruster?hai*
 images/outfit/tiny?ion?engines*
Copyright: Iaz Poolar
License: CC-BY-SA-4.0
Comment: Derived from works by Michael Zahniser (under the same license).

Files:
 images/icon/gat?turret*
Copyright: Saugia <https://github.com/Saugia>
License: CC-BY-SA-4.0
Comment: Derived from works by Maximilian Korber (under the same license) and Amazinite (under the same license).

Files:
 sounds/remnant?afterburner.wav
Copyright: Public Domain
License: public-domain
 Based on public domain sounds taken from freesound.org, edit done by Saugia.

Files:
 sounds/firelight.wav
 sounds/firelight?hit.wav
Copyright: Public Domain
License: public-domain
 Based on public domain sounds taken from freesound.org, edits done by Saugia and Lia Gerty.

Files:
 images/effect/ember?tear/ember?tear?fire*
 images/effect/ember?tear/ember?tear?impact*
 images/effect/ember?tear/ember?tear?vortex*
 images/outfit/ember?tear*
Copyright: X-27 (youtube.com/x-27yt)
License: CC-BY-SA-3.0

Files:
 images/effect/ember?tear/ember?tear?spark*
Copyright: X-27 (youtube.com/x-27yt)
License: CC-BY-SA-3.0
Comment: Derived from works by Michael Zahniser (under the same license).

Files:
 images/land/fields16*
 images/land/fields17*
 images/land/fields18*
 images/land/fields19*
 images/land/fields20*
 images/land/fields21*
 images/land/fields22*
 images/land/fields23*
 images/land/fields24*
 images/land/fields25*
 images/land/fields26*
 images/land/fields27*
 images/land/hills10*
 images/land/sea20*
 images/land/sea21*
 images/land/water14*
 images/land/water15*
 images/land/water16*
 images/land/water17*
 images/land/water18*
 images/land/water19*
 images/land/water20*
Copyright: Peter van der Meer (peter.vd.meer@gmail.com)
License: CC-BY-SA-4.0

Files:
 images/outfit/jump?drive*
 images/outfit/jump?drive?(broken)*
Copyright: Scrinarii1337#0001
License: CC-BY-SA-4.0

Files:
 images/scene/citydark*
Copyright: N/A (CC0 Public Domain)
License: CC0
Comment:
 Taken from pixwizard.com. Archived at https://archive.is/JPrU9.

Files:
 images/scene/buildings*
Copyright: N/A (CC0 Public Domain)
License: CC0
Comment:
 Taken from pixwizard.com. Archived at https://archive.is/x993H.

Files:
 images/scene/lonelyrock*
Copyright: US NOAA
License: public-domain
 From US NOAA, and therefore in the public domain because it was created by
 government employees while doing work for the government.

Files:
 images/scene/snowplain*
Copyright: US NOAA
License: public-domain
 From US NOAA, and therefore in the public domain because it was created by
 government employees while doing work for the government.

Files:
 images/scene/busystreet*
Copyright: Gabriel Del Fiaco
License: public-domain
 Taken from https://archive.is/29hj9. This image was uploaded
 to unsplash.com before June 2017, so it is in the public
 domain.

Files:
 images/scene/iceplains*
Copyright: Federico Di Dio
License: Unsplash
Comment:
 Taken from https://archive.is/MirSk. This image was
 uploaded to unsplash.com after June 2017, so it is subject
 to the Unsplash License. It was also uploaded after
 February 2018, so it is subject to an additional restriction
 limiting the sale of unaltered copies.

Files:
 images/scene/iceplains2*
Copyright: Vidar Nordli-Mathisen
License: Unsplash
Comment:
 Taken from https://archive.is/uC6Up. This image was uploaded
 to unsplash.com after June 2017, so it is subject to the
 Unsplash License. It was also uploaded on February 2, 2018,
 so it is not subject to additional restrictions, as this is
 before the additional restrictions were added.

Files:
 images/scene/iceplains3*
Copyright: Daniel Frank
License: Unsplash
Comment:
 Taken from https://archive.is/xK5Wu. This image was
 uploaded to unsplash.com after June 2017, so it is subject
 to the Unsplash License. It was also uploaded after
 February 2018, so it is subject to an additional restriction
 limiting the sale of unaltered copies.

Files:
 images/scene/redrocks*
Copyright: Joshua Gresham
License: Unsplash
Comment:
 Taken from https://archive.is/0gRHU. This image was
 uploaded to unsplash.com after June 2017, so it is subject
 to the Unsplash License. It was also uploaded after
 February 2018, so it is subject to an additional restriction
 limiting the sale of unaltered copies.

Files:
 images/scene/seasidecliffs*
Copyright: Joachim Pressl
License: Unsplash
Comment:
 Taken from https://archive.is/caZ9F. This image was
 uploaded to unsplash.com after June 2017, so it is subject
 to the Unsplash License. It was also uploaded after
 February 2018, so it is subject to an additional restriction
 limiting the sale of unaltered copies.

Files:
 images/scene/Seasunset*
Copyright: Jim Cooke
License: Unsplash
Comment:
 Taken from https://archive.is/zRulg. This image was uploaded
 to unsplash.com after June 2017, so it is subject to the
 Unsplash License. It was uploaded before February 2018, so
 it is not subject to additional restrictions.

Files:
 images/scene/smeer*
Copyright: Parrish Freeman
License: Unsplash
Comment:
 Taken from https://archive.is/W6LES. This image was
 uploaded to unsplash.com after June 2017, so it is subject
 to the Unsplash License. It was also uploaded after
 February 2018, so it is subject to an additional restriction
 limiting the sale of unaltered copies.

Files:
 images/scene/snowfield*
Copyright: Alessio Soggetti
License: Unsplash
Comment:
 Taken from https://archive.is/JGEju. This image was
 uploaded to unsplash.com after June 2017, so it is subject
 to the Unsplash License. It was also uploaded after
 February 2018, so it is subject to an additional restriction
 limiting the sale of unaltered copies.

Files:
 images/scene/snowvillage*
Copyright: Matthew Buchanan
License: Unsplash
Comment:
 Taken from https://archive.is/DRS7j. This image was
 uploaded to unsplash.com after June 2017, so it is subject
 to the Unsplash License. It was also uploaded after
 February 2018, so it is subject to an additional restriction
 limiting the sale of unaltered copies.

Files:
 images/scene/sunset*
Copyright: Carl Schlabach
License: Unsplash
Comment:
 Taken from https://archive.is/oFaOT. This image was
 uploaded to unsplash.com after June 2017, so it is subject
 to the Unsplash License. It was also uploaded after
 February 2018, so it is subject to an additional restriction
 limiting the sale of unaltered copies.

Files:
 images/scene/tower*
Copyright: Constant Loubier
License: Unsplash
Comment:
 Taken from https://archive.is/764rq. This image was
 uploaded to unsplash.com after June 2017, so it is subject
 to the Unsplash License. It was also uploaded after
 February 2018, so it is subject to an additional restriction
 limiting the sale of unaltered copies.

Files:
 images/scene/icepicture*
Copyright: Alberto Restifo
License: public-domain
 Taken from https://archive.is/d4jre. This image was uploaded
 to unsplash.com before June 2017, so it is in the public
 domain.

Files:
 images/scene/hroar*
Copyright: Dane Crowton
License: CC-BY-SA-4.0

Files: images/land/asteroid0*
Copyright: Becca Tommaso
License: CC0
Comment: Derived from works by ESA/Rosetta spacecraft (under the same license).


Files:
 images/outfit/small?recovery?module*
Copyright: 1010todd
License: CC-BY-SA-4.0
Comment: Derived from works by Michael Zahniser (under the same license).

Files:
 images/outfit/anti-materiel?gun*
Copyright: 1010todd
License: CC-BY-SA-4.0

Files:
 images/outfit/android*
 images/outfit/mug*
 images/outfit/skadetear*
Copyright: Anarchist2
License: CC-BY-SA-4.0

Files:
 images/thumbnail/smew*
 images/ship/smew*
Copyright: Dschiltt
License: CC0
Comment: Derived from works by MZ (under the same license), and contributions by Zoura, Kitteh, Ejo Thims, and Saugia.

Files:
 images/ship/modified?dromedary?ghost*
 images/ship/modified?dromedary?specter*
Copyright: Saugia (https://github.com/Saugia)
License: CC-BY-SA-4.0
Comment: Transparent materials by scrinarii1337.

Files:
 images/land/nasa30*
Copyright: Brian Swift
License: CC-BY-SA-4.0
Comment: Image data: NASA/JPL-Caltech/SwRI/MSSS and Image processing by Brian Swift.

Files:
 images/outfit/twin?blaster*
 images/outfit/twin?mod?blaster*
 images/outfit/repeater*
 images/outfit/repeater?turret*
Copyright: Daeridanii (https://github.com/Daeridanii1)
License: CC-BY-SA-4.0
Comment: Derived from works by Becca Tommaso and Michael Zahniser (under the same license).

Files:
 images/land/badlands13*
Copyright: Sasha Sashina
License: Unsplash
Comment:
 Taken from https://archive.is/X25Q2. This image was uploaded to
 unsplash.com after June 2017, so it is subject to the
 Unsplash License. It was also uploaded after February 2018,
 so it is subject to an additional restriction limiting the
 sale of unaltered copies.

Files:
 images/land/beach15*
Copyright: Chris Meads
License: Unsplash
Comment:
 Taken from https://archive.is/OmpGr. This image was uploaded to
 unsplash.com after June 2017, so it is subject to the
 Unsplash License. It was also uploaded after February 2018,
 so it is subject to an additional restriction limiting the
 sale of unaltered copies.

Files:
 images/land/city19*
Copyright: Chan Yuki
License: Unsplash
Comment:
 Taken from https://archive.is/9wmYF. This image was uploaded to
 unsplash.com after June 2017, so it is subject to the
 Unsplash License. It was also uploaded after February 2018,
 so it is subject to an additional restriction limiting the
 sale of unaltered copies.

Files:
 images/land/city20*
Copyright: JC Gellidon
License: Unsplash
Comment:
 Taken from https://archive.is/K4bnD. This image was uploaded to
 unsplash.com after June 2017, so it is subject to the
 Unsplash License. It was also uploaded after February 2018,
 so it is subject to an additional restriction limiting the
 sale of unaltered copies.

Files:
 images/land/city21*
Copyright: Jesse Collins
License: public-domain
 Taken from https://archive.is/qD91K. This image was uploaded to
 unsplash.com after June 2017, so it is subject to the
 Unsplash License. It was also uploaded after February 2018,
 so it is subject to an additional restriction limiting the
 sale of unaltered copies.

Files:
 images/land/city22*
Copyright: Wong Zihoo
License: Unsplash
Comment:
 Taken from https://archive.is/sJt28. This image was uploaded to
 unsplash.com after June 2017, so it is subject to the
 Unsplash License. It was also uploaded after February 2018,
 so it is subject to an additional restriction limiting the
 sale of unaltered copies.

Files:
 images/land/city23*
Copyright: Juan Pablo Ahumada
License: Unsplash
Comment:
 Taken from https://archive.is/GAOgv. This image was uploaded to
 unsplash.com after June 2017, so it is subject to the
 Unsplash License. It was also uploaded after February 2018,
 so it is subject to an additional restriction limiting the
 sale of unaltered copies.

Files:
 images/land/city24*
Copyright: Samuel Charron
License: Unsplash
Comment:
 Taken from https://archive.is/wT75U. This image was uploaded to
 unsplash.com after June 2017, so it is subject to the
 Unsplash License. It was also uploaded on February 20, 2018,
 so it is subject to an additional restriction limiting the
 sale of unaltered copies, as this is a day after the
 restriction was added.

Files:
 images/land/city25*
Copyright: Jules Marvin Eguilos
License: Unsplash
Comment:
 Taken from https://archive.is/qMDPn. This image was uploaded to
 unsplash.com after June 2017, so it is subject to the
 Unsplash License. It was also uploaded after February 2018,
 so it is subject to an additional restriction limiting the
 sale of unaltered copies.

Files:
 images/land/desert14*
Copyright: E Mens
License: Unsplash
Comment:
 Taken from https://archive.is/g5XEM. This image was uploaded to
 unsplash.com after June 2017, so it is subject to the
 Unsplash License. It was also uploaded after February 2018,
 so it is subject to an additional restriction limiting the
 sale of unaltered copies.

Files:
 images/land/desert15*
Copyright: Juli Kosolapova
License: Unsplash
Comment:
 Taken from https://archive.is/VDhic. This image was uploaded to
 unsplash.com after June 2017, so it is subject to the
 Unsplash License. It was also uploaded after February 2018,
 so it is subject to an additional restriction limiting the
 sale of unaltered copies.

Files:
 images/land/forest10*
Copyright: Sarah Humer
License: public-domain
 Taken from https://archive.is/bzVwX. This image was uploaded to
 unsplash.com before June 2017, so it is in the public domain.

Files:
 images/land/mountain27*
Copyright: Marek Piwnicki
License: Unsplash
Comment:
 Taken from https://archive.is/1Tfmm. This image was uploaded to
 unsplash.com after June 2017, so it is subject to the
 Unsplash License. It was also uploaded after February 2018,
 so it is subject to an additional restriction limiting the
 sale of unaltered copies.

Files:
 images/land/mountain28*
Copyright: Luca Bravo
License: Unsplash
Comment:
 Taken from https://archive.is/FwnMI. This image was uploaded to
 unsplash.com after June 2017, so it is subject to the
 Unsplash License. It was uploaded before February 2018, so
 it is not subject to additional restrictions.

Files:
 images/land/mountain29*
Copyright: Marek Piwnicki
License: Unsplash
Comment:
 Taken from https://archive.is/Uqm0M. This image was uploaded to
 unsplash.com after June 2017, so it is subject to the
 Unsplash License. It was also uploaded after February 2018,
 so it is subject to an additional restriction limiting the
 sale of unaltered copies.

Files:
 images/land/mountain30*
Copyright: Mike Liao
License: Unsplash
Comment:
 Taken from https://archive.is/k6mqP. This image was uploaded to
 unsplash.com after June 2017, so it is subject to the
 Unsplash License. It was uploaded before February 2018, so
 it is not subject to additional restrictions.

Files:
 images/land/sea22*
Copyright: Martin Bennie
License: Unsplash
Comment:
 Taken from https://archive.is/MO0Rz. This image was uploaded to
 unsplash.com after June 2017, so it is subject to the
 Unsplash License. It was also uploaded after February 2018,
 so it is subject to an additional restriction limiting the
 sale of unaltered copies.

Files:
 images/land/snow22*
Copyright: Paston Woelber
License: Unsplash
Comment:
 Taken from https://archive.is/rmkuZ. This image was uploaded to
 unsplash.com after June 2017, so it is subject to the
 Unsplash License. It was also uploaded after February 2018,
 so it is subject to an additional restriction limiting the
 sale of unaltered copies.

Files:
 images/ui/red?alert*
Copyright: Zitchas (zitchas.jma@gmail.com)
License: CC-BY-SA-4.0

Files:
 images/_menu/haze-brown*
Copyright: RisingLeaf (https://github.com/RisingLeaf)
License: CC-BY-SA-4.0
Comment: Derived from _menu/haze-133 (no copyright given).

Files:
 images/star/proto-planetary-disk*
 images/projectile/ionic?turret*
Copyright: RisingLeaf (https://github.com/RisingLeaf)
License: CC-BY-SA-4.0

Files:
 images/effect/ionic?impact*
Copyright: RisingLeaf (https://github.com/RisingLeaf)
License: CC-BY-SA-4.0
Comment: Derived from works by Michael Zahniser (under the same license).

Files:
 images/land/hills11*
Copyright: CyberJudas (cyberjudas@dnmx.org)
License: CC-BY-SA-4.0

Files:
 images/ui/red?alert?grayed*
Copyright: Dave Flowers
License: CC-BY-SA-4.0
Comment: grayscale version of images/ui/red alert, by Zitchas (zitchas.jma@gmail.com)

Files:
 images/ui/sales?key*
Copyright: Dave Flowers
License: CC-BY-SA-4.0
Comment: Derived from works by Michael Zahniser (under the same license).

Files:
 images/ui/find?*
Copyright: Daeridanii (https://github.com/Daeridanii1)
License: CC0
Comment: selected and unselected versions of images/ui/find, by Ember369 (https://github.com/Ember369)

License: Depends
 Taken from unsplash.com. Until June 2017, this was a collection of photographs that had been donated and
 placed in the public domain. In June 2017, Unsplash modified their terms and conditions to make all images
 uploaded after that date subject to a permissive license (the "Unsplash License.") These pictures were added
 to the game after June 2017, but could have been uploaded before then. Therefore, the license of these images
 depends on when they were uploaded. If they were uploaded before June 2017, they are in the public domain. If
 they were uploaded on or after June 2017, they are subject to the Unsplash License. Additionally, all images
 uploaded to Unsplash after February 2018 cannot be sold without making "significant alterations" as they are
 subject to more restrictive terms and conditions.

License: Unsplash
 Unsplash grants you an irrevocable, nonexclusive, worldwide copyright
 license to download, copy, modify, distribute, perform, and use photos
 from Unsplash for free, including for commercial purposes, without
 permission from or attributing the photographer or Unsplash. This
 license does not include the right to compile photos from Unsplash to
 replicate a similar or competing service.

License: GPL-3+
 This program is free software: you can redistribute it and/or modify
 it under the terms of the GNU General Public License as published by
 the Free Software Foundation; either version 3 of the License, or
 (at your option) any later version.
 .
 This program is distributed in the hope that it will be useful,
 but WITHOUT ANY WARRANTY; without even the implied warranty of
 MERCHANTABILITY or FITNESS FOR A PARTICULAR PURPOSE.  See the
 GNU General Public License for more details.
 .
 You should have received a copy of the GNU General Public License
 along with this program.  If not, see <http://www.gnu.org/licenses/>.
 .
 On Debian systems, the complete text of the GNU General Public
 License version 3 can be found in "/usr/share/common-licenses/GPL-3".

License: CC-BY-SA-4.0
 By exercising the Licensed Rights (defined below), You accept and agree
 to be bound by the terms and conditions of this Creative Commons
 Attribution-ShareAlike 4.0 International Public License ("Public
 License"). To the extent this Public License may be interpreted as a
 contract, You are granted the Licensed Rights in consideration of Your
 acceptance of these terms and conditions, and the Licensor grants You
 such rights in consideration of benefits the Licensor receives from
 making the Licensed Material available under these terms and
 conditions.
 .
 Section 1 -- Definitions.
 .
 a. Adapted Material means material subject to Copyright and Similar
 Rights that is derived from or based upon the Licensed Material
 and in which the Licensed Material is translated, altered,
 arranged, transformed, or otherwise modified in a manner requiring
 permission under the Copyright and Similar Rights held by the
 Licensor. For purposes of this Public License, where the Licensed
 Material is a musical work, performance, or sound recording,
 Adapted Material is always produced where the Licensed Material is
 synched in timed relation with a moving image.
 .
 b. Adapter's License means the license You apply to Your Copyright
 and Similar Rights in Your contributions to Adapted Material in
 accordance with the terms and conditions of this Public License.
 .
 c. BY-SA Compatible License means a license listed at
 creativecommons.org/compatiblelicenses, approved by Creative
 Commons as essentially the equivalent of this Public License.
 .
 d. Copyright and Similar Rights means copyright and/or similar rights
 closely related to copyright including, without limitation,
 performance, broadcast, sound recording, and Sui Generis Database
 Rights, without regard to how the rights are labeled or
 categorized. For purposes of this Public License, the rights
 specified in Section 2(b)(1)-(2) are not Copyright and Similar
 Rights.
 .
 e. Effective Technological Measures means those measures that, in the
 absence of proper authority, may not be circumvented under laws
 fulfilling obligations under Article 11 of the WIPO Copyright
 Treaty adopted on December 20, 1996, and/or similar international
 agreements.
 .
 f. Exceptions and Limitations means fair use, fair dealing, and/or
 any other exception or limitation to Copyright and Similar Rights
 that applies to Your use of the Licensed Material.
 .
 g. License Elements means the license attributes listed in the name
 of a Creative Commons Public License. The License Elements of this
 Public License are Attribution and ShareAlike.
 .
 h. Licensed Material means the artistic or literary work, database,
 or other material to which the Licensor applied this Public
 License.
 .
 i. Licensed Rights means the rights granted to You subject to the
 terms and conditions of this Public License, which are limited to
 all Copyright and Similar Rights that apply to Your use of the
 Licensed Material and that the Licensor has authority to license.
 .
 j. Licensor means the individual(s) or entity(ies) granting rights
 under this Public License.
 .
 k. Share means to provide material to the public by any means or
 process that requires permission under the Licensed Rights, such
 as reproduction, public display, public performance, distribution,
 dissemination, communication, or importation, and to make material
 available to the public including in ways that members of the
 public may access the material from a place and at a time
 individually chosen by them.
 .
 l. Sui Generis Database Rights means rights other than copyright
 resulting from Directive 96/9/EC of the European Parliament and of
 the Council of 11 March 1996 on the legal protection of databases,
 as amended and/or succeeded, as well as other essentially
 equivalent rights anywhere in the world.
 .
 m. You means the individual or entity exercising the Licensed Rights
 under this Public License. Your has a corresponding meaning.
 .
 Section 2 -- Scope.
 .
 a. License grant.
 .
 1. Subject to the terms and conditions of this Public License,
 the Licensor hereby grants You a worldwide, royalty-free,
 non-sublicensable, non-exclusive, irrevocable license to
 exercise the Licensed Rights in the Licensed Material to:
 .
 a. reproduce and Share the Licensed Material, in whole or
 in part; and
 .
 b. produce, reproduce, and Share Adapted Material.
 .
 2. Exceptions and Limitations. For the avoidance of doubt, where
 Exceptions and Limitations apply to Your use, this Public
 License does not apply, and You do not need to comply with
 its terms and conditions.
 .
 3. Term. The term of this Public License is specified in Section
 6(a).
 .
 4. Media and formats; technical modifications allowed. The
 Licensor authorizes You to exercise the Licensed Rights in
 all media and formats whether now known or hereafter created,
 and to make technical modifications necessary to do so. The
 Licensor waives and/or agrees not to assert any right or
 authority to forbid You from making technical modifications
 necessary to exercise the Licensed Rights, including
 technical modifications necessary to circumvent Effective
 Technological Measures. For purposes of this Public License,
 simply making modifications authorized by this Section 2(a)
 (4) never produces Adapted Material.
 .
 5. Downstream recipients.
 .
 a. Offer from the Licensor -- Licensed Material. Every
 recipient of the Licensed Material automatically
 receives an offer from the Licensor to exercise the
 Licensed Rights under the terms and conditions of this
 Public License.
 .
 b. Additional offer from the Licensor -- Adapted Material.
 Every recipient of Adapted Material from You
 automatically receives an offer from the Licensor to
 exercise the Licensed Rights in the Adapted Material
 under the conditions of the Adapter's License You apply.
 .
 c. No downstream restrictions. You may not offer or impose
 any additional or different terms or conditions on, or
 apply any Effective Technological Measures to, the
 Licensed Material if doing so restricts exercise of the
 Licensed Rights by any recipient of the Licensed
 Material.
 .
 6. No endorsement. Nothing in this Public License constitutes or
 may be construed as permission to assert or imply that You
 are, or that Your use of the Licensed Material is, connected
 with, or sponsored, endorsed, or granted official status by,
 the Licensor or others designated to receive attribution as
 provided in Section 3(a)(1)(A)(i).
 .
 b. Other rights.
 .
 1. Moral rights, such as the right of integrity, are not
 licensed under this Public License, nor are publicity,
 privacy, and/or other similar personality rights; however, to
 the extent possible, the Licensor waives and/or agrees not to
 assert any such rights held by the Licensor to the limited
 extent necessary to allow You to exercise the Licensed
 Rights, but not otherwise.
 .
 2. Patent and trademark rights are not licensed under this
 Public License.
 .
 3. To the extent possible, the Licensor waives any right to
 collect royalties from You for the exercise of the Licensed
 Rights, whether directly or through a collecting society
 under any voluntary or waivable statutory or compulsory
 licensing scheme. In all other cases the Licensor expressly
 reserves any right to collect such royalties.
 .
 Section 3 -- License Conditions.
 .
 Your exercise of the Licensed Rights is expressly made subject to the
 following conditions.
 .
 a. Attribution.
 .
 1. If You Share the Licensed Material (including in modified
 form), You must:
 .
 a. retain the following if it is supplied by the Licensor
 with the Licensed Material:
 .
 i. identification of the creator(s) of the Licensed
 Material and any others designated to receive
 attribution, in any reasonable manner requested by
 the Licensor (including by pseudonym if
 designated);
 .
 ii. a copyright notice;
 .
 iii. a notice that refers to this Public License;
 .
 iv. a notice that refers to the disclaimer of
 warranties;
 .
 v. a URI or hyperlink to the Licensed Material to the
 extent reasonably practicable;
 .
 b. indicate if You modified the Licensed Material and
 retain an indication of any previous modifications; and
 .
 c. indicate the Licensed Material is licensed under this
 Public License, and include the text of, or the URI or
 hyperlink to, this Public License.
 .
 2. You may satisfy the conditions in Section 3(a)(1) in any
 reasonable manner based on the medium, means, and context in
 which You Share the Licensed Material. For example, it may be
 reasonable to satisfy the conditions by providing a URI or
 hyperlink to a resource that includes the required
 information.
 .
 3. If requested by the Licensor, You must remove any of the
 information required by Section 3(a)(1)(A) to the extent
 reasonably practicable.
 .
 b. ShareAlike.
 .
 In addition to the conditions in Section 3(a), if You Share
 Adapted Material You produce, the following conditions also apply.
 .
 1. The Adapter's License You apply must be a Creative Commons
 license with the same License Elements, this version or
 later, or a BY-SA Compatible License.
 .
 2. You must include the text of, or the URI or hyperlink to, the
 Adapter's License You apply. You may satisfy this condition
 in any reasonable manner based on the medium, means, and
 context in which You Share Adapted Material.
 .
 3. You may not offer or impose any additional or different terms
 or conditions on, or apply any Effective Technological
 Measures to, Adapted Material that restrict exercise of the
 rights granted under the Adapter's License You apply.
 .
 Section 4 -- Sui Generis Database Rights.
 .
 Where the Licensed Rights include Sui Generis Database Rights that
 apply to Your use of the Licensed Material:
 .
 a. for the avoidance of doubt, Section 2(a)(1) grants You the right
 to extract, reuse, reproduce, and Share all or a substantial
 portion of the contents of the database;
 .
 b. if You include all or a substantial portion of the database
 contents in a database in which You have Sui Generis Database
 Rights, then the database in which You have Sui Generis Database
 Rights (but not its individual contents) is Adapted Material,
 .
 including for purposes of Section 3(b); and
 c. You must comply with the conditions in Section 3(a) if You Share
 all or a substantial portion of the contents of the database.
 .
 For the avoidance of doubt, this Section 4 supplements and does not
 replace Your obligations under this Public License where the Licensed
 Rights include other Copyright and Similar Rights.
 .
 Section 5 -- Disclaimer of Warranties and Limitation of Liability.
 .
 a. UNLESS OTHERWISE SEPARATELY UNDERTAKEN BY THE LICENSOR, TO THE
 EXTENT POSSIBLE, THE LICENSOR OFFERS THE LICENSED MATERIAL AS-IS
 AND AS-AVAILABLE, AND MAKES NO REPRESENTATIONS OR WARRANTIES OF
 ANY KIND CONCERNING THE LICENSED MATERIAL, WHETHER EXPRESS,
 IMPLIED, STATUTORY, OR OTHER. THIS INCLUDES, WITHOUT LIMITATION,
 WARRANTIES OF TITLE, MERCHANTABILITY, FITNESS FOR A PARTICULAR
 PURPOSE, NON-INFRINGEMENT, ABSENCE OF LATENT OR OTHER DEFECTS,
 ACCURACY, OR THE PRESENCE OR ABSENCE OF ERRORS, WHETHER OR NOT
 KNOWN OR DISCOVERABLE. WHERE DISCLAIMERS OF WARRANTIES ARE NOT
 ALLOWED IN FULL OR IN PART, THIS DISCLAIMER MAY NOT APPLY TO YOU.
 .
 b. TO THE EXTENT POSSIBLE, IN NO EVENT WILL THE LICENSOR BE LIABLE
 TO YOU ON ANY LEGAL THEORY (INCLUDING, WITHOUT LIMITATION,
 NEGLIGENCE) OR OTHERWISE FOR ANY DIRECT, SPECIAL, INDIRECT,
 INCIDENTAL, CONSEQUENTIAL, PUNITIVE, EXEMPLARY, OR OTHER LOSSES,
 COSTS, EXPENSES, OR DAMAGES ARISING OUT OF THIS PUBLIC LICENSE OR
 USE OF THE LICENSED MATERIAL, EVEN IF THE LICENSOR HAS BEEN
 ADVISED OF THE POSSIBILITY OF SUCH LOSSES, COSTS, EXPENSES, OR
 DAMAGES. WHERE A LIMITATION OF LIABILITY IS NOT ALLOWED IN FULL OR
 IN PART, THIS LIMITATION MAY NOT APPLY TO YOU.
 .
 c. The disclaimer of warranties and limitation of liability provided
 above shall be interpreted in a manner that, to the extent
 possible, most closely approximates an absolute disclaimer and
 waiver of all liability.
 .
 Section 6 -- Term and Termination.
 .
 a. This Public License applies for the term of the Copyright and
 Similar Rights licensed here. However, if You fail to comply with
 this Public License, then Your rights under this Public License
 terminate automatically.
 .
 b. Where Your right to use the Licensed Material has terminated under
 Section 6(a), it reinstates:
 .
 1. automatically as of the date the violation is cured, provided
 it is cured within 30 days of Your discovery of the
 violation; or
 .
 2. upon express reinstatement by the Licensor.
 .
 For the avoidance of doubt, this Section 6(b) does not affect any
 right the Licensor may have to seek remedies for Your violations
 of this Public License.
 .
 c. For the avoidance of doubt, the Licensor may also offer the
 Licensed Material under separate terms or conditions or stop
 distributing the Licensed Material at any time; however, doing so
 will not terminate this Public License.
 .
 d. Sections 1, 5, 6, 7, and 8 survive termination of this Public
 License.
 .
 Section 7 -- Other Terms and Conditions.
 .
 a. The Licensor shall not be bound by any additional or different
 terms or conditions communicated by You unless expressly agreed.
 .
 b. Any arrangements, understandings, or agreements regarding the
 Licensed Material not stated herein are separate from and
 independent of the terms and conditions of this Public License.
 .
 Section 8 -- Interpretation.
 .
 a. For the avoidance of doubt, this Public License does not, and
 shall not be interpreted to, reduce, limit, restrict, or impose
 conditions on any use of the Licensed Material that could lawfully
 be made without permission under this Public License.
 .
 b. To the extent possible, if any provision of this Public License is
 deemed unenforceable, it shall be automatically reformed to the
 minimum extent necessary to make it enforceable. If the provision
 cannot be reformed, it shall be severed from this Public License
 without affecting the enforceability of the remaining terms and
 conditions.
 .
 c. No term or condition of this Public License will be waived and no
 failure to comply consented to unless expressly agreed to by the
 Licensor.
 .
 d. Nothing in this Public License constitutes or may be interpreted
 as a limitation upon, or waiver of, any privileges and immunities
 that apply to the Licensor or You, including from the legal
 processes of any jurisdiction or authority.

License: CC-BY-4.0
 By exercising the Licensed Rights (defined below), You accept and agree
 to be bound by the terms and conditions of this Creative Commons
 Attribution 4.0 International Public License ("Public
 License"). To the extent this Public License may be interpreted as a
 contract, You are granted the Licensed Rights in consideration of Your
 acceptance of these terms and conditions, and the Licensor grants You
 such rights in consideration of benefits the Licensor receives from
 making the Licensed Material available under these terms and
 conditions.
 .
 Section 1 -- Definitions.
 .
 a. Adapted Material means material subject to Copyright and Similar
 Rights that is derived from or based upon the Licensed Material
 and in which the Licensed Material is translated, altered,
 arranged, transformed, or otherwise modified in a manner requiring
 permission under the Copyright and Similar Rights held by the
 Licensor. For purposes of this Public License, where the Licensed
 Material is a musical work, performance, or sound recording,
 Adapted Material is always produced where the Licensed Material is
 synched in timed relation with a moving image.
 .
 b. Adapter's License means the license You apply to Your Copyright
 and Similar Rights in Your contributions to Adapted Material in
 accordance with the terms and conditions of this Public License.
 .
 c. Copyright and Similar Rights means copyright and/or similar rights
 closely related to copyright including, without limitation,
 performance, broadcast, sound recording, and Sui Generis Database
 Rights, without regard to how the rights are labeled or
 categorized. For purposes of this Public License, the rights
 specified in Section 2(b)(1)-(2) are not Copyright and Similar
 Rights.
 .
 d. Effective Technological Measures means those measures that, in the
 absence of proper authority, may not be circumvented under laws
 fulfilling obligations under Article 11 of the WIPO Copyright
 Treaty adopted on December 20, 1996, and/or similar international
 agreements.
 .
 e. Exceptions and Limitations means fair use, fair dealing, and/or
 any other exception or limitation to Copyright and Similar Rights
 that applies to Your use of the Licensed Material.
 .
 f. Licensed Material means the artistic or literary work, database,
 or other material to which the Licensor applied this Public
 License.
 .
 g. Licensed Rights means the rights granted to You subject to the
 terms and conditions of this Public License, which are limited to
 all Copyright and Similar Rights that apply to Your use of the
 Licensed Material and that the Licensor has authority to license.
 .
 h. Licensor means the individual(s) or entity(ies) granting rights
 under this Public License.
 .
 i. Share means to provide material to the public by any means or
 process that requires permission under the Licensed Rights, such
 as reproduction, public display, public performance, distribution,
 dissemination, communication, or importation, and to make material
 available to the public including in ways that members of the
 public may access the material from a place and at a time
 individually chosen by them.
 .
 j. Sui Generis Database Rights means rights other than copyright
 resulting from Directive 96/9/EC of the European Parliament and of
 the Council of 11 March 1996 on the legal protection of databases,
 as amended and/or succeeded, as well as other essentially
 equivalent rights anywhere in the world.
 .
 k. You means the individual or entity exercising the Licensed Rights
 under this Public License. Your has a corresponding meaning.
 .
 Section 2 -- Scope.
 .
 a. License grant.
 .
 1. Subject to the terms and conditions of this Public License,
 the Licensor hereby grants You a worldwide, royalty-free,
 non-sublicensable, non-exclusive, irrevocable license to
 exercise the Licensed Rights in the Licensed Material to:
 .
 a. reproduce and Share the Licensed Material, in whole or
 in part; and
 .
 b. produce, reproduce, and Share Adapted Material.
 .
 2. Exceptions and Limitations. For the avoidance of doubt, where
 Exceptions and Limitations apply to Your use, this Public
 License does not apply, and You do not need to comply with
 its terms and conditions.
 .
 3. Term. The term of this Public License is specified in Section
 6(a).
 .
 4. Media and formats; technical modifications allowed. The
 Licensor authorizes You to exercise the Licensed Rights in
 all media and formats whether now known or hereafter created,
 and to make technical modifications necessary to do so. The
 Licensor waives and/or agrees not to assert any right or
 authority to forbid You from making technical modifications
 necessary to exercise the Licensed Rights, including
 technical modifications necessary to circumvent Effective
 Technological Measures. For purposes of this Public License,
 simply making modifications authorized by this Section 2(a)
 (4) never produces Adapted Material.
 .
 5. Downstream recipients.
 .
 a. Offer from the Licensor -- Licensed Material. Every
 recipient of the Licensed Material automatically
 receives an offer from the Licensor to exercise the
 Licensed Rights under the terms and conditions of this
 Public License.
 .
 b. No downstream restrictions. You may not offer or impose
 any additional or different terms or conditions on, or
 apply any Effective Technological Measures to, the
 Licensed Material if doing so restricts exercise of the
 Licensed Rights by any recipient of the Licensed
 Material.
 .
 6. No endorsement. Nothing in this Public License constitutes or
 may be construed as permission to assert or imply that You
 are, or that Your use of the Licensed Material is, connected
 with, or sponsored, endorsed, or granted official status by,
 the Licensor or others designated to receive attribution as
 provided in Section 3(a)(1)(A)(i).
 .
 b. Other rights.
 .
 1. Moral rights, such as the right of integrity, are not
 licensed under this Public License, nor are publicity,
 privacy, and/or other similar personality rights; however, to
 the extent possible, the Licensor waives and/or agrees not to
 assert any such rights held by the Licensor to the limited
 extent necessary to allow You to exercise the Licensed
 Rights, but not otherwise.
 .
 2. Patent and trademark rights are not licensed under this
 Public License.
 .
 3. To the extent possible, the Licensor waives any right to
 collect royalties from You for the exercise of the Licensed
 Rights, whether directly or through a collecting society
 under any voluntary or waivable statutory or compulsory
 licensing scheme. In all other cases the Licensor expressly
 reserves any right to collect such royalties.
 .
 Section 3 -- License Conditions.
 .
 Your exercise of the Licensed Rights is expressly made subject to the
 following conditions.
 .
 a. Attribution.
 .
 1. If You Share the Licensed Material (including in modified
 form), You must:
 .
 a. retain the following if it is supplied by the Licensor
 with the Licensed Material:
 .
 i. identification of the creator(s) of the Licensed
 Material and any others designated to receive
 attribution, in any reasonable manner requested by
 the Licensor (including by pseudonym if
 designated);
 .
 ii. a copyright notice;
 .
 iii. a notice that refers to this Public License;
 .
 iv. a notice that refers to the disclaimer of
 warranties;
 .
 v. a URI or hyperlink to the Licensed Material to the
 extent reasonably practicable;
 .
 b. indicate if You modified the Licensed Material and
 retain an indication of any previous modifications; and
 .
 c. indicate the Licensed Material is licensed under this
 Public License, and include the text of, or the URI or
 hyperlink to, this Public License.
 .
 2. You may satisfy the conditions in Section 3(a)(1) in any
 reasonable manner based on the medium, means, and context in
 which You Share the Licensed Material. For example, it may be
 reasonable to satisfy the conditions by providing a URI or
 hyperlink to a resource that includes the required
 information.
 .
 3. If requested by the Licensor, You must remove any of the
 information required by Section 3(a)(1)(A) to the extent
 reasonably practicable.
 .
 4. If You Share Adapted Material You produce, the Adapter's
 License You apply must not prevent recipients of the Adapted
 Material from complying with this Public License.
 .
 Section 4 -- Sui Generis Database Rights.
 .
 Where the Licensed Rights include Sui Generis Database Rights that
 apply to Your use of the Licensed Material:
 .
 a. for the avoidance of doubt, Section 2(a)(1) grants You the right
 to extract, reuse, reproduce, and Share all or a substantial
 portion of the contents of the database;
 .
 b. if You include all or a substantial portion of the database
 contents in a database in which You have Sui Generis Database
 Rights, then the database in which You have Sui Generis Database
 Rights (but not its individual contents) is Adapted Material; and
 .
 c. You must comply with the conditions in Section 3(a) if You Share
 all or a substantial portion of the contents of the database.
 .
 For the avoidance of doubt, this Section 4 supplements and does not
 replace Your obligations under this Public License where the Licensed
 Rights include other Copyright and Similar Rights.
 .
 Section 5 -- Disclaimer of Warranties and Limitation of Liability.
 .
 a. UNLESS OTHERWISE SEPARATELY UNDERTAKEN BY THE LICENSOR, TO THE
 EXTENT POSSIBLE, THE LICENSOR OFFERS THE LICENSED MATERIAL AS-IS
 AND AS-AVAILABLE, AND MAKES NO REPRESENTATIONS OR WARRANTIES OF
 ANY KIND CONCERNING THE LICENSED MATERIAL, WHETHER EXPRESS,
 IMPLIED, STATUTORY, OR OTHER. THIS INCLUDES, WITHOUT LIMITATION,
 WARRANTIES OF TITLE, MERCHANTABILITY, FITNESS FOR A PARTICULAR
 PURPOSE, NON-INFRINGEMENT, ABSENCE OF LATENT OR OTHER DEFECTS,
 ACCURACY, OR THE PRESENCE OR ABSENCE OF ERRORS, WHETHER OR NOT
 KNOWN OR DISCOVERABLE. WHERE DISCLAIMERS OF WARRANTIES ARE NOT
 ALLOWED IN FULL OR IN PART, THIS DISCLAIMER MAY NOT APPLY TO YOU.
 .
 b. TO THE EXTENT POSSIBLE, IN NO EVENT WILL THE LICENSOR BE LIABLE
 TO YOU ON ANY LEGAL THEORY (INCLUDING, WITHOUT LIMITATION,
 NEGLIGENCE) OR OTHERWISE FOR ANY DIRECT, SPECIAL, INDIRECT,
 INCIDENTAL, CONSEQUENTIAL, PUNITIVE, EXEMPLARY, OR OTHER LOSSES,
 COSTS, EXPENSES, OR DAMAGES ARISING OUT OF THIS PUBLIC LICENSE OR
 USE OF THE LICENSED MATERIAL, EVEN IF THE LICENSOR HAS BEEN
 ADVISED OF THE POSSIBILITY OF SUCH LOSSES, COSTS, EXPENSES, OR
 DAMAGES. WHERE A LIMITATION OF LIABILITY IS NOT ALLOWED IN FULL OR
 IN PART, THIS LIMITATION MAY NOT APPLY TO YOU.
 .
 c. The disclaimer of warranties and limitation of liability provided
 above shall be interpreted in a manner that, to the extent
 possible, most closely approximates an absolute disclaimer and
 waiver of all liability.
 .
 Section 6 -- Term and Termination.
 .
 a. This Public License applies for the term of the Copyright and
 Similar Rights licensed here. However, if You fail to comply with
 this Public License, then Your rights under this Public License
 terminate automatically.
 .
 b. Where Your right to use the Licensed Material has terminated under
 Section 6(a), it reinstates:
 .
 1. automatically as of the date the violation is cured, provided
 it is cured within 30 days of Your discovery of the
 violation; or
 .
 2. upon express reinstatement by the Licensor.
 .
 For the avoidance of doubt, this Section 6(b) does not affect any
 right the Licensor may have to seek remedies for Your violations
 of this Public License.
 .
 c. For the avoidance of doubt, the Licensor may also offer the
 Licensed Material under separate terms or conditions or stop
 distributing the Licensed Material at any time; however, doing so
 will not terminate this Public License.
 .
 d. Sections 1, 5, 6, 7, and 8 survive termination of this Public
 License.
 .
 Section 7 -- Other Terms and Conditions.
 .
 a. The Licensor shall not be bound by any additional or different
 terms or conditions communicated by You unless expressly agreed.
 .
 b. Any arrangements, understandings, or agreements regarding the
 Licensed Material not stated herein are separate from and
 independent of the terms and conditions of this Public License.
 .
 Section 8 -- Interpretation.
 .
 a. For the avoidance of doubt, this Public License does not, and
 shall not be interpreted to, reduce, limit, restrict, or impose
 conditions on any use of the Licensed Material that could lawfully
 be made without permission under this Public License.
 .
 b. To the extent possible, if any provision of this Public License is
 deemed unenforceable, it shall be automatically reformed to the
 minimum extent necessary to make it enforceable. If the provision
 cannot be reformed, it shall be severed from this Public License
 without affecting the enforceability of the remaining terms and
 conditions.
 .
 c. No term or condition of this Public License will be waived and no
 failure to comply consented to unless expressly agreed to by the
 Licensor.
 .
 d. Nothing in this Public License constitutes or may be interpreted
 as a limitation upon, or waiver of, any privileges and immunities
 that apply to the Licensor or You, including from the legal
 processes of any jurisdiction or authority.

License: CC-BY-SA-3.0
 CREATIVE COMMONS CORPORATION IS NOT A LAW FIRM AND DOES NOT PROVIDE
 LEGAL SERVICES. DISTRIBUTION OF THIS LICENSE DOES NOT CREATE AN
 ATTORNEY-CLIENT RELATIONSHIP. CREATIVE COMMONS PROVIDES THIS
 INFORMATION ON AN "AS-IS" BASIS. CREATIVE COMMONS MAKES NO WARRANTIES
 REGARDING THE INFORMATION PROVIDED, AND DISCLAIMS LIABILITY FOR
 DAMAGES RESULTING FROM ITS USE.
 .
 License
 .
 THE WORK (AS DEFINED BELOW) IS PROVIDED UNDER THE TERMS OF THIS CREATIVE
 COMMONS PUBLIC LICENSE ("CCPL" OR "LICENSE"). THE WORK IS PROTECTED BY
 COPYRIGHT AND/OR OTHER APPLICABLE LAW. ANY USE OF THE WORK OTHER THAN AS
 AUTHORIZED UNDER THIS LICENSE OR COPYRIGHT LAW IS PROHIBITED.
 .
 BY EXERCISING ANY RIGHTS TO THE WORK PROVIDED HERE, YOU ACCEPT AND AGREE
 TO BE BOUND BY THE TERMS OF THIS LICENSE. TO THE EXTENT THIS LICENSE MAY
 BE CONSIDERED TO BE A CONTRACT, THE LICENSOR GRANTS YOU THE RIGHTS
 CONTAINED HERE IN CONSIDERATION OF YOUR ACCEPTANCE OF SUCH TERMS AND
 CONDITIONS.
 .
 1. Definitions
 .
 a. "Adaptation" means a work based upon the Work, or upon the Work and
 other pre-existing works, such as a translation, adaptation,
 derivative work, arrangement of music or other alterations of a
 literary or artistic work, or phonogram or performance and includes
 cinematographic adaptations or any other form in which the Work may be
 recast, transformed, or adapted including in any form recognizably
 derived from the original, except that a work that constitutes a
 Collection will not be considered an Adaptation for the purpose of
 this License. For the avoidance of doubt, where the Work is a musical
 work, performance or phonogram, the synchronization of the Work in
 timed-relation with a moving image ("synching") will be considered an
 Adaptation for the purpose of this License.
 .
 b. "Collection" means a collection of literary or artistic works, such as
 encyclopedias and anthologies, or performances, phonograms or
 broadcasts, or other works or subject matter other than works listed
 in Section 1(f) below, which, by reason of the selection and
 arrangement of their contents, constitute intellectual creations, in
 which the Work is included in its entirety in unmodified form along
 with one or more other contributions, each constituting separate and
 independent works in themselves, which together are assembled into a
 collective whole. A work that constitutes a Collection will not be
 considered an Adaptation (as defined below) for the purposes of this
 License.
 .
 c. "Creative Commons Compatible License" means a license that is listed
 at https://creativecommons.org/compatiblelicenses that has been
 approved by Creative Commons as being essentially equivalent to this
 License, including, at a minimum, because that license: (i) contains
 terms that have the same purpose, meaning and effect as the License
 Elements of this License; and, (ii) explicitly permits the relicensing
 of adaptations of works made available under that license under this
 License or a Creative Commons jurisdiction license with the same
 License Elements as this License.
 .
 d. "Distribute" means to make available to the public the original and
 copies of the Work or Adaptation, as appropriate, through sale or
 other transfer of ownership.
 .
 e. "License Elements" means the following high-level license attributes
 as selected by Licensor and indicated in the title of this License:
 Attribution, ShareAlike.
 .
 f. "Licensor" means the individual, individuals, entity or entities that
 offer(s) the Work under the terms of this License.
 .
 g. "Original Author" means, in the case of a literary or artistic work,
 the individual, individuals, entity or entities who created the Work
 or if no individual or entity can be identified, the publisher; and in
 addition (i) in the case of a performance the actors, singers,
 musicians, dancers, and other persons who act, sing, deliver, declaim,
 play in, interpret or otherwise perform literary or artistic works or
 expressions of folklore; (ii) in the case of a phonogram the producer
 being the person or legal entity who first fixes the sounds of a
 performance or other sounds; and, (iii) in the case of broadcasts, the
 organization that transmits the broadcast.
 .
 h. "Work" means the literary and/or artistic work offered under the terms
 of this License including without limitation any production in the
 literary, scientific and artistic domain, whatever may be the mode or
 form of its expression including digital form, such as a book,
 pamphlet and other writing; a lecture, address, sermon or other work
 of the same nature; a dramatic or dramatico-musical work; a
 choreographic work or entertainment in dumb show; a musical
 composition with or without words; a cinematographic work to which are
 assimilated works expressed by a process analogous to cinematography;
 a work of drawing, painting, architecture, sculpture, engraving or
 lithography; a photographic work to which are assimilated works
 expressed by a process analogous to photography; a work of applied
 art; an illustration, map, plan, sketch or three-dimensional work
 relative to geography, topography, architecture or science; a
 performance; a broadcast; a phonogram; a compilation of data to the
 extent it is protected as a copyrightable work; or a work performed by
 a variety or circus performer to the extent it is not otherwise
 considered a literary or artistic work.
 .
 i. "You" means an individual or entity exercising rights under this
 License who has not previously violated the terms of this License with
 respect to the Work, or who has received express permission from the
 Licensor to exercise rights under this License despite a previous
 violation.
 .
 j. "Publicly Perform" means to perform public recitations of the Work and
 to communicate to the public those public recitations, by any means or
 process, including by wire or wireless means or public digital
 performances; to make available to the public Works in such a way that
 members of the public may access these Works from a place and at a
 place individually chosen by them; to perform the Work to the public
 by any means or process and the communication to the public of the
 performances of the Work, including by public digital performance; to
 broadcast and rebroadcast the Work by any means including signs,
 sounds or images.
 .
 k. "Reproduce" means to make copies of the Work by any means including
 without limitation by sound or visual recordings and the right of
 fixation and reproducing fixations of the Work, including storage of a
 protected performance or phonogram in digital form or other electronic
 medium.
 .
 2. Fair Dealing Rights. Nothing in this License is intended to reduce,
 limit, or restrict any uses free from copyright or rights arising from
 limitations or exceptions that are provided for in connection with the
 copyright protection under copyright law or other applicable laws.
 .
 3. License Grant. Subject to the terms and conditions of this License,
 Licensor hereby grants You a worldwide, royalty-free, non-exclusive,
 perpetual (for the duration of the applicable copyright) license to
 exercise the rights in the Work as stated below:
 .
 a. to Reproduce the Work, to incorporate the Work into one or more
 Collections, and to Reproduce the Work as incorporated in the
 Collections;
 .
 b. to create and Reproduce Adaptations provided that any such Adaptation,
 including any translation in any medium, takes reasonable steps to
 clearly label, demarcate or otherwise identify that changes were made
 to the original Work. For example, a translation could be marked "The
 original work was translated from English to Spanish," or a
 modification could indicate "The original work has been modified.";
 .
 c. to Distribute and Publicly Perform the Work including as incorporated
 in Collections; and,
 .
 d. to Distribute and Publicly Perform Adaptations.
 .
 e. For the avoidance of doubt:
 .
 i. Non-waivable Compulsory License Schemes. In those jurisdictions in
 which the right to collect royalties through any statutory or
 compulsory licensing scheme cannot be waived, the Licensor
 reserves the exclusive right to collect such royalties for any
 exercise by You of the rights granted under this License;
 .
 ii. Waivable Compulsory License Schemes. In those jurisdictions in
 which the right to collect royalties through any statutory or
 compulsory licensing scheme can be waived, the Licensor waives the
 exclusive right to collect such royalties for any exercise by You
 of the rights granted under this License; and,
 .
 iii. Voluntary License Schemes. The Licensor waives the right to
 collect royalties, whether individually or, in the event that the
 Licensor is a member of a collecting society that administers
 voluntary licensing schemes, via that society, from any exercise
 by You of the rights granted under this License.
 .
 The above rights may be exercised in all media and formats whether now
 known or hereafter devised. The above rights include the right to make
 such modifications as are technically necessary to exercise the rights in
 other media and formats. Subject to Section 8(f), all rights not expressly
 granted by Licensor are hereby reserved.
 .
 4. Restrictions. The license granted in Section 3 above is expressly made
 subject to and limited by the following restrictions:
 .
 a. You may Distribute or Publicly Perform the Work only under the terms
 of this License. You must include a copy of, or the Uniform Resource
 Identifier (URI) for, this License with every copy of the Work You
 Distribute or Publicly Perform. You may not offer or impose any terms
 on the Work that restrict the terms of this License or the ability of
 the recipient of the Work to exercise the rights granted to that
 recipient under the terms of the License. You may not sublicense the
 Work. You must keep intact all notices that refer to this License and
 to the disclaimer of warranties with every copy of the Work You
 Distribute or Publicly Perform. When You Distribute or Publicly
 Perform the Work, You may not impose any effective technological
 measures on the Work that restrict the ability of a recipient of the
 Work from You to exercise the rights granted to that recipient under
 the terms of the License. This Section 4(a) applies to the Work as
 incorporated in a Collection, but this does not require the Collection
 apart from the Work itself to be made subject to the terms of this
 License. If You create a Collection, upon notice from any Licensor You
 must, to the extent practicable, remove from the Collection any credit
 as required by Section 4(c), as requested. If You create an
 Adaptation, upon notice from any Licensor You must, to the extent
 practicable, remove from the Adaptation any credit as required by
 Section 4(c), as requested.
 .
 b. You may Distribute or Publicly Perform an Adaptation only under the
 terms of: (i) this License; (ii) a later version of this License with
 the same License Elements as this License; (iii) a Creative Commons
 jurisdiction license (either this or a later license version) that
 contains the same License Elements as this License (e.g.,
 Attribution-ShareAlike 3.0 US)); (iv) a Creative Commons Compatible
 License. If you license the Adaptation under one of the licenses
 mentioned in (iv), you must comply with the terms of that license. If
 you license the Adaptation under the terms of any of the licenses
 mentioned in (i), (ii) or (iii) (the "Applicable License"), you must
 comply with the terms of the Applicable License generally and the
 following provisions: (I) You must include a copy of, or the URI for,
 the Applicable License with every copy of each Adaptation You
 Distribute or Publicly Perform; (II) You may not offer or impose any
 terms on the Adaptation that restrict the terms of the Applicable
 License or the ability of the recipient of the Adaptation to exercise
 the rights granted to that recipient under the terms of the Applicable
 License; (III) You must keep intact all notices that refer to the
 Applicable License and to the disclaimer of warranties with every copy
 of the Work as included in the Adaptation You Distribute or Publicly
 Perform; (IV) when You Distribute or Publicly Perform the Adaptation,
 You may not impose any effective technological measures on the
 Adaptation that restrict the ability of a recipient of the Adaptation
 from You to exercise the rights granted to that recipient under the
 terms of the Applicable License. This Section 4(b) applies to the
 Adaptation as incorporated in a Collection, but this does not require
 the Collection apart from the Adaptation itself to be made subject to
 the terms of the Applicable License.
 .
 c. If You Distribute, or Publicly Perform the Work or any Adaptations or
 Collections, You must, unless a request has been made pursuant to
 Section 4(a), keep intact all copyright notices for the Work and
 provide, reasonable to the medium or means You are utilizing: (i) the
 name of the Original Author (or pseudonym, if applicable) if supplied,
 and/or if the Original Author and/or Licensor designate another party
 or parties (e.g., a sponsor institute, publishing entity, journal) for
 attribution ("Attribution Parties") in Licensor's copyright notice,
 terms of service or by other reasonable means, the name of such party
 or parties; (ii) the title of the Work if supplied; (iii) to the
 extent reasonably practicable, the URI, if any, that Licensor
 specifies to be associated with the Work, unless such URI does not
 refer to the copyright notice or licensing information for the Work;
 and (iv) , consistent with Ssection 3(b), in the case of an
 Adaptation, a credit identifying the use of the Work in the Adaptation
 (e.g., "French translation of the Work by Original Author," or
 "Screenplay based on original Work by Original Author"). The credit
 required by this Section 4(c) may be implemented in any reasonable
 manner; provided, however, that in the case of a Adaptation or
 Collection, at a minimum such credit will appear, if a credit for all
 contributing authors of the Adaptation or Collection appears, then as
 part of these credits and in a manner at least as prominent as the
 credits for the other contributing authors. For the avoidance of
 doubt, You may only use the credit required by this Section for the
 purpose of attribution in the manner set out above and, by exercising
 Your rights under this License, You may not implicitly or explicitly
 assert or imply any connection with, sponsorship or endorsement by the
 Original Author, Licensor and/or Attribution Parties, as appropriate,
 of You or Your use of the Work, without the separate, express prior
 written permission of the Original Author, Licensor and/or Attribution
 Parties.
 .
 d. Except as otherwise agreed in writing by the Licensor or as may be
 otherwise permitted by applicable law, if You Reproduce, Distribute or
 Publicly Perform the Work either by itself or as part of any
 Adaptations or Collections, You must not distort, mutilate, modify or
 take other derogatory action in relation to the Work which would be
 prejudicial to the Original Author's honor or reputation. Licensor
 agrees that in those jurisdictions (e.g. Japan), in which any exercise
 of the right granted in Section 3(b) of this License (the right to
 make Adaptations) would be deemed to be a distortion, mutilation,
 modification or other derogatory action prejudicial to the Original
 Author's honor and reputation, the Licensor will waive or not assert,
 as appropriate, this Section, to the fullest extent permitted by the
 applicable national law, to enable You to reasonably exercise Your
 right under Section 3(b) of this License (right to make Adaptations)
 but not otherwise.
 .
 5. Representations, Warranties and Disclaimer
 .
 UNLESS OTHERWISE MUTUALLY AGREED TO BY THE PARTIES IN WRITING, LICENSOR
 OFFERS THE WORK AS-IS AND MAKES NO REPRESENTATIONS OR WARRANTIES OF ANY
 KIND CONCERNING THE WORK, EXPRESS, IMPLIED, STATUTORY OR OTHERWISE,
 INCLUDING, WITHOUT LIMITATION, WARRANTIES OF TITLE, MERCHANTIBILITY,
 FITNESS FOR A PARTICULAR PURPOSE, NONINFRINGEMENT, OR THE ABSENCE OF
 LATENT OR OTHER DEFECTS, ACCURACY, OR THE PRESENCE OF ABSENCE OF ERRORS,
 WHETHER OR NOT DISCOVERABLE. SOME JURISDICTIONS DO NOT ALLOW THE EXCLUSION
 OF IMPLIED WARRANTIES, SO SUCH EXCLUSION MAY NOT APPLY TO YOU.
 .
 6. Limitation on Liability. EXCEPT TO THE EXTENT REQUIRED BY APPLICABLE
 LAW, IN NO EVENT WILL LICENSOR BE LIABLE TO YOU ON ANY LEGAL THEORY FOR
 ANY SPECIAL, INCIDENTAL, CONSEQUENTIAL, PUNITIVE OR EXEMPLARY DAMAGES
 ARISING OUT OF THIS LICENSE OR THE USE OF THE WORK, EVEN IF LICENSOR HAS
 BEEN ADVISED OF THE POSSIBILITY OF SUCH DAMAGES.
 .
 7. Termination
 .
 a. This License and the rights granted hereunder will terminate
 automatically upon any breach by You of the terms of this License.
 Individuals or entities who have received Adaptations or Collections
 from You under this License, however, will not have their licenses
 terminated provided such individuals or entities remain in full
 compliance with those licenses. Sections 1, 2, 5, 6, 7, and 8 will
 survive any termination of this License.
 .
 b. Subject to the above terms and conditions, the license granted here is
 perpetual (for the duration of the applicable copyright in the Work).
 Notwithstanding the above, Licensor reserves the right to release the
 Work under different license terms or to stop distributing the Work at
 any time; provided, however that any such election will not serve to
 withdraw this License (or any other license that has been, or is
 required to be, granted under the terms of this License), and this
 License will continue in full force and effect unless terminated as
 stated above.
 .
 8. Miscellaneous
 .
 a. Each time You Distribute or Publicly Perform the Work or a Collection,
 the Licensor offers to the recipient a license to the Work on the same
 terms and conditions as the license granted to You under this License.
 .
 b. Each time You Distribute or Publicly Perform an Adaptation, Licensor
 offers to the recipient a license to the original Work on the same
 terms and conditions as the license granted to You under this License.
 .
 c. If any provision of this License is invalid or unenforceable under
 applicable law, it shall not affect the validity or enforceability of
 the remainder of the terms of this License, and without further action
 by the parties to this agreement, such provision shall be reformed to
 the minimum extent necessary to make such provision valid and
 enforceable.
 .
 d. No term or provision of this License shall be deemed waived and no
 breach consented to unless such waiver or consent shall be in writing
 and signed by the party to be charged with such waiver or consent.
 .
 e. This License constitutes the entire agreement between the parties with
 respect to the Work licensed here. There are no understandings,
 agreements or representations with respect to the Work not specified
 here. Licensor shall not be bound by any additional provisions that
 may appear in any communication from You. This License may not be
 modified without the mutual written agreement of the Licensor and You.
 .
 f. The rights granted under, and the subject matter referenced, in this
 License were drafted utilizing the terminology of the Berne Convention
 for the Protection of Literary and Artistic Works (as amended on
 September 28, 1979), the Rome Convention of 1961, the WIPO Copyright
 Treaty of 1996, the WIPO Performances and Phonograms Treaty of 1996
 and the Universal Copyright Convention (as revised on July 24, 1971).
 These rights and subject matter take effect in the relevant
 jurisdiction in which the License terms are sought to be enforced
 according to the corresponding provisions of the implementation of
 those treaty provisions in the applicable national law. If the
 standard suite of rights granted under applicable copyright law
 includes additional rights not granted under this License, such
 additional rights are deemed to be included in the License; this
 License is not intended to restrict the license of any rights under
 applicable law.

License: GPL-2
 Version 2, June 1991
 .
 Copyright (C) 1989, 1991 Free Software Foundation, Inc.,
 51 Franklin Street, Fifth Floor, Boston, MA 02110-1301 USA
 Everyone is permitted to copy and distribute verbatim copies
 of this license document, but changing it is not allowed.
 .
 Preamble
 .
 The licenses for most software are designed to take away your
 freedom to share and change it.  By contrast, the GNU General Public
 License is intended to guarantee your freedom to share and change free
 software--to make sure the software is free for all its users.  This
 General Public License applies to most of the Free Software
 Foundation's software and to any other program whose authors commit to
 using it.  (Some other Free Software Foundation software is covered by
 the GNU Lesser General Public License instead.)  You can apply it to
 your programs, too.
 .
 When we speak of free software, we are referring to freedom, not
 price.  Our General Public Licenses are designed to make sure that you
 have the freedom to distribute copies of free software (and charge for
 this service if you wish), that you receive source code or can get it
 if you want it, that you can change the software or use pieces of it
 in new free programs; and that you know you can do these things.
 .
 To protect your rights, we need to make restrictions that forbid
 anyone to deny you these rights or to ask you to surrender the rights.
 These restrictions translate to certain responsibilities for you if you
 distribute copies of the software, or if you modify it.
 .
 For example, if you distribute copies of such a program, whether
 gratis or for a fee, you must give the recipients all the rights that
 you have.  You must make sure that they, too, receive or can get the
 source code.  And you must show them these terms so they know their
 rights.
 .
 We protect your rights with two steps: (1) copyright the software, and
 (2) offer you this license which gives you legal permission to copy,
 distribute and/or modify the software.
 .
 Also, for each author's protection and ours, we want to make certain
 that everyone understands that there is no warranty for this free
 software.  If the software is modified by someone else and passed on, we
 want its recipients to know that what they have is not the original, so
 that any problems introduced by others will not reflect on the original
 authors' reputations.
 .
 Finally, any free program is threatened constantly by software
 patents.  We wish to avoid the danger that redistributors of a free
 program will individually obtain patent licenses, in effect making the
 program proprietary.  To prevent this, we have made it clear that any
 patent must be licensed for everyone's free use or not licensed at all.
 .
 The precise terms and conditions for copying, distribution and
 modification follow.
 .
 GNU GENERAL PUBLIC LICENSE
 TERMS AND CONDITIONS FOR COPYING, DISTRIBUTION AND MODIFICATION
 .
 0. This License applies to any program or other work which contains
 a notice placed by the copyright holder saying it may be distributed
 under the terms of this General Public License.  The "Program", below,
 refers to any such program or work, and a "work based on the Program"
 means either the Program or any derivative work under copyright law:
 that is to say, a work containing the Program or a portion of it,
 either verbatim or with modifications and/or translated into another
 language.  (Hereinafter, translation is included without limitation in
 the term "modification".)  Each licensee is addressed as "you".
 .
 Activities other than copying, distribution and modification are not
 covered by this License; they are outside its scope.  The act of
 running the Program is not restricted, and the output from the Program
 is covered only if its contents constitute a work based on the
 Program (independent of having been made by running the Program).
 Whether that is true depends on what the Program does.
 .
 1. You may copy and distribute verbatim copies of the Program's
 source code as you receive it, in any medium, provided that you
 conspicuously and appropriately publish on each copy an appropriate
 copyright notice and disclaimer of warranty; keep intact all the
 notices that refer to this License and to the absence of any warranty;
 and give any other recipients of the Program a copy of this License
 along with the Program.
 .
 You may charge a fee for the physical act of transferring a copy, and
 you may at your option offer warranty protection in exchange for a fee.
 .
 2. You may modify your copy or copies of the Program or any portion
 of it, thus forming a work based on the Program, and copy and
 distribute such modifications or work under the terms of Section 1
 above, provided that you also meet all of these conditions:
 .
 a) You must cause the modified files to carry prominent notices
 stating that you changed the files and the date of any change.
 .
 b) You must cause any work that you distribute or publish, that in
 whole or in part contains or is derived from the Program or any
 part thereof, to be licensed as a whole at no charge to all third
 parties under the terms of this License.
 .
 c) If the modified program normally reads commands interactively
 when run, you must cause it, when started running for such
 interactive use in the most ordinary way, to print or display an
 announcement including an appropriate copyright notice and a
 notice that there is no warranty (or else, saying that you provide
 a warranty) and that users may redistribute the program under
 these conditions, and telling the user how to view a copy of this
 License.  (Exception: if the Program itself is interactive but
 does not normally print such an announcement, your work based on
 the Program is not required to print an announcement.)
 .
 These requirements apply to the modified work as a whole.  If
 identifiable sections of that work are not derived from the Program,
 and can be reasonably considered independent and separate works in
 themselves, then this License, and its terms, do not apply to those
 sections when you distribute them as separate works.  But when you
 distribute the same sections as part of a whole which is a work based
 on the Program, the distribution of the whole must be on the terms of
 this License, whose permissions for other licensees extend to the
 entire whole, and thus to each and every part regardless of who wrote it.
 .
 Thus, it is not the intent of this section to claim rights or contest
 your rights to work written entirely by you; rather, the intent is to
 exercise the right to control the distribution of derivative or
 collective works based on the Program.
 .
 In addition, mere aggregation of another work not based on the Program
 with the Program (or with a work based on the Program) on a volume of
 a storage or distribution medium does not bring the other work under
 the scope of this License.
 .
 3. You may copy and distribute the Program (or a work based on it,
 under Section 2) in object code or executable form under the terms of
 Sections 1 and 2 above provided that you also do one of the following:
 .
 a) Accompany it with the complete corresponding machine-readable
 source code, which must be distributed under the terms of Sections
 1 and 2 above on a medium customarily used for software interchange; or,
 .
 b) Accompany it with a written offer, valid for at least three
 years, to give any third party, for a charge no more than your
 cost of physically performing source distribution, a complete
 machine-readable copy of the corresponding source code, to be
 distributed under the terms of Sections 1 and 2 above on a medium
 customarily used for software interchange; or,
 .
 c) Accompany it with the information you received as to the offer
 to distribute corresponding source code.  (This alternative is
 allowed only for noncommercial distribution and only if you
 received the program in object code or executable form with such
 an offer, in accord with Subsection b above.)
 .
 The source code for a work means the preferred form of the work for
 making modifications to it.  For an executable work, complete source
 code means all the source code for all modules it contains, plus any
 associated interface definition files, plus the scripts used to
 control compilation and installation of the executable.  However, as a
 special exception, the source code distributed need not include
 anything that is normally distributed (in either source or binary
 form) with the major components (compiler, kernel, and so on) of the
 operating system on which the executable runs, unless that component
 itself accompanies the executable.
 .
 If distribution of executable or object code is made by offering
 access to copy from a designated place, then offering equivalent
 access to copy the source code from the same place counts as
 distribution of the source code, even though third parties are not
 compelled to copy the source along with the object code.
 .
 4. You may not copy, modify, sublicense, or distribute the Program
 except as expressly provided under this License.  Any attempt
 otherwise to copy, modify, sublicense or distribute the Program is
 void, and will automatically terminate your rights under this License.
 However, parties who have received copies, or rights, from you under
 this License will not have their licenses terminated so long as such
 parties remain in full compliance.
 .
 5. You are not required to accept this License, since you have not
 signed it.  However, nothing else grants you permission to modify or
 distribute the Program or its derivative works.  These actions are
 prohibited by law if you do not accept this License.  Therefore, by
 modifying or distributing the Program (or any work based on the
 Program), you indicate your acceptance of this License to do so, and
 all its terms and conditions for copying, distributing or modifying
 the Program or works based on it.
 .
 6. Each time you redistribute the Program (or any work based on the
 Program), the recipient automatically receives a license from the
 original licensor to copy, distribute or modify the Program subject to
 these terms and conditions.  You may not impose any further
 restrictions on the recipients' exercise of the rights granted herein.
 You are not responsible for enforcing compliance by third parties to
 this License.
 .
 7. If, as a consequence of a court judgment or allegation of patent
 infringement or for any other reason (not limited to patent issues),
 conditions are imposed on you (whether by court order, agreement or
 otherwise) that contradict the conditions of this License, they do not
 excuse you from the conditions of this License.  If you cannot
 distribute so as to satisfy simultaneously your obligations under this
 License and any other pertinent obligations, then as a consequence you
 may not distribute the Program at all.  For example, if a patent
 license would not permit royalty-free redistribution of the Program by
 all those who receive copies directly or indirectly through you, then
 the only way you could satisfy both it and this License would be to
 refrain entirely from distribution of the Program.
 .
 If any portion of this section is held invalid or unenforceable under
 any particular circumstance, the balance of the section is intended to
 apply and the section as a whole is intended to apply in other
 circumstances.
 .
 It is not the purpose of this section to induce you to infringe any
 patents or other property right claims or to contest validity of any
 such claims; this section has the sole purpose of protecting the
 integrity of the free software distribution system, which is
 implemented by public license practices.  Many people have made
 generous contributions to the wide range of software distributed
 through that system in reliance on consistent application of that
 system; it is up to the author/donor to decide if he or she is willing
 to distribute software through any other system and a licensee cannot
 impose that choice.
 .
 This section is intended to make thoroughly clear what is believed to
 be a consequence of the rest of this License.
 .
 8. If the distribution and/or use of the Program is restricted in
 certain countries either by patents or by copyrighted interfaces, the
 original copyright holder who places the Program under this License
 may add an explicit geographical distribution limitation excluding
 those countries, so that distribution is permitted only in or among
 countries not thus excluded.  In such case, this License incorporates
 the limitation as if written in the body of this License.
 .
 9. The Free Software Foundation may publish revised and/or new versions
 of the General Public License from time to time.  Such new versions will
 be similar in spirit to the present version, but may differ in detail to
 address new problems or concerns.
 .
 Each version is given a distinguishing version number.  If the Program
 specifies a version number of this License which applies to it and "any
 later version", you have the option of following the terms and conditions
 either of that version or of any later version published by the Free
 Software Foundation.  If the Program does not specify a version number of
 this License, you may choose any version ever published by the Free Software
 Foundation.
 .
 10. If you wish to incorporate parts of the Program into other free
 programs whose distribution conditions are different, write to the author
 to ask for permission.  For software which is copyrighted by the Free
 Software Foundation, write to the Free Software Foundation; we sometimes
 make exceptions for this.  Our decision will be guided by the two goals
 of preserving the free status of all derivatives of our free software and
 of promoting the sharing and reuse of software generally.
 .
 11. BECAUSE THE PROGRAM IS LICENSED FREE OF CHARGE, THERE IS NO WARRANTY
 FOR THE PROGRAM, TO THE EXTENT PERMITTED BY APPLICABLE LAW.  EXCEPT WHEN
 OTHERWISE STATED IN WRITING THE COPYRIGHT HOLDERS AND/OR OTHER PARTIES
 PROVIDE THE PROGRAM "AS IS" WITHOUT WARRANTY OF ANY KIND, EITHER EXPRESSED
 OR IMPLIED, INCLUDING, BUT NOT LIMITED TO, THE IMPLIED WARRANTIES OF
 MERCHANTABILITY AND FITNESS FOR A PARTICULAR PURPOSE.  THE ENTIRE RISK AS
 TO THE QUALITY AND PERFORMANCE OF THE PROGRAM IS WITH YOU.  SHOULD THE
 PROGRAM PROVE DEFECTIVE, YOU ASSUME THE COST OF ALL NECESSARY SERVICING,
 REPAIR OR CORRECTION.
 .
 12. IN NO EVENT UNLESS REQUIRED BY APPLICABLE LAW OR AGREED TO IN WRITING
 WILL ANY COPYRIGHT HOLDER, OR ANY OTHER PARTY WHO MAY MODIFY AND/OR
 REDISTRIBUTE THE PROGRAM AS PERMITTED ABOVE, BE LIABLE TO YOU FOR DAMAGES,
 INCLUDING ANY GENERAL, SPECIAL, INCIDENTAL OR CONSEQUENTIAL DAMAGES ARISING
 OUT OF THE USE OR INABILITY TO USE THE PROGRAM (INCLUDING BUT NOT LIMITED
 TO LOSS OF DATA OR DATA BEING RENDERED INACCURATE OR LOSSES SUSTAINED BY
 YOU OR THIRD PARTIES OR A FAILURE OF THE PROGRAM TO OPERATE WITH ANY OTHER
 PROGRAMS), EVEN IF SUCH HOLDER OR OTHER PARTY HAS BEEN ADVISED OF THE
 POSSIBILITY OF SUCH DAMAGES.

License: CC-BY-3.0
 THE WORK (AS DEFINED BELOW) IS PROVIDED UNDER THE TERMS OF THIS CREATIVE COMMONS PUBLIC LICENSE ("CCPL" OR "LICENSE"). THE WORK IS PROTECTED BY COPYRIGHT AND/OR OTHER APPLICABLE LAW. ANY USE OF THE WORK OTHER THAN AS AUTHORIZED UNDER THIS LICENSE OR COPYRIGHT LAW IS PROHIBITED.
 .
 BY EXERCISING ANY RIGHTS TO THE WORK PROVIDED HERE, YOU ACCEPT AND AGREE TO BE BOUND BY THE TERMS OF THIS LICENSE. TO THE EXTENT THIS LICENSE MAY BE CONSIDERED TO BE A CONTRACT, THE LICENSOR GRANTS YOU THE RIGHTS CONTAINED HERE IN CONSIDERATION OF YOUR ACCEPTANCE OF SUCH TERMS AND CONDITIONS.
 .
 1. Definitions
 .
 "Adaptation" means a work based upon the Work, or upon the Work and other pre-existing works, such as a translation, adaptation, derivative work, arrangement of music or other alterations of a literary or artistic work, or phonogram or performance and includes cinematographic adaptations or any other form in which the Work may be recast, transformed, or adapted including in any form recognizably derived from the original, except that a work that constitutes a Collection will not be considered an Adaptation for the purpose of this License. For the avoidance of doubt, where the Work is a musical work, performance or phonogram, the synchronization of the Work in timed-relation with a moving image ("synching") will be considered an Adaptation for the purpose of this License.
 "Collection" means a collection of literary or artistic works, such as encyclopedias and anthologies, or performances, phonograms or broadcasts, or other works or subject matter other than works listed in Section 1(f) below, which, by reason of the selection and arrangement of their contents, constitute intellectual creations, in which the Work is included in its entirety in unmodified form along with one or more other contributions, each constituting separate and independent works in themselves, which together are assembled into a collective whole. A work that constitutes a Collection will not be considered an Adaptation (as defined above) for the purposes of this License.
 "Distribute" means to make available to the public the original and copies of the Work or Adaptation, as appropriate, through sale or other transfer of ownership.
 "Licensor" means the individual, individuals, entity or entities that offer(s) the Work under the terms of this License.
 "Original Author" means, in the case of a literary or artistic work, the individual, individuals, entity or entities who created the Work or if no individual or entity can be identified, the publisher; and in addition (i) in the case of a performance the actors, singers, musicians, dancers, and other persons who act, sing, deliver, declaim, play in, interpret or otherwise perform literary or artistic works or expressions of folklore; (ii) in the case of a phonogram the producer being the person or legal entity who first fixes the sounds of a performance or other sounds; and, (iii) in the case of broadcasts, the organization that transmits the broadcast.
 "Work" means the literary and/or artistic work offered under the terms of this License including without limitation any production in the literary, scientific and artistic domain, whatever may be the mode or form of its expression including digital form, such as a book, pamphlet and other writing; a lecture, address, sermon or other work of the same nature; a dramatic or dramatico-musical work; a choreographic work or entertainment in dumb show; a musical composition with or without words; a cinematographic work to which are assimilated works expressed by a process analogous to cinematography; a work of drawing, painting, architecture, sculpture, engraving or lithography; a photographic work to which are assimilated works expressed by a process analogous to photography; a work of applied art; an illustration, map, plan, sketch or three-dimensional work relative to geography, topography, architecture or science; a performance; a broadcast; a phonogram; a compilation of data to the extent it is protected as a copyrightable work; or a work performed by a variety or circus performer to the extent it is not otherwise considered a literary or artistic work.
 "You" means an individual or entity exercising rights under this License who has not previously violated the terms of this License with respect to the Work, or who has received express permission from the Licensor to exercise rights under this License despite a previous violation.
 "Publicly Perform" means to perform public recitations of the Work and to communicate to the public those public recitations, by any means or process, including by wire or wireless means or public digital performances; to make available to the public Works in such a way that members of the public may access these Works from a place and at a place individually chosen by them; to perform the Work to the public by any means or process and the communication to the public of the performances of the Work, including by public digital performance; to broadcast and rebroadcast the Work by any means including signs, sounds or images.
 "Reproduce" means to make copies of the Work by any means including without limitation by sound or visual recordings and the right of fixation and reproducing fixations of the Work, including storage of a protected performance or phonogram in digital form or other electronic medium.
 .
 2. Fair Dealing Rights. Nothing in this License is intended to reduce, limit, or restrict any uses free from copyright or rights arising from limitations or exceptions that are provided for in connection with the copyright protection under copyright law or other applicable laws.
 .
 3. License Grant. Subject to the terms and conditions of this License, Licensor hereby grants You a worldwide, royalty-free, non-exclusive, perpetual (for the duration of the applicable copyright) license to exercise the rights in the Work as stated below:
 .
 to Reproduce the Work, to incorporate the Work into one or more Collections, and to Reproduce the Work as incorporated in the Collections;
 to create and Reproduce Adaptations provided that any such Adaptation, including any translation in any medium, takes reasonable steps to clearly label, demarcate or otherwise identify that changes were made to the original Work. For example, a translation could be marked "The original work was translated from English to Spanish," or a modification could indicate "The original work has been modified.";
 to Distribute and Publicly Perform the Work including as incorporated in Collections; and,
 to Distribute and Publicly Perform Adaptations.
 .
 For the avoidance of doubt:
 Non-waivable Compulsory License Schemes. In those jurisdictions in which the right to collect royalties through any statutory or compulsory licensing scheme cannot be waived, the Licensor reserves the exclusive right to collect such royalties for any exercise by You of the rights granted under this License;
 Waivable Compulsory License Schemes. In those jurisdictions in which the right to collect royalties through any statutory or compulsory licensing scheme can be waived, the Licensor waives the exclusive right to collect such royalties for any exercise by You of the rights granted under this License; and,
 Voluntary License Schemes. The Licensor waives the right to collect royalties, whether individually or, in the event that the Licensor is a member of a collecting society that administers voluntary licensing schemes, via that society, from any exercise by You of the rights granted under this License.
 .
 The above rights may be exercised in all media and formats whether now known or hereafter devised. The above rights include the right to make such modifications as are technically necessary to exercise the rights in other media and formats. Subject to Section 8(f), all rights not expressly granted by Licensor are hereby reserved.
 .
 4. Restrictions. The license granted in Section 3 above is expressly made subject to and limited by the following restrictions:
 .
 You may Distribute or Publicly Perform the Work only under the terms of this License. You must include a copy of, or the Uniform Resource Identifier (URI) for, this License with every copy of the Work You Distribute or Publicly Perform. You may not offer or impose any terms on the Work that restrict the terms of this License or the ability of the recipient of the Work to exercise the rights granted to that recipient under the terms of the License. You may not sublicense the Work. You must keep intact all notices that refer to this License and to the disclaimer of warranties with every copy of the Work You Distribute or Publicly Perform. When You Distribute or Publicly Perform the Work, You may not impose any effective technological measures on the Work that restrict the ability of a recipient of the Work from You to exercise the rights granted to that recipient under the terms of the License. This Section 4(a) applies to the Work as incorporated in a Collection, but this does not require the Collection apart from the Work itself to be made subject to the terms of this License. If You create a Collection, upon notice from any Licensor You must, to the extent practicable, remove from the Collection any credit as required by Section 4(b), as requested. If You create an Adaptation, upon notice from any Licensor You must, to the extent practicable, remove from the Adaptation any credit as required by Section 4(b), as requested.
 If You Distribute, or Publicly Perform the Work or any Adaptations or Collections, You must, unless a request has been made pursuant to Section 4(a), keep intact all copyright notices for the Work and provide, reasonable to the medium or means You are utilizing: (i) the name of the Original Author (or pseudonym, if applicable) if supplied, and/or if the Original Author and/or Licensor designate another party or parties (e.g., a sponsor institute, publishing entity, journal) for attribution ("Attribution Parties") in Licensor's copyright notice, terms of service or by other reasonable means, the name of such party or parties; (ii) the title of the Work if supplied; (iii) to the extent reasonably practicable, the URI, if any, that Licensor specifies to be associated with the Work, unless such URI does not refer to the copyright notice or licensing information for the Work; and (iv) , consistent with Section 3(b), in the case of an Adaptation, a credit identifying the use of the Work in the Adaptation (e.g., "French translation of the Work by Original Author," or "Screenplay based on original Work by Original Author"). The credit required by this Section 4 (b) may be implemented in any reasonable manner; provided, however, that in the case of a Adaptation or Collection, at a minimum such credit will appear, if a credit for all contributing authors of the Adaptation or Collection appears, then as part of these credits and in a manner at least as prominent as the credits for the other contributing authors. For the avoidance of doubt, You may only use the credit required by this Section for the purpose of attribution in the manner set out above and, by exercising Your rights under this License, You may not implicitly or explicitly assert or imply any connection with, sponsorship or endorsement by the Original Author, Licensor and/or Attribution Parties, as appropriate, of You or Your use of the Work, without the separate, express prior written permission of the Original Author, Licensor and/or Attribution Parties.
 Except as otherwise agreed in writing by the Licensor or as may be otherwise permitted by applicable law, if You Reproduce, Distribute or Publicly Perform the Work either by itself or as part of any Adaptations or Collections, You must not distort, mutilate, modify or take other derogatory action in relation to the Work which would be prejudicial to the Original Author's honor or reputation. Licensor agrees that in those jurisdictions (e.g. Japan), in which any exercise of the right granted in Section 3(b) of this License (the right to make Adaptations) would be deemed to be a distortion, mutilation, modification or other derogatory action prejudicial to the Original Author's honor and reputation, the Licensor will waive or not assert, as appropriate, this Section, to the fullest extent permitted by the applicable national law, to enable You to reasonably exercise Your right under Section 3(b) of this License (right to make Adaptations) but not otherwise.
 .
 5. Representations, Warranties and Disclaimer
 .
 UNLESS OTHERWISE MUTUALLY AGREED TO BY THE PARTIES IN WRITING, LICENSOR OFFERS THE WORK AS-IS AND MAKES NO REPRESENTATIONS OR WARRANTIES OF ANY KIND CONCERNING THE WORK, EXPRESS, IMPLIED, STATUTORY OR OTHERWISE, INCLUDING, WITHOUT LIMITATION, WARRANTIES OF TITLE, MERCHANTIBILITY, FITNESS FOR A PARTICULAR PURPOSE, NONINFRINGEMENT, OR THE ABSENCE OF LATENT OR OTHER DEFECTS, ACCURACY, OR THE PRESENCE OF ABSENCE OF ERRORS, WHETHER OR NOT DISCOVERABLE. SOME JURISDICTIONS DO NOT ALLOW THE EXCLUSION OF IMPLIED WARRANTIES, SO SUCH EXCLUSION MAY NOT APPLY TO YOU.
 .
 6. Limitation on Liability. EXCEPT TO THE EXTENT REQUIRED BY APPLICABLE LAW, IN NO EVENT WILL LICENSOR BE LIABLE TO YOU ON ANY LEGAL THEORY FOR ANY SPECIAL, INCIDENTAL, CONSEQUENTIAL, PUNITIVE OR EXEMPLARY DAMAGES ARISING OUT OF THIS LICENSE OR THE USE OF THE WORK, EVEN IF LICENSOR HAS BEEN ADVISED OF THE POSSIBILITY OF SUCH DAMAGES.
 .
 7. Termination
 .
 This License and the rights granted hereunder will terminate automatically upon any breach by You of the terms of this License. Individuals or entities who have received Adaptations or Collections from You under this License, however, will not have their licenses terminated provided such individuals or entities remain in full compliance with those licenses. Sections 1, 2, 5, 6, 7, and 8 will survive any termination of this License.
 Subject to the above terms and conditions, the license granted here is perpetual (for the duration of the applicable copyright in the Work). Notwithstanding the above, Licensor reserves the right to release the Work under different license terms or to stop distributing the Work at any time; provided, however that any such election will not serve to withdraw this License (or any other license that has been, or is required to be, granted under the terms of this License), and this License will continue in full force and effect unless terminated as stated above.
 .
 8. Miscellaneous
 .
 Each time You Distribute or Publicly Perform the Work or a Collection, the Licensor offers to the recipient a license to the Work on the same terms and conditions as the license granted to You under this License.
 Each time You Distribute or Publicly Perform an Adaptation, Licensor offers to the recipient a license to the original Work on the same terms and conditions as the license granted to You under this License.
 If any provision of this License is invalid or unenforceable under applicable law, it shall not affect the validity or enforceability of the remainder of the terms of this License, and without further action by the parties to this agreement, such provision shall be reformed to the minimum extent necessary to make such provision valid and enforceable.
 No term or provision of this License shall be deemed waived and no breach consented to unless such waiver or consent shall be in writing and signed by the party to be charged with such waiver or consent.
 This License constitutes the entire agreement between the parties with respect to the Work licensed here. There are no understandings, agreements or representations with respect to the Work not specified here. Licensor shall not be bound by any additional provisions that may appear in any communication from You. This License may not be modified without the mutual written agreement of the Licensor and You.
 The rights granted under, and the subject matter referenced, in this License were drafted utilizing the terminology of the Berne Convention for the Protection of Literary and Artistic Works (as amended on September 28, 1979), the Rome Convention of 1961, the WIPO Copyright Treaty of 1996, the WIPO Performances and Phonograms Treaty of 1996 and the Universal Copyright Convention (as revised on July 24, 1971). These rights and subject matter take effect in the relevant jurisdiction in which the License terms are sought to be enforced according to the corresponding provisions of the implementation of those treaty provisions in the applicable national law. If the standard suite of rights granted under applicable copyright law includes additional rights not granted under this License, such additional rights are deemed to be included in the License; this License is not intended to restrict the license of any rights under applicable law.

License: CC0
 The laws of most jurisdictions throughout the world automatically confer exclusive Copyright and Related Rights (defined below) upon the creator and subsequent owner(s) (each and all, an "owner") of an original work of authorship and/or a database (each, a "Work").
 .
 Certain owners wish to permanently relinquish those rights to a Work for the purpose of contributing to a commons of creative, cultural and scientific works ("Commons") that the public can reliably and without fear of later claims of infringement build upon, modify, incorporate in other works, reuse and redistribute as freely as possible in any form whatsoever and for any purposes, including without limitation commercial purposes. These owners may contribute to the Commons to promote the ideal of a free culture and the further production of creative, cultural and scientific works, or to gain reputation or greater distribution for their Work in part through the use and efforts of others.
 .
 For these and/or other purposes and motivations, and without any expectation of additional consideration or compensation, the person associating CC0 with a Work (the "Affirmer"), to the extent that he or she is an owner of Copyright and Related Rights in the Work, voluntarily elects to apply CC0 to the Work and publicly distribute the Work under its terms, with knowledge of his or her Copyright and Related Rights in the Work and the meaning and intended legal effect of CC0 on those rights.
 .
 1. Copyright and Related Rights. A Work made available under CC0 may be protected by copyright and related or neighboring rights ("Copyright and Related Rights"). Copyright and Related Rights include, but are not limited to, the following:
 .
 the right to reproduce, adapt, distribute, perform, display, communicate, and translate a Work;
 moral rights retained by the original author(s) and/or performer(s);
 publicity and privacy rights pertaining to a person's image or likeness depicted in a Work;
 rights protecting against unfair competition in regards to a Work, subject to the limitations in paragraph 4(a), below;
 rights protecting the extraction, dissemination, use and reuse of data in a Work;
 database rights (such as those arising under Directive 96/9/EC of the European Parliament and of the Council of 11 March 1996 on the legal protection of databases, and under any national implementation thereof, including any amended or successor version of such directive); and
 other similar, equivalent or corresponding rights throughout the world based on applicable law or treaty, and any national implementations thereof.
 .
 2. Waiver. To the greatest extent permitted by, but not in contravention of, applicable law, Affirmer hereby overtly, fully, permanently, irrevocably and unconditionally waives, abandons, and surrenders all of Affirmer's Copyright and Related Rights and associated claims and causes of action, whether now known or unknown (including existing as well as future claims and causes of action), in the Work (i) in all territories worldwide, (ii) for the maximum duration provided by applicable law or treaty (including future time extensions), (iii) in any current or future medium and for any number of copies, and (iv) for any purpose whatsoever, including without limitation commercial, advertising or promotional purposes (the "Waiver"). Affirmer makes the Waiver for the benefit of each member of the public at large and to the detriment of Affirmer's heirs and successors, fully intending that such Waiver shall not be subject to revocation, rescission, cancellation, termination, or any other legal or equitable action to disrupt the quiet enjoyment of the Work by the public as contemplated by Affirmer's express Statement of Purpose.
 .
 3. Public License Fallback. Should any part of the Waiver for any reason be judged legally invalid or ineffective under applicable law, then the Waiver shall be preserved to the maximum extent permitted taking into account Affirmer's express Statement of Purpose. In addition, to the extent the Waiver is so judged Affirmer hereby grants to each affected person a royalty-free, non transferable, non sublicensable, non exclusive, irrevocable and unconditional license to exercise Affirmer's Copyright and Related Rights in the Work (i) in all territories worldwide, (ii) for the maximum duration provided by applicable law or treaty (including future time extensions), (iii) in any current or future medium and for any number of copies, and (iv) for any purpose whatsoever, including without limitation commercial, advertising or promotional purposes (the "License"). The License shall be deemed effective as of the date CC0 was applied by Affirmer to the Work. Should any part of the License for any reason be judged legally invalid or ineffective under applicable law, such partial invalidity or ineffectiveness shall not invalidate the remainder of the License, and in such case Affirmer hereby affirms that he or she will not (i) exercise any of his or her remaining Copyright and Related Rights in the Work or (ii) assert any associated claims and causes of action with respect to the Work, in either case contrary to Affirmer's express Statement of Purpose.
 .
 4. Limitations and Disclaimers.
 .
 No trademark or patent rights held by Affirmer are waived, abandoned, surrendered, licensed or otherwise affected by this document.
 Affirmer offers the Work as-is and makes no representations or warranties of any kind concerning the Work, express, implied, statutory or otherwise, including without limitation warranties of title, merchantability, fitness for a particular purpose, non infringement, or the absence of latent or other defects, accuracy, or the present or absence of errors, whether or not discoverable, all to the greatest extent permissible under applicable law.
 Affirmer disclaims responsibility for clearing rights of other persons that may apply to the Work or any use thereof, including without limitation any person's Copyright and Related Rights in the Work. Further, Affirmer disclaims responsibility for obtaining any necessary consents, permissions or other rights required for any use of the Work.
 Affirmer understands and acknowledges that Creative Commons is not a party to this document and has no duty or obligation with respect to this CC0 or use of the Work.

License: CC-BY-2.0
 THE WORK (AS DEFINED BELOW) IS PROVIDED UNDER THE TERMS OF THIS CREATIVE COMMONS PUBLIC LICENSE ("CCPL" OR "LICENSE"). THE WORK IS PROTECTED BY COPYRIGHT AND/OR OTHER APPLICABLE LAW. ANY USE OF THE WORK OTHER THAN AS AUTHORIZED UNDER THIS LICENSE OR COPYRIGHT LAW IS PROHIBITED.
 .
 BY EXERCISING ANY RIGHTS TO THE WORK PROVIDED HERE, YOU ACCEPT AND AGREE TO BE BOUND BY THE TERMS OF THIS LICENSE. THE LICENSOR GRANTS YOU THE RIGHTS CONTAINED HERE IN CONSIDERATION OF YOUR ACCEPTANCE OF SUCH TERMS AND CONDITIONS.
 .
 1. Definitions
 .
 "Collective Work" means a work, such as a periodical issue, anthology or encyclopedia, in which the Work in its entirety in unmodified form, along with a number of other contributions, constituting separate and independent works in themselves, are assembled into a collective whole. A work that constitutes a Collective Work will not be considered a Derivative Work (as defined below) for the purposes of this License.
 "Derivative Work" means a work based upon the Work or upon the Work and other pre-existing works, such as a translation, musical arrangement, dramatization, fictionalization, motion picture version, sound recording, art reproduction, abridgment, condensation, or any other form in which the Work may be recast, transformed, or adapted, except that a work that constitutes a Collective Work will not be considered a Derivative Work for the purpose of this License. For the avoidance of doubt, where the Work is a musical composition or sound recording, the synchronization of the Work in timed-relation with a moving image ("synching") will be considered a Derivative Work for the purpose of this License.
 "Licensor" means the individual or entity that offers the Work under the terms of this License.
 "Original Author" means the individual or entity who created the Work.
 "Work" means the copyrightable work of authorship offered under the terms of this License.
 "You" means an individual or entity exercising rights under this License who has not previously violated the terms of this License with respect to the Work, or who has received express permission from the Licensor to exercise rights under this License despite a previous violation.
 .
 2. Fair Use Rights. Nothing in this license is intended to reduce, limit, or restrict any rights arising from fair use, first sale or other limitations on the exclusive rights of the copyright owner under copyright law or other applicable laws.
 .
 3. License Grant. Subject to the terms and conditions of this License, Licensor hereby grants You a worldwide, royalty-free, non-exclusive, perpetual (for the duration of the applicable copyright) license to exercise the rights in the Work as stated below:
 .
 to reproduce the Work, to incorporate the Work into one or more Collective Works, and to reproduce the Work as incorporated in the Collective Works;
 to create and reproduce Derivative Works;
 to distribute copies or phonorecords of, display publicly, perform publicly, and perform publicly by means of a digital audio transmission the Work including as incorporated in Collective Works;
 to distribute copies or phonorecords of, display publicly, perform publicly, and perform publicly by means of a digital audio transmission Derivative Works.
 .
 For the avoidance of doubt, where the work is a musical composition:
 Performance Royalties Under Blanket Licenses. Licensor waives the exclusive right to collect, whether individually or via a performance rights society (e.g. ASCAP, BMI, SESAC), royalties for the public performance or public digital performance (e.g. webcast) of the Work.
 Mechanical Rights and Statutory Royalties. Licensor waives the exclusive right to collect, whether individually or via a music rights agency or designated agent (e.g. Harry Fox Agency), royalties for any phonorecord You create from the Work ("cover version") and distribute, subject to the compulsory license created by 17 USC Section 115 of the US Copyright Act (or the equivalent in other jurisdictions).
 Webcasting Rights and Statutory Royalties. For the avoidance of doubt, where the Work is a sound recording, Licensor waives the exclusive right to collect, whether individually or via a performance-rights society (e.g. SoundExchange), royalties for the public digital performance (e.g. webcast) of the Work, subject to the compulsory license created by 17 USC Section 114 of the US Copyright Act (or the equivalent in other jurisdictions).
 .
 The above rights may be exercised in all media and formats whether now known or hereafter devised. The above rights include the right to make such modifications as are technically necessary to exercise the rights in other media and formats. All rights not expressly granted by Licensor are hereby reserved.
 .
 4. Restrictions.The license granted in Section 3 above is expressly made subject to and limited by the following restrictions:
 .
 You may distribute, publicly display, publicly perform, or publicly digitally perform the Work only under the terms of this License, and You must include a copy of, or the Uniform Resource Identifier for, this License with every copy or phonorecord of the Work You distribute, publicly display, publicly perform, or publicly digitally perform. You may not offer or impose any terms on the Work that alter or restrict the terms of this License or the recipients' exercise of the rights granted hereunder. You may not sublicense the Work. You must keep intact all notices that refer to this License and to the disclaimer of warranties. You may not distribute, publicly display, publicly perform, or publicly digitally perform the Work with any technological measures that control access or use of the Work in a manner inconsistent with the terms of this License Agreement. The above applies to the Work as incorporated in a Collective Work, but this does not require the Collective Work apart from the Work itself to be made subject to the terms of this License. If You create a Collective Work, upon notice from any Licensor You must, to the extent practicable, remove from the Collective Work any reference to such Licensor or the Original Author, as requested. If You create a Derivative Work, upon notice from any Licensor You must, to the extent practicable, remove from the Derivative Work any reference to such Licensor or the Original Author, as requested.
 If you distribute, publicly display, publicly perform, or publicly digitally perform the Work or any Derivative Works or Collective Works, You must keep intact all copyright notices for the Work and give the Original Author credit reasonable to the medium or means You are utilizing by conveying the name (or pseudonym if applicable) of the Original Author if supplied; the title of the Work if supplied; to the extent reasonably practicable, the Uniform Resource Identifier, if any, that Licensor specifies to be associated with the Work, unless such URI does not refer to the copyright notice or licensing information for the Work; and in the case of a Derivative Work, a credit identifying the use of the Work in the Derivative Work (e.g., "French translation of the Work by Original Author," or "Screenplay based on original Work by Original Author"). Such credit may be implemented in any reasonable manner; provided, however, that in the case of a Derivative Work or Collective Work, at a minimum such credit will appear where any other comparable authorship credit appears and in a manner at least as prominent as such other comparable authorship credit.
 .
 5. Representations, Warranties and Disclaimer
 .
 UNLESS OTHERWISE MUTUALLY AGREED TO BY THE PARTIES IN WRITING, LICENSOR OFFERS THE WORK AS-IS AND MAKES NO REPRESENTATIONS OR WARRANTIES OF ANY KIND CONCERNING THE WORK, EXPRESS, IMPLIED, STATUTORY OR OTHERWISE, INCLUDING, WITHOUT LIMITATION, WARRANTIES OF TITLE, MERCHANTIBILITY, FITNESS FOR A PARTICULAR PURPOSE, NONINFRINGEMENT, OR THE ABSENCE OF LATENT OR OTHER DEFECTS, ACCURACY, OR THE PRESENCE OF ABSENCE OF ERRORS, WHETHER OR NOT DISCOVERABLE. SOME JURISDICTIONS DO NOT ALLOW THE EXCLUSION OF IMPLIED WARRANTIES, SO SUCH EXCLUSION MAY NOT APPLY TO YOU.
 .
 6. Limitation on Liability. EXCEPT TO THE EXTENT REQUIRED BY APPLICABLE LAW, IN NO EVENT WILL LICENSOR BE LIABLE TO YOU ON ANY LEGAL THEORY FOR ANY SPECIAL, INCIDENTAL, CONSEQUENTIAL, PUNITIVE OR EXEMPLARY DAMAGES ARISING OUT OF THIS LICENSE OR THE USE OF THE WORK, EVEN IF LICENSOR HAS BEEN ADVISED OF THE POSSIBILITY OF SUCH DAMAGES.
 .
 7. Termination
 .
 This License and the rights granted hereunder will terminate automatically upon any breach by You of the terms of this License. Individuals or entities who have received Derivative Works or Collective Works from You under this License, however, will not have their licenses terminated provided such individuals or entities remain in full compliance with those licenses. Sections 1, 2, 5, 6, 7, and 8 will survive any termination of this License.
 Subject to the above terms and conditions, the license granted here is perpetual (for the duration of the applicable copyright in the Work). Notwithstanding the above, Licensor reserves the right to release the Work under different license terms or to stop distributing the Work at any time; provided, however that any such election will not serve to withdraw this License (or any other license that has been, or is required to be, granted under the terms of this License), and this License will continue in full force and effect unless terminated as stated above.
 .
 8. Miscellaneous
 .
 Each time You distribute or publicly digitally perform the Work or a Collective Work, the Licensor offers to the recipient a license to the Work on the same terms and conditions as the license granted to You under this License.
 Each time You distribute or publicly digitally perform a Derivative Work, Licensor offers to the recipient a license to the original Work on the same terms and conditions as the license granted to You under this License.
 If any provision of this License is invalid or unenforceable under applicable law, it shall not affect the validity or enforceability of the remainder of the terms of this License, and without further action by the parties to this agreement, such provision shall be reformed to the minimum extent necessary to make such provision valid and enforceable.
 No term or provision of this License shall be deemed waived and no breach consented to unless such waiver or consent shall be in writing and signed by the party to be charged with such waiver or consent.
 This License constitutes the entire agreement between the parties with respect to the Work licensed here. There are no understandings, agreements or representations with respect to the Work not specified here. Licensor shall not be bound by any additional provisions that may appear in any communication from You. This License may not be modified without the mutual written agreement of the Licensor and You.<|MERGE_RESOLUTION|>--- conflicted
+++ resolved
@@ -1444,26 +1444,17 @@
  domain.
 
 Files:
-<<<<<<< HEAD
  images/land/station46*
 Copyright: Bruno Thethe
 License: Unsplash
 Comment:
  Taken from https://archive.is/FpG3p. This image was uploaded to
-=======
- images/land/badlands14*
-Copyright: Azzedine Rouichi
-License: Unsplash
-Comment:
- This image was uploaded to
->>>>>>> d070c6d4
  unsplash.com after June 2017, so it is subject to the
  Unsplash License. It was also uploaded after February 2018,
  so it is subject to an additional restriction limiting the
  sale of unaltered copies.
 
 Files:
-<<<<<<< HEAD
  images/land/station47*
 Copyright: Adrien Olichon
 License: Unsplash
@@ -1487,10 +1478,6 @@
 
 Files: images/land/lava11*
 Copyright: National Archives and Records Administration
-=======
- images/land/lava0*
-Copyright: USGS
->>>>>>> d070c6d4
 License: public-domain
  Taken from Wikimedia Commons. Cropped and edited.
 
@@ -1500,6 +1487,17 @@
 License: public-domain
  From US NOAA, and therefore in the public domain because it was created by
  government employees while doing work for the government.
+
+Files:
+ images/land/badlands14*
+Copyright: Azzedine Rouichi
+License: Unsplash
+Comment:
+ This image was uploaded to
+ unsplash.com after June 2017, so it is subject to the
+ Unsplash License. It was also uploaded after February 2018,
+ so it is subject to an additional restriction limiting the
+ sale of unaltered copies.
 
 Files:
  images/land/lava0*
