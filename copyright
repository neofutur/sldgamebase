Format: https://www.debian.org/doc/packaging-manuals/copyright-format/1.0/
Upstream-Name: endless-sky
Upstream-Contact: Michael Zahniser <mzahniser@gmail.com>
Source: https://github.com/endless-sky/endless-sky

Files: *
Copyright: Michael Zahniser <mzahniser@gmail.com>
           endless-sky contributors (see credits.txt and changelog)
License: GPL-3+

Files: images/*
Copyright: Michael Zahniser <mzahniser@gmail.com>
License: CC-BY-SA-4.0

Files: images/land/*
Copyright: Various
License: public-domain
 Taken from morgue-file.com, a collection of photographs that have been donated
 and placed in the public domain. (Exceptions noted below.)

Files: images/scene/*
Copyright: Various
License: public-domain
 Taken from morguefile.com, a collection of photographs that have been donated
 and placed in the public domain. (Exceptions noted below.)

Files:
 images/outfit/bullet*
 images/scene/sagittarius?a*
 images/ship/hai?solifuge*
Copyright: Maximilian Korber (github.com/wrzlprnft)
License: CC-BY-SA-4.0

Files:
 images/ship/hai?violin?spider*
Copyright: Maximilian Korber
License: CC-BY-SA-4.0
Comment: Derived from works by Christian Rhodes (under the same license).

Files:
 images/projectile/bullet*
 images/effect/bullet?impact*
Copyright: Iaz Poolar
License: CC-BY-SA-4.0
Comment: Derived from works by Amazinite derived from works by Michael Zahniser (under the same license).

Files:
 images/ship/hai?pond?strider*
Copyright: Iaz Poolar
License: CC-BY-SA-4.0

Files:
 images/ship/hai?flea*
 images/projectile/rail?slug*
Copyright: Matthew Smestad
License: CC-BY-SA-4.0

Files:
 images/outfit/railgun*
 images/outfit/railslug*
Copyright: 1010todd
Comment: Derived from works by Matthew Smestad (under the same license).
License: CC-BY-SA-4.0

Files:
 images/outfit/luxury?accommodations*
 images/hardpoint/proton?turret*
Copyright: Nate Graham <pointedstick@zoho.com>
License: CC-BY-SA-4.0

Files:
 images/land/sky2*
 images/land/sea3*
 images/land/beach4*
 images/land/canyon9*
Copyright: Emily Mell <hasmidas@gmail.com>
License: public-domain
 Based on images taken from unsplash.com before June 2017, when all images
 uploaded to that site were donated to the public domain.

Files:
 images/icon/gat*
Copyright: Amazinite
License: CC-BY-SA-4.0
Comment: Derived from works by Maximilian Korber (under the same license).

Files:
 images/outfit/gat*
Copyright: Becca Tommaso
License: CC-BY-SA-4.0
Comment: Derived from works by Maximilian Korber (under the same license).


Files:
 images/outfit/scram?drive*
Copyright: Becca Tommaso
License: CC-BY-SA-4.0
Comment: Derived from works by Evan Fluharty (under the same license).

Files:
 images/icon/rail?gun*
Copyright: Amazinite
License: CC-BY-SA-4.0
Comment: Derived from works by Matthew Smestad (under the same license).

Files:
 images/outfit/pug*
 images/planet/*-b*
Copyright: Frederick Goy IV (https://github.com/comnom)
License: CC-BY-SA-4.0

Files: images/outfit/*storage*
Copyright: Amazinite
License: CC-BY-SA-4.0
Comment: Derived from works by Michael Zahniser and Maximilian Korber (under the same license).

Files: images/outfit/city-ship?license*
Copyright: Amazinite
License: CC-BY-SA-4.0
Comment: Derived from works by Michael Zahniser and Evan Fluharty (under the same license).

Files:
 images/outfit/harvested*
Copyright: Michael Zahniser (mzahniser@gmail.com)
License: CC-BY-SA-4.0
Comment: Unless otherwise noted below, mineral photos are by Rob Lavinsky, under
 the CC-BY-SA-3.0 license.

Files:
 images/outfit/harvested?copper*
 images/outfit/harvested?iron*
 images/outfit/harvested?platinum*
 images/outfit/harvested?silver*
Copyright: Michael Zahniser (mzahniser@gmail.com)
License: CC-BY-SA-4.0
Comment: Incorporating photos by James St. John, under the CC-BY-2.0 license.

Files:
 images/outfit/harvested?gold*
Copyright: Michael Zahniser (mzahniser@gmail.com)
License: CC-BY-SA-4.0
Comment: Incorporating a photo by Aram Dulyan, under the CC-BY-2.0 license.

Files:
 images/scene/plasma?scene*
Copyright: 1010todd <1010todd3d@gmail>
License: CC-BY-SA-4.0
Comment: Derived from works by Becca Tommaso, Darcy Manoel, and Michael Zahniser (under the same license). Incorporating texture made with JSPlacement by WindMillArt <https://windmillart.net/>.

Files:
 images/land/moon0*
Copyright: NASA/GSFC/Arizona State University
License: public-domain
 From NASA, and therefore in the public domain because they were created by
 government employees while doing work for the government.

Files:
 images/land/enceladus_1*
 images/land/enceladus_2*
 images/land/enceladus_3*
 images/land/enceladus_4*
 images/land/moon1*
 images/ui/galaxy*
 images/ui/pleiades*
 images/planet/callisto*
 images/planet/earth*
 images/planet/europa*
 images/planet/ganymede*
 images/planet/io*
 images/planet/jupiter*
 images/planet/luna*
 images/planet/mars*
 images/planet/mercury*
 images/planet/miranda*
 images/planet/neptune*
 images/planet/oberon*
 images/planet/rhea*
 images/planet/tethys*
 images/planet/titan*
 images/planet/uranus*
 images/planet/venus*
Copyright: NASA
License: public-domain
 From NASA, and therefore in the public domain because they were created by
 government employees while doing work for the government.

Files: images/scene/geoscan*
Copyright: Michael Zahniser <mzahniser@gmail.com>
License: CC-BY-SA-4.0

Files: images/scene/loc*
Copyright: Library of Congress
License: public-domain
 From the Library of Congress. Public domain because they are photographs taken
 by a government employee as part of their job.

Files: images/scene/army*
Copyright: US Army
License: public-domain
 From the US Army. Public domain because they are photographs taken by a
 government employee as part of their job.

Files: images/scene/eso*
Copyright: ESO/L. Calçada (European Southern Observatory)
License: CC-BY-4.0

Files:
 images/scene/engine*
 images/scene/engine2*
Copyright: NASA
License: public-domain
 From NASA, and therefore in the public domain because they were created by
 government employees while doing work for the government.

Files:
 images/land/mercury1*
Copyright: NASA/Johns Hopkins University Applied Physics Laboratory/Carnegie Institution of Washington
License: public-domain
 Taken from https://archive.is/dd4hA. This image is an
 artist's impression of the surface of Mercury, produced
 for the MESSENGER mission. Because it was produced for
 a NASA mission, it is in the public domain.

Files:
 images/land/haze0*
Copyright: Izaac Hewitt-Lawrence
License: Unsplash
 Taken from https://archive.is/LZQbZ and cropped. This image was
 uploaded to unsplash.com after June 2017, so it is subject
 to the Unsplash License. It was also uploaded after February
 2018, so it is subject to an additional restriction limiting
 the sale of unaltered copies.

Files:
 images/land/haze1*
Copyright: Tobias Rademacher
License: Unsplash
 Taken from https://archive.is/Rc9fs and cropped. This image was
 uploaded to unsplash.com after June 2017, so it is subject
 to the Unsplash License. It was also uploaded after February
 2018, so it is subject to an additional restriction limiting
 the sale of unaltered copies.

Files:
 images/land/haze2*
Copyright: Marek Piwnicki
License: Unsplash
 Taken from https://archive.is/iVNGc and cropped. This image was
 uploaded to unsplash.com after June 2017, so it is subject
 to the Unsplash License. It was also uploaded after February
 2018, so it is subject to an additional restriction limiting
 the sale of unaltered copies.

Files:
 images/land/sea23*
Copyright: Dan Stark
License: public-domain
 Taken from https://archive.is/qvHPl. This image was
 uploaded to unsplash.com before June 2017, so it is
 in the public domain.

Files: images/land/bwerner*
Copyright: Berthold Werner (commons.wikimedia.org/wiki/User:Berthold_Werner)
License: CC-BY-SA-3.0
Comment: Taken from Wikimedia commons. Cropped and edited.

Files: images/land/myrabella*
Copyright: Myrabella (commons.wikimedia.org/wiki/User:Myrabella)
License: CC-BY-SA-3.0
Comment: Taken from Wikimedia commons. Cropped and edited.

Files: images/land/dmottl*
Copyright: Dmitry A. Mottl (commons.wikimedia.org/wiki/User:Dmottl)
License: CC-BY-SA-3.0
Comment: Taken from Wikimedia commons. Cropped and edited.

Files: images/land/mfield*
Copyright: Matthew Field (commons.wikimedia.org/wiki/User:Mfield)
License: CC-BY-SA-3.0
Comment: Taken from Wikimedia commons. Cropped and edited.

Files: images/land/*-sfiera*
Copyright: Chris Pickel (sfiera.net)
License: CC-BY-SA-4.0

Files: images/land/*-striker*
Copyright: Michael Wilso (sixfootplus@gmail.com)
License: CC-BY-SA-4.0

Files: images/land/*-harro*
Copyright: @harro.eu (copyright@harro.eu)
License: CC-BY-SA-4.0

Files: images/land/*-iridium*
Copyright: @Iridium Ore (blueajp@gmail.com)
License: CC-BY-SA-4.0

Files: images/land/*-spfld*
Copyright: Eric Denni (spfldsatellite@gmail.com)
License: CC-BY-SA-4.0

Files: images/land/sivael*
Copyright: Tymoteusz Kapuściński (Sivael)
License: CC-BY-SA-4.0
Comment:
 Screenshots of environments created with assets purchased by Tymoteusz
 Kapuściński from the Unity Asset Store. Post-processing applied by Michael
 Zahniser to make the images look less artificial.

Files: images/outfit/scan?module*
Copyright: Zachary Siple
License: CC-BY-SA-4.0
Comment: Derived from works by Michael Zahniser (from under the same license).

Files:
 images/outfit/tactical?scanner*
 images/effect/jump?drive?red*
Copyright: Zachary Siple
License: CC-BY-SA-4.0

Files:
 images/outfit/security?station*
 images/ship/peregrine/*
Copyright: Becca Tommaso (tommasobecca03@gmail.com)
License: CC-BY-SA-4.0
Comment: Derived from works by Michael Zahniser and Evan Fluharty (under the same license).

Files:
 images/outfit/korath?rifle*
 images/outfit/hai?rifle*
 images/outfit/korath?fuel?processor*
 images/outfit/remnant?rifle*
 images/ship/hai?centipede*
 images/ship/hai?geocoris*
 images/ship/hai?grasshopper*
 images/ship/gull*
 images/ship/pelican*
 images/ship/peregrine/peregrine*
 images/ship/riptide*
 images/ship/dropship*
 images/ship/heron*
 images/thumbnail/hai?centipede*
 images/thumbnail/hai?geocoris*
 images/thumbnail/hai?grasshopper*
 images/thumbnail/gull*
 images/thumbnail/pelican*
 images/thumbnail/peregrine*
 images/thumbnail/riptide*
 images/thumbnail/dropship*
 images/outfit/auxiliary?license*
Copyright: Evan Fluharty (Evanfluharty@gmail.com)
License: CC-BY-SA-4.0
Comment: Derived from works by Michael Zahniser (under the same license).

Files:
 images/ship/waverider*
Copyright: Evan Fluharty (Evanfluharty@gmail.com)
License: CC-BY-SA-4.0
Comment: Derived from works by Michael Zahniser (under the same license) and detailed by Saugia (<https://github.com/Saugia>).

Files:
 images/ship/modified?boxwing*
 images/thumbnail/modified?boxwing*
Copyright: Evan Fluharty (Evanfluharty@gmail.com)
License: CC-BY-SA-4.0
Comment: Derived from works by Iaz Poolar (under the same license).

Files: images/portrait/*
Copyright: Various
License: Depends
Comment:
 Taken from unsplash.com and added to the game after June 2017. If the pictures were
 uploaded to unsplash.com before June 2017, they were donated and placed in the public
 domain. If the pictures were uploaded to unsplash.com on or after June 2017, they are
 subject to the Unsplash License. If they were also uploaded after February 2018, they
 are subject to additional restrictions.

Files:
 images/outfit/quarg*
 images/hardpoint/quarg*
 images/outfit/small?quarg*
 images/outfit/medium?quarg*
 images/outfit/large?quarg*
 images/outfit/laser?rifle*
 images/outfit/hai?pebble?core*
 images/outfit/hai?boulder*
 images/outfit/hai?geode*
Copyright: Evan Fluharty (Evanfluharty@gmail.com)
License: CC-BY-SA-4.0

Files:
 images/outfit/quarg?skylance*
 images/hardpoint/quarg?skylance*
Copyright: Evan Fluharty (Evanfluharty@gmail.com)
License: CC-BY-SA-4.0
Comment: Derived and completed from works by Maximilian Korber (Wrzlprnft), @Karirawri, and originally drawn up by Tommy Thach (Bladewood) (all under the same license)

Files:
 images/outfit/enforcer?riot?staff*
Copyright: 1010todd
Comment: Derived from works by Evan Fluharty (under the same license).
License: CC-BY-SA-4.0

Files:
 images/land/desert0*
 images/land/earthrise*
 images/land/nasa*
 images/land/space*
 images/land/station1*
 images/land/station2*
 images/land/station3*
Copyright: NASA
License: public-domain
 From NASA, and therefore in the public domain because they were created by
 government employees while doing work for the government.

Files:
 images/land/station12*
Copyright: Office of War Information
License: public-domain
 Taken from Wikimedia Commons. Cropped and edited.

Files:
 images/*/pincer*
Copyright: None; CC0 (Public Domain)
License: CC0
Comment: Public domain textures by https://texture.ninja

Files:
 images/planet/rogue-radiating*
Copyright: None; CC0 (Public Domain)
License: CC0

Files: images/outfit/railslug?rack*
Copyright: Becca Tommaso (tommasobecca03@gmail.com)
License: CC-BY-SA-4.0
Comment: Derived from works by Matthew Smestad (under the same license).

Files:
 images/outfit/harvested?yottrite*
Copyright: Becca Tommaso (tommasobecca03@gmail.com)
License: CC-BY-SA-3.0
Comment: Derived from works by Michael Zahniser and Rob Lavinsky (under the same license).

Files:
 images/effect/flotsam?yottrite*
Copyright: Becca Tommaso (tommasobecca03@gmail.com)
License: CC-BY-SA-3.0
Comment: Derived from works by Rob Lavinsky (under the same license).

Files:
 images/land/badlands0*
 images/land/badlands5*
 images/land/badlands7*
 images/land/badlands8*
 images/land/beach0*
 images/land/beach2*
 images/land/beach3*
 images/land/beach5*
 images/land/beach6*
 images/land/canyon0*
 images/land/canyon7*
 images/land/city4*
 images/land/city6*
 images/land/city8*
 images/land/city9*
 images/land/city10*
 images/land/desert1*
 images/land/desert2*
 images/land/fields1*
 images/land/fields2*
 images/land/fields5*
 images/land/fields6*
 images/land/fields7*
 images/land/fields9*
 images/land/fog0*
 images/land/fog2*
 images/land/fog4*
 images/land/forest1*
 images/land/forest2*
 images/land/forest3*
 images/land/forest4*
 images/land/hills2*
 images/land/lava1*
 images/land/lava2*
 images/land/lava6*
 images/land/mountain1*
 images/land/mountain3*
 images/land/mountain4*
 images/land/mountain5*
 images/land/mountain6*
 images/land/mountain7*
 images/land/mountain8*
 images/land/mountain9*
 images/land/sea8*
 images/land/sky0*
 images/land/sky3*
 images/land/sky7*
 images/land/sky8*
 images/land/sky9*
 images/land/snow0*
 images/land/snow1*
 images/land/snow2*
 images/land/snow3*
 images/land/snow4*
 images/land/snow6*
 images/land/snow7*
 images/land/space2*
 images/land/water0*
 images/land/water8*
Copyright: Various
License: public-domain
 Taken from unsplash.com and added to the game before June 2017, when it was
 a collection of photographs that had been donated and placed in the public domain.

Files:
 images/land/badlands1*
Copyright: Jason Thompson
License: public-domain
 Taken from https://archive.is/arYCs. This image was uploaded to
 unsplash.com before June 2017, so it is in the public domain.

Files:
 images/land/badlands2*
Copyright: Koen van Gilst
License: Unsplash
Comment:
 Taken from https://archive.is/Syt9W. This image was uploaded to
 unsplash.com in June 2017, so it is subject to the Unsplash
 License. It was uploaded before February 2018, so it is not
 subject to additional restrictions.

Files:
 images/land/badlands6*
Copyright: John Fowler
License: Unsplash
Comment:
 Taken from https://archive.is/u0tLY. This image was uploaded to
 unsplash.com after June 2017, so it is subject to the
 Unsplash License. It was uploaded before February 2018, so
 it is not subject to additional restrictions.

Files:
 images/land/canyon1*
Copyright: Ana Filipa Neves
License: public-domain
 Taken from https://archive.is/cFMrt. This image was uploaded to
 unsplash.com before June 2017, so it is in the public domain.

Files:
 images/land/canyon8*
Copyright: Benjaimn Esteves
License: public-domain
 Taken from https://archive.is/uHKHC. This image was uploaded to
 unsplash.com before June 2017, so it is in the public domain.

Files:
 images/land/city2*
Copyright: timJ
License: Unsplash
Comment:
 Taken from https://archive.is/Wqo8m. This image was uploaded to
 unsplash.com after June 2017, so it is subject to the
 Unsplash License. It was uploaded before February 2018, so
 it is not subject to additional restrictions. The link to
 the image on the archive is broken and the published date
 can't be seen if you just look at the site. If you click
 view source and search `"id":"EJ4qfFp1g8Q",` you will see
 it was published in July 2017. You will also see in the
 source that the image is
 https://images.unsplash.com/photo-1500021804447-2ca2eaaaabeb,
 which matches the image as per https://archive.is/zU3K5.

Files:
 images/land/city7*
Copyright: Jason Wong
License: Unsplash
Comment:
 Taken from https://archive.is/AmgC4. This image was uploaded to
 unsplash.com in June 2017, so it is subject to the Unsplash
 License. It was uploaded before February 2018, so it is not
 subject to additional restrictions.

Files:
 images/land/city11*
Copyright: Bon Bahar
License: Unsplash
Comment:
 Taken from https://archive.is/fWfhb. This image was uploaded to
 unsplash.com after June 2017, so it is subject to the
 Unsplash License. It was uploaded before February 2018, so
 it is not subject to additional restrictions. The link to
 the image on the archive is broken and the published date
 can't be seen if you just look at the site. If you click
 view source and search "datePublished," you will see it
 was published in August 2017. You will also see in the
 source that the image is
 https://images.unsplash.com/photo-1501607087079-27057d2fdc93,
 which matches the image as per https://archive.is/7id7h.

Files:
 images/land/city12*
Copyright: Steven Pahel
License: Unsplash
Comment:
 Taken from https://archive.is/xYdxk. This image was uploaded to
 unsplash.com after June 2017, so it is subject to the
 Unsplash License. It was uploaded before February 2018, so
 it is not subject to additional restrictions.

Files:
 images/land/dune1*
Copyright: Wilson Ye
License: public-domain
 Taken from https://archive.is/qmRn7. This image was uploaded to
 unsplash.com before June 2017, so it is in the public domain.

Files:
 images/land/fields3*
Copyright: Doan Tuan
License: public-domain
 Taken from https://archive.is/yH9tF. This image was uploaded to
 unsplash.com before June 2017, so it is in the public domain.

Files:
 images/land/fog1*
Copyright: Peter Hammer
License: Unsplash
Comment:
 Taken from https://archive.is/eh77M. This image was uploaded to
 unsplash.com after June 2017, so it is subject to the
 Unsplash License. It was uploaded before February 2018, so
 it is not subject to additional restrictions.

Files:
 images/land/fog6*
Copyright: Michael Dam
License: public-domain
 Taken from https://archive.is/vhrne. This image was uploaded to
 unsplash.com before June 2017, so it is in the public domain.

Files:
 images/land/forest5*
Copyright: Wei Pan
License: public-domain
 Taken from https://archive.is/zr5p0. This image was uploaded to
 unsplash.com before June 2017, so it is in the public domain.

Files:
 images/land/hills0*
Copyright: Baptist Standaert
License: Unsplash
Comment:
 Taken from https://archive.is/bT412. This image was uploaded to
 unsplash.com after June 2017, so it is subject to the
 Unsplash License. It was uploaded before February 2018, so
 it is not subject to additional restrictions.

Files:
 images/land/mountain0*
Copyright: Karsten Wurth
License: public-domain
 Taken from https://archive.is/QroFs. This image was uploaded to
 unsplash.com before June 2017, so it is in the public domain.

Files:
 images/land/sea1*
Copyright: Christian Joudrey
License: public-domain
 Taken from https://archive.is/uYIiS. This image was uploaded to
 unsplash.com before June 2017, so it is in the public domain.

Files:
 images/land/sea5*
Copyright: Johannes Plenio
License: Unsplash
Comment:
 Taken from https://archive.is/WHmJC. This image was uploaded to
 unsplash.com after June 2017, so it is subject to the
 Unsplash License. It was uploaded before February 2018, so
 it is not subject to additional restrictions.

Files:
 images/land/sea7*
Copyright: Johannes Plenio
License: public-domain
 Taken from https://archive.is/Ab1ml. This image was uploaded to
 unsplash.com before June 2017, so it is in the public domain.

Files:
 images/land/sky4*
Copyright: Sergey Pesterev
License: Unsplash
Comment:
 Taken from https://archive.is/psGa3. This image was uploaded to
 unsplash.com after June 2017, so it is subject to the
 Unsplash License. It was uploaded before February 2018, so
 it is not subject to additional restrictions.

Files:
 images/land/sky5*
Copyright: Nathan Hulsey
License: public-domain
 Taken from https://archive.is/J1nTb. This image was uploaded to
 unsplash.com before June 2017, so it is in the public domain.

Files:
 images/land/snow5*
Copyright: Jay Ruzesky
License: public-domain
 Taken from https://archive.is/cMHkC. This image was uploaded to
 unsplash.com before June 2017, so it is in the public domain.

Files:
 images/land/snow10*
Copyright: Mathias Herheim
License: Unsplash
Comment:
 Taken from https://archive.is/25091. This image was uploaded to
 unsplash.com after June 2017, so it is subject to the
 Unsplash License. It was uploaded before February 2018, so
 it is not subject to additional restrictions.

Files:
 images/land/water3*
Copyright: Jacek Smoter
License: public-domain
 Taken from https://archive.is/9lZeb. This image was uploaded to
 unsplash.com before June 2017, so it is in the public domain.

Files:
 images/land/water4*
Copyright: N/A (CC0 Public Domain)
License: CC0
Comment:
 Taken from https://pixabay.com/photos/macedonia-sunset-dusk-lake-water-260851, resized,
 cropped, and adjusted gamma. According to Section 3 of the Pixabay Terms of Service,
 all images with a "published date" earlier than January 9, 2019 have the CC0 license.

Files:
 images/land/badlands10*
Copyright: Jean Beller
License: Unsplash
Comment:
 Taken from https://archive.is/0HX4h. This image was uploaded to
 unsplash.com after June 2017, so it is subject to the
 Unsplash License. It was also uploaded after February 2018,
 so it is subject to an additional restriction limiting the
 sale of unaltered copies.

Files:
 images/land/badlands11*
Copyright: Luemen Rutkowski
License: Unsplash
Comment:
 Taken from https://archive.is/HkBI5. This image was uploaded to
 unsplash.com after June 2017, so it is subject to the
 Unsplash License. It was also uploaded after February 2018,
 so it is subject to an additional restriction limiting the
 sale of unaltered copies.

Files:
 images/land/badlands12*
Copyright: Tim Mossholder
License: Unsplash
Comment:
 Taken from https://archive.is/KsALa. This image was uploaded to
 unsplash.com after June 2017, so it is subject to the
 Unsplash License. It was also uploaded after February 2018,
 so it is subject to an additional restriction limiting the
 sale of unaltered copies.

Files:
 images/land/beach13*
Copyright: Mads Sonne
License: Unsplash
Comment:
 Taken from https://archive.is/ZmzZe. This image was uploaded to
 unsplash.com after June 2017, so it is subject to the
 Unsplash License. It was also uploaded after February 2018,
 so it is subject to an additional restriction limiting the
 sale of unaltered copies.

Files:
 images/land/beach14*
Copyright: Silas Baisch
License: Unsplash
Comment:
 Taken from https://archive.is/uMT7F. This image was uploaded to
 unsplash.com after June 2017, so it is subject to the
 Unsplash License. It was also uploaded after February 2018,
 so it is subject to an additional restriction limiting the
 sale of unaltered copies.

Files:
 images/land/canyon13*
Copyright: Miriam Mica
License: Unsplash
Comment:
 Taken from https://archive.is/CyvxB. This image was uploaded to
 unsplash.com after June 2017, so it is subject to the
 Unsplash License. It was uploaded before February 2018, so
 it is not subject to additional restrictions.

Files:
 images/land/canyon14*
Copyright: John Towner
License: public-domain
 Taken from https://archive.is/3euXE. This image was uploaded to
 unsplash.com before June 2017, so it is in the public domain.

Files:
 images/land/canyon15*
Copyright: Nathan Anderson
License: public-domain
 Taken from https://archive.is/8rN07. This image was uploaded to
 unsplash.com before June 2017, so it is in the public domain.

Files:
 images/land/desert11*
Copyright: Robert Murray
License: public-domain
 Taken from https://archive.is/DirtW. This image was uploaded to
 unsplash.com before June 2017, so it is in the public domain.

Files:
 images/land/desert12*
Copyright: Joe Mania
License: public-domain
 Taken from https://archive.is/3FHPD. This image was uploaded to
 unsplash.com before June 2017, so it is in the public domain.

Files:
 images/land/desert13*
Copyright: Mikk Tonissoo
License: Unsplash
Comment:
 Taken from https://archive.is/KqPh4. This image was uploaded to
 unsplash.com after June 2017, so it is subject to the
 Unsplash License. It was also uploaded after February 2018,
 so it is subject to an additional restriction limiting the
 sale of unaltered copies.

Files:
 images/land/fields13*
Copyright: Jeff King
License: public-domain
 Taken from https://archive.is/b9tIO. This image was uploaded to
 unsplash.com before June 2017, so it is in the public domain.

Files:
 images/land/fields14*
Copyright: Jeroen van Dijk
License: Unsplash
Comment:
 Taken from https://archive.is/gj7LA. This image was uploaded to
 unsplash.com after June 2017, so it is subject to the
 Unsplash License. It was also uploaded after February 2018,
 so it is subject to an additional restriction limiting the
 sale of unaltered copies.

Files:
 images/land/fields15*
Copyright: Ales Krivec
License: public-domain
 Taken from https://archive.is/i9nJj. This image was uploaded to
 unsplash.com before June 2017, so it is in the public domain.

Files:
 images/land/fog8*
Copyright: Dawid Zawila
License: public-domain
 Taken from https://archive.is/XGHmJ. This image was uploaded to
 unsplash.com before June 2017, so it is in the public domain.

Files:
 images/land/fog9*
Copyright: J. P. Valery
License: Unsplash
Comment:
 Taken from https://archive.is/Ih53u. This image was uploaded to
 unsplash.com after June 2017, so it is subject to the
 Unsplash License. It was also uploaded after February 2018,
 so it is subject to an additional restriction limiting the
 sale of unaltered copies.

Files:
 images/land/fog10*
Copyright: Weronika
License: Unsplash
Comment:
 Taken from https://archive.is/qZ3JG. This image was uploaded to
 unsplash.com after June 2017, so it is subject to the
 Unsplash License. It was also uploaded after February 2018,
 so it is subject to an additional restriction limiting the
 sale of unaltered copies.

Files:
 images/land/fog11*
Copyright: Jay Mantri
License: public-domain
 Taken from https://archive.is/t72LL. This image was uploaded to
 unsplash.com before June 2017, so it is in the public domain.

Files:
 images/land/forest6*
Copyright: Inggrid Koe
License: public-domain
 Taken from https://archive.is/yiGOx. This image was uploaded to
 unsplash.com before June 2017, so it is in the public domain.

Files:
 images/land/forest7*
Copyright: Eutah Mizushima
License: public-domain
 Taken from https://archive.is/fXZt2. This image was uploaded to
 unsplash.com before June 2017, so it is in the public domain.

Files:
 images/land/forest8*
Copyright: Gez Xavier Mansfield
License: public-domain
 Taken from https://archive.is/WAC8Q. This image was uploaded to
 unsplash.com before June 2017, so it is in the public domain.

Files:
 images/land/forest9*
Copyright: Ekaterina Novitskaya
License: Unsplash
Comment:
 Taken from https://archive.is/YFXae. This image was uploaded to
 unsplash.com after June 2017, so it is subject to the
 Unsplash License. It was also uploaded after February 2018,
 so it is subject to an additional restriction limiting the
 sale of unaltered copies.

Files:
 images/land/garden1*
Copyright: Jon Canty
License: Unsplash
Comment:
 Taken from https://archive.is/ceyjf. This image was uploaded to
 unsplash.com after June 2017, so it is subject to the
 Unsplash License. It was also uploaded after February 2018,
 so it is subject to an additional restriction limiting the
 sale of unaltered copies.

Files:
 images/land/hills8*
Copyright: Joshua Sortino
License: public-domain
 Taken from https://archive.is/SRbX3. This image was uploaded to
 unsplash.com before June 2017, so it is in the public domain.

Files:
 images/land/lava12*
Copyright: Hannah Wright
License: Unsplash
Comment:
 Taken from https://archive.is/xovBt. This image was uploaded to
 unsplash.com after June 2017, so it is subject to the
 Unsplash License. It was also uploaded after February 2018,
 so it is subject to an additional restriction limiting the
 sale of unaltered copies.

Files:
 images/land/lava13*
Copyright: Marc Szeglat
License: Unsplash
Comment:
 Taken from https://archive.is/nHPqS. This image was uploaded to
 unsplash.com after June 2017, so it is subject to the
 Unsplash License. It was also uploaded on February 12, 2018,
 so it is not subject to additional restrictions, as this is
 a week before the additional restrictions were added.

Files:
 images/land/loc3*
Copyright: Hafidh Satyanto
License: Unsplash
Comment:
 Taken from https://archive.is/6pM64. This image was uploaded to
 unsplash.com after June 2017, so it is subject to the
 Unsplash License. It was also uploaded after February 2018,
 so it is subject to an additional restriction limiting the
 sale of unaltered copies.

Files:
 images/land/sea18*
Copyright: Marcus Woodbridge
License: Unsplash
Comment:
 Taken from https://archive.is/mmrlP. This image was uploaded to
 unsplash.com after June 2017, so it is subject to the
 Unsplash License. It was also uploaded after February 2018,
 so it is subject to an additional restriction limiting the
 sale of unaltered copies.

Files:
 images/land/sea19*
Copyright: Michael Owen
License: Unsplash
Comment:
 Taken from https://archive.is/N45Mz. This image was uploaded to
 unsplash.com after June 2017, so it is subject to the
 Unsplash License. It was uploaded before February 2018, so
 it is not subject to additional restrictions.

Files:
 images/land/sky10*
Copyright: Marek Piwnicki
License: Unsplash
Comment:
 Taken from https://archive.is/GtJDm. This image was uploaded to
 unsplash.com after June 2017, so it is subject to the
 Unsplash License. It was also uploaded after February 2018,
 so it is subject to an additional restriction limiting the
 sale of unaltered copies.

Files:
 images/land/sky11*
Copyright: Benjamin Voros
License: Unsplash
Comment:
 Taken from https://archive.is/JBIFr. This image was uploaded to
 unsplash.com after June 2017, so it is subject to the
 Unsplash License. It was also uploaded on February 26, 2018,
 so it is subject to an additional restriction limiting the
 sale of unaltered copies, as this is a week after the
 restriction was added.

Files:
 images/land/snow14*
Copyright: Alto Crew
License: Unsplash
Comment:
 Taken from https://archive.is/0A1UT. This image was uploaded to
 unsplash.com after June 2017, so it is subject to the
 Unsplash License. It was uploaded before February 2018, so
 it is not subject to additional restrictions.

Files:
 images/land/snow16*
Copyright: Alberto Restifo
License: public-domain
 Taken from https://archive.is/tmlmk. This image was uploaded to
 unsplash.com before June 2017, so it is in the public domain.

Files:
 images/land/snow17*
Copyright: Denis Linine
License: Unsplash
Comment:
 Taken from https://archive.is/zCjqu. This image was uploaded to
 unsplash.com after June 2017, so it is subject to the
 Unsplash License. It was uploaded before February 2018, so
 it is not subject to additional restrictions.

Files:
 images/land/snow18*
Copyright: Jeremy Bishop
License: public-domain
 Taken from https://archive.is/d9C3U. This image was uploaded to
 unsplash.com before June 2017, so it is in the public domain.

Files:
 images/land/snow19*
Copyright: Greg Garnhart
License: Unsplash
Comment:
 Taken from https://archive.is/JmYfL. This image was uploaded to
 unsplash.com after June 2017, so it is subject to the
 Unsplash License. It was also uploaded after February 2018,
 so it is subject to an additional restriction limiting the
 sale of unaltered copies.

Files:
 images/land/snow20*
Copyright: Sergey Pesterev
License: Unsplash
Comment:
 Taken from https://archive.is/5SjC2. This image was uploaded to
 unsplash.com after June 2017, so it is subject to the
 Unsplash License. It was also uploaded after February 2018,
 so it is subject to an additional restriction limiting the
 sale of unaltered copies.

Files:
 images/land/snow21*
Copyright: Clement Rothen
License: Unsplash
Comment:
 Taken fromhttps://archive.is/gBEOk. This image was uploaded to
 unsplash.com after June 2017, so it is subject to the
 Unsplash License. It was also uploaded on February 20, 2018,
 so it is subject to an additional restriction limiting the
 sale of unaltered copies, as this is a day after the
 restriction was added.

Files:
 images/land/station4*
Copyright: Alek Kalinowski
License: Unsplash
Comment:
 Taken from https://archive.is/2KkAX. This image was uploaded to
 unsplash.com after June 2017, so it is subject to the
 Unsplash License. It was also uploaded after February 2018,
 so it is subject to an additional restriction limiting the
 sale of unaltered copies.

Files:
 images/land/station6*
Copyright: Alvaro Pinot
License: Unsplash
Comment:
 Taken from https://archive.is/pfFYe. This image was uploaded to
 unsplash.com after June 2017, so it is subject to the
 Unsplash License. It was also uploaded after February 2018,
 so it is subject to an additional restriction limiting the
 sale of unaltered copies.

Files:
 images/land/station9*
Copyright: Tony Dinh
License: Unsplash
Comment:
 Taken from https://archive.is/xsuf9. This image was uploaded to
 unsplash.com after June 2017, so it is subject to the
 Unsplash License. It was also uploaded after February 2018,
 so it is subject to an additional restriction limiting the
 sale of unaltered copies.

Files:
 images/land/station10*
Copyright: Upal Patel
License: Unsplash
Comment:
 Taken from https://archive.is/TXPDq. This image was uploaded to
 unsplash.com after June 2017, so it is subject to the
 Unsplash License. It was also uploaded after February 2018,
 so it is subject to an additional restriction limiting the
 sale of unaltered copies.

Files:
 images/land/station11*
Copyright: Aurelien Thomas
License: Unsplash
Comment:
 Taken from https://archive.is/hvP1o. This image was uploaded to
 unsplash.com after June 2017, so it is subject to the
 Unsplash License. It was also uploaded after February 2018,
 so it is subject to an additional restriction limiting the
 sale of unaltered copies.

Files:
 images/land/station13*
Copyright: Brayden Law
License: Unsplash
Comment:
 Taken from https://archive.is/CYwnY. This image was uploaded to
 unsplash.com after June 2017, so it is subject to the
 Unsplash License. It was also uploaded after February 2018,
 so it is subject to an additional restriction limiting the
 sale of unaltered copies. The published date can't be seen
 if you just look at the site. If you click view source and
 search "datePublished," you will see it was published in
 December 2018.

Files:
 images/land/station14*
Copyright: Ferdinand Stohr
License: public-domain
 Taken from https://archive.is/ZtRLf. This image was uploaded to
 unsplash.com before June 2017, so it is in the public domain.

Files:
 images/land/station16*
Copyright: Aron Yigin
License: Unsplash
Comment:
 Taken from https://archive.is/IuyvN. This image was uploaded to
 unsplash.com after June 2017, so it is subject to the
 Unsplash License. It was also uploaded after February 2018,
 so it is subject to an additional restriction limiting the
 sale of unaltered copies.

Files:
 images/land/station17*
Copyright: Upal Patel
License: Unsplash
Comment:
 Taken from https://archive.is/tAzhJ. This image was uploaded to
 unsplash.com after June 2017, so it is subject to the
 Unsplash License. It was also uploaded after February 2018,
 so it is subject to an additional restriction limiting the
 sale of unaltered copies.

Files:
 images/land/station18*
Copyright: Will Dunkley
License: Unsplash
Comment:
 Taken from https://archive.is/ptsa9. This image was uploaded to
 unsplash.com after June 2017, so it is subject to the
 Unsplash License. It was uploaded before February 2018, so
 it is not subject to additional restrictions.

Files:
 images/land/station19*
Copyright: Bradley Jasper Ybanez
License: Unsplash
Comment:
 Taken from https://archive.is/EvVcQ. This image was uploaded to
 unsplash.com after June 2017, so it is subject to the
 Unsplash License. It was also uploaded after February 2018,
 so it is subject to an additional restriction limiting the
 sale of unaltered copies.

Files:
 images/land/station20*
Copyright: Dan Asaki
License: Unsplash
Comment:
 Taken from https://archive.is/OcBnr. This image was uploaded to
 unsplash.com after June 2017, so it is subject to the
 Unsplash License. It was also uploaded after February 2018,
 so it is subject to an additional restriction limiting the
 sale of unaltered copies.

Files:
 images/land/station21*
Copyright: Ryan Tang
License: Unsplash
Comment:
 Taken from https://archive.is/Uj5DY. This image was uploaded to
 unsplash.com in June 2017, so it is subject to the Unsplash
 License. It was uploaded before February 2018, so it is not
 subject to additional restrictions.

Files:
 images/land/station22*
Copyright: Jonathan Gallegos
License: Unsplash
Comment:
 Taken from https://archive.is/Kaq8i. This image was uploaded to
 unsplash.com after June 2017, so it is subject to the
 Unsplash License. It was also uploaded after February 2018,
 so it is subject to an additional restriction limiting the
 sale of unaltered copies.

Files:
 images/land/station23*
Copyright: Patrick Robert Doyle
License: Unsplash
Comment:
 Taken from https://archive.is/Qf9VJ. This image was uploaded to
 unsplash.com after June 2017, so it is subject to the
 Unsplash License. It was also uploaded after February 2018, so
 it is subject to an additional restriction limiting the sale of
 unaltered copies. The link to the image on the archive is broken
 and the published date can't be seen if you just look at the
 site. If you click iew source and search `"id":"b-FRIPfxcj4",`
 you will see it was published in May 2019. You will also see
 in the source that the image is
 https://images.unsplash.com/photo-1557153334-3480a560a36e,
 which matches the image as per https://archive.is/WH8JI.

Files:
 images/land/station24*
Copyright: Tomasz Frankowski
License: public-domain
 Taken from https://archive.is/uZuiY. This image was uploaded to
 unsplash.com before June 2017, so it is in the public domain.

Files:
 images/land/station25*
Copyright: Claudia Soraya
License: public-domain
 Taken from https://archive.is/fk8aQ. This image was uploaded to
 unsplash.com before June 2017, so it is in the public domain.

Files:
 images/land/station26*
Copyright: Graphic Node
License: Unsplash
Comment:
 Taken from https://archive.is/TSrOg. This image was uploaded to
 unsplash.com after June 2017, so it is subject to the
 Unsplash License. It was also uploaded after February 2018,
 so it is subject to an additional restriction limiting the
 sale of unaltered copies.

Files:
 images/land/station29*
Copyright: Unknown
License: Depends
Comment:
 Cannot source. The image was probably removed from unsplash.

Files:
 images/land/station30*
Copyright: Bradley Dunn
License: Unsplash
Comment:
 Taken from https://archive.is/3exZC. This image was
 uploaded to unsplash.com after June 2017, so it is subject
 to the Unsplash License. It was also uploaded after
 February 2018, so it is subject to an additional restriction
 limiting the sale of unaltered copies.

Files:
 images/land/station31*
Copyright: Andra Taylor
License: Unsplash
Comment:
 Taken from https://archive.is/tLH4b. This image was
 uploaded to unsplash.com after June 2017, so it is subject
 to the Unsplash License. It was also uploaded after
 February 2018, so it is subject to an additional restriction
 limiting the sale of unaltered copies.

Files:
 images/land/station32*
Copyright: Liam Drinan
License: Unsplash
Comment:
 Taken from https://archive.is/Bvx01. This image was
 uploaded to unsplash.com after June 2017, so it is subject
 to the Unsplash License. It was also uploaded after
 February 2018, so it is subject to an additional restriction
 limiting the sale of unaltered copies.

Files:
 images/land/station33*
Copyright: Miguel Bruna
License: Unsplash
Comment:
 Taken from https://archive.is/wqILb. This image was
 uploaded to unsplash.com after June 2017, so it is subject
 to the Unsplash License. It was also uploaded after
 February 2018, so it is subject to an additional restriction
 limiting the sale of unaltered copies.

Files:
 images/land/station34*
Copyright: Monty Lov
License: public-domain
 Taken from https://archive.is/c1AWT. This image was uploaded
 to unsplash.com before June 2017, so it is in the public
 domain.

Files:
 images/land/station35*
Copyright: Willian Justen de Vasconcellos
License: Unsplash
Comment:
 Taken from https://archive.is/7WLG3. This image was uploaded
 to unsplash.com after June 2017, so it is subject to the
 Unsplash License. It was also uploaded on February 11, 2018,
 so it is not subject to additional restrictions, as this is
 a week before the additional restrictions were added.

Files:
 images/land/station36*
Copyright: Anderson Djumin
License: Unsplash
Comment:
 Taken from https://archive.is/Vo35D. This image was
 uploaded to unsplash.com after June 2017, so it is subject
 to the Unsplash License. It was also uploaded after
 February 2018, so it is subject to an additional restriction
 limiting the sale of unaltered copies.

Files:
 images/land/station37*
Copyright: Alexandra Nicolae
License: Unsplash
Comment:
 Taken from https://archive.is/iMtE1. This image was uploaded
 to unsplash.com after June 2017, so it is subject to the
 Unsplash License. It was uploaded before February 2018, so
 it is not subject to additional restrictions.

Files:
 images/land/station38*
Copyright: Clare Whiting
License: Unsplash
Comment:
 Taken from https://archive.is/yZ5u2. This image was
 uploaded to unsplash.com after June 2017, so it is subject
 to the Unsplash License. It was also uploaded after
 February 2018, so it is subject to an additional restriction
 limiting the sale of unaltered copies.

Files:
 images/land/station39*
Copyright: Silvio Kundt
License: public-domain
 Taken from https://archive.is/OCfcl. This image was uploaded
 to unsplash.com before June 2017, so it is in the public
 domain.

Files:
 images/land/station40*
Copyright: Ussama Azam
License: Unsplash
Comment:
 Taken from https://archive.is/WEOdx. This image was
 uploaded to unsplash.com after June 2017, so it is subject
 to the Unsplash License. It was also uploaded after
 February 2018, so it is subject to an additional restriction
 limiting the sale of unaltered copies.

Files:
 images/land/station41*
Copyright: Angelika Yakymenko
License: Unsplash
Comment:
 Taken from https://archive.is/BDkIW. This image was
 uploaded to unsplash.com after June 2017, so it is subject
 to the Unsplash License. It was also uploaded after
 February 2018, so it is subject to an additional restriction
 limiting the sale of unaltered copies.

Files:
 images/land/station42*
Copyright: Gil Ribeiro
License: Unsplash
Comment:
 Taken from https://archive.is/80u48. This image was
 uploaded to unsplash.com after June 2017, so it is subject
 to the Unsplash License. It was also uploaded after
 February 2018, so it is subject to an additional restriction
 limiting the sale of unaltered copies.

Files:
 images/land/station43*
Copyright: Unknown
License: Depends
Comment:
 Cannot source. The image was probably removed from unsplash.

Files:
 images/land/station44*
Copyright: Alvaro Pinot
License: Unsplash
Comment:
 Taken from https://archive.is/3TUmc. This image was uploaded
 to unsplash.com after June 2017, so it is subject to the
 Unsplash License. It was uploaded before February 2018, so
 it is not subject to additional restrictions.

Files:
 images/land/station45*
Copyright: Maxime Lebrun
License: Unsplash
Comment:
 Taken from https://archive.is/oK8z4. This image was
 uploaded to unsplash.com after June 2017, so it is subject
 to the Unsplash License. It was also uploaded after
 February 2018, so it is subject to an additional restriction
 limiting the sale of unaltered copies.

Files:
 images/land/water12*
Copyright: Steve Adams
License: Unsplash
Comment:
 Taken from https://archive.is/Qa3Ws. This image was
 uploaded to unsplash.com after June 2017, so it is subject
 to the Unsplash License. It was also uploaded after
 February 2018, so it is subject to an additional restriction
 limiting the sale of unaltered copies.

Files:
 images/land/water13*
Copyright: JuniperPhoton
License: public-domain
 Taken from https://archive.is/mvzhX. This image was uploaded
 to unsplash.com before June 2017, so it is in the public
 domain.

Files:
 images/land/station46*
Copyright: Bruno Thethe
License: Unsplash
Comment:
 Taken from https://archive.is/FpG3p. This image was uploaded to
 unsplash.com after June 2017, so it is subject to the
 Unsplash License. It was also uploaded after February 2018,
 so it is subject to an additional restriction limiting the
 sale of unaltered copies.

Files:
 images/land/station47*
Copyright: Adrien Olichon
License: Unsplash
Comment:
 Taken from https://archive.is/zTEVA. This image was uploaded to
 unsplash.com after June 2017, so it is subject to the
 Unsplash License. It was also uploaded after February 2018,
 so it is subject to an additional restriction limiting the
 sale of unaltered copies.

Files:
 images/land/station48*
Copyright: Miquel Parera
License: Unsplash
Comment:
 Taken from https://archive.is/UjGht. This image was uploaded to
 unsplash.com after June 2017, so it is subject to the
 Unsplash License. It was also uploaded after February 2018,
 so it is subject to an additional restriction limiting the
 sale of unaltered copies.

Files:
<<<<<<< HEAD
 images/land/station51*
Copyright: Nick Fewings
License: Unsplash
Comment:
 Taken from https://archive.is/twLOK. This image was uploaded to
 unsplash.com after June 2017, so it is subject to the
 Unsplash License. It was also uploaded after February 2018,
 so it is subject to an additional restriction limiting the
 sale of unaltered copies.
=======
 images/land/station49*
Copyright: Andrea De Santis
License: Unsplash
Comment:
 Taken from https://archive.is/jIP5x and cropped. This image was
 uploaded to unsplash.com after June 2017, so it is subject
 to the Unsplash License. It was also uploaded after February
 2018, so it is subject to an additional restriction limiting
 the sale of unaltered copies.

Files:
 images/land/station50*
Copyright: Mariia Ilina
License: Unsplash
Comment:
 Taken from https://archive.is/mQO7C, rotated and cropped. This
 image was uploaded to unsplash.com after June 2017, so it is
 subject to the Unsplash License. It was also uploaded after
 February 2018, so it is subject to an additional restriction
 limiting the sale of unaltered copies.
>>>>>>> ee18c2f7

Files: images/land/lava11*
Copyright: National Archives and Records Administration
License: public-domain
 Taken from Wikimedia Commons. Cropped and edited.

Files:
 images/land/snow15*
Copyright: US NOAA
License: public-domain
 From US NOAA, and therefore in the public domain because it was created by
 government employees while doing work for the government.

Files:
 images/land/lava0*
Copyright: USGS
License: public-domain
 From the USGS, and therefore in the public domain because they were created by
 government employees while doing work for the government.

Files:
 images/land/station8*
Copyright: MTA of the State of New York
License: CC-BY-2.0
Comment: Taken from https://www.flickr.com/photos/61135621@N03/5836687124 and cropped.

Files:
 images/land/station27*
Copyright: Sebastian Sinisterra
License: CC-BY-2.0
Comment: Taken from https://www.flickr.com/photos/61135621@N03/17755765778 and cropped.

Files:
 images/land/station28*
Copyright: N/A (CC0 Public Domain)
License: CC0
Comment: Taken from https://pxhere.com/en/photo/1071635 and cropped.

Files:
 images/land/station7*
Copyright: N/A (CC0 Public Domain)
License: CC0
Comment: Taken from https://pxhere.com/en/photo/119196 and cropped.

Files:
 images/land/station15*
Copyright: N/A (CC0 Public Domain)
License: CC0
Comment:
 Taken from https://pixabay.com/photos/step-industry-steel-3104846/ and cropped.
 According to Section 3 of the Pixabay Terms of Service, all images with a
 "published date" earlier than January 9, 2019 have the CC0 license.

Files:
 images/land/station5.jpg
Copyright: Damien Jemison
License: CC-BY-SA-3.0
Comment: Taken from https://commons.wikimedia.org/wiki/File:Preamplifier_at_the_National_Ignition_Facility.jpg

Files:
 images/land/lava5*
Copyright: Michael Zahniser <mzahniser@gmail.com>
License: CC-BY-SA-4.0

Files:
 images/planet/nebula1*
Copyright: Azure
License: CC-BY-SA-4.0

Files:
  images/ui/milky?way*
Copyright: Azure
License: CC-BY-SA-4.0
Comment: Derived from works by NASA and Michael Zahniser.

Files: sounds/*
Copyright: Various
License: public-domain
 Based on public domain sounds taken from freesound.org.

Files:
 sounds/pincer*
Copyright: Michael Zahniser
License: GPL-2
Comment: Created by a past contributor modified from Battle for Wesnoth (https://www.wesnoth.org/) sounds, which are copyright David White [dave@whitevine.net](mailto:dave@whitevine.net) under GPL 2 or later. Rights relinquished to Michael Zahniser.

Files: sounds/heavy?rocket?hit.wav
Copyright: Copyright Mike Koenig
License: CC-BY-SA-3.0
Comment: Taken from http://soundbible.com/1467-Grenade-Explosion.html

Files: sounds/missile?hit.wav
Copyright: Copyright "Nbs Dark"
License: public-domain
 Taken from https://freesound.org/people/Nbs%20Dark/sounds/94185/

Files: sounds/torpedo?hit.wav
Copyright: Public Domain
License: public-domain
 Taken from a now-defunct public domain sharing site. Please contact Pointedstick (Nate Graham <pointedstick@zoho.com>) for legal enquires.

Files: sounds/meteor.wav
Copyright: Copyright "18hiltc"
License: CC-BY-SA-3.0
Comment: Taken from https://freesound.org/people/18hiltc/sounds/202725/

Files: sounds/sidewinder.wav
Copyright: Copyright "NHMWretched"
License: public-domain
 Taken from https://freesound.org/people/NHMWretched/sounds/151858/

Files: sounds/explosion?huge.wav
Copyright: Copyright Mike Koenig
License: CC-BY-SA-3.0
Comment: Taken from http://soundbible.com/1151-Grenade.html

Files:
 sounds/asteroid?crunch?small.wav
 sounds/asteroid?crunch?medium.wav
Copyright: Copyright AlanCat
License: public-domain
 Derived from https://freesound.org/people/AlanCat/sounds/381645/

Files: sounds/asteroid?crunch?large.wav
Copyright: Copyright "BW_Clowes"
License: CC-BY-3.0
Comment: Derived from https://freesound.org/people/BW_Clowes/sounds/128126/

Files:
 sounds/thrasher.wav
 sounds/point?defense.wav
Copyright: Lineth (https://github.com/Lineth)
License: CC-BY-SA-4.0
Comment: Derived from public domain sounds taken from freesound.org.

Files:
 images/outfit/t3?anti?missile*
 images/outfit/pug?gridfire?turret*
 images/hardpoint/t3?anti?missile*
 images/hardpoint/pug?gridfire?turret*
Copyright: Becca Tommaso (tommasobecca03@gmail.com)
License: CC-BY-SA-4.0
Comment: Derived from works by Frederick Goy IV (under the same license).

Files:
 images/ship/nest*
 images/ship/roost*
 images/ship/skein*
 images/thumbnail/nest*
 images/thumbnail/roost*
 images/thumbnail/skein*
Copyright: Iaz Poolar
License: CC-BY-SA-4.0
Comment: Derived from works by Michael Zahniser (under the same license) and detailed by Becca Tommaso (tommasobecca03@gmail.com).

Files:
 images/ship/barb*
 images/ship/boxwing*
 images/thumbnail/barb*
 images/thumbnail/boxwing*
Copyright: Iaz Poolar
License: CC-BY-SA-4.0
Comment: Detailed by Becca Tommaso (tommasobecca03@gmail.com).

Files:
 images/ship/argosy*
 images/ship/clipper*
 images/ship/dreadnought*
 images/ship/fury*
 images/ship/hauler?i*
 images/ship/hauler?ii*
 images/ship/hauler?iii*
 images/ship/modified?argosy*
 images/ship/bastion*
 images/ship/behemoth*
 images/ship/heavy?shuttle*
 images/ship/firebird*
 images/ship/leviathan*
 images/ship/shuttle*
 images/ship/star?queen*
 images/ship/localworldship*
 images/ship/arrow*
 images/ship/container?transport*
 images/ship/freighter*
 images/ship/protector*
 images/ship/star?barge*
 images/ship/wasp*
 images/thumbnail/argosy*
 images/thumbnail/clipper*
 images/thumbnail/dreadnought*
 images/thumbnail/fury*
 images/thumbnail/hauler?i*
 images/thumbnail/hauler?ii*
 images/thumbnail/hauler?iii*
 images/thumbnail/modified?argosy*
 images/thumbnail/bastion*
 images/thumbnail/behemoth*
 images/thumbnail/heavy?shuttle*
 images/thumbnail/firebird*
 images/thumbnail/leviathan*
 images/thumbnail/shuttle*
 images/thumbnail/star?queen*
 images/thumbnail/arrow*
 images/thumbnail/container?transport*
 images/thumbnail/freighter*
 images/thumbnail/protector*
 images/thumbnail/star?barge*
 images/thumbnail/wasp*
Copyright: Michael Zahniser <mzahniser@gmail.com>
License: CC-BY-SA-4.0
Comment: Detailed by Becca Tommaso (tommasobecca03@gmail.com).

Files:
 images/ship/pirate?mammoth*
 images/ship/pirate?scrapper*
 images/thumbnail/pirate?mammoth*
 images/thumbnail/pirate?scrapper*
Copyright: 1010todd
License: CC-BY-SA-4.0
Comment: Derived from works by Michael Zahniser and Becca Tommaso under the same license. Incorporating texture made with JSPlacement by WindMillArt <https://windmillart.net/>.

Files:
 images/ship/mfirebird*
 images/ship/mleviathan*
 images/ship/marrow*
 images/thumbnail/mfirebird*
 images/thumbnail/mleviathan*
 images/thumbnail/marrow*
Copyright: Maximilian Korber
License: CC-BY-SA-4.0
Comment: Derived from works by Michael Zahniser (under the same license) and detailed by Becca Tommaso (tommasobecca03@gmail.com).

Files:
 images/ship/pointedstick?vanguard*
Copyright: Maximilian Korber
License: CC-BY-SA-4.0
Comment: Derived from works by Nate Graham (under the same license) and detailed by Becca Tommaso (tommasobecca03@gmail.com).

Files:
 images/ship/vanguard*
 images/thumbnail/vanguard*
Copyright: Nate Graham <pointedstick@zoho.com>
License: CC-BY-SA-4.0
Comment: Detailed by Becca Tommaso (tommasobecca03@gmail.com).

Files:
 images/projectile/sunbeam/*
 images/ship/blackbird*
 images/ship/bounder*
 images/ship/falcon*
 images/ship/hawk*
 images/ship/quicksilver*
 images/ship/scout*
 images/ship/sparrow*
 images/thumbnail/blackbird*
 images/thumbnail/bounder*
 images/thumbnail/falcon*
 images/thumbnail/hawk*
 images/thumbnail/quicksilver*
 images/thumbnail/scout*
 images/thumbnail/sparrow*
Copyright: Michael Zahniser <mzahniser@gmail.com>
License: CC-BY-SA-4.0
Comment: Detailed by Anarchist2.

Files:
 images/ship/pirate?nighthawk*
 images/ship/pirate?cutthroat*
 images/ship/pirate?bulwark*
 images/thumbnail/pirate?nighthawk*
 images/thumbnail/pirate?cutthroat*
 images/thumbnail/pirate?bulwark*
Copyright: 1010Todd
License: CC-BY-SA-4.0
Comment: Derived from works by Michael Zahniser and Anarchist2 under the same license. Incorporating texture made with JSPlacement by WindMillArt <https://windmillart.net/>.

Files:
 images/ship/mbounder*
 images/ship/mfalcon*
 images/ship/mquicksilver*
 images/thumbnail/mbounder*
 images/thumbnail/mfalcon*
 images/thumbnail/mquicksilver*
Copyright: Maximilian Korber
License: CC-BY-SA-4.0
Comment: Derived from works by Michael Zahniser (under the same license) and detailed by Anarchist2.

Files:
 images/ship/finch*
 images/thumbnail/finch*
Copyright: Iaz Poolar
License: CC-BY-SA-4.0
Comment: Derived from works by Michael Zahniser (under the same license) and detailed by Anarchist2.

Files: images/ship/mosprey*
Copyright: Benjamin Hauch (https://github.com/tehhowch)
License: CC-BY-SA-4.0
Comment: Derived from works by Michael Zahniser (under the same license) and detailed by Anarchist2.

Files:
 images/outfit/pug?staff*
Copyright: Evan Fluharty (Evanfluharty@gmail.com)
License: CC-BY-SA-4.0
Comment: Derived from works by Frederick Goy IV (under the same license).

Files:
 images/effect/asteroid?adult?flare*
 images/effect/asteroid?adult?2?flare*
 images/effect/asteroid?adult?3?flare*
 images/effect/asteroid?adult?4?flare*
 images/effect/asteroid?adult?5?flare*
 images/effect/asteroid?medium?flare*
 images/effect/asteroid?young?flare*
 images/effect/asteroid?young?2?flare*
 images/effect/asteroid?young?3?flare*
 images/effect/asteroid?young?4?flare*
 images/effect/asteroid?am?circle?defense*
 images/effect/asteroid?am?fire*
 images/effect/asteroid?circle?trail*
 images/effect/asteroid?glow*
 images/effect/asteroid?laser*
 images/effect/asteroid?projectile?print*
 images/effect/asteroid?projectile?static*
 images/hardpoint/javelin?turret*
 images/planet/station1*
 images/planet/station2*
 images/planet/station3*
 images/planet/station4*
 images/planet/station8*
 images/planet/station9*
 images/planet/station10*
 images/planet/station11*
 images/planet/station12*
 images/planet/station13*
 images/planet/station14*
 images/planet/station15*
 images/planet/station16*
 images/planet/station17*
 images/planet/station-bunrodea*
 images/planet/station-chanai*
 images/planet/penrose-machine*
 images/ship/maeri'het*
 images/ship/subsidurial*
 images/ship/telis'het*
 images/ship/faes'mar*
 images/ship/selii'mar*
 images/ship/vareti'het*
 images/ship/fetri'sei*
 images/ship/ember?waste?node/*
 images/ship/void?sprite/*
 images/ship/ararebo*
 images/ship/chigiriki*
 images/ship/kaiken*
 images/ship/kama*
 images/ship/kunai*
 images/ship/sasumata*
 images/ship/tanto*
 images/ship/tekkan*
 images/thumbnail/maeri'het*
 images/thumbnail/telis'het*
 images/thumbnail/faes'mar*
 images/thumbnail/selii'mar*
 images/thumbnail/subsidurial*
 images/thumbnail/ember?waste?node*
 images/thumbnail/vareti'het*
 images/thumbnail/fetri'sei*
 images/thumbnail/void?sprite?adult*
 images/thumbnail/void?sprite?infant*
 images/thumbnail/ararebo*
 images/thumbnail/chigiriki*
 images/thumbnail/kaiken*
 images/thumbnail/kama*
 images/thumbnail/kunai*
 images/thumbnail/sasumata*
 images/thumbnail/tanto*
 images/thumbnail/tekkan*
 images/effect/ravager?impact*
 images/effect/swarm*
 images/hardpoint/buzzer?am*
 images/hardpoint/locust?turret*
 images/outfit/ka'het?annihilator?turret*
 images/outfit/ka'het?annihilator*
 images/outfit/ka'het?emp?deployer*
 images/outfit/ka'het?primary?cooling*
 images/outfit/ka'het?ravager?turret*
 images/outfit/ka'het?ravager?beam*
 images/outfit/ka'het?shield?restorer*
 images/outfit/ka'het?grand?restorer*
 images/outfit/ka'het?support?cooling*
 images/outfit/ka'het?mhd?generator*
 images/outfit/ka'het?reserve?accumulator*
 images/outfit/ka'het?nullifier*
 images/outfit/ka'het?mhd?deployer*
 images/outfit/mouthparts*
 images/outfit/excavator*
 images/outfit/fuel?pod*
 images/outfit/fusion*
 images/outfit/core*
 images/outfit/ionic?afterburner*
 images/outfit/tiny?ion*
 images/outfit/small?ion*
 images/outfit/medium?ion*
 images/outfit/large?ion*
 images/outfit/huge?ion*
 images/outfit/tiny?atomic*
 images/outfit/small?atomic*
 images/outfit/medium?atomic*
 images/outfit/large?atomic*
 images/outfit/huge?atomic*
 images/outfit/javelin*
 images/outfit/javelin?mini?pod*
 images/outfit/javelin?pod*
 images/outfit/javelin?storage*
 images/outfit/javelin?turret*
 images/outfit/torpedo*
 images/outfit/torpedo?launcher*
 images/outfit/torpedo?storage*
 images/outfit/typhoon*
 images/outfit/typhoon?launcher*
 images/outfit/typhoon?storage*
 images/outfit/cooling?ducts*
 images/outfit/liquid?helium*
 images/outfit/liquid?nitrogen*
 images/outfit/water?cooling*
 images/outfit/large?regenerator*
 images/outfit/small?regenerator*
 images/outfit/cargo?scanner*
 images/outfit/outfit?scanner*
 images/outfit/outfit?expansion*
 images/outfit/cargo?expansion*
 images/outfit/control?transceiver*
 images/outfit/buzzer*
 images/outfit/dark?reactor*
 images/outfit/electroweak?reactor*
 images/outfit/quark?reactor*
 images/outfit/hai?jammer*
 images/outfit/hai?jammer?overclocked*
 images/outfit/hydra?pod*
 images/outfit/hydra*
 images/outfit/*nanite?fabricator*
 images/outfit/*shield?relay*
 images/outfit/lasher?pistol*
 images/outfit/locust?blaster*
 images/outfit/locust?turret*
 images/outfit/mandible?cannon*
 images/outfit/nanite?enhancer*
 images/outfit/nanite?limiter*
 images/outfit/reactor?overclocker*
 images/outfit/reactor?limiter*
 images/outfit/solar?battery*
 images/outfit/solar?cell*
 images/outfit/swarm?missile*
 images/outfit/swarm?pod*
 images/outfit/swarm?storage*
 images/outfit/swatter*
 images/outfit/thorax?cannon*
 images/outfit/*rift*
 images/outfit/decoy?plating*
 images/planet/dyson1*
 images/planet/dyson2*
 images/planet/dyson3*
 images/planet/sheragi_postverta*
 images/planet/station0*
 images/planet/station1b*
 images/planet/station2b*
 images/planet/station3b*
 images/planet/station3bd*
 images/planet/station4b*
 images/planet/station4bd*
 images/projectile/annihilator*
 images/projectile/ravager?beam*
 images/projectile/mhd*
 images/projectile/asteroid?missile*
 images/projectile/asteroid?twin?projectile*
 images/projectile/asteroid?weapon?circle*
 images/projectile/asteroid?weapon?live*
 images/projectile/asteroid?weapon?swarm*
 images/scene/ringworld?debris*
 images/scene/remnant?station*
 images/scene/asteroid?scene*
 images/scene/lab?scene*
Copyright: Becca Tommaso (tommasobecca03@gmail.com)
License: CC-BY-SA-4.0

Files:
 images/effect/remnant?afterburner/remnant?afterburner*
 images/effect/mhd?spark*
 images/effect/jd?detainer*
 images/land/nasa9*
 images/hardpoint/annihilator?turret*
 images/hardpoint/hai?ionic?turret*
 images/hardpoint/inhibitor?turret*
 images/hardpoint/ion?hail?turret*
 images/hardpoint/ravager?turret*
 images/outfit/inhibitor?turret*
 images/outfit/ion?hail?turret*
 images/hardpoint/shooting?star?flare/ss-rays*
 images/outfit/overcharged?shield?module*
 images/outfit/overclocked?repair?module*
 images/outfit/ramscoop*
 images/outfit/remnant?afterburner*
 images/outfit/remnant?capital?license*
 images/outfit/research?laboratory*
 images/outfit/salvage?scanner*
 images/outfit/tiny?remnant?engine*
 images/outfit/void?rifle*
 images/outfit/fragmentation?grenades*
 images/outfit/nerve?gas*
 images/outfit/catalytic?ramscoop*
 images/outfit/anti-missile*
 images/outfit/blaster?turret*
 images/outfit/blaster*
 images/outfit/breeder*
 images/outfit/bunk?room*
 images/outfit/dwarf?core*
 images/outfit/electron?beam*
 images/outfit/electron?turret*
 images/outfit/fission*
 images/outfit/flamethrower*
 images/outfit/hai?ionic?blaster*
 images/outfit/hai?ionic?turret*
 images/outfit/heavy?anti-missile*
 images/outfit/heavy?laser?turret*
 images/outfit/heavy?laser*
 images/outfit/huge?fuel?cell*
 images/outfit/large?fuel?cell*
 images/outfit/medium?fuel?cell*
 images/outfit/small?fuel?cell*
 images/outfit/tiny?fuel?cell*
 images/outfit/huge?shield*
 images/outfit/large?shield*
 images/outfit/medium?shield*
 images/outfit/small?shield*
 images/outfit/tiny?shield*
 images/outfit/hyperdrive*
 images/outfit/large?radar?jammer*
 images/outfit/small?radar?jammer*
 images/outfit/meteor*
 images/outfit/meteor?launcher*
 images/outfit/meteor?pod*
 images/outfit/meteor?storage*
 images/outfit/mod?blaster?turret*
 images/outfit/mod?blaster*
 images/outfit/particle?cannon*
 images/outfit/plasma?cannon*
 images/outfit/plasma?turret*
 images/outfit/proton?gun*
 images/outfit/quad?blaster?turret*
 images/outfit/rocket*
 images/outfit/rocket?launcher*
 images/outfit/rocket?pod*
 images/outfit/rocket?storage*
 images/outfit/sidewinder*
 images/outfit/sidewinder?launcher*
 images/outfit/sidewinder?pod*
 images/outfit/sidewinder?storage*
 images/outfit/small?bunk?room*
 images/outfit/small?nucleovoltaic*
 images/outfit/small?radiothermal*
 images/outfit/small?thermionic*
 images/outfit/stack?core*
 images/outfit/surveillance?pod*
 images/outfit/banisher*
 images/outfit/command?center*
 images/outfit/fire-lance*
 images/outfit/piercer*
 images/outfit/piercer?launcher*
 images/outfit/korath?piercer?storage*
 images/outfit/reverse?thruster?ion*
 images/outfit/reverse?thruster?plasma*
 images/outfit/rock?0*
 images/outfit/rock?1*
 images/outfit/rock?2*
 images/outfit/rock?3*
 images/outfit/rock?4*
 images/scene/penguinscene*
 images/ship/hai?sea?scorpion*
 images/ship/ibis*
 images/ship/mbactriane*
 images/ship/merganser*
 images/ship/penguin/*
 images/ship/petrel*
 images/ship/tern*
 images/ship/shooting?star/shooting?star*
 images/ship/pug?zibruka*
 images/ship/pug?enfolta*
 images/ship/pug?maboro*
 images/ship/pug?arfecta*
 images/ship/asteroid?adult*
 images/ship/asteroid?adult?2*
 images/ship/asteroid?adult?3*
 images/ship/asteroid?adult?4*
 images/ship/asteroid?adult?5*
 images/ship/asteroid?medium*
 images/ship/asteroid?young*
 images/ship/asteroid?young?2*
 images/ship/asteroid?young?3*
 images/ship/asteroid?young?4*
 images/ship/remnant?satellite*
 images/thumbnail/hai?sea?scorpion*
 images/thumbnail/ibis*
 images/thumbnail/merganser*
 images/thumbnail/penguin*
 images/thumbnail/petrel*
 images/thumbnail/tern*
 images/planet/station1c*
 images/planet/station2c*
 images/planet/station3c*
 images/ship/archon?b*
 images/ship/archon?c*
 images/asteroid/plant*
 images/asteroid/plant2*
 images/asteroid/plant?cluster*
 images/asteroid/space?flora*
 images/asteroid/large?plant*
 images/asteroid/large?plant2*
 images/asteroid/large?plant?cluster*
 images/asteroid/large?space?flora*
 images/asteroid/yottrite*
Copyright: Becca Tommaso (tommasobecca03@gmail.com)
License: CC-BY-SA-4.0
Comment: Derived from works by Michael Zahniser (under the same license).

Files:
 images/outfit/*battery?hai*
 images/outfit/anti-missile?hai*
 images/outfit/cooling?ducts?hai*
 images/outfit/dwarf?core?hai*
 images/outfit/fission?hai*
 images/outfit/fusion?hai*
 images/outfit/heavy?anti-missile?hai*
 images/ship/mfury*
Copyright: Maximilian Korber
License: CC-BY-SA-4.0
Comment: Derived from works by Michael Zahniser (under the same license).

Files:
 images/label/graveyard*
Copyright: @RestingImmortal
License: CC-BY-SA-4.0

Files:
 images/outfit/enforcer?confrontation?gear*
Copyright: 1010Todd (1010todd3d@gmail.com)
License: CC-BY-SA-4.0
Comment: Derived from works by Becca Tommaso (tommasobecca03@gmail.com) (under the same license) and Evan Fluharty (under the same license).

Files:
 images/outfit/hai?williwaw*
Copyright: Evan Fluharty (Evanfluharty@gmail.com)
License: CC-BY-SA-4.0
Comment: Made in cooperation with Becca Tommaso (tommasobecca03@gmail.com) and derived from works by Michael Zahniser (under the same license) and Maximilian Korber (under the same license)

Files:
 images/effect/remnant?leak*
 images/effect/remnant?leak?sparkle*
Copyright: Benjamin Jackson (gods.benyamin@outlook.com)
License: CC-BY-SA-4.0
Comment: Derived from works by Michael Zahniser (under the same license)

Files:
 images/ship/hai?ladybug*
 images/thumbnail/hai?ladybug*
 images/planet/station?hai?eight?geocoris*
Copyright: None (CC0: Public Domain)
License: CC0
Comment: Public domain textures from texture.ninja.

Files:
 images/planet/wormhole-syndicate-ad*
Copyright: Michael Zahniser
License: CC-BY-SA-4.0
Comment: Created by a past contributor derived from works by Michael Zahniser (under the same license). Rights relinquished to Michael Zahniser.

Files:
 images/planet/station?hai?geocoris*
Copyright: Michael Zahniser
License: CC-BY-SA-4.0
Comment: Created by a past contributor derived from works by Michael Zahniser (under the same license). Rights relinquished to Michael Zahniser.

Files:
 images/effect/firestorm?ring*
Copyright: None (CC0: Public Domain)
License: CC0

Files:
 images/outfit/expeller*
 images/outfit/grab-strike*
 images/hardpoint/grab-strike*
 images/ship/bulk?freighter*
 images/ship/dredger*
 images/thumbnail/bulk?freighter*
 images/thumbnail/dredger*
Copyright: Lia Gerty (https://github.com/ravenshining)
License: CC-BY-SA-4.0
Comment: Derived from work by Michael Zahniser (under the same licence) and Becca Tomaso (under the same licence).

Files:
 images/ship/raider*
 images/thumbnail/raider*
Copyright: Lia Gerty (https://github.com/ravenshining)
License: CC-BY-SA-4.0
Comment: Derived from work by Michael Zahniser (under the same licence) and Red-57 (under the same licence).

Files:
 images/effect/korath?afterburner*
 images/ship/chaser*
 images/ship/world-ship*
 images/thumbnail/chaser*
 images/thumbnail/world-ship*
Copyright: Lia Gerty (https://github.com/ravenshining)
License: CC-BY-SA-4.0
Comment: Derived from work by Michael Zahniser (under the same licence)

Files:
 images/outfit/torpedopod*
 images/outfit/typhoonpod*
Copyright: Lia Gerty (https://github.com/ravenshining)
License: CC-BY-SA-4.0
Comment: Derived from work by Becca Tomaso (under the same licence).

Files:
 images/outfit/liquid?sodium*
Copyright: Lia Gerty (https://github.com/ravenshining)
Comment: Derived from works by Saugia (under the same licence) and public domain works previously submitted to Endless Sky.
License: CC-BY-SA-4.0

Files:
 images/_menu/haze-blackbody+*
 images/_menu/haze-full+*
 images/_menu/haze-yellow+*
 images/planet/browndwarf-l-rogue*
 images/planet/browndwarf-l*
 images/planet/browndwarf-y-rogue*
 images/planet/browndwarf-y*
Copyright: Lia Gerty (https://github.com/ravenshining)
License: CC-BY-SA-4.0

Files:
 images/projectile/digger*
Copyright: Lia Gerty (https://github.com/ravenshining)
License: CC-BY-SA-4.0
Comment: Derived from public domain work previously submitted to Endless Sky.

Files:
 images/planet/browndwarf-t-rogue*
 images/planet/browndwarf-t*
 images/planet/saturn*
Copyright: Lia Gerty (https://github.com/ravenshining)
License: CC-BY-SA-4.0
Comment: Derived from works by NASA (public domain)

Files:
 sounds/atomic?*
Copyright: Lia Gerty
License: CC-BY-SA-4.0
Comment: Derived from public domain sounds taken from freesound.org.

Files:
 images/ship/heliarch?breacher*
 images/ship/heliarch?hunter*
 images/ship/heliarch?judicator*
 images/ship/heliarch?pursuer*
 images/ship/heliarch?rover*
 images/ship/heliarch?stalker*
 images/thumbnail/heliarch?breacher*
 images/thumbnail/heliarch?hunter*
 images/thumbnail/heliarch?judicator*
 images/thumbnail/heliarch?pursuer*
 images/thumbnail/heliarch?rover*
 images/thumbnail/heliarch?stalker*
 images/outfit/finisher?storage*
 images/outfit/fuel?module*
 images/outfit/large?cogeneration?module*
 images/outfit/small?cogeneration?module*
 images/scene/councilofahr1*
 images/scene/councilofahr2*
Copyright: Arachi-Lover
License: CC-BY-SA-4.0
Comment: Derived from works by Michael Zahniser (under the same license).

Files:
 images/effect/heaver*
 images/effect/korath?digger*
 images/effect/shunt*
 images/hardpoint/korath?heaver*
 images/icon/korath?heaver*
 images/outfit/korath?heaver*
 images/outfit/*korath?reverser*
 images/projectile/expeller*
 images/projectile/heaver*
 images/projectile/shunt-strike*
 images/ship/kas-ik?tek?7*
 images/thumbnail/kas-ik?tek?7*
Copyright: None (CC0 Public Domain)
License: CC0
Comment: Uses public domain textures from texture.ninja

Files:
 images/hardpoint/digger?turret*
 images/outfit/korath?digger?turret*
 images/outfit/korath?digger*
Copyright: Becca Tommaso and Michael Zahniser
License: CC-BY-SA-4.0
Comment: Created by a past contributor derived from works by Becca Tommaso and Michael Zahniser (under the same license). Rights relinquished to Becca Tommaso and Michael Zahniser.

Files:
 images/*/korath*reverser*
Copyright: Michael Zahniser
License: CC-BY-SA-4.0
Comment: Created by a past contributor derived from works by Michael Zahniser (under the same license). Rights relinquished to Michael Zahniser.


Files:
 images/outfit/outskirts?gauger*
Copyright: Arachi-Lover
License: CC-BY-SA-4.0
Comment: Derived from works by Zachary Siple and Michael Zahniser (under the same license).

Files:
 images/effect/dragonflame*
 images/effect/fusionflare*
 images/effect/pwave?shot*
 images/effect/sheragiam*
 images/effect/pwavehp*
 images/effect/ka'het?flare/*
 images/effect/fissionflare*
 images/effect/pwtflare*
 images/effect/explosions/nuke*
 images/icon/dragonflame*
 images/icon/shard*
 images/outfit/dragonflame*
 images/outfit/pwave?turret*
 images/outfit/embattery*
 images/outfit/sheragicooling*
 images/outfit/fusiondrive*
 images/outfit/fissiondrive*
 images/outfit/hion*
 images/outfit/shard*
 images/outfit/sheragi?ews*
 images/outfit/small?embattery*
 images/outfit/small?sheragi?cooling*
 images/projectile/pwavecannon*
 images/projectile/hion*
 images/projectile/hionfrag*
 images/projectile/shardactive*
 images/projectile/shardinactive*
 images/projectile/ionball*
 images/scene/emeraldswordderelict*
 images/ship/emeraldsword*
 images/ship/blackdiamond*
 images/thumbnail/emeraldsword*
 images/thumbnail/blackdiamond*
Copyright: @Karirawri (crim@live.no)
License: CC-BY-SA-4.0

Files:
 images/effect/pwave?impact*
 images/effect/ionball?ring*
 images/effect/ion?explosion*
Copyright: @Karirawri (crim@live.no)
License: CC-BY-SA-4.0
Comment: Derived from works by Michael Zahniser (under the same license).

Files: sounds/dragonflame*
Copyright: TheHadnot
License: public-domain
 Taken from https://freesound.org/people/TheHadnot/sounds/160880/

Files: sounds/pwave*
Copyright: aust_paul
License: public-domain
 Taken from https://freesound.org/people/aust_paul/sounds/30935/

Files: sounds/hion*
Copyright: michael_kur95
License: CC-BY-3.0
Comment: Taken from https://freesound.org/people/michael_kur95/sounds/332993/ and modified.

Files: images/effect/archon?teleport/*
Copyright: @Karirawri (crim@live.no)
License: CC-BY-SA-4.0
Comment: Derived from works by Michael Zahniser and Becca Tommaso (under the same license).

Files: sounds/archonteleport*
Copyright: oldestmillennial
License: CC-BY-3.0
Comment: Taken from https://freesound.org/people/oldestmillennial/sounds/533025/ and modified.

Files: images/outfit/emp?rack*
Copyright: Anarchist2
License: CC-BY-SA-4.0
Comment: Derived from works by Michael Zahniser (under the same license).

Files: images/planet/*-hot*
Copyright: Becca Tommaso
License: CC-BY-SA-4.0
Comment: Derived from works by ESA/Hubble & NASA (under the same license)

Files:
 images/land/clouds*
Copyright: Benjamin Jackson (gods.benyamin@outlook.com)
License: CC-BY-SA-4.0

Files:
 images/outfit/ka'het?maeri?engine*
 images/outfit/ka'het?telis?engine*
 images/outfit/ka'het?sustainer?engine*
 images/outfit/ka'het?vareti?engine*
Copyright: Becca Tommaso (tommasobecca03@gmail.com)
License: CC-BY-SA-4.0
Comment: Original work by Griffin Schutte (theronepic@gmail.com), finished by Becca Tommaso.

Files: images/outfit/tiny?systems?core*
Copyright: Griffin Schutte (theronepic@gmail.com)
License: CC-BY-SA-4.0
Comment: Derived from work by Michael Zahniser (under the same license).

Files: images/outfit/ka'het?compact?engine*
Copyright: Griffin Schutte (theronepic@gmail.com)
License: CC-BY-SA-4.0

Files: images/outfit/plasma?repeater*
Copyright: Becca Tommaso
License: CC-BY-SA-4.0
Comment: Derived from works by Michael Zahniser (under the same license) and Darcy Manoel.

Files:
 images/outfit/proton?turret*
Copyright: Becca Tommaso
License: CC-BY-SA-4.0
Comment: Derived from works by Michael Zahniser (under the same license) and Nate Graham.

Files:
 images/outfit/brig*
Copyright: Becca Tommaso
License: CC-BY-SA-4.0
Comment: Derived from works by Nate Graham (under the same license).

Files:
 images/outfit/refueling?module*
Copyright: Becca Tommaso
License: CC-BY-SA-4.0
Comment: Derived from works by Michael Zahniser (under the same license).

Files:
 images/outfit/tripulse?shredder*
 images/outfit/value?detector*
Copyright: Ejo Thims
License: CC-BY-SA-4.0
Comment: Derived from works by Michael Zahniser (under the same license).

Files:
 images/outfit/heliarch?license*
Copyright: Becca Tommaso
License: CC-BY-SA-4.0

Files:
 images/ui/patir?cluster*
Copyright: Becca Tommaso
License: CC-BY-SA-4.0
Comment: Derived from works by NASA (public domain)

Files:
 images/star/a-dwarf*
 images/star/a-giant*
 images/star/a-supergiant*
 images/star/a0*
 images/star/a3*
 images/star/a5*
 images/star/a8*
 images/star/b-dwarf*
 images/star/b-giant*
 images/star/b-supergiant*
 images/star/b0*
 images/star/b3*
 images/star/b5*
 images/star/b8*
 images/star/black-hole*
 images/star/carbon*
 images/star/f-dwarf*
 images/star/f-giant*
 images/star/f-supergiant*
 images/star/f0*
 images/star/f3*
 images/star/f5-old*
 images/star/f5*
 images/star/f8*
 images/star/g-dwarf*
 images/star/g-giant*
 images/star/g-supergiant*
 images/star/g0-old*
 images/star/g0*
 images/star/g3*
 images/star/g5-old*
 images/star/g5*
 images/star/g8*
 images/star/k-dwarf*
 images/star/k-giant*
 images/star/k-supergiant*
 images/star/k0-old*
 images/star/k0*
 images/star/k3*
 images/star/k5-old*
 images/star/k5*
 images/star/k8*
 images/star/l-dwarf*
 images/star/m-dwarf*
 images/star/m-giant*
 images/star/m-supergiant*
 images/star/m0*
 images/star/m3*
 images/star/m5*
 images/star/m8*
 images/star/nova*
 images/star/nova-old*
 images/star/o-dwarf*
 images/star/o-giant*
 images/star/o-supergiant*
 images/star/o0*
 images/star/o3*
 images/star/o5*
 images/star/o8*
 images/star/wr*
Copyright: Matteo "Lead" M.
License: CC-BY-SA-4.0

Files:
 images/asteroid/livecrystal/livecrystal*
 images/effect/burning?spark*
 images/effect/corrosion?spark*
 images/effect/efreti?flare/*
 images/effect/explosion/pug/*
 images/effect/finisher?impact*
 images/effect/plasma?cloud*
 images/effect/plasma?fire*
 images/effect/plasma?impact*
 images/effect/pug?flare/*
 images/effect/wanderer?flare/*
 images/effect/zapper?impact*
 images/hardpoint/nuke*
 images/_menu/haze-coal*
 images/outfit/*?korath?afterburner*
 images/outfit/asteroid?scanner*
 images/outfit/*efreti?steering*
 images/outfit/*efreti?thruster*
 images/outfit/fusion?cannon*
 images/outfit/nuke*
 images/planet/wormhole?blue*
 images/projectile/fire-lance*
 images/projectile/fusion?gun?bolt*
 images/projectile/blaze-pike*
 images/projectile/korath?inferno*
 images/projectile/missile-0*
 images/projectile/missile-1*
 images/ship/battleship*
 images/star/coal-black-hole*
 images/star/neutron*
 images/star/small-black-hole*
 images/star/big?black?hole?core*
 images/star/big?black?hole*
 images/star/black?hole?3?core*
 images/star/black?hole?3*
 images/star/black?hole?4?core*
 images/star/black?hole?4*
 images/star/black?hole?5?core*
 images/star/black?hole?5*
 images/star/black?hole?6?core*
 images/star/black?hole?6*
 images/star/black?hole?corona?core*
 images/star/black?hole?corona*
 images/star/black-hole-still-core*
 images/star/black-hole-still*
 images/star/black?hole?star?core*
 images/star/black?hole?star*
 images/thumbnail/battleship*
Copyright: Gefüllte Taubenbrust <jeaminer23@gmail.com>
License: CC-BY-SA-4.0

Files:
 images/outfit/small?photovoltaic*
 images/outfit/tiny?photovoltaic*
Copyright: Gefüllte Taubenbrust <jeaminer23@gmail.com>
License: CC-BY-SA-4.0
Comment: Derived from works by Michael Zahniser <mzahniser@gmail.com>, David Monniaux (commons.wikimedia.org/wiki/User:David.Monniaux) and Nick Barry (github.com/itsnickbarry)

Files:
 images/ship/manta*
 images/ship/mmanta*
 images/ship/mraven*
 images/ship/msplinter*
 images/thumbnail/manta*
 images/thumbnail/mmanta*
 images/thumbnail/mraven*
 images/thumbnail/msplinter*
Copyright: Gefüllte Taubenbrust <jeaminer23@gmail.com>
License: CC-BY-SA-4.0
Comment: Derived from works by Michael Zahniser and Maximilian Korber (under the same license).

Files: sounds/ionball*
Copyright: pluralz
License: public-domain
 Taken from https://freesound.org/people/pluralz/sounds/475806/

Files:
 images/outfit/tiny?korath?engine*
 images/outfit/korath?bow?drive*
Copyright: Ejo Thims <https://github.com/EjoThims>
License: CC-BY-SA-4.0

Files:
 images/ship/hai?emperor?beetle*
 images/thumbnail/hai?emperor?beetle*
Copyright: Ejo Thims <https://github.com/EjoThims>
License: CC-BY-SA-4.0
Comment: Derived from works by Becca Tommaso and Michael Zahniser (under the same license)

Files:
 images/planet/stationh-ancient0*
 images/planet/stationh-ancient1*
 images/planet/stationh-ancient2*
Copyright: Becca Tommaso (tommasobecca03@gmail.com)
License: CC-BY-SA-3.0
Comment: Derived from works by Michael Zahniser (under the same license).

Files:
 images/scene/ssil?vida?alert?hologram*
 images/scene/remnant?remote?spaceport*
Copyright: J Everett Nichol (jeverett on Discord)
License: CC-BY-SA-3.0
Comment: Derived from works by Becca Tommaso (under the same license).

Files:
 images/effect/atomic?flare/*
 images/effect/coalition?flare/*
 images/effect/ion?flare/*
 images/effect/korath?flare/*
 images/effect/plasma?flare/*
 images/effect/tracker?cloud*
 images/hardpoint/dual?sunbeam?turret*
 images/hardpoint/moonbeam?turret*
 images/hardpoint/sunbeam?turret*
 images/hardpoint/wanderer?anti-missile*
 images/outfit/afterburner*
 images/outfit/blue?sun*
 images/outfit/bright?cloud*
 images/outfit/caldera?afterburner*
 images/outfit/dark?storm*
 images/outfit/double?plasma?core*
 images/outfit/dual?sunbeam?turret*
 images/outfit/finisher?maegrolain*
 images/outfit/moonbeam*
 images/outfit/moonbeam?turret*
 images/outfit/plasma?core*
 images/outfit/red?sun*
 images/outfit/shield?refactor?module*
 images/outfit/sunbeam*
 images/outfit/sunbeam?turret*
 images/outfit/thunderhead?launcher*
 images/outfit/thunderhead?storage*
 images/outfit/triple?plasma?core*
 images/outfit/wanderer?anti-missile*
 images/outfit/wanderer?heat?sink*
 images/outfit/white?sun*
 images/outfit/yellow?sun*
 images/planet/ringworld*
 images/planet/ringworld?broken?debris*
 images/planet/ringworld?broken?debris?small*
 images/planet/ringworld?broken?left*
 images/planet/ringworld?broken?right*
 images/planet/ringworld?left*
 images/planet/ringworld?right*
 images/ship/carrier*
 images/ship/combat?drone*
 images/ship/corvette*
 images/ship/cruiser*
 images/ship/dagger*
 images/ship/flivver*
 images/ship/frigate*
 images/ship/gunboat*
 images/ship/lance*
 images/ship/rainmaker*
 images/ship/raven*
 images/ship/splinter*
 images/ship/surveillance?drone*
 images/thumbnail/carrier*
 images/thumbnail/combat?drone*
 images/thumbnail/corvette*
 images/thumbnail/cruiser*
 images/thumbnail/dagger*
 images/thumbnail/flivver*
 images/thumbnail/frigate*
 images/thumbnail/gunboat*
 images/thumbnail/lance*
 images/thumbnail/rainmaker*
 images/thumbnail/raven*
 images/thumbnail/splinter*
 images/thumbnail/surveillance?drone*
Copyright: Gefüllte Taubenbrust <jeaminer23@gmail.com>
License: CC-BY-SA-4.0
Comment: Derived from works by Michael Zahniser (under the same license).

Files:
 images/ship/auxiliary*
 images/thumbnail/auxiliary*
Copyright: Gefüllte Taubenbrust <jeaminer23@gmail.com>
License: CC-BY-SA-4.0
Comment: Derived from works by Evan Fluharty (under the same license).

Files:
 images/outfit/gat?turret?hardpoint*
 images/outfit/gat?turret*
Copyright: bene_dictator <benstaples8068@gmail.com>
License: CC-BY-SA-4.0
Comment: Derived from works by Michael Zahniser (under the same license), detailed by Saugia.

Files:
 images/planet/station19*
Copyright: bene_dictator <benstaples8068@gmail.com>
License: CC-BY-SA-4.0
Comment: Derived from works by Michael Zahniser (under the same license).

Files:
 images/asteroid/*bioroid*
 images/effect/acuit?hit*
 images/effect/ast?hit*
 images/effect/balfire*
 images/effect/blink*
 images/effect/bunrodea?flare*
 images/effect/buzzer?am*
 images/effect/chfire*
 images/effect/composed*
 images/effect/drain*
 images/effect/irfite*
 images/effect/tractor?beam*
 images/effect/yellow?spark*
 images/effect/*scin?flare*
 images/effect/*vi?flare*
 images/hardpoint/acuit*
 images/hardpoint/ballistic*
 images/hardpoint/burrower*
 images/hardpoint/choleric*
 images/hardpoint/firestorm?battery*
 images/hardpoint/ion?torch*
 images/hardpoint/irate*
 images/hardpoint/tractor?beam*
 images/outfit/acuit*
 images/outfit/acumen*
 images/outfit/ameliorate?cell*
 images/outfit/astuit*
 images/outfit/ballistic?cannon*
 images/outfit/ballistic?turret*
 images/outfit/battlezone?battery*
 images/outfit/brawl?cell*
 images/outfit/burrower*
 images/outfit/campaign?core*
 images/outfit/choleric?cannon*
 images/outfit/choleric?turret*
 images/outfit/crusade?battery*
 images/outfit/firestorm?battery*
 images/outfit/firestorm?rack*
 images/outfit/firestorm?torpedo*
 images/outfit/guile?pulse?laser*
 images/outfit/ion?torch*
 images/outfit/irate?carronade*
 images/outfit/irate?cannon*
 images/outfit/irate?turret*
 images/outfit/mcs?extractor*
 images/outfit/plasma?grenades*
 images/outfit/plasmasickle*
 images/outfit/*plasma?thruster?scin*
 images/outfit/*plasma?steering?scin*
 images/outfit/*plasma?engines?scin*
 images/outfit/savagery?pike*
 images/outfit/scrap?cell*
 images/outfit/skirmish?battery*
 images/outfit/*torch?thruster?vi*
 images/outfit/tractor?beam*
 images/outfit/warforge?battery*
 images/outfit/warzone?core*
 images/planet/alvorada*
 images/planet/asura*
 images/planet/*beryl*
 images/planet/mendez*
 images/planet/station18*
 images/planet/tschyss*
 images/planet/*vajra*
 images/planet/vesvi*
 images/planet/yniu?eiu*
 images/planet/yniu?ena*
 images/projectile/acuit*
 images/projectile/astuit*
 images/projectile/ballistic*
 images/projectile/chloeric*
 images/projectile/firestorm?torpedo*
 images/projectile/guile?pulse?laser*
 images/projectile/irate*
 images/projectile/locust?blaster*
 images/projectile/mandible?cannon*
 images/projectile/neutron?bolt*
 images/projectile/thorax?cannon*
 images/projectile/torch*
 images/scene/rulei?flash*
 images/ship/*astral*
 images/ship/*ayym*
 images/ship/embersylph*
 images/ship/enforcer*
 images/ship/gegno?augen*
 images/ship/gegno?coesite*
 images/ship/gegno?conglomerate*
 images/ship/gegno?corundum*
 images/ship/gegno?dolomite*
 images/ship/gegno?dunite*
 images/ship/gegno?eclogite*
 images/ship/gegno?epidote*
 images/ship/gegno?feldspar*
 images/ship/gegno?felsic*
 images/ship/gegno?gneiss*
 images/ship/gegno?granofel*
 images/ship/gegno?granulite*
 images/ship/gegno?gypsum*
 images/ship/gegno?halite*
 images/ship/gegno?kyanite*
 images/ship/gegno?mica*
 images/ship/gegno?protolith*
 images/ship/gegno?schist*
 images/ship/gegno?shale*
 images/ship/gegno?slate*
 images/ship/gegno?tridymite*
 images/ship/hogshead*
 images/ship/*jje*
 images/ship/modified?dromedary*
 images/ship/modified?dromedary?wreck*
 images/ship/saber*
 images/ship/*vyrmeid*
 images/ship/*vyuir*
 images/thumbnail/enforcer*
 images/thumbnail/gegno?augen*
 images/thumbnail/gegno?coesite*
 images/thumbnail/gegno?conglomerate*
 images/thumbnail/gegno?dolomite*
 images/thumbnail/gegno?dunite*
 images/thumbnail/gegno?eclogite*
 images/thumbnail/gegno?epidote*
 images/thumbnail/gegno?feldspar*
 images/thumbnail/gegno?felsic*
 images/thumbnail/gegno?gneiss*
 images/thumbnail/gegno?granulite*
 images/thumbnail/gegno?gypsum*
 images/thumbnail/gegno?halite*
 images/thumbnail/gegno?kyanite*
 images/thumbnail/gegno?mica*
 images/thumbnail/gegno?schist*
 images/thumbnail/gegno?shale*
 images/thumbnail/gegno?slate*
 images/thumbnail/gegno?tridymite*
 images/thumbnail/hogshead*
 images/thumbnail/modified?dromedary*
 images/thumbnail/modified?dromedary?wreck*
 images/thumbnail/saber*
 images/thumbnail/vyuir*
Copyright: Saugia <https://github.com/Saugia>
License: CC-BY-SA-4.0

Files:
 images/effect/void?sprite?parts*
 images/outfit/void?sprite?parts*
 images/outfit/teciimach?bay*
 images/outfit/teciimach?pod*
 images/planet/gas3-c*
 images/planet/gas7-r*
 images/ship/aerie*
 images/ship/bactrian*
 images/ship/hailstone*
 images/ship/arch-carrack*
 images/ship/charm-shallop*
 images/ship/echo-galleon*
 images/ship/heavy?gust*
 images/ship/mining?drone*
 images/ship/mule*
 images/ship/squall*
 images/ship/sunder*
 images/ship/swan*
 images/thumbnail/aerie*
 images/thumbnail/bactrian*
 images/thumbnail/hailstone*
 images/thumbnail/arch-carrack*
 images/thumbnail/charm-shallop*
 images/thumbnail/echo-galleon*
 images/thumbnail/heavy?gust*
 images/thumbnail/mining?drone*
 images/thumbnail/mule*
 images/thumbnail/squall*
 images/thumbnail/sunder*
 images/thumbnail/swan*
 sounds/moonbeam*
Copyright: Saugia <https://github.com/Saugia>
License: CC-BY-SA-4.0
Comment: Derived from works by Michael Zahniser (under the same license).

Files:
 images/ship/pirate?valkyrie*
 images/thumbnail/pirate?valkyrie*
Copyright: Saugia <https://github.com/Saugia>
License: CC-BY-SA-4.0
Comment: Derived from works by Michael Zahniser (under the same license) and 1010todd (under the same license). Incorporating texture made with JSPlacement by WindMillArt <https://windmillart.net/>.

Files:
 sounds/bunrodea?am*
 sounds/coalition?launch*
 sounds/drill*
 sounds/ember?tear*
 sounds/ember?tear?hit*
 sounds/gravity?well*
 sounds/hai?launch*
 sounds/human?launch*
 sounds/human?launch?external*
 sounds/ion?rain*
 sounds/ion?torch*
 sounds/korath?afterburner*
 sounds/korath?launch*
 sounds/korath?launch?external*
 sounds/locust?blaster*
 sounds/mandible?cannon*
 sounds/remnant?afterburner*
 sounds/remnant?launch*
 sounds/remnant?launch?external*
 sounds/neutron?bolt*
 sounds/scin?launch*
 sounds/sheragi?launch*
 sounds/swarm?missile*
 sounds/thorax?cannon*
 sounds/tractor?beam*
Copyright: Saugia <https://github.com/Saugia>
License: public-domain
 Based on public domain sounds taken from freesound.org, edits done by Saugia.

Files:
 images/ship/hai?cicada*
 images/ship/hai?scarab*
 images/thumbnail/hai?cicada*
 images/thumbnail/hai?scarab*
Copyright: Saugia <https://github.com/Saugia>
License: CC-BY-SA-4.0
Comment: Derived from works by Michael Zahniser (under the same license) and Evan Fluharty (under the same license).

Files:
 images/hardpoint/blaze-pike*
 images/hardpoint/korath?inferno*
 images/hardpoint/mining?laser?turret*
 images/hardpoint/shunt-strike*
 images/icon/firelight*
 images/outfit/blaze?pike*
 images/outfit/firelight*
 images/outfit/firelight?bank*
 images/outfit/firelight?rack*
 images/outfit/korath?inferno*
 images/outfit/mining?laser*
 images/outfit/mining?laser?turret*
 images/outfit/shunt-strike*
 images/planet/station4c*
 images/planet/station5c*
 images/planet/station6c*
 images/planet/station7c*
 images/planet/station7cb*
 images/projectile/firelight*
 images/projectile/firelight?active*
 sounds/ionic?blast*
Copyright: Saugia <https://github.com/Saugia>
License: CC-BY-SA-4.0
Comment: Derived from works by Michael Zahniser (under the same license) and Becca Tommaso (under the same licence).

Files:
 images/ship/tubfalet*
 images/thumbnail/tubfalet*
Copyright: Saugia <https://github.com/Saugia>
License: CC-BY-SA-4.0
Comment: Derived from works by Michael Zahniser (under the same license) and Lia Gerty (under the same licence).

Files:
 images/hardpoint/microbot?factory*
 images/ship/-nra-ret*
 images/ship/ikatila-ej*
 images/ship/korsmanath?a-awoj*
 images/ship/modified?ladybug*
 images/ship/rai-alorej*
 images/thumbnail/-nra-ret*
 images/thumbnail/ikatila-ej*
 images/thumbnail/korsmanath?a-awoj*
 images/thumbnail/rai-alorej*
Copyright: Saugia <https://github.com/Saugia>
License: CC-BY-SA-4.0
Comment: Derived from public domain works previously submitted to Endless Sky

Files:
 images/outfit/microbot?defense?station*
Copyright: Saugia <https://github.com/Saugia>
Comment: Derived from work by Griffin Schutte (theronepic@gmail.com) (under same licence).
License: CC-BY-SA-4.0

Files:
 images/projectiles/ionic?blast*
 images/ship/kestrel*
 images/ship/kestrelc*
 images/ship/kestrele*
 images/ship/kestrels*
 images/ship/kestrelw*
 images/ship/osprey*
 images/thumbnail/kestrel*
 images/thumbnail/kestrelc*
 images/thumbnail/kestrele*
 images/thumbnail/kestrels*
 images/thumbnail/kestrelw*
 images/thumbnail/osprey*
Copyright: Saugia <https://github.com/Saugia>
License: CC-BY-SA-4.0
Comment: Derived from works by Michael Zahniser (under the same license) and detailed by Anarchist2.

Files:
 images/projectile/*tinyflare*
Copyright: Saugia <https://github.com/Saugia>
License: CC-BY-SA-4.0
Comment: Derived from works by Michael Zahniser (under the same license) and Iaz Poolar (under the same license).

Files:
 images/effect/railspark*
 images/projectile/tinyflare*
 images/outfit/*engines?hai*
 images/outfit/*steering?hai*
 images/outfit/*thruster?hai*
 images/outfit/tiny?ion?engines*
Copyright: Iaz Poolar
License: CC-BY-SA-4.0
Comment: Derived from works by Michael Zahniser (under the same license).

Files:
 images/icon/gat?turret*
Copyright: Saugia <https://github.com/Saugia>
License: CC-BY-SA-4.0
Comment: Derived from works by Maximilian Korber (under the same license) and Amazinite (under the same license).

Files:
 sounds/remnant?afterburner.wav
Copyright: Public Domain
License: public-domain
 Based on public domain sounds taken from freesound.org, edit done by Saugia.

Files:
 sounds/firelight.wav
 sounds/firelight?hit.wav
Copyright: Public Domain
License: public-domain
 Based on public domain sounds taken from freesound.org, edits done by Saugia and Lia Gerty.

Files:
 images/effect/ember?tear/ember?tear?fire*
 images/effect/ember?tear/ember?tear?impact*
 images/effect/ember?tear/ember?tear?vortex*
 images/outfit/ember?tear*
Copyright: X-27 (youtube.com/x-27yt)
License: CC-BY-SA-3.0

Files:
 images/effect/ember?tear/ember?tear?spark*
Copyright: X-27 (youtube.com/x-27yt)
License: CC-BY-SA-3.0
Comment: Derived from works by Michael Zahniser (under the same license).

Files:
 images/land/fields16*
 images/land/fields17*
 images/land/fields18*
 images/land/fields19*
 images/land/fields20*
 images/land/fields21*
 images/land/fields22*
 images/land/fields23*
 images/land/fields24*
 images/land/fields25*
 images/land/fields26*
 images/land/fields27*
 images/land/hills10*
 images/land/sea20*
 images/land/sea21*
 images/land/water14*
 images/land/water15*
 images/land/water16*
 images/land/water17*
 images/land/water18*
 images/land/water19*
 images/land/water20*
Copyright: Peter van der Meer (peter.vd.meer@gmail.com)
License: CC-BY-SA-4.0

Files:
 images/outfit/jump?drive*
 images/outfit/jump?drive?(broken)*
Copyright: Scrinarii1337#0001
License: CC-BY-SA-4.0

Files:
 images/scene/citydark*
Copyright: N/A (CC0 Public Domain)
License: CC0
Comment:
 Taken from pixwizard.com. Archived at https://archive.is/JPrU9.

Files:
 images/scene/buildings*
Copyright: N/A (CC0 Public Domain)
License: CC0
Comment:
 Taken from pixwizard.com. Archived at https://archive.is/x993H.

Files:
 images/scene/lonelyrock*
Copyright: US NOAA
License: public-domain
 From US NOAA, and therefore in the public domain because it was created by
 government employees while doing work for the government.

Files:
 images/scene/snowplain*
Copyright: US NOAA
License: public-domain
 From US NOAA, and therefore in the public domain because it was created by
 government employees while doing work for the government.

Files:
 images/scene/busystreet*
Copyright: Gabriel Del Fiaco
License: public-domain
 Taken from https://archive.is/29hj9. This image was uploaded
 to unsplash.com before June 2017, so it is in the public
 domain.

Files:
 images/scene/iceplains*
Copyright: Federico Di Dio
License: Unsplash
Comment:
 Taken from https://archive.is/MirSk. This image was
 uploaded to unsplash.com after June 2017, so it is subject
 to the Unsplash License. It was also uploaded after
 February 2018, so it is subject to an additional restriction
 limiting the sale of unaltered copies.

Files:
 images/scene/iceplains2*
Copyright: Vidar Nordli-Mathisen
License: Unsplash
Comment:
 Taken from https://archive.is/uC6Up. This image was uploaded
 to unsplash.com after June 2017, so it is subject to the
 Unsplash License. It was also uploaded on February 2, 2018,
 so it is not subject to additional restrictions, as this is
 before the additional restrictions were added.

Files:
 images/scene/redrocks*
Copyright: Joshua Gresham
License: Unsplash
Comment:
 Taken from https://archive.is/0gRHU. This image was
 uploaded to unsplash.com after June 2017, so it is subject
 to the Unsplash License. It was also uploaded after
 February 2018, so it is subject to an additional restriction
 limiting the sale of unaltered copies.

Files:
 images/scene/seasidecliffs*
Copyright: Joachim Pressl
License: Unsplash
Comment:
 Taken from https://archive.is/caZ9F. This image was
 uploaded to unsplash.com after June 2017, so it is subject
 to the Unsplash License. It was also uploaded after
 February 2018, so it is subject to an additional restriction
 limiting the sale of unaltered copies.

Files:
 images/scene/Seasunset*
Copyright: Jim Cooke
License: Unsplash
Comment:
 Taken from https://archive.is/zRulg. This image was uploaded
 to unsplash.com after June 2017, so it is subject to the
 Unsplash License. It was uploaded before February 2018, so
 it is not subject to additional restrictions.

Files:
 images/scene/smeer*
Copyright: Parrish Freeman
License: Unsplash
Comment:
 Taken from https://archive.is/W6LES. This image was
 uploaded to unsplash.com after June 2017, so it is subject
 to the Unsplash License. It was also uploaded after
 February 2018, so it is subject to an additional restriction
 limiting the sale of unaltered copies.

Files:
 images/scene/snowfield*
Copyright: Alessio Soggetti
License: Unsplash
Comment:
 Taken from https://archive.is/JGEju. This image was
 uploaded to unsplash.com after June 2017, so it is subject
 to the Unsplash License. It was also uploaded after
 February 2018, so it is subject to an additional restriction
 limiting the sale of unaltered copies.

Files:
 images/scene/snowvillage*
Copyright: Matthew Buchanan
License: Unsplash
Comment:
 Taken from https://archive.is/DRS7j. This image was
 uploaded to unsplash.com after June 2017, so it is subject
 to the Unsplash License. It was also uploaded after
 February 2018, so it is subject to an additional restriction
 limiting the sale of unaltered copies.

Files:
 images/scene/sunset*
Copyright: Carl Schlabach
License: Unsplash
Comment:
 Taken from https://archive.is/oFaOT. This image was
 uploaded to unsplash.com after June 2017, so it is subject
 to the Unsplash License. It was also uploaded after
 February 2018, so it is subject to an additional restriction
 limiting the sale of unaltered copies.

Files:
 images/scene/tower*
Copyright: Constant Loubier
License: Unsplash
Comment:
 Taken from https://archive.is/764rq. This image was
 uploaded to unsplash.com after June 2017, so it is subject
 to the Unsplash License. It was also uploaded after
 February 2018, so it is subject to an additional restriction
 limiting the sale of unaltered copies.

Files:
 images/scene/icepicture*
Copyright: Alberto Restifo
License: public-domain
 Taken from https://archive.is/d4jre. This image was uploaded
 to unsplash.com before June 2017, so it is in the public
 domain.

Files:
 images/scene/hroar*
Copyright: Dane Crowton
License: CC-BY-SA-4.0

Files: images/land/asteroid0*
Copyright: Becca Tommaso
License: CC0
Comment: Derived from works by ESA/Rosetta spacecraft (under the same license).


Files:
 images/outfit/small?recovery?module*
Copyright: 1010todd
License: CC-BY-SA-4.0
Comment: Derived from works by Michael Zahniser (under the same license).

Files:
 images/outfit/anti-materiel?gun*
Copyright: 1010todd
License: CC-BY-SA-4.0

Files:
 images/outfit/android*
 images/outfit/mug*
 images/outfit/skadetear*
Copyright: Anarchist2
License: CC-BY-SA-4.0

Files:
 images/thumbnail/smew*
 images/ship/smew*
Copyright: Dschiltt
License: CC0
Comment: Derived from works by MZ (under the same license), and contributions by Zoura, Kitteh, Ejo Thims, and Saugia.

Files:
 images/ship/modified?dromedary?ghost*
 images/ship/modified?dromedary?specter*
Copyright: Saugia (https://github.com/Saugia)
License: CC-BY-SA-4.0
Comment: Transparent materials by scrinarii1337.

Files:
 images/land/nasa30*
Copyright: Brian Swift
License: CC-BY-SA-4.0
Comment: Image data: NASA/JPL-Caltech/SwRI/MSSS and Image processing by Brian Swift.

Files:
 images/outfit/twin?blaster*
 images/outfit/twin?mod?blaster*
 images/outfit/repeater*
 images/outfit/repeater?turret*
Copyright: Daeridanii (https://github.com/Daeridanii1)
License: CC-BY-SA-4.0
Comment: Derived from works by Becca Tommaso and Michael Zahniser (under the same license).

Files:
 images/land/badlands13*
Copyright: Sasha Sashina
License: Unsplash
Comment:
 Taken from https://archive.is/X25Q2. This image was uploaded to
 unsplash.com after June 2017, so it is subject to the
 Unsplash License. It was also uploaded after February 2018,
 so it is subject to an additional restriction limiting the
 sale of unaltered copies.

Files:
 images/land/beach15*
Copyright: Chris Meads
License: Unsplash
Comment:
 Taken from https://archive.is/OmpGr. This image was uploaded to
 unsplash.com after June 2017, so it is subject to the
 Unsplash License. It was also uploaded after February 2018,
 so it is subject to an additional restriction limiting the
 sale of unaltered copies.

Files:
 images/land/city19*
Copyright: Chan Yuki
License: Unsplash
Comment:
 Taken from https://archive.is/9wmYF. This image was uploaded to
 unsplash.com after June 2017, so it is subject to the
 Unsplash License. It was also uploaded after February 2018,
 so it is subject to an additional restriction limiting the
 sale of unaltered copies.

Files:
 images/land/city20*
Copyright: JC Gellidon
License: Unsplash
Comment:
 Taken from https://archive.is/K4bnD. This image was uploaded to
 unsplash.com after June 2017, so it is subject to the
 Unsplash License. It was also uploaded after February 2018,
 so it is subject to an additional restriction limiting the
 sale of unaltered copies.

Files:
 images/land/city21*
Copyright: Jesse Collins
License: public-domain
 Taken from https://archive.is/qD91K. This image was uploaded to
 unsplash.com after June 2017, so it is subject to the
 Unsplash License. It was also uploaded after February 2018,
 so it is subject to an additional restriction limiting the
 sale of unaltered copies.

Files:
 images/land/city22*
Copyright: Wong Zihoo
License: Unsplash
Comment:
 Taken from https://archive.is/sJt28. This image was uploaded to
 unsplash.com after June 2017, so it is subject to the
 Unsplash License. It was also uploaded after February 2018,
 so it is subject to an additional restriction limiting the
 sale of unaltered copies.

Files:
 images/land/city23*
Copyright: Juan Pablo Ahumada
License: Unsplash
Comment:
 Taken from https://archive.is/GAOgv. This image was uploaded to
 unsplash.com after June 2017, so it is subject to the
 Unsplash License. It was also uploaded after February 2018,
 so it is subject to an additional restriction limiting the
 sale of unaltered copies.

Files:
 images/land/city24*
Copyright: Samuel Charron
License: Unsplash
Comment:
 Taken from https://archive.is/wT75U. This image was uploaded to
 unsplash.com after June 2017, so it is subject to the
 Unsplash License. It was also uploaded on February 20, 2018,
 so it is subject to an additional restriction limiting the
 sale of unaltered copies, as this is a day after the
 restriction was added.

Files:
 images/land/city25*
Copyright: Jules Marvin Eguilos
License: Unsplash
Comment:
 Taken from https://archive.is/qMDPn. This image was uploaded to
 unsplash.com after June 2017, so it is subject to the
 Unsplash License. It was also uploaded after February 2018,
 so it is subject to an additional restriction limiting the
 sale of unaltered copies.

Files:
 images/land/desert14*
Copyright: E Mens
License: Unsplash
Comment:
 Taken from https://archive.is/g5XEM. This image was uploaded to
 unsplash.com after June 2017, so it is subject to the
 Unsplash License. It was also uploaded after February 2018,
 so it is subject to an additional restriction limiting the
 sale of unaltered copies.

Files:
 images/land/desert15*
Copyright: Juli Kosolapova
License: Unsplash
Comment:
 Taken from https://archive.is/VDhic. This image was uploaded to
 unsplash.com after June 2017, so it is subject to the
 Unsplash License. It was also uploaded after February 2018,
 so it is subject to an additional restriction limiting the
 sale of unaltered copies.

Files:
 images/land/forest10*
Copyright: Sarah Humer
License: public-domain
 Taken from https://archive.is/bzVwX. This image was uploaded to
 unsplash.com before June 2017, so it is in the public domain.

Files:
 images/land/mountain27*
Copyright: Marek Piwnicki
License: Unsplash
Comment:
 Taken from https://archive.is/1Tfmm. This image was uploaded to
 unsplash.com after June 2017, so it is subject to the
 Unsplash License. It was also uploaded after February 2018,
 so it is subject to an additional restriction limiting the
 sale of unaltered copies.

Files:
 images/land/mountain28*
Copyright: Luca Bravo
License: Unsplash
Comment:
 Taken from https://archive.is/FwnMI. This image was uploaded to
 unsplash.com after June 2017, so it is subject to the
 Unsplash License. It was uploaded before February 2018, so
 it is not subject to additional restrictions.

Files:
 images/land/mountain29*
Copyright: Marek Piwnicki
License: Unsplash
Comment:
 Taken from https://archive.is/Uqm0M. This image was uploaded to
 unsplash.com after June 2017, so it is subject to the
 Unsplash License. It was also uploaded after February 2018,
 so it is subject to an additional restriction limiting the
 sale of unaltered copies.

Files:
 images/land/mountain30*
Copyright: Mike Liao
License: Unsplash
Comment:
 Taken from https://archive.is/k6mqP. This image was uploaded to
 unsplash.com after June 2017, so it is subject to the
 Unsplash License. It was uploaded before February 2018, so
 it is not subject to additional restrictions.

Files:
 images/land/sea22*
Copyright: Martin Bennie
License: Unsplash
Comment:
 Taken from https://archive.is/MO0Rz. This image was uploaded to
 unsplash.com after June 2017, so it is subject to the
 Unsplash License. It was also uploaded after February 2018,
 so it is subject to an additional restriction limiting the
 sale of unaltered copies.

Files:
 images/land/snow22*
Copyright: Paston Woelber
License: Unsplash
Comment:
 Taken from https://archive.is/rmkuZ. This image was uploaded to
 unsplash.com after June 2017, so it is subject to the
 Unsplash License. It was also uploaded after February 2018,
 so it is subject to an additional restriction limiting the
 sale of unaltered copies.

Files:
 images/land/snow23*
 images/scene/iceplains3*
Copyright: Daniel Frank
License: Unsplash
Comment:
 Taken from https://archive.is/xK5Wu. These images were
 uploaded to unsplash.com after June 2017, so they are
 subject to the Unsplash License. They were also uploaded
 after February 2018, so they are subject to an additional
 restriction limiting the sale of unaltered copies.

Files:
 images/ui/red?alert*
Copyright: Zitchas (zitchas.jma@gmail.com)
License: CC-BY-SA-4.0

Files:
 images/_menu/haze-brown*
Copyright: RisingLeaf (https://github.com/RisingLeaf)
License: CC-BY-SA-4.0
Comment: Derived from _menu/haze-133 (no copyright given).

Files:
 images/star/proto-planetary-disk*
 images/projectile/ionic?turret*
Copyright: RisingLeaf (https://github.com/RisingLeaf)
License: CC-BY-SA-4.0

Files:
 images/effect/ionic?impact*
Copyright: RisingLeaf (https://github.com/RisingLeaf)
License: CC-BY-SA-4.0
Comment: Derived from works by Michael Zahniser (under the same license).

Files:
 images/land/hills11*
Copyright: CyberJudas (cyberjudas@dnmx.org)
License: CC-BY-SA-4.0

Files:
 images/ui/red?alert?grayed*
Copyright: Dave Flowers
License: CC-BY-SA-4.0
Comment: grayscale version of images/ui/red alert, by Zitchas (zitchas.jma@gmail.com)

Files:
 images/ui/sales?key*
Copyright: Dave Flowers
License: CC-BY-SA-4.0
Comment: Derived from works by Michael Zahniser (under the same license).

Files:
 images/ui/find?*
Copyright: Daeridanii (https://github.com/Daeridanii1)
License: CC0
Comment: selected and unselected versions of images/ui/find, by Ember369 (https://github.com/Ember369)

Files:
 images/land/mars4*
Copyright: NASA
License: public-domain
 Derived from works by NASA/JPL-Caltech/Malin Space Science Systems.

License: Depends
 Taken from unsplash.com. Until June 2017, this was a collection of photographs that had been donated and
 placed in the public domain. In June 2017, Unsplash modified their terms and conditions to make all images
 uploaded after that date subject to a permissive license (the "Unsplash License.") These pictures were added
 to the game after June 2017, but could have been uploaded before then. Therefore, the license of these images
 depends on when they were uploaded. If they were uploaded before June 2017, they are in the public domain. If
 they were uploaded on or after June 2017, they are subject to the Unsplash License. Additionally, all images
 uploaded to Unsplash after February 2018 cannot be sold without making "significant alterations" as they are
 subject to more restrictive terms and conditions.

License: Unsplash
 Unsplash grants you an irrevocable, nonexclusive, worldwide copyright
 license to download, copy, modify, distribute, perform, and use photos
 from Unsplash for free, including for commercial purposes, without
 permission from or attributing the photographer or Unsplash. This
 license does not include the right to compile photos from Unsplash to
 replicate a similar or competing service.

License: GPL-3+
 This program is free software: you can redistribute it and/or modify
 it under the terms of the GNU General Public License as published by
 the Free Software Foundation; either version 3 of the License, or
 (at your option) any later version.
 .
 This program is distributed in the hope that it will be useful,
 but WITHOUT ANY WARRANTY; without even the implied warranty of
 MERCHANTABILITY or FITNESS FOR A PARTICULAR PURPOSE.  See the
 GNU General Public License for more details.
 .
 You should have received a copy of the GNU General Public License
 along with this program.  If not, see <http://www.gnu.org/licenses/>.
 .
 On Debian systems, the complete text of the GNU General Public
 License version 3 can be found in "/usr/share/common-licenses/GPL-3".

License: CC-BY-SA-4.0
 By exercising the Licensed Rights (defined below), You accept and agree
 to be bound by the terms and conditions of this Creative Commons
 Attribution-ShareAlike 4.0 International Public License ("Public
 License"). To the extent this Public License may be interpreted as a
 contract, You are granted the Licensed Rights in consideration of Your
 acceptance of these terms and conditions, and the Licensor grants You
 such rights in consideration of benefits the Licensor receives from
 making the Licensed Material available under these terms and
 conditions.
 .
 Section 1 -- Definitions.
 .
 a. Adapted Material means material subject to Copyright and Similar
 Rights that is derived from or based upon the Licensed Material
 and in which the Licensed Material is translated, altered,
 arranged, transformed, or otherwise modified in a manner requiring
 permission under the Copyright and Similar Rights held by the
 Licensor. For purposes of this Public License, where the Licensed
 Material is a musical work, performance, or sound recording,
 Adapted Material is always produced where the Licensed Material is
 synched in timed relation with a moving image.
 .
 b. Adapter's License means the license You apply to Your Copyright
 and Similar Rights in Your contributions to Adapted Material in
 accordance with the terms and conditions of this Public License.
 .
 c. BY-SA Compatible License means a license listed at
 creativecommons.org/compatiblelicenses, approved by Creative
 Commons as essentially the equivalent of this Public License.
 .
 d. Copyright and Similar Rights means copyright and/or similar rights
 closely related to copyright including, without limitation,
 performance, broadcast, sound recording, and Sui Generis Database
 Rights, without regard to how the rights are labeled or
 categorized. For purposes of this Public License, the rights
 specified in Section 2(b)(1)-(2) are not Copyright and Similar
 Rights.
 .
 e. Effective Technological Measures means those measures that, in the
 absence of proper authority, may not be circumvented under laws
 fulfilling obligations under Article 11 of the WIPO Copyright
 Treaty adopted on December 20, 1996, and/or similar international
 agreements.
 .
 f. Exceptions and Limitations means fair use, fair dealing, and/or
 any other exception or limitation to Copyright and Similar Rights
 that applies to Your use of the Licensed Material.
 .
 g. License Elements means the license attributes listed in the name
 of a Creative Commons Public License. The License Elements of this
 Public License are Attribution and ShareAlike.
 .
 h. Licensed Material means the artistic or literary work, database,
 or other material to which the Licensor applied this Public
 License.
 .
 i. Licensed Rights means the rights granted to You subject to the
 terms and conditions of this Public License, which are limited to
 all Copyright and Similar Rights that apply to Your use of the
 Licensed Material and that the Licensor has authority to license.
 .
 j. Licensor means the individual(s) or entity(ies) granting rights
 under this Public License.
 .
 k. Share means to provide material to the public by any means or
 process that requires permission under the Licensed Rights, such
 as reproduction, public display, public performance, distribution,
 dissemination, communication, or importation, and to make material
 available to the public including in ways that members of the
 public may access the material from a place and at a time
 individually chosen by them.
 .
 l. Sui Generis Database Rights means rights other than copyright
 resulting from Directive 96/9/EC of the European Parliament and of
 the Council of 11 March 1996 on the legal protection of databases,
 as amended and/or succeeded, as well as other essentially
 equivalent rights anywhere in the world.
 .
 m. You means the individual or entity exercising the Licensed Rights
 under this Public License. Your has a corresponding meaning.
 .
 Section 2 -- Scope.
 .
 a. License grant.
 .
 1. Subject to the terms and conditions of this Public License,
 the Licensor hereby grants You a worldwide, royalty-free,
 non-sublicensable, non-exclusive, irrevocable license to
 exercise the Licensed Rights in the Licensed Material to:
 .
 a. reproduce and Share the Licensed Material, in whole or
 in part; and
 .
 b. produce, reproduce, and Share Adapted Material.
 .
 2. Exceptions and Limitations. For the avoidance of doubt, where
 Exceptions and Limitations apply to Your use, this Public
 License does not apply, and You do not need to comply with
 its terms and conditions.
 .
 3. Term. The term of this Public License is specified in Section
 6(a).
 .
 4. Media and formats; technical modifications allowed. The
 Licensor authorizes You to exercise the Licensed Rights in
 all media and formats whether now known or hereafter created,
 and to make technical modifications necessary to do so. The
 Licensor waives and/or agrees not to assert any right or
 authority to forbid You from making technical modifications
 necessary to exercise the Licensed Rights, including
 technical modifications necessary to circumvent Effective
 Technological Measures. For purposes of this Public License,
 simply making modifications authorized by this Section 2(a)
 (4) never produces Adapted Material.
 .
 5. Downstream recipients.
 .
 a. Offer from the Licensor -- Licensed Material. Every
 recipient of the Licensed Material automatically
 receives an offer from the Licensor to exercise the
 Licensed Rights under the terms and conditions of this
 Public License.
 .
 b. Additional offer from the Licensor -- Adapted Material.
 Every recipient of Adapted Material from You
 automatically receives an offer from the Licensor to
 exercise the Licensed Rights in the Adapted Material
 under the conditions of the Adapter's License You apply.
 .
 c. No downstream restrictions. You may not offer or impose
 any additional or different terms or conditions on, or
 apply any Effective Technological Measures to, the
 Licensed Material if doing so restricts exercise of the
 Licensed Rights by any recipient of the Licensed
 Material.
 .
 6. No endorsement. Nothing in this Public License constitutes or
 may be construed as permission to assert or imply that You
 are, or that Your use of the Licensed Material is, connected
 with, or sponsored, endorsed, or granted official status by,
 the Licensor or others designated to receive attribution as
 provided in Section 3(a)(1)(A)(i).
 .
 b. Other rights.
 .
 1. Moral rights, such as the right of integrity, are not
 licensed under this Public License, nor are publicity,
 privacy, and/or other similar personality rights; however, to
 the extent possible, the Licensor waives and/or agrees not to
 assert any such rights held by the Licensor to the limited
 extent necessary to allow You to exercise the Licensed
 Rights, but not otherwise.
 .
 2. Patent and trademark rights are not licensed under this
 Public License.
 .
 3. To the extent possible, the Licensor waives any right to
 collect royalties from You for the exercise of the Licensed
 Rights, whether directly or through a collecting society
 under any voluntary or waivable statutory or compulsory
 licensing scheme. In all other cases the Licensor expressly
 reserves any right to collect such royalties.
 .
 Section 3 -- License Conditions.
 .
 Your exercise of the Licensed Rights is expressly made subject to the
 following conditions.
 .
 a. Attribution.
 .
 1. If You Share the Licensed Material (including in modified
 form), You must:
 .
 a. retain the following if it is supplied by the Licensor
 with the Licensed Material:
 .
 i. identification of the creator(s) of the Licensed
 Material and any others designated to receive
 attribution, in any reasonable manner requested by
 the Licensor (including by pseudonym if
 designated);
 .
 ii. a copyright notice;
 .
 iii. a notice that refers to this Public License;
 .
 iv. a notice that refers to the disclaimer of
 warranties;
 .
 v. a URI or hyperlink to the Licensed Material to the
 extent reasonably practicable;
 .
 b. indicate if You modified the Licensed Material and
 retain an indication of any previous modifications; and
 .
 c. indicate the Licensed Material is licensed under this
 Public License, and include the text of, or the URI or
 hyperlink to, this Public License.
 .
 2. You may satisfy the conditions in Section 3(a)(1) in any
 reasonable manner based on the medium, means, and context in
 which You Share the Licensed Material. For example, it may be
 reasonable to satisfy the conditions by providing a URI or
 hyperlink to a resource that includes the required
 information.
 .
 3. If requested by the Licensor, You must remove any of the
 information required by Section 3(a)(1)(A) to the extent
 reasonably practicable.
 .
 b. ShareAlike.
 .
 In addition to the conditions in Section 3(a), if You Share
 Adapted Material You produce, the following conditions also apply.
 .
 1. The Adapter's License You apply must be a Creative Commons
 license with the same License Elements, this version or
 later, or a BY-SA Compatible License.
 .
 2. You must include the text of, or the URI or hyperlink to, the
 Adapter's License You apply. You may satisfy this condition
 in any reasonable manner based on the medium, means, and
 context in which You Share Adapted Material.
 .
 3. You may not offer or impose any additional or different terms
 or conditions on, or apply any Effective Technological
 Measures to, Adapted Material that restrict exercise of the
 rights granted under the Adapter's License You apply.
 .
 Section 4 -- Sui Generis Database Rights.
 .
 Where the Licensed Rights include Sui Generis Database Rights that
 apply to Your use of the Licensed Material:
 .
 a. for the avoidance of doubt, Section 2(a)(1) grants You the right
 to extract, reuse, reproduce, and Share all or a substantial
 portion of the contents of the database;
 .
 b. if You include all or a substantial portion of the database
 contents in a database in which You have Sui Generis Database
 Rights, then the database in which You have Sui Generis Database
 Rights (but not its individual contents) is Adapted Material,
 .
 including for purposes of Section 3(b); and
 c. You must comply with the conditions in Section 3(a) if You Share
 all or a substantial portion of the contents of the database.
 .
 For the avoidance of doubt, this Section 4 supplements and does not
 replace Your obligations under this Public License where the Licensed
 Rights include other Copyright and Similar Rights.
 .
 Section 5 -- Disclaimer of Warranties and Limitation of Liability.
 .
 a. UNLESS OTHERWISE SEPARATELY UNDERTAKEN BY THE LICENSOR, TO THE
 EXTENT POSSIBLE, THE LICENSOR OFFERS THE LICENSED MATERIAL AS-IS
 AND AS-AVAILABLE, AND MAKES NO REPRESENTATIONS OR WARRANTIES OF
 ANY KIND CONCERNING THE LICENSED MATERIAL, WHETHER EXPRESS,
 IMPLIED, STATUTORY, OR OTHER. THIS INCLUDES, WITHOUT LIMITATION,
 WARRANTIES OF TITLE, MERCHANTABILITY, FITNESS FOR A PARTICULAR
 PURPOSE, NON-INFRINGEMENT, ABSENCE OF LATENT OR OTHER DEFECTS,
 ACCURACY, OR THE PRESENCE OR ABSENCE OF ERRORS, WHETHER OR NOT
 KNOWN OR DISCOVERABLE. WHERE DISCLAIMERS OF WARRANTIES ARE NOT
 ALLOWED IN FULL OR IN PART, THIS DISCLAIMER MAY NOT APPLY TO YOU.
 .
 b. TO THE EXTENT POSSIBLE, IN NO EVENT WILL THE LICENSOR BE LIABLE
 TO YOU ON ANY LEGAL THEORY (INCLUDING, WITHOUT LIMITATION,
 NEGLIGENCE) OR OTHERWISE FOR ANY DIRECT, SPECIAL, INDIRECT,
 INCIDENTAL, CONSEQUENTIAL, PUNITIVE, EXEMPLARY, OR OTHER LOSSES,
 COSTS, EXPENSES, OR DAMAGES ARISING OUT OF THIS PUBLIC LICENSE OR
 USE OF THE LICENSED MATERIAL, EVEN IF THE LICENSOR HAS BEEN
 ADVISED OF THE POSSIBILITY OF SUCH LOSSES, COSTS, EXPENSES, OR
 DAMAGES. WHERE A LIMITATION OF LIABILITY IS NOT ALLOWED IN FULL OR
 IN PART, THIS LIMITATION MAY NOT APPLY TO YOU.
 .
 c. The disclaimer of warranties and limitation of liability provided
 above shall be interpreted in a manner that, to the extent
 possible, most closely approximates an absolute disclaimer and
 waiver of all liability.
 .
 Section 6 -- Term and Termination.
 .
 a. This Public License applies for the term of the Copyright and
 Similar Rights licensed here. However, if You fail to comply with
 this Public License, then Your rights under this Public License
 terminate automatically.
 .
 b. Where Your right to use the Licensed Material has terminated under
 Section 6(a), it reinstates:
 .
 1. automatically as of the date the violation is cured, provided
 it is cured within 30 days of Your discovery of the
 violation; or
 .
 2. upon express reinstatement by the Licensor.
 .
 For the avoidance of doubt, this Section 6(b) does not affect any
 right the Licensor may have to seek remedies for Your violations
 of this Public License.
 .
 c. For the avoidance of doubt, the Licensor may also offer the
 Licensed Material under separate terms or conditions or stop
 distributing the Licensed Material at any time; however, doing so
 will not terminate this Public License.
 .
 d. Sections 1, 5, 6, 7, and 8 survive termination of this Public
 License.
 .
 Section 7 -- Other Terms and Conditions.
 .
 a. The Licensor shall not be bound by any additional or different
 terms or conditions communicated by You unless expressly agreed.
 .
 b. Any arrangements, understandings, or agreements regarding the
 Licensed Material not stated herein are separate from and
 independent of the terms and conditions of this Public License.
 .
 Section 8 -- Interpretation.
 .
 a. For the avoidance of doubt, this Public License does not, and
 shall not be interpreted to, reduce, limit, restrict, or impose
 conditions on any use of the Licensed Material that could lawfully
 be made without permission under this Public License.
 .
 b. To the extent possible, if any provision of this Public License is
 deemed unenforceable, it shall be automatically reformed to the
 minimum extent necessary to make it enforceable. If the provision
 cannot be reformed, it shall be severed from this Public License
 without affecting the enforceability of the remaining terms and
 conditions.
 .
 c. No term or condition of this Public License will be waived and no
 failure to comply consented to unless expressly agreed to by the
 Licensor.
 .
 d. Nothing in this Public License constitutes or may be interpreted
 as a limitation upon, or waiver of, any privileges and immunities
 that apply to the Licensor or You, including from the legal
 processes of any jurisdiction or authority.

License: CC-BY-4.0
 By exercising the Licensed Rights (defined below), You accept and agree
 to be bound by the terms and conditions of this Creative Commons
 Attribution 4.0 International Public License ("Public
 License"). To the extent this Public License may be interpreted as a
 contract, You are granted the Licensed Rights in consideration of Your
 acceptance of these terms and conditions, and the Licensor grants You
 such rights in consideration of benefits the Licensor receives from
 making the Licensed Material available under these terms and
 conditions.
 .
 Section 1 -- Definitions.
 .
 a. Adapted Material means material subject to Copyright and Similar
 Rights that is derived from or based upon the Licensed Material
 and in which the Licensed Material is translated, altered,
 arranged, transformed, or otherwise modified in a manner requiring
 permission under the Copyright and Similar Rights held by the
 Licensor. For purposes of this Public License, where the Licensed
 Material is a musical work, performance, or sound recording,
 Adapted Material is always produced where the Licensed Material is
 synched in timed relation with a moving image.
 .
 b. Adapter's License means the license You apply to Your Copyright
 and Similar Rights in Your contributions to Adapted Material in
 accordance with the terms and conditions of this Public License.
 .
 c. Copyright and Similar Rights means copyright and/or similar rights
 closely related to copyright including, without limitation,
 performance, broadcast, sound recording, and Sui Generis Database
 Rights, without regard to how the rights are labeled or
 categorized. For purposes of this Public License, the rights
 specified in Section 2(b)(1)-(2) are not Copyright and Similar
 Rights.
 .
 d. Effective Technological Measures means those measures that, in the
 absence of proper authority, may not be circumvented under laws
 fulfilling obligations under Article 11 of the WIPO Copyright
 Treaty adopted on December 20, 1996, and/or similar international
 agreements.
 .
 e. Exceptions and Limitations means fair use, fair dealing, and/or
 any other exception or limitation to Copyright and Similar Rights
 that applies to Your use of the Licensed Material.
 .
 f. Licensed Material means the artistic or literary work, database,
 or other material to which the Licensor applied this Public
 License.
 .
 g. Licensed Rights means the rights granted to You subject to the
 terms and conditions of this Public License, which are limited to
 all Copyright and Similar Rights that apply to Your use of the
 Licensed Material and that the Licensor has authority to license.
 .
 h. Licensor means the individual(s) or entity(ies) granting rights
 under this Public License.
 .
 i. Share means to provide material to the public by any means or
 process that requires permission under the Licensed Rights, such
 as reproduction, public display, public performance, distribution,
 dissemination, communication, or importation, and to make material
 available to the public including in ways that members of the
 public may access the material from a place and at a time
 individually chosen by them.
 .
 j. Sui Generis Database Rights means rights other than copyright
 resulting from Directive 96/9/EC of the European Parliament and of
 the Council of 11 March 1996 on the legal protection of databases,
 as amended and/or succeeded, as well as other essentially
 equivalent rights anywhere in the world.
 .
 k. You means the individual or entity exercising the Licensed Rights
 under this Public License. Your has a corresponding meaning.
 .
 Section 2 -- Scope.
 .
 a. License grant.
 .
 1. Subject to the terms and conditions of this Public License,
 the Licensor hereby grants You a worldwide, royalty-free,
 non-sublicensable, non-exclusive, irrevocable license to
 exercise the Licensed Rights in the Licensed Material to:
 .
 a. reproduce and Share the Licensed Material, in whole or
 in part; and
 .
 b. produce, reproduce, and Share Adapted Material.
 .
 2. Exceptions and Limitations. For the avoidance of doubt, where
 Exceptions and Limitations apply to Your use, this Public
 License does not apply, and You do not need to comply with
 its terms and conditions.
 .
 3. Term. The term of this Public License is specified in Section
 6(a).
 .
 4. Media and formats; technical modifications allowed. The
 Licensor authorizes You to exercise the Licensed Rights in
 all media and formats whether now known or hereafter created,
 and to make technical modifications necessary to do so. The
 Licensor waives and/or agrees not to assert any right or
 authority to forbid You from making technical modifications
 necessary to exercise the Licensed Rights, including
 technical modifications necessary to circumvent Effective
 Technological Measures. For purposes of this Public License,
 simply making modifications authorized by this Section 2(a)
 (4) never produces Adapted Material.
 .
 5. Downstream recipients.
 .
 a. Offer from the Licensor -- Licensed Material. Every
 recipient of the Licensed Material automatically
 receives an offer from the Licensor to exercise the
 Licensed Rights under the terms and conditions of this
 Public License.
 .
 b. No downstream restrictions. You may not offer or impose
 any additional or different terms or conditions on, or
 apply any Effective Technological Measures to, the
 Licensed Material if doing so restricts exercise of the
 Licensed Rights by any recipient of the Licensed
 Material.
 .
 6. No endorsement. Nothing in this Public License constitutes or
 may be construed as permission to assert or imply that You
 are, or that Your use of the Licensed Material is, connected
 with, or sponsored, endorsed, or granted official status by,
 the Licensor or others designated to receive attribution as
 provided in Section 3(a)(1)(A)(i).
 .
 b. Other rights.
 .
 1. Moral rights, such as the right of integrity, are not
 licensed under this Public License, nor are publicity,
 privacy, and/or other similar personality rights; however, to
 the extent possible, the Licensor waives and/or agrees not to
 assert any such rights held by the Licensor to the limited
 extent necessary to allow You to exercise the Licensed
 Rights, but not otherwise.
 .
 2. Patent and trademark rights are not licensed under this
 Public License.
 .
 3. To the extent possible, the Licensor waives any right to
 collect royalties from You for the exercise of the Licensed
 Rights, whether directly or through a collecting society
 under any voluntary or waivable statutory or compulsory
 licensing scheme. In all other cases the Licensor expressly
 reserves any right to collect such royalties.
 .
 Section 3 -- License Conditions.
 .
 Your exercise of the Licensed Rights is expressly made subject to the
 following conditions.
 .
 a. Attribution.
 .
 1. If You Share the Licensed Material (including in modified
 form), You must:
 .
 a. retain the following if it is supplied by the Licensor
 with the Licensed Material:
 .
 i. identification of the creator(s) of the Licensed
 Material and any others designated to receive
 attribution, in any reasonable manner requested by
 the Licensor (including by pseudonym if
 designated);
 .
 ii. a copyright notice;
 .
 iii. a notice that refers to this Public License;
 .
 iv. a notice that refers to the disclaimer of
 warranties;
 .
 v. a URI or hyperlink to the Licensed Material to the
 extent reasonably practicable;
 .
 b. indicate if You modified the Licensed Material and
 retain an indication of any previous modifications; and
 .
 c. indicate the Licensed Material is licensed under this
 Public License, and include the text of, or the URI or
 hyperlink to, this Public License.
 .
 2. You may satisfy the conditions in Section 3(a)(1) in any
 reasonable manner based on the medium, means, and context in
 which You Share the Licensed Material. For example, it may be
 reasonable to satisfy the conditions by providing a URI or
 hyperlink to a resource that includes the required
 information.
 .
 3. If requested by the Licensor, You must remove any of the
 information required by Section 3(a)(1)(A) to the extent
 reasonably practicable.
 .
 4. If You Share Adapted Material You produce, the Adapter's
 License You apply must not prevent recipients of the Adapted
 Material from complying with this Public License.
 .
 Section 4 -- Sui Generis Database Rights.
 .
 Where the Licensed Rights include Sui Generis Database Rights that
 apply to Your use of the Licensed Material:
 .
 a. for the avoidance of doubt, Section 2(a)(1) grants You the right
 to extract, reuse, reproduce, and Share all or a substantial
 portion of the contents of the database;
 .
 b. if You include all or a substantial portion of the database
 contents in a database in which You have Sui Generis Database
 Rights, then the database in which You have Sui Generis Database
 Rights (but not its individual contents) is Adapted Material; and
 .
 c. You must comply with the conditions in Section 3(a) if You Share
 all or a substantial portion of the contents of the database.
 .
 For the avoidance of doubt, this Section 4 supplements and does not
 replace Your obligations under this Public License where the Licensed
 Rights include other Copyright and Similar Rights.
 .
 Section 5 -- Disclaimer of Warranties and Limitation of Liability.
 .
 a. UNLESS OTHERWISE SEPARATELY UNDERTAKEN BY THE LICENSOR, TO THE
 EXTENT POSSIBLE, THE LICENSOR OFFERS THE LICENSED MATERIAL AS-IS
 AND AS-AVAILABLE, AND MAKES NO REPRESENTATIONS OR WARRANTIES OF
 ANY KIND CONCERNING THE LICENSED MATERIAL, WHETHER EXPRESS,
 IMPLIED, STATUTORY, OR OTHER. THIS INCLUDES, WITHOUT LIMITATION,
 WARRANTIES OF TITLE, MERCHANTABILITY, FITNESS FOR A PARTICULAR
 PURPOSE, NON-INFRINGEMENT, ABSENCE OF LATENT OR OTHER DEFECTS,
 ACCURACY, OR THE PRESENCE OR ABSENCE OF ERRORS, WHETHER OR NOT
 KNOWN OR DISCOVERABLE. WHERE DISCLAIMERS OF WARRANTIES ARE NOT
 ALLOWED IN FULL OR IN PART, THIS DISCLAIMER MAY NOT APPLY TO YOU.
 .
 b. TO THE EXTENT POSSIBLE, IN NO EVENT WILL THE LICENSOR BE LIABLE
 TO YOU ON ANY LEGAL THEORY (INCLUDING, WITHOUT LIMITATION,
 NEGLIGENCE) OR OTHERWISE FOR ANY DIRECT, SPECIAL, INDIRECT,
 INCIDENTAL, CONSEQUENTIAL, PUNITIVE, EXEMPLARY, OR OTHER LOSSES,
 COSTS, EXPENSES, OR DAMAGES ARISING OUT OF THIS PUBLIC LICENSE OR
 USE OF THE LICENSED MATERIAL, EVEN IF THE LICENSOR HAS BEEN
 ADVISED OF THE POSSIBILITY OF SUCH LOSSES, COSTS, EXPENSES, OR
 DAMAGES. WHERE A LIMITATION OF LIABILITY IS NOT ALLOWED IN FULL OR
 IN PART, THIS LIMITATION MAY NOT APPLY TO YOU.
 .
 c. The disclaimer of warranties and limitation of liability provided
 above shall be interpreted in a manner that, to the extent
 possible, most closely approximates an absolute disclaimer and
 waiver of all liability.
 .
 Section 6 -- Term and Termination.
 .
 a. This Public License applies for the term of the Copyright and
 Similar Rights licensed here. However, if You fail to comply with
 this Public License, then Your rights under this Public License
 terminate automatically.
 .
 b. Where Your right to use the Licensed Material has terminated under
 Section 6(a), it reinstates:
 .
 1. automatically as of the date the violation is cured, provided
 it is cured within 30 days of Your discovery of the
 violation; or
 .
 2. upon express reinstatement by the Licensor.
 .
 For the avoidance of doubt, this Section 6(b) does not affect any
 right the Licensor may have to seek remedies for Your violations
 of this Public License.
 .
 c. For the avoidance of doubt, the Licensor may also offer the
 Licensed Material under separate terms or conditions or stop
 distributing the Licensed Material at any time; however, doing so
 will not terminate this Public License.
 .
 d. Sections 1, 5, 6, 7, and 8 survive termination of this Public
 License.
 .
 Section 7 -- Other Terms and Conditions.
 .
 a. The Licensor shall not be bound by any additional or different
 terms or conditions communicated by You unless expressly agreed.
 .
 b. Any arrangements, understandings, or agreements regarding the
 Licensed Material not stated herein are separate from and
 independent of the terms and conditions of this Public License.
 .
 Section 8 -- Interpretation.
 .
 a. For the avoidance of doubt, this Public License does not, and
 shall not be interpreted to, reduce, limit, restrict, or impose
 conditions on any use of the Licensed Material that could lawfully
 be made without permission under this Public License.
 .
 b. To the extent possible, if any provision of this Public License is
 deemed unenforceable, it shall be automatically reformed to the
 minimum extent necessary to make it enforceable. If the provision
 cannot be reformed, it shall be severed from this Public License
 without affecting the enforceability of the remaining terms and
 conditions.
 .
 c. No term or condition of this Public License will be waived and no
 failure to comply consented to unless expressly agreed to by the
 Licensor.
 .
 d. Nothing in this Public License constitutes or may be interpreted
 as a limitation upon, or waiver of, any privileges and immunities
 that apply to the Licensor or You, including from the legal
 processes of any jurisdiction or authority.

License: CC-BY-SA-3.0
 CREATIVE COMMONS CORPORATION IS NOT A LAW FIRM AND DOES NOT PROVIDE
 LEGAL SERVICES. DISTRIBUTION OF THIS LICENSE DOES NOT CREATE AN
 ATTORNEY-CLIENT RELATIONSHIP. CREATIVE COMMONS PROVIDES THIS
 INFORMATION ON AN "AS-IS" BASIS. CREATIVE COMMONS MAKES NO WARRANTIES
 REGARDING THE INFORMATION PROVIDED, AND DISCLAIMS LIABILITY FOR
 DAMAGES RESULTING FROM ITS USE.
 .
 License
 .
 THE WORK (AS DEFINED BELOW) IS PROVIDED UNDER THE TERMS OF THIS CREATIVE
 COMMONS PUBLIC LICENSE ("CCPL" OR "LICENSE"). THE WORK IS PROTECTED BY
 COPYRIGHT AND/OR OTHER APPLICABLE LAW. ANY USE OF THE WORK OTHER THAN AS
 AUTHORIZED UNDER THIS LICENSE OR COPYRIGHT LAW IS PROHIBITED.
 .
 BY EXERCISING ANY RIGHTS TO THE WORK PROVIDED HERE, YOU ACCEPT AND AGREE
 TO BE BOUND BY THE TERMS OF THIS LICENSE. TO THE EXTENT THIS LICENSE MAY
 BE CONSIDERED TO BE A CONTRACT, THE LICENSOR GRANTS YOU THE RIGHTS
 CONTAINED HERE IN CONSIDERATION OF YOUR ACCEPTANCE OF SUCH TERMS AND
 CONDITIONS.
 .
 1. Definitions
 .
 a. "Adaptation" means a work based upon the Work, or upon the Work and
 other pre-existing works, such as a translation, adaptation,
 derivative work, arrangement of music or other alterations of a
 literary or artistic work, or phonogram or performance and includes
 cinematographic adaptations or any other form in which the Work may be
 recast, transformed, or adapted including in any form recognizably
 derived from the original, except that a work that constitutes a
 Collection will not be considered an Adaptation for the purpose of
 this License. For the avoidance of doubt, where the Work is a musical
 work, performance or phonogram, the synchronization of the Work in
 timed-relation with a moving image ("synching") will be considered an
 Adaptation for the purpose of this License.
 .
 b. "Collection" means a collection of literary or artistic works, such as
 encyclopedias and anthologies, or performances, phonograms or
 broadcasts, or other works or subject matter other than works listed
 in Section 1(f) below, which, by reason of the selection and
 arrangement of their contents, constitute intellectual creations, in
 which the Work is included in its entirety in unmodified form along
 with one or more other contributions, each constituting separate and
 independent works in themselves, which together are assembled into a
 collective whole. A work that constitutes a Collection will not be
 considered an Adaptation (as defined below) for the purposes of this
 License.
 .
 c. "Creative Commons Compatible License" means a license that is listed
 at https://creativecommons.org/compatiblelicenses that has been
 approved by Creative Commons as being essentially equivalent to this
 License, including, at a minimum, because that license: (i) contains
 terms that have the same purpose, meaning and effect as the License
 Elements of this License; and, (ii) explicitly permits the relicensing
 of adaptations of works made available under that license under this
 License or a Creative Commons jurisdiction license with the same
 License Elements as this License.
 .
 d. "Distribute" means to make available to the public the original and
 copies of the Work or Adaptation, as appropriate, through sale or
 other transfer of ownership.
 .
 e. "License Elements" means the following high-level license attributes
 as selected by Licensor and indicated in the title of this License:
 Attribution, ShareAlike.
 .
 f. "Licensor" means the individual, individuals, entity or entities that
 offer(s) the Work under the terms of this License.
 .
 g. "Original Author" means, in the case of a literary or artistic work,
 the individual, individuals, entity or entities who created the Work
 or if no individual or entity can be identified, the publisher; and in
 addition (i) in the case of a performance the actors, singers,
 musicians, dancers, and other persons who act, sing, deliver, declaim,
 play in, interpret or otherwise perform literary or artistic works or
 expressions of folklore; (ii) in the case of a phonogram the producer
 being the person or legal entity who first fixes the sounds of a
 performance or other sounds; and, (iii) in the case of broadcasts, the
 organization that transmits the broadcast.
 .
 h. "Work" means the literary and/or artistic work offered under the terms
 of this License including without limitation any production in the
 literary, scientific and artistic domain, whatever may be the mode or
 form of its expression including digital form, such as a book,
 pamphlet and other writing; a lecture, address, sermon or other work
 of the same nature; a dramatic or dramatico-musical work; a
 choreographic work or entertainment in dumb show; a musical
 composition with or without words; a cinematographic work to which are
 assimilated works expressed by a process analogous to cinematography;
 a work of drawing, painting, architecture, sculpture, engraving or
 lithography; a photographic work to which are assimilated works
 expressed by a process analogous to photography; a work of applied
 art; an illustration, map, plan, sketch or three-dimensional work
 relative to geography, topography, architecture or science; a
 performance; a broadcast; a phonogram; a compilation of data to the
 extent it is protected as a copyrightable work; or a work performed by
 a variety or circus performer to the extent it is not otherwise
 considered a literary or artistic work.
 .
 i. "You" means an individual or entity exercising rights under this
 License who has not previously violated the terms of this License with
 respect to the Work, or who has received express permission from the
 Licensor to exercise rights under this License despite a previous
 violation.
 .
 j. "Publicly Perform" means to perform public recitations of the Work and
 to communicate to the public those public recitations, by any means or
 process, including by wire or wireless means or public digital
 performances; to make available to the public Works in such a way that
 members of the public may access these Works from a place and at a
 place individually chosen by them; to perform the Work to the public
 by any means or process and the communication to the public of the
 performances of the Work, including by public digital performance; to
 broadcast and rebroadcast the Work by any means including signs,
 sounds or images.
 .
 k. "Reproduce" means to make copies of the Work by any means including
 without limitation by sound or visual recordings and the right of
 fixation and reproducing fixations of the Work, including storage of a
 protected performance or phonogram in digital form or other electronic
 medium.
 .
 2. Fair Dealing Rights. Nothing in this License is intended to reduce,
 limit, or restrict any uses free from copyright or rights arising from
 limitations or exceptions that are provided for in connection with the
 copyright protection under copyright law or other applicable laws.
 .
 3. License Grant. Subject to the terms and conditions of this License,
 Licensor hereby grants You a worldwide, royalty-free, non-exclusive,
 perpetual (for the duration of the applicable copyright) license to
 exercise the rights in the Work as stated below:
 .
 a. to Reproduce the Work, to incorporate the Work into one or more
 Collections, and to Reproduce the Work as incorporated in the
 Collections;
 .
 b. to create and Reproduce Adaptations provided that any such Adaptation,
 including any translation in any medium, takes reasonable steps to
 clearly label, demarcate or otherwise identify that changes were made
 to the original Work. For example, a translation could be marked "The
 original work was translated from English to Spanish," or a
 modification could indicate "The original work has been modified.";
 .
 c. to Distribute and Publicly Perform the Work including as incorporated
 in Collections; and,
 .
 d. to Distribute and Publicly Perform Adaptations.
 .
 e. For the avoidance of doubt:
 .
 i. Non-waivable Compulsory License Schemes. In those jurisdictions in
 which the right to collect royalties through any statutory or
 compulsory licensing scheme cannot be waived, the Licensor
 reserves the exclusive right to collect such royalties for any
 exercise by You of the rights granted under this License;
 .
 ii. Waivable Compulsory License Schemes. In those jurisdictions in
 which the right to collect royalties through any statutory or
 compulsory licensing scheme can be waived, the Licensor waives the
 exclusive right to collect such royalties for any exercise by You
 of the rights granted under this License; and,
 .
 iii. Voluntary License Schemes. The Licensor waives the right to
 collect royalties, whether individually or, in the event that the
 Licensor is a member of a collecting society that administers
 voluntary licensing schemes, via that society, from any exercise
 by You of the rights granted under this License.
 .
 The above rights may be exercised in all media and formats whether now
 known or hereafter devised. The above rights include the right to make
 such modifications as are technically necessary to exercise the rights in
 other media and formats. Subject to Section 8(f), all rights not expressly
 granted by Licensor are hereby reserved.
 .
 4. Restrictions. The license granted in Section 3 above is expressly made
 subject to and limited by the following restrictions:
 .
 a. You may Distribute or Publicly Perform the Work only under the terms
 of this License. You must include a copy of, or the Uniform Resource
 Identifier (URI) for, this License with every copy of the Work You
 Distribute or Publicly Perform. You may not offer or impose any terms
 on the Work that restrict the terms of this License or the ability of
 the recipient of the Work to exercise the rights granted to that
 recipient under the terms of the License. You may not sublicense the
 Work. You must keep intact all notices that refer to this License and
 to the disclaimer of warranties with every copy of the Work You
 Distribute or Publicly Perform. When You Distribute or Publicly
 Perform the Work, You may not impose any effective technological
 measures on the Work that restrict the ability of a recipient of the
 Work from You to exercise the rights granted to that recipient under
 the terms of the License. This Section 4(a) applies to the Work as
 incorporated in a Collection, but this does not require the Collection
 apart from the Work itself to be made subject to the terms of this
 License. If You create a Collection, upon notice from any Licensor You
 must, to the extent practicable, remove from the Collection any credit
 as required by Section 4(c), as requested. If You create an
 Adaptation, upon notice from any Licensor You must, to the extent
 practicable, remove from the Adaptation any credit as required by
 Section 4(c), as requested.
 .
 b. You may Distribute or Publicly Perform an Adaptation only under the
 terms of: (i) this License; (ii) a later version of this License with
 the same License Elements as this License; (iii) a Creative Commons
 jurisdiction license (either this or a later license version) that
 contains the same License Elements as this License (e.g.,
 Attribution-ShareAlike 3.0 US)); (iv) a Creative Commons Compatible
 License. If you license the Adaptation under one of the licenses
 mentioned in (iv), you must comply with the terms of that license. If
 you license the Adaptation under the terms of any of the licenses
 mentioned in (i), (ii) or (iii) (the "Applicable License"), you must
 comply with the terms of the Applicable License generally and the
 following provisions: (I) You must include a copy of, or the URI for,
 the Applicable License with every copy of each Adaptation You
 Distribute or Publicly Perform; (II) You may not offer or impose any
 terms on the Adaptation that restrict the terms of the Applicable
 License or the ability of the recipient of the Adaptation to exercise
 the rights granted to that recipient under the terms of the Applicable
 License; (III) You must keep intact all notices that refer to the
 Applicable License and to the disclaimer of warranties with every copy
 of the Work as included in the Adaptation You Distribute or Publicly
 Perform; (IV) when You Distribute or Publicly Perform the Adaptation,
 You may not impose any effective technological measures on the
 Adaptation that restrict the ability of a recipient of the Adaptation
 from You to exercise the rights granted to that recipient under the
 terms of the Applicable License. This Section 4(b) applies to the
 Adaptation as incorporated in a Collection, but this does not require
 the Collection apart from the Adaptation itself to be made subject to
 the terms of the Applicable License.
 .
 c. If You Distribute, or Publicly Perform the Work or any Adaptations or
 Collections, You must, unless a request has been made pursuant to
 Section 4(a), keep intact all copyright notices for the Work and
 provide, reasonable to the medium or means You are utilizing: (i) the
 name of the Original Author (or pseudonym, if applicable) if supplied,
 and/or if the Original Author and/or Licensor designate another party
 or parties (e.g., a sponsor institute, publishing entity, journal) for
 attribution ("Attribution Parties") in Licensor's copyright notice,
 terms of service or by other reasonable means, the name of such party
 or parties; (ii) the title of the Work if supplied; (iii) to the
 extent reasonably practicable, the URI, if any, that Licensor
 specifies to be associated with the Work, unless such URI does not
 refer to the copyright notice or licensing information for the Work;
 and (iv) , consistent with Ssection 3(b), in the case of an
 Adaptation, a credit identifying the use of the Work in the Adaptation
 (e.g., "French translation of the Work by Original Author," or
 "Screenplay based on original Work by Original Author"). The credit
 required by this Section 4(c) may be implemented in any reasonable
 manner; provided, however, that in the case of a Adaptation or
 Collection, at a minimum such credit will appear, if a credit for all
 contributing authors of the Adaptation or Collection appears, then as
 part of these credits and in a manner at least as prominent as the
 credits for the other contributing authors. For the avoidance of
 doubt, You may only use the credit required by this Section for the
 purpose of attribution in the manner set out above and, by exercising
 Your rights under this License, You may not implicitly or explicitly
 assert or imply any connection with, sponsorship or endorsement by the
 Original Author, Licensor and/or Attribution Parties, as appropriate,
 of You or Your use of the Work, without the separate, express prior
 written permission of the Original Author, Licensor and/or Attribution
 Parties.
 .
 d. Except as otherwise agreed in writing by the Licensor or as may be
 otherwise permitted by applicable law, if You Reproduce, Distribute or
 Publicly Perform the Work either by itself or as part of any
 Adaptations or Collections, You must not distort, mutilate, modify or
 take other derogatory action in relation to the Work which would be
 prejudicial to the Original Author's honor or reputation. Licensor
 agrees that in those jurisdictions (e.g. Japan), in which any exercise
 of the right granted in Section 3(b) of this License (the right to
 make Adaptations) would be deemed to be a distortion, mutilation,
 modification or other derogatory action prejudicial to the Original
 Author's honor and reputation, the Licensor will waive or not assert,
 as appropriate, this Section, to the fullest extent permitted by the
 applicable national law, to enable You to reasonably exercise Your
 right under Section 3(b) of this License (right to make Adaptations)
 but not otherwise.
 .
 5. Representations, Warranties and Disclaimer
 .
 UNLESS OTHERWISE MUTUALLY AGREED TO BY THE PARTIES IN WRITING, LICENSOR
 OFFERS THE WORK AS-IS AND MAKES NO REPRESENTATIONS OR WARRANTIES OF ANY
 KIND CONCERNING THE WORK, EXPRESS, IMPLIED, STATUTORY OR OTHERWISE,
 INCLUDING, WITHOUT LIMITATION, WARRANTIES OF TITLE, MERCHANTIBILITY,
 FITNESS FOR A PARTICULAR PURPOSE, NONINFRINGEMENT, OR THE ABSENCE OF
 LATENT OR OTHER DEFECTS, ACCURACY, OR THE PRESENCE OF ABSENCE OF ERRORS,
 WHETHER OR NOT DISCOVERABLE. SOME JURISDICTIONS DO NOT ALLOW THE EXCLUSION
 OF IMPLIED WARRANTIES, SO SUCH EXCLUSION MAY NOT APPLY TO YOU.
 .
 6. Limitation on Liability. EXCEPT TO THE EXTENT REQUIRED BY APPLICABLE
 LAW, IN NO EVENT WILL LICENSOR BE LIABLE TO YOU ON ANY LEGAL THEORY FOR
 ANY SPECIAL, INCIDENTAL, CONSEQUENTIAL, PUNITIVE OR EXEMPLARY DAMAGES
 ARISING OUT OF THIS LICENSE OR THE USE OF THE WORK, EVEN IF LICENSOR HAS
 BEEN ADVISED OF THE POSSIBILITY OF SUCH DAMAGES.
 .
 7. Termination
 .
 a. This License and the rights granted hereunder will terminate
 automatically upon any breach by You of the terms of this License.
 Individuals or entities who have received Adaptations or Collections
 from You under this License, however, will not have their licenses
 terminated provided such individuals or entities remain in full
 compliance with those licenses. Sections 1, 2, 5, 6, 7, and 8 will
 survive any termination of this License.
 .
 b. Subject to the above terms and conditions, the license granted here is
 perpetual (for the duration of the applicable copyright in the Work).
 Notwithstanding the above, Licensor reserves the right to release the
 Work under different license terms or to stop distributing the Work at
 any time; provided, however that any such election will not serve to
 withdraw this License (or any other license that has been, or is
 required to be, granted under the terms of this License), and this
 License will continue in full force and effect unless terminated as
 stated above.
 .
 8. Miscellaneous
 .
 a. Each time You Distribute or Publicly Perform the Work or a Collection,
 the Licensor offers to the recipient a license to the Work on the same
 terms and conditions as the license granted to You under this License.
 .
 b. Each time You Distribute or Publicly Perform an Adaptation, Licensor
 offers to the recipient a license to the original Work on the same
 terms and conditions as the license granted to You under this License.
 .
 c. If any provision of this License is invalid or unenforceable under
 applicable law, it shall not affect the validity or enforceability of
 the remainder of the terms of this License, and without further action
 by the parties to this agreement, such provision shall be reformed to
 the minimum extent necessary to make such provision valid and
 enforceable.
 .
 d. No term or provision of this License shall be deemed waived and no
 breach consented to unless such waiver or consent shall be in writing
 and signed by the party to be charged with such waiver or consent.
 .
 e. This License constitutes the entire agreement between the parties with
 respect to the Work licensed here. There are no understandings,
 agreements or representations with respect to the Work not specified
 here. Licensor shall not be bound by any additional provisions that
 may appear in any communication from You. This License may not be
 modified without the mutual written agreement of the Licensor and You.
 .
 f. The rights granted under, and the subject matter referenced, in this
 License were drafted utilizing the terminology of the Berne Convention
 for the Protection of Literary and Artistic Works (as amended on
 September 28, 1979), the Rome Convention of 1961, the WIPO Copyright
 Treaty of 1996, the WIPO Performances and Phonograms Treaty of 1996
 and the Universal Copyright Convention (as revised on July 24, 1971).
 These rights and subject matter take effect in the relevant
 jurisdiction in which the License terms are sought to be enforced
 according to the corresponding provisions of the implementation of
 those treaty provisions in the applicable national law. If the
 standard suite of rights granted under applicable copyright law
 includes additional rights not granted under this License, such
 additional rights are deemed to be included in the License; this
 License is not intended to restrict the license of any rights under
 applicable law.

License: GPL-2
 Version 2, June 1991
 .
 Copyright (C) 1989, 1991 Free Software Foundation, Inc.,
 51 Franklin Street, Fifth Floor, Boston, MA 02110-1301 USA
 Everyone is permitted to copy and distribute verbatim copies
 of this license document, but changing it is not allowed.
 .
 Preamble
 .
 The licenses for most software are designed to take away your
 freedom to share and change it.  By contrast, the GNU General Public
 License is intended to guarantee your freedom to share and change free
 software--to make sure the software is free for all its users.  This
 General Public License applies to most of the Free Software
 Foundation's software and to any other program whose authors commit to
 using it.  (Some other Free Software Foundation software is covered by
 the GNU Lesser General Public License instead.)  You can apply it to
 your programs, too.
 .
 When we speak of free software, we are referring to freedom, not
 price.  Our General Public Licenses are designed to make sure that you
 have the freedom to distribute copies of free software (and charge for
 this service if you wish), that you receive source code or can get it
 if you want it, that you can change the software or use pieces of it
 in new free programs; and that you know you can do these things.
 .
 To protect your rights, we need to make restrictions that forbid
 anyone to deny you these rights or to ask you to surrender the rights.
 These restrictions translate to certain responsibilities for you if you
 distribute copies of the software, or if you modify it.
 .
 For example, if you distribute copies of such a program, whether
 gratis or for a fee, you must give the recipients all the rights that
 you have.  You must make sure that they, too, receive or can get the
 source code.  And you must show them these terms so they know their
 rights.
 .
 We protect your rights with two steps: (1) copyright the software, and
 (2) offer you this license which gives you legal permission to copy,
 distribute and/or modify the software.
 .
 Also, for each author's protection and ours, we want to make certain
 that everyone understands that there is no warranty for this free
 software.  If the software is modified by someone else and passed on, we
 want its recipients to know that what they have is not the original, so
 that any problems introduced by others will not reflect on the original
 authors' reputations.
 .
 Finally, any free program is threatened constantly by software
 patents.  We wish to avoid the danger that redistributors of a free
 program will individually obtain patent licenses, in effect making the
 program proprietary.  To prevent this, we have made it clear that any
 patent must be licensed for everyone's free use or not licensed at all.
 .
 The precise terms and conditions for copying, distribution and
 modification follow.
 .
 GNU GENERAL PUBLIC LICENSE
 TERMS AND CONDITIONS FOR COPYING, DISTRIBUTION AND MODIFICATION
 .
 0. This License applies to any program or other work which contains
 a notice placed by the copyright holder saying it may be distributed
 under the terms of this General Public License.  The "Program", below,
 refers to any such program or work, and a "work based on the Program"
 means either the Program or any derivative work under copyright law:
 that is to say, a work containing the Program or a portion of it,
 either verbatim or with modifications and/or translated into another
 language.  (Hereinafter, translation is included without limitation in
 the term "modification".)  Each licensee is addressed as "you".
 .
 Activities other than copying, distribution and modification are not
 covered by this License; they are outside its scope.  The act of
 running the Program is not restricted, and the output from the Program
 is covered only if its contents constitute a work based on the
 Program (independent of having been made by running the Program).
 Whether that is true depends on what the Program does.
 .
 1. You may copy and distribute verbatim copies of the Program's
 source code as you receive it, in any medium, provided that you
 conspicuously and appropriately publish on each copy an appropriate
 copyright notice and disclaimer of warranty; keep intact all the
 notices that refer to this License and to the absence of any warranty;
 and give any other recipients of the Program a copy of this License
 along with the Program.
 .
 You may charge a fee for the physical act of transferring a copy, and
 you may at your option offer warranty protection in exchange for a fee.
 .
 2. You may modify your copy or copies of the Program or any portion
 of it, thus forming a work based on the Program, and copy and
 distribute such modifications or work under the terms of Section 1
 above, provided that you also meet all of these conditions:
 .
 a) You must cause the modified files to carry prominent notices
 stating that you changed the files and the date of any change.
 .
 b) You must cause any work that you distribute or publish, that in
 whole or in part contains or is derived from the Program or any
 part thereof, to be licensed as a whole at no charge to all third
 parties under the terms of this License.
 .
 c) If the modified program normally reads commands interactively
 when run, you must cause it, when started running for such
 interactive use in the most ordinary way, to print or display an
 announcement including an appropriate copyright notice and a
 notice that there is no warranty (or else, saying that you provide
 a warranty) and that users may redistribute the program under
 these conditions, and telling the user how to view a copy of this
 License.  (Exception: if the Program itself is interactive but
 does not normally print such an announcement, your work based on
 the Program is not required to print an announcement.)
 .
 These requirements apply to the modified work as a whole.  If
 identifiable sections of that work are not derived from the Program,
 and can be reasonably considered independent and separate works in
 themselves, then this License, and its terms, do not apply to those
 sections when you distribute them as separate works.  But when you
 distribute the same sections as part of a whole which is a work based
 on the Program, the distribution of the whole must be on the terms of
 this License, whose permissions for other licensees extend to the
 entire whole, and thus to each and every part regardless of who wrote it.
 .
 Thus, it is not the intent of this section to claim rights or contest
 your rights to work written entirely by you; rather, the intent is to
 exercise the right to control the distribution of derivative or
 collective works based on the Program.
 .
 In addition, mere aggregation of another work not based on the Program
 with the Program (or with a work based on the Program) on a volume of
 a storage or distribution medium does not bring the other work under
 the scope of this License.
 .
 3. You may copy and distribute the Program (or a work based on it,
 under Section 2) in object code or executable form under the terms of
 Sections 1 and 2 above provided that you also do one of the following:
 .
 a) Accompany it with the complete corresponding machine-readable
 source code, which must be distributed under the terms of Sections
 1 and 2 above on a medium customarily used for software interchange; or,
 .
 b) Accompany it with a written offer, valid for at least three
 years, to give any third party, for a charge no more than your
 cost of physically performing source distribution, a complete
 machine-readable copy of the corresponding source code, to be
 distributed under the terms of Sections 1 and 2 above on a medium
 customarily used for software interchange; or,
 .
 c) Accompany it with the information you received as to the offer
 to distribute corresponding source code.  (This alternative is
 allowed only for noncommercial distribution and only if you
 received the program in object code or executable form with such
 an offer, in accord with Subsection b above.)
 .
 The source code for a work means the preferred form of the work for
 making modifications to it.  For an executable work, complete source
 code means all the source code for all modules it contains, plus any
 associated interface definition files, plus the scripts used to
 control compilation and installation of the executable.  However, as a
 special exception, the source code distributed need not include
 anything that is normally distributed (in either source or binary
 form) with the major components (compiler, kernel, and so on) of the
 operating system on which the executable runs, unless that component
 itself accompanies the executable.
 .
 If distribution of executable or object code is made by offering
 access to copy from a designated place, then offering equivalent
 access to copy the source code from the same place counts as
 distribution of the source code, even though third parties are not
 compelled to copy the source along with the object code.
 .
 4. You may not copy, modify, sublicense, or distribute the Program
 except as expressly provided under this License.  Any attempt
 otherwise to copy, modify, sublicense or distribute the Program is
 void, and will automatically terminate your rights under this License.
 However, parties who have received copies, or rights, from you under
 this License will not have their licenses terminated so long as such
 parties remain in full compliance.
 .
 5. You are not required to accept this License, since you have not
 signed it.  However, nothing else grants you permission to modify or
 distribute the Program or its derivative works.  These actions are
 prohibited by law if you do not accept this License.  Therefore, by
 modifying or distributing the Program (or any work based on the
 Program), you indicate your acceptance of this License to do so, and
 all its terms and conditions for copying, distributing or modifying
 the Program or works based on it.
 .
 6. Each time you redistribute the Program (or any work based on the
 Program), the recipient automatically receives a license from the
 original licensor to copy, distribute or modify the Program subject to
 these terms and conditions.  You may not impose any further
 restrictions on the recipients' exercise of the rights granted herein.
 You are not responsible for enforcing compliance by third parties to
 this License.
 .
 7. If, as a consequence of a court judgment or allegation of patent
 infringement or for any other reason (not limited to patent issues),
 conditions are imposed on you (whether by court order, agreement or
 otherwise) that contradict the conditions of this License, they do not
 excuse you from the conditions of this License.  If you cannot
 distribute so as to satisfy simultaneously your obligations under this
 License and any other pertinent obligations, then as a consequence you
 may not distribute the Program at all.  For example, if a patent
 license would not permit royalty-free redistribution of the Program by
 all those who receive copies directly or indirectly through you, then
 the only way you could satisfy both it and this License would be to
 refrain entirely from distribution of the Program.
 .
 If any portion of this section is held invalid or unenforceable under
 any particular circumstance, the balance of the section is intended to
 apply and the section as a whole is intended to apply in other
 circumstances.
 .
 It is not the purpose of this section to induce you to infringe any
 patents or other property right claims or to contest validity of any
 such claims; this section has the sole purpose of protecting the
 integrity of the free software distribution system, which is
 implemented by public license practices.  Many people have made
 generous contributions to the wide range of software distributed
 through that system in reliance on consistent application of that
 system; it is up to the author/donor to decide if he or she is willing
 to distribute software through any other system and a licensee cannot
 impose that choice.
 .
 This section is intended to make thoroughly clear what is believed to
 be a consequence of the rest of this License.
 .
 8. If the distribution and/or use of the Program is restricted in
 certain countries either by patents or by copyrighted interfaces, the
 original copyright holder who places the Program under this License
 may add an explicit geographical distribution limitation excluding
 those countries, so that distribution is permitted only in or among
 countries not thus excluded.  In such case, this License incorporates
 the limitation as if written in the body of this License.
 .
 9. The Free Software Foundation may publish revised and/or new versions
 of the General Public License from time to time.  Such new versions will
 be similar in spirit to the present version, but may differ in detail to
 address new problems or concerns.
 .
 Each version is given a distinguishing version number.  If the Program
 specifies a version number of this License which applies to it and "any
 later version", you have the option of following the terms and conditions
 either of that version or of any later version published by the Free
 Software Foundation.  If the Program does not specify a version number of
 this License, you may choose any version ever published by the Free Software
 Foundation.
 .
 10. If you wish to incorporate parts of the Program into other free
 programs whose distribution conditions are different, write to the author
 to ask for permission.  For software which is copyrighted by the Free
 Software Foundation, write to the Free Software Foundation; we sometimes
 make exceptions for this.  Our decision will be guided by the two goals
 of preserving the free status of all derivatives of our free software and
 of promoting the sharing and reuse of software generally.
 .
 11. BECAUSE THE PROGRAM IS LICENSED FREE OF CHARGE, THERE IS NO WARRANTY
 FOR THE PROGRAM, TO THE EXTENT PERMITTED BY APPLICABLE LAW.  EXCEPT WHEN
 OTHERWISE STATED IN WRITING THE COPYRIGHT HOLDERS AND/OR OTHER PARTIES
 PROVIDE THE PROGRAM "AS IS" WITHOUT WARRANTY OF ANY KIND, EITHER EXPRESSED
 OR IMPLIED, INCLUDING, BUT NOT LIMITED TO, THE IMPLIED WARRANTIES OF
 MERCHANTABILITY AND FITNESS FOR A PARTICULAR PURPOSE.  THE ENTIRE RISK AS
 TO THE QUALITY AND PERFORMANCE OF THE PROGRAM IS WITH YOU.  SHOULD THE
 PROGRAM PROVE DEFECTIVE, YOU ASSUME THE COST OF ALL NECESSARY SERVICING,
 REPAIR OR CORRECTION.
 .
 12. IN NO EVENT UNLESS REQUIRED BY APPLICABLE LAW OR AGREED TO IN WRITING
 WILL ANY COPYRIGHT HOLDER, OR ANY OTHER PARTY WHO MAY MODIFY AND/OR
 REDISTRIBUTE THE PROGRAM AS PERMITTED ABOVE, BE LIABLE TO YOU FOR DAMAGES,
 INCLUDING ANY GENERAL, SPECIAL, INCIDENTAL OR CONSEQUENTIAL DAMAGES ARISING
 OUT OF THE USE OR INABILITY TO USE THE PROGRAM (INCLUDING BUT NOT LIMITED
 TO LOSS OF DATA OR DATA BEING RENDERED INACCURATE OR LOSSES SUSTAINED BY
 YOU OR THIRD PARTIES OR A FAILURE OF THE PROGRAM TO OPERATE WITH ANY OTHER
 PROGRAMS), EVEN IF SUCH HOLDER OR OTHER PARTY HAS BEEN ADVISED OF THE
 POSSIBILITY OF SUCH DAMAGES.

License: CC-BY-3.0
 THE WORK (AS DEFINED BELOW) IS PROVIDED UNDER THE TERMS OF THIS CREATIVE COMMONS PUBLIC LICENSE ("CCPL" OR "LICENSE"). THE WORK IS PROTECTED BY COPYRIGHT AND/OR OTHER APPLICABLE LAW. ANY USE OF THE WORK OTHER THAN AS AUTHORIZED UNDER THIS LICENSE OR COPYRIGHT LAW IS PROHIBITED.
 .
 BY EXERCISING ANY RIGHTS TO THE WORK PROVIDED HERE, YOU ACCEPT AND AGREE TO BE BOUND BY THE TERMS OF THIS LICENSE. TO THE EXTENT THIS LICENSE MAY BE CONSIDERED TO BE A CONTRACT, THE LICENSOR GRANTS YOU THE RIGHTS CONTAINED HERE IN CONSIDERATION OF YOUR ACCEPTANCE OF SUCH TERMS AND CONDITIONS.
 .
 1. Definitions
 .
 "Adaptation" means a work based upon the Work, or upon the Work and other pre-existing works, such as a translation, adaptation, derivative work, arrangement of music or other alterations of a literary or artistic work, or phonogram or performance and includes cinematographic adaptations or any other form in which the Work may be recast, transformed, or adapted including in any form recognizably derived from the original, except that a work that constitutes a Collection will not be considered an Adaptation for the purpose of this License. For the avoidance of doubt, where the Work is a musical work, performance or phonogram, the synchronization of the Work in timed-relation with a moving image ("synching") will be considered an Adaptation for the purpose of this License.
 "Collection" means a collection of literary or artistic works, such as encyclopedias and anthologies, or performances, phonograms or broadcasts, or other works or subject matter other than works listed in Section 1(f) below, which, by reason of the selection and arrangement of their contents, constitute intellectual creations, in which the Work is included in its entirety in unmodified form along with one or more other contributions, each constituting separate and independent works in themselves, which together are assembled into a collective whole. A work that constitutes a Collection will not be considered an Adaptation (as defined above) for the purposes of this License.
 "Distribute" means to make available to the public the original and copies of the Work or Adaptation, as appropriate, through sale or other transfer of ownership.
 "Licensor" means the individual, individuals, entity or entities that offer(s) the Work under the terms of this License.
 "Original Author" means, in the case of a literary or artistic work, the individual, individuals, entity or entities who created the Work or if no individual or entity can be identified, the publisher; and in addition (i) in the case of a performance the actors, singers, musicians, dancers, and other persons who act, sing, deliver, declaim, play in, interpret or otherwise perform literary or artistic works or expressions of folklore; (ii) in the case of a phonogram the producer being the person or legal entity who first fixes the sounds of a performance or other sounds; and, (iii) in the case of broadcasts, the organization that transmits the broadcast.
 "Work" means the literary and/or artistic work offered under the terms of this License including without limitation any production in the literary, scientific and artistic domain, whatever may be the mode or form of its expression including digital form, such as a book, pamphlet and other writing; a lecture, address, sermon or other work of the same nature; a dramatic or dramatico-musical work; a choreographic work or entertainment in dumb show; a musical composition with or without words; a cinematographic work to which are assimilated works expressed by a process analogous to cinematography; a work of drawing, painting, architecture, sculpture, engraving or lithography; a photographic work to which are assimilated works expressed by a process analogous to photography; a work of applied art; an illustration, map, plan, sketch or three-dimensional work relative to geography, topography, architecture or science; a performance; a broadcast; a phonogram; a compilation of data to the extent it is protected as a copyrightable work; or a work performed by a variety or circus performer to the extent it is not otherwise considered a literary or artistic work.
 "You" means an individual or entity exercising rights under this License who has not previously violated the terms of this License with respect to the Work, or who has received express permission from the Licensor to exercise rights under this License despite a previous violation.
 "Publicly Perform" means to perform public recitations of the Work and to communicate to the public those public recitations, by any means or process, including by wire or wireless means or public digital performances; to make available to the public Works in such a way that members of the public may access these Works from a place and at a place individually chosen by them; to perform the Work to the public by any means or process and the communication to the public of the performances of the Work, including by public digital performance; to broadcast and rebroadcast the Work by any means including signs, sounds or images.
 "Reproduce" means to make copies of the Work by any means including without limitation by sound or visual recordings and the right of fixation and reproducing fixations of the Work, including storage of a protected performance or phonogram in digital form or other electronic medium.
 .
 2. Fair Dealing Rights. Nothing in this License is intended to reduce, limit, or restrict any uses free from copyright or rights arising from limitations or exceptions that are provided for in connection with the copyright protection under copyright law or other applicable laws.
 .
 3. License Grant. Subject to the terms and conditions of this License, Licensor hereby grants You a worldwide, royalty-free, non-exclusive, perpetual (for the duration of the applicable copyright) license to exercise the rights in the Work as stated below:
 .
 to Reproduce the Work, to incorporate the Work into one or more Collections, and to Reproduce the Work as incorporated in the Collections;
 to create and Reproduce Adaptations provided that any such Adaptation, including any translation in any medium, takes reasonable steps to clearly label, demarcate or otherwise identify that changes were made to the original Work. For example, a translation could be marked "The original work was translated from English to Spanish," or a modification could indicate "The original work has been modified.";
 to Distribute and Publicly Perform the Work including as incorporated in Collections; and,
 to Distribute and Publicly Perform Adaptations.
 .
 For the avoidance of doubt:
 Non-waivable Compulsory License Schemes. In those jurisdictions in which the right to collect royalties through any statutory or compulsory licensing scheme cannot be waived, the Licensor reserves the exclusive right to collect such royalties for any exercise by You of the rights granted under this License;
 Waivable Compulsory License Schemes. In those jurisdictions in which the right to collect royalties through any statutory or compulsory licensing scheme can be waived, the Licensor waives the exclusive right to collect such royalties for any exercise by You of the rights granted under this License; and,
 Voluntary License Schemes. The Licensor waives the right to collect royalties, whether individually or, in the event that the Licensor is a member of a collecting society that administers voluntary licensing schemes, via that society, from any exercise by You of the rights granted under this License.
 .
 The above rights may be exercised in all media and formats whether now known or hereafter devised. The above rights include the right to make such modifications as are technically necessary to exercise the rights in other media and formats. Subject to Section 8(f), all rights not expressly granted by Licensor are hereby reserved.
 .
 4. Restrictions. The license granted in Section 3 above is expressly made subject to and limited by the following restrictions:
 .
 You may Distribute or Publicly Perform the Work only under the terms of this License. You must include a copy of, or the Uniform Resource Identifier (URI) for, this License with every copy of the Work You Distribute or Publicly Perform. You may not offer or impose any terms on the Work that restrict the terms of this License or the ability of the recipient of the Work to exercise the rights granted to that recipient under the terms of the License. You may not sublicense the Work. You must keep intact all notices that refer to this License and to the disclaimer of warranties with every copy of the Work You Distribute or Publicly Perform. When You Distribute or Publicly Perform the Work, You may not impose any effective technological measures on the Work that restrict the ability of a recipient of the Work from You to exercise the rights granted to that recipient under the terms of the License. This Section 4(a) applies to the Work as incorporated in a Collection, but this does not require the Collection apart from the Work itself to be made subject to the terms of this License. If You create a Collection, upon notice from any Licensor You must, to the extent practicable, remove from the Collection any credit as required by Section 4(b), as requested. If You create an Adaptation, upon notice from any Licensor You must, to the extent practicable, remove from the Adaptation any credit as required by Section 4(b), as requested.
 If You Distribute, or Publicly Perform the Work or any Adaptations or Collections, You must, unless a request has been made pursuant to Section 4(a), keep intact all copyright notices for the Work and provide, reasonable to the medium or means You are utilizing: (i) the name of the Original Author (or pseudonym, if applicable) if supplied, and/or if the Original Author and/or Licensor designate another party or parties (e.g., a sponsor institute, publishing entity, journal) for attribution ("Attribution Parties") in Licensor's copyright notice, terms of service or by other reasonable means, the name of such party or parties; (ii) the title of the Work if supplied; (iii) to the extent reasonably practicable, the URI, if any, that Licensor specifies to be associated with the Work, unless such URI does not refer to the copyright notice or licensing information for the Work; and (iv) , consistent with Section 3(b), in the case of an Adaptation, a credit identifying the use of the Work in the Adaptation (e.g., "French translation of the Work by Original Author," or "Screenplay based on original Work by Original Author"). The credit required by this Section 4 (b) may be implemented in any reasonable manner; provided, however, that in the case of a Adaptation or Collection, at a minimum such credit will appear, if a credit for all contributing authors of the Adaptation or Collection appears, then as part of these credits and in a manner at least as prominent as the credits for the other contributing authors. For the avoidance of doubt, You may only use the credit required by this Section for the purpose of attribution in the manner set out above and, by exercising Your rights under this License, You may not implicitly or explicitly assert or imply any connection with, sponsorship or endorsement by the Original Author, Licensor and/or Attribution Parties, as appropriate, of You or Your use of the Work, without the separate, express prior written permission of the Original Author, Licensor and/or Attribution Parties.
 Except as otherwise agreed in writing by the Licensor or as may be otherwise permitted by applicable law, if You Reproduce, Distribute or Publicly Perform the Work either by itself or as part of any Adaptations or Collections, You must not distort, mutilate, modify or take other derogatory action in relation to the Work which would be prejudicial to the Original Author's honor or reputation. Licensor agrees that in those jurisdictions (e.g. Japan), in which any exercise of the right granted in Section 3(b) of this License (the right to make Adaptations) would be deemed to be a distortion, mutilation, modification or other derogatory action prejudicial to the Original Author's honor and reputation, the Licensor will waive or not assert, as appropriate, this Section, to the fullest extent permitted by the applicable national law, to enable You to reasonably exercise Your right under Section 3(b) of this License (right to make Adaptations) but not otherwise.
 .
 5. Representations, Warranties and Disclaimer
 .
 UNLESS OTHERWISE MUTUALLY AGREED TO BY THE PARTIES IN WRITING, LICENSOR OFFERS THE WORK AS-IS AND MAKES NO REPRESENTATIONS OR WARRANTIES OF ANY KIND CONCERNING THE WORK, EXPRESS, IMPLIED, STATUTORY OR OTHERWISE, INCLUDING, WITHOUT LIMITATION, WARRANTIES OF TITLE, MERCHANTIBILITY, FITNESS FOR A PARTICULAR PURPOSE, NONINFRINGEMENT, OR THE ABSENCE OF LATENT OR OTHER DEFECTS, ACCURACY, OR THE PRESENCE OF ABSENCE OF ERRORS, WHETHER OR NOT DISCOVERABLE. SOME JURISDICTIONS DO NOT ALLOW THE EXCLUSION OF IMPLIED WARRANTIES, SO SUCH EXCLUSION MAY NOT APPLY TO YOU.
 .
 6. Limitation on Liability. EXCEPT TO THE EXTENT REQUIRED BY APPLICABLE LAW, IN NO EVENT WILL LICENSOR BE LIABLE TO YOU ON ANY LEGAL THEORY FOR ANY SPECIAL, INCIDENTAL, CONSEQUENTIAL, PUNITIVE OR EXEMPLARY DAMAGES ARISING OUT OF THIS LICENSE OR THE USE OF THE WORK, EVEN IF LICENSOR HAS BEEN ADVISED OF THE POSSIBILITY OF SUCH DAMAGES.
 .
 7. Termination
 .
 This License and the rights granted hereunder will terminate automatically upon any breach by You of the terms of this License. Individuals or entities who have received Adaptations or Collections from You under this License, however, will not have their licenses terminated provided such individuals or entities remain in full compliance with those licenses. Sections 1, 2, 5, 6, 7, and 8 will survive any termination of this License.
 Subject to the above terms and conditions, the license granted here is perpetual (for the duration of the applicable copyright in the Work). Notwithstanding the above, Licensor reserves the right to release the Work under different license terms or to stop distributing the Work at any time; provided, however that any such election will not serve to withdraw this License (or any other license that has been, or is required to be, granted under the terms of this License), and this License will continue in full force and effect unless terminated as stated above.
 .
 8. Miscellaneous
 .
 Each time You Distribute or Publicly Perform the Work or a Collection, the Licensor offers to the recipient a license to the Work on the same terms and conditions as the license granted to You under this License.
 Each time You Distribute or Publicly Perform an Adaptation, Licensor offers to the recipient a license to the original Work on the same terms and conditions as the license granted to You under this License.
 If any provision of this License is invalid or unenforceable under applicable law, it shall not affect the validity or enforceability of the remainder of the terms of this License, and without further action by the parties to this agreement, such provision shall be reformed to the minimum extent necessary to make such provision valid and enforceable.
 No term or provision of this License shall be deemed waived and no breach consented to unless such waiver or consent shall be in writing and signed by the party to be charged with such waiver or consent.
 This License constitutes the entire agreement between the parties with respect to the Work licensed here. There are no understandings, agreements or representations with respect to the Work not specified here. Licensor shall not be bound by any additional provisions that may appear in any communication from You. This License may not be modified without the mutual written agreement of the Licensor and You.
 The rights granted under, and the subject matter referenced, in this License were drafted utilizing the terminology of the Berne Convention for the Protection of Literary and Artistic Works (as amended on September 28, 1979), the Rome Convention of 1961, the WIPO Copyright Treaty of 1996, the WIPO Performances and Phonograms Treaty of 1996 and the Universal Copyright Convention (as revised on July 24, 1971). These rights and subject matter take effect in the relevant jurisdiction in which the License terms are sought to be enforced according to the corresponding provisions of the implementation of those treaty provisions in the applicable national law. If the standard suite of rights granted under applicable copyright law includes additional rights not granted under this License, such additional rights are deemed to be included in the License; this License is not intended to restrict the license of any rights under applicable law.

License: CC0
 The laws of most jurisdictions throughout the world automatically confer exclusive Copyright and Related Rights (defined below) upon the creator and subsequent owner(s) (each and all, an "owner") of an original work of authorship and/or a database (each, a "Work").
 .
 Certain owners wish to permanently relinquish those rights to a Work for the purpose of contributing to a commons of creative, cultural and scientific works ("Commons") that the public can reliably and without fear of later claims of infringement build upon, modify, incorporate in other works, reuse and redistribute as freely as possible in any form whatsoever and for any purposes, including without limitation commercial purposes. These owners may contribute to the Commons to promote the ideal of a free culture and the further production of creative, cultural and scientific works, or to gain reputation or greater distribution for their Work in part through the use and efforts of others.
 .
 For these and/or other purposes and motivations, and without any expectation of additional consideration or compensation, the person associating CC0 with a Work (the "Affirmer"), to the extent that he or she is an owner of Copyright and Related Rights in the Work, voluntarily elects to apply CC0 to the Work and publicly distribute the Work under its terms, with knowledge of his or her Copyright and Related Rights in the Work and the meaning and intended legal effect of CC0 on those rights.
 .
 1. Copyright and Related Rights. A Work made available under CC0 may be protected by copyright and related or neighboring rights ("Copyright and Related Rights"). Copyright and Related Rights include, but are not limited to, the following:
 .
 the right to reproduce, adapt, distribute, perform, display, communicate, and translate a Work;
 moral rights retained by the original author(s) and/or performer(s);
 publicity and privacy rights pertaining to a person's image or likeness depicted in a Work;
 rights protecting against unfair competition in regards to a Work, subject to the limitations in paragraph 4(a), below;
 rights protecting the extraction, dissemination, use and reuse of data in a Work;
 database rights (such as those arising under Directive 96/9/EC of the European Parliament and of the Council of 11 March 1996 on the legal protection of databases, and under any national implementation thereof, including any amended or successor version of such directive); and
 other similar, equivalent or corresponding rights throughout the world based on applicable law or treaty, and any national implementations thereof.
 .
 2. Waiver. To the greatest extent permitted by, but not in contravention of, applicable law, Affirmer hereby overtly, fully, permanently, irrevocably and unconditionally waives, abandons, and surrenders all of Affirmer's Copyright and Related Rights and associated claims and causes of action, whether now known or unknown (including existing as well as future claims and causes of action), in the Work (i) in all territories worldwide, (ii) for the maximum duration provided by applicable law or treaty (including future time extensions), (iii) in any current or future medium and for any number of copies, and (iv) for any purpose whatsoever, including without limitation commercial, advertising or promotional purposes (the "Waiver"). Affirmer makes the Waiver for the benefit of each member of the public at large and to the detriment of Affirmer's heirs and successors, fully intending that such Waiver shall not be subject to revocation, rescission, cancellation, termination, or any other legal or equitable action to disrupt the quiet enjoyment of the Work by the public as contemplated by Affirmer's express Statement of Purpose.
 .
 3. Public License Fallback. Should any part of the Waiver for any reason be judged legally invalid or ineffective under applicable law, then the Waiver shall be preserved to the maximum extent permitted taking into account Affirmer's express Statement of Purpose. In addition, to the extent the Waiver is so judged Affirmer hereby grants to each affected person a royalty-free, non transferable, non sublicensable, non exclusive, irrevocable and unconditional license to exercise Affirmer's Copyright and Related Rights in the Work (i) in all territories worldwide, (ii) for the maximum duration provided by applicable law or treaty (including future time extensions), (iii) in any current or future medium and for any number of copies, and (iv) for any purpose whatsoever, including without limitation commercial, advertising or promotional purposes (the "License"). The License shall be deemed effective as of the date CC0 was applied by Affirmer to the Work. Should any part of the License for any reason be judged legally invalid or ineffective under applicable law, such partial invalidity or ineffectiveness shall not invalidate the remainder of the License, and in such case Affirmer hereby affirms that he or she will not (i) exercise any of his or her remaining Copyright and Related Rights in the Work or (ii) assert any associated claims and causes of action with respect to the Work, in either case contrary to Affirmer's express Statement of Purpose.
 .
 4. Limitations and Disclaimers.
 .
 No trademark or patent rights held by Affirmer are waived, abandoned, surrendered, licensed or otherwise affected by this document.
 Affirmer offers the Work as-is and makes no representations or warranties of any kind concerning the Work, express, implied, statutory or otherwise, including without limitation warranties of title, merchantability, fitness for a particular purpose, non infringement, or the absence of latent or other defects, accuracy, or the present or absence of errors, whether or not discoverable, all to the greatest extent permissible under applicable law.
 Affirmer disclaims responsibility for clearing rights of other persons that may apply to the Work or any use thereof, including without limitation any person's Copyright and Related Rights in the Work. Further, Affirmer disclaims responsibility for obtaining any necessary consents, permissions or other rights required for any use of the Work.
 Affirmer understands and acknowledges that Creative Commons is not a party to this document and has no duty or obligation with respect to this CC0 or use of the Work.

License: CC-BY-2.0
 THE WORK (AS DEFINED BELOW) IS PROVIDED UNDER THE TERMS OF THIS CREATIVE COMMONS PUBLIC LICENSE ("CCPL" OR "LICENSE"). THE WORK IS PROTECTED BY COPYRIGHT AND/OR OTHER APPLICABLE LAW. ANY USE OF THE WORK OTHER THAN AS AUTHORIZED UNDER THIS LICENSE OR COPYRIGHT LAW IS PROHIBITED.
 .
 BY EXERCISING ANY RIGHTS TO THE WORK PROVIDED HERE, YOU ACCEPT AND AGREE TO BE BOUND BY THE TERMS OF THIS LICENSE. THE LICENSOR GRANTS YOU THE RIGHTS CONTAINED HERE IN CONSIDERATION OF YOUR ACCEPTANCE OF SUCH TERMS AND CONDITIONS.
 .
 1. Definitions
 .
 "Collective Work" means a work, such as a periodical issue, anthology or encyclopedia, in which the Work in its entirety in unmodified form, along with a number of other contributions, constituting separate and independent works in themselves, are assembled into a collective whole. A work that constitutes a Collective Work will not be considered a Derivative Work (as defined below) for the purposes of this License.
 "Derivative Work" means a work based upon the Work or upon the Work and other pre-existing works, such as a translation, musical arrangement, dramatization, fictionalization, motion picture version, sound recording, art reproduction, abridgment, condensation, or any other form in which the Work may be recast, transformed, or adapted, except that a work that constitutes a Collective Work will not be considered a Derivative Work for the purpose of this License. For the avoidance of doubt, where the Work is a musical composition or sound recording, the synchronization of the Work in timed-relation with a moving image ("synching") will be considered a Derivative Work for the purpose of this License.
 "Licensor" means the individual or entity that offers the Work under the terms of this License.
 "Original Author" means the individual or entity who created the Work.
 "Work" means the copyrightable work of authorship offered under the terms of this License.
 "You" means an individual or entity exercising rights under this License who has not previously violated the terms of this License with respect to the Work, or who has received express permission from the Licensor to exercise rights under this License despite a previous violation.
 .
 2. Fair Use Rights. Nothing in this license is intended to reduce, limit, or restrict any rights arising from fair use, first sale or other limitations on the exclusive rights of the copyright owner under copyright law or other applicable laws.
 .
 3. License Grant. Subject to the terms and conditions of this License, Licensor hereby grants You a worldwide, royalty-free, non-exclusive, perpetual (for the duration of the applicable copyright) license to exercise the rights in the Work as stated below:
 .
 to reproduce the Work, to incorporate the Work into one or more Collective Works, and to reproduce the Work as incorporated in the Collective Works;
 to create and reproduce Derivative Works;
 to distribute copies or phonorecords of, display publicly, perform publicly, and perform publicly by means of a digital audio transmission the Work including as incorporated in Collective Works;
 to distribute copies or phonorecords of, display publicly, perform publicly, and perform publicly by means of a digital audio transmission Derivative Works.
 .
 For the avoidance of doubt, where the work is a musical composition:
 Performance Royalties Under Blanket Licenses. Licensor waives the exclusive right to collect, whether individually or via a performance rights society (e.g. ASCAP, BMI, SESAC), royalties for the public performance or public digital performance (e.g. webcast) of the Work.
 Mechanical Rights and Statutory Royalties. Licensor waives the exclusive right to collect, whether individually or via a music rights agency or designated agent (e.g. Harry Fox Agency), royalties for any phonorecord You create from the Work ("cover version") and distribute, subject to the compulsory license created by 17 USC Section 115 of the US Copyright Act (or the equivalent in other jurisdictions).
 Webcasting Rights and Statutory Royalties. For the avoidance of doubt, where the Work is a sound recording, Licensor waives the exclusive right to collect, whether individually or via a performance-rights society (e.g. SoundExchange), royalties for the public digital performance (e.g. webcast) of the Work, subject to the compulsory license created by 17 USC Section 114 of the US Copyright Act (or the equivalent in other jurisdictions).
 .
 The above rights may be exercised in all media and formats whether now known or hereafter devised. The above rights include the right to make such modifications as are technically necessary to exercise the rights in other media and formats. All rights not expressly granted by Licensor are hereby reserved.
 .
 4. Restrictions.The license granted in Section 3 above is expressly made subject to and limited by the following restrictions:
 .
 You may distribute, publicly display, publicly perform, or publicly digitally perform the Work only under the terms of this License, and You must include a copy of, or the Uniform Resource Identifier for, this License with every copy or phonorecord of the Work You distribute, publicly display, publicly perform, or publicly digitally perform. You may not offer or impose any terms on the Work that alter or restrict the terms of this License or the recipients' exercise of the rights granted hereunder. You may not sublicense the Work. You must keep intact all notices that refer to this License and to the disclaimer of warranties. You may not distribute, publicly display, publicly perform, or publicly digitally perform the Work with any technological measures that control access or use of the Work in a manner inconsistent with the terms of this License Agreement. The above applies to the Work as incorporated in a Collective Work, but this does not require the Collective Work apart from the Work itself to be made subject to the terms of this License. If You create a Collective Work, upon notice from any Licensor You must, to the extent practicable, remove from the Collective Work any reference to such Licensor or the Original Author, as requested. If You create a Derivative Work, upon notice from any Licensor You must, to the extent practicable, remove from the Derivative Work any reference to such Licensor or the Original Author, as requested.
 If you distribute, publicly display, publicly perform, or publicly digitally perform the Work or any Derivative Works or Collective Works, You must keep intact all copyright notices for the Work and give the Original Author credit reasonable to the medium or means You are utilizing by conveying the name (or pseudonym if applicable) of the Original Author if supplied; the title of the Work if supplied; to the extent reasonably practicable, the Uniform Resource Identifier, if any, that Licensor specifies to be associated with the Work, unless such URI does not refer to the copyright notice or licensing information for the Work; and in the case of a Derivative Work, a credit identifying the use of the Work in the Derivative Work (e.g., "French translation of the Work by Original Author," or "Screenplay based on original Work by Original Author"). Such credit may be implemented in any reasonable manner; provided, however, that in the case of a Derivative Work or Collective Work, at a minimum such credit will appear where any other comparable authorship credit appears and in a manner at least as prominent as such other comparable authorship credit.
 .
 5. Representations, Warranties and Disclaimer
 .
 UNLESS OTHERWISE MUTUALLY AGREED TO BY THE PARTIES IN WRITING, LICENSOR OFFERS THE WORK AS-IS AND MAKES NO REPRESENTATIONS OR WARRANTIES OF ANY KIND CONCERNING THE WORK, EXPRESS, IMPLIED, STATUTORY OR OTHERWISE, INCLUDING, WITHOUT LIMITATION, WARRANTIES OF TITLE, MERCHANTIBILITY, FITNESS FOR A PARTICULAR PURPOSE, NONINFRINGEMENT, OR THE ABSENCE OF LATENT OR OTHER DEFECTS, ACCURACY, OR THE PRESENCE OF ABSENCE OF ERRORS, WHETHER OR NOT DISCOVERABLE. SOME JURISDICTIONS DO NOT ALLOW THE EXCLUSION OF IMPLIED WARRANTIES, SO SUCH EXCLUSION MAY NOT APPLY TO YOU.
 .
 6. Limitation on Liability. EXCEPT TO THE EXTENT REQUIRED BY APPLICABLE LAW, IN NO EVENT WILL LICENSOR BE LIABLE TO YOU ON ANY LEGAL THEORY FOR ANY SPECIAL, INCIDENTAL, CONSEQUENTIAL, PUNITIVE OR EXEMPLARY DAMAGES ARISING OUT OF THIS LICENSE OR THE USE OF THE WORK, EVEN IF LICENSOR HAS BEEN ADVISED OF THE POSSIBILITY OF SUCH DAMAGES.
 .
 7. Termination
 .
 This License and the rights granted hereunder will terminate automatically upon any breach by You of the terms of this License. Individuals or entities who have received Derivative Works or Collective Works from You under this License, however, will not have their licenses terminated provided such individuals or entities remain in full compliance with those licenses. Sections 1, 2, 5, 6, 7, and 8 will survive any termination of this License.
 Subject to the above terms and conditions, the license granted here is perpetual (for the duration of the applicable copyright in the Work). Notwithstanding the above, Licensor reserves the right to release the Work under different license terms or to stop distributing the Work at any time; provided, however that any such election will not serve to withdraw this License (or any other license that has been, or is required to be, granted under the terms of this License), and this License will continue in full force and effect unless terminated as stated above.
 .
 8. Miscellaneous
 .
 Each time You distribute or publicly digitally perform the Work or a Collective Work, the Licensor offers to the recipient a license to the Work on the same terms and conditions as the license granted to You under this License.
 Each time You distribute or publicly digitally perform a Derivative Work, Licensor offers to the recipient a license to the original Work on the same terms and conditions as the license granted to You under this License.
 If any provision of this License is invalid or unenforceable under applicable law, it shall not affect the validity or enforceability of the remainder of the terms of this License, and without further action by the parties to this agreement, such provision shall be reformed to the minimum extent necessary to make such provision valid and enforceable.
 No term or provision of this License shall be deemed waived and no breach consented to unless such waiver or consent shall be in writing and signed by the party to be charged with such waiver or consent.
 This License constitutes the entire agreement between the parties with respect to the Work licensed here. There are no understandings, agreements or representations with respect to the Work not specified here. Licensor shall not be bound by any additional provisions that may appear in any communication from You. This License may not be modified without the mutual written agreement of the Licensor and You.<|MERGE_RESOLUTION|>--- conflicted
+++ resolved
@@ -1513,18 +1513,6 @@
  so it is subject to an additional restriction limiting the
  sale of unaltered copies.
 
-Files:
-<<<<<<< HEAD
- images/land/station51*
-Copyright: Nick Fewings
-License: Unsplash
-Comment:
- Taken from https://archive.is/twLOK. This image was uploaded to
- unsplash.com after June 2017, so it is subject to the
- Unsplash License. It was also uploaded after February 2018,
- so it is subject to an additional restriction limiting the
- sale of unaltered copies.
-=======
  images/land/station49*
 Copyright: Andrea De Santis
 License: Unsplash
@@ -1545,7 +1533,16 @@
  subject to the Unsplash License. It was also uploaded after
  February 2018, so it is subject to an additional restriction
  limiting the sale of unaltered copies.
->>>>>>> ee18c2f7
+
+ images/land/station51*
+Copyright: Nick Fewings
+License: Unsplash
+Comment:
+ Taken from https://archive.is/twLOK. This image was uploaded to
+ unsplash.com after June 2017, so it is subject to the
+ Unsplash License. It was also uploaded after February 2018,
+ so it is subject to an additional restriction limiting the
+ sale of unaltered copies.
 
 Files: images/land/lava11*
 Copyright: National Archives and Records Administration
