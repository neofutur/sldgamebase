Format: https://www.debian.org/doc/packaging-manuals/copyright-format/1.0/
Upstream-Name: endless-sky
Upstream-Contact: Michael Zahniser <mzahniser@gmail.com>
Source: https://github.com/endless-sky/endless-sky

Files: *
Copyright: Michael Zahniser <mzahniser@gmail.com>
           endless-sky contributors (see credits.txt and changelog)
License: GPL-3+

Files: images/*
Copyright: Michael Zahniser <mzahniser@gmail.com>
License: CC-BY-SA-4.0

Files:
 images/outfit/*battery?hai*
 images/outfit/anti-missile?hai*
 images/outfit/cooling ducts?hai*
 images/outfit/dwarf?core?hai*
 images/outfit/fission?hai*
 images/outfit/fusion?hai*
 images/outfit/heavy?anti-missile?hai*
 images/ship/mbounder*
 images/ship/mfury*
 images/ship/mmanta*
Copyright: Maximilian Korber
License: CC-BY-SA-4.0
Comment: Derived from works by Michael Zahniser (under the same license).

Files:
 images/outfit/gat*
 images/outfit/bullet*
 images/scene/sagittarius?a*
 images/ship/hai?solifuge*
Copyright: Maximilian Korber (github.com/wrzlprnft)
License: CC-BY-SA-4.0

Files:
 images/ship/hai?violin?spider*
Copyright: Maximilian Korber
License: CC-BY-SA-4.0
Comment: Derived from works by Christian Rhodes (under the same license).

Files:
 images/ship/pointedstick_vanguard*
Copyright: Maximilian Korber
License: CC-BY-SA-4.0
Comment: Derived from works by Nate Graham (under the same license).

Files:
 images/effect/railspark*
 images/projectile/tinyflare*
 images/outfit/*engines?hai*
 images/outfit/*steering?hai*
 images/outfit/*thruster?hai*
 images/outfit/tiny?ion?engines*
Copyright: Iaz Poolar
License: CC-BY-SA-4.0
Comment: Derived from works by Michael Zahniser (under the same license).

Files:
 images/projectile/bullet*
 images/outfit/bullet?impact*
Copyright: Iaz Poolar
License: CC-BY-SA-4.0
Comment: Derived from works by Amazinite derived from works by Michael Zahniser (under the same license).

Files:
 images/ship/hai?pond?strider*
 images/ship/barb*
Copyright: Iaz Poolar
License: CC-BY-SA-4.0

Files:
 images/outfit/railgun*
 images/outfit/railslug*
 images/projectile/rail?slug*
 images/ship/hai?flea*
Copyright: Matthew Smestad
License: CC-BY-SA-4.0

Files:
 images/ship/vanguard*
 images/outfit/luxury accommodations*
 images/outfit/proton turret*
 images/hardpoint/proton turret*
 images/outfit/brig*
Copyright: Nate Graham <pointedstick@zoho.com>
License: CC-BY-SA-4.0

Files:
 images/land/sky2*
 images/land/sea3*
 images/land/beach4*
 images/land/canyon9*
Copyright: Emily Mell <hasmidas@gmail.com>
License: public domain
Based on public domain images taken from unsplash.com

Files:
 images/icon/gat*
Copyright: Amazinite
License: CC-BY-SA-4.0
Comment: Derived from works by Maximilian Korber (under the same license).

Files:
 images/icon/rail?gun*
Copyright: Amazinite
License: CC-BY-SA-4.0
Comment: Derived from works by Matthew Smestad (under the same license).

Files: images/outfit/*photovoltaic*
Copyright: Nick Barry (github.com/itsnickbarry)
License: CC-BY-SA-3.0
Comment: Derived from works by Michael Zahniser <mzahniser@gmail.com> and
 David Monniaux (commons.wikimedia.org/wiki/User:David.Monniaux)

Files:
 images/outfit/pug*
 images/planet/*-b*
Copyright: Frederick Goy IV (https://github.com/comnom)
License: CC-BY-SA-4.0

Files: images/outfit/*storage*
Copyright: Amazinite
License: CC-BY-SA-4.0
Comment: Derived from works by Michael Zahniser and Maximilian Korber (under the same license).

Files: images/outfit/city-ship?license*
Copyright: Amazinite
License: CC-BY-SA-4.0
Comment: Derived from works by Michael Zahniser and Evan Fluharty (under the same license).

Files:
 images/outfit/harvested*
Copyright: Michael Zahniser (mzahniser@gmail.com)
License: CC-BY-SA-4.0
Comment: Unless otherwise noted below, mineral photos are by Rob Lavinsky, under
 the CC-BY-SA-3.0 license.

Files:
 images/outfit/harvested?copper*
 images/outfit/harvested?iron*
 images/outfit/harvested?platinum*
 images/outfit/harvested?silver*
Copyright: Michael Zahniser (mzahniser@gmail.com)
License: CC-BY-SA-4.0
Comment: Incorporating photos by James St. John, under the CC-BY-2.0 license.

Files:
 images/outfit/harvested?gold*
Copyright: Michael Zahniser (mzahniser@gmail.com)
License: CC-BY-SA-4.0
Comment: Incorporating a photo by Aram Dulyan, under the CC-BY-2.0 license.

Files:
 images/outfit/jump?drive?(broken)*
 images/outfit/plasma?repeater*
Copyright: Darcy Manoel <Darcman00@gmail.com>
License: CC-BY-SA-4.0
Comment: Derived from works by Michael Zahniser (under the same license).

Files:
 images/scene/plasma?scene*
Copyright: 1010todd <1010todd3d@gmail>
License: CC-BY-SA-4.0
Comment: Derived from works by Becca Tommaso, Darcy Manoel, and Michael Zahniser (under the same license). Incorporating texture made with JSPlacement by WindMillArt <https://windmillart.net/>.

Files:
 images/land/enceladus_1*
 images/land/enceladus_2*
 images/land/enceladus_3*
 images/land/enceladus_4*
 images/ui/galaxy*
 images/ui/pleiades*
 images/planet/callisto*
 images/planet/earth*
 images/planet/europa*
 images/planet/ganymede*
 images/planet/io*
 images/planet/jupiter*
 images/planet/luna*
 images/planet/mars*
 images/planet/mercury*
 images/planet/miranda*
 images/planet/neptune*
 images/planet/oberon*
 images/planet/rhea*
 images/planet/tethys*
 images/planet/titan*
 images/planet/uranus*
 images/planet/venus*
Copyright: NASA
License: public-domain
 From NASA, and therefore in the public domain because they were created by
 government employees while doing work for the government.

Files: images/scene/*
Copyright: Various
License: public-domain
 Taken from morguefile.com, a collection of photographs that have been donated
 and placed in the public domain. (Exceptions noted below.)

Files: images/scene/geoscan*
Copyright: Michael Zahniser <mzahniser@gmail.com>
License: CC-BY-SA-4.0

Files: images/scene/loc*
Copyright: Library of Congress
License: public-domain
 From the Library of Congress. Public domain because they are photographs taken
 by a government employee as part of their job.

Files: images/scene/army*
Copyright: US Army
License: public-domain
 From the US Army. Public domain because they are photographs taken by a
 government employee as part of their job.

Files: images/scene/eso*
Copyright: ESO/L. Calçada (European Southern Observatory)
License: CC-BY-4.0

Files:
 images/scene/engine*
 images/scene/engine2*
Copyright: NASA
License: public-domain
 From NASA, and therefore in the public domain because they were created by
 government employees while doing work for the government.

Files: images/land/*
Copyright: Various
License: public-domain
 Taken from morgue-file.com, a collection of photographs that have been donated
 and placed in the public domain. (Exceptions noted below.)

Files: images/land/bwerner*
Copyright: Berthold Werner (commons.wikimedia.org/wiki/User:Berthold_Werner)
License: CC-BY-SA-3.0
Comment: Taken from Wikimedia commons. Cropped and edited.

Files: images/land/myrabella*
Copyright: Myrabella (commons.wikimedia.org/wiki/User:Myrabella)
License: CC-BY-SA-3.0
Comment: Taken from Wikimedia commons. Cropped and edited.

Files: images/land/dmottl*
Copyright: Dmitry A. Mottl (commons.wikimedia.org/wiki/User:Dmottl)
License: CC-BY-SA-3.0
Comment: Taken from Wikimedia commons. Cropped and edited.

Files: images/land/mfield*
Copyright: Matthew Field (commons.wikimedia.org/wiki/User:Mfield)
License: CC-BY-SA-3.0
Comment: Taken from Wikimedia commons. Cropped and edited.

Files: images/land/*-sfiera*
Copyright: Chris Pickel (sfiera.net)
License: CC-BY-SA-4.0

Files: images/land/*-striker*
Copyright: Michael Wilso (sixfootplus@gmail.com)
License: CC-BY-SA-4.0

Files: images/land/*-harro*
Copyright: @harro.eu (copyright@harro.eu)
License: CC-BY-SA-4.0

Files: images/land/*-iridium*
Copyright: @Iridium Ore (blueajp@gmail.com)
License: CC-BY-SA-4.0

Files: images/land/lava11*
Copyright: National Archives and Records Administration
License: public-domain
Comment: Taken from Wikimedia Commons. Cropped and edited.

Files:
 images/land/station12*
Copyright: Office of War Information
License: public-domain
Comment: Taken from Wikimedia Commons. Cropped and edited.

Files: images/land/*-spfld*
Copyright: Eric Denni (spfldsatellite@gmail.com)
License: CC-BY-SA-4.0

Files: images/land/sivael*
Copyright: Tymoteusz Kapuściński (Sivael)
License: CC-BY-SA-4.0
Comment: Screenshots of environments created with assets purchased by Tymoteusz
 Kapuściński from the Unity Asset Store. Post-processing applied by Michael
 Zahniser to make the images look less artificial.

Files: images/outfit/scan?module*
Copyright: Zachary Siple
License: CC-BY-SA-4.0
Comment: Derived from works by Michael Zahniser (from under the same license).

Files:
 images/outfit/tactical?scanner*
 images/effect/jump?drive?red*
Copyright: Zachary Siple
License: CC-BY-SA-4.0

Files:
 images/outfit/korath?rifle*
 images/outfit/hai?rifle*
 images/outfit/scram?drive*
 images/outfit/korath?fuel?processor*
 images/outfit/remnant?rifle*
 images/ship/hai?centipede*
 images/ship/hai?geocoris*
 images/ship/hai?grasshopper*
 images/ship/gull*
 images/ship/pelican*
 images/ship/peregrine/peregrine*
 images/ship/riptide*
 images/ship/auxiliary*
 images/ship/dropship*
 images/ship/heron*
 images/thumbnail/hai?centipede*
 images/thumbnail/hai?geocoris*
 images/thumbnail/hai?grasshopper*
 images/thumbnail/gull*
 images/thumbnail/pelican*
 images/thumbnail/peregrine*
 images/thumbnail/riptide*
 images/thumbnail/auxiliary*
 images/thumbnail/dropship*
 images/outfit/auxiliary?license*
Copyright: Evan Fluharty (Evanfluharty@gmail.com)
License: CC-BY-SA-4.0
Comment: Derived from works by Michael Zahniser (under the same license).

Files:
 images/ship/modified?boxwing*
 images/thumbnail/modified?boxwing*
Copyright: Evan Fluharty (Evanfluharty@gmail.com)
License: CC-BY-SA-4.0
Comment: Derived from works by Iaz Poolar (under the same license).

Files: images/portrait/*
Copyright: Various
License: public-domain
 Taken from unsplash.com, a collection of photographs that have been donated and
 placed in the public domain.

Files:
 images/outfit/quarg?skylance*
 images/hardpoint/quarg?skylance*
Copyright: Evan Fluharty (Evanfluharty@gmail.com)
License: CC-BY-SA-4.0
Comment: Derived and completed from works by Maximilian Korber (Wrzlprnft), @Karirawri, and originally drawn up by Tommy Thach (Bladewood) (all under the same license)

Files:
 images/outfit/quarg*
 images/hardpoint/quarg*
 images/outfit/small?quarg*
 images/outfit/medium?quarg*
 images/outfit/large?quarg*
 images/outfit/enforcer?riot?staff*
 images/outfit/laser?rifle*
 images/outfit/hai?pebble?core*
 images/outfit/hai?boulder*
 images/outfit/hai?geode*
Copyright: Evan Fluharty (Evanfluharty@gmail.com)
License: CC-BY-SA-4.0

Files:
 images/effect/remnant?afterburner/remnant?afterburner*
 images/effect/mhd?spark*
 images/land/nasa9*
 images/hardpoint/annihilator?turret*
 images/hardpoint/hai?ionic?turret*
 images/hardpoint/inhibitor?turret*
 images/hardpoint/ion?hail?turret*
 images/hardpoint/ravager?turret*
 images/outfit/inhibitor?turret*
 images/outfit/ion?hail?turret*
 images/hardpoint/shooting?star?flare/ss-rays*
 images/outfit/overcharged?shield?module*
 images/outfit/overclocked?repair?module*
 images/outfit/ramscoop*
 images/outfit/remnant?afterburner*
 images/outfit/remnant?capital?license*
 images/outfit/research?laboratory*
 images/outfit/salvage?scanner*
 images/outfit/tiny?remnant?engine*
 images/outfit/void?rifle*
 images/outfit/fragmentation?grenades*
 images/outfit/nerve?gas*
 images/outfit/catalytic?ramscoop*
 images/outfit/plasma?repeater*
 images/outfit/anti-missile*
 images/outfit/blaster?turret*
 images/outfit/blaster*
 images/outfit/breeder*
 images/outfit/bunk?room*
 images/outfit/dwarf?core*
 images/outfit/electron?beam*
 images/outfit/electron?turret*
 images/outfit/fission*
 images/outfit/flamethrower*
 images/outfit/fuel?pod*
 images/outfit/gat*
 images/oufit/hai?ionic?blaster*
 images/outfit/hai?ionic?turret*
 images/outfit/hai?zephyr*
 images/outfit/heavy?anti-missile*
 images/outfit/heavy?laser?turret*
 images/outfit/heavy?laser*
 images/outfit/huge?fuel?cell*
 images/outfit/large?fuel?cell*
 images/outfit/medium?fuel?cell*
 images/outfit/small?fuel?cell*
 images/outfit/tiny?fuel?cell*
 images/outfit/huge?shield*
 images/outfit/large?shield*
 images/outfit/medium?shield*
 images/outfit/small?shield*
 images/outfit/tiny?shield*
 images/outfit/hyperdrive*
 images/outfit/scram?drive*
 images/outfit/large?radar?jammer*
 images/outfit/small?radar?jammer*
 images/outfit/meteor*
 images/outfit/meteor?launcher*
 images/outfit/meteor?pod*
 images/outfit/meteor?storage*
 images/outfit/mod?blaster?turret*
 images/outfit/mod?blaster*
 images/outfit/particle?cannon*
 images/outfit/plasma?cannon*
 images/outfit/plasma?turret*
 images/outfit/proton?gun*
 images/outfit/quad?blaster?turret*
 images/outfit/rocket*
 images/outfit/rocket?launcher*
 images/outfit/rocket?pod*
 images/outfit/rocket?storage*
 images/outfit/sidewinder*
 images/outfit/sidewinder?launcher*
 images/outfit/sidewinder?pod*
 images/outfit/sidewinder?storage*
 images/outfit/small?bunk?room*
 images/outfit/small?nucleovoltaic*
 images/outfit/small?radiothermal*
 images/outfit/small?thermionic*
 images/outfit/stack?core*
 images/outfit/surveillance?pod*
 images/outfit/banisher*
 images/outfit/command?center*
 images/outfit/fire-lance*
 images/outfit/piercer*
 images/outfit/piercer?launcher*
 images/outfit/korath?piercer?storage*
 images/outfit/reverse?thruster?ion*
 images/outfit/reverse?thruster?plasma*
 images/outfit/rock?0*
 images/outfit/rock?1*
 images/outfit/rock?2*
 images/outfit/rock?3*
 images/outfit/rock?4*
 images/scene/penguinscene*
 images/ship/hai?marauder?sea?scorpion*
 images/ship/hai?sea?scorpion*
 images/ship/hai?marauder?shield?beetle*
 images/ship/hai?shield?beetle?prototype*
 images/ship/ibis*
 images/ship/mbactriane*
 images/ship/merganser*
 images/ship/penguin/*
 images/ship/petrel*
 images/ship/tern*
 images/ship/shooting?star/shooting?star*
 images/thumbnail/hai?marauder?sea?scorpion*
 images/thumbnail/hai?sea?scorpion*
 images/thumbnail/hai?marauder?shield?beetle*
 images/thumbnail/hai?shield?beetle?prototype*
 images/thumbnail/ibis*
 images/thumbnails/merganser*
 images/thumbnail/penguin*
 images/thumbnail/petrel*
 images/thumbnail/tern*
 images/planet/station1c*
 images/planet/station2c*
 images/planet/station3c*
 images/ship/archon?b*
 images/ship/archon?c*
 images/asteroid/plant*
 images/asteroid/plant2*
 images/asteroid/plant?cluster*
 images/asteroid/space?flora*
 images/asteroid/large?plant*
 images/asteroid/large?plant2*
 images/asteroid/large?plant?cluster*
 images/asteroid/large?space?flora*
 images/asteroid/yottrite*
Copyright: Becca Tommaso (tommasobecca03@gmail.com)
License: CC-BY-SA-4.0
Comment: Derived from works by Michael Zahniser (under the same license).

Files: images/outfit/railslug?rack*
Copyright: Becca Tommaso (tommasobecca03@gmail.com)
License: CC-BY-SA-4.0
Comment: Derived from works by Matthew Smestad (under the same license).

Files:
 images/outfit/harvested?yottrite*
Copyright: Becca Tommaso (tommasobecca03@gmail.com)
License: CC-BY-SA-3.0
Comment: Derived from works by Michael Zahniser and Rob Lavinsky (under the same license).

Files:
 images/effect/flotsam?yottrite*
Copyright: Becca Tommaso (tommasobecca03@gmail.com)
License: CC-BY-SA-3.0
Comment: Derived from works by Rob Lavinsky (under the same license).

Files:
 images/land/badlands0*
 images/land/badlands1*
 images/land/badlands2*
 images/land/badlands5*
 images/land/badlands6*
 images/land/badlands7*
 images/land/badlands8*
 images/land/badlands10*
 images/land/badlands11*
 images/land/badlands12*
 images/land/beach0*
 images/land/beach2*
 images/land/beach3*
 images/land/beach5*
 images/land/beach6*
 images/land/beach13*
 images/land/beach14*
 images/land/canyon0*
 images/land/canyon1*
 images/land/canyon7*
 images/land/canyon8*
 images/land/canyon13*
 images/land/canyon14*
 images/land/canyon15*
 images/land/city2*
 images/land/city4*
 images/land/city6*
 images/land/city7*
 images/land/city8*
 images/land/city9*
 images/land/city10*
 images/land/city11*
 images/land/city12*
 images/land/desert1*
 images/land/desert2*
 images/land/desert11*
 images/land/desert12*
 images/land/deser13*
 images/land/dune1*
 images/land/fields1*
 images/land/fields2*
 images/land/fields3*
 images/land/fields5*
 images/land/fields6*
 images/land/fields7*
 images/land/fields9*
 images/land/fields13*
 images/land/fields14*
 images/land/fields15*
 images/land/fog0*
 images/land/fog1*
 images/land/fog2*
 images/land/fog4*
 images/land/fog6*
 images/land/fog8*
 images/land/fog9*
 images/land/fog10*
 images/land/fog11*
 images/land/forest1*
 images/land/forest2*
 images/land/forest3*
 images/land/forest4*
 images/land/forest5*
 images/land/forest6*
 images/land/forest7*
 images/land/forest8*
 images/land/forest9*
 images/land/garden1*
 images/land/hills0*
 images/land/hills2*
 images/land/hills8*
 images/land/lava1*
 images/land/lava2*
 images/land/lava6*
 images/land/lava12*
 images/land/lava13*
 images/land/loc3*
 images/land/mountain0*
 images/land/mountain1*
 images/land/mountain3*
 images/land/mountain4*
 images/land/mountain5*
 images/land/mountain6*
 images/land/mountain7*
 images/land/mountain8*
 images/land/mountain9*
 images/land/sea1*
 images/land/sea5*
 images/land/sea7*
 images/land/sea8*
 images/land/sea18*
 images/land/sea19*
 images/land/sky0*
 images/land/sky3*
 images/land/sky4*
 images/land/sky5*
 images/land/sky7*
 images/land/sky8*
 images/land/sky9*
 images/land/sky10*
 images/land/sky11*
 images/land/snow0*
 images/land/snow1*
 images/land/snow2*
 images/land/snow3*
 images/land/snow4*
 images/land/snow5*
 images/land/snow6*
 images/land/snow7*
 images/land/snow10*
 images/land/snow14*
 images/land/snow15*
 images/land/snow16*
 images/land/snow17*
 images/land/snow18*
 images/land/snow19*
 images/land/snow20*
 images/land/snow21*
 images/land/space2*
 images/land/station4*
 images/land/station6*
 images/land/station7*
 images/land/station9*
 images/land/station10*
 images/land/station11*
 images/land/station13*
 images/land/station14*
 images/land/station16*
 images/land/station17*
 images/land/station18*
 images/land/station19*
 images/land/station20*
 images/land/station21*
 images/land/station22*
 images/land/station23*
 images/land/station24*
 images/land/station25*
 images/land/station26*
 images/land/station29*
 images/land/station30*
 images/land/station31*
 images/land/station32*
 images/land/station33*
 images/land/station34*
 images/land/station35*
 images/land/station36*
 images/land/station37*
 images/land/station38*
 images/land/station39*
 images/land/station40*
 images/land/station41*
 images/land/station42*
 images/land/station43*
 images/land/station44*
 images/land/station45*
 images/land/station46*
 images/land/water0*
 images/land/water3*
 images/land/water4*
 images/land/water8*
 images/land/water12*
 images/land/water13*
Copyright: Various
License: public-domain
 Taken from unsplash.com, a collection of photographs that have been donated and
 placed in the public domain.

Files:
 images/land/lava0*
Copyright: USGS
License: public-domain
 From the USGS, and therefore in the public domain because they were created by
 government employees while doing work for the government.

Files:
 images/land/desert0*
 images/land/earthrise*
 images/land/nasa*
 images/land/space*
 images/land/station1*
 images/land/station2*
 images/land/station3*
Copyright: NASA
License: public-domain
 From NASA, and therefore in the public domain because they were created by
 government employees while doing work for the government.

Files:
 images/land/station8*
Copyright: MTA of the State of New York
License: CC BY 2.0
Comment: Taken from https://www.flickr.com/photos/61135621@N03/5836687124 and cropped.

Files:
 images/land/station27*
Copyright: Sebastian Sinisterra
License: CC BY 2.0
Comment: Taken from https://www.flickr.com/photos/61135621@N03/17755765778 and cropped.

Files:
 images/land/station28*
Copyright: N/A (CC0 Public Domain)
License: CC0
Comment: Taken from https://pxhere.com/en/photo/1071635 and cropped.

Files:
 images/land/station15*
Copyright: N/A (CC0 Public Domain)
License: CC0
Comment: Taken from https://pxhere.com/en/photo/119196 and cropped.

Files:
 images/land/station5.jpg
Copyright: Damien Jemison
License: CC-BY-SA-3.0
Comment: Taken from https://commons.wikimedia.org/wiki/File:Preamplifier_at_the_National_Ignition_Facility.jpg

Files:
 images/land/lava5*
Copyright: Michael Zahniser <mzahniser@gmail.com>
License: CC-BY-SA-4.0

Files:
 images/planet/nebula1*
Copyright: Azure
License: CC-BY-SA-4.0

Files: sounds/*
Copyright: Various
License: public-domain
 Based on public domain sounds taken from freesound.org.

Files: sounds/heavy?rocket?hit.wav
Copyright: Copyright Mike Koenig
License: CC-BY-SA-3.0
Comment: Taken from http://soundbible.com/1467-Grenade-Explosion.html

Files: sounds/missile?hit.wav
Copyright: Copyright "Nbs Dark"
License: public-domain
Comment: Taken from https://freesound.org/people/Nbs%20Dark/sounds/94185/

Files: sounds/torpedo?hit.wav
Copyright: Public Domain
License: public-domain

Files: sounds/meteor.wav
Copyright: Copyright "18hiltc"
License: CC-BY-SA-3.0
Comment: Taken from https://freesound.org/people/18hiltc/sounds/202725/

Files: sounds/sidewinder.wav
Copyright: Copyright "NHMWretched"
License: public-domain
Comment: Taken from https://freesound.org/people/NHMWretched/sounds/151858/

Files: sounds/explosion?huge.wav
Copyright: Copyright Mike Koenig
License: CC-BY-SA-3.0
Comment: Taken from http://soundbible.com/1151-Grenade.html

Files:
 sounds/asteroid crunch small.wav
 sounds/asteroid crunch medium.wav
Copyright: Copyright AlanCat
License: public-domain
Comment: Derived from https://freesound.org/people/AlanCat/sounds/381645/

Files: sounds/asteroid crunch large.wav
Copyright: Copyright "BW_Clowes"
License: CC-BY-3.0
Comment: Derived from https://freesound.org/people/BW_Clowes/sounds/128126/

Files:
 sounds/thrasher.wav
 sounds/point?defense.wav
Copyright: Lineth (https://github.com/Lineth)
License: CC-BY-SA-4.0
Comment: Derived from public domain sounds taken from freesound.org.

Files:
 images/outfit/T3?anti?missile*
 images/outfit/pug?gridfire?turret*
 images/hardpoint/T3?anti?missile*
 images/hardpoint/pug?gridfire?turret*
Copyright: Becca Tommaso (tommasobecca03@gmail.com)
License: CC-BY-SA-4.0
Comment: Derived from works by Frederick Goy IV (under the same license).

Files:
 images/outfit/security?station*
 images/ship/peregrine/*
Copyright: Becca Tommaso (tommasobecca03@gmail.com)
License: CC-BY-SA-4.0
Comment: Derived from works by Michael Zahniser and Evan Fluharty (under the same license).

Files:
 images/ship/nest*
 images/ship/roost*
 images/ship/skein*
 images/thumbnail/nest*
 images/thumbnail/roost*
 images/thumbnail/skein*
Copyright: Iaz Poolar
License: CC-BY-SA-4.0
Comment: Derived from works by Michael Zahniser (under the same license) and detailed by Becca Tommaso (tommasobecca03@gmail.com).

Files:
 images/ship/barb*
 images/ship/boxwing*
 images/thumbnail/barb*
 images/thumbnail/boxwing*
Copyright: Iaz Poolar
License: CC-BY-SA-4.0
Comment: Detailed by Becca Tommaso (tommasobecca03@gmail.com).

Files:
 images/ship/argosy*
 images/ship/clipper*
 images/ship/dreadnought*
 images/ship/fury*
 images/ship/hauler?i*
 images/ship/hauler?ii*
 images/ship/hauler?iii*
 images/ship/modified argosy*
 images/ship/bastion*
 images/ship/behemoth*
 images/ship/heavy?shuttle*
 images/ship/firebird*
 images/ship/leviathan*
 images/ship/shuttle*
 images/ship/star?queen*
 images/ship/localworldship*
 images/ship/arrow*
 images/ship/container?transport*
 images/ship/freighter*
 images/ship/protector*
 images/ship/star?barge*
 images/ship/wasp*
 images/thumbnail/argosy*
 images/thumbnail/clipper*
 images/thumbnail/dreadnought*
 images/thumbnail/fury*
 images/thumbnail/hauler?i*
 images/thumbnail/hauler?ii*
 images/thumbnail/hauler?iii*
 images/thumbnail/modified argosy*
 images/thumbnail/bastion*
 images/thumbnail/behemoth*
 images/thumbnail/heavy?shuttle*
 images/thumbnail/firebird*
 images/thumbnail/leviathan*
 images/thumbnail/shuttle*
 images/thumbnail/star?queen*
 images/thumbnail/arrow*
 images/thumbnail/container?transport*
 images/thumbnail/freighter*
 images/thumbnail/protector*
 images/thumbnail/star?barge*
 images/thumbnail/wasp*
Copyright: Michael Zahniser <mzahniser@gmail.com>
License: CC-BY-SA-4.0
Comment: Detailed by Becca Tommaso (tommasobecca03@gmail.com).

Files:
 images/ship/mfirebird*
 images/ship/mleviathan*
 images/ship/marrow*
 images/thumbnail/mfirebird*
 images/thumbnail/mleviathan*
 images/thumbnail/marrow*
Copyright: Maximilian Korber
License: CC-BY-SA-4.0
Comment: Derived from works by Michael Zahniser (under the same license) and detailed by Becca Tommaso (tommasobecca03@gmail.com).

Files:
 images/ship/pointedstick vanguard*
Copyright: Maximilian Korber
License: CC-BY-SA-4.0
Comment: Derived from works by Nate Graham (under the same license) and detailed by Becca Tommaso (tommasobecca03@gmail.com).

Files:
 images/ship/vanguard*
 images/thumbnail/vanguard*
Copyright: Nate Graham <pointedstick@zoho.com>
License: CC-BY-SA-4.0
Comment: Detailed by Becca Tommaso (tommasobecca03@gmail.com).

Files:
 images/ship/blackbird*
 images/ship/falcon*
 images/ship/hawk*
 images/ship/quicksilver*
 images/ship/scout*
 images/ship/sparrow*
 images/thumbnail/blackbird*
 images/thumbnail/falcon*
 images/thumbnail/hawk*
 images/thumbnail/quicksilver*
 images/thumbnail/scout*
 images/thumbnail/sparrow*
Copyright: Michael Zahniser <mzahniser@gmail.com>
License: CC-BY-SA-4.0
Comment: Detailed by Anarchist2.

Files:
 images/ship/mfalcon*
 images/ship/mquicksilver*
 images/thumbnail/mfalcon*
 images/thumbnail/mquicksilver*
Copyright: Maximilian Korber
License: CC-BY-SA-4.0
Comment: Derived from works by Michael Zahniser (under the same license) and detailed by Anarchist2.

Files:
 images/ship/finch*
 images/thumbnail/finch*
Copyright: Iaz Poolar
License: CC-BY-SA-4.0
Comment: Derived from works by Michael Zahniser (under the same license) and detailed by Anarchist2.

Files: images/ship/mosprey*
Copyright: Benjamin Hauch (https://github.com/tehhowch)
License: CC-BY-SA-4.0
Comment: Derived from works by Michael Zahniser (under the same license) and detailed by Anarchist2.

Files:
 images/outfit/pug?staff*
Copyright: Evan Fluharty (Evanfluharty@gmail.com)
License: CC-BY-SA-4.0
Comment: Derived from works by Frederick Goy IV (under the same license).

Files:
 images/planet/station1*
 images/planet/station2*
 images/planet/station3*
 images/planet/station4*
 images/planet/station8*
 images/planet/station9*
 images/planet/station10*
 images/planet/station11*
 images/planet/station12*
 images/planet/station13*
 images/planet/station14*
 images/planet/station15*
 images/planet/station16*
 images/planet/station17*
 images/ship/maeri'het*
 images/ship/subsidurial*
 images/ship/telis'het*
 images/ship/faes'mar*
 images/ship/selii'mar*
 images/ship/vareti'het*
 images/ship/fetri'sei*
 images/ship/ember?waste?node/*
 images/ship/void?sprite/*
 images/thumbnail/maeri'het*
 images/thumbnail/telis'het*
 images/thumbnail/faes'mar*
 images/thumbnail/selii'mar*
 images/thumbnail/subsidurial*
 images/thumbnail/ember?waste?node*
 images/thumbnail/vareti'het*
 images/thumbnail/fetri'sei*
 images/thumbnail/void?sprite?adult*
 images/thumbnail/void?sprite?infant*
 images/effect/ravager?impact*
 images/outfit/ka'het?annihilator?turret*
 images/outfit/ka'het?annihilator*
 images/outfit/ka'het?emp?deployer*
 images/outfit/ka'het?primary?cooling*
 images/outfit/ka'het?ravager?turret*
 images/outfit/ka'het?ravager?beam*
 images/outfit/ka'het?shield?restorer*
 images/outfit/ka'het?grand?restorer*
 images/outfit/ka'het?support?cooling*
 images/outfit/ka'het?mhd?generator*
 images/outfit/ka'het?reserve?accumulator*
 images/outfit/ka'het?nullifier*
 images/outfit/ka'het?mhd?deployer*
 images/outfit/mouthparts*
 images/outfit/fuel?pod*
 images/outfit/fusion*
 images/outfit/core*
 images/outfit/ionic?afterburner*
 images/outfit/tiny?ion*
 images/outfit/small?ion*
 images/outfit/medium?ion*
 images/outfit/large?ion*
 images/outfit/huge?ion*
 images/outfit/tiny?atomic*
 images/outfit/small?atomic*
 images/outfit/medium?atomic*
 images/outfit/large?atomic*
 images/outfit/huge?atomic*
 images/outfit/javelin*
 images/outfit/javelin?mini?pod*
 images/outfit/javelin?pod*
 images/outfit/javelin?storage*
 images/outfit/torpedo*
 images/outfit/torpedo?launcher*
 images/outfit/torpedo?storage*
 images/outfit/typhoon*
 images/outfit/typhoon?launcher*
 images/outfit/typhoon?storage*
 images/outfit/cooling?ducts*
 images/outfit/liquid?helium*
 images/outfit/liquid?nitrogen*
 images/outfit/water?cooling*
 images/outfit/large?regenerator*
 images/outfit/small?regenerator*
 images/outfit/cargo?scanner*
 images/outfit/outfit?scanner*
 images/outfit/outfit?expansion*
 images/outfit/cargo?expansion*
 images/outfit/control?transceiver*
 images/planet/dyson1*
 images/planet/dyson2*
 images/planet/dyson3*
 images/planet/sheragi_postverta*
 images/planet/station0*
 images/planet/station1b*
 images/planet/station2b*
 images/planet/station3b*
 images/planet/station3bd*
 images/planet/station4b*
 images/planet/station4bd*
 images/projectile/annihilator*
 images/projectile/ravager?beam*
 images/projectile/mhd*
 images/scene/ringworld?debris*
 images/scene/remnant?station*
 images/scene/asteroid?scene*
Copyright: Becca Tommaso (tommasobecca03@gmail.com)
License: CC-BY-SA-4.0

Files:
 images/label/graveyard*
Copyright: @RestingImmortal
License: CC-BY-SA-4.0

Files:
 images/outfit/enforcer?confrontation?gear*
Copyright: 1010Todd (1010todd3d@gmail.com)
License: CC-BY-SA-4.0
Comment: Derived from works by Becca Tommaso (tommasobecca03@gmail.com) (under the same license) and Evan Fluharty (under the same license).

Files:
 images/outfit/hai?williwaw*
Copyright: Evan Fluharty (Evanfluharty@gmail.com)
License: CC-BY-SA-4.0
Comment: Made in cooperation with Becca Tommaso (tommasobecca03@gmail.com) and derived from works by Michael Zahniser (under the same license) and Maximilian Korber (under the same license)

Files:
 images/effect/remnant?leak*
 images/effect/remnant?leak?sparkle*
Copyright: Benjamin Jackson (gods.benyamin@outlook.com)
License: CC-BY-SA-4.0
Comment: Derived from works by Michael Zahniser (under the same license)

Files:
 images/outfit/gold bars*
Copyright: Red-57 (github.com/Red-57)
License: CC-BY-SA-4.0

Files:
 image/effect/firestorm?ring*
Copyright: NomadicVolcano (NomadicVolcano@gmail.com).
License: CC0 (Creative Commons Zero)/Public-Domain

Files:
 images/outfit/expeller*
 images/outfit/grab-strike*
 images/hardpoint/grab-strike*
 images/ship/bulk?freighter*
 images/ship/dredger*
 images/thumbnail/bulk?freighter*
 images/thumbnail/dredger*
Copyright: Lia Gerty (https://github.com/ravenshining)
License: CC-BY-SA-4.0
Comment: Derived from work by Michael Zahniser (under the same licence) and Becca Tomaso (under the same licence).

Files:
 images/ship/raider*
 images/thumbnail/raider*
Copyright: Lia Gerty (https://github.com/ravenshining)
License: CC-BY-SA-4.0
Comment: Derived from work by Michael Zahniser (under the same licence) and Red-57 (under the same licence).

Files:
 images/effect/korath?afterburner*
 images/ship/chaser*
 images/ship/world-ship*
 images/thumbnail/chaser*
 images/thumbnail/world-ship*
Copyright: Lia Gerty (https://github.com/ravenshining)
License: CC-BY-SA-4.0
Comment: Derived from work by Michael Zahniser (under the same licence)

Files:
 images/outfit/torpedopod*
 images/outfit/typhoonpod*
Copyright: Lia Gerty (https://github.com/ravenshining)
License: CC-BY-SA-4.0
Comment: Derived from work by Becca Tomaso (under the same licence).

Files:
 images/outfit/liquid?sodium*
Copyright: Lia Gerty (https://github.com/ravenshining)
Comment: Derived from works by Saugia (under the same licence) and NomadicVolcano (public domain).
License: CC-BY-SA-4.0

Files:
 images/_menu/haze-blackbody+*
 images/_menu/haze-full+*
 images/_menu/haze-yellow+*
 images/planet/browndwarf-l-rouge*
 images/planet/browndwarf-l*
 images/planet/browndwarf-y-rouge*
 images/planet/browndwarf-y*
Copyright: Lia Gerty (https://github.com/ravenshining)
License: CC-BY-SA-4.0

Files:
 images/projectile/korath?digger*
Copyright: Lia Gerty (https://github.com/ravenshining)
License: CC-BY-SA-4.0
Comment: Derived from work by NomadicVolcano (public domain).

Files:
 images/planet/browndwarf-t-rouge*
 images/planet/browndwarf-t*
 images/planet/saturn*
Copyright: Lia Gerty (https://github.com/ravenshining)
License: CC-BY-SA-4.0
Comment: Derived from works by NASA (public domain)

Files:
 sounds/atomic?*
Copyright: Lia Gerty
License: CC-BY-SA-4.0
Comment: Derived from public domain sounds taken from freesound.org.

Files:
 images/ship/heliarch?breacher*
 images/ship/heliarch?hunter*
 images/ship/heliarch?judicator*
 images/ship/heliarch?pursuer*
 images/ship/heliarch?rover*
 images/ship/heliarch?stalker*
 images/thumbnail/heliarch?breacher*
 images/thumbnail/heliarch?hunter*
 images/thumbnail/heliarch?judicator*
 images/thumbnail/heliarch?pursuer*
 images/thumbnail/heliarch?rover*
 images/thumbnail/heliarch?stalker*
 images/outfit/finisher?storage*
 images/outfit/fuel?module*
 images/outfit/large?cogeneration?module*
 images/outfit/small?cogeneration?module*
 images/scene/councilofahr1*
 images/scene/councilofahr2*
Copyright: Arachi-Lover
License: CC-BY-SA-4.0
Comment: Derived from works by Michael Zahniser (under the same license).

Files:
 images/effect/heaver*
 images/effect/korath?digger*
 images/effect/shunt*
 images/hardpoint/korath?heaver*
 images/icon/korath?heaver*
 images/outfit/korath?heaver*
 images/outfit/*korath?reverser*
 images/projectile/expeller*
 images/projectile/heaver*
 images/projectile/korath?digger*
 images/projectile/shunt-strike*
Copyright: None (CC0 Public Domain)
License: N/A (CC0 Public Domain)
Comment: Work by Nomadic Volcano (NomadicVolcano@gmail.com) based on textures from texture.ninja

Files:
 images/hardpoint/digger?turret*
 images/outfit/korath?digger?turret*
 images/outfit/korath?digger*
Copyright: Nomadic Volcano (NomadicVolcano@gmail.com)
License: CC-BY-SA-4.0
Comment: Derived from works by Becca Tommaso and Michael Zahniser (under the same license).

Files:
 images/*/korath*reverser*
Copyright: Nomadic Volcano (NomadicVolcano@gmail.com)
License: CC-BY-SA-4.0
Comment: Derived from works by Michael Zahniser (under the same license).


Files:
 images/outfit/outskirts?gauger*
Copyright: Arachi-Lover
License: CC-BY-SA-4.0
Comment: Derived from works by Zachary Siple and Michael Zahniser (under the same license).

Files:
 images/effect/dragonflame*
 images/effect/fusionflare*
 images/effect/pwave?shot*
 images/effect/sheragiam*
 images/effect/pwavehp*
 images/effect/ka'het?flare/*
 images/effect/fissionflare*
 images/effect/pwtflare*
 images/effect/nuke*
 images/icon/dragonflame*
 images/icon/shard*
 images/outfit/dragonflame*
 images/outfit/pwave?turret*
 images/outfit/embattery*
 images/outfit/sheragicooling*
 images/outfit/fusiondrive*
 images/outfit/fissiondrive*
 images/outfit/hion*
 images/outfit/shard*
 images/outfit/sheragi?ews*
 images/outfit/small?embattery*
 images/outfit/small?sheragi?cooling*
 images/projectile/pwavecannon*
 images/projectile/hion*
 images/projectile/hionfrag*
 images/projectile/shardactive*
 images/projectile/shardinactive*
 images/projectile/ionball*
 images/scene/emeraldswordderelict*
 images/ship/emeraldsword*
 images/ship/blackdiamond*
 images/thumbnail/emeraldsword*
 images/thumbnail/blackdiamond*
Copyright: @Karirawri (crim@live.no)
License: CC-BY-SA-4.0

Files:
 images/effect/pwave?impact*
 images/effect/ionball?ring*
 images/effect/ion?explosion*
Copyright: @Karirawri (crim@live.no)
License: CC-BY-SA-4.0
Comment: Derived from works by Michael Zahniser (under the same license).

Files: sounds/dragonflame*
Copyright: TheHadnot
License: public-domain
Comment: Taken from https://freesound.org/people/TheHadnot/sounds/160880/

Files: sounds/pwave*
Copyright: aust_paul
License: public-domain
Comment: Taken from https://freesound.org/people/aust_paul/sounds/30935/

Files: sounds/hion*
Copyright: michael_kur95
License: CC-BY-3.0
Comment: Taken from https://freesound.org/people/michael_kur95/sounds/332993/ and modified.

Files: images/effect/archon?teleport/*
Copyright: @Karirawri (crim@live.no)
License: CC-BY-SA-4.0
Comment: Derived from works by Michael Zahniser and Becca Tommaso (under the same license).

Files: sounds/archonteleport*
Copyright: oldestmillennial
License: CC-BY-3.0
Comment: Taken from https://freesound.org/people/oldestmillennial/sounds/533025/ and modified.

Files: images/outfit/emp?rack*
Copyright: Anarchist2
License: CC-BY-SA-4.0
Comment: Derived from works by Michael Zahniser (under the same license).

Files: images/planet/*-hot*
Copyright: Becca Tommaso
License: CC-BY-SA-4.0
Comment: Derived from works by ESA/Hubble & NASA (under the same license)

Files:
 images/land/clouds*
Copyright: Benjamin Jackson (gods.benyamin@outlook.com)
License: CC-BY-SA-4.0

Files:
 images/outfit/ka'het?maeri?engine*
 images/outfit/ka'het?telis?engine*
 images/outfit/ka'het?sustainer?engine*
 images/outfit/ka'het?vareti?engine*
Copyright: Becca Tommaso (tommasobecca03@gmail.com)
License: CC-BY-SA-4.0
Comment: Original work by Griffin Schutte (theronepic@gmail.com), finished by Becca Tommaso.

Files: images/outfit/tiny?systems?core*
Copyright: Griffin Schutte (theronepic@gmail.com)
License: CC-BY-SA-4.0
Comment: Derived from work by Michael Zahniser (under the same license).

Files: images/outfit/ka'het?compact?engine*
Copyright: Griffin Schutte (theronepic@gmail.com)
License: CC-BY-SA-4.0

Files: images/outfit/plasma?repeater*
Copyright: Becca Tommaso
License: CC-BY-SA-4.0
Comment: Derived from works by Michael Zahniser (under the same license) and Darcy Manoel.

Files:
 images/outfit/proton?turret*
Copyright: Becca Tommaso
License: CC-BY-SA-4.0
Comment: Derived from works by Michael Zahniser (under the same license) and Nate Graham.

Files:
 images/outfit/brig*
Copyright: Becca Tommaso
License: CC-BY-SA-4.0
Comment: Derived from works by Nate Graham (under the same license).

Files:
 images/outfit/tripulse?shredder*
 images/outfit/value?detector*
Copyright: Ejo Thims
License: CC-BY-SA-4.0
Comment: Derived from works by Michael Zahniser (under the same license).

Files:
 images/star/a-dwarf*
 images/star/a-giant*
 images/star/a-supergiant*
 images/star/a0*
 images/star/a3*
 images/star/a5*
 images/star/a8*
 images/star/b-dwarf*
 images/star/b-giant*
 images/star/b-supergiant*
 images/star/b0*
 images/star/b3*
 images/star/b5*
 images/star/b8*
 images/star/black-hole*
 images/star/carbon*
 images/star/f-dwarf*
 images/star/f-giant*
 images/star/f-supergiant*
 images/star/f0*
 images/star/f3*
 images/star/f5-old*
 images/star/f5*
 images/star/f8*
 images/star/g-dwarf*
 images/star/g-giant*
 images/star/g-supergiant*
 images/star/g0-old*
 images/star/g0*
 images/star/g3*
 images/star/g5-old*
 images/star/g5*
 images/star/g8*
 images/star/k-dwarf*
 images/star/k-giant*
 images/star/k-supergiant*
 images/star/k0-old*
 images/star/k0*
 images/star/k3*
 images/star/k5-old*
 images/star/k5*
 images/star/k8*
 images/star/l-dwarf*
 images/star/m-dwarf*
 images/star/m-giant*
 images/star/m-supergiant*
 images/star/m0*
 images/star/m3*
 images/star/m5*
 images/star/m8*
 images/star/nova*
 images/star/nova-old*
 images/star/o-dwarf*
 images/star/o-giant*
 images/star/o-supergiant*
 images/star/o0*
 images/star/o3*
 images/star/o5*
 images/star/o8*
 images/star/wr1*
Copyright: Matteo "Lead" M.
License: CC-BY-SA-4.0

Files:
 images/asteroid/livecrystal/livecrystal*
 images/effect/burning?spark*
 images/effect/coalition?flare/*
 images/effect/corrosion?spark*
 images/effect/efreti?flare/*
 images/effect/explosion/pug/*
 images/effect/finisher?impact*
 images/effect/korath?flare/*
 images/effect/plasma?flare/*
 images/effect/pug?flare/*
 images/effect/tracker?cloud*
 images/effect/wanderer?flare/*
 images/effect/zapper?impact*
 images/hardpoint/dual?sunbeam?turret*
 images/hardpoint/moonbeam?turret*
 images/hardpoint/nuke*
 images/hardpoint/sunbeam?turret*
 images/hardpoint/wanderer?anti-missile*
 images/outfit/*?korath?afterburner*
 images/outfit/afterburner*
 images/outfit/asteroid?scanner*
 images/outfit/blue?sun*
 images/outfit/bright?cloud*
 images/outfit/caldera?afterburner*
 images/outfit/dark?storm*
 images/outfit/double?plasma?core*
 images/outfit/dual?sunbeam?turret*
 images/outfit/*efreti?steering*
 images/outfit/*efreti?thruster*
 images/outfit/finisher?maegrolain*
 images/outfit/moonbeam*
 images/outfit/moonbeam?turret*
 images/outfit/nuke*
 images/outfit/plasma?core*
 images/outfit/red?sun*
 images/outfit/sunbeam*
 images/outfit/sunbeam?turret*
 images/outfit/thunderhead?launcher*
 images/outfit/thunderhead?storage*
 images/outfit/triple?plasma?core*
 images/outfit/wanderer?anti-missile*
 images/outfit/wanderer?heat?sink*
 images/outfit/white?sun*
 images/outfit/yellow?sun*
 images/planet/ringworld*
 images/planet/ringworld?left*
 images/planet/ringworld?right*
 images/projectile/fire-lance*
 images/projectile/blaze-pike*
 images/projectile/korath?inferno*
 images/projectile/missile-0*
 images/projectile/missile-1*
 images/ship/corvette*
 images/ship/flivver*
 images/ship/mraven*
 images/ship/msplinter*
 images/ship/raven*
 images/ship/splinter*
 images/star/neutron*
 images/thumbnail/corvette*
 images/thumbnail/flivver*
 images/thumbnail/mraven*
 images/thumbnail/msplinter*
 images/thumbnail/raven*
 images/thumbnail/splinter*
Copyright: Gefüllte Taubenbrust <jeaminer23@gmail.com>
License: CC-BY-SA-4.0

Files: sounds/ionball*
Copyright: pluralz
License: public-domain
Comment: Taken from https://freesound.org/people/pluralz/sounds/475806/

Files:
 images/outfit/tiny?korath?engine*
 images/outfit/korath?bow?drive*
Copyright: Ejo Thims <https://github.com/EjoThims>
License: CC-BY-SA-4.0

Files:
 images/planet/stationh-ancient0*
 images/planet/stationh-ancient1*
 images/planet/stationh-ancient2*
Copyright: Becca Tommaso (tommasobecca03@gmail.com)
License: CC-BY-SA-3.0
Comment: Derived from works by Michael Zahniser (under the same license).

Files:
 images/scene/ssil?vida?alert?hologram*
 images/scene/remnant?remote?spaceport*
Copyright: J Everett Nichol (jeverett on Discord)
License: CC-BY-SA-3.0
Comment: Derived from works by Becca Tommaso (under the same license).

Files:
 images/ship/auxiliary*
 images/ship/carrier*
 images/ship/combat?drone*
 images/ship/cruiser*
 images/ship/frigate*
 images/ship/gunboat*
 images/ship/lance*
 images/ship/rainmaker*
 images/ship/surveillance?drone*
 images/thumbnail/auxiliary*
 images/thumbnail/carrier*
 images/thumbnail/combat?drone*
 images/thumbnail/cruiser*
 images/thumbnail/frigate*
 images/thumbnail/gunboat*
 images/thumbnail/lance*
 images/thumbnail/rainmaker*
 images/thumbnail/surveillance?drone*
Copyright: Gefüllte Taubenbrust <jeaminer23@gmail.com>
License: CC-BY-SA-4.0
Comment: Derived from works by Michael Zahniser (under the same license).

Files:
<<<<<<< HEAD
 images/outfit/hai?dual?pulse?pistol*
Copyright: Michael Arsollon
License: CC-BY-SA-4.0
Comment: Derived from works by Evan Fluharty (from under the same license)

Files:
 images/outfit/true?unfettered?license*
Copyright: Michael Arsollon
License: CC-BY-SA-4.0
Comment: Derived from works by Michael Zahniser (from under the same license) and Evan Fluharty (from under the same license).

Files:
=======
 images/hardpoint/firestorm battery*
 images/outfit/firestorm?battery*
 images/outfit/firestorm?rack*
 images/outfit/firestorm?torpedo*
 images/projectile/firestorm?torpedo*
>>>>>>> 46a0796f
 images/ship/modified?dromedary*
 images/ship/modified?dromedary?wreck*
 images/thumbnail/modified?dromedary*
 images/thumbnail/modified?dromedary?wreck*
 sound/korath?afterburner*
Copyright: Saugia <https://github.com/Saugia>
License: CC-BY-SA-4.0

Files:
 images/outfit/teciimach?bay*
 images/outfit/teciimach?pod*
 images/planet/gas3-c*
 images/ship/aerie*
 images/ship/bactrian*
 images/ship/hailstone*
 images/ship/arch-carrack*
 images/ship/charm-shallop*
 images/ship/echo-galleon*
 images/ship/heavy?gust*
 images/ship/mining?drone*
 images/ship/mule*
 images/ship/squall*
 images/ship/sunder*
 images/thumbnail/aerie*
 images/thumbnail/bactrian*
 images/thumbnail/hailstone*
 images/thumbnail/arch-carrack*
 images/thumbnail/charm-shallop*
 images/thumbnail/echo-galleon*
 images/thumbnail/heavy?gust*
 images/thumbnail/mining?drone*
 images/thumbnail/mule*
 images/thumbnail/squall*
 images/thumbnail/sunder*
Copyright: Saugia <https://github.com/Saugia>
License: CC-BY-SA-4.0
Comment: Derived from works by Michael Zahniser (under the same license).

Files:
 sounds/remnant?afterburner*
Copyright: Saugia <https://github.com/Saugia>
License: public-domain
Comment: Based on public domain sounds taken from freesound.org, edit done by Saugia.

Files:
 images/hardpoint/blaze-pike*
 images/hardpoint/korath?inferno*
 images/hardpoint/shunt-strike*
 images/icon/firelight*
 images/outfit/blaze?pike*
 images/outfit/firelight*
 images/outfit/firelight?bank*
 images/outfit/firelight?rack*
 images/outfit/korath?inferno*
 images/outfit/shunt-strike*
 images/planet/station4c*
 images/planet/station5c*
 images/planet/station6c*
 images/planet/station7c*
 images/planet/station7cb*
 images/projectile/firelight*
 images/projectile/firelight?active*
 images/projectile/ion?blast*
 sounds/ion?blast*
Copyright: Saugia <https://github.com/Saugia>
License: CC-BY-SA-4.0
Comment: Derived from works by Michael Zahniser (under the same license) and Becca Tommaso (under the same licence).

Files:
 images/ship/tubfalet*
 images/thumbnail/tubfalet*
Copyright: Saugia <https://github.com/Saugia>
License: CC-BY-SA-4.0
Comment: Derived from works by Michael Zahniser (under the same license) and Lia Gerty (under the same licence).

Files:
 images/ship/-nra-ret*
 images/ship/korsmanath?a-awoj*
 images/thumbnail/-nra-ret*
 images/thumbnail/korsmanath?a-awoj*
Copyright: Saugia <https://github.com/Saugia>
License: CC-BY-SA-4.0
Comment: Derived from works by NomadicVolcano (public domain).

Files:
 images/outfit/microbot?defense?station*
Copyright: Saugia <https://github.com/Saugia>
Comment: Derived from work by Griffin Schutte (theronepic@gmail.com) (under same licence).
License: CC-BY-SA-4.0

Files:
 images/ship/kestrel*
 images/ship/kestrele*
 images/ship/kestrels*
 images/ship/kestrelw*
 images/ship/osprey*
 images/thumbnail/kestrel*
 images/thumbnail/kestrele*
 images/thumbnail/kestrels*
 images/thumbnail/kestrelw*
 images/thumbnail/osprey*
Copyright: Saugia <https://github.com/Saugia>
License: CC-BY-SA-4.0
Comment: Derived from works by Michael Zahniser (under the same license) and detailed by Anarchist2.

Files:
 sounds/remnant?afterburner.wav
Copyright: Public Domain
License: public-domain
Comment: Based on public domain sounds taken from freesound.org, edit done by Saugia.

Files:
 sounds/firelight.wav
 sounds/firelight?hit.wav
Copyright: Public Domain
License: public-domain
Comment: Based on public domain sounds taken from freesound.org, edits done by Saugia and Lia Gerty.

Files:
 images/effect/ember?tear/ember?tear?fire*
 images/effect/ember?tear/ember?tear?impact*
 images/effect/ember?tear/ember?tear?vortex*
 images/outfit/ember?tear*
Copyright: X-27 (youtube.com/x-27yt)
License: CC-BY-SA-3.0

Files:
 images/effect/ember?tear/ember?tear?spark*
Copyright: X-27 (youtube.com/x-27yt)
License: CC-BY-SA-3.0
Comment: Derived from works by Michael Zahniser (under the same license).

Files:
 images/land/fields16*
 images/land/fields17*
 images/land/fields18*
 images/land/fields19*
 images/land/fields20*
 images/land/fields21*
 images/land/fields22*
 images/land/fields23*
 images/land/fields24*
 images/land/fields25*
 images/land/fields26*
 images/land/fields27*
 images/land/hills10*
 images/land/sea20*
 images/land/sea21*
 images/land/water14*
 images/land/water15*
 images/land/water16*
 images/land/water17*
 images/land/water18*
 images/land/water19*
 images/land/water20*
Copyright: Peter van der Meer (peter.vd.meer@gmail.com)
License: CC-BY-SA-4.0

Files:
 images/outfit/jump?drive*
 images/outfit/jump?drive?(broken)*
Copyright: Scrinarii1337#0001
License: CC-BY-SA-4.0

Files:
 images/scene/citydark*
 images/scene/buildings*
 images/scene/busysteet*
 images/scene/iceplains*
 images/scene/iceplains2*
 images/scene/iceplains3*
 images/scene/lonelyrock*
 images/scene/redrocks*
 images/scene/seasidecliffs*
 images/scene/Seasunset*
 images/scene/smeer*
 images/scene/snowfield*
 images/scene/snowvillage*
 images/scene/sunet*
 images/scene/tower*
 images/scene/icepicture*
 images/scene/snowplains*
Copyright: unsplash.com/
License: CC0 (Creative Commons Zero)/Public-Domain

Files:
 images/scenes/hroar*
Copyright: Dane Crowton
License: CC-BY-SA-4.0

Files: images/land/asteroid0*
Copyright: Becca Tommaso
License: CC0 (Creative Commons Zero)/Public-Domain
Comment: Derived from works by ESA/Rosetta spacecraft (under the same license).

Files: images/outfits/skadetear*
Copyright: Anarchist2
License: CC-BY-SA-4.0

Files:
 images/thumbnail/smew*
 images/ship/smew*
Copyright: Dschiltt
License: CC0 (Creative Commons Zero)/Public-Domain
Comment: Derived from works by MZ (under the same license), and contributions by Zoura, Kitteh, Ejo Thims, and Saugia.

Files:
 images/ship/modified?dromedary?ghost*
 images/ship/modified?dromedary?spectre*
Copyright: Saugia (https://github.com/Saugia)
License: CC-BY-SA-4.0
Comment: Transparent materials by scrinarii1337.

License: GPL-3+
 This program is free software: you can redistribute it and/or modify
 it under the terms of the GNU General Public License as published by
 the Free Software Foundation; either version 3 of the License, or
 (at your option) any later version.
 .
 This program is distributed in the hope that it will be useful,
 but WITHOUT ANY WARRANTY; without even the implied warranty of
 MERCHANTABILITY or FITNESS FOR A PARTICULAR PURPOSE.  See the
 GNU General Public License for more details.
 .
 You should have received a copy of the GNU General Public License
 along with this program.  If not, see <http://www.gnu.org/licenses/>.
 .
 On Debian systems, the complete text of the GNU General Public
 License version 3 can be found in "/usr/share/common-licenses/GPL-3".

License: CC-BY-SA-4.0
 By exercising the Licensed Rights (defined below), You accept and agree
 to be bound by the terms and conditions of this Creative Commons
 Attribution-ShareAlike 4.0 International Public License ("Public
 License"). To the extent this Public License may be interpreted as a
 contract, You are granted the Licensed Rights in consideration of Your
 acceptance of these terms and conditions, and the Licensor grants You
 such rights in consideration of benefits the Licensor receives from
 making the Licensed Material available under these terms and
 conditions.
 .
 Section 1 -- Definitions.
 .
 a. Adapted Material means material subject to Copyright and Similar
 Rights that is derived from or based upon the Licensed Material
 and in which the Licensed Material is translated, altered,
 arranged, transformed, or otherwise modified in a manner requiring
 permission under the Copyright and Similar Rights held by the
 Licensor. For purposes of this Public License, where the Licensed
 Material is a musical work, performance, or sound recording,
 Adapted Material is always produced where the Licensed Material is
 synched in timed relation with a moving image.
 .
 b. Adapter's License means the license You apply to Your Copyright
 and Similar Rights in Your contributions to Adapted Material in
 accordance with the terms and conditions of this Public License.
 .
 c. BY-SA Compatible License means a license listed at
 creativecommons.org/compatiblelicenses, approved by Creative
 Commons as essentially the equivalent of this Public License.
 .
 d. Copyright and Similar Rights means copyright and/or similar rights
 closely related to copyright including, without limitation,
 performance, broadcast, sound recording, and Sui Generis Database
 Rights, without regard to how the rights are labeled or
 categorized. For purposes of this Public License, the rights
 specified in Section 2(b)(1)-(2) are not Copyright and Similar
 Rights.
 .
 e. Effective Technological Measures means those measures that, in the
 absence of proper authority, may not be circumvented under laws
 fulfilling obligations under Article 11 of the WIPO Copyright
 Treaty adopted on December 20, 1996, and/or similar international
 agreements.
 .
 f. Exceptions and Limitations means fair use, fair dealing, and/or
 any other exception or limitation to Copyright and Similar Rights
 that applies to Your use of the Licensed Material.
 .
 g. License Elements means the license attributes listed in the name
 of a Creative Commons Public License. The License Elements of this
 Public License are Attribution and ShareAlike.
 .
 h. Licensed Material means the artistic or literary work, database,
 or other material to which the Licensor applied this Public
 License.
 .
 i. Licensed Rights means the rights granted to You subject to the
 terms and conditions of this Public License, which are limited to
 all Copyright and Similar Rights that apply to Your use of the
 Licensed Material and that the Licensor has authority to license.
 .
 j. Licensor means the individual(s) or entity(ies) granting rights
 under this Public License.
 .
 k. Share means to provide material to the public by any means or
 process that requires permission under the Licensed Rights, such
 as reproduction, public display, public performance, distribution,
 dissemination, communication, or importation, and to make material
 available to the public including in ways that members of the
 public may access the material from a place and at a time
 individually chosen by them.
 .
 l. Sui Generis Database Rights means rights other than copyright
 resulting from Directive 96/9/EC of the European Parliament and of
 the Council of 11 March 1996 on the legal protection of databases,
 as amended and/or succeeded, as well as other essentially
 equivalent rights anywhere in the world.
 .
 m. You means the individual or entity exercising the Licensed Rights
 under this Public License. Your has a corresponding meaning.
 .
 Section 2 -- Scope.
 .
 a. License grant.
 .
 1. Subject to the terms and conditions of this Public License,
 the Licensor hereby grants You a worldwide, royalty-free,
 non-sublicensable, non-exclusive, irrevocable license to
 exercise the Licensed Rights in the Licensed Material to:
 .
 a. reproduce and Share the Licensed Material, in whole or
 in part; and
 .
 b. produce, reproduce, and Share Adapted Material.
 .
 2. Exceptions and Limitations. For the avoidance of doubt, where
 Exceptions and Limitations apply to Your use, this Public
 License does not apply, and You do not need to comply with
 its terms and conditions.
 .
 3. Term. The term of this Public License is specified in Section
 6(a).
 .
 4. Media and formats; technical modifications allowed. The
 Licensor authorizes You to exercise the Licensed Rights in
 all media and formats whether now known or hereafter created,
 and to make technical modifications necessary to do so. The
 Licensor waives and/or agrees not to assert any right or
 authority to forbid You from making technical modifications
 necessary to exercise the Licensed Rights, including
 technical modifications necessary to circumvent Effective
 Technological Measures. For purposes of this Public License,
 simply making modifications authorized by this Section 2(a)
 (4) never produces Adapted Material.
 .
 5. Downstream recipients.
 .
 a. Offer from the Licensor -- Licensed Material. Every
 recipient of the Licensed Material automatically
 receives an offer from the Licensor to exercise the
 Licensed Rights under the terms and conditions of this
 Public License.
 .
 b. Additional offer from the Licensor -- Adapted Material.
 Every recipient of Adapted Material from You
 automatically receives an offer from the Licensor to
 exercise the Licensed Rights in the Adapted Material
 under the conditions of the Adapter's License You apply.
 .
 c. No downstream restrictions. You may not offer or impose
 any additional or different terms or conditions on, or
 apply any Effective Technological Measures to, the
 Licensed Material if doing so restricts exercise of the
 Licensed Rights by any recipient of the Licensed
 Material.
 .
 6. No endorsement. Nothing in this Public License constitutes or
 may be construed as permission to assert or imply that You
 are, or that Your use of the Licensed Material is, connected
 with, or sponsored, endorsed, or granted official status by,
 the Licensor or others designated to receive attribution as
 provided in Section 3(a)(1)(A)(i).
 .
 b. Other rights.
 .
 1. Moral rights, such as the right of integrity, are not
 licensed under this Public License, nor are publicity,
 privacy, and/or other similar personality rights; however, to
 the extent possible, the Licensor waives and/or agrees not to
 assert any such rights held by the Licensor to the limited
 extent necessary to allow You to exercise the Licensed
 Rights, but not otherwise.
 .
 2. Patent and trademark rights are not licensed under this
 Public License.
 .
 3. To the extent possible, the Licensor waives any right to
 collect royalties from You for the exercise of the Licensed
 Rights, whether directly or through a collecting society
 under any voluntary or waivable statutory or compulsory
 licensing scheme. In all other cases the Licensor expressly
 reserves any right to collect such royalties.
 .
 Section 3 -- License Conditions.
 .
 Your exercise of the Licensed Rights is expressly made subject to the
 following conditions.
 .
 a. Attribution.
 .
 1. If You Share the Licensed Material (including in modified
 form), You must:
 .
 a. retain the following if it is supplied by the Licensor
 with the Licensed Material:
 .
 i. identification of the creator(s) of the Licensed
 Material and any others designated to receive
 attribution, in any reasonable manner requested by
 the Licensor (including by pseudonym if
 designated);
 .
 ii. a copyright notice;
 .
 iii. a notice that refers to this Public License;
 .
 iv. a notice that refers to the disclaimer of
 warranties;
 .
 v. a URI or hyperlink to the Licensed Material to the
 extent reasonably practicable;
 .
 b. indicate if You modified the Licensed Material and
 retain an indication of any previous modifications; and
 .
 c. indicate the Licensed Material is licensed under this
 Public License, and include the text of, or the URI or
 hyperlink to, this Public License.
 .
 2. You may satisfy the conditions in Section 3(a)(1) in any
 reasonable manner based on the medium, means, and context in
 which You Share the Licensed Material. For example, it may be
 reasonable to satisfy the conditions by providing a URI or
 hyperlink to a resource that includes the required
 information.
 .
 3. If requested by the Licensor, You must remove any of the
 information required by Section 3(a)(1)(A) to the extent
 reasonably practicable.
 .
 b. ShareAlike.
 .
 In addition to the conditions in Section 3(a), if You Share
 Adapted Material You produce, the following conditions also apply.
 .
 1. The Adapter's License You apply must be a Creative Commons
 license with the same License Elements, this version or
 later, or a BY-SA Compatible License.
 .
 2. You must include the text of, or the URI or hyperlink to, the
 Adapter's License You apply. You may satisfy this condition
 in any reasonable manner based on the medium, means, and
 context in which You Share Adapted Material.
 .
 3. You may not offer or impose any additional or different terms
 or conditions on, or apply any Effective Technological
 Measures to, Adapted Material that restrict exercise of the
 rights granted under the Adapter's License You apply.
 .
 Section 4 -- Sui Generis Database Rights.
 .
 Where the Licensed Rights include Sui Generis Database Rights that
 apply to Your use of the Licensed Material:
 .
 a. for the avoidance of doubt, Section 2(a)(1) grants You the right
 to extract, reuse, reproduce, and Share all or a substantial
 portion of the contents of the database;
 .
 b. if You include all or a substantial portion of the database
 contents in a database in which You have Sui Generis Database
 Rights, then the database in which You have Sui Generis Database
 Rights (but not its individual contents) is Adapted Material,
 .
 including for purposes of Section 3(b); and
 c. You must comply with the conditions in Section 3(a) if You Share
 all or a substantial portion of the contents of the database.
 .
 For the avoidance of doubt, this Section 4 supplements and does not
 replace Your obligations under this Public License where the Licensed
 Rights include other Copyright and Similar Rights.
 .
 Section 5 -- Disclaimer of Warranties and Limitation of Liability.
 .
 a. UNLESS OTHERWISE SEPARATELY UNDERTAKEN BY THE LICENSOR, TO THE
 EXTENT POSSIBLE, THE LICENSOR OFFERS THE LICENSED MATERIAL AS-IS
 AND AS-AVAILABLE, AND MAKES NO REPRESENTATIONS OR WARRANTIES OF
 ANY KIND CONCERNING THE LICENSED MATERIAL, WHETHER EXPRESS,
 IMPLIED, STATUTORY, OR OTHER. THIS INCLUDES, WITHOUT LIMITATION,
 WARRANTIES OF TITLE, MERCHANTABILITY, FITNESS FOR A PARTICULAR
 PURPOSE, NON-INFRINGEMENT, ABSENCE OF LATENT OR OTHER DEFECTS,
 ACCURACY, OR THE PRESENCE OR ABSENCE OF ERRORS, WHETHER OR NOT
 KNOWN OR DISCOVERABLE. WHERE DISCLAIMERS OF WARRANTIES ARE NOT
 ALLOWED IN FULL OR IN PART, THIS DISCLAIMER MAY NOT APPLY TO YOU.
 .
 b. TO THE EXTENT POSSIBLE, IN NO EVENT WILL THE LICENSOR BE LIABLE
 TO YOU ON ANY LEGAL THEORY (INCLUDING, WITHOUT LIMITATION,
 NEGLIGENCE) OR OTHERWISE FOR ANY DIRECT, SPECIAL, INDIRECT,
 INCIDENTAL, CONSEQUENTIAL, PUNITIVE, EXEMPLARY, OR OTHER LOSSES,
 COSTS, EXPENSES, OR DAMAGES ARISING OUT OF THIS PUBLIC LICENSE OR
 USE OF THE LICENSED MATERIAL, EVEN IF THE LICENSOR HAS BEEN
 ADVISED OF THE POSSIBILITY OF SUCH LOSSES, COSTS, EXPENSES, OR
 DAMAGES. WHERE A LIMITATION OF LIABILITY IS NOT ALLOWED IN FULL OR
 IN PART, THIS LIMITATION MAY NOT APPLY TO YOU.
 .
 c. The disclaimer of warranties and limitation of liability provided
 above shall be interpreted in a manner that, to the extent
 possible, most closely approximates an absolute disclaimer and
 waiver of all liability.
 .
 Section 6 -- Term and Termination.
 .
 a. This Public License applies for the term of the Copyright and
 Similar Rights licensed here. However, if You fail to comply with
 this Public License, then Your rights under this Public License
 terminate automatically.
 .
 b. Where Your right to use the Licensed Material has terminated under
 Section 6(a), it reinstates:
 .
 1. automatically as of the date the violation is cured, provided
 it is cured within 30 days of Your discovery of the
 violation; or
 .
 2. upon express reinstatement by the Licensor.
 .
 For the avoidance of doubt, this Section 6(b) does not affect any
 right the Licensor may have to seek remedies for Your violations
 of this Public License.
 .
 c. For the avoidance of doubt, the Licensor may also offer the
 Licensed Material under separate terms or conditions or stop
 distributing the Licensed Material at any time; however, doing so
 will not terminate this Public License.
 .
 d. Sections 1, 5, 6, 7, and 8 survive termination of this Public
 License.
 .
 Section 7 -- Other Terms and Conditions.
 .
 a. The Licensor shall not be bound by any additional or different
 terms or conditions communicated by You unless expressly agreed.
 .
 b. Any arrangements, understandings, or agreements regarding the
 Licensed Material not stated herein are separate from and
 independent of the terms and conditions of this Public License.
 .
 Section 8 -- Interpretation.
 .
 a. For the avoidance of doubt, this Public License does not, and
 shall not be interpreted to, reduce, limit, restrict, or impose
 conditions on any use of the Licensed Material that could lawfully
 be made without permission under this Public License.
 .
 b. To the extent possible, if any provision of this Public License is
 deemed unenforceable, it shall be automatically reformed to the
 minimum extent necessary to make it enforceable. If the provision
 cannot be reformed, it shall be severed from this Public License
 without affecting the enforceability of the remaining terms and
 conditions.
 .
 c. No term or condition of this Public License will be waived and no
 failure to comply consented to unless expressly agreed to by the
 Licensor.
 .
 d. Nothing in this Public License constitutes or may be interpreted
 as a limitation upon, or waiver of, any privileges and immunities
 that apply to the Licensor or You, including from the legal
 processes of any jurisdiction or authority.

License: CC-BY-4.0
 By exercising the Licensed Rights (defined below), You accept and agree
 to be bound by the terms and conditions of this Creative Commons
 Attribution 4.0 International Public License ("Public
 License"). To the extent this Public License may be interpreted as a
 contract, You are granted the Licensed Rights in consideration of Your
 acceptance of these terms and conditions, and the Licensor grants You
 such rights in consideration of benefits the Licensor receives from
 making the Licensed Material available under these terms and
 conditions.
 .
 Section 1 -- Definitions.
 .
 a. Adapted Material means material subject to Copyright and Similar
 Rights that is derived from or based upon the Licensed Material
 and in which the Licensed Material is translated, altered,
 arranged, transformed, or otherwise modified in a manner requiring
 permission under the Copyright and Similar Rights held by the
 Licensor. For purposes of this Public License, where the Licensed
 Material is a musical work, performance, or sound recording,
 Adapted Material is always produced where the Licensed Material is
 synched in timed relation with a moving image.
 .
 b. Adapter's License means the license You apply to Your Copyright
 and Similar Rights in Your contributions to Adapted Material in
 accordance with the terms and conditions of this Public License.
 .
 c. Copyright and Similar Rights means copyright and/or similar rights
 closely related to copyright including, without limitation,
 performance, broadcast, sound recording, and Sui Generis Database
 Rights, without regard to how the rights are labeled or
 categorized. For purposes of this Public License, the rights
 specified in Section 2(b)(1)-(2) are not Copyright and Similar
 Rights.
 .
 d. Effective Technological Measures means those measures that, in the
 absence of proper authority, may not be circumvented under laws
 fulfilling obligations under Article 11 of the WIPO Copyright
 Treaty adopted on December 20, 1996, and/or similar international
 agreements.
 .
 e. Exceptions and Limitations means fair use, fair dealing, and/or
 any other exception or limitation to Copyright and Similar Rights
 that applies to Your use of the Licensed Material.
 .
 f. Licensed Material means the artistic or literary work, database,
 or other material to which the Licensor applied this Public
 License.
 .
 g. Licensed Rights means the rights granted to You subject to the
 terms and conditions of this Public License, which are limited to
 all Copyright and Similar Rights that apply to Your use of the
 Licensed Material and that the Licensor has authority to license.
 .
 h. Licensor means the individual(s) or entity(ies) granting rights
 under this Public License.
 .
 i. Share means to provide material to the public by any means or
 process that requires permission under the Licensed Rights, such
 as reproduction, public display, public performance, distribution,
 dissemination, communication, or importation, and to make material
 available to the public including in ways that members of the
 public may access the material from a place and at a time
 individually chosen by them.
 .
 j. Sui Generis Database Rights means rights other than copyright
 resulting from Directive 96/9/EC of the European Parliament and of
 the Council of 11 March 1996 on the legal protection of databases,
 as amended and/or succeeded, as well as other essentially
 equivalent rights anywhere in the world.
 .
 k. You means the individual or entity exercising the Licensed Rights
 under this Public License. Your has a corresponding meaning.
 .
 Section 2 -- Scope.
 .
 a. License grant.
 .
 1. Subject to the terms and conditions of this Public License,
 the Licensor hereby grants You a worldwide, royalty-free,
 non-sublicensable, non-exclusive, irrevocable license to
 exercise the Licensed Rights in the Licensed Material to:
 .
 a. reproduce and Share the Licensed Material, in whole or
 in part; and
 .
 b. produce, reproduce, and Share Adapted Material.
 .
 2. Exceptions and Limitations. For the avoidance of doubt, where
 Exceptions and Limitations apply to Your use, this Public
 License does not apply, and You do not need to comply with
 its terms and conditions.
 .
 3. Term. The term of this Public License is specified in Section
 6(a).
 .
 4. Media and formats; technical modifications allowed. The
 Licensor authorizes You to exercise the Licensed Rights in
 all media and formats whether now known or hereafter created,
 and to make technical modifications necessary to do so. The
 Licensor waives and/or agrees not to assert any right or
 authority to forbid You from making technical modifications
 necessary to exercise the Licensed Rights, including
 technical modifications necessary to circumvent Effective
 Technological Measures. For purposes of this Public License,
 simply making modifications authorized by this Section 2(a)
 (4) never produces Adapted Material.
 .
 5. Downstream recipients.
 .
 a. Offer from the Licensor -- Licensed Material. Every
 recipient of the Licensed Material automatically
 receives an offer from the Licensor to exercise the
 Licensed Rights under the terms and conditions of this
 Public License.
 .
 b. No downstream restrictions. You may not offer or impose
 any additional or different terms or conditions on, or
 apply any Effective Technological Measures to, the
 Licensed Material if doing so restricts exercise of the
 Licensed Rights by any recipient of the Licensed
 Material.
 .
 6. No endorsement. Nothing in this Public License constitutes or
 may be construed as permission to assert or imply that You
 are, or that Your use of the Licensed Material is, connected
 with, or sponsored, endorsed, or granted official status by,
 the Licensor or others designated to receive attribution as
 provided in Section 3(a)(1)(A)(i).
 .
 b. Other rights.
 .
 1. Moral rights, such as the right of integrity, are not
 licensed under this Public License, nor are publicity,
 privacy, and/or other similar personality rights; however, to
 the extent possible, the Licensor waives and/or agrees not to
 assert any such rights held by the Licensor to the limited
 extent necessary to allow You to exercise the Licensed
 Rights, but not otherwise.
 .
 2. Patent and trademark rights are not licensed under this
 Public License.
 .
 3. To the extent possible, the Licensor waives any right to
 collect royalties from You for the exercise of the Licensed
 Rights, whether directly or through a collecting society
 under any voluntary or waivable statutory or compulsory
 licensing scheme. In all other cases the Licensor expressly
 reserves any right to collect such royalties.
 .
 Section 3 -- License Conditions.
 .
 Your exercise of the Licensed Rights is expressly made subject to the
 following conditions.
 .
 a. Attribution.
 .
 1. If You Share the Licensed Material (including in modified
 form), You must:
 .
 a. retain the following if it is supplied by the Licensor
 with the Licensed Material:
 .
 i. identification of the creator(s) of the Licensed
 Material and any others designated to receive
 attribution, in any reasonable manner requested by
 the Licensor (including by pseudonym if
 designated);
 .
 ii. a copyright notice;
 .
 iii. a notice that refers to this Public License;
 .
 iv. a notice that refers to the disclaimer of
 warranties;
 .
 v. a URI or hyperlink to the Licensed Material to the
 extent reasonably practicable;
 .
 b. indicate if You modified the Licensed Material and
 retain an indication of any previous modifications; and
 .
 c. indicate the Licensed Material is licensed under this
 Public License, and include the text of, or the URI or
 hyperlink to, this Public License.
 .
 2. You may satisfy the conditions in Section 3(a)(1) in any
 reasonable manner based on the medium, means, and context in
 which You Share the Licensed Material. For example, it may be
 reasonable to satisfy the conditions by providing a URI or
 hyperlink to a resource that includes the required
 information.
 .
 3. If requested by the Licensor, You must remove any of the
 information required by Section 3(a)(1)(A) to the extent
 reasonably practicable.
 .
 4. If You Share Adapted Material You produce, the Adapter's
 License You apply must not prevent recipients of the Adapted
 Material from complying with this Public License.
 .
 Section 4 -- Sui Generis Database Rights.
 .
 Where the Licensed Rights include Sui Generis Database Rights that
 apply to Your use of the Licensed Material:
 .
 a. for the avoidance of doubt, Section 2(a)(1) grants You the right
 to extract, reuse, reproduce, and Share all or a substantial
 portion of the contents of the database;
 .
 b. if You include all or a substantial portion of the database
 contents in a database in which You have Sui Generis Database
 Rights, then the database in which You have Sui Generis Database
 Rights (but not its individual contents) is Adapted Material; and
 .
 c. You must comply with the conditions in Section 3(a) if You Share
 all or a substantial portion of the contents of the database.
 .
 For the avoidance of doubt, this Section 4 supplements and does not
 replace Your obligations under this Public License where the Licensed
 Rights include other Copyright and Similar Rights.
 .
 Section 5 -- Disclaimer of Warranties and Limitation of Liability.
 .
 a. UNLESS OTHERWISE SEPARATELY UNDERTAKEN BY THE LICENSOR, TO THE
 EXTENT POSSIBLE, THE LICENSOR OFFERS THE LICENSED MATERIAL AS-IS
 AND AS-AVAILABLE, AND MAKES NO REPRESENTATIONS OR WARRANTIES OF
 ANY KIND CONCERNING THE LICENSED MATERIAL, WHETHER EXPRESS,
 IMPLIED, STATUTORY, OR OTHER. THIS INCLUDES, WITHOUT LIMITATION,
 WARRANTIES OF TITLE, MERCHANTABILITY, FITNESS FOR A PARTICULAR
 PURPOSE, NON-INFRINGEMENT, ABSENCE OF LATENT OR OTHER DEFECTS,
 ACCURACY, OR THE PRESENCE OR ABSENCE OF ERRORS, WHETHER OR NOT
 KNOWN OR DISCOVERABLE. WHERE DISCLAIMERS OF WARRANTIES ARE NOT
 ALLOWED IN FULL OR IN PART, THIS DISCLAIMER MAY NOT APPLY TO YOU.
 .
 b. TO THE EXTENT POSSIBLE, IN NO EVENT WILL THE LICENSOR BE LIABLE
 TO YOU ON ANY LEGAL THEORY (INCLUDING, WITHOUT LIMITATION,
 NEGLIGENCE) OR OTHERWISE FOR ANY DIRECT, SPECIAL, INDIRECT,
 INCIDENTAL, CONSEQUENTIAL, PUNITIVE, EXEMPLARY, OR OTHER LOSSES,
 COSTS, EXPENSES, OR DAMAGES ARISING OUT OF THIS PUBLIC LICENSE OR
 USE OF THE LICENSED MATERIAL, EVEN IF THE LICENSOR HAS BEEN
 ADVISED OF THE POSSIBILITY OF SUCH LOSSES, COSTS, EXPENSES, OR
 DAMAGES. WHERE A LIMITATION OF LIABILITY IS NOT ALLOWED IN FULL OR
 IN PART, THIS LIMITATION MAY NOT APPLY TO YOU.
 .
 c. The disclaimer of warranties and limitation of liability provided
 above shall be interpreted in a manner that, to the extent
 possible, most closely approximates an absolute disclaimer and
 waiver of all liability.
 .
 Section 6 -- Term and Termination.
 .
 a. This Public License applies for the term of the Copyright and
 Similar Rights licensed here. However, if You fail to comply with
 this Public License, then Your rights under this Public License
 terminate automatically.
 .
 b. Where Your right to use the Licensed Material has terminated under
 Section 6(a), it reinstates:
 .
 1. automatically as of the date the violation is cured, provided
 it is cured within 30 days of Your discovery of the
 violation; or
 .
 2. upon express reinstatement by the Licensor.
 .
 For the avoidance of doubt, this Section 6(b) does not affect any
 right the Licensor may have to seek remedies for Your violations
 of this Public License.
 .
 c. For the avoidance of doubt, the Licensor may also offer the
 Licensed Material under separate terms or conditions or stop
 distributing the Licensed Material at any time; however, doing so
 will not terminate this Public License.
 .
 d. Sections 1, 5, 6, 7, and 8 survive termination of this Public
 License.
 .
 Section 7 -- Other Terms and Conditions.
 .
 a. The Licensor shall not be bound by any additional or different
 terms or conditions communicated by You unless expressly agreed.
 .
 b. Any arrangements, understandings, or agreements regarding the
 Licensed Material not stated herein are separate from and
 independent of the terms and conditions of this Public License.
 .
 Section 8 -- Interpretation.
 .
 a. For the avoidance of doubt, this Public License does not, and
 shall not be interpreted to, reduce, limit, restrict, or impose
 conditions on any use of the Licensed Material that could lawfully
 be made without permission under this Public License.
 .
 b. To the extent possible, if any provision of this Public License is
 deemed unenforceable, it shall be automatically reformed to the
 minimum extent necessary to make it enforceable. If the provision
 cannot be reformed, it shall be severed from this Public License
 without affecting the enforceability of the remaining terms and
 conditions.
 .
 c. No term or condition of this Public License will be waived and no
 failure to comply consented to unless expressly agreed to by the
 Licensor.
 .
 d. Nothing in this Public License constitutes or may be interpreted
 as a limitation upon, or waiver of, any privileges and immunities
 that apply to the Licensor or You, including from the legal
 processes of any jurisdiction or authority.

License: CC-BY-SA-3.0
 CREATIVE COMMONS CORPORATION IS NOT A LAW FIRM AND DOES NOT PROVIDE
 LEGAL SERVICES. DISTRIBUTION OF THIS LICENSE DOES NOT CREATE AN
 ATTORNEY-CLIENT RELATIONSHIP. CREATIVE COMMONS PROVIDES THIS
 INFORMATION ON AN "AS-IS" BASIS. CREATIVE COMMONS MAKES NO WARRANTIES
 REGARDING THE INFORMATION PROVIDED, AND DISCLAIMS LIABILITY FOR
 DAMAGES RESULTING FROM ITS USE.
 .
 License
 .
 THE WORK (AS DEFINED BELOW) IS PROVIDED UNDER THE TERMS OF THIS CREATIVE
 COMMONS PUBLIC LICENSE ("CCPL" OR "LICENSE"). THE WORK IS PROTECTED BY
 COPYRIGHT AND/OR OTHER APPLICABLE LAW. ANY USE OF THE WORK OTHER THAN AS
 AUTHORIZED UNDER THIS LICENSE OR COPYRIGHT LAW IS PROHIBITED.
 .
 BY EXERCISING ANY RIGHTS TO THE WORK PROVIDED HERE, YOU ACCEPT AND AGREE
 TO BE BOUND BY THE TERMS OF THIS LICENSE. TO THE EXTENT THIS LICENSE MAY
 BE CONSIDERED TO BE A CONTRACT, THE LICENSOR GRANTS YOU THE RIGHTS
 CONTAINED HERE IN CONSIDERATION OF YOUR ACCEPTANCE OF SUCH TERMS AND
 CONDITIONS.
 .
 1. Definitions
 .
 a. "Adaptation" means a work based upon the Work, or upon the Work and
 other pre-existing works, such as a translation, adaptation,
 derivative work, arrangement of music or other alterations of a
 literary or artistic work, or phonogram or performance and includes
 cinematographic adaptations or any other form in which the Work may be
 recast, transformed, or adapted including in any form recognizably
 derived from the original, except that a work that constitutes a
 Collection will not be considered an Adaptation for the purpose of
 this License. For the avoidance of doubt, where the Work is a musical
 work, performance or phonogram, the synchronization of the Work in
 timed-relation with a moving image ("synching") will be considered an
 Adaptation for the purpose of this License.
 .
 b. "Collection" means a collection of literary or artistic works, such as
 encyclopedias and anthologies, or performances, phonograms or
 broadcasts, or other works or subject matter other than works listed
 in Section 1(f) below, which, by reason of the selection and
 arrangement of their contents, constitute intellectual creations, in
 which the Work is included in its entirety in unmodified form along
 with one or more other contributions, each constituting separate and
 independent works in themselves, which together are assembled into a
 collective whole. A work that constitutes a Collection will not be
 considered an Adaptation (as defined below) for the purposes of this
 License.
 .
 c. "Creative Commons Compatible License" means a license that is listed
 at https://creativecommons.org/compatiblelicenses that has been
 approved by Creative Commons as being essentially equivalent to this
 License, including, at a minimum, because that license: (i) contains
 terms that have the same purpose, meaning and effect as the License
 Elements of this License; and, (ii) explicitly permits the relicensing
 of adaptations of works made available under that license under this
 License or a Creative Commons jurisdiction license with the same
 License Elements as this License.
 .
 d. "Distribute" means to make available to the public the original and
 copies of the Work or Adaptation, as appropriate, through sale or
 other transfer of ownership.
 .
 e. "License Elements" means the following high-level license attributes
 as selected by Licensor and indicated in the title of this License:
 Attribution, ShareAlike.
 .
 f. "Licensor" means the individual, individuals, entity or entities that
 offer(s) the Work under the terms of this License.
 .
 g. "Original Author" means, in the case of a literary or artistic work,
 the individual, individuals, entity or entities who created the Work
 or if no individual or entity can be identified, the publisher; and in
 addition (i) in the case of a performance the actors, singers,
 musicians, dancers, and other persons who act, sing, deliver, declaim,
 play in, interpret or otherwise perform literary or artistic works or
 expressions of folklore; (ii) in the case of a phonogram the producer
 being the person or legal entity who first fixes the sounds of a
 performance or other sounds; and, (iii) in the case of broadcasts, the
 organization that transmits the broadcast.
 .
 h. "Work" means the literary and/or artistic work offered under the terms
 of this License including without limitation any production in the
 literary, scientific and artistic domain, whatever may be the mode or
 form of its expression including digital form, such as a book,
 pamphlet and other writing; a lecture, address, sermon or other work
 of the same nature; a dramatic or dramatico-musical work; a
 choreographic work or entertainment in dumb show; a musical
 composition with or without words; a cinematographic work to which are
 assimilated works expressed by a process analogous to cinematography;
 a work of drawing, painting, architecture, sculpture, engraving or
 lithography; a photographic work to which are assimilated works
 expressed by a process analogous to photography; a work of applied
 art; an illustration, map, plan, sketch or three-dimensional work
 relative to geography, topography, architecture or science; a
 performance; a broadcast; a phonogram; a compilation of data to the
 extent it is protected as a copyrightable work; or a work performed by
 a variety or circus performer to the extent it is not otherwise
 considered a literary or artistic work.
 .
 i. "You" means an individual or entity exercising rights under this
 License who has not previously violated the terms of this License with
 respect to the Work, or who has received express permission from the
 Licensor to exercise rights under this License despite a previous
 violation.
 .
 j. "Publicly Perform" means to perform public recitations of the Work and
 to communicate to the public those public recitations, by any means or
 process, including by wire or wireless means or public digital
 performances; to make available to the public Works in such a way that
 members of the public may access these Works from a place and at a
 place individually chosen by them; to perform the Work to the public
 by any means or process and the communication to the public of the
 performances of the Work, including by public digital performance; to
 broadcast and rebroadcast the Work by any means including signs,
 sounds or images.
 .
 k. "Reproduce" means to make copies of the Work by any means including
 without limitation by sound or visual recordings and the right of
 fixation and reproducing fixations of the Work, including storage of a
 protected performance or phonogram in digital form or other electronic
 medium.
 .
 2. Fair Dealing Rights. Nothing in this License is intended to reduce,
 limit, or restrict any uses free from copyright or rights arising from
 limitations or exceptions that are provided for in connection with the
 copyright protection under copyright law or other applicable laws.
 .
 3. License Grant. Subject to the terms and conditions of this License,
 Licensor hereby grants You a worldwide, royalty-free, non-exclusive,
 perpetual (for the duration of the applicable copyright) license to
 exercise the rights in the Work as stated below:
 .
 a. to Reproduce the Work, to incorporate the Work into one or more
 Collections, and to Reproduce the Work as incorporated in the
 Collections;
 .
 b. to create and Reproduce Adaptations provided that any such Adaptation,
 including any translation in any medium, takes reasonable steps to
 clearly label, demarcate or otherwise identify that changes were made
 to the original Work. For example, a translation could be marked "The
 original work was translated from English to Spanish," or a
 modification could indicate "The original work has been modified.";
 .
 c. to Distribute and Publicly Perform the Work including as incorporated
 in Collections; and,
 .
 d. to Distribute and Publicly Perform Adaptations.
 .
 e. For the avoidance of doubt:
 .
 i. Non-waivable Compulsory License Schemes. In those jurisdictions in
 which the right to collect royalties through any statutory or
 compulsory licensing scheme cannot be waived, the Licensor
 reserves the exclusive right to collect such royalties for any
 exercise by You of the rights granted under this License;
 .
 ii. Waivable Compulsory License Schemes. In those jurisdictions in
 which the right to collect royalties through any statutory or
 compulsory licensing scheme can be waived, the Licensor waives the
 exclusive right to collect such royalties for any exercise by You
 of the rights granted under this License; and,
 .
 iii. Voluntary License Schemes. The Licensor waives the right to
 collect royalties, whether individually or, in the event that the
 Licensor is a member of a collecting society that administers
 voluntary licensing schemes, via that society, from any exercise
 by You of the rights granted under this License.
 .
 The above rights may be exercised in all media and formats whether now
 known or hereafter devised. The above rights include the right to make
 such modifications as are technically necessary to exercise the rights in
 other media and formats. Subject to Section 8(f), all rights not expressly
 granted by Licensor are hereby reserved.
 .
 4. Restrictions. The license granted in Section 3 above is expressly made
 subject to and limited by the following restrictions:
 .
 a. You may Distribute or Publicly Perform the Work only under the terms
 of this License. You must include a copy of, or the Uniform Resource
 Identifier (URI) for, this License with every copy of the Work You
 Distribute or Publicly Perform. You may not offer or impose any terms
 on the Work that restrict the terms of this License or the ability of
 the recipient of the Work to exercise the rights granted to that
 recipient under the terms of the License. You may not sublicense the
 Work. You must keep intact all notices that refer to this License and
 to the disclaimer of warranties with every copy of the Work You
 Distribute or Publicly Perform. When You Distribute or Publicly
 Perform the Work, You may not impose any effective technological
 measures on the Work that restrict the ability of a recipient of the
 Work from You to exercise the rights granted to that recipient under
 the terms of the License. This Section 4(a) applies to the Work as
 incorporated in a Collection, but this does not require the Collection
 apart from the Work itself to be made subject to the terms of this
 License. If You create a Collection, upon notice from any Licensor You
 must, to the extent practicable, remove from the Collection any credit
 as required by Section 4(c), as requested. If You create an
 Adaptation, upon notice from any Licensor You must, to the extent
 practicable, remove from the Adaptation any credit as required by
 Section 4(c), as requested.
 .
 b. You may Distribute or Publicly Perform an Adaptation only under the
 terms of: (i) this License; (ii) a later version of this License with
 the same License Elements as this License; (iii) a Creative Commons
 jurisdiction license (either this or a later license version) that
 contains the same License Elements as this License (e.g.,
 Attribution-ShareAlike 3.0 US)); (iv) a Creative Commons Compatible
 License. If you license the Adaptation under one of the licenses
 mentioned in (iv), you must comply with the terms of that license. If
 you license the Adaptation under the terms of any of the licenses
 mentioned in (i), (ii) or (iii) (the "Applicable License"), you must
 comply with the terms of the Applicable License generally and the
 following provisions: (I) You must include a copy of, or the URI for,
 the Applicable License with every copy of each Adaptation You
 Distribute or Publicly Perform; (II) You may not offer or impose any
 terms on the Adaptation that restrict the terms of the Applicable
 License or the ability of the recipient of the Adaptation to exercise
 the rights granted to that recipient under the terms of the Applicable
 License; (III) You must keep intact all notices that refer to the
 Applicable License and to the disclaimer of warranties with every copy
 of the Work as included in the Adaptation You Distribute or Publicly
 Perform; (IV) when You Distribute or Publicly Perform the Adaptation,
 You may not impose any effective technological measures on the
 Adaptation that restrict the ability of a recipient of the Adaptation
 from You to exercise the rights granted to that recipient under the
 terms of the Applicable License. This Section 4(b) applies to the
 Adaptation as incorporated in a Collection, but this does not require
 the Collection apart from the Adaptation itself to be made subject to
 the terms of the Applicable License.
 .
 c. If You Distribute, or Publicly Perform the Work or any Adaptations or
 Collections, You must, unless a request has been made pursuant to
 Section 4(a), keep intact all copyright notices for the Work and
 provide, reasonable to the medium or means You are utilizing: (i) the
 name of the Original Author (or pseudonym, if applicable) if supplied,
 and/or if the Original Author and/or Licensor designate another party
 or parties (e.g., a sponsor institute, publishing entity, journal) for
 attribution ("Attribution Parties") in Licensor's copyright notice,
 terms of service or by other reasonable means, the name of such party
 or parties; (ii) the title of the Work if supplied; (iii) to the
 extent reasonably practicable, the URI, if any, that Licensor
 specifies to be associated with the Work, unless such URI does not
 refer to the copyright notice or licensing information for the Work;
 and (iv) , consistent with Ssection 3(b), in the case of an
 Adaptation, a credit identifying the use of the Work in the Adaptation
 (e.g., "French translation of the Work by Original Author," or
 "Screenplay based on original Work by Original Author"). The credit
 required by this Section 4(c) may be implemented in any reasonable
 manner; provided, however, that in the case of a Adaptation or
 Collection, at a minimum such credit will appear, if a credit for all
 contributing authors of the Adaptation or Collection appears, then as
 part of these credits and in a manner at least as prominent as the
 credits for the other contributing authors. For the avoidance of
 doubt, You may only use the credit required by this Section for the
 purpose of attribution in the manner set out above and, by exercising
 Your rights under this License, You may not implicitly or explicitly
 assert or imply any connection with, sponsorship or endorsement by the
 Original Author, Licensor and/or Attribution Parties, as appropriate,
 of You or Your use of the Work, without the separate, express prior
 written permission of the Original Author, Licensor and/or Attribution
 Parties.
 .
 d. Except as otherwise agreed in writing by the Licensor or as may be
 otherwise permitted by applicable law, if You Reproduce, Distribute or
 Publicly Perform the Work either by itself or as part of any
 Adaptations or Collections, You must not distort, mutilate, modify or
 take other derogatory action in relation to the Work which would be
 prejudicial to the Original Author's honor or reputation. Licensor
 agrees that in those jurisdictions (e.g. Japan), in which any exercise
 of the right granted in Section 3(b) of this License (the right to
 make Adaptations) would be deemed to be a distortion, mutilation,
 modification or other derogatory action prejudicial to the Original
 Author's honor and reputation, the Licensor will waive or not assert,
 as appropriate, this Section, to the fullest extent permitted by the
 applicable national law, to enable You to reasonably exercise Your
 right under Section 3(b) of this License (right to make Adaptations)
 but not otherwise.
 .
 5. Representations, Warranties and Disclaimer
 .
 UNLESS OTHERWISE MUTUALLY AGREED TO BY THE PARTIES IN WRITING, LICENSOR
 OFFERS THE WORK AS-IS AND MAKES NO REPRESENTATIONS OR WARRANTIES OF ANY
 KIND CONCERNING THE WORK, EXPRESS, IMPLIED, STATUTORY OR OTHERWISE,
 INCLUDING, WITHOUT LIMITATION, WARRANTIES OF TITLE, MERCHANTIBILITY,
 FITNESS FOR A PARTICULAR PURPOSE, NONINFRINGEMENT, OR THE ABSENCE OF
 LATENT OR OTHER DEFECTS, ACCURACY, OR THE PRESENCE OF ABSENCE OF ERRORS,
 WHETHER OR NOT DISCOVERABLE. SOME JURISDICTIONS DO NOT ALLOW THE EXCLUSION
 OF IMPLIED WARRANTIES, SO SUCH EXCLUSION MAY NOT APPLY TO YOU.
 .
 6. Limitation on Liability. EXCEPT TO THE EXTENT REQUIRED BY APPLICABLE
 LAW, IN NO EVENT WILL LICENSOR BE LIABLE TO YOU ON ANY LEGAL THEORY FOR
 ANY SPECIAL, INCIDENTAL, CONSEQUENTIAL, PUNITIVE OR EXEMPLARY DAMAGES
 ARISING OUT OF THIS LICENSE OR THE USE OF THE WORK, EVEN IF LICENSOR HAS
 BEEN ADVISED OF THE POSSIBILITY OF SUCH DAMAGES.
 .
 7. Termination
 .
 a. This License and the rights granted hereunder will terminate
 automatically upon any breach by You of the terms of this License.
 Individuals or entities who have received Adaptations or Collections
 from You under this License, however, will not have their licenses
 terminated provided such individuals or entities remain in full
 compliance with those licenses. Sections 1, 2, 5, 6, 7, and 8 will
 survive any termination of this License.
 .
 b. Subject to the above terms and conditions, the license granted here is
 perpetual (for the duration of the applicable copyright in the Work).
 Notwithstanding the above, Licensor reserves the right to release the
 Work under different license terms or to stop distributing the Work at
 any time; provided, however that any such election will not serve to
 withdraw this License (or any other license that has been, or is
 required to be, granted under the terms of this License), and this
 License will continue in full force and effect unless terminated as
 stated above.
 .
 8. Miscellaneous
 .
 a. Each time You Distribute or Publicly Perform the Work or a Collection,
 the Licensor offers to the recipient a license to the Work on the same
 terms and conditions as the license granted to You under this License.
 .
 b. Each time You Distribute or Publicly Perform an Adaptation, Licensor
 offers to the recipient a license to the original Work on the same
 terms and conditions as the license granted to You under this License.
 .
 c. If any provision of this License is invalid or unenforceable under
 applicable law, it shall not affect the validity or enforceability of
 the remainder of the terms of this License, and without further action
 by the parties to this agreement, such provision shall be reformed to
 the minimum extent necessary to make such provision valid and
 enforceable.
 .
 d. No term or provision of this License shall be deemed waived and no
 breach consented to unless such waiver or consent shall be in writing
 and signed by the party to be charged with such waiver or consent.
 .
 e. This License constitutes the entire agreement between the parties with
 respect to the Work licensed here. There are no understandings,
 agreements or representations with respect to the Work not specified
 here. Licensor shall not be bound by any additional provisions that
 may appear in any communication from You. This License may not be
 modified without the mutual written agreement of the Licensor and You.
 .
 f. The rights granted under, and the subject matter referenced, in this
 License were drafted utilizing the terminology of the Berne Convention
 for the Protection of Literary and Artistic Works (as amended on
 September 28, 1979), the Rome Convention of 1961, the WIPO Copyright
 Treaty of 1996, the WIPO Performances and Phonograms Treaty of 1996
 and the Universal Copyright Convention (as revised on July 24, 1971).
 These rights and subject matter take effect in the relevant
 jurisdiction in which the License terms are sought to be enforced
 according to the corresponding provisions of the implementation of
 those treaty provisions in the applicable national law. If the
 standard suite of rights granted under applicable copyright law
 includes additional rights not granted under this License, such
 additional rights are deemed to be included in the License; this
 License is not intended to restrict the license of any rights under
 applicable law.<|MERGE_RESOLUTION|>--- conflicted
+++ resolved
@@ -1533,7 +1533,6 @@
 Comment: Derived from works by Michael Zahniser (under the same license).
 
 Files:
-<<<<<<< HEAD
  images/outfit/hai?dual?pulse?pistol*
 Copyright: Michael Arsollon
 License: CC-BY-SA-4.0
@@ -1546,13 +1545,11 @@
 Comment: Derived from works by Michael Zahniser (from under the same license) and Evan Fluharty (from under the same license).
 
 Files:
-=======
  images/hardpoint/firestorm battery*
  images/outfit/firestorm?battery*
  images/outfit/firestorm?rack*
  images/outfit/firestorm?torpedo*
  images/projectile/firestorm?torpedo*
->>>>>>> 46a0796f
  images/ship/modified?dromedary*
  images/ship/modified?dromedary?wreck*
  images/thumbnail/modified?dromedary*
