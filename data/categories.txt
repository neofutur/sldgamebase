--- conflicted
+++ resolved
@@ -13,19 +13,6 @@
 
 # Ships of these types can be purchased and also used as mission sources.
 category "ship"
-<<<<<<< HEAD
-	"Transport" 10
-	"Space Liner" 20
-	"Light Freighter" 30
-	"Heavy Freighter" 40
-	"Utility" 50
-	"Interceptor" 60
-	"Light Warship" 70
-	"Medium Warship" 80
-	"Heavy Warship" 90
-	"Fighter" 100
-	"Drone" 110
-=======
 	"Transport"
 	"Space Liner"
 	"Light Freighter"
@@ -38,7 +25,6 @@
 	"Superheavy"
 	"Fighter"
 	"Drone"
->>>>>>> 6ce22ca6
 
 
 # Ships of these types can be carried by other ships.
