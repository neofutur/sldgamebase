--- conflicted
+++ resolved
@@ -1330,296 +1330,6 @@
 		dialog phrase "coalition games dialog"
 
 
-<<<<<<< HEAD
-mission "Evacuate Resistance True"
-	job
-	repeat
-	name "Rescue Lunarium Members"
-	description "Pick up the <bunks> Lunarium members on <stopovers>, then bring them to <destination> by <date>."
-	deadline
-	to offer
-		random < 10
-		has "Resistance Evacuation 6: done"
-		not "Heliarch Investigation 2: active"
-		not "Heliarch License: done"
-	to fail
-		has "Heliarch Investigation 2: active"
-		has "Heliarch License: done"
-	passengers 24 65
-	source
-		government "Coalition"
-	stopover
-		government "Coalition"
-		distance 2 6
-	destination
-		government "Coalition"
-		distance 3 5
-	on stopover
-		dialog `The Lunarium members rush to your ship once it touches down on the hangars, and you swiftly open your hatch for them to come in. One of the calmer members asks that you head to <destination> as soon as possible.`
-	on visit
-		dialog phrase "generic missing stopover or passengers"
-	on complete
-		payment
-		payment 33000
-		dialog `Each of the Lunarium members comes to thank you before they leave your ship, expressing their gratitude. The last one hands you <payment>, and heads off with the others.`
-
-mission "Evacuate Resistance Fail"
-	job
-	repeat
-	name "Rescue Lunarium Members"
-	description "Pick up the <bunks> Lunarium members on <stopovers>, then bring them to <destination> by <date>."
-	deadline
-	to offer
-		random < 5
-		has "Resistance Evacuation 6: done"
-		not "Heliarch Investigation 2: active"
-		not "Heliarch License: done"
-	to fail
-		has "Heliarch Investigation 2: active"
-		has "Heliarch License: done"
-	passengers 24 65
-	source
-		government "Coalition"
-	stopover
-		government "Coalition"
-		distance 2 6
-	destination
-		government "Coalition"
-		distance 3 5
-	on stopover
-		dialog `You touch down on the hangars, and wait for a few minutes for the Lunarium members. Many minutes pass, however, and none arrive. Instead the docks become increasingly filled with Heliarch agents. A message appears on your monitor, saying that the Heliarchs got to the members here first, but thanking you for your efforts anyway.`
-		fail
-
-
-mission "Resistance: Armageddon Core Delivery"
-	job
-	repeat
-	name "Armageddon Core Delivery"
-	description "The Lunarium is offering <payment> for you to deliver an armageddon core to <destination>."
-	to offer
-		random < 4
-		has "Resistance: Reactors: done"
-		not "Resistance: Armageddon Core Delivery: active"
-		not "Heliarch Investigation 2: active"
-		not "Heliarch License: done"
-	to fail
-		has "Heliarch Investigation 2: active"
-		has "Heliarch License: done"
-	source
-		government "Coalition"
-	destination
-		distance 5 12
-		not government "Heliarch"
-		not attributes "coalition station"
-	on visit
-		dialog phrase "generic cargo on visit"
-	on complete
-		outfit "Armageddon Core" -1
-		payment 13500000
-		dialog `Some Lunarium members unload the armageddon core after you land on an isolated part of <planet> as instructed. They hand you <payment> before quietly transporting the reactor away.`
-
-mission "Resistance: Fusion Reactor Delivery"
-	job
-	repeat
-	name "Fusion Reactor Delivery"
-	description "The Lunarium is offering <payment> for you to deliver a fusion reactor to <destination>."
-	to offer
-		random < 7
-		has "Resistance: Reactors: done"
-		not "Resistance: Fusion Reactor Delivery: active"
-		not "Heliarch Investigation 2: active"
-		not "Heliarch License: done"
-	to fail
-		has "Heliarch Investigation 2: active"
-		has "Heliarch License: done"
-	source
-		government "Coalition"
-	destination
-		distance 3 8
-		not government "Heliarch"
-		not attributes "coalition station"
-	on visit
-		dialog phrase "generic cargo on visit"
-	on complete
-		outfit "Fusion Reactor" -1
-		payment 7500000
-		dialog `Some Lunarium members unload the fusion reactor after you land on an isolated part of <planet> as instructed. They hand you <payment> before quietly transporting the reactor away.`
-
-mission "Resistance: Breeder Reactor Delivery"
-	job
-	repeat
-	name "Breeder Reactor Delivery"
-	description "The Lunarium is offering <payment> for you to deliver a breeder reactor to <destination>."
-	to offer
-		random < 10
-		has "Resistance: Reactors: done"
-		not "Resistance: Breeder Reactor Delivery: active"
-		not "Heliarch Investigation 2: active"
-		not "Heliarch License: done"
-	to fail
-		has "Heliarch Investigation 2: active"
-		has "Heliarch License: done"
-	source
-		government "Coalition"
-	destination
-		distance 3 6
-		not government "Heliarch"
-		not attributes "coalition station"
-	on visit
-		dialog phrase "generic cargo on visit"
-	on complete
-		outfit "Breeder Reactor" -1
-		payment 3250000
-		dialog `Some Lunarium members unload the breeder reactor after you land on an isolated part of <planet> as instructed. They hand you <payment> before quietly transporting the reactor away.`
-
-mission "Resistance: Torpedo Delivery"
-	job
-	repeat
-	name "Torpedo Delivery"
-	description "The Lunarium is offering <payment> for you to deliver a torpedo launcher, complete with 30 torpedoes, to <destination>."
-	to offer
-		random < 12
-		has "Resistance: Torpedoes: done"
-		not "Resistance: Torpedo Delivery: active"
-		not "Heliarch Investigation 2: active"
-		not "Heliarch License: done"
-	to fail
-		has "Heliarch Investigation 2: active"
-		has "Heliarch License: done"
-	source
-		government "Coalition"
-	destination
-		distance 6 12
-		not government "Heliarch"
-	on visit
-		dialog phrase "generic cargo on visit"
-	on complete
-		outfit "Torpedo Launcher" -1
-		outfit "Torpedo" -30
-		payment 183000
-		dialog `Some Lunarium members unload the torpedo launcher and its ammunition after you land on an isolated part of <planet> as instructed. They hand you <payment> before quietly transporting the cargo away.`
-
-mission "Resistance: Typhoon Delivery"
-	job
-	repeat
-	name "Typhoon Delivery"
-	description "The Lunarium is offering <payment> for you to deliver a typhoon launcher, complete with 30 typhoon torpedoes, to <destination>."
-	to offer
-		random < 7
-		has "Resistance: Torpedoes: done"
-		not "Resistance: Typhoon Delivery: active"
-		not "Heliarch Investigation 2: active"
-		not "Heliarch License: done"
-	to fail
-		has "Heliarch Investigation 2: active"
-		has "Heliarch License: done"
-	source
-		government "Coalition"
-	destination
-		distance 6 12
-		not government "Heliarch"
-	on complete
-		outfit "Typhoon Launcher" -1
-		outfit "Typhoon Torpedo" -30
-		payment 511500
-		dialog `Some Lunarium members unload the typhoon launcher and its ammunition after you land on an isolated part of <planet> as instructed. They hand you <payment> before quietly transporting the cargo away.`
-
-mission "Resistance: Plasma Delivery"
-	job
-	repeat
-	name "Plasma Turret Delivery"
-	description "The Lunarium is offering <payment> for you to deliver a plasma turret to <destination>."
-	to offer
-		random < 6
-		has "Resistance: Heat: done"
-		not "Resistance: Plasma Delivery: active"
-		not "Heliarch Investigation 2: active"
-		not "Heliarch License: done"
-	to fail
-		has "Heliarch Investigation 2: active"
-		has "Heliarch License: done"
-	source
-		government "Coalition"
-	destination
-		distance 4 9
-		not government "Heliarch"
-	on complete
-		outfit "Plasma Turret" -1
-		payment 780000
-		dialog `Some Lunarium members unload the plasma turret after you land on an isolated part of <planet> as instructed. They hand you <payment> before quietly transporting the turret away.`
-
-mission "Resistance: Flamethrower Delivery"
-	job
-	repeat
-	name "Flamethrower Delivery"
-	description "The Lunarium is offering <payment> for you to deliver a pair of flamethrowers to <destination>."
-	to offer
-		random < 8
-		has "Resistance: Heat: done"
-		not "Resistance: Flamethrower Delivery: active"
-		not "Heliarch Investigation 2: active"
-		not "Heliarch License: done"
-	to fail
-		has "Heliarch Investigation 2: active"
-		has "Heliarch License: done"
-	source
-		government "Coalition"
-	destination
-		distance 2 6
-		not government "Heliarch"
-	on complete
-		outfit "Flamethrower" -2
-		payment 570000
-		dialog `Some Lunarium members unload the flamethrowers after you land on an isolated part of <planet> as instructed. They hand you <payment> before quietly transporting the flamethrowers away.`
-
-mission "Resistance: Grenade Delivery"
-	job
-	repeat
-	name "Grenade Delivery"
-	description "The Lunarium is offering <payment> for you to deliver a dozen fragmentation grenades to <destination>."
-	to offer
-		random < 11
-		has "Resistance: Grenades: done"
-		not "Resistance: Grenade Delivery: active"
-		not "Heliarch Investigation 2: active"
-		not "Heliarch License: done"
-	to fail
-		has "Heliarch Investigation 2: active"
-		has "Heliarch License: done"
-	source
-		government "Coalition"
-	destination
-		distance 7 13
-		not government "Heliarch"
-	on complete
-		outfit "Fragmentation Grenades" -12
-		payment 306000
-		dialog `Some Lunarium members unload the fragmentation grenades after you land on an isolated part of <planet> as instructed. They hand you <payment> before quietly transporting the grenades away.`
-
-mission "Resistance: Anti-Missile Delivery"
-	job
-	repeat
-	name "Anti-Missile Delivery"
-	description "The Lunarium is are offering <payment> for you to deliver a heavy anti-missile turret to <destination>."
-	to offer
-		random < 10
-		has "Resistance: AM: done"
-		not "Resistance: Anti-Missile Delivery: active"
-		not "Heliarch Investigation 2: active"
-		not "Heliarch License: done"
-	to fail
-		has "Heliarch Investigation 2: active"
-		has "Heliarch License: done"
-	source
-		government "Coalition"
-	destination
-		distance 9 14
-		not government "Heliarch"
-	on complete
-		outfit "Heavy Anti-Missile Turret" -1
-		payment 225000
-		dialog `Some Lunarium members unload the heavy anti-missile turret after you land on an isolated part of <planet> as instructed. They hand you <payment> before quietly transporting the turret away.`
-=======
 mission "Heliarchs Buy Jump Drive Job 1"
 	job
 	name "Sell Jump Drive"
@@ -1683,4 +1393,293 @@
 		outfit "Jump Drive" -1
 		payment 5000000
 		fail
->>>>>>> b80cb7d4
+
+
+mission "Evacuate Resistance True"
+	job
+	repeat
+	name "Rescue Lunarium Members"
+	description "Pick up the <bunks> Lunarium members on <stopovers>, then bring them to <destination> by <date>."
+	deadline
+	to offer
+		random < 10
+		has "Resistance Evacuation 6: done"
+		not "Heliarch Investigation 2: active"
+		not "Heliarch License: done"
+	to fail
+		has "Heliarch Investigation 2: active"
+		has "Heliarch License: done"
+	passengers 24 65
+	source
+		government "Coalition"
+	stopover
+		government "Coalition"
+		distance 2 6
+	destination
+		government "Coalition"
+		distance 3 5
+	on stopover
+		dialog `The Lunarium members rush to your ship once it touches down on the hangars, and you swiftly open your hatch for them to come in. One of the calmer members asks that you head to <destination> as soon as possible.`
+	on visit
+		dialog phrase "generic missing stopover or passengers"
+	on complete
+		payment
+		payment 33000
+		dialog `Each of the Lunarium members comes to thank you before they leave your ship, expressing their gratitude. The last one hands you <payment>, and heads off with the others.`
+
+mission "Evacuate Resistance Fail"
+	job
+	repeat
+	name "Rescue Lunarium Members"
+	description "Pick up the <bunks> Lunarium members on <stopovers>, then bring them to <destination> by <date>."
+	deadline
+	to offer
+		random < 5
+		has "Resistance Evacuation 6: done"
+		not "Heliarch Investigation 2: active"
+		not "Heliarch License: done"
+	to fail
+		has "Heliarch Investigation 2: active"
+		has "Heliarch License: done"
+	passengers 24 65
+	source
+		government "Coalition"
+	stopover
+		government "Coalition"
+		distance 2 6
+	destination
+		government "Coalition"
+		distance 3 5
+	on stopover
+		dialog `You touch down on the hangars, and wait for a few minutes for the Lunarium members. Many minutes pass, however, and none arrive. Instead the docks become increasingly filled with Heliarch agents. A message appears on your monitor, saying that the Heliarchs got to the members here first, but thanking you for your efforts anyway.`
+		fail
+
+
+mission "Resistance: Armageddon Core Delivery"
+	job
+	repeat
+	name "Armageddon Core Delivery"
+	description "The Lunarium is offering <payment> for you to deliver an armageddon core to <destination>."
+	to offer
+		random < 4
+		has "Resistance: Reactors: done"
+		not "Resistance: Armageddon Core Delivery: active"
+		not "Heliarch Investigation 2: active"
+		not "Heliarch License: done"
+	to fail
+		has "Heliarch Investigation 2: active"
+		has "Heliarch License: done"
+	source
+		government "Coalition"
+	destination
+		distance 5 12
+		not government "Heliarch"
+		not attributes "coalition station"
+	on visit
+		dialog phrase "generic cargo on visit"
+	on complete
+		outfit "Armageddon Core" -1
+		payment 13500000
+		dialog `Some Lunarium members unload the armageddon core after you land on an isolated part of <planet> as instructed. They hand you <payment> before quietly transporting the reactor away.`
+
+mission "Resistance: Fusion Reactor Delivery"
+	job
+	repeat
+	name "Fusion Reactor Delivery"
+	description "The Lunarium is offering <payment> for you to deliver a fusion reactor to <destination>."
+	to offer
+		random < 7
+		has "Resistance: Reactors: done"
+		not "Resistance: Fusion Reactor Delivery: active"
+		not "Heliarch Investigation 2: active"
+		not "Heliarch License: done"
+	to fail
+		has "Heliarch Investigation 2: active"
+		has "Heliarch License: done"
+	source
+		government "Coalition"
+	destination
+		distance 3 8
+		not government "Heliarch"
+		not attributes "coalition station"
+	on visit
+		dialog phrase "generic cargo on visit"
+	on complete
+		outfit "Fusion Reactor" -1
+		payment 7500000
+		dialog `Some Lunarium members unload the fusion reactor after you land on an isolated part of <planet> as instructed. They hand you <payment> before quietly transporting the reactor away.`
+
+mission "Resistance: Breeder Reactor Delivery"
+	job
+	repeat
+	name "Breeder Reactor Delivery"
+	description "The Lunarium is offering <payment> for you to deliver a breeder reactor to <destination>."
+	to offer
+		random < 10
+		has "Resistance: Reactors: done"
+		not "Resistance: Breeder Reactor Delivery: active"
+		not "Heliarch Investigation 2: active"
+		not "Heliarch License: done"
+	to fail
+		has "Heliarch Investigation 2: active"
+		has "Heliarch License: done"
+	source
+		government "Coalition"
+	destination
+		distance 3 6
+		not government "Heliarch"
+		not attributes "coalition station"
+	on visit
+		dialog phrase "generic cargo on visit"
+	on complete
+		outfit "Breeder Reactor" -1
+		payment 3250000
+		dialog `Some Lunarium members unload the breeder reactor after you land on an isolated part of <planet> as instructed. They hand you <payment> before quietly transporting the reactor away.`
+
+mission "Resistance: Torpedo Delivery"
+	job
+	repeat
+	name "Torpedo Delivery"
+	description "The Lunarium is offering <payment> for you to deliver a torpedo launcher, complete with 30 torpedoes, to <destination>."
+	to offer
+		random < 12
+		has "Resistance: Torpedoes: done"
+		not "Resistance: Torpedo Delivery: active"
+		not "Heliarch Investigation 2: active"
+		not "Heliarch License: done"
+	to fail
+		has "Heliarch Investigation 2: active"
+		has "Heliarch License: done"
+	source
+		government "Coalition"
+	destination
+		distance 6 12
+		not government "Heliarch"
+	on visit
+		dialog phrase "generic cargo on visit"
+	on complete
+		outfit "Torpedo Launcher" -1
+		outfit "Torpedo" -30
+		payment 183000
+		dialog `Some Lunarium members unload the torpedo launcher and its ammunition after you land on an isolated part of <planet> as instructed. They hand you <payment> before quietly transporting the cargo away.`
+
+mission "Resistance: Typhoon Delivery"
+	job
+	repeat
+	name "Typhoon Delivery"
+	description "The Lunarium is offering <payment> for you to deliver a typhoon launcher, complete with 30 typhoon torpedoes, to <destination>."
+	to offer
+		random < 7
+		has "Resistance: Torpedoes: done"
+		not "Resistance: Typhoon Delivery: active"
+		not "Heliarch Investigation 2: active"
+		not "Heliarch License: done"
+	to fail
+		has "Heliarch Investigation 2: active"
+		has "Heliarch License: done"
+	source
+		government "Coalition"
+	destination
+		distance 6 12
+		not government "Heliarch"
+	on complete
+		outfit "Typhoon Launcher" -1
+		outfit "Typhoon Torpedo" -30
+		payment 511500
+		dialog `Some Lunarium members unload the typhoon launcher and its ammunition after you land on an isolated part of <planet> as instructed. They hand you <payment> before quietly transporting the cargo away.`
+
+mission "Resistance: Plasma Delivery"
+	job
+	repeat
+	name "Plasma Turret Delivery"
+	description "The Lunarium is offering <payment> for you to deliver a plasma turret to <destination>."
+	to offer
+		random < 6
+		has "Resistance: Heat: done"
+		not "Resistance: Plasma Delivery: active"
+		not "Heliarch Investigation 2: active"
+		not "Heliarch License: done"
+	to fail
+		has "Heliarch Investigation 2: active"
+		has "Heliarch License: done"
+	source
+		government "Coalition"
+	destination
+		distance 4 9
+		not government "Heliarch"
+	on complete
+		outfit "Plasma Turret" -1
+		payment 780000
+		dialog `Some Lunarium members unload the plasma turret after you land on an isolated part of <planet> as instructed. They hand you <payment> before quietly transporting the turret away.`
+
+mission "Resistance: Flamethrower Delivery"
+	job
+	repeat
+	name "Flamethrower Delivery"
+	description "The Lunarium is offering <payment> for you to deliver a pair of flamethrowers to <destination>."
+	to offer
+		random < 8
+		has "Resistance: Heat: done"
+		not "Resistance: Flamethrower Delivery: active"
+		not "Heliarch Investigation 2: active"
+		not "Heliarch License: done"
+	to fail
+		has "Heliarch Investigation 2: active"
+		has "Heliarch License: done"
+	source
+		government "Coalition"
+	destination
+		distance 2 6
+		not government "Heliarch"
+	on complete
+		outfit "Flamethrower" -2
+		payment 570000
+		dialog `Some Lunarium members unload the flamethrowers after you land on an isolated part of <planet> as instructed. They hand you <payment> before quietly transporting the flamethrowers away.`
+
+mission "Resistance: Grenade Delivery"
+	job
+	repeat
+	name "Grenade Delivery"
+	description "The Lunarium is offering <payment> for you to deliver a dozen fragmentation grenades to <destination>."
+	to offer
+		random < 11
+		has "Resistance: Grenades: done"
+		not "Resistance: Grenade Delivery: active"
+		not "Heliarch Investigation 2: active"
+		not "Heliarch License: done"
+	to fail
+		has "Heliarch Investigation 2: active"
+		has "Heliarch License: done"
+	source
+		government "Coalition"
+	destination
+		distance 7 13
+		not government "Heliarch"
+	on complete
+		outfit "Fragmentation Grenades" -12
+		payment 306000
+		dialog `Some Lunarium members unload the fragmentation grenades after you land on an isolated part of <planet> as instructed. They hand you <payment> before quietly transporting the grenades away.`
+
+mission "Resistance: Anti-Missile Delivery"
+	job
+	repeat
+	name "Anti-Missile Delivery"
+	description "The Lunarium is are offering <payment> for you to deliver a heavy anti-missile turret to <destination>."
+	to offer
+		random < 10
+		has "Resistance: AM: done"
+		not "Resistance: Anti-Missile Delivery: active"
+		not "Heliarch Investigation 2: active"
+		not "Heliarch License: done"
+	to fail
+		has "Heliarch Investigation 2: active"
+		has "Heliarch License: done"
+	source
+		government "Coalition"
+	destination
+		distance 9 14
+		not government "Heliarch"
+	on complete
+		outfit "Heavy Anti-Missile Turret" -1
+		payment 225000
+		dialog `Some Lunarium members unload the heavy anti-missile turret after you land on an isolated part of <planet> as instructed. They hand you <payment> before quietly transporting the turret away.`