--- conflicted
+++ resolved
@@ -146,7 +146,1256 @@
 
 
 
-<<<<<<< HEAD
+mission "lost in coalition"
+	landing
+	invisible
+	source
+		government "Coalition" "Heliarch"
+	to offer
+		has "Coalition: Contributor: done"
+	on offer
+		require "Jump Drive" 0
+		event "lost in coalition" 14
+		fail
+
+event "lost in coalition"
+
+
+
+mission "Coalition: Lost: Marker"
+	name "Foreign Aid"
+	description "The Heliarchs have noticed that you've lost your jump drive, being now stranded in Coalition space, and have offered to help. Head to <destination> to speak with them."
+	landing
+	source
+		near "Ekuarik" 1 100
+	destination "Ring of Wisdom"
+	to offer
+		has "event: lost in coalition"
+	on offer
+		conversation
+			`You're approached by a Heliarch delegation shortly after you leave your ship.`
+			`	"Cautiously observed during the past few weeks, scans of your ship have been, Captain <last>," the Saryd begins.`
+			`	"Unlike previous scans, a jump drive in your ship, our scanners found not," the Kimek continues.`
+			`	"Though appreciate the work you here perform, we do, for you to be cut-off from the galaxy, we wish not," the Arach says. "Discussed much, our elders have, and to help you, they decided. To <destination> you must go, there discussed, the terms will be."`
+			choice
+				`	"By that you mean you'll get me another jump drive? That's pretty generous of you."`
+				`	"What? I lost my jump drive? You've gotta be kidding!"`
+					goto unaware
+			`	"Generous we are indeed. Lucky you are, that under our jurisdiction this happened. Were it the Quarg's, stranded you would remain," the Saryd responds.`
+				goto end
+			label unaware
+			`	"A good thing that a watchful eye we keep, if noticed you had not," the Kimek says. "But even still, more careful with your outfits you should be."`
+			label end
+			`	You thank them for bringing you this information, and go back to your ship to prepare a route to <destination>.`
+				accept
+	to complete
+		never
+
+
+
+mission "Coalition: Lost: Offer"
+	name "Jump Drive Loan"
+	description "The Heliarchs have provided you a jump drive to leave Coalition space. Bring another jump drive to <destination> by <date>, to replace the one you borrowed, or they will be extremely angered by you breaking their trust."
+	deadline 333
+	landing
+	source "Ring of Wisdom"
+	to offer
+		has "Coalition: Lost: Marker: active"
+	on offer
+		conversation
+			`The Heliarchs are waiting for you when you land. You see no civilians as you look around, but there are enough armed guards to man several of their Punishers. Said Punishers are all parked near your own ship.`
+			`	The Saryd starts speaking, "As to be trusted, you have been deemed, provide you with a jump drive, so that stranded you are not, we will."`
+			`	"Mind you, not a gift this is, but a loan, Captain," the Kimek continues. "Another one to replace this one, you must bring us, so that losing a copy of such valuable equipment, we are not."`
+			`	"By <date>, brought here the replacement jump drive must be. If any longer you take, assume that betrayed our trust you have, we will, and an enemy, considered you will be," the Arach finishes explaining. "Agree with those terms, do you, Captain?"`
+			choice
+				`	"Yes, I promise I'll return with a second jump drive."`
+				`	"Sorry, I need more time to think on this."`
+					defer
+			`	Their engineers proceed to install the jump drive in your ship. A couple of the guards come a bit closer during the process. When it's all done, you're reminded that you need to bring another jump drive here by <date>.`
+				accept
+	on accept
+		outfit "Jump Drive" 1
+		fail "Coalition: Lost: Marker"
+	on fail
+		"reputation: Heliarch" = -1000
+		"reputation: Coalition" = -1000
+	on complete
+		require "Jump Drive" 2
+		outfit "Jump Drive" -1
+		dialog `After you once again land near several of their warships and armed guards, the Heliarchs take the jump drive you brought them. They thank you for keeping true to your word, and ask that you avoid losing such an important outfit again.`
+
+
+
+mission "Coalition Yottrite 1"
+	name "More Yottrite"
+	description "You were offered great payment for bringing three more samples of the rare mineral yottrite to <destination>."
+	minor
+	landing
+	to offer
+		has "Coalition: Contributor: done"
+	to complete
+		has "Coalition Yottrite 2: offered"
+	source
+		near "Bloptab" 1 100
+	destination "Bloptab's Furnace"
+	on offer
+		conversation
+			`Some Coalition citizens, most of which are Arachi, start surrounding your ship after you land, talking among themselves while also glancing at a Heliarch Neutralizer that followed you as you prepared to land on <origin>. The Heliarch agents step off their ship and speak with an Arach of the civilian group. They head back inside their ship after a while and hail you: it seems they've noticed you're carrying samples of the exotic yottrite, and would like to know if you're willing to sell it to them.`
+			choice
+				`	(Yes.)`
+				`	(No.)`
+					defer
+			`	When you approach them, the Arach explains that he is one of the people that oversee the mining operations on <planet> and that he would like to bring the yottrite there so that they can attempt to study it with their most advanced equipment.`
+			`	"Few entries on yottrite, my predecessors managed to catalog," he says. "Naturally occur in our territory, it does not. Few opportunities to study it, we've had."`
+			`	After discussing with his colleagues for a bit, he announces that he is willing to pay you 220,000 credits for the mineral sample.`
+			choice
+				`	"Sounds like a fair deal to me. Sold."`
+				`	"Sorry, but I think I'll hold on to it. It was very hard to get it in the first place."`
+					defer
+			`	He thanks you and transfers the yottrite from your ship to his own, an Arach Spindle, with the help of some spaceport workers. Right before departing he hands you the credits and says that you should bring a few more samples to <destination>. "Three more, you should bring, if interested you are."`
+				accept
+	on accept
+		outfit "Yottrite" -1
+		payment 220000
+
+
+
+mission "Coalition Yottrite 2"
+	name "Even More Yottrite"
+	description "You were once again asked to bring seven samples of the rare mineral yottrite to <destination>."
+	landing
+	to offer
+		has "Coalition Yottrite 1: offered"
+	to complete
+		has "Coalition Yottrite 3: offered"
+	source "Bloptab's Furnace"
+	on offer
+		fail "Coalition Yottrite 1"
+		conversation
+			`As you land on <origin>, you're contacted by the Arach you sold some yottrite to. He asks if you have any more samples to sell him.`
+			choice
+				`	"Not right now, sorry."`
+					defer
+				`	"I have some, yeah. Where should I bring them to?"`
+			`	He tells you to land as usual. Once your ship is brought to the underground area, some workers help unload the yottrite, and ask you to follow them into a restricted section of the complex to get your payment. The guards at the entrance watch closely as your group passes by.`
+			`	You walk along extremely wide industrial catwalks overlooking endless smelters and forges of various sizes. Though the heat of the place may be influencing your perception, you're almost certain the largest smelters must be around the size of a light warship.`
+			`	After walking for too long in the uncomfortably hot and stuffy interiors of the underground compound, you and the several tons of yottrite are finally brought to a large area similar to a warehouse. Several workers are operating machinery and making sure ore pieces are brought to specific conveyor belts.`
+			`	As the workers leave you to bring the yottrite to a separate section of the facility, you're greeted by the Arach who contacted you. "In your debt, we are, Captain <last>," he says, handing you 660,000 credits. "Much will be achieved, if significant progress with the samples we make."`
+			choice
+				`	"What sort of progress?"`
+					goto progress
+				`	"What are you hoping to achieve?"`
+					goto achieve
+			label progress
+			`	"Non-standard thermodynamic properties, yottrite has. Absorb heat around them, the crystals do. Difficult to mix it into a compound, it is," he explains. "If how to overcome this obstacle, we learn, many applications, the element could have."`
+				goto end
+			label achieve
+			`	"Run several tests on the Quarg equipment, for centuries, our Coalition has. React similarly to yottrite, some of their equipment does. A material involved in the making of their outfits, it is," he explains. "If how to do such a thing ourselves, we learn, maybe replicate their technology, or resume construction of the ringworlds, we could."`
+			label end
+			`	A worker by the yottrite crates shouts something, and the Arach signals he will be heading there shortly.`
+			`	"Once again, if any more yottrite, you acquire, bring it here, you may," he says before leaving. "Tirelessly researching it, we are. If in a larger batch, you could bring them, progress quicker, we might."`
+			`	He says that about seven samples of the mineral should do for next time and finally leaves. Some workers come shortly after to escort you back to your ship through the maze of smelters.`
+				accept
+	on accept
+		outfit "Yottrite" -3
+		payment 660000
+
+
+
+mission "Coalition Yottrite 3"
+	name "Neighbor's Mailbox"
+	description "Deliver the <cargo> to the sister world of <origin>, <destination>."
+	landing
+	cargo "Experimental Yottrite Samples" 5
+	to offer
+		has "Coalition Yottrite 2: offered"
+	source "Bloptab's Furnace"
+	destination "Delve of Bloptab"
+	on offer
+		fail "Coalition Yottrite 2"
+		conversation
+			`Once again, you arrive at <origin> with a supply of yottrite and are contacted by the Arachi here. They ask if you're ready to sell what samples you've brought them.`
+			choice
+				`	"Maybe some other time."`
+					defer
+				`	"Sure am. Have some people wait by the docking area to help me unload the samples."`
+			`	As the workers get the ore samples out of your ship, you realize that this time the Arach that asked for your help wasn't the one to contact you, nor was he waiting for you on the ground.`
+			`	The workers say they will bring the yottrite to the warehouse on their own, and you're told to wait. When they return, they're accompanied by other workers with different crates. They hand you 1,540,000 credits, and ask for permission to load the crates onto your ship.`
+			`	"Roughly 5 tons, they weigh. To <destination>, this planet's neighboring world, you must bring them. Requested it so, the overseer has," they say.`
+			choice
+				`	"What's in the crates?"`
+					goto insidecrate
+				`	"That's gotta be the shortest courier mission I've ever heard of. Can't some other ship do the trip?"`
+					goto soitwouldseem
+			label insidecrate
+			`	"Older samples that you've brought to us, they contain. Experimented with, the Yottrite was. Unsure of the details, I am."`
+				goto end
+			label soitwouldseem
+			`	"For you to carry them, the overseer asked. Why you in particular, unsure I am."`
+			label end
+			`	You figure that since it's so little cargo and to a planet in this very system, there's no harm in delivering the crates. They place them in your ship.`
+				accept
+	on accept
+		outfit "Yottrite" -7
+		payment 1540000
+	on visit
+		dialog `You land on <planet>, but realize that your escort carrying the yottrite samples hasn't entered the system yet. Better depart and wait for it.`
+	on complete
+		conversation
+			`Though on <origin> you weren't greeted by him, the same Arach from the other trips now contacts you as you prepare to land on <planet>.`
+			`	"Captain <last>! Forgive me for my absence in our latest deal, you must. Sort out some business here, I had to," he says.`
+			`	He directs you to land on a separate area of the planet, and halfway there little by little a Heliarch fleet starts tailing your ship. You spend a few minutes hovering over the area until they finally give you permission to land. Some of the ships land along with you while others remain in flight, as you come to a massive warehouse complex on a large valley. The facility is walled with some odd kind of barbed wire on top of the walls and fences, and several armed Heliarch agents are patrolling the area.`
+			`	As you leave your ship, the Arach is waiting for you alongside some Heliarch officers. They have the cargo removed from your ship without saying much.`
+			`	Right before the Heliarch ships prepare to escort you back to the standard docking area, he says, "In the spaceport, meet you I will."`
+
+
+
+mission "Coalition Yottrite 4"
+	name "Yottrite Research"
+	description "Lugglop, one of the Arachi that oversees the mining operations in Bloptab, asked that you pick up some friends of his on <destination> so that they may help with the Yottrite research."
+	to offer
+		has "Coalition Yottrite 3: done"
+	source "Delve of Bloptab"
+	destination "Shadowed Valley"
+	on offer
+		conversation
+			`You wait around the spaceport for some minutes before finally spotting the Arach. He invites you to his office.`
+			`	"Responsible for overseeing deliveries of such exotic materials to the warehouses here, I also am. For the inconvenience and bureaucracy, I apologize," he says. "Forget to properly introduce myself, I often do. Lugglop, I am called."`
+			choice
+				`	"Nice to meet you, I suppose."`
+				`	"Do you need more samples? Is that why you called me here?"`
+			`	"Harder to keep track of them, it becomes, the more samples there are," he says. "Notified by the Heliarchs, I was. No more samples, for now, I can request. Risk letting them be stolen, they cannot." He then shows you a map of the Coalition, pointing to a system in Saryd space. "Use more delicate procedures and research, to study the samples we must. For that, friends of mine on <destination>, will be waiting," he says. "Bring them here, would you, Captain?"`
+			choice
+				`	"Of course, they'll be here soon."`
+					accept
+				`	"Sorry, I'm not one to take passenger jobs."`
+					decline
+	on complete
+		dialog `When you land on <planet>, Lugglop contacts you and informs you that he has already told his friends about you. He says they will be waiting in the spaceport.`
+
+
+
+mission "Coalition Yottrite 5"
+	name "Saryd Specialists"
+	description "Transport the twins Nasilor and Alituri to <destination>, where they will assist in the Yottrite research."
+	passengers 2
+	blocked "You need <capacity> in order to take on the next mission. Return here when you have the required space free."
+	to offer
+		has "Coalition Yottrite 4: done"
+	source "Shadowed Valley"
+	destination "Delve of Bloptab"
+	on offer
+		conversation
+			`A Saryd wearing their version of a lab coat is waiting for you when you enter the spaceport.`
+			`	"Working with Lugglop, you are?" He asks, and you nod. "Nasilor, my name is. Packing up our belongings, my sister is. Bring you to our laboratory, I shall."`
+			`	You follow him deep into the underground spaceport to the "residential" section, which, to you, is indistinguishable from a research compound. The endless doors to your left and right occasionally give space for large glass panels, giving you a nice view of the massive crystal formations here.`
+			`	Nasilor stops by a door immediately after one of these "viewing sites" and opens it. He introduces you to his sister, Alituri, and you two start helping her pack what remains. Most of what they're bringing are several research papers, though you can't figure out what's written on them.`
+			`	Finally, you start heading back to your ship. Noticing your interest in the beauty of the gypsum caves, the two Saryd researchers slow down their pace and start to tell you more about themselves. They are twins, both born on Saros, but have been working here for decades. Though you don't understand much of the technical jargon, you figure out that Nasilor specializes in cryptocrystalline compounds, while Alituri focuses her studies on planetary and cosmic conditions that lead to the formation of the gypsum caves here.`
+			`	With the little "tour" over, when you three reach your ship, you show them to their bunks and prepare to head back to <planet>.`
+				accept
+	on visit
+		dialog `You land on <planet>, but realize that your escort carrying the Saryd twins hasn't entered the system yet. Better depart and wait for it.`
+
+
+
+mission "Coalition Yottrite 6"
+	name "Master Shipwright"
+	description "Head to <destination> to pick up a member of House Mallob so that they may help in trying to apply Yottrite to an alloy."
+	landing
+	to offer
+		has "Coalition Yottrite 5: done"
+	source "Delve of Bloptab"
+	destination "Market of Gupta"
+	on offer
+		payment 200000
+		conversation
+			`Lugglop is waiting for you when you land and greets the two researchers as you help them get their things out of the ship.`
+			`	He points them to a hotel where he had a room prepared for them, and asks you to follow him to his office again.`
+			`	"Filled to the brim with cutting edge equipment, our facilities here and on the neighbor planet are. Alas, venture much into the theoretical field needed to study such rare elements, our personnel here does not."`
+			`	He shows you to his map again, this time pointing to a nearby Arachi world. "Once cracked some aspects of yottrite, the twins have, an expert in ship making, we will need," he says. "On <destination>, prepared one of their representatives, House Mallob has. Bring them here, you must."`
+			`	You're about to head back to your ship when he hands you 200,000 credits. "Nearly forgot to pay you for this last service, I did."`
+				accept
+
+
+
+mission "Coalition Yottrite 7"
+	name "Master Shipwright"
+	description "Bring Pichiie to <destination>, where she will join Lugglop's team in their Yottrite research."
+	passengers 1
+	blocked "You need <capacity> in order to take on the next mission. Return here when you have the required space free."
+	landing
+	to offer
+		has "Coalition Yottrite 6: done"
+	source "Market of Gupta"
+	destination "Delve of Bloptab"
+	on offer
+		conversation
+			`You're immediately hailed by House Mallob when your ship is entering the atmosphere of <origin>. They guide you through the planet, bringing you to what looks like a massive, castle-like structure, which appears to be made out of a similar material to that of Arach ships, sitting at the base of a mountain.`
+			`	You land on a large docking area, where some other ships are also conducting business. Stepping off of your ship you're greeted by what is unmistakingly an outfitter, and as you look around you spot some other large buildings dotting the surrounding area, with members of the Coalition going to and from them. The atmosphere feels like that of a small village turned into an outdoor shopping mall.`
+			`	Shortly after landing you're greeted by an Arach wearing what you judge to be some sort of uniform. He takes a translation device out of his pocket and formally greets you. "Honored to have you as a guest, the great House Mallob is, Captain <first> <last>."`
+			choice
+				`	"Are you the shipwright I'll be taking to Lugglop?"`
+					goto servant
+				`	"What's with this place? Why are there so many buildings all over?"`
+					goto property
+			label servant
+			`	"Mountains, no! But a servant of House Mallob, I am. Mostly as a chauffeur, I work."`
+				goto mistress
+			label property
+			`	"No mere mansion, the private property of House Mallob is," he says as he starts pointing to different areas. "A museum, there we have, detailing the history of Arach ships. To the left, a marketplace is. To the right, House Mallob's private university is, where study the advanced methods of ship making, honor students from all over the Coalition do."`
+			label mistress
+			`	He then asks that you follow him, saying, "Assist Lugglop in his research, my mistress will. Meet her in the mansion, you must." You follow him along the path, and he gives a bit more detail on some of the buildings as you walk near them. What really piques your interest though is that one of the buildings, which he seemed to willingly ignore, had armed guards at the door, with no indication of being members of the Heliarch.`
+			`	Reaching the entrance of the mansion, it isn't as castle-like as the walls, but it all still looks strangely pompous. Up close it almost looks like all the several parts and pods of an Arach Hulk or two were crumpled together into one single building.`
+			`	He guides you through the mansion. You pass by several other servants, notice rooms where he mentions that members of House Mallob are having meetings, and even meet a group of Saryd and Kimek students who came here to study with the shipwrights of House Mallob.`
+			`	Finally, he brings you to a room on the third floor, claiming that your passenger is waiting inside. You enter, only to see a Kimek glancing out the window.`
+			choice
+				`	"I take it that's the shipwright?"`
+					goto shipwright
+				`	"So, is my passenger crawling around somewhere? In some corner hidden in a web?"`
+				`	"A Kimek? I thought this was an Arach House."`
+			`	The butler ignores what you said and introduces you to the Kimek in question. "Marry into House Mallob at a young age, miss Pichiie did. A former student at the university here, she was."`
+				goto end
+			label shipwright
+			`	"Correct you are, Captain," he says. "Proud to introduce you to miss Pichiie, I am. A former student at the university here, she was, before marry into House Mallob, she did."`
+			label end
+			`	Finally, the reason why you had to come all the way to this part of <origin> becomes clear; Pichiie mentions she would like to hear your stories about where you got the yottrite in the first place before boarding your ship to head to <planet>. You tell her all samples you've come across were found in systems where the star had gone supernova. It's a short explanation, but she appears to be satisfied, and after saying her goodbyes to other members of the House, you're both brought to your ship.`
+				accept
+	on visit
+		dialog `You land on <planet>, but realize that your escort carrying Pichiie hasn't entered the system yet. Better depart and wait for it.`
+	on complete
+		event "yottrite research break" 165
+		payment 200000
+		dialog
+			`As with the Saryd twins, Lugglop greets Pichiie and tells her of a hotel he prepared for her time here.`
+			`	"Ready, my team is now, Captain," he says, after Pichiie leaves with her luggage. "Enrich and research samples as needed, for the next few months we will. Contact you again, I will, should the need for your services arise once again."`
+			`	He hands you <payment>, and walks away.`
+
+
+
+event "yottrite research break"
+
+
+
+mission "Coalition Yottrite 8"
+	name "One Last Sample"
+	description "Acquire one sample of yottrite and deliver it to <destination> so that Lugglop has some for his presentation to the Coalition's scientific community."
+	landing
+	to offer
+		has "event: yottrite research break"
+	source
+		near "Pelubta" 1 100
+	destination "Pelubta Station"
+	on offer
+		conversation
+			`When you land, you receive a message from Lugglop, the Arach who you brought several Yottrite samples to.`
+			`	"Captain, some major findings, we have. Preparing a presentation about our research, to present in Ring of Wisdom, we are," he says. "Only, run out of pure samples, we have. Bring us one once more, would you?"`
+			choice
+				`	"Okay, I'll bring you a piece of yottrite once again."`
+				`	"Sorry, but I'm not mining that any more."`
+					decline
+			`	He thanks you and says he and the rest of the team will be waiting in <destination>. "Moved here about halfway through the project, we did, to make use of the station's facilities."`
+				accept
+	on complete
+		outfit "Yottrite" -1
+		payment 220000
+		dialog `Lugglop pays you <payment> as you deliver the yottrite, accompanied by a Heliarch agent. "Finish preparing our presentation, we now must. If to help us further you wish, in the spaceport meet us you must."`
+
+
+
+mission "Coalition Yottrite 9"
+	name "Yottrite Presentation"
+	description "Transport Lugglop and his team, alongside <cargo>, to <destination>, where they will share with the Coalition's scientific community their findings on Yottrite."
+	passengers 6
+	cargo "Yottrite Presentation Materials" 6.14
+	blocked "You need <capacity> in order to take on the next mission. Return here when you have the required space free."
+	to offer
+		has "Coalition Yottrite 8: done"
+	source "Pelubta Station"
+	destination "Ring of Wisdom"
+	on offer
+		conversation
+			`You meet Lugglop in the spaceport and follow him to meet with Nasilor, Alituri, and Pichiie, who are overseeing some workers place a few sealed metal crates inside a container and the yottrite sample you just brought here into another. They detail how they have prepared all the material they needed and now just need a transport to <destination>.`
+			`	"If with us, you come, Captain, perhaps a better detailed description of the systems where the yottrite was found, you could provide," Nasilor says.`
+			`	"<payment>, I would pay you," Lugglop says.`
+			choice
+				`	"Of course I'll take you there. Have the containers loaded into my ship."`
+					goto accept
+				`	"What discoveries have you made about it?"`
+					goto findings
+			label findings
+			`	"To share our findings with you, allowed we are not," Pichiie says.`
+			`	"Forgive us you must, Captain, but told to keep everything a secret, we were," Lugglop continues. "Perhaps after our presentation, public our findings could be made."`
+			label accept
+			`	They all follow you to your ship after the containers are ready to be loaded.`
+			`	After they are put into your cargo, Nasilor, Alituri and Pichiie head to their bunks, but as Lugglop is coming on board, you see that two Heliarch agents, both Kimek, are accompanying him. "Here to ensure the secrecy of our discoveries, they are," he says. Seeing as they are only two more passengers, you agree to carry them to <planet>, and they all board your ship.`
+				accept
+	on visit
+		dialog `You land on <planet>, but realize that your escort carrying Lugglop's team and their presentation materials hasn't entered the system yet. Better depart and wait for it.`
+	on complete
+		payment 310000
+		conversation
+			`Immediately when you land, Lugglop gives you your payment of <payment>. You and the four researchers then follow some Heliarch agents that were waiting for you at the docks. You five are brought to an area akin to a theater with some type of podium on the stage. The seats are all taken by Heliarch agents.`
+			`	Lugglop's team apparently will wait until the contents of the two containers are brought here, so you're asked to describe the systems with supernovae where you encountered yottrite asteroids. This only lasts a few minutes, as the audience doesn't seem too keen on inquiring about details, though one particular Saryd did puzzle you when they asked about the state of the supernovas you visited. You tell them you don't know what they mean, and they press the topic no further.`
+			`	After you finish, and right as the materials for Lugglop's presentation arrives, you're escorted back to your ship by some agents. Several hours later, you're contacted by Lugglop, who says the presentation is finished, and his group is coming back to your ship. When they arrive, they each thank you for providing the means to perform their experiments. "Officially commended for our efforts, we were!" he says.` 
+			`	"Though allowed to publicly share our findings, we are not still, invited to be part of the team here that will continue the research, we were," Pichiie adds. The Saryd twins say they will reside here for as long as the project continues, while Pichiie comments on how she'll often be taking trips to visit her family in House Mallob's property.`
+			`	"As for me, a job as overseer, I still have to perform," Lugglop says. "Stay here for a few days I will, but even with all the advanced equipment of this ring, still our Coalition's most capable, the smelters of Bloptab's Furnace are. In their optimal state they must be, if to deepen our knowledge on yottrite, we are. Return there shortly, I will."`
+			`	They thank you again for all your help and wish you safe travels as you continue exploring.`
+
+
+
+mission "Kimek Student 1"
+	minor
+	name "Transport Chikee"
+	description "Chikee, a young Kimek, is studying to become a Heliarch. Transport him to <destination>, where he was offered a job, so that he can make a living while studying on his own."
+	passengers 1
+	to offer
+		has "Coalition: First Contact: done"
+	source "Fourth Shadow"
+	destination "Second Rose"
+	on offer
+		conversation
+			`At any given time there are thousands of Kimek here in the spaceport, either mingling among themselves during a break from work or negotiating travel prices with starship captains. You imagine that if you weren't a human and clearly stood out, you too would be constantly getting offers to travel to another world, as many civilian captains here wish to fill a last bunk or two they have vacant on their ship before departing.`
+			`	You manage to find a restaurant here where you spot some food you've already learned you can eat, so you take a seat and order something.`
+			`	You're halfway through your meal when you notice the waiter who brought it to you still hasn't moved away from the table.`
+			choice
+				`	"Can I help you?"`
+				`	"Sorry, should I have paid first before eating?"`
+			branch translator
+				has "language: Coalition"
+			`	The Kimek doesn't have a translation box, so your words don't reach him. While he insists on remaining by the table, you also notice he has been constantly glancing at the entrance, as if waiting for someone to come in.`
+			`	When a Heliarch agent passes by the entrance, the Kimek says something in his language, heading to meet the Heliarch, and speaking with them briefly. The Heliarch agent then accompanies the Kimek waiter to your table.`
+			choice
+				`	"Does he need something?"`
+				`	"Did I do something wrong?"`
+			`	"Wish to speak to you, this Kimek does, Captain," the agent says, as they continue listening to what the Kimek is telling them, and makes an effort to translate their message to you. "Called Chikee, he is. A student, aspiring to join the ranks of the Heliarchs. Looking for transportation to <destination>, he is, so that a better job there he may acquire."`
+			choice
+				`	"Sure, I'll take him there."`
+					goto accept1
+				`	"How much will he pay me?"`
+				`	"I'm not headed that way, sorry."`
+					decline
+			`	The Heliarch asks the young Kimek about payment, to which he takes a pause before responding, and when he does so he speaks a lot slower than before.`
+			`	"Not enough funds to pay you for the trip, he has," the agent says. "However, to pay you once well established he is, he promises."`
+			choice
+				`	"Okay then, I'll take him there."`
+				`	"I prefer not having to wait to get paid, sorry."`
+					decline
+			label accept1
+			`	You're told to wait for Chikee before departing the planet, and the Heliarch agent leaves. You leave the restaurant yourself shortly after, and head to your ship.`
+				goto end
+			label translator
+			`	The Kimek is a bit surprised by you having a translation box, but seems to be put at ease knowing that he can speak with you directly now.`
+			`	"Chikee, my name is, Captain. A student. Looking for transportation to <destination>, I am," he blabs, scrambling to show you what you assume is some kind of letter. "A job in the mines there, I was offered. Better payment than this one, it has."`
+			choice
+				`	"Sure, I'll take you there."`
+					goto accept2
+				`	"How much will you pay me?"`
+				`	"I'm not headed that way, sorry."`
+					decline
+			`	He pauses for a bit, and you see his mandibles clicking together time and again.`
+			`	"Lacking proper funds, I currently am," he says, speaking much slower than before. "Once paid by this new job I am, however, pay you I will. I promise."`
+			choice
+				`	"Ok, I'll take you there."`
+				`	I prefer not having to wait to get paid, sorry.`
+					decline
+			label accept2
+			`	He thanks you and says to wait for him by your ship before you depart. You leave the restaurant shortly after, and head to your ship.`
+			label end
+			`	Night falls, but there hasn't been any decrease to the activities here, as the hordes of captains and workers still populate the docking area and the spaceport.`
+			`	Around midnight, Chikee arrives at your ship, and you show him to his bunk. He is only bringing a single, old rugged bag with him.`
+				accept
+	on visit
+		dialog `You land on <planet>, but realize that your escort carrying Chikee hasn't entered the system yet. Better depart and wait for it.`
+	on complete
+		"coalition jobs" ++
+		event "chikee break" 62
+		dialog `You drop Chikee off on <planet>, and wish him good luck on the new job.`
+
+
+
+event "chikee break"
+
+
+
+mission "Kimek Student 2"
+	name "Transport Chikee"
+	description "Chikee, a young Kimek, is studying to become a Heliarch. Transport him to <destination>, where he was offered an internship and hopes to be awarded with a recommendation letter."
+	deadline
+	passengers 1
+	to offer
+		has "event: chikee break"
+	source "Second Rose"
+	destination "New Finding"
+	on offer
+		clear "event: chikee break"
+		conversation
+			`While strolling through the spaceport, you're flagged down by a familiar face. It's Chikee, the Kimek student whom you brought here months ago.`
+			`	He excitedly greets you and talks about how well his studies have been going. You notice that he now has a translation device of his own, positioned by his neck.`
+			`	"Purchased it recently, I did, so that hindered by language barriers, I am not," he says. "Excellent timing you have, Captain. Looking for transportation, once again I am."`
+			`	He tells you how his academic successes have earned him an internship in one of the laboratories on <destination>, and that he needs someone to transport him there by <date> so that he may begin working right away.`
+			`	"Better, the payment is, but also hoping for a recommendation letter, I am," he says, explaining that such letters from a Heliarch laboratory could help him significantly in joining their ranks.`
+			choice
+				`	"Sounds like you've worked pretty hard for this. Let's go to my ship, I'll take you there."`
+					goto accept
+				`	"You still haven't paid me for last time, though."`
+			`	He freezes up for a bit, not responding.`
+			`	"Just enough money to rent an apartment there, I have. Save up until the laboratory pays me, I must," he says. "Scamming you, I am not, Captain. Thankful I am, and pay you handsomely, I will."`
+			choice
+				`	"Alright, I'll wait again. Let's go to my ship."`
+					goto accept
+				`	"Sorry, but I'm not one to be fooled twice."`
+					decline
+			label accept
+			`	He thanks you, and this time follows you right away, as he already has his bags prepared.`
+			`	"Hoping to join the research teams on Ring of Wisdom, I am," he says as you two walk to your ship, explaining the reason he needs to study so much is because he is aiming to work for the scientific branch of the government, instead of the more military-focused side.`
+			`	You lead him to his bunk and prepare for the trip.`
+				accept
+	on visit
+		dialog `You land on <planet>, but realize that your escort carrying Chikee hasn't entered the system yet. Better depart and wait for it.`
+	on complete
+		"coalition jobs" ++
+		event "chikee break" 93
+		conversation
+			`It seems the laboratory Chikee will work in is quite far away from the docking area, so after bidding you farewell, he decides to walk there immediately to get acquainted with his new bosses as soon as possible.`
+			`	As he starts crossing one of the bridges linking the canyon walls here, he visibly struggles against the strong winds, as his bags seem to weigh him down.`
+			choice
+				`	(Help him with his bags.)`
+				`	(Let him go on his own.)`
+					decline
+			`	You catch up to him without too much trouble, though you too are also somewhat troubled by the winds here. You pick up one of his bags, and he becomes much more comfortable with facing the constant blasts of air, though he still walks slower than the expected from a Kimek.`
+			`	The two of you walk for about twenty minutes before finally reaching the laboratory. It is shielded by several large thick walls of stone slabs, much like many buildings in this unorthodox city.`
+			`	You wish Chikee the best of luck and head back to your ship.`
+
+
+
+mission "Kimek Student 3"
+	name "Transport Chikee"
+	description "Chikee, a young Kimek, is studying to become a Heliarch. Transport him to <destination>, where he will work with some members of House Idriss to further his research project."
+	landing
+	passengers 1
+	to offer
+		has "event: chikee break"
+		has "Kimek Student 2: done"
+	source "New Finding"
+	destination "Ablub's Invention"
+	on offer
+		clear "event: chikee break"
+		payment 170000
+		conversation
+			`As you land on <origin>, you notice that 170,000 credits have been transferred to your account, along with a message.`
+			`	It's from Chikee, the Kimek student whom you brought here. He asks that you meet him in an area here more well protected from the winds, so you head there.`
+			`	Upon meeting him, he says in a jolly tone, "Kept my promise, I did, Captain. Paid you, I have."`
+			`	His internship here apparently went really well, and he got the recommendation letter he wanted and is once again looking for transportation.`
+			`	"Passing by a month ago, some members of House Idriss were. The Arach House that deals with the construction of hardware, they are," he says. "Interested by my work, they were. Offered a partnership on <destination>, they have."`
+			choice
+				`	"I thought you wanted to become a Heliarch. How exactly will all of this help you?"`
+					goto how
+				`	"Hold on, what sort of 'work' were they interested by? What have you been working on?"`
+					goto work
+			label how
+			`	"If well known among the scientific community, I become, more merit, my curriculum will have," he says. "Make it easier to pass the trials, all the knowledge and experience I've gathered until now will as well."`
+				goto bunk
+			label work
+			`	"Larger than most, the Kimek population is. Struggle to properly distribute medication or other chemicals, even worlds richer than my homeworld do," he says. "Seeking to create an independent network to provide better distribution, I am."`
+			`	He jokes about how it's silly that although his species has such incredible advancements in their alimentary transport network, it's still difficult for most of the population to find medicine for what is translated as "the common cold" by the device. He claims that, were he on the Heliarch council, he could directly propose changes and solutions to such problems.`
+			label bunk
+			`	He tells you a bit more about his work here, how it was working with Saryds, and the cultural exchange. Though he seems to have garnered some fond memories of his time here, you notice while heading for your ship that he still hasn't gotten used to the wind.`
+			`	You show him to his bunk and prepare for the journey to <destination>.`
+				accept
+	on visit
+		dialog `You land on <planet>, but realize that your escort carrying Chikee hasn't entered the system yet. Better depart and wait for it.`
+	on complete
+		"coalition jobs" += 2
+		event "chikee break" 78
+		payment 130000
+		dialog `Chikee hands you 130,000 credits when you land. "As always, for transporting me, grateful I am, Captain," he says, as he heads off to meet with the members of House Idriss.`
+
+
+
+mission "Kimek Student 4"
+	name "Transport Chikee"
+	description "Chikee, the young Kimek whom you've transported many times, has finally become a candidate for elevation to the rank of Heliarch. Bring him to <destination> by <date>."
+	deadline
+	landing
+	passengers 1
+	to offer
+		has "event: chikee break"
+		has "Kimek Student 3: done"
+	source "Ablub's Invention"
+	destination "Ring of Wisdom"
+	on offer
+		clear "event: chikee break"
+		conversation
+			`You're contacted by Chikee when you land.`
+			`	"Captain <last>! Good news and another job for you, I have," he says, asking that you meet him in the spaceport.`
+			`	You head there, and he's already with his bags, prepared to board your ship. "Helped me a lot, House Idriss has. An audience with the Heliarch, on <destination> I have!"`
+			`	He tells you that he needs to be there by <date>, and wastes no time as he heads into your ship.`
+				accept
+	on visit
+		dialog `You land on <planet>, but realize that your escort carrying Chikee hasn't entered the system yet. Better depart and wait for it.`
+	on complete
+		"coalition jobs" += 2
+		payment 300000
+		conversation
+			`Chikee hands you <payment> before leaving your ship. Heliarch agents are waiting for him, and receive him in a bit of a ceremony.`
+			`	You spend a few hours browsing some shops here and have some food once you find an establishment that serves something appetizing to humans.`
+			`	Ringworlds have no day or night, but looking at your ship's internal clock, it is almost night time when Chikee returns to your ship in a hurry.`
+			`	"Accepted I was! Grant me the rank, they did!" he says, showing you a Heliarch circlet as he puts it on his head. "Infinitely grateful for your help in all of this I am, Captain."`
+			`	You congratulate him on the achievement, and he starts to tell you how what he calls the "trial" went. Aside from explaining his work on places that got him a recommendation letter, he was told to do a presentation on his own work to some type of jury and pass an interview. "Wait in a line with other candidates, I had to. To be selected, only a few were. So nervous, I was," he says. After thanking you again and trying to shake hands with you, he leaves your ship one last time, and you wish him the best of luck in his new line of work.`
+
+
+
+mission "Coalition Outbreak 1"
+	minor
+	name "Transport Doctors"
+	description "Bring these <bunks> doctors, along with <cargo> to <destination> by <date>, where they will work to address a major viral outbreak"
+	deadline
+	passengers 75
+	cargo "Medical Supplies" 90
+	to offer
+		has "Coalition: Contributor: done"
+		random < 5
+	source
+		near "1 Axis" 1 6
+	destination "Celestial Third"
+	on offer
+		conversation
+			`As you enter the spaceport, you notice several battalions of Coalition doctors roaming about, talking with merchant captains and then following some of them back to their ships.`
+			`	One such crowd approaches you, and a Saryd among them says, "Broken out on <destination>, a deadly virus has. Captains willing to transport us and <cargo>, we seek." She shows you to the group of doctors, <bunks> of them.`
+			choice
+				`	"I'd be glad to help with something serious like that. Let's go to my ship."`
+				`	"I can't afford to fill so many bunks right now, sorry."`
+					decline
+			`	The doctors rush inside your ship, and spaceport workers quickly place the <cargo> in your cargo hold.`
+			`	When you get the chance, you ask them what exactly the virus is, and they explain as best as they can how it causes "tumorous-like behavior on Kimek exoskeletons, rapidly degenerating the tissue and exposing the flesh, all the while increasing the risk of infection." They say that although it is most dangerous to Kimek, there are confirmed cases of some Arachi having contracted the disease.`
+			`	It seems pretty serious, so you should make sure these doctors and their supplies are brought to <destination> as quickly as possible.`
+				accept
+	on visit
+		dialog `You've reached <planet>, but the doctors and the medical supplies haven't arrived yet. Depart and wait for the ships carrying them.`
+	on complete
+		payment 768540
+		"coalition jobs" += 2
+		dialog `The medical workers exit your ship just as quickly as they entered it and head off to different sections of the city, directed by some emergency workers. After the <cargo> are also taken off your ship, a worker hands you <payment> and says you could look for more ways to help with the outbreak by looking for their colleagues in the spaceport.`
+
+
+
+mission "Coalition Outbreak 2"
+	name "Collect Vaccines"
+	description "Head to <stopovers>, where Saryd researchers have been working on a vaccine for the new virus, and deliver it to <destination> by <date>."
+	deadline
+	cargo "Vaccines" 80
+	blocked "You need <capacity> in order to take on the next mission. Return here when you have the required space free."
+	to offer
+		has "Coalition Outbreak 1: done"
+	source "Celestial Third"
+	stopover "Secret Sky"
+	destination "Ki Patek Ka"
+	on offer
+		conversation
+			`As before, the spaceport is completely dominated by doctors and nurses. You don't find the person who told you to come here, but as you ask one of the other emergency workers, they direct you to a makeshift office set up next to a few trading panels.`
+			`	"Fairly new to us, this virus is," the Kimek manning the stand says. "But finally developed an initial batch of vaccines for it, the researchers on Secret Sky thankfully have."`
+			choice
+				`	"What do you mean 'finally?' Didn't this virus just break out recently?"`
+				`	"You want me to go there retrieve the vaccines?"`
+					goto vaccines
+			`	He looks puzzles by your question.`
+			`	"That some weeks have already passed, true it is, but hard at work, the researchers have been," he says. "Blame them for taking a few days more than usual, we cannot. Intricate, this virus is."`
+			label vaccines
+			`	He shows you a detailed map of Kimek space, explaining that most of the confirmed and suspected cases have been there. Given that the Kimek population is more than double that of the Arachi and the Saryds combined, it's not surprising.`
+			`	"To <destination>, this initial batch must be brought. From there, distributing more batches of the vaccines to other worlds, you will be tasked with."`
+			`	As the line of volunteering merchant captains continues to grow behind you, he is swift to inform you that payment will be <payment>, and asks that the next person come forward.`
+				accept
+	on stopover
+		dialog `A group of Saryd workers is waiting for you, and they load the <cargo> onto your ship. A laboratory worker babbles about how you must care for them.`
+	on visit
+		dialog `You've reached <planet>, but the vaccines aren't here yet. Depart and wait for whichever ships are carrying them to arrive.`
+	on complete
+		payment 943720
+		"coalition jobs" += 2
+		conversation
+			`An incessant stream of freighters has the landing pads of the spaceport here overcrowded, and from the looks of it you were only given a quick clearance due to carrying the vaccines.`
+			`	The people here, who are surprisingly managing to keep the place organized despite the overwhelming traffic, pay you <payment> as they unload the vaccines from your cargo hold.`
+			`	"Waiting in the spaceport with more tasks for you, our colleagues will be, Captain <last>," one says before running off to tend to other ships carrying doctors or supplies.`
+
+
+
+mission "Coalition Outbreak 3"
+	name "Distribute Vaccines"
+	description "Accompanied by the three volunteer ships, head to the designated Kimek worlds, delivering vaccines to deal with the current viral oubreak, then return to <destination> by <date>."
+	deadline
+	cargo "Vaccines" 80
+	to offer
+		has "Coalition Outbreak 2: done"
+	source "Ki Patek Ka"
+	stopover "Fourth Shadow"
+	stopover "Blue Interior"
+	stopover "Sandy Two"
+	stopover "Inmost Blue"
+	stopover "Double Haze"
+	stopover "Brass Second"
+	stopover "Second Viridian"
+	stopover "Remote Blue"
+	on offer
+		conversation
+			`This time you're expected and are brought to a large conference room where many Saryds, and the occasional Arach, are waiting. A Kimek that is part of the team organizing the containment procedures comes in and says you will once again be transporting vaccines.`
+			`	"In a few hours, fully replicated, the vaccine samples will be. Load them onto your ships, we will. Deliver them to <stopovers>, you must."`
+			`	Everyone is then separated into groups. You're put with two Saryd captains and an Arachi who is wearing some protective suit of sorts that covers his entire body, making it somewhat difficult for him to walk.`
+			`	The captains agree to follow your lead and deliver the vaccines along with you, so you all head back to your ships.`
+				accept
+	npc accompany save
+		personality escort timid
+		government "Coalition"
+		ship "Saryd Sojourner" "Noset Temu"
+		ship "Saryd Sojourner" "Miest Laba"
+		ship "Arach Hulk" "Bloobrupblot"
+	on stopover
+		dialog `You and the Coalition captains have delivered the final batch of vaccines. You must now return to <origin>.`
+	on visit
+		dialog `You have reached <planet>, but you're missing something! Either you haven't visited <stopovers>, or you left the Coalition ships behind.`
+	on complete
+		payment 2593230
+		"coalition jobs" += 3
+		conversation
+			`You and the other captains are told to wait in one of several lines formed here. Your group chats with some others while you wait, and a few mention how their batch of vaccines was delivered to Arachi and Saryd space. Apparently many tourists had contracted the disease before flying to those areas.`
+			`	The line moves quickly, and once it's your turn, you're paid <payment>, and then switfly shoved along by the workers who are already paying the person who was behind you.`
+			`	Looking back at the line, and seeing the sheer number of captains waiting for their share, it's no wonder the Kimek that paid you were extremely brief. As you come back to your ship, you see that a message was sent to you by the Coalition government. More specifically, it appears to have been sent by their Department of Health.`
+			`	"To all captains who helped in dealing with the recent viral outbreak, you have our gratitude and may rest tonight knowing you've contributed to the continued prosperity of our Coalition."`
+
+
+
+mission "Kimek Gift"
+	minor
+	name "Not One Minute Late"
+	description "A Kimek researcher from <origin> forgot the birthday of her Saryd friend, who lives on <destination>. Since you have a jump drive and can make it there in time, she asked you to deliver the present by <date>."
+	deadline 2
+	to offer
+		has "Coalition: First Contact: done"
+	source "Second Cerulean"
+	destination "Cold Horizon"
+	on offer
+		require "Jump Drive"
+		conversation
+			`A Kimek in a lab coat is desperately running around the spaceport here, carrying a small package with some papers attached.`
+			`	As soon as she spots you, she quickly approaches you and says, "Human! The visitor I've heard about, you are! From the outside! A jump drive you have, if our space you've reached, yes?"`
+			`	You nod, and she continues, "Live on <planet>, a Saryd friend of mine does. Forgotten that his birthday was on <date>, I had! Make it in time for the party, I cannot. Busy with work, I am. At least send his present, I'd like to, but make it in time, regular ships here can't! With your jump drive, get there in a day you could. Help me, would you, Captain?"`
+			choice
+				`	"Just that small package? Easy enough, I'll do it."`
+					accept
+				`	"I'm not headed there, sorry, have another mission to do. Somewhere else."`
+					decline
+	on complete
+		payment 36750
+		"coalition jobs" += 2
+		conversation
+			`Apparently this Saryd in question doesn't live here in the spaceport village, so you must take a train to go to his home. Thankfully, a train ticket was attached to the package, so you waste no time and get on the next train there.`
+			`	Even for a world without too large a population, the train wagons here feel unusually empty, with only a handful of other passengers on the one you settle in. The trip takes a few hours, so you have plenty of time to look out the window and gaze at the sights of the seemingly infinite winter forest.`
+			`	Halfway through, a blizzard makes it tough to see much outside. The ticket inspectors come through again, but now they are serving something akin to hot chocolate, only it is instead a blue, creamy substance.`
+			`	Once you arrive at the village, you follow the makeshift map of the streets the Kimek included and deliver the present to her Saryd friend. Apparently the party had just started.`
+			`	When you get back to your ship, <payment> are transferred to your account, and you get a short message from the Kimek researcher, thanking you for helping out.`
+
+
+
+mission "Saryd Students 1"
+	minor
+	name "Acquire Arachi Rum"
+	description "Some Saryd students on <origin> have offered to pay you for bringing them a shipment of traditional Arachi rum, currently only sold on <destination>. To make it in time, the rum must be bought by <date>."
+	deadline
+	to offer
+		has "Coalition: First Contact: done"
+	source "Shadow of Leaves"
+	destination "Weir of Glubatub"
+	on offer
+		conversation
+			`While walking by some shops, a young Saryd bumps into you as you're turning a corner, knocking you to the ground. He helps you up, apologizing. A couple others that were with him entered a shop without even noticing you, but almost immediately come back out.`
+			branch translator
+				has "language: Coalition"
+			`	They speak with him, pointing at the shop and to where they must have been before bumping into you, while their friend tinkers with a translation box.`
+				goto question
+			label translator
+			`	"No luck?" he asks them, tinkering with a translation box, not realizing you have your own.`
+			`	His colleagues shake their heads, "Told the same as in the other store, we were. Shipping here, the Arachi no longer are," they say, pointing to the shop and to where they must have been before bumping into you. Their friend continues messing with the device.`
+			label question
+			`	Once he's done, he asks, "Human, a merchant captain you are, correct? Looking for work, are you?"`
+			choice
+				`	"What kind of work?"`
+					goto work
+				`	"Oh no, I live here actually. In the humantown district, right around the corner."`
+				`	"Actually I'm just here for the view, sorry."`
+					decline
+			`	They all start laughing, some clearly finding your joke much funnier than you anticipated. Given the way they are stumbling on flat ground and the scent of alcohol that's permeated the air ever since one of them bumped into you, you realize why.`
+			`	"Fair enough. Not a common sight here, humans are, Captain," the one with a translation box says. "Asking for such a response, I was."`
+			label work
+			`	They tell you that they are students at Starlit University and will be graduating soon. They intend on throwing a party to celebrate and had the idea of buying some traditional Arachi rum for that.`
+			`	"Stopped shipping it here, the Arachi have," another Saryd says, pulling on the translation box on his friend's neck and nearly yanking it off. "Happened with many other drinks, this also has."`
+			`	They explain that the rum is produced on <destination>, and that you'll probably have an easier time finding it there. Despite you not knowing for sure how many people they intend on inviting to this party, and the fact that you don't know how much a Saryd can drink, you still worry a bit when they say that "two tons should do." They also tell you that to make it in time for the party, the rum should be bought by <date>.`
+			choice
+				`	"Sounds good, I'll go get it and bring it to you."`
+					accept
+				`	"How much would I need to pay for two tons?"`
+				`	"Sorry, but I'm against smuggling alcohol to students."`
+					decline
+			`	"One of the pricier drinks, this rum is," the Saryd explains. "Some thousands of credits per ton, you should expect to pay. But well compensated, you will be."`
+			choice
+				`	"Sounds good, I'll go get it and bring it to you."`
+					accept
+				`	"Sorry, but I'm against smuggling alcohol to students."`
+					decline
+	on visit
+		dialog `You ask around and are directed to a large refinery on one of the more populated cities here. The beer's price is impressive indeed, 5,642 credits per ton, but what is more impressive is how you worried about the students' irresposibility when they asked you to buy this when you yourself aren't responsible enough to have a bit over ten thousand credits to spend. Go earn some money, then return here.`
+	on complete
+		payment -11284
+
+
+
+mission "Saryd Students 2"
+	name "Deliver Arachi Rum"
+	description "Now that you've bought the two tons of Arachi rum, deliver it to the Saryd students on <destination> by <date>."
+	landing
+	deadline
+	cargo "Arachi Rum" 2
+	to offer
+		has "Saryd Students 1: done"
+	source "Weir of Glubatub"
+	destination "Shadow of Leaves"
+	on offer
+		conversation
+			`You ask around and are directed to a large refinery on one of the more populated cities here. Apparently it's the original building where the Arachi rum was first produced.`
+			`	You ask for two tons, avoiding giving the exact details of what it's for, as you do not wish to be held accountable for whatever some drunken Saryds may do, and pay the price for all the rum: 11,284 credits.`
+			`	The Arachi that take care to load the rum into your ship give you some odd looks, and when it's all done the manager tells you to try and slow down on the drinking.`
+				accept
+	on complete
+		payment 87500
+		conversation
+			`Besides the students who tasked you with buying the rum, about a dozen others are waiting for your ship when you land and help you unload the beverages.`
+			`	"Saved our party you have, Captain," the Saryd with the translation device says, handing you <payment>.`
+			`	They head off, excitedly dragging along the cargo carts with the many kegs on top. Some of them have already taken the liberty of opening a keg and begun drinking.`
+
+
+
+mission "Saryd Census 1"
+	minor
+	name "Saryd Census"
+	description "Transport these <bunks> Saryds census workers to <destination>, where they will collect data on the population growth there."
+	passengers 17
+	to offer
+		has "Coalition: Contributor: done"
+		random < 40
+	source
+		attributes saryd
+		not planet "Flowing Fields"
+		not planet "Warm Slope"
+	destination "Flowing Fields"
+	on offer
+		conversation
+			`Over a dozen Saryds walk up to you as you're entering the spaceport. They explain that they are census workers, and are in need of a transport to <destination>. "Left us hanging, our previous transport has."`
+			choice
+				`	"What sort of data are you gathering? Just general information?"`
+				`	"Sure, I'll show you to your bunks."`
+					goto accept
+				`	"You're not in luck then, I'm also not looking for any transport missions now."`
+					decline
+			`	"Collecting data on population growth, we are. Agreed to help our colleagues, many other ships already have," one of them says.`
+			choice
+				`	"Alright, I'll show you to your bunks."`
+					goto accept
+				`	"Well I'm sure you can find someone else then. I'm not looking for any transport missions now."`
+					decline
+			label accept
+			`	They thank you and start following you to your ship. There are <bunks> of them in total, now that you've had the time to count.`
+			`	You ask if this search will stick to Saryd space, and they say that each species usually sticks to their own home territory when gathering this type of data, so you shouldn't worry about having to take them from one end of Coalition space to the other.`
+			`	They settle in their bunks, and prepare for the trip.`
+				accept
+	on visit
+		dialog `You land on <planet>, but realize that your escort carrying the census workers hasn't entered the system yet. Better depart and wait for it.`
+	on complete
+		"coalition jobs" ++
+		payment 342000
+		dialog `You're paid <payment> for transporting the Saryds here, and they leave your ship, ready to get to work and ask around. They say that they'll probably all be back in the spaceport by night time, so you should check there later if you want to help them further.`
+
+
+
+mission "Saryd Census 2"
+	name "Saryd Census"
+	description "Transport these <bunks> Saryd census workers to <destination>, where they will collect data on the population growth there."
+	passengers 17
+	blocked "You need <capacity> in order to take on the next mission. Return here when you have the required space free."
+	to offer
+		has "Saryd Census 1: done"
+	source "Flowing Fields"
+	destination "Warm Slope"
+	on offer
+		conversation
+			`Apparently you got lucky to have transported a group that was assigned to an area close to the spaceport city, as you see many other Coalition captains impatiently waiting for their own passengers to return, some looking at maps of the planet and grumbling.`
+			`	Most of the Saryds are here, but three of them still haven't come back, so the 14 that have already arrived just keep discussing the results they've found.`
+			choice
+				`	(Go browse some shops, then come back later.)`
+					goto shops
+				`	(Ask them to tell you about the data they have collected.)`
+			`	They explain how this census was mostly focused on the total population growth of the Coalition and how things are going as expected.`
+			`	"Remained stable, the Saryd population has," one of them comments. "At about 30 billion individuals, our numbers still are, though slightly increasing the fertility rate has been."`
+			`	As you continue to chat, one of them gets curious and asks you about humanity's population, to which you respond that your species numbers about 100 billion people.`
+			`	"Double that of the Arachi," one of the workers says.`
+			`	"And half that of the Kimek," another one completes.`
+			`	They ask you some more questions about human territory, but avoid getting too technical to the point where it's difficult for you to respond.`
+				goto end
+			label shops
+			`	You try and entertain yourself by looking at the shops here, but pretty much all of them are just filled with the produce of local farms.`
+			`	One of them has a few toys made out of straw. You take a look at the Saryd designs for them. They're nothing particularly special, nor as stereotypical as one might have expected from a species that resembles centaurs. Most of them appear to be replicating creatures of the local fauna or buildings like small houses.`
+			`	You notice two other census workers have come back, so you decide to return to the group and wait for the final member. Some Coalition captains from earlier have gathered together in a bar to lament the long wait.`
+			label end
+			`	After the final Saryd arrives, you all head back to your ship, and you're told that the next destination is <destination>.`
+				accept
+	on visit
+		dialog `You land on <planet>, but realize that your escort carrying the census workers hasn't entered the system yet. Better depart and wait for it.`
+	on complete
+		"coalition jobs" += 2
+		payment 387000
+		conversation
+			`This time the workers mention how they were tasked with gathering data on a part of the planet other than the surroundings of the spaceport, as they pay you <payment>.`
+			`	Thankfully, they mention how the census is nearly over and that this was their final destination, so you won't need to wait for hours in the spaceport like the captains you saw on <origin>.`
+			`	They thank you for helping them do their job, and wish you safe travels.`
+
+
+
+mission "Saryd Couple 1"
+	minor
+	name "Acquiring Funds"
+	description "Inturi and Aunaris, a young Saryd couple, need to make enough money to buy their dream home. Transport Aunaris to <destination>, where she was offered a job in the university there."
+	passengers 1
+	to offer
+		has "Coalition: First Contact: done"
+		random < 60
+	source
+		near "Hunter" 1 2
+	destination "Shadow of Leaves"
+	on offer
+		conversation
+			`While walking around the spaceport, you notice one of the Saryd workers that was refueling your ship is quickly galloping somewhere, only without his uniform, as if his shift just ended. He meets up with another Saryd and starts looking at a map with her.`
+			choice
+				`	(Approach them.)`
+				`	(Go back to my ship and check if it was properly refueled.)`
+					goto ship
+			`	They pause their map-gazing and introduce themselves as Inturi and Aunaris, a young couple who are looking to move out of <origin> and build a home they've always dreamed of on another world.`
+			`	"Only, in need of money for that we are," Inturi says. "Worked in a ship as a crewmember, I did, before decided to stay here and work on ship repairs and maintenance, I had."`
+			`	"Much too far away, his old job took him, and well paid, crew members are not," Aunaris says, bringing up the map again and showing it to you. "Offered a job in Starlit University, on <destination>, I was. Not too distant from <origin>, it is, and a higher pay, it offers. Transport me there, would you, Captain? Once ready our house is, pay you we would."`
+			choice
+				`	"Of course, just come to my ship when you've finished preparing your luggage."`
+				`	"Sorry, I'm headed elsewhere now."`
+					decline
+			`	They both thank you, and you head back to your ship.`
+			`	By nightfall, Aunaris arrives, accompanied by Inturi and some other Saryds, who you guess must be family members, as they all say their goodbyes. Once she enters your ship, you show her to her bunk, and prepare to leave.`
+				accept
+			label ship
+			`	When you get to your ship, you check the control panel and do a short check-up. The fuel tank has been filled, and everything else is working properly. You leave your ship again, and move on with your business.`
+				decline
+	on visit
+		dialog `You land on <planet>, but realize that your escort carrying Aunaris hasn't entered the system yet. Better depart and wait for it.`
+	on complete
+		"coalition jobs" ++
+		event "saryd couple has money" 42 86
+		dialog `Aunaris thanks you for bringing her here, and apologizes for not being able to pay you right away, but promises once she and Inturi have figured out their home, they will work hard to pay you. "Stay here for a few months, I probably will, before the remaining funds I have acquired," she says before saying goodbye and taking a cable car to her new workplace.`
+
+
+
+event "saryd couple has money"
+
+
+
+mission "Saryd Couple 2"
+	name "Home Sweet Plot Of Land"
+	description "The Saryd couple Inturi and Aunaris have finally amassed enough money to buy a plot of land on <destination>, where they will begin building their very own home. Bring both of them there so that they can settle the purchase."
+	passengers 2
+	to offer
+		has "event: saryd couple has money"
+	source "Shadow of Leaves"
+	destination "Far Garden"
+	on offer
+		conversation
+			`You're met with two familiar faces in the spaceport: the Saryd couple you met some time ago, Inturi and Aunaris, who were working on acquiring the funding needed to build their own home.`
+			`	"Worked for a week in another ship, I did, until landed here we had," Inturi says, joking about his way of catching a ride on a ship without paying a transport fee.`
+			`	"Sleeping well, I have not been, but helped much with the campus administration, I have. A bonus, I was given," Aunaris tells you.`
+			`	They say they just need a transport to <destination>, the world they have chosen to put down roots on, and after everything is done, they will work on getting you your payment.`
+			choice
+				`	"Glad to hear it all worked out. Let's go to my ship, and I'll set a route to <planet>."`
+				`	"Sorry, but I'm not going there right now."`
+					decline
+			`	You show them to their bunks, and prepare for the trip.`
+				accept
+	on visit
+		dialog `You land on <planet>, but realize that your escort carrying Aunaris and Inturi hasn't entered the system yet. Better depart and wait for it.`
+	on complete
+		"coalition jobs" ++
+
+
+
+mission "Saryd Couple 3"
+	name "Reversed House Spider"
+	description "Take Inturi to <destination>, where he will purchase a small Arach ship that he and Aunaris will repurpose into a home."
+	landing
+	passengers 1
+	to offer
+		has "Saryd Couple 2: done"
+	source "Far Garden"
+	destination "Saros"
+	on offer
+		conversation
+			`The couple leaves your ship and heads to a real estate agency. From what they told you during the trip, they have about 1,500,000 credits they can spend, which they claim is in line with the standard properties in the most valued (and most sought-after) locations here, and that they should still have enough money to pay you afterwards.`
+			`	They return from consulting, the both of them with disappointed looks on their faces. Inturi starts looking at the ships landing and departing while Aunaris comes talk to you.`
+			`	"Kept watch of one property, for months we had. On a mountain village, overlooking a lake, and with access to a nearby forest, it is. A few days ago, purchased it was," she sighs. "Available, another plot of land neighboring it is, but over half our funds, the land alone costs."`
+			`	Inturi then looks over, as if he had just received a shock, and says, "That's it! A ship! Live in a ship, we could!"`
+			choice
+				`	"What do you mean?"`
+				`	"I like the enthusiasm, but unfortunately I'm not looking for any more crew members right now."`
+				`	"If you say so. Just don't forget the oranges, scurvy probably is a problem for Saryds too."`
+			`	"Live in a ship?" Aunaris repeats the sentence, puzzled.`
+			`	"In an Arach ship, for that week I worked. Taught me some things, the captain did. Often repurposed into houses, their ships are," he explains. "Their smallest ship, we could buy. Save time and money otherwise spent building a home, it would."`
+			`	They talk for a bit in private, and after a few minutes Inturi apparently managed to fully explain his idea and convince her.`
+			`	They head back to the real estate agency and arrange the purchase of the plot of land. Inturi then asks that you transport him to <destination>, where the basic Arach ship model is sold, and after buying it he will return here with the new "house."`
+			`	Aunaris will remain here to finish sorting out all the paperwork and will be waiting by the property once you two return.`
+				accept
+	on visit
+		dialog `You land on <planet>, but realize that your escort carrying Inturi hasn't entered the system yet. Better depart and wait for it.`
+
+
+
+mission "Saryd Couple 4"
+	name "Test Drive, Final Drive"
+	description "Escort Inturi's ship, which will be repurposed into a home for him and Aunaris, to <destination>."
+	landing
+	to offer
+		has "Saryd Couple 3: done"
+	source "Saros"
+	destination "Far Garden"
+	on offer
+		conversation
+			`Inturi heads right to the shipyard, and you help him with the purchase itself. He says that alhough he has worked in many ships over the years, he never went to the shipyard for more than picking up some parts for repair, or to polish a newly produced model.`
+			`	Only when you're with him inside the Arach vessel do you think of asking if he even knows how to fly a ship, but he reassures you that it won't be a problem.`
+			`	"To work as a copilot for an old friend, my first job was. Worry about me crashing the ship, you need not," he jokes.`
+			`	He says he will wait for your lead and follow you to <destination> once you depart.`
+				accept
+	npc accompany save
+		personality escort timid
+		government "Coalition"
+		ship "Arach Courier" "Boop"
+	on visit
+		dialog `You land on <planet>, but realize that Inturi's ship hasn't entered the system yet. Better depart and wait for it to get here.`
+	on complete
+		"coalition jobs" += 2
+		event "saryd couple follow-up" 51 96
+		conversation
+			`You help Inturi park the ship on the plot of land, but since the Arach Courier takes up almost the entire area, your own ship has to land on a regular landing pad.`
+			`	After taking a transport up the mountain, you see that some workers are already there and are starting to remove ship components that won't be needed, like its engines and hyperdrive. A house doesn't need to be able to traverse the void of space, after all.`
+			`	The couple comes to meet up with you. "In a day or two, after some shopping we do, fully furnished the house will be," Aunaris says, looking at the ship.`
+			`	"Helped us a lot in getting it all sorted out you have, Captain <last>. Focus on working hard to pay you back in full, we will," Inturi adds.`
+			choice
+				`	"You don't need to worry about paying me, I helped because I wanted to, not for a payday."`
+				`	"Well, I hope everything goes well. Best of luck to you two!"`
+					goto end
+			apply
+				set "refused saryd couple payment"
+			`	They look at you confused and then try to insist on paying you, but after some minutes they agree. "Too kind a heart you are, Captain," Aunaris says.`
+			label end
+			`	They thank you again, and you head back to your ship.`
+
+
+
+event "saryd couple follow-up"
+
+
+
+mission "Saryd Couple Follow-Up A"
+	invisible
+	landing
+	to offer
+		has "event: saryd couple follow-up"
+		not "refused saryd couple payment"
+	source
+		government "Coalition" "Heliarch"
+	on offer
+		payment 325400
+		conversation
+			`When you land, you're notified of <payment> being transferred to your account.`
+			`	With it, there's a message. It's from Inturi and Aunaris, the Saryd couple who you helped move out to their very own home.`
+			`	In the message, they apologize for taking so long to pay you, and go on to tell you about how they've been doing there. Aunaris has been working in a school there, while Inturi has been helping other residents set up their own "ship-houses," as he calls them. Apparently it's become somewhat popular there after people saw the couple's home.`
+			`	They thank you again and say you're welcome to visit anytime.`
+
+
+
+mission "Saryd Couple Follow-Up B"
+	invisible
+	landing
+	to offer
+		has "event: saryd couple follow-up"
+		has "refused saryd couple payment"
+	source
+		government "Coalition" "Heliarch"
+	on offer
+		conversation
+			`When you land, you see you've received a message. It's from Inturi and Aunaris, the Saryd couple who you helped move out to their very own home.`
+			`	Along with the message, they've sent a picture of them both tending to some flowers and short trees in a little garden they've started up near the ship. In the message they go on to tell you about how they've been doing there. Aunaris has been working in a school there, while Inturi has been helping other residents set up their own "ship-houses," as he calls them. Apparently it's become somewhat popular there after people saw the couple's home.`
+			`	They thank you again and say you're welcome to visit anytime.`
+
+
+
+mission "Longcow Antibiotics 1"
+	minor
+	name "Longcow Antibiotics"
+	description "Arachi ranchers have asked you to pick up <cargo> on <stopovers>, then deliver them to <destination>."
+	cargo "Longcow Antibiotics" 7
+	to offer
+		has "Coalition: First Contact: done"
+		random < 35
+	source
+		attributes arach
+	stopover "New Finding"
+	destination "Corral of Meblumem"
+	on offer
+		require "Jump Drive"
+		conversation
+			`You see some Arachi talking among themselves in the spaceport, occasionally glancing at and pointing at you.`
+			`	One of them finally comes to you and says, "Greetings, Captain. Interested in performing a cargo mission for us, are you?"`
+			`	She tells you that they are a cooperative of Arachi ranchers, explains that the safety and health regulations for their business, longcow ranching, were recently updated, and that they need someone to pick up the newest antibiotics for the cattle on <stopovers>.`
+			`	"A jump drive you have, so get them faster - and allow us to resume business faster - you would."`
+			choice
+				`	"You've found the perfect person for the job. I'm in."`
+				`	"I suppose that's true, but I'm not looking for courier jobs, sorry."`
+					decline
+			`	The other Arachi come over to thank you after she signals to them that you've accepted to help. They explain that after you've picked up the antibiotics on <stopovers>, you'll have to drop them off on <planet> before wishing you a good trip.`
+				accept
+	on stopover
+		dialog `The dockworkers load <cargo> into your cargo hold after verifying you've been hired by the Arachi cooperative. A bit after the last crate has been placed, you're contacted by the Arachi, and they say you should bring the antibiotics to <destination>, where they will pay you <payment>.`
+	on visit
+		dialog `You land on <planet>, but realize that your escort carrying the longcow antibiotics hasn't entered the system yet. Better depart and wait for it.`
+	on complete
+		"coalition jobs" += 2
+		payment 421000
+
+
+
+mission "Longcow Antibiotics 2"
+	name "Longcow Antibiotics"
+	description "Deliver the remaining <cargo> to <destination>, where some Arachi also work as longcow ranchers."
+	landing
+	cargo "Longcow Antibiotics" 1
+	to offer
+		has "Longcow Antibiotics 1: done"
+	source "Corral of Meblumem"
+	destination "Nearby Jade"
+	on offer
+		conversation
+			`You're paid 421,000 credits when you land, but as you help the ranchers unload the antibiotics, they say that something is off.`
+			`	"Only 6 tons of antibiotics, we requested," one of them says. "That extra ton surplus, ours is not."`
+			`	She goes away for about ten minutes to contact the lab workers back on New Finding. When she comes back, she seemingly jokes with the other ranchers in the Arachi language, before talking to you.`
+			`	"Mixed up the cargo, they have. His own longcow ranch on <destination>, a cousin of mine has," she says. "Sent along with my own, his batch of antibiotics was."`
+			`	They contact the cousin in question and he asks that you transport his own part of the antibiotics to <destination>, where he will pay you <payment>.`
+				accept
+	on visit
+		dialog `You land on <planet>, but realize that your escort carrying the longcow antibiotics hasn't entered the system yet. Better depart and wait for it.`
+	on complete
+		"coalition jobs" += 2
+		payment 193000
+		dialog `You land and meet up with the cousin of the Corral of Meblumem rancher, and he pays you <payment>. "Mix up our batches due to our family name, the doctors always do!" he grumbles as the antibiotics are being removed from your cargo hold.`
+
+
+
+mission "Arachi Orphans"
+	minor
+	name "Arachi Orphans"
+	description "Bring these 4 Arachi orphans, their caretaker, and their <cargo> to <destination>, where they will join a foster home."
+	passengers 5
+	cargo "Orphanage Belongings" 2
+	to offer
+		has "Coalition: Contributor: done"
+		random < 45
+	source
+		attributes arach
+	destination "Chosen Nexus"
+	on offer
+		conversation
+			`An elderly Arach beckons to you as you enter the spaceport. He is accompanied by four Arachi children, who all stand close to a large pile of luggage.`
+			`	He explains that he used to run an orphanage here, but has now gotten too old for the job. He has arranged for the four kids to be transferred to a foster home on <destination>.`
+			`	"Take care of them, the Saryds there will," he says, patting the head of the youngest and shortest of the kids. "Retiring, I am, but abandon them, I will not. An apartment close to the foster home, I will purchase."`
+			`	He offers to pay you <payment> to bring the five of them and their <cargo> to <destination>.`
+			choice
+				`	"Of course I'll help. Here, let me help you get the luggage into my ship."`
+					accept
+				`	"I hope things work out for you, but I'm actually not going to stay in or fly around Coalition space for long now."`
+					decline
+	on complete
+		"coalition jobs" += 3
+		payment 268000
+		conversation
+			`You help the old Arach caretaker and some workers take the luggage out of your ship then head to the orphanage.`
+			`	A Saryd couple runs the place and greets you and the old Arach when you get there. Aside from a few Saryd kids, you notice the place already has an Arach child and some Kimek too.`
+			`	After you make sure all their belongings are inside the foster house, the Arachi children head on inside to get acquainted with their new family. Their caretaker thanks you and hands you <payment> before heading inside himself.`
+
+
+
+mission "Arachi Cartoonist 1"
+	minor
+	name "A New Design"
+	description "The Arach cartoonist Drugub is currently struggling to find inspiration for new spaceship designs in his comics. Head to <destination> and find something you can bring back to show him the ship models produced there."
+	to offer
+		has "Coalition: First Contact: done"
+	source "Mebla's Portion"
+	destination "Prime"
+	on offer
+		conversation
+			`As you're moving along one of the larger underground tunnels that connect the spaceport here, a dozen makeshift stands, each with a different apparent 'theme' to them, captures your attention. When you get closer, it's clear that the event is something of a convention, each stand managed by a different artist that lives here.`
+			`	After you're done looking at a stand that showcased various fantasy attires and move on to the neighboring one, it's owner jumps as soon as he turns to see you, looking dumbfounded. He introduces himself as Drugub, a cartoonist of local fame for his science fiction comics, showing various examples of them as he speaks with you. "Many styles of ships produced in our space are, but only so many ideas from them, I can get," he says. "That you came here, lucky I am. To expand my creative horizon, I need, and seeing the general shape of some human ships would."`
+			choice
+				`	"I can help with that. Do you have any type of ship in mind?"`
+				`	"Sorry, I'm just passing by, not looking for a job or anything."`
+					decline
+			`	He looks puzzled. "For a variety of purposes, ships in my comics are used, so to know of a variety of ships, preferable it would be."`
+			`	You decide to give him a brief description of the biggest shipyards in human space, citing their history and design philosophy, from Syndicated Shipyards' cheaper designs to Deep Sky's sophisticated (by human standards) technology.`
+			`	When you're done, he thinks for a bit, then concludes that Betelgeuse Shipyards' older, historical designs, are what he's looking for. "Set during a less developed time, what I'm working on is," he explains.`
+			choice
+				`	"In that case, I'll head to their home shipyard and see what I can bring back for you."`
+					goto end
+				`	"Alright, it's a bit of a long trip to <planet>, but if you're sure, let's head to my ship and I'll show you your bunk."`
+			`	"Oh, leave I cannot. Whether far away or not this <planet> you speak of is, allowed to leave Coalition space, we are not," he says. "Go on without me you must, Captain."`
+			label end
+			`	He thanks you and wishes you safe travels on your journey to <planet>.`
+				accept
+
+
+
+mission "Arachi Cartoonist 2"
+	name "A New Design"
+	description "Return to Drugub on <destination>, and give him the flyer with pictures and some details of Betelgeuse's ship models."
+	landing
+	to offer
+		has "Arachi Cartoonist 1: done"
+	source "Prime"
+	destination "Mebla's Portion"
+	on offer
+		conversation
+			`When you ask the shipyard clerk if you could have something that detailed their ship models to "show a friend who is new to spaceships," she hands you a flyer. Inside, all of Betelgeuse's ships are depicted with some details on each (along with the pricing, of course).`
+			`	"Usually we show these to first time buyers, but you can take one if you want. Is your friend interested in buying? Maybe I could help you figure out what ship would best suit them."`
+			`	You thank her, saying that your friend does not have the funds for any of the ships and just wants some info, then head back to your ship.`
+			`	Hopefully a small pamphlet will do for Drugub to get some ideas.`
+				accept
+	on complete
+		"coalition jobs" += 2
+		payment 75940
+		conversation
+			`Drugub is excitedly waiting for you when you return. However simple a piece of paper it may seem to you, he grabs the flyer as if it's some scroll of knowledge.`
+			`	He hands you your payment of <payment> and spends some time with you still, asking you all the questions he can think of about each ship.`
+			`	"Very beautiful, this 'Leviathan' is. Thinking of many ways to draw it, I already am," he says. "Maybe a flagship of one of my characters, make it I will..."`
+			`	He spends some more minutes listening to you after he asks that you describe how you've seen each of the ships perform, thanks you again, and prepares to leave.`
+			`	"Oh, before I go, Captain <last>, use the name of your own ship for that 'Leviathan,' may I? Just as a small thank you."`
+			choice
+				`	"Of course! It's called <ship>."`
+				`	"The name is nothing special. I wouldn't even get the reference of it if I read your comic in the future, honestly."`
+					goto noship
+			`	"<ship> it is! Do it justice I will, Captain. Thanks again."`
+				accept
+			label noship
+			`	"Ah, I see. Well, just a reference it would be, so the name matters not, I suppose. Anyway, thanks again Captain."`
+
+
+
 mission "Coalition Games 1"
 	name "Coalition Athletes"
 	description "Transport three athletes to <destination> where they will compete in the Coalition games."
@@ -609,1253 +1858,4 @@
 			`	"Selected, my friends have been!" She says. "Made it, they have!"`
 			`	A few more words are said after the crowd has settled, and the six that were selected are invited into the Punishers. Pairri explains they are being considered for the rank of Heliarch and will go to the Ring of Friendship to continue their journey.`
 			`	The ring platforms head back to the building, and as you and Pairri say your goodbyes, you take the train back to the previous arena, and from there to where your ship is docked at.`
-				decline
-=======
-mission "lost in coalition"
-	landing
-	invisible
-	source
-		government "Coalition" "Heliarch"
-	to offer
-		has "Coalition: Contributor: done"
-	on offer
-		require "Jump Drive" 0
-		event "lost in coalition" 14
-		fail
-
-event "lost in coalition"
-
-
-
-mission "Coalition: Lost: Marker"
-	name "Foreign Aid"
-	description "The Heliarchs have noticed that you've lost your jump drive, being now stranded in Coalition space, and have offered to help. Head to <destination> to speak with them."
-	landing
-	source
-		near "Ekuarik" 1 100
-	destination "Ring of Wisdom"
-	to offer
-		has "event: lost in coalition"
-	on offer
-		conversation
-			`You're approached by a Heliarch delegation shortly after you leave your ship.`
-			`	"Cautiously observed during the past few weeks, scans of your ship have been, Captain <last>," the Saryd begins.`
-			`	"Unlike previous scans, a jump drive in your ship, our scanners found not," the Kimek continues.`
-			`	"Though appreciate the work you here perform, we do, for you to be cut-off from the galaxy, we wish not," the Arach says. "Discussed much, our elders have, and to help you, they decided. To <destination> you must go, there discussed, the terms will be."`
-			choice
-				`	"By that you mean you'll get me another jump drive? That's pretty generous of you."`
-				`	"What? I lost my jump drive? You've gotta be kidding!"`
-					goto unaware
-			`	"Generous we are indeed. Lucky you are, that under our jurisdiction this happened. Were it the Quarg's, stranded you would remain," the Saryd responds.`
-				goto end
-			label unaware
-			`	"A good thing that a watchful eye we keep, if noticed you had not," the Kimek says. "But even still, more careful with your outfits you should be."`
-			label end
-			`	You thank them for bringing you this information, and go back to your ship to prepare a route to <destination>.`
-				accept
-	to complete
-		never
-
-
-
-mission "Coalition: Lost: Offer"
-	name "Jump Drive Loan"
-	description "The Heliarchs have provided you a jump drive to leave Coalition space. Bring another jump drive to <destination> by <date>, to replace the one you borrowed, or they will be extremely angered by you breaking their trust."
-	deadline 333
-	landing
-	source "Ring of Wisdom"
-	to offer
-		has "Coalition: Lost: Marker: active"
-	on offer
-		conversation
-			`The Heliarchs are waiting for you when you land. You see no civilians as you look around, but there are enough armed guards to man several of their Punishers. Said Punishers are all parked near your own ship.`
-			`	The Saryd starts speaking, "As to be trusted, you have been deemed, provide you with a jump drive, so that stranded you are not, we will."`
-			`	"Mind you, not a gift this is, but a loan, Captain," the Kimek continues. "Another one to replace this one, you must bring us, so that losing a copy of such valuable equipment, we are not."`
-			`	"By <date>, brought here the replacement jump drive must be. If any longer you take, assume that betrayed our trust you have, we will, and an enemy, considered you will be," the Arach finishes explaining. "Agree with those terms, do you, Captain?"`
-			choice
-				`	"Yes, I promise I'll return with a second jump drive."`
-				`	"Sorry, I need more time to think on this."`
-					defer
-			`	Their engineers proceed to install the jump drive in your ship. A couple of the guards come a bit closer during the process. When it's all done, you're reminded that you need to bring another jump drive here by <date>.`
-				accept
-	on accept
-		outfit "Jump Drive" 1
-		fail "Coalition: Lost: Marker"
-	on fail
-		"reputation: Heliarch" = -1000
-		"reputation: Coalition" = -1000
-	on complete
-		require "Jump Drive" 2
-		outfit "Jump Drive" -1
-		dialog `After you once again land near several of their warships and armed guards, the Heliarchs take the jump drive you brought them. They thank you for keeping true to your word, and ask that you avoid losing such an important outfit again.`
-
-
-
-mission "Coalition Yottrite 1"
-	name "More Yottrite"
-	description "You were offered great payment for bringing three more samples of the rare mineral yottrite to <destination>."
-	minor
-	landing
-	to offer
-		has "Coalition: Contributor: done"
-	to complete
-		has "Coalition Yottrite 2: offered"
-	source
-		near "Bloptab" 1 100
-	destination "Bloptab's Furnace"
-	on offer
-		conversation
-			`Some Coalition citizens, most of which are Arachi, start surrounding your ship after you land, talking among themselves while also glancing at a Heliarch Neutralizer that followed you as you prepared to land on <origin>. The Heliarch agents step off their ship and speak with an Arach of the civilian group. They head back inside their ship after a while and hail you: it seems they've noticed you're carrying samples of the exotic yottrite, and would like to know if you're willing to sell it to them.`
-			choice
-				`	(Yes.)`
-				`	(No.)`
-					defer
-			`	When you approach them, the Arach explains that he is one of the people that oversee the mining operations on <planet> and that he would like to bring the yottrite there so that they can attempt to study it with their most advanced equipment.`
-			`	"Few entries on yottrite, my predecessors managed to catalog," he says. "Naturally occur in our territory, it does not. Few opportunities to study it, we've had."`
-			`	After discussing with his colleagues for a bit, he announces that he is willing to pay you 220,000 credits for the mineral sample.`
-			choice
-				`	"Sounds like a fair deal to me. Sold."`
-				`	"Sorry, but I think I'll hold on to it. It was very hard to get it in the first place."`
-					defer
-			`	He thanks you and transfers the yottrite from your ship to his own, an Arach Spindle, with the help of some spaceport workers. Right before departing he hands you the credits and says that you should bring a few more samples to <destination>. "Three more, you should bring, if interested you are."`
-				accept
-	on accept
-		outfit "Yottrite" -1
-		payment 220000
-
-
-
-mission "Coalition Yottrite 2"
-	name "Even More Yottrite"
-	description "You were once again asked to bring seven samples of the rare mineral yottrite to <destination>."
-	landing
-	to offer
-		has "Coalition Yottrite 1: offered"
-	to complete
-		has "Coalition Yottrite 3: offered"
-	source "Bloptab's Furnace"
-	on offer
-		fail "Coalition Yottrite 1"
-		conversation
-			`As you land on <origin>, you're contacted by the Arach you sold some yottrite to. He asks if you have any more samples to sell him.`
-			choice
-				`	"Not right now, sorry."`
-					defer
-				`	"I have some, yeah. Where should I bring them to?"`
-			`	He tells you to land as usual. Once your ship is brought to the underground area, some workers help unload the yottrite, and ask you to follow them into a restricted section of the complex to get your payment. The guards at the entrance watch closely as your group passes by.`
-			`	You walk along extremely wide industrial catwalks overlooking endless smelters and forges of various sizes. Though the heat of the place may be influencing your perception, you're almost certain the largest smelters must be around the size of a light warship.`
-			`	After walking for too long in the uncomfortably hot and stuffy interiors of the underground compound, you and the several tons of yottrite are finally brought to a large area similar to a warehouse. Several workers are operating machinery and making sure ore pieces are brought to specific conveyor belts.`
-			`	As the workers leave you to bring the yottrite to a separate section of the facility, you're greeted by the Arach who contacted you. "In your debt, we are, Captain <last>," he says, handing you 660,000 credits. "Much will be achieved, if significant progress with the samples we make."`
-			choice
-				`	"What sort of progress?"`
-					goto progress
-				`	"What are you hoping to achieve?"`
-					goto achieve
-			label progress
-			`	"Non-standard thermodynamic properties, yottrite has. Absorb heat around them, the crystals do. Difficult to mix it into a compound, it is," he explains. "If how to overcome this obstacle, we learn, many applications, the element could have."`
-				goto end
-			label achieve
-			`	"Run several tests on the Quarg equipment, for centuries, our Coalition has. React similarly to yottrite, some of their equipment does. A material involved in the making of their outfits, it is," he explains. "If how to do such a thing ourselves, we learn, maybe replicate their technology, or resume construction of the ringworlds, we could."`
-			label end
-			`	A worker by the yottrite crates shouts something, and the Arach signals he will be heading there shortly.`
-			`	"Once again, if any more yottrite, you acquire, bring it here, you may," he says before leaving. "Tirelessly researching it, we are. If in a larger batch, you could bring them, progress quicker, we might."`
-			`	He says that about seven samples of the mineral should do for next time and finally leaves. Some workers come shortly after to escort you back to your ship through the maze of smelters.`
-				accept
-	on accept
-		outfit "Yottrite" -3
-		payment 660000
-
-
-
-mission "Coalition Yottrite 3"
-	name "Neighbor's Mailbox"
-	description "Deliver the <cargo> to the sister world of <origin>, <destination>."
-	landing
-	cargo "Experimental Yottrite Samples" 5
-	to offer
-		has "Coalition Yottrite 2: offered"
-	source "Bloptab's Furnace"
-	destination "Delve of Bloptab"
-	on offer
-		fail "Coalition Yottrite 2"
-		conversation
-			`Once again, you arrive at <origin> with a supply of yottrite and are contacted by the Arachi here. They ask if you're ready to sell what samples you've brought them.`
-			choice
-				`	"Maybe some other time."`
-					defer
-				`	"Sure am. Have some people wait by the docking area to help me unload the samples."`
-			`	As the workers get the ore samples out of your ship, you realize that this time the Arach that asked for your help wasn't the one to contact you, nor was he waiting for you on the ground.`
-			`	The workers say they will bring the yottrite to the warehouse on their own, and you're told to wait. When they return, they're accompanied by other workers with different crates. They hand you 1,540,000 credits, and ask for permission to load the crates onto your ship.`
-			`	"Roughly 5 tons, they weigh. To <destination>, this planet's neighboring world, you must bring them. Requested it so, the overseer has," they say.`
-			choice
-				`	"What's in the crates?"`
-					goto insidecrate
-				`	"That's gotta be the shortest courier mission I've ever heard of. Can't some other ship do the trip?"`
-					goto soitwouldseem
-			label insidecrate
-			`	"Older samples that you've brought to us, they contain. Experimented with, the Yottrite was. Unsure of the details, I am."`
-				goto end
-			label soitwouldseem
-			`	"For you to carry them, the overseer asked. Why you in particular, unsure I am."`
-			label end
-			`	You figure that since it's so little cargo and to a planet in this very system, there's no harm in delivering the crates. They place them in your ship.`
-				accept
-	on accept
-		outfit "Yottrite" -7
-		payment 1540000
-	on visit
-		dialog `You land on <planet>, but realize that your escort carrying the yottrite samples hasn't entered the system yet. Better depart and wait for it.`
-	on complete
-		conversation
-			`Though on <origin> you weren't greeted by him, the same Arach from the other trips now contacts you as you prepare to land on <planet>.`
-			`	"Captain <last>! Forgive me for my absence in our latest deal, you must. Sort out some business here, I had to," he says.`
-			`	He directs you to land on a separate area of the planet, and halfway there little by little a Heliarch fleet starts tailing your ship. You spend a few minutes hovering over the area until they finally give you permission to land. Some of the ships land along with you while others remain in flight, as you come to a massive warehouse complex on a large valley. The facility is walled with some odd kind of barbed wire on top of the walls and fences, and several armed Heliarch agents are patrolling the area.`
-			`	As you leave your ship, the Arach is waiting for you alongside some Heliarch officers. They have the cargo removed from your ship without saying much.`
-			`	Right before the Heliarch ships prepare to escort you back to the standard docking area, he says, "In the spaceport, meet you I will."`
-
-
-
-mission "Coalition Yottrite 4"
-	name "Yottrite Research"
-	description "Lugglop, one of the Arachi that oversees the mining operations in Bloptab, asked that you pick up some friends of his on <destination> so that they may help with the Yottrite research."
-	to offer
-		has "Coalition Yottrite 3: done"
-	source "Delve of Bloptab"
-	destination "Shadowed Valley"
-	on offer
-		conversation
-			`You wait around the spaceport for some minutes before finally spotting the Arach. He invites you to his office.`
-			`	"Responsible for overseeing deliveries of such exotic materials to the warehouses here, I also am. For the inconvenience and bureaucracy, I apologize," he says. "Forget to properly introduce myself, I often do. Lugglop, I am called."`
-			choice
-				`	"Nice to meet you, I suppose."`
-				`	"Do you need more samples? Is that why you called me here?"`
-			`	"Harder to keep track of them, it becomes, the more samples there are," he says. "Notified by the Heliarchs, I was. No more samples, for now, I can request. Risk letting them be stolen, they cannot." He then shows you a map of the Coalition, pointing to a system in Saryd space. "Use more delicate procedures and research, to study the samples we must. For that, friends of mine on <destination>, will be waiting," he says. "Bring them here, would you, Captain?"`
-			choice
-				`	"Of course, they'll be here soon."`
-					accept
-				`	"Sorry, I'm not one to take passenger jobs."`
-					decline
-	on complete
-		dialog `When you land on <planet>, Lugglop contacts you and informs you that he has already told his friends about you. He says they will be waiting in the spaceport.`
-
-
-
-mission "Coalition Yottrite 5"
-	name "Saryd Specialists"
-	description "Transport the twins Nasilor and Alituri to <destination>, where they will assist in the Yottrite research."
-	passengers 2
-	blocked "You need <capacity> in order to take on the next mission. Return here when you have the required space free."
-	to offer
-		has "Coalition Yottrite 4: done"
-	source "Shadowed Valley"
-	destination "Delve of Bloptab"
-	on offer
-		conversation
-			`A Saryd wearing their version of a lab coat is waiting for you when you enter the spaceport.`
-			`	"Working with Lugglop, you are?" He asks, and you nod. "Nasilor, my name is. Packing up our belongings, my sister is. Bring you to our laboratory, I shall."`
-			`	You follow him deep into the underground spaceport to the "residential" section, which, to you, is indistinguishable from a research compound. The endless doors to your left and right occasionally give space for large glass panels, giving you a nice view of the massive crystal formations here.`
-			`	Nasilor stops by a door immediately after one of these "viewing sites" and opens it. He introduces you to his sister, Alituri, and you two start helping her pack what remains. Most of what they're bringing are several research papers, though you can't figure out what's written on them.`
-			`	Finally, you start heading back to your ship. Noticing your interest in the beauty of the gypsum caves, the two Saryd researchers slow down their pace and start to tell you more about themselves. They are twins, both born on Saros, but have been working here for decades. Though you don't understand much of the technical jargon, you figure out that Nasilor specializes in cryptocrystalline compounds, while Alituri focuses her studies on planetary and cosmic conditions that lead to the formation of the gypsum caves here.`
-			`	With the little "tour" over, when you three reach your ship, you show them to their bunks and prepare to head back to <planet>.`
-				accept
-	on visit
-		dialog `You land on <planet>, but realize that your escort carrying the Saryd twins hasn't entered the system yet. Better depart and wait for it.`
-
-
-
-mission "Coalition Yottrite 6"
-	name "Master Shipwright"
-	description "Head to <destination> to pick up a member of House Mallob so that they may help in trying to apply Yottrite to an alloy."
-	landing
-	to offer
-		has "Coalition Yottrite 5: done"
-	source "Delve of Bloptab"
-	destination "Market of Gupta"
-	on offer
-		payment 200000
-		conversation
-			`Lugglop is waiting for you when you land and greets the two researchers as you help them get their things out of the ship.`
-			`	He points them to a hotel where he had a room prepared for them, and asks you to follow him to his office again.`
-			`	"Filled to the brim with cutting edge equipment, our facilities here and on the neighbor planet are. Alas, venture much into the theoretical field needed to study such rare elements, our personnel here does not."`
-			`	He shows you to his map again, this time pointing to a nearby Arachi world. "Once cracked some aspects of yottrite, the twins have, an expert in ship making, we will need," he says. "On <destination>, prepared one of their representatives, House Mallob has. Bring them here, you must."`
-			`	You're about to head back to your ship when he hands you 200,000 credits. "Nearly forgot to pay you for this last service, I did."`
-				accept
-
-
-
-mission "Coalition Yottrite 7"
-	name "Master Shipwright"
-	description "Bring Pichiie to <destination>, where she will join Lugglop's team in their Yottrite research."
-	passengers 1
-	blocked "You need <capacity> in order to take on the next mission. Return here when you have the required space free."
-	landing
-	to offer
-		has "Coalition Yottrite 6: done"
-	source "Market of Gupta"
-	destination "Delve of Bloptab"
-	on offer
-		conversation
-			`You're immediately hailed by House Mallob when your ship is entering the atmosphere of <origin>. They guide you through the planet, bringing you to what looks like a massive, castle-like structure, which appears to be made out of a similar material to that of Arach ships, sitting at the base of a mountain.`
-			`	You land on a large docking area, where some other ships are also conducting business. Stepping off of your ship you're greeted by what is unmistakingly an outfitter, and as you look around you spot some other large buildings dotting the surrounding area, with members of the Coalition going to and from them. The atmosphere feels like that of a small village turned into an outdoor shopping mall.`
-			`	Shortly after landing you're greeted by an Arach wearing what you judge to be some sort of uniform. He takes a translation device out of his pocket and formally greets you. "Honored to have you as a guest, the great House Mallob is, Captain <first> <last>."`
-			choice
-				`	"Are you the shipwright I'll be taking to Lugglop?"`
-					goto servant
-				`	"What's with this place? Why are there so many buildings all over?"`
-					goto property
-			label servant
-			`	"Mountains, no! But a servant of House Mallob, I am. Mostly as a chauffeur, I work."`
-				goto mistress
-			label property
-			`	"No mere mansion, the private property of House Mallob is," he says as he starts pointing to different areas. "A museum, there we have, detailing the history of Arach ships. To the left, a marketplace is. To the right, House Mallob's private university is, where study the advanced methods of ship making, honor students from all over the Coalition do."`
-			label mistress
-			`	He then asks that you follow him, saying, "Assist Lugglop in his research, my mistress will. Meet her in the mansion, you must." You follow him along the path, and he gives a bit more detail on some of the buildings as you walk near them. What really piques your interest though is that one of the buildings, which he seemed to willingly ignore, had armed guards at the door, with no indication of being members of the Heliarch.`
-			`	Reaching the entrance of the mansion, it isn't as castle-like as the walls, but it all still looks strangely pompous. Up close it almost looks like all the several parts and pods of an Arach Hulk or two were crumpled together into one single building.`
-			`	He guides you through the mansion. You pass by several other servants, notice rooms where he mentions that members of House Mallob are having meetings, and even meet a group of Saryd and Kimek students who came here to study with the shipwrights of House Mallob.`
-			`	Finally, he brings you to a room on the third floor, claiming that your passenger is waiting inside. You enter, only to see a Kimek glancing out the window.`
-			choice
-				`	"I take it that's the shipwright?"`
-					goto shipwright
-				`	"So, is my passenger crawling around somewhere? In some corner hidden in a web?"`
-				`	"A Kimek? I thought this was an Arach House."`
-			`	The butler ignores what you said and introduces you to the Kimek in question. "Marry into House Mallob at a young age, miss Pichiie did. A former student at the university here, she was."`
-				goto end
-			label shipwright
-			`	"Correct you are, Captain," he says. "Proud to introduce you to miss Pichiie, I am. A former student at the university here, she was, before marry into House Mallob, she did."`
-			label end
-			`	Finally, the reason why you had to come all the way to this part of <origin> becomes clear; Pichiie mentions she would like to hear your stories about where you got the yottrite in the first place before boarding your ship to head to <planet>. You tell her all samples you've come across were found in systems where the star had gone supernova. It's a short explanation, but she appears to be satisfied, and after saying her goodbyes to other members of the House, you're both brought to your ship.`
-				accept
-	on visit
-		dialog `You land on <planet>, but realize that your escort carrying Pichiie hasn't entered the system yet. Better depart and wait for it.`
-	on complete
-		event "yottrite research break" 165
-		payment 200000
-		dialog
-			`As with the Saryd twins, Lugglop greets Pichiie and tells her of a hotel he prepared for her time here.`
-			`	"Ready, my team is now, Captain," he says, after Pichiie leaves with her luggage. "Enrich and research samples as needed, for the next few months we will. Contact you again, I will, should the need for your services arise once again."`
-			`	He hands you <payment>, and walks away.`
-
-
-
-event "yottrite research break"
-
-
-
-mission "Coalition Yottrite 8"
-	name "One Last Sample"
-	description "Acquire one sample of yottrite and deliver it to <destination> so that Lugglop has some for his presentation to the Coalition's scientific community."
-	landing
-	to offer
-		has "event: yottrite research break"
-	source
-		near "Pelubta" 1 100
-	destination "Pelubta Station"
-	on offer
-		conversation
-			`When you land, you receive a message from Lugglop, the Arach who you brought several Yottrite samples to.`
-			`	"Captain, some major findings, we have. Preparing a presentation about our research, to present in Ring of Wisdom, we are," he says. "Only, run out of pure samples, we have. Bring us one once more, would you?"`
-			choice
-				`	"Okay, I'll bring you a piece of yottrite once again."`
-				`	"Sorry, but I'm not mining that any more."`
-					decline
-			`	He thanks you and says he and the rest of the team will be waiting in <destination>. "Moved here about halfway through the project, we did, to make use of the station's facilities."`
-				accept
-	on complete
-		outfit "Yottrite" -1
-		payment 220000
-		dialog `Lugglop pays you <payment> as you deliver the yottrite, accompanied by a Heliarch agent. "Finish preparing our presentation, we now must. If to help us further you wish, in the spaceport meet us you must."`
-
-
-
-mission "Coalition Yottrite 9"
-	name "Yottrite Presentation"
-	description "Transport Lugglop and his team, alongside <cargo>, to <destination>, where they will share with the Coalition's scientific community their findings on Yottrite."
-	passengers 6
-	cargo "Yottrite Presentation Materials" 6.14
-	blocked "You need <capacity> in order to take on the next mission. Return here when you have the required space free."
-	to offer
-		has "Coalition Yottrite 8: done"
-	source "Pelubta Station"
-	destination "Ring of Wisdom"
-	on offer
-		conversation
-			`You meet Lugglop in the spaceport and follow him to meet with Nasilor, Alituri, and Pichiie, who are overseeing some workers place a few sealed metal crates inside a container and the yottrite sample you just brought here into another. They detail how they have prepared all the material they needed and now just need a transport to <destination>.`
-			`	"If with us, you come, Captain, perhaps a better detailed description of the systems where the yottrite was found, you could provide," Nasilor says.`
-			`	"<payment>, I would pay you," Lugglop says.`
-			choice
-				`	"Of course I'll take you there. Have the containers loaded into my ship."`
-					goto accept
-				`	"What discoveries have you made about it?"`
-					goto findings
-			label findings
-			`	"To share our findings with you, allowed we are not," Pichiie says.`
-			`	"Forgive us you must, Captain, but told to keep everything a secret, we were," Lugglop continues. "Perhaps after our presentation, public our findings could be made."`
-			label accept
-			`	They all follow you to your ship after the containers are ready to be loaded.`
-			`	After they are put into your cargo, Nasilor, Alituri and Pichiie head to their bunks, but as Lugglop is coming on board, you see that two Heliarch agents, both Kimek, are accompanying him. "Here to ensure the secrecy of our discoveries, they are," he says. Seeing as they are only two more passengers, you agree to carry them to <planet>, and they all board your ship.`
-				accept
-	on visit
-		dialog `You land on <planet>, but realize that your escort carrying Lugglop's team and their presentation materials hasn't entered the system yet. Better depart and wait for it.`
-	on complete
-		payment 310000
-		conversation
-			`Immediately when you land, Lugglop gives you your payment of <payment>. You and the four researchers then follow some Heliarch agents that were waiting for you at the docks. You five are brought to an area akin to a theater with some type of podium on the stage. The seats are all taken by Heliarch agents.`
-			`	Lugglop's team apparently will wait until the contents of the two containers are brought here, so you're asked to describe the systems with supernovae where you encountered yottrite asteroids. This only lasts a few minutes, as the audience doesn't seem too keen on inquiring about details, though one particular Saryd did puzzle you when they asked about the state of the supernovas you visited. You tell them you don't know what they mean, and they press the topic no further.`
-			`	After you finish, and right as the materials for Lugglop's presentation arrives, you're escorted back to your ship by some agents. Several hours later, you're contacted by Lugglop, who says the presentation is finished, and his group is coming back to your ship. When they arrive, they each thank you for providing the means to perform their experiments. "Officially commended for our efforts, we were!" he says.` 
-			`	"Though allowed to publicly share our findings, we are not still, invited to be part of the team here that will continue the research, we were," Pichiie adds. The Saryd twins say they will reside here for as long as the project continues, while Pichiie comments on how she'll often be taking trips to visit her family in House Mallob's property.`
-			`	"As for me, a job as overseer, I still have to perform," Lugglop says. "Stay here for a few days I will, but even with all the advanced equipment of this ring, still our Coalition's most capable, the smelters of Bloptab's Furnace are. In their optimal state they must be, if to deepen our knowledge on yottrite, we are. Return there shortly, I will."`
-			`	They thank you again for all your help and wish you safe travels as you continue exploring.`
-
-
-
-mission "Kimek Student 1"
-	minor
-	name "Transport Chikee"
-	description "Chikee, a young Kimek, is studying to become a Heliarch. Transport him to <destination>, where he was offered a job, so that he can make a living while studying on his own."
-	passengers 1
-	to offer
-		has "Coalition: First Contact: done"
-	source "Fourth Shadow"
-	destination "Second Rose"
-	on offer
-		conversation
-			`At any given time there are thousands of Kimek here in the spaceport, either mingling among themselves during a break from work or negotiating travel prices with starship captains. You imagine that if you weren't a human and clearly stood out, you too would be constantly getting offers to travel to another world, as many civilian captains here wish to fill a last bunk or two they have vacant on their ship before departing.`
-			`	You manage to find a restaurant here where you spot some food you've already learned you can eat, so you take a seat and order something.`
-			`	You're halfway through your meal when you notice the waiter who brought it to you still hasn't moved away from the table.`
-			choice
-				`	"Can I help you?"`
-				`	"Sorry, should I have paid first before eating?"`
-			branch translator
-				has "language: Coalition"
-			`	The Kimek doesn't have a translation box, so your words don't reach him. While he insists on remaining by the table, you also notice he has been constantly glancing at the entrance, as if waiting for someone to come in.`
-			`	When a Heliarch agent passes by the entrance, the Kimek says something in his language, heading to meet the Heliarch, and speaking with them briefly. The Heliarch agent then accompanies the Kimek waiter to your table.`
-			choice
-				`	"Does he need something?"`
-				`	"Did I do something wrong?"`
-			`	"Wish to speak to you, this Kimek does, Captain," the agent says, as they continue listening to what the Kimek is telling them, and makes an effort to translate their message to you. "Called Chikee, he is. A student, aspiring to join the ranks of the Heliarchs. Looking for transportation to <destination>, he is, so that a better job there he may acquire."`
-			choice
-				`	"Sure, I'll take him there."`
-					goto accept1
-				`	"How much will he pay me?"`
-				`	"I'm not headed that way, sorry."`
-					decline
-			`	The Heliarch asks the young Kimek about payment, to which he takes a pause before responding, and when he does so he speaks a lot slower than before.`
-			`	"Not enough funds to pay you for the trip, he has," the agent says. "However, to pay you once well established he is, he promises."`
-			choice
-				`	"Okay then, I'll take him there."`
-				`	"I prefer not having to wait to get paid, sorry."`
-					decline
-			label accept1
-			`	You're told to wait for Chikee before departing the planet, and the Heliarch agent leaves. You leave the restaurant yourself shortly after, and head to your ship.`
-				goto end
-			label translator
-			`	The Kimek is a bit surprised by you having a translation box, but seems to be put at ease knowing that he can speak with you directly now.`
-			`	"Chikee, my name is, Captain. A student. Looking for transportation to <destination>, I am," he blabs, scrambling to show you what you assume is some kind of letter. "A job in the mines there, I was offered. Better payment than this one, it has."`
-			choice
-				`	"Sure, I'll take you there."`
-					goto accept2
-				`	"How much will you pay me?"`
-				`	"I'm not headed that way, sorry."`
-					decline
-			`	He pauses for a bit, and you see his mandibles clicking together time and again.`
-			`	"Lacking proper funds, I currently am," he says, speaking much slower than before. "Once paid by this new job I am, however, pay you I will. I promise."`
-			choice
-				`	"Ok, I'll take you there."`
-				`	I prefer not having to wait to get paid, sorry.`
-					decline
-			label accept2
-			`	He thanks you and says to wait for him by your ship before you depart. You leave the restaurant shortly after, and head to your ship.`
-			label end
-			`	Night falls, but there hasn't been any decrease to the activities here, as the hordes of captains and workers still populate the docking area and the spaceport.`
-			`	Around midnight, Chikee arrives at your ship, and you show him to his bunk. He is only bringing a single, old rugged bag with him.`
-				accept
-	on visit
-		dialog `You land on <planet>, but realize that your escort carrying Chikee hasn't entered the system yet. Better depart and wait for it.`
-	on complete
-		"coalition jobs" ++
-		event "chikee break" 62
-		dialog `You drop Chikee off on <planet>, and wish him good luck on the new job.`
-
-
-
-event "chikee break"
-
-
-
-mission "Kimek Student 2"
-	name "Transport Chikee"
-	description "Chikee, a young Kimek, is studying to become a Heliarch. Transport him to <destination>, where he was offered an internship and hopes to be awarded with a recommendation letter."
-	deadline
-	passengers 1
-	to offer
-		has "event: chikee break"
-	source "Second Rose"
-	destination "New Finding"
-	on offer
-		clear "event: chikee break"
-		conversation
-			`While strolling through the spaceport, you're flagged down by a familiar face. It's Chikee, the Kimek student whom you brought here months ago.`
-			`	He excitedly greets you and talks about how well his studies have been going. You notice that he now has a translation device of his own, positioned by his neck.`
-			`	"Purchased it recently, I did, so that hindered by language barriers, I am not," he says. "Excellent timing you have, Captain. Looking for transportation, once again I am."`
-			`	He tells you how his academic successes have earned him an internship in one of the laboratories on <destination>, and that he needs someone to transport him there by <date> so that he may begin working right away.`
-			`	"Better, the payment is, but also hoping for a recommendation letter, I am," he says, explaining that such letters from a Heliarch laboratory could help him significantly in joining their ranks.`
-			choice
-				`	"Sounds like you've worked pretty hard for this. Let's go to my ship, I'll take you there."`
-					goto accept
-				`	"You still haven't paid me for last time, though."`
-			`	He freezes up for a bit, not responding.`
-			`	"Just enough money to rent an apartment there, I have. Save up until the laboratory pays me, I must," he says. "Scamming you, I am not, Captain. Thankful I am, and pay you handsomely, I will."`
-			choice
-				`	"Alright, I'll wait again. Let's go to my ship."`
-					goto accept
-				`	"Sorry, but I'm not one to be fooled twice."`
-					decline
-			label accept
-			`	He thanks you, and this time follows you right away, as he already has his bags prepared.`
-			`	"Hoping to join the research teams on Ring of Wisdom, I am," he says as you two walk to your ship, explaining the reason he needs to study so much is because he is aiming to work for the scientific branch of the government, instead of the more military-focused side.`
-			`	You lead him to his bunk and prepare for the trip.`
-				accept
-	on visit
-		dialog `You land on <planet>, but realize that your escort carrying Chikee hasn't entered the system yet. Better depart and wait for it.`
-	on complete
-		"coalition jobs" ++
-		event "chikee break" 93
-		conversation
-			`It seems the laboratory Chikee will work in is quite far away from the docking area, so after bidding you farewell, he decides to walk there immediately to get acquainted with his new bosses as soon as possible.`
-			`	As he starts crossing one of the bridges linking the canyon walls here, he visibly struggles against the strong winds, as his bags seem to weigh him down.`
-			choice
-				`	(Help him with his bags.)`
-				`	(Let him go on his own.)`
-					decline
-			`	You catch up to him without too much trouble, though you too are also somewhat troubled by the winds here. You pick up one of his bags, and he becomes much more comfortable with facing the constant blasts of air, though he still walks slower than the expected from a Kimek.`
-			`	The two of you walk for about twenty minutes before finally reaching the laboratory. It is shielded by several large thick walls of stone slabs, much like many buildings in this unorthodox city.`
-			`	You wish Chikee the best of luck and head back to your ship.`
-
-
-
-mission "Kimek Student 3"
-	name "Transport Chikee"
-	description "Chikee, a young Kimek, is studying to become a Heliarch. Transport him to <destination>, where he will work with some members of House Idriss to further his research project."
-	landing
-	passengers 1
-	to offer
-		has "event: chikee break"
-		has "Kimek Student 2: done"
-	source "New Finding"
-	destination "Ablub's Invention"
-	on offer
-		clear "event: chikee break"
-		payment 170000
-		conversation
-			`As you land on <origin>, you notice that 170,000 credits have been transferred to your account, along with a message.`
-			`	It's from Chikee, the Kimek student whom you brought here. He asks that you meet him in an area here more well protected from the winds, so you head there.`
-			`	Upon meeting him, he says in a jolly tone, "Kept my promise, I did, Captain. Paid you, I have."`
-			`	His internship here apparently went really well, and he got the recommendation letter he wanted and is once again looking for transportation.`
-			`	"Passing by a month ago, some members of House Idriss were. The Arach House that deals with the construction of hardware, they are," he says. "Interested by my work, they were. Offered a partnership on <destination>, they have."`
-			choice
-				`	"I thought you wanted to become a Heliarch. How exactly will all of this help you?"`
-					goto how
-				`	"Hold on, what sort of 'work' were they interested by? What have you been working on?"`
-					goto work
-			label how
-			`	"If well known among the scientific community, I become, more merit, my curriculum will have," he says. "Make it easier to pass the trials, all the knowledge and experience I've gathered until now will as well."`
-				goto bunk
-			label work
-			`	"Larger than most, the Kimek population is. Struggle to properly distribute medication or other chemicals, even worlds richer than my homeworld do," he says. "Seeking to create an independent network to provide better distribution, I am."`
-			`	He jokes about how it's silly that although his species has such incredible advancements in their alimentary transport network, it's still difficult for most of the population to find medicine for what is translated as "the common cold" by the device. He claims that, were he on the Heliarch council, he could directly propose changes and solutions to such problems.`
-			label bunk
-			`	He tells you a bit more about his work here, how it was working with Saryds, and the cultural exchange. Though he seems to have garnered some fond memories of his time here, you notice while heading for your ship that he still hasn't gotten used to the wind.`
-			`	You show him to his bunk and prepare for the journey to <destination>.`
-				accept
-	on visit
-		dialog `You land on <planet>, but realize that your escort carrying Chikee hasn't entered the system yet. Better depart and wait for it.`
-	on complete
-		"coalition jobs" += 2
-		event "chikee break" 78
-		payment 130000
-		dialog `Chikee hands you 130,000 credits when you land. "As always, for transporting me, grateful I am, Captain," he says, as he heads off to meet with the members of House Idriss.`
-
-
-
-mission "Kimek Student 4"
-	name "Transport Chikee"
-	description "Chikee, the young Kimek whom you've transported many times, has finally become a candidate for elevation to the rank of Heliarch. Bring him to <destination> by <date>."
-	deadline
-	landing
-	passengers 1
-	to offer
-		has "event: chikee break"
-		has "Kimek Student 3: done"
-	source "Ablub's Invention"
-	destination "Ring of Wisdom"
-	on offer
-		clear "event: chikee break"
-		conversation
-			`You're contacted by Chikee when you land.`
-			`	"Captain <last>! Good news and another job for you, I have," he says, asking that you meet him in the spaceport.`
-			`	You head there, and he's already with his bags, prepared to board your ship. "Helped me a lot, House Idriss has. An audience with the Heliarch, on <destination> I have!"`
-			`	He tells you that he needs to be there by <date>, and wastes no time as he heads into your ship.`
-				accept
-	on visit
-		dialog `You land on <planet>, but realize that your escort carrying Chikee hasn't entered the system yet. Better depart and wait for it.`
-	on complete
-		"coalition jobs" += 2
-		payment 300000
-		conversation
-			`Chikee hands you <payment> before leaving your ship. Heliarch agents are waiting for him, and receive him in a bit of a ceremony.`
-			`	You spend a few hours browsing some shops here and have some food once you find an establishment that serves something appetizing to humans.`
-			`	Ringworlds have no day or night, but looking at your ship's internal clock, it is almost night time when Chikee returns to your ship in a hurry.`
-			`	"Accepted I was! Grant me the rank, they did!" he says, showing you a Heliarch circlet as he puts it on his head. "Infinitely grateful for your help in all of this I am, Captain."`
-			`	You congratulate him on the achievement, and he starts to tell you how what he calls the "trial" went. Aside from explaining his work on places that got him a recommendation letter, he was told to do a presentation on his own work to some type of jury and pass an interview. "Wait in a line with other candidates, I had to. To be selected, only a few were. So nervous, I was," he says. After thanking you again and trying to shake hands with you, he leaves your ship one last time, and you wish him the best of luck in his new line of work.`
-
-
-
-mission "Coalition Outbreak 1"
-	minor
-	name "Transport Doctors"
-	description "Bring these <bunks> doctors, along with <cargo> to <destination> by <date>, where they will work to address a major viral outbreak"
-	deadline
-	passengers 75
-	cargo "Medical Supplies" 90
-	to offer
-		has "Coalition: Contributor: done"
-		random < 5
-	source
-		near "1 Axis" 1 6
-	destination "Celestial Third"
-	on offer
-		conversation
-			`As you enter the spaceport, you notice several battalions of Coalition doctors roaming about, talking with merchant captains and then following some of them back to their ships.`
-			`	One such crowd approaches you, and a Saryd among them says, "Broken out on <destination>, a deadly virus has. Captains willing to transport us and <cargo>, we seek." She shows you to the group of doctors, <bunks> of them.`
-			choice
-				`	"I'd be glad to help with something serious like that. Let's go to my ship."`
-				`	"I can't afford to fill so many bunks right now, sorry."`
-					decline
-			`	The doctors rush inside your ship, and spaceport workers quickly place the <cargo> in your cargo hold.`
-			`	When you get the chance, you ask them what exactly the virus is, and they explain as best as they can how it causes "tumorous-like behavior on Kimek exoskeletons, rapidly degenerating the tissue and exposing the flesh, all the while increasing the risk of infection." They say that although it is most dangerous to Kimek, there are confirmed cases of some Arachi having contracted the disease.`
-			`	It seems pretty serious, so you should make sure these doctors and their supplies are brought to <destination> as quickly as possible.`
-				accept
-	on visit
-		dialog `You've reached <planet>, but the doctors and the medical supplies haven't arrived yet. Depart and wait for the ships carrying them.`
-	on complete
-		payment 768540
-		"coalition jobs" += 2
-		dialog `The medical workers exit your ship just as quickly as they entered it and head off to different sections of the city, directed by some emergency workers. After the <cargo> are also taken off your ship, a worker hands you <payment> and says you could look for more ways to help with the outbreak by looking for their colleagues in the spaceport.`
-
-
-
-mission "Coalition Outbreak 2"
-	name "Collect Vaccines"
-	description "Head to <stopovers>, where Saryd researchers have been working on a vaccine for the new virus, and deliver it to <destination> by <date>."
-	deadline
-	cargo "Vaccines" 80
-	blocked "You need <capacity> in order to take on the next mission. Return here when you have the required space free."
-	to offer
-		has "Coalition Outbreak 1: done"
-	source "Celestial Third"
-	stopover "Secret Sky"
-	destination "Ki Patek Ka"
-	on offer
-		conversation
-			`As before, the spaceport is completely dominated by doctors and nurses. You don't find the person who told you to come here, but as you ask one of the other emergency workers, they direct you to a makeshift office set up next to a few trading panels.`
-			`	"Fairly new to us, this virus is," the Kimek manning the stand says. "But finally developed an initial batch of vaccines for it, the researchers on Secret Sky thankfully have."`
-			choice
-				`	"What do you mean 'finally?' Didn't this virus just break out recently?"`
-				`	"You want me to go there retrieve the vaccines?"`
-					goto vaccines
-			`	He looks puzzles by your question.`
-			`	"That some weeks have already passed, true it is, but hard at work, the researchers have been," he says. "Blame them for taking a few days more than usual, we cannot. Intricate, this virus is."`
-			label vaccines
-			`	He shows you a detailed map of Kimek space, explaining that most of the confirmed and suspected cases have been there. Given that the Kimek population is more than double that of the Arachi and the Saryds combined, it's not surprising.`
-			`	"To <destination>, this initial batch must be brought. From there, distributing more batches of the vaccines to other worlds, you will be tasked with."`
-			`	As the line of volunteering merchant captains continues to grow behind you, he is swift to inform you that payment will be <payment>, and asks that the next person come forward.`
-				accept
-	on stopover
-		dialog `A group of Saryd workers is waiting for you, and they load the <cargo> onto your ship. A laboratory worker babbles about how you must care for them.`
-	on visit
-		dialog `You've reached <planet>, but the vaccines aren't here yet. Depart and wait for whichever ships are carrying them to arrive.`
-	on complete
-		payment 943720
-		"coalition jobs" += 2
-		conversation
-			`An incessant stream of freighters has the landing pads of the spaceport here overcrowded, and from the looks of it you were only given a quick clearance due to carrying the vaccines.`
-			`	The people here, who are surprisingly managing to keep the place organized despite the overwhelming traffic, pay you <payment> as they unload the vaccines from your cargo hold.`
-			`	"Waiting in the spaceport with more tasks for you, our colleagues will be, Captain <last>," one says before running off to tend to other ships carrying doctors or supplies.`
-
-
-
-mission "Coalition Outbreak 3"
-	name "Distribute Vaccines"
-	description "Accompanied by the three volunteer ships, head to the designated Kimek worlds, delivering vaccines to deal with the current viral oubreak, then return to <destination> by <date>."
-	deadline
-	cargo "Vaccines" 80
-	to offer
-		has "Coalition Outbreak 2: done"
-	source "Ki Patek Ka"
-	stopover "Fourth Shadow"
-	stopover "Blue Interior"
-	stopover "Sandy Two"
-	stopover "Inmost Blue"
-	stopover "Double Haze"
-	stopover "Brass Second"
-	stopover "Second Viridian"
-	stopover "Remote Blue"
-	on offer
-		conversation
-			`This time you're expected and are brought to a large conference room where many Saryds, and the occasional Arach, are waiting. A Kimek that is part of the team organizing the containment procedures comes in and says you will once again be transporting vaccines.`
-			`	"In a few hours, fully replicated, the vaccine samples will be. Load them onto your ships, we will. Deliver them to <stopovers>, you must."`
-			`	Everyone is then separated into groups. You're put with two Saryd captains and an Arachi who is wearing some protective suit of sorts that covers his entire body, making it somewhat difficult for him to walk.`
-			`	The captains agree to follow your lead and deliver the vaccines along with you, so you all head back to your ships.`
-				accept
-	npc accompany save
-		personality escort timid
-		government "Coalition"
-		ship "Saryd Sojourner" "Noset Temu"
-		ship "Saryd Sojourner" "Miest Laba"
-		ship "Arach Hulk" "Bloobrupblot"
-	on stopover
-		dialog `You and the Coalition captains have delivered the final batch of vaccines. You must now return to <origin>.`
-	on visit
-		dialog `You have reached <planet>, but you're missing something! Either you haven't visited <stopovers>, or you left the Coalition ships behind.`
-	on complete
-		payment 2593230
-		"coalition jobs" += 3
-		conversation
-			`You and the other captains are told to wait in one of several lines formed here. Your group chats with some others while you wait, and a few mention how their batch of vaccines was delivered to Arachi and Saryd space. Apparently many tourists had contracted the disease before flying to those areas.`
-			`	The line moves quickly, and once it's your turn, you're paid <payment>, and then switfly shoved along by the workers who are already paying the person who was behind you.`
-			`	Looking back at the line, and seeing the sheer number of captains waiting for their share, it's no wonder the Kimek that paid you were extremely brief. As you come back to your ship, you see that a message was sent to you by the Coalition government. More specifically, it appears to have been sent by their Department of Health.`
-			`	"To all captains who helped in dealing with the recent viral outbreak, you have our gratitude and may rest tonight knowing you've contributed to the continued prosperity of our Coalition."`
-
-
-
-mission "Kimek Gift"
-	minor
-	name "Not One Minute Late"
-	description "A Kimek researcher from <origin> forgot the birthday of her Saryd friend, who lives on <destination>. Since you have a jump drive and can make it there in time, she asked you to deliver the present by <date>."
-	deadline 2
-	to offer
-		has "Coalition: First Contact: done"
-	source "Second Cerulean"
-	destination "Cold Horizon"
-	on offer
-		require "Jump Drive"
-		conversation
-			`A Kimek in a lab coat is desperately running around the spaceport here, carrying a small package with some papers attached.`
-			`	As soon as she spots you, she quickly approaches you and says, "Human! The visitor I've heard about, you are! From the outside! A jump drive you have, if our space you've reached, yes?"`
-			`	You nod, and she continues, "Live on <planet>, a Saryd friend of mine does. Forgotten that his birthday was on <date>, I had! Make it in time for the party, I cannot. Busy with work, I am. At least send his present, I'd like to, but make it in time, regular ships here can't! With your jump drive, get there in a day you could. Help me, would you, Captain?"`
-			choice
-				`	"Just that small package? Easy enough, I'll do it."`
-					accept
-				`	"I'm not headed there, sorry, have another mission to do. Somewhere else."`
-					decline
-	on complete
-		payment 36750
-		"coalition jobs" += 2
-		conversation
-			`Apparently this Saryd in question doesn't live here in the spaceport village, so you must take a train to go to his home. Thankfully, a train ticket was attached to the package, so you waste no time and get on the next train there.`
-			`	Even for a world without too large a population, the train wagons here feel unusually empty, with only a handful of other passengers on the one you settle in. The trip takes a few hours, so you have plenty of time to look out the window and gaze at the sights of the seemingly infinite winter forest.`
-			`	Halfway through, a blizzard makes it tough to see much outside. The ticket inspectors come through again, but now they are serving something akin to hot chocolate, only it is instead a blue, creamy substance.`
-			`	Once you arrive at the village, you follow the makeshift map of the streets the Kimek included and deliver the present to her Saryd friend. Apparently the party had just started.`
-			`	When you get back to your ship, <payment> are transferred to your account, and you get a short message from the Kimek researcher, thanking you for helping out.`
-
-
-
-mission "Saryd Students 1"
-	minor
-	name "Acquire Arachi Rum"
-	description "Some Saryd students on <origin> have offered to pay you for bringing them a shipment of traditional Arachi rum, currently only sold on <destination>. To make it in time, the rum must be bought by <date>."
-	deadline
-	to offer
-		has "Coalition: First Contact: done"
-	source "Shadow of Leaves"
-	destination "Weir of Glubatub"
-	on offer
-		conversation
-			`While walking by some shops, a young Saryd bumps into you as you're turning a corner, knocking you to the ground. He helps you up, apologizing. A couple others that were with him entered a shop without even noticing you, but almost immediately come back out.`
-			branch translator
-				has "language: Coalition"
-			`	They speak with him, pointing at the shop and to where they must have been before bumping into you, while their friend tinkers with a translation box.`
-				goto question
-			label translator
-			`	"No luck?" he asks them, tinkering with a translation box, not realizing you have your own.`
-			`	His colleagues shake their heads, "Told the same as in the other store, we were. Shipping here, the Arachi no longer are," they say, pointing to the shop and to where they must have been before bumping into you. Their friend continues messing with the device.`
-			label question
-			`	Once he's done, he asks, "Human, a merchant captain you are, correct? Looking for work, are you?"`
-			choice
-				`	"What kind of work?"`
-					goto work
-				`	"Oh no, I live here actually. In the humantown district, right around the corner."`
-				`	"Actually I'm just here for the view, sorry."`
-					decline
-			`	They all start laughing, some clearly finding your joke much funnier than you anticipated. Given the way they are stumbling on flat ground and the scent of alcohol that's permeated the air ever since one of them bumped into you, you realize why.`
-			`	"Fair enough. Not a common sight here, humans are, Captain," the one with a translation box says. "Asking for such a response, I was."`
-			label work
-			`	They tell you that they are students at Starlit University and will be graduating soon. They intend on throwing a party to celebrate and had the idea of buying some traditional Arachi rum for that.`
-			`	"Stopped shipping it here, the Arachi have," another Saryd says, pulling on the translation box on his friend's neck and nearly yanking it off. "Happened with many other drinks, this also has."`
-			`	They explain that the rum is produced on <destination>, and that you'll probably have an easier time finding it there. Despite you not knowing for sure how many people they intend on inviting to this party, and the fact that you don't know how much a Saryd can drink, you still worry a bit when they say that "two tons should do." They also tell you that to make it in time for the party, the rum should be bought by <date>.`
-			choice
-				`	"Sounds good, I'll go get it and bring it to you."`
-					accept
-				`	"How much would I need to pay for two tons?"`
-				`	"Sorry, but I'm against smuggling alcohol to students."`
-					decline
-			`	"One of the pricier drinks, this rum is," the Saryd explains. "Some thousands of credits per ton, you should expect to pay. But well compensated, you will be."`
-			choice
-				`	"Sounds good, I'll go get it and bring it to you."`
-					accept
-				`	"Sorry, but I'm against smuggling alcohol to students."`
-					decline
-	on visit
-		dialog `You ask around and are directed to a large refinery on one of the more populated cities here. The beer's price is impressive indeed, 5,642 credits per ton, but what is more impressive is how you worried about the students' irresposibility when they asked you to buy this when you yourself aren't responsible enough to have a bit over ten thousand credits to spend. Go earn some money, then return here.`
-	on complete
-		payment -11284
-
-
-
-mission "Saryd Students 2"
-	name "Deliver Arachi Rum"
-	description "Now that you've bought the two tons of Arachi rum, deliver it to the Saryd students on <destination> by <date>."
-	landing
-	deadline
-	cargo "Arachi Rum" 2
-	to offer
-		has "Saryd Students 1: done"
-	source "Weir of Glubatub"
-	destination "Shadow of Leaves"
-	on offer
-		conversation
-			`You ask around and are directed to a large refinery on one of the more populated cities here. Apparently it's the original building where the Arachi rum was first produced.`
-			`	You ask for two tons, avoiding giving the exact details of what it's for, as you do not wish to be held accountable for whatever some drunken Saryds may do, and pay the price for all the rum: 11,284 credits.`
-			`	The Arachi that take care to load the rum into your ship give you some odd looks, and when it's all done the manager tells you to try and slow down on the drinking.`
-				accept
-	on complete
-		payment 87500
-		conversation
-			`Besides the students who tasked you with buying the rum, about a dozen others are waiting for your ship when you land and help you unload the beverages.`
-			`	"Saved our party you have, Captain," the Saryd with the translation device says, handing you <payment>.`
-			`	They head off, excitedly dragging along the cargo carts with the many kegs on top. Some of them have already taken the liberty of opening a keg and begun drinking.`
-
-
-
-mission "Saryd Census 1"
-	minor
-	name "Saryd Census"
-	description "Transport these <bunks> Saryds census workers to <destination>, where they will collect data on the population growth there."
-	passengers 17
-	to offer
-		has "Coalition: Contributor: done"
-		random < 40
-	source
-		attributes saryd
-		not planet "Flowing Fields"
-		not planet "Warm Slope"
-	destination "Flowing Fields"
-	on offer
-		conversation
-			`Over a dozen Saryds walk up to you as you're entering the spaceport. They explain that they are census workers, and are in need of a transport to <destination>. "Left us hanging, our previous transport has."`
-			choice
-				`	"What sort of data are you gathering? Just general information?"`
-				`	"Sure, I'll show you to your bunks."`
-					goto accept
-				`	"You're not in luck then, I'm also not looking for any transport missions now."`
-					decline
-			`	"Collecting data on population growth, we are. Agreed to help our colleagues, many other ships already have," one of them says.`
-			choice
-				`	"Alright, I'll show you to your bunks."`
-					goto accept
-				`	"Well I'm sure you can find someone else then. I'm not looking for any transport missions now."`
-					decline
-			label accept
-			`	They thank you and start following you to your ship. There are <bunks> of them in total, now that you've had the time to count.`
-			`	You ask if this search will stick to Saryd space, and they say that each species usually sticks to their own home territory when gathering this type of data, so you shouldn't worry about having to take them from one end of Coalition space to the other.`
-			`	They settle in their bunks, and prepare for the trip.`
-				accept
-	on visit
-		dialog `You land on <planet>, but realize that your escort carrying the census workers hasn't entered the system yet. Better depart and wait for it.`
-	on complete
-		"coalition jobs" ++
-		payment 342000
-		dialog `You're paid <payment> for transporting the Saryds here, and they leave your ship, ready to get to work and ask around. They say that they'll probably all be back in the spaceport by night time, so you should check there later if you want to help them further.`
-
-
-
-mission "Saryd Census 2"
-	name "Saryd Census"
-	description "Transport these <bunks> Saryd census workers to <destination>, where they will collect data on the population growth there."
-	passengers 17
-	blocked "You need <capacity> in order to take on the next mission. Return here when you have the required space free."
-	to offer
-		has "Saryd Census 1: done"
-	source "Flowing Fields"
-	destination "Warm Slope"
-	on offer
-		conversation
-			`Apparently you got lucky to have transported a group that was assigned to an area close to the spaceport city, as you see many other Coalition captains impatiently waiting for their own passengers to return, some looking at maps of the planet and grumbling.`
-			`	Most of the Saryds are here, but three of them still haven't come back, so the 14 that have already arrived just keep discussing the results they've found.`
-			choice
-				`	(Go browse some shops, then come back later.)`
-					goto shops
-				`	(Ask them to tell you about the data they have collected.)`
-			`	They explain how this census was mostly focused on the total population growth of the Coalition and how things are going as expected.`
-			`	"Remained stable, the Saryd population has," one of them comments. "At about 30 billion individuals, our numbers still are, though slightly increasing the fertility rate has been."`
-			`	As you continue to chat, one of them gets curious and asks you about humanity's population, to which you respond that your species numbers about 100 billion people.`
-			`	"Double that of the Arachi," one of the workers says.`
-			`	"And half that of the Kimek," another one completes.`
-			`	They ask you some more questions about human territory, but avoid getting too technical to the point where it's difficult for you to respond.`
-				goto end
-			label shops
-			`	You try and entertain yourself by looking at the shops here, but pretty much all of them are just filled with the produce of local farms.`
-			`	One of them has a few toys made out of straw. You take a look at the Saryd designs for them. They're nothing particularly special, nor as stereotypical as one might have expected from a species that resembles centaurs. Most of them appear to be replicating creatures of the local fauna or buildings like small houses.`
-			`	You notice two other census workers have come back, so you decide to return to the group and wait for the final member. Some Coalition captains from earlier have gathered together in a bar to lament the long wait.`
-			label end
-			`	After the final Saryd arrives, you all head back to your ship, and you're told that the next destination is <destination>.`
-				accept
-	on visit
-		dialog `You land on <planet>, but realize that your escort carrying the census workers hasn't entered the system yet. Better depart and wait for it.`
-	on complete
-		"coalition jobs" += 2
-		payment 387000
-		conversation
-			`This time the workers mention how they were tasked with gathering data on a part of the planet other than the surroundings of the spaceport, as they pay you <payment>.`
-			`	Thankfully, they mention how the census is nearly over and that this was their final destination, so you won't need to wait for hours in the spaceport like the captains you saw on <origin>.`
-			`	They thank you for helping them do their job, and wish you safe travels.`
-
-
-
-mission "Saryd Couple 1"
-	minor
-	name "Acquiring Funds"
-	description "Inturi and Aunaris, a young Saryd couple, need to make enough money to buy their dream home. Transport Aunaris to <destination>, where she was offered a job in the university there."
-	passengers 1
-	to offer
-		has "Coalition: First Contact: done"
-		random < 60
-	source
-		near "Hunter" 1 2
-	destination "Shadow of Leaves"
-	on offer
-		conversation
-			`While walking around the spaceport, you notice one of the Saryd workers that was refueling your ship is quickly galloping somewhere, only without his uniform, as if his shift just ended. He meets up with another Saryd and starts looking at a map with her.`
-			choice
-				`	(Approach them.)`
-				`	(Go back to my ship and check if it was properly refueled.)`
-					goto ship
-			`	They pause their map-gazing and introduce themselves as Inturi and Aunaris, a young couple who are looking to move out of <origin> and build a home they've always dreamed of on another world.`
-			`	"Only, in need of money for that we are," Inturi says. "Worked in a ship as a crewmember, I did, before decided to stay here and work on ship repairs and maintenance, I had."`
-			`	"Much too far away, his old job took him, and well paid, crew members are not," Aunaris says, bringing up the map again and showing it to you. "Offered a job in Starlit University, on <destination>, I was. Not too distant from <origin>, it is, and a higher pay, it offers. Transport me there, would you, Captain? Once ready our house is, pay you we would."`
-			choice
-				`	"Of course, just come to my ship when you've finished preparing your luggage."`
-				`	"Sorry, I'm headed elsewhere now."`
-					decline
-			`	They both thank you, and you head back to your ship.`
-			`	By nightfall, Aunaris arrives, accompanied by Inturi and some other Saryds, who you guess must be family members, as they all say their goodbyes. Once she enters your ship, you show her to her bunk, and prepare to leave.`
-				accept
-			label ship
-			`	When you get to your ship, you check the control panel and do a short check-up. The fuel tank has been filled, and everything else is working properly. You leave your ship again, and move on with your business.`
-				decline
-	on visit
-		dialog `You land on <planet>, but realize that your escort carrying Aunaris hasn't entered the system yet. Better depart and wait for it.`
-	on complete
-		"coalition jobs" ++
-		event "saryd couple has money" 42 86
-		dialog `Aunaris thanks you for bringing her here, and apologizes for not being able to pay you right away, but promises once she and Inturi have figured out their home, they will work hard to pay you. "Stay here for a few months, I probably will, before the remaining funds I have acquired," she says before saying goodbye and taking a cable car to her new workplace.`
-
-
-
-event "saryd couple has money"
-
-
-
-mission "Saryd Couple 2"
-	name "Home Sweet Plot Of Land"
-	description "The Saryd couple Inturi and Aunaris have finally amassed enough money to buy a plot of land on <destination>, where they will begin building their very own home. Bring both of them there so that they can settle the purchase."
-	passengers 2
-	to offer
-		has "event: saryd couple has money"
-	source "Shadow of Leaves"
-	destination "Far Garden"
-	on offer
-		conversation
-			`You're met with two familiar faces in the spaceport: the Saryd couple you met some time ago, Inturi and Aunaris, who were working on acquiring the funding needed to build their own home.`
-			`	"Worked for a week in another ship, I did, until landed here we had," Inturi says, joking about his way of catching a ride on a ship without paying a transport fee.`
-			`	"Sleeping well, I have not been, but helped much with the campus administration, I have. A bonus, I was given," Aunaris tells you.`
-			`	They say they just need a transport to <destination>, the world they have chosen to put down roots on, and after everything is done, they will work on getting you your payment.`
-			choice
-				`	"Glad to hear it all worked out. Let's go to my ship, and I'll set a route to <planet>."`
-				`	"Sorry, but I'm not going there right now."`
-					decline
-			`	You show them to their bunks, and prepare for the trip.`
-				accept
-	on visit
-		dialog `You land on <planet>, but realize that your escort carrying Aunaris and Inturi hasn't entered the system yet. Better depart and wait for it.`
-	on complete
-		"coalition jobs" ++
-
-
-
-mission "Saryd Couple 3"
-	name "Reversed House Spider"
-	description "Take Inturi to <destination>, where he will purchase a small Arach ship that he and Aunaris will repurpose into a home."
-	landing
-	passengers 1
-	to offer
-		has "Saryd Couple 2: done"
-	source "Far Garden"
-	destination "Saros"
-	on offer
-		conversation
-			`The couple leaves your ship and heads to a real estate agency. From what they told you during the trip, they have about 1,500,000 credits they can spend, which they claim is in line with the standard properties in the most valued (and most sought-after) locations here, and that they should still have enough money to pay you afterwards.`
-			`	They return from consulting, the both of them with disappointed looks on their faces. Inturi starts looking at the ships landing and departing while Aunaris comes talk to you.`
-			`	"Kept watch of one property, for months we had. On a mountain village, overlooking a lake, and with access to a nearby forest, it is. A few days ago, purchased it was," she sighs. "Available, another plot of land neighboring it is, but over half our funds, the land alone costs."`
-			`	Inturi then looks over, as if he had just received a shock, and says, "That's it! A ship! Live in a ship, we could!"`
-			choice
-				`	"What do you mean?"`
-				`	"I like the enthusiasm, but unfortunately I'm not looking for any more crew members right now."`
-				`	"If you say so. Just don't forget the oranges, scurvy probably is a problem for Saryds too."`
-			`	"Live in a ship?" Aunaris repeats the sentence, puzzled.`
-			`	"In an Arach ship, for that week I worked. Taught me some things, the captain did. Often repurposed into houses, their ships are," he explains. "Their smallest ship, we could buy. Save time and money otherwise spent building a home, it would."`
-			`	They talk for a bit in private, and after a few minutes Inturi apparently managed to fully explain his idea and convince her.`
-			`	They head back to the real estate agency and arrange the purchase of the plot of land. Inturi then asks that you transport him to <destination>, where the basic Arach ship model is sold, and after buying it he will return here with the new "house."`
-			`	Aunaris will remain here to finish sorting out all the paperwork and will be waiting by the property once you two return.`
-				accept
-	on visit
-		dialog `You land on <planet>, but realize that your escort carrying Inturi hasn't entered the system yet. Better depart and wait for it.`
-
-
-
-mission "Saryd Couple 4"
-	name "Test Drive, Final Drive"
-	description "Escort Inturi's ship, which will be repurposed into a home for him and Aunaris, to <destination>."
-	landing
-	to offer
-		has "Saryd Couple 3: done"
-	source "Saros"
-	destination "Far Garden"
-	on offer
-		conversation
-			`Inturi heads right to the shipyard, and you help him with the purchase itself. He says that alhough he has worked in many ships over the years, he never went to the shipyard for more than picking up some parts for repair, or to polish a newly produced model.`
-			`	Only when you're with him inside the Arach vessel do you think of asking if he even knows how to fly a ship, but he reassures you that it won't be a problem.`
-			`	"To work as a copilot for an old friend, my first job was. Worry about me crashing the ship, you need not," he jokes.`
-			`	He says he will wait for your lead and follow you to <destination> once you depart.`
-				accept
-	npc accompany save
-		personality escort timid
-		government "Coalition"
-		ship "Arach Courier" "Boop"
-	on visit
-		dialog `You land on <planet>, but realize that Inturi's ship hasn't entered the system yet. Better depart and wait for it to get here.`
-	on complete
-		"coalition jobs" += 2
-		event "saryd couple follow-up" 51 96
-		conversation
-			`You help Inturi park the ship on the plot of land, but since the Arach Courier takes up almost the entire area, your own ship has to land on a regular landing pad.`
-			`	After taking a transport up the mountain, you see that some workers are already there and are starting to remove ship components that won't be needed, like its engines and hyperdrive. A house doesn't need to be able to traverse the void of space, after all.`
-			`	The couple comes to meet up with you. "In a day or two, after some shopping we do, fully furnished the house will be," Aunaris says, looking at the ship.`
-			`	"Helped us a lot in getting it all sorted out you have, Captain <last>. Focus on working hard to pay you back in full, we will," Inturi adds.`
-			choice
-				`	"You don't need to worry about paying me, I helped because I wanted to, not for a payday."`
-				`	"Well, I hope everything goes well. Best of luck to you two!"`
-					goto end
-			apply
-				set "refused saryd couple payment"
-			`	They look at you confused and then try to insist on paying you, but after some minutes they agree. "Too kind a heart you are, Captain," Aunaris says.`
-			label end
-			`	They thank you again, and you head back to your ship.`
-
-
-
-event "saryd couple follow-up"
-
-
-
-mission "Saryd Couple Follow-Up A"
-	invisible
-	landing
-	to offer
-		has "event: saryd couple follow-up"
-		not "refused saryd couple payment"
-	source
-		government "Coalition" "Heliarch"
-	on offer
-		payment 325400
-		conversation
-			`When you land, you're notified of <payment> being transferred to your account.`
-			`	With it, there's a message. It's from Inturi and Aunaris, the Saryd couple who you helped move out to their very own home.`
-			`	In the message, they apologize for taking so long to pay you, and go on to tell you about how they've been doing there. Aunaris has been working in a school there, while Inturi has been helping other residents set up their own "ship-houses," as he calls them. Apparently it's become somewhat popular there after people saw the couple's home.`
-			`	They thank you again and say you're welcome to visit anytime.`
-
-
-
-mission "Saryd Couple Follow-Up B"
-	invisible
-	landing
-	to offer
-		has "event: saryd couple follow-up"
-		has "refused saryd couple payment"
-	source
-		government "Coalition" "Heliarch"
-	on offer
-		conversation
-			`When you land, you see you've received a message. It's from Inturi and Aunaris, the Saryd couple who you helped move out to their very own home.`
-			`	Along with the message, they've sent a picture of them both tending to some flowers and short trees in a little garden they've started up near the ship. In the message they go on to tell you about how they've been doing there. Aunaris has been working in a school there, while Inturi has been helping other residents set up their own "ship-houses," as he calls them. Apparently it's become somewhat popular there after people saw the couple's home.`
-			`	They thank you again and say you're welcome to visit anytime.`
-
-
-
-mission "Longcow Antibiotics 1"
-	minor
-	name "Longcow Antibiotics"
-	description "Arachi ranchers have asked you to pick up <cargo> on <stopovers>, then deliver them to <destination>."
-	cargo "Longcow Antibiotics" 7
-	to offer
-		has "Coalition: First Contact: done"
-		random < 35
-	source
-		attributes arach
-	stopover "New Finding"
-	destination "Corral of Meblumem"
-	on offer
-		require "Jump Drive"
-		conversation
-			`You see some Arachi talking among themselves in the spaceport, occasionally glancing at and pointing at you.`
-			`	One of them finally comes to you and says, "Greetings, Captain. Interested in performing a cargo mission for us, are you?"`
-			`	She tells you that they are a cooperative of Arachi ranchers, explains that the safety and health regulations for their business, longcow ranching, were recently updated, and that they need someone to pick up the newest antibiotics for the cattle on <stopovers>.`
-			`	"A jump drive you have, so get them faster - and allow us to resume business faster - you would."`
-			choice
-				`	"You've found the perfect person for the job. I'm in."`
-				`	"I suppose that's true, but I'm not looking for courier jobs, sorry."`
-					decline
-			`	The other Arachi come over to thank you after she signals to them that you've accepted to help. They explain that after you've picked up the antibiotics on <stopovers>, you'll have to drop them off on <planet> before wishing you a good trip.`
-				accept
-	on stopover
-		dialog `The dockworkers load <cargo> into your cargo hold after verifying you've been hired by the Arachi cooperative. A bit after the last crate has been placed, you're contacted by the Arachi, and they say you should bring the antibiotics to <destination>, where they will pay you <payment>.`
-	on visit
-		dialog `You land on <planet>, but realize that your escort carrying the longcow antibiotics hasn't entered the system yet. Better depart and wait for it.`
-	on complete
-		"coalition jobs" += 2
-		payment 421000
-
-
-
-mission "Longcow Antibiotics 2"
-	name "Longcow Antibiotics"
-	description "Deliver the remaining <cargo> to <destination>, where some Arachi also work as longcow ranchers."
-	landing
-	cargo "Longcow Antibiotics" 1
-	to offer
-		has "Longcow Antibiotics 1: done"
-	source "Corral of Meblumem"
-	destination "Nearby Jade"
-	on offer
-		conversation
-			`You're paid 421,000 credits when you land, but as you help the ranchers unload the antibiotics, they say that something is off.`
-			`	"Only 6 tons of antibiotics, we requested," one of them says. "That extra ton surplus, ours is not."`
-			`	She goes away for about ten minutes to contact the lab workers back on New Finding. When she comes back, she seemingly jokes with the other ranchers in the Arachi language, before talking to you.`
-			`	"Mixed up the cargo, they have. His own longcow ranch on <destination>, a cousin of mine has," she says. "Sent along with my own, his batch of antibiotics was."`
-			`	They contact the cousin in question and he asks that you transport his own part of the antibiotics to <destination>, where he will pay you <payment>.`
-				accept
-	on visit
-		dialog `You land on <planet>, but realize that your escort carrying the longcow antibiotics hasn't entered the system yet. Better depart and wait for it.`
-	on complete
-		"coalition jobs" += 2
-		payment 193000
-		dialog `You land and meet up with the cousin of the Corral of Meblumem rancher, and he pays you <payment>. "Mix up our batches due to our family name, the doctors always do!" he grumbles as the antibiotics are being removed from your cargo hold.`
-
-
-
-mission "Arachi Orphans"
-	minor
-	name "Arachi Orphans"
-	description "Bring these 4 Arachi orphans, their caretaker, and their <cargo> to <destination>, where they will join a foster home."
-	passengers 5
-	cargo "Orphanage Belongings" 2
-	to offer
-		has "Coalition: Contributor: done"
-		random < 45
-	source
-		attributes arach
-	destination "Chosen Nexus"
-	on offer
-		conversation
-			`An elderly Arach beckons to you as you enter the spaceport. He is accompanied by four Arachi children, who all stand close to a large pile of luggage.`
-			`	He explains that he used to run an orphanage here, but has now gotten too old for the job. He has arranged for the four kids to be transferred to a foster home on <destination>.`
-			`	"Take care of them, the Saryds there will," he says, patting the head of the youngest and shortest of the kids. "Retiring, I am, but abandon them, I will not. An apartment close to the foster home, I will purchase."`
-			`	He offers to pay you <payment> to bring the five of them and their <cargo> to <destination>.`
-			choice
-				`	"Of course I'll help. Here, let me help you get the luggage into my ship."`
-					accept
-				`	"I hope things work out for you, but I'm actually not going to stay in or fly around Coalition space for long now."`
-					decline
-	on complete
-		"coalition jobs" += 3
-		payment 268000
-		conversation
-			`You help the old Arach caretaker and some workers take the luggage out of your ship then head to the orphanage.`
-			`	A Saryd couple runs the place and greets you and the old Arach when you get there. Aside from a few Saryd kids, you notice the place already has an Arach child and some Kimek too.`
-			`	After you make sure all their belongings are inside the foster house, the Arachi children head on inside to get acquainted with their new family. Their caretaker thanks you and hands you <payment> before heading inside himself.`
-
-
-
-mission "Arachi Cartoonist 1"
-	minor
-	name "A New Design"
-	description "The Arach cartoonist Drugub is currently struggling to find inspiration for new spaceship designs in his comics. Head to <destination> and find something you can bring back to show him the ship models produced there."
-	to offer
-		has "Coalition: First Contact: done"
-	source "Mebla's Portion"
-	destination "Prime"
-	on offer
-		conversation
-			`As you're moving along one of the larger underground tunnels that connect the spaceport here, a dozen makeshift stands, each with a different apparent 'theme' to them, captures your attention. When you get closer, it's clear that the event is something of a convention, each stand managed by a different artist that lives here.`
-			`	After you're done looking at a stand that showcased various fantasy attires and move on to the neighboring one, it's owner jumps as soon as he turns to see you, looking dumbfounded. He introduces himself as Drugub, a cartoonist of local fame for his science fiction comics, showing various examples of them as he speaks with you. "Many styles of ships produced in our space are, but only so many ideas from them, I can get," he says. "That you came here, lucky I am. To expand my creative horizon, I need, and seeing the general shape of some human ships would."`
-			choice
-				`	"I can help with that. Do you have any type of ship in mind?"`
-				`	"Sorry, I'm just passing by, not looking for a job or anything."`
-					decline
-			`	He looks puzzled. "For a variety of purposes, ships in my comics are used, so to know of a variety of ships, preferable it would be."`
-			`	You decide to give him a brief description of the biggest shipyards in human space, citing their history and design philosophy, from Syndicated Shipyards' cheaper designs to Deep Sky's sophisticated (by human standards) technology.`
-			`	When you're done, he thinks for a bit, then concludes that Betelgeuse Shipyards' older, historical designs, are what he's looking for. "Set during a less developed time, what I'm working on is," he explains.`
-			choice
-				`	"In that case, I'll head to their home shipyard and see what I can bring back for you."`
-					goto end
-				`	"Alright, it's a bit of a long trip to <planet>, but if you're sure, let's head to my ship and I'll show you your bunk."`
-			`	"Oh, leave I cannot. Whether far away or not this <planet> you speak of is, allowed to leave Coalition space, we are not," he says. "Go on without me you must, Captain."`
-			label end
-			`	He thanks you and wishes you safe travels on your journey to <planet>.`
-				accept
-
-
-
-mission "Arachi Cartoonist 2"
-	name "A New Design"
-	description "Return to Drugub on <destination>, and give him the flyer with pictures and some details of Betelgeuse's ship models."
-	landing
-	to offer
-		has "Arachi Cartoonist 1: done"
-	source "Prime"
-	destination "Mebla's Portion"
-	on offer
-		conversation
-			`When you ask the shipyard clerk if you could have something that detailed their ship models to "show a friend who is new to spaceships," she hands you a flyer. Inside, all of Betelgeuse's ships are depicted with some details on each (along with the pricing, of course).`
-			`	"Usually we show these to first time buyers, but you can take one if you want. Is your friend interested in buying? Maybe I could help you figure out what ship would best suit them."`
-			`	You thank her, saying that your friend does not have the funds for any of the ships and just wants some info, then head back to your ship.`
-			`	Hopefully a small pamphlet will do for Drugub to get some ideas.`
-				accept
-	on complete
-		"coalition jobs" += 2
-		payment 75940
-		conversation
-			`Drugub is excitedly waiting for you when you return. However simple a piece of paper it may seem to you, he grabs the flyer as if it's some scroll of knowledge.`
-			`	He hands you your payment of <payment> and spends some time with you still, asking you all the questions he can think of about each ship.`
-			`	"Very beautiful, this 'Leviathan' is. Thinking of many ways to draw it, I already am," he says. "Maybe a flagship of one of my characters, make it I will..."`
-			`	He spends some more minutes listening to you after he asks that you describe how you've seen each of the ships perform, thanks you again, and prepares to leave.`
-			`	"Oh, before I go, Captain <last>, use the name of your own ship for that 'Leviathan,' may I? Just as a small thank you."`
-			choice
-				`	"Of course! It's called <ship>."`
-				`	"The name is nothing special. I wouldn't even get the reference of it if I read your comic in the future, honestly."`
-					goto noship
-			`	"<ship> it is! Do it justice I will, Captain. Thanks again."`
-				accept
-			label noship
-			`	"Ah, I see. Well, just a reference it would be, so the name matters not, I suppose. Anyway, thanks again Captain."`
->>>>>>> 894f5567
+				decline