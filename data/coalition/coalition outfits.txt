--- conflicted
+++ resolved
@@ -307,11 +307,7 @@
 	"reverse flare sprite" "effect/coalition flare/large"
 		"frame rate" 7
 	"reverse flare sound" "atomic small"
-<<<<<<< HEAD
-	description "With their significant weapons capacity left unused in peacetime, captains of larger Coalition freighters and transports can use Large Thrust Modules to rapidly slow their ships, allowing them to save both time and energy."
-=======
 	description "With their significant weapons capacity left unused in peacetime, captains of larger Coalition freighters and transports can use Large Reverse Modules to rapidly slow their ships, allowing them to save both time and energy."
->>>>>>> fb0ab70d
 	description "	Because a reverse thruster must be facing forwards, it must be installed in the weapon section of your ship instead of the engine section."
 
 outfit "Small Steering Module"
