# Copyright (c) 2016 by Michael Zahniser
#
# Endless Sky is free software: you can redistribute it and/or modify it under the
# terms of the GNU General Public License as published by the Free Software
# Foundation, either version 3 of the License, or (at your option) any later version.
#
# Endless Sky is distributed in the hope that it will be useful, but WITHOUT ANY
# WARRANTY; without even the implied warranty of MERCHANTABILITY or FITNESS FOR A
# PARTICULAR PURPOSE.  See the GNU General Public License for more details.

outfit "Bombardment Cannon"
	category "Guns"
	licenses
		Heliarch
	cost 437000
	thumbnail "outfit/bombardment cannon"
	"mass" 12
	"outfit space" -12
	"weapon capacity" -12
	"gun ports" -1
	weapon
		sprite "projectile/bombardment"
			"frame rate" 3.2
			"no repeat"
		sound "bombardment"
		"hit effect" "bombardment impact"
		"inaccuracy" 4
		"velocity" 6
		"random velocity" 1
		"lifetime" 150
		"reload" 9
		"firing energy" 17
		"firing heat" 14
		"shield damage" 22
		"hull damage" 25
	description `The Bombardment Cannon was designed during the original war with the Quarg, in order to give Heliarch civilian ships a way to strike Quarg warships from a safe distance. But now, as with all their weapons, its use is limited to Heliarch warships.`

outfit "Bombardment Turret"
	category "Turrets"
	licenses
		Heliarch
	cost 1845000
	thumbnail "outfit/bombardment turret"
	"mass" 43
	"outfit space" -43
	"weapon capacity" -43
	"required crew" 1
	"turret mounts" -1
	weapon
		sprite "projectile/bombardment"
			"frame rate" 3.2
			"no repeat"
		"hardpoint sprite" "hardpoint/bombardment turret"
		"hardpoint offset" 10.
		sound "bombardment"
		"hit effect" "bombardment impact"
		"inaccuracy" 4
		"turret turn" 2.8
		"velocity" 6
		"random velocity" 1
		"lifetime" 150
		"reload" 3
		"firing energy" 17
		"firing heat" 14
		"shield damage" 22
		"hull damage" 25
	description `A Bombardment Turret is not one of the most dangerous Heliarch weapons, but it has the advantage that it can hit targets a considerable distance away.`

effect "bombardment impact"
	sprite "effect/bombardment impact"
		"no repeat"
		"frame rate" 40
	"lifetime" 7
	"random angle" 40
	"random spin" 20
	"random velocity" 2
	"velocity scale" -.2


outfit "Finisher Pod"
	category "Secondary Weapons"
	licenses
		Heliarch
	cost 1370000
	thumbnail "outfit/finisher pod"
	"mass" 16
	"outfit space" -36
	"weapon capacity" -36
	"gun ports" -1
	"finisher capacity" 40
	weapon
		sprite "projectile/finisher activating"
			"frame rate" 1
			"no repeat"
		sound "finisher"
		ammo "Finisher Torpedo"
		icon "icon/finisher"
		"fire effect" "finisher sparks" 8
		"hit effect" "finisher impact" 1
		"hit effect" "finisher fragment" 12
		"die effect" "finisher fragment" 6
		"inaccuracy" 5
		"velocity" 10
		"lifetime" 60
		"reload" 80
		"firing energy" 120
		"firing heat" 20
		"acceleration" .8
		"drag" .1
		"turn" 0.1
		"homing" 2
		"radar tracking" .8
		"missile strength" 50
		"submunition" "Active Finisher" 1
	description `Finisher Torpedoes are one of the Heliarchs' most dreaded weapons. In fact, in one way or another most of their other weapons merely exist to hold a ship in place for long enough for a barrage of Finishers to destroy it.`

outfit "Finisher Maegrolain"
	category "Secondary Weapons"
	licenses
		Heliarch
	cost 7260000
	thumbnail "outfit/finisher maegrolain"
	"mass" 58
	"outfit space" -88
	"weapon capacity" -88
	"gun ports" -1
	"finisher capacity" 60
	weapon
		sprite "projectile/finisher activating"
			"frame rate" 1
			"no repeat"
		sound "finisher"
		ammo "Finisher Torpedo"
		icon "icon/finisher"
		"fire effect" "finisher sparks" 8
		"hit effect" "finisher impact" 1
		"hit effect" "finisher fragment" 12
		"die effect" "finisher fragment" 6
		"inaccuracy" 6
		"velocity" 9
		"lifetime" 60
		"reload" 60
		"burst reload" 15
		"burst count" 20
		"firing energy" 184
		"firing heat" 76
		"acceleration" .8
		"drag" .1
		"turn" 0.1
		"homing" 2
		"radar tracking" .8
		"missile strength" 50
		"submunition" "Active Finisher" 1
	description `Baptized with the Saryd word for "furious thunderstorm," this enormous launcher is not meant for prolonged fights nor for use by lighter craft, but for delivering a few quick, devastating bursts of Finisher torpedoes. It has much greater damage potential than its smaller counterpart.`

outfit "Active Finisher"
	weapon
		sprite "projectile/finisher"
			"frame rate" 2.4
		"live effect" "finisher trail" 50
		"hit effect" "finisher impact" 1
		"hit effect" "finisher fragment" 12
		"die effect" "small explosion"
		"lifetime" 500
		"acceleration" 1
		"drag" .1
		"turn" 2
		"homing" 4
		"radar tracking" .8
		"optical tracking" .5
		"missile strength" 50
		"shield damage" 1500
		"hull damage" 1900
		"hit force" 750

outfit "Finisher Storage Tube"
	category "Ammunition"
	cost 58800
	thumbnail "outfit/finisher storage"
	"mass" 4
	"outfit space" -15
	"energy capacity" 120
	"finisher capacity" 20
	ammo "Finisher Torpedo"
	description "In order to allow Heliarch ships to install more Finisher storage tubes, Heliarch engineers have incorporated a tiny battery pack into each module. This allows for Heliarch ships to have a respectable energy capacity while also carrying a fearsome number of Finishers."

outfit "Finisher Torpedo"
	plural "Finisher Torpedoes"
	category "Ammunition"
	cost 32000
	thumbnail "outfit/finisher"
	"mass" .5
	"finisher capacity" -1
	description `This extremely powerful but also expensive missile is ammunition for the Heliarch Finisher Pod.`

effect "finisher sparks"
	sprite "effect/finisher sparks"
		"no repeat"
		"frame rate" 10
	"lifetime" 19
	"random angle" 30
	"random spin" 100
	"random velocity" 4

effect "finisher trail"
	sprite "effect/finisher trail"
		"no repeat"
		"frame rate" 5
	"lifetime" 37
	"random spin" 1
	"random velocity" 1
	"velocity scale" .8

effect "finisher impact"
	sprite "effect/finisher impact"
		"no repeat"
		"frame rate" 20
<<<<<<< HEAD
	sound "torpedo hit"
	"lifetime" 13
=======
	"lifetime" 18
>>>>>>> 814010a8
	"random spin" 20
	"random velocity" 2
	"velocity scale" -.2

effect "finisher fragment"
	sprite "effect/finisher trail"
		"no repeat"
		"frame rate" 8
	"lifetime" 23
	"random angle" 360
	"random spin" 1
	"random velocity" 10
	"velocity scale" -.1


outfit "Heliarch Attractor"
	category "Turrets"
	licenses
		Heliarch
	cost 2187000
	thumbnail "outfit/heliarch attractor"
	"mass" 49
	"outfit space" -49
	"weapon capacity" -49
	"required crew" 1
	"turret mounts" -1
	weapon
		sprite "projectile/attractor"
			"frame rate" 5.2
			"random start frame"
		"hardpoint sprite" "hardpoint/heliarch attractor"
		"hardpoint offset" 9.
		sound "heliarch attractor"
		"hit effect" "attractor impact"
		"inaccuracy" 2
		"turret turn" 4.1
		"velocity" 640
		"lifetime" 1
		"reload" 1
		"firing energy" 4.8
		"firing heat" 4.5
		"shield damage" 5.4
		"hull damage" 4.2
		"firing force" -30
		"hit force" -30
	description "When battling the Quarg, the Heliarchs learned that the Quarg would not engage in a battle that their ships might be unable to escape. In response, they focused on building weapons that would keep a ship from being able to come to a stop and activate its jump drive."

effect "attractor impact"
	sprite "effect/attractor impact"
		"no repeat"
		"frame rate" 20
	"lifetime" 13
	"random angle" 20
	"random spin" 20
	"random velocity" -10
	"velocity scale" -.01


outfit "Heliarch Repulsor"
	category "Turrets"
	licenses
		Heliarch
	cost 2549000
	thumbnail "outfit/heliarch repulsor"
	"mass" 56
	"outfit space" -56
	"weapon capacity" -56
	"required crew" 1
	"turret mounts" -1
	weapon
		sprite "projectile/repulsor"
			"frame rate" 3.2
			"random start frame"
		"hardpoint sprite" "hardpoint/heliarch repulsor"
		"hardpoint offset" 9.
		sound "heliarch repulsor"
		"hit effect" "repulsor impact"
		"inaccuracy" 3
		"turret turn" 3.4
		"velocity" 560
		"lifetime" 1
		"reload" 1
		"firing energy" 5.9
		"firing heat" 1.2
		"shield damage" 3.6
		"hull damage" 5.8
		"firing force" 60
		"hit force" 60
		"slowing damage" .1
	description "This beam turret allows a Heliarch ship to hold its enemies far enough away that they cannot make use of their short-range weapons."

effect "repulsor impact"
	sprite "effect/repulsor impact"
		"no repeat"
		"frame rate" 10
	"lifetime" 20
	"random angle" 360
	"random spin" 10
	"random velocity" 4
	"velocity scale" .01


outfit "Ion Hail Turret"
	category "Turrets"
	licenses
		Heliarch
	cost 1268000
	thumbnail "outfit/ion hail turret"
	"mass" 26
	"outfit space" -26
	"weapon capacity" -26
	"required crew" 1
	"turret mounts" -1
	weapon
		"hardpoint sprite" "hardpoint/ion hail turret"
		"hardpoint offset" 10.
		sound "ion rain"
		"inaccuracy" 3
		"turret turn" 4.2
		"velocity" 12
		"reload" 15
		"burst reload" 3
		"burst count" 5
		"firing energy" 48
		"firing heat" 24
		"submunition" "ion hail" 4
	description "Instead of just placing an Ion Rain Gun on a turret mount, the Heliarch tweaked the cycles of shots, having each shot be significantly more effective and seeing an overall increase to the weapon's range, but at the cost of a reload period."

outfit "ion hail"
	weapon
		sprite "projectile/ion rain"
			"frame rate" 7
			"random start frame"
		"hit effect" "ion rain impact"
		"inaccuracy" 1
		"random velocity" 3
		"lifetime" 40
		"random lifetime" 4
		"hit force" 1
		"shield damage" 12
		"hull damage" 5
		"ion damage" .32


outfit "Ion Rain Gun"
	category "Guns"
	licenses
		Heliarch
	cost 798000
	thumbnail "outfit/ion rain gun"
	"mass" 17
	"outfit space" -17
	"weapon capacity" -17
	"gun ports" -1
	weapon
		sprite "projectile/ion rain"
			"frame rate" 7
			"random start frame"
		sound "ion rain"
		"hit effect" "ion rain impact"
		"inaccuracy" 4.5
		"velocity" 16
		"random velocity" 2
		"lifetime" 25
		"random lifetime" 5
		"reload" 4
		"firing energy" 12
		"firing heat" 4
		"shield damage" 12
		"hull damage" 5
		"ion damage" .32
	description "Heliarch ships primarily serve as a police force. This weapon is designed to neutralize a target's offensive capabilities until more Heliarch ships can join the fray."

effect "ion rain impact"
	sprite "effect/ion rain impact"
		"no repeat"
		"frame rate" 60
	"lifetime" 5
	"random angle" 360
	"random spin" 2
	"random velocity" 10
	"velocity scale" -.1<|MERGE_RESOLUTION|>--- conflicted
+++ resolved
@@ -215,12 +215,8 @@
 	sprite "effect/finisher impact"
 		"no repeat"
 		"frame rate" 20
-<<<<<<< HEAD
 	sound "torpedo hit"
-	"lifetime" 13
-=======
 	"lifetime" 18
->>>>>>> 814010a8
 	"random spin" 20
 	"random velocity" 2
 	"velocity scale" -.2
