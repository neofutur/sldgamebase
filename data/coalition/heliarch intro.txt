# Copyright (c) 2022 by Arachi-Lover
#
# Endless Sky is free software: you can redistribute it and/or modify it under the
# terms of the GNU General Public License as published by the Free Software
# Foundation, either version 3 of the License, or (at your option) any later version.
#
# Endless Sky is distributed in the hope that it will be useful, but WITHOUT ANY
# WARRANTY; without even the implied warranty of MERCHANTABILITY or FITNESS FOR A
# PARTICULAR PURPOSE. See the GNU General Public License for more details.
#
# You should have received a copy of the GNU General Public License along with
# this program. If not, see <https://www.gnu.org/licenses/>.

mission "Heliarch Investigation 1"
	minor
	name "Transport Heliarch Agents"
	description "Bring <bunks> Heliarch agents to <destination>."
	passengers 3
	source
		near "Quaru" 4 10
	destination "Ring of Friendship"
	to offer
		random < 65
		"coalition jobs" >= 70
		has "license: Coalition"
		not "Lunarium: Questions: done"
		not "assisting lunarium"
	on offer
		conversation
			`A few minutes into browsing the local shops, you hear the strong sound of Saryd hooves approaching, and turn to see a trio of Heliarch agents hurrying toward you. They briefly salute you before stating their business.`
			`	"Looking for work, the human visitor is?" the Saryd asks.`
			`	"To the <destination>, a means of transport we need," the Kimek follows.`
			`	"<payment>, we can offer. And, perhaps, some more interesting work after our destination, we reach," the Arach finishes.`
			choice
				`	"Of course, I'll show you to my ship."`
				`	"Sorry, I'm not looking for any work currently."`
					defer
			`	They thank you for agreeing to deliver them to the <planet>, and introduce themselves; the Saryd is called Iplora, the Kimek is Kirrie, and the Arach is known as Tugroob. You help them settle in their bunks, wondering why they seemed so rushed.`
				accept
	on accept
		"assisting heliarchy" ++
	on fail
		"assisting heliarchy" --
	on complete
		"assisting heliarchy" --
		"coalition jobs" ++
		payment 90000
		conversation
			`The three Heliarchs disembark and head immediately toward the spaceport, but not before Iplora hands you <payment>. "Speak with our superior, we must. Need your services again, we likely will, so if interested in further work, you are, look for us in the spaceport, you should." She bows her head lightly, and follows her colleagues into one of the Heliarch-only sections of the ring.`

mission "Heliarch Investigation 2"
	name "Heliarch Investigation"
	description "Take the Heliarch agents to the marked planets so that they can investigate signs of criminal activity."
	source "Ring of Friendship"
	destination "Ring of Friendship"
	passengers 3
	to offer
		has "Heliarch Investigation 1: done"
		not "Lunarium: Questions: done"
		not "assisting lunarium"
	to complete
		has "Heliarch Investigation 2 - Mebla's Portion: done"
		has "Heliarch Investigation 2 - Stronghold of Flugbu: done"
		has "Heliarch Investigation 2 - Shifting Sand: done"
		has "Heliarch Investigation 2 - Fourth Shadow: done"
		has "Heliarch Investigation 2 - Into White: done"
		has "Heliarch Investigation 2 - Remote Blue: done"
	on offer
		conversation
			`You find the trio of Heliarch agents, Iplora, Kirrie and Tugroob, waiting for you in the spaceport. They greet you, and Iplora speaks for the trio. "Accompany us now, could you? A job in mind for you, our superior has."`
			choice
				`	"I don't see why not. Lead the way."`
				`	"Sorry, but I'm not interested in helping any more."`
					decline
			`	The three of them escort you through a number of restricted passageways dotted with armed, statue-like guards at every door and hallway you pass through. Eventually you reach a meeting room of sorts, with about a dozen other Heliarchs seated at the central table. One of them motions for you to join them.`
			`	As you take a seat, one of the Kimek speaks. "The honorable Captain, we salute. Make you feel welcome, I, Consul Iekie of the Heliarch council, hope we will."`
			choice
				`	"Thank you. The honor's all mine."`
				`	"Are you the one that has a job for me?"`
			`	"Stable and safe, our great Coalition is. Sadly, there are some who ideas of revolt and rebellion spread," she says. "To combat these thoughts of disunion, we swore. Correct such behavior, we must," she says as she points to the three agents beside you. "Dedicated to that, our agents are, but oftentimes slow and predictable, their tactics are. A different approach might be due, so an outsider's help, and their way of thinking, we'd like to ask for."`
			choice
				`	"What exactly would I have to do?"`
					goto what
				`	"Revolt? Rebellion? What are you talking about?"`
				`	"In that case, I'm not interested. I thought this was some simple job, not a political matter."`
					decline
			`	"Though to guard our Coalition from the Quarg and all who would see it harmed, steadfast and ever-ready we for millennia have remained, not as disciplined and understanding of the situation, our civilians are," Iekie explains. "For a few centuries now, plagued our Coalition with increasing violence and threats to our people, bands of thieves and terrorist groups have. Stealing Heliarch equipment, promoting rebellious propaganda, attacking Heliarch officials and sites, disrupting our peace with bombings and attacks, intensified all their activities as of late, they have."`
			choice
				`	"Well, what do you think I can do to help?"`
					goto what
				`	"Why are they doing all that?"`
			`	"Uncertain to us, that still remains. Those that arrested and interrogated, we have, no more than simple pawns in the outlaw organizations appear to be." she considers her words for a few seconds. "Warning our civilians about the thugs' actions, we have been, and asking them for support with any information of suspicious activity. Investigate reports of such activity, what you can help us with is."`
			label what
			`	"Six worlds, we have marked. Each, we'd like you to 'visit'. Those three tourists, you will be transporting," an Arach says as they point to Iplora, Kirrie and Tugroob.`
			choice
				`	"Sounds easy enough. Where should I start?"`
				`	"Whether they go undercover or not, this seems a bit risky for me. Sorry, you'll have to find someone else."`
					decline
			`	"Decide the order of your visits, you will, Captain," Iekie responds. "Shameful to admit this, it is, but known to these outlaws, many of our methods are. Failed in similar operations before, we have, so fear I do, that easily predicted, our own ordering would be."`
			`	Some of the others brief you on the worlds where suspicious activity has been reported: Shifting Sand in Saryd space, Into White, Fourth Shadow and Remote Blue in Kimek space, and Mebla's Portion and Stronghold of Flugbu in Arach space.`
			`	They wish the four of you good luck, and have you escorted back to the spaceport. The Heliarch trio arrives at your ship a few minutes later, out of uniform and with heavy luggage. You show the <bunks> 'tourists' to their bunks, and head to your cockpit to decide which of the six worlds you'll head to first.`
				accept
	on accept
		"assisting heliarchy" ++
	on fail
		"assisting heliarchy" --
	on complete
		"assisting heliarchy" --
		"assisted heliarch" ++
		log "Assisted the Heliarch in investigating several worlds around Coalition space, bringing their agents to each world to look for any signs of criminal activity."
		payment 900000
		conversation
			`When you and the agents leave your ship, you're greeted by about a dozen Heliarch guards, who urge you to follow them into the restricted portions of the ring. You're once again guided through the halls, until you're met by Consul Iekie and her delegation. She approaches you first, handing you <payment>. "Welcome back, Captain <last>. Glad, we all are, that made it back safely, you all have. Trust, I do, that fruitful in learning more of these criminals, your efforts have been?" She looks to the agents you transported.`
			`	"Unearthed some useful information, we have," Tugroob tells her as he delivers the agents' reports. "Essential to the mission's success, Captain <last>'s cooperativeness was."`
			`	She nods, as she hands the data to one of the Heliarchs behind her, who immediately move to start analyzing the findings. "Eager to read on the progress made, I am."`
			branch evidence1
				"lunarium evidence" == 1
			branch evidence2
				"lunarium evidence" == 2
			branch evidence3
				"lunarium evidence" == 3
			label finalthanks
			`	Iekie thanks you for your efforts in the operation, and goes to analyze the findings with her team. Iplora, Kirrie and Tugroob remain there with them, and you're escorted back to your ships by the guards.`
				accept
			label evidence1
			`	The agents then get closer to her, and Kirrie whispers something to the consul, handing her another report. Iekie turns to you once more, saying, "Quite a find, this is. Done well, you have, Captain."`
				goto finalthanks
			label evidence2
			`	The agents then get closer to her, and Kirrie whispers something to the consul, handing her two more reports. Iekie turns to you once more, saying, "Most useful to our investigation, these findings will prove. Excellent work, Captain."`
				goto finalthanks
			label evidence3
			`	The agents then get closer to her, and Kirrie whispers something to the consul, handing her three more reports. Iekie turns to you once more, saying, "Enviable, your prowess at investigation is, <last>. Outstanding work, Captain."`
				goto finalthanks

mission "Heliarch Investigation 2 - Bonus 1"
	landing
	invisible
	source
		government "Coalition"
	to offer
		has "Heliarch Investigation 2: done"
		"lunarium evidence" == 1
	on offer
		clear "lunarium evidence"
		payment 300000
		conversation
			`You receive a message from the Heliarch Consul Iekie as you go in for a landing. "Captain <last>! Analyzed your findings, we have. Brought light to some stolen equipment, your aid has, and for that, grateful we are. Sending a monetary bonus as thanks, I am."`
			`	When she finishes, <payment> are transferred to your account.`
				decline

mission "Heliarch Investigation 2 - Bonus 2"
	landing
	invisible
	source
		government "Coalition"
	to offer
		has "Heliarch Investigation 2: done"
		"lunarium evidence" == 2
	on offer
		clear "lunarium evidence"
		payment 700000
		conversation
			`You receive a message from the Heliarch consul Iekie as you go in for a landing. "Captain <last>! Analyzed your findings, we have. A great boon, your assistance was; located two stashes of our stolen equipment, we have. Investigating who was involved in such operations, my teams are. Very grateful for your help, we are, so sending a monetary bonus as thanks, I am."`
			`	When she finishes, <payment> are transferred to your account.`
				decline

mission "Heliarch Investigation 2 - Bonus 3"
	landing
	invisible
	source
		government "Coalition"
	to offer
		has "Heliarch Investigation 2: done"
		"lunarium evidence" == 3
	on offer
		clear "lunarium evidence"
		payment 1200000
		conversation
			`You receive a message from the Heliarch Consul Iekie as you go in for a landing. "Captain <last>! Analyzed your findings, we have. Worry me greatly, all these stashes of stolen equipment do. Indebted to you, we are, as without your help, found all these operations, we would not have. A monetary bonus, as thanks, I am sending. Deserve it, you do, Captain."`
			`	When she finishes, <payment> are transferred to your account.`
				decline

mission "Heliarch Investigation 2 - Mebla's Portion"
	name "Investigate <planet>"
	description "Transport the Heliarch trio to <destination> so that they can investigate signs of criminal activity."
	source "Ring of Friendship"
	destination "Mebla's Portion"
	to offer
		has "Heliarch Investigation 1: done"
	to fail
		or
			has "Heliarch Investigation 2: declined"
			has "Heliarch Investigation 2: aborted"
			has "Heliarch Investigation 2: failed"
	on complete
		conversation
			`You arrive to a thunderstorm, as is often the norm for <planet>, and the agents go over their plans on how to best investigate the planet.`
			`	Tugroob suggests that he pose as an Arach writer looking to find housing on the planet and scurries off to what must be a real estate office. Iplora continues with the original idea of pretending to be a tourist, saying that she will ask the young local Arachi about rumors while walking around the city, hoping to find something of use.`
			`	The two of them leave, and you are left with Kirrie, who has been mostly silent as his friends left your ship.`
			choice
				`	"Are you not going to follow their lead?"`
				`	"Have you not decided how to investigate the planet?"`
			`	"Captain <last>. An edge, your human approach to these missions would give us, the consul said. Except underused, your foreign ideas are, if only the order at which we land on these planets, they are used for."`
			`	He looks out to the rainy spaceport through your hatch, still open from his friends' exits. "Lead the way, would you? The warehouses, I wish to inspect, but your assistance I could use."`
			choice
				`	"Of course, I'll get my rain coat."`
				`	"I'd rather not go out there with that rain."`
					goto decline
			`	You walk in a straight line for about an hour, occasionally being hit by splintering rain drops despite the cover provided by buildings and local structures. Kirrie takes you to the very edge of the town where you would be able to see the hills and mountains in the distance, were it not for the colossal rain clouds and constant downpour. One or two warehouses have a fair bit of rust on their doors, and just once you spot one with a damaged roof. You can also make out the shapes of small trees and bushes not too far out.`
			`	"Now, Captain, start looking for something suspicious, where would you?"`
			choice
				`	(Check the warehouses with the rusty doors.)`
				`	(Check the warehouse with the leaking roof.)`
					goto reactor
				`	(Go further out and check the trees and bushes.)`
					goto trees
			`	Kirrie approaches the door, and it opens without him so much as touching it. Unfortunately the warehouse turns out to contain nothing of any significance. It's storage for what Kirrie says are toy parts: just mountains of plastic stacked together. You check a few more warehouses like this, but none turn out to have anything. The rain is starting to get heavier.`
			choice
				`	(Check the warehouse with the leaky roof now.)`
					goto reactor
				`	(Go further out and check the trees and bushes.)`
					goto trees2
				`	(Leave the rest of this to Kirrie.)`
			`	You apologize and tell Kirrie that you don't know what to do next. While he does agree to do it himself, he never stops asking for your opinion on his choices.`
			`	You spend a few more hours looking around until the rain and the wind get too dangerous for you to be moving from warehouse to warehouse. You both take shelter in one of them until the weather settles. Once it does, it is nearly nightfall, and Kirrie is notified by Iplora that she and Tugroob are already back at the ship. You two decide to head back as well.`
			`	It seems Tugroob found some evidence of some smuggled weapons passing through here, but nothing major. Exhausted, the Heliarchs get back in their bunks, asking you to depart the planet.`
				accept
			label reactor
			action
				"lunarium evidence" ++
			`	Kirrie approaches the door and waits for a few seconds, as if expecting it to open. When it doesn't, he picks his headpiece off and fiddles with it briefly. He puts it on again and waits some more, again to no avail. "To all of these warehouses I should have access. Damaged, the door's electronics don't seem to be," he comments. He then asks you for help, looking for any manner of tools nearby so that you can force the door, while he tries to tinker with the lock. You find something akin to a crowbar, or perhaps a shovel, and bring it to him, and with some effort you two manage to angle it and pull it to pop the door open.`
			`	At first glance there is nothing inside, but after he thoroughly crawls all over the place, he puts his head to a large metal panel on the opposite end of the room. You approach him, and again you two use the tool to bust the lock open, finding a hidden staircase leading underground.`
			`	On your way down, Kirrie yells for you to take cover, and you barely escape a barrage of shots as you head back up. Kirrie isn't as lucky, as a shot hit one of his back legs just before he gets to the stairs. You go to help him up before any more shots come, but he seems to make do with five good legs well enough.`
			`	You two rush back up. Kirrie tells you to be alert and watch the staircase, as he reaches for a small radio-like device to call for support. A few minutes later, a pair of Heliarch Punishers land nearby. Dozens of armed agents enter the warehouse, while you head to one of the ships with Kirrie and wait as his wound is treated.`
			`	The agents return hours later, reporting they shot down the turrets and found the place deserted. "Many automated production lines, we found," one of them tells Kirrie. "Powering them, one of our Reactor Modules is."`
			`	Once the local Heliarchs have the situation under control, they have a Breacher come in to pick you two up. It drops you and Kirrie closer to the <ship>, where you find Iplora and Tugroob already waiting. Kirrie suggests you depart once you all head inside, as his colleagues follow him to his bunk to hear what happened.`
				accept
			label trees
			`	You suggest looking for something unusual near the plant life you spotted while the rain is still fairly tame, and he follows you. You spend a few minutes looking around the trees but find nothing suspicious.`
			`	While passing by another set of bushes, Kirrie notices that some of them are awkwardly tilted. Upon further inspection, he tells you that they appear to have been removed and then hastily replanted, noting the odd wavy patterns of the small rocks around the roots. The rain has gotten heavier.`
			choice
				`	(Dig out the bushes.)`
				`	(Head back to the warehouses and look around there.)`
					goto back
			label bushending
			`	You help him unearth the bushes and dig a bit more to see if there's anything under them, but you never find anything. You find some other suspicious sets of bushes, but none have anything underneath. The rain and wind become too intense to stay outside, so you head inside a warehouse and take shelter there.`
			`	Once the weather settles near nightfall, Iplora notifies him that she and Tugroob are already back at the ship, so you two decide to return as well.`
			`	It seems Tugroob found some evidence of some smuggled weapons passing through here, but nothing major. They get back in their bunks, allowing you to depart.`
				accept
			label back
			`	Though he wanted to try digging them out, you convince Kirrie to leave the bushes alone, and you two head back to the empty streets surrounded by the warehouses. You can barely differentiate the warehouses from earlier as the rain gets even heavier.`
			choice
				`	(Check the warehouses with the rusty doors.)`
				`	(Check the warehouse with the leaky roof.)`
					goto reactor
			`	Kirrie approaches the door, and it opens without him as much as touching it. Unfortunately the warehouse turns out to contain nothing of any significance. It's storage for what Kirrie says are toy parts: just mountains of plastic stacked together. You check a few more like this but none turn out to have anything, and as the rain and wind become too much to walk through, you take shelter in one of the warehouses.`
			`	Once the weather settles near nightfall, Iplora notifies him that she and Tugroob are already back at the ship, so you two decide to return as well.`
			`	It seems Tugroob found some evidence of some smuggled weapons passing through here, but nothing major. They get back in their bunks, allowing you to depart.`
				accept
			label trees2
			`	You suggest looking for something unusual near the plant life you spotted while the rain is still fairly tame, and he follows you. You spend a few minutes looking around the trees but find nothing suspicious.`
			`	While passing by another set of bushes, Kirrie notices that some of them are awkwardly tilted. Upon further inspection, he tells you that they appear to have been removed and then hastily replanted, noting the odd wavy patterns of the small rocks around the roots. The rain has gotten heavier.`
			choice
				`	(Dig out the bushes.)`
					goto bushending
				`	(Head back to the open warehouses and take shelter there.)`
			`	Though you can barely hear each other in the rain, Kirrie insists on staying there and digging through the ground for a while to see if he can find anything.`
			`	You walk back to the empty streets, taking care to not slip on the damp soil. You enter one of the warehouses Kirrie had previously opened and are soon joined by him. He informs you that he dug out the suspicious bushes but couldn't find anything under them.`
			`	Once the weather settles near nightfall, Iplora notifies him that she and Tugroob are already back at the ship, so you two decide to return as well.`
			`	It seems Tugroob found some evidence of some smuggled weapons passing through here, but nothing major. They get back in their bunks, allowing you to depart.`
				accept
			label decline
			`	Kirrie leaves you behind and you sit there on your own for a number of hours. Eventually, the trio returns, revealing that only Tugroob had found evidence of illegal activity - smuggled weapons passing through the planet.`
			`	The three agents get back in their bunks and suggest that you depart as soon as possible.`

mission "Heliarch Investigation 2 - Stronghold of Flugbu"
	name "Investigate <planet>"
	description "Transport the Heliarch trio to <destination> so that they can investigate signs of criminal activity."
	source "Ring of Friendship"
	destination "Stronghold of Flugbu"
	to offer
		has "Heliarch Investigation 1: done"
	to fail
		or
			has "Heliarch Investigation 2: declined"
			has "Heliarch Investigation 2: aborted"
			has "Heliarch Investigation 2: failed"
	on complete
		conversation
			`While you doubt anyone opposing the Heliarchs would find much success operating in this massive compound, it seems the strategic location held by the planet, the volume of resources invested, the fortifications available, and the sheer number of ships stationed here had it marked for investigation anyway.`
			`	The three agents inform you that you're not allowed to enter most parts of the compound they will be headed to, so you stay inside your ship. They return right at sunset, telling you they found nothing worthwhile. "As expected," Kirrie comments with a sigh. They tell you they're ready to leave, and head to their bunks.`

mission "Heliarch Investigation 2 - Shifting Sand"
	name "Investigate <planet>"
	description "Transport the Heliarch trio to <destination> so that they can investigate signs of criminal activity."
	source "Ring of Friendship"
	destination "Shifting Sand"
	to offer
		has "Heliarch Investigation 1: done"
	to fail
		or
			has "Heliarch Investigation 2: declined"
			has "Heliarch Investigation 2: aborted"
			has "Heliarch Investigation 2: failed"
	on complete
		conversation
			`Iplora leaves the ship immediately, disappearing into the spaceport. Tugroob and Kirrie say that she is heading to a nearby oasis.`
			`	"Like to connect with nature, the Saryds do. Hoping to hear rumors from the others there, she is," Kirrie explains as he also prepares to leave, claiming to know a few Heliarchs stationed here who could help him look into some reports of a local smuggler's base.`
			`	Being the last Heliarch agent in your ship, Tugroob turns to you and asks, "Assist me in my search, would you, Captain?"`
			choice
				`	"Of course. Where are we headed?"`
				`	"Sorry, I'll have to refuse this time."`
					goto decline
			`	"An abandoned mining operation, our target is. Received we have reports of suspicious activity near the complex - recently headed there some ships were, even though shut down for years the mine has been," he explains. You input the coordinates he gives you into your navigator.`
			`	You come to the remains of a gargantuan mining operation, an enormous hole torn into the planet's crust, spiralling down to what must be nearly a kilometer below the otherwise relatively untouched surface. Near the edge, you spot a medium-sized building, made up of a few interconnected blocks and dirtied up by the planet's sand. Tugroob tells you it must have been the base for the mine workers and managing team when the mine was active.`
			`	Close to the building, farther out from the digging hole, you see a few landing pads of large enough size for even the bulkiest of freighters, likely once used by spacecraft that would ship the raw ore off to smelting facilities. You land on one of them, and you and Tugroob leave your ship. As you step off the landing pad, Tugroob calls your attention to a desert storm brewing in the distance, and says you two should get started before it reaches here.`
			choice
				`	"Let's check out the building."`
				`	"Maybe we should try heading down the mining hole."`
					goto hole
			`	Having been left alone for years, the base for the mining operation no longer has any power. Tugroob has to force the door, gripping the walls and pulling hard with his front legs until it slides open.`
			`	The place is surprisingly tidy, if dusty near the door with what sand has been let in. Despite the relative cleanliness, it's evident that the previous owners didn't bother cleaning out before packing up and leaving. Various cabinets, archives and work stations dominate the initial room, and you can see it connects to a collective bedroom, filled with bunks and a storage area.`
			`	"No other entrances there seem to be. If hiding anything here, others were, force their way in they had to, just like us," Tugroob says.`
			choice
				`	"Doesn't look like anyone's been in here in a while. Let's check the mining hole."`
					goto hole2
				`	"There might be something hidden here. Let's look around."`
			`	You two go about checking every drawer, archive and boxes of all sizes in the first room, but only end up finding a few scattered documents related to the mine, and some old doodles made by what must have been very bored workers. Tugroob tries to get the computers on, but no manner of tinkering brings any electricity to them. The building really is completely out of power.`
			`	"Find nothing here we will, Captain," Tugroob says, looking out the door at the approaching sandstorm.`
			choice
				`	"Sorry, let's go outside and check that hole while we can."`
					goto hole3
				`	"Hold on. Let's try the other rooms."`
			`	You head to the dormitories while Tugroob quickly works his way through what remains in the storage. You check under and over all the beds, looking for anything that might be out of the ordinary, but find nothing. The bedroom leads to two larger modules of the building: one for the restrooms, and the other for a dining area, but after searching these areas you again emerge empty-handed.`
			`	Tugroob comes to meet you, having finished with the storage, and reporting that he too found nothing of note. You two try to leave, but the storm has finally arrived, and so you decide to wait it out inside.`
				goto fail
			label hole3
			`	You two begin your descent down the mine, but with a step outside it's clear the storm's caught up to you. You still attempt to move to the hole, but the raging sand makes it too difficult to even find a way to start heading down safely. You two head back inside to wait for better visibility.`
				goto fail
			label hole
			`	You two approach the hole, and finding one of the many ramps leading down the spiral, carefully make your way down. You pass by some large mining vehicles, akin to very large trucks with thick tracks instead of wheels, and many bores and drills at the front. Tugroob explains they are used to open up tunnels that extend outwards from the main dig hole, to reach lesser mineral deposits without needing to excavate needlessly.`
			`	Continuing on your way down, he points to some of the holes made by the machines, and to many more vehicles near the bottom.`
			choice
				`	(Keep going down.)`
				`	(Investigate the nearby vehicles and tunnels.)`
					goto tunnel
			`	You two speed up as you continue plunging down the mine, and as you're about a quarter of the way down you can see the bottom more clearly. Over the years, it seems the local storms have been filling it up with sand, and with the operation inactive, nobody's bothered clearing it out. The sand's not enough to have reached the larger mining machines, but you suspect even they'll be covered completely in the coming years.`
			`	Tugroob stops you at one point, taking your attention to the top of the hole. The clear sky is growing darker, and you can see the wind picking up and launching some smaller rocks down. "Much time we have not, Captain. Search we cannot amidst a sandstorm, and reach in time the bottom we will not."`
			choice
				`	(Try and investigate the vehicles and tunnels to the sides instead.)`
					goto tunnel
				`	(Head back up and investigate the building.)`
			`	You two rush back up. Tugroob helps you save some time by climbing one of the walls straight up as you cling to him, rather than following the spiraling ramps. You reach the building a few minutes before the storm engulfs it and covers the dig hole completely. As it has no power, Tugroob has to force the door open, gripping to the walls and pulling hard with his front legs until it slides open.`
			`	The place is surprisingly tidy, if dusty near the door with what sand has been let in. Despite the relative cleanliness, it's evident that the previous owners didn't bother cleaning out before packing up and leaving. Various cabinets, archives and work stations dominate the initial room, and you can see it connects to a collective bedroom, filled with bunks and a storage area.`
			`	"No other entrances there seem to be. If hiding anything here, others were, force their way in they had to, just like us," Tugroob says.`
			`	Given the storm's trapped you in, you two turn over every drawer, archive and box, look over everything in the storage area, try and get the computers to work, and even check the bedroom and its connecting dining area and restrooms, all to no avail. Your search doesn't bear fruit, and so you're left waiting inside as the storm rages around the building.`
				goto fail
			label tunnel
			action
				"lunarium evidence" ++
			`	As Tugroob is more familiar with the vehicles than you are, he checks them before joining you in exploring the tunnels dug into the sides of the mining hole. The holes mostly head in straight lines down, forming straightforward paths to where the lesser ore veins were.`
			`	The sand continues to pile up into the mine hole when you two come to a vehicle that wasn't driven back fully, and is still blocking the entrance to its tunnel. Tugroob climbs up to see if there's any way to crawl inside, but he is surprised upon checking the driving controls: it's still operational. He drives it back, opening up the hole, and you two go in.`
			`	Lighting the way ahead with your flashlight, you're surprised to see this tunnel is dug slightly upwards, and brings you not to a large, dug out ore vein spot, but to a rustic mineshaft. A few lights on the walls flicker on as you approach them, lighting up the wooden beams supporting the long hallway. Before you go further inside, you're stopped by Tugroob, who crawls around the floor, walls and ceiling just before the first lamp, looping several times without ever going further in. He only stops to slowly reach one leg inside, then right back out after apparently touching something.`
			`	"Request support equipment to get through safely, we must," he says, and using a communication device, he calls for assistance from Heliarch agents, warning them about the sandstorm. You head back up to the building to wait for them.`
			`	Shortly after, several dozen Heliarch agents arrive. Most of them work to keep the sand out, while a few follow you two down and inside the peculiar tunnel, bringing some form of cutting tool and several pieces of sensor equipment. After checking with the sensors for a few minutes, they use the tool to surgically remove what Tugroob was slowly examining before: several extremely thin wires, connected to some type of machinery hidden within the wooden beams.`
			`	After they're done, the agents storm the place but find nobody. What they do find are dozens upon dozens of crates filled to the brim with Heliarch staves, blaster guns, riot gear, and other weaponry.`
			`	They escort you and Tugroob back outside as the agents prepare to bring the smuggled weapons to their own ships. Though the storm is still raging on, you can make out the shape of a few Heliarch Interdictors parked near your own ship right before you take off. You regroup with Iplora and Kirrie, and they ask Tugroob for more details on the ordeal before they head to their own bunks.`
				accept
			label hole2
			`	You two exit the building and approach the hole, find one of the many ramps leading down the spiral, and carefully make your way down. You pass by some large mining vehicles, akin to very large trucks with thick tracks instead of wheels, and many bores and drills at the front. Tugroob explains they are used to open up tunnels that extend outwards from the main dig hole, to reach lesser mineral deposits without needing to excavate needlessly.`
			`	Continuing on your way down, he points to some of the holes made by the machines, and to many more vehicles deep down near the bottom.`
			choice
				`	(Keep going down.)`
				`	(Investigate the nearby vehicles and tunnels.)`
					goto tunnel
			`	You two speed up as you continue plunging down the mine, and as you're about a quarter of the way down you can see the bottom clearer. Over the years, it seems the local storms have been filling it up with sand, and with the operation inactive, nobody's bothered clearing it out. The sand's not enough to have reached the larger mining machines, but you suspect even they'll be covered completely in the coming years.`
			`	Tugroob stops you at one point, taking your attention to the top of the hole. The clear sky has grown much darker, with the storm clouds covering most of it, and you can see the wind's picked up and is launching many smaller rocks down. All the while more and more sand seeps into the hole. "Leave we must, Captain. Search we cannot amidst a sandstorm, and reach in time the bottom we will not."`
			`	To save time and avoid the long spiraling ramps, you cling to Tugroob as he cuts his way up the hole, climbing its walls while carefully avoiding the rocks and falling sand. You barely reach the building before the storm fully engulfs the mine, and decide to wait there. While you wait, you and Tugroob search around more but ultimately find nothing.`
			label fail
			`	Night falls with no sign of the storm dying down, and after receiving a notification from Iplora, Tugroob informs you that you should both head back to the ship and pick her and Kirrie up. As soon as the storm lets up slightly, he helps you out of the building and through the raging winds, until you reach your ship. You two meet up with the rest of the group, and the agents head to their bunks.`
				accept
			label decline
			`	"I see," he says. He gives you the coordinates he needs to go to and you drop him off before returning to the hangars.`
			`	Kirrie and Iplora come back hours later and contact Tugroob, who says you can pick him up where you left him. Once he's back in your ship, he tells you he found nothing worthwhile.`

mission "Heliarch Investigation 2 - Fourth Shadow"
	name "Investigate <planet>"
	description "Transport the Heliarch trio to <destination> so that they can investigate signs of criminal activity."
	source "Ring of Friendship"
	destination "Fourth Shadow"
	to offer
		has "Heliarch Investigation 1: done"
	to fail
		or
			has "Heliarch Investigation 2: declined"
			has "Heliarch Investigation 2: aborted"
			has "Heliarch Investigation 2: failed"
	on complete
		conversation
			`For this planet, the trio informs you that they cannot spend too much time in one place considering how densely populated it is. Instead, they hand you the coordinates of dozens of factories, with instructions to take them to each factory in whichever order you'd prefer.`
			`	"Surprise inspections, we shall perform," Kirrie says as the three prepare their equipment and weapons. You spend hours flying around the planet dropping one agent off in a factory, flying off to another, then another, then picking up the first of the three in a seemingly endless cycle.`
			`	After picking up Tugroob from the last factory, they all analyze their findings one last time. They do this by going over each individual factory, mechanically running down a long list of "possible abnormalities" for each, leaving a mark on the side, and briefly writing a description if any such "abnormality" was noted in a factory.`
			`	"Unauthorized power surges to some replicators, we found. Missing as well, some records of storage transport were," Iplora says. You land on a Heliarch base, and they hand a copy of their findings to the Heliarchs stationed there before returning to your ship. As they head to their bunks, you see several Heliarch ships fly off in the direction of some of the factories.`

mission "Heliarch Investigation 2 - Into White"
	name "Investigate <planet>"
	description "Transport the Heliarch trio to <destination> so that they can investigate signs of criminal activity."
	source "Ring of Friendship"
	destination "Into White"
	to offer
		has "Heliarch Investigation 1: done"
	to fail
		or
			has "Heliarch Investigation 2: declined"
			has "Heliarch Investigation 2: aborted"
			has "Heliarch Investigation 2: failed"
	on complete
		conversation
			`Kirrie, already donning his winter coat, instructs you to land near the equator. He says him and Tugroob will conduct some subtle interrogations, stating that it's 'all they can do' in this climate.`
			`	You drop them off in one of the larger settlements there. After they leave, Iplora asks that you bring her close to the southern pole of the planet.`
			`	"Suspiciously similar, independent reports on that area have been. Tasked with investigating it, I was."`
			`	As you land on an isolated icy patch, just out of reach of a growing snowstorm nearby, Iplora finishes her preparations. You find her carrying a bag with some equipment and wearing what is - at least when compared to what her colleagues were wearing - fairly light clothing. Although she is a Saryd, you still worry that she might be frostbitten in this extreme weather, but she reassures you that she will be fine.`
			`	She tells you she'll be back in a few hours, and waits for you to open the hatch.`
			choice
				`	"Good luck. Be careful not to get lost in all this snow."`
					goto warm
				`	"Hold up, I'll go with you so we can search faster."`
			`	She pauses in thought for a few seconds, looking back at you. "Certain of that, are you, Captain? Treacherous, these storms can be."`
			choice
				`	"Don't worry, I can carry my weight through some snow."`
					goto snow
				`	"On second thought, you're right. Good luck out there."`
			label warm
			`	You open the hatch, and she begins her trek. You slouch around your ship for a few hours, waiting for any signal from the Heliarch agents, but nothing comes up on your commlink. Iplora comes back, saying she couldn't find anything, so you leave and pick up Kirrie and Tugroob. They also return empty-handed.`
				accept
			label snow
			`	She remains silent, moving away from the hatch and taking a seat to wait. You head to your room and prepare yourself for what's to come with the warmest, best clothing you could find for the snowy grounds. When you're done, you head back to your controls to open the hatch, and the both of you head out into the white fields. Not long after leaving your ship, you can make out small, dark lines nearby. It seems you landed close to a forest. Unfortunately, the trees don't do much to protect you from the increasingly dense snowfall.`
			`	You continue deeper into the lifeless forest for what feels like hours, so long that your feet start feeling slightly numb from the cold. After yet another turn amidst identical trees, Iplora guides you out of the forest to a snowy plain, dotted with a few dozen small, sturdy houses. Iplora explains it was something of a resort, popular with Kimek families when the planet wasn't as cold as nowadays. The storm is not so terrible here, so you can also faintly see cave entrances in a few small mounds at the edges of the resort grounds. Snow-covered boulders litter the entire plain, and Iplora warns you to take care not to trip on them.`
			`	"Check the caverns, we must. More relentless, the storm will soon become," she says.`
			choice
				`	"Lead the way."`
					goto bumpyroad
				`	"You go ahead. I'll see if I can find anything in the houses."`
			`	She nods and tells you that the place is shut down, so you can force your way into the houses if needed. As she starts making her way uphill, you head to the closest house and blast the lock after a few failed attempts at opening it normally. You crouch past the entrance of the abandoned home, clearly not intended for any non-Kimek, and begin searching the interior. The furniture is still in surprisingly good shape, if a bit dusty, but you find nothing inside any of the containers, below any of the beds, or hidden under the flooring.`
			`	You move on to the next house, and speed up the process as you go along and get used to the standard layout of the resort homes. After you're done with the fifth one, you leave to find the snowfall growing stronger. It might be best to try and look for Iplora and see if she's found anything, before the blizzard sets in fully.`
			choice
				`	(Enter the nearest cavern.)`
					goto shelter
				`	(Try and dig through the snowy mounds to find something.)`
			label dig
			`	You claw away at the snow and hit a hard surface, but it turns out to be just a rock. You try some other mounds to no avail, and right as you finish digging through another pile of snow only to find another rock, Iplora appears behind you.`
			`	"Counterproductive, cleaning away the snow is," she says. "Found nothing, I have. Back to your ship, we must go."`
			choice
				`	(Go back to the ship.)`
					goto back
				`	(Keep digging.)`
					goto keepdig
			label shelter
			`	You rush inside the nearest cave, turning on your flashlight as you carefully explore its interior. After a while, you notice another light coming from further inside the cave, and Iplora emerges soon after. "Found anything?" she asks, and you shake your head. Aside from some small campsites, she didn't either. You wait inside a bit more, and when the weather clears and night approaches, you follow her back to the ship.`
			`	Once you're there, you leave to pick up Kirrie and Tugroob, who also come back empty handed. The agents head to their bunks, and you prepare to take off.`
				accept
			label bumpyroad
			`	Following her up the hills proves difficult at first, what with your legs sinking into the snow, but the ground below becomes more and more solid - if a bit bumpy - the further into the resort you go. You try to watch your step around the boulders scattered about, but after stepping on a patch with deeper snow than usual, you trip over one of the mounds. She helps you up, and the two of you eventually arrive at the entrance of one of the caverns.`
			choice
				`	(Go inside with Iplora.)`
					goto cave
				`	(Search around the snow field.)`
			`	You tell her you'll look around the snow for a while and go inside if the storm gets rough again. Walking around in the developing blizzard, this time minding the bumpy ground below, you try to look for anything off about any of the resort homes, or perhaps spot something in the snow itself. Although the scenery is a great sight, the task quickly becomes dull. Even after walking around the entire resort, your efforts produce no results. The snow starts falling much faster, so you begin making your way back to the caverns.`
			`	With your focus on blocking a gust of snow, you end up tripping over another one of the mounds on your way, and realize you don't remember which cave Iplora entered. Considering the weather, though, taking shelter in any of them would be a good choice.`
			choice
				`	(Enter the nearest cavern.)`
					goto shelter
				`	(Try and dig through the snowy mounds to find something.)`
					goto dig
			label cave
			`	You and Iplora bring out your flashlights as you two explore the caverns. After some twists and turns, she notices some large rocks that evidently broke free from the walls, but still hug them closely. She puts down her flashlight and starts pushing the rocks, revealing a passage to a small campsite containing some makeshift beds, knocked over equipment boxes, and a worn down campfire in the middle.`
			`	You search through the boxes as she examines the room looking for some other hidden area, but neither of you find anything. She checks the campfire and concludes that nobody has been here for a few months. You continue exploring the cave and eventually loop back outside, leaving via another cave entrance that, according to Iplora, is this time much further from the forest. Given the blizzard is now strong enough that you've lost sight of the forest from earlier, you wonder how she's even managing to tell where you are, and for how much longer she'll be able to do so.`
			choice
				`	(Suggest returning to the ship.)`
					goto bumpyblizzard
				`	(Continue looking around the caves.)`
			`	You head back inside and continue exploring the cave system. You two find a few more of the hidden campsites, but all are as abandoned as the first one. You're alerted by the wind, snow, and ice whenever you're close to another exit.`
			`	After a few hours, the storm finally subsides, and you both return to your ship. You leave to pick up Kirrie and Tugroob, who also come back empty-handed.`
				accept
			label bumpyblizzard
			`	Iplora hesitates for a bit, then explains that you could get sick going through the storm now. She suggests instead that you wait in the caves until it is safe for human passage.`
			`	You insist, and she reluctantly gives in, telling you to stick close to her. She moves slowly so you have no problem keeping up, but time and again you keep falling over, tripping on the mounds the rocks have created. Another fall, and Iplora reaches her hand out to help you up once again.`
			choice
				`	(Take her hand.)`
				`	(Try and dig through the snow to find something.)`
					goto snowdig
			label back
			`	She helps you up, and you continue on your way down the hills. You get back to the forest, and she starts finding the trail back to the ship. Halfway through, the storm gets progressively weaker.`
			`	When you two return to your ship, you leave to pick up Kirrie and Tugroob, who also come back empty handed.`
				accept
			label snowdig
			`	You start clawing your way down the snow as Iplora asks you to stop and continue moving toward the ship. You continue, your hands getting colder as the snow steals the heat even through your gloves. You hit a hard surface and start clearing from there, only to see it was, in fact, just a boulder.`
			`	"Satisfied? Return, we must. Come now," You turn to see her offering her hand once again.`
			choice
				`	(Take her hand.)`
					goto back
				`	(Head to another mound and try digging there.)`
			label keepdig
			`	You stand up and run to another spot where you fell over. Iplora follows you, and even with the snow muffling the sounds around you, you can hear her exasperated sigh. She tries to pull you away, but you hit a hard surface yet again, this time creating a faint metallic echo. She takes her hands off of you and lays down, now helping you dig out whatever is there. Once the object is visible, she stands up. Though much of it is still buried, you can tell it's a very large metal container of sorts - the part that's out of the snow looks almost like the larger end of a coffin.`
			`	After clearing out what snow you could from over the rest of the object, you see it's many times larger than either of you. You try to look for some way to open it while she starts going over her bag, looking for something, but the cold, frost-plagued metal doesn't budge to your efforts. She finally seems to find what she was looking for - some sort of comms device - but before she has a chance to activate it, an energy blast from the far side of the resort rattles the ground nearby. It misses her by only a meter or so, and melts much of the snow it hit to nothing.`
			`	She yells for you to get down, pulling out a Heliarch blaster weapon from the bag and firing back in the direction the shot came from.`
			action
				"lunarium evidence" ++
			choice
				`	(Take cover.)`
				`	(Pull out your gun and help her.)`
					goto help
			`	You rush to the nearest resort house, staying behind it and hoping you'll have enough protection from the blasts. You can still hear Iplora move around, and you occasionally peek your head over to see her shooting and taking cover behind the houses herself, narrowly avoiding incoming blasts as she tries to close in the distance with whoever or whatever is shooting. The shots stop suddenly and you see her come over, saying that it should be safe to get out now.`
			`	"Fled, our attacker has," she claims. From the looks of it she wasn't injured. You two get back to the dug out spot, and Iplora grabs her bag. She managed to call for support in between running for cover and shooting back, and you two wait by one of the houses for a few minutes.`
				goto opencrate
			label help
			`	You two start shooting back as you move for cover behind the resort houses. Iplora signals for you to head out to another house, while she takes a different path. Rushing to the next house for cover while shooting in the direction of your attacker, you narrowly avoid the shots that come your way. You lose sight of Iplora herself, now only making out the bright blasts from her weapon as she moves quickly through the resort.`
			`	Trying to keep up, you notice the shots grow less frequent as they alternate between you and Iplora. The blizzard is bad enough that you can't even see the attacker despite getting closer and closer, but it seems that goes both ways, as you and Iplora manage to avoid getting hit without too much trouble.`
			`	You've barely gotten past half of the resort when the shots stop altogether. Iplora still takes aim for a bit, firing some shots as she continues on past some houses, but ultimately lowers her weapon and comes toward you. "Fled, our attacker has," she claims. You two head back to the dug out spot, and Iplora grabs her bag. She managed to call for support in between running for cover and shooting back, so you two wait by one of the houses for a few minutes.`
			label opencrate
			`	Several Heliarch Neutralizers arrive just before the blizzard subsides, and you're directed to one of them to dry your clothes and make sure you're not frostbitten. Nearly all of the Heliarch agents making the rounds over the resort are Saryds, and are quick to locate more of the coffin-like containers buried in the snow. They pull them out with equipment they've brought in the ships and carefully melt down the ice and snow layers covering them, finally managing to force their lids open once they've dried out.`
			`	Each one houses a Heliarch Finisher Torpedo inside, to the agents' surprise. As they open them up and reveal dozens of the torpedoes, Iplora heads out with a group of agents so that she can show them signs of the shootout with the attacker. She gives her thoughts on where they could be fleeing to, and informs another group on the layout of the local caverns before they head underground. When she's back with you, one of the captains of the Neutralizers tell you that they will handle everything from here, and has one of the ships take you two to where your own ship is parked. He leaves as you prepare to take off.`
			`	You head back to pick up Kirrie and Tugroob, who are excited to hear about what happened. They themselves didn't find anything, but they're content with listening to Iplora as she tells the story.`


mission "Heliarch Investigation 2 - Remote Blue"
	name "Investigate <planet>"
	description "Transport the Heliarch trio to investigate the isolated <planet>."
	source "Ring of Friendship"
	destination "Remote Blue"
	to offer
		has "Heliarch Investigation 1: done"
	to fail
		or
			has "Heliarch Investigation 2: declined"
			has "Heliarch Investigation 2: aborted"
			has "Heliarch Investigation 2: failed"
	on complete
		conversation
			`When you land, a couple of other civilian ships land nearby. Some Kimek leave them and wait outside your own. Kirrie is the only one to leave, and after speaking a bit with the other Kimek, they leave for the city, splitting in two groups.`
			`	"Not fond of outsiders, the people of this world are," Tugroob explains. "Decided to employ undercover Kimek agents, Consul Iekie has."`
			`	You wait around for a couple hours as Iplora and Tugroob tinker with your ship's communication devices, keeping in contact with the two groups. They don't mention if either group finds anything, and as night falls, Kirrie returns to the ship on his own. He doesn't say anything of the operation, instead just heading to his bunk to rest. Iplora and Tugroob follow suit, after telling you to depart whenever you're ready.`



mission "Heliarch Recon 1"
	minor
	name "Heliarch Reconnaissance"
	description "Fly to all the Quarg planets and stations the Heliarch asked, land on them, let your modified ship sensors scan their surroundings, and then head back to the <destination>."
	source
		government "Heliarch"
	stopover "Lagrange"
	stopover "Forpelog"
	stopover "Grakhord"
	stopover "Alta Hai"
	stopover "Kuwaru Efreti"
	destination "Ring of Wisdom"
	to offer
		"reputation: Quarg" >= 0
		"coalition jobs" >= 55
		has "outfit: Jump Drive"
		has "visited planet: Lagrange"
		has "visited planet: Alta Hai"
		has "visited planet: Kuwaru Efreti"
		has "First Contact: Hai: offered"
		has "license: Coalition"
		not "Lunarium: Questions: done"
		not "assisting lunarium"
	to fail
		"reputation: Quarg" < 0
	on offer
		conversation
			`Three Heliarch agents are waiting for you when you land. "The human visitor who so much to our society has contributed, we greet," the Saryd says as they all salute you.`
			`	"Sent by Consul Aulori, we were," the Kimek says proudly, as if you were supposed to know who that is. "An important task for you, he has in mind."`
			`	"How far would the visitor go, if to further help our Coalition, it meant?" the Arach asks.`
			choice
				`	"I'd be glad to help. What do you need?"`
				`	"I'm not sure I understand what you're getting at."`
				`	"Obviously, I have my limits."`
			`	"A jump drive, you possess. Far away, you can travel. Bother you, the harsh cages of the Quarg do not," the Saryd explains as all three walk toward your ship.`
			`	"Few in number, our own jump drives are, and too risky would it be, for one of our own to venture far out," the Kimek adds.`
			`	"If to help us gain knowledge of the oppressors, you wish, lend the Coalition your ship's sensors for a short time, would you?" asks the Arach.`
			choice
				`	"Are you asking me to spy on the Quarg?"`
				`	"Sorry, I don't want to get involved in your conflict with the Quarg."`
					decline
			`	"As espionage, a 'malfunction' qualifies not," the Saryd responds.`
			`	"Merely alter your own ship's sensors, we would. For a time, specially tuned to scan Quarg worlds, they would be," the Kimek clarifies. "No evidence against you, they would have."`
			choice
				`	"Alright, which worlds do you need me to land on?"`
				`	"Sorry, I don't want to get involved in your conflict with the Quarg."`
					decline
			`	They ask you to show them your map of the galaxy, so you bring them inside your ship and point out to them all the Quarg planets and stations you have found. They're a bit startled when they first see the entire map, as if unsure about where to send you.`
			`	You give them a quick rundown of each Quarg world, and after discussing among themselves for a bit, the Saryd speaks. "Interested in the Quarg's mining operations, and the various construction stages of their ringworlds, the consul is."`
			`	He points to some of the worlds, and you list the places you need to land: <stopovers>.`
			`	They call for some engineers to come work on your ship's sensors, the whole thing taking just a few minutes. When they're done, the Heliarch agents thank you for your cooperation, and tell you to head for the <destination> when you've collected all the data.`
				accept
	on accept
		"assisting heliarchy" ++
	on fail
		"assisting heliarchy" --
	on complete
		"assisting heliarchy" --
		event "heliarch recon break" 10 21
		"coalition jobs" ++
		payment 165000
		conversation
			`The Heliarch trio are eagerly waiting for you when you return. They are quick to welcome you, urging you to show them your ship's logs so they can see what information you've gathered. They don't seem to pay much mind to data on Grakhord or Forpelog, being much more interested in the ringworlds. As they examine the data, though, the Saryd frowns. The Kimek brings all his legs closer to his body, and the Arach squints all her eyes - probably their versions of the Saryd's reaction.`
			`	"Land on the rings, you really did, right Captain?" the Saryd asks while pointing at the places you visited.`
			`	You nod, and the Kimek hits your control panel lightly with one of his legs. "No data on the rings, the sensors collected! Gone wrong, something must have."`
			`	They have engineers return your sensors to normal, while you explain how your ship behaved while landing on them. They speak among themselves for a while, then the Arach says, "Too straightforward an approach, we might have taken. Captain <last>, contact you again soon, we will."`
			`	They hand you <payment>, and leave to one of the Heliarch sections of the ring.`

mission "Heliarch Recon Alta Hai"
	landing
	invisible
	source "Alta Hai"
	destination "Earth"
	to offer
		has "Heliarch Recon 1: active"
	on offer
		conversation
			`Coming in for a landing, something from inside your ship produces an irritating, high pitched whistle sound. It grows stronger the closer you get to the ringworld, until your ship completely shuts down. Your controls are rendered useless as you scramble to land manually, only for your autopilot to click back to normal and land as usual at the last moment. Looking outside, you spot several Quarg standing still, staring at your ship, until they hastily leave without contacting you at all.`
				decline

mission "Heliarch Recon Forpelog"
	landing
	invisible
	source "Forpelog"
	destination "Earth"
	to offer
		has "Heliarch Recon 1: active"
	on offer
		conversation
			`	While you told them this was nothing more than a barren mining outpost, the Heliarchs still insisted on gathering intel on this small moon. Regardless of its usefulness, you land as they asked and let your scanners get a proper reading on this world.`
				decline

mission "Heliarch Recon Grakhord"
	landing
	invisible
	source "Grakhord"
	destination "Earth"
	to offer
		has "Heliarch Recon 1: active"
	on offer
		conversation
			`As instructed, you land on Grakhord and let your ship work normally while the Heliarch sensor gets its reading. Though Heliarch technology is very advanced, you wonder if just by modifying your scanners they could penetrate the layers of rock to fully reveal the Quarg mining operation.`
				decline

mission "Heliarch Recon Kuwaru Efreti"
	landing
	invisible
	source "Kuwaru Efreti"
	destination "Earth"
	to offer
		has "Heliarch Recon 1: active"
	on offer
		conversation
			`When you approach the ringworld for landing, a couple of lights start flickering on your control panel, and you can make out some whistling coming from somewhere inside your ship. It continues for a few seconds before stopping.`
				decline

mission "Heliarch Recon Lagrange"
	landing
	invisible
	source "Lagrange"
	destination "Earth"
	to offer
		has "Heliarch Recon 1: active"
	on offer
		conversation
			`You don't really know what the Heliarchs did to your sensors, or if you can even see the data they are collecting, but as you come in for a landing, you hear a faint whistling sound from the hull of your ship. It's short lived, and you land normally. Hopefully nothing broke.`
				decline

event "heliarch recon break"

mission "Heliarch Recon 2-A"
	landing
	name "Scanning Preparations"
	description "Install an Outfit Scanner, then land on <destination>, where the Heliarchs will modify it to be able to scan Quarg ships the way they need it."
	source
		near "Ekuarik" 1 100
	destination "Ring of Wisdom"
	to offer
		has "event: heliarch recon break"
		not "Lunarium: Questions: done"
		not "assisting lunarium"
	to complete
		has "outfit: Outfit Scanner"
	on offer
		conversation
			`When you land, you're contacted by the Heliarch agents who had you land on some Quarg worlds and rings to collect data. "Captain <last>, a new task for you, we have," the Kimek says.`
			choice
				`	"What do you need me to do?"`
				`	"I'm sorry, but I'm not willing to risk my ship any longer to help you spy on the Quarg."`
					decline
			`	"Too large and complex for a quick reading, planets and ringworlds are, so wish to get updated scans on Quarg ships, the consul now does," the Arach says.`
			`	"Scan them during our war, we of course did, but much more precise now, our technology has become," the Saryd explains. "To use one of our own scanners, we cannot ask of you. Much risk, it would pose, but if to the <planet>, a human outfit scanner you could bring, alter it to suit our purposes, we will."`
			choice
				`	"Alright, I'll go there once I have an outfit scanner ready."`
				`	"That sounds even more dangerous than what you had me do before. Sorry, but I'm not interested."`
					decline
			`	They thank you for your willingness to help, and tell you they will be waiting on the <destination>.`
				accept
	on accept
		"assisting heliarchy" ++
	on fail
		"assisting heliarchy" --
	on complete
		"assisting heliarchy" --
<<<<<<< HEAD
	on fail
		"assisting heliarchy" --
=======
		require "Outfit Scanner"
>>>>>>> 9a12b2d9

mission "Heliarch Recon 2-B"
	name "Silent Scan"
	description "Now that the Heliarchs have altered your Outfit Scanner, head to <waypoints> and scan some Quarg ships there, then report back to <destination>."
	landing
	source "Ring of Wisdom"
	waypoint "Enif"
	to offer
		has "Heliarch Recon 2-A: done"
		not "Lunarium: Questions: done"
		not "assisting lunarium"
	on offer
		conversation
			`The Heliarch agents who spoke to you are ready with a team of engineers once you land. They remove the outfit scanner from your ship and take it to a restricted area. After about an hour, they come back, and while you can't see any visible changes to the outfit, they assure you it is better suited for scanning Quarg ships now.`
			`	The agents then come into your ship, asking for your map again. "Now, in the earliest stages of construction, this ring you showed us is," the Arach says, pointing to <waypoints>, where Lagrange is. "Interested in the Quarg ships guarding that system, Consul Aulori is. Suffice, one scan per type of ship there should."`
				accept
	npc "scan outfits"
		personality staying uninterested target
		government "Quarg"
		system "Enif"
		fleet
			names "quarg"
			variant
				"Quarg Skylark"
				"Quarg Wardragon"
	on accept
		"assisting heliarchy" ++
	on fail
		"assisting heliarchy" --
	on complete
		"assisting heliarchy" --
		"coalition jobs" ++
		payment 200000
		conversation
			`Once again the engineers remove your outfit scanner, take a copy of the scan logs, and hand it to the Heliarch agents, who give you <payment>. "Grateful to you, we are, Captain <last>," the Saryd says. "Remember your assistance, the consul will."`
			`	When the engineers return, they put your outfit scanner back in place. The Heliarch agents say their goodbyes, reassuring you that the Quarg shouldn't attack you for this. "If interested in doing some investigation of your own, you wish, maybe land on their rings again, you could," the Kimek suggests. "Maybe find out something of interest for us, you will."`
			`	He wishes you safe travels and leaves with his colleagues.`

mission "Quarg Interrogation"
	landing
	invisible
	source
		attributes "quarg"
		not planet "Humanika"
	destination "Earth"
	deadline 1
	to offer
		has "Heliarch Recon 2-B: done"
	on offer
		conversation
			`As you land on <origin>, a Quarg is patiently waiting right outside your ship, as if expecting you to open the hatch. You think nothing of it at first, but when you try and access the local news feed, you notice your monitors' interfaces aren't showing any of the local services and facilities. A few more minutes go by until you realize your ship hasn't been refueled either. You look out to see some more Quarg standing by the refueling machines of the landing pad you landed on, simply looking at your ship. Seeing that the other Quarg is still waiting by your hatch, you head outside to speak with it.`
			`	"Hello, <first> <last>," it says.`
			choice
				`	"Hello, can I help you?"`
				`	"Is there some sort of problem?"`
			`	It blinks, then slowly looks to a Wardragon parked farther away. "You were seen landing on some of our worlds and rings, bringing about strange scanning mechanisms, and were also found to be scanning some of our ships. Why is that?"`
			choice
				`	"I was just curious about your species."`
					goto lie
				`	"What are you talking about? I never did any of that."`
					goto lie
				`	"Scanning? I'm sorry, I think my ship just had some malfunctions. I didn't mean to offend."`
					goto lie
				`	"The Heliarchs asked me to do it."`
					goto truth
			label lie
			`	Around ten seconds pass without it saying anything, simply staring at your eyes and blinking slowly. "I see." Without another word, it walks away, heading toward the Wardragon.`
				accept
			label truth
			`	"And why did you agree? Do you wish to join their ranks, perhaps?" it asks.`
			choice
				`	"I just wanted to help. It's not like I destroyed your ships or something."`
				`	"They told me that the Quarg keep others in 'separate boxes', and that you hinder their development."`
					goto hinder
			`	"Perhaps not, but you agreed to collect information on us and our worlds, which hold countless civilians, and deliver the findings to a group that despises us."`
				goto end
			label hinder
			`	"And you believe that? Have we restricted your movement? Chastised you for interacting with the Hai or Korath? Even after you agreed to help those foolish, tyrannical Heliarchs, are you not here, in one of our worlds, peacefully conversing with a Quarg?"`
			label end
			`	It blinks a few more times as a few small stripes on its face rapidly alternate between shades of deep blue and bright red. It then ends with, "It would be most wise to cut off all your ties with these 'Heliarchs,' human." It walks away, headed to the Wardragon it looked at before.`
				decline
	npc save
		government "Quarg"
		personality launching uninterested
		fleet
			names "quarg"
			variant
				"Quarg Wardragon"

mission "Heliarch Recon 3-A"
	landing
	name "Preparations for Scanning"
	description "Head to <destination>, where the Heliarchs will discuss the next recon task they have for you."
	source
		near "Ekuarik" 1 100
	destination "Ring of Wisdom"
	to offer
		has "Quarg Interrogation: offered"
		has "Rim Archaeology 5B: active"
		has "event: rim archaeology results"
		not "Lunarium: Questions: done"
		not "assisting lunarium"
		"coalition jobs" >= 65
	on offer
		conversation
			`Upon landing, you're contacted by the Heliarch agents who have had you scan Quarg worlds and ships. "Hello again, Captain <last>!" the Kimek greets you. "Thank you again, we must, for your latest service. Much more detailed than what we had, your scans are."`
			`	The Saryd interrupts him. "Not... satisfied with them, Consul Aulori was, however. Tasked with acquiring your help again, we were."`
			branch license
				has "Heliarch License: done"
			`	"An exception, the council has decided to make," the Arach explains. "Granted one of our Scanning Modules, you will be. Just for the mission, it is, so return it once it's over, you must. Install it on your ship, a team on the <planet> will."`
				goto choice
			label license
			`	"A 'proper' close-up scan, with a Heliarch Scanning Module, the consul wants," the Arach explains. "Now that in our ranks, you are, simple enough for you, purchasing one should be. Once ready, you are, head to the <planet> to hear the plan, you must."`
			label choice
			choice
				`	"Okay, I'll be heading there as soon as possible."`
					accept
				`	"Sorry, but I don't want to risk upsetting the Quarg any more than I already have."`
					goto decline
				`	"Why didn't you just have me do that last time?"`
			branch license2
				has "Heliarch License: done"
			`	"Restricted technology, it is. For Heliarch use only," the Arach tells you.`
			`	"Dangerous for you, it also was," the Saryd adds. "Provoked into attacking you, the Quarg might have been, if our technology, on your ship they noticed."`
			choice
				`	"And why would that be any different this time?"`
					goto choice2
				`	"Well, I don't want to risk any of that. Sorry, but I can't help you."`
					goto decline
			label license2
			`	"Dangerous for you, it could have been," the Arach explains. "Provoked the Quarg into attacking you, it might have."`
			choice
				`	"And why would that be any different this time?"`
				`	"Well, I don't want to risk any of that. Sorry, but I can't help you."`
					goto decline
			label choice2
			`	"Come upon some valuable information, the consuls have," the Saryd responds. "A much safer, easier task it would be. Until at the <planet>, you are, permitted to discuss the details, we are not. Interested in helping us once again, are you, Captain?"`
			choice
				`	"Alright, if you're sure it'll be safe, I'll help you."`
					accept
				`	"Sorry, I don't like the sound of this."`
			label decline
			branch license3
				has "Heliarch License: done"
			`	They are both surprised and distraught by your refusal, clearly not having expected it. They insist a bit further, but eventually give up on trying to convince you to help. Disappointed, they leave for a Heliarch office.`
				decline
			label license3
			`	They are both surprised and distraught by your refusal, clearly not having expected it. Their expressions then coalesce into cold, fearful gazes. They whisper briefly among themselves, then the Saryd addresses you.`
			`	"Captain, insist we must. An order from the consul, it is. In our ranks now you are, so do you should as dictates the chain of command."`
			`	"Lose your rank, you could, if to disobey such an order you were. For the best it is that continue aiding us and the consul, you do," the Kimek continues.`
			`	"Continue, you will. Inform the consul of that we shall." The Arach says, bringing out a device and seemingly confirming you'll be heading to <destination>. Without giving you much window to protest, the three thank you for your compliance and board a Heliarch ship.`
				accept
	on accept
		"assisting heliarchy" ++
	on fail
		"assisting heliarchy" --
	on complete
		"assisting heliarchy" --
		fail "Rim Archaeology 5B"

mission "Heliarch Recon 3-B"
	landing
	name "Not So Silent Scan"
	description "Now that your ship is equipped with a Heliarch Scanning Module, head to the <waypoints> system and scan the Quarg Wardragon there."
	source "Ring of Wisdom"
	destination "Ring of Wisdom"
	waypoint "Zubeneschamali"
	deadline 15
	to offer
		has "Heliarch Recon 3-A: done"
		not "Lunarium: Questions: done"
		not "Heliarch License: done"
		not "assisting lunarium"
	on offer
		conversation
			`The Heliarch agents and engineers are waiting for you when you land, immediately getting to work on installing the Scanning Module in your ship.`
			`	"Remember Captain, only borrowing, you are. Once returned, you have, take our scanner back, we will," the Saryd says.`
			`	"At most until <date>, keep it, you may. Considered theft, it will be, if any longer you take," the Arach adds.`
			choice
				`	"And will that time be enough?"`
				`	"What exactly will I do with this scanner?"`
			`	"Normally, unavailable for us low ranks, this information would be," the Kimek begins. "But, instructed us on it, Consul Aulori has, so that relay the plan to you we could. Learned, the consuls have, that guarding a nearby archaeological site in human space, a lone Quarg Wardragon is. Aware of that, were you?"`
			`	You confirm it, explaining to them that you were involved in the work around the site on Zug, and were there when the Wardragon came in to protect it.`
			`	"Then no trouble finding it, you should have," the Arach says. "Far from other Quarg, that ship is, so easier for you to flee, it should be, if attack you it does."`
			`	"All we need, a quick scan is," the Saryd tells you. "Once scanned it, you have, come back right away, you should."`
			`	You're warned not to disable or destroy the Wardragon should it attack you, as that would no doubt permanently damage your standing with the Quarg.`
			`	When the engineers are done, the agents wish you good luck, and you head back inside your ship.`
				accept
	npc save "scan outfits"
		government "Quarg"
		personality heroic staying uninterested
		system "Zubeneschamali"
		ship "Quarg Wardragon" "Gloref Esa Kurayi"
	on accept
		"assisting heliarchy" ++
		outfit "Scanning Module" 1
	on fail
		"assisting heliarchy" --
		"reputation: Heliarch" = -1000
		"reputation: Coalition" = -1000
	on complete
		"assisting heliarchy" --
		"coalition jobs" ++
		"assisted heliarch" ++
		log "Scanned the Quarg Wardragon flying around the Zubeneschamali system, and delivered the scan logs to the Heliarchs."
		outfit "Scanning Module" -1
		payment 690000
		conversation
			`The Heliarch agents have the engineers remove their scanners from your ship immediately when you land back. They seem pleased with the results, looking at the scan logs for the first time as they hand you <payment>.`
			`	"Survived, you thankfully have, Captain," the Saryd taps your arm.`
			`	"Odd, it is, that attack the Captain, the Wardragon did not..." the Arach thinks out loud, looking at the scan data. "A fortunate thing, no doubt, but very odd of them."`
			`	"Much more detailed, these scans are. Certain, I am, that pleased with the results, Consul Aulori will be," the Kimek tells you. "Assisted us greatly you have, Captain."`
			`	They pass along a message from the consul, who thanks you for all your efforts, and asks that you seek out his agents on <planet>, should you acquire any significant information on Quarg ships or ringworlds. The Heliarchs say their goodbyes and head on their way.`

mission "Heliarch Recon 3-C"
	landing
	name "Not So Silent Scan"
	description "Now that your ship is equipped with a Heliarch Scanning Module, head to the <waypoints> system and scan the Quarg Wardragon there."
	source "Ring of Wisdom"
	destination "Ring of Wisdom"
	waypoint "Zubeneschamali"
	to offer
		has "Heliarch Recon 3-A: done"
		has "Heliarch License: done"
		has "outfit: Scanning Module"
		not "assisting lunarium"
	on offer
		conversation
			`The Heliarch agents are waiting for you when you land with a team of engineers. They have them perform some quick tests on your Scanning Module.`
			`	"Take your time with this task, you of course can, Captain, but told us to ask you to be hasty, Consul Aulori has," the Arach says. "Unsure about how long this window of opportunity will last, all of us are."`
			choice
				`	"What's this 'window of opportunity' about?"`
				`	"What exactly is the task?"`
			`	"Normally, unavailable for us low ranks, this information would be," the Kimek begins. "But, instructed us on it, Consul Aulori has, so that relay the plan to you we could. Learned, the consuls have, that guarding a nearby archaeological site in human space, a lone Quarg Wardragon is. Aware of that, were you?"`
			`	You confirm it, explaining to them that you were involved in the work around the site on Zug, and were there when the Wardragon came in to protect it.`
			`	"Then no trouble finding it, you should have," the Arach says. "Far from other Quarg, that ship is, so easier for you to flee, it should be, if attack you it does."`
			`	"All we need, a quick scan is," the Saryd tells you. "Once scanned it, you have, come back right away, you should."`
			`	You're warned not to disable or destroy the Wardragon should it attack you, as that would no doubt permanently damage your standing with them.`
			`	When the engineers are done, the agents wish you good luck, and you head back inside your ship.`
				accept
	npc save "scan outfits"
		government "Quarg"
		personality heroic staying uninterested
		system "Zubeneschamali"
		ship "Quarg Wardragon" "Gloref Esa Kurayi"
	on accept
		"assisting heliarchy" ++
	on fail
		"assisting heliarchy" --
	on complete
		"assisting heliarchy" --
		"coalition jobs" ++
		"assisted heliarch" ++
		log "Scanned the Quarg Wardragon flying around the Zubeneschamali system, and delivered the scan logs to the Heliarchs."
		payment 690000
		conversation
			`The Heliarch agents seem pleased with the results, looking at the scan logs for the first time as they hand you <payment>.`
			`	"Survived, you thankfully have, Captain," the Saryd taps your arm.`
			`	"Odd, it is, that attack the Captain, the Wardragon did not..." the Arach thinks out loud, looking at the scan data. "A fortunate thing, no doubt, but very odd of them."`
			`	"Much more detailed, these scans are. Certain, I am, that pleased with the results, Consul Aulori will be," the Kimek tells you. "Assisted us greatly you have, Captain."`
			`	They pass along a message from the consul, who thanks you for all your efforts, and asks that you seek out his agents on <planet> should you acquire any significant information on the Quarg ships or ringworlds. The Heliarchs say their goodbyes and head on their way.`

mission "Keep Zug Wardragon"
	landing
	invisible
	source "Ring of Wisdom"
	to offer
		or
			has "Heliarch Recon 3-B: done"
			has "Heliarch Recon 3-C: done"
	npc kill
		government "Quarg"
		personality heroic staying uninterested
		system "Zubeneschamali"
		ship "Quarg Wardragon" "Gloref Esa Kurayi"



mission "Heliarch Expedition 1"
	minor
	landing
	name "Extraterritorial Reconnaissance"
	description "Head through the wormhole in Deneb, land on the planet there, and enter the system with the broken ringworld to get data for the Heliarchy."
	source "Ring of Wisdom"
	stopover "Ruin"
	waypoint "World's End"
	to offer
		has "Ruin: Landing: offered"
		or
			has "Heliarch Recon 3-B: done"
			has "Heliarch Recon 3-C: done"
		not "assisting lunarium"
	on offer
		conversation
			`As you land on the <origin>, you remember that the Heliarchs have asked you to share with them any information you get on Quarg ships and ringworlds. Would you like to tell them about the destroyed ring you saw on the other side of the wormhole in Deneb?`
			choice
				`	(Yes.)`
				`	(Not right now.)`
					defer
				`	(No, they don't need to know.)`
					decline
			`	You flag down a group of Heliarch agents who were walking by, and they salute you. "A valuable friend, you've proven to be, Captain," a Saryd of the group says. "Of assistance, how can we be?"`
			choice
				`	"Can you bring me to a higher-up? I have some information on ringworlds."`
				`	"Is there anyone I can talk to about a broken ringworld?"`
			`	The group discusses among themselves for a bit before bringing you into a restricted section of the ringworld. The inner halls of the <origin> are unlike those of any other Heliarch facility you've been to, with messy arrays of large canisters, equipment boxes, and some form of isolating texture plastered all over the walls, floor and ceiling. Most notable of all, though, is the sheer number of guards stationed here, which, if the few halls you've passed are anything to go by, might well outnumber the civilians present in the ring. "Wait here, please," the Heliarchs escorting you tell you, opening a door to something akin to a conference room. They offer you a seat on one end of a long table.`
			`	Some ten minutes pass before anyone comes in, but after that many Heliarch members start filling up the room, taking their own seats at the table. When the door opens for the last of them to come in, the guard announces "Consul Aulori," to which all the Helliarchs stand up and salute, the noise of conversation giving room to hooves hitting the ground. He is an old Saryd, with gray eyes, pale hair, and a short, well-kept beard. He wears a peculiar necklace with four large gemstones hanging from it. He sits opposite to you, the other Heliarchs sitting back down when he does.`
			`	"Forgive me for the delay you must, colleagues," he says to the other Heliarchs. "Caught up in my evening prayers, I was." He examines the room for a while, briefly glancing at each of the Heliarchs, until his eyes settle on yours. "Told, I was, that some valuable information for us, you have, Captain <last>."`
			choice
				`	"I know of a system where a broken Quarg ringworld is. I figured I should tell you."`
				`	"Would I be paid if I told you about a place where you can find a broken Quarg ringworld?"`
			`	He squints his eyes, then speaks, "Repeat that, could you?" You say it again, and he once more looks puzzled. He gestures to a Heliarch beside him, then takes off the translation box from around his neck, swapping it for theirs.`
			`	He asks again, and you repeat it again. "An... incomplete ringworld, is it?"`
			choice
				`	"No, it is definitely broken. There's tons of debris littering the system, and no sign of life in it."`
					goto how
				`	"I didn't say incomplete, I said broken. I know the difference."`
			`	The other Heliarchs freeze at your tone, and all keep staring at you, as if afraid to look toward Aulori for his reaction.`
			branch license
				has "Heliarch License: done"
			`	He stares intently at you for a few seconds, then at the agents guarding the entry door. They open it, and call for some more Heliarchs. They come in and position themselves to your sides, and behind you. "Afraid I am that once again, failed to understand it I have, <first> <last>. Now, one final time, repeat it, would you?" Reading the room, you carefully repeat the information, taking care to not come off as impolite again.`
				goto how
			label license
			`	"Do you now?" He begins. "And hope might I that get to explaining the difference, today still you shall? Require my attention, important work does, so if done being insubordinate, you are, suggest I do that enlighten us all on the difference, you do. Then, decide on whether or not to drop the symbol you seem so eager to disrespect into this system's sun, I will," he says, gesturing to your head and the Heliarch circlet you bear. You carefully repeat the information, taking care to not come off as impolite again.`
			label how
			`	He leans forward lightly, staring at you. Looking around the table, the other Heliarchs are engaged in a what appears to be a quiet, heated discussion, gesticulating and occasionally tilting the table with their body weight amidst whispers.`
			`	"How?" Aulori asks, eyes still locked on you. You explain as best as you can about where Deneb is, and what you saw on the other side of the wormhole. When you get to explaining how the system was discovered, the Heliarchs seem to collectively gasp when you first utter the word "Pug." You pause, and many go back to the quiet, whispering discussions, some laughing it off, and others staying silent.`
			`	One Saryd moves as if getting up, but sits back down once Aulori stands, firmly pushing one hand against the table. Conversation around the table dies out, as he stares you down for a long minute. "Leave us for a moment, would you?" he finally says, having some guards bring you outside the room.`
			`	The whispering discussion from earlier now becomes a much louder debate, though the door muffles it all enough that no translator outside the room manages to pick up what is being said. After half an hour, most voices are cut as someone rapidly hits the table, roughly, yelling something in what you think is the Saryd language.`
			`	It all grows quiet for a while, and then the door opens again. Some of the other Heliarchs leave in a haste, and you're asked to head inside again. Consul Aulori is standing up still, giving you a nod as you come in.`
			`	"Adjusted, your ship's sensors will be. Better suited, they will become, for detailed tridimensional projections," he says. He has a pair of Heliarch guards bring you back to your ship, where some engineers go inside your ship and spend some time tinkering with it. After they're done, one of the Heliarchs that was in the room approaches you, telling you they need you to land on the planet you described, <stopovers>, and to travel to <waypoints> to scan the ringworld. He wishes you luck, then hurries back to the restricted areas.`
				accept
	on accept
		"assisting heliarchy" ++
	on stopover
		dialog `You fly around the mysterious world for a while, until your sensors beep in an odd way, in what you guess is the signal that the Heliarch's modifications are done doing their read on the planet.`
	on enter "World's End"
		dialog `You fire up your ship's sensors, letting it collect the data the Heliarch want for hours on end. Eventually you hear a series of beeps in a dull rhythm, and look to see that their performance is back to normal.`
	on fail
		"assisting heliarchy" --
	on complete
		"assisting heliarchy" --
		event "heliarch expedition break 1" 22 34
		payment 3000000
		conversation
			`You're met by a dozen Heliarch guards when you land, and they quickly escort you to the ring's restricted sections after you transmit the scan logs. Aulori, as well as several other Heliarchs from the meeting you had last time, are waiting for you in a large room, where a holographic model of the broken ringworld starts being projected for all to see.`
			`	"Skeptical of what you told us, we all were, Captain," Aulori says, gesturing for you to accompany him as he walks around the projection. "Claimed that insane, you were, some of those here did." He looks down at a Kimek briefly. "Or that wasting our time with jokes, you were." A Saryd steps back as you two continue, making way for the consul. "Assured me, some of them had, that wholly impossible, it was, to break a ring." He stomps down his hooves close to an Arach and stops where the projection shows signs of greater damage. A large, cut off chunk of the ring is in full display, surrounded by clouds of floating debris. "But not insane, neither a joker, you are. And impossible, this clearly is not. Invaluable information, what you've brought us is, Captain <last>. Investigate the site thoroughly, we must, so ask for your assistance again, we will, when a suitable crew for it, we have found."`
			`	A Saryd rushes closer once Aulori says that, "Sir, against sending off anyone, the council is-".`
			`	"Agree, the council will," Aulori cuts him off, still looking at the projection.`
			`	The Saryd thinks for a while, then continues, "Take years, it would, to find and train someone willing to become an inspector. A dangerous task it-"`
			branch "expeditions past"
				has "Coalition: Expeditions Past 10: done"
			`	"And wait around for years, we will not," Aulori interrupts him again. "On borrowed time, we already are. Either find someone willing, and find them fast, you should, or find another line of work, you will," he looks at the Saryd, then at the door.`
				goto end
			label "expeditions past"
			`	"Dangerous?" Aulori scoffs, interrupting the Heliarch once again. "Plagued by the council's cowardice, your mind is. Make it back, Arbiter Sedlitaris did. Alive and well she is, and helped by this very human in her expedition, she was," he says as he nods your way. "Living proof she is that unfounded, the council's archaic paranoia is. Now, find someone willing quickly, you must, before learn of this and meddle with our work again, they do."`
			label end
			`	The Heliarch leaves the room, and Aulori hands you a chip worth <payment>. He has you escorted out of the room and back to your ship, promising to have more work for you soon.`

event "heliarch expedition break 1"

mission "Heliarch Expedition 2"
	landing
	name "Contacted"
	description "Head to <destination> where the Heliarchs will tell you about their future plans for investigating the broken Quarg ringworld."
	source
		government "Coalition"
	destination "Ring of Wisdom"
	to offer
		has "event: heliarch expedition break 1"
		not "assisting lunarium"
	on offer
		conversation
			`A Heliarch delegation contacts you as you land on <origin>. "Greetings, Captain. Sent by Consul Aulori, we were," one of them says. "Requested, your presence is, at the <destination>."`
			`	They tell you they weren't informed as to what the consul needs of you, but ask that you head to the <planet> when possible.`
				accept
	on accept
		"assisting heliarchy" ++
	on fail
		"assisting heliarchy" --
	on complete
		"assisting heliarchy" --

mission "Heliarch Expedition 3"
	landing
	name "Extraterritorial Venture"
	description "Escort a Heliarch ship to <destination> to pick up supplies, then guide them through human space and through the wormhole in Deneb so that they can further investigate the broken ringworld."
	source "Ring of Wisdom"
	destination "Ablub's Invention"
	to offer
		has "Heliarch Expedition 2: done"
		not "assisting lunarium"
	on offer
		conversation
			`When you arrive, you find the landing bays empty of ships save for one Heliarch Punisher close to your own ship. What must be hundreds of armed Heliarchs patrol the area. Consul Aulori meets you as you're coming down the ramp. "Carefully analyzing your findings, we have been, Captain. Much insight, they have brought us," he says. "Only so much can be gained from second hand observation, unfortunately. For that reason, escort one of our own ships there, you must."`
			`	He points to the Punisher close to your ship, and you see its crew loading dozens of cargo containers into it. He tells you the ship will follow you to the broken ring, and set up a base on Ruin so that they may study the debris closely for a longer period.`
			choice
				`	"Of course. I'll show them the way."`
					goto accept
				`	"What do you expect to find there? Spare parts?"`
					goto parts
				`	"Well, I think they're probably good to get there on their own. Sorry, but I'm not interested."`
			label decline
			branch license
				has "Heliarch License: done"
			`	He grimaces lightly. "Afraid I am, Captain, that an option, that is not. Very unfamiliar with navigating human space as is, we are, and in a truly exceptional location, this ring is. Remind you, I must, that bring us to our attention in the first place, you did, abandon this work now, you cannot. On behalf of our Coalition, insist I must that aid us in this effort, you do." Pausing for just a second, he continues in a lower tone. "Very... unwelcoming to you, the Coalition would become, if drop this now, you did. A few last scanners, the scientists have requested, so after quick stop at <destination>, to the ringworld, you will bring them."`
				goto end
			label license
			`	"Asking for your cooperation, I was not. Orders, these are." He looks at you sternly. "Escort the ship there, you will, or find our Coalition much less hospitable to you, you shall. A few last scanners, the scientists have requested, so after a quick stop at <destination>, bring them you will to the broken ring."`
				goto end
			label parts
			`	"Too advanced, the composites that make up this and all other ringworlds are. Replicate them, we cannot. Not yet. If how this one was destroyed, we learn, maybe how to construct parts of our own, we could. If not, then perhaps find we may what means used to damage it were, and so ways of our own to damage the rings, we may find. Managed to do so before, we haven't."`
			choice
				`	"Alright, I'll show them the way."`
					goto accept
				`	"Well, I'm no megastructure engineer, so I don't see the need to go there myself. They can find their own way."`
					goto decline
			label accept
			`	"Excellent. Equipped with a jump drive, the ship is, and to reach this 'Ruin' planet, enough fuel, it has. A few last scanners, the scientists have requested, so after quick stop at <destination>, to the ringworld, you may bring them."`
			label end
			`	He introduces you to the Punisher's crew, and the dozens of scientists and engineers who are preparing to board the warship, ready to accompany you. He wishes you all good luck and leaves, escorted by a few dozen guards. Once the consul is out of sight, some among the Punisher's crew start fidgeting. Their Captain, an Arach, has them ready the ship to follow yours, and they prepare to depart.`
				accept
	npc accompany save
		personality escort heroic opportunistic
		government "Heliarch"
		ship "Heliarch Punisher (Fuel)" "Eldest Inspector"
	on accept
		"assisting heliarchy" ++
	# No reputation penalty for aborting this mission.
	on abort
		"assisting heliarchy" --
	on fail
		"assisting heliarchy" --
		"reputation: Heliarch" = -1000
		"reputation: Coalition" = -1000
	on complete
		"assisting heliarchy" --

mission "Heliarch Expedition 4"
	landing
	name "Extraterritorial Venture"
	description "Escort a Heliarch ship through human space and into the wormhole in Deneb, so that they can further investigate the broken ringworld."
	source "Ablub's Invention"
	destination "Ruin"
	to offer
		has "Heliarch Expedition 3: done"
		not "assisting lunarium"
	on offer
		conversation
			`The Punisher's captain has some equipment loaded onto the ship, and the mechanics do one last maintenance check on the ship before it leaves Coalition space. The captain tells you they will follow your lead when you launch. Every other minute, he looks nervously at the sky.`
				accept
	npc accompany save
		personality escort heroic opportunistic
		government "Heliarch"
		ship "Heliarch Punisher (Fuel)" "Eldest Inspector"
	on accept
		"assisting heliarchy" ++
	on visit
		dialog `You've reached <planet> but left the Heliarch ship behind. Best depart and wait for them to arrive.`
	# No reputation penalty for aborting this mission.
	on abort
		"assisting heliarchy" --
	on fail
		"assisting heliarchy" --
		"reputation: Heliarch" = -1000
		"reputation: Coalition" = -1000
	on complete
		"assisting heliarchy" --
		event "heliarch expedition break 2" 275 496
		conversation
			`The Punisher's captain had you follow his ship all over the planet after they refueled in <planet>'s odd facilities. Apparently they want an isolated place to set up their camp here, somewhere they wouldn't be easily spotted.`
			`	They settle for a cavern on the way up a mountain, overlooking a foggy valley. A river is faintly visible through the dense fog. As they unload the cargo and start setting up, the captain comes to you. He is a young Arach, and his previous demeanor of taking worried glances at the sky has grown even more intense here, as he struggles to so much as look at you as he begins talking. "In the name of the crew, thank you I must for guiding us, Captain <last>." He finally settles on a compromise: one pair of eyes fixated on you, and the rest scouring the skies. "Stocked with enough supplies to last just under a year, the ship is, but if fruitful our efforts to establish some manner of farm we are, remain for much longer, we will. The consul's orders, those are. When about to head back into the Coalition we are, send I will a message to you, notifying that our work here is finished."`
			choice
				`	"Understood. Until then, good luck on your research here."`
					goto end
				`	"Is something wrong?"`
			`	He goes back to looking to the sky with all eyes. "Forbidden it is, to leave the Coalition. To both civilians and Heliarchs alike. Far too dangerous, the outside has proven, and not deemed worthy to risk our jump drives like this, it has been. Worried I am about the ship's - the crew's - safety."`
			branch "expeditions past"
				has "Coalition: Expeditions Past 10: done"
			choice
				`	"Why is that forbidden?"`
				`	"Don't worry, I'm sure you'll be alright. Good luck on your research."`
					goto end
			`	"Fared poorly, previous Heliarch expeditions to the outside have, besides the very first." He breaks watch of the sky and focuses entirely on you. "Understand I do the importance of this mission, and that counting on us the consul is. Only... sometimes, wonder I do if worth risking us all, the mission is."`
				goto end
			label "expeditions past"
			choice
				`	"It's still forbidden? But Sedlitaris returned just fine, I flew her through human space and back with no issues."`
				`	"Don't worry, I'm sure you'll be alright. Good luck on your research."`
					goto end
			`	"True that is, but repealed, the measure that prohibits everyone leaving was not. Spoken with Arbiter Sedlitaris myself I did, and admit I must that much more at ease I now am. But, still, remain vigilant for the crew's sake, I must. Changed their opinions like me, not many of them have."`
			label end
			`	He thanks you again for your help, and with a salute bids you farewell, heading to help the Punisher's crew establish their base of operations inside the caverns. You get back in your ship and fly back to the empty docks of <planet>. Now it's a matter of waiting for the Heliarch teams here to do their job and return to the Coalition.`

event "heliarch expedition break 2"

mission "Heliarch Expedition 5"
	landing
	name "Meet With Aulori"
	description "Head to <destination>, where Consul Aulori wishes to speak with you about the Heliarch's findings on the destroyed ringworld."
	source
		near "Sol" 1 100
	destination "Ring of Wisdom"
	to offer
		has "event: heliarch expedition break 2"
		not "assisting lunarium"
	on offer
		conversation
			`When you've touched down on the landing pads, you see you've received a message from the Heliarchs you brought to Ruin, the mysterious world on the other side of the wormhole the Pug left in Deneb. "Captain <last>, finished what research we could do on the broken ring, we have. About to jump back into the Coalition, we are. Imagine I do that like to speak with you after receiving our report, Consul Aulori will, so head you should to the <planet> as soon as possible."`
				accept
	on fail
		"assisting heliarchy" --
	on complete
		"assisting heliarchy" --
		"assisted heliarch" ++
		payment 20000000
		conversation
			`To your surprise, your arrival to the <planet> sees no reception party waiting for you, or so much as a payment message from Aulori. You leave your ship, and mention to the nearest Heliarch that you were asked to see Consul Aulori here. They brush you off, saying there has been no such request by the consul. You try and explain that the Heliarch leading the expedition to Ruin mentioned you should come, but they again dismiss you, seemingly unaware of what you're talking about and going on about their business.`
			`	You try a few more times to no avail, and decide to head back to your ship for the time being. It's not until the day is about to turn that a pair of Heliarch guards come to your ship, asking that you step outside. You comply, and they tell you to follow, "for ready to see you, the consul is."`
			`	Once again you're led through the inscrutable, guard-crowded halls of the <origin>, being brought to a long corridor with dozens of closed doors. The one at the very end is apparently your goal. From there, however, two more guards arrive, and they explain to those escorting you that "received word, the Ring of Friendship has." They apologize to you, saying Aulori might be busy for some time more. You are brought to just outside the room, so that you're received as soon as his "meeting" ends.`
			`	From another room, a Heliarch arbiter waves for the guards waiting with you, and passes some other task to them. Three of them leave, and you're left with the one who fetched you from your ship, a Saryd. Despite the door to Aulori's room being locked, you two can still clearly hear intense shouting from within - not just his, but from many others who you assume to be consuls as well. After a particularly long - and heated - debate segment from what seems to be Aulori's voice, the Heliarch guard waiting with you declares they'll be coming back soon and hastily moves away, turning the corner.`
			branch license
				has "Heliarch License: done"
			label waited
			`	A few more minutes pass, and you hear some more of the heated discussion from within. After a while it stops and the door opens, with Aulori on the other side, alone. "I see that arrived you have, Captain. Forgive me for the wait you must. Just going over the findings of the expedition, some more consuls and I were."`
			choice
				`	"It's alright, I didn't mind the wait."`
				`	"I was just about to head back to my ship. It seemed your meeting was never going to end."`
			label beckon
			`	He beckons you to the middle of the room, still lit up only by the many monitors used for the video calls with other consuls. He moves to a small desk near the wall with the monitors, and picks up <payment> in chips, handing them to you. "Find what they could with what time they had, the expedition did. Only so much time to experiment there is, when a single ship - a warship - the fleet had. Mistake me not, greatly pleased with the preliminary results, I so far have been, but frustrating it is that limited we are by such time and resource constraints." He sighs. "Like I would for a larger, more substantial expedition to that ring. But, as it stands, seem it does that wait I must for the council's approval, before taking any further action."`
			`	He moves to pick up a small box on the other side of the room, sitting atop a table surrounded by boards with scribbled notes and mock-up schematics. He brings the box to you and opens it, revealing inside a very small piece of something clearly metallic in nature, but with some odd, unknown property to it you can't identify. "One billion."`
			choice
				`	"What?"`
				`	"Is this that expensive?"`
			`	"Over the course of the War of Independence, the amount of kilotons of fissile material used in projectiles that bombarded this ring. One billion. For this ring alone. They left not one dent. Not one." He picks up the piece. "One of the smaller shards of the shattered ring that recover, the expedition could." He gazes at it for a few seconds, before putting it back in the box and returning it to the table. "In my position, to learn of the Quarg, learn as a Quarg, I have had to. To think like them, I must, if to attempt to breach the many blockades they have placed to impede others from learning from their technology, I am. Outnumbered by them, we are. Inferior we remain in our technology. If a means to close the gap, I do not find, then perhaps learning what monstrous weapon could break their rings, learning how to create such a weapon, the only hope for deterring a Quarg offensive is."`
			`	Aulori pauses for nearly a minute, looking at the monitors. "It matters not what nonsense other consuls may tell you, Captain. Know this: give up on their rings the Quarg never will. With your help, and the efforts of the expedition, prepared yet for them, we may become."`
			`	He thanks you again, and gestures for the door. Many guards arrive soon after you two leave, and you're accompanied back to your ship. As you leave, Aulori heads deeper into the ring's hallways to further study the report about the destroyed ringworld.`
				accept
			label license
			`	The discussion inside continues, with no sign of dying down. Judging from the relatively quick journey from your ship to here, you figure you're not very deep into the ring's restricted sections, so your circlet's neural interface might have permission to open the door.`
			choice
				`	(Try to open it.)`
				`	(Just wait outside.)`
					goto waited
			`	As you thought, the door responds to your command. The room is dark, with many lab instruments, computers, and countless boards with notes all over them being lit up solely by the various monitors on one end of the room. Aulori is there, alone, speaking with several other consuls via video call.`
			branch "knows iekie"
				has "Heliarch Investigation 2: done"
			`	A Kimek consul occupies the most prominent monitor, and seems to be leading the discussion at the moment. "Exempt you are not from our laws and protocol. Your transgression aside, call I must for the others involved to be deposed at once. The Punisher's captain, and crew as well."`
				goto response
			label "knows iekie"
			`	On the most prominent monitor, you recognize Consul Iekie, the Kimek Heliarch who you aided in investigating various Coalition worlds for suspicious activity. She seems to be leading the discussion at the moment. "Exempt you are not from our laws and protocol. Your transgression aside, call I must for the others involved to be deposed at once. The Punisher's captain, and crew as well."`
			label response
			`	"Come to pass that will not. Given they were those orders by me. Serving the will of a superior, they were," Aulori replies. "Surely encourage the lower ranks to disobey, you would not."`
			`	"So claim you do full responsibility over this clear transgression?"`
			`	"Claim I do that acting on my behalf and on my orders, my subordinates were. Committed, no transgressions were. Now, if to talk about taking responsibility for the actions of those working under us, we are-"`
			`	"Weasel out of the matter at hand you will not," she interrupts him. "Aware you of course were that forbidden, further expeditions to the outside are, and to not have alerted the council of it, broken law twice-fold, you have."`
			`	The other consuls lash out some more at Aulori after she's done, and he waits for them to finish. "Made chief researcher I was on Quarg artifacts and ringworlds, centuries ago. Continued to study and deepen our knowledge on the subject, I since then have, and acted against the interest of uncovering the secrets of the Quarg, I not once have. Saved us centuries - if not millennia - of research, this expedition has. Now, look deeper into the findings myself, I must. To further our fight, and so that a fighting chance we may have. Believe, I do, that likewise, much more productive activities you all have, where concerned the well-being and stability of our Coalition is?"`
			`	The others deliberate for a few minutes, before settling on an end to the discussion. "Once done analyzing the findings you are, report them at once you must, before the full council on the Ring of Friendship. Decide then, we shall, whether overlooked, these transgressions will be." Aulori agrees, and the call ends.`
			`	He turns to leave, and you see the quick surprise on his face as he spots you, clearly too immersed in the discussion before to have noticed you watching. "Well, clear it is that arrived you have. Curious, were we, <last>?"`
			choice
				`	"I was only here for the end."`
				`	"They didn't seem too happy with you."`
			`	He grunts. "Cowards, the lot of them. True, it is, that something of a gamble I took, risking one of our jump drives beyond an unknown wormhole. But, necessary it was. Necessary for our understanding. For our survival."`
				goto beckon



mission "Heliarch Containment 1"
	minor
	name "Transport Heliarch Soldiers"
	description "Bring these <bunks> Heliarch soldiers, along with <cargo>, to <destination> by <date> so they can combat a terrorist group."
	passengers 33
	cargo "military supplies" 25
	deadline
	source
		near "3 Spring Rising" 2 5
	destination "Fourth Shadow"
	to offer
		has "license: Coalition"
		has "main plot completed"
		not "Lunarium: Questions: done"
		not "assisting lunarium"
		"coalition jobs" >= 60
		random > 25
	on offer
		conversation
			`The spaceport on <origin> is in quite a lot of turmoil, as dozens of Heliarch agents march around at an accelerated pace. Some prepare to board their own ships, and others speak with some of the captains here. It's no different with you, as a Kimek agent approaches you after noticing you watching.`
			`	"Much assistance, we require, Captain," they say. "A transport for <destination>, we need. For <bunks> of us, and <cargo>. Of great urgency, this task is."`
			`	Without you even noticing it, an Arach agent has also gotten close, and after the Kimek is done speaking, says, "Attacking several factory districts and government buildings, the terrorists are, so at once we must go. <payment>, you will receive, if by <date> we arrive."`
			choice
				`	"I'd be glad to help. Bring your colleagues and the cargo to my ship."`
					goto accept
				`	"Terrorists? Can't the Heliarchs on that planet take care of it themselves?"`
				`	"You'll have to find someone else. I'm not heading there right now."`
					goto decline
			`	"As I said, hit many government buildings, they have," the Arach explains. "Damaged several garrisons, the attacks did, and crippled the local agents' immediate response capabilities, they have. Not to mention, a very populous and busy world, <planet> is, so a more difficult task, locating and arresting the criminals is."`
			`	"To keep the peace, our job is," the Kimek adds. "If to assist in achieving that goal, you wish, transport us there, you should."`
			choice
				`	"Okay. Bring your colleagues and the cargo to my ship."`
				`	"You'll have to find someone else. I'm not heading there right now."`
					goto decline
			label accept
			`	They thank you for your cooperation, and use a device to call the rest of the agents to your ship. After securing the last of their cargo in your hold, you show them to their bunks and head to the cockpit.`
				accept
			label decline
			branch license
				has "Heliarch License: done"
			`	They're clearly disappointed, but thank you for your time anyway, before moving on to the next merchant captain and try to recruit their assistance.`
				decline
			label license
			`	They're confused by your refusal. "Willing are you not to help your fellow troops? A danger to the civilians of the area, the criminals are."`
			`	"A shame that is," the Arach backs away, disapprovingly. "Find others to help, we will."`
			`	The two leave, moving to nearby merchant captains to try and recruit their assistance.`
				decline
	on accept
		"assisting heliarchy" ++
	on visit
		dialog phrase "generic cargo and passenger on visit"
	on fail
		"assisting heliarchy" --
		conversation
			`Having failed to deliver the Heliarch agents on time, they leave your ship with sour looks on their faces. You're contacted by the Heliarchs who had enlisted your help.`
			`	"Thanks to your lack of discipline, lost we have a prime opportunity to capture dangerous criminals. Unreliable you have proven, <last>."`
			`	They sign off. It seems you'll not be getting more offers to help the Heliarchs with this particular type of work again.`
	on complete
		"assisting heliarchy" --
		payment 420000
		dialog `You're told to open your hatch as soon as you land, and when you do, the Heliarch agents storm out of your ship while a separate group that was waiting for you unloads the cargo. A few seconds later you see that <payment> have been added to your account.`

mission "Heliarch Containment 2"
	name "Pick Up Injured Soldiers"
	description "Land on <stopovers>, to pick up the <bunks> Heliarch soldiers in need of medical attention, and transport them to <destination> by <date>."
	source
		near "Bloptab" 1 3
	stopover "Delve of Bloptab"
	destination "Ahr"
	passengers 21
	deadline
	to offer
		has "Heliarch Containment 1: done"
		not "Lunarium: Questions: done"
		not "assisting lunarium"
		random > 35
	on offer
		conversation
			`You're stopped by a group of Heliarch agents as you enter the spaceport, most of them Arachi.`
			`	"Injured, many colleagues of ours have been. On <stopovers>, they are," one of them says. "Dealing with containing criminal operations, they were, and surprised them with an attack amidst civilians, the rogues did. Given the circumstances, dangerous for them, it might be, if treated within hospitals there, they are."`
			`	"<bunks>, in total, you would transport. To <destination> by <date>, they must be brought," the one Saryd of the group adds.`
			choice
				`	"Don't worry, I'll make sure they get help quickly."`
					goto accept
				`	"Can't you pick them up in your own ships?"`
					goto ships
				`	"Tragic, but I'm not interested. Sorry."`
					decline
			label ships
			`	The Saryd shakes her head. "Fled <stopovers> right after the attack, many of the outlaws have. On high alert, local fleets are, to attempt to intercept their ships. Sent a few available ships as aid, we of course have, but still, use more help, we could."`
			`	"Enlisting the aid of other captains, we have been," another Arach from the group replies. "Heading there, seven other ships already are. As much help as possible, in need of we are."`
			choice
				`	"I see. Alright, I'll head there to pick them up."`
				`	"Sorry, but it sounds like you've got a lot of help already, and I'm busy with something else."`
					goto decline
			label accept
			`	They thank you, and urge you to move to <stopovers> with haste. Spotting a convoy of Kimek ships landing nearby, the group moves to new potential captains to help with the efforts.`
				accept
			label decline
			branch license
				has "Heliarch License: done"
			`	The Saryd frowns. "A shame that is, use we could all the help available." The group leaves, moving to ask the next merchant captain for help.`
				decline
			label license
			`	The group is clearly apalled. "Willing are you not to help your fellow troops?!" One of the Arachi exclaims.`
			`	"Disgraceful." The Saryd shakes her head. "If injured were you, would you not from your fellow Heliarchs help expect?"`
			`	The group stomps away, trying to recruit more civilian captains to help.`
				decline
	on accept
		"assisting heliarchy" ++
	on stopover
		dialog `You notice dozens of Heliarch warships rapidly surveying the planet. When you land, you see more of the ships that came to help pick up the injured agents. Hundreds of bandaged Saryds, Kimek, and Arachi are being brought to the ships that keep arriving and departing. You pick up your passengers and prepare to head to the medical center on <destination>.`
	on visit
		dialog phrase "generic missing stopover or passengers"
	on fail
		"assisting heliarchy" --
		conversation
			`Having failed to pick up and deliver the injured Heliarch agents to the healthcare facilities on time, some have succumbed to their wounds, and those who are still alive leave your ship while angrily throwing insults and complaints your way. You're contacted by the Heliarchs who had enlisted your help.`
			`	"Unbelievable. Cost us the lives of valuable soldiers, your lack of discipline has. Unreliable and apathetic to the woes of our troops you have proven, <last>."`
			`	They sign off. It seems you'll not be getting more offers to help the Heliarchs with this particular type of work again.`
	on complete
		"assisting heliarchy" --
		payment 360000
		conversation
			`You help the medical workers get the agents on transport vehicles, and one of the Arach Heliarchs supervising the operation hands you <payment>.`
			`	"Avoided, many casualties were, thanks to your assistance in our joint efforts, Captain," she says. "Of this cooperativeness, inform my superiors, I shall."`
			choice
				`	"Thank you, but I didn't really do anything too impressive. It was just a simple transport mission."`
				`	"There were a lot of injured people there. What happened there with the outlaws, exactly?"`
					goto accident
			`	"Nonsense. Looking for 'impressive' actions, we are not, when asking for assistance we are. Much more valued, your continuous assistance and cooperation is. The key to our Coalition's success, such assistance is."`
				goto end
			label accident
			`	"A terrorist attack, it was. The valuable resources and equipment stockpiled there, they sought. Thanks to the agents' efforts though, robbed, the warehouses were not," she says, pointing to the injured Heliarchs being moved from your ship and into the land vehicles.`
			label end
			`	She bids you farewell and goes back to making sure the injured agents find their way to hospitals.`
				accept

mission "Heliarch Containment 3"
	name "Informational Medicine"
	description "While picking up <cargo> from <planet stopovers>, let loose the spy bots the Heliarchs gave you to act as surveillance for the planet."
	source "Ring of Power"
	stopover "Secret Sky"
	cargo "medication" 15
	to offer
		has "Heliarch Containment 2: done"
		not "Lunarium: Questions: done"
		not "assisting lunarium"
	on offer
		conversation
			branch license
				has "Heliarch License: done"
			`Three Heliarch officers approach you as you're walking around the spaceport. "Greetings, Captain <last>. Interested, would you be, in accompanying us? A proposition, we have," the Saryd says.`
			choice
				`	"What's it about?"`
				`	"Sure, lead the way."`
					goto way
				`	"Sorry, not up for taking a stroll right now."`
					decline
			`	"Inform you of that, we cannot," the Kimek says. "Not until accepted our offer, you have."`
			choice
				`	"Fine. Bring me to somewhere you can tell me."`
					goto way
				`	"That seems a bit sketchy, I'll pass."`
					decline
			label license
			`Three Heliarch officers approach you as you're walking around the spaceport. They salute you, and the Saryd speaks. "Greetings, Captain <last>. Sent by Consul Plortub, we were."`
			`	"A mission for you, he has, but to discuss it in private, he wishes to." The Kimek explains. "Follow us, would you?"`
			label way
			`	After a few dozen twists and turns through the restricted sections of the ring, they bring you to a room where an Arach is waiting, alongside a few other Heliarchs who are discussing something while pointing at a map of the Coalition projected over the table.`
			`	"Ready to work with us, are you, Captain?" the Arach asks. "The one who asked for you, I am. Call me Consul Plortub, you may."`
			choice
				`	"<first> <last>. Pleasure to meet you."`
				`	"What job did you have for me?"`
			`	"In need of one such as you, we are. Anonymous reports, we have received, from loyal patriots and colleagues alike. On <stopovers>, a Saryd world, terrible activity may be brewing. Rising in activity there, outlaw groups are, we fear," he says. "Your destination, that is."`
			`	A couple small boxes are brought inside and set on the table. Upon opening them, Plortub shows you they contain several small drones - drones very similar to those employed by the hull repair modules used in Coalition ships.`
			`	"A union of technologies, it is. Of the scanning module, the incredible surveillance capabilities are. Of the repair drones, the versatile mobility and durable shells are." He explains to you that you're to head to <planet stopovers> to pick up <cargo> produced on the planet, but as you're coming in for a landing, you are to jettison the crates with the drones so that they may act as spybots. "Inconspicuous, you must be. Appear to be a simple, regular job, this must. Back to <origin>, you must return, after completed this task, you have. Readily available then, your payment will be. Suffice, <payment> will, surely."`
			`	He wishes you good luck, and the trio from earlier escorts you back to your ship.`
				accept
	on accept
		"assisting heliarchy" ++
	on stopover
		dialog `As instructed, you release the drones as you come in for a landing. Judging by the normal conditions of the spaceport, no one seems to have noticed anything as you pick up the cargo.`
	on fail
		"assisting heliarchy" --
	on complete
		"assisting heliarchy" --
		payment 330000
		conversation
			`Landing back on <planet>, you're met by a squad of armed Heliarchs, who are escorting Consul Plortub. He hands you your payment of <payment> with an approving nod.`
			`	"Aided us once more, you have, Captain. To further work with you, I look forward. Search for one of my subordinates in the local spaceport anytime, you should. More work for you soon, I might have." He performs a brief salute, and leaves for some other section of the ring.`

mission "Heliarch Containment 4-A"
	name "Undercover Transports"
	description "Escort three Kimek Spires full of Heliarch agents to <destination>, where they hope the use of civilian ships will give them the element of surprise."
	source "Ring of Power"
	destination "Remote Blue"
	to offer
		has "event: plasma turret available"
		has "Heliarch Containment 3: done"
		not "Lunarium: Questions: done"
		not "assisting lunarium"
	on offer
		conversation
			`You're stopped by one of the many armed Heliarchs in the spaceport, and are asked to follow him into the restricted sections. You comply and are led through the corridors until you're brought before Consul Plortub, in a smaller room than last time. Three Kimek Heliarchs are with him.`
			`	"Ask for your assistance, once again, I must, Captain <last>," he begins. "Long been a difficult world for the Heliarchy, <destination> has. Admit I must, that known and, to my shame, ignored, lawless behavior there has been. Your continued support, we hope you'll once more provide, Captain."`
			choice
				`	"What do you have in mind?"`
					goto plan
				`	"I'm not really comfortable in helping with these. Can you let me go?"`
			branch license
				has "Heliarch License: done"
			`	He perks his head up a bit, then mumbles something in his own language, momentarily turning off the translator. He gives in, and has someone bring you back to your ship in a quick march.`
				decline
			label license
			`	He stares at you for a few seconds, almost like a statue. "Afraid I am that orders, these are. Received them directly from the Ring of Friendship, from Consul Iekie, I have. A great asset for this task, you would be, Captain, so insist upon your involvement, I must."`
			label plan
			`	He introduces you to the three Kimek, and goes to explain the plan. "Granted access to our civilian ships, you have been. Three new Kimek Spires, you have very recently bought. Many passengers to <destination>, in them you are carrying. A very lucrative job, it is." He pauses, and gives the Kimek permission to head out. "Pose as civilians, working in your ships, they will. Armed and ready to investigate <planet> thoroughly, the soldiers in those Spires are. Instructed to follow your ship there, these three were."`
			`	Plortub wishes you all good luck, and you're escorted back to your ship. You see the three aforementioned Kimek Spires parked near the <ship>, and one of the Kimek Heliarchs hails you, saying they're ready to depart when you are.`
				accept
	npc accompany save
		personality escort heroic opportunistic
		government "Coalition"
		ship "Kimek Spire" "Kiry Paichee"
		ship "Kimek Spire" "Achipa Kyrri"
		ship "Kimek Spire" "Pakee Pikary"
	on accept
		"assisting heliarchy" ++
	on visit
		dialog `You've reached <planet>, but the Heliarch transports haven't arrived yet! Best depart and wait for them to get here.`
	on fail
		"assisting heliarchy" --
	on complete
		"assisting heliarchy" --

mission "Heliarch Containment 4-B"
	landing
	name "Meet with Plortub"
	description "Collect your payment for escorting the Heliarch transports."
	source "Remote Blue"
	destination "Station Cian"
	to offer
		has "Heliarch Containment 4-A: done"
		not "Lunarium: Questions: done"
		not "assisting lunarium"
	on offer
		conversation
			`Hundreds of Heliarch agents pour out of the three Kimek transports, rushing in groups to separate parts of the city. They march in unison, weapons in hand. From the reactions of the locals, it's clear they were neither expecting such a thing, nor are they happy with the agents going about the city in that manner.`
			`	When the last of the Heliarchs leave the transports, one of the Kimek captains inform you that you should now head to <destination> to meet with Consul Plortub collect your payment of <payment>, and to "avoid getting caught in any potential retaliation."`
				accept
	on accept
		"assisting heliarchy" ++
	on fail
		"assisting heliarchy" --
	on complete
		"assisting heliarchy" --
		payment 495000
		conversation
			`You land in the station to find that <payment> have been transferred to you. Along with the credits comes a transmission from Plortub. "For my absence, forgive me you must, Captain. Hit Fourth Shadow again, criminals have, so organizing some ships from within the Ring of Power, I am."`
			`	He goes on to explain that the attack was quite a large one, and much of the fleet stationed here was sent there to help contain it. What remained is helping with the <origin> operation, so the station is fairly devoid of a military presence at the moment. "A troubled week, this will be, but bother you with that, I will not. Very useful to us your support has been, Captain."`

mission "Heliarch Containment 5"
	landing
	name "Stop The Fleeing Ships"
	description "Defeat the criminal ships that are attempting to flee. You must disable and board their ships in order to help the Heliarchs find the source of their weapons."
	source "Station Cian"
	to offer
		has "Heliarch Containment 4-B: done"
		not "Lunarium: Questions: done"
		not "assisting lunarium"
	on offer
		"reputation: Lunarium" = -1000
		event "lunarium fleeing rb"
		conversation
			`After the transmission with Plortub ends, the station is awfully quiet for a few hours. You head outside your ship to see if you can find something interesting to do, but you don't find anything particularly eye-catching, as the station holds few shops. You move to the job board, but find it completely empty. You also notice that the market's trade values are not updating, and any news system is non-functional.`
			`	Suddenly, some of the few Heliarchs still stationed here rush past you heading for an office. They quickly reemerge and approach you.`
			`	"Captain! Helped us, you have, yes? Aiding in the Remote Blue operation?" You nod. "Think you trustworthy, the consul does, and in dire need of a combat-ready ship, we are. Aid us, you must!"`
			choice
				`	"What's going on?"`
				`	"What do you mean combat-ready? Are we being attacked?"`
			`	They explain that it's not simply the station's mercantile and news systems that haven't been functioning properly - they haven't been able to contact the group on Remote Blue, nor the fleet that left for Fourth Shadow, nor get in any sort of contact with anywhere else in the Coalition.`
			`	"Only readings of the local systems, we can get, and alerted us, they have, of incoming ships! Armed, civilian ships! Criminals, no doubt, and fleeing Remote Blue, they are!"`
			`	You can't say much before they've practically pushed you back into your ship. They promise you'll be greatly compensated for this, and ask that you only disable the ships so you can board and check for hostages, or possibly allow for capture and questioning of the outlaws.`
				launch
	npc board
		personality timid plunders entering target
		government "Lunarium"
		ship "Saryd Sojourner (Bombardments)" "Hodoviah"
		conversation
			`As you suspected from when you were fighting it, this ship is equipped with Heliarch weaponry. Unfortunately you can neither verify the equipment it is using nor check for hostages, as a self destruction sequence starts when you're about to enter it.`
				launch
	npc board
		personality timid plunders entering target
		government "Lunarium"
		ship "Arach Spindle (Plasma)" "Aramitess"
		conversation
			`This ship is equipped with Plasma Turrets from human space, the very weapons the Free Worlds developed. Unfortunately, it initiates a self destruction sequence as you're about to board it, so you cannot verify if it had any hostages.`
				launch
	npc board
		personality timid plunders entering target
		government "Lunarium"
		ship "Kimek Thistle (Torpedoes)" "Resheph"
		conversation
			`This ship is equipped with Torpedo Launchers. Somehow, the criminals have acquired human outfits. You're about to enter the ship and look for any hostages that might have been there, but you rush back when you notice its self destruction sequence start.`
				launch
	on accept
		"assisting heliarchy" ++
	on fail
		"assisting heliarchy" --
	on complete
		"assisting heliarchy" --
		"reputation: Lunarium" = 1
		event "lunarium detained rb"
		"assisted heliarch" ++
		payment 1320000
		conversation
			`Though you never managed to find out if there were any hostages on board, the Heliarchs stationed at <planet> still herald you as a hero for "detaining the bandits". They immediately set to repair your ship. You're still on alert for a few hours in case any more ships come through, but nothing appears to be out of the ordinary. Near the end of the day, the station returns to normal as well; communications and other functions are restored.`
			`	As soon as the commlinks are back, the Heliarchs contact Consul Plortub and inform him of what happened. Shortly after, <payment> are added to your account, and you're put on a call with the consul.`
			`	"Humiliating, it would be, had under such circumstances, the criminal ships escaped. Done well, you have, Captain." He discusses with you the outfits that the ships were using and is alarmed to learn that they had not only Heliarch equipment, but had also acquired human weapons. He lets out something you can't quite put, resembling a gasp or a roar; you only know that your ears don't want to hear it again.`
			`	"Bring this report to the other consuls, at once I will. Further tasks, of you we may ask, but for now, done your work is, Captain." He ends the transmission after a short salute. Heliarch ships rush back in as the local garrison returns from Remote Blue. Many of the ship captains come to personally congratulate you for stopping the fleeing ships.`

event "lunarium fleeing rb"
	system "12 Autumn Above"
		remove fleet "Heliarch"

event "lunarium detained rb"
	system "12 Autumn Above"
		add fleet "Heliarch" 800



mission "Heliarch Drills 1"
	minor
	name "Refueling Drill"
	description "Escort the two Heliarch Judicators to <destination>, as part of a drill testing the Coalition's refueling capabilities in emergency situations."
	source
		near "Belug" 6 100
	destination "Belug's Plunge"
	to offer
		has "license: Coalition"
		not "Lunarium: Questions: done"
		not "assisting lunarium"
		random < 8
		"combat rating" >= 8104
	on offer
		conversation
			`A pair of Heliarch Judicators land by your ship as you leave for the spaceport. The workers storm to the ships, getting ready to refuel them. Coming down from one of the Judicators, a young Saryd with black hair barely reaching her shoulders pulls out a watch of sorts, seeming to time how long they take to completely fill up the ships' fuel tanks.`
			`	When they're done, she gives an approving nod and takes a look around the hangars. When she notices you watching, she approaches you. "Greetings, human visitor," she says. "Magister Lotuora, I am. Intrigued by our ships, were you?" You begin a nod, and that's enough for her to keep talking. "A refueling drill, it was. When coming down, inform the local authorities at the last minute, we do, so that more 'authentic' it is. An important part it is, in testing how well prepared for emergencies we are."`
			choice
				`	"What sort of emergencies?"`
				`	"And you want me to help with some of these drills, I take it?"`
					goto help
				`	"It's good that you do that. I should get going now, though."`
					decline
			`	"All sorts of emergencies," she responds. "Quarg invasions, criminal attacks, response action to natural disasters. Ready for all of them, we need to be."`
			label help
			`	She takes a look at your ship, then to the two Judicators. "About done with the refueling drills, we were. Heading back to <planet>, I was. Some more interesting drills, I could set up, if your assistance, I had. Accompany us back there, would you?"`
			choice
				`	"Alright, what do you need me to do?"`
					goto accept
				`	"What would these 'more interesting drills' involve?"`
				`	"Sorry, I'm not interested in that kind of work."`
					decline
			`	"Thought of that, I still haven't," she says. "Some ship combat training, potentially. Very beneficial, training with an outsider could be."`
			choice
				`	"Alright, so should I just follow your ships now?"`
				`	"Sorry, but I'm not interested in that kind of work."`
					decline
			label accept
			`	"Follow you to <planet>, my ships will," she says, pointing at the Judicators. "In a rush to head back, we are not, so if immediate business elsewhere, you have, follow you for a while, we could. An extension to the refueling drills, it would be."`
			`	She tells you she'll pay you <payment> when you reach <planet>, and will prepare another "drill" for you to help with too. She heads back inside one of the Judicators, and they prepare to follow your ship when you launch.`
				accept
	npc accompany save
		personality escort heroic opportunistic
		government "Heliarch"
		fleet
			names "heliarch"
			fighters
				names "heliarch fighter"
			variant
				"Heliarch Judicator" 2
				"Heliarch Pursuer" 4
				"Heliarch Rover" 4
				"Heliarch Stalker" 4
	on accept
		"assisting heliarchy" ++
	on visit
		dialog `You have reached <planet>, but you left some of the Heliarch escorts behind. Better depart and wait for them to get here.`
	on fail
		"assisting heliarchy" --
	on complete
		"assisting heliarchy" --
		"coalition jobs" ++
		payment 150000
		conversation
			`Lotuora pays you <payment> when you land. "An idea for the next drill, I've had," she says. "Need to arrange some more ships, I will, so some hours, I will need. Meet me in the spaceport when I'm done, you should."`

mission "Heliarch Drills 2-A"
	name "Pursuit Drill"
	description "Land on <planet> while avoiding the Heliarch Hunters."
	source "Belug's Plunge"
	destination "Shadow of Leaves"
	"apparent payment" 300000
	to offer
		has "Heliarch Drills 1: done"
		not "Lunarium: Questions: done"
		not "assisting lunarium"
	on offer
		conversation
			`When you find Magister Lotuora in the spaceport, she shows you to a map of the Coalition. Pointing to two systems, she indicates one in Kimek and one in Saryd space. "Made many calls, I have, and to assemble many ships for this drill, I've managed. How fit for their job, our Hunters are, we shall see."`
			choice
				`	"What do you mean?"`
					goto explain
				`	"Will I be fighting them?"`
			`	"No, no fighting," she says. "Not yet. Only simulating a pursuit, they will be."`
			label explain
			`	She points to the systems again. "To land on <planet> and Ashy Reach unseen by the Hunters, your task is. Attack you, they will not, but allow them to be in the system when you land, you cannot. Once cleared both planets, you have, return here for <payment>, you may."`
			choice
				`	"Okay, I'll head out to the planets then."`
					goto accept
				`	"Can you tell me where my pursuers will be?"`
			`	"Know of their pursuers, the pursued do not," she says, letting a laugh as if it was a joke. "Well, usually... From many systems across the Coalition, the Hunters are. Ready to follow your ship when you launch, they will be."`
			label accept
			`	She points again to one of the planets. "Still preparing, some Hunters around Ashy Reach are, so head for <planet> first, you should." She wishes you luck on avoiding the Hunters and heads off to a Heliarch military building.`
				accept
	npc evade
		government "Heliarch"
		personality heroic opportunistic target
		fleet
			names "heliarch"
			variant
				"Heliarch Hunter"
	npc evade
		government "Heliarch"
		personality heroic opportunistic target
		fleet
			names "heliarch"
			variant
				"Heliarch Hunter"
		system "Silver Bell"
	npc evade
		government "Heliarch"
		personality heroic opportunistic target
		fleet
			names "heliarch"
			variant
				"Heliarch Hunter"
		system "Hunter"
	npc evade
		government "Heliarch"
		personality heroic opportunistic target
		fleet
			names "heliarch"
			variant
				"Heliarch Hunter"
		system "Fallen Leaf"
	npc evade
		government "Heliarch"
		personality heroic opportunistic target
		fleet
			names "heliarch"
			variant
				"Heliarch Hunter"
		system "Companion"
	npc evade
		government "Heliarch"
		personality heroic opportunistic target
		fleet
			names "heliarch"
			variant
				"Heliarch Hunter"
		system "Good Omen"
	on accept
		"assisting heliarchy" ++
	on visit
		dialog `After you land, one of the Heliarch Hunters who was pursuing you lands beside you. You'll need to shake it off before landing here to succeed.`
	on fail
		"assisting heliarchy" --
	on complete
		"assisting heliarchy" --

mission "Heliarch Drills 2-B"
	landing
	name "Pursuit Drill"
	description "Land on <planet> while avoiding the Heliarch Hunters."
	source "Shadow of Leaves"
	destination "Ashy Reach"
	to offer
		has "Heliarch Drills 2-A: done"
		not "Lunarium: Questions: done"
		not "assisting lunarium"
	on offer
		conversation
			`You land without any of the Hunters tailing you, and a Heliarch on the ground speaks into a communicator while looking at your ship. Minutes later, Magister Lotuora contacts you. "Well done, Captain! Onto the next target, <planet>, you may move." She wishes you good luck again and signs off.`
				accept
	npc evade
		government "Heliarch"
		personality heroic opportunistic target
		fleet
			names "heliarch"
			variant
				"Heliarch Hunter"
	npc evade
		government "Heliarch"
		personality heroic opportunistic target
		fleet
			names "heliarch"
			variant
				"Heliarch Hunter"
		system "4 Axis"
	npc evade
		government "Heliarch"
		personality heroic opportunistic target
		fleet
			names "heliarch"
			variant
				"Heliarch Hunter"
		system "Sol Kimek"
	npc evade
		government "Heliarch"
		personality heroic opportunistic target
		fleet
			names "heliarch"
			variant
				"Heliarch Hunter"
		system "3 Spring Rising"
	npc evade
		government "Heliarch"
		personality heroic opportunistic target
		fleet
			names "heliarch"
			variant
				"Heliarch Hunter"
		system "5 Summer Above"
	npc evade
		government "Heliarch"
		personality heroic opportunistic target
		fleet
			names "heliarch"
			variant
				"Heliarch Hunter"
		system "3 Pole"
	npc evade
		government "Heliarch"
		personality heroic opportunistic target
		fleet
			names "heliarch"
			variant
				"Heliarch Hunter"
		system "12 Autumn Above"
	on accept
		"assisting heliarchy" ++
	on visit
		dialog `After you land, one of the Heliarch Hunters who was pursuing you lands beside you. You'll need to shake it off before landing here to succeed.`
	on fail
		"assisting heliarchy" --
	on complete
		"assisting heliarchy" --

mission "Heliarch Drills 2-C"
	landing
	name "Pursuit Drill"
	description "Land on <planet> while avoiding the Heliarch Hunters."
	source "Ashy Reach"
	destination "Belug's Plunge"
	to offer
		has "Heliarch Drills 2-B: done"
		not "Lunarium: Questions: done"
		not "assisting lunarium"
	on offer
		conversation
			`Once again, you managed to avoid the Hunters while landing on <origin>, and a local Heliarch agent informs Magister Lotuora of your success. "Excellent work, Captain <last>," she says when she contacts you. "Now, talked with some contacts I have, and one more drill for you to help with, I have arranged. Return to <planet> at your earliest convenience, you may." She signs off, but calls back seconds after. "Ah, forgive me Captain. Forgotten something, I had. Heard of the recent drills, some colleagues did, and readied their own Hunters to participate, they now have. Avoid them on your return to <planet>, as per usual, you should."`
			`	She mentions they've contributed some credits to your reward, now a total of <payment>, which will be yours when you land on <destination> without any of the Hunters on your tail.`
				accept
	npc evade
		government "Heliarch"
		personality heroic opportunistic target
		fleet
			names "heliarch"
			variant
				"Heliarch Hunter"
	npc evade
		government "Heliarch"
		personality heroic opportunistic target
		fleet
			names "heliarch"
			variant
				"Heliarch Hunter"
		system "1 Axis"
	npc evade
		government "Heliarch"
		personality heroic opportunistic target
		fleet
			names "heliarch"
			variant
				"Heliarch Hunter"
		system "4 Winter Rising"
	npc evade
		government "Heliarch"
		personality heroic opportunistic target
		fleet
			names "heliarch"
			variant
				"Heliarch Hunter"
		system "5 Spring Below"
	npc evade
		government "Heliarch"
		personality heroic opportunistic target
		fleet
			names "heliarch"
			variant
				"Heliarch Hunter"
		system "Ki War Ek"
	npc evade
		government "Heliarch"
		personality heroic opportunistic target
		fleet
			names "heliarch"
			variant
				"Heliarch Hunter"
		system "8 Winter Below"
	npc evade
		government "Heliarch"
		personality heroic opportunistic target
		fleet
			names "heliarch"
			variant
				"Heliarch Hunter"
		system "Quaru"
	npc evade
		government "Heliarch"
		personality heroic opportunistic target
		fleet
			names "heliarch"
			variant
				"Heliarch Hunter"
		system "Last Word"
	npc evade
		government "Heliarch"
		personality heroic opportunistic target
		fleet
			names "heliarch"
			variant
				"Heliarch Hunter"
		system "Homeward"
	npc evade
		government "Heliarch"
		personality heroic opportunistic target
		fleet
			names "heliarch"
			variant
				"Heliarch Hunter"
		system "Fell Omen"
	npc evade
		government "Heliarch"
		personality heroic opportunistic target
		fleet
			names "heliarch"
			variant
				"Heliarch Hunter"
		system "Ekuarik"
	npc evade
		government "Heliarch"
		personality heroic opportunistic target
		fleet
			names "heliarch"
			variant
				"Heliarch Hunter"
		system "Belug"
	npc evade
		government "Heliarch"
		personality heroic opportunistic target
		fleet
			names "heliarch"
			variant
				"Heliarch Hunter"
		system "Speloog"
	npc evade
		government "Heliarch"
		personality heroic opportunistic target
		fleet
			names "heliarch"
			variant
				"Heliarch Hunter"
		system "Torbab"
	npc evade
		government "Heliarch"
		personality heroic opportunistic target
		fleet
			names "heliarch"
			variant
				"Heliarch Hunter"
		system "Flugbu"
	npc evade
		government "Heliarch"
		personality heroic opportunistic target
		fleet
			names "heliarch"
			variant
				"Heliarch Hunter"
		system "Debrugt"
	on accept
		"assisting heliarchy" ++
	on visit
		dialog `After you land, one of the Heliarch Hunters who was pursuing you lands beside you. You'll need to shake it off before landing here to succeed.`
	on fail
		"assisting heliarchy" --
	on complete
		"assisting heliarchy" --
		"coalition jobs" ++
		payment 470000
		conversation
			`Magister Lotuora meets you when you land, handing you your payment of <payment>, and congratulating you for managing to evade the pursuing ships. "Frustrated many of the Hunter pilots, I heard you have," she says with a laugh. "Good training for them, I hope this was. Finishing up the arrangements for one more drill, I am. When ready, you are, meet me in the spaceport, you must."`

mission "Heliarch Drills 3"
	name "Combat Drill"
	description "Head to the <waypoints> system to fight the <npc>, and report back to <planet> when you succeed. You must only disable the ship. Destroying or capturing it would deem you an enemy of the Heliarchs."
	source "Belug's Plunge"
	waypoint "Torbab"
	to offer
		has "Heliarch Drills 2-C: done"
		not "Lunarium: Questions: done"
		not "assisting lunarium"
	on offer
		conversation
			`Lotuora is speaking with a Kimek Heliarch captain at the entrance to the spaceport. "Ah, there the Captain is," she tells the Kimek. "Captain <last>, your sparring partner, this is," she says, gesturing to the Kimek, who salutes you with a short bow of her head. "Excited to test her ship against an outsider, she is."`
			`	The Kimek doesn't stay for long, only wishing you a "good fight" and heading to the hangars, where she boards a Punisher and flies away. You look to Lotuora, waiting for her to explain. "Tough ships, our Punishers are, but looked into your encounter records, we have, and experience in fighting, you have," she says. "To avoid any accidents, we want, so swapped out, the ship's Finisher Pods were. A mere drill, this is, so only aim to disable one another, you shall. If successful, you are, set aside <payment> for your efforts, we have."`
			choice
				`	"Great. I'm excited to test my skills against one of your warships."`
					goto accept
				`	"Actually, I'm not sure I'm up for this. I don't think my ship can make it against a Punisher."`
			`	For the first time you see Lotuora drop her smile, seemingly confused and saddened by the prospect of having to call off the match. "What? Come now, Captain, sure I am that do fine you will. If well equipped, your ship is not, free to arm yourself however you wish and return to duel the Punisher at a later time, you are." She takes on a softer tone, and continues. "If really not agreeable to you, this is, cancel the duel I can, but get an opportunity like this, we often do not. Really appreciated, your cooperation with this last drill would be."`
			choice
				`	"Well, alright, I suppose I can look for ways to prepare myself for the fight."`
				`	"I'm sorry, but I'm just not comfortable taking on a warship of yours like that."`
					decline
			`	She nearly jumps, and her jolly demeanor returns as if flipped by a switch. "Thank you Captain <last>! Truly an unique experience, this shall be."`
			label accept
			`	She stares on for a while, then brings up a map. "Headed to the <waypoints> system, the Punisher is. Wait for you there, it will." She tells you to head to <waypoints> when you're ready to fight the Punisher, and reminds you to only disable the ship, as any harsher action would make you a criminal to the Heliarchs.`
				accept
	npc disable save
		government "Heliarch Test Dummy"
		personality disables staying nemesis heroic
		system "Torbab"
		ship "Heliarch Punisher (Scrappy)" "Awaiting Adversary"
		on kill
			dialog `The Punisher's captain tries to hail you as the ship collapses around them, but you never get to hear their final cries. You have failed to simply disable the ship, and doomed the entire crew. It seems that you will not be welcome in Coalition space any longer.`
	on accept
		"assisting heliarchy" ++
	# No reputation penalty for aborting this mission.
	on abort
		"assisting heliarchy" --
	on fail
		"assisting heliarchy" --
		"reputation: Heliarch" = -1000
		"reputation: Coalition" = -1000
	on visit
		dialog `You've landed on <planet>, but you have not disabled the <npc> yet. Disable it before returning.`
	on complete
		"assisting heliarchy" --
		"coalition jobs" ++
		"assisted heliarch" ++
		payment 800000
		conversation
			`Magister Lotuora greets you when you return. "Prevailed over one of our Punishers, you have! Perhaps the real threat, you are, not the Quarg," she says, looking at you for a few seconds as if expecting you to laugh. She hands you <payment>, and continues, "Sent a recording of the fight, I was. Learn much from it, I hope we can."`
			`	She thanks you for helping her with the drills, saying it will be a great help in training the cadets at the local academy. She concludes by wishing you safe travels, and then heads to a Heliarch building.`
		



mission "Heliarch License 1"
	minor
	landing
	name "Meet With The Consuls"
	description "Head to the <destination>, where the Heliarch consuls will make you a Heliarch agent."
	source
		near "Quaru" 1 100
	destination "Ring of Friendship"
	to offer
		or
			"assisted heliarch" == 5
			and
				"coalition jobs" >= 90
				"assisted heliarch" == 4
			and
				"coalition jobs" >= 120
				"assisted heliarch" == 3
		not "Lunarium: Questions: done"
		not "assisting heliarchy"
		not "assisting lunarium"
	to fail
		has "Lunarium: Questions: done"
	to complete
		has "Heliarch License 2: accepted"
	on offer
		conversation
			`When you land on <origin>, you find a Heliarch delegation waiting for you outside. When you meet them, the Saryd of the group says, "A great ally to our Coalition, you have proven to be."`
			`	"Discussed your exploits, the consuls have. Much satisfaction, your contributions brought us," the Kimek continues.`
			`	"With you, a meeting they request. To <destination> you must go, if to join our ranks, you so wish," the Arach finishes.`
				accept

mission "Heliarch License 2"
	landing
	invisible
	source "Ring of Friendship"
	to offer
		has "Heliarch License 1: active"
		not "Lunarium: Questions: done"
		not "assisting lunarium"
	on offer
		conversation
			`The Heliarch authorities of the <origin> have offered you a position in the ranks of the Heliarchs. Would you like to meet with them and officially join the Heliarchy? Given their history with the Quarg, and the rumors of rebellion stirring in Coalition space, this would no doubt set you on path to conflict with the Quarg and the resistance forces.`
			choice
				`	(Yes.)`
				`	(Not yet.)`
					defer
				`	(No. I don't want to support the Heliarchs at all.)`
					decline
			action
				log "Was given a special circlet by the Heliarchs, which grants access to some of their technology. Was also given a translation device to freely converse with the Coalition species."
				set "license: Heliarch"
				set "language: Coalition"
				event "first heliarch unlock"
			`	When you land, you're met with a bit of ceremony. A trio of Heliarch consuls welcomes you, each carrying a gemstone: an emerald for the Saryd, a ruby for the Kimek, and a sapphire for the Arach. They each pass the precious stones to you, starting with the Saryd, then the Kimek, and lastly the Arach. Cameras and photographers surround the scene, kept at bay by lines of Heliarch guards. It seems your joining the ranks has turned into something of an event.`
			`	When the consuls are done, they have you follow them into the restricted sections of the ring, bringing you to a very large, circular room, somewhat like a colosseum or an auditorium, with hundreds of Heliarch consuls seated. There are also many more camera workers and photographers, though all of them are Heliarch members this time. You're instructed to head to the center.`
			`	The consuls who brought you here speak, and once again you're reminded of your "contributions and loyalty" to the Coalition. "Truly special, this ceremony is," the Arach says. "Join our ranks, for the first time, an outsider does. Contributed much and shown devotion to our Coalition, this outsider has."`
			`	"From humanity, <first> <last> has come," the Kimek continues. "Our most recent neighbor, and a group still under the chiding eyes of the Quarg, they are. To reach them all, to free them all, we still cannot, but, our first step in that front, Captain <last>'s coronation is."`
			`	The Saryd approaches you, carrying some type of chest. Opening it, she reveals a golden circlet inside, staying silent and looking at you.`
			choice
				`	"Do I put it on myself?"`
				`	(Take the circlet.)`
					goto circlet
			`	"Allow others to crown us, we do not," she says. "Not anymore."`
			choice
				`	(Take the circlet.)`
			label circlet
			`	You pick up the circlet and raise it to your head, the Heliarch consuls all standing up when you do. You bring it down and adjust it so that it fits you well. Once the "crowning" is done, many of the consuls cheer in celebration, which is followed with something akin to a round of applause and more of the speeches from before.`
			`	When it's all over, you're escorted out by some of the guards, but remain in the restricted sections. Here you are now brought to a much smaller room, where a pair of Heliarchs in lab coats are working at some device reminiscent of a hospital's ultrasound machine. One of them asks you for your circlet, attaching it to various cables near the machine's controls. "Configure your circlet we now shall, so that to your will it responds," the other says, gesturing for you to take a seat. He holds a large, helmet-like piece, with a cable at the top connecting to the machine.`
			choice
				`	"To my will? What do you mean?"`
				`	"Is this really necessary?"`
			`	"Mere jewelry pieces or symbols of rank, these are not," the one tinkering with your circlet explains. "Serve they do as links, interfaces between a Heliarch's will and our Coalition's machines and programs. Allow you they will to access some of our restricted ring sections, and serve as keys to our many outfitters, they do."`
			`	They gesture for you to sit and you comply, having the helmet placed over your head. It blocks out your sight completely, and it feels a lot heavier that you had imagined. "Begin now, we shall," you barely hear one of the Heliarchs say, as most of the sound is muffled. Once the process starts, you hear some wave-like humming echo inside your head, and it doesn't take long before you feel as if you're being spun around. Before you get too uncomfortable, the Heliarchs stop the machine and take the helmet off of you. "All done, we are. Here," one says, handing you your circlet back.`
			`	Putting it on again, you don't notice any difference, but they push you to try it out on one of the doors. You get up from your seat, moving to the entrance door, and it opens up when you're a few steps away. You think to close it, and it does. You repeat a few more times, and turn back to the Heliarchs, who seem amused by seeing you play with your new ability. You look now to the helmet, and with a thought it turns around, seemingly spinning around a head it assumes it is attached to. You turn it off, and begin to test the circlet with the lights and computers in the room.`
			`	When you're done, the two Heliarchs explain some more. "As of a lower rank you are, permit you access to everything and everywhere, your circlet will not. Not yet, at least. But, as mentioned, come to some of the restricted sections, you now many. On many of our worlds, find you will Heliarch outfitters, where now available some of our equipment will be. Permit you to take on some jobs we put up for Heliarch agents here in the restricted sections, the circlet also will."`
			`	They commend you for having joined up, and bid you farewell, having the guards now bring you back to your ship. The three Heliarch consuls who greeted you are waiting for you when you arrive, and hand you a small box which you soon realize is a translation device. "One of us you now are, Captain," the Saryd says. "Trust you we do to uphold the Coalition's values and laws."`
			`	The trio congratulates you once again and wishes you safe travels.`
				decline

event "first heliarch unlock"
	planet "Ring of Friendship"
		outfitter "Heliarch Basics"
	planet "Ring of Power"
		outfitter "Heliarch Basics"
	planet "Ring of Wisdom"
		outfitter "Heliarch Basics"
	planet "Saros"
		outfitter "Heliarch Basics"
	planet "Ahr"
		outfitter "Heliarch Basics"
	planet "Ki Patek Ka"
		outfitter "Heliarch Basics"
	planet "Belug's Plunge"
		outfitter "Heliarch Basics"
	planet "Stronghold of Flugbu"
		outfitter "Heliarch Basics"
	planet "Delve of Bloptab"
		outfitter "Heliarch Basics"
	planet "Far Home"
		outfitter "Heliarch Basics"
	planet "Dwelling of Speloog"
		outfitter "Heliarch Basics"
	planet "Blue Interor"
		outfitter "Heliarch Basics"
	planet "Sandy Two"
		outfitter "Heliarch Basics"
	planet "Second Rose"
		outfitter "Heliarch Basics"<|MERGE_RESOLUTION|>--- conflicted
+++ resolved
@@ -707,12 +707,6 @@
 		"assisting heliarchy" --
 	on complete
 		"assisting heliarchy" --
-<<<<<<< HEAD
-	on fail
-		"assisting heliarchy" --
-=======
-		require "Outfit Scanner"
->>>>>>> 9a12b2d9
 
 mission "Heliarch Recon 2-B"
 	name "Silent Scan"
