--- conflicted
+++ resolved
@@ -36,12 +36,8 @@
 		system Sayaiban
 		ship "Archon" "Watchful Gravetender"
 	on enter Sayaiban
-<<<<<<< HEAD
-		log "Explored an uninhabited system deep in Korath space, and encountered an Archon who spoke inside your head. Seems this Sayaiban system is home to a 'swarm intelligence' the Korath created. Best steer clear of here."
+		log `Explored an uninhabited system deep in Korath space, and encountered an Archon who spoke telepathically to me. Seems this Sayaiban system is home to a "swarm intelligence" the Korath created. Best steer clear of it.`
 		set "spoke with archon"
-=======
-		log `Explored an uninhabited system deep in Korath space, and encountered an Archon who spoke telepathically to me. Seems this Sayaiban system is home to a "swarm intelligence" the Korath created. Best steer clear of it.`
->>>>>>> 28bbb9e0
 		conversation
 			`A voice says, "This system is off limits. You should leave."`
 			`	After a second, you realize that the voice did not come from your communications equipment. In fact, now that you think about it, you're not sure if it was an audible voice, or just something in your head.`
