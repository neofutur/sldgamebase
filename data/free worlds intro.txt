--- conflicted
+++ resolved
@@ -752,13 +752,8 @@
 	passengers 1
 	npc
 		government Pirate
-<<<<<<< HEAD
 		personality nemesis plunders waiting
-		fleet "Small Core Pirates"
-		fleet "Small Core Pirates"
-=======
 		fleet "Small Core Pirates" 2
->>>>>>> 18bacbc4
 	to offer
 		has "FW Katya 2: done"
 	to fail
