# Copyright (c) 2022 by Michael Zahniser
#
# Endless Sky is free software: you can redistribute it and/or modify it under the
# terms of the GNU General Public License as published by the Free Software
# Foundation, either version 3 of the License, or (at your option) any later version.
#
# Endless Sky is distributed in the hope that it will be useful, but WITHOUT ANY
# WARRANTY; without even the implied warranty of MERCHANTABILITY or FITNESS FOR A
# PARTICULAR PURPOSE. See the GNU General Public License for more details.
#
# You should have received a copy of the GNU General Public License along with
# this program. If not, see <https://www.gnu.org/licenses/>.

# A set of constants and booleans that determine game behavior.
# If the game data does not specify a value for a certain gamerule, then its default
# value is used.
gamerules
	# Determines whether the "universal ramscoop" is active on all ships. This ramscoop
	# provides a very small amount of fuel to every ship regardless of whether they have
	# an actual ramscoop or not. The strength of this ramscoop is scaled with the distance
	# to the system center twice, meaning it falls off much more quickly than a normal ramscoop.
	# DEFAULT: true
	# ALLOWABLE VALUES: false, true, 0, 1
	"universal ramscoop" true
	
	# An attempt to spawn a person ship happens on average every this many frames.
	# DEFAULT: 36000 frames (ten minutes)
	# ALLOWABLE VALUES: any integer >= 1
	"person spawn period" 36000
	
	# While an attempt to spawn a person ship is made on average every number of frames specified
	# above, a person ship may still not spawn. Each person ship has a "weight" associated with them
	# which determines their chance of spawning. The chance of any single person ship spawning is their
	# weight divided by the sum of the weights of all person ships and this value here. That means that
	# the chance of no person ship spawning is this number over the same sum.
	# DEFAULT: 1000
	# ALLOWABLE VALUES: any integer >= 0
	"no person spawn weight" 1000
	
	# NPC ships with the mining personality will spend this many frames mining in the current system
	# before deciding to do something else. The purpose of this limit is so that NPC ships can be seen
	# by the player to show how to mine without also stripping the system bare of minable asteroids.
	# This limit does not apply to mining ships that are spawned by a mission.
	# DEFAULT: 3600 frames (one minute)
	# ALLOWABLE VALUES: any integer >= 0
	"npc max mining time" 3600
	
<<<<<<< HEAD
	# The value in degree of how precise the ship have to be aligned to enter hyperspace jump.
	# The game decides the ship is aligned when the ship turns to within one turn step of the direction 
	# it need to be pointed at. Where each turn step is in degree per frame or "in-game turn"/60
	# This value will add to the turn step used for alignment for hyperspace calculation 
	# so the game will consider the ship aligned earlier.
	# Setting too low can cause some ship to fail to jump entirely while setting too high can
	# cause fast turning ships to jump sideways.
	# DEFAULT: 1
	# ALLOWABLE VALUES: any value >= 0
	"jump alignment precision" 1
=======
	# Ships with the "frugal" personality will only use weapons that consume ammo or fuel while their health is at or below this fraction.
	# DEFAULT: .75 (75 percent)
	# ALLOWABLE VALUES: any value between 0. and 1.
	"universal frugal threshold" .75
>>>>>>> a282d003
<|MERGE_RESOLUTION|>--- conflicted
+++ resolved
@@ -45,7 +45,11 @@
 	# ALLOWABLE VALUES: any integer >= 0
 	"npc max mining time" 3600
 	
-<<<<<<< HEAD
+	# Ships with the "frugal" personality will only use weapons that consume ammo or fuel while their health is at or below this fraction.
+	# DEFAULT: .75 (75 percent)
+	# ALLOWABLE VALUES: any value between 0. and 1.
+	"universal frugal threshold" .75
+
 	# The value in degree of how precise the ship have to be aligned to enter hyperspace jump.
 	# The game decides the ship is aligned when the ship turns to within one turn step of the direction 
 	# it need to be pointed at. Where each turn step is in degree per frame or "in-game turn"/60
@@ -55,10 +59,4 @@
 	# cause fast turning ships to jump sideways.
 	# DEFAULT: 1
 	# ALLOWABLE VALUES: any value >= 0
-	"jump alignment precision" 1
-=======
-	# Ships with the "frugal" personality will only use weapons that consume ammo or fuel while their health is at or below this fraction.
-	# DEFAULT: .75 (75 percent)
-	# ALLOWABLE VALUES: any value between 0. and 1.
-	"universal frugal threshold" .75
->>>>>>> a282d003
+	"jump alignment precision" 1