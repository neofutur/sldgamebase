--- conflicted
+++ resolved
@@ -667,7 +667,6 @@
 	"hostile hail" "hostile pirate"
 	raid "pirate raid"
 
-<<<<<<< HEAD
 government "Pirate (Devil-Run Gang)"
 	swizzle 6
 	color .78 0 0
@@ -688,7 +687,7 @@
 	"fine" 0
 	"friendly hail" "friendly pirate"
 	"hostile hail" "hostile pirate"
-=======
+
 government "Pirate (Rival)"
 	"display name" "Pirate"
 	swizzle 6
@@ -707,7 +706,6 @@
 	"friendly hail" "friendly pirate"
 	"hostile hail" "hostile pirate"
 	raid "pirate raid"
->>>>>>> a839b1fa
 
 government "Pug"
 	swizzle 0
