# Copyright (c) 2014 by Michael Zahniser
#
# Endless Sky is free software: you can redistribute it and/or modify it under the
# terms of the GNU General Public License as published by the Free Software
# Foundation, either version 3 of the License, or (at your option) any later version.
#
# Endless Sky is distributed in the hope that it will be useful, but WITHOUT ANY
# WARRANTY; without even the implied warranty of MERCHANTABILITY or FITNESS FOR A
# PARTICULAR PURPOSE.  See the GNU General Public License for more details.

government "Alpha"
	swizzle 1
	"crew attack" 1.5
	"crew defense" 2.5
	"player reputation" -1000
	"bribe" 0
	"fine" 0

government "Author"
	"player reputation" 1
	"bribe" 0

government "Bad Trip"
	swizzle 0
	"player reputation" -1000

government "Builder"
	# While when you attack the drones they will try to defend themselves, when you come back
	# as long as you don't attack them again they will focus on their usual activities
	color .91 .13 .82
	language "Builder"
	"fine" 0
	"penalty for"
		assist 0
		disable 0
		board 0
		capture 0
		destroy 0
		atrocity 0

government "Bounty"
	swizzle 6
	"player reputation" -1000
	"fine" 0
	"hostile hail" "hostile bounty"

government "Bounty (Disguised)"
	"display name" "Merchant"
	swizzle 5
	"player reputation" 1
	"fine" 0
	"friendly hail" "friendly civilian"
	"hostile hail" "hostile bounty"
	"penalty for"
		assist 0
		disable 0
		board 0
		capture 0
		destroy 0
		atrocity 0

government "Bounty Hunter"
	swizzle 6
	color .78 0 0

	"player reputation" -1000
	"bribe" .2
	"fine" 0
	"hostile hail" "hostile bounty hunter"

government "Bounty Hunter that Won't Enter Hai Space"
	"display name" "Bounty Hunter"
	swizzle 6
	color .78 0 0

	"player reputation" -1000
	"bribe" .2
	"fine" 0
	"hostile hail" "hostile bounty hunter"

government "Bounty Hunter that Attacks Hai"
	"display name" "Bounty Hunter"
	swizzle 6
	color .78 0 0
	
	"attitude toward"
		"Hai (Friendly Unfettered)" -.3
		"Hai" -.3
		"Hai (Wormhole Access)" -.3
		"Hai (Unfettered)" -.3

	"player reputation" -1000
	"bribe" .2
	"fine" 0
	"hostile hail" "hostile bounty hunter"

government "Coalition"
	swizzle 5
	color 1 .6 .7
	"crew attack" .6
	"crew defense" 3
	language "Coalition"
	"player reputation" 1
	"attitude toward"
		"Heliarch" 1

government "Deep"
	swizzle 0
	"player reputation" -1000

government "Deep Security"
	swizzle 0
	"player reputation" 1
	"attitude toward"
		"Deep Security that won't enter wormhole" 1.0
		"Merchant" .5
		"Pirate" -.2
		"Pirate (Devil-Run Gang)" -.2
		"Smuggler (Hai Trafficker)" -.2
	"friendly hail" "friendly deep"
	"hostile hail" "hostile deep"

government "Deep Security that won't enter wormhole"
	"display name" "Deep Security"
	swizzle 0
	"player reputation" 1
	"attitude toward"
		"Deep Security" 1
		"Merchant" .5
		"Pirate" -.2
		"Pirate (Devil-Run Gang)" -.2
		"Smuggler (Hai Trafficker)" -.2
	"friendly hail" "friendly deep"
	"hostile hail" "hostile deep"

government "Derelict"
	"fine" 0

government "Drak"
	swizzle 0
	color 1 1 1
	"player reputation" 1
	"fine" 0
	"attitude toward"
		"Indigenous Lifeform" 1
		"Ember Waste" 1

# A Drak government that is always hostile to the player.
government "Drak (Hostile)"
	"display name" "Drak"
	swizzle 0
	"player reputation" -1000
	"attitude toward"
		"Indigenous Lifeform" 1

government "Escort"
	swizzle 5
	"fine" 0

government "Forest (Prey)"
	# Indigenous creatures in large forest zones outside the Milky Way.
	# Drak don't look after these since they're beyond Drak territory.

	"display name" "Forest"

	# Nothing you do permanently angers indigenous creatures, because they are
	# not sentient and do not remember you as an individual.
	"player reputation" 1
	"penalty for"
		assist 0
		disable 0
		board 0
		capture 0
		destroy 0
		atrocity 0

government "Forest (Predator)"
	# Indigenous creatures in large forest zones outside the Milky Way.
	# These attack the "Forest (Prey)" creatures and the player.
	# Drak don't look after these since they're beyond Drak territory.

	"display name" "Forest"

	# These indigenous creatures think you look tasty:
	"player reputation" -1000
	"attitude toward"
		"Forest (Prey)" -.01
		"Author" -.01
		"Hai" -.01
		"Hai (Wormhole Access)" -.01
		"Korath" -.01
		"Merchant" -.01
		"Syndicate" -.01
		"Hai (Friendly Unfettered)" -.01
		"Hai (Unfettered)" -.01
		"Pirate" -.01
		"Pirate (Devil-Run Gang)" -.01

	"penalty for"
		assist 0
		disable 0
		board 0
		capture 0
		destroy 0
		atrocity 0

government "Free Worlds"
	swizzle 2
	color .06 .68 0
	
	"player reputation" 1
	"attitude toward"
		"Alpha" -.4
		"Free Worlds that won't enter wormhole" 1
		"Merchant" .3
		"Militia" .3
		"Pirate" -.4
		"Pirate (Devil-Run Gang)" -.4
		"Smuggler (Hai Trafficker)" -.4
		"Neutral" .1
	"bribe" .1
	"friendly hail" "friendly free worlds"
	"hostile hail" "hostile free worlds"
	raid "pirate raid"

government "Free Worlds that won't enter wormhole"
	"display name" "Free Worlds"
	swizzle 2
	color .06 .68 0
	
	"player reputation" 1
	"attitude toward"
		"Free Worlds" 1
		"Merchant" .3
		"Militia" .3
		"Pirate" -.4
		"Pirate (Devil-Run Gang)" -.4
		"Smuggler (Hai Trafficker)" -.4
		"Neutral" .1
	"bribe" .1
	"friendly hail" "friendly free worlds"
	"hostile hail" "hostile free worlds"
	raid "pirate raid"

government "Hai"
	swizzle 0
	color .84 .42 .81
	
	"player reputation" 0
	"attitude toward"
		"Hai (Wormhole Access)" 1
		"Hai Merchant" 1
		"Hai Merchant (Sympathizers)" 1
		"Hai Merchant (Human)" 1
		"Hai (Unfettered)" -.1
		"Merchant" .01
		"Bounty Hunter that Attacks Hai" -.01
		"Philosophers" .1
	"bribe" .2
	"friendly hail" "friendly hai"
	"friendly disabled hail" "friendly disabled hai"
	"hostile hail" "hostile hai"
	"hostile disabled hail" "hostile disabled hai"

# A government used for Hai mission escorts that are able to go through the wormhole.
government "Hai (Wormhole Access)"
	"display name" "Hai"
	swizzle 0
	color .84 .42 .81
	
	"player reputation" 0
	"attitude toward"
		"Hai" 1
		"Hai Merchant" 1
		"Hai Merchant (Sympathizers)" 1
		"Hai Merchant (Human)" 1
		"Hai (Unfettered)" -.1
		"Merchant" .01
		"Bounty Hunter that Attacks Hai" -.01
		"Philosophers" .1
	"bribe" .02
	"friendly hail" "friendly hai"
	"friendly disabled hail" "friendly disabled hai"
	"hostile hail" "hostile hai"
	"hostile disabled hail" "hostile disabled hai"

government "Hai Merchant"
	"display name" "Hai"
	swizzle 0
	color .84 .42 .81
	
	"player reputation" 0
	"attitude toward"
		"Hai" 1
		"Hai (Wormhole Access)" 1
		"Hai Merchant (Sympathizers)" .95
		"Hai Merchant (Human)" .95
		"Hai (Unfettered)" -.1
		"Merchant" .01
	"bribe" .02
	"friendly hail" "friendly hai"
	"friendly disabled hail" "friendly disabled hai"
	"hostile hail" "hostile hai"
	"hostile disabled hail" "hostile disabled hai"

government "Hai Merchant (Sympathizers)"
	"display name" "Hai"
	swizzle 0
	color .84 .42 .81
	
	"player reputation" 0
	"attitude toward"
		"Hai" 1
		"Hai (Wormhole Access)" 1
		"Hai Merchant" .95
		"Hai Merchant (Human)" .95
		"Hai (Unfettered)" .01
		"Merchant" .01
	"bribe" .02
	"friendly hail" "friendly hai"
	"friendly disabled hail" "friendly disabled hai"
	"hostile hail" "hostile hai"
	"hostile disabled hail" "hostile disabled hai"

government "Hai Merchant (Human)"
	"display name" "Hai"
	swizzle 0
	color .84 .42 .81
	
	"player reputation" 0
	"attitude toward"
		"Hai" 1
		"Hai (Wormhole Access)" 1
		"Hai Merchant" .95
		"Hai Merchant (Sympathizers)" .95
		"Hai (Unfettered)" -.2
		"Merchant" .01
	"bribe" .02
	"friendly hail" "friendly civilian"
	"hostile hail" "hostile civilian"

government "Hai (Unfettered)"
	swizzle 4
	color .69 .33 .82
	
	"player reputation" -1000
	"attitude toward"
		"Hai" -.01
		"Hai (Wormhole Access)" -.01
		"Hai Merchant" -.01
		"Hai Merchant (Sympathizers)" 0.01
		"Hai Merchant (Human)" -.01
		"Wanderer" -.01
		"Pug" -.01
		"Pug (Wanderer)" -.01
		"Merchant" -.01
		"Kor Efret" -.01
		"Bounty Hunter that Attacks Hai" -.01
		"Philosophers" .1
	"bribe" .02
	"fine" 0
	"friendly hail" "friendly unfettered"
	"friendly disabled hail" "friendly disabled unfettered"
	"hostile hail" "hostile unfettered"
	"hostile disabled hail" "hostile disabled unfettered"

government "Hai (Friendly Unfettered)"
	swizzle 4
	color .69 .33 .82
	"display name" "Hai (Unfettered)"
	
	"player reputation" 100
	"attitude toward"
		"Pirate" -.01
		"Pirate (Devil-Run Gang)" -.01
		"Korath" -.01
		"Hai" .01
		"Bounty Hunter that Attacks Hai" -.01
		"Philosophers" .1
	"bribe" .02
	"fine" 0
	"friendly hail" "friendly unfettered"
	"friendly disabled hail" "friendly disabled unfettered"
	"hostile hail" "hostile unfettered"
	"hostile disabled hail" "hostile disabled unfettered"

government "Heliarch"
	swizzle 0
	color 1 .8 .5
	"crew attack" 1.3
	"crew defense" 2.8
	"player reputation" 1
	"friendly hail" "friendly heliarch"
	"friendly disabled hail" "friendly disabled heliarch"
	"hostile hail" "hostile heliarch"
	"hostile disabled hail" "hostile disabled heliarch"
	"attitude toward"
		"Quarg" -.01
		"Coalition" 1

government "Human Alliance"
	# Temporary group that forms during Hai threat.
	swizzle 0
	color 1 .8 .5
	"player reputation" 10
	
	"attitude toward"
		"Alpha" -.3
		"Merchant" .25
		"Militia" .1
		"Pirate" -.3
		"Pirate (Devil-Run Gang)" -.3
		"Republic" .1
		"Syndicate" .1
		"Smuggler (Hai Trafficker)" -.3
		"Navy Intelligence" .1
		"Navy (Oathkeeper)" .1
		"Neutral" .1
		"Free Worlds" .1
		"Human Alliance that won't enter wormhole" 1.0
	# These ships exist purely as scenery and only for a short
	# time; if they persist longer in future versions, we should
	# add hails.

government "Human Alliance that won't enter wormhole"
	# Temporary group that forms during Hai threat.
	"display name" "Human Alliance"
	swizzle 0
	color 1 .8 .5
	"player reputation" 10
	
	"attitude toward"
		"Alpha" -.3
		"Merchant" .25
		"Militia" .1
		"Pirate" -.3
		"Pirate (Devil-Run Gang)" -.3
		"Republic" .1
		"Syndicate" .1
		"Smuggler (Hai Trafficker)" -.3
		"Navy Intelligence" .1
		"Navy (Oathkeeper)" .1
		"Neutral" .1
		"Free Worlds" .1
		"Human Alliance" 1
	# These ships exist purely as scenery and only for a short
	# time; if they persist longer in future versions, we should
	# add hails.

government "Independent"
	swizzle 6
	color .78 .36 .36

	"player reputation" 10
	"bribe" .05
	"fine" 0
	"friendly hail" "friendly civilian"
	"hostile hail" "hostile civilian"
	raid "Large Southern Pirates"

# A government used for "Independent" ships that the player is allowed to kill without consequences.
government "Independent (Killable)"
	"display name" "Independent"
	swizzle 6
	color .78 .36 .36
	
	"player reputation" 10
	"bribe" .05
	"fine" 0
	"friendly hail" "friendly civilian"
	"hostile hail" "hostile civilian"

government "Indigenous Lifeform"
	# Nothing you do permanently angers indigenous creatures, because they are
	# not sentient and do not remember you as an individual.
	"player reputation" 1
	"bribe" 0
	"fine" 0
	
	"attitude toward"
		"Ember Waste" 1
	"penalty for"
		assist 0
		disable 0
		board 0
		capture 0
		destroy 0
		atrocity 0

government "Ka'het"
	swizzle 0
	language "Ka'het"

	"attitude toward"
		"Ka'het (Infighting)" -.01
		"Remnant" -.01
		"Quarg" -.01
		"Pug" -.01
		"Hai" -.01
		"Hai (Wormhole Access)" -.01
		"Korath" -.01
		"Navy (Oathkeeper)" -.01
		"Republic" -.01
		"Free Worlds" -.01
		"Hai (Unfettered)" -.01
		"Wanderer" -.01
	
	"player reputation" -1
	"friendly hail" "friendly ka'het"
	"friendly disabled hail" "friendly disabled ka'het"
	"hostile hail" "hostile ka'het"
	"hostile disabled hail" "hostile disabled ka'het"

# A government used to cause infighting between fleets that both appear to be the Ka'het government.
government "Ka'het (Infighting)"
	"display name" "Ka'het"
	swizzle 0
	language "Ka'het"

	"attitude toward"
		"Ka'het" -.01
		"Remnant" -.01
		"Quarg" -.01
		"Pug" -.01
		"Hai" -.01
		"Hai (Wormhole Access)" -.01
		"Korath" -.01
		"Navy (Oathkeeper)" -.01
		"Republic" -.01
		"Free Worlds" -.01
		"Hai (Unfettered)" -.01
		"Wanderer" -.01
	
	"player reputation" -1
	"friendly hail" "friendly ka'het"
	"friendly disabled hail" "friendly disabled ka'het"
	"hostile hail" "hostile ka'het"
	"hostile disabled hail" "hostile disabled ka'het"

government "Ka'sei"
	swizzle 0
	language "Ka'het"
	
	"penalty for"
		assist 0
		disable 0
		board 0
		capture 0
	"player reputation" 1
	"friendly hail" "friendly ka'het"
	"friendly disabled hail" "friendly disabled ka'het"
	"hostile hail" "hostile ka'het"
	"hostile disabled hail" "hostile disabled ka'het"

government "Korath"
	swizzle 0
	color .8 .5 .1
	"crew attack" 1.4
	"crew defense" 2.6
	language "Korath"
	
	"attitude toward"
		"Kor Sestor" -.01
<<<<<<< HEAD
		"Hai (Friendly Unfettered)" -.01
=======
		"Korath (Civilian)" 1
>>>>>>> a0c306f3
	
	"player reputation" -10

government "Korath (Civilian)"
	"display name" "Korath"
	swizzle 2
	color .8 .5 .1
	"crew attack" 1.1
	"crew defense" 2.1
	language "Korath"

	"attitude toward"
		"Kor Mereti" -.01
		"Kor Sestor" -.01
		"Korath" .01

	"player reputation" 1

government "Korath Nanobots"
	"player reputation" -1000
	"bribe" 0
	"fine" 0

government "Kor Efret"
	swizzle 4
	color .49 .33 .69
	language "Korath"
	
	"attitude toward"
		"Kor Mereti" -.01
		"Kor Sestor" -.01
	
	"player reputation" 1

government "Kor Mereti"
	swizzle 5
	color .32 .36 .65
	language "Korath"
	
	"attitude toward"
		"Kor Sestor" -.01
		"Wanderer" -.01
	
	"player reputation" -1000

# A Kor Mereti government that is always hostile to the player.
government "Kor Mereti (Hostile)"
	"display name" "Kor Mereti"
	swizzle 5
	language "Korath"
	"attitude toward"
		"Wanderer" -.01
		"Kor Mereti" -.01
	"player reputation" -1000

government "Kor Sestor"
	swizzle 0
	color .75 .27 .37
	language "Korath"
	
	"attitude toward"
		"Kor Mereti" -.01
		"Wanderer" -.01
		"Republic" -.01
		"Merchant" -.01
		"Navy (Oathkeeper)" -.01
		"Syndicate" -.01
	
	"player reputation" -1000

government "Marauder"
	swizzle 6
	"player reputation" 1
	"bribe" .1
	"fine" 0
	"hostile hail" "hostile pirate"

government "Merchant"
	swizzle 5
	
	"player reputation" 10
	"attitude toward"
		"Pirate" -.2
		"Pirate (Devil-Run Gang)" -.2
		"Korath" -.2
	"bribe" .05
	"fine" 0
	"friendly hail" "friendly civilian"
	"hostile hail" "hostile civilian"

government "Militia"
	swizzle 2
	color .06 .68 0
	
	"player reputation" 0
	"attitude toward"
		"Merchant" .3
		"Pirate" -.4
		"Pirate (Devil-Run Gang)" -.4
		"Smuggler (Hai Trafficker)" -.4
	"bribe" .1
	"friendly hail" "friendly militia"
	"hostile hail" "hostile militia"

government "Navy Intelligence"
	swizzle 0
	"crew attack" 1.2
	"crew defense" 2.2
	"attitude toward"
		"Syndicate" -.1
		"Pirate" -.3
		"Pirate (Devil-Run Gang)" -.3
		"Smuggler (Hai Trafficker)" -.3

government "Navy (Oathkeeper)"
	swizzle 0
	color .91 .42 .09
	"crew attack" 1.2
	"crew defense" 2.2
	
	"player reputation" 100
	"attitude toward"
		"Alpha" -.3
		"Merchant" .25
		"Militia" .1
		"Pirate" -.3
		"Pirate (Devil-Run Gang)" -.3
		"Smuggler (Hai Trafficker)" -.3
		"Kor Sestor" -.01
		"Kor Mereti" -.01
		"Navy Intelligence" 1
	"friendly hail" "friendly navy"
	"hostile hail" "hostile navy"

government "Neutral"
	swizzle 0
	color .84 .61 .37
	
	"player reputation" 1
	"attitude toward"
		"Merchant" .3
		"Pirate" -.2
		"Pirate (Devil-Run Gang)" -.2
		"Smuggler (Hai Trafficker)" -.2
	"bribe" .05
	"friendly hail" "friendly civilian"
	"hostile hail" "hostile civilian"
	raid "pirate raid"

government "Parrot"
	swizzle 2
	"player reputation" 1
	"bribe" 0

government "Philosophers"
	swizzle 0
	color .84 .61 .37
	
	"player reputation" 1000
	"attitude toward"
		"Hai" .1
		"Hai (Friendly Unfettered)" .1
		"Pirate" -.2
		"Pirate (Devil-Run Gang)" -.2
		"Smuggler (Hai Trafficker)" -.2
	"bribe" .05

government "Pirate"
	swizzle 6
	color .78 0 0
	
	"player reputation" -10
	"attitude toward"
		"Author" -.01
		"Hai" -.01
		"Hai (Wormhole Access)" -.01
		"Korath" -.01
		"Merchant" -.1
		"Syndicate" -.01
		"Hai (Friendly Unfettered)" -.01
	"bribe" .05
	"fine" 0
	"friendly hail" "friendly pirate"
	"hostile hail" "hostile pirate"
	raid "pirate raid"

government "Pirate (Devil-Run Gang)"
	swizzle 6
	color .78 0 0
	"display name" "Pirate"
	
	"player reputation" -1000
	"attitude toward"
		"Author" -.001
		"Hai" -.001
		"Hai (Wormhole Access)" -.001
		"Korath" -.001
		"Merchant" -.001
		"Syndicate" -.001
		"Hai (Friendly Unfettered)" -.001
		"Forest (Prey)" -.001
		"Forest (Predator)" -.001
	"bribe" .05
	"fine" 0
	"friendly hail" "friendly pirate"
	"hostile hail" "hostile pirate"

government "Pirate (Rival)"
	"display name" "Pirate"
	swizzle 6
	color .78 0 0
	
	"player reputation" -10
	"attitude toward"
		"Author" -.01
		"Hai" -.01
		"Hai (Wormhole Access)" -.01
		"Korath" -.01
		"Merchant" -.1
		"Syndicate" -.01
	"bribe" 0
	"fine" 0
	"friendly hail" "friendly pirate"
	"hostile hail" "hostile pirate"
	raid "pirate raid"

government "Pug"
	swizzle 0
	color .99 .89 .70
	
	"player reputation" 1
	"attitude toward"
		"Drak" -.01
		"Quarg" -.01
	"friendly hail" "friendly pug"
	"friendly disabled hail" "friendly disabled pug"
	"hostile hail" "hostile pug"
	"hostile disabled hail" "hostile pug"

# A pug government with distinct reputation toward the player compared to those met during the main campaign.
government "Pug (Wanderer)"
	"display name" "Pug"
	swizzle 0
	color .99 .89 .70
	
	"player reputation" 1
	"attitude toward"
		"Drak" -.01
		"Quarg" -.01
	"friendly hail" "friendly pug"
	"friendly disabled hail" "friendly disabled pug"
	"hostile hail" "hostile pug"
	"hostile disabled hail" "hostile pug"

government "Quarg"
	swizzle 0
	color .88 .77 0
	
	"player reputation" 1
	"attitude toward"
		"Merchant" .01
		"Kor Efret" .01
		"Kor Mereti" -.01
		"Kor Sestor" -.01
		"Hai" .01
		"Hai (Wormhole Access)" .01
		"Pirate" -.01
		"Pirate (Devil-Run Gang)" -.01
	"hostile hail" "hostile quarg"
	"hostile disabled hail" "hostile quarg"

government "Remnant"
	swizzle 0
	color .89 .38 .62
	"crew defense" 2.2
	
	"player reputation" 1
	"bribe" 0
	"attitude toward"
		"Indigenous Lifeform" 0.05
		"Korath" -.05
		"Alpha" -.05
		"Remnant (Research)" 1
	"penalty for"
		assist -0.25
		disable 1
		board 1
		capture 10
		destroy 10
		scan 0.1
	"provoked on scan"
	"friendly hail" "remnant uncontacted"
	"hostile hail" "remnant uncontacted hostile"

government "Remnant (Research)"
	"display name" "Remnant"
	swizzle 0
	color .89 .38 .62
	"crew defense" 2.2
	
	"player reputation" 1
	"bribe" 0
	"attitude toward"
		"Indigenous Lifeform" 0.05
		"Korath" -.05
		"Alpha" -.05
		"Remnant" 1
	"penalty for"
		assist -0.25
		disable 1
		board 1
		capture 10
		destroy 10
	"friendly hail" "remnant uncontacted"
	"hostile hail" "remnant uncontacted hostile"

government "Republic"
	swizzle 0
	color .91 .42 .09
	"crew attack" 1.2
	"crew defense" 2.2
	
	"player reputation" 2
	"attitude toward"
		"Alpha" -.3
		"Merchant" .25
		"Militia" .1
		"Pirate" -.3
		"Pirate (Devil-Run Gang)" -.3
		"Republic that won't enter wormhole" 1
		"Smuggler (Hai Trafficker)" -.3
		"Navy Intelligence" 1
		"Navy (Oathkeeper)" 1
		"Neutral" .1
	"friendly hail" "friendly navy"
	"hostile hail" "hostile navy"
	raid "pirate raid"

government "Republic that won't enter wormhole"
	"display name" Republic
	swizzle 0
	color .91 .42 .09
	"crew attack" 1.2
	"crew defense" 2.2
	
	"player reputation" 2
	"attitude toward"
		"Alpha" -.3
		"Merchant" .25
		"Militia" .1
		"Pirate" -.3
		"Pirate (Devil-Run Gang)" -.3
		"Republic" 1
		"Smuggler (Hai Trafficker)" -.3
		"Navy Intelligence" 1
		"Navy (Oathkeeper)" 1
		"Neutral" .1
	"friendly hail" "friendly navy"
	"hostile hail" "hostile navy"
	raid "pirate raid"

government "Scar's Legion"
	swizzle 6
	color .78 0 0
	"player reputation" 10
	"attitude toward"
		"Merchant" -0.01
		"Republic" -0.01
		"Hai" -0.01
	bribe 0
	fine 0
	"hostile hail" "hostile pirate"

government "Scar's Legion (Killable)"
	"display name" "Scar's Legion"
	swizzle 6
	color .78 0 0
	"player reputation" -1000
	bribe 0
	fine 0
	"hostile hail" "hostile pirate"

government "Sheragi"
	swizzle 3
	"player reputation" 1
	"crew attack" 0
	"crew defense" 0

government "Smuggler (Hai Trafficker)"
	swizzle 0
	color 1 .6 .7
	"display name" "Smuggler"
	
	"bribe" .1
	"fine" 0
	"friendly hail" "friendly civilian"
	"hostile hail" "hostile pirate"

	# They just want to pass through the system alive, so they
	# won't attack anyone unless they have to.
	"player reputation" 1
	"penalty for"
		assist 0
		disable 0
		board 0
		capture 0
		destroy 0
		atrocity 0

government "Syndicate"
	swizzle 4
	color 0 .41 .71
	
	"player reputation" 2
	"attitude toward"
		"Merchant" .3
		"Pirate" -.4
		"Pirate (Devil-Run Gang)" -.4
		"Smuggler (Hai Trafficker)" -.4
		"Syndicate that won't enter wormhole" 1
		"Korath" -.5
	"bribe" .08
	"friendly hail" "friendly syndicate"
	"hostile hail" "hostile syndicate"
	raid "pirate raid"

government "Syndicate that won't enter wormhole"
	"display name" "Syndicate"
	swizzle 4
	color 0 .41 .71
	
	"player reputation" 2
	"attitude toward"
		"Merchant" .3
		"Pirate" -.4
		"Pirate (Devil-Run Gang)" -.4
		"Smuggler (Hai Trafficker)" -.4
		"Syndicate" 1
		"Korath" -.5
	"bribe" .08
	"friendly hail" "friendly syndicate"
	"hostile hail" "hostile syndicate"
	raid "pirate raid"

government "Syndicate (Extremist)"
	swizzle 1
	color 0 .41 .71
	
	"player reputation" -1000
	"attitude toward"
		"Syndicate" -.01
		"Republic" -.01
		"Free Worlds" -.01
	"bribe" 0
	"fine" 0
	"hostile hail" "hostile syndicate"

government "Team Blue"
	swizzle 5
	"player reputation" -1000
	"attitude toward"
		"Team Red" -.1

government "Team Red"
	swizzle 0
	"player reputation" -1000
	"attitude toward"
		"Team Blue" -.1

government "Test Dummy"
	swizzle 3
	"player reputation" -1000
	"hostile hail" "test dummy"
	"hostile disabled hail" "disabled test dummy"
	"bribe" 0
	"fine" 0

# For space objects of unknown origin, to ensure the player can't land:
government "Unknown"
	swizzle 1
	color .4 .4 .4
	"player reputation" -1000

government "Uninhabited"
	color .4 .4 .4
	"bribe" 0
	"fine" 0

government "Ember Waste"
	"display name" "???"
	"player reputation" 1
	"bribe" 0
	"fine" 0
	language "Ember Waste"
	"attitude toward"
		"Indigenous Lifeform" 1
		"Drak" 1
		"Drak (Hostile)" .01
		"Korath" -.01
		"Remnant" .01

government "Wanderer"
	swizzle 2
	color .70 .91 .12
	"player reputation" 1
	language "Wanderer"
	"friendly hail" "wanderer untranslated"
	"friendly disabled hail" "wanderer untranslated"
	"hostile hail" "wanderer untranslated"
	"hostile disabled hail" "wanderer untranslated"

# A dummy government used to prevent Hai from entering the wormhole in Waypoint/Ultima Thule, but allowing human merchants and other governments to enter.
government "Wormhole Alpha"
	"bribe" 0
	"fine" 0
	"attitude toward"
		"Hai" -.01
		"Hai Merchant" -.01
		"Hai Merchant (Sympathizers)" -.01
		"Hai Merchant (Human)" -.01
		"Hai (Unfettered)" -.01
		"Bounty Hunter that Won't Enter Hai Space" -.01
		"Deep Security that won't enter wormhole" -.01
		"Free Worlds that won't enter wormhole" -.01
		"Republic that won't enter wormhole" -.01
		"Human Alliance that won't enter wormhole" -.01<|MERGE_RESOLUTION|>--- conflicted
+++ resolved
@@ -561,11 +561,8 @@
 	
 	"attitude toward"
 		"Kor Sestor" -.01
-<<<<<<< HEAD
+		"Korath (Civilian)" 1
 		"Hai (Friendly Unfettered)" -.01
-=======
-		"Korath (Civilian)" 1
->>>>>>> a0c306f3
 	
 	"player reputation" -10
 
