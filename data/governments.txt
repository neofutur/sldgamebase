--- conflicted
+++ resolved
@@ -536,11 +536,8 @@
 		"Pug (Wanderer)" -.01
 		"Merchant" -.01
 		"Kor Efret" -.01
-<<<<<<< HEAD
 		"Shadow" 1
 		"Bounty Hunter that Attacks Hai" -.01
-=======
->>>>>>> 755789be
 		"Elenctic Commune" .1
 		"Hai (Unfettered Challenger)" 1
 		"Hai (Unfettered Blue Challenger)" 1
