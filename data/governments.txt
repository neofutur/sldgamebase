# Copyright (c) 2014 by Michael Zahniser
#
# Endless Sky is free software: you can redistribute it and/or modify it under the
# terms of the GNU General Public License as published by the Free Software
# Foundation, either version 3 of the License, or (at your option) any later version.
#
# Endless Sky is distributed in the hope that it will be useful, but WITHOUT ANY
# WARRANTY; without even the implied warranty of MERCHANTABILITY or FITNESS FOR A
# PARTICULAR PURPOSE. See the GNU General Public License for more details.
#
# You should have received a copy of the GNU General Public License along with
# this program. If not, see <https://www.gnu.org/licenses/>.

government "Alpha"
	swizzle 1
	"crew attack" 1.5
	"crew defense" 2.5
	"player reputation" -1000
	"bribe" 0
	"fine" 0

government "Author"
	"player reputation" 1
	"bribe" 0

government "Bad Trip"
	swizzle 0
	"player reputation" -1000

government "Builder"
	# While when you attack the drones they will try to defend themselves, when you come back
	# as long as you don't attack them again they will focus on their usual activities
	color .91 .13 .82
	language "Builder"
	"fine" 0
	"penalty for"
		assist 0
		disable 0
		board 0
		capture 0
		destroy 0
		atrocity 0

government "Bounty"
	swizzle 6
	"player reputation" -1000
	"fine" 0
	"hostile hail" "hostile bounty"

government "Bounty (Disguised)"
	"display name" "Merchant"
	swizzle 5
	"player reputation" 1
	"fine" 0
	"friendly hail" "friendly civilian"
	"hostile hail" "hostile bounty"
	"penalty for"
		assist 0
		disable 0
		board 0
		capture 0
		destroy 0
		atrocity 0

government "Bounty Hunter"
	swizzle 6
	color .78 0 0

	"player reputation" -1000
	"bribe" .2
	"fine" 0
	"hostile hail" "hostile bounty hunter"

government "Bounty Hunter that Won't Enter Hai Space"
	"display name" "Bounty Hunter"
	swizzle 6
	color .78 0 0

	"player reputation" -1000
	"bribe" .2
	"fine" 0
	"hostile hail" "hostile bounty hunter"

government "Bounty Hunter that Attacks Hai"
	"display name" "Bounty Hunter"
	swizzle 6
	color .78 0 0
	
	"attitude toward"
		"Hai (Friendly Unfettered)" -.3
		"Hai" -.3
		"Hai (Wormhole Access)" -.3
		"Hai (Unfettered)" -.3

	"player reputation" -1000
	"bribe" .2
	"fine" 0
	"hostile hail" "hostile bounty hunter"

government "Coalition"
	swizzle 5
	color 1 .6 .7
	"crew attack" .6
	"crew defense" 3
	language "Coalition"
	"player reputation" 1
	"attitude toward"
		"Heliarch" 1

government "Deep"
	swizzle 0
	"player reputation" -1000

government "Deep Security"
	swizzle 0
	"player reputation" 1
	"attitude toward"
		"Deep Security that won't enter wormhole" 1.0
		"Merchant" .5
		"Pirate" -.2
		"Pirate (Devil-Run Gang)" -.2
		"Smuggler (Hai Trafficker)" -.2
	"friendly hail" "friendly deep"
	"hostile hail" "hostile deep"

government "Deep Security that won't enter wormhole"
	"display name" "Deep Security"
	swizzle 0
	"player reputation" 1
	"attitude toward"
		"Deep Security" 1
		"Merchant" .5
		"Pirate" -.2
		"Pirate (Devil-Run Gang)" -.2
		"Smuggler (Hai Trafficker)" -.2
	"friendly hail" "friendly deep"
	"hostile hail" "hostile deep"

government "Derelict"
	"fine" 0

government "Drak"
	swizzle 0
	color 1 1 1
	"player reputation" 1
	"fine" 0
	"attitude toward"
		"Indigenous Lifeform" 1
		"Ember Waste" 1

# A Drak government that is always hostile to the player.
government "Drak (Hostile)"
	"display name" "Drak"
	swizzle 0
	"player reputation" -1000
	"attitude toward"
		"Indigenous Lifeform" 1

government "Escort"
	swizzle 5
	"fine" 0

government "Forest (Prey)"
	# Indigenous creatures in large forest zones outside the Milky Way.
	# Drak don't look after these since they're beyond Drak territory.

	"display name" "Forest"

	# Nothing you do permanently angers indigenous creatures, because they are
	# not sentient and do not remember you as an individual.
	"player reputation" 1
	"penalty for"
		assist 0
		disable 0
		board 0
		capture 0
		destroy 0
		atrocity 0

government "Forest (Predator)"
	# Indigenous creatures in large forest zones outside the Milky Way.
	# These attack the "Forest (Prey)" creatures and the player.
	# Drak don't look after these since they're beyond Drak territory.

	"display name" "Forest"

	# These indigenous creatures think you look tasty:
	"player reputation" -1000
	"attitude toward"
		"Forest (Prey)" -.01
		"Author" -.01
		"Hai" -.01
		"Hai (Wormhole Access)" -.01
		"Korath" -.01
		"Merchant" -.01
		"Syndicate" -.01
		"Hai (Friendly Unfettered)" -.01
		"Hai (Unfettered)" -.01
		"Pirate" -.01
		"Pirate (Devil-Run Gang)" -.01

	"penalty for"
		assist 0
		disable 0
		board 0
		capture 0
		destroy 0
		atrocity 0

government "Free Worlds"
	swizzle 2
	color .06 .68 0
	
	"player reputation" 1
	"attitude toward"
		"Alpha" -.4
		"Free Worlds that won't enter wormhole" 1
		"Merchant" .3
		"Militia" .3
		"Pirate" -.4
		"Pirate (Devil-Run Gang)" -.4
		"Smuggler (Hai Trafficker)" -.4
		"Neutral" .1
	"bribe" .1
	"friendly hail" "friendly free worlds"
	"hostile hail" "hostile free worlds"
	raid "pirate raid"

government "Free Worlds that won't enter wormhole"
	"display name" "Free Worlds"
	swizzle 2
	color .06 .68 0
	
	"player reputation" 1
	"attitude toward"
		"Free Worlds" 1
		"Merchant" .3
		"Militia" .3
		"Pirate" -.4
		"Pirate (Devil-Run Gang)" -.4
		"Smuggler (Hai Trafficker)" -.4
		"Neutral" .1
	"bribe" .1
	"friendly hail" "friendly free worlds"
	"hostile hail" "hostile free worlds"
	raid "pirate raid"

government "Hai"
	swizzle 0
	color .86 .48 .79
	
	"player reputation" 0
	"attitude toward"
		"Hai (Wormhole Access)" 1
		"Hai Merchant" 1
		"Hai Merchant (Sympathizers)" 1
		"Hai Merchant (Human)" 1
		"Hai (Unfettered)" -.1
		"Merchant" .01
		"Bounty Hunter that Attacks Hai" -.01
		"Elenctic Commune" .1
	"bribe" .2
	"friendly hail" "friendly hai"
	"friendly disabled hail" "friendly disabled hai"
	"hostile hail" "hostile hai"
	"hostile disabled hail" "hostile disabled hai"

# A government used for Hai mission escorts that are able to go through the wormhole.
government "Hai (Wormhole Access)"
	"display name" "Hai"
	swizzle 0
	color .86 .48 .79
	
	"player reputation" 0
	"attitude toward"
		"Hai" 1
		"Hai Merchant" 1
		"Hai Merchant (Sympathizers)" 1
		"Hai Merchant (Human)" 1
		"Hai (Unfettered)" -.1
		"Merchant" .01
		"Bounty Hunter that Attacks Hai" -.01
		"Elenctic Commune" .1
	"bribe" .2
	"friendly hail" "friendly hai"
	"friendly disabled hail" "friendly disabled hai"
	"hostile hail" "hostile hai"
	"hostile disabled hail" "hostile disabled hai"

government "Hai Merchant"
	"display name" "Hai"
	swizzle 0
	color .86 .48 .79
	
	"player reputation" 0
	"attitude toward"
		"Hai" 1
		"Hai (Wormhole Access)" 1
		"Hai Merchant (Sympathizers)" .95
		"Hai Merchant (Human)" .95
		"Hai (Unfettered)" -.1
		"Merchant" .01
	"bribe" .02
	"friendly hail" "friendly hai"
	"friendly disabled hail" "friendly disabled hai"
	"hostile hail" "hostile hai"
	"hostile disabled hail" "hostile disabled hai"

government "Hai Merchant (Sympathizers)"
	"display name" "Hai"
	swizzle 0
	color .86 .48 .79
	
	"player reputation" 0
	"attitude toward"
		"Hai" 1
		"Hai (Wormhole Access)" 1
		"Hai Merchant" .95
		"Hai Merchant (Human)" .95
		"Hai (Unfettered)" .01
		"Merchant" .01
	"bribe" .02
	"friendly hail" "friendly hai"
	"friendly disabled hail" "friendly disabled hai"
	"hostile hail" "hostile hai"
	"hostile disabled hail" "hostile disabled hai"

government "Hai Merchant (Human)"
	"display name" "Hai"
	swizzle 0
	color .86 .48 .79
	
	"player reputation" 0
	"attitude toward"
		"Hai" 1
		"Hai (Wormhole Access)" 1
		"Hai Merchant" .95
		"Hai Merchant (Sympathizers)" .95
		"Hai (Unfettered)" -.2
		"Merchant" .01
	"bribe" .02
	"friendly hail" "friendly civilian"
	"hostile hail" "hostile civilian"

government "Hai (Unfettered)"
	swizzle 4
	color .55 .27 .76
	"crew attack" 1.4
	"crew defense" 2.2
	
	"player reputation" -1000
	"attitude toward"
		"Hai" -.01
		"Hai (Wormhole Access)" -.01
		"Hai Merchant" -.01
		"Hai Merchant (Sympathizers)" 0.01
		"Hai Merchant (Human)" -.01
		"Wanderer" -.01
		"Pug" -.01
		"Pug (Wanderer)" -.01
		"Merchant" -.01
		"Kor Efret" -.01
		"Bounty Hunter that Attacks Hai" -.01
		"Elenctic Commune" .1
	"bribe" .02
	"fine" 0
	"friendly hail" "friendly unfettered"
	"friendly disabled hail" "friendly disabled unfettered"
	"hostile hail" "hostile unfettered"
	"hostile disabled hail" "hostile disabled unfettered"

government "Hai (Friendly Unfettered)"
	swizzle 4
	color .69 .33 .82
	"display name" "Hai (Unfettered)"
	
	"player reputation" 100
	"attitude toward"
		"Pirate" -.01
		"Pirate (Devil-Run Gang)" -.01
		"Korath" -.01
		"Hai" .01
		"Bounty Hunter that Attacks Hai" -.01
		"Elenctic Commune" .1
	"bribe" .02
	"fine" 0
	"friendly hail" "friendly unfettered"
	"friendly disabled hail" "friendly disabled unfettered"
	"hostile hail" "hostile unfettered"
	"hostile disabled hail" "hostile disabled unfettered"

government "Heliarch"
	swizzle 0
	color 1 .8 .5
	"crew attack" 1.3
	"crew defense" 2.8
	"player reputation" 1
	"friendly hail" "friendly heliarch"
	"friendly disabled hail" "friendly disabled heliarch"
	"hostile hail" "hostile heliarch"
	"hostile disabled hail" "hostile disabled heliarch"
	"attitude toward"
		"Quarg" -.01
		"Coalition" 1

<<<<<<< HEAD
government "Hicemus"
	swizzle 0
	color 0.6 0.0 0.4
	"crew attack" .2
	"crew defense" 1
	language "Incups"
	"player reputation" 0
	"attitude toward"
		"Quarg" 1
		"Incipias" 1

government "Human Alliance"
	# Temporary group that forms during Hai threat.
	swizzle 0
	color 1 .8 .5
	"player reputation" 10
	
	"attitude toward"
		"Alpha" -.3
		"Merchant" .25
		"Militia" .1
		"Pirate" -.3
		"Pirate (Devil-Run Gang)" -.3
		"Republic" .1
		"Syndicate" .1
		"Smuggler (Hai Trafficker)" -.3
		"Navy Intelligence" .1
		"Navy (Oathkeeper)" .1
		"Neutral" .1
		"Free Worlds" .1
		"Human Alliance that won't enter wormhole" 1.0
	# These ships exist purely as scenery and only for a short
	# time; if they persist longer in future versions, we should
	# add hails.

government "Human Alliance that won't enter wormhole"
	# Temporary group that forms during Hai threat.
	"display name" "Human Alliance"
	swizzle 0
	color 1 .8 .5
	"player reputation" 10
	
	"attitude toward"
		"Alpha" -.3
		"Merchant" .25
		"Militia" .1
		"Pirate" -.3
		"Pirate (Devil-Run Gang)" -.3
		"Republic" .1
		"Syndicate" .1
		"Smuggler (Hai Trafficker)" -.3
		"Navy Intelligence" .1
		"Navy (Oathkeeper)" .1
		"Neutral" .1
		"Free Worlds" .1
		"Human Alliance" 1
	# These ships exist purely as scenery and only for a short
	# time; if they persist longer in future versions, we should
	# add hails.

government "Incipias"
	swizzle 0
	color 0.5 0.0 0.9
	"crew attack" .2
	"crew defense" 1
	language "Incups"
	"player reputation" 1
	"attitude toward"
		"Quarg" 1
		"Hicemus" 1

=======
>>>>>>> d9259751
government "Independent"
	swizzle 6
	color .78 .36 .36
	
	"player reputation" 10
	"bribe" .05
	"fine" 0
	"friendly hail" "friendly civilian"
	"hostile hail" "hostile civilian"
	raid "Large Southern Pirates"

# A government used for "Independent" ships that the player is allowed to kill without consequences.
government "Independent (Killable)"
	"display name" "Independent"
	swizzle 6
	color .78 .36 .36
	
	"player reputation" 10
	"bribe" .05
	"fine" 0
	"friendly hail" "friendly civilian"
	"hostile hail" "hostile civilian"

government "Indigenous Lifeform"
	# Nothing you do permanently angers indigenous creatures, because they are
	# not sentient and do not remember you as an individual.
	"player reputation" 1
	"bribe" 0
	"fine" 0
	
	"attitude toward"
		"Ember Waste" 1
	"penalty for"
		assist 0
		disable 0
		board 0
		capture 0
		destroy 0
		atrocity 0

government "Ka'het"
	swizzle 0
	language "Ka'het"

	"attitude toward"
		"Ka'het (Infighting)" -.01
		"Remnant" -.01
		"Quarg" -.01
		"Pug" -.01
		"Hai" -.01
		"Hai (Wormhole Access)" -.01
		"Korath" -.01
		"Navy (Oathkeeper)" -.01
		"Republic" -.01
		"Free Worlds" -.01
		"Hai (Unfettered)" -.01
		"Wanderer" -.01
	
	"player reputation" -1
	"friendly hail" "friendly ka'het"
	"friendly disabled hail" "friendly disabled ka'het"
	"hostile hail" "hostile ka'het"
	"hostile disabled hail" "hostile disabled ka'het"

# A government used to cause infighting between fleets that both appear to be the Ka'het government.
government "Ka'het (Infighting)"
	"display name" "Ka'het"
	swizzle 0
	language "Ka'het"

	"attitude toward"
		"Ka'het" -.01
		"Remnant" -.01
		"Quarg" -.01
		"Pug" -.01
		"Hai" -.01
		"Hai (Wormhole Access)" -.01
		"Korath" -.01
		"Navy (Oathkeeper)" -.01
		"Republic" -.01
		"Free Worlds" -.01
		"Hai (Unfettered)" -.01
		"Wanderer" -.01
	
	"player reputation" -1
	"friendly hail" "friendly ka'het"
	"friendly disabled hail" "friendly disabled ka'het"
	"hostile hail" "hostile ka'het"
	"hostile disabled hail" "hostile disabled ka'het"

government "Ka'sei"
	swizzle 0
	language "Ka'het"
	
	"penalty for"
		assist 0
		disable 0
		board 0
		capture 0
	"player reputation" 1
	"friendly hail" "friendly ka'het"
	"friendly disabled hail" "friendly disabled ka'het"
	"hostile hail" "hostile ka'het"
	"hostile disabled hail" "hostile disabled ka'het"

government "Korath"
	swizzle 0
	color .8 .5 .1
	"crew attack" 1.4
	"crew defense" 2.6
	language "Korath"
	
	"attitude toward"
		"Kor Sestor" -.01
		"Korath (Civilian)" 1
		"Hai (Friendly Unfettered)" -.01
	
	"player reputation" -10

government "Korath (Civilian)"
	"display name" "Korath"
	swizzle 2
	color .8 .5 .1
	"crew attack" 1.1
	"crew defense" 2.1
	language "Korath"

	"attitude toward"
		"Kor Mereti" -.01
		"Kor Sestor" -.01
		"Korath" .01

	"player reputation" 1

government "Korath Nanobots"
	"player reputation" -1000
	"bribe" 0
	"fine" 0

government "Kor Efret"
	swizzle 4
	color .49 .33 .69
	language "Korath"
	
	"attitude toward"
		"Kor Mereti" -.01
		"Kor Sestor" -.01
	
	"player reputation" 1

government "Kor Mereti"
	swizzle 5
	color .32 .36 .65
	language "Korath"
	
	"attitude toward"
		"Kor Sestor" -.01
		"Wanderer" -.01
	
	"player reputation" -1000

# A Kor Mereti government that is always hostile to the player.
government "Kor Mereti (Hostile)"
	"display name" "Kor Mereti"
	swizzle 5
	language "Korath"
	"attitude toward"
		"Wanderer" -.01
		"Kor Mereti" -.01
	"player reputation" -1000

government "Kor Sestor"
	swizzle 0
	color .75 .27 .37
	language "Korath"
	
	"attitude toward"
		"Kor Mereti" -.01
		"Wanderer" -.01
		"Republic" -.01
		"Merchant" -.01
		"Navy (Oathkeeper)" -.01
		"Syndicate" -.01
	
	"player reputation" -1000

government "Marauder"
	swizzle 6
	"player reputation" 1
	"bribe" .1
	"fine" 0
	"hostile hail" "hostile pirate"

government "Merchant"
	swizzle 5
	
	"player reputation" 10
	"attitude toward"
		"Pirate" -.2
		"Pirate (Devil-Run Gang)" -.2
		"Korath" -.2
	"bribe" .05
	"fine" 0
	"friendly hail" "friendly civilian"
	"hostile hail" "hostile civilian"

government "Militia"
	swizzle 2
	color .06 .68 0
	
	"player reputation" 0
	"attitude toward"
		"Merchant" .3
		"Pirate" -.4
		"Pirate (Devil-Run Gang)" -.4
		"Smuggler (Hai Trafficker)" -.4
	"bribe" .1
	"friendly hail" "friendly militia"
	"hostile hail" "hostile militia"

government "Navy Intelligence"
	swizzle 0
	"crew attack" 1.2
	"crew defense" 2.2
	"attitude toward"
		"Syndicate" -.1
		"Pirate" -.3
		"Pirate (Devil-Run Gang)" -.3
		"Smuggler (Hai Trafficker)" -.3

government "Navy (Oathkeeper)"
	swizzle 0
	color .91 .42 .09
	"crew attack" 1.2
	"crew defense" 2.2
	
	"player reputation" 100
	"attitude toward"
		"Alpha" -.3
		"Merchant" .25
		"Militia" .1
		"Pirate" -.3
		"Pirate (Devil-Run Gang)" -.3
		"Smuggler (Hai Trafficker)" -.3
		"Kor Sestor" -.01
		"Kor Mereti" -.01
		"Navy Intelligence" 1
	"friendly hail" "friendly navy"
	"hostile hail" "hostile navy"

government "Neutral"
	swizzle 0
	color .84 .61 .37
	
	"player reputation" 1
	"attitude toward"
		"Merchant" .3
		"Pirate" -.2
		"Pirate (Devil-Run Gang)" -.2
		"Smuggler (Hai Trafficker)" -.2
	"bribe" .05
	"friendly hail" "friendly civilian"
	"hostile hail" "hostile civilian"
	raid "pirate raid"

government "Parrot"
	swizzle 2
	"player reputation" 1
	"bribe" 0

government "Elenctic Commune"
	swizzle 0
	color .84 .61 .37
	
	"player reputation" 1000
	"attitude toward"
		"Hai" .1
		"Hai (Friendly Unfettered)" .1
		"Pirate" -.2
		"Pirate (Devil-Run Gang)" -.2
		"Smuggler (Hai Trafficker)" -.2
	"bribe" .05

government "Pirate"
	swizzle 6
	color .78 0 0
	
	"player reputation" -10
	"attitude toward"
		"Author" -.01
		"Hai" -.01
		"Hai (Wormhole Access)" -.01
		"Korath" -.01
		"Merchant" -.1
		"Syndicate" -.01
		"Hai (Friendly Unfettered)" -.01
	"bribe" .05
	"fine" 0
	"friendly hail" "friendly pirate"
	"hostile hail" "hostile pirate"
	raid "pirate raid"

government "Pirate (Devil-Run Gang)"
	swizzle 6
	color .78 0 0
	"display name" "Pirate"
	
	"player reputation" -1000
	"attitude toward"
		"Author" -.001
		"Hai" -.001
		"Hai (Wormhole Access)" -.001
		"Korath" -.001
		"Merchant" -.001
		"Syndicate" -.001
		"Hai (Friendly Unfettered)" -.001
		"Forest (Prey)" -.001
		"Forest (Predator)" -.001
	"bribe" .05
	"fine" 0
	"friendly hail" "friendly pirate"
	"hostile hail" "hostile pirate"

government "Pirate (Rival)"
	"display name" "Pirate"
	swizzle 6
	color .78 0 0
	
	"player reputation" -10
	"attitude toward"
		"Author" -.01
		"Hai" -.01
		"Hai (Wormhole Access)" -.01
		"Korath" -.01
		"Merchant" -.1
		"Syndicate" -.01
	"bribe" 0
	"fine" 0
	"friendly hail" "friendly pirate"
	"hostile hail" "hostile pirate"
	raid "pirate raid"

government "Pug"
	swizzle 0
	color .99 .89 .70
	
	"player reputation" 1
	"attitude toward"
		"Drak" -.01
		"Quarg" -.01
	"friendly hail" "friendly pug"
	"friendly disabled hail" "friendly disabled pug"
	"hostile hail" "hostile pug"
	"hostile disabled hail" "hostile pug"

# A pug government with distinct reputation toward the player compared to those met during the main campaign.
government "Pug (Wanderer)"
	"display name" "Pug"
	swizzle 0
	color .99 .89 .70
	
	"player reputation" 1
	"attitude toward"
		"Drak" -.01
		"Quarg" -.01
	"friendly hail" "friendly pug"
	"friendly disabled hail" "friendly disabled pug"
	"hostile hail" "hostile pug"
	"hostile disabled hail" "hostile pug"

government "Quarg"
	swizzle 0
	color .88 .77 0
	
	"player reputation" 1
	"attitude toward"
		"Merchant" .01
		"Kor Efret" .01
		"Kor Mereti" -.01
		"Kor Sestor" -.01
		"Hai" .01
		"Hai (Wormhole Access)" .01
		"Pirate" -.01
		"Pirate (Devil-Run Gang)" -.01
	"hostile hail" "hostile quarg"
	"hostile disabled hail" "hostile quarg"

government "Remnant"
	swizzle 0
	color .89 .38 .62
	"crew defense" 2.2
	
	"player reputation" 1
	"bribe" 0
	"attitude toward"
		"Indigenous Lifeform" 0.05
		"Korath" -.05
		"Alpha" -.05
		"Remnant (Research)" 1
	"penalty for"
		assist -0.25
		disable 1
		board 1
		capture 10
		destroy 10
		scan 0.1
	"provoked on scan"
	"friendly hail" "remnant uncontacted"
	"hostile hail" "remnant uncontacted hostile"

government "Remnant (Research)"
	"display name" "Remnant"
	swizzle 0
	color .89 .38 .62
	"crew defense" 2.2
	
	"player reputation" 1
	"bribe" 0
	"attitude toward"
		"Indigenous Lifeform" 0.05
		"Korath" -.05
		"Alpha" -.05
		"Remnant" 1
	"penalty for"
		assist -0.25
		disable 1
		board 1
		capture 10
		destroy 10
	"friendly hail" "remnant uncontacted"
	"hostile hail" "remnant uncontacted hostile"

government "Republic"
	swizzle 0
	color .91 .42 .09
	"crew attack" 1.2
	"crew defense" 2.2
	
	"player reputation" 2
	"attitude toward"
		"Alpha" -.3
		"Merchant" .25
		"Militia" .1
		"Pirate" -.3
		"Pirate (Devil-Run Gang)" -.3
		"Republic that won't enter wormhole" 1
		"Smuggler (Hai Trafficker)" -.3
		"Navy Intelligence" 1
		"Navy (Oathkeeper)" 1
		"Neutral" .1
	"friendly hail" "friendly navy"
	"hostile hail" "hostile navy"
	raid "pirate raid"

government "Republic that won't enter wormhole"
	"display name" Republic
	swizzle 0
	color .91 .42 .09
	"crew attack" 1.2
	"crew defense" 2.2
	
	"player reputation" 2
	"attitude toward"
		"Alpha" -.3
		"Merchant" .25
		"Militia" .1
		"Pirate" -.3
		"Pirate (Devil-Run Gang)" -.3
		"Republic" 1
		"Smuggler (Hai Trafficker)" -.3
		"Navy Intelligence" 1
		"Navy (Oathkeeper)" 1
		"Neutral" .1
	"friendly hail" "friendly navy"
	"hostile hail" "hostile navy"
	raid "pirate raid"

government "Republic (Friendly)"
	"display name" "Republic"
	swizzle 0
	"crew attack" 1.2
	"crew defense" 2.2
	"player reputation" 2
	
	"attitude toward"
		"Alpha" -.01
		"Merchant" .01
		"Militia" .01
		"Pirate" -.01
		"Navy Intelligence" .01
		"Navy (Oathkeeper)" .01
		"Neutral" .01
	"friendly hail" "friendly navy"
	"hostile hail" "hostile navy"

government "Scar's Legion"
	swizzle 6
	color .78 0 0
	"player reputation" 10
	"attitude toward"
		"Merchant" -0.01
		"Republic" -0.01
		"Hai" -0.01
	bribe 0
	fine 0
	"hostile hail" "hostile pirate"

government "Scar's Legion (Killable)"
	"display name" "Scar's Legion"
	swizzle 6
	color .78 0 0
	"player reputation" -1000
	bribe 0
	fine 0
	"hostile hail" "hostile pirate"

government "Sheragi"
	swizzle 3
	"player reputation" 1
	"crew attack" 0
	"crew defense" 0

government "Silent Ones"
	"display name" ???
	swizzle 0
	"player reputation" 1
	"bribe" 0
	"fine" 0
	"crew attack" 0
	"crew defense" 0
	"attitude toward"
		"Hicemus" 0.0
		"Incipias" 0.0
		"Quarg" 0.0
	"penalty for"
		assist 0
		disable 0
		board 0
		capture 0
		destroy 0
		atrocity 0

government "Smuggler (Hai Trafficker)"
	swizzle 0
	color 1 .6 .7
	"display name" "Smuggler"
	
	"bribe" .1
	"fine" 0
	"friendly hail" "friendly civilian"
	"hostile hail" "hostile pirate"

	# They just want to pass through the system alive, so they
	# won't attack anyone unless they have to.
	"player reputation" 1
	"penalty for"
		assist 0
		disable 0
		board 0
		capture 0
		destroy 0
		atrocity 0

government "Syndicate"
	swizzle 4
	color 0 .41 .71
	
	"player reputation" 2
	"attitude toward"
		"Merchant" .3
		"Pirate" -.4
		"Pirate (Devil-Run Gang)" -.4
		"Smuggler (Hai Trafficker)" -.4
		"Syndicate that won't enter wormhole" 1
		"Korath" -.5
	"bribe" .08
	"friendly hail" "friendly syndicate"
	"hostile hail" "hostile syndicate"
	raid "pirate raid"

government "Syndicate that won't enter wormhole"
	"display name" "Syndicate"
	swizzle 4
	color 0 .41 .71
	
	"player reputation" 2
	"attitude toward"
		"Merchant" .3
		"Pirate" -.4
		"Pirate (Devil-Run Gang)" -.4
		"Smuggler (Hai Trafficker)" -.4
		"Syndicate" 1
		"Korath" -.5
	"bribe" .08
	"friendly hail" "friendly syndicate"
	"hostile hail" "hostile syndicate"
	raid "pirate raid"

government "Syndicate (Extremist)"
	swizzle 1
	color 0 .41 .71
	
	"player reputation" -1000
	"attitude toward"
		"Syndicate" -.01
		"Republic" -.01
		"Free Worlds" -.01
	"bribe" 0
	"fine" 0
	"hostile hail" "hostile syndicate"

government "Team Blue"
	swizzle 5
	"player reputation" -1000
	"attitude toward"
		"Team Red" -.1

government "Team Red"
	swizzle 0
	"player reputation" -1000
	"attitude toward"
		"Team Blue" -.1

government "Test Dummy"
	swizzle 3
	"player reputation" -1000
	"hostile hail" "test dummy"
	"hostile disabled hail" "disabled test dummy"
	"bribe" 0
	"fine" 0

# For space objects of unknown origin, to ensure the player can't land:
government "Unknown"
	swizzle 1
	color .4 .4 .4
	"player reputation" -1000

government "Uninhabited"
	color .4 .4 .4
	"bribe" 0
	"fine" 0

government "Ember Waste"
	"display name" "???"
	"player reputation" 1
	"bribe" 0
	"fine" 0
	language "Ember Waste"
	"attitude toward"
		"Indigenous Lifeform" 1
		"Drak" 1
		"Drak (Hostile)" .01
		"Korath" -.01
		"Remnant" .01

government "Wanderer"
	swizzle 2
	color .70 .91 .12
	"player reputation" 1
	language "Wanderer"
	"friendly hail" "wanderer untranslated"
	"friendly disabled hail" "wanderer untranslated"
	"hostile hail" "wanderer untranslated"
	"hostile disabled hail" "wanderer untranslated"

# A dummy government used to prevent Hai from entering the wormhole in Waypoint/Ultima Thule, but allowing human merchants and other governments to enter.
government "Wormhole Alpha"
	"bribe" 0
	"fine" 0
	"attitude toward"
		"Hai" -.01
		"Hai Merchant" -.01
		"Hai Merchant (Sympathizers)" -.01
		"Hai Merchant (Human)" -.01
		"Hai (Unfettered)" -.01
		"Bounty Hunter that Won't Enter Hai Space" -.01
		"Deep Security that won't enter wormhole" -.01
		"Free Worlds that won't enter wormhole" -.01
		"Republic that won't enter wormhole" -.01<|MERGE_RESOLUTION|>--- conflicted
+++ resolved
@@ -403,7 +403,6 @@
 		"Quarg" -.01
 		"Coalition" 1
 
-<<<<<<< HEAD
 government "Hicemus"
 	swizzle 0
 	color 0.6 0.0 0.4
@@ -415,55 +414,6 @@
 		"Quarg" 1
 		"Incipias" 1
 
-government "Human Alliance"
-	# Temporary group that forms during Hai threat.
-	swizzle 0
-	color 1 .8 .5
-	"player reputation" 10
-	
-	"attitude toward"
-		"Alpha" -.3
-		"Merchant" .25
-		"Militia" .1
-		"Pirate" -.3
-		"Pirate (Devil-Run Gang)" -.3
-		"Republic" .1
-		"Syndicate" .1
-		"Smuggler (Hai Trafficker)" -.3
-		"Navy Intelligence" .1
-		"Navy (Oathkeeper)" .1
-		"Neutral" .1
-		"Free Worlds" .1
-		"Human Alliance that won't enter wormhole" 1.0
-	# These ships exist purely as scenery and only for a short
-	# time; if they persist longer in future versions, we should
-	# add hails.
-
-government "Human Alliance that won't enter wormhole"
-	# Temporary group that forms during Hai threat.
-	"display name" "Human Alliance"
-	swizzle 0
-	color 1 .8 .5
-	"player reputation" 10
-	
-	"attitude toward"
-		"Alpha" -.3
-		"Merchant" .25
-		"Militia" .1
-		"Pirate" -.3
-		"Pirate (Devil-Run Gang)" -.3
-		"Republic" .1
-		"Syndicate" .1
-		"Smuggler (Hai Trafficker)" -.3
-		"Navy Intelligence" .1
-		"Navy (Oathkeeper)" .1
-		"Neutral" .1
-		"Free Worlds" .1
-		"Human Alliance" 1
-	# These ships exist purely as scenery and only for a short
-	# time; if they persist longer in future versions, we should
-	# add hails.
-
 government "Incipias"
 	swizzle 0
 	color 0.5 0.0 0.9
@@ -475,8 +425,6 @@
 		"Quarg" 1
 		"Hicemus" 1
 
-=======
->>>>>>> d9259751
 government "Independent"
 	swizzle 6
 	color .78 .36 .36
