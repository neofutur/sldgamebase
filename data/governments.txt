--- conflicted
+++ resolved
@@ -254,13 +254,9 @@
 		"Hai Merchant (Human)" 1
 		"Hai (Unfettered)" -.1
 		"Merchant" .01
-<<<<<<< HEAD
 		"Bounty Hunter that Attacks Hai" -.01
 		"Philosophers" .1
-	"bribe" .02
-=======
 	"bribe" .2
->>>>>>> ee7d6ce2
 	"friendly hail" "friendly hai"
 	"friendly disabled hail" "friendly disabled hai"
 	"hostile hail" "hostile hai"
@@ -280,11 +276,9 @@
 		"Hai Merchant (Human)" 1
 		"Hai (Unfettered)" -.1
 		"Merchant" .01
-<<<<<<< HEAD
 		"Bounty Hunter that Attacks Hai" -.01
 		"Philosophers" .1
-=======
-	"bribe" .2
+	"bribe" .02
 	"friendly hail" "friendly hai"
 	"friendly disabled hail" "friendly disabled hai"
 	"hostile hail" "hostile hai"
@@ -322,7 +316,6 @@
 		"Hai Merchant (Human)" .95
 		"Hai (Unfettered)" .01
 		"Merchant" .01
->>>>>>> ee7d6ce2
 	"bribe" .02
 	"friendly hail" "friendly hai"
 	"friendly disabled hail" "friendly disabled hai"
@@ -1071,16 +1064,12 @@
 	"fine" 0
 	"attitude toward"
 		"Hai" -.01
-<<<<<<< HEAD
+		"Hai Merchant" -.01
+		"Hai Merchant (Sympathizers)" -.01
+		"Hai Merchant (Human)" -.01
 		"Hai (Unfettered)" -.01
 		"Bounty Hunter that Won't Enter Hai Space" -.01
 		"Deep Security that won't enter wormhole" -.01
 		"Free Worlds that won't enter wormhole" -.01
 		"Republic that won't enter wormhole" -.01
-		"Human Alliance that won't enter wormhole" -.01
-=======
-		"Hai Merchant" -.01
-		"Hai Merchant (Sympathizers)" -.01
-		"Hai Merchant (Human)" -.01
-		"Hai (Unfettered)" -.01
->>>>>>> ee7d6ce2
+		"Human Alliance that won't enter wormhole" -.01