--- conflicted
+++ resolved
@@ -1062,7 +1062,6 @@
 		payment 100000
 		dialog `Instead of landing in the spaceport where they can be seen, you drop Anaya and Touhar off as close as you can to where they will be staying. The house is a few kilometers away, but they assure you that they can make it on their own. They pay you <payment> and thank you for bringing them this far.`
 
-<<<<<<< HEAD
 mission "Hai Solifuge response"
 	landing
 	invisible
@@ -1418,7 +1417,7 @@
 			"Aphid"
 			"Pond Strider" 3
 			"Flea" 24
-=======
+
 
 
 mission "Pirate Troubles [0]"
@@ -1825,5 +1824,4 @@
 	on complete
 		"reputation: Hai" += 40
 		payment 500000
-		dialog `With the freighters safely returned, the Hai thank you for resolving the situation with Scar's Legion and hand you <payment> for your help.`
->>>>>>> 75dabfe7
+		dialog `With the freighters safely returned, the Hai thank you for resolving the situation with Scar's Legion and hand you <payment> for your help.`