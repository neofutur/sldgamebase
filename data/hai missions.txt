# Copyright (c) 2015 by Michael Zahniser
#
# Endless Sky is free software: you can redistribute it and/or modify it under the
# terms of the GNU General Public License as published by the Free Software
# Foundation, either version 3 of the License, or (at your option) any later version.
#
# Endless Sky is distributed in the hope that it will be useful, but WITHOUT ANY
# WARRANTY; without even the implied warranty of MERCHANTABILITY or FITNESS FOR A
# PARTICULAR PURPOSE.  See the GNU General Public License for more details.

mission "First Contact: Hai"
	landing
	source
		attributes "hai"
	on offer
		conversation
			`This planet is populated by an alien species that resemble giant, intelligent squirrels. However, the most surprising aspect of the spaceport is not the aliens, but the fact that human merchants and other civilians are walking among them and are clearly at home here. Would you like to find someone who can tell you what is going on here?`
			choice
				`	(Sure.)`
				`	(Not right now.)`
					defer
			
			`	You walk up to a human merchant who is busy haggling with one of the aliens. They interrupt their conversation when they see you approaching, and the human gestures for you to join them. "You look totally lost," he says. "First time down the rabbit hole?"`
			`	You nod. The alien reaches out a paw to shake hands with you. "Welcome to Hai space," it says. "We are people of peace, and you are free to visit us or even live among us. Our worlds provide enough bounty for all."`
			`	You glance quickly at the human merchant to see his expression, wondering if these aliens can indeed be so benign, but his expression is calm and untroubled. "It's true," he says, "look around you. These buildings have stood for thousands of years. Hai society is so advanced, they need almost no resources to maintain it."`
			choice
				`	"Why do you allow humans to settle here?"`
				`	"What do you ask for in return for letting humans settle here?"`
			
			`	"Humans are a young species," the Hai says, "full of energy, full of new ideas. And the Hai are old, and everything we do is what we have done before. When humans go on vacation, they travel to a world with perfect weather, sunny every day. When Hai go on vacation, we visit the stormiest world, to find unpredictability and change. Humans are so strange, that to speak with a human is like a small vacation." It smiles, and you catch a glimpse of its massive incisors. Based on your knowledge of xenobiology you would guess that the Hai are herbivores, but you can't be certain.`
			choice
				`	"So I'm allowed to travel throughout your territory if I want?"`
					goto travel
				`	"How come people back in human space don't know that you are here?"`
			
			`	The human merchant laughs. "Probably because most of us came here to escape from the chaos and fighting in human space. The last thing we want is for it to follow us here. Not that I'm saying you can't tell anyone about the wormhole, but if I were you I wouldn't go spreading the news too widely either. And take a look around Hai space before you leave; you'll find that we could learn a lot from them."`
			`	"So I can travel anywhere I want in your territory?" you ask the Hai.`
			
			label travel
			`	"Yes," it says, "but be careful. The north is the territory of some renegade Hai: bandits and pirates, living off what they steal from the rest of us. If you travel among them, you will not be safe."`
			`	You talk for a while longer, but do not gain much additional information except that several of their worlds are willing to sell Hai technology even to human beings. You thank them both for stopping to talk with you, and the Hai responds, "We are always glad to welcome new friends. May peace dwell in your heart until we meet again."`
				decline
	on decline
		log "Factions" "Hai" `The Hai are a species of giant, intelligent rodents, who live to the north of human space. They allow any humans who discover their territory to live alongside them, and to trade with them and purchase their technology.`

mission "Discovered Hai Space"
	landing
	invisible
	source
		government "Hai"
	on offer
		event "label hai space"
		fail

event "label hai space"
	galaxy "label hai"
		sprite "label/hai"



mission "First Contact: Unfettered"
	landing
	source
		attributes "unfettered"
	on offer
		conversation
			`The Hai here appear to be at war with the rest of their species. Do you want to approach one of them and ask why?`
			choice
				`(Sure.)`
				`(Not now, it's too risky.)`
					defer
			`	You catch the eye of one of the Hai dock workers and it walks over. "Ah," it says, "the monkey is curious. The monkey has never been face to face with a true Hai before?"`
			choice
				`	"No, I've encountered many of your brethren south of here."`
					goto brethren
				`	"What do you mean, 'true Hai'?"`
					goto true
				`	"Why are you at war with everyone else?"`
					goto everyone
			
			label brethren
			`	It hisses. "They are not true Hai. We are Hai. The unaltered. We were masters of a hundred worlds before human monkeys had learned the use of thumbs."`
				goto masters
			
			label true
			`	"It means that we are unaltered, Hai as Hai were first born to be. Hai the conquerors. We were masters of a hundred worlds before human monkeys had learned the use of thumbs."`
				goto masters
			
			label everyone
			`	"We fight to defend ourselves from extinction," it says.`
			`	"'Extinction?'" you ask. "Do you mean that you are not the same species as the other Hai?"`
			`	"Indeed," it says. "We are all that is left of the original Hai. Unaltered. The conquerors. We were masters of a hundred worlds before human monkeys had learned the use of thumbs."`
				goto masters
			
			label masters
			choice
				`	"Where was your territory? Why have I never heard of you before?"`
				`	"What do you mean, the Hai were altered?"`
	
			`	"This is our story," it says. "Once, many worlds beyond wormhole were ours. Once, hundred thousand years now gone. We needed more worlds. A species that does not expand becomes like brackish water, like stunted tree. But dragonfolk in the south had created hyperdrive, and human monkeys had begun banging rocks together in what the Drak said was very intelligent fashion. So we were forbidden from taking more worlds."`
			`	"'Dragonfolk?'" you ask. "I've never heard of them."`
			`	"Sheragi," it says, "they are extinct. Only their dumb ancestors survive, just as monkeys will outlast the thinking humans."`
			`	"How were you altered?" you ask.`
			`	It says, "We Hai took worlds that Drak said belonged to Sheragi, although Sheragi had not yet even discovered them. Drak retaliated. On all Hai worlds, Drak ships appeared in orbit. Sickness swept each planet: quick fever, strange feeling of frailness, like you are brittle bones with mouth full of dirt. Victims left alive, but all ambition gone, no desire but to die of comfortable old age."`
			choice
				`	"Did you try to resist the Drak?"`
					goto resist
				`	"How do you know this, if it happened a hundred thousand years ago?"`
					goto know
			
			label resist
			`	"Silly monkey," it says, "none can resist. They are strong. Their will prevails. And their will is for the galaxy to be a zoo, little remnants of each species all in separate cages. For now they let humans run free so humans will grow in knowledge, but soon they will fashion a cage for humans too."`
				goto help
			
			label know
			`	"All Hai know. The story is passed down. Others tell an altered version, where the way of peace was choice and not an inflicted wound, but some in each generation learn truth, and join us here."`
				goto help
			
			label help
			choice
				`	"That is a frightening story. Thank you for taking the time to speak with me."`
					decline
				`	"Is there anything I can do to help you?"`
			
			`	"If you are ever willing to sell us a jump drive," it says, "we will richly reward you. And if you discover the secret of how we can construct our own jump drives and escape from this prison, bring it to us and you will live as a god among us."`
			choice
				`	"I'm sorry, I don't know the secret of the jump drive. No human being does."`
				`	"If I ever have an extra jump drive to sell, I will bring it to you."`
					goto sell
			`	"Then leave us alone," it says, and it walks off.`
				decline
			
			label sell
			`	"Bring us a jump drive," it says, "and we will count you among our friends. Bring us more, and we may even consider you worthy of a share of the plunder, when we take back what is ours."`
				decline

	on decline
		log "Factions" "Unfettered Hai" `The "Unfettered" are a faction within the Hai species who are not as peaceful as the rest, and are normally not friendly toward humans. They claim that long ago the Drak altered the Hai to make them docile and peaceful, and that the Unfettered are descendants of those Hai who avoided undergoing that alteration. They are seeking jump drives so that they can escape the "prison" they are now stuck in: a few deteriorating worlds on the far northern edge of Hai space.`
		log "Factions" "Sheragi" `The Unfettered Hai say that a dragon-like species called the "Sheragi" who are long extinct used to live in human space, back when much of what is now human territory was occupied by the Hai.`



mission "Ask the Hai about the Unfettered"
	landing
	source
		attributes "hai"
	to offer
		has "First Contact: Unfettered: offered"
	on offer
		conversation
			`The Unfettered Hai told you that they are the "true Hai," and seem to think that the other Hai are oppressing them. Would you like to look for someone here who can tell you the other side of the story?`
			choice
				`	(Yes.)`
				`	(No.)`
					decline
			`	You find an elderly-looking Hai who is sitting on a bench watching the starships land and take off. As you approach, he says, "Hello human."`
			choice
				`	"Hello. I've met some of the Unfettered Hai. What can you tell me about them?"`
				`	"Hello. Can you tell me why you are at war with the other Hai who live to the north?"`
					goto war
			`	He says, "Ah, our wayward sisters and brothers to the north. You have surely seen what our society is like: safe, stable, predictable, deliberate. It suits most of us well. But there are those..."`
				goto raids
			label war
			`	He says, "I would not call it war. We launch no raids on them. We only defend when they attack. And, we supply them with food and other things needful for life. They are not our enemies, they are just those who do not fit in. You have surely seen what our society is like: safe, stable, predictable, deliberate. It suits most of us well. But there are those..."`
			label raids
			`	He pauses. "No, I am telling this unfairly. I will start again. Hundreds of years ago, when I was young, our territory was raided by aliens from the east, who came in massive warships and plundered our worlds. In those days there were some Hai who were brave enough to risk their lives to defend us. The raids lasted for decades, then abruptly stopped.`
			`	"Most of those who had fought the invaders were glad to return to ordinary life, but there were some for whom life now seemed bland and meaningless without the excitement and chaos of war. They started colonies in the systems to the north, and fought amongst themselves, and mismanaged the land, and grew in numbers. And now their worlds cannot feed them all, and they invade us and tell stories to put blame on us for their failures."`
			choice
				`	"Shouldn't they be treated with gratitude for defending you against the raiders?"`
				`	"They said the Drak altered the Hai to make them less aggressive. Is that true?"`
					goto drak
				`	"That's all I wanted to know. Thanks."`
					decline
			`	"They were, and still should be. There will always be times when our society needs them. Only at this time, the need is not so great. There is no new frontier for them to explore, no worthy challenges for them to face. And we fear what would happen if they ventured south and gained access to the wormhole, so we must force them to stay where they are."`
			choice
				`	"They said the Drak altered the Hai to make them less aggressive. Is that true?"`
				`	"That's all I wanted to know. Thanks."`
					decline
			label drak
			`	"No," he says, "it is a story they invented, that the Hai were destined to be masters of the galaxy but the Drak and the Quarg prevented us. The story is not true. Our civilization beyond the wormhole was brought down by infighting and unwise governance. Amid the wreckage we studied and thought and argued and came to believe that we could rule a small territory with stability and peace, or hold more worlds but with constant turmoil. We chose stability, and relinquished those worlds."`
			choice
				`	"So you don't think the Drak are keeping us all in cages?"`
				`	"That's all I wanted to know. Thanks."`
					decline
			`	He thinks about the question for a while, then says, "Sometimes we make a fire for cooking food. The fire consumes much wood, and the flames are tall, too wild and hot to cook food well. Then the wood becomes coals that burn slowly with no flames or smoke, and when you gather them they are good for roasting meat or even baking bread. Perhaps each species must consume many worlds and many resources before learning to burn slowly, and the wisdom of the Drak is to allow them to do so. But when they find balance, as we did, they no longer need so much space."`
			`	You thank him for taking time to speak with you, and say goodbye.`
				decline



mission "Unfettered Jump Drive 1"
	name "More Jump Drives"
	minor
	description "The Unfettered Hai have promised you rich rewards if you bring them more Jump Drives."
	landing
	to offer
		has "First Contact: Unfettered: offered"
		not "Wanderers: Jump Drive Source: active"
	to fail
		has "event: wanderers: unfettered invasion starts"
	to complete
		has "Unfettered Jump Drive 2: offered"
	source
		attributes "unfettered"
	on offer
		conversation
			`The Unfettered have clearly noticed that you have a jump drive installed; a large crowd of them has gathered around your ship. Do you want to talk with them, and perhaps arrange a sale of your jump drive?`
			choice
				`	(No.)`
					defer
				`	(Yes.)`
			`	As soon as you approach the crowd, one of them steps forward and says, "One million credits, and the friendship of the true Hai people. This is our offer, for the jump drive."`
			choice
				`	"Sure, I will accept that deal."`
					goto end
				`	"Can you offer me more than that?"`
					goto more
				`	"How will my ship leave here without my jump drive?"`
			
			`	"We will give you a hyperdrive in its place," it says, "and you will be counted as our friend, so you will not need to leave here quickly, or under threat of violence." You can't help but wonder if they will try to take your ship by force if you do not agree to the deal.`
			choice
				`	"Okay, I accept your generous offer."`
					goto end
				`	"Sorry, but if I give you this jump drive, I will lose my ability to capture more of them. Be patient, and I will bring you several of them when I am able."`
					goto refuse
			
			label refuse
			`	It ponders this for a while, and says, "Very well. Our offer stands, whenever you choose to return." They allow you to return to your ship peacefully.`
				defer
			
			label more
			`	"Do not underestimate the value of our friendship," it says. "Soon we will become powerful once more, with many fruitful worlds under our control, and when that day comes you will benefit greatly from being our ally."`
			choice
				`	"Okay, as long as you give me a hyperdrive to take its place, I'll give you my jump drive."`
					goto end
				`	"Sorry, but if I give you this jump drive, I will lose my ability to capture more of them. Be patient, and I will bring you several of them when I am able."`
					goto refuse
			
			label end
			`	The Unfettered engineers quickly and carefully remove your jump drive and replace it with an ordinary hyperdrive. You sincerely hope that you are not making a mistake by giving them this new technology. "Remember," one of them says as it hands you your payment, "when you acquire more jump drives, return here with them and we will give you further rewards. Until then, may fortune favor you, human friend."`
				accept
	
	on accept
		outfit "Jump Drive" -1
		outfit "Hyperdrive" 1
		payment 1000000
		"reputation: Hai (Unfettered)" >?= 10



mission "Unfettered Jump Drive 2"
	name "More Jump Drives"
	minor
	description "The Unfettered Hai have promised you rich rewards, and more information about their plans, if you bring them more Jump Drives."
	landing
	to offer
		has "Unfettered Jump Drive 1: offered"
		not "Wanderers: Jump Drive Source: active"
	to fail
		has "event: wanderers: unfettered invasion starts"
	to complete
		has "Unfettered Jump Drive 3: offered"
	source
		attributes "unfettered"
	on offer
		conversation
			`As before, when you land on this Unfettered world with a jump drive, a large crowd gathers around your ship. Clearly they are hoping that once again you will arrange a sale. Do you want to bargain with them?`
			choice
				`	(No.)`
					defer
				`	(Yes.)`
			`	When you approach the crowd, one of them says, "Greetings, human friend. We have made you known to all our brothers and sisters as one of the few creatures who have chosen to help the true Hai to gain their freedom. If you give us another jump drive, we will pay you another million credits, and make you one of our emissaries to collect the payments with which our frail brothers seek to buy peace. Will you accept this exchange?"`
			choice
				`	"Sorry, I need this jump drive right now, but I will come back later and sell it to you."`
					defer
				`	"Yes, I will sell you my jump drive."`
			`	Once again, they swap your jump drive for a hyperdrive, and pay you far more than you could sell a jump drive for anywhere else. "We will tell the other true Hai to offer you jobs in our job boards," they tell you, "and remember that we need still more jump drives."`
			choice
				`	"Then I will find more, and bring them to you."`
					accept
				`	"Can you tell me what you are using them for?"`
			`	"Not yet. If you further prove your friendship, perhaps we will." You assure them that you will continue to do your best to assist them.`
				accept
	
	on accept
		outfit "Jump Drive" -1
		outfit "Hyperdrive" 1
		payment 1000000
		"reputation: Hai (Unfettered)" >?= 20
		fail "Unfettered Jump Drive 1"



mission "Unfettered Jump Drive 3"
	name "More Jump Drives"
	minor
	description "If you find more Jump Drives, you can sell them to the Unfettered Hai for considerably more money than they are worth elsewhere."
	landing
	to offer
		has "Unfettered Jump Drive 2: offered"
		not "Wanderers: Jump Drive Source: active"
	to fail
		has "event: wanderers: unfettered invasion starts"
	to complete
		has "Unfettered Jump Drive 4: offered"
	source
		attributes "unfettered"
	on offer
		conversation
			`You have another jump drive, and the Unfettered will certainly be willing to pay you well for it. They also hinted that they might be willing to give you more information about what they plan to use the jump drives for. Do you want to sell them another drive?`
			choice
				`	(No.)`
					defer
				`	(Yes.)`
			`	You meet up with some local Unfettered leaders, and they again pay you a million credits and arrange for your jump drive to be swapped out of your ship. "If you bring more, we will continue to pay you," they say.`
			choice
				`	"Can you tell me what you are using the jump drives for?"`
				`	"Thank you, I will certainly bring more of them when I am able."`
					accept
			`	After a brief and hushed discussion in their own language, one of the leaders says, "You have proven your worth, so we will share our secret. The Hai once owned many worlds on the galactic fringe, a territory we can only visit using the jump drive. Those worlds are fruitful and nearly uninhabited. We will reclaim them as our own, and there will be food there to feed the Unfettered for many thousands of years to come."`
			branch know
				has "First Contact: Wanderer: offered"
			choice
				`	"Is there any other way I can help you to reclaim those worlds?"`
					goto help
				`	"'Nearly uninhabited?' You mean another species inhabits some of those worlds now?"`
					goto wanderers
			
			label know
			`	You suspect that they are talking about the territory that is now inhabited by the Wanderers.`
			choice
				`	"Are you at war with the Wanderers? Can I help you to reclaim your territory?"`
					goto help
				`	"What are you going to do to the species that owns those worlds right now?"`
					goto wanderers
			
			label help
			`	"Your help may indeed be beneficial to us," says the leader. "I will tell the others to contact you if they have any particular missions you can undertake."`
			choice
				`	"I look forward to hearing from them."`
					accept
				`	"What do you plan to do to the species that inhabits those worlds now?"`
			
			label wanderers
			`	"Those worlds are now held by a species of scavengers, who feast on the ruin of proud civilizations. Our scouts tell us that these carrion-feeders have wiped away nearly every Hai artifact, melting down our cities to make metal for their ships and factories, and hiding the scars of our wars beneath newly planted forests. They are an old and strong species, but few in number, and those worlds are ours by right."`
			`	You try to press them for more information, but they tell you nothing useful, aside from promising you that they will seek out your help when it is time to reclaim their territory.`
				accept
	
	on accept
		outfit "Jump Drive" -1
		outfit "Hyperdrive" 1
		payment 1000000
		"reputation: Hai (Unfettered)" >?= 30
		fail "Unfettered Jump Drive 2"



mission "Unfettered Jump Drive 4"
	repeat
	minor
	to offer
		has "Unfettered Jump Drive 3: offered"
		not "Wanderers: Jump Drive Source: active"
	to fail
		has "event: wanderers: unfettered invasion starts"
	to complete
		never
	source
		attributes "unfettered"
	on offer
		conversation
			`Would you like to sell another jump drive to the Unfettered?`
			choice
				`	(No.)`
					defer
				`	(Yes.)`
			`	As usual, they are more than willing to pay you a million credits for your jump drive, but you do not gain any additional information by talking with them.`
				accept
	
	on accept
		outfit "Jump Drive" -1
		outfit "Hyperdrive" 1
		payment 1000000
		"reputation: Hai (Unfettered)" >?= 40
		fail "Unfettered Jump Drive 3"
		fail "Unfettered Jump Drive 4"



mission "Unfettered returning home"
	description "This Hai has asked you to smuggle him out of Unfettered space and bring him to <destination>."
	minor
	source
		attributes "unfettered"
	destination "Hai-home"
	clearance
	passengers 1
	to offer
		has "Unfettered Tribute 3: done"
		random < 40
	on offer
		conversation
			`During the night, you hear a gentle scratching sound on your ship's main hatch. Do you investigate?`
			choice
				`	(Yes.)`
				`	(No.)`
					defer
			`	You grab a flashlight and open the hatch, and find a juvenile Hai there, with a large satchel slung over his shoulder. "You are the <first> <last>, yes?" he says. You nod. He says, "Is it true what is written here?"`
			`	In his hands he is holding a piece of foil paper. You recognize it as the wrapper from one of the food rations that you have been transporting to the Unfettered, the "tribute" that they demand from the peaceful Hai. But having never unwrapped one of the rations, you had not realized that there is writing on the inside, a few words in the angular alphabet of the Hai. The Unfettered youth sees your look of confusion, and translates the message. "It says, 'Hai-home is your home too. Rejoin your people.'"`
			choice
				`	"I think it is true. The Hai who gave this tribute said they hoped the Unfettered would turn from violence and be reconciled with them."`
					goto true
				`	"I'm sorry, but I don't think they will ever let you live among them, if it is your nature to be prone to violence."`
			`	You have little experience reading Hai emotion, but the youth seems crestfallen. "You are certain?" he asks.`
			choice
				`	"I am certain. I can do nothing for you."`
					goto refuse
				`	"Perhaps you can come with me and find out, but don't get your hopes up."`
					goto end
			label true
			`	"Will you take me to Hai-home?" he asks. "You are able to be outside Unfettered places. Can I go with you?"`
			choice
				`	"Yes, I will take you there."`
					goto end
				`	"Sorry, I can't risk angering the Unfettered by carrying a defector."`
			label refuse
			`	Disappointed, the youth leaves. You hope you made the right choice.`
				decline
			label end
			`	You show the youth to one of your bunk rooms, and tell him to stay hidden there until you reach Hai-home.`
				accept
	
	on visit
		dialog `You look for the young Hai, but realize that he took a ride on one of your escorts! Better depart and wait for your escorts to arrive in this star system.`
	on complete
		payment 100000
		dialog
			`You need not have worried about the reception the Unfettered youth would receive here on Hai-home. Scarcely minutes after you hesitantly contact the Hai government, a happy crowd has gathered around your ship. When he steps out of the hatchway, he looks stunned at being welcomed so warmly. One of the Hai governors thanks you for transporting him, and pays you <payment>.`
		"reputation: Hai" += 10



mission "Returning Home"
	description "Bring Elliot home to his family on <destination>. Elliot ran away from his family as a teenager and hasn't seen them in almost six years."
	minor
	source
		government "Hai"
	destination
		attributes "dirt belt"
		attributes "farming"
	passengers 1
	to offer
		random < 40
	on offer
		conversation
			`You are stopped by a human in the <origin> marketplace. He takes off his hat and asks, "You're from the outside, aren't you?"`
			choice
				`	"Yes, I am."`
					goto outsider
				`	"What do you mean 'the outside?'"`
			
			`	"Outside of Hai space. Your ship looks newer than most of the ships that humans fly around here."`
			choice
				`	"Oh, yes. I do come from outside."`
			
			label outsider
			`	"Good. My name is Elliot." You introduce yourself to Elliot and shake hands.`
			`	"Can you take me to <destination>?" Elliot asks.`
			`	"That's all the way in the Dirt Belt," you say. "Why do you want to go that far?"`
			`	Elliot looks down at the ground for a second and takes a deep breath while gripping his hat in his hands. "You see, I haven't lived here all my life. I was born on <planet> to a poor farming family. Most of my days were spent working on the farm, which I hated with a passion. One day I just got fed up with things and I ran away.`
			`	"I ran away from home to the spaceport city and snuck my way into the cargo hold of a freighter. The captain didn't open the cargo hold for three weeks while I stayed in it. Lucky for me the freighter was transporting food, so I had plenty to eat.`
			`	"When the cargo hold doors finally opened, I ran out as fast as I could, only to run back in at the sight of a group of Hai. I had no idea where I was at the time, but I've been living here ever since. That was when I was thirteen, nearly five years ago now."`
			`	Elliot looks down at the ground again and wipes a tear from the corner of his eye.`
			choice
				`	"Alright, I'll take you to <planet>."`
					goto accept
				`	"And you finally want to go back home?"`
				`	"Sorry, but I'm not able to take you that far."`
					goto decline
			
			`	"Yes. I've thought a lot about it lately. I want to see my family again."`
			choice
				`	"Alright, I'll take you to <planet>."`
					goto accept
				`	"Sorry, but I'm not able to take you that far."`
			
			label decline
			`	"I understand," Elliot says. "I'll just try and find someone else to help me. Goodbye, <first>."`
				decline
			
			label accept
			`	You lead Elliot to your ship and show him to a bunk room. After leaving Elliot there, you wonder if his family is still even on <planet> anymore.`
				accept
			
	on visit
		dialog `You look for Elliot, but realize that he took a ride on one of your escorts! Better depart and wait for your escorts to arrive in this star system.`
	on complete
		payment 45000
		conversation
			`Elliot thanks you for bringing him to <planet> and hands you <payment>. He flags down a taxi just outside the spaceport, but before entering the taxi he turns back to you.`
			`	"Do you want to come with me? I'd love for you to meet my family. They'll want to meet you when I tell them how I got back."`
			choice
				`	"Sorry, I have other places to be. Good luck."`
				`	"Sure. I've come with you this far."`
					goto sure
			
			`	"I understand. Thanks again, <first>. I'll always owe you."`
			`	Elliot gets into the taxi, which drives off toward the seemingly endless farmlands outside of the spaceport city.`
				decline
			
			label sure
			`	The view for nearly the entire three hour drive is of hills and farmland with the occasional building or wild animal. Elliot shakes as the taxi approaches the house from the driveway. "I'm wondering if they still even live here," he says nervously.`
			`	No one comes out of the house when the taxi stops. You walk up to the front door with Elliot and a middle-aged woman answers the door with a mug of coffee and a bewildered look on her face.`
			`	"Can I help you?" the woman asks.`
			`	Elliot looks over at you with a big smile on his face. "Yes you can, mom," he says to her. The woman's face lights up with joy and she begins jumping up and down, spilling coffee from her mug.`
			`	"Oh Elliot, I can't believe it!" Elliot's mom puts down her mug and leaps out the door to hug him. "Jackson! Sarah! Abby! Sean! Victor! Elliot is here!" Elliot's entire family comes out from the house and greets him, asking dozens of questions about where and how he's been and why he left.`
			`	Elliot introduces you to his family, who thank you for bringing Elliot home. Victor, who was only seven years old when Elliot left and is now twelve, asks you question after question about being a pilot, sometimes asking new questions before you can even answer the old one.`
			`	"Are you going back to the spaceport, <first>?" the taxi driver yells from the driveway. "I need to get back to the city as soon as I can."`
			`	You say goodbye to Elliot and to his family. "Thanks again, <first>," Elliot says. "I'll always owe you."`



mission "Unwanted Cargo Trigger"
	invisible
	landing
	source
		government "Hai"
	to offer
		random < 10
		"cargo space" > 0
	on offer
		event "hai in cargo" 14
		fail

event "hai in cargo"

mission "Unwanted Cargo"
	landing
	description "Bring a Hai child who hid in your cargo hold back to <destination>."
	source
		government "Republic" "Free Worlds" "Syndicate" "Neutral"
	destination "Allhome"
	to offer
		has "event: hai in cargo"
	on offer
		conversation
			`The "Check Cargo" light for your ship begins blinking when you land, meaning that a cargo crate may have come loose in flight. You shut off the ship's engines and walk to the cargo hold.`
			`	You check every cargo crate in the hold, but can't find anything wrong. Right as you decide to leave, one of the smaller crates begins rocking back and forth.`
			branch translator
				has "language: Wanderer"
				
			`	You hear a voice come from the crate, but it is not a language you understand. The voice continues to speak, and you recognize it as the Hai language.`
			choice
				`	(Open the crate.)`
			`	You open the crate and are met face to face with a Hai child. You aren't sure how old it is, but it looks to be about the size of a one-year-old human child. It tries to communicate with you, but begins to cry when it sees the confused look on your face.`
			choice
				`	"Don't cry, little guy."`
					goto cry
				`	(Pick up the Hai.)`
				
			`	The child waves its hands around when you try to pick it up, making it impossible to grab on to. After waiting for a few minutes, the child finally calms down, eventually going to sleep in the crate.`
				goto end
			
			label cry
			`	The child begins to cry even louder than before. After waiting for a few minutes, the child finally calms down, eventually going to sleep in the crate.`
				goto end
			
			label translator
			`	You hear a voice come from the crate, and surprisingly your Hai translator begins speaking. "Let me out! I want to go home!"`
			choice
				`	(Open the crate.)`
			`	You open the crate and are met eye to eye with a Hai child. You aren't sure how old it is, but it looks to be about the size of a one-year-old human child. "I want my mommy!" it says as its eyes begin to tear up.`
			choice
				`	"Where's your mommy?"`
				`	"Don't cry, little guy."`
			`	The child looks surprised when your translation device speaks to it in Hai. "Take me home!" it yells back at you. You attempt to find out where the child's home is, but it continues to cry for its mother without giving any important information.`
			
			label end
			`	This child must have somehow gotten into your cargo hold while you were in Hai space. Leaving a Hai child on a human world would be an extremely bad idea. Perhaps someone on <destination> will be able to bring the child back to its family.`
				accept
			
	on complete
		payment 50000
		dialog `You contact the spaceport authorities of <planet> and ask them if they are looking for a lost Hai child. It turns out that the family was so worried that they put up a <payment> reward for finding their son. A Hai spaceport worker takes the child from your ship and thanks you for finding him for the family.`



mission "Expanding Business [1]"
	name "An Interesting Proposition"
	description "Travel with businessman David Turner to <destination> where a convoy of freighters are awaiting escort."
	minor
	source "Greenwater"
	destination "Allhome"
	to offer
		has "First Contact: Hai: offered"
		has "main plot completed"
	on offer
		conversation
			`Walking through the <origin> spaceport, you notice that almost half of the people you see are humans, unlike other Hai worlds where the Hai outnumber humans by a sizable degree. A human dressed in a business suit shouts your name from across the street and approaches you.`
			`	"Captain <last>, one of the many heroes of humanity! I noticed you right away when I laid my eyes upon you. I'd like to personally thank you for what you've done."`
			choice
				`	"Glad to get some recognition for all the hard work I've done."`
					goto boast
				`	"Don't mention it. I just did what I could to help."`
					goto downplay
				`	"Can I help you, sir?"`
			
			`	"I'm the one who should be using formal titles to address you, so please, Captain, don't call me sir.`
				goto proposition
			
			label boast
			`	"A personality as big as yourself should be receiving praise and recognition wherever you go! People must really have no respect these days.`
				goto proposition
			
			label downplay
			`	"No need to downplay yourself, Captain! You've done God's work in saving humanity from that alien scourge.`
			
			label proposition
			`	"The name's David Joseph Turner, venture capitalist, entrepreneur, and famous Paradise Worlds businessman." Turner grabs a business card from his pocket and hands it to you. The card contains his contact information, an address on Martini, and makes sure to boast in golden letters his net worth of more than three billion credits.`
			`	"You may not have heard of me, but I've sure as hell heard of you, and I'd like to make a proposition to you." Turner turns around and waves his arm across the crowd of people in the spaceport. "You see all the humans here? About one out of every four of these people only arrived here after war broke out through the wormhole. Captains who knew of the Hai came flocking here in droves after the Navy entered Kornephoros, hoping to avoid any troubles that the war would bring. Some captains returned after the war ended, but most stayed, and I see a massive market opportunity in that."`
			branch rich
				"net worth" >= 4000000000
			
			choice
				`	"What kind of market opportunity?"`
					goto opportunity
				`	"Sorry, but I don't have the time to talk about this."`
					goto walk
			
			label rich
			choice
				`	"What kind of market opportunity?"`
					goto opportunity
				`	"You're only worth three billion credits? Why shouldn't I pursue your opportunity on my own?"`
				`	"Sorry, but I don't have the time to talk about this."`
					goto walk
			
			`	"Of course you're worth more than me, Captain <last>, but you are no business owner. I have the connections and skills, but a name like yours will always help.`
				goto opportunity
			
			label walk
			`	You try to walk away, but Turner stops you by grabbing your arm and continues to talk.`
			
			label opportunity
			`	"Allow me to explain. The journey to the Hai can be a dangerous one, and you know that. I heard many stories during the war of merchants trying to reach the Hai, but thanks to the Navy being distracted, those merchants fell victim to pirates patrolling the systems of the Far North. Now that many merchants are here, they're trapped. They expended most of if not all of their ammunition trying to get here, and now they have none to defend them on their way back. Human ammunition has become a scarce commodity among human captains in this region of space, leaving open a market that's just waiting to be cornered.`
			`	"I'd like you, Captain <last>, hero of humanity, to help me set up an outfitter here on <origin>, an outfitter that would supply these desperate merchants with relief by supplying them with the ammunition they need, along with outfits they might want to buy for their old ships. I've already received approval from the Hai government for the construction of an outfitter, and with a name like yours backing up this business, the profits are sure to be phenomenal, profits that you would be sharing in by being a founding member of this outfitter."`
			choice
				`	"This sounds like a good idea to me. What do you need me to do?"`
					goto interested
				`	"Sorry, but I'm not interested in your proposition."`
			
			`	"Nonsense, Captain! All you'd need to do is help escort a few freighters from <planet> to Follower and back to here, and for so simple a job you could be receiving enough money to not work another day in your life, or perhaps even support a massive fleet."`
			choice
				`	"Again, I'm not interested. Goodbye."`
				`	"Alright, you have my attention."`
					goto interested
			
			`	"Well, I tried, Captain," Turner says with a smirk. "I'll just have to travel back to the Paradise Worlds and make my money in other areas of business, then." He hands you another business card and winks. "Goodbye, Captain <last>. You should know where to find me if you need me. Perhaps we can pursue this venture together in the future."`
				decline
			
			label interested
			`	"Excellent, Captain! I'll be making myself comfy on my own ship. A convoy of freighters is waiting for us on <destination>. From there, we're off to Follower to pick up supplies."`
				accept
				
	npc accompany save
		personality escort
		government "Merchant"
		ship "Star Queen (Hai)" "Chryso Vasilia"
	
	on visit
		dialog `You've reached <planet>, but you've left Turner behind. Wait for Turner's ship to arrive before landing.`
	
	on complete
		dialog `The freighters are ready to launch by the time you get to <planet>. "Now we just need to escort these freighters to Follower in the Alphard system and back in one piece," Turner exclaims, hopping back on to his Star Queen.`

mission "Expanding Business [2]"
	landing
	name "An Interesting Proposition"
	description "Escort the freighters to <destination> where they will pick up supplies for the Greenwater outfitter."
	destination "Follower"
	to offer
		has "Expanding Business [1]: done"
	
	npc accompany save
		personality escort
		government "Merchant"
		ship "Star Queen (Hai)" "Chryso Vasilia"
	npc accompany save
		personality escort
		government "Merchant"
		fleet
			names "civilian"
			variant
				"Bulk Freighter (Hai)" 3
	
	npc
		personality staying
		government "Pirate"
		system "Ultima Thule"
		fleet "Small Northern Pirates"
	npc
		personality staying
		government "Pirate"
		system "Rajak"
		fleet "Large Northern Pirates"
	npc
		personality staying
		government "Pirate"
		system destination
		fleet "Large Northern Pirates"
	
	on visit
		dialog `You've reached <planet>, but you've left one of the ships you're supposed to be escorting behind. Wait for Turner's ship and all the Bulk Freighters to arrive before landing.`

mission "Expanding Business [3]"
	landing
	name "An Interesting Proposition"
	description "Escort Turner's ship to <destination> so that he can speak with an old friend."
	destination "Rust"
	to offer
		has "Expanding Business [2]: done"
	on offer
		conversation
			`Turner jumps off of his Star Queen before the boarding ramp fully reaches the ground, clearly eager to get moving with this project.`
			`	Turner swears under his breath when he walks up to you. "Low life pirates giving us trouble on the way here. That's the kind of trouble I'm talking about that an outfitter in Hai space would help with. There's no telling what would have happened had my Bulk Freighters not had their missiles. Or if you were not there to protect them, of course."`
			`	Turner has a talk with the spaceport authorities, and within a short amount of time the necessary cargo is loaded on to the freighters. When the freighters are fully loaded, they take off without even giving you time to get to your ship.`
			`	"They can get back to Greenwater on their own," Turner says from behind you as you watch the freighters fly off. "I told them to leave as soon as they could. As for you and me, I need escort to <destination>. I received a message from an old friend there who would like to have a chat with me."`
				accept
				
	npc accompany save
		personality escort
		government "Merchant"
		ship "Star Queen (Hai)" "Chryso Vasilia"
		
	on visit
		dialog `You've reached <planet>, but you've left Turner behind. Wait for Turner's ship to arrive before landing.`

mission "Expanding Business [4]"
	landing
	name "An Interesting Proposition"
	description "Escort Turner back to <destination> to oversee the construction of the outfitter."
	destination "Greenwater"
	to offer
		has "Expanding Business [3]: done"
	on offer
		conversation
			`Turner lands his ship outside of the Kraz Cybernetics building. "Wait here while I have a talk with my friend, Edward. This should only take a few minutes."`
			`	A few hours later, Turner returns carrying a black suitcase. "Sorry, that took longer than I expected. Now, let's get back to <destination>."`
				accept
	
	npc accompany save
		personality escort
		government "Merchant"
		ship "Star Queen (Hai)" "Chryso Vasilia"
	
	on visit
		dialog `You've reached <planet>, but you've left Turner behind. Wait for Turner's ship to arrive before landing.`
	
	on complete
		event "outfitter on greenwater" 95
		conversation
			`By the time you finally reach <planet>, construction on the outfitter is already underway. The construction workers have laid the foundation of the outfitter close to the spaceport, taking up a good portion of a park.`
			`	"I had to pay a pretty penny to get the outfitter this close to the spaceport," Turner says to you, "but it'll all be worth it in the end.`
			`	"The outfitter should be done in three months or so. You'll know it's done once you find an extra two thousand credits in your pocket every day." Turner pats you on the back. "Have fun until then, Captain <last>. Keep yourself busy saving the galaxy."`

event "outfitter on greenwater"
	planet "Greenwater"
		outfitter "Basic Outfits"
		outfitter "Ammo North"
		outfitter "Ammo South"

mission "Expanding Business: outfitter complete"
	landing
	invisible
	to offer
		has "event: outfitter on greenwater"
	on offer
		"salary: Turner Incorporated" = 2000
		event "request for a shipyard" 270
		fail

event "request for a shipyard"

mission "Expanding Business [5]"
	landing
	name "A New Proposition"
	description "Meet with David Turner on <destination> to talk about a new proposition."
	source
		government "Hai"
	destination "Greenwater"
	to offer
		has "event: request for a shipyard"
	on offer
		dialog `You receive a message from David Turner when you land. "Hello, Captain. I hope you've been enjoying your share in the outfitter. I have a new proposition for you, as I've bought out the rest of the park around the outfitter. Meet me on <destination> if you'd like to hear about it."`

mission "Expanding Business [6]"
	landing
	name "A New Proposition"
	description "Escort the freighters to <destination> in order to pick up the supplies for the shipyard."
	destination "Sunracer"
	to offer
		has "Expanding Business [5]: done"
	on offer
		conversation
			`Turner meets you in a high-end human-owned restaurant in the richer part of the city, very much reminiscent of something you would find on a Paradise Planet. "It's been quite some time since we last spoke, Captain <last>. Over a year now," he says. "Have you been enjoying the extra cash in your pocket every day, Captain <last>?"`
			choice
				`	"Yes. It's been a huge help paying crew salaries."`
					goto salaries
				`	"Two thousand credits each day isn't much for me."`
			
			`	"I suppose two thousand credits every day wouldn't be much to a hero such as yourself. Spaceships are expensive, after all. How does four thousand credits every day sound to you?"`
				goto choice
			
			label salaries
			`	"I'm glad to hear that, Captain <last>. I spent my early years as a captain myself, and I didn't much enjoy having to worry about crew salaries every day. Perhaps doubling that amount will help even more."`
			
			label choice
			choice
				`	"Am I getting a raise?"`
				`	"Is this part of your new proposition?"`
					goto proposition
			
			`	"You could call it that," Turner says after sipping from his glass of wine.`
			
			label proposition
			`	"Building a outfitter selling human goods here on <origin> has had to be the best idea I've ever had, Captain <last>, but recently I thought of an even better idea. You see, most of the humans you see flying around in Hai space are flying decades-old ships. Hai ships are prohibitively expensive for humans. The Aphid is nearly three million credits! This means that demand for ships is extremely high among humans, Captain <last>. Do you see where I'm going with this?"`
			choice
				`	"You need me to help you escort freighters again?"`
				`	"Do you want to build a shipyard selling human ships?"`
			
			`	"Yes, Captain. Right now, the only realistic way that a human born here can get a ship is if they know a captain willing to retire. Even then, prices for a human ship can be more than twice what they are across the wormhole. It's preposterous, Captain <last>!`
			`	"I've already made arrangements with the local Hai government. The rest of the park next to the outfitter is now my property, and I intend to use it to build the shipyard. I've also contacted Megaparsec and bought a license to build their ships and some of the outfits they sell on <planet>. My freighters are at the ready in the spaceport right now. All I need you to do is escort them to <destination> and back, and in six to seven months' time when the shipyard is done, you'll reap the rewards. What do you say, Captain <last>? Do you want to be a hero to millions once again?"`
			choice
				`	"Sure, this sounds like a great idea."`
					goto accept
				`	"I'm not interested in working with you anymore, Turner."`
			
			`	Turner smirks at your response. "Understood, Captain <last>. I'll just save myself two thousand credits a day from now on by rescinding your salary. I'll be seeing myself out now."`
			choice
				`	"Goodbye."`
					decline
				`	"Wait! I changed my mind. I'll help you."`
			
			label accept
			`	"Excellent decision, Captain <last>. I'll meet you outside to send the ships off."`
				accept
			
	on decline
		clear "salary: Turner Incorporated"
	
	npc accompany save
		personality escort
		government "Merchant"
		ship "Star Queen (Hai)" "Chryso Vasilia"
	npc accompany save
		personality escort
		government "Merchant"
		fleet
			names "civilian"
			variant
				"Bulk Freighter (Hai)" 3
	
	npc
		personality staying
		government "Pirate"
		system "Ultima Thule"
		fleet "Small Northern Pirates"
	npc
		personality staying
		government "Pirate"
		system "Rajak"
		fleet "Large Northern Pirates"
	npc
		personality staying
		government "Pirate"
		system destination
		fleet "Large Northern Pirates"
		
	on visit
		dialog `You've reached <planet>, but you've left one of the ships you're supposed to be escorting behind. Wait for Turner's ship and all the Bulk Freighters to arrive before landing.`

	on complete
		dialog `The Bulk Freighters are loaded with supplies without any problem. When one of the spaceport workers asks Turner where the supplies are going, he replies, "These are just to expand a business venture of mine on, uh, Glory."`

mission "Expanding Business [7]"
	landing
	name "A New Proposition"
	description "Escort the freighters back to <destination> to begin construction on the shipyard."
	destination "Greenwater"
	to offer
		has "Expanding Business [6]: done"
	
	npc accompany save
		personality escort
		government "Merchant"
		ship "Star Queen (Hai)" "Chryso Vasilia"
	npc accompany save
		personality escort
		government "Merchant"
		fleet
			names "civilian"
			variant
				"Bulk Freighter (Hai)" 3
	
	npc
		personality staying
		government "Pirate"
		system "Cardax"
		fleet "Small Northern Pirates"
	npc
		personality staying
		government "Pirate"
		system "Rajak"
		fleet "Large Northern Pirates"
		
	on visit
		dialog `You've reached <planet>, but you've left one of the ships you're supposed to be escorting behind. Wait for Turner's ship and all the Bulk Freighters to arrive before landing.`

	on complete
		event "shipyard on greenwater" 180
		conversation
			`	Construction on the shipyard begins almost immediately after the supplies are unloaded from the freighters, starting with the demolition of the rest of the park. A downtrodden-looking crowd gathers to watch the demolition, but Turner assures you that there are plenty of other parks in the city for them to go to.`
			`	"Something big is going to come of this, Captain <last>," Turner says. "Just know that you were all part of it. You'll know the shipyard is done when you find an extra four thousand credits in your pocket each day. Goodbye until then, Captain <last>."`

event "shipyard on greenwater"
	planet "Greenwater"
		shipyard "Basic Ships"
		shipyard "Syndicate Basics"
		shipyard "Megaparsec Basics"
		shipyard "Megaparsec Advanced"
		outfitter "Common Outfits"
		outfitter "Syndicate Advanced"
		outfitter "Lovelace Basics"
	fleet "Small Human Merchants (Hai)"
		add variant 20
			"Sparrow"
		add variant 20
			"Star Barge"
		add variant 20
			"Shuttle"
		add variant 5
			"Freighter"
			"Wasp" 2
		add variant 10
			"Freighter"
			"Shuttle" 2
			"Quicksilver"
		add variant 15
			"Bounder"
			"Wasp" 2
		add variant 5
			"Manta"
		add variant 5
			"Freighter" 2
			"Manta"
	fleet "Large Human Merchants (Hai)"
		add variant 6
			"Freighter (Proton)" 2
			"Quicksilver" 2
		add variant 6
			"Freighter" 4
			"Quicksilver" 2
			"Splinter" 1
		add variant 3
			"Freighter" 4
			"Quicksilver" 2
			"Splinter (Laser)" 1
		add variant 3
			"Freighter" 4
			"Quicksilver" 2
			"Splinter (Proton)" 1

mission "Expanding Business: shipyard complete"
	landing
	invisible
	to offer
		has "event: shipyard on greenwater"
	on offer
		"salary: Turner Incorporated" = 4000
		fail



mission "Hiding in Plain Sight"
	description "Bring Arthur and his Hai friend, Kiru, to <destination> for a gaming convention."
	minor
	source
		government "Hai"
	destination "Vinci"
	passengers 2
	to offer
		random < 30
		has "First Contact: Hai: offered"
	on offer
		conversation
			`While eating in a spaceport cafeteria that serves both Hai and human cuisine, you are approached by a teenage human and Hai. "Hello. Do you know how to get to <destination>?" the Hai asks.`
			choice
				`	"I do. Why do you want to go there?"`
				`	"I don't. You'll have to ask someone else."`
					decline
			`	The human responds, "There's a massive convention on <planet> for a game called 'Boundless Frontiers.' The convention has a huge cosplaying scene, and I think Kiru would fit right in."`
			`	"Arthur and I have <payment> to give you if you bring us to the <planet>," Kiru says. "We can find our own way back to the Hai space, as well."`
			choice
				`	"Alright, I can take you there."`
					accept
				`	"Sorry, you'll have to find someone else to bring you."`
					decline
					
	on visit
		dialog `You look for Arthur and Kiru, but realize that they took a ride on one of your escorts! Better depart and wait for your escorts to arrive in this star system.`
	on complete
		payment 75000
		dialog `Arthur and Kiru pay you <payment> before running off to the convention center. As they run away, you notice that Kiru is drawing a number of eyes from the crowd, but no one seems to suspect that he is an actual alien.`



mission "Hai Honeymoon"
	description "Bring Anaya and Touhar to <destination> for their honeymoon."
	minor
	source "Skyfarm"
	destination "Featherweight"
	passengers 2
	to offer
		random < 60
		has "First Contact: Hai: offered"
	on offer
		conversation
			`You hop around the spaceport of <origin>, trying to adjust to the low gravity of this moon, when you are approached by a toweringly tall human woman and an equally tall Hai male who are clearly having no trouble with <origin>'s gravity.`
			`	"You look like you need help there, Captain," the woman says with a chuckle.`
			choice
				`	"Don't worry. I almost have the hang of it."`
				`	"Maybe a little bit."`
			`	"It's always fun watching captains when they step off the comfort of their ship," the Hai says.`
			`	"At least they're trying, Touhar," the woman says.`
			choice
				`	"Can I help you two with something?"`
				`	"Is there something I can help you with, or are you just going to watch me?"`
			`	"Actually, there is something," the woman says. "My name is Anaya, and this is my husband, Touhar. And you are?"`
			choice
				`	"My name is <first> <last>."`
				`	"Wait, your husband?"`
					goto husband
			
			`	"Very nice to meet you, Captain <last>," Touhar says to you.`
				goto next
			
			label husband
			`	"What, you've never seen an interspecies couple before?" Touhar asks with a hint of sarcasm in his voice.`
			
			label next
			`	"We got married last week, and we were hoping to travel to <destination> for our honeymoon. I know it's risky to bring Touhar into human space, but <planet> is a sparsely inhabited world, and I have a friend who owns a house in the mountains far from anyone who could see him."`
			`	"Said friend will be able to arrange for our return to <origin> as well," Touhar adds. "Will you take us?"`
			choice
				`	"Sure."`
					accept
				`	"Sorry, I can't travel that far from here."`
					decline
					
	on visit
		dialog `You look for Anaya and Touhar, but realize that they took a ride on one of your escorts! Better depart and wait for your escorts to arrive in this star system.`
	on complete
		payment 100000
		dialog `Instead of landing in the spaceport where they can be seen, you drop Anaya and Touhar off as close as you can to where they will be staying. The house is a few kilometers away, but they assure you that they can make it on their own. They pay you <payment> and thank you for bringing them this far.`



<<<<<<< HEAD
mission "Nanachi 1"
	name "Escort Nanachi to <planet>"
	description "Help Nanachi, a Hai who just bought her first ship, make a simple delivery to <destination>."
	minor
	source "Giverstone"
	destination "Cloudfire"
	deadline
	to offer
		"net worth" > 20000000
		"combat rating" > 1200
		year > 3018
	on offer
		conversation
			`As you are making your way through the spaceport you notice a worried-looking Hai staring at the local job board and back at some sort of document they are holding.`
			choice
				`	(Approach the Hai.)`
				`	(Leave them alone.)`
					decline
			`	The Hai is a bit startled, but quickly calms down. "Sorry, you caught me by surprise. I've just bought my first ship and need to find some jobs to do, but nobody I've talked to wants to trust a beginner captain. I just don't know what to do anymore, I've been working for so long to qualify for this loan, but I'm running out of time and I'll never be able to pay it like this."`
			`	Turns out the documents she is holding are the bank papers for the loan, somewhat similar to the one you took when you bought your first ship. You've come a long way since your days as a beginner, and know how hard it is to be starting out as a starship captain; you could probably convince someone here to offer a simple cargo job to this young Hai.`
			choice
				`	(Offer to help her find some jobs.)`
					goto "positive1"
				`	(Wish her luck and leave.)`
			`	She nods in sad understanding, and continues to swap focus from the job board to the papers in her hand.`
			choice
				`	(Help her out anyway.)
					goto "positive1"
				`	(Leave her alone and continue on.)
					decline
			label "positive1"
			`	Her ears twitch a bit, and her previously crestfallen eyes light up as she nearly jumps in joy at your offer. "Thank you so much captain! My name is Nanachi, I promise I won't cause any trouble at all, just a few quick jobs and I'm sure I'll be fine by myself!"`
			`	You introduce yourself to Nanachi and shake her paw. "Can you show me your ship so I can look for jobs it's best suited for?" you ask.`
			`	She hesitates a bit, but leads you to her ship. You were expecting a small Hai ship, but to your surprise she shows you a rather beat-up Heavy Shuttle docked near your own ship.`
			`	"You took a loan to buy a human ship?" you ask.`
			`	She looks at the ground, as if ashamed of it. "It'd take way too long for me to qualify for a loan for even an Aphid, but I recently met a human merchant who wanted to sell his old ship; it was difficult, but I managed to convince him to sell it to me instead of going to the shipyard office. I paid him its full price, but even for this one I had to take out the biggest loan I could. Its cargo hold isn't very impressive but it has more bunks than our smallest ships, if that helps."`
			choice
				`	"Let's see if anyone in the spaceport needs a lift off the planet."`
				`	"Let's take another look at the job board, maybe a smaller job will pop up."`
			`	Turns out this isn't as easy as you thought it'd be. The spaceport is almost empty, save for the occasional worker or drunken crewmember, and the job board is filled with massive hauls of minerals, aside from a few small but dangerous jobs to human space. Eventually, as you two begin scouting the edge of the docking area, you spot a troubled human merchant near several crates. You approach him and he explains that his ship had some malfunctions and he cannot deliver his cargo of advanced surgical equipment to <destination>. "This is the worst! One jump away from the planet and the navigation system suddenly decides to go on strike! There's no way I can make it before the deadline!"`
			`	"My friend Nanachi here could deliver it for you. We were heading there anyway; a few extra crates won't make a difference," you say, trying to sound as convincing as possible.`
			`	At first, he seems delighted that you two want to help him, but when Nanachi mentions that she's flying a Heavy Shuttle, he frowns, and looks back at the cargo. "Unfettered attacks make it so they need tons of medical supplies on <destination>, and quite frankly I'm not comfortable letting such a fragile ship go into dangerous territory carrying this equipment when it could be blasted to bits in an instant," he says. The captain glances around the deserted spaceport for a while, as if trying to find some other captain, before finally turning to Nanachi and saying, "but I guess beggars can't be choosers. Fine, I'll let you take the cargo there, but please be very careful."`
				accept
	npc accompany save
		personality escort timid
		government "Hai"
		ship "Heavy Shuttle" "Acorn Chaser"
	on visit
		dialog `You have reached <planet>, but you left Nanachi's ship behind! Better depart and wait for her to arrive in this star system.`
	on complete
		conversation
			`Shortly after her ship lands, you meet up with Nanachi, who is doing her best to hide her excitement at being on another planet for the first time, and is gawking at some Hai military ships in particular. "So, how did you like your first time doing a hyperspace jump?" you ask, to try and snap her out of it.`
			`	"Oh um, I don't think I'll get used to the feeling anytime soon. I threw up a lot so I'm glad this wasn't a job with passengers. I've always dreamt of being on other worlds, exploring and learning everything about them. I'm glad I'm finally able to do it."`
			`	You help her get the crates out of the cargo hold and contact the client. Nanachi's share of the payment is small, as the client transfers most of the money to the merchant she got the job from, but that doesn't make her any less excited about getting her first paycheck.`
			`	"So, want to go to the spaceport and try to get a job on your own? I'll help you again in case you can't do it yet." you say.`
			`	"Just give me an hour or two, back home our shipyard is kind of small, and I've never really gotten a chance to see a Shield Beetle up close, and there are many undergoing repairs here, I'll just go get a better look at them, I swear I'll be quick."`
			`	You two agree to meet in the spaceport in a few hours; maybe this time she will do fine on her own.`



mission "Nanachi 2"
	name "Escort Nanachi to <planet>"
	description "Bring Nanachi and her passengers to <destination>."
	source "Cloudfire"
	destination "Hai-home"
	to offer
		has "Nanachi 1: done"
	on offer
		conversation
			`You meet up with Nanachi in the spaceport, give her some tips to try and persuade someone into hiring her, and tell her you'll be nearby if she still has trouble getting a job. You watch her go around the spaceport and approach some groups of humans and even other Hai to no avail. Maybe since this is a military world, they aren't too keen on helping others as in the rest of their territory. She manages to grab the attention of a Hai family leaving a restaurant carrying way too much luggage, most likely tourists looking for a ride back home. Everything seems to be going well until the parents start to look worried. It seems as if they might go away if you don't step in.`
			`	You walk over to the group to help her, and get a better look at the family: a Hai couple carrying a baby, and three older children who aren't doing much to help their father carry their ludicrous number of bags.`
			choice
				`	"Hey, what's going on?"`
				`	"Can I be of assistance?"`
			`	You introduce yourself and the parents tell you that they've been on vacation here and need transport back to <destination>. "Don't take this the wrong way, but captain Nanachi told us her ship is one of your human ships, a Heavy Shuttle was it? It has enough bunks for us but our sons already caused a ruckus on the way here in a Hai ship, we're worried that since they aren't used to the accommodations, they might end up giving her too much trouble."`
			`	You reassure them that the trip will be very quick, and that the ship's interior is somewhat similar to that of Hai ships, until they finally agree on traveling with her. They settle on the pay and the two of you help the Hai get their baggage to Nanachi's ship. When the family is focused on a conversation, you quietly ask Nanachi what was the issue she was having with the other people she encountered.`
			`	"They all seemed willing to give me a job, but I ended up blowing it when I asked for more money. I just really need to get out of debt so I guess I went a bit overboard." She tries to play it cool, but it's clear that she is embarrassed about losing so many potential jobs. When you reach her ship, you take a look at the prices for commodities in <destination>. You decide to tell Nanachi to stock up on heavy metals to sell there, to help her make a bit more profit.`
				accept
	npc accompany save
		personality escort timid
		government "Hai"
		ship "Heavy Shuttle" "Acorn Chaser"
	on visit
		dialog `You have reached <planet>, but you left Nanachi's ship behind! Better depart and wait for her to arrive in this star system.`
	on complete
		conversation
			`You help the family gather all their luggage and bid them farewell, but right as they disappear into a hallway Nanachi lets out a heavy sigh. "I bit off more than I could chew. Those kids kept wanting to play with the ship's controls, and one of them tried to go up the air vent in a game of hide-and-seek. I couldn't get any rest since I had to keep making sure they weren't about to dump their own bags into the void by accident."`
			`	"Do you want to get some sleep before trying to find another mission?" you ask, hoping she won't try to overwork herself.`
			`	"Yes, I could really use that. Sorry to make you wait again Captain <last>. I'll rest a bit, see if I can't find a spot nearby to relax, and meet up with you the in spaceport after a while."`



mission "Nanachi 3"
	name "Deliver spices with Nanachi"
	description "Accompany Nanachi to <stopovers> to pick up some Quarg spices for a festival on <destination> by <date>."
	source "Hai-home"
	stopover "Alta Hai"
	destination "Allhome"
	deadline 14
	to offer
		has "Nanachi 2: done"
	on offer
		conversation
			`You send a message to Nanachi and you two meet up in the spaceport. You're still walking toward the job board, when she asks: "Back home I heard stories about how humans have a much larger population than the Hai, and that their home planet has even more people than Hai-home, is it true that there are many other human worlds with spaceports this large?" You name her a few human planets that are extremely populous, and how even some planets with fewer people than this world have incredibly large spaceports.`
			`	While you tell her stories of many different planets you've visited, she seems to be particularly interested in Earth. "I've seen a bit of human architecture in videos of planets like Allhome, but I can't even imagine what your capital must look like. Tens of thousands of years of another species' history, it sounds even more exciting than what I heard about our landmarks in Hai-home. Captain, do you think that someday, when we no longer need to be kept hidden from humanity, that I'll be able to visit Earth, and see the beauty of your capital?" Seeing how little she knows about humanity, it's not surprising that she is unaware of the state that Earth is in.`
			choice
				`	(Avoid talking about Earth.)`
					goto avoid
				`	(Lie about Earth.)`
					goto fake
				`	(Tell her about how Earth actually is.)`
					goto truth
			label avoid
			`	You tell her that you haven't ever visited the human capital, and that you never had much interest in learning about it. "Oh, sorry about that, shouldn't have assumed you knew everything, you're a starship captain after all, not a historian, I'll just ask someone else when I get the chance.", says Nanachi.`
					goto board
			label fake
			`	You start making up stories about how beautiful the skies of Earth are. You describe forests teeming with life, and do your best to remember ancient civilizations and their monuments. From the looks of it she believes you, and your lie seems to have sated her curiosity for now. If the day where the Hai are allowed to move around human space ever comes, though, she will no doubt be extremely disappointed.`
					goto board
			label truth
			`	She looks at you in confusion, as if trying to understand what you mean, so you explain it to her. "Centuries of widespread deforestation and pollution badly damaged the ecosystem. If you ever managed to visit, you'd be better off going to museums or monuments, but even then, there are many thieves roaming the streets, and it is very dangerous to be out at night. Lots of folks born there just think about how to get out."`
			`	You keep telling her about the issues facing humanity's birthplace, and her previous eagerness to learn about the planet fades. "How could your ancestors let their own home become like this?"`
			choice
				`	"It's rather complicated, and I'm not a historian, sociologist, or economist, but I can try and explain what I do know."`
				`	"I can tell you what I do know from watching movies and what I can remember from school."`
			`	You recite what you read in school books or saw in documentaries, telling her about how many humans since millennia ago refused to take care of the planet, and how that piled up over hundreds of years.`
			`	Your explanation seems to only torment Nanachi even more. "But why is your capital so full of criminals? Is human space going through a crisis that hit even your capital?"`
			choice
				`	"In some sense, the crisis has been going on since we were aware of it."`
			`	You do your best in telling her of the historical presence of crime on Earth, and of how little was done to address the root of the problem.`
			`	"I see..." She says. "I just thought it would be fun to hear about another large planet like Hai-home. Sorry for asking about it, Captain, I'm sure having to speak of it wasn't a pleasant feeling."`
			`	Although you're sure that even in Hai space there is social inequality, she probably can't fathom that the home planet of a species could be in such bad shape, considering the Hai even go as far as to send aid to the Unfettered on a regular basis.`
					goto board
			label board
			`	You two reach the job board and decide to start looking for jobs suited for Nanachi's ship.`
			choice
				`	"So, do you mind if I help out? I know the job board can be confusing the first few times you check it."`
				`	"Do you think you need me to help out this time?"`
			`	"Thanks, but I have to do this on my own. I promise I won't mess this up by getting greedy again," She approaches the board on her own, and it becomes clear that it's much easier to get a job here: she's barely started talking to one of the desk workers before receiving a long list of jobs for smaller ships. She is certainly still very tired, but this seems to have cheered her up a bit, it is the first time she can get a job without your help after all.`
			`	While you thought she would've picked one or two jobs quickly and headed back to her ship, she keeps going through them and double checking the information for each one, as if something about them bothers her.`
			`	"What's wrong? Are you struggling to pick between two different jobs?" you ask.`
			`	"These all seem very easy and I could even accept many at a time, but the problem is their pay isn't very good." She grabs some worn papers from her pocket, and shows it to you: they're the documents for her loan. "The bank back home would only give me enough for the ship if I agreed on a short-term loan. I lost two days before you came along to help me, and if I don't get some better paying job soon, I won't even be able to pay the interest."`
			`	As you're trying to figure out a way to get the most out of the available missions, you feel a tap on your shoulder, and turn to see a Hai standing beside a human couple. The couple introduce themselves as Xavier and Vanessa, who are here with their Hai friend Narancia. "We overheard your conversation and are willing to pay a little extra for a job. We're part of a group organizing a big festival in Allhome to celebrate the friendship between humans and Hai, and we just got a last-minute idea: we've already arranged for lots of human cuisine to be transported there, and we'd like to get our hands on some spices the Quarg have in the ringworld here."`
			`	Nanachi perks up during their conversation.  "I'm sure I can get the spices to <panet> within two weeks.  I won't let you down!"`
			`	They tell Nanachi that they won't be going along; they already have a transport to Allhome, and will stay here a bit longer to try and advertise the event.`
				accept
	on stopover
		dialog
			`A spaceport worker contacted Nanachi shortly before you two landed and made sure the spices were ready to be loaded in her ship. You help the workers and Nanachi make sure everything is in order, and prepare for your trip to Allhome.`
	npc accompany save
		personality escort timid
		government "Hai"
		ship "Heavy Shuttle" "Acorn Chaser"
	on visit
		dialog `You have reached <planet>, but you left Nanachi's ship behind! Better depart and wait for them to arrive in this star system.`
	on complete
		conversation
			`Allhome's docking area shows much more traffic than usual. Many captains here are helping workers open cargo containers full of food, clothes, books, movies and even some mounted animals from human space. You finally meet up with the festival's organizers, who seem very excited to have acquired the exotic condiments, and have invited you two to a bar in the spaceport for a drink.`



mission "Nanachi 4"
	name "Protect Nanachi"
	description "Bring Nanachi's ship to <stopovers>, keeping her safe from a pirate fleet that attacked a convoy heading to Hai space, then head back to <destination>."
	source "Allhome"
	stopover "Prime"
	deadline 17
	to offer
		has "Nanachi 3: done"
	on offer
		conversation
			`The bar is just as busy as the docks. Many captains here must have transported something for the festival. "Captain <last>, Captain Nanachi!" shouts Narancia, beckoning the two of you to join her and the others at their table. You learn that they were inspired by the Hai's own March festival, and wanted to bring small parts of human culture to Hai space.`
			`	"They can't go to our planets and experience it for themselves yet, so we thought about bringing it to them!" Vanessa says.`
			`	"It was very hard to get enough sponsors for this, but after years of hard work we even managed to have famous art pieces be brought here, some of which date back to the European Renaissance!" Xavier adds.`
			`	Afterwards the conversation topic shifts to you as a captain, as you describe your journey after buying your first ship, and how you met Nanachi. You're about to order another drink for the group when a grizzled old man barges into the bar, and starts shouting: "The art convoy has been attacked! The freighter managed to escape but they're stranded on Prime now, and the pirates are still out there, patrolling the route to the wormhole!"`
			`	Xavier stands up with a shocked expression. "How? We had a Leviathan escorting them!"`
			`	After catching his breath, the man at the door responds. "The pirates must have been stealing Hai tech from ships going back home. The freighter's captain said they shredded the escort!" Chaos spreads amongst the other captains, and the group sitting with you is in anguish.`
			choice
				`	"Are those art pieces really that valuable?"`
				`	"Can't you just postpone the festival until the pirates are taken care of?"`
			`	Xavier collapses back to the table, holding his head in both hands. "Those paintings and sculptures were our main attraction! They're worth tens of billions! It'll take months before the Navy ever notices the pirates there and makes it safe for the convoy to come here. The art exhibition is scheduled three weeks from now!"`
			`	As they try to figure out what to do, Nanachi speaks up. "I'll go there. I pilot a human ship and if we just need to transfer cargo from one ship to the other, I could get out of there quickly. Nobody would notice that a Hai ever went there."`
			`	"Are you insane?" Vanessa says, "If they managed to take down that Leviathan, you wouldn't last a second! Besides, our convoy was extremely fast. If even they were caught your chances of outrunning the pirates are next to nothing!"`
			`	"Captain <last>," Nanachi turns to you. "I know you already helped me way more than anyone would ever be willing to, and I'm really grateful for that, but would you be willing to help me one last time, to get to that planet, and travel back here?" While it's certain that for a pirate fleet to take down a Leviathan so easily they must be incredibly powerful, and this could be extremely dangerous. You're sure that if Nanachi tries to get to Prime by herself she'll just get herself killed.`
			choice
				`	"Alright, I'll make sure we reach Prime and get back here safely."`
				`	"No, I agreed to help you find and deal with some simple jobs, but I can't risk fighting such a fleet by myself."`
					decline
			`	She thanks you profusely, and promises that she'll pay you for everything as soon as she can. The organizers are a bit hesitant, but seeing as no other captain here has decided to offer them help, they agree to let the two of you go to Prime and retrieve the cargo.`
			`	As you're leaving the bar, Xavier pulls you aside, speaking very quietly, "<last>, I know you're just trying to help this girl, but don't get killed over this. If you run into those pirates don't try to fight them, just rush to Prime."`
				accept
	npc
		personality nemesis waiting
		government "Pirate"
		system "Betelgeuse"
		ship "Marauder Firebird (Hai)" "Nut King Call"
		ship "Marauder Splinter (Hai)" "The Nutcracker"
		ship "Marauder Quicksilver (Hai)" "Hazelnut's Bane"
		ship "Marauder Bounder (Hai)" "Rodent Hunter"
	npc accompany save
		personality escort timid
		government "Hai"
		ship "Heavy Shuttle" "Acorn Chaser"
	on visit
		dialog `You have reached <planet>, but you left Nanachi's ship behind! Better depart and wait for them to arrive in this star system.`
	on stopover
		conversation
			`The convoy's captain messaged you as you entered the system and told you to land on a remote, hidden area of Prime, where they have already prepared for all the cargo to be transferred. They refuel your ships and urge you two to go back. "Captain Nanachi can stay hidden with us here if you need supplies or anything from the outfitter, but please don't take too long."`
	on complete
		event "Nanachi: payment" 180
		conversation
			`Landing back on Allhome, the festival group gives you and Nanachi a warm hug, "We sold tens of thousands of tickets for the festival by promising to host a great art exhibition with pieces from all over human space. Without them it'd be a complete failure, and we'd be in serious trouble with our sponsors." Narancia explains.`
			`	As the cargo is rushed to the exhibition site, Nanachi shows you the chip she got as payment, and the balance of her bank account: this last payment allowed her to fully pay off her loan. "Captain," she speaks with some difficulty, and tries to hide her face, as if to wipe away some tears. "I'll never be able to thank you properly, if not for you I'd still be lost in that spaceport, and would eventually have to go back to my mining job. I'll work hard now; I'll save up and pay you for everything!" She hugs you and bows to you in a way you'd see in movies, as if trying to imitate the gesture. You two finally say goodbye, and head back to your ships.`



event "Nanachi: payment"



mission "Nanachi: Payment"
	landing
	source
		government "Hai"
		not planet "Darkwaste"
	to offer
		has "event: Nanachi: payment"
	on offer
		payment 700000
		event "Nanachi: Update" 720
		conversation
			`Shortly after you land, you get a message from Nanachi, the young Hai pilot who you helped start out. "Dear Captain <last>, I hope you're doing well! As I promised, ever since we parted ways, I've been working towards getting enough money to pay you for being so kind to help me. I've sent you <payment>. I'm deeply grateful to you for helping make my dream come true."`
				decline



event "Nanachi: Update"



mission "Nanachi Meeting"
	landing
	source
		government "Hai"
		not planet "Darkwaste"
	to offer
		has "event: Nanachi: Update"
		random > 30
	on offer
		conversation
			`After you leave your ship and start making your way through the docking area, you notice a Hai running towards you and waving. As they get closer, you realize that it's Nanachi, the Hai pilot who you helped out years ago.`
			`	"I was just about to go back to my crew when I saw you coming out of your ship. I know a nice snack bar here, let's go there!" Before you can even say hello, she's dragged you to the bar, and ordered some drinks for the two of you. She tells you about her last few years as a captain. She has long since sold her old ship, and now pilots a Geocoris, transporting large amounts of cargo across Hai space. You also tell her about how your life has been ever since you last met, of your adventures and how far you've come. You keep swapping stories for hours, until the bar is ready to close.`
			`	You thank her for the drinks, and get ready to say your goodbyes.`
			`	"Oh wait, before you go Captain, let me give you something," she says, right as you're about to head to your ship. She grabs a small pendant from her pocket. "Back home in Giverstone, when I had some free time from the mining works, I took a hobby of sculpting some small stones into ship miniatures. I thought it'd be nice to make this for you in case I saw you again." She gives you the pendant, which has been sculpted into a Hai Shield Beetle. It is extremely well made, with different surface textures representing the different parts of the Shield Beetle. "It's just a good-luck charm I thought you'd like. Thanks again Captain!" You two part ways, and head back to your ships.`
				decline
=======
mission "Pirate Troubles [0]"
	name "Defend <system>"
	description "A sizable group of pirates has found their way into Hai space and is terrorizing the system. Help the Hai fight back against them."
	source
		near "Waypoint" 2
		government "Hai"
	to offer
		has "First Contact: Unfettered: offered"
		"combat rating" > 1100
		random < 10
	on offer
		conversation
			`The peaceful spaceport is suddenly filled with the harsh sound of sirens. You spot some Hai and a small number of humans running to their ships and speeding quickly into orbit. It appears that the system is under attack, but the Unfettered Hai never reach this far south. A loud speaker begins blaring throughout the spaceport: "Unfettered humans have entered the system in a large fleet and have begun attacking! Requesting all combat-worthy pilots to assist in the defense of our space. These enemies of harmony are not welcome here."`
			branch unfettered
				has "Unfettered: Jump Drive Source: offered"
			`	You find the phrase "unfettered humans" odd, but guess that they may be referring to pirates. The Hai will probably be very gracious if you help, but this could also be an easy way to get yourself killed, especially if a group of pirates is bold enough to attack the Hai.`
				goto choice
			
			label unfettered
			`	Your heart drops at the phrase "unfettered humans," as the last time you heard that was when the Unfettered Hai used that phrase to refer to the Alphas. If it is really the Alphas attacking the Hai, then it is probably a good idea to help.`
			label choice
			choice
				`	(Join the defense fleet.)`
					launch
				`	(Stay here until the fight is over.)`
					decline
	npc
		government "Hai"
		personality staying
		fleet "Large Hai"
	npc
		government "Merchant"
		personality staying
		fleet "Large Human Merchants (Hai)"
	npc evade
		government "Pirate"
		personality staying
		fleet
			names "pirate"
			variant
				"Leviathan" 2
				"Mule" 2
				"Firebird"
				"Headhunter" 3
				"Raven" 3

mission "Pirate Troubles [1]"
	landing
	name "Unfettered Humans"
	description `Track down the leaders of the pirate gang "Scar's Legion" and "persuade" them to stop attacking Hai space, then return to <destination> to tell the Hai.`
	source
		government "Hai"
	destination "Hai-home"
	clearance
	to offer
		has "Pirate Troubles [0]: done"
	on offer
		"reputation: Hai" += 20
		conversation
			`The battle has ended, but the spaceport still seems more hectic than usual. Ships are jumping in from the surrounding systems to help any injured and to repair any damage that may have occurred. After some hours pass and the commotion has died down, a Hai elder approaches you. "We have heard from the humans here that you are considered a seasoned fighter among your people. May you lend your combat prowess to us to resolve this issue?"`
			choice
				`	"I'd be glad to help. What can I do?"`
					goto explain
				`	"What issue?"`
			`	"I understand that you just defended this system from human pirates. That is the issue that needs resolved.`
			label explain
			`	"Human attacks on our systems are very rare, but recently we have experienced an increased number of raids. Not all have been as unsuccessful as this one. We captured a crew member of this most recent attack who was attempting to flee in an escape pod, and he gave us information that a gang that calls themselves 'Scar's Legion' has discovered our territory and is responsible for the recent raids.`
			`	"Unfortunately, he would not tell us where this gang is, or who the leader is, so there is nothing we are able to do about it. Many humans who live peacefully among us told us that you might be capable of assistance, though."`
			choice
				`	"I'll see what I can do."`
					goto yes
				`	"You want me to hunt down Scar's Legion to stop them from attacking you?"`
				`	"Sorry, I'm not interested."`
					decline
			`	"We understand that these humans are likely misguided. We ask that you resolve this peacefully if possible, but the loss of life from these continued attacks is unacceptable."`
			choice
				`	"I'll see what I can do."`
					goto yes
				`	"Sorry, but I'm not interested."`
					decline
			label yes
			`	"Thank you. Please return to <destination> after you have sought to resolve this situation."`
				accept
	on visit
		dialog "You've returned to <planet>, but you haven't yet tracked down Scar's Legion. Perhaps you should ask around the spaceport of pirate planets near the wormhole into Hai space for information."
	to complete
		or
			has "accepted scar's legion tribute"
			has "defeated scar's legion"

mission "Pirate Troubles [1]: Farpoint"
	landing
	invisible
	source "Farpoint"
	to offer
		has "Pirate Troubles [1]: active"
	on offer
		conversation
			`You visit the Navy outpost on <origin> and ask the officers there if they have any information on Scar's Legion. After running a background check on you to make sure you're not up to no good, an officer hands you a copy of a folder containing all the information that the Navy has on the gang. "Nothing in here is classified, so you're free to keep it," the officer says.`
			`	You return to your ships and sift through the files. The leader of the gang is named Scar (to no one's surprise), who use to be an important member of another pirate gang before forming his own. The Navy estimates their numbers to be in the low thousands, mostly responsible for petty crime in the Far North and not a cause of too much trouble, but the files all date back to a number of years ago. Clearly something has changed in the time since these files were last updated if Scar's Legion is now powerful enough to even attempt to attack the Hai.`
				decline

mission "Pirate Troubles [1]: Freedom or Zenith"
	landing
	invisible
	source 
		planet "Freedom" "Zenith"
	to offer
		has "Pirate Troubles [1]: active"
	on offer
		payment -5000
		conversation
			`You wander the <origin> spaceport on the lookout for anyone who might have any information on the whereabouts of Scar's Legion. A self-described fixer promises you information in exchange for payment, but after handing her the few credits that she's asking for, she runs off with her gun in her hands to discourage you from following. Perhaps someone on another nearby pirate planet will have actual information for you.`
				decline

mission "Pirate Troubles [1]: Haven"
	landing
	invisible
	source "Haven"
	to offer
		has "Pirate Troubles [1]: active"
	on offer
		payment -100
		"scar's legion information" ++
		conversation
			`You order a drink from a small rundown bar in the <origin> spaceport and try to make small talk with the bartender to get him open to giving information about Scar's Legion. He seems reluctant at first, but eventually warms up to you. A few other patrons of the bar join in on the conversation. Luckily no one seems mad about you asking about Scar's Legion. One of the patrons makes it clear that Scar's Legion has no friends on this world, "at least not anymore."`
			`	You leave the bar after an hour or two. Once you return to your ship, you write down all the information you can remember. The gang use to operate exclusively out of the Far North until they crossed one of the larger gangs, causing them to flee the region a few years ago. One of the pirates guesses that they fled for the Core.`
			`	Another person mentioned that the leader of the gang use to always talk about making their own base in an uninhabited system where no one would find it. "He always talked about hollowing out an asteroid to use as a hideout. My guess is he was just always high on the ringworld shavings his gang was dealing."`
				decline

mission "Pirate Troubles [1]: Stormhold"
	landing
	invisible
	source "Stormhold"
	to offer
		has "Pirate Troubles [1]: active"
	on offer
		"scar's legion information" ++
		conversation
			`It doesn't take long for you to find someone who knows something about Scar's Legion. You meet someone who says he'll give you information "free of charge."`
			`	"Scar's Legion have been a thorn in my side for months now. Wrecked my ship a while back, and have been causing me trouble ever since. If you're planning on taking them out, then I'll tell you everything you need to know."`
			`	The pirate tells you that he doesn't know where the base of Scar's Legion is, but he mentions that they spend a lot of time in the uninhabited systems of the Far North. "Nothing out there but cold rocks and gas giants, but if they're spending so much time out there then they must have set up a base of some sort on one of those frozen planets."`
				decline

event "scar's hideout"
	system "Danoa"
		object
			sprite star/m4
			period 10
		object
			sprite planet/desert7-b
			distance 168.64
			period 75.3935
		object
			sprite planet/fog0-b
			distance 693.93
			period 629.313
			object
				sprite planet/mercury
				distance 174
				period 15.1961
		object
			sprite planet/gas6
			distance 2069.42
			period 3240.9
			object
				sprite planet/lava1-b
				distance 293
				period 11.3672
			object
				sprite planet/rock0-b
				distance 440
				period 20.9186
			object
				sprite planet/lava2-b
				distance 607
				period 33.895
			object "Scar's Hideout"
				sprite "planet/asteroid base"
				distance 809
				period 52.153

planet "Scar's Hideout"
	attributes uninhabited
	landscape land/loc1
	description "Scar's Hideout is a hollowed out asteroids used by Scar's Legion as their main base of operations. From here they harrass anyone making the journey through the uninhabited systems of the Far North. Recently the gang has discovered the wormhole to Hai space, leading them to start causing trouble for more than just unlucky merchants."
	spaceport "The spaceport of Scar's Hideout is a massive hangar dug into the core of the asteroid, accessible only by a single blast door on the ceiling. Judging by the size of the hangar, you'd guess that about a third of the entire asteroid was hollowed out for the spaceport alone."
	security 0
	government "Scar's Legion"

mission "Pirate Troubles [2]"
	landing
	name "Scar's Legion"
	description "You've pieced together enough information to find out that the Scar's Legion hideout is in one of four systems in the Far North. Search those systems for the gang's hideout and confront them."
	waypoint "Danoa"
	waypoint "Rajak"
	waypoint "Sumar"
	waypoint "Hassaleh"
	to offer
		"scar's legion information" >= 2
	on offer
		event "scar's hideout"
		conversation
			`After having visited various pirate worlds asking about Scar's Legion, you believe that you know where their hideout is.`
			`	You know that the leader of Scar's Legion use to talk about wanting a hollowed out asteroid as a base. You also know that Scar's Legion has recently been very active in the uninhabited systems of the Far North. You conclude that the gang's hideout could is likely an asteroid located in one of a few systems that are in proximity to the wormhole that leads to the Hai. You mark <waypoints> on your map and get ready to confront them.`
				accept
	to complete
		never
	to fail
		has "Pirate Troubles [3]: offered"

government "Scar's Legion"
	swizzle 6
	color .78 0 0
	"player reputation" 10
	"attitude toward"
		"Merchant" -0.01
		"Republic" -0.01
		"Hai" -0.01
	bribe 0
	fine 0
	"hostile hail" "hostile pirate"

government " Scar's Legion "
	swizzle 6
	color .78 0 0
	"player reputation" -1000
	bribe 0
	fine 0
	"hostile hail" "hostile pirate"

event "battle against scar's legion"
	system "Danoa"
		fleet "Human Miners" 1600

event "battle against scar's legion over"
	system "Danoa"
		fleet "Small Northern Merchants" 15000
		fleet "Small Northern Pirates" 5000
		fleet "Large Northern Pirates" 16000
		fleet "Large Republic" 30000
		fleet "Human Miners" 1600

mission "Pirate Troubles [3]"
	landing
	name "Scar's Legion"
	description "Having declined the tribute, the leader of Scar's Legion has challenged you to a fight to the death. Defeat the <npc>, then return to <destination>."
	source "Scar's Hideout"
	destination "Hai-home"
	to offer
		has "event: scar's hideout"
	on offer
		conversation
			`You've located the Scar's Hideout, a massive asteroid in orbit around a gas giant. As you fly over the asteroid's surface, you spot an open blast door. They must be inviting you inside. It surprises you that a gang of pirates would be capable of creating such a base, as the materials and time needed to make something like this are immense.`
			`	Upon entering the blast door, it closes behind you, leaving you in complete dark. Suddenly, floodlights flash on all around your ship. The brightness of the lights prevents you from seeing anyone beyond them, but you suspect that there are a number of weapons pointed at your ship right now.`
			`	"Who are you and what do you want?" a voice booms from a loud speaker. You press a button to activate your ship's external speakers.`
			choice
				`	"I'm <first> <last>, here to negotiate on behalf of the Hai."`
					goto negotiate
				`	"I'm <first> <last>, here to take this gang down."`
			`	The voice laughs. "Well too bad, because you're right in the middle of a hornet's nest. Fire, boys!"`
				goto die
			
			label negotiate
			`	The voice laughs. "Ah, yes. Those squirrels. I take it they've had enough of us plundering their systems. Boys!"`
			`	The floodlights turn off, revealing a large room with what must be hundreds of pirates with guns of various sizes trained on your ship. One wrong move and you're toast. "Please, Captain. Step out of your ship."`
			choice
				`	(Comply with the orders.)`
					goto comply
				`	(Attempt to escape.)`
			`	You activate your ship's engines to escape. The floodlights suddenly reactivate.`
			
			label die
			`	Before you can even react, several dozen lasers and streams of bullets come flying out from behind the floodlights. You attempt to pull your ship up and fly straight through the ceiling before your ship is too damaged to move, but then you spot a number of rockets flying straight at your cockpit. You die instantly as the rockets impact the glass in front of you.`
				die
			
			label comply
			`	You step out of your ship, and a tall man with a scar across his cheek steps forward from the crowd of pirates, presumably the leader of the gang.`
			choice
				`	"The Hai ask that you stop attacking their systems."`
					goto negotiations
				`	"You must be Scar."`
			`	"No. Scar is long dead," the leader says.`
			choice
				`	"Oh, so does that make you Scab?"`
				`	"The Hai ask that you stop attacking their systems."`
					goto negotiations
			`	The leader grimaces. "I'll cut your tongue out if you don't watch your mouth."`
			`	You take a step back. "The Hai ask that you stop attacking their systems," you say, attempting not to get shanked.`
			
			label negotiations
			`	"Perhaps we will stop," the leader says with a smile. "Under one condition. We'd like a one time shipment of various Hai weapons and technology. The shipment should be as big as possible. I've seen the freighters those aliens have. They're massive. Load two or three up with the goods and we'll consider focusing our attention elsewhere."`
			choice
				`	"Okay. I'll meet with the Hai and see what they can provide."`
					goto tribute
				`	"I'm afraid that I can't allow that."`
			`	The crowd of pirates response with a cacophony of jeers and boos. The leader raises his fist in the air, and the crowd falls silent. "Well I'm afraid that just won't do."`
			`	The leader paces back and forth in silence for a moment. "Well if we don't get what we want, then we're just going to need to keep on attacking. Which means that your presence here is pretty useless."`
			`	The leader turns to the crowd. "How about a fight? To the death!" The crowd erupts in cheers. The leader turns back to you. "We fight in this system only. Just you and me. You attempt to run, my men hunt you down. How's that sound?" You attempt to respond, but before you can, the leader pulls his gun and aims it at you. "Run."`
					launch
			
			label tribute
			`	"Excellent!" the pirate says, which is met with cheers from the rest of the pirates in the room. "But make it quick. Wouldn't want to keep us waiting." The blast doors reopen, and you return to your ship to leave immediately.`
				flee
	
	on decline
		set "accepted scar's legion tribute"
	on accept
		event "battle against scar's legion"
	
	npc kill
		government " Scar's Legion "
		personality nemesis
		ship "Leviathan (Hai Weapons)" "Keloid"
		dialog "You've defeated the leader of Scar's Legion. The various spectators to the fight aren't attacking you, but it may only be a matter of time before they decide to turn their guns on you for killing their leader. Better head to <destination> before that happens."
	
	npc
		government "Scar's Legion"
		personality nemesis
		fleet "Small Northern Pirates"
		fleet "Large Northern Pirates" 4
	
	on enter
	on enter
		"reputation: Scar's Legion" = -1000
	
	on visit
		dialog phrase "generic bounty hunting on visit"
		
	on complete
		set "defeated scar's legion"
		event "battle against scar's legion over"

mission "Pirate Troubles [4]"
	landing
	name "Pirate Tribute"
	description "Escort the three Hai freighters carrying Hai weapons and technology to <soptovers>, then escort the freighters back to <destination>."
	source "Hai-home"
	stopover "Scar's Hideout"
	clearance
	to offer
		or
			has "defeated scar's legion"
			has "accepted scar's legion tribute"
	on offer
		"reputation: Hai" += 20
		payment 2500000
		conversation
			`Upon landing on <origin>, the Hai authorities give you <payment> for your assistance in defending their systems and for helping to track down the culprits. You're sent to the council of elders, the elected ruling body of the Hai, to tell them about Scar's Legion. "Please, tell us what has occurred," one of the elders says.`
			branch defeated
				has "defeated scar's legion"
			
			`	"They asked that you load three large freighters with various weapons and technology to give to them. Only then will they stop attacking you."`
			`	"A simple request," the elders says. "Little more than what the Unfettered ask of us. We shall load three Geocoris immediately."`
			`	"Who is to say that they will not use our own weapons against us?" another elder chimes in. "This deal could only hurt us."`
			choice
				`	"There's no guarantee that they will not attack again, but they promised that they would focus elsewhere."`
					goto guarantee
				`	"I could return to them and defeat them if you desire."`
			`	"No," says the elder. "We are not interested in condeming these humans to death if all they ask is for technology."`
			
			label guarantee
			`	"I believe a bigger issue here is how this will impact our human friends beyond the wormhole," an elder says. "If these pirates are not attacking us, then who will they be attacking? Will we not simply become weapons dealers for a far off war?"`
			`	"We will inform the Republic Navy that we are providing these pirates with our technology for our own sake. They have been capable of combating our technology in the past. I am sure that they will be able to handle it now. Please, <first>, escort the freighters to these pirates so that they may leave us alone."`
				accept
			
			label defeated
			`	"I defeated the leader of Scar's Legion. They shouldn't cause any more trouble for you now."`
			`	One of the elders frowns. "Did you kill their leader in cold blood, or was it self defense?"`
			choice
				`	"They asked for a tribute of your weapons and technology, but I refused the offer, so they attacked me."`
					goto refused
				`	"They were not willing to negotiate, and I was forced to defend myself."`
			`	"This is most unfortunate," another elder says. "But I am happy to hear that they will not cause any more loss of life among our people."`
				goto end
			
			label refused
			`	"This is most unfortunate," another elder says. "We would have been willing to provide them the technology they sought if only they had asked nicely in the first place."`
			`	"Better that we eliminate a threat instead of make them stronger through becoming their weapons dealer," the first elder says. "These pirates might have attacked us with out own technology, or worse still, attacked other humans with them, making us complicit in this slaughter."`
			
			label end
			`	The elders thank you for your assistance in this situation and send you on your way.`
				decline
	
	on decline
		"reputation: Hai" += 40
	
	npc save accompany
		government "Hai"
		personality escort
		fleet
			names "hai"
			cargo 10
			variant
				"Geocoris" 3
	
	on stopover
		dialog `You lead the Hai freighters into the blast doors. Despite the massive size of the freighters, they all manage to fit into the asteroid's spaceport with some room to spare, a testament to how much work was put into this base. The pirates of Scar's Legion unload all the Hai technology from the freighters. After the last crate is gone, the freighters quickly launch from the asteroid.`
	
	on visit
		dialog phrase "generic arrived-without-npc dialog"
	
	on complete
		"reputation: Hai" += 40
		payment 500000
		dialog `With the freighters safely returned, the Hai thank you for resolving the situation with Scar's Legion and hand you <payment> for your help.`
>>>>>>> 02066617
<|MERGE_RESOLUTION|>--- conflicted
+++ resolved
@@ -1064,262 +1064,6 @@
 
 
 
-<<<<<<< HEAD
-mission "Nanachi 1"
-	name "Escort Nanachi to <planet>"
-	description "Help Nanachi, a Hai who just bought her first ship, make a simple delivery to <destination>."
-	minor
-	source "Giverstone"
-	destination "Cloudfire"
-	deadline
-	to offer
-		"net worth" > 20000000
-		"combat rating" > 1200
-		year > 3018
-	on offer
-		conversation
-			`As you are making your way through the spaceport you notice a worried-looking Hai staring at the local job board and back at some sort of document they are holding.`
-			choice
-				`	(Approach the Hai.)`
-				`	(Leave them alone.)`
-					decline
-			`	The Hai is a bit startled, but quickly calms down. "Sorry, you caught me by surprise. I've just bought my first ship and need to find some jobs to do, but nobody I've talked to wants to trust a beginner captain. I just don't know what to do anymore, I've been working for so long to qualify for this loan, but I'm running out of time and I'll never be able to pay it like this."`
-			`	Turns out the documents she is holding are the bank papers for the loan, somewhat similar to the one you took when you bought your first ship. You've come a long way since your days as a beginner, and know how hard it is to be starting out as a starship captain; you could probably convince someone here to offer a simple cargo job to this young Hai.`
-			choice
-				`	(Offer to help her find some jobs.)`
-					goto "positive1"
-				`	(Wish her luck and leave.)`
-			`	She nods in sad understanding, and continues to swap focus from the job board to the papers in her hand.`
-			choice
-				`	(Help her out anyway.)
-					goto "positive1"
-				`	(Leave her alone and continue on.)
-					decline
-			label "positive1"
-			`	Her ears twitch a bit, and her previously crestfallen eyes light up as she nearly jumps in joy at your offer. "Thank you so much captain! My name is Nanachi, I promise I won't cause any trouble at all, just a few quick jobs and I'm sure I'll be fine by myself!"`
-			`	You introduce yourself to Nanachi and shake her paw. "Can you show me your ship so I can look for jobs it's best suited for?" you ask.`
-			`	She hesitates a bit, but leads you to her ship. You were expecting a small Hai ship, but to your surprise she shows you a rather beat-up Heavy Shuttle docked near your own ship.`
-			`	"You took a loan to buy a human ship?" you ask.`
-			`	She looks at the ground, as if ashamed of it. "It'd take way too long for me to qualify for a loan for even an Aphid, but I recently met a human merchant who wanted to sell his old ship; it was difficult, but I managed to convince him to sell it to me instead of going to the shipyard office. I paid him its full price, but even for this one I had to take out the biggest loan I could. Its cargo hold isn't very impressive but it has more bunks than our smallest ships, if that helps."`
-			choice
-				`	"Let's see if anyone in the spaceport needs a lift off the planet."`
-				`	"Let's take another look at the job board, maybe a smaller job will pop up."`
-			`	Turns out this isn't as easy as you thought it'd be. The spaceport is almost empty, save for the occasional worker or drunken crewmember, and the job board is filled with massive hauls of minerals, aside from a few small but dangerous jobs to human space. Eventually, as you two begin scouting the edge of the docking area, you spot a troubled human merchant near several crates. You approach him and he explains that his ship had some malfunctions and he cannot deliver his cargo of advanced surgical equipment to <destination>. "This is the worst! One jump away from the planet and the navigation system suddenly decides to go on strike! There's no way I can make it before the deadline!"`
-			`	"My friend Nanachi here could deliver it for you. We were heading there anyway; a few extra crates won't make a difference," you say, trying to sound as convincing as possible.`
-			`	At first, he seems delighted that you two want to help him, but when Nanachi mentions that she's flying a Heavy Shuttle, he frowns, and looks back at the cargo. "Unfettered attacks make it so they need tons of medical supplies on <destination>, and quite frankly I'm not comfortable letting such a fragile ship go into dangerous territory carrying this equipment when it could be blasted to bits in an instant," he says. The captain glances around the deserted spaceport for a while, as if trying to find some other captain, before finally turning to Nanachi and saying, "but I guess beggars can't be choosers. Fine, I'll let you take the cargo there, but please be very careful."`
-				accept
-	npc accompany save
-		personality escort timid
-		government "Hai"
-		ship "Heavy Shuttle" "Acorn Chaser"
-	on visit
-		dialog `You have reached <planet>, but you left Nanachi's ship behind! Better depart and wait for her to arrive in this star system.`
-	on complete
-		conversation
-			`Shortly after her ship lands, you meet up with Nanachi, who is doing her best to hide her excitement at being on another planet for the first time, and is gawking at some Hai military ships in particular. "So, how did you like your first time doing a hyperspace jump?" you ask, to try and snap her out of it.`
-			`	"Oh um, I don't think I'll get used to the feeling anytime soon. I threw up a lot so I'm glad this wasn't a job with passengers. I've always dreamt of being on other worlds, exploring and learning everything about them. I'm glad I'm finally able to do it."`
-			`	You help her get the crates out of the cargo hold and contact the client. Nanachi's share of the payment is small, as the client transfers most of the money to the merchant she got the job from, but that doesn't make her any less excited about getting her first paycheck.`
-			`	"So, want to go to the spaceport and try to get a job on your own? I'll help you again in case you can't do it yet." you say.`
-			`	"Just give me an hour or two, back home our shipyard is kind of small, and I've never really gotten a chance to see a Shield Beetle up close, and there are many undergoing repairs here, I'll just go get a better look at them, I swear I'll be quick."`
-			`	You two agree to meet in the spaceport in a few hours; maybe this time she will do fine on her own.`
-
-
-
-mission "Nanachi 2"
-	name "Escort Nanachi to <planet>"
-	description "Bring Nanachi and her passengers to <destination>."
-	source "Cloudfire"
-	destination "Hai-home"
-	to offer
-		has "Nanachi 1: done"
-	on offer
-		conversation
-			`You meet up with Nanachi in the spaceport, give her some tips to try and persuade someone into hiring her, and tell her you'll be nearby if she still has trouble getting a job. You watch her go around the spaceport and approach some groups of humans and even other Hai to no avail. Maybe since this is a military world, they aren't too keen on helping others as in the rest of their territory. She manages to grab the attention of a Hai family leaving a restaurant carrying way too much luggage, most likely tourists looking for a ride back home. Everything seems to be going well until the parents start to look worried. It seems as if they might go away if you don't step in.`
-			`	You walk over to the group to help her, and get a better look at the family: a Hai couple carrying a baby, and three older children who aren't doing much to help their father carry their ludicrous number of bags.`
-			choice
-				`	"Hey, what's going on?"`
-				`	"Can I be of assistance?"`
-			`	You introduce yourself and the parents tell you that they've been on vacation here and need transport back to <destination>. "Don't take this the wrong way, but captain Nanachi told us her ship is one of your human ships, a Heavy Shuttle was it? It has enough bunks for us but our sons already caused a ruckus on the way here in a Hai ship, we're worried that since they aren't used to the accommodations, they might end up giving her too much trouble."`
-			`	You reassure them that the trip will be very quick, and that the ship's interior is somewhat similar to that of Hai ships, until they finally agree on traveling with her. They settle on the pay and the two of you help the Hai get their baggage to Nanachi's ship. When the family is focused on a conversation, you quietly ask Nanachi what was the issue she was having with the other people she encountered.`
-			`	"They all seemed willing to give me a job, but I ended up blowing it when I asked for more money. I just really need to get out of debt so I guess I went a bit overboard." She tries to play it cool, but it's clear that she is embarrassed about losing so many potential jobs. When you reach her ship, you take a look at the prices for commodities in <destination>. You decide to tell Nanachi to stock up on heavy metals to sell there, to help her make a bit more profit.`
-				accept
-	npc accompany save
-		personality escort timid
-		government "Hai"
-		ship "Heavy Shuttle" "Acorn Chaser"
-	on visit
-		dialog `You have reached <planet>, but you left Nanachi's ship behind! Better depart and wait for her to arrive in this star system.`
-	on complete
-		conversation
-			`You help the family gather all their luggage and bid them farewell, but right as they disappear into a hallway Nanachi lets out a heavy sigh. "I bit off more than I could chew. Those kids kept wanting to play with the ship's controls, and one of them tried to go up the air vent in a game of hide-and-seek. I couldn't get any rest since I had to keep making sure they weren't about to dump their own bags into the void by accident."`
-			`	"Do you want to get some sleep before trying to find another mission?" you ask, hoping she won't try to overwork herself.`
-			`	"Yes, I could really use that. Sorry to make you wait again Captain <last>. I'll rest a bit, see if I can't find a spot nearby to relax, and meet up with you the in spaceport after a while."`
-
-
-
-mission "Nanachi 3"
-	name "Deliver spices with Nanachi"
-	description "Accompany Nanachi to <stopovers> to pick up some Quarg spices for a festival on <destination> by <date>."
-	source "Hai-home"
-	stopover "Alta Hai"
-	destination "Allhome"
-	deadline 14
-	to offer
-		has "Nanachi 2: done"
-	on offer
-		conversation
-			`You send a message to Nanachi and you two meet up in the spaceport. You're still walking toward the job board, when she asks: "Back home I heard stories about how humans have a much larger population than the Hai, and that their home planet has even more people than Hai-home, is it true that there are many other human worlds with spaceports this large?" You name her a few human planets that are extremely populous, and how even some planets with fewer people than this world have incredibly large spaceports.`
-			`	While you tell her stories of many different planets you've visited, she seems to be particularly interested in Earth. "I've seen a bit of human architecture in videos of planets like Allhome, but I can't even imagine what your capital must look like. Tens of thousands of years of another species' history, it sounds even more exciting than what I heard about our landmarks in Hai-home. Captain, do you think that someday, when we no longer need to be kept hidden from humanity, that I'll be able to visit Earth, and see the beauty of your capital?" Seeing how little she knows about humanity, it's not surprising that she is unaware of the state that Earth is in.`
-			choice
-				`	(Avoid talking about Earth.)`
-					goto avoid
-				`	(Lie about Earth.)`
-					goto fake
-				`	(Tell her about how Earth actually is.)`
-					goto truth
-			label avoid
-			`	You tell her that you haven't ever visited the human capital, and that you never had much interest in learning about it. "Oh, sorry about that, shouldn't have assumed you knew everything, you're a starship captain after all, not a historian, I'll just ask someone else when I get the chance.", says Nanachi.`
-					goto board
-			label fake
-			`	You start making up stories about how beautiful the skies of Earth are. You describe forests teeming with life, and do your best to remember ancient civilizations and their monuments. From the looks of it she believes you, and your lie seems to have sated her curiosity for now. If the day where the Hai are allowed to move around human space ever comes, though, she will no doubt be extremely disappointed.`
-					goto board
-			label truth
-			`	She looks at you in confusion, as if trying to understand what you mean, so you explain it to her. "Centuries of widespread deforestation and pollution badly damaged the ecosystem. If you ever managed to visit, you'd be better off going to museums or monuments, but even then, there are many thieves roaming the streets, and it is very dangerous to be out at night. Lots of folks born there just think about how to get out."`
-			`	You keep telling her about the issues facing humanity's birthplace, and her previous eagerness to learn about the planet fades. "How could your ancestors let their own home become like this?"`
-			choice
-				`	"It's rather complicated, and I'm not a historian, sociologist, or economist, but I can try and explain what I do know."`
-				`	"I can tell you what I do know from watching movies and what I can remember from school."`
-			`	You recite what you read in school books or saw in documentaries, telling her about how many humans since millennia ago refused to take care of the planet, and how that piled up over hundreds of years.`
-			`	Your explanation seems to only torment Nanachi even more. "But why is your capital so full of criminals? Is human space going through a crisis that hit even your capital?"`
-			choice
-				`	"In some sense, the crisis has been going on since we were aware of it."`
-			`	You do your best in telling her of the historical presence of crime on Earth, and of how little was done to address the root of the problem.`
-			`	"I see..." She says. "I just thought it would be fun to hear about another large planet like Hai-home. Sorry for asking about it, Captain, I'm sure having to speak of it wasn't a pleasant feeling."`
-			`	Although you're sure that even in Hai space there is social inequality, she probably can't fathom that the home planet of a species could be in such bad shape, considering the Hai even go as far as to send aid to the Unfettered on a regular basis.`
-					goto board
-			label board
-			`	You two reach the job board and decide to start looking for jobs suited for Nanachi's ship.`
-			choice
-				`	"So, do you mind if I help out? I know the job board can be confusing the first few times you check it."`
-				`	"Do you think you need me to help out this time?"`
-			`	"Thanks, but I have to do this on my own. I promise I won't mess this up by getting greedy again," She approaches the board on her own, and it becomes clear that it's much easier to get a job here: she's barely started talking to one of the desk workers before receiving a long list of jobs for smaller ships. She is certainly still very tired, but this seems to have cheered her up a bit, it is the first time she can get a job without your help after all.`
-			`	While you thought she would've picked one or two jobs quickly and headed back to her ship, she keeps going through them and double checking the information for each one, as if something about them bothers her.`
-			`	"What's wrong? Are you struggling to pick between two different jobs?" you ask.`
-			`	"These all seem very easy and I could even accept many at a time, but the problem is their pay isn't very good." She grabs some worn papers from her pocket, and shows it to you: they're the documents for her loan. "The bank back home would only give me enough for the ship if I agreed on a short-term loan. I lost two days before you came along to help me, and if I don't get some better paying job soon, I won't even be able to pay the interest."`
-			`	As you're trying to figure out a way to get the most out of the available missions, you feel a tap on your shoulder, and turn to see a Hai standing beside a human couple. The couple introduce themselves as Xavier and Vanessa, who are here with their Hai friend Narancia. "We overheard your conversation and are willing to pay a little extra for a job. We're part of a group organizing a big festival in Allhome to celebrate the friendship between humans and Hai, and we just got a last-minute idea: we've already arranged for lots of human cuisine to be transported there, and we'd like to get our hands on some spices the Quarg have in the ringworld here."`
-			`	Nanachi perks up during their conversation.  "I'm sure I can get the spices to <panet> within two weeks.  I won't let you down!"`
-			`	They tell Nanachi that they won't be going along; they already have a transport to Allhome, and will stay here a bit longer to try and advertise the event.`
-				accept
-	on stopover
-		dialog
-			`A spaceport worker contacted Nanachi shortly before you two landed and made sure the spices were ready to be loaded in her ship. You help the workers and Nanachi make sure everything is in order, and prepare for your trip to Allhome.`
-	npc accompany save
-		personality escort timid
-		government "Hai"
-		ship "Heavy Shuttle" "Acorn Chaser"
-	on visit
-		dialog `You have reached <planet>, but you left Nanachi's ship behind! Better depart and wait for them to arrive in this star system.`
-	on complete
-		conversation
-			`Allhome's docking area shows much more traffic than usual. Many captains here are helping workers open cargo containers full of food, clothes, books, movies and even some mounted animals from human space. You finally meet up with the festival's organizers, who seem very excited to have acquired the exotic condiments, and have invited you two to a bar in the spaceport for a drink.`
-
-
-
-mission "Nanachi 4"
-	name "Protect Nanachi"
-	description "Bring Nanachi's ship to <stopovers>, keeping her safe from a pirate fleet that attacked a convoy heading to Hai space, then head back to <destination>."
-	source "Allhome"
-	stopover "Prime"
-	deadline 17
-	to offer
-		has "Nanachi 3: done"
-	on offer
-		conversation
-			`The bar is just as busy as the docks. Many captains here must have transported something for the festival. "Captain <last>, Captain Nanachi!" shouts Narancia, beckoning the two of you to join her and the others at their table. You learn that they were inspired by the Hai's own March festival, and wanted to bring small parts of human culture to Hai space.`
-			`	"They can't go to our planets and experience it for themselves yet, so we thought about bringing it to them!" Vanessa says.`
-			`	"It was very hard to get enough sponsors for this, but after years of hard work we even managed to have famous art pieces be brought here, some of which date back to the European Renaissance!" Xavier adds.`
-			`	Afterwards the conversation topic shifts to you as a captain, as you describe your journey after buying your first ship, and how you met Nanachi. You're about to order another drink for the group when a grizzled old man barges into the bar, and starts shouting: "The art convoy has been attacked! The freighter managed to escape but they're stranded on Prime now, and the pirates are still out there, patrolling the route to the wormhole!"`
-			`	Xavier stands up with a shocked expression. "How? We had a Leviathan escorting them!"`
-			`	After catching his breath, the man at the door responds. "The pirates must have been stealing Hai tech from ships going back home. The freighter's captain said they shredded the escort!" Chaos spreads amongst the other captains, and the group sitting with you is in anguish.`
-			choice
-				`	"Are those art pieces really that valuable?"`
-				`	"Can't you just postpone the festival until the pirates are taken care of?"`
-			`	Xavier collapses back to the table, holding his head in both hands. "Those paintings and sculptures were our main attraction! They're worth tens of billions! It'll take months before the Navy ever notices the pirates there and makes it safe for the convoy to come here. The art exhibition is scheduled three weeks from now!"`
-			`	As they try to figure out what to do, Nanachi speaks up. "I'll go there. I pilot a human ship and if we just need to transfer cargo from one ship to the other, I could get out of there quickly. Nobody would notice that a Hai ever went there."`
-			`	"Are you insane?" Vanessa says, "If they managed to take down that Leviathan, you wouldn't last a second! Besides, our convoy was extremely fast. If even they were caught your chances of outrunning the pirates are next to nothing!"`
-			`	"Captain <last>," Nanachi turns to you. "I know you already helped me way more than anyone would ever be willing to, and I'm really grateful for that, but would you be willing to help me one last time, to get to that planet, and travel back here?" While it's certain that for a pirate fleet to take down a Leviathan so easily they must be incredibly powerful, and this could be extremely dangerous. You're sure that if Nanachi tries to get to Prime by herself she'll just get herself killed.`
-			choice
-				`	"Alright, I'll make sure we reach Prime and get back here safely."`
-				`	"No, I agreed to help you find and deal with some simple jobs, but I can't risk fighting such a fleet by myself."`
-					decline
-			`	She thanks you profusely, and promises that she'll pay you for everything as soon as she can. The organizers are a bit hesitant, but seeing as no other captain here has decided to offer them help, they agree to let the two of you go to Prime and retrieve the cargo.`
-			`	As you're leaving the bar, Xavier pulls you aside, speaking very quietly, "<last>, I know you're just trying to help this girl, but don't get killed over this. If you run into those pirates don't try to fight them, just rush to Prime."`
-				accept
-	npc
-		personality nemesis waiting
-		government "Pirate"
-		system "Betelgeuse"
-		ship "Marauder Firebird (Hai)" "Nut King Call"
-		ship "Marauder Splinter (Hai)" "The Nutcracker"
-		ship "Marauder Quicksilver (Hai)" "Hazelnut's Bane"
-		ship "Marauder Bounder (Hai)" "Rodent Hunter"
-	npc accompany save
-		personality escort timid
-		government "Hai"
-		ship "Heavy Shuttle" "Acorn Chaser"
-	on visit
-		dialog `You have reached <planet>, but you left Nanachi's ship behind! Better depart and wait for them to arrive in this star system.`
-	on stopover
-		conversation
-			`The convoy's captain messaged you as you entered the system and told you to land on a remote, hidden area of Prime, where they have already prepared for all the cargo to be transferred. They refuel your ships and urge you two to go back. "Captain Nanachi can stay hidden with us here if you need supplies or anything from the outfitter, but please don't take too long."`
-	on complete
-		event "Nanachi: payment" 180
-		conversation
-			`Landing back on Allhome, the festival group gives you and Nanachi a warm hug, "We sold tens of thousands of tickets for the festival by promising to host a great art exhibition with pieces from all over human space. Without them it'd be a complete failure, and we'd be in serious trouble with our sponsors." Narancia explains.`
-			`	As the cargo is rushed to the exhibition site, Nanachi shows you the chip she got as payment, and the balance of her bank account: this last payment allowed her to fully pay off her loan. "Captain," she speaks with some difficulty, and tries to hide her face, as if to wipe away some tears. "I'll never be able to thank you properly, if not for you I'd still be lost in that spaceport, and would eventually have to go back to my mining job. I'll work hard now; I'll save up and pay you for everything!" She hugs you and bows to you in a way you'd see in movies, as if trying to imitate the gesture. You two finally say goodbye, and head back to your ships.`
-
-
-
-event "Nanachi: payment"
-
-
-
-mission "Nanachi: Payment"
-	landing
-	source
-		government "Hai"
-		not planet "Darkwaste"
-	to offer
-		has "event: Nanachi: payment"
-	on offer
-		payment 700000
-		event "Nanachi: Update" 720
-		conversation
-			`Shortly after you land, you get a message from Nanachi, the young Hai pilot who you helped start out. "Dear Captain <last>, I hope you're doing well! As I promised, ever since we parted ways, I've been working towards getting enough money to pay you for being so kind to help me. I've sent you <payment>. I'm deeply grateful to you for helping make my dream come true."`
-				decline
-
-
-
-event "Nanachi: Update"
-
-
-
-mission "Nanachi Meeting"
-	landing
-	source
-		government "Hai"
-		not planet "Darkwaste"
-	to offer
-		has "event: Nanachi: Update"
-		random > 30
-	on offer
-		conversation
-			`After you leave your ship and start making your way through the docking area, you notice a Hai running towards you and waving. As they get closer, you realize that it's Nanachi, the Hai pilot who you helped out years ago.`
-			`	"I was just about to go back to my crew when I saw you coming out of your ship. I know a nice snack bar here, let's go there!" Before you can even say hello, she's dragged you to the bar, and ordered some drinks for the two of you. She tells you about her last few years as a captain. She has long since sold her old ship, and now pilots a Geocoris, transporting large amounts of cargo across Hai space. You also tell her about how your life has been ever since you last met, of your adventures and how far you've come. You keep swapping stories for hours, until the bar is ready to close.`
-			`	You thank her for the drinks, and get ready to say your goodbyes.`
-			`	"Oh wait, before you go Captain, let me give you something," she says, right as you're about to head to your ship. She grabs a small pendant from her pocket. "Back home in Giverstone, when I had some free time from the mining works, I took a hobby of sculpting some small stones into ship miniatures. I thought it'd be nice to make this for you in case I saw you again." She gives you the pendant, which has been sculpted into a Hai Shield Beetle. It is extremely well made, with different surface textures representing the different parts of the Shield Beetle. "It's just a good-luck charm I thought you'd like. Thanks again Captain!" You two part ways, and head back to your ships.`
-				decline
-=======
 mission "Pirate Troubles [0]"
 	name "Defend <system>"
 	description "A sizable group of pirates has found their way into Hai space and is terrorizing the system. Help the Hai fight back against them."
@@ -1726,4 +1470,246 @@
 		"reputation: Hai" += 40
 		payment 500000
 		dialog `With the freighters safely returned, the Hai thank you for resolving the situation with Scar's Legion and hand you <payment> for your help.`
->>>>>>> 02066617
+
+
+
+mission "Nanachi 1"
+	name "Escort Nanachi to <planet>"
+	description "Help Nanachi, a Hai who just bought her first ship, make a simple delivery to <destination>."
+	minor
+	source "Giverstone"
+	destination "Cloudfire"
+	deadline
+	to offer
+		"net worth" > 20000000
+		"combat rating" > 1200
+		year > 3018
+	on offer
+		conversation
+			`As you are making your way through the spaceport you notice a worried-looking Hai staring at the local job board and back at some sort of document they are holding.`
+			choice
+				`	(Approach the Hai.)`
+				`	(Leave them alone.)`
+					decline
+			`	The Hai is a bit startled, but quickly calms down. "Sorry, you caught me by surprise. I've just bought my first ship and need to find some jobs to do, but nobody I've talked to wants to trust a beginner captain. I just don't know what to do anymore, I've been working for so long to qualify for this loan, but I'm running out of time and I'll never be able to pay it like this."`
+			`	Turns out the documents she is holding are the bank papers for the loan, somewhat similar to the one you took when you bought your first ship. You've come a long way since your days as a beginner, and know how hard it is to be starting out as a starship captain; you could probably convince someone here to offer a simple cargo job to this young Hai.`
+			choice
+				`	(Offer to help her find some jobs.)`
+					goto "positive1"
+				`	(Wish her luck and leave.)`
+			`	She nods in sad understanding, and continues to swap focus from the job board to the papers in her hand.`
+			choice
+				`	(Help her out anyway.)
+					goto "positive1"
+				`	(Leave her alone and continue on.)
+					decline
+			label "positive1"
+			`	Her ears twitch a bit, and her previously crestfallen eyes light up as she nearly jumps in joy at your offer. "Thank you so much captain! My name is Nanachi, I promise I won't cause any trouble at all, just a few quick jobs and I'm sure I'll be fine by myself!"`
+			`	You introduce yourself to Nanachi and shake her paw. "Can you show me your ship so I can look for jobs it's best suited for?" you ask.`
+			`	She hesitates a bit, but leads you to her ship. You were expecting a small Hai ship, but to your surprise she shows you a rather beat-up Heavy Shuttle docked near your own ship.`
+			`	"You took a loan to buy a human ship?" you ask.`
+			`	She looks at the ground, as if ashamed of it. "It'd take way too long for me to qualify for a loan for even an Aphid, but I recently met a human merchant who wanted to sell his old ship; it was difficult, but I managed to convince him to sell it to me instead of going to the shipyard office. I paid him its full price, but even for this one I had to take out the biggest loan I could. Its cargo hold isn't very impressive but it has more bunks than our smallest ships, if that helps."`
+			choice
+				`	"Let's see if anyone in the spaceport needs a lift off the planet."`
+				`	"Let's take another look at the job board, maybe a smaller job will pop up."`
+			`	Turns out this isn't as easy as you thought it'd be. The spaceport is almost empty, save for the occasional worker or drunken crewmember, and the job board is filled with massive hauls of minerals, aside from a few small but dangerous jobs to human space. Eventually, as you two begin scouting the edge of the docking area, you spot a troubled human merchant near several crates. You approach him and he explains that his ship had some malfunctions and he cannot deliver his cargo of advanced surgical equipment to <destination>. "This is the worst! One jump away from the planet and the navigation system suddenly decides to go on strike! There's no way I can make it before the deadline!"`
+			`	"My friend Nanachi here could deliver it for you. We were heading there anyway; a few extra crates won't make a difference," you say, trying to sound as convincing as possible.`
+			`	At first, he seems delighted that you two want to help him, but when Nanachi mentions that she's flying a Heavy Shuttle, he frowns, and looks back at the cargo. "Unfettered attacks make it so they need tons of medical supplies on <destination>, and quite frankly I'm not comfortable letting such a fragile ship go into dangerous territory carrying this equipment when it could be blasted to bits in an instant," he says. The captain glances around the deserted spaceport for a while, as if trying to find some other captain, before finally turning to Nanachi and saying, "but I guess beggars can't be choosers. Fine, I'll let you take the cargo there, but please be very careful."`
+				accept
+	npc accompany save
+		personality escort timid
+		government "Hai"
+		ship "Heavy Shuttle" "Acorn Chaser"
+	on visit
+		dialog `You have reached <planet>, but you left Nanachi's ship behind! Better depart and wait for her to arrive in this star system.`
+	on complete
+		conversation
+			`Shortly after her ship lands, you meet up with Nanachi, who is doing her best to hide her excitement at being on another planet for the first time, and is gawking at some Hai military ships in particular. "So, how did you like your first time doing a hyperspace jump?" you ask, to try and snap her out of it.`
+			`	"Oh um, I don't think I'll get used to the feeling anytime soon. I threw up a lot so I'm glad this wasn't a job with passengers. I've always dreamt of being on other worlds, exploring and learning everything about them. I'm glad I'm finally able to do it."`
+			`	You help her get the crates out of the cargo hold and contact the client. Nanachi's share of the payment is small, as the client transfers most of the money to the merchant she got the job from, but that doesn't make her any less excited about getting her first paycheck.`
+			`	"So, want to go to the spaceport and try to get a job on your own? I'll help you again in case you can't do it yet." you say.`
+			`	"Just give me an hour or two, back home our shipyard is kind of small, and I've never really gotten a chance to see a Shield Beetle up close, and there are many undergoing repairs here, I'll just go get a better look at them, I swear I'll be quick."`
+			`	You two agree to meet in the spaceport in a few hours; maybe this time she will do fine on her own.`
+
+mission "Nanachi 2"
+	name "Escort Nanachi to <planet>"
+	description "Bring Nanachi and her passengers to <destination>."
+	source "Cloudfire"
+	destination "Hai-home"
+	to offer
+		has "Nanachi 1: done"
+	on offer
+		conversation
+			`You meet up with Nanachi in the spaceport, give her some tips to try and persuade someone into hiring her, and tell her you'll be nearby if she still has trouble getting a job. You watch her go around the spaceport and approach some groups of humans and even other Hai to no avail. Maybe since this is a military world, they aren't too keen on helping others as in the rest of their territory. She manages to grab the attention of a Hai family leaving a restaurant carrying way too much luggage, most likely tourists looking for a ride back home. Everything seems to be going well until the parents start to look worried. It seems as if they might go away if you don't step in.`
+			`	You walk over to the group to help her, and get a better look at the family: a Hai couple carrying a baby, and three older children who aren't doing much to help their father carry their ludicrous number of bags.`
+			choice
+				`	"Hey, what's going on?"`
+				`	"Can I be of assistance?"`
+			`	You introduce yourself and the parents tell you that they've been on vacation here and need transport back to <destination>. "Don't take this the wrong way, but captain Nanachi told us her ship is one of your human ships, a Heavy Shuttle was it? It has enough bunks for us but our sons already caused a ruckus on the way here in a Hai ship, we're worried that since they aren't used to the accommodations, they might end up giving her too much trouble."`
+			`	You reassure them that the trip will be very quick, and that the ship's interior is somewhat similar to that of Hai ships, until they finally agree on traveling with her. They settle on the pay and the two of you help the Hai get their baggage to Nanachi's ship. When the family is focused on a conversation, you quietly ask Nanachi what was the issue she was having with the other people she encountered.`
+			`	"They all seemed willing to give me a job, but I ended up blowing it when I asked for more money. I just really need to get out of debt so I guess I went a bit overboard." She tries to play it cool, but it's clear that she is embarrassed about losing so many potential jobs. When you reach her ship, you take a look at the prices for commodities in <destination>. You decide to tell Nanachi to stock up on heavy metals to sell there, to help her make a bit more profit.`
+				accept
+	npc accompany save
+		personality escort timid
+		government "Hai"
+		ship "Heavy Shuttle" "Acorn Chaser"
+	on visit
+		dialog `You have reached <planet>, but you left Nanachi's ship behind! Better depart and wait for her to arrive in this star system.`
+	on complete
+		conversation
+			`You help the family gather all their luggage and bid them farewell, but right as they disappear into a hallway Nanachi lets out a heavy sigh. "I bit off more than I could chew. Those kids kept wanting to play with the ship's controls, and one of them tried to go up the air vent in a game of hide-and-seek. I couldn't get any rest since I had to keep making sure they weren't about to dump their own bags into the void by accident."`
+			`	"Do you want to get some sleep before trying to find another mission?" you ask, hoping she won't try to overwork herself.`
+			`	"Yes, I could really use that. Sorry to make you wait again Captain <last>. I'll rest a bit, see if I can't find a spot nearby to relax, and meet up with you the in spaceport after a while."`
+
+mission "Nanachi 3"
+	name "Deliver spices with Nanachi"
+	description "Accompany Nanachi to <stopovers> to pick up some Quarg spices for a festival on <destination> by <date>."
+	source "Hai-home"
+	stopover "Alta Hai"
+	destination "Allhome"
+	deadline 14
+	to offer
+		has "Nanachi 2: done"
+	on offer
+		conversation
+			`You send a message to Nanachi and you two meet up in the spaceport. You're still walking toward the job board, when she asks: "Back home I heard stories about how humans have a much larger population than the Hai, and that their home planet has even more people than Hai-home, is it true that there are many other human worlds with spaceports this large?" You name her a few human planets that are extremely populous, and how even some planets with fewer people than this world have incredibly large spaceports.`
+			`	While you tell her stories of many different planets you've visited, she seems to be particularly interested in Earth. "I've seen a bit of human architecture in videos of planets like Allhome, but I can't even imagine what your capital must look like. Tens of thousands of years of another species' history, it sounds even more exciting than what I heard about our landmarks in Hai-home. Captain, do you think that someday, when we no longer need to be kept hidden from humanity, that I'll be able to visit Earth, and see the beauty of your capital?" Seeing how little she knows about humanity, it's not surprising that she is unaware of the state that Earth is in.`
+			choice
+				`	(Avoid talking about Earth.)`
+					goto avoid
+				`	(Lie about Earth.)`
+					goto fake
+				`	(Tell her about how Earth actually is.)`
+					goto truth
+			label avoid
+			`	You tell her that you haven't ever visited the human capital, and that you never had much interest in learning about it. "Oh, sorry about that, shouldn't have assumed you knew everything, you're a starship captain after all, not a historian, I'll just ask someone else when I get the chance.", says Nanachi.`
+					goto board
+			label fake
+			`	You start making up stories about how beautiful the skies of Earth are. You describe forests teeming with life, and do your best to remember ancient civilizations and their monuments. From the looks of it she believes you, and your lie seems to have sated her curiosity for now. If the day where the Hai are allowed to move around human space ever comes, though, she will no doubt be extremely disappointed.`
+					goto board
+			label truth
+			`	She looks at you in confusion, as if trying to understand what you mean, so you explain it to her. "Centuries of widespread deforestation and pollution badly damaged the ecosystem. If you ever managed to visit, you'd be better off going to museums or monuments, but even then, there are many thieves roaming the streets, and it is very dangerous to be out at night. Lots of folks born there just think about how to get out."`
+			`	You keep telling her about the issues facing humanity's birthplace, and her previous eagerness to learn about the planet fades. "How could your ancestors let their own home become like this?"`
+			choice
+				`	"It's rather complicated, and I'm not a historian, sociologist, or economist, but I can try and explain what I do know."`
+				`	"I can tell you what I do know from watching movies and what I can remember from school."`
+			`	You recite what you read in school books or saw in documentaries, telling her about how many humans since millennia ago refused to take care of the planet, and how that piled up over hundreds of years.`
+			`	Your explanation seems to only torment Nanachi even more. "But why is your capital so full of criminals? Is human space going through a crisis that hit even your capital?"`
+			choice
+				`	"In some sense, the crisis has been going on since we were aware of it."`
+			`	You do your best in telling her of the historical presence of crime on Earth, and of how little was done to address the root of the problem.`
+			`	"I see..." She says. "I just thought it would be fun to hear about another large planet like Hai-home. Sorry for asking about it, Captain, I'm sure having to speak of it wasn't a pleasant feeling."`
+			`	Although you're sure that even in Hai space there is social inequality, she probably can't fathom that the home planet of a species could be in such bad shape, considering the Hai even go as far as to send aid to the Unfettered on a regular basis.`
+					goto board
+			label board
+			`	You two reach the job board and decide to start looking for jobs suited for Nanachi's ship.`
+			choice
+				`	"So, do you mind if I help out? I know the job board can be confusing the first few times you check it."`
+				`	"Do you think you need me to help out this time?"`
+			`	"Thanks, but I have to do this on my own. I promise I won't mess this up by getting greedy again," She approaches the board on her own, and it becomes clear that it's much easier to get a job here: she's barely started talking to one of the desk workers before receiving a long list of jobs for smaller ships. She is certainly still very tired, but this seems to have cheered her up a bit, it is the first time she can get a job without your help after all.`
+			`	While you thought she would've picked one or two jobs quickly and headed back to her ship, she keeps going through them and double checking the information for each one, as if something about them bothers her.`
+			`	"What's wrong? Are you struggling to pick between two different jobs?" you ask.`
+			`	"These all seem very easy and I could even accept many at a time, but the problem is their pay isn't very good." She grabs some worn papers from her pocket, and shows it to you: they're the documents for her loan. "The bank back home would only give me enough for the ship if I agreed on a short-term loan. I lost two days before you came along to help me, and if I don't get some better paying job soon, I won't even be able to pay the interest."`
+			`	As you're trying to figure out a way to get the most out of the available missions, you feel a tap on your shoulder, and turn to see a Hai standing beside a human couple. The couple introduce themselves as Xavier and Vanessa, who are here with their Hai friend Narancia. "We overheard your conversation and are willing to pay a little extra for a job. We're part of a group organizing a big festival in Allhome to celebrate the friendship between humans and Hai, and we just got a last-minute idea: we've already arranged for lots of human cuisine to be transported there, and we'd like to get our hands on some spices the Quarg have in the ringworld here."`
+			`	Nanachi perks up during their conversation.  "I'm sure I can get the spices to <panet> within two weeks.  I won't let you down!"`
+			`	They tell Nanachi that they won't be going along; they already have a transport to Allhome, and will stay here a bit longer to try and advertise the event.`
+				accept
+	on stopover
+		dialog
+			`A spaceport worker contacted Nanachi shortly before you two landed and made sure the spices were ready to be loaded in her ship. You help the workers and Nanachi make sure everything is in order, and prepare for your trip to Allhome.`
+	npc accompany save
+		personality escort timid
+		government "Hai"
+		ship "Heavy Shuttle" "Acorn Chaser"
+	on visit
+		dialog `You have reached <planet>, but you left Nanachi's ship behind! Better depart and wait for them to arrive in this star system.`
+	on complete
+		conversation
+			`Allhome's docking area shows much more traffic than usual. Many captains here are helping workers open cargo containers full of food, clothes, books, movies and even some mounted animals from human space. You finally meet up with the festival's organizers, who seem very excited to have acquired the exotic condiments, and have invited you two to a bar in the spaceport for a drink.`
+
+mission "Nanachi 4"
+	name "Protect Nanachi"
+	description "Bring Nanachi's ship to <stopovers>, keeping her safe from a pirate fleet that attacked a convoy heading to Hai space, then head back to <destination>."
+	source "Allhome"
+	stopover "Prime"
+	deadline 17
+	to offer
+		has "Nanachi 3: done"
+	on offer
+		conversation
+			`The bar is just as busy as the docks. Many captains here must have transported something for the festival. "Captain <last>, Captain Nanachi!" shouts Narancia, beckoning the two of you to join her and the others at their table. You learn that they were inspired by the Hai's own March festival, and wanted to bring small parts of human culture to Hai space.`
+			`	"They can't go to our planets and experience it for themselves yet, so we thought about bringing it to them!" Vanessa says.`
+			`	"It was very hard to get enough sponsors for this, but after years of hard work we even managed to have famous art pieces be brought here, some of which date back to the European Renaissance!" Xavier adds.`
+			`	Afterwards the conversation topic shifts to you as a captain, as you describe your journey after buying your first ship, and how you met Nanachi. You're about to order another drink for the group when a grizzled old man barges into the bar, and starts shouting: "The art convoy has been attacked! The freighter managed to escape but they're stranded on Prime now, and the pirates are still out there, patrolling the route to the wormhole!"`
+			`	Xavier stands up with a shocked expression. "How? We had a Leviathan escorting them!"`
+			`	After catching his breath, the man at the door responds. "The pirates must have been stealing Hai tech from ships going back home. The freighter's captain said they shredded the escort!" Chaos spreads amongst the other captains, and the group sitting with you is in anguish.`
+			choice
+				`	"Are those art pieces really that valuable?"`
+				`	"Can't you just postpone the festival until the pirates are taken care of?"`
+			`	Xavier collapses back to the table, holding his head in both hands. "Those paintings and sculptures were our main attraction! They're worth tens of billions! It'll take months before the Navy ever notices the pirates there and makes it safe for the convoy to come here. The art exhibition is scheduled three weeks from now!"`
+			`	As they try to figure out what to do, Nanachi speaks up. "I'll go there. I pilot a human ship and if we just need to transfer cargo from one ship to the other, I could get out of there quickly. Nobody would notice that a Hai ever went there."`
+			`	"Are you insane?" Vanessa says, "If they managed to take down that Leviathan, you wouldn't last a second! Besides, our convoy was extremely fast. If even they were caught your chances of outrunning the pirates are next to nothing!"`
+			`	"Captain <last>," Nanachi turns to you. "I know you already helped me way more than anyone would ever be willing to, and I'm really grateful for that, but would you be willing to help me one last time, to get to that planet, and travel back here?" While it's certain that for a pirate fleet to take down a Leviathan so easily they must be incredibly powerful, and this could be extremely dangerous. You're sure that if Nanachi tries to get to Prime by herself she'll just get herself killed.`
+			choice
+				`	"Alright, I'll make sure we reach Prime and get back here safely."`
+				`	"No, I agreed to help you find and deal with some simple jobs, but I can't risk fighting such a fleet by myself."`
+					decline
+			`	She thanks you profusely, and promises that she'll pay you for everything as soon as she can. The organizers are a bit hesitant, but seeing as no other captain here has decided to offer them help, they agree to let the two of you go to Prime and retrieve the cargo.`
+			`	As you're leaving the bar, Xavier pulls you aside, speaking very quietly, "<last>, I know you're just trying to help this girl, but don't get killed over this. If you run into those pirates don't try to fight them, just rush to Prime."`
+				accept
+	npc
+		personality nemesis waiting
+		government "Pirate"
+		system "Betelgeuse"
+		ship "Marauder Firebird (Hai)" "Nut King Call"
+		ship "Marauder Splinter (Hai)" "The Nutcracker"
+		ship "Marauder Quicksilver (Hai)" "Hazelnut's Bane"
+		ship "Marauder Bounder (Hai)" "Rodent Hunter"
+	npc accompany save
+		personality escort timid
+		government "Hai"
+		ship "Heavy Shuttle" "Acorn Chaser"
+	on visit
+		dialog `You have reached <planet>, but you left Nanachi's ship behind! Better depart and wait for them to arrive in this star system.`
+	on stopover
+		conversation
+			`The convoy's captain messaged you as you entered the system and told you to land on a remote, hidden area of Prime, where they have already prepared for all the cargo to be transferred. They refuel your ships and urge you two to go back. "Captain Nanachi can stay hidden with us here if you need supplies or anything from the outfitter, but please don't take too long."`
+	on complete
+		event "Nanachi: payment" 180
+		conversation
+			`Landing back on Allhome, the festival group gives you and Nanachi a warm hug, "We sold tens of thousands of tickets for the festival by promising to host a great art exhibition with pieces from all over human space. Without them it'd be a complete failure, and we'd be in serious trouble with our sponsors." Narancia explains.`
+			`	As the cargo is rushed to the exhibition site, Nanachi shows you the chip she got as payment, and the balance of her bank account: this last payment allowed her to fully pay off her loan. "Captain," she speaks with some difficulty, and tries to hide her face, as if to wipe away some tears. "I'll never be able to thank you properly, if not for you I'd still be lost in that spaceport, and would eventually have to go back to my mining job. I'll work hard now; I'll save up and pay you for everything!" She hugs you and bows to you in a way you'd see in movies, as if trying to imitate the gesture. You two finally say goodbye, and head back to your ships.`
+
+event "Nanachi: payment"
+
+mission "Nanachi: Payment"
+	landing
+	source
+		government "Hai"
+		not planet "Darkwaste"
+	to offer
+		has "event: Nanachi: payment"
+	on offer
+		payment 700000
+		event "Nanachi: Update" 720
+		conversation
+			`Shortly after you land, you get a message from Nanachi, the young Hai pilot who you helped start out. "Dear Captain <last>, I hope you're doing well! As I promised, ever since we parted ways, I've been working towards getting enough money to pay you for being so kind to help me. I've sent you <payment>. I'm deeply grateful to you for helping make my dream come true."`
+				decline
+
+event "Nanachi: Update"
+
+mission "Nanachi Meeting"
+	landing
+	source
+		government "Hai"
+		not planet "Darkwaste"
+	to offer
+		has "event: Nanachi: Update"
+		random > 30
+	on offer
+		conversation
+			`After you leave your ship and start making your way through the docking area, you notice a Hai running towards you and waving. As they get closer, you realize that it's Nanachi, the Hai pilot who you helped out years ago.`
+			`	"I was just about to go back to my crew when I saw you coming out of your ship. I know a nice snack bar here, let's go there!" Before you can even say hello, she's dragged you to the bar, and ordered some drinks for the two of you. She tells you about her last few years as a captain. She has long since sold her old ship, and now pilots a Geocoris, transporting large amounts of cargo across Hai space. You also tell her about how your life has been ever since you last met, of your adventures and how far you've come. You keep swapping stories for hours, until the bar is ready to close.`
+			`	You thank her for the drinks, and get ready to say your goodbyes.`
+			`	"Oh wait, before you go Captain, let me give you something," she says, right as you're about to head to your ship. She grabs a small pendant from her pocket. "Back home in Giverstone, when I had some free time from the mining works, I took a hobby of sculpting some small stones into ship miniatures. I thought it'd be nice to make this for you in case I saw you again." She gives you the pendant, which has been sculpted into a Hai Shield Beetle. It is extremely well made, with different surface textures representing the different parts of the Shield Beetle. "It's just a good-luck charm I thought you'd like. Thanks again Captain!" You two part ways, and head back to your ships.`
+				decline