# Copyright (c) 2014-2016 by Michael Zahniser
#
# Endless Sky is free software: you can redistribute it and/or modify it under the
# terms of the GNU General Public License as published by the Free Software
# Foundation, either version 3 of the License, or (at your option) any later version.
#
# Endless Sky is distributed in the hope that it will be useful, but WITHOUT ANY
# WARRANTY; without even the implied warranty of MERCHANTABILITY or FITNESS FOR A
# PARTICULAR PURPOSE.  See the GNU General Public License for more details.

outfit "Pulse Cannon"
	category "Guns"
	cost 130000
	thumbnail "outfit/pulse cannon"
	"mass" 13
	"outfit space" -13
	"weapon capacity" -13
	"gun ports" -1
	weapon
		sprite "projectile/pulse"
		sound "pulse"
		"hit effect" "pulse impact"
		"inaccuracy" 1
		"velocity" 15
		"lifetime" 30
		"reload" 20
		"firing energy" 24
		"firing heat" 70
		"shield damage" 45
		"hull damage" 34
	description "Like most examples of Hai engineering that you have seen, the Pulse Cannon does not stand out as a particularly advanced or elegant technology, but it has a reputation for being efficient, reliable, and well-balanced."

outfit "Pulse Turret"
	category "Turrets"
	cost 590000
	thumbnail "outfit/pulse turret"
	"mass" 34
	"outfit space" -34
	"weapon capacity" -34
	"turret mounts" -1
	"required crew" 1
	weapon
		sprite "projectile/pulse"
		"hardpoint sprite" "hardpoint/pulse turret"
		"hardpoint offset" 7.
		sound "pulse"
		"hit effect" "pulse impact"
		"inaccuracy" 1
		"velocity" 15
		"lifetime" 30
		"reload" 10
		"firing energy" 24
		"firing heat" 70
		"shield damage" 45
		"hull damage" 34
	description "Pulse Cannons are the primary offensive weapon used by Hai ships. This turret mounts two pulse cannons side by side and allows them to track even the fastest-moving of targets."

outfit "Ion Cannon"
	category "Guns"
	cost 490000
	thumbnail "outfit/ion cannon"
	"mass" 47
	"outfit space" -47
	"weapon capacity" -47
	"gun ports" -1
	weapon
		sprite "projectile/ion bolt"
			"frame rate" 5
		sound "ion"
		"hit effect" "ion impact" 2
		"inaccuracy" 1
		"velocity" 16
		"lifetime" 50
		"reload" 60
		"firing energy" 120
		"firing force" 10
		"firing heat" 150
		"hit force" 120
		"shield damage" 168
		"hull damage" 60
		"ion damage" 5
	description "Ion cannons do not inflict as much damage as some other weapons, but they disrupt the electrical systems on any ship they hit, draining its energy. If a ship has sizable battery reserves, this may not have any effect, but for a ship running at near its energy generation capacity an ion strike can take it out of the battle for a few seconds while it recovers."

outfit "Railgun Slug"
	category "Ammunition"
	cost 60
	thumbnail "outfit/railslug"
	"mass" 0.02
	"railgun slug capacity" -1
	description "These railgun slugs incorporate energy-discharging capacitors that deal a small amount of hull damage even when the target's shields are functioning, and they can punch crippling holes in the hull of a ship whose shields are down."

outfit "Railgun"
	category "Secondary Weapons"
	cost 20000
	thumbnail "outfit/railgun"
	"mass" 4
	"outfit space" -7
	"weapon capacity" -7
	"gun ports" -1
	"railgun slug capacity" 150
	weapon
		sprite "projectile/rail slug"
			"frame rate" 30
		ammo "Railgun Slug"
		icon "icon/rail gun"
		sound "ion impact"
		"fire effect" "rail sparks" 2
		"live effect" "rail sparks" 5
		"hit effect" "bullet impact"
		"inaccuracy" 3
		"velocity" 22
		"lifetime" 1
		"reload" 120
		"firing energy" 92
		"firing heat" 39
		"hit force" 44
		"stream"
		"submunition" "rslug" 1
	description "The Hai created this compact weapon for their Flea drones, providing mobile long range support for the close quarters Pond Strider carrier."

outfit "rslug"
	weapon
		"acceleration" .022
		"drag" .001
		"lifetime" 99
		sprite "projectile/rail slug"
			"frame rate" 30
		"live effect" "rail sparks" 5
		"hit effect" "bullet impact"
		"shield damage" 65
		"hull damage" 95
		"homing" 1
		"optical tracking" .4
		"turn" .3
		"hit force" 44
		"missile strength" 14
		"piercing" .1

outfit "Hai Tracker"
	category "Ammunition"
	cost 1000
	thumbnail "outfit/hai tracker"
	"mass" .2
	"tracker capacity" -1
	description "This is ammunition for a Tracker Pod."

outfit "Tracker Storage Pod"
	category "Ammunition"
	cost 28000
	thumbnail "outfit/hai tracker storage"
	"mass" 4.4
	"outfit space" -10
	"tracker capacity" 28
	ammo "Hai Tracker"
	description "The Tracker Storage Pod is used to store extra ammunition for Tracker Pods."

outfit "Hai Tracker Pod"
	category "Secondary Weapons"
	cost 150000
	thumbnail "outfit/hai tracker pod"
	"mass" 8
	"outfit space" -19
	"weapon capacity" -19
	"gun ports" -1
	"tracker capacity" 56
	weapon
		sprite "projectile/tracker"
			"frame rate" 10
			"random start frame"
		sound "tracker"
		ammo "Hai Tracker"
		icon "icon/tracker"
		"fire effect" "tracker fire"
		"hit effect" "tracker impact"
		"hit effect" "tracker cloud" 3
		"die effect" "tracker impact"
		"inaccuracy" 20
		"velocity" 14
		"lifetime" 600
		"reload" 60
		"firing energy" 45
		"firing heat" 5
		"acceleration" .7
		"drag" .05
		"turn" 1.2
		"homing" 4
		"optical tracking" .8
		"infrared tracking" .4
		"shield damage" 200
		"hull damage" 160
		"hit force" 50
		"missile strength" 16
	description "Trackers are fast, powerful, and accurate homing weapons. Their only weakness is their large turning radius: if a Tracker misses its target, it takes a long time to turn around."

outfit "Bullfrog Anti-Missile"
	category "Turrets"
	cost 55000
	thumbnail "outfit/anti-missile hai"
	"mass" 10
	"outfit space" -10
	"weapon capacity" -10
	"turret mounts" -1
	weapon
		"hardpoint sprite" "hardpoint/anti-missile hai"
		"hardpoint offset" 3.
		"hit effect" "small anti-missile"
		"anti-missile" 12
		"velocity" 150
		"lifetime" 1
		"reload" 20
		"firing energy" 12
		"firing heat" 5
		"stream"
	description "Centuries ago, the Hai fought with more rudimentary versions of the Tracker, and this was the primary defense against them. In spite of the dated design, it is still effective against small numbers of their latest missile weapons."

outfit "Chameleon Anti-Missile"
	category "Turrets"
	cost 140000
	thumbnail "outfit/heavy anti-missile hai"
	"mass" 22
	"outfit space" -22
	"weapon capacity" -22
	"turret mounts" -1
	weapon
		"hardpoint sprite" "hardpoint/heavy anti-missile hai"
		"hardpoint offset" 4.
		"hit effect" "large anti-missile"
		"anti-missile" 16
		"velocity" 200
		"lifetime" 1
		"reload" 15
		"firing energy" 23
		"firing heat" 6
		"stream"
	description "The Chameleon Anti-Missile turret has a longer range, higher power, and shorter reload time than the Bullfrog."

outfit "Hai Corundum Regenerator"
	category "Systems"
	cost 300000
	thumbnail "outfit/small regenerator hai"
	"mass" 16
	"outfit space" -16
	"shield generation" .7
	"shield energy" .7
	"energy generation" -.3
	"shield heat" 3
	description "Hai shield regenerators work by subtly modifying the geometry and harmonics of your shield matrix in order to make your shields more malleable and therefore much easier to recharge. Unfortunately, this system requires a constant power source, and generates a fair bit of heat while regenerating."

outfit "Hai Diamond Regenerator"
	category "Systems"
	cost 1150000
	thumbnail "outfit/large regenerator hai"
	"mass" 49
	"outfit space" -49
	"shield generation" 2.5
	"shield energy" 2.5
	"shield heat" 9
	"energy generation" -.9
	description "The Hai Diamond Shield Regenerator is an advanced type of shield recharging technology. Unfortunately, its power needs are quite high, and the shifts it makes to your shield matrix causes intense heat at the regenerator when your shields are charging. The Hai usually employ Williwaw Cooling when they use this regenerator."

outfit "Hai Williwaw Cooling"
	category "Systems"
	cost 15000
	thumbnail "outfit/cooling ducts hai"
	"mass" 8
	"outfit space" -8
	"cooling" 9.5
	description "While Hai technology is fairly heat efficient, occasionally they outfit their ships such that they sporadically overheat and shut down. When that happens, they install these."

outfit "Hai Chasm Batteries"
	plural "Hai Chasm Batteries"
	category "Power"
	cost 18000
	thumbnail "outfit/tiny battery hai"
	"mass" 5
	"outfit space" -5
	"energy capacity" 491
	description "Hai power storage technology is thousands of years old, but remarkably simple and robust. This is the smallest Hai battery pack."

outfit "Hai Fissure Batteries"
	plural "Hai Fissure Batteries"
	category "Power"
	cost 22000
	thumbnail "outfit/small battery hai"
	"mass" 15
	"outfit space" -15
	"energy capacity" 1709
	description "This battery pack has more than three times the energy capacity of the the Hai Chasm Batteries, allowing their ships to engage in combat for longer periods of time before running out of energy."

outfit "Hai Gorge Batteries"
	plural "Hai Gorge Batteries"
	category "Power"
	cost 55000
	thumbnail "outfit/medium battery hai"
	"mass" 30
	"outfit space" -30
	"energy capacity" 3761
	description "This medium-sized battery pack is ideal for most of the Hai power needs, allowing for medium length combat engagements, but could also be used keep a ship's heat footprint low with a small power generator and oversized engines."

outfit "Hai Ravine Batteries"
	plural "Hai Ravine Batteries"
	category "Power"
	cost 124000
	thumbnail "outfit/large battery hai"
	"mass" 60
	"outfit space" -60
	"energy capacity" 8205
	description "This large battery pack boasts higher energy density than smaller models, and helps keep ships fighting in spite of sustaining several Ion Cannon impacts."

outfit "Hai Valley Batteries"
	plural "Hai Valley Batteries"
	category "Power"
	cost 300000
	thumbnail "outfit/huge battery hai"
	"mass" 120
	"outfit space" -120
	"energy capacity" 17777
	description "While most Hai ships do not employ their largest battery model, a few very powerful warships are occasionally equipped with one, keeping their heat footprint low, and allowing them to survive longer in a fight against opponents carrying Ion Cannons."


outfit "Boulder Reactor"
	category "Power"
	cost 5750000
	thumbnail "outfit/fusion hai"
	"mass" 90
	"outfit space" -90
	"energy generation" 17.3
	"heat generation" 34
<<<<<<< HEAD
	description "The Hai built spacefaring Fusion Generators centuries ago. They never developed the need for anything more powerful, so the design has remained relatively unchanged since it was miniaturized enough for their capital warships."
=======
	description "The Hai built spacefaring fusion generators centuries ago, but they never really required anything more powerful, so their design remained relatively unchanged after it was miniaturized enough for their capital warships."
>>>>>>> 5a31f56e

outfit "Geode Reactor"
	category "Power"
	cost 1750000
	thumbnail "outfit/fission hai"
	"mass" 58
	"outfit space" -58
	"energy generation" 8.9
	"heat generation" 21.2
	description "Fission reactors are considered a rudimentary technology among interstellar species. Nonetheless, it remains a proven and safe technology that even the Hai use fairly regularly."

outfit "Pebble Core"
	category "Power"
	cost 1050000
	thumbnail "outfit/dwarf core hai"
	"mass" 32
	"outfit space" -32
	"energy generation" 4.5
	"heat generation" 11.9
	description "A Pebble Core is a miniaturized nuclear reactor, small enough to be installed in any ship larger than a fighter. The Hai developed this model for their smaller ships."

outfit "Sand Cell"
	category "Power"
	cost 45000
	thumbnail "outfit/fuel cell hai"
	"mass" 24
	"outfit space" -24
	"energy generation" 1.55
	"heat generation" 2.4
	description "The Sand Cell is the smallest Hai generator. It was designed to fit their drones, and it clearly resembles human fuel cells."


outfit `"Baellie" Atomic Engines`
	plural `"Baellie" Atomic Engines`
	category "Engines"
	"cost" 240000
	thumbnail "outfit/tiny atomic engines hai"
	"mass" 24
	"outfit space" -24
	"engine capacity" -24
	"turn" 250
	"turning energy" .6
	"turning heat" 1.3
	"thrust" 10.1
	"thrusting energy" 1.2
	"thrusting heat" 2.4
	"flare sprite" "effect/atomic flare/tiny"
		"frame rate" 14
	"flare sound" "atomic tiny"
	description `While the Hai were designing the Flea, it quickly became apparent that even the "Basrem" engine set was too large for the purpose. As a result, a combined thruster steering set was created: "Baellie".`

outfit `"Basrem" Atomic Thruster`
	category "Engines"
	"cost" 150000
	thumbnail "outfit/tiny atomic thruster hai"
	"mass" 18
	"outfit space" -18
	"engine capacity" -18
	"thrust" 13.2
	"thrusting energy" 1.5
	"thrusting heat" 2.9
	"flare sprite" "effect/atomic flare/tiny"
		"frame rate" 14
	"flare sound" "atomic tiny"
	description "Unbeknownst to the scientists of the Deep, the Hai have been using atomic engine technology for many millennia. Hai atomic engines are still much more energy hungry than other engines, but exhibit greater efficiency than their human counterparts."

outfit `"Benga" Atomic Thruster`
	category "Engines"
	"cost" 300000
	thumbnail "outfit/small atomic thruster hai"
	"mass" 28
	"outfit space" -28
	"engine capacity" -28
	"thrust" 23.6
	"thrusting energy" 2.6
	"thrusting heat" 5.0
	"flare sprite" "effect/atomic flare/tiny"
		"frame rate" 14
	"flare sound" "atomic tiny"
	description "Unlike human space where atomic engines are a rare sight to see and a luxury to have, many years of being confined to a relatively small pocket of the Galaxy has allowed all Hai ships to be outfitted with atomic engines."

outfit `"Biroo" Atomic Thruster`
	category "Engines"
	"cost" 610000
	thumbnail "outfit/medium atomic thruster hai"
	"mass" 44
	"outfit space" -44
	"engine capacity" -44
	"thrust" 41.5
	"thrusting energy" 4.2
	"thrusting heat" 8.6
	"flare sprite" "effect/atomic flare/small"
		"frame rate" 13
	"flare sound" "atomic small"
	description "This thruster is the standard thruster on most Hai light warships, providing enough thrust to make them useable in combat, but it is not quite big enough to suffice for something as large as a Hai Shield Beetle."

outfit `"Bondir" Atomic Thruster`
	category "Engines"
	"cost" 1100000
	thumbnail "outfit/large atomic thruster hai"
	"mass" 63
	"outfit space" -63
	"engine capacity" -63
	"thrust" 66.1
	"thrusting energy" 6.4
	"thrusting heat" 13.4
	"flare sprite" "effect/atomic flare/medium"
		"frame rate" 12
	"flare sound" "atomic medium"
	description "While Deep Sky was busy developing the combat atomic engines, the Hai were working on making theirs even better. Because of this, Hai atomic engines are highly efficient compared to their human variants, requiring less energy to fire and producing less heat in the process."

outfit `"Bufaer" Atomic Thruster`
	category "Engines"
	"cost" 2400000
	thumbnail "outfit/huge atomic thruster hai"
	"mass" 104
	"outfit space" -104
	"engine capacity" -104
	"thrust" 120.1
	"thrusting energy" 10.9
	"thrusting heat" 23.8
	"flare sprite" "effect/atomic flare/large"
		"frame rate" 11
	"flare sound" "atomic large"
	description "These thrusters are the largest of the Hai atomic thrusters, and one of the most powerful thrusters in known space. Beat out by only the largest human atomic thrusters, these massive engines provide enough thrust to push around even the largest of ships as if they were fighters."

outfit `"Basrem" Atomic Steering`
	category "Engines"
	"cost" 120000
	thumbnail "outfit/tiny atomic steering hai"
	"mass" 12
	"outfit space" -12
	"engine capacity" -12
	"turn" 309
	"turning energy" .7
	"turning heat" 1.6
	description "Hai atomic engines are too expensive to buy for most humans. All but the smallest of the engines are worth more than many of the most common ships flown in human space."

outfit `"Benga" Atomic Steering`
	category "Engines"
	"cost" 250000
	thumbnail "outfit/small atomic steering hai"
	"mass" 20
	"outfit space" -20
	"engine capacity" -20
	"turn" 577
	"turning energy" 1.1
	"turning heat" 2.8
	description "Hai atomic engines allow for some of the most customizable ships in known space due to their size and efficiency. The few humans that are able to save up enough money to buy a set of Hai engines usually astound others in human space with the efficiency of their ship."

outfit `"Biroo" Atomic Steering`
	category "Engines"
	"cost" 530000
	thumbnail "outfit/medium atomic steering hai"
	"mass" 32
	"outfit space" -32
	"engine capacity" -32
	"turn" 1054
	"turning energy" 2.0
	"turning heat" 5.1
	description "Having such powerful engines is a double edged sword for the Hai, as the Unfettered Hai too own these powerful wonders. These engines allow most Hai ships to turn at amazing speeds, making them extremely deadly in combat."

outfit `"Bondir" Atomic Steering`
	category "Engines"
	"cost" 950000
	thumbnail "outfit/large atomic steering hai"
	"mass" 49
	"outfit space" -49
	"engine capacity" -49
	"turn" 1758
	"turning energy" 3.2
<<<<<<< HEAD
	"turning heat" 8.3
	description "Reserved for special use on only a small number of Hai ships, these engines are one of the most expensive outfits that one could buy. Considerably more efficient than any other engine of the same size, Hai atomic engines are a go-to choice for anyone in need of a high turn speed."
=======
	"turning heat" 8.2
	description "Reserved for special use on only a small number of Hai ships, these engines are one of the most expensive outfits that one could buy. Considerably more efficient than any other engine of the same size, Hai atomic engines are a go to choice for anyone in need of a high turn speed."
>>>>>>> 5a31f56e

outfit `"Bufaer" Atomic Steering`
	category "Engines"
	"cost" 2100000
	thumbnail "outfit/huge atomic steering hai"
	"mass" 76
	"outfit space" -76
	"engine capacity" -76
	"turn" 3043
	"turning energy" 5.2
<<<<<<< HEAD
	"turning heat" 13.3
	description "Nine out of every ten human captains interviewed in Hai space as to whose atomic engines they prefer say that they would choose Hai atomic engines over those of Deep Sky any day... That is, if they could afford such expensive engines."
=======
	"turning heat" 13.8
	description "Nine out of every ten human captains interviewed in Hai space as to whose atomic engines they prefer say that they would choose Hai atomic engines over those of Deep Sky any day; that is if they could afford such expensive engines."
>>>>>>> 5a31f56e
<|MERGE_RESOLUTION|>--- conflicted
+++ resolved
@@ -326,11 +326,7 @@
 	"outfit space" -90
 	"energy generation" 17.3
 	"heat generation" 34
-<<<<<<< HEAD
-	description "The Hai built spacefaring Fusion Generators centuries ago. They never developed the need for anything more powerful, so the design has remained relatively unchanged since it was miniaturized enough for their capital warships."
-=======
-	description "The Hai built spacefaring fusion generators centuries ago, but they never really required anything more powerful, so their design remained relatively unchanged after it was miniaturized enough for their capital warships."
->>>>>>> 5a31f56e
+	description "The Hai designed these miniaturized fusion generators back when their territory was being raided by the Korath. In these relatively peaceful times, they have seen no need to update the design."
 
 outfit "Geode Reactor"
 	category "Power"
@@ -502,13 +498,8 @@
 	"engine capacity" -49
 	"turn" 1758
 	"turning energy" 3.2
-<<<<<<< HEAD
-	"turning heat" 8.3
+	"turning heat" 8.2
 	description "Reserved for special use on only a small number of Hai ships, these engines are one of the most expensive outfits that one could buy. Considerably more efficient than any other engine of the same size, Hai atomic engines are a go-to choice for anyone in need of a high turn speed."
-=======
-	"turning heat" 8.2
-	description "Reserved for special use on only a small number of Hai ships, these engines are one of the most expensive outfits that one could buy. Considerably more efficient than any other engine of the same size, Hai atomic engines are a go to choice for anyone in need of a high turn speed."
->>>>>>> 5a31f56e
 
 outfit `"Bufaer" Atomic Steering`
 	category "Engines"
@@ -519,10 +510,5 @@
 	"engine capacity" -76
 	"turn" 3043
 	"turning energy" 5.2
-<<<<<<< HEAD
-	"turning heat" 13.3
-	description "Nine out of every ten human captains interviewed in Hai space as to whose atomic engines they prefer say that they would choose Hai atomic engines over those of Deep Sky any day... That is, if they could afford such expensive engines."
-=======
 	"turning heat" 13.8
-	description "Nine out of every ten human captains interviewed in Hai space as to whose atomic engines they prefer say that they would choose Hai atomic engines over those of Deep Sky any day; that is if they could afford such expensive engines."
->>>>>>> 5a31f56e
+	description "Nine out of ten human captains interviewed in Hai space say that they would choose Hai atomic engines over those of Deep Sky any day... that is, if they could afford such expensive engines."