--- conflicted
+++ resolved
@@ -49,7 +49,6 @@
 	variant
 		"Lightning Bug"
 		"Lightning Bug (Pulse)" 2
-<<<<<<< HEAD
 	variant 2
 		"Centipede"
 	variant 3
@@ -63,15 +62,12 @@
 	variant 2
 		"Centipede" 2
 		"Water Bug"
-	
-=======
 	variant
 		"Centipede"
 		"Lightning Bug" 2
 	variant
 		"Centipede"
 		"Aphid" 5
->>>>>>> 34d64f5d
 
 fleet "Large Hai"
 	government "Hai"
@@ -127,7 +123,6 @@
 		"Shield Beetle (Tracker)"
 		"Lightning Bug" 2
 	variant
-<<<<<<< HEAD
 		"Shield Beetle (Tracker)
 		"Centipede" 3
 	variant 2
@@ -143,7 +138,7 @@
 		"Aphid" 2
 		"Lightning Bug"
 		"Centipede"
-=======
+	variant 2
 		"Centipede"
 		"Shield Beetle (Pulse)" 2
 		"Shield Beetle (Tracker)"
@@ -151,8 +146,6 @@
 		"Centipede" 2
 		"Lightning Bug" 2
 		"Aphid" 3
-		
->>>>>>> 34d64f5d
 
 fleet "Small Unfettered"
 	government "Hai (Unfettered)"
