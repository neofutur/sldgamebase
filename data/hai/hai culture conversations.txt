# Copyright (c) 2021 by MasterOfGrey
#
# Endless Sky is free software: you can redistribute it and/or modify it under the
# terms of the GNU General Public License as published by the Free Software
# Foundation, either version 3 of the License, or (at your option) any later version.
#
# Endless Sky is distributed in the hope that it will be useful, but WITHOUT ANY
# WARRANTY; without even the implied warranty of MERCHANTABILITY or FITNESS FOR A
# PARTICULAR PURPOSE.  See the GNU General Public License for more details.

mission "Theater Chat"
	minor
	source
		government "Hai"
		not attributes "station"
	destination
		distance 1 3
		government "Hai"
	to offer
		random < 1
	on offer
		conversation
			`As you are walking through the spaceport, you come across the uncommon pairing of a Hai and a human, their conversation standing out by virtue of speaking the common tongue of humanity.`
			`	"Oh, oh, Gemanari, this looks interesting!" The human woman looks to be in her late sixties and, when you turn to look, seems to be clucking over a holographic advertisement for a theater show. "This looks adorable, doesn't it? Oh, and it says they're using ripple ray refractive holographic flight effects!"`
			`	The advertisement does indeed look very impressive, and you pause to observe for a moment.`
			`	The Hai, presumably Gemanari, also appears to be a more mature lady who squints at it and wrinkles her nose. "Ugh, that's the Germontian interpretation though."`
			`	This receives a puzzled look to which Gemanari thinks for a second before clarifying. "You would say the Social Darwinist interpretation."`
			`	The lady grimaces and makes like she's vomiting. "I can't believe you still have those schools of thought in a society this old."`
			`	"Oh we don't really, at least not in scientific circles, but a compelling story will outlive such things. I can't stand it personally, but it is a classic." When the lady looks unimpressed, Gemanari titters and takes her gently by the arm to steer her away again. "Don't worry Alinta; I think the Misheep Wah'uden company is running my preferred interpretation on <destination> at the moment. We can see if they have any cheap tickets. Of course my aunt would insist that the hundred and eighty-third version is the only real one, but she always..."`
			`	You lose the conversation as they trail away from you, leaving you to wonder just what was so special about the hundred and eighty-third version of a play about a prehistoric flying Hai found frozen in the ice.`
				decline



mission "Musical Entertainment Expo"
	minor
	source
		government "Hai"
		not attributes "station"
	to offer
		random < 1
	on offer
		conversation
			`While stopped in the spaceport waiting for refueling, you are surprised by how hard it is to find somewhere to sit and have a meal and a drink. It seems Hai have crammed themselves into every bar or similar venue with a public display screen, arrayed in sashes and mantles and all manner of other paraphernalia which, near as you can tell, look like... team sport merchandise?`
			`	You're not really an expert on what such things look like in Hai society and so when you finally find somewhere to sit, at a bar for lack of any other options, you ask the tired-looking bartender what exactly is going on.`
			`	"Oh this? They're all here for the Musical Entertainment Expo streams. Unfortunately, none of them start drinking until at least one of their teams has announced something of worth," he says with an exasperated eye-roll.`
			choice
				`	"Okay. Can I just get some food here?"`
					goto wrapup
				`	"What's the Musical Entertainment Expo?"`
				`	"Why don't they start drinking yet?"`
			`	"Well you see, the big music labels do a lot of talent scouting all year round. They all have departments solely dedicated to finding and assembling new music groups to be the next big thing. It's tradition to celebrate only after you've committed to the journey with a new band. Every three years the industry holds ME2, which is what you're seeing up there, to debut their next round of bands and to tease any mid-season releases they might have in the works."`
			choice
				`	"Your music comes off a production line?"`
					goto production
				`	"Do you not have musicians trying to make it on their own?"` 
			`	"Oh for sure, but mostly just to get picked up by one of these companies."`
			label production
			`	The bartender chuckles. "We've been doing pop music for longer than your people have had fire. It's about the experience of being a fan of a group as it rises to fame and stardom. A dedicated Hai can go back and find a song for almost any possible life experience in almost any possible genre. It's the journey, and the personalities, that are what it's all about."`
			choice
				`	"How strange."`
				`	"How interesting."`
			`	"Anyway, I gather you were after some food?"`
			label wrapup
			`	The bartender tips his head in your direction and takes your order. "No problem, it'll be right up."`
			`	It's a noisy meal.`
				decline



mission "The Meme Wars 1"
	minor
	source
		government "Hai"
		not attributes "station"
	to offer
		random < 1
	on offer
		conversation
			`Stepping into the spaceport you are beset by a riot of color. Every blank surface that's not usually paid advertising space seems to be festooned with dangling holographic projectors, banners, and ribbons. There's even actual paper fliers and posters, apparently taped to whatever surface will bear them. At first you wonder if there's some sort of festival going on, but as you watch a young Hai wearing a hood slaps up another holo projector, creating a cartoonish root vegetable with a sword, which begins hacking at the adjacent hologram, some kind of impressionist concept of a Hai elder made up of iridescent triangles. The young Hai then proceeds to tear down a banner and slap some goo on a massive poster which begins dissolving before a pair of security guards, wearing some very obviously non-standard additions to their uniforms, chase him back out of the spaceport.`
			branch translator
				has "language: Wanderer"
			`	As you watch, the triangular elder being holoprojected seems to flicker and then fizzles out as the battery unit fades, apparently under the assault of the root vegetable which appears to do a victory dance, before proceeding to act out something that makes precisely no sense to you.`
			`	A little further on you encounter two different groups of protesters, assuming that's what they are, weaving in and out of the spaceport's entrances like some kind of conga line. The triangular elder and opposing root vegetable make several reappearances on their placards, some of them holographically animated.`
			`	A different security guard, this one in regular attire, appears at your elbow. "You look a little lost. Don't worry, it's just a meme war. Carry on with your business and don't touch the meme items and no one should bother you over it."`
			`	You thank the security guard for his advice and go about what you were doing as the baffling conflict continues around you.`
				decline
			label translator
			`	As you watch, the triangular elder being holoprojected seems to flicker and then fizzles out as the battery unit fades, apparently under the assault of the root vegetable which appears to do a victory dance. To your surprise, your translator pipes up: "[Victory, Success] for the true and square root that is more [significant, meaningful] than the tripartite [system, tradition] of the elders!"`
			`	A little further on you encounter two different groups of protesters, assuming that's what they are, weaving in and out of the spaceport's entrances like some kind of conga line. The triangular elder and opposing root vegetable make several reappearances on their placards, some of them holographically animated.`
			`	A different security guard, this one in regular attire, appears at your elbow. "You look a little lost. Don't worry, it's just a meme war. Carry on with your business and don't touch the meme items, and no one should bother you over it."`
			choice
				`	"Sure, will do."`
					goto done
				`	"Your elders have a tripartite system?"`
			`	The security guard chuckles and says, "Oh you can understand? They don't really, but it's a very old joke from a bygone political campaign that there are only three tenets the elders care about, and they're all the ones that affect us the least."`
			`	When you ask what has triggered this, he says, "Oh, the latest education priorities came out with a four tenet focus, on the same day that an elder accidentally quoted the old campaign. It has been very entertaining."`
			choice
				`	"How strange."`
				`	"Sounds fun."`
			label done
			`	You thank the security guard for his advice and go about what you were doing as the baffling conflict continues around you.`
				decline



mission "Wrestling Star"
	minor
	source
		government "Hai"
		not attributes "station"
	to offer
		random < 1
	on offer
		conversation
			`As you pass through the spaceport you notice a crowd of trilling Hai clustered in one area.`
			choice
				`	(Ignore them and pass by.)`
					goto skip
				`	(Take a look.)`
			`	The crowd appears to be mostly made up of younger Hai, though a few more mature Hai are also there, visibly exhibiting more restraint on their enthusiasm. Reaching the edge of the crowd and peering over the shorter Hai folk, you can see a table set up with two standing banners flanking it and a stack of, at a glance, glossy printed photos.`
			`	The banners depict a rather buff looking Hai, rendered in great detail, with a holographically enhanced animation that makes it appear to be continuously going through the motion of lifting and dropping a generically blurred opponent. The effect is, though, achieved solely through a trick of artificially shifting perspective. To your surprise you realize that this is a signing event for a wrestling star, of all things.`
			`	After only a moment the individual in question emerges from a booth behind the setup and greets their fans, who prove very enthusiastic, before sitting down with some kind of pen for the assembled Hai to line up. It would seem that certain human customs have become popularized among the Hai.`
			label skip
			`	You can hear the Hai crowd trilling for some distance as you go about your business.`
				decline



mission "Fencing Star"
	minor
	source
		government "Hai"
		not attributes "station"
	to offer
		random < 1
	on offer
		conversation
			`As you pass through the spaceport you notice a crowd of trilling Hai clustered in one area.`
			choice
				`	(Ignore them and pass by.)`
					goto skip
				`	(Take a look.)`
			`	The crowd appears to be mostly made up of younger Hai, though a few more mature Hai are also there, visibly exhibiting more restraint on their enthusiasm. Reaching the edge of the crowd and peering over the shorter Hai folk, you can see a table set up with two standing banners flanking it and a stack of, at a glance, glossy printed photos.`
			`	The banners depict a svelte Hai in the strikingly familiar costume of a fencer, with a holographically enhanced animation that makes it appear to be continuously performing an elegant parry and riposte against an out-of-frame opponent. The effect is, though, achieved solely through a trick of artificially shifting perspective. To your surprise you realize that this is a signing event for a fencing star, of all things.`
			`	After only a moment the individual in question emerges from a booth behind the setup and greets their fans, who prove very enthusiastic, before sitting down with some kind of pen for the assembled Hai to line up. It would seem that certain human customs have become popularized among the Hai.`
			label skip
			`	You can hear the Hai crowd trilling for some distance as you go about your business.`
				decline



mission "Mystery Sport Star"
	minor
	source
		government "Hai"
		not attributes "station"
	to offer
		random < 1
	on offer
		conversation
			`As you pass through the spaceport you notice a crowd of trilling Hai clustered in one area.`
			choice
				`	(Ignore them and pass by.)`
					goto skip
				`	(Take a look.)`
			`	The crowd appears to be mostly made up of younger Hai, though a few more mature Hai are also there, visibly exhibiting more restraint on their enthusiasm. Reaching the edge of the crowd and peering over the shorter Hai folk, you can see a table set up with two standing banners flanking it and a stack of, at a glance, glossy printed photos.`
			`	The banners depict a pair of Hai, one with a net and one with what looks like a bladed frisbee. It's not at all clear what precisely it is that they do, and when the individuals in question emerge from a booth behind the setup and greet their fans it becomes clear that, if you could even make yourself heard over the trilling, no one is particularly keen to explain it to you.`
			`	The pair remove their helmets and flash dazzling Hai smiles at their fans before sitting down with some kind of pen for the assembled Hai to line up. It would seem that celebrity signings are popular among the Hai.`
			label skip
			`	You can hear the Hai crowd trilling for some distance as you go about your business.`
				decline



mission "Gambling Judgment"
	minor
	source
		government "Hai"
		not attributes "station"
	to offer
		random < 1
	on offer
		conversation
			`You stop at a diner for a meal ground-side at the spaceport, but you have not been seated long before you notice there is a group of other human ship captains sequestered in a corner playing, near as you can tell, a game of poker. You note that the group seems to be getting a variety of dark looks from various Hai also dining at the establishment.`
			`	After a short while the barkeep, a middling and slightly overweight Hai, comes over to take your order.`
			choice
				`	(Place an order.)`
					goto end
				`	"Hey, I noticed there are some dark looks around here. Are human captains not welcome?"`
			`	The barkeep looks confused for a second before looking over at the table and shaking his head in understanding. "Oh no, you're perfectly welcome. That group is just breaking the maturity tenets, and some Hai get uncomfortable with adults blatantly acting like children in public."`
			choice
				`	(Place an order.)`
					goto end
				`	"The maturity tenets?"`
			`	"Oh right, I suppose you wouldn't know. There are a number of tenets that Hai are taught growing up, lessons to be internalized to be a responsible and functioning member of society. The second is 'To be honest in dealings,' and the third is 'To gamble only on skill, not chance,' so their game breaks two of them."`
			choice
				`	"Some would say poker is more about skill than chance."`
				`	"Surely if it's just a game though, there's no harm in it?"`
			`	"Oh no, I'm afraid the first tenet ensures that it's really not favorable either way. The first is 'To have clear separation of fantasy and reality,' so a game cannot have real consequences or it is reality, not fantasy. So to gamble money on the game is to bring real consequences to a fantasy exercise. This is taboo for an adult.`
			`	"If you interpret the game as being played for the skill, without the wagering, then you clear the first and third tenet, but you have the issue that the principle skills are bluffing and manipulation, which violates the second tenet. Bluffing isn't a skill seen as having virtue, nor is manipulation."`
			choice
				`	"Wait, do the Hai not lie or bluff?"`
			`	The barkeep chortles with a strange trill and says, "Oh no, the Hai do lie and bluff. We're actually very good at bluffing, evolutionarily advantageous in the wild and all that. It's just seen as very immature and base. An adult should be able to conduct their lives without resorting to such primitive instincts. We learned that the hard way long ago, back before we holed up in our current borders."`
			`	He looks at you intently before continuing, "You won't hear the tenets brought up very much, but if you look closely you'll see that the first three especially are ingrained in our society very deeply."`
			`	With a shrug he flips open his order pad and pats his belly. "Of course, my gran always said that any of them after the tenth were more guidelines than actual rules, and I certainly have my share of disagreements with thirteen. Now, before I talk your ears off, what'll I get for you?"`
			label end
			`	He takes your order diligently and with a smile.`
				decline


<<<<<<< HEAD

mission "Academy Motto"
	minor
	source
		government "Hai"
		attributes "urban"
		not attributes "station"
	to offer
		random < 1
		has "language: Wanderer"
	on offer
		conversation
			`On this particular day, the spaceport is crowded beyond belief by some arcane confluence of chance and logistics. Despite having resolved the bulk of your business the port authorities have informed you that there is no safe departure slot open for at least seven hours (and even that's not a promise). This leaves you alone to fill in your unexpected bit of time in the early morning.`
			choice
				`	(Play games on your ship.)`
				`	(Have a look around further afield.)`
					goto fieldtrip
			`	Not interested in getting lost in an expansive Hai city, you simply load up an entertainment console to keep you occupied for the next few hours.`
				decline
			label fieldtrip
			`	The tendency of the Hai to efficiently pack people into vibrant but densely populated spaces is on full display as you navigate through throngs of Hai who mostly make polite efforts to avoid bumping into you. Colorful banners, flags, murals, and even windows all provide brilliant highlights to the oft-utilitarian architectural styles underlying them. Holoprojected welcome signs even grace the entry-ways of several apartment buildings that you pass, with caveats for door-to-door salespeople.`
			`	One apartment complex's exterior fencing bears a very large sign which your translator informs you says, "No Meme Content Here Please."`
			`	After some time you find what appears to be a cafe, or equivalent, and sit down where you can get a good view of one of the more impressive building complexes around. After a moment a holoprojection built into the table asks you in human standard whether you'd like to order through the table or converse with a member of staff.`
			choice
				`	(Order through the table.)`
					goto pleasantlunch
				`	(Order through a person.)`
			`	A friendly Hai emerges to take your order and politely informs you that there's a 10% surcharge for eating on the terrace. Since that's hardly a meaningful sum to a ship's captain you just nod and try and work out what you're eating. Eventually you settle for a sandwich with acorn butter and vegetable slices that appear to be spiced, or pickled, you're not really sure. It was the staff's top recommended item and didn't come with any follow-up questions about Hai food preferences that you couldn't answer.`
				goto finishingchat
			label pleasantlunch
			`	The interface is rather annoying to work with human-sized hands, but eventually you settle for a sandwich with acorn butter and vegetable slices that appear to be spiced, or pickled, you're not really sure. It was the top recommended item and didn't come with any follow-up questions about Hai food preferences that you couldn't answer.`
			label finishingchat
			`	As you eat your strange, but actually surprisingly tasty lunch, you take note of the large text written above the gateway into the grounds for the building complex opposite you. After a moment your translator box takes note of where you're looking and reads it aloud for you.`
			`	"To know is to lead, to study is to know, to serve is to study, to lead is to serve."`
			`	Naturally, your translator cannot answer questions, so you eat your lunch and leave it be until a staff member emerges to take your plate.`
			choice	
				`	(Ask them about it.)`
					goto question
				`	(Keep your thoughts to yourself.)`
			`	The staff member takes your plate and wishes you a lovely day.`
				decline
			label question
			`	As they clear your plate from the table you ask them about the text on the gateway.`
			`	"Oh, that's the city Academy. It's a... uh..." she pauses for a moment and relays something in Hai which your translator immediately converts to, "non-technical university."`
			`	Giving the box a surprised look she smiles and continues in Hai, "If you want to be a manager, a politician, a social worker, or even just a public speaker, you go to the Academy and do courses on leadership and communications. Strictly speaking, it's not necessary to go, but lots of places simply won't accept you into those sorts of roles without some sort of Academy qualification, and they really do provide some great skills. I'm actually going there next year to do a proper human language course.`
			`	"Technically the Academies are all independent, but they all share the same motto. It's an obligatory thing too though, that's what the motto is about. I'm told most humans think it's backwards, but it's not. The Academies keep tabs on their graduates; if you lead with self-interest, serve without studying, study without learning or waste your knowledge without applying it, they've been known to revoke people's qualifications. Attendance is free, so there's an expectation that you don't waste what they spend time teaching you.`
			`	"This one is quite prestigious, but the ones near the spaceports always are." She winks. "Experience through natural exposure is worth more than what money can buy, after all."`
			`	A moment later your comm pad alerts you that you've been assigned a departure window from the spaceport in relatively short order.`
			`	"Well, I must be attending to other customers. You have a great day!" she says, leaving you to go about your business.`
=======
mission "Robotic Musical 1"
	minor
	source
		government "Hai"
		attributes "tourism"
		not attributes "station"
	to offer
		random < 1
	on offer
		conversation
			`Passing down the main thoroughfare of this spaceport you almost ignore a stack of haphazardly piled crates in the median strip. It's not uncommon for recently unloaded crates to temporarily sit in front of different businesses in a port, placed conspicuously out of the way of the flow of foot traffic, but it is the disordered piling that seems out of place.`
			`	No sooner do you slow your step to give it your attention though, than the pile of crates immediately springs to life.`
			branch translator
				has "language: Wanderer"
			`	Music plays and some half dozen robotic caricatures of Hai in exaggerated dress spring forth from various crates and begin to caper about in a series of interactions presumably intended to be comedic, at least judging by how they keep turning away from each other to "look" at the audience and wink. Holoprojected banners and glyphs, presumably advertisement information, flicker through a series of displays as it goes through a cycle before the entire cohort appear to finish up; each onlooker the recipient of some kind of entreaty from  at least one robot, before they immediately clamber back into the crates.`
			`	Throughout this a handful of Hai have stopped to watch, and a couple of them let out small chuckles at the conclusion before continuing on their way. Most of them simply roll their eyes and move on though. One child wanders too close as their parents steer around it and a little red holographic warning sign briefly flashes at them. No one seems keen to explain what you just saw, and for the moment the crates remain resolutely closed.`
			apply
				set roboticconfusion
			#This controls branching if there's a future follow-up where you get to see the performance.
			`	Now that you think about it, you're not sure they all climbed back into the same boxes they came out of.`
				decline
			label translator
			`	Music plays and some half dozen robotic caricatures of Hai in exaggerated dress spring forth from various crates and begin to caper about in a series of interactions. Your translator struggles to keep up as they run through a rapid-fire string of presumably witty wordplay jokes that don't translate well. The humor appears to be improvisational at first, but the illusion is so good that the realization of the impossibility of robots improvising only catches up with you after the fact. The entire thing is set to a musical score, with beat rests at various points where the animatronic Hai keep turning away from each other to 'look' at the audience and wink. Holoprojected banners and glyphs flicker through a series of displays informing you that this is an advertisement for a fully robotic comedy musical called "The Grandmother's Rules". It claims to be complete with interactive heckling responses and provides a list of dates and venues, all in the far future, where it will be showing.`
			`	At the end each one of the robots strikes a pose and invites a different demographic to come along and "have the time of a decade," with ticket prices starting from 73 credits, before the entire cohort finish up and immediately clamber back into the crates. You're not sure they all climbed back into the same boxes they came out of.`
			`	Throughout this a handful of Hai have stopped to watch, and a couple of them let out small chuckles at the conclusion before continuing on their way. Most of them simply roll their eyes and move on though.`
			`	One middle aged Hai in the crowd with racoon-like gray around his eyes wears the type of attire typical of their merchant captains. He eyes you curiously and steps over to you. "Well well Captain, that's a remarkable box you have there. Didn't know they'd started making live translator devices! Did it keep up alright?"`
			choice
				`	"Oh, it's the first of its kind."`
					goto first
				`	"I think I got the gist of it, though it only reads things out if I look directly at them."`
			`	"Ah yes, I suppose that's a logical feature," he says. "I can only imagine it would be quite unwieldy if it tried to read out every piece of text in its vicinity.`
				goto resolve
			label first
			`	"The first?" He studies you for a second. "Oh, you're Captain <last>! What a pleasure to meet you."`
			`	He looks you up and down with a wry grin. "Somehow you're shorter than I expected.`
			label resolve
			`	"Well if you do get the chance, I do recommend the performance. I saw it a few months back and it really is quite good. Particularly popular on our worlds with many humans."`
			`	He flicks you a friendly wave. "I must be off. Don't get too close to the displays, they don't like being touched!"`
			`	The Hai sounds very pleased as he ambles off, quietly chortling to himself as he departs.`
>>>>>>> 405e9478
				decline

<|MERGE_RESOLUTION|>--- conflicted
+++ resolved
@@ -209,7 +209,6 @@
 				decline
 
 
-<<<<<<< HEAD
 
 mission "Academy Motto"
 	minor
@@ -259,7 +258,10 @@
 			`	"This one is quite prestigious, but the ones near the spaceports always are." She winks. "Experience through natural exposure is worth more than what money can buy, after all."`
 			`	A moment later your comm pad alerts you that you've been assigned a departure window from the spaceport in relatively short order.`
 			`	"Well, I must be attending to other customers. You have a great day!" she says, leaving you to go about your business.`
-=======
+				decline
+
+
+
 mission "Robotic Musical 1"
 	minor
 	source
@@ -299,6 +301,5 @@
 			`	"Well if you do get the chance, I do recommend the performance. I saw it a few months back and it really is quite good. Particularly popular on our worlds with many humans."`
 			`	He flicks you a friendly wave. "I must be off. Don't get too close to the displays, they don't like being touched!"`
 			`	The Hai sounds very pleased as he ambles off, quietly chortling to himself as he departs.`
->>>>>>> 405e9478
-				decline
-
+				decline
+
