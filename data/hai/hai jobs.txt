--- conflicted
+++ resolved
@@ -297,8 +297,6 @@
 		dialog phrase "hai festival payment dialog"
 
 
-<<<<<<< HEAD
-=======
 phrase "unfettered aid payment dialog"
 	word
 		`You drop off the aid (or as they like to refer to it, "tribute") for the Unfettered, and receive <payment> from your contact on <origin>.`
@@ -400,7 +398,6 @@
 		"reputation: Hai Merchant (Sympathizers)" += 5
 		dialog phrase "unfettered aid payment dialog"
 
->>>>>>> c9bee182
 
 mission "Delivery to Human Space [0]"
 	name "Special Delivery to <planet>"
