# Copyright (c) 2015 by Michael Zahniser
#
# Endless Sky is free software: you can redistribute it and/or modify it under the
# terms of the GNU General Public License as published by the Free Software
# Foundation, either version 3 of the License, or (at your option) any later version.
#
# Endless Sky is distributed in the hope that it will be useful, but WITHOUT ANY
# WARRANTY; without even the implied warranty of MERCHANTABILITY or FITNESS FOR A
# PARTICULAR PURPOSE. See the GNU General Public License for more details.
#
# You should have received a copy of the GNU General Public License along with
# this program. If not, see <https://www.gnu.org/licenses/>.

mission "First Contact: Hai"
	landing
	source
		government "Hai"
		not attributes "uninhabited"
	on offer
		conversation
			branch unfettered
				has "First Contact: Unfettered: offered"
			`This planet is populated by an alien species that resemble giant, intelligent squirrels. However, the most surprising aspect of the spaceport is not the aliens, but the fact that human merchants and other civilians are walking among them and are clearly at home here. Would you like to find someone who can tell you what is going on here?`
			choice
				`	(Sure.)`
				`	(Not right now.)`
					defer
			
			`	You walk up to a human merchant who is busy haggling with one of the aliens. They interrupt their conversation when they see you approaching, and the human gestures for you to join them. "You look totally lost," he says. "First time down the rabbit hole?"`
			`	You nod. The alien reaches out a paw to shake hands with you. "Welcome to Hai space," it says. "We are people of peace, and you are free to visit us or even live among us. Our worlds provide enough bounty for all."`
				goto next
			
			label unfettered
			`The Hai here seem more friendly and approachable than those you met earlier. Even more surprising though is the fact that human merchants and other civilians are walking among them and are clearly at home here. Would you like to find someone who can tell you what is going on here?`
			choice
				`	(Sure.)`
				`	(Not right now.)`
					defer
			
			`	You walk up to a human merchant who is busy haggling with one of the Hai. They interrupt their conversation when they see you approaching, and the human gestures for you to join them. "You look lost," he says. "First time down the rabbit hole?"`
			`	"No, I've actually met with the Hai up north," you respond. The merchant looks slightly concerned with this, but the Hai only seems to sigh.`
			`	"Ah, you have met our wayward sisters and brothers. I hope that they did not cause you too much trouble, for they are misled in their ways," it says. "Welcome to Hai space. Unlike those that you met before, the rest of us are a people of peace, and you are free to visit us or even live among us. Our worlds provide enough bounty for all."`
			
			label next
			`	You glance quickly at the human merchant to see his expression, wondering if these aliens can indeed be so benign, but his expression is calm and untroubled. "It's true," he says, "look around you. These buildings have stood for thousands of years. Hai society is so advanced, they need almost no resources to maintain it."`
			branch wormhole
				has "wormhole alpha found"
			choice
				`	"How did humanity reach this place? Did they use jump drives?"`
			`	The human merchant raises an eyebrow. "Can't say I'm familiar with what a jump drive is. In case you aren't in the know, though, there's a wormhole in Hai space that connects back to a secluded part of human space. Don't bother trying to figure out why and how it's there, because not even the Hai know."`
			label wormhole
			choice
				`	"Why do you allow humans to settle here?"`
				`	"What do you ask for in return for letting humans settle here?"`
			
			`	"Humans are a young species," the Hai says, "full of energy, full of new ideas. And the Hai are old, and everything we do is what we have done before. When humans go on vacation, they travel to a world with perfect weather, sunny every day. When Hai go on vacation, we visit the stormiest world, to find unpredictability and change. Humans are so strange, that to speak with a human is like a small vacation." It smiles, and you catch a glimpse of its massive incisors. Based on your knowledge of xenobiology you would guess that the Hai are herbivores, but you can't be certain.`
			branch hostile
				has "First Contact: Unfettered: offered"
			choice
				`	"So I'm allowed to travel throughout your territory if I want?"`
					goto travel
				`	"How come people back in human space don't know that you are here?"`
					goto human
			
			label hostile
			choice
				`	"If your people are peaceful then why are the Hai from the north so hostile?"`
					goto why
				`	"How come people back in human space don't know that you are here?"`
			
			label human
			`	The human merchant laughs. "Probably because most of us came here to escape from the chaos and fighting in human space. The last thing we want is for it to follow us here. Not that I'm saying you can't tell anyone about the wormhole, but if I were you I wouldn't go spreading the news too widely either. And take a look around Hai space before you leave; you'll find that we could learn a lot from them."`
			branch question
				has "First Contact: Unfettered: offered"
			`	"So I can travel anywhere I want in your territory?" you ask the Hai.`
			
			label travel
			`	"Yes," it says, "but be careful. The north is the territory of some renegade Hai who are misled in their ways: bandits and pirates, living off what they steal from the rest of us. If you travel among them, you will not be safe."`
			`	"Also," the human adds, "I've heard rumors that the 'Unfettered' Hai are trying to get human captains who land on their worlds to do some tasks for them. I'm not particularly interested in finding out what those tasks are, but if you see something suspicious happening, that might be it."`
				goto end
			
			label question
			`	"If your people are peaceful then why are the Hai from the north so hostile?" you ask the Hai.`
			
			label why
			`	"I am young, and the origins of our 'Unfettered' brethren are before my time," it responds. "If you want to know more, it might be wise to find someone much older than myself to ask."`
			
			label end
			`	You talk for a while longer, but do not gain much additional information except that several of their worlds are willing to sell Hai technology even to human beings. You thank them both for stopping to talk with you, and the Hai responds, "We are always glad to welcome new friends. May peace dwell in your heart until we meet again."`
				decline
	on decline
		log "Factions" "Hai" `The Hai are a species of giant, intelligent rodents, who live to the north of human space. They allow any humans who discover their territory to live alongside them, and to trade with them and purchase their technology.`

mission "Discovered Hai Space"
	landing
	invisible
	source
		government "Hai" "Hai (Unfettered)"
	on offer
		event "label hai space"
		fail

event "label hai space"
	galaxy "label hai"
		sprite "label/hai"

mission "Discovered Wormhole Alpha"
	landing
	invisible
	to complete
		never
	on enter "Ultima Thule"
		set "wormhole alpha found"
		fail



mission "Assisting Hai"
	assisting
	repeat
	to offer
		random < 27
	source
		government "Hai"
		not attributes "automaton"
	on offer
		payment 30000
		conversation
			`Knowing you risked your life to save the <origin>, the captain gives you <payment>.`
				decline
	destination "Hai-home"



mission "Ask the Hai about the Unfettered"
	landing
	source
		government "Hai"
		not attributes "uninhabited"
	to offer
		has "First Contact: Hai: offered"
		has "First Contact: Unfettered: offered"
	on offer
		conversation
			`The Unfettered Hai say that they are the "true Hai," and seem to think that the other Hai are oppressing them, but another Hai that you spoke to said that the Unfettered Hai are simply misled. Would you like to look for someone here who can tell you more of the story?`
			choice
				`	(Yes.)`
				`	(No.)`
					decline
			`	You find an elderly-looking Hai who is sitting on a bench watching the starships land and take off. As you approach, he says, "Hello human."`
			choice
				`	"Hello. I've met some of the Unfettered Hai. What can you tell me about them?"`
				`	"Hello. Can you tell me why you are at war with the other Hai who live to the north?"`
					goto war
			`	He says, "Ah, our wayward sisters and brothers to the north. You have surely seen what our society is like: safe, stable, predictable, deliberate. It suits most of us well. But there are those..."`
				goto raids
			label war
			`	He says, "I would not call it war. We launch no raids on them. We only defend when they attack. And, we supply them with food and other things needful for life. They are not our enemies, they are just those who do not fit in. You have surely seen what our society is like: safe, stable, predictable, deliberate. It suits most of us well. But there are those..."`
			label raids
			`	He pauses. "No, I am telling this unfairly. I will start again. Hundreds of years ago, when I was young, our territory was raided by aliens from the east, who came in massive warships and plundered our worlds. In those days there were some Hai who were brave enough to risk their lives to defend us. The raids lasted for decades, then abruptly stopped.`
			`	"Most of those who had fought the invaders were glad to return to ordinary life, but there were some for whom life now seemed bland and meaningless without the excitement and chaos of war. They started colonies in the systems to the north, and fought amongst themselves, and mismanaged the land, and grew in numbers. And now their worlds cannot feed them all, and they invade us and tell stories to put blame on us for their failures."`
			choice
				`	"Shouldn't they be treated with gratitude for defending you against the raiders?"`
				`	"They said the Drak altered the Hai to make them less aggressive. Is that true?"`
					goto drak
				`	"That's all I wanted to know. Thanks."`
					decline
			`	"They were, and still should be. There will always be times when our society needs them. Only at this time, the need is not so great. There is no new frontier for them to explore, no worthy challenges for them to face. And we fear what would happen if they ventured south and gained access to the wormhole, so we must force them to stay where they are."`
			choice
				`	"They said the Drak altered the Hai to make them less aggressive. Is that true?"`
				`	"That's all I wanted to know. Thanks."`
					decline
			label drak
			`	"No," he says, "it is a story they invented, that the Hai were destined to be masters of the galaxy but the Drak and the Quarg prevented us. The story is not true. Our civilization beyond the wormhole was brought down by infighting and unwise governance. Amid the wreckage we studied and thought and argued and came to believe that we could rule a small territory with stability and peace, or hold more worlds but with constant turmoil. We chose stability, and relinquished those worlds."`
			choice
				`	"So you don't think the Drak are keeping us all in cages?"`
				`	"That's all I wanted to know. Thanks."`
					decline
			`	He thinks about the question for a while, then says, "Sometimes we make a fire for cooking food. The fire consumes much wood, and the flames are tall, too wild and hot to cook food well. Then the wood becomes coals that burn slowly with no flames or smoke, and when you gather them they are good for roasting meat or even baking bread. Perhaps each species must consume many worlds and many resources before learning to burn slowly, and the wisdom of the Drak is to allow them to do so. But when they find balance, as we did, they no longer need so much space."`
			`	You thank him for taking time to speak with you, and say goodbye.`
				decline



mission "Returning Home"
	description "Bring Elliot home to his family on <destination>. Elliot ran away from his family as a teenager and hasn't seen them in almost six years."
	minor
	source
		government "Hai"
		not planet "Allhome"
		not attributes "station"
	destination
		attributes "dirt belt"
		attributes "farming"
	passengers 1
	to offer
		random < 40
	on offer
		conversation
			`You are stopped by a human in the <origin> marketplace. He takes off his hat and asks, "You're from the outside, aren't you?"`
			choice
				`	"Yes, I am."`
					goto outsider
				`	"What do you mean 'the outside?'"`
			
			`	"Outside of Hai space. You don't look quite like most humans who live here, unless there's some new fashion trend going on that I don't know about."`
			choice
				`	"Oh, yes. I do come from outside."`
			
			label outsider
			`	"Good. My name is Elliot." You introduce yourself to Elliot and shake hands.`
			`	"Can you take me to <destination>?" Elliot asks.`
			`	"That's all the way in the Dirt Belt," you say. "Why do you want to go that far?"`
			`	Elliot looks down at the ground for a second and takes a deep breath while gripping his hat in his hands. "You see, I haven't lived here all my life. I was born on <planet> to a poor farming family. Most of my days were spent working on the farm, which I hated with a passion. One day I just got fed up with things and I ran away.`
			`	"I ran away from home to the spaceport city and snuck my way into the cargo hold of a freighter. The captain didn't open the cargo hold for three weeks while I stayed in it. Lucky for me the freighter was transporting food, so I had plenty to eat.`
			`	"When the cargo hold doors finally opened, I ran out as fast as I could, only to run back in at the sight of a group of Hai. I had no idea where I was at the time, but I've been living here ever since. That was when I was thirteen, nearly five years ago now."`
			`	Elliot looks down at the ground again and wipes a tear from the corner of his eye.`
			choice
				`	"Alright, I'll take you to <planet>."`
					goto accept
				`	"And you finally want to go back home?"`
				`	"Sorry, but I'm not able to take you that far."`
					goto decline
			
			`	"Yes. I've thought a lot about it lately. I want to see my family again."`
			choice
				`	"Alright, I'll take you to <planet>."`
					goto accept
				`	"Sorry, but I'm not able to take you that far."`
			
			label decline
			`	"I understand," Elliot says. "I'll just try and find someone else to help me. Goodbye, <first>."`
				decline
			
			label accept
			`	You lead Elliot to your ship and show him to a bunk room. After leaving Elliot there, you wonder if his family is still even on <planet> anymore.`
				accept
			
	on visit
		dialog `You look for Elliot, but realize that he took a ride on one of your escorts! Better depart and wait for your escorts to arrive in this star system.`
	on complete
		payment 45000
		conversation
			`Elliot thanks you for bringing him to <planet> and hands you <payment>. He flags down a taxi just outside the spaceport, but before entering the taxi he turns back to you.`
			`	"Do you want to come with me? I'd love for you to meet my family. They'll want to meet you when I tell them how I got back."`
			choice
				`	"Sorry, I have other places to be. Good luck."`
				`	"Sure. I've come with you this far."`
					goto sure
			
			`	"I understand. Thanks again, <first>. I'll always owe you."`
			`	Elliot gets into the taxi, which drives off toward the seemingly endless farmlands outside of the spaceport city.`
				decline
			
			label sure
			`	The view for nearly the entire three hour drive is of hills and farmland with the occasional building or wild animal. Elliot shakes as the taxi approaches the house from the driveway. "I'm wondering if they still even live here," he says nervously.`
			`	No one comes out of the house when the taxi stops. You walk up to the front door with Elliot and a middle-aged woman answers the door with a mug of coffee and a bewildered look on her face.`
			`	"Can I help you?" the woman asks.`
			`	Elliot looks over at you with a big smile on his face. "Yes you can, mom," he says to her. The woman's face lights up with joy and she begins jumping up and down, spilling coffee from her mug.`
			`	"Oh Elliot, I can't believe it!" Elliot's mom puts down her mug and leaps out the door to hug him. "Jackson! Sarah! Abby! Sean! Victor! Elliot is here!" Elliot's entire family comes out from the house and greets him, asking dozens of questions about where and how he's been and why he left.`
			`	Elliot introduces you to his family, who thank you for bringing Elliot home. Victor, who was only seven years old when Elliot left and is now twelve, asks you question after question about being a pilot, sometimes asking new questions before you can even answer the old one.`
			`	"Are you going back to the spaceport, <first>?" the taxi driver yells from the driveway. "I need to get back to the city as soon as I can."`
			`	You say goodbye to Elliot and to his family. "Thanks again, <first>," Elliot says. "I'll always owe you."`



mission "Unwanted Cargo Trigger"
	invisible
	landing
	source
		government "Hai"
	to offer
		random < 1
		"cargo space" > 0
	on offer
		event "hai in cargo" 14
		fail

event "hai in cargo"

mission "Unwanted Cargo"
	minor
	landing
	description "Bring a Hai child who hid in your cargo hold back to <destination>."
	source
		not government "Hai" "Hai (Unfettered)"
		not near "Heia Due" 0 100
	destination "Allhome"
	to offer
		has "event: hai in cargo"
		not "event: hai secret leaks"
	on offer
		conversation
			`The "Check Cargo" light for your ship begins blinking when you land, meaning that a cargo crate may have come loose in flight. You shut off the ship's engines and walk to the cargo hold.`
			`	You check every cargo crate in the hold, but can't find anything wrong. Right as you decide to leave, one of the smaller crates begins rocking back and forth.`
			branch translator
				has "language: Wanderer"
				
			`	You hear a voice come from the crate, but it is not a language you understand. The voice continues to speak, and you recognize it as the Hai language.`
			choice
				`	(Open the crate.)`
			`	You open the crate and are met face to face with a Hai child. You aren't sure how old it is, but it looks to be about the size of a one-year-old human child. It tries to communicate with you, but begins to cry when it sees the confused look on your face.`
			choice
				`	"Don't cry, little guy."`
					goto cry
				`	(Pick up the Hai.)`
				
			`	The child waves its hands around when you try to pick it up, making it impossible to grab on to. After waiting for a few minutes, the child finally calms down, eventually going to sleep in the crate.`
				goto end
			
			label cry
			`	The child begins to cry even louder than before. After waiting for a few minutes, the child finally calms down, eventually going to sleep in the crate.`
				goto end
			
			label translator
			`	You hear a voice come from the crate, and surprisingly your Hai translator begins speaking. "Let me out! I want to go home!"`
			choice
				`	(Open the crate.)`
			`	You open the crate and are met eye to eye with a Hai child. You aren't sure how old it is, but it looks to be about the size of a one-year-old human child. "I want my mommy!" it says as its eyes begin to tear up.`
			choice
				`	"Where's your mommy?"`
				`	"Don't cry, little guy."`
			`	The child looks surprised when your translation device speaks to it in Hai. "Take me home!" it yells back at you. You attempt to find out where the child's home is, but it continues to cry for its mother without giving any important information.`
			
			label end
			`	This child must have somehow gotten into your cargo hold while you were in Hai space. Leaving a Hai child on this world would be an extremely bad idea. Perhaps someone on <destination> will be able to bring the child back to its family.`
				accept
			
	on complete
		payment 50000
		dialog `You contact the spaceport authorities of <planet> and ask them if they are looking for a lost Hai child. It turns out that the family was so worried that they put up a <payment> reward for finding their son. A Hai spaceport worker takes the child from your ship and thanks you for finding him for the family.`



mission "Expanding Business [1]"
	name "An Interesting Proposition"
	description "Travel with businessman David Turner to <destination> where a convoy of freighters are awaiting escort."
	minor
	source "Greenwater"
	destination "Allhome"
	to offer
		has "event: hai-human resolution announced"
	on offer
		conversation
			`Walking through the <origin> spaceport, you notice that almost half of the people you see are humans, unlike other Hai worlds where the Hai outnumber humans by a sizable degree. A human dressed in a business suit shouts your name from across the street and approaches you.`
			`	"Captain <last>, fantastic to see you again! I noticed you right away when I laid my eyes upon you and I must say, I'd like to thank you again for what you've done."`
			`	The man is David Turner, who was involved in the movie production during the Hai crisis. Almost reflexively he goes to grab a business card from his pocket but then seems to remember and puts it back away. Seems to be exactly the same card as last time though.`
			`	"Now Captain, if you have a moment, I'd like to make a proposition to you." Turner turns around and waves his arm across the crowd of people in the spaceport. "You see all the humans here? About one out of every four of these people only arrived here after war broke out through the wormhole. Captains who knew of the Hai came flocking here in droves after the Navy entered Kornephoros, hoping to avoid any troubles that the war would bring. Some captains returned after the war ended, but most stayed, and I see a massive market opportunity in that."`
			branch rich
				"net worth" >= 4000000000
			
			choice
				`	"What kind of market opportunity?"`
					goto opportunity
				`	"Sorry, but I don't have the time to talk about this."`
					goto walk
			
			label rich
			choice
				`	"What kind of market opportunity?"`
					goto opportunity
				`	"You're only worth three billion credits? Why shouldn't I pursue your opportunity on my own?"`
				`	"Sorry, but I don't have the time to talk about this."`
					goto walk
			
			`	"Of course you're worth more than me, Captain <last>, but you are no business owner. I have the connections and skills, but a name like yours will always help.`
				goto opportunity
			
			label walk
			`	You try to walk away, but Turner stops you by grabbing your arm and continues to talk.`
			
			label opportunity
			`	"Allow me to explain. The journey to the Hai can be a dangerous one, even with the new commitment to safety made by both governments. I heard many stories during the war of merchants trying to reach the Hai, but thanks to the Navy being distracted, those merchants fell victim to pirates patrolling the systems of the Far North. Even now, those pirates roam almost unchallenged, and many merchants are trapped here without the means to safely return. They expended most, if not all, of their ammunition trying to get here, and now they have none to defend them on their way back. Human ammunition has become a scarce commodity among human captains in this region of space, leaving open a market that's just waiting to be cornered.`
			`	"I'd like you, Captain <last>, hero of humanity, to help me set up an outfitter here on <origin>, an outfitter that would supply these desperate merchants with relief by supplying them with the ammunition they need, along with outfits they might want to buy for their old ships. I've already received approval from the Hai government for the construction of an outfitter, and with a name like yours backing up this business, the profits are sure to be phenomenal, profits that you would be sharing in by being a founding member of this outfitter."`
			label choices
			choice
				`	"This sounds like a good idea to me. What do you need me to do?"`
					goto interested
				`	"Sorry, but I'm not interested in your proposition."`
			
			`	"Nonsense, Captain! All you'd need to do is help escort a few freighters from <planet> to Follower and back to here, and for so simple a job you could be receiving enough money to not work another day in your life, or perhaps even support a massive fleet."`
			choice
				`	"Again, I'm not interested. Goodbye."`
				`	"Alright, you have my attention."`
					goto interested
			
			`	"Well, I tried, Captain," Turner says with a smirk. "I'll just have to travel back to the Paradise Worlds and make my money in other areas of business, then." He hands you another business card and winks. "Goodbye, Captain <last>. You should know where to find me if you need me. Perhaps we can pursue this venture together in the future."`
				decline
			
			label interested
			`	"Excellent, Captain! I'll be making myself comfy on my own ship. A convoy of freighters is waiting for us on <destination>. From there, we're off to Follower to pick up supplies."`
				accept
				
	npc accompany save
		personality escort
		government "Merchant"
		ship "Star Queen (Hai)" "Chryso Vasilia"
	
	on visit
		dialog `You've reached <planet>, but you've left Turner behind. Wait for Turner's ship to arrive before landing.`
	
	on complete
		dialog `The freighters are ready to launch by the time you get to <planet>. "Now we just need to escort these freighters to Follower in the Alphard system and back in one piece," Turner exclaims, hopping back on to his Star Queen.`



mission "Expanding Business [2]"
	landing
	name "An Interesting Proposition"
	description "Escort the freighters to <destination> where they will pick up supplies for the Greenwater outfitter."
	destination "Follower"
	to offer
		has "Expanding Business [1]: done"
	
	npc accompany save
		personality escort
		government "Merchant"
		ship "Star Queen (Hai)" "Chryso Vasilia"
	npc accompany save
		personality escort
		government "Merchant"
		fleet
			names "civilian"
			variant
				"Bulk Freighter (Hai)" 3
	
	npc
		personality staying
		government "Pirate"
		system "Ultima Thule"
		fleet "Small Northern Pirates"
	npc
		personality staying
		government "Pirate"
		system "Rajak"
		fleet "Large Northern Pirates"
	npc
		personality staying
		government "Pirate"
		system destination
		fleet "Large Northern Pirates"
	
	on visit
		dialog `You've reached <planet>, but you've left one of the ships you're supposed to be escorting behind. Wait for Turner's ship and all the Bulk Freighters to arrive before landing.`



mission "Expanding Business [3]"
	landing
	name "An Interesting Proposition"
	description "Escort Turner's ship to <destination> so that he can speak with an old friend."
	destination "Rust"
	to offer
		has "Expanding Business [2]: done"
	on offer
		conversation
			`Turner jumps off of his Star Queen before the boarding ramp fully reaches the ground, clearly eager to get moving with this project.`
			`	Turner swears under his breath when he walks up to you. "Low life pirates giving us trouble on the way here. That's the kind of trouble I'm talking about that an outfitter in Hai space would help with. There's no telling what would have happened had my Bulk Freighters not had their missiles. Or if you were not there to protect them, of course."`
			`	Turner has a talk with the spaceport authorities, and within a short amount of time the necessary cargo is loaded on to the freighters. When the freighters are fully loaded, they take off without even giving you time to get to your ship.`
			`	"With their ammunition restocked they can get back to Greenwater on their own," Turner says from behind you as you watch the freighters fly off. "I told them to leave as soon as they could. As for you and me, I need escort to <destination>. I received a message from an old friend there who would like to have a chat with me."`
				accept
				
	npc accompany save
		personality escort
		government "Merchant"
		ship "Star Queen (Hai)" "Chryso Vasilia"
		
	on visit
		dialog `You've reached <planet>, but you've left Turner behind. Wait for Turner's ship to arrive before landing.`



mission "Expanding Business [4]"
	landing
	name "An Interesting Proposition"
	description "Escort Turner back to <destination> to oversee the construction of the outfitter."
	destination "Greenwater"
	to offer
		has "Expanding Business [3]: done"
	on offer
		conversation
			`Turner lands his ship outside of the Kraz Cybernetics building. "Wait here while I have a talk with my friend, Edward. This should only take a few minutes."`
			`	A few hours later, Turner returns carrying a black suitcase. "Sorry, that took longer than I expected. Now, let's get back to <destination>."`
				accept
	
	npc accompany save
		personality escort
		government "Merchant"
		ship "Star Queen (Hai)" "Chryso Vasilia"
	
	on visit
		dialog `You've reached <planet>, but you've left Turner behind. Wait for Turner's ship to arrive before landing.`
	
	on complete
		event "outfitter on greenwater" 95
		log "People" "David Turner" `Now apparently a frequenter of Hai space, he was instrumental in the creation of a human outfitter in Hai space, allowing merchants to arm themselves for the dangerous trip back to human space.`
		conversation
			`By the time you finally reach <planet>, construction on the outfitter is already underway. The construction workers have laid the foundation of the outfitter close to the spaceport, taking up a good portion of a park.`
			`	"I had to pay a pretty penny to get the outfitter this close to the spaceport," Turner says to you, "but it'll all be worth it in the end. The outfitter should be done in three months or so. You'll know it's done once you find an extra two thousand credits in your pocket every day."`
			`	Turner pats you on the back. "Have fun until then, Captain <last>. Keep yourself busy saving the galaxy."`

event "outfitter on greenwater"
	planet "Greenwater"
		outfitter "Basic Outfits"
		outfitter "Ammo North"
		outfitter "Ammo South"

mission "Expanding Business: outfitter complete"
	landing
	invisible
	to offer
		has "event: outfitter on greenwater"
	on offer
		"salary: Turner Incorporated" = 2000
		event "request for a shipyard" 270
		fail

event "request for a shipyard"



mission "Expanding Business [5]"
	landing
	name "A New Proposition"
	description "Meet with David Turner on <destination> to talk about a new proposition."
	source
		government "Hai"
	destination "Greenwater"
	to offer
		has "event: request for a shipyard"
	on offer
		dialog `You receive a message from David Turner when you land. "Hello, Captain. I hope you've been enjoying your share in the outfitter. I have a new proposition for you, as I've bought out the rest of the park around the outfitter. Meet me on <destination> if you'd like to hear about it."`



mission "Expanding Business [6]"
	landing
	name "A New Proposition"
	description "Escort the freighters to <destination> in order to pick up the supplies for the shipyard."
	destination "Sunracer"
	to offer
		has "Expanding Business [5]: done"
	on offer
		conversation
			`Turner meets you in a high-end human-owned restaurant in the richer part of the city, very much reminiscent of something you would find on a Paradise Planet. "It's been quite some time since we last spoke, Captain <last>. Over a year now," he says. "Have you been enjoying the extra cash in your pocket every day, Captain <last>?"`
			choice
				`	"Yes. It's been a huge help paying crew salaries."`
					goto salaries
				`	"Two thousand credits each day isn't much for me."`
			
			`	"I suppose two thousand credits every day wouldn't be much to a hero such as yourself. Spaceships are expensive, after all. How does four thousand credits every day sound to you?"`
				goto choice
			
			label salaries
			`	"I'm glad to hear that, Captain <last>. I spent my early years as a captain myself, and I didn't much enjoy having to worry about crew salaries every day. Perhaps doubling that amount will help even more."`
			
			label choice
			choice
				`	"Am I getting a raise?"`
				`	"Is this part of your new proposition?"`
					goto proposition
			
			`	"You could call it that," Turner says after sipping from his glass of wine.`
			
			label proposition
			`	"Building an outfitter selling human goods here on <origin> has had to be the best idea I've ever had, Captain <last>, but recently I thought of an even better idea. You see, most of the humans you see flying around in Hai space are flying decades-old ships. Hai ships are prohibitively expensive for humans. The Hai sell the Aphid for nearly one and a half million credits! This means that demand for ships is extremely high among humans, Captain <last>. Do you see where I'm going with this? You look at something we humans sell like a Star Barge, which is hardly worse than an Aphid for only a quarter of the price, and you start to see the problem."`
			choice
				`	"You need me to help you escort freighters again?"`
				`	"Do you want to build a shipyard selling human ships?"`
			
			`	"Yes, Captain. Right now, the only realistic way that a human born here can get a ship is if they know a captain willing to retire. Even then, prices for a human ship can be more than twice what they are across the wormhole. You'd think they could just get passage and buy a human ship over there, but those banks just don't recognize credit histories from this side. It's preposterous, Captain <last>!`
			`	"I've already made arrangements with the local Hai government. The rest of the park next to the outfitter is now my property, and I intend to use it to build the shipyard. I've also contacted Megaparsec and bought a license to build their ships and some of the outfits they sell on <planet>. My freighters are at the ready in the spaceport right now. All I need you to do is escort them to <destination> and back, and in six to seven months' time when the shipyard is done, you'll reap the rewards. What do you say, Captain <last>? Do you want to be a hero to millions once again?"`
			choice
				`	"Sure, this sounds like a great idea."`
					goto accept
				`	"I'm not interested in working with you anymore, Turner."`
			
			`	Turner smirks at your response. "Understood, Captain <last>. I'll just save myself two thousand credits a day from now on by rescinding your salary. I'll be seeing myself out now."`
			choice
				`	"Goodbye."`
					decline
				`	"Wait! I changed my mind. I'll help you."`
			
			label accept
			`	"Excellent decision, Captain <last>. I'll meet you outside to send the ships off."`
				accept
			
	on decline
		clear "salary: Turner Incorporated"
	
	npc accompany save
		personality escort
		government "Merchant"
		ship "Star Queen (Hai)" "Chryso Vasilia"
	npc accompany save
		personality escort
		government "Merchant"
		fleet
			names "civilian"
			variant
				"Bulk Freighter (Hai)" 3
	
	npc
		personality staying
		government "Pirate"
		system "Ultima Thule"
		fleet "Small Northern Pirates"
	npc
		personality staying
		government "Pirate"
		system "Rajak"
		fleet "Large Northern Pirates"
	npc
		personality staying
		government "Pirate"
		system destination
		fleet "Large Northern Pirates"
		
	on visit
		dialog `You've reached <planet>, but you've left one of the ships you're supposed to be escorting behind. Wait for Turner's ship and all the Bulk Freighters to arrive before landing.`

	on complete
		dialog `The Bulk Freighters are loaded with supplies without any problem. When one of the spaceport workers asks Turner where the supplies are going, he replies, "These are just to expand a business venture of mine on, uh, Glory."`



mission "Expanding Business [7]"
	landing
	name "A New Proposition"
	description "Escort the freighters back to <destination> to begin construction on the shipyard."
	destination "Greenwater"
	to offer
		has "Expanding Business [6]: done"
	
	npc accompany save
		personality escort
		government "Merchant"
		ship "Star Queen (Hai)" "Chryso Vasilia"
	npc accompany save
		personality escort
		government "Merchant"
		fleet
			names "civilian"
			variant
				"Bulk Freighter (Hai)" 3
	
	npc
		personality staying
		government "Pirate"
		system "Cardax"
		fleet "Small Northern Pirates"
	npc
		personality staying
		government "Pirate"
		system "Rajak"
		fleet "Large Northern Pirates"
		
	on visit
		dialog `You've reached <planet>, but you've left one of the ships you're supposed to be escorting behind. Wait for Turner's ship and all the Bulk Freighters to arrive before landing.`

	on complete
		event "shipyard on greenwater" 180
		conversation
			`	Construction on the shipyard begins almost immediately after the supplies are unloaded from the freighters, starting with the demolition of the rest of the park. A downtrodden-looking crowd gathers to watch the demolition, but Turner assures you that there are plenty of other parks in the city for them to go to.`
			`	"Something big is going to come of this, Captain <last>," Turner says. "Just know that you were all part of it. You'll know the shipyard is done when you find an extra four thousand credits in your pocket each day. Goodbye until then, Captain <last>."`

event "shipyard on greenwater"
	planet "Greenwater"
		shipyard "Basic Ships"
		shipyard "Syndicate Basics"
		shipyard "Megaparsec Basics"
		shipyard "Megaparsec Advanced"
		outfitter "Common Outfits"
		outfitter "Syndicate Advanced"
		outfitter "Lovelace Basics"
	fleet "Small Human Merchants (Hai)"
		add variant 20
			"Sparrow"
		add variant 20
			"Star Barge"
		add variant 20
			"Shuttle"
		add variant 5
			"Freighter"
			"Wasp" 2
		add variant 10
			"Freighter"
			"Shuttle" 2
			"Quicksilver"
		add variant 15
			"Bounder"
			"Wasp" 2
		add variant 5
			"Manta"
		add variant 5
			"Freighter" 2
			"Manta"
	fleet "Large Human Merchants (Hai)"
		add variant 6
			"Freighter (Proton)" 2
			"Quicksilver" 2
		add variant 6
			"Freighter" 4
			"Quicksilver" 2
			"Splinter" 1
		add variant 3
			"Freighter" 4
			"Quicksilver" 2
			"Splinter (Laser)" 1
		add variant 3
			"Freighter" 4
			"Quicksilver" 2
			"Splinter (Proton)" 1

mission "Expanding Business: shipyard complete"
	landing
	invisible
	to offer
		has "event: shipyard on greenwater"
	on offer
		"salary: Turner Incorporated" = 4000
		dialog "On receipt of a new and unexpected deposit, you realize that the shipyard on Greenwater must now be operational."
		fail



mission "Hiding in Plain Sight"
	description "Bring Arthur and his Hai friend Kiru to <destination> for a gaming convention by <date>"
	minor
	source
		government "Hai"
		not attributes "station"
	destination "Vinci"
	passengers 2
	deadline 30
	to offer
		random < 30
		has "First Contact: Hai: offered"
		or
			not "event: hai secret leaks"
			has "event: hai-human resolution announced"
	on offer
		conversation
			`While eating in a spaceport cafeteria that serves both Hai and human cuisine, you are approached by a teenage human and Hai. "Hello. Do you know how to get to <destination>?" the Hai asks.`
			choice
				`	"I do. Why do you want to go there?"`
				`	"I don't. You'll have to ask someone else."`
					decline
			branch public
				has "event: hai-human resolution announced"
			`	The human responds, "There's a massive convention on <planet> for a game called 'Boundless Frontiers.' The convention has a huge cosplaying scene, and I think Kiru would fit right in."`
				goto return
			label public
			`	The human responds, "There's a massive convention on <planet> for a game called 'Boundless Frontiers.' Now that Kiru doesn't have to worry about pretending to be a cosplayer the whole time, we're really keen to go."`
			label return
			`	"Arthur and I have <payment> to give you if you bring us to the <planet>," Kiru says. "We can find our own way back to the Hai space, as well."`
			choice
				`	"Alright, I can take you there."`
					accept
				`	"Sorry, you'll have to find someone else to bring you."`
					decline
					
	on visit
		dialog `You look for Arthur and Kiru, but realize that they took a ride on one of your escorts! Better depart and wait for your escorts to arrive in this star system.`
	on complete
		payment 75000
		dialog `Arthur and Kiru pay you <payment> before running off to the convention center. As they run away, you notice that Kiru is drawing a number of eyes from the crowd, but no one seems to suspect that he is an actual alien.`
		log "Minor People" "Arthur and Kiru" `Human and Hai respectively, both attended the Vinci cosplay convention without a costume, gaining much attention.`



mission "Hai Honeymoon"
	description "Bring Anaya and Touhar to <destination> for their honeymoon."
	minor
	source "Skyfarm"
	destination "Featherweight"
	passengers 2
	to offer
		random < 60
		has "First Contact: Hai: offered"
	on offer
		conversation
			`You hop around the spaceport of <origin>, trying to adjust to the low gravity of this moon, when you are approached by a toweringly tall human woman and an equally tall Hai male who are clearly having no trouble with <origin>'s gravity.`
			`	"You look like you need help there, Captain," the woman says with a chuckle.`
			choice
				`	"Don't worry. I almost have the hang of it."`
				`	"Maybe a little bit."`
			`	"It's always fun watching captains when they step off the comfort of their ship," the Hai says.`
			`	"At least they're trying, Touhar," the woman says.`
			choice
				`	"Can I help you two with something?"`
				`	"Is there something I can help you with, or are you just going to watch me?"`
			`	"Actually, there is something," the woman says. "My name is Anaya, and this is my husband, Touhar. And you are?"`
			choice
				`	"My name is <first> <last>."`
				`	"Wait, your husband?"`
					goto husband
			
			`	"Very nice to meet you, Captain <last>," Touhar says to you.`
				goto next
			
			label husband
			`	"What, you've never seen an interspecies couple before?" Touhar asks with a hint of sarcasm in his voice.`
			
			label next
			branch public
				has "event: hai-human resolution announced"
			`	"We got married last week, and we were hoping to travel to <destination> for our honeymoon. I know it's risky to bring Touhar into human space, but <planet> is a sparsely inhabited world, and I have a friend who owns a house in the mountains far from anyone who could see him."`
				goto return
			label public
			`	"We got married last week, and we were hoping to travel to <destination> for our honeymoon. Some people still tell us it's risky to bring Touhar into human space, especially to such a sparsely inhabited world as <planet>, but I have a friend who owns a house in the mountains, and it just seems like everything is working out so well right now."`
			label return
			`	"Said friend will be able to arrange for our return to <origin> as well," Touhar adds. "Will you take us?"`
			choice
				`	"Sure."`
					accept
				`	"Sorry, I can't travel that far from here."`
					decline
					
	on visit
		dialog `You look for Anaya and Touhar, but realize that they took a ride on one of your escorts! Better depart and wait for your escorts to arrive in this star system.`
	on complete
		payment 100000
		dialog `Instead of landing in the spaceport where they can be seen, you drop Anaya and Touhar off as close as you can to where they will be staying. The house is a few kilometers away, but they assure you that they can make it on their own. They pay you <payment> and thank you for bringing them this far.`
		log "Minor People" "Anaya and Touhar" `A Hai-human interspecies couple that you transported to their secluded honeymoon on Featherweight in human space.`



mission "Nanachi 1"
	name "Escort Nanachi to <planet>"
	description "Help Nanachi, a Hai who just bought her first ship, make a simple delivery to <destination> by <date>."
	minor
	source "Giverstone"
	destination "Cloudfire"
	deadline 2 1
	to offer
		random < 15
		"net worth" > 20000000
		"combat rating" > 1200
		has "First Contact: Hai: offered"
		or
<<<<<<< HEAD
			and
				"net worth" > 200000000
				"combat rating" > 1200
				has "event: hai-human resolution announced"
			and
				"net worth" > 200000000
				"combat rating" > 1200
				has "First Contact: Hai: offered"
				not "event: hai secret leaks"
=======
			not "event: hai secret leaks"
			has "event: hai-human resolution announced"
>>>>>>> 4c5d1d02
	on offer
		conversation
			`As you are making your way through the spaceport you notice a worried-looking Hai staring at the local job board and back at some sort of document they are holding.`
			choice
				`	(Approach the Hai.)`
				`	(Leave them alone.)`
					decline
			`	The Hai is a bit startled, but quickly calms down. "Sorry, you caught me by surprise. I've just bought my first ship and need to find some jobs to do, but nobody I've talked to wants to trust a beginner captain. I just don't know what to do anymore, I've been working for so long to qualify for this loan, but I'm running out of time and I'll never be able to pay it like this."`
			`	Turns out the documents she is holding are the bank papers for the loan, somewhat similar to the one you took when you bought your first ship. You've come a long way since your days as a beginner, and know how hard it is to be starting out as a starship captain; you could probably convince someone here to offer a simple cargo job to this young Hai.`
			choice
				`	"If you're interested, I could try to help you find a job."`
					goto "positive1"
				`	"I've been there before; trust me, it gets better. I wish you the best of luck on finding a job."`
			`	She nods in sad understanding, and continues to swap focus from the job board to the papers in her hand.`
			choice
				`	(Help her out anyway.)`
					goto "positive1"
				`	(Leave her alone and continue on.)`
					decline
			label "positive1"
			`	Her ears twitch a bit, and her previously crestfallen eyes light up as she nearly jumps in joy at your offer. "Thank you so much Captain! My name is Nanachi, I promise I won't cause any trouble at all, just a few quick jobs and I'm sure I'll be fine by myself!"`
			`	You introduce yourself to Nanachi and shake her paw. "Can you show me your ship so I can look for jobs it's best suited for?" you ask.`
			`	She hesitates a bit, but leads you to her ship. You were expecting a small Hai ship, but to your surprise she shows you a rather beat-up Heavy Shuttle docked near your own ship.`
			`	"You took a loan to buy a human ship?" you ask.`
			`	She looks at the ground, as if ashamed of it. "It'd take way too long for me to qualify for a loan for even an Aphid, but I recently met a human merchant who wanted to sell his old ship; it was difficult, but I managed to convince him to sell it to me instead of going to the shipyard office. I paid him its full price, but even for this one I had to take out the biggest loan I could. Its cargo hold isn't very impressive but it has more bunks than our smallest ships, if that helps."`
			choice
				`	"Let's see if anyone in the spaceport needs a lift off the planet."`
				`	"Let's take another look at the job board, maybe a smaller job will pop up."`
			`	Turns out this isn't as easy as you thought it'd be. The spaceport is almost empty, save for the occasional worker or drunken crewmember, and the job board is filled with massive hauls of minerals, aside from a few small but dangerous jobs to human space. Eventually, as you two begin scouting the edge of the docking area, you spot a troubled human merchant near several crates. You approach him and he explains that his ship had some malfunctions and he cannot deliver his cargo of advanced surgical equipment to <destination>. "This is the worst! One jump away from the planet and the navigation system suddenly decides to go on strike! There's no way I can make it before the deadline!"`
			`	"My friend Nanachi here could deliver it for you. We were heading there anyway; a few extra crates won't make a difference," you say, trying to sound as convincing as possible.`
			`	At first, he seems delighted that you two want to help him, but when Nanachi mentions that she's flying a Heavy Shuttle, he frowns, and looks back at the cargo. "Unfettered attacks make it so they need tons of medical supplies on <planet>, and quite frankly I'm not comfortable letting such a fragile ship go into dangerous territory carrying this equipment when it could be blasted to bits in an instant," he says. The captain glances around the deserted spaceport for a while, as if trying to find some other captain, before finally turning to Nanachi and saying, "but I guess beggars can't be choosers. Fine, I'll let you take the cargo there, but please be very careful."`
				accept
	npc accompany save
		personality escort timid
		government "Hai"
		ship "Heavy Shuttle" "Acorn Chaser"
	on visit
		dialog `You have reached <planet>, but you left Nanachi's ship behind! Better depart and wait for her to arrive in this star system.`
	on complete
		conversation
			`Shortly after her ship lands, you meet up with Nanachi, who is doing her best to hide her excitement at being on another planet for the first time, and is gawking at some Hai military ships in particular. "So, how did you like your first time doing a hyperspace jump?" you ask, to try and snap her out of it.`
			`	"Oh um, I don't think I'll get used to the feeling anytime soon. I threw up a lot so I'm glad this wasn't a job with passengers. I've always dreamt of being on other worlds, exploring and learning everything about them. I'm glad I'm finally able to do it."`
			`	You help her get the crates out of the cargo hold and contact the client. Nanachi's share of the payment is small, as the client transfers most of the money to the merchant she got the job from, but that doesn't make her any less excited about getting her first paycheck.`
			`	"So, want to go to the spaceport and try to get a job on your own? I'll help you again in case you can't do it yet." you say.`
			`	"Just give me an hour or two to explore. Back home our shipyard is kind of small. I've never really gotten a chance to see a Shield Beetle up close, and there are many undergoing repairs here. I'll just go get a better look at them, I swear I'll be quick."`
			`	You two agree to meet in the spaceport in a few hours; maybe this time she will do fine on her own.`



mission "Nanachi 2"
	name "Escort Nanachi to <planet>"
	description "Bring Nanachi and her passengers to <destination>."
	source "Cloudfire"
	destination "Hai-home"
	clearance
	to offer
		has "Nanachi 1: done"
	on offer
		conversation
			`You meet up with Nanachi in the spaceport, give her some tips to try and persuade someone into hiring her, and tell her you'll be nearby if she still has trouble getting a job. You watch her go around the spaceport and approach some groups of humans and even other Hai to no avail. Maybe since this is a world seeing combat often, they're too busy with military related activities to help a new pilot. She manages to grab the attention of a Hai family leaving a restaurant carrying way too much luggage, most likely tourists looking for a ride back home. Everything seems to be going well until the parents start to look worried. It seems as if they might go away if you don't step in.`
			`	You walk over to the group to help her, and get a better look at the family: a Hai couple carrying a baby, and three older children who aren't doing much to help their father carry their ludicrous number of bags.`
			choice
				`	"Hey, what's going on?"`
				`	"Can I be of assistance?"`
			`	You introduce yourself and the parents tell you that they've been on vacation here and need transport back to <destination>. "Don't take this the wrong way, but Captain Nanachi told us her ship is one of your human ships, a Heavy Shuttle was it? It has enough bunks for us but our sons already caused a ruckus on the way here in a Hai ship, we're worried that since they aren't used to the accommodations, they might end up giving her too much trouble."`
			`	You reassure them that the trip will be very quick, and that the ship's interior is somewhat similar to that of Hai ships, until they finally agree on traveling with her. They settle on the pay and the two of you help the Hai get their baggage to Nanachi's ship. When the family is focused on a conversation, you quietly ask Nanachi what the issue she was having with the other people she encountered.`
			`	"They all seemed willing to give me a job, but I ended up blowing it when I asked for more money. I just really need to get out of debt so I guess I went a bit overboard." She tries to play it cool, but it's clear that she is embarrassed about losing so many potential jobs. When you reach her ship, you take a look at the prices for commodities in <system>. You decide to tell Nanachi to stock up on heavy metals to sell there, to help her make a bit more profit.`
				accept
	npc accompany save
		personality escort timid
		government "Hai"
		ship "Heavy Shuttle" "Acorn Chaser"
	on visit
		dialog `You have reached <planet>, but you left Nanachi's ship behind! Better depart and wait for her to arrive in this star system.`
	on complete
		conversation
			`You help the family gather all their luggage and bid them farewell, but right as they disappear into a hallway Nanachi lets out a heavy sigh. "I bit off more than I could chew. Those kids kept wanting to play with the ship's controls, and one of them tried to go up the air vent in a game of hide-and-seek. I couldn't get any rest since I had to keep making sure they weren't about to dump their own bags into the void by accident."`
			`	"Do you want to get some sleep before trying to find another mission?" you ask, hoping she won't try to overwork herself.`
			`	"Yes, I could really use that. Sorry to make you wait again Captain <last>. I'll rest a bit, see if I can't find a spot nearby to relax, and meet up with you in the spaceport after a while."`



mission "Nanachi 3"
	name "Deliver spices with Nanachi"
	description "Accompany Nanachi to <stopovers> to pick up some Quarg spices for a festival on <destination> by <date>."
	source "Hai-home"
	stopover "Alta Hai"
	destination "Allhome"
	deadline 14
	to offer
		has "Nanachi 2: done"
	on offer
		conversation
			`You send a message to Nanachi and you two meet up in the spaceport. You're still walking toward the job board, when she asks: "Back home I heard stories about how humans have a much larger population than the Hai, and that their home planet has even more people than Hai-home. Is it true that there are many other human worlds with spaceports this large?" You name her a few human planets that are extremely populous, and how even some planets with fewer people than this world have incredibly large spaceports.`
			branch public
				has "event: hai-human resolution announced"
			`	While you tell her stories of many different planets you've visited, she seems to be particularly interested in Earth. "I've seen a bit of human architecture in videos of planets like Allhome, but I can't even imagine what your capital must look like. Tens of thousands of years of another species' history, it sounds even more exciting than what I heard about our landmarks on Hai-home. Captain, do you think that someday, when we no longer need to be kept hidden from humanity, that I'll be able to visit Earth, and see the beauty of your capital?" Seeing how little she knows about humanity, it's not surprising that she is unaware of the state that Earth is in.`
				goto return
			label public
			`	While you tell her stories of many different planets you've visited, she seems to be particularly interested in Earth. "I've seen a bit of human architecture in videos of planets like Allhome, but I can't even imagine what your capital must look like. Tens of thousands of years of another species' history, it sounds even more exciting than what I heard about our landmarks on Hai-home. Captain, do you think that someday, when I have a bigger ship or when the routes are safer, that I'll be able to visit Earth, and see the beauty of your capital?" Seeing how little she knows about humanity, it's not surprising that she is unaware of the state that Earth is in.`
			label return
			choice
				`	"I've never actually been to Earth before, so I couldn't tell you what it's like."`
					goto avoid
				`	"Earth is a beautiful place, so it would be nice if you could see it."`
					goto fake
				`	"Earth isn't actually that great a place to visit. Most of its inhabitants would take any chance they're given to leave it."`
					goto truth
			label avoid
			`	"Oh, sorry about that, shouldn't have assumed you knew everything, you're a starship captain after all, not a historian, I'll just ask someone else when I get the chance," says Nanachi.`
				goto board
			label fake
			branch public2
				has "event: hai-human resolution announced"
			`	You start making up stories about how beautiful the skies of Earth are. You describe forests teeming with life, and do your best to remember ancient civilizations and their monuments. From the looks of it she believes you, and your lie seems to have sated her curiosity for now. If the day where the Hai are allowed to move around human space ever comes, though, she will no doubt be extremely disappointed.`
				goto board
			label public2
			`	You start making up stories about how beautiful the skies of Earth are. You describe forests teeming with life, and do your best to remember ancient civilizations and their monuments. From the looks of it she believes you, and your lie seems to have sated her curiosity for now. If she does manage to be successful enough to fly to Earth one day, though, she will no doubt be extremely disappointed.`
				goto board
			label truth
			`	She looks at you in confusion, as if trying to understand what you mean, so you explain it to her. "Despite how much humanity has advanced in the past centuries, Earth has been largely neglected. Most of the land has been turned into cities, which have over the years decayed into slums. If you ever managed to visit you'd be better off going to museums or monuments, but even then there are many thieves roaming the streets and it is very dangerous to be out at night. Lots of folks born there just think about how to get out."`
			`	You keep telling her about the issues facing humanity's birthplace, and her previous eagerness to learn about the planet fades. "How could your ancestors let their own home become like this?"`
			branch unfettered
				has "Ask the Hai about the Unfettered: offered"
			choice
				`	"Long-term planning has never been a strong trait of humanity as a whole."`
					goto end
			
			label unfettered
			choice
				`	"I guess it isn't too unlike how the Unfettered have treated their worlds."`
			`	Nanachi looks confused, so you continue to elaborate on that idea. "They're expecting to be able to have new worlds soon, so they consider the decay of their current ones as acceptable losses. Humans have also had issues with long-term planning and preparing for adverse events."`
				goto end
			label end
			`	"I see..." She says. "I just thought it would be fun to hear about another large planet like Hai-Home. Sorry for asking about it, Captain, I'm sure having to speak of it wasn't a pleasant feeling."`
			`	Although you're sure that even in Hai space there is social inequality, she probably can't fathom that the home planet of a species could be in such bad shape, considering the Hai even go as far as to send aid to the Unfettered on a regular basis.`
				goto board
			label board
			`	You two reach the job board and decide to start looking for jobs suited for Nanachi's ship.`
			choice
				`	"So, do you mind if I help out? I know the job board can be confusing the first few times you check it."`
				`	"Do you think you need me to help out this time?"`
			`	"Thanks, but I have to do this on my own. I promise I won't mess this up by getting greedy again," She approaches the board on her own, and it becomes clear that it's much easier to get a job here; she's barely started talking to one of the desk workers before receiving a long list of jobs for smaller ships. She is certainly still very tired, but this seems to have cheered her up a bit; it is the first time she can get a job without your help after all.`
			`	While you thought she would've picked one or two jobs quickly and headed back to her ship, she keeps going through them and double checking the information for each one, as if something about them bothers her.`
			`	"What's wrong? Are you struggling to pick between two different jobs?" you ask.`
			`	"These all seem very easy and I could even accept many at a time, but the problem is their pay isn't very good." She grabs some worn papers from her pocket, and shows it to you: they're the documents for her loan. "The bank back home would only give me enough for the ship if I agreed on a short-term loan. I lost two days before you came along to help me, and if I don't get some better paying job soon, I won't even be able to pay the interest."`
			`	As you're trying to figure out a way to get the most out of the available missions, you feel a tap on your shoulder, and turn to see a Hai standing beside a human couple. The couple introduce themselves as Xavier and Vanessa, who are here with their Hai friend Narancia. "We overheard your conversation and are willing to pay a little extra for a job. We're part of a group organizing a big festival in Allhome to celebrate the friendship between humans and Hai, and we just got a last-minute idea: we'd like to get our hands on some Quarg spices."`
			`	Nanachi perks up during their conversation. "I'm sure I can get the spices to <planet> within two weeks. I won't let you down!"`
			`	"That's wonderful," Narancia says. They tell Nanachi that they won't be going along; they already have a transport to Allhome, and will stay here a bit longer to try and advertise the event. "Just come to Allhome after you've picked up the spices. Safe travels!"`
				accept
	on stopover
		dialog
			`A spaceport worker contacted Nanachi shortly before you two landed and made sure the spices were ready to be loaded in her ship. You help the workers and Nanachi make sure everything is in order, and prepare for your trip to Allhome.`
	npc accompany save
		personality escort timid
		government "Hai"
		ship "Heavy Shuttle" "Acorn Chaser"
	on visit
		dialog `You have reached <planet>, but you haven't finished the mission yet! Either you left Nanachi's ship behind or you haven't visited <stopovers>.`
	on complete
		conversation
			`Allhome's docking area shows much more traffic than usual. Many captains here are helping workers open cargo containers full of food, clothes, books, movies and even some mounted animals from human space. You finally meet up with the festival's organizers, who seem very excited to have acquired the exotic condiments, and have invited you two to a bar in the spaceport for a drink.`



mission "Nanachi 4"
	name "Protect Nanachi"
	description "Bring Nanachi's ship to <stopovers>, keeping her safe from a pirate fleet that attacked a convoy heading to Hai space, then head back to <destination> by <date>."
	source "Allhome"
	stopover "Prime"
	deadline 17
	to offer
		has "Nanachi 3: done"
	on offer
		conversation
			`The bar is just as busy as the docks. Many captains here must have transported something for the festival. "Captain <last>, Captain Nanachi!" shouts Narancia, beckoning the two of you to join her and the others at their table. You learn that they were inspired by the Hai's own March festival, and wanted to bring small parts of human culture to Hai space.`
			branch public
				has "event: hai-human resolution announced"
			`	"They can't go to our planets and experience it for themselves yet, so we thought about bringing it to them!" Vanessa says.`
				goto return
			label public
			`	"It's still quite an expensive ordeal to go to our planets and experience it for themselves, so we thought about bringing it to them!" Vanessa says.`
			label return
			`	"It was very hard to get enough sponsors for this, but after years of hard work we even managed to have famous art pieces be brought here, some of which date back to the European Renaissance!" Xavier adds.`
			`	Afterwards the conversation topic shifts to you as a captain, as you describe your journey after buying your first ship, and how you met Nanachi. You're about to order another drink for the group when a grizzled old man barges into the bar, and starts shouting: "The art convoy has been attacked! The freighter managed to escape but they're stranded on Prime now, and the pirates are still out there, patrolling the route to the wormhole!"`
			`	Xavier stands up with a shocked expression. "How? We had a Leviathan escorting them!"`
			`	After catching his breath, the man at the door responds. "The pirates must have been stealing Hai tech from ships going back home. The freighter's captain said they shredded the escort!" Chaos spreads amongst the other captains, and the group sitting with you is in anguish.`
			choice
				`	"Are those art pieces really that valuable?"`
				`	"Can't you just postpone the festival until the pirates are taken care of?"`
			branch public2
				has "event: hai-human resolution announced"
			`	Xavier collapses back to the table, holding his head in both hands. "Those paintings and sculptures were our main attraction! They're worth tens of billions! It'll take months before the Navy ever notices the pirates there and makes it safe for the convoy to come here. The art exhibition is scheduled three weeks from now!"`
			`	As they try to figure out what to do, Nanachi speaks up. "I'll go there. I pilot a human ship and if we just need to transfer cargo from one ship to the other, I could get out of there quickly. Nobody would notice that a Hai ever went there."`
				goto return2
			label public2
			`	Xavier collapses back to the table, holding his head in both hands. "Those paintings and sculptures were our main attraction! They're worth tens of billions! Even if we contact the Navy it will take weeks before they can mobilize to hunt them down and guarantee that they've made it safe for the convoy to come here, and the hazard pay to request a carrier escort is frankly ridiculous. The art exhibition is scheduled for only three weeks from now!"`
			`	Some of them eye you as they try to figure out what to do, but Nanachi speaks up before any well-formed ideas are reached, "I'll go there. I pilot a human ship and if we just need to transfer cargo from one ship to the other, I could get out of there quickly. It's not an impressive ship either, so it's much more likely to go unnoticed or uncared for."`
			label return2
			`	"Are you insane?" Vanessa says, "If they managed to take down that Leviathan, you wouldn't last a second! Besides, our convoy was extremely fast. If even they were caught, your chances of outrunning the pirates are next to nothing!"`
			`	"Captain <last>," Nanachi turns to you. "I know you already helped me way more than anyone would ever be willing to, and I'm really grateful for that, but would you be willing to help me one last time, to get to that planet, and travel back here?"`
			`	It's certain that for a pirate fleet to take down a Leviathan so easily they must be incredibly powerful, and this could be extremely dangerous. You're sure that if Nanachi tries to get to Prime by herself she'll just get herself killed.`
			choice
				`	"Alright, I'll make sure we reach Prime and get back here safely."`
				`	"No, I agreed to help you find and deal with some simple jobs, but I can't risk fighting such a fleet by myself."`
					decline
			`	She thanks you profusely, and promises that she'll pay you for everything as soon as she can. The organizers are a bit hesitant, but seeing as no other captain here has decided to offer them help, they agree to let the two of you go to Prime and retrieve the cargo.`
			`	Vanessa grabs ahold of Nanachi's arm before she can run off to the spaceport. "Just remember, if you can't get back here by <day>, don't worry about it; we'll understand. I'm sure we can come up with some alternative to have the festival without our main attractions."`
			branch public3
				has "event: hai-human resolution announced"
			`	As you're leaving the bar, Xavier pulls you aside, speaking very quietly, "<last>, I know you're just trying to help this girl, but don't get killed over this. If you run into those pirates don't try to fight them, just rush to Prime."`
				accept
			label public3
			`	As you're leaving the bar, Xavier pulls you aside, speaking very quietly. "<last>, I know you're no stranger to combat and danger, but don't get killed over this. The girl won't know what's sensible for her if it gets hairy, and she shouldn't have to get killed over this. If you run into those pirates don't try to fight them, just rush her through. I have faith in a person such as yourself."`
				accept
	npc
		personality nemesis waiting
		government "Pirate"
		system "Betelgeuse"
		ship "Marauder Firebird (Hai)" "Nut King Call"
		ship "Marauder Splinter (Hai)" "The Nutcracker"
		ship "Marauder Quicksilver (Hai)" "Hazelnut's Bane"
		ship "Marauder Bounder (Hai)" "Rodent Hunter"
	npc accompany save
		personality escort timid
		government "Hai (Wormhole Access)"
		ship "Heavy Shuttle" "Acorn Chaser"
	on visit
		dialog `You have reached <planet>, but you haven't finished the mission yet! Either you left Nanachi's ship behind or you haven't visited <stopovers>.`
	on stopover
		conversation
			`The convoy's captain messaged you as you entered the system and told you to land on a remote, hidden area of Prime, where they have already prepared for all the cargo to be transferred. They refuel your ships and urge you two to go back. "Captain Nanachi can stay hidden with us here if you need supplies or anything from the outfitter, but please don't take too long."`
	on complete
		event "Nanachi: payment" 180
		log "Minor People" "Nanachi" `A young Hai merchant captain who struggled in the beginning of her career. Her fortune turned when she was able, against difficult circumstances, to deliver a valuable collection of human arts on time to the organizers of a Hai festival.`
		conversation
			`Landing back on Allhome, the festival group gives you and Nanachi a warm hug. "We sold tens of thousands of tickets for the festival by promising to host a great art exhibition with pieces from all over human space. Without them it'd be a complete failure, and we'd be in serious trouble with our sponsors," Narancia explains.`
			`	As the cargo is rushed to the exhibition site, Nanachi shows you the chip she got as payment, and the balance of her bank account: this last payment allowed her to fully pay off her loan. "Captain," she speaks with some difficulty, and tries to hide her face, as if to wipe away some tears. "I'll never be able to thank you properly, if not for you I'd still be lost in that spaceport, and would eventually have to go back to my mining job. I'll work hard now; I'll save up and pay you for everything!" She hugs you and bows to you in a way you'd see in movies, as if trying to imitate the gesture. You two finally say goodbye, and head back to your ships.`

event "Nanachi: payment"



mission "Nanachi: Payment"
	landing
	source
		government "Hai"
		not planet "Darkwaste"
	to offer
		has "event: Nanachi: payment"
	on offer
		payment 700000
		event "Nanachi: Update" 720
		conversation
			`Shortly after you land, you get a message from Nanachi, the young Hai pilot who you helped start out. "Dear Captain <last>, I hope you're doing well! As I promised, ever since we parted ways, I've been working towards getting enough money to pay you for being so kind to help me. I've sent you <payment>. I'm deeply grateful to you for helping make my dream come true."`
				decline

event "Nanachi: Update"



mission "Nanachi Meeting"
	landing
	source
		government "Hai"
		not planet "Darkwaste"
	to offer
		has "event: Nanachi: Update"
		random > 30
	on offer
		outfit "Shield Beetle Pendant"
		conversation
			`After you leave your ship and start making your way through the docking area, you notice a Hai running towards you and waving. As they get closer, you realize that it's Nanachi, the Hai pilot who you helped out years ago.`
			`	"I was just about to go back to my crew when I saw you coming out of your ship. I know a nice snack bar here, let's go there!" Before you can even say hello, she's dragged you to the bar, and ordered some drinks for the two of you. She tells you about her last few years as a captain. She has long since sold her old ship, and now pilots a Geocoris, transporting large amounts of cargo across Hai space. You also tell her about how your life has been ever since you last met, of your adventures and how far you've come. You keep swapping stories for hours, until the bar is ready to close.`
			`	You thank her for the drinks, and get ready to say your goodbyes.`
			`	"Oh wait, before you go Captain, let me give you something," she says, right as you're about to head to your ship. She grabs a small pendant from her pocket.`
			scene `outfit/crystal pendant`
			`	"Back home in Giverstone, when I had some free time from the mining works, I took a hobby of sculpting some small stones into ship miniatures. I thought it'd be nice to make one for you, in case I ever saw you again. I made it from the same stones we use as good luck charms on our ships." She gives you the pendant, which has been sculpted into a Hai Shield Beetle. It is extremely well made, with different surface textures representing the different parts of the Shield Beetle. "I wanted it to be something to make your travels easier, the way you helped with starting mine. Thanks again, Captain!" You two part ways, and head back to your ships.`
				decline



mission "Strider Alt Start"
	landing
	name "New Unfettered ships"
	description "Ambassador Sayari has informed the council of elders of the development of the Solifuge. The council is interested in meeting with you on <destination> to hear more."
	source
		government "Hai"
		not planet "Hai-home"
		not attributes "uninhabited" "station"
	destination "Hai-home"
	clearance
	to offer
		has "Wanderers Evacuation 1: offered"
		not "Wanderers Solifuge Recon 3: offered"
		or
			has "Wanderers Solifuge Recon 2: done"
			has "Wanderers Pond Strider Recon 2: done"
	on offer
		dialog `After you finish landing, you're approached by a Hai in a formal uniform. "Greetings, Captain <last>. Ambassador Sayari has sent word to the council of elders that our Unfettered brethren have created a new ship of great strength. The council has requested your presence on <planet>; Sayari said you have been in combat with these ships, and the elders are interested in your expertise."`
	on complete
		conversation "solifuge conversation"



mission "Strider 0"
	landing
	name "Hull Repair Technology"
	description "The Hai are working on a drone carrier to counter the Unfettered Solifuge, but the creator of the ship is still developing hull repair to make it more effective in combat. Visit <planet> to help the Hai with this technology when you are able."
	destination "Hai-home"
	clearance
	to offer
		or
			has "Wanderers Solifuge Recon 3: done"
			has "Strider Alt Start: done"
	to fail
		has "Strider 1: offered"
	to complete
		never



mission "Strider 1"
	landing
	name "Hull Repair Technology"
	description "The Hai are working on a drone carrier to counter the Unfettered Solifuge, but the creator of the ship is still developing hull repair to make it more effective in combat. Travel to <planet> to meet the delegation tasked with negotiating for this technology."
	source "Hai-home"
	destination "Allhome"
	to offer
		has "Strider 0: active"
	on offer
		conversation
			branch "know both"
				has "license: Remnant"
				has "license: Coalition"
			
			branch "know coalition"
				has "license: Coalition"
			
			branch "know remnant"
				has "license: Remnant"
			
			`You've returned to <origin>, but you don't have access to any hull repair technology. Explore the galaxy and earn the trust of an alien faction that has hull repair technology before returning.`
				defer
			
			label "know both"
			`You've returned to <origin> to help the Hai develop hull repair technology. Osen's father asked if you knew of any aliens with hull repair technology, and you have met the Coalition, who have outfits capable of repairing hulls, and the Remnant, who have ships that repair themselves. Would you like to tell the elders about one of these groups?`
			choice
				`	(Yes.)`
					goto start
				`	(Not right now.)`
					defer
			
			label "know coalition"
			`You've returned to <origin> to help the Hai develop hull repair technology. Osen's father asked if you knew of any aliens with hull repair technology, and you have met the Coalition, who have outfits capable of repairing hulls. Would you like to tell the elders about the Coalition?`
			choice
				`	(Yes.)`
					goto start
				`	(Not right now.)`
					defer
			
			label "know remnant"
			`You've returned to <origin> to help the Hai develop hull repair technology. Osen's father asked if you knew of any aliens with hull repair technology, and you have met the Remnant, who have ships that repair themselves. Would you like to tell the elders about the Remnant?`
			choice
				`	(Yes.)`
				`	(Not right now.)`
					defer
			
			label start
			`	You inform the elders that you have discovered a group that could help them with creating hull repair technology, and they invite you to the council chamber. "Greetings, Captain <last>," one of the elders says to you upon entering the chamber. "What news do you have to bring us on your search for hull repair technology?"`
			branch "tell both"
				has "license: Remnant"
				has "license: Coalition"
			
			branch "tell remnant"
				has "license: Remnant"
			
			branch "tell coalition"
				has "license: Coalition"
			
			label "tell both"
			choice
				`	"There is a group of three alien species far from here known as the Coalition that have outfits able to repair a ship in flight."`
					goto coalition
				`	"There is a group of humans far from here known as the Remnant who have ships that can repair themselves."`
					goto remnant
			
			label "tell remnant"
			choice
				`	"There is a group of humans far from here known as the Remnant who have ships that can repair themselves."`
					goto remnant
			
			label "tell coalition"
			choice
				`	"There is a group of three alien species far from here known as the Coalition that have outfits able to repair a ship in flight."`
					goto coalition
			
			label remnant
			action
				set "strider: remnant"
			`	"A group of humans with hull repair technology?" one of the elders asks with a puzzled look. "I am surprised that we have not heard of these humans before. Are they well known among the Republic?"`
			`	"No," you explain. "They are a reclusive group unknown to most of humanity. They likely wouldn't take kindly to being visited by aliens."`
				goto end
			
			label coalition
			action
				set "strider: coalition"
			`	"A group of three aliens?" one of the elders asks with a puzzled look. "It is not often in the galaxy that such groups appear."`
			
			label end
			`	"We will put together a delegation for you to transport to these people you mention. They will be waiting for you on <destination>," another elder says. "You may lead them to make contact with this group how you see fit. We trust that you will be capable in doing so."`
				accept



mission "Strider: Remnant 1"
	landing
	name "Contact the Remnant"
	description "Take a message from the Hai to <stopovers> to set up a meeting between the Remnant and the Hai, then return to <destination>."
	source "Allhome"
	stopover "Viminal"
	to offer
		has "strider: remnant"
	on offer
		conversation
			`You find the Hai delegation meant to travel to the Remnant to negotiate for the hull repair technology waiting for you in the spaceport. The leader of the delegation introduces herself as Ambassador Yashili. "I heard that we will be traveling a great distance across the galaxy. May we have a safe journey."`
			`	The delegation begins making their way to your ship, but you stop them.`
			choice
				`	"Wait a minute! This group doesn't react well to strangers. How about I set up a meeting first?"`
				`	"Not so fast. The Remnant value their secrecy, and I haven't spoken to them about this situation. Let me set up a meeting first."`
			`	The Hai look at each other and chatter quietly among themselves, then Ambassador Yashili speaks up. "You know this group, and how to make the best impression on them." She pauses to whisper to another Hai, who runs off. The Ambassador turns back to you. "I will provide you with a letter that will include a brief introduction of the Hai, an explanation of why we would like to meet them, and an invitation to establish diplomatic relations."`
			`	Moments later, the Hai who ran off returns carrying a sealed envelope and hands it to the Ambassador. She turns to you. "Here it is. Please take this to these reclusive humans for us. We will be waiting here for your return."`
			`	"Will do," you respond after taking the envelope. The delegation says its goodbyes, wishing you safe travels, before leaving.`
				accept
	on stopover
		conversation
			`Looking around the spaceport, you are not sure who to talk to about such a diplomatic request. Eventually, you go to the starport information desk to ask them. You hand the letter to the person at the desk, and after reading it, they invite you to wait in the cafeteria while they look for someone who can fulfill the request from the Hai.`
			`	After an hour of watching Remnant eating and gesturing to each other, an androgynous Remnant approaches your table. You try to guess what age they are, but while they do not seem young, neither do they seem particularly old.`
			`	"Greetings, Captain <first>," The stranger signs. "My name is Rayn, and my colleague said you had a request from another faction. It is my understanding that they desire the means to repair the hull of a ship in flight. Is this correct?"`
			choice
				`	"Yes. The Hai are hoping to be able to improve a new carrier they are developing to repair its drones."`
				`	"Yes. The Hai want to be able to repair the hulls of their ships to gain an edge against their enemies."`
			`	"So the Hai want to improve their military technology? I presume this is in response to their long-standing war against the Unfettered?"`
			choice
				`	"Yes, although they don't think of it as such."`
				`	"It isn't a war; it's a defensive action."`
			`	Rayn looks amused. "It does not matter what they call it. A war by any name is just as bloody. But that aside, how do they know about us to make such a request?"`
			choice
				`	"They were looking for someone who had repair technology, and I said I could find someone."`
				`	"They asked if I knew anyone who had in-flight repair technology, and I said I knew a group of human researchers."`
			`	"So they do not actually know about us. That is good." Rayn looks thoughtful and closes their eyes for a moment, then continues. "Pick up the Hai diplomats, but do not tell them where you are going. Take them to these coordinates on Covert in the Gienah system. It is a location in an uninhabited area where we will be able to talk. We will be waiting with something that might be able to help them - if they can meet our price."`



mission "Strider: Remnant 2"
	landing
	name "Meet with the Remnant"
	description "Transport Ambassador Yashili and her delegation to <destination> to attempt to obtain hull repair technology from the Remnant."
	source "Allhome"
	destination "Covert"
	infiltrating
	passengers 3
	blocked "The Hai delegation to meet the Remnant requires 3 bunks for the trip, but you don't have enough available space! Return when you have room for the delegation."
	to offer
		has "Strider: Remnant 1: done"
	on offer
		conversation
			`You message Ambassador Yashili and tell her that you have arranged a meeting with the Remnant. "This is good news. We will be meeting with you in the spaceport shortly."`
			`	Some time later the delegation arrives at your ship. "Before we leave, is there anything we need to know about this group before we meet them?" Yashili asks.`
			choice
				`	"The Remnant are a group of humans, so there isn't anything special you should need to know."`
					goto end
				`	"The Remnant agreed to meet you on <planet>, a dangerous pirate world, so don't stray too far from the ship."`
			`	"Oh," Yashili exclaims with a surprised look. "Are these Remnant also dangerous people?"`
			`	"No, they're friendly people," you reassure her. "They just don't want to meet in their own territory."`
			label end
			`	The delegation thanks you for this information and boards your ship. You plot a course for <destination>. Hopefully, the Remnant will be willing to share with an alien species they just met.`
				accept
	on visit
		dialog `It appears that the delegation is bunked on escorts that have not arrived in this system yet. Take off and wait for them.`



mission "Strider: Remnant 3"
	landing
	name "Technology Obtained"
	description "The delegation has successfully obtained hull repair technology from the Remnant. Return to <destination> so that the Hai can begin developing this technology for their new ship."
	source "Covert"
	destination "Hai-home"
	clearance
	passengers 3
	cargo "repair technology" 12
	blocked "You need <capacity> in order to return the Hai delegation and the repair technology back to <planet>."
	to offer
		has "Strider: Remnant 2: done"
	on offer
		log `Helped the Hai get in contact with the Remnant in order to learn how to create in-flight hull repair technology. The Hai obtained a copy of the Remnant's research on Korath systems cores, along with a number of samples.`
		conversation
			`At the designated coordinates, there is a small encampment set up that looks vaguely reminiscent of a desert trader outpost. Aside from a few camels tied near a water trough, the place looks abandoned. When you touch down next to it, the delegation steps out cautiously. "Is this the right place?" one of the Hai asks somewhat worriedly.`
			`	Before you can answer, a number of Remnant emerge from the tents, and you notice that Rayn is among them. "Welcome to our encampment, representatives," Rayn chants. "Captain <first> brought us your missive, and we asked them to bring you here. Would you care to come inside?" They gesture toward the largest of the tents. While obviously surprised, Ambassador Yashili acquiesces, and the Hai step inside. Rayn gestures for you to follow. The remaining Remnant begin patrolling around the camp.`
			`	Rayn offers food and water to the Hai and then takes a seat on a cushion on the ground. The Hai politely refuse the food before joining Rayn on the cushions. Ambassador Yashili begins. "We come representing the Hai people, who live far from here. Some of our brothers and sisters have turned violent toward us, and have recently created a new ship that may cause us trouble. We have created a ship of our own in retaliation, but we are still in need of technology capable of repairing the hull of a ship while in flight so that we may have an advantage. Captain <last> has told us that you have such technology, with ship hulls that repair themselves."`
			`	"It is true that our ships self repair," Rayn responds. "But this is not technology that we are able to share. The property is intrinsic to the metals that we build our ships with - metals which are in low supply." Yashili looks concerned with this development; perhaps this journey was a worthless one.`
			choice
				`	"So is there no way that you can help them?"`
				`	"There must be something we could do."`
			`	"Do not fear, for we have something else. For many decades, we have been fighting and plundering Korath raiders from the Core. Their ships contain outfits capable of hull repair through the use of small robots. We have been unable to reproduce these robots with ease, but we may be able to provide for you our research and a number of samples that you may use."`
			`	"We too have encountered these Korath," Yashili says in response. "Although, we had not taken their technology. This may be of great use to us."`
			`	"We would like to ask something in trade, however: a copy of your astronomical records. The history of the galaxy itself is a mystery to us, and we would like to learn more about it."`
			`	Ambassador Yashili looks thoughtful, then nods. "Historical astronomical data is scientifically valuable, as is learning how to repair our ships in flight. This seems a fair trade. We should be able to have the data for you shortly. We only need use of Captain <first>'s ship to access the hyperspace communication relays." Yashili nods to another member of the delegation, who then scurries off to your ship.`
			`	"I imagine there will be a large amount of data to transfer," Rayn says. "Let us pass the time."`
			`	Ambassador Yashili and Rayn settle into diplomatic small talk. The conversational dance between a group of professional diplomats and a secretive group that are currently playing the role of nomadic desert traders is an odd one.`
			`	"While we wait, I am curious how you met these Remnant, Captain," Yashili says.`
			choice
				`	"I spend much of my time exploring the galaxy. Sometimes you stumble upon interesting things."`
				`	"Well, the same way I'd imagine most people found you - by just wandering aimlessly."`
			`	Yashili nods. "This is an understandable situation."`
			``
			`	An hour of conversation later, the Ambassador's assistant returns with a large data drive and hands it to her. The Remnant pull out a data chip of their own, and the two groups formally exchange the data. In response to an unseen signal, another Remnant pulls back one side of the tent, and a team carries in a segment from a systems core with several of the small robots. "There are more of these waiting outside, but here is a sample for you to inspect. Using the instructions we have provided, you should have no problem making use of this technology." They poke at the console, and the robots promptly spring to life and assemble a small pile of parts into a model ship.`
			`	"Thank you for doing business with us," says Ambassador Yashili. "You have a friend in the Hai." She bows and the Remnant return the bow with fluid grace before quickly shouldering the Korath equipment. They load everything onto the <ship> as the delegation boards, and you set out to return to <planet>.`
			`	As you take off, a final glance at your exterior cameras shows the Remnant have already almost finished packing up their encampment onto the camels. As one tent comes down, it reveals an anti-aircraft artillery cannon installed on a sled. Despite the rustic appearance they portrayed, the Remnant certainly took their security seriously. There is still no ship visible, but you suspect that a Starling or Gull is undoubtedly hiding nearby.`
				accept



mission "Strider: Coalition 1"
	landing
	name "Contact the Coalition"
	description "Transport Ambassador Yashili and her delegation to <destination> to attempt to obtain hull repair technology from the Coalition."
	source "Allhome"
	destination "Ring of Friendship"
	passengers 3
	blocked "The Hai delegation to meet the Coalition requires 3 bunks for the trip, but you don't have enough available space! Return when you have room for the delegation."
	to offer
		has "strider: coalition"
	on offer
		conversation
			`You find the Hai delegation meant to travel to the Coalition to negotiate for the hull repair technology waiting for you in the spaceport. The leader of the delegation introduces herself as Ambassador Yashili. "I heard that we will be traveling a great distance across the galaxy. May we have a safe journey."`
			`	"Is there anything that we should know about this Coalition before meeting them?" another member of the delegation asks.`
			choice
				`	"The Coalition are a group of three species that live in harmony, just like the humans and Hai here. They should enjoy meeting new aliens."`
					goto normal
				`	"The Coalition hate the Quarg and went to war with them many millennia ago in order to drive them out of their space."`
			`	"That is most concerning," Yashili says with nods of agreement from the other two members of the delegation. "Hopefully the presence of the Quarg in Hai space will be of no issue to them." Yashili thinks for a moment. "Or perhaps we could use this information to our advantage."`
			label normal
			`	The delegation gathers their things and boards your ship, and you plot a course for <destination>. Hopefully the Coalition will be willing to share with an alien species they just met.`
				accept
	on visit
		dialog `It appears that the delegation is bunked on escorts that have not arrived in this system yet. Take off and wait for them.`



mission "Strider: Coalition 2"
	landing
	name "Technology Obtained"
	description "The delegation has successfully obtained hull repair technology from the Coalition. Return to <destination> so that the Hai can begin developing this technology for their new ship."
	source "Ring of Friendship"
	destination "Hai-home"
	clearance
	passengers 3
	cargo "repair technology" 12
	blocked "You need <capacity> in order to return the Hai delegation and the repair technology back to <planet>."
	to offer
		has "Strider: Coalition 1: done"
	on offer
		log `Helped the Hai get in contact with the Coalition in order to learn how to create in-flight hull repair technology. The Hai obtained a schematic of the Coalition's repair modules, along with a number of samples.`
		conversation
			`Before landing, you notify the Heliarch that you're bringing alien ambassadors to meet with them, and sure enough a Heliarch delegation is waiting for you when you land. They briefly salute you, but appear to be much more interested in the strange new beings you've brought to their center of government.`
			`	The Hai delegation is momentarily confused by the unusual speech pattern the Coalition species have, but snap out of it shortly. The Heliarch then start explaining their story to the Hai, the same they told you when you first met them, including their warning about the Quarg. While both delegations are engaged in conversation, a Heliarch agent approaches you, asking, "To this precious encounter, with what purpose have you brought these people, Captain?"`
			choice
				`	"They're in need of your help."`
				`	"They come seeking technology."`
			`	You start talking to them about the Hai and their conflict with the Unfettered, but as you're explaining you hear a loud collective gasp coming from the Heliarchs that are conversing with the Hai. A member of the Heliarch delegation approaches you. "Captain <last>, kindly telling us about their territory and society, your friend Yashili has. Truthful, is it, that close to the Hai planets, a ringworld the Quarg have constructed?"`
			`	The others seem to be in an excited conversation of their own, after changing their translation devices to no longer speak human. Yashili and the other Hai also turn to you, looking somewhat confused, waiting for you to respond for them.`
			choice
				`	"The Quarg are indeed there, but they stay out of Hai business, and the Hai stay out of theirs."`
					goto business
				`	"Yes, the Quarg have a single system there with a complete ringworld, where many Hai and even some humans also live."`
			`	The Heliarchs speak among themselves at a rapid pace, and before you know it several dozen other agents are around. One of them, an older Saryd with a golden circlet, says, "Tell us more about this ringworld, you must, Hai friends. Accompany us, would you?"`
			`	Without waiting for the Hai delegation to answer, they practically drag them to a restricted section of the ringworld without you. About an hour later, the Hai are brought back, most with tired expressions.`
			`	"Had I known we would be interrogated on the engineering aspects and the inner workings of a ringworld, I would have had an engineer come with us," Yashili whispers to you.`
			
			label business
			`	The Heliarchs once again warn the Hai to be careful with the Quarg before finally letting the Hai explain the reason for their trip here.`
			`	The delegation still looks a bit overwhelmed, as if still processing all the history the Heliarch just told them, but Yashili has kept her composure and begins speaking. "We come representing the Hai people, who live far from here. Some of our brothers and sisters have turned violent toward us, and have recently created a new ship that may cause us trouble. We have created a ship of our own in retaliation, but we are still in need of technology capable of repairing the hull of a ship while in flight so that we may have an advantage. Captain <last> has told us that you possess such technology."`
			`	"Developed such technology, indeed we have," an Arach agent responds. "Composed of several dozens of small repair bots, and their center of command, such outfits are."`
			choice
				`	"So are you willing to give or sell one of those outfits to the Hai?"`
				`	"Would you share the way of mass producing those outfits with the Hai?"`
			`	"Much involved in projecting our repair modules, House Chamgar is," the same Arach says. "Contact their representatives in this ring, we will."`
			`	"Do you desire anything in return?" Yashili asks the agent.`
			`	"In return, we ask nothing. Helping you extend beyond the limits placed upon you by the Quarg, enough of a reward is," the Arach responds. Yashili looks somewhat puzzled, but does not press the issue any further.`
			`	A short time later, a group of Arachi representing House Chamgar arrive. They have the Hai describe their ships, using this information to optimize the repair module for Hai ships. They then prepare a copy of the blueprints, handing a data chip containing the schematics for the hull repair modules and their hull-walking robots to the Hai. Some workers then load a crate with two small modules onto your ship for the Hai to use as examples. Yashili thanks the Coalition for their generosity and boards your ship, ready to return to <destination>.`
				accept


# For compatibility
event "pond strider mass production"

# The mission to ensure the Pond Strider is properly added to the new Hai shipyards.
mission "Pond Strider Patch for v2"
	landing
	invisible
	to offer
		has "event: pond strider mass production"
	on offer
		event "pond strider mass production v2"
		fail


event "pond strider mass production v2"
	shipyard "Mon Ki i'Hiya Basics"
		add "Flea"
	shipyard "Mon Ki i'Hiya Advanced"
		add "Pond Strider"
	outfitter "Hai Basics"
		"Railgun Slug"
	outfitter "Hai Intermediate"
		"Railgun"
		"Railgun Slug"
		"Railgun Slug Rack"
		`"Baellie" Atomic Engines`
	outfitter "Hai Advanced"
		"Railgun"
		"Railgun Slug"
		"Railgun Slug Rack"
		`"Baellie" Atomic Engines`
	fleet "Large Hai"
		add variant 1
			"Geocoris"
			"Pond Strider (Tracker)"
			"Pond Strider (Railgun)"
			"Flea" 16
		add variant 1
			"Shield Beetle (Tracker)"
			"Pond Strider (Tracker)"
			"Flea" 8
			"Lightning Bug" 2
		add variant 1
			"Pond Strider"
			"Flea (Pulse)" 8
			"Lightning Bug" 2
			"Water Bug" 2
		add variant 2
			"Pond Strider (Ion)" 2
			"Flea" 16
		add variant 2
			"Pond Strider"
			"Flea" 8
			"Centipede" 2
		add variant 3
			"Shield Beetle (Pulse)"
			"Pond Strider (Pulse)"
			"Flea (Pulse)" 8

mission "Strider 3"
	landing
	source "Hai-home"
	to offer
		or
			has "Strider: Coalition 2: done"
			has "Strider: Remnant 3: done"
	on offer
		event "pond strider mass production v2" 30 90
		conversation
			`Yashili contacts the elders as you land, informing them that you have obtained the hull repair technology. They agree to meet you in the spaceport along with Osen. A group of spaceport workers begins unloading the samples from your cargo bay after you land.`
			`	As you depart your ship, you spot the Hai elders and Osen approaching. Ambassador Yashili and the Hai delegation step forward to meet them.`
			branch coalition
				has "Strider: Coalition 2: done"
			
			`	"I hope the Remnant treated you well," one of the elders says.`
			`	"They were an interesting group. Very reclusive, and not willing to share much of their people, but they were more than willing to help after we provided them with a copy of our historical astronomical data."`
				goto next
			
			label coalition
			`	"I hope the Coalition treated you well," one of the elders says.`
			`	"They were an interesting group. Very enthusiastic about meeting new people, although very touchy on the subject of the Quarg."`
			
			label next
			`	Yashili then hands the copy of the data to Osen. "You'll be needing this," she says.`
			`	"And I'll certainly love it," Osen responds. "The spaceport workers have already sent the cargo en route to my shipyard. I'll begin working on implementing it into the Pond Strider immediately."`
			choice
				`	"Pond Strider?"`
				`	"I hope you have fun with that."`
					goto fun
			
			`	"Yes. That is the name that we settled on for the ship, and its drones will be named the Flea."`
			`	"I'm getting itchy just thinking about it," one of the elders jokes.`
				goto end
			
			label fun
			`	"It's hard not to have fun when you love doing your job."`
			
			label end
			`	Osen is about to run off, but one of the elders stops him. "Can you give us any estimate on how long it will take to make use of this data?"`
			`	"Oh, yes," Osen says. "It may take us a few months to get everything working. A single month at the least if we are lucky."`
			`	"This is good to know. The sooner we have these ships functional, the better."`
			`	Osen once again gets ready to run off, but this time stops himself and turns to you. "Thank you Captain. Without this information, it could have taken me years to finish this project." You nod in response, and Osen finally runs off to his shipyard.`
			`	"I would like to thank you as well," Yashili says. "It has been some time since I have had the chance to leave our space. It is always exciting to go to new places and meet new people." Yashili bows to you, and you return a bow of your own.`
			`	"And we also need to express our gratitude," one of the elders says. "It is good to have you as a friend of the Hai. We shall keep you no longer, though. May you stay safe on your adventures."`
				decline



mission "Strider notification"
	invisible
	landing
	source
		government "Hai"
	to offer
		has "event: pond strider mass production"
	on offer
		conversation
			scene `thumbnail/hai pond strider`
			`Upon landing on <planet>, you receive a message from Osen. "Hello Captain <last>! I hope this message finds you well. I would like to once again thank you for your help on the Pond Strider, and would like to inform you that we have finished implementing the hull repair technology that you have provided us into the Pond Strider design and have now begun producing the ship on a mass scale. You'll also be interested to find that we have developed new weaponry for the Pond Strider's drone, the Flea. I won't spoil the surprise for you though. Check the shipyard on Hai-home the next time you stop by to take a look at it."`
				decline<|MERGE_RESOLUTION|>--- conflicted
+++ resolved
@@ -839,20 +839,8 @@
 		"combat rating" > 1200
 		has "First Contact: Hai: offered"
 		or
-<<<<<<< HEAD
-			and
-				"net worth" > 200000000
-				"combat rating" > 1200
-				has "event: hai-human resolution announced"
-			and
-				"net worth" > 200000000
-				"combat rating" > 1200
-				has "First Contact: Hai: offered"
-				not "event: hai secret leaks"
-=======
 			not "event: hai secret leaks"
 			has "event: hai-human resolution announced"
->>>>>>> 4c5d1d02
 	on offer
 		conversation
 			`As you are making your way through the spaceport you notice a worried-looking Hai staring at the local job board and back at some sort of document they are holding.`
