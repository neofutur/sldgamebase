# Copyright (c) 2015 by Michael Zahniser
#
# Endless Sky is free software: you can redistribute it and/or modify it under the
# terms of the GNU General Public License as published by the Free Software
# Foundation, either version 3 of the License, or (at your option) any later version.
#
# Endless Sky is distributed in the hope that it will be useful, but WITHOUT ANY
# WARRANTY; without even the implied warranty of MERCHANTABILITY or FITNESS FOR A
# PARTICULAR PURPOSE.  See the GNU General Public License for more details.

mission "First Contact: Hai"
	landing
	source
		government "Hai"
		not attributes "uninhabited"
	on offer
		conversation
			branch unfettered
				has "First Contact: Unfettered: offered"
			`This planet is populated by an alien species that resemble giant, intelligent squirrels. However, the most surprising aspect of the spaceport is not the aliens, but the fact that human merchants and other civilians are walking among them and are clearly at home here. Would you like to find someone who can tell you what is going on here?`
			choice
				`	(Sure.)`
				`	(Not right now.)`
					defer
			
			`	You walk up to a human merchant who is busy haggling with one of the aliens. They interrupt their conversation when they see you approaching, and the human gestures for you to join them. "You look totally lost," he says. "First time down the rabbit hole?"`
			`	You nod. The alien reaches out a paw to shake hands with you. "Welcome to Hai space," it says. "We are people of peace, and you are free to visit us or even live among us. Our worlds provide enough bounty for all."`
				goto next
			
			label unfettered
			`The Hai here seem more friendly and approachable than those you met earlier. Even more surprising though is the fact that human merchants and other civilians are walking among them and are clearly at home here. Would you like to find someone who can tell you what is going on here?`
			choice
				`	(Sure.)`
				`	(Not right now.)`
					defer
			
			`	You walk up to a human merchant who is busy haggling with one of the Hai. They interrupt their conversation when they see you approaching, and the human gestures for you to join them. "You look lost," he says. "First time down the rabbit hole?"`
			`	"No, I've actually met with the Hai up north," you respond. The merchant looks slightly concerned with this, but the Hai only seems to sigh.`
			`	"Ah, you have met our wayward sisters and brothers. I hope that they did not cause you too much trouble, for they are misled in their ways," it says. "Welcome to Hai space. Unlike those that you met before, the rest of us are a people of peace, and you are free to visit us or even live among us. Our worlds provide enough bounty for all."`
			
			label next
			`	You glance quickly at the human merchant to see his expression, wondering if these aliens can indeed be so benign, but his expression is calm and untroubled. "It's true," he says, "look around you. These buildings have stood for thousands of years. Hai society is so advanced, they need almost no resources to maintain it."`
			branch wormhole
				has "wormhole alpha found"
			choice
				`	"How did humanity reach this place? Did they use jump drives?"`
			`	The human merchant raises an eyebrow. "Can't say I'm familiar with what a jump drive is. In case you aren't in the know, though, there's a wormhole in Hai space that connects back to a secluded part of human space. Don't bother trying to figure out why and how it's there, because not even the Hai know."`
			label wormhole
			choice
				`	"Why do you allow humans to settle here?"`
				`	"What do you ask for in return for letting humans settle here?"`
			
			`	"Humans are a young species," the Hai says, "full of energy, full of new ideas. And the Hai are old, and everything we do is what we have done before. When humans go on vacation, they travel to a world with perfect weather, sunny every day. When Hai go on vacation, we visit the stormiest world, to find unpredictability and change. Humans are so strange, that to speak with a human is like a small vacation." It smiles, and you catch a glimpse of its massive incisors. Based on your knowledge of xenobiology you would guess that the Hai are herbivores, but you can't be certain.`
			branch hostile
				has "First Contact: Unfettered: offered"
			choice
				`	"So I'm allowed to travel throughout your territory if I want?"`
					goto travel
				`	"How come people back in human space don't know that you are here?"`
					goto human
			
			label hostile
			choice
				`	"If your people are peaceful then why are the Hai from the north so hostile?"`
					goto why
				`	"How come people back in human space don't know that you are here?"`
			
			label human
			`	The human merchant laughs. "Probably because most of us came here to escape from the chaos and fighting in human space. The last thing we want is for it to follow us here. Not that I'm saying you can't tell anyone about the wormhole, but if I were you I wouldn't go spreading the news too widely either. And take a look around Hai space before you leave; you'll find that we could learn a lot from them."`
			branch question
				has "First Contact: Unfettered: offered"
			`	"So I can travel anywhere I want in your territory?" you ask the Hai.`
			
			label travel
			`	"Yes," it says, "but be careful. The north is the territory of some renegade Hai who are misled in their ways: bandits and pirates, living off what they steal from the rest of us. If you travel among them, you will not be safe."`
			`	"Also," the human adds, "I've heard rumors that the 'Unfettered' Hai are trying to get human captains who land on their worlds to do some tasks for them. I'm not particularly interested in finding out what those tasks are, but if you see something suspicious happening, that might be it."`
				goto end
			
			label question
			`	"If your people are peaceful then why are the Hai from the north so hostile?" you ask the Hai.`
			
			label why
			`	"I am young, and the origins of our 'Unfettered' brethren are before my time," it responds. "If you want to know more, it might be wise to find someone much older than myself to ask."`
			
			label end
			`	You talk for a while longer, but do not gain much additional information except that several of their worlds are willing to sell Hai technology even to human beings. You thank them both for stopping to talk with you, and the Hai responds, "We are always glad to welcome new friends. May peace dwell in your heart until we meet again."`
				decline
	on decline
		log "Factions" "Hai" `The Hai are a species of giant, intelligent rodents, who live to the north of human space. They allow any humans who discover their territory to live alongside them, and to trade with them and purchase their technology.`

mission "Discovered Hai Space"
	landing
	invisible
	source
		government "Hai" "Hai (Unfettered)"
	on offer
		event "label hai space"
		fail

event "label hai space"
	galaxy "label hai"
		sprite "label/hai"

mission "Discovered Wormhole Alpha"
	landing
	invisible
	to complete
		never
	on enter "Ultima Thule"
		set "wormhole alpha found"
		fail



mission "Assisting Hai"
	assisting
	repeat
	to offer
		random < 27
	source
		government "Hai"
		not attributes "automaton"
	on offer
		payment 30000
		conversation
			`Knowing you risked your life to save the <origin>, the captain gives you <payment>.`
				decline
	destination "Hai-home"



mission "Ask the Hai about the Unfettered"
	landing
	source
		government "Hai"
		not attributes "uninhabited"
	to offer
		has "First Contact: Hai: offered"
		has "First Contact: Unfettered: offered"
	on offer
		conversation
			`The Unfettered Hai say that they are the "true Hai," and seem to think that the other Hai are oppressing them, but another Hai that you spoke to said that the Unfettered Hai are simply misled. Would you like to look for someone here who can tell you more of the story?`
			choice
				`	(Yes.)`
				`	(No.)`
					decline
			`	You find an elderly-looking Hai who is sitting on a bench watching the starships land and take off. As you approach, he says, "Hello human."`
			choice
				`	"Hello. I've met some of the Unfettered Hai. What can you tell me about them?"`
				`	"Hello. Can you tell me why you are at war with the other Hai who live to the north?"`
					goto war
			`	He says, "Ah, our wayward sisters and brothers to the north. You have surely seen what our society is like: safe, stable, predictable, deliberate. It suits most of us well. But there are those..."`
				goto raids
			label war
			`	He says, "I would not call it war. We launch no raids on them. We only defend when they attack. And, we supply them with food and other things needful for life. They are not our enemies, they are just those who do not fit in. You have surely seen what our society is like: safe, stable, predictable, deliberate. It suits most of us well. But there are those..."`
			label raids
			`	He pauses. "No, I am telling this unfairly. I will start again. Hundreds of years ago, when I was young, our territory was raided by aliens from the east, who came in massive warships and plundered our worlds. In those days there were some Hai who were brave enough to risk their lives to defend us. The raids lasted for decades, then abruptly stopped.`
			`	"Most of those who had fought the invaders were glad to return to ordinary life, but there were some for whom life now seemed bland and meaningless without the excitement and chaos of war. They started colonies in the systems to the north, and fought amongst themselves, and mismanaged the land, and grew in numbers. And now their worlds cannot feed them all, and they invade us and tell stories to put blame on us for their failures."`
			choice
				`	"Shouldn't they be treated with gratitude for defending you against the raiders?"`
				`	"They said the Drak altered the Hai to make them less aggressive. Is that true?"`
					goto drak
				`	"That's all I wanted to know. Thanks."`
					decline
			`	"They were, and still should be. There will always be times when our society needs them. Only at this time, the need is not so great. There is no new frontier for them to explore, no worthy challenges for them to face. And we fear what would happen if they ventured south and gained access to the wormhole, so we must force them to stay where they are."`
			choice
				`	"They said the Drak altered the Hai to make them less aggressive. Is that true?"`
				`	"That's all I wanted to know. Thanks."`
					decline
			label drak
			`	"No," he says, "it is a story they invented, that the Hai were destined to be masters of the galaxy but the Drak and the Quarg prevented us. The story is not true. Our civilization beyond the wormhole was brought down by infighting and unwise governance. Amid the wreckage we studied and thought and argued and came to believe that we could rule a small territory with stability and peace, or hold more worlds but with constant turmoil. We chose stability, and relinquished those worlds."`
			choice
				`	"So you don't think the Drak are keeping us all in cages?"`
				`	"That's all I wanted to know. Thanks."`
					decline
			`	He thinks about the question for a while, then says, "Sometimes we make a fire for cooking food. The fire consumes much wood, and the flames are tall, too wild and hot to cook food well. Then the wood becomes coals that burn slowly with no flames or smoke, and when you gather them they are good for roasting meat or even baking bread. Perhaps each species must consume many worlds and many resources before learning to burn slowly, and the wisdom of the Drak is to allow them to do so. But when they find balance, as we did, they no longer need so much space."`
			`	You thank him for taking time to speak with you, and say goodbye.`
				decline



<<<<<<< HEAD
=======
mission "Unfettered Jump Drive 1"
	minor
	landing
	name "More Jump Drives"
	description "The Unfettered Hai have promised you rich rewards if you bring them more jump drives."
	to offer
		has "First Contact: Unfettered: offered"
		not "Wanderers: Jump Drive Source: active"
	to fail
		has "event: wanderers: unfettered invasion starts"
	to complete
		has "Unfettered Jump Drive 2: offered"
	source
		attributes "unfettered"
	on offer
		conversation
			`The Unfettered have clearly noticed that you have a jump drive installed; a large crowd of them has gathered around your ship. Do you want to talk with them, and perhaps arrange a sale of your jump drive?`
			choice
				`	(No.)`
					defer
				`	(Yes.)`
			`	As soon as you approach the crowd, one of them steps forward and says, "One million credits, and the friendship of the true Hai people. This is our offer, for the jump drive."`
			choice
				`	"Sure, I will accept that deal."`
					goto end
				`	"Can you offer me more than that?"`
					goto more
				`	"How will my ship leave here without my jump drive?"`
			
			`	"We will give you a hyperdrive in its place," it says, "and you will be counted as our friend, so you will not need to leave here quickly, or under threat of violence." You can't help but wonder if they will try to take your ship by force if you do not agree to the deal.`
			choice
				`	"Okay, I accept your generous offer."`
					goto end
				`	"Sorry, but if I give you this jump drive, I will lose my ability to capture more of them. Be patient, and I will bring you several of them when I am able."`
					goto refuse
			
			label refuse
			`	It ponders this for a while, and says, "Very well. Our offer stands, whenever you choose to return." They allow you to return to your ship peacefully.`
				defer
			
			label more
			`	"Do not underestimate the value of our friendship," it says. "Soon we will become powerful once more, with many fruitful worlds under our control, and when that day comes you will benefit greatly from being our ally."`
			choice
				`	"Okay, as long as you give me a hyperdrive to take its place, I'll give you my jump drive."`
					goto end
				`	"Sorry, but if I give you this jump drive, I will lose my ability to capture more of them. Be patient, and I will bring you several of them when I am able."`
					goto refuse
			
			label end
			`	The Unfettered engineers quickly and carefully remove your jump drive and replace it with an ordinary hyperdrive. You sincerely hope that you are not making a mistake by giving them this new technology. "Remember," one of them says as it hands you your payment, "when you acquire more jump drives, return here with them and we will give you further rewards. Until then, may fortune favor you, human friend."`
				accept
	
	on accept
		outfit "Jump Drive" -1
		outfit "Hyperdrive" 1
		payment 1000000
		"reputation: Hai (Unfettered)" >?= 10



mission "Unfettered Jump Drive 2"
	minor
	landing
	name "More Jump Drives"
	description "The Unfettered Hai have promised you rich rewards, and more information about their plans, if you bring them more jump drives."
	to offer
		has "Unfettered Jump Drive 1: offered"
		not "Wanderers: Jump Drive Source: active"
	to fail
		has "event: wanderers: unfettered invasion starts"
	to complete
		has "Unfettered Jump Drive 3: offered"
	source
		attributes "unfettered"
	on offer
		conversation
			`As before, when you land on this Unfettered world with a jump drive, a large crowd gathers around your ship. Clearly they are hoping that once again you will arrange a sale. Do you want to bargain with them?`
			choice
				`	(No.)`
					defer
				`	(Yes.)`
			`	When you approach the crowd, one of them says, "Greetings, human friend. We have made you known to all our brothers and sisters as one of the few creatures who have chosen to help the true Hai to gain their freedom. If you give us another jump drive, we will pay you another million credits, and make you one of our emissaries to collect the payments with which our frail brothers seek to buy peace. Will you accept this exchange?"`
			choice
				`	"Sorry, I need this jump drive right now, but I will come back later and sell it to you."`
					defer
				`	"Yes, I will sell you my jump drive."`
			`	Once again, they swap your jump drive for a hyperdrive, and pay you far more than you could sell a jump drive for anywhere else. "We will tell the other true Hai to offer you jobs in our job boards," they tell you, "and remember that we need still more jump drives."`
			choice
				`	"Then I will find more, and bring them to you."`
					accept
				`	"Can you tell me what you are using them for?"`
			`	"Not yet. If you further prove your friendship, perhaps we will." You assure them that you will continue to do your best to assist them.`
				accept
	
	on accept
		outfit "Jump Drive" -1
		outfit "Hyperdrive" 1
		payment 1000000
		"reputation: Hai (Unfettered)" >?= 20
		fail "Unfettered Jump Drive 1"



mission "Unfettered Jump Drive 3"
	minor
	landing
	name "More Jump Drives"
	description "If you find more jump drives, you can sell them to the Unfettered Hai for considerably more money than they are worth elsewhere."
	to offer
		has "Unfettered Jump Drive 2: offered"
		not "Wanderers: Jump Drive Source: active"
	to fail
		has "event: wanderers: unfettered invasion starts"
	to complete
		has "Unfettered Jump Drive 4: offered"
	source
		attributes "unfettered"
	on offer
		conversation
			`You have another jump drive, and the Unfettered will certainly be willing to pay you well for it. They also hinted that they might be willing to give you more information about what they plan to use the jump drives for. Do you want to sell them another drive?`
			choice
				`	(No.)`
					defer
				`	(Yes.)`
			`	You meet up with some local Unfettered leaders, and they again pay you a million credits and arrange for your jump drive to be swapped out of your ship. "If you bring more, we will continue to pay you," they say.`
			choice
				`	"Can you tell me what you are using the jump drives for?"`
				`	"Thank you, I will certainly bring more of them when I am able."`
					accept
			apply
				set "unfettered know of wanderers"
			`	After a brief and hushed discussion in their own language, one of the leaders says, "You have proven your worth, so we will share our secret. The Hai once owned many worlds on the galactic fringe, a territory we can only visit using the jump drive. Those worlds are fruitful and nearly uninhabited. We will reclaim them as our own, and there will be food there to feed the Unfettered for many thousands of years to come."`
			branch know
				has "First Contact: Wanderer: offered"
			choice
				`	"Is there any other way I can help you to reclaim those worlds?"`
					goto help
				`	"'Nearly uninhabited?' You mean another species inhabits some of those worlds now?"`
					goto wanderers
			
			label know
			`	You suspect that they are talking about the territory that is now inhabited by the Wanderers.`
			choice
				`	"Are you at war with the Wanderers? Can I help you to reclaim your territory?"`
					goto help
				`	"What are you going to do to the species that owns those worlds right now?"`
					goto wanderers
			
			label help
			`	"Your help may indeed be beneficial to us," says the leader. "I will tell the others to contact you if they have any particular missions you can undertake."`
			choice
				`	"I look forward to hearing from them."`
					accept
				`	"What do you plan to do to the species that inhabits those worlds now?"`
			
			label wanderers
			`	"Those worlds are now held by a species of scavengers, who feast on the ruin of proud civilizations. Our scouts tell us that these carrion-feeders have wiped away nearly every Hai artifact, melting down our cities to make metal for their ships and factories, and hiding the scars of our wars beneath newly planted forests. They are an old and strong species, but few in number, and those worlds are ours by right."`
			`	You try to press them for more information, but they tell you nothing useful, aside from promising you that they will seek out your help when it is time to reclaim their territory.`
				accept
	
	on accept
		outfit "Jump Drive" -1
		outfit "Hyperdrive" 1
		payment 1000000
		"reputation: Hai (Unfettered)" >?= 30
		fail "Unfettered Jump Drive 2"



mission "Unfettered Jump Drive 4"
	repeat
	minor
	to offer
		has "Unfettered Jump Drive 3: offered"
		not "Wanderers: Jump Drive Source: active"
	to fail
		has "event: wanderers: unfettered invasion starts"
	to complete
		never
	source
		attributes "unfettered"
	on offer
		conversation
			`Would you like to sell another jump drive to the Unfettered?`
			choice
				`	(No.)`
					defer
				`	(Yes.)`
			`	As usual, they are more than willing to pay you a million credits for your jump drive, but you do not gain any additional information by talking with them.`
				accept
	
	on accept
		outfit "Jump Drive" -1
		outfit "Hyperdrive" 1
		payment 1000000
		"reputation: Hai (Unfettered)" >?= 40
		fail "Unfettered Jump Drive 3"
		fail "Unfettered Jump Drive 4"



mission "Unfettered returning home"
	description "This Hai has asked you to smuggle him out of Unfettered space and bring him to <destination>."
	minor
	source
		attributes "unfettered"
	destination "Hai-home"
	clearance
	passengers 1
	to offer
		has "Unfettered Tribute 3: done"
		random < 40
	on offer
		conversation
			`During the night, you hear a gentle scratching sound on your ship's main hatch. Do you investigate?`
			choice
				`	(Yes.)`
				`	(No.)`
					defer
			`	You grab a flashlight and open the hatch, and find a juvenile Hai there, with a large satchel slung over his shoulder. "You are the <first> <last>, yes?" he says. You nod. He says, "Is it true what is written here?"`
			`	In his hands he is holding a piece of foil paper. You recognize it as the wrapper from one of the food rations that you have been transporting to the Unfettered, the "tribute" that they demand from the peaceful Hai. But having never unwrapped one of the rations, you had not realized that there is writing on the inside, a few words in the angular alphabet of the Hai. The Unfettered youth sees your look of confusion, and translates the message. "It says, 'Hai-home is your home too. Rejoin your people.'"`
			choice
				`	"I think it is true. The Hai who gave this tribute said they hoped the Unfettered would turn from violence and be reconciled with them."`
					goto true
				`	"I'm sorry, but I don't think they will ever let you live among them, if it is your nature to be prone to violence."`
			`	You have little experience reading Hai emotion, but the youth seems crestfallen. "You are certain?" he asks.`
			choice
				`	"I am certain. I can do nothing for you."`
					goto refuse
				`	"Perhaps you can come with me and find out, but don't get your hopes up."`
					goto end
			label true
			`	"Will you take me to Hai-home?" he asks. "You are able to be outside Unfettered places. Can I go with you?"`
			choice
				`	"Yes, I will take you there."`
					goto end
				`	"Sorry, I can't risk angering the Unfettered by carrying a defector."`
			label refuse
			`	Disappointed, the youth leaves. You hope you made the right choice.`
				decline
			label end
			`	You show the youth to one of your bunk rooms, and tell him to stay hidden there until you reach Hai-home.`
				accept
	
	on visit
		dialog `You look for the young Hai, but realize that he took a ride on one of your escorts! Better depart and wait for your escorts to arrive in this star system.`
	on complete
		payment 100000
		dialog
			`You need not have worried about the reception the Unfettered youth would receive here on Hai-home. Scarcely minutes after you hesitantly contact the Hai government, a happy crowd has gathered around your ship. When he steps out of the hatchway, he looks stunned at being welcomed so warmly. One of the Hai governors thanks you for transporting him, and pays you <payment>.`
		"reputation: Hai" += 10
		"reputation: Hai (Wormhole Access)" += 10
		"reputation: Hai Merchant" += 10
		"reputation: Hai Merchant (Human)" += 10
		"reputation: Hai Merchant (Sympathizers)" += 10



>>>>>>> e7325310
mission "Returning Home"
	description "Bring Elliot home to his family on <destination>. Elliot ran away from his family as a teenager and hasn't seen them in almost six years."
	minor
	source
		government "Hai"
	destination
		attributes "dirt belt"
		attributes "farming"
	passengers 1
	to offer
		random < 40
	on offer
		conversation
			`You are stopped by a human in the <origin> marketplace. He takes off his hat and asks, "You're from the outside, aren't you?"`
			choice
				`	"Yes, I am."`
					goto outsider
				`	"What do you mean 'the outside?'"`
			
			`	"Outside of Hai space. You don't look quite like most humans who live here, unless there's some new fashion trend going on that I don't know about."`
			choice
				`	"Oh, yes. I do come from outside."`
			
			label outsider
			`	"Good. My name is Elliot." You introduce yourself to Elliot and shake hands.`
			`	"Can you take me to <destination>?" Elliot asks.`
			`	"That's all the way in the Dirt Belt," you say. "Why do you want to go that far?"`
			`	Elliot looks down at the ground for a second and takes a deep breath while gripping his hat in his hands. "You see, I haven't lived here all my life. I was born on <planet> to a poor farming family. Most of my days were spent working on the farm, which I hated with a passion. One day I just got fed up with things and I ran away.`
			`	"I ran away from home to the spaceport city and snuck my way into the cargo hold of a freighter. The captain didn't open the cargo hold for three weeks while I stayed in it. Lucky for me the freighter was transporting food, so I had plenty to eat.`
			`	"When the cargo hold doors finally opened, I ran out as fast as I could, only to run back in at the sight of a group of Hai. I had no idea where I was at the time, but I've been living here ever since. That was when I was thirteen, nearly five years ago now."`
			`	Elliot looks down at the ground again and wipes a tear from the corner of his eye.`
			choice
				`	"Alright, I'll take you to <planet>."`
					goto accept
				`	"And you finally want to go back home?"`
				`	"Sorry, but I'm not able to take you that far."`
					goto decline
			
			`	"Yes. I've thought a lot about it lately. I want to see my family again."`
			choice
				`	"Alright, I'll take you to <planet>."`
					goto accept
				`	"Sorry, but I'm not able to take you that far."`
			
			label decline
			`	"I understand," Elliot says. "I'll just try and find someone else to help me. Goodbye, <first>."`
				decline
			
			label accept
			`	You lead Elliot to your ship and show him to a bunk room. After leaving Elliot there, you wonder if his family is still even on <planet> anymore.`
				accept
			
	on visit
		dialog `You look for Elliot, but realize that he took a ride on one of your escorts! Better depart and wait for your escorts to arrive in this star system.`
	on complete
		payment 45000
		conversation
			`Elliot thanks you for bringing him to <planet> and hands you <payment>. He flags down a taxi just outside the spaceport, but before entering the taxi he turns back to you.`
			`	"Do you want to come with me? I'd love for you to meet my family. They'll want to meet you when I tell them how I got back."`
			choice
				`	"Sorry, I have other places to be. Good luck."`
				`	"Sure. I've come with you this far."`
					goto sure
			
			`	"I understand. Thanks again, <first>. I'll always owe you."`
			`	Elliot gets into the taxi, which drives off toward the seemingly endless farmlands outside of the spaceport city.`
				decline
			
			label sure
			`	The view for nearly the entire three hour drive is of hills and farmland with the occasional building or wild animal. Elliot shakes as the taxi approaches the house from the driveway. "I'm wondering if they still even live here," he says nervously.`
			`	No one comes out of the house when the taxi stops. You walk up to the front door with Elliot and a middle-aged woman answers the door with a mug of coffee and a bewildered look on her face.`
			`	"Can I help you?" the woman asks.`
			`	Elliot looks over at you with a big smile on his face. "Yes you can, mom," he says to her. The woman's face lights up with joy and she begins jumping up and down, spilling coffee from her mug.`
			`	"Oh Elliot, I can't believe it!" Elliot's mom puts down her mug and leaps out the door to hug him. "Jackson! Sarah! Abby! Sean! Victor! Elliot is here!" Elliot's entire family comes out from the house and greets him, asking dozens of questions about where and how he's been and why he left.`
			`	Elliot introduces you to his family, who thank you for bringing Elliot home. Victor, who was only seven years old when Elliot left and is now twelve, asks you question after question about being a pilot, sometimes asking new questions before you can even answer the old one.`
			`	"Are you going back to the spaceport, <first>?" the taxi driver yells from the driveway. "I need to get back to the city as soon as I can."`
			`	You say goodbye to Elliot and to his family. "Thanks again, <first>," Elliot says. "I'll always owe you."`



mission "Unwanted Cargo Trigger"
	invisible
	landing
	source
		government "Hai"
	to offer
		random < 1
		"cargo space" > 0
	on offer
		event "hai in cargo" 14
		fail

event "hai in cargo"

mission "Unwanted Cargo"
	minor
	landing
	description "Bring a Hai child who hid in your cargo hold back to <destination>."
	source
		not government "Hai" "Hai (Unfettered)"
	destination "Allhome"
	to offer
		has "event: hai in cargo"
	on offer
		conversation
			`The "Check Cargo" light for your ship begins blinking when you land, meaning that a cargo crate may have come loose in flight. You shut off the ship's engines and walk to the cargo hold.`
			`	You check every cargo crate in the hold, but can't find anything wrong. Right as you decide to leave, one of the smaller crates begins rocking back and forth.`
			branch translator
				has "language: Wanderer"
				
			`	You hear a voice come from the crate, but it is not a language you understand. The voice continues to speak, and you recognize it as the Hai language.`
			choice
				`	(Open the crate.)`
			`	You open the crate and are met face to face with a Hai child. You aren't sure how old it is, but it looks to be about the size of a one-year-old human child. It tries to communicate with you, but begins to cry when it sees the confused look on your face.`
			choice
				`	"Don't cry, little guy."`
					goto cry
				`	(Pick up the Hai.)`
				
			`	The child waves its hands around when you try to pick it up, making it impossible to grab on to. After waiting for a few minutes, the child finally calms down, eventually going to sleep in the crate.`
				goto end
			
			label cry
			`	The child begins to cry even louder than before. After waiting for a few minutes, the child finally calms down, eventually going to sleep in the crate.`
				goto end
			
			label translator
			`	You hear a voice come from the crate, and surprisingly your Hai translator begins speaking. "Let me out! I want to go home!"`
			choice
				`	(Open the crate.)`
			`	You open the crate and are met eye to eye with a Hai child. You aren't sure how old it is, but it looks to be about the size of a one-year-old human child. "I want my mommy!" it says as its eyes begin to tear up.`
			choice
				`	"Where's your mommy?"`
				`	"Don't cry, little guy."`
			`	The child looks surprised when your translation device speaks to it in Hai. "Take me home!" it yells back at you. You attempt to find out where the child's home is, but it continues to cry for its mother without giving any important information.`
			
			label end
			`	This child must have somehow gotten into your cargo hold while you were in Hai space. Leaving a Hai child on this world would be an extremely bad idea. Perhaps someone on <destination> will be able to bring the child back to its family.`
				accept
			
	on complete
		payment 50000
		dialog `You contact the spaceport authorities of <planet> and ask them if they are looking for a lost Hai child. It turns out that the family was so worried that they put up a <payment> reward for finding their son. A Hai spaceport worker takes the child from your ship and thanks you for finding him for the family.`



mission "Expanding Business [1]"
	name "An Interesting Proposition"
	description "Travel with businessman David Turner to <destination> where a convoy of freighters are awaiting escort."
	minor
	source "Greenwater"
	destination "Allhome"
	to offer
		has "First Contact: Hai: offered"
		has "main plot completed"
	on offer
		conversation
			`Walking through the <origin> spaceport, you notice that almost half of the people you see are humans, unlike other Hai worlds where the Hai outnumber humans by a sizable degree. A human dressed in a business suit shouts your name from across the street and approaches you.`
			`	"Captain <last>, one of the many heroes of humanity! I noticed you right away when I laid my eyes upon you. I'd like to personally thank you for what you've done."`
			choice
				`	"Glad to get some recognition for all the hard work I've done."`
					goto boast
				`	"Don't mention it. I just did what I could to help."`
					goto downplay
				`	"Can I help you, sir?"`
			
			`	"I'm the one who should be using formal titles to address you, so please, Captain, don't call me sir.`
				goto proposition
			
			label boast
			`	"A personality as big as yourself should be receiving praise and recognition wherever you go! People must really have no respect these days.`
				goto proposition
			
			label downplay
			`	"No need to downplay yourself, Captain! You've done God's work in saving humanity from that alien scourge.`
			
			label proposition
			`	"The name's David Joseph Turner, venture capitalist, entrepreneur, and famous Paradise Worlds businessman." Turner grabs a business card from his pocket and hands it to you. The card contains his contact information, an address on Martini, and makes sure to boast in golden letters his net worth of more than three billion credits.`
			`	"You may not have heard of me, but I've sure as hell heard of you, and I'd like to make a proposition to you." Turner turns around and waves his arm across the crowd of people in the spaceport. "You see all the humans here? About one out of every four of these people only arrived here after war broke out through the wormhole. Captains who knew of the Hai came flocking here in droves after the Navy entered Kornephoros, hoping to avoid any troubles that the war would bring. Some captains returned after the war ended, but most stayed, and I see a massive market opportunity in that."`
			branch rich
				"net worth" >= 4000000000
			
			choice
				`	"What kind of market opportunity?"`
					goto opportunity
				`	"Sorry, but I don't have the time to talk about this."`
					goto walk
			
			label rich
			choice
				`	"What kind of market opportunity?"`
					goto opportunity
				`	"You're only worth three billion credits? Why shouldn't I pursue your opportunity on my own?"`
				`	"Sorry, but I don't have the time to talk about this."`
					goto walk
			
			`	"Of course you're worth more than me, Captain <last>, but you are no business owner. I have the connections and skills, but a name like yours will always help.`
				goto opportunity
			
			label walk
			`	You try to walk away, but Turner stops you by grabbing your arm and continues to talk.`
			
			label opportunity
			`	"Allow me to explain. The journey to the Hai can be a dangerous one, and you know that. I heard many stories during the war of merchants trying to reach the Hai, but thanks to the Navy being distracted, those merchants fell victim to pirates patrolling the systems of the Far North. Now that many merchants are here, they're trapped. They expended most of if not all of their ammunition trying to get here, and now they have none to defend them on their way back. Human ammunition has become a scarce commodity among human captains in this region of space, leaving open a market that's just waiting to be cornered.`
			`	"I'd like you, Captain <last>, hero of humanity, to help me set up an outfitter here on <origin>, an outfitter that would supply these desperate merchants with relief by supplying them with the ammunition they need, along with outfits they might want to buy for their old ships. I've already received approval from the Hai government for the construction of an outfitter, and with a name like yours backing up this business, the profits are sure to be phenomenal, profits that you would be sharing in by being a founding member of this outfitter."`
			choice
				`	"This sounds like a good idea to me. What do you need me to do?"`
					goto interested
				`	"Sorry, but I'm not interested in your proposition."`
			
			`	"Nonsense, Captain! All you'd need to do is help escort a few freighters from <planet> to Follower and back to here, and for so simple a job you could be receiving enough money to not work another day in your life, or perhaps even support a massive fleet."`
			choice
				`	"Again, I'm not interested. Goodbye."`
				`	"Alright, you have my attention."`
					goto interested
			
			`	"Well, I tried, Captain," Turner says with a smirk. "I'll just have to travel back to the Paradise Worlds and make my money in other areas of business, then." He hands you another business card and winks. "Goodbye, Captain <last>. You should know where to find me if you need me. Perhaps we can pursue this venture together in the future."`
				decline
			
			label interested
			`	"Excellent, Captain! I'll be making myself comfy on my own ship. A convoy of freighters is waiting for us on <destination>. From there, we're off to Follower to pick up supplies."`
				accept
				
	npc accompany save
		personality escort
		government "Merchant"
		ship "Star Queen (Hai)" "Chryso Vasilia"
	
	on visit
		dialog `You've reached <planet>, but you've left Turner behind. Wait for Turner's ship to arrive before landing.`
	
	on complete
		dialog `The freighters are ready to launch by the time you get to <planet>. "Now we just need to escort these freighters to Follower in the Alphard system and back in one piece," Turner exclaims, hopping back on to his Star Queen.`



mission "Expanding Business [2]"
	landing
	name "An Interesting Proposition"
	description "Escort the freighters to <destination> where they will pick up supplies for the Greenwater outfitter."
	destination "Follower"
	to offer
		has "Expanding Business [1]: done"
	
	npc accompany save
		personality escort
		government "Merchant"
		ship "Star Queen (Hai)" "Chryso Vasilia"
	npc accompany save
		personality escort
		government "Merchant"
		fleet
			names "civilian"
			variant
				"Bulk Freighter (Hai)" 3
	
	npc
		personality staying
		government "Pirate"
		system "Ultima Thule"
		fleet "Small Northern Pirates"
	npc
		personality staying
		government "Pirate"
		system "Rajak"
		fleet "Large Northern Pirates"
	npc
		personality staying
		government "Pirate"
		system destination
		fleet "Large Northern Pirates"
	
	on visit
		dialog `You've reached <planet>, but you've left one of the ships you're supposed to be escorting behind. Wait for Turner's ship and all the Bulk Freighters to arrive before landing.`



mission "Expanding Business [3]"
	landing
	name "An Interesting Proposition"
	description "Escort Turner's ship to <destination> so that he can speak with an old friend."
	destination "Rust"
	to offer
		has "Expanding Business [2]: done"
	on offer
		conversation
			`Turner jumps off of his Star Queen before the boarding ramp fully reaches the ground, clearly eager to get moving with this project.`
			`	Turner swears under his breath when he walks up to you. "Low life pirates giving us trouble on the way here. That's the kind of trouble I'm talking about that an outfitter in Hai space would help with. There's no telling what would have happened had my Bulk Freighters not had their missiles. Or if you were not there to protect them, of course."`
			`	Turner has a talk with the spaceport authorities, and within a short amount of time the necessary cargo is loaded on to the freighters. When the freighters are fully loaded, they take off without even giving you time to get to your ship.`
			`	"They can get back to Greenwater on their own," Turner says from behind you as you watch the freighters fly off. "I told them to leave as soon as they could. As for you and me, I need escort to <destination>. I received a message from an old friend there who would like to have a chat with me."`
				accept
				
	npc accompany save
		personality escort
		government "Merchant"
		ship "Star Queen (Hai)" "Chryso Vasilia"
		
	on visit
		dialog `You've reached <planet>, but you've left Turner behind. Wait for Turner's ship to arrive before landing.`



mission "Expanding Business [4]"
	landing
	name "An Interesting Proposition"
	description "Escort Turner back to <destination> to oversee the construction of the outfitter."
	destination "Greenwater"
	to offer
		has "Expanding Business [3]: done"
	on offer
		conversation
			`Turner lands his ship outside of the Kraz Cybernetics building. "Wait here while I have a talk with my friend, Edward. This should only take a few minutes."`
			`	A few hours later, Turner returns carrying a black suitcase. "Sorry, that took longer than I expected. Now, let's get back to <destination>."`
				accept
	
	npc accompany save
		personality escort
		government "Merchant"
		ship "Star Queen (Hai)" "Chryso Vasilia"
	
	on visit
		dialog `You've reached <planet>, but you've left Turner behind. Wait for Turner's ship to arrive before landing.`
	
	on complete
		event "outfitter on greenwater" 95
		log "People" "David Turner" `An entrepreneur with a sharp mind, he was instrumental in the creation of a human outfitter in Hai space, allowing merchants to arm themselves for the dangerous trip back to human space.`
		conversation
			`By the time you finally reach <planet>, construction on the outfitter is already underway. The construction workers have laid the foundation of the outfitter close to the spaceport, taking up a good portion of a park.`
			`	"I had to pay a pretty penny to get the outfitter this close to the spaceport," Turner says to you, "but it'll all be worth it in the end.`
			`	"The outfitter should be done in three months or so. You'll know it's done once you find an extra two thousand credits in your pocket every day." Turner pats you on the back. "Have fun until then, Captain <last>. Keep yourself busy saving the galaxy."`

event "outfitter on greenwater"
	planet "Greenwater"
		outfitter "Basic Outfits"
		outfitter "Ammo North"
		outfitter "Ammo South"

mission "Expanding Business: outfitter complete"
	landing
	invisible
	to offer
		has "event: outfitter on greenwater"
	on offer
		"salary: Turner Incorporated" = 2000
		event "request for a shipyard" 270
		fail

event "request for a shipyard"



mission "Expanding Business [5]"
	landing
	name "A New Proposition"
	description "Meet with David Turner on <destination> to talk about a new proposition."
	source
		government "Hai"
	destination "Greenwater"
	to offer
		has "event: request for a shipyard"
	on offer
		dialog `You receive a message from David Turner when you land. "Hello, Captain. I hope you've been enjoying your share in the outfitter. I have a new proposition for you, as I've bought out the rest of the park around the outfitter. Meet me on <destination> if you'd like to hear about it."`



mission "Expanding Business [6]"
	landing
	name "A New Proposition"
	description "Escort the freighters to <destination> in order to pick up the supplies for the shipyard."
	destination "Sunracer"
	to offer
		has "Expanding Business [5]: done"
	on offer
		conversation
			`Turner meets you in a high-end human-owned restaurant in the richer part of the city, very much reminiscent of something you would find on a Paradise Planet. "It's been quite some time since we last spoke, Captain <last>. Over a year now," he says. "Have you been enjoying the extra cash in your pocket every day, Captain <last>?"`
			choice
				`	"Yes. It's been a huge help paying crew salaries."`
					goto salaries
				`	"Two thousand credits each day isn't much for me."`
			
			`	"I suppose two thousand credits every day wouldn't be much to a hero such as yourself. Spaceships are expensive, after all. How does four thousand credits every day sound to you?"`
				goto choice
			
			label salaries
			`	"I'm glad to hear that, Captain <last>. I spent my early years as a captain myself, and I didn't much enjoy having to worry about crew salaries every day. Perhaps doubling that amount will help even more."`
			
			label choice
			choice
				`	"Am I getting a raise?"`
				`	"Is this part of your new proposition?"`
					goto proposition
			
			`	"You could call it that," Turner says after sipping from his glass of wine.`
			
			label proposition
			`	"Building an outfitter selling human goods here on <origin> has had to be the best idea I've ever had, Captain <last>, but recently I thought of an even better idea. You see, most of the humans you see flying around in Hai space are flying decades-old ships. Hai ships are prohibitively expensive for humans. The Hai sell the Aphid for nearly one and a half million credits! This means that demand for ships is extremely high among humans, Captain <last>. Do you see where I'm going with this? You look at something we humans sell like a Star Barge, which is hardly worse than an Aphid for only a quarter of the price, and you start to see the problem."`
			choice
				`	"You need me to help you escort freighters again?"`
				`	"Do you want to build a shipyard selling human ships?"`
			
			`	"Yes, Captain. Right now, the only realistic way that a human born here can get a ship is if they know a captain willing to retire. Even then, prices for a human ship can be more than twice what they are across the wormhole. It's preposterous, Captain <last>!`
			`	"I've already made arrangements with the local Hai government. The rest of the park next to the outfitter is now my property, and I intend to use it to build the shipyard. I've also contacted Megaparsec and bought a license to build their ships and some of the outfits they sell on <planet>. My freighters are at the ready in the spaceport right now. All I need you to do is escort them to <destination> and back, and in six to seven months' time when the shipyard is done, you'll reap the rewards. What do you say, Captain <last>? Do you want to be a hero to millions once again?"`
			choice
				`	"Sure, this sounds like a great idea."`
					goto accept
				`	"I'm not interested in working with you anymore, Turner."`
			
			`	Turner smirks at your response. "Understood, Captain <last>. I'll just save myself two thousand credits a day from now on by rescinding your salary. I'll be seeing myself out now."`
			choice
				`	"Goodbye."`
					decline
				`	"Wait! I changed my mind. I'll help you."`
			
			label accept
			`	"Excellent decision, Captain <last>. I'll meet you outside to send the ships off."`
				accept
			
	on decline
		clear "salary: Turner Incorporated"
	
	npc accompany save
		personality escort
		government "Merchant"
		ship "Star Queen (Hai)" "Chryso Vasilia"
	npc accompany save
		personality escort
		government "Merchant"
		fleet
			names "civilian"
			variant
				"Bulk Freighter (Hai)" 3
	
	npc
		personality staying
		government "Pirate"
		system "Ultima Thule"
		fleet "Small Northern Pirates"
	npc
		personality staying
		government "Pirate"
		system "Rajak"
		fleet "Large Northern Pirates"
	npc
		personality staying
		government "Pirate"
		system destination
		fleet "Large Northern Pirates"
		
	on visit
		dialog `You've reached <planet>, but you've left one of the ships you're supposed to be escorting behind. Wait for Turner's ship and all the Bulk Freighters to arrive before landing.`

	on complete
		dialog `The Bulk Freighters are loaded with supplies without any problem. When one of the spaceport workers asks Turner where the supplies are going, he replies, "These are just to expand a business venture of mine on, uh, Glory."`



mission "Expanding Business [7]"
	landing
	name "A New Proposition"
	description "Escort the freighters back to <destination> to begin construction on the shipyard."
	destination "Greenwater"
	to offer
		has "Expanding Business [6]: done"
	
	npc accompany save
		personality escort
		government "Merchant"
		ship "Star Queen (Hai)" "Chryso Vasilia"
	npc accompany save
		personality escort
		government "Merchant"
		fleet
			names "civilian"
			variant
				"Bulk Freighter (Hai)" 3
	
	npc
		personality staying
		government "Pirate"
		system "Cardax"
		fleet "Small Northern Pirates"
	npc
		personality staying
		government "Pirate"
		system "Rajak"
		fleet "Large Northern Pirates"
		
	on visit
		dialog `You've reached <planet>, but you've left one of the ships you're supposed to be escorting behind. Wait for Turner's ship and all the Bulk Freighters to arrive before landing.`

	on complete
		event "shipyard on greenwater" 180
		conversation
			`	Construction on the shipyard begins almost immediately after the supplies are unloaded from the freighters, starting with the demolition of the rest of the park. A downtrodden-looking crowd gathers to watch the demolition, but Turner assures you that there are plenty of other parks in the city for them to go to.`
			`	"Something big is going to come of this, Captain <last>," Turner says. "Just know that you were all part of it. You'll know the shipyard is done when you find an extra four thousand credits in your pocket each day. Goodbye until then, Captain <last>."`

event "shipyard on greenwater"
	planet "Greenwater"
		shipyard "Basic Ships"
		shipyard "Syndicate Basics"
		shipyard "Megaparsec Basics"
		shipyard "Megaparsec Advanced"
		outfitter "Common Outfits"
		outfitter "Syndicate Advanced"
		outfitter "Lovelace Basics"
	fleet "Small Human Merchants (Hai)"
		add variant 20
			"Sparrow"
		add variant 20
			"Star Barge"
		add variant 20
			"Shuttle"
		add variant 5
			"Freighter"
			"Wasp" 2
		add variant 10
			"Freighter"
			"Shuttle" 2
			"Quicksilver"
		add variant 15
			"Bounder"
			"Wasp" 2
		add variant 5
			"Manta"
		add variant 5
			"Freighter" 2
			"Manta"
	fleet "Large Human Merchants (Hai)"
		add variant 6
			"Freighter (Proton)" 2
			"Quicksilver" 2
		add variant 6
			"Freighter" 4
			"Quicksilver" 2
			"Splinter" 1
		add variant 3
			"Freighter" 4
			"Quicksilver" 2
			"Splinter (Laser)" 1
		add variant 3
			"Freighter" 4
			"Quicksilver" 2
			"Splinter (Proton)" 1

mission "Expanding Business: shipyard complete"
	landing
	invisible
	to offer
		has "event: shipyard on greenwater"
	on offer
		"salary: Turner Incorporated" = 4000
		fail



mission "Hiding in Plain Sight"
	description "Bring Arthur and his Hai friend Kiru to <destination> for a gaming convention by <date>"
	minor
	source
		government "Hai"
	destination "Vinci"
	passengers 2
	deadline 30
	to offer
		random < 30
		has "First Contact: Hai: offered"
	on offer
		conversation
			`While eating in a spaceport cafeteria that serves both Hai and human cuisine, you are approached by a teenage human and Hai. "Hello. Do you know how to get to <destination>?" the Hai asks.`
			choice
				`	"I do. Why do you want to go there?"`
				`	"I don't. You'll have to ask someone else."`
					decline
			`	The human responds, "There's a massive convention on <planet> on <date> for a game called 'Boundless Frontiers.' The convention has a huge cosplaying scene, and I think Kiru would fit right in."`
			`	"Arthur and I have <payment> to give you if you bring us to the <planet>," Kiru says. "We can find our own way back to the Hai space, as well."`
			choice
				`	"Alright, I can take you there."`
					accept
				`	"Sorry, you'll have to find someone else to bring you."`
					decline
					
	on visit
		dialog `You look for Arthur and Kiru, but realize that they took a ride on one of your escorts! Better depart and wait for your escorts to arrive in this star system.`
	on complete
		payment 75000
		dialog `Arthur and Kiru pay you <payment> before running off to the convention center. As they run away, you notice that Kiru is drawing a number of eyes from the crowd, but no one seems to suspect that he is an actual alien.`
		log "Minor People" "Arthur and Kiru" `Human and Hai respectively, both attended the Vinci cosplay convention without a costume, gaining much attention.`



mission "Hai Honeymoon"
	description "Bring Anaya and Touhar to <destination> for their honeymoon."
	minor
	source "Skyfarm"
	destination "Featherweight"
	passengers 2
	to offer
		random < 60
		has "First Contact: Hai: offered"
	on offer
		conversation
			`You hop around the spaceport of <origin>, trying to adjust to the low gravity of this moon, when you are approached by a toweringly tall human woman and an equally tall Hai male who are clearly having no trouble with <origin>'s gravity.`
			`	"You look like you need help there, Captain," the woman says with a chuckle.`
			choice
				`	"Don't worry. I almost have the hang of it."`
				`	"Maybe a little bit."`
			`	"It's always fun watching captains when they step off the comfort of their ship," the Hai says.`
			`	"At least they're trying, Touhar," the woman says.`
			choice
				`	"Can I help you two with something?"`
				`	"Is there something I can help you with, or are you just going to watch me?"`
			`	"Actually, there is something," the woman says. "My name is Anaya, and this is my husband, Touhar. And you are?"`
			choice
				`	"My name is <first> <last>."`
				`	"Wait, your husband?"`
					goto husband
			
			`	"Very nice to meet you, Captain <last>," Touhar says to you.`
				goto next
			
			label husband
			`	"What, you've never seen an interspecies couple before?" Touhar asks with a hint of sarcasm in his voice.`
			
			label next
			`	"We got married last week, and we were hoping to travel to <destination> for our honeymoon. I know it's risky to bring Touhar into human space, but <planet> is a sparsely inhabited world, and I have a friend who owns a house in the mountains far from anyone who could see him."`
			`	"Said friend will be able to arrange for our return to <origin> as well," Touhar adds. "Will you take us?"`
			choice
				`	"Sure."`
					accept
				`	"Sorry, I can't travel that far from here."`
					decline
					
	on visit
		dialog `You look for Anaya and Touhar, but realize that they took a ride on one of your escorts! Better depart and wait for your escorts to arrive in this star system.`
	on complete
		payment 100000
		dialog `Instead of landing in the spaceport where they can be seen, you drop Anaya and Touhar off as close as you can to where they will be staying. The house is a few kilometers away, but they assure you that they can make it on their own. They pay you <payment> and thank you for bringing them this far.`
		log "Minor People" "Anaya and Touhar" `A Hai-human interspecies couple that you transported to their secluded honeymoon on Featherweight in human space.`



mission "Pirate Troubles [0]"
	name "Defend <system>"
	description "A sizable group of pirates has found their way into Hai space and is terrorizing the system. Help the Hai fight back against them."
	source
		near "Waypoint" 2
		government "Hai"
	to offer
		or
			has "Unfettered: Pirate Help: active"
			and
				has "First Contact: Unfettered: offered"
				random < 10
				"combat rating" > 1100
	on offer
		conversation
			`The peaceful spaceport is suddenly filled with the harsh sound of sirens. You spot some Hai and a small number of humans running to their ships and speeding quickly into orbit. It appears that the system is under attack, but the Unfettered Hai never reach this far south. A loud speaker begins blaring throughout the spaceport: "Unfettered humans have entered the system in a large fleet and have begun attacking! Requesting all combat-worthy pilots to assist in the defense of our space. These enemies of harmony are not welcome here."`
			branch unfettered
				has "Unfettered: Jump Drive Source: offered"
			`	You find the phrase "unfettered humans" odd, but guess that they may be referring to pirates. The Hai will probably be very gracious if you help, but this could also be an easy way to get yourself killed, especially if a group of pirates is bold enough to attack the Hai.`
				goto choice
			
			label unfettered
			`	Your heart drops at the phrase "unfettered humans," as the last time you heard that was when the Unfettered Hai used that phrase to refer to the Alphas. If it is really the Alphas attacking the Hai, then it is probably a good idea to help.`
			label choice
			choice
				`	(Join the defense fleet.)`
					launch
				`	(Stay here until the fight is over.)`
					decline
	npc
		government "Hai"
		personality staying
		fleet "Large Hai"
	npc
		government "Merchant"
		personality staying
		fleet "Large Human Merchants (Hai)"
	npc evade
		government "Pirate"
		personality staying
		fleet
			names "pirate"
			variant
				"Leviathan" 2
				"Mule" 2
				"Firebird"
				"Headhunter" 3
				"Raven" 3



mission "Pirate Troubles [1]"
	landing
	name "Unfettered Humans"
	description `Track down the leaders of the pirate gang "Scar's Legion" and "persuade" them to stop attacking Hai space, then return to <destination> to tell the Hai.`
	source
		government "Hai"
	destination "Hai-home"
	clearance
	to offer
		has "Pirate Troubles [0]: done"
	on offer
		"reputation: Hai" += 20
		"reputation: Hai (Wormhole Access)" += 20
		"reputation: Hai Merchant" += 20
		"reputation: Hai Merchant (Human)" += 20
		"reputation: Hai Merchant (Sympathizers)" += 20
		conversation
			`The battle has ended, but the spaceport still seems more hectic than usual. Ships are jumping in from the surrounding systems to help any injured and to repair any damage that may have occurred. After some hours pass and the commotion has died down, a Hai elder approaches you. "We have heard from the humans here that you are considered a seasoned fighter among your people. May you lend your combat prowess to us to resolve this issue?"`
			choice
				`	"I'd be glad to help. What can I do?"`
					goto explain
				`	"What issue?"`
			`	"I understand that you just defended this system from human pirates. That is the issue that needs resolved.`
			label explain
			`	"Human attacks on our systems are very rare, but recently we have experienced an increased number of raids. Not all have been as unsuccessful as this one. We captured a crew member of this most recent attack who was attempting to flee in an escape pod, and he gave us information that a gang that calls themselves 'Scar's Legion' has discovered our territory and is responsible for the recent raids.`
			`	"Unfortunately, he would not tell us where this gang is, or who the leader is, so there is nothing we are able to do about it. Many humans who live peacefully among us told us that you might be capable of assistance, though."`
			choice
				`	"I'll see what I can do."`
					goto yes
				`	"You want me to hunt down Scar's Legion to stop them from attacking you?"`
				`	"Sorry, I'm not interested."`
					decline
			`	"We understand that these humans are likely misguided. We ask that you resolve this peacefully if possible, but the loss of life from these continued attacks is unacceptable."`
			choice
				`	"I'll see what I can do."`
					goto yes
				`	"Sorry, but I'm not interested."`
					decline
			label yes
			`	"Thank you. Please return to <destination> after you have sought to resolve this situation."`
				accept
	on visit
		dialog "You've returned to <planet>, but you haven't yet tracked down Scar's Legion. Perhaps you should ask around the spaceport of pirate planets near the wormhole into Hai space for information."
	to complete
		or
			has "accepted scar's legion tribute"
			has "defeated scar's legion"



mission "Pirate Troubles [1]: Farpoint"
	landing
	invisible
	source "Farpoint"
	to offer
		or
			has "Pirate Troubles [1]: active"
			has "Unfettered: Pirate Help: active"
	on offer
		conversation
			`You visit the Navy outpost on <origin> and ask the officers there if they have any information on Scar's Legion. After running a background check on you to make sure you're not up to no good, an officer hands you a copy of a folder containing all the information that the Navy has on the gang. "Nothing in here is classified, so you're free to keep it," the officer says.`
			`	You return to your ship and sift through the files. The leader of the gang is named Scar (to no one's surprise), who used to be an important member of another pirate gang before forming his own. The Navy estimates their numbers to be in the low thousands, mostly responsible for petty crime in the Far North and not a cause of too much trouble, but the files all date back to a number of years ago. Clearly something has changed in the time since these files were last updated if Scar's Legion is now powerful enough to even attempt to attack the Hai.`
				decline



mission "Pirate Troubles [1]: Freedom or Zenith"
	landing
	invisible
	source
		planet "Freedom" "Zenith"
	to offer
		or
			has "Pirate Troubles [1]: active"
			has "Unfettered: Pirate Help: active"
	on offer
		payment -5000
		conversation
			`You wander the <origin> spaceport on the lookout for anyone who might have any information on the whereabouts of Scar's Legion. A self-described fixer promises you information in exchange for payment, but after handing her the few credits that she's asking for, she runs off with her gun in her hands to discourage you from following. Perhaps someone on another nearby pirate planet will have actual information for you.`
				decline



mission "Pirate Troubles [1]: Haven"
	landing
	invisible
	source "Haven"
	to offer
		or
			has "Pirate Troubles [1]: active"
			has "Unfettered: Pirate Help: active"
	on offer
		payment -100
		"scar's legion information" ++
		conversation
			`You order a drink from a small rundown bar in the <origin> spaceport and try to make small talk with the bartender to get him open to giving information about Scar's Legion. He seems reluctant at first, but eventually warms up to you. A few other patrons of the bar join in on the conversation. Luckily no one seems mad about you asking about Scar's Legion. One of the patrons makes it clear that Scar's Legion has no friends on this world, "at least not anymore."`
			`	You leave the bar after an hour or two. Once you return to your ship, you write down all the information you can remember. The gang used to operate exclusively out of the Far North until they crossed one of the larger gangs, causing them to flee the region a few years ago. One of the pirates guessed that they fled for the Core.`
			`	Another person mentioned that the leader of the gang used to always talk about making their own base in an uninhabited system where no one would find it. "He always talked about hollowing out an asteroid to use as a hideout. My guess is he was just always high on the ringworld shavings his gang was dealing."`
				decline



mission "Pirate Troubles [1]: Stormhold"
	landing
	invisible
	source "Stormhold"
	to offer
		or
			has "Pirate Troubles [1]: active"
			has "Unfettered: Pirate Help: active"
	on offer
		"scar's legion information" ++
		conversation
			`It doesn't take long for you to find someone who knows something about Scar's Legion. You meet someone who says he'll give you information "free of charge."`
			`	"Scar's Legion have been a thorn in my side for months now. Wrecked my ship a while back, and have been causing me trouble ever since. If you're planning on taking them out, then I'll tell you everything you need to know."`
			`	The pirate tells you that he doesn't know where the base of Scar's Legion is, but he mentions that they spend a lot of time in the uninhabited systems of the Far North. "Nothing out there but cold rocks and gas giants, but if they're spending so much time out there then they must have set up a base of some sort on one of those frozen planets."`
				decline



event "scar's hideout"
	system "Danoa"
		object
			sprite star/m3
			period 10
		object
			sprite planet/desert7-b
			distance 168.64
			period 75.3935
		object
			sprite planet/fog0-b
			distance 693.93
			period 629.313
			object
				sprite planet/mercury
				distance 174
				period 15.1961
		object
			sprite planet/gas6
			distance 2069.42
			period 3240.9
			object
				sprite planet/lava1-b
				distance 293
				period 11.3672
			object
				sprite planet/rock0-b
				distance 440
				period 20.9186
			object
				sprite planet/lava2-b
				distance 607
				period 33.895
			object "Scar's Hideout"
				sprite "planet/asteroid base"
				distance 809
				period 52.153

planet "Scar's Hideout"
	attributes uninhabited
	landscape land/loc1
	description "Scar's Hideout is a hollowed-out asteroid used by Scar's Legion as their main base of operations. From here they harass anyone making the journey through the uninhabited systems of the Far North. Recently the gang has discovered the wormhole to Hai space, leading them to start causing trouble for more than just unlucky merchants."
	spaceport "The spaceport of Scar's Hideout is a massive hangar dug into the core of the asteroid, accessible only by a single blast door on the ceiling. Judging by the size of the hangar, you'd guess that about a third of the entire asteroid was hollowed out for the spaceport alone."
	security 0
	government "Scar's Legion"

mission "Pirate Troubles [2]"
	landing
	name "Scar's Legion"
	description "You've pieced together enough information to find out that the Scar's Legion hideout is in one of four systems in the Far North. Search those systems for the gang's hideout and confront them."
	waypoint "Danoa"
	waypoint "Rajak"
	waypoint "Sumar"
	waypoint "Hassaleh"
	to offer
		"scar's legion information" >= 2
	on offer
		event "scar's hideout"
		conversation
			`After having visited various pirate worlds asking about Scar's Legion, you believe that you know where their hideout is.`
			`	You know that the leader of Scar's Legion used to talk about wanting a hollowed out asteroid as a base. You also know that Scar's Legion has recently been very active in the uninhabited systems of the Far North. You conclude that the gang's hideout is likely an asteroid located in one of a few systems that are in proximity to the wormhole that leads to the Hai. You mark <waypoints> on your map and get ready to confront them.`
				accept
	to complete
		never
	to fail
		has "Pirate Troubles [3]: offered"



event "battle against scar's legion"
	system "Danoa"
		fleet "Human Miners" 1600

event "battle against scar's legion over"
	system "Danoa"
		fleet "Small Northern Merchants" 15000
		fleet "Small Northern Pirates" 5000
		fleet "Large Northern Pirates" 16000
		fleet "Large Republic" 30000
		fleet "Human Miners" 1600

mission "Pirate Troubles [3]"
	landing
	name "Scar's Legion"
	description "Having declined the tribute, the leader of Scar's Legion has challenged you to a fight to the death. Defeat the <npc>, then return to <destination>."
	source "Scar's Hideout"
	destination "Hai-home"
	clearance
	to offer
		has "event: scar's hideout"
	on offer
		conversation
			`You've located the Scar's Hideout, a massive asteroid in orbit around a gas giant. As you fly over the asteroid's surface, you spot an open blast door. They must be inviting you inside. It surprises you that a gang of pirates would be capable of creating such a base, as the materials and time needed to make something like this are immense.`
			`	Upon entering the blast door, it closes behind you, leaving you in complete dark. Suddenly, floodlights flash on all around your ship. The brightness of the lights prevents you from seeing anyone beyond them, but you suspect that there are a number of weapons pointed at your ship right now.`
			`	"Who are you and what do you want?" a voice booms from a loud speaker. You press a button to activate your ship's external speakers.`
			branch unfettered
				has "Unfettered: Pirate Help: active"
			choice
				`	"I'm <first> <last>, here to negotiate on behalf of the Hai."`
					goto negotiate
				`	"I'm <first> <last>, here to take this gang down."`
			`	The voice laughs. "Well too bad, because you're right in the middle of a hornet's nest. Fire, boys!"`
				goto die
			label negotiate
			`	The voice laughs. "Ah, yes. Those squirrels. I take it they've had enough of us plundering their systems. Boys!"`
			`	The floodlights turn off, revealing a large room with what must be hundreds of pirates with guns of various sizes trained on your ship. One wrong move and you're toast. "Please, Captain. Step out of your ship."`
			choice
				`	(Comply with the orders.)`
					goto comply
				`	(Attempt to escape.)`
			`	You activate your ship's engines to escape. The floodlights suddenly reactivate.`
			
			label die
			`	Before you can even react, several dozen lasers and streams of bullets come flying out from behind the floodlights. You attempt to pull your ship up and fly straight through the ceiling before your ship is too damaged to move, but then you spot a number of rockets flying straight at your cockpit. You die instantly as the rockets impact the glass in front of you.`
				die
			
			label comply
			`	You step out of your ship, and a tall man with a scar across his cheek steps forward from the crowd of pirates, presumably the leader of the gang.`
			choice
				`	"The Hai ask that you stop attacking their systems."`
					goto negotiations
				`	"You must be Scar."`
			`	"No. Scar is long dead," the leader says.`
			choice
				`	"Oh, so does that make you Scab?"`
				`	"The Hai ask that you stop attacking their systems."`
					goto negotiations
			`	The leader grimaces. "I'll cut your tongue out if you don't watch your mouth."`
			`	You take a step back. "The Hai ask that you stop attacking their systems," you say, attempting not to get shanked.`
			
			label negotiations
			`	"Perhaps we will stop," the leader says with a smile. "Under one condition. We'd like a one time shipment of various Hai weapons and technology. The shipment should be as big as possible. I've seen the freighters those aliens have. They're massive. Load two or three up with the goods and we'll consider focusing our attention elsewhere."`
			choice
				`	"Okay. I'll meet with the Hai and see what they can provide."`
					goto tribute
				`	"I'm afraid that I can't allow that."`
			`	The crowd of pirates response with a cacophony of jeers and boos. The leader raises his fist in the air, and the crowd falls silent. "Well I'm afraid that just won't do."`
			`	The leader paces back and forth in silence for a moment. "Well if we don't get what we want, then we're just going to need to keep on attacking. Which means that your presence here is pretty useless."`
			`	The leader turns to the crowd. "How about a fight? To the death!" The crowd erupts in cheers. The leader turns back to you. "We fight in this system only. Just you and me. You attempt to run, my men hunt you down. How's that sound?" You attempt to respond, but before you can, the leader pulls his gun and aims it at you. "Run."`
				launch
			
			label tribute
			`	"Excellent!" the pirate says, which is met with cheers from the rest of the pirates in the room. "But make it quick. Wouldn't want to keep us waiting." The blast doors reopen, and you return to your ship to leave immediately.`
				flee
			
			label unfettered
			choice
				`	"I'm <first> <last>, here to negotiate on behalf of the Unfettered Hai."`
					goto offer
				`	"I'm <first> <last>, here to negotiate on behalf of the Hai."`
					goto negotiate
				`	"I'm <first> <last>, here to take this gang down."`
			`	The voice laughs. "Well too bad, because you're right in the middle of a hornet's nest. Fire, boys!"`
				goto die
			label offer
			`	The voice laughs. "What? There are "Unfettered" squirrels too now? Fancy! I wonder what they want. Boys!"`
			`	The floodlights turn off, revealing a large room with what must be hundreds of pirates with guns of various sizes trained on your ship. One wrong move and you're toast. "Please, Captain. Step out of your ship."`
			choice
				`	(Comply with the orders.)`
					goto obey
				`	(Attempt to escape.)`
			`	You activate your ship's engines to escape. The floodlights suddenly reactivate.`
				goto die

			label obey
			`	You step out of your ship, and a tall man with a scar across his cheek steps forward from the crowd of pirates, presumably the leader of the gang.`
			choice
				`	"The Unfettered Hai ask that you continue attacking the Hai systems."`
					goto continue
				`	"You must be Scar."`
			`	"No. Scar is long dead," the leader says.`
			choice
				`	"Oh, so does that make you Scab?"`
				`	"The Unfettered Hai ask that you continue attacking the Hai systems."`
					goto continue
			`	The leader grimaces. "I'll cut your tongue out if you don't watch your mouth."`
			`	You take a step back. "The Unfettered Hai ask that you continue attacking the Hai systems," you say, attempting not to get shanked.`
			label continue
			`	The leader seems surprised. "Well that's what was planned anyway, so what are you here for then?"`
			choice
				`	"I am here to propose a deal, the Unfettered want your attacks to increase and are wondering how they could help."`
					goto deal
				`	"No particular reason; just enjoying the view."`
			`	The leader laughs and turns to the crowd, "He's a funny one, boys!" They all laugh in response.`
			label deal
			`	"Listen, here's what I want: bring us Hai tech. In exchange we will continue doing what we do, which is annoying the hell out of squirrels!"`
			choice
				`	"That seems like a good deal to me. I will escort Hai ships here, pretending that if I do you will stop attacking them."`
					decline
				`	"Can you promise not to attack the Unfettered?"`
			`	"Well, pirates don't like to be told where to go or what to do, but I can make an exception for a good deal. Now, how can we tell squirrels apart?"`
			choice
				`	"The Unfettered are to the North of Hai space, with only three systems."`
					goto systems
				`	"The Unfettered paint their ships purple, it should be easy enough to tell them apart."`
			`	The leader pauses to think for a bit before speaking again, "Now it comes back to me... We did see some purple ships, yes, and wondered what their fight with the Hai was all about. We won't shoot them, captain, you have my word. Now go and get us that tech!"`
				goto proposition
			label systems
			`	The leader pauses to think for a while, then speak, "So you are telling me not to attack the systems that are the most distant from us? I don't see why there would be a problem with that; we weren't doing it anyway."`
			label proposition
			choice
				`	"I will escort Hai ships here, pretending that if I do you will stop attacking them."`
					decline
				
	on decline
		set "accepted scar's legion tribute"
	on accept
		event "battle against scar's legion"
	
	npc kill
		government "Scar's Legion (Killable)"
		personality nemesis
		ship "Leviathan (Hai Weapons)" "Keloid"
		dialog "You've defeated the leader of Scar's Legion. The various spectators to the fight aren't attacking you, but it may only be a matter of time before they decide to turn their guns on you for killing their leader. Better head to <destination> before that happens."
	
	npc
		government "Scar's Legion"
		personality nemesis
		fleet "Small Northern Pirates"
		fleet "Large Northern Pirates" 4
	
	on enter
	on enter
		"reputation: Scar's Legion" = -1000
	
	on visit
		dialog phrase "generic bounty hunting on visit"
		
	on complete
		set "defeated scar's legion"
		event "battle against scar's legion over"



mission "Pirate Troubles [4]"
	landing
	name "Pirate Tribute"
	description "Escort the three Hai freighters carrying Hai weapons and technology to <stopovers>, then escort the freighters back to <destination>."
	source "Hai-home"
	stopover "Scar's Hideout"
	clearance
	to offer
		or
			has "defeated scar's legion"
			has "accepted scar's legion tribute"
	on offer
		"reputation: Hai" += 20
		"reputation: Hai (Wormhole Access)" += 20
		"reputation: Hai Merchant" += 20
		"reputation: Hai Merchant (Human)" += 20
		"reputation: Hai Merchant (Sympathizers)" += 20
		payment 2500000
		conversation
			`Upon landing on <origin>, the Hai authorities give you <payment> for your assistance in defending their systems and for helping to track down the culprits. You're sent to the council of elders, the elected ruling body of the Hai, to tell them about Scar's Legion. "Please, tell us what has occurred," one of the elders says.`
			branch defeated
				has "defeated scar's legion"
			
			`	"They asked that you load three large freighters with various weapons and technology to give to them. Only then will they stop attacking you."`
			`	"A simple request," the elders says. "Little more than what the Unfettered ask of us. We shall load three Geocoris immediately."`
			`	"Who is to say that they will not use our own weapons against us?" another elder chimes in. "This deal could only hurt us."`
			choice
				`	"There's no guarantee that they will not attack again, but they promised that they would focus elsewhere."`
					goto guarantee
				`	"I could return to them and defeat them if you desire."`
			`	"No," says the elder. "We are not interested in condemning these humans to death if all they ask is for technology."`
			
			label guarantee
			`	"I believe a bigger issue here is how this will impact our human friends beyond the wormhole," an elder says. "If these pirates are not attacking us, then who will they be attacking? Will we not simply become weapons dealers for a far off war?"`
			`	"We will inform the Republic Navy that we are providing these pirates with our technology for our own sake. They have been capable of combating our technology in the past. I am sure that they will be able to handle it now. Please, <first>, escort the freighters to these pirates so that they may leave us alone."`
				accept
			
			label defeated
			`	"I defeated the leader of Scar's Legion. They shouldn't cause any more trouble for you now."`
			`	One of the elders frowns. "Did you kill their leader in cold blood, or was it self defense?"`
			choice
				`	"They asked for a tribute of your weapons and technology, but I refused the offer, so they attacked me."`
					goto refused
				`	"They were not willing to negotiate, and I was forced to defend myself."`
			`	"This is most unfortunate," another elder says. "But I am happy to hear that they will not cause any more loss of life among our people."`
				goto end
			
			label refused
			`	"This is most unfortunate," another elder says. "We would have been willing to provide them the technology they sought if only they had asked nicely in the first place."`
			`	"Better that we eliminate a threat instead of making them stronger through becoming their weapons dealer," the first elder says. "These pirates might have attacked us with our own technology, or worse still, attacked other humans with them, making us complicit in this slaughter."`
			
			label end
			`	The elders thank you for your assistance in this situation and send you on your way.`
				decline
	
	on decline
		"reputation: Hai" += 40
		"reputation: Hai (Wormhole Access)" += 40
		"reputation: Hai Merchant" += 40
		"reputation: Hai Merchant (Human)" += 40
		"reputation: Hai Merchant (Sympathizers)" += 40
	
	npc save accompany
		government "Hai (Wormhole Access)"
		personality escort
		fleet
			names "hai"
			cargo 10
			variant
				"Geocoris" 3
	
	on stopover
		dialog `You lead the Hai freighters into the blast doors. Despite the massive size of the freighters, they all manage to fit into the asteroid's spaceport with some room to spare, a testament to how much work was put into this base. The pirates of Scar's Legion unload all the Hai technology from the freighters. After the last crate is gone, the freighters quickly launch from the asteroid.`
	
	on visit
		dialog phrase "generic arrived-without-npc dialog"
	
	on complete
		"reputation: Hai" += 40
		"reputation: Hai (Wormhole Access)" += 40
		"reputation: Hai Merchant" += 40
		"reputation: Hai Merchant (Human)" += 40
		"reputation: Hai Merchant (Sympathizers)" += 40
		payment 500000
		dialog `With the freighters safely returned, the Hai thank you for resolving the situation with Scar's Legion and hand you <payment> for your help.`



mission "Nanachi 1"
	name "Escort Nanachi to <planet>"
	description "Help Nanachi, a Hai who just bought her first ship, make a simple delivery to <destination> by <date>."
	minor
	source "Giverstone"
	destination "Cloudfire"
	deadline
	to offer
		"net worth" > 20000000
		"combat rating" > 1200
		year > 3018
		has "First Contact: Hai: offered"
	on offer
		conversation
			`As you are making your way through the spaceport you notice a worried-looking Hai staring at the local job board and back at some sort of document they are holding.`
			choice
				`	(Approach the Hai.)`
				`	(Leave them alone.)`
					decline
			`	The Hai is a bit startled, but quickly calms down. "Sorry, you caught me by surprise. I've just bought my first ship and need to find some jobs to do, but nobody I've talked to wants to trust a beginner captain. I just don't know what to do anymore, I've been working for so long to qualify for this loan, but I'm running out of time and I'll never be able to pay it like this."`
			`	Turns out the documents she is holding are the bank papers for the loan, somewhat similar to the one you took when you bought your first ship. You've come a long way since your days as a beginner, and know how hard it is to be starting out as a starship captain; you could probably convince someone here to offer a simple cargo job to this young Hai.`
			choice
				`	"If you're interested, I could try to help you find a job."`
					goto "positive1"
				`	"I've been there before; trust me, it gets better. I wish you the best of luck on finding a job."`
			`	She nods in sad understanding, and continues to swap focus from the job board to the papers in her hand.`
			choice
				`	(Help her out anyway.)`
					goto "positive1"
				`	(Leave her alone and continue on.)`
					decline
			label "positive1"
			`	Her ears twitch a bit, and her previously crestfallen eyes light up as she nearly jumps in joy at your offer. "Thank you so much Captain! My name is Nanachi, I promise I won't cause any trouble at all, just a few quick jobs and I'm sure I'll be fine by myself!"`
			`	You introduce yourself to Nanachi and shake her paw. "Can you show me your ship so I can look for jobs it's best suited for?" you ask.`
			`	She hesitates a bit, but leads you to her ship. You were expecting a small Hai ship, but to your surprise she shows you a rather beat-up Heavy Shuttle docked near your own ship.`
			`	"You took a loan to buy a human ship?" you ask.`
			`	She looks at the ground, as if ashamed of it. "It'd take way too long for me to qualify for a loan for even an Aphid, but I recently met a human merchant who wanted to sell his old ship; it was difficult, but I managed to convince him to sell it to me instead of going to the shipyard office. I paid him its full price, but even for this one I had to take out the biggest loan I could. Its cargo hold isn't very impressive but it has more bunks than our smallest ships, if that helps."`
			choice
				`	"Let's see if anyone in the spaceport needs a lift off the planet."`
				`	"Let's take another look at the job board, maybe a smaller job will pop up."`
			`	Turns out this isn't as easy as you thought it'd be. The spaceport is almost empty, save for the occasional worker or drunken crewmember, and the job board is filled with massive hauls of minerals, aside from a few small but dangerous jobs to human space. Eventually, as you two begin scouting the edge of the docking area, you spot a troubled human merchant near several crates. You approach him and he explains that his ship had some malfunctions and he cannot deliver his cargo of advanced surgical equipment to <destination>. "This is the worst! One jump away from the planet and the navigation system suddenly decides to go on strike! There's no way I can make it before the deadline!"`
			`	"My friend Nanachi here could deliver it for you. We were heading there anyway; a few extra crates won't make a difference," you say, trying to sound as convincing as possible.`
			`	At first, he seems delighted that you two want to help him, but when Nanachi mentions that she's flying a Heavy Shuttle, he frowns, and looks back at the cargo. "Unfettered attacks make it so they need tons of medical supplies on <planet>, and quite frankly I'm not comfortable letting such a fragile ship go into dangerous territory carrying this equipment when it could be blasted to bits in an instant," he says. The captain glances around the deserted spaceport for a while, as if trying to find some other captain, before finally turning to Nanachi and saying, "but I guess beggars can't be choosers. Fine, I'll let you take the cargo there, but please be very careful."`
				accept
	npc accompany save
		personality escort timid
		government "Hai"
		ship "Heavy Shuttle" "Acorn Chaser"
	on visit
		dialog `You have reached <planet>, but you left Nanachi's ship behind! Better depart and wait for her to arrive in this star system.`
	on complete
		conversation
			`Shortly after her ship lands, you meet up with Nanachi, who is doing her best to hide her excitement at being on another planet for the first time, and is gawking at some Hai military ships in particular. "So, how did you like your first time doing a hyperspace jump?" you ask, to try and snap her out of it.`
			`	"Oh um, I don't think I'll get used to the feeling anytime soon. I threw up a lot so I'm glad this wasn't a job with passengers. I've always dreamt of being on other worlds, exploring and learning everything about them. I'm glad I'm finally able to do it."`
			`	You help her get the crates out of the cargo hold and contact the client. Nanachi's share of the payment is small, as the client transfers most of the money to the merchant she got the job from, but that doesn't make her any less excited about getting her first paycheck.`
			`	"So, want to go to the spaceport and try to get a job on your own? I'll help you again in case you can't do it yet." you say.`
			`	"Just give me an hour or two to explore. Back home our shipyard is kind of small. I've never really gotten a chance to see a Shield Beetle up close, and there are many undergoing repairs here. I'll just go get a better look at them, I swear I'll be quick."`
			`	You two agree to meet in the spaceport in a few hours; maybe this time she will do fine on her own.`



mission "Nanachi 2"
	name "Escort Nanachi to <planet>"
	description "Bring Nanachi and her passengers to <destination>."
	source "Cloudfire"
	destination "Hai-home"
	clearance
	to offer
		has "Nanachi 1: done"
	on offer
		conversation
			`You meet up with Nanachi in the spaceport, give her some tips to try and persuade someone into hiring her, and tell her you'll be nearby if she still has trouble getting a job. You watch her go around the spaceport and approach some groups of humans and even other Hai to no avail. Maybe since this is a world seeing combat often, they're too busy with military related activities to help a new pilot. She manages to grab the attention of a Hai family leaving a restaurant carrying way too much luggage, most likely tourists looking for a ride back home. Everything seems to be going well until the parents start to look worried. It seems as if they might go away if you don't step in.`
			`	You walk over to the group to help her, and get a better look at the family: a Hai couple carrying a baby, and three older children who aren't doing much to help their father carry their ludicrous number of bags.`
			choice
				`	"Hey, what's going on?"`
				`	"Can I be of assistance?"`
			`	You introduce yourself and the parents tell you that they've been on vacation here and need transport back to <destination>. "Don't take this the wrong way, but Captain Nanachi told us her ship is one of your human ships, a Heavy Shuttle was it? It has enough bunks for us but our sons already caused a ruckus on the way here in a Hai ship, we're worried that since they aren't used to the accommodations, they might end up giving her too much trouble."`
			`	You reassure them that the trip will be very quick, and that the ship's interior is somewhat similar to that of Hai ships, until they finally agree on traveling with her. They settle on the pay and the two of you help the Hai get their baggage to Nanachi's ship. When the family is focused on a conversation, you quietly ask Nanachi what the issue she was having with the other people she encountered.`
			`	"They all seemed willing to give me a job, but I ended up blowing it when I asked for more money. I just really need to get out of debt so I guess I went a bit overboard." She tries to play it cool, but it's clear that she is embarrassed about losing so many potential jobs. When you reach her ship, you take a look at the prices for commodities in <system>. You decide to tell Nanachi to stock up on heavy metals to sell there, to help her make a bit more profit.`
				accept
	npc accompany save
		personality escort timid
		government "Hai"
		ship "Heavy Shuttle" "Acorn Chaser"
	on visit
		dialog `You have reached <planet>, but you left Nanachi's ship behind! Better depart and wait for her to arrive in this star system.`
	on complete
		conversation
			`You help the family gather all their luggage and bid them farewell, but right as they disappear into a hallway Nanachi lets out a heavy sigh. "I bit off more than I could chew. Those kids kept wanting to play with the ship's controls, and one of them tried to go up the air vent in a game of hide-and-seek. I couldn't get any rest since I had to keep making sure they weren't about to dump their own bags into the void by accident."`
			`	"Do you want to get some sleep before trying to find another mission?" you ask, hoping she won't try to overwork herself.`
			`	"Yes, I could really use that. Sorry to make you wait again Captain <last>. I'll rest a bit, see if I can't find a spot nearby to relax, and meet up with you in the spaceport after a while."`



mission "Nanachi 3"
	name "Deliver spices with Nanachi"
	description "Accompany Nanachi to <stopovers> to pick up some Quarg spices for a festival on <destination> by <date>."
	source "Hai-home"
	stopover "Alta Hai"
	destination "Allhome"
	deadline 14
	to offer
		has "Nanachi 2: done"
	on offer
		conversation
			`You send a message to Nanachi and you two meet up in the spaceport. You're still walking toward the job board, when she asks: "Back home I heard stories about how humans have a much larger population than the Hai, and that their home planet has even more people than Hai-home. Is it true that there are many other human worlds with spaceports this large?" You name her a few human planets that are extremely populous, and how even some planets with fewer people than this world have incredibly large spaceports.`
			`	While you tell her stories of many different planets you've visited, she seems to be particularly interested in Earth. "I've seen a bit of human architecture in videos of planets like Allhome, but I can't even imagine what your capital must look like. Tens of thousands of years of another species' history, it sounds even more exciting than what I heard about our landmarks on Hai-home. Captain, do you think that someday, when we no longer need to be kept hidden from humanity, that I'll be able to visit Earth, and see the beauty of your capital?" Seeing how little she knows about humanity, it's not surprising that she is unaware of the state that Earth is in.`
			choice
				`	"I've never actually been to Earth before, so I couldn't tell you what it's like."`
					goto avoid
				`	"Earth is a beautiful place, so it would be nice if you could see it."`
					goto fake
				`	"Earth isn't actually that great a place to visit. Most of its inhabitants would take any chance they're given to leave it."`
					goto truth
			label avoid
			`	"Oh, sorry about that, shouldn't have assumed you knew everything, you're a starship captain after all, not a historian, I'll just ask someone else when I get the chance," says Nanachi.`
					goto board
			label fake
			`	You start making up stories about how beautiful the skies of Earth are. You describe forests teeming with life, and do your best to remember ancient civilizations and their monuments. From the looks of it she believes you, and your lie seems to have sated her curiosity for now. If the day where the Hai are allowed to move around human space ever comes, though, she will no doubt be extremely disappointed.`
					goto board
			label truth
			`	She looks at you in confusion, as if trying to understand what you mean, so you explain it to her. "Despite how much humanity has advanced in the past centuries, Earth has been largely neglected. Most of the land has been turned into cities, which have over the years decayed into slums. If you ever managed to visit you'd be better off going to museums or monuments, but even then there are many thieves roaming the streets and it is very dangerous to be out at night. Lots of folks born there just think about how to get out."`
			`	You keep telling her about the issues facing humanity's birthplace, and her previous eagerness to learn about the planet fades. "How could your ancestors let their own home become like this?"`
			branch unfettered
				has "Ask the Hai about the Unfettered: offered"
			choice
				`	"Long-term planning has never been a strong trait of humanity as a whole."`
					goto end
			
			label unfettered
			choice
				`	"I guess it isn't too unlike how the Unfettered have treated their worlds."`
			`	Nanachi looks confused, so you continue to elaborate on that idea. "They're expecting to be able to have new worlds soon, so they consider the decay of their current ones as acceptable losses. Humans have also had issues with long-term planning and preparing for adverse events."`
					goto end
			label end
			`	"I see..." She says. "I just thought it would be fun to hear about another large planet like Hai-Home. Sorry for asking about it, Captain, I'm sure having to speak of it wasn't a pleasant feeling."`
			`	Although you're sure that even in Hai space there is social inequality, she probably can't fathom that the home planet of a species could be in such bad shape, considering the Hai even go as far as to send aid to the Unfettered on a regular basis.`
					goto board
			label board
			`	You two reach the job board and decide to start looking for jobs suited for Nanachi's ship.`
			choice
				`	"So, do you mind if I help out? I know the job board can be confusing the first few times you check it."`
				`	"Do you think you need me to help out this time?"`
			`	"Thanks, but I have to do this on my own. I promise I won't mess this up by getting greedy again," She approaches the board on her own, and it becomes clear that it's much easier to get a job here; she's barely started talking to one of the desk workers before receiving a long list of jobs for smaller ships. She is certainly still very tired, but this seems to have cheered her up a bit; it is the first time she can get a job without your help after all.`
			`	While you thought she would've picked one or two jobs quickly and headed back to her ship, she keeps going through them and double checking the information for each one, as if something about them bothers her.`
			`	"What's wrong? Are you struggling to pick between two different jobs?" you ask.`
			`	"These all seem very easy and I could even accept many at a time, but the problem is their pay isn't very good." She grabs some worn papers from her pocket, and shows it to you: they're the documents for her loan. "The bank back home would only give me enough for the ship if I agreed on a short-term loan. I lost two days before you came along to help me, and if I don't get some better paying job soon, I won't even be able to pay the interest."`
			`	As you're trying to figure out a way to get the most out of the available missions, you feel a tap on your shoulder, and turn to see a Hai standing beside a human couple. The couple introduce themselves as Xavier and Vanessa, who are here with their Hai friend Narancia. "We overheard your conversation and are willing to pay a little extra for a job. We're part of a group organizing a big festival in Allhome to celebrate the friendship between humans and Hai, and we just got a last-minute idea: we'd like to get our hands on some Quarg spices."`
			`	Nanachi perks up during their conversation. "I'm sure I can get the spices to <planet> within two weeks. I won't let you down!"`
			`	"That's wonderful," Narancia says. They tell Nanachi that they won't be going along; they already have a transport to Allhome, and will stay here a bit longer to try and advertise the event. "Just come to Allhome after you've picked up the spices. Safe travels!"`
				accept
	on stopover
		dialog
			`A spaceport worker contacted Nanachi shortly before you two landed and made sure the spices were ready to be loaded in her ship. You help the workers and Nanachi make sure everything is in order, and prepare for your trip to Allhome.`
	npc accompany save
		personality escort timid
		government "Hai"
		ship "Heavy Shuttle" "Acorn Chaser"
	on visit
		dialog `You have reached <planet>, but you haven't finished the mission yet! Either you left Nanachi's ship behind or you haven't visited <stopovers>.`
	on complete
		conversation
			`Allhome's docking area shows much more traffic than usual. Many captains here are helping workers open cargo containers full of food, clothes, books, movies and even some mounted animals from human space. You finally meet up with the festival's organizers, who seem very excited to have acquired the exotic condiments, and have invited you two to a bar in the spaceport for a drink.`



mission "Nanachi 4"
	name "Protect Nanachi"
	description "Bring Nanachi's ship to <stopovers>, keeping her safe from a pirate fleet that attacked a convoy heading to Hai space, then head back to <destination> by <date>."
	source "Allhome"
	stopover "Prime"
	deadline 17
	to offer
		has "Nanachi 3: done"
	on offer
		conversation
			`The bar is just as busy as the docks. Many captains here must have transported something for the festival. "Captain <last>, Captain Nanachi!" shouts Narancia, beckoning the two of you to join her and the others at their table. You learn that they were inspired by the Hai's own March festival, and wanted to bring small parts of human culture to Hai space.`
			`	"They can't go to our planets and experience it for themselves yet, so we thought about bringing it to them!" Vanessa says.`
			`	"It was very hard to get enough sponsors for this, but after years of hard work we even managed to have famous art pieces be brought here, some of which date back to the European Renaissance!" Xavier adds.`
			`	Afterwards the conversation topic shifts to you as a captain, as you describe your journey after buying your first ship, and how you met Nanachi. You're about to order another drink for the group when a grizzled old man barges into the bar, and starts shouting: "The art convoy has been attacked! The freighter managed to escape but they're stranded on Prime now, and the pirates are still out there, patrolling the route to the wormhole!"`
			`	Xavier stands up with a shocked expression. "How? We had a Leviathan escorting them!"`
			`	After catching his breath, the man at the door responds. "The pirates must have been stealing Hai tech from ships going back home. The freighter's captain said they shredded the escort!" Chaos spreads amongst the other captains, and the group sitting with you is in anguish.`
			choice
				`	"Are those art pieces really that valuable?"`
				`	"Can't you just postpone the festival until the pirates are taken care of?"`
			`	Xavier collapses back to the table, holding his head in both hands. "Those paintings and sculptures were our main attraction! They're worth tens of billions! It'll take months before the Navy ever notices the pirates there and makes it safe for the convoy to come here. The art exhibition is scheduled three weeks from now!"`
			`	As they try to figure out what to do, Nanachi speaks up. "I'll go there. I pilot a human ship and if we just need to transfer cargo from one ship to the other, I could get out of there quickly. Nobody would notice that a Hai ever went there."`
			`	"Are you insane?" Vanessa says, "If they managed to take down that Leviathan, you wouldn't last a second! Besides, our convoy was extremely fast. If even they were caught, your chances of outrunning the pirates are next to nothing!"`
			`	"Captain <last>," Nanachi turns to you. "I know you already helped me way more than anyone would ever be willing to, and I'm really grateful for that, but would you be willing to help me one last time, to get to that planet, and travel back here?" While it's certain that for a pirate fleet to take down a Leviathan so easily they must be incredibly powerful and this could be extremely dangerous, you're sure that if Nanachi tries to get to Prime by herself she'll just get herself killed.`
			choice
				`	"Alright, I'll make sure we reach Prime and get back here safely."`
				`	"No, I agreed to help you find and deal with some simple jobs, but I can't risk fighting such a fleet by myself."`
					decline
			`	She thanks you profusely, and promises that she'll pay you for everything as soon as she can. The organizers are a bit hesitant, but seeing as no other captain here has decided to offer them help, they agree to let the two of you go to Prime and retrieve the cargo.`
			`	Vanessa grabs ahold of Nanachi's arm before she can run off to the spaceport. "Just remember, if you can't get back here by <day>, don't worry about it; we'll understand. I'm sure we can come up with some alternative to have the festival without our main attractions."`
			`	As you're leaving the bar, Xavier pulls you aside, speaking very quietly, "<last>, I know you're just trying to help this girl, but don't get killed over this. If you run into those pirates don't try to fight them, just rush to Prime."`
				accept
	npc
		personality nemesis waiting
		government "Pirate"
		system "Betelgeuse"
		ship "Marauder Firebird (Hai)" "Nut King Call"
		ship "Marauder Splinter (Hai)" "The Nutcracker"
		ship "Marauder Quicksilver (Hai)" "Hazelnut's Bane"
		ship "Marauder Bounder (Hai)" "Rodent Hunter"
	npc accompany save
		personality escort timid
		government "Hai (Wormhole Access)"
		ship "Heavy Shuttle" "Acorn Chaser"
	on visit
		dialog `You have reached <planet>, but you haven't finished the mission yet! Either you left Nanachi's ship behind or you haven't visited <stopovers>.`
	on stopover
		conversation
			`The convoy's captain messaged you as you entered the system and told you to land on a remote, hidden area of Prime, where they have already prepared for all the cargo to be transferred. They refuel your ships and urge you two to go back. "Captain Nanachi can stay hidden with us here if you need supplies or anything from the outfitter, but please don't take too long."`
	on complete
		event "Nanachi: payment" 180
		log "Minor People" "Nanachi" `A young Hai merchant captain who struggled in the beginning of her career. Her fortune turned when she was able, against difficult circumstances, to deliver a valuable collection of human arts on time to the organizers of a Hai festival.`
		conversation
			`Landing back on Allhome, the festival group gives you and Nanachi a warm hug, "We sold tens of thousands of tickets for the festival by promising to host a great art exhibition with pieces from all over human space. Without them it'd be a complete failure, and we'd be in serious trouble with our sponsors." Narancia explains.`
			`	As the cargo is rushed to the exhibition site, Nanachi shows you the chip she got as payment, and the balance of her bank account: this last payment allowed her to fully pay off her loan. "Captain," she speaks with some difficulty, and tries to hide her face, as if to wipe away some tears. "I'll never be able to thank you properly, if not for you I'd still be lost in that spaceport, and would eventually have to go back to my mining job. I'll work hard now; I'll save up and pay you for everything!" She hugs you and bows to you in a way you'd see in movies, as if trying to imitate the gesture. You two finally say goodbye, and head back to your ships.`

event "Nanachi: payment"



mission "Nanachi: Payment"
	landing
	source
		government "Hai"
		not planet "Darkwaste"
	to offer
		has "event: Nanachi: payment"
	on offer
		payment 700000
		event "Nanachi: Update" 720
		conversation
			`Shortly after you land, you get a message from Nanachi, the young Hai pilot who you helped start out. "Dear Captain <last>, I hope you're doing well! As I promised, ever since we parted ways, I've been working towards getting enough money to pay you for being so kind to help me. I've sent you <payment>. I'm deeply grateful to you for helping make my dream come true."`
				decline

event "Nanachi: Update"



mission "Nanachi Meeting"
	landing
	source
		government "Hai"
		not planet "Darkwaste"
	to offer
		has "event: Nanachi: Update"
		random > 30
	on offer
		outfit "Shield Beetle Pendant"
		conversation
			`After you leave your ship and start making your way through the docking area, you notice a Hai running towards you and waving. As they get closer, you realize that it's Nanachi, the Hai pilot who you helped out years ago.`
			`	"I was just about to go back to my crew when I saw you coming out of your ship. I know a nice snack bar here, let's go there!" Before you can even say hello, she's dragged you to the bar, and ordered some drinks for the two of you. She tells you about her last few years as a captain. She has long since sold her old ship, and now pilots a Geocoris, transporting large amounts of cargo across Hai space. You also tell her about how your life has been ever since you last met, of your adventures and how far you've come. You keep swapping stories for hours, until the bar is ready to close.`
			`	You thank her for the drinks, and get ready to say your goodbyes.`
			`	"Oh wait, before you go Captain, let me give you something," she says, right as you're about to head to your ship. She grabs a small pendant from her pocket.`
			scene `outfit/crystal pendant`
			`	"Back home in Giverstone, when I had some free time from the mining works, I took a hobby of sculpting some small stones into ship miniatures. I thought it'd be nice to make one for you, in case I ever saw you again. I made it from the same stones we use as good luck charms on our ships." She gives you the pendant, which has been sculpted into a Hai Shield Beetle. It is extremely well made, with different surface textures representing the different parts of the Shield Beetle. "I wanted it to be something to make your travels easier, the way you helped with starting mine. Thanks again, Captain!" You two part ways, and head back to your ships.`
				decline



mission "Strider Alt Start"
	landing
	name "New Unfettered ships"
	description "Ambassador Sayari has informed the council of elders of the development of the Solifuge. The council is interested in meeting with you on <destination> to hear more."
	source
		government "Hai"
		not planet "Hai-home"
		not attributes "uninhabited"
	destination "Hai-home"
	clearance
	to offer
		has "Wanderers Evacuation 1: offered"
		not "Wanderers Solifuge Recon 3: offered"
		or
			has "Wanderers Solifuge Recon 2: done"
			has "Wanderers Pond Strider Recon 2: done"
	on offer
		dialog `After you finish landing, you're approached by a Hai in a formal uniform. "Greetings, Captain <last>. Ambassador Sayari has sent word to the council of elders that our Unfettered brethren have created a new ship of great strength. The council has requested your presence on <planet>; Sayari said you have been in combat with these ships, and the elders are interested in your expertise."`
	on complete
		conversation "solifuge conversation"



mission "Strider 0"
	landing
	name "Hull Repair Technology"
	description "The Hai are working on a drone carrier to counter the Unfettered Solifuge, but the creator of the ship is still developing hull repair to make it more effective in combat. Visit <planet> to help the Hai with this technology when you are able."
	destination "Hai-home"
	clearance
	to offer
		or
			has "Wanderers Solifuge Recon 3: done"
			has "Strider Alt Start: done"
	to fail
		has "Strider 1: offered"
	to complete
		never



mission "Strider 1"
	landing
	name "Hull Repair Technology"
	description "The Hai are working on a drone carrier to counter the Unfettered Solifuge, but the creator of the ship is still developing hull repair to make it more effective in combat. Travel to <planet> to meet the delegation tasked with negotiating for this technology."
	source "Hai-home"
	destination "Allhome"
	to offer
		has "Strider 0: active"
	on offer
		conversation
			branch "know both"
				has "license: Remnant"
				has "license: Coalition"
			
			branch "know coalition"
				has "license: Coalition"
			
			branch "know remnant"
				has "license: Remnant"
			
			`You've returned to <origin>, but you don't have access to any hull repair technology. Explore the galaxy and earn the trust of an alien faction that has hull repair technology before returning.`
				defer
			
			label "know both"
			`You've returned to <origin> to help the Hai develop hull repair technology. Osen's father asked if you knew of any aliens with hull repair technology, and you have met the Coalition, who have outfits capable of repairing hulls, and the Remnant, who have ships that repair themselves. Would you like to tell the elders about one of these groups?`
			choice
				`	(Yes.)`
					goto start
				`	(Not right now.)`
					defer
			
			label "know coalition"
			`You've returned to <origin> to help the Hai develop hull repair technology. Osen's father asked if you knew of any aliens with hull repair technology, and you have met the Coalition, who have outfits capable of repairing hulls. Would you like to tell the elders about the Coalition?`
			choice
				`	(Yes.)`
					goto start
				`	(Not right now.)`
					defer
			
			label "know remnant"
			`You've returned to <origin> to help the Hai develop hull repair technology. Osen's father asked if you knew of any aliens with hull repair technology, and you have met the Remnant, who have ships that repair themselves. Would you like to tell the elders about the Remnant?`
			choice
				`	(Yes.)`
				`	(Not right now.)`
					defer
			
			label start
			`	You inform the elders that you have discovered a group that could help them with creating hull repair technology, and they invite you to the council chamber. "Greetings, Captain <last>," one of the elders says to you upon entering the chamber. "What news do you have to bring us on your search for hull repair technology?"`
			branch "tell both"
				has "license: Remnant"
				has "license: Coalition"
			
			branch "tell remnant"
				has "license: Remnant"
			
			branch "tell coalition"
				has "license: Coalition"
			
			label "tell both"
			choice
				`	"There is a group of three alien species far from here known as the Coalition that have outfits able to repair a ship in flight."`
					goto coalition
				`	"There is a group of humans far from here known as the Remnant who have ships that can repair themselves."`
					goto remnant
			
			label "tell remnant"
			choice
				`	"There is a group of humans far from here known as the Remnant who have ships that can repair themselves."`
					goto remnant
			
			label "tell coalition"
			choice
				`	"There is a group of three alien species far from here known as the Coalition that have outfits able to repair a ship in flight."`
					goto coalition
			
			label remnant
			apply
				set "strider: remnant"
			`	"A group of humans with hull repair technology?" one of the elders asks with a puzzled look. "I am surprised that we have not heard of these humans before. Are they well known among the Republic?"`
			`	"No," you explain. "They are a reclusive group unknown to most of humanity. They likely wouldn't take kindly to being visited by aliens."`
				goto end
			
			label coalition
			apply
				set "strider: coalition"
			`	"A group of three aliens?" one of the elders asks with a puzzled look. "It is not often in the galaxy that such groups appear."`
			
			label end
			`	"We will put together a delegation for you to transport to these people you mention. They will be waiting for you on <destination>," another elder says. "You may lead them to make contact with this group how you see fit. We trust that you will be capable in doing so."`
				accept



mission "Strider: Remnant 1"
	landing
	name "Contact the Remnant"
	description "Take a message from the Hai to <stopovers> to set up a meeting between the Remnant and the Hai, then return to <destination>."
	source "Allhome"
	stopover "Viminal"
	to offer
		has "strider: remnant"
	on offer
		conversation
			`You find the Hai delegation meant to travel to the Remnant to negotiate for the hull repair technology waiting for you in the spaceport. The leader of the delegation introduces herself as Ambassador Yashili. "I heard that we will be traveling a great distance across the galaxy. May we have a safe journey."`
			`	The delegation begins making their way to your ship, but you stop them.`
			choice
				`	"Wait a minute! This group doesn't react well to strangers. How about I set up a meeting first?"`
				`	"Not so fast. The Remnant value their secrecy, and I haven't spoken to them about this situation. Let me set up a meeting first."`
			`	The Hai look at each other and chatter quietly among themselves, then Ambassador Yashili speaks up. "You know this group, and how to make the best impression on them." She pauses to whisper to another Hai, who runs off. The Ambassador turns back to you. "I will provide you with a letter that will include a brief introduction of the Hai, an explanation of why we would like to meet them, and an invitation to establish diplomatic relations."`
			`	Moments later, the Hai who ran off returns carrying a sealed envelope and hands it to the Ambassador. She turns to you. "Here it is. Please take this to these reclusive humans for us. We will be waiting here for your return."`
			`	"Will do," you respond after taking the envelope. The delegation says its goodbyes, wishing you safe travels, before leaving.`
				accept
	on stopover
		conversation
			`Looking around the spaceport, you are not sure who to talk to about such a diplomatic request. Eventually, you go to the starport information desk to ask them. You hand the letter to the person at the desk, and after reading it, they invite you to wait in the cafeteria while they look for someone who can fulfill the request from the Hai.`
			`	After an hour of watching Remnant eating and gesturing to each other, an androgynous Remnant approaches your table. You try to guess what age they are, but while they do not seem young, neither do they seem particularly old.`
			`	"Greetings, Captain <first>," The stranger signs. "My name is Rayn, and my colleague said you had a request from another faction. It is my understanding that they desire the means to repair the hull of a ship in flight. Is this correct?"`
			choice
				`	"Yes. The Hai are hoping to be able to improve a new carrier they are developing to repair its drones."`
				`	"Yes. The Hai want to be able to repair the hulls of their ships to gain an edge against their enemies."`
			`	"So the Hai want to improve their military technology? I presume this is in response to their long-standing war against the Unfettered?"`
			choice
				`	"Yes, although they don't think of it as such."`
				`	"It isn't a war; it's a defensive action."`
			`	Rayn looks amused. "It does not matter what they call it. A war by any name is just as bloody. But that aside, how do they know about us to make such a request?"`
			choice
				`	"They were looking for someone who had repair technology, and I said I could find someone."`
				`	"They asked if I knew anyone who had in-flight repair technology, and I said I knew a group of human researchers."`
			`	"So they do not actually know about us. That is good." Rayn looks thoughtful and closes their eyes for a moment, then continues. "Pick up the Hai diplomats, but do not tell them where you are going. Take them to these coordinates on Covert in the Gienah system. It is a location in an uninhabited area where we will be able to talk. We will be waiting with something that might be able to help them - if they can meet our price."`



mission "Strider: Remnant 2"
	landing
	name "Meet with the Remnant"
	description "Transport Ambassador Yashili and her delegation to <destination> to attempt to obtain hull repair technology from the Remnant."
	source "Allhome"
	destination "Covert"
	infiltrating
	passengers 3
	blocked "The Hai delegation to meet the Remnant requires 3 bunks for the trip, but you don't have enough available space! Return when you have room for the delegation."
	to offer
		has "Strider: Remnant 1: done"
	on offer
		conversation
			`You message Ambassador Yashili and tell her that you have arranged a meeting with the Remnant. "This is good news. We will be meeting with you in the spaceport shortly."`
			`	Some time later the delegation arrives at your ship. "Before we leave, is there anything we need to know about this group before we meet them?" Yashili asks.`
			choice
				`	"The Remnant are a group of humans, so there isn't anything special you should need to know."`
					goto end
				`	"The Remnant agreed to meet you on <planet>, a dangerous pirate world, so don't stray too far from the ship."`
			`	"Oh," Yashili exclaims with a surprised look. "Are these Remnant also dangerous people?"`
			`	"No, they're friendly people," you reassure her. "They just don't want to meet in their own territory."`
			label end
			`	The delegation thanks you for this information and boards your ship. You plot a course for <destination>. Hopefully, the Remnant will be willing to share with an alien species they just met.`
				accept
	on visit
		dialog `It appears that the delegation is bunked on escorts that have not arrived in this system yet. Take off and wait for them.`



mission "Strider: Remnant 3"
	landing
	name "Technology Obtained"
	description "The delegation has successfully obtained hull repair technology from the Remnant. Return to <destination> so that the Hai can begin developing this technology for their new ship."
	source "Covert"
	destination "Hai-home"
	clearance
	passengers 3
	cargo "repair technology" 12
	blocked "You need <capacity> in order to return the Hai delegation and the repair technology back to <planet>."
	to offer
		has "Strider: Remnant 2: done"
	on offer
		log `Helped the Hai get in contact with the Remnant in order to learn how to create in-flight hull repair technology. The Hai obtained a copy of the Remnant's research on Korath systems cores, along with a number of samples.`
		conversation
			`At the designated coordinates, there is a small encampment set up that looks vaguely reminiscent of a desert trader outpost. Aside from a few camels tied near a water trough, the place looks abandoned. When you touch down next to it, the delegation steps out cautiously. "Is this the right place?" one of the Hai asks somewhat worriedly.`
			`	Before you can answer, a number of Remnant emerge from the tents, and you notice that Rayn is among them. "Welcome to our encampment, representatives," Rayn chants. "Captain <first> brought us your missive, and we asked them to bring you here. Would you care to come inside?" They gesture toward the largest of the tents. While obviously surprised, Ambassador Yashili acquiesces, and the Hai step inside. Rayn gestures for you to follow. The remaining Remnant begin patrolling around the camp.`
			`	Rayn offers food and water to the Hai and then takes a seat on a cushion on the ground. The Hai politely refuse the food before joining Rayn on the cushions. Ambassador Yashili begins. "We come representing the Hai people, who live far from here. Some of our brothers and sisters have turned violent toward us, and have recently created a new ship that may cause us trouble. We have created a ship of our own in retaliation, but we are still in need of technology capable of repairing the hull of a ship while in flight so that we may have an advantage. Captain <last> has told us that you have such technology, with ship hulls that repair themselves."`
			`	"It is true that our ships self repair," Rayn responds. "But this is not technology that we are able to share. The property is intrinsic to the metals that we build our ships with - metals which are in low supply." Yashili looks concerned with this development; perhaps this journey was a worthless one.`
			choice
				`	"So is there no way that you can help them?"`
				`	"There must be something we could do."`
			`	"Do not fear, for we have something else. For many decades, we have been fighting and plundering Korath raiders from the Core. Their ships contain outfits capable of hull repair through the use of small robots. We have been unable to reproduce these robots with ease, but we may be able to provide for you our research and a number of samples that you may use."`
			`	"We too have encountered these Korath," Yashili says in response. "Although, we had not taken their technology. This may be of great use to us."`
			`	"We would like to ask something in trade, however: a copy of your astronomical records. The history of the galaxy itself is a mystery to us, and we would like to learn more about it."`
			`	Ambassador Yashili looks thoughtful, then nods. "Historical astronomical data is scientifically valuable, as is learning how to repair our ships in flight. This seems a fair trade. We should be able to have the data for you shortly. We only need use of Captain <first>'s ship to access the hyperspace communication relays." Yashili nods to another member of the delegation, who then scurries off to your ship.`
			`	"I imagine there will be a large amount of data to transfer," Rayn says. "Let us pass the time."`
			`	Ambassador Yashili and Rayn settle into diplomatic small talk. The conversational dance between a group of professional diplomats and a secretive group that are currently playing the role of nomadic desert traders is an odd one.`
			`	"While we wait, I am curious how you met these Remnant, Captain," Yashili says.`
			choice
				`	"I spend much of my time exploring the galaxy. Sometimes you stumble upon interesting things."`
				`	"Well, the same way I'd imagine most people found you - by just wandering aimlessly."`
			`	Yashili nods. "This is an understandable situation."`
			``
			`	An hour of conversation later, the Ambassador's assistant returns with a large data drive and hands it to her. The Remnant pull out a data chip of their own, and the two groups formally exchange the data. In response to an unseen signal, another Remnant pulls back one side of the tent, and a team carries in a segment from a systems core with several of the small robots. "There are more of these waiting outside, but here is a sample for you to inspect. Using the instructions we have provided, you should have no problem making use of this technology." They poke at the console, and the robots promptly spring to life and assemble a small pile of parts into a model ship.`
			`	"Thank you for doing business with us," says Ambassador Yashili. "You have a friend in the Hai." She bows and the Remnant return the bow with fluid grace before quickly shouldering the Korath equipment. They load everything onto the <ship> as the delegation boards, and you set out to return to <planet>.`
			`	As you take off, a final glance at your exterior cameras shows the Remnant have already almost finished packing up their encampment onto the camels. As one tent comes down, it reveals an anti-aircraft artillery cannon installed on a sled. Despite the rustic appearance they portrayed, the Remnant certainly took their security seriously. There is still no ship visible, but you suspect that a Starling or Gull is undoubtedly hiding nearby.`
				accept



mission "Strider: Coalition 1"
	landing
	name "Contact the Coalition"
	description "Transport Ambassador Yashili and her delegation to <destination> to attempt to obtain hull repair technology from the Coalition."
	source "Allhome"
	destination "Ring of Friendship"
	passengers 3
	blocked "The Hai delegation to meet the Coalition requires 3 bunks for the trip, but you don't have enough available space! Return when you have room for the delegation."
	to offer
		has "strider: coalition"
	on offer
		conversation
			`You find the Hai delegation meant to travel to the Coalition to negotiate for the hull repair technology waiting for you in the spaceport. The leader of the delegation introduces herself as Ambassador Yashili. "I heard that we will be traveling a great distance across the galaxy. May we have a safe journey."`
			`	"Is there anything that we should know about this Coalition before meeting them?" another member of the delegation asks.`
			choice
				`	"The Coalition are a group of three species that live in harmony, just like the humans and Hai here. They should enjoy meeting new aliens."`
					goto normal
				`	"The Coalition hate the Quarg and went to war with them many millennia ago in order to drive them out of their space."`
			`	"That is most concerning," Yashili says with nods of agreement from the other two members of the delegation. "Hopefully the presence of the Quarg in Hai space will be of no issue to them." Yashili thinks for a moment. "Or perhaps we could use this information to our advantage."`
			label normal
			`	The delegation gathers their things and boards your ship, and you plot a course for <destination>. Hopefully the Coalition will be willing to share with an alien species they just met.`
				accept
	on visit
		dialog `It appears that the delegation is bunked on escorts that have not arrived in this system yet. Take off and wait for them.`



mission "Strider: Coalition 2"
	landing
	name "Technology Obtained"
	description "The delegation has successfully obtained hull repair technology from the Coalition. Return to <destination> so that the Hai can begin developing this technology for their new ship."
	source "Ring of Friendship"
	destination "Hai-home"
	clearance
	passengers 3
	cargo "repair technology" 12
	blocked "You need <capacity> in order to return the Hai delegation and the repair technology back to <planet>."
	to offer
		has "Strider: Coalition 1: done"
	on offer
		log `Helped the Hai get in contact with the Coalition in order to learn how to create in-flight hull repair technology. The Hai obtained a schematic of the Coalition's repair modules, along with a number of samples.`
		conversation
			`Before landing, you notify the Heliarch that you're bringing alien ambassadors to meet with them, and sure enough a Heliarch delegation is waiting for you when you land. They briefly salute you, but appear to be much more interested in the strange new beings you've brought to their center of government.`
			`	The Hai delegation is momentarily confused by the unusual speech pattern the Coalition species have, but snap out of it shortly. The Heliarch then start explaining their story to the Hai, the same they told you when you first met them, including their warning about the Quarg. While both delegations are engaged in conversation, a Heliarch agent approaches you, asking, "To this precious encounter, with what purpose have you brought these people, Captain?"`
			choice
				`	"They're in need of your help."`
				`	"They come seeking technology."`
			`	You start talking to them about the Hai and their conflict with the Unfettered, but as you're explaining you hear a loud collective gasp coming from the Heliarchs that are conversing with the Hai. A member of the Heliarch delegation approaches you. "Captain <last>, kindly telling us about their territory and society, your friend Yashili has. Truthful, is it, that close to the Hai planets, a ringworld the Quarg have constructed?"`
			`	The others seem to be in an excited conversation of their own, after changing their translation devices to no longer speak human. Yashili and the other Hai also turn to you, looking somewhat confused, waiting for you to respond for them.`
			choice
				`	"The Quarg are indeed there, but they stay out of Hai business, and the Hai stay out of theirs."`
					goto business
				`	"Yes, the Quarg have a single system there with a complete ringworld, where many Hai and even some humans also live."`
			`	The Heliarchs speak among themselves at a rapid pace, and before you know it several dozen other agents are around. One of them, an older Saryd with a golden circlet, says, "Tell us more about this ringworld, you must, Hai friends. Accompany us, would you?"`
			`	Without waiting for the Hai delegation to answer, they practically drag them to a restricted section of the ringworld without you. About an hour later, the Hai are brought back, most with tired expressions.`
			`	"Had I known we would be interrogated on the engineering aspects and the inner workings of a ringworld, I would have had an engineer come with us," Yashili whispers to you.`
			
			label business
			`	The Heliarchs once again warn the Hai to be careful with the Quarg before finally letting the Hai explain the reason for their trip here.`
			`	The delegation still looks a bit overwhelmed, as if still processing all the history the Heliarch just told them, but Yashili has kept her composure and begins speaking. "We come representing the Hai people, who live far from here. Some of our brothers and sisters have turned violent toward us, and have recently created a new ship that may cause us trouble. We have created a ship of our own in retaliation, but we are still in need of technology capable of repairing the hull of a ship while in flight so that we may have an advantage. Captain <last> has told us that you possess such technology."`
			`	"Developed such technology, indeed we have," an Arach agent responds. "Composed of several dozens of small repair bots, and their center of command, such outfits are."`
			choice
				`	"So are you willing to give or sell one of those outfits to the Hai?"`
				`	"Would you share the way of mass producing those outfits with the Hai?"`
			`	"Much involved in projecting our repair modules, House Chamgar is," the same Arach says. "Contact their representatives in this ring, we will."`
			`	"Do you desire anything in return?" Yashili asks the agent.`
			`	"In return, we ask nothing. Helping you extend beyond the limits placed upon you by the Quarg, enough of a reward is," the Arach responds. Yashili looks somewhat puzzled, but does not press the issue any further.`
			`	A short time later, a group of Arachi representing House Chamgar arrive. They have the Hai describe their ships, using this information to optimize the repair module for Hai ships. They then prepare a copy of the blueprints, handing a data chip containing the schematics for the hull repair modules and their hull-walking robots to the Hai. Some workers then load a crate with two small modules onto your ship for the Hai to use as examples. Yashili thanks the Coalition for their generosity and boards your ship, ready to return to <destination>.`
				accept



event "pond strider mass production"
	shipyard "Hai Basics"
		"Flea"
	shipyard "Hai Advanced"
		"Pond Strider"
		"Flea"
	outfitter "Hai Basic"
		"Railgun Slug"
	outfitter "Hai Intermediate"
		"Railgun"
		"Railgun Slug"
		"Railgun Slug Rack"
		`"Baellie" Atomic Engines`
	outfitter "Hai Advanced"
		"Railgun"
		"Railgun Slug"
		"Railgun Slug Rack"
		`"Baellie" Atomic Engines`
	fleet "Large Hai"
		add variant 1
			"Geocoris"
			"Pond Strider (Tracker)"
			"Pond Strider (Railgun)"
			"Flea" 16
		add variant 1
			"Shield Beetle (Tracker)"
			"Pond Strider (Tracker)"
			"Flea" 8
			"Lightning Bug" 2
		add variant 1
			"Pond Strider"
			"Flea (Pulse)" 8
			"Lightning Bug" 2
			"Water Bug" 2
		add variant 2
			"Pond Strider (Ion)" 2
			"Flea" 16
		add variant 2
			"Pond Strider"
			"Flea" 8
			"Centipede" 2
		add variant 3
			"Shield Beetle (Pulse)"
			"Pond Strider (Pulse)"
			"Flea (Pulse)" 8

mission "Strider 3"
	landing
	source "Hai-home"
	to offer
		or
			has "Strider: Coalition 2: done"
			has "Strider: Remnant 3: done"
	on offer
		event "pond strider mass production" 30 90
		conversation
			`Yashili contacts the elders as you land, informing them that you have obtained the hull repair technology. They agree to meet you in the spaceport along with Osen. A group of spaceport workers begins unloading the samples from your cargo bay after you land.`
			`	As you depart your ship, you spot the Hai elders and Osen approaching. Ambassador Yashili and the Hai delegation step forward to meet them.`
			branch coalition
				has "Strider: Coalition 2: done"
			
			`	"I hope the Remnant treated you well," one of the elders says.`
			`	"They were an interesting group. Very reclusive, and not willing to share much of their people, but they were more than willing to help after we provided them with a copy of our historical astronomical data."`
				goto next
			
			label coalition
			`	"I hope the Coalition treated you well," one of the elders says.`
			`	"They were an interesting group. Very enthusiastic about meeting new people, although very touchy on the subject of the Quarg."`
			
			label next
			`	Yashili then hands the copy of the data to Osen. "You'll be needing this," she says.`
			`	"And I'll certainly love it," Osen responds. "The spaceport workers have already sent the cargo en route to my shipyard. I'll begin working on implementing it into the Pond Strider immediately."`
			choice
				`	"Pond Strider?"`
				`	"I hope you have fun with that."`
					goto fun
			
			`	"Yes. That is the name that we settled on for the ship, and its drones will be named the Flea."`
			`	"I'm getting itchy just thinking about it," one of the elders jokes.`
				goto end
			
			label fun
			`	"It's hard not to have fun when you love doing your job."`
			
			label end
			`	Osen is about to run off, but one of the elders stops him. "Can you give us any estimate on how long it will take to make use of this data?"`
			`	"Oh, yes," Osen says. "It may take us a few months to get everything working. A single month at the least if we are lucky."`
			`	"This is good to know. The sooner we have these ships functional, the better."`
			`	Osen once again gets ready to run off, but this time stops himself and turns to you. "Thank you Captain. Without this information, it could have taken me years to finish this project." You nod in response, and Osen finally runs off to his shipyard.`
			`	"I would like to thank you as well," Yashili says. "It has been some time since I have had the chance to leave our space. It is always exciting to go to new places and meet new people." Yashili bows to you, and you return a bow of your own.`
			`	"And we also need to express our gratitude," one of the elders says. "It is good to have you as a friend of the Hai. We shall keep you no longer, though. May you stay safe on your adventures."`
				decline



mission "Strider notification"
	invisible
	landing
	source
		government "Hai"
	to offer
		has "event: pond strider mass production"
	on offer
		conversation
			scene `thumbnail/hai pond strider`
			`Upon landing on <planet>, you receive a message from Osen. "Hello Captain <last>! I hope this message finds you well. I would like to once again thank you for your help on the Pond Strider, and would like to inform you that we have finished implementing the hull repair technology that you have provided us into the Pond Strider design and have now begun producing the ship on a mass scale. You'll also be interested to find that we have developed new weaponry for the Pond Strider's drone, the Flea. I won't spoil the surprise for you though. Check the shipyard on Hai-home the next time you stop by to take a look at it."`
				decline<|MERGE_RESOLUTION|>--- conflicted
+++ resolved
@@ -179,267 +179,6 @@
 
 
 
-<<<<<<< HEAD
-=======
-mission "Unfettered Jump Drive 1"
-	minor
-	landing
-	name "More Jump Drives"
-	description "The Unfettered Hai have promised you rich rewards if you bring them more jump drives."
-	to offer
-		has "First Contact: Unfettered: offered"
-		not "Wanderers: Jump Drive Source: active"
-	to fail
-		has "event: wanderers: unfettered invasion starts"
-	to complete
-		has "Unfettered Jump Drive 2: offered"
-	source
-		attributes "unfettered"
-	on offer
-		conversation
-			`The Unfettered have clearly noticed that you have a jump drive installed; a large crowd of them has gathered around your ship. Do you want to talk with them, and perhaps arrange a sale of your jump drive?`
-			choice
-				`	(No.)`
-					defer
-				`	(Yes.)`
-			`	As soon as you approach the crowd, one of them steps forward and says, "One million credits, and the friendship of the true Hai people. This is our offer, for the jump drive."`
-			choice
-				`	"Sure, I will accept that deal."`
-					goto end
-				`	"Can you offer me more than that?"`
-					goto more
-				`	"How will my ship leave here without my jump drive?"`
-			
-			`	"We will give you a hyperdrive in its place," it says, "and you will be counted as our friend, so you will not need to leave here quickly, or under threat of violence." You can't help but wonder if they will try to take your ship by force if you do not agree to the deal.`
-			choice
-				`	"Okay, I accept your generous offer."`
-					goto end
-				`	"Sorry, but if I give you this jump drive, I will lose my ability to capture more of them. Be patient, and I will bring you several of them when I am able."`
-					goto refuse
-			
-			label refuse
-			`	It ponders this for a while, and says, "Very well. Our offer stands, whenever you choose to return." They allow you to return to your ship peacefully.`
-				defer
-			
-			label more
-			`	"Do not underestimate the value of our friendship," it says. "Soon we will become powerful once more, with many fruitful worlds under our control, and when that day comes you will benefit greatly from being our ally."`
-			choice
-				`	"Okay, as long as you give me a hyperdrive to take its place, I'll give you my jump drive."`
-					goto end
-				`	"Sorry, but if I give you this jump drive, I will lose my ability to capture more of them. Be patient, and I will bring you several of them when I am able."`
-					goto refuse
-			
-			label end
-			`	The Unfettered engineers quickly and carefully remove your jump drive and replace it with an ordinary hyperdrive. You sincerely hope that you are not making a mistake by giving them this new technology. "Remember," one of them says as it hands you your payment, "when you acquire more jump drives, return here with them and we will give you further rewards. Until then, may fortune favor you, human friend."`
-				accept
-	
-	on accept
-		outfit "Jump Drive" -1
-		outfit "Hyperdrive" 1
-		payment 1000000
-		"reputation: Hai (Unfettered)" >?= 10
-
-
-
-mission "Unfettered Jump Drive 2"
-	minor
-	landing
-	name "More Jump Drives"
-	description "The Unfettered Hai have promised you rich rewards, and more information about their plans, if you bring them more jump drives."
-	to offer
-		has "Unfettered Jump Drive 1: offered"
-		not "Wanderers: Jump Drive Source: active"
-	to fail
-		has "event: wanderers: unfettered invasion starts"
-	to complete
-		has "Unfettered Jump Drive 3: offered"
-	source
-		attributes "unfettered"
-	on offer
-		conversation
-			`As before, when you land on this Unfettered world with a jump drive, a large crowd gathers around your ship. Clearly they are hoping that once again you will arrange a sale. Do you want to bargain with them?`
-			choice
-				`	(No.)`
-					defer
-				`	(Yes.)`
-			`	When you approach the crowd, one of them says, "Greetings, human friend. We have made you known to all our brothers and sisters as one of the few creatures who have chosen to help the true Hai to gain their freedom. If you give us another jump drive, we will pay you another million credits, and make you one of our emissaries to collect the payments with which our frail brothers seek to buy peace. Will you accept this exchange?"`
-			choice
-				`	"Sorry, I need this jump drive right now, but I will come back later and sell it to you."`
-					defer
-				`	"Yes, I will sell you my jump drive."`
-			`	Once again, they swap your jump drive for a hyperdrive, and pay you far more than you could sell a jump drive for anywhere else. "We will tell the other true Hai to offer you jobs in our job boards," they tell you, "and remember that we need still more jump drives."`
-			choice
-				`	"Then I will find more, and bring them to you."`
-					accept
-				`	"Can you tell me what you are using them for?"`
-			`	"Not yet. If you further prove your friendship, perhaps we will." You assure them that you will continue to do your best to assist them.`
-				accept
-	
-	on accept
-		outfit "Jump Drive" -1
-		outfit "Hyperdrive" 1
-		payment 1000000
-		"reputation: Hai (Unfettered)" >?= 20
-		fail "Unfettered Jump Drive 1"
-
-
-
-mission "Unfettered Jump Drive 3"
-	minor
-	landing
-	name "More Jump Drives"
-	description "If you find more jump drives, you can sell them to the Unfettered Hai for considerably more money than they are worth elsewhere."
-	to offer
-		has "Unfettered Jump Drive 2: offered"
-		not "Wanderers: Jump Drive Source: active"
-	to fail
-		has "event: wanderers: unfettered invasion starts"
-	to complete
-		has "Unfettered Jump Drive 4: offered"
-	source
-		attributes "unfettered"
-	on offer
-		conversation
-			`You have another jump drive, and the Unfettered will certainly be willing to pay you well for it. They also hinted that they might be willing to give you more information about what they plan to use the jump drives for. Do you want to sell them another drive?`
-			choice
-				`	(No.)`
-					defer
-				`	(Yes.)`
-			`	You meet up with some local Unfettered leaders, and they again pay you a million credits and arrange for your jump drive to be swapped out of your ship. "If you bring more, we will continue to pay you," they say.`
-			choice
-				`	"Can you tell me what you are using the jump drives for?"`
-				`	"Thank you, I will certainly bring more of them when I am able."`
-					accept
-			apply
-				set "unfettered know of wanderers"
-			`	After a brief and hushed discussion in their own language, one of the leaders says, "You have proven your worth, so we will share our secret. The Hai once owned many worlds on the galactic fringe, a territory we can only visit using the jump drive. Those worlds are fruitful and nearly uninhabited. We will reclaim them as our own, and there will be food there to feed the Unfettered for many thousands of years to come."`
-			branch know
-				has "First Contact: Wanderer: offered"
-			choice
-				`	"Is there any other way I can help you to reclaim those worlds?"`
-					goto help
-				`	"'Nearly uninhabited?' You mean another species inhabits some of those worlds now?"`
-					goto wanderers
-			
-			label know
-			`	You suspect that they are talking about the territory that is now inhabited by the Wanderers.`
-			choice
-				`	"Are you at war with the Wanderers? Can I help you to reclaim your territory?"`
-					goto help
-				`	"What are you going to do to the species that owns those worlds right now?"`
-					goto wanderers
-			
-			label help
-			`	"Your help may indeed be beneficial to us," says the leader. "I will tell the others to contact you if they have any particular missions you can undertake."`
-			choice
-				`	"I look forward to hearing from them."`
-					accept
-				`	"What do you plan to do to the species that inhabits those worlds now?"`
-			
-			label wanderers
-			`	"Those worlds are now held by a species of scavengers, who feast on the ruin of proud civilizations. Our scouts tell us that these carrion-feeders have wiped away nearly every Hai artifact, melting down our cities to make metal for their ships and factories, and hiding the scars of our wars beneath newly planted forests. They are an old and strong species, but few in number, and those worlds are ours by right."`
-			`	You try to press them for more information, but they tell you nothing useful, aside from promising you that they will seek out your help when it is time to reclaim their territory.`
-				accept
-	
-	on accept
-		outfit "Jump Drive" -1
-		outfit "Hyperdrive" 1
-		payment 1000000
-		"reputation: Hai (Unfettered)" >?= 30
-		fail "Unfettered Jump Drive 2"
-
-
-
-mission "Unfettered Jump Drive 4"
-	repeat
-	minor
-	to offer
-		has "Unfettered Jump Drive 3: offered"
-		not "Wanderers: Jump Drive Source: active"
-	to fail
-		has "event: wanderers: unfettered invasion starts"
-	to complete
-		never
-	source
-		attributes "unfettered"
-	on offer
-		conversation
-			`Would you like to sell another jump drive to the Unfettered?`
-			choice
-				`	(No.)`
-					defer
-				`	(Yes.)`
-			`	As usual, they are more than willing to pay you a million credits for your jump drive, but you do not gain any additional information by talking with them.`
-				accept
-	
-	on accept
-		outfit "Jump Drive" -1
-		outfit "Hyperdrive" 1
-		payment 1000000
-		"reputation: Hai (Unfettered)" >?= 40
-		fail "Unfettered Jump Drive 3"
-		fail "Unfettered Jump Drive 4"
-
-
-
-mission "Unfettered returning home"
-	description "This Hai has asked you to smuggle him out of Unfettered space and bring him to <destination>."
-	minor
-	source
-		attributes "unfettered"
-	destination "Hai-home"
-	clearance
-	passengers 1
-	to offer
-		has "Unfettered Tribute 3: done"
-		random < 40
-	on offer
-		conversation
-			`During the night, you hear a gentle scratching sound on your ship's main hatch. Do you investigate?`
-			choice
-				`	(Yes.)`
-				`	(No.)`
-					defer
-			`	You grab a flashlight and open the hatch, and find a juvenile Hai there, with a large satchel slung over his shoulder. "You are the <first> <last>, yes?" he says. You nod. He says, "Is it true what is written here?"`
-			`	In his hands he is holding a piece of foil paper. You recognize it as the wrapper from one of the food rations that you have been transporting to the Unfettered, the "tribute" that they demand from the peaceful Hai. But having never unwrapped one of the rations, you had not realized that there is writing on the inside, a few words in the angular alphabet of the Hai. The Unfettered youth sees your look of confusion, and translates the message. "It says, 'Hai-home is your home too. Rejoin your people.'"`
-			choice
-				`	"I think it is true. The Hai who gave this tribute said they hoped the Unfettered would turn from violence and be reconciled with them."`
-					goto true
-				`	"I'm sorry, but I don't think they will ever let you live among them, if it is your nature to be prone to violence."`
-			`	You have little experience reading Hai emotion, but the youth seems crestfallen. "You are certain?" he asks.`
-			choice
-				`	"I am certain. I can do nothing for you."`
-					goto refuse
-				`	"Perhaps you can come with me and find out, but don't get your hopes up."`
-					goto end
-			label true
-			`	"Will you take me to Hai-home?" he asks. "You are able to be outside Unfettered places. Can I go with you?"`
-			choice
-				`	"Yes, I will take you there."`
-					goto end
-				`	"Sorry, I can't risk angering the Unfettered by carrying a defector."`
-			label refuse
-			`	Disappointed, the youth leaves. You hope you made the right choice.`
-				decline
-			label end
-			`	You show the youth to one of your bunk rooms, and tell him to stay hidden there until you reach Hai-home.`
-				accept
-	
-	on visit
-		dialog `You look for the young Hai, but realize that he took a ride on one of your escorts! Better depart and wait for your escorts to arrive in this star system.`
-	on complete
-		payment 100000
-		dialog
-			`You need not have worried about the reception the Unfettered youth would receive here on Hai-home. Scarcely minutes after you hesitantly contact the Hai government, a happy crowd has gathered around your ship. When he steps out of the hatchway, he looks stunned at being welcomed so warmly. One of the Hai governors thanks you for transporting him, and pays you <payment>.`
-		"reputation: Hai" += 10
-		"reputation: Hai (Wormhole Access)" += 10
-		"reputation: Hai Merchant" += 10
-		"reputation: Hai Merchant (Human)" += 10
-		"reputation: Hai Merchant (Sympathizers)" += 10
-
-
-
->>>>>>> e7325310
 mission "Returning Home"
 	description "Bring Elliot home to his family on <destination>. Elliot ran away from his family as a teenager and hasn't seen them in almost six years."
 	minor
