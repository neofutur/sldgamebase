--- conflicted
+++ resolved
@@ -347,7 +347,6 @@
 		word
 			`"`
 
-<<<<<<< HEAD
 news "human advertisement in Hai space"
 	location
 		government "Hai"
@@ -355,7 +354,37 @@
 	name
 		word
 			"Holographic advertisement"
-=======
+	message
+		word
+			`"`
+		word
+			"For cooking that tastes like home when you couldn't be further from it, visit Galileo's Soul Food on Icelake Summit."
+			"Tired of the usual Hai lifestyle? Take a trip to Gravitas Wonderland on the unique moon of Skyfarm: where you and the whole family can see strange and wacky Hai plants, interact with incredible robotic spider drones, and have a blast in our low-gravity designed Fun Zone!"
+			"Plan a visit to the tropical Aqualiana Resort on Greenbloom where you can experience relaxing ocean-side views, exciting rainforest expeditions, and gourmet human cooking from professional chefs of the Paradise Worlds."
+			"Too busy traveling to carry around all of your belongings? Moebert's Storage Solutions has locations on each Hai planet, with rapid transportation between each location at your request! Never be without your material possessions with our solutions."
+			"Matthias' Sky Shuttles is the perfect service for anyone making trips to, from, and within Hai space. Fly 'Hai' into the sky with Matthias' Sky Shuttles!"
+		word
+			`"`
+
+news "hai advertisement in Hai space"
+	location
+		government "Hai"
+		attributes "hai tourism"
+	name
+		word
+			"Holographic advertisement"
+	message
+		word
+			`"`
+		word
+			"Are regular tree nuts too normal and bland? Ibrahim's Exotic Nut Shack fulfills all your many desires for exciting, flavorful nut varieties."
+			"Come to relax inside the many tranquil hot springs of Mirrorlake by visiting the great paradise of Freezewarm Resort & Spa."
+			"Professional full-body fur stylists are available for hire at the nearby Eliana's Styling Center! Acquire a new and fashionable look, or even dye your fur coloring!"
+			"The Hai Tourism Department recommends visiting Frostmark very soon, while the warm and rainy summer experience is still taking place!"
+			"If you crave bizarre cuisine from beyond the wormhole, you must try the food at Duality Diner, featuring human chef Dibani Wilczek and her excellent dishes like 'broccoli,' 'oranges,' and 'cereal'!"
+		word
+			`"`
+
 news "unfettered hai no dialog"
 	location
 		government "Hai (Unfettered)"
@@ -455,28 +484,9 @@
 			"Unfettered warlord"
 			"Hai youth"
 			"Hai warlord"
->>>>>>> 3744b15e
-	message
-		word
-			`"`
-		word
-<<<<<<< HEAD
-			"For cooking that tastes like home when you couldn't be further from it, visit Galileo's Soul Food on Icelake Summit."
-			"Tired of the usual Hai lifestyle? Take a trip to Gravitas Wonderland on the unique moon of Skyfarm: where you and the whole family can see strange and wacky Hai plants, interact with incredible robotic spider drones, and have a blast in our low-gravity designed Fun Zone!"
-			"Plan a visit to the tropical Aqualiana Resort on Greenbloom where you can experience relaxing ocean-side views, exciting rainforest expeditions, and gourmet human cooking from professional chefs of the Paradise Worlds."
-			"Too busy traveling to carry around all of your belongings? Moebert's Storage Solutions has locations on each Hai planet, with rapid transportation between each location at your request! Never be without your material possessions with our solutions."
-			"Matthias' Sky Shuttles is the perfect service for anyone making trips to, from, and within Hai space. Fly 'Hai' into the sky with Matthias' Sky Shuttles!"
-		word
-			`"`
-
-news "hai advertisement in Hai space"
-	location
-		government "Hai"
-		attributes "hai tourism"
-	name
-		word
-			"Holographic advertisement"
-=======
+		word
+			`"`
+		word
 			"We shall conquer the worlds to the north as is our right. It is inevitable that the strong shall defeat the weak."
 			"I have fought with the stupid birds to the north. They have no knowledge of proper battle. Our war with them will be swift."
 			"Those overgrown birds have fantastic weaponry, yet they are too cowardly to use it."
@@ -501,18 +511,10 @@
 			"Unfettered fighter"
 			"Unfettered youth"
 			"Hai youth"
->>>>>>> 3744b15e
-	message
-		word
-			`"`
-		word
-<<<<<<< HEAD
-			"Are regular tree nuts too normal and bland? Ibrahim's Exotic Nut Shack fulfills all your many desires for exciting, flavorful nut varieties."
-			"Come to relax inside the many tranquil hot springs of Mirrorlake by visiting the great paradise of Freezewarm Resort & Spa."
-			"Professional full-body fur stylists are available for hire at the nearby Eliana's Styling Center! Acquire a new and fashionable look, or even dye your fur coloring!"
-			"The Hai Tourism Department recommends visiting Frostmark very soon, while the warm and rainy summer experience is still taking place!"
-			"If you crave bizarre cuisine from beyond the wormhole, you must try the food at Duality Diner, featuring human chef Dibani Wilczek and her excellent dishes like 'broccoli,' 'oranges,' and 'cereal'!"
-=======
+	message
+		word
+			`"`
+		word
 			"I had to shoot down a surrendering Wanderer ship when my captain decided to invade their space. It was small, and didn't pose a threat, but my captain made me do it anyways. I don't know if I can take this anymore."
 			"The birds hardly try to fight back. It makes me wonder if they want us to conquer their planets."
 			"I don't think it's right that we attack those that have surrendered. What honor is there in killing civilians?"
@@ -523,6 +525,5 @@
 			"I was held prisoner on a Wanderer world. They said that we were welcome to take their planets, if it was their fate. It must be a trap."
 			"I was held prisoner on a Wanderer world. Even though I attacked them, they were so kind to me. I don't want to fight them anymore, I'd feel too guilty."
 			"I was held prisoner by the aliens up north. They call themselves the Wanderers, but everyone here just calls them 'birds.'"
->>>>>>> 3744b15e
 		word
 			`"`