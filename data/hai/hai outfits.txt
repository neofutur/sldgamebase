--- conflicted
+++ resolved
@@ -130,7 +130,6 @@
 	"velocity scale" -.05
 
 
-<<<<<<< HEAD
 outfit "True Unfettered License"
 	category "Special"
 	thumbnail "outfit/true unfettered license"
@@ -138,8 +137,6 @@
 	"capture defense" 10
 	description "This sword may be a bit of a strange license, but its intention is to inspire pride to the wearer, and when the Unfettered see it they show respect. This was given by one of their warlords as a sign of trust. It is quite handy in fights too. Legends even say it allows the most skilled users to phase through matter for a short period of time."
 
-=======
->>>>>>> b8980e8d
 outfit "Ionic Blaster Prototype"
 	category "Guns"
 	cost 530000
@@ -152,21 +149,6 @@
 		sprite "projectile/ion blast"
 			"frame rate" 5
 		sound "ion blast"
-<<<<<<< HEAD
-		"hit effect" "ion impact" 2
-		"inaccuracy" 4
-		"velocity" 18
-		"lifetime" 40
-		"reload" 50
-		"firing energy" 120
-		"firing force" 20
-		"firing heat" 180
-		"hit force" 120
-		"shield damage" 120
-		"hull damage" 40
-		"ion damage" 1.5
-	description "Since the start of the war with the rest of the Hai, the Unfettered have attempted to gain a technological edge despite their limited resources. To that goal, they began developing the Ionic Blaster, which does a small amount of ion damage that scrambles the weapons of the target, sometimes disabling it if its power generation is low enough. It also has enough raw damage to be useful in all situations."
-=======
 		"hit effect" "ion impact"
 		"inaccuracy" 4
 		"velocity" 18
@@ -180,7 +162,6 @@
 		"hull damage" 30
 		"ion damage" 1
 	description "Since the start of the war with the rest of the Hai, the Unfettered have attempted to gain a technological edge despite their limited resources. To that goal, they began developing the Ionic Blaster, which does a small amount of ion damage that scrambles the weapons of the target, sometimes disabling it if its power generation is low enough. It also has enough raw damage to be useful in all situations. To be able to make such a weapon, they inspired themselves of the Pulse Cannon, and added ionic elements into it."
->>>>>>> b8980e8d
 	description "The main focus the Unfettered had in mind when developing the weapon was making sure they could fill all of a Shield Beetle's gun ports with them, unlike the bigger Ion Cannon. The Unfettered lack the resources to mass-produce them, so it is only a prized possession of a lucky few."
 
 outfit "Ionic Turret Prototype"
@@ -198,22 +179,6 @@
 		"hardpoint sprite" "hardpoint/hai ionic turret"
 		"hardpoint offset" 16.
 		sound "ion blast"
-<<<<<<< HEAD
-		"hit effect" "ion impact" 2
-		"inaccuracy" 2
-		"turret turn" 2.5
-		"velocity" 12
-		"lifetime" 60
-		"reload" 30
-		"firing energy" 200
-		"firing force" 10
-		"firing heat" 120
-		"hit force" 60
-		"shield damage" 80
-		"hull damage" 40
-		"ion damage" 5
-	description "This is a dual turret version of the Ionic Blaster Prototype, the first weapon that the Unfetttered developed independently. However, they did not stop there - they refined the ion in the shots to be more coherent, and thus apply more disruption, at the cost of dealing less damage. This weapon quickly disables any small ships that lack power generation, and jams the weapons of others."
-=======
 		"hit effect" "ion impact" 5
 		"inaccuracy" 2
 		"turret turn" 2.5
@@ -228,7 +193,6 @@
 		"hull damage" 50
 		"ion damage" 14
 	description "This is a turret version of the Ion Cannon. The Unfettered refined the ion in the shots to be more coherent, and thus apply more disruption, at the cost of dealing less damage, and needing a lot more energy. This weapon quickly disables any small ships that lack power generation, and jams the weapons of others."
->>>>>>> b8980e8d
 	description "Its larger size is explained by the need for extra ionizers, and the fast rotating base, intended to be able to keep up with agile ships such as drones or fighters. The Unfettered lack the resources to mass-produce them, so it is only a prized possession of a lucky few."
 
 
@@ -472,7 +436,6 @@
 	"cooling" 9.5
 	description "While Hai technology is fairly heat efficient, occasionally they outfit their ships such that they sporadically overheat and cause their reactors to shut down. When that happens, they install these."
 
-<<<<<<< HEAD
 outfit "Hai Zephyr Cooling"
 	category "Systems"
 	cost 38000
@@ -482,8 +445,6 @@
 	"cooling" 21
 	description `This advanced cooling system has been developed by the Unfettered with significant help from Korath scientists, who were apparently amused at the "primitive" design the Hai had developed and found sufficient until then.`
 
-=======
->>>>>>> b8980e8d
 outfit "Quantum Keystone"
 	category "Systems"
 	cost 12000
@@ -502,11 +463,7 @@
 	"cargo scan power" 33
 	"cargo scan speed" 4
 	"tactical scan power" 15
-<<<<<<< HEAD
 	description "In order to know which ship is worth plundering, or presents less risks to do so, the Unfettered use this scanner. It is quite rudimentary compared to normal Hai technology, but it still does what it's supposed to do: get quick information on what ships are carrying from afar. The Unfettered also prefer to know more detailed information about their enemy, as they often test the effectiveness of new technologies on their victims."
-=======
-	description "In order to know which ship is worth plundering, or presents less risks to do so, the Unfettered use this scanner. It is quite rudimentary compared to normal Hai technology, but it still does what it's supposed to do: get quick information on what ships are carrying from afar. The Unfettered also prefer to know more detailed information about their enemy, as they often try new technologies on their victims in order to test their effectiveness."
->>>>>>> b8980e8d
 
 outfit "Hai Chasm Batteries"
 	plural "Hai Chasm Batteries"
