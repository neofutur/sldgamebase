# Copyright (c) 2020 MasterOfGrey
#
# Endless Sky is free software: you can redistribute it and/or modify it under the
# terms of the GNU General Public License as published by the Free Software
# Foundation, either version 3 of the License, or (at your option) any later version.
#
# Endless Sky is distributed in the hope that it will be useful, but WITHOUT ANY
# WARRANTY; without even the implied warranty of MERCHANTABILITY or FITNESS FOR A
# PARTICULAR PURPOSE. See the GNU General Public License for more details.
#
# You should have received a copy of the GNU General Public License along with
# this program. If not, see <https://www.gnu.org/licenses/>.

########################################################################

# Part 4: The crisis expands in scope.

#Timer trigger runs off Reveal 2 events, and ensures a minimum time between events if you do Reveal 3 events very quickly.
mission "Hai Reveal [A00] Darkwaste Timer"
	landing
	invisible
	source
		government "Republic" "Free Worlds" "Syndicate" "Neutral" "Independent" "Hai"
		not attributes "uninhabited"
		not planet Darkwaste
	destination Darkwaste
	to offer
		"hai slave prereq" >= 3
		"combat rating" > 3000
		has "Hai Leaks Response 6: done"
	on offer
		event "hai rescue: teeneep message" 20 30
		fail


event "hai rescue: teeneep message"


mission "Hai Reveal [A01] Visit Darkwaste"
	landing
	name "Meet Teeneep"
	description "Fly to <destination> to meet a Hai associated with the investigation you've been doing."
	source
		government "Republic" "Free Worlds" "Syndicate" "Neutral" "Independent" "Hai"
		not attributes "uninhabited"
		not planet "Darkwaste"
	destination Darkwaste
	to offer
		has "event: hai rescue: teeneep message"
		has "Hai Building Mountaintop [3] Furnishings: done"
	on offer
		conversation
			`You receive a high priority communication from a Hai woman named Teeneep. The message is brief and cryptic, but you deduce that it refers to the Hai you've rescued from human space in the past. It advises that she needs to talk to you as soon as possible. There is a set of landing coordinates on the uninhabited Hai planet, <planet>.`
				accept



mission "Hai Reveal [A02] Symbol Identification"
	landing
	name "Symbol Identification"
	description "Fly to <destination> and ask Alondo if he can help in some way."
	source Darkwaste
	destination Hai-home
	to offer
		has "Hai Reveal [A01] Visit Darkwaste: done"
	on offer
		log "People" "Teeneep Goot'r" `Teeneep is an activist and social leader among the Hai who heads an organization with hundreds of employees and many sponsors. She's used her extensive resources to search for answers about kidnapped specialists.`
		log `Many Hai and humans have gone missing over the past few decades. Many of the ones who have subsequently been rescued have had mild cadmium poisoning from some technology not of human or Hai origin. Teeneep, a Hai social leader, is using her network of information-gatherers to find out what's going on. Heading to the Quarg south of Hai space to begin the search.`
		conversation
			`You follow the landing coordinates to a flat area of hardened dirt near a cave. A Hai Centipede is parked next to you; it draws your attention immediately as it is equipped with some non-standard human outfits. You can see the emission components of a Scram Drive sticking out the back, and the collection prongs of a Catalytic Ramscoop. The steering is Hai, but the thrusters are human. The ship appears ready to fly rapidly through unfriendly territory without stopping.`
			choice
				`	(Walk into the cave.)`
				`	(Come back later.)`
					defer
			`	You walk twenty meters into the cave before coming up to a concrete wall that fills up the entirety of the cavity. An open door passes through to an unmanned security post, until it finally leads into a small and roughly designed underground facility. Through some large windows immediately to the left, you can see a room containing a variety of medical machinery, while off to the right there are computers arrayed around a makeshift living area and some sleeping quarters. You notice that some of the people you've rescued are present, but there are many more humans and Hai you haven't met, some armed with pulse rifles. Despite all this, your attention is quickly captured by a Hai woman walking towards you.`
			`	"Greetings Captain <last>, my name is Teeneep Goot'r. I'm a social advocate among the Hai, and I'm trying to help your friends with a problem. As you know, they were kidnapped by humans. A few other Hai and human victims are here; they were mostly rescued by other kind merchants in human space, but around half of those here are my staff."`
			`	"My organization has been researching the disappearance of Hai ever since humans began disappearing here under similar circumstances. We've discovered some patterns to these abductions, and through those we've been able to reach some of the victims more quickly upon their return, and even rescue some ourselves. But we have noticed something strange among the abductees: those Hai that you rescued, and several others, too, are all experiencing mild cadmium poisoning."`
			choice
				`	"What patterns have you noticed in the kidnappings?"`
					goto patterns
				`	"Tell me about the cadmium poisoning."`
					goto cadmium
				`	"How long have the kidnappings been happening?"`
					goto kidnappings
			label questions
			choice
				`	"How do you know all of this?"`
					goto know
				`	"Why are you on an uninhabited planet?"`
					goto uninhabited
				`	"Is anyone helping you?"`
					goto anyone
				`	"What patterns have you noticed in the kidnappings?"`
					goto patterns
				`	"Tell me about the cadmium poisoning."`
					goto cadmium
				`	"How long have the kidnappings been happening?"`
					goto kidnappings
				`	"That's enough information. How can I help you?"`
					goto help
			label uninhabited
			`	Teeneep looks at you as if you were daft. "Kidnappers have no reason to search an uninhabited planet for potential victims. This gives us a safe place to hide critical people or information. If the kidnappings are a coordinated effort as we suspect, they would track down threats to the operation, like escaped victims or our organization. We have plenty of space here to do our work without precautions that would be necessary on a populated planet."`
				goto questions
			label cadmium
			`	A Hai in a medical uniform explains. "The victims each have been exposed to airborne cadmium particles, which must have been circulating through a ship's ventilation. Although the level of exposure is quite low, after being rescued we can detect clearly elevated levels in many who were taken.`
			`	"No known human or Hai ship technology exhausts these cadmium compounds. There are some Hai medical microbots that leave behind similar compounds, but not the same ones, and those are self-contained for disposal. We believe this is coming from another race's technology."`
			`	They share a glance with Teeneep, "We have our suspicions but they're not conclusive yet."`
			branch questions
				not "00 Hai Leaks Response 4B: declined"
			`	"We were able to look at the scan of that modified Geocoris you recovered. It has self-repair systems that use technology which could be responsible for something like this, and we suspect they came from the same place."`
				goto questions
			label patterns
			`	"First, you must understand that violent crimes in Hai space are not a rare thing, though they aren't a day-to-day part of life as in human space. Murder, assault, estranged parents kidnapping their children, all of that happens here. Some Hai go on an adventure one day and then fall in a crevasse or get eaten by a beast. Some join the Unfettered but don't tell anyone. Most cases are solved: the person is found dead or alive. Sometimes, though, the person or body is ever found."`
			`	"In recent years, a disproportionate number of Hai and human kidnapping victims seem to be purposefully picked from the intelligentsia: doctors, scientists, engineers, architects. Most were specialists within their field. None were prominent enough for their departure to send shock waves in the community though. Some disappeared from worlds where we'd expect to be able to track them to their general area, but instead, they are simply... gone.`
			`	"We believe someone is targeting researchers and specialists and trying to hide it beneath the noise."`
				goto questions
			label kidnappings
<<<<<<< HEAD
			`	Teeneep answers, "In human space, we don't know, but after collating records in Hai space it seems to have happened in three spates each lasting several years. The earliest date back to only about a decade after we made contact with humans, but often with different kidnapping methods and targets. This means that we can't even say for sure if it's even been the same people, but every investigation has ultimately dead-ended with similar difficulties."`
			`	"Nevertheless, from the rate at which the disappearances have happened, possibly as many as five thousand Hai have vanished this way. The number may be less; some of those cases may be undiscovered murders, secret changes of identity, or defections to the Unfettered. We haven't the data to make an estimate for human disappearances."`
=======
			`	Teeneep answers, "In human space, we don't know, but after collating records in Hai space it seems to have happened in three spates each lasting several years. The earliest date back to only about a decade after we made contact with humans, around 90 years, but often with different kidnapping methods and targets. This means that we can't even say for sure if it's even been the same people, but every investigation has ultimately dead-ended with similar difficulties."`
			`	"Nevertheless, from the rate at which the disappearances have happened, possibly as many as five thousand Hai have vanished this way. The number may be less; some of those cases may be undiscovered murders, secret changes of identity, or defections to the Unfettered. We don't have the data to make an estimate for human disappearances."`
>>>>>>> a9e4b72a
				goto questions
			label know
			`	Teeneep explains, "The organization I lead has contacts with sympathetic individuals and organizations throughout Hai space. We have enough funding to hire a few hundred full-time employees of our own. Most of them are lawyers, social workers, or administrative employees. A few are investigative journalists or various types of researchers."`
			`	"We've spent the last three years researching this problem, but it helped a lot to meet the people who have been rescued."`
				goto questions
			label anyone
			`	A Hai near Teeneep responds. "Yes... and no. We work with police who investigate the disappearances, and sometimes they find the missing person.`
			`	"Our biggest problem is a lack of help in human space. Local police are overwhelmed with crime in the regions where the kidnapping victims are found. Worse, the kidnappers leave behind virtually no evidence to investigate. Your navies and agencies haven't the time to help us; they're busy cleaning up after the war. The Syndicate has unfinished business they won't talk about.`
			`	"Hai space is more manageable, but our resources are not infinite. The pattern just isn't clear enough yet for the Elders to justify more expenditure. They tell me that if we can prove the kidnappings are from a coordinated effort, they'll put all the resources they can spare into stopping the crime. They also say their investigators have been unable to discover anything, but sometimes their responses don't add up. We presume this is because they're blocking our access to classified information."`
			`	Teeneep nods. "We need a skilled and trustworthy pilot with the strength and connections to investigate locations we cannot easily access. Our mutual friend recommended you."`
				goto questions
			label help
			branch gipeep
				has "Hai Rescue: Gipeep: done"
			`	Teeneep smiles and gestures for you to follow as she walks over to a desk where an elderly Hai is conversing with another, younger, Hai. "Wayou, sorry to interrupt you. Could you please show Captain <last> the symbol?"`
			`	Wayou taps on the controls for a moment and brings up a symbol that looks like an angry cat in a circle. Teeneep asks, "Have you seen this before?"`
			choice
				`	"Yes, I have."`
				`	"No, I've never seen it before."`
			`	Wayou nods. "This symbol has been found a number of times where rescued Hai have had cadmium poisoning, but we cannot identify its origin or meaning. This may be key to finding the kidnappers' identity and whereabouts."`
			
			label gipeep
			`	Teeneep smiles and gestures for you to follow as she walks over to a desk where an elderly Hai is in conversation with someone who you realize, to your surprise, is Gipeep. "Captain <last>! It's good to see you again. I still can't thank you enough," he enthuses.`
			`	Teeneep smiles and cuts in to address the older Hai, "Wayou, sorry to interrupt you. Could you please show Captain <last> the symbol?"`
			`	Wayou taps on the controls for a moment and brings up a symbol that looks like an angry cat in a circle. Teeneep asks, "Do you remember this?"`
			choice
				`	"Yes, I do."`
				`	"No, I don't remember this symbol."`
			`	She nods. "This symbol was on the key to the crate Gipeep had been locked in. He swiped it and brought it back with you. It has been found a number of times in association with the circumstances where rescued Hai have had some level of cadmium poisoning. We have not been able to identify where it originates from. We must know and seek out who they are and where they are hiding, though I believe our mutual friend will be satisfied with merely the 'who' for now."`
			`	She hands you a data card. "This has as many images of the symbol as we have, and information on where we've found it so far. Perhaps you might find it useful. Think about who you might be able to ask, and follow any leads. If you can find out where this symbol comes from or who uses it, return here, and we will pay you 2,000,000 credits."`
			choice
				`	"I'll start right away."`
					goto questaccept
				`	"No, I don't know if I'm willing to do that."`
			`	Her eyes narrow at you. "Are you sure? Are you absolutely sure you won't help us?"`
			`	You've had a lot of information to absorb in the last few minutes but with a moment of thought you realize that the entire crisis may depend upon you helping to find the source of this.`
			choice
				`	"Yes, sorry, I'll start right away."`
					goto questaccept
				`	"No, that's definitely in too deep for me."`
			`	Teeneep's expression goes blank. Behind you, you hear the sound of a pulse rifle firing before everything goes dark.`
				die
			label questaccept
			# This will need to be a different branch for each campaign where you just start by asking the one you know the best.
			`	As you return to your ship you can't help but think you have no idea where you would find this information, but you are pretty sure you can ask Alondo for an idea of where to start.`
				accept



# Eventually needs a whole conversation variant for each main campaign. Potentially needs whole different goals. (To be a, b and c versions.)
mission "Hai Reveal [A03a] Symbol Identification"
	autosave
	landing
	name "Symbol Identification"
	description "Check out the worlds near Allhome and make sure the Hai seem normal."
	source "Hai-home"
	to offer
		has "Hai Reveal [A02] Symbol Identification: done"
	on offer
		event "alondo symbol timer" 12
		log `Been asked to check out the Hai spaceports in various systems near the wormhole, just to check nothing unexpected is happening.`
		conversation
			`You make what is beginning to feel like a standard request to land at the secure spaceport and disembark with relevant copies of files on a data stick in hand. It doesn't take long to track down Alondo, though you do end up having to wait for nearly half an hour while he finishes up a meeting with a Hai official of some kind. When he's finished he waves you into the room and gestures for you to take a seat. The seat you choose is clearly designed to be comfortable for a Hai, making for a rather strange experience for a human.`
			# TODO: Replace this paragraph with actual content. Include something about him working at Remington lately.
			`	You show Alondo the cat symbol you found, and he says, "I know some researchers who can be discreet. I'll ask them to look into this."`
			`	"In the meantime," he says, "could I ask you to stop by some of the Hai worlds nearer the wormhole? They have obviously ramped up security on Allhome, but I'd like to have a pair of eyes check that they're not using that as a cover to move more military through other nearby worlds into a threatening position... not that I think they'd do that, but we've just been through one war. I think it's making me a little paranoid while I sit here in the most Hai place that there is."`
			`	He shrugs. "Plus, they say they're ok, but it would still make me feel more secure if someone else on our side would check on them. It will probably be a couple of weeks till I can track someone down for you. So, go check on that for me, and I'll let you know."`
				accept
	to complete
		has "event: alondo symbol timer"
		
event "alondo symbol timer"


mission "Hai Reveal [A03a1]"
	minor
	invisible
	source
		government "Republic" "Syndicate" "Hai" "Free Worlds" "Independent"
		attributes "spaceport"
	to offer
		has "event: alondo symbol timer"
		has "Hai Reveal: Pirate Troubles [0]: done"
	on offer
		fail "Hai Reveal [A03a] Symbol Identification"
		# This presumably does nothing if it's already failed.
		dialog `A message from Alondo informs you that he has a tenuous lead he can give you when you're not busy.`


mission "Hai Reveal [A03a2]"
	minor
	invisible
	source
		government "Republic" "Syndicate" "Hai" "Free Worlds" "Independent"
		attributes "spaceport"
	to offer
		has "Hai Reveal: Pirate Troubles [0]: done"
	on offer
		fail "Hai Reveal [A03a] Symbol Identification"



mission "Hai Reveal: Pirate Troubles [0]"
	name "Defend <system>"
	description "A sizable group of pirates has found their way into Hai space and is terrorizing the system. Help the Hai fight back against them."
	source
		near "Waypoint" 3
		government "Hai"
		not planet "Allhome"
	to offer
		has "Hai Reveal [A03a] Symbol Identification: offered"
		# Now integrated into the plot, previous conditions temporarily kept for posterity.
		# has "First Contact: Unfettered: offered"
		# or
		#	has "event: pirates respond to leaks"
		#	and
		#		"combat rating" > 1100
		#		random < 10
	on offer
		conversation
			`The peaceful spaceport is suddenly filled with the harsh sound of sirens. You spot some Hai and a small number of humans running to their ships and speeding quickly into orbit. It appears that the system is under attack, but this is behind the security front and the Unfettered Hai never reach this far south... A loud speaker begins blaring throughout the spaceport: "Unfettered humans have entered the system in a large fleet and have begun attacking! Requesting all combat-worthy pilots to assist in the defense of our space. These enemies of harmony are not welcome here."`
			branch unfettered
				has "Unfettered: Jump Drive Source: offered"
			`	You find the phrase "unfettered humans" odd, but guess that they may be referring to pirates who have somehow slipped through. The Hai probably expect you help with your reputation, and this is certainly a significant threat to be attacking here.`
				goto choice
			label unfettered
			`	Your heart drops at the phrase "unfettered humans," as the last time you heard that was when the Unfettered Hai used that phrase to refer to the Alphas. If it is really the Alphas attacking the Hai, then it is probably a good idea to help.`
			label choice
			choice
				`	(Join the defense fleet.)`
					launch
				`	(Stay here until the fight is over.)`
					decline
	on decline
		dialog `You have declined an essential narrative mission. If you want to complete this story line, revert to the autosave or another earlier snapshot of the game.`
		# Maybe we'll put in a workaround alternative pathway later.
	npc
		government "Hai"
		personality staying
		fleet "Large Hai"
	npc
		government "Merchant"
		personality staying
		fleet "Large Human Merchants (Hai)"
	npc evade
		government "Pirate"
		personality staying
		fleet
			names "pirate"
			variant
				"Leviathan" 2
				"Mule" 2
				"Firebird"
				"Headhunter" 3
				"Raven" 3



# If older mission chain was done: Need to remove the planet the asteroid orbits, then re-add it without the landable location to reset.
mission "Hai Reveal: Pirate Troubles [0a]"
	landing
	invisible
	to offer
		has "Pirate Troubles [2]: offered"
		has "Hai Reveal [A03a] Symbol Identification: offered"
	on offer
		event "clean danoa"

event "clean danoa"
	system "Danoa"
		remove object
			sprite planet/gas6
			distance 2069.42
			period 3240.9
		add object
			sprite planet/gas6
			distance 2069.42
			period 3240.9
			object
				sprite planet/lava1-b
				distance 293
				period 11.3672
			object
				sprite planet/rock0-b
				distance 440
				period 20.9186
			object
				sprite planet/lava2-b
				distance 607
				period 33.895
			object
				sprite "planet/asteroid base"
				distance 809
				period 52.153



mission "Hai Reveal: Pirate Troubles [1]"
	landing
	name "Unfettered Humans"
	description `Track down the leaders of the pirate gang "Scar's Legion" and "persuade" them to stop attacking Hai space, then return to <destination> to tell the Hai.`
	source
		government "Hai"
	destination "Hai-home"
	clearance
	to offer
		has "Hai Reveal: Pirate Troubles [0]: done"
	on offer
		"reputation: Hai" += 20
		"reputation: Hai (Wormhole Access)" += 20
		"reputation: Hai Merchant" += 20
		"reputation: Hai Merchant (Human)" += 20
		"reputation: Hai Merchant (Sympathizers)" += 20
		conversation
			`The battle has ended, but the spaceport still seems more hectic than usual. Ships are jumping in from the surrounding systems to help any injured and to repair any damage that may have occurred. After some hours pass and the commotion has died down, a Hai in uniform approaches you. "We have heard from several people here that you are considered a seasoned fighter among your people, and learned of your current status assisting our government on other matters. May you lend your combat prowess to us to resolve this issue?"`
			choice
				`	"I'd be glad to help. What can I do?"`
					goto explain
				`	"What issue?"`
			`	"I understand that you just defended this system from human pirates. That is the issue that needs resolved.`
			label explain
			`	"Human attacks on our systems are very rare, but recently we have experienced an increased number of raids. I'm told you recently assisted in dealing with a much more successful one on Allhome. We captured a crew member of this most recent attack who was attempting to flee in an escape pod, and he gave us information that a gang that calls themselves 'Scar's Legion' has discovered our territory and is responsible for some of the recent raids.`
			`	"Unfortunately, he would not tell us where this gang is, or who the leader is, so there is nothing we are able to do about it. Many humans who live peacefully among us told us that you might be capable of assistance, though."`
			choice
				`	"I'll see what I can do."`
					goto yes
				`	"You want me to hunt down Scar's Legion to stop them from attacking you?"`
				`	"Sorry, I'm not interested."`
					decline
			`	"We understand that these humans are likely misguided. We ask that you resolve this peacefully if possible, but the loss of life from these continued attacks is unacceptable."`
			choice
				`	"I'll see what I can do."`
					goto yes
				`	"Sorry, but I'm not interested."`
					decline
			label yes
			`	"Thank you. Please return to <planet> after you have sought to resolve this situation."`
				accept
	on enter
		dialog `You receive a short message from Teeneep. "I heard what happened <last>. This is not one of the groups that was already on our radar, so once you're done I would very much like to hear what you find out."`
	on visit
		dialog "You've returned to <planet>, but you haven't yet tracked down Scar's Legion. Perhaps you should ask around the spaceport of pirate planets near the wormhole into Hai space for information."
	to complete
		or
			has "hr accepted scar's legion tribute"
			has "hr defeated scar's legion"



mission "Hai Reveal: Pirate Troubles [1]: Farpoint"
	landing
	invisible
	source "Farpoint"
	to offer
		has "Hai Reveal: Pirate Troubles [1]: active"
	on offer
		conversation
			`You visit the Navy outpost on <origin> and ask the officers there if they have any information on Scar's Legion. After running a background check on you to make sure you're not up to no good, and sheepishly apologizing once they recognize you, an officer hands you a copy of a folder containing all the information that the Navy has on the gang. "Nothing in here is classified, so you're free to keep it," the officer says.`
			`	You return to your ship and sift through the files. The leader of the gang is named Scar (to no one's surprise), who used to be an important member of another pirate gang before forming his own. The Navy estimates their numbers to be in the low thousands, mostly responsible for petty crime in the Far North and not a cause of too much trouble, but the files all date back to a number of years ago. Clearly something has changed in the time since these files were last updated if Scar's Legion is now powerful enough to even attempt to attack the Hai.`
				decline



mission "Hai Reveal: Pirate Troubles [1]: Freedom or Zenith"
	landing
	invisible
	source
		planet "Freedom" "Zenith"
	to offer
		has "Hai Reveal: Pirate Troubles [1]: active"
	on offer
		payment -5000
		conversation
			`You wander the <origin> spaceport on the lookout for anyone who might have any information on the whereabouts of Scar's Legion. A self-described fixer promises you information in exchange for payment, but after handing her the few credits that she's asking for, she runs off with her gun in her hands to discourage you from following. Perhaps someone on another nearby pirate planet will have actual information for you.`
				decline



mission "Hai Reveal: Pirate Troubles [1]: Haven"
	landing
	invisible
	source "Haven"
	to offer
		has "Hai Reveal: Pirate Troubles [1]: active"
	on offer
		payment -100
		"hr scar's legion information" ++
		conversation
			`You order a drink from a small rundown bar in the <origin> spaceport and try to make small talk with the bartender to get him open to giving information about Scar's Legion. He seems reluctant at first, but eventually warms up to you. A few other patrons of the bar join in on the conversation. Luckily no one seems mad about you asking about Scar's Legion. One of the patrons makes it clear that Scar's Legion has no friends on this world, or "at least not anymore."`
			`	You leave the bar after an hour or two. Once you return to your ship, you write down all the information you can remember. The gang used to operate exclusively out of the Far North until they crossed one of the larger gangs, causing them to flee the region a few years ago. One of the pirates guessed that they fled for the Core.`
			`	Another person mentioned that the leader of the gang used to always talk about making their own base in an uninhabited system where no one would find it. "He always talked about hollowing out an asteroid to use as a hideout. My guess is he was just always high on the ringworld shavings his gang was dealing."`
				decline



mission "Hai Reveal: Pirate Troubles [1]: Stormhold"
	landing
	invisible
	source "Stormhold"
	to offer
		has "Hai Reveal: Pirate Troubles [1]: active"
	on offer
		"hr scar's legion information" ++
		conversation
			`It doesn't take long for you to find someone who knows something about Scar's Legion. You meet someone who says he'll give you information "free of charge."`
			`	"Scar's Legion have been a thorn in my side for months now. Wrecked my ship a while back, and have been causing me trouble ever since. If you're planning on taking them out, then I'll tell you everything you need to know."`
			`	The pirate tells you that he doesn't know where the base of Scar's Legion is, but he mentions that they spend a lot of time in the uninhabited systems of the Far North. "Nothing out there but cold rocks and gas giants, but if they're spending so much time out there then they must have set up a base of some sort on one of those frozen planets."`
				decline



mission "Hai Reveal: Pirate Troubles [2]"
	landing
	name "Scar's Legion"
	description "You've pieced together enough information to find out that the Scar's Legion hideout is in one of four systems in the Far North. Search those systems for the gang's hideout and confront them."
	waypoint "Danoa"
	waypoint "Rajak"
	waypoint "Sumar"
	waypoint "Hassaleh"
	to offer
		"hr scar's legion information" >= 2
	on offer
		event "scar's hideout"
		conversation
			`After having visited various pirate worlds asking about Scar's Legion, you believe that you know where their hideout is.`
			`	You know that the leader of Scar's Legion used to talk about wanting a hollowed out asteroid as a base. You also know that Scar's Legion has recently been very active in the uninhabited systems of the Far North. You conclude that the gang's hideout is likely an asteroid located in one of a few systems that are in proximity to the wormhole that leads to the Hai. You mark <waypoints> on your map and get ready to confront them.`
				accept
	to complete
		never
	to fail
		has "Hai Reveal: Pirate Troubles [3]: offered"

event "scar's hideout"
	system "Danoa"
		remove object
			sprite planet/gas6
			distance 2069.42
			period 3240.9
		add object
			sprite planet/gas6
			distance 2069.42
			period 3240.9
			object
				sprite planet/lava1-b
				distance 293
				period 11.3672
			object
				sprite planet/rock0-b
				distance 440
				period 20.9186
			object
				sprite planet/lava2-b
				distance 607
				period 33.895
			object "Scar's Hideout"
				sprite "planet/asteroid base"
				distance 809
				period 52.153

planet "Scar's Hideout"
	attributes uninhabited
	landscape land/loc1
	description "Scar's Hideout is a hollowed-out asteroid used by Scar's Legion as their main base of operations. From here they harass anyone making the journey through the uninhabited systems of the Far North. Recently the gang has discovered the wormhole to Hai space, leading them to start causing trouble for more than just unlucky merchants."
	spaceport "The spaceport of Scar's Hideout is a massive hangar dug into the core of the asteroid, accessible only by a single blast door on the ceiling. Judging by the size of the hangar, you'd guess that about a third of the entire asteroid was hollowed out for the spaceport alone."
	security 0
	government "Scar's Legion"



mission "Hai Reveal: Pirate Troubles [3]"
	landing
	name "Scar's Legion"
	description "Having declined the tribute, the leader of Scar's Legion has challenged you to a fight to the death. Defeat the <npc>, then return to <destination>."
	source "Scar's Hideout"
	destination "Hai-home"
	clearance
	to offer
		has "Hai Reveal: Pirate Troubles [2]: offered"
		has "event: scar's hideout"
	on offer
		conversation
			`You've located the Scar's Hideout, a massive asteroid in orbit around a gas giant. As you fly over the asteroid's surface, you spot an open blast door. They must be inviting you inside. It surprises you that a gang of pirates would be capable of creating such a base, as the materials and time needed to make something like this are immense.`
			`	Upon entering the blast door, it closes behind you, leaving you in complete dark. Suddenly, floodlights flash on all around your ship. The brightness of the lights prevents you from seeing anyone beyond them, but you suspect that there are a number of weapons pointed at your ship right now.`
			`	"Who are you and what do you want?" a voice booms from a loud speaker. You press a button to activate your ship's external speakers.`
			choice
				`	"I'm <first> <last>, here to negotiate on behalf of the Hai."`
					goto negotiate
				`	"I'm <first> <last>, here to take this gang down."`
			`	The voice laughs. "Well too bad, because you're right in the middle of a hornet's nest. Fire, boys!"`
				goto die
			
			label negotiate
			`	The voice laughs. "Ah, yes. Those squirrels. I take it they've had enough of us plundering their systems. Boys!"`
			`	The floodlights turn off, revealing a large room with what must be hundreds of pirates with guns of various sizes trained on your ship. One wrong move and you're toast. "Please, Captain. Step out of your ship."`
			choice
				`	(Comply with the orders.)`
					goto comply
				`	(Attempt to escape.)`
			`	You activate your ship's engines to escape. The floodlights suddenly reactivate.`
			
			label die
			`	Before you can even react, several dozen lasers and streams of bullets come flying out from behind the floodlights. You attempt to pull your ship up and fly straight through the ceiling before your ship is too damaged to move, but then you spot a number of rockets flying straight at your cockpit. You die instantly as the rockets impact the glass in front of you.`
				die
			
			label comply
			`	You step out of your ship, and a tall man with a scar across his cheek steps forward from the crowd of pirates. Presumably, it's the eponymous leader of the gang.`
			choice
				`	"The Hai ask that you stop attacking their systems."`
					goto negotiations
				`	"You must be Scar."`
			`	"No. Scar is long dead," the leader says.`
			choice
				`	"Oh, so does that make you Scab?"`
				`	"The Hai ask that you stop attacking their systems."`
					goto negotiations
			`	The leader grimaces. "I'll cut your tongue out if you don't watch your mouth."`
			`	You take a step back. "The Hai ask that you stop attacking their systems," you say, attempting not to get shanked.`
			
			label negotiations
			`	"Perhaps we will stop," the leader says with a smile. "Under one condition. We'd like a one time shipment of various Hai weapons and technology. The shipment should be as big as possible. I've seen the freighters those aliens have. They're massive. Load two or three up with the goods and we'll consider focusing our attention elsewhere."`
			choice
				`	"Okay. I'll meet with the Hai and see what they can provide."`
					goto tribute
				`	"I'm afraid that I can't allow that."`
					goto disallow
			label disallow
			`	The crowd of pirates respond with a cacophony of jeers and boos. The leader raises his fist in the air, and the crowd falls silent. "Well I'm afraid that just won't do."`
			`	The leader paces back and forth in silence for a moment. "Well if we don't get what we want, then we're just going to need to keep on attacking. Which means that your presence here is pretty useless."`
			`	The leader turns to the crowd. "How about a fight? To the death!" The crowd erupts in cheers. The leader turns back to you. "We fight in this system only. Just you and me. You attempt to run, my men hunt you down. How's that sound?" You attempt to respond, but before you can, the leader pulls his gun and aims it at you. "Run."`
				launch
			
			label tribute
			`	"Excellent!" the pirate says, which is met with cheers from the rest of the pirates in the room. "But make it quick. Wouldn't want to keep us waiting." The blast doors reopen, and you return to your ship to leave immediately.`
				flee
	
	on decline
		set "hr accepted scar's legion tribute"
	on accept
		event "battle against scar's legion"
	
	npc kill
		government "Scar's Legion (Killable)"
		personality nemesis
		ship "Leviathan (Hai Weapons)" "Keloid"
		dialog "You've defeated the leader of Scar's Legion. The various spectators to the fight aren't attacking you, but it may only be a matter of time before they decide to turn their guns on you for killing their leader. Better head to <planet> before that happens."
	
	npc
		government "Scar's Legion"
		personality nemesis
		fleet "Small Northern Pirates"
		fleet "Large Northern Pirates" 4
	
	on enter
	on enter
		"reputation: Scar's Legion" = -1000
	
	on visit
		dialog phrase "generic bounty hunting on visit"
		
	on complete
		set "hr defeated scar's legion"
		event "battle against scar's legion over"

event "battle against scar's legion"
	system "Danoa"
		fleet "Human Miners" 1600

event "battle against scar's legion over"
	system "Danoa"
		fleet "Small Northern Merchants" 15000
		fleet "Small Northern Pirates" 5000
		fleet "Large Northern Pirates" 16000
		fleet "Large Republic" 30000
		fleet "Human Miners" 1600



mission "Hai Reveal: Pirate Troubles [4]"
	landing
	name "Pirate Tribute"
	description "Escort the three Hai freighters carrying Hai weapons and technology to <stopovers>, then escort the freighters back to <destination>."
	source "Hai-home"
	stopover "Scar's Hideout"
	clearance
	to offer
		or
			has "hr defeated scar's legion"
			has "hr accepted scar's legion tribute"
	on offer
		"reputation: Hai" += 20
		"reputation: Hai (Wormhole Access)" += 20
		"reputation: Hai Merchant" += 20
		"reputation: Hai Merchant (Human)" += 20
		"reputation: Hai Merchant (Sympathizers)" += 20
		payment 2500000
		conversation
			`Upon landing on <origin>, the authorities at the secure spaceport give you <payment> for your assistance in defending their systems and for helping to track down the culprits. They also direct you to an emergency session of the Council of Elders, the now increasingly familiar elected ruling body of the Hai, to tell them about Scar's Legion. Unlike last time there is almost no wait, and the Elders are very direct. The very first one of them to address you says, "Please, tell us what has occurred."`
			branch defeated
				has "hr defeated scar's legion"
			
			`	"They asked that you load three large freighters with various weapons and technology to give to them. Only then will they stop attacking you."`
			`	"A simple request," the elders says. "Little more than what the Unfettered ask of us. We shall load three Geocoris immediately."`
			`	"Who is to say that they will not use our own weapons against us?" another elder chimes in. "This deal could only hurt us."`
			choice
				`	"There's no guarantee that they will not attack again, but they promised that they would focus elsewhere."`
					goto guarantee
				`	"I could return to them and defeat them if you desire."`
			`	"No," says the elder. "We are not interested in condemning these humans to death if all they ask is for technology."`
			
			label guarantee
			`	"I believe a bigger issue here is how this will impact our human friends beyond the wormhole," an elder says. "If these pirates are not attacking us, then who will they be attacking? Will we not simply become weapons dealers for a far off war?"`
			`	"We will inform the Republic Ambassador that we are providing these pirates with our technology for our own sake. They have been capable of combating our technology in the past. I am sure that they will be able to handle it now. Please, <first>, escort the freighters to these pirates so that they may leave us alone."`
				accept
			
			label defeated
			`	"I defeated the leader of Scar's Legion. They shouldn't cause any more trouble for you now."`
			`	One of the elders frowns. "Did you kill their leader in cold blood, or was it self defense?"`
			choice
				`	"They asked for a tribute of your weapons and technology, but I refused the offer, so they attacked me."`
					goto refused
				`	"They were not willing to negotiate, and I was forced to defend myself."`
			action
				set "lied to elders"
			`	"This is most unfortunate," another elder says. "But I am happy to hear that they will not cause any more loss of life among our people."`
				goto end
			
			label refused
			`	"This is most unfortunate," another elder says. "We would have been willing to provide them the technology they sought if only they had asked nicely in the first place."`
			`	"Better that we eliminate a threat instead of making them stronger through becoming their weapons dealer," the first elder says. "These pirates might have attacked us with our own technology, or, worse still, attacked other humans with them, making us complicit in their slaughter."`
			
			label end
			`	The elders thank you for your assistance in this situation and send you on your way.`
				decline
	
	on decline
		"reputation: Hai" += 40
		"reputation: Hai (Wormhole Access)" += 40
		"reputation: Hai Merchant" += 40
		"reputation: Hai Merchant (Human)" += 40
		"reputation: Hai Merchant (Sympathizers)" += 40
	
	npc save accompany
		government "Hai (Wormhole Access)"
		personality escort
		fleet
			names "hai"
			cargo 10
			variant
				"Geocoris" 3
	
	on stopover
		dialog `You lead the Hai freighters into the blast doors. Despite the massive size of the freighters, they all manage to fit into the asteroid's spaceport with some room to spare, a testament to how much work was put into this base. The pirates of Scar's Legion unload all the Hai technology from the freighters. After the last crate is gone, the freighters quickly launch from the asteroid.`
	
	on visit
		dialog phrase "generic arrived-without-npc dialog"
	
	on complete
		"reputation: Hai" += 40
		"reputation: Hai (Wormhole Access)" += 40
		"reputation: Hai Merchant" += 40
		"reputation: Hai Merchant (Human)" += 40
		"reputation: Hai Merchant (Sympathizers)" += 40
		payment 500000
		dialog `With the freighters safely returned, the Hai thank you for resolving the situation with Scar's Legion and hand you <payment> for your help.`



mission "Hai Reveal [A04] Report to Teeneep"
	landing
	name "Report to Teeneep"
	description `Tell Teeneep about the experience with Scar's Legion.`
	source Hai-home
	destination Darkwaste
	to offer
		has "event: alondo symbol timer"
		or
			has "Hai Reveal: Pirate Troubles [4]: done"
			has "Hai Reveal: Pirate Troubles [4]: declined"
	on offer
		dialog `Alondo is apparently away somewhere and unavailable for a short while. So, now that the situation with Scar's Legion is resolved, it's time to report to Teeneep about the experience. Maybe it will shed some light on what's going on?`



mission "Hai Reveal [A05] Take Teeneep to Hai-home"
	landing
	name "Return to Hai-home"
	description `Take Teeneep to Hai-home.`
	source Darkwaste
	destination Hai-home
	passengers 1
	blocked `It's probably not advisable to bring so many unnecessary people to a secret location on Darkwaste. You should return when your spare bunks are unoccupied.`
	to offer
		has "event: alondo symbol timer"
		or
			has "Hai Reveal [A04] Report to Teeneep: done"
			has "Hai Reveal [A03b] Report to Teeneep: offered"
	on visit
		dialog `Teeneep is on another ship not yet in the system. Take off and wait for the ship to arrive in order to continue.`
	on offer
		conversation
			`Teeneep is waiting for you when you return to her base on Darkwaste, though notably the security point at the front is properly manned this time. Perhaps the most recent raid has given them cause for concern. There is a quiet corner of the living area that is unoccupied at the time, and she gestures for you to join her there.`
			`	"So," she says, "please, tell me everything about this recent experience. I must know what happened and what the Elders chose to do."`
			`	You briefly relay the initial events, starting with the raid, then the request for your assistance, the search that you went on, and the eventual discovery of Scar's Legion and their secret base in Danoa where they issued their demands.`
			branch "appeased scar"
				has "Hai Reveal: Pirate Troubles [4]: done"
			branch lied
				has "lied to elders"
			choice
				`	"The Elders were glad they were dealt with, but some would have handed over your technology to appease them."`
					goto "wanted to appease"
				`	"The Elders would have handed them Hai tech, but I could not allow them to use it to terrorize other humans."`
			`	Teeneep's eyebrows shoot up but she restrains herself at the tone of your response. "Indeed, it would not be wise to enable more of your people to suffer their predations. I must be clear on something though; the Elders, you said they'd have given them what they wanted? They said that? They explicitly said they'd have rather dealt arms to human pirates than eliminate a threat?"`
			choice
				`	"Yes, they were very focused on a peaceful solution and felt the outcome was unfortunate."`
					goto unfortunate
				`	"Actually, they said they'd have handed it over if they'd only asked nicely."`
					goto fury
			label "wanted to appease"
			`	Teeneep's eyebrows shoot up in an extremely human-like expression. "They said that? They explicitly said they'd have rather dealt arms to human pirates than eliminate a threat?"`
			choice
				`	"Yes, they said it was most unfortunate."`
					goto unfortunate
				`	"Actually, they said they'd have handed it over if they'd only asked nicely."`
					goto fury
			
			label "appeased scar"
			choice
				`	"Scar's Legion wanted Hai tech. The Elders have handed over your technology to appease them."`
					goto fury
				`	"Scar's Legion wanted Hai tech. Some Elders argued against dealing arms, but they handed them over anyway."`
			`	When you mention the Elders who argued against dealing arms, she nods as if expecting to be satisfied, but the rest of the sentence seems to take a brief moment to register. When you finish, her face flashes through a range of expressions too quickly for you to follow.`
			
			label fury
			`	"WHAT!?"`
			`	Teeneep's exclamation is loud enough that every head in the room turns towards you both. "The Elders would prioritize our secrecy over our safety, even when the purpose of the secrecy is to maintain our safety?! Some of them must have grown mold in their brains!"`
			`	Teeneep seems to lapse into either some very colorful phrasing, or perhaps a string of Hai expletives. It's all in Hai, and completely unintelligible to you, but around the room you can hear much muttering and several Hai give each other pointed glances. Realizing this Teeneep gives them a look, composes herself and lowers her voice back to a tone of restrained fury.`
			label unfortunate
			`	"Clearly many of the Elders have become weak and misguided, lost in the miasma of our current difficulties. I must speak to our mutual friend and investigate this. No Hai should be accepting of this subversion of our society's critical values.`
				goto conclusion
			
			label lied
			choice
				`	"Scar's Legion wanted Hai tech, but I could not allow them to use it to terrorize other humans."`
				`	"The Elders seemed intent on a peaceful solution, but I do not believe that was truly possible."`
			`	She nods seriously, "Indeed, I would expect that a serious threat capable of slipping the current heightened security and raiding our worlds should not be expected to actually engage in peace, nor trusted to do so. You say the Elders wanted a peaceful solution though, yet it sounds like that did not happen. Did you destroy them?"`
			choice
				`	"I defeated their leader."`
				`	"I destroyed their ships."`
					goto ships
			`	"Ah, so bloodied, but perhaps not gone," she muses.`
			label ships
			`	"Even with the ships you destroyed, there will doubtless be remnants of the group left. We shall have to do some investigation of our own in Danoa." She narrows her eyes at you suddenly. "You did not tell the Elders everything you have told me, did you? What did you tell them?"`
			`	Teeneep seems to have an incredibly perceptive sense of both humans and their use of language to have picked up on this.`
			choice
				`	"I told them Scar's Legion was not willing to negotiate, and I was forced to defend myself."`
					goto "complete honesty"
				`	"I simply did not mention the terms which I found unacceptable, and said I was forced to defend myself."`
			`	She cocks her head and looks at you searchingly for a moment, but doesn't seem to reach any particular conclusion.`
			label "complete honesty"
			`	"Yes, well, I suppose you would have to defend yourself in any situation where you didn't give them what they wanted," she says. "In any event, this raises some serious questions about what exactly is going on in those chambers where they make their decisions.`
				goto conclusion
			
			label conclusion
			`	"You must take me to <planet> immediately. My people here can analyze any sensor logs or other data you have on Scar's Legion. It doesn't sound like they're connected to our mystery, but we can do our due diligence. I must personally investigate these new concerns, though, and I cannot do that from here. I also cannot fly my own ship there, right now, without becoming snarled in bureaucracy, but, if I come with you, I can catch up with our mutual friend easily from the secure spaceport. I have sufficient privileges to be there, even if I have no existing clearance for landing my ship."`
			`	She waves over Wayou towards you. "Please, give Wayou any relevant data files while I pack for departure. I suspect that I have kept you away from <planet> far too long as it is. My sources suggest that there may be those there who are already awaiting your return."`
			`	You have barely had time to load your logs onto a data stick and hand them to Wayou before Teeneep is packed and waiting to depart. It would seem your course is set.`
				accept



# Eventually needs a whole conversation variant for each main campaign. This time with similar goals. (To be a, b and c versions.)
mission "Hai Reveal [A06a] The Calm"
	landing
	name "Preparation & Investigation"
	description `Stop by <planet> on your way to following up the lead from Alondo.`
	source Hai-home
	destination Mountaintop
	cargo "hyperspace relays" 8
	blocked `When you advise Alondo of your return he requests you ensure you have at least 8 tonnes of cargo space available.`
	to offer
		has "Hai Reveal [A05] Take Teeneep to Hai-home: done"
	on offer
		conversation
			`As soon as you disembark Teeneep slips off through an entirely different security checkpoint. She definitely shows them some sort of ID but you're some distance away by that point. A quick inquiry confirms that Alondo is actually around this time and you send him a message to alert him that you're heading his way.`
			`	As you approach the office where Alondo seems to have been set up for the time being you can hear voices through the open door and you slow to a stop as you realize they sound agitated. "Look, Gruyere, you can't expect me to not organize some things around you when you're off being busy elsewhere. Regardless of whether it was your idea."`
			`	You clearly identify Alondo when he responds, "I wouldn't blame you if you'd at least tried to contact me, or left a message, but it's just typical of how you operate."`
			`	"You were eleven hours out of sync across timezones, it was four in the morning where you are, and you know damn well we've all been more than busy enough to let a message slip here or there. Especially since Terry is now on Mountaintop and I am absent any assistance."`
			`	"Sam, it's done, it's fine, the things that need to be happening are happening. I don't care, just stop expecting me to thank you for it. I'm not doing this again," says Alondo, exasperated.`
			`	The man you now recognize as Remington pauses for a moment before speaking in a low tone. "Are you going to hold that one against me forever, Gru?"`
			`	"Don't call me Gru."`
			`	A protracted silence ensues.`
			choice
				`	(Walk loudly towards the doorway.)`
					goto doorway
				`	(Remain silent and wait.)`
			`	You almost expect the silence to be broken by a cough, but instead you hear the sound of a datapad being firmly set to one side. "Anyway, Captain <last> will be here momentarily. Why don't you see if they're on their way?"`
			`	You hear someone, presumably Remington, stand up and you quickly backpedal a few steps before resuming a nonchalant walk towards the office just as Remington steps out to look for you.`
				goto meeting
			label doorway
			`	You quietly backpedal a couple steps and then stride confidently towards the office where you hear a click as something is set aside and momentarily come face to face with Remington who has stood up to greet you.`
			label meeting
			`	"Ah, <last>, please come in." Remington moves over and clears your path to the nearest seat.`
			`	"It's good to see you back again, <last>," says Alondo, "and just in time for something that I think it's best to ask you to do. Would you like to tell the good Captain what the plan is, Remington?"`
			`	After what you've just overheard the slightly accentuated formality on 'Remington' is not lost on you, but the Syndicate PR man doesn't appear to react to it at all as he hands you a datapad with a hyperspace relay displayed on it. "Since very near the start of this, the Navy has successfully maintained new hyperspace relays in Rajak and Hasseleh, linking our communication network to the Hai's through a secure portal. However, while this has allowed us to communicate to anywhere back home, it has some disadvantages. What you see there is the solution.`
			`	"There are fourteen relays between the wormhole and Earth, which is theoretically the same number as there are to Markab, but for us that means routing through Elnath or Aldebaran. Those two relays are owned and maintained by Lovelace Labs, who ferry an enormous volume of data back and forth between those two systems. This means that communications back to the Syndicate tend to either get held up in a buffer waiting on priority data streams that Lovelace reserves for itself, or it gets routed for eighteen links through Sirius, or seventeen through Sol itself. Both of these systems have strained infrastructure with high throughput latencies as it is, even for priority communications. So while Xilin has the highest priority access and the shortest distance and Alondo here has all his comms routing a whole different way entirely, the Syndicate is getting many of our comms held up to sometimes problematic degrees."`
			choice
				`	"And you want me to place some more relays?"`
					goto relays
				`	"So why haven't you placed more relays?"`
			`	Remington makes an unimpressed face. "We have. They keep getting blown up by marauders."`
			choice
				`	"I thought even pirates wouldn't blow up relays?"`
				`	"Why would they be doing that, don't they use them too?"`
			label relays
			`	Remington nods. "Yes, well, this deep end of space has never had relays. No one out here has needed them; and for a long time the marauders here have been using the communications darkness out this way to be able to get around and do their business with impunity. There are no worlds disconnected, so there's little benefit to them. The sole advantage is that ships out this way can call for help when they couldn't before. So the relays the Syndicate have been putting up have been getting destroyed, along with several of our security ships.`
			`	"This one that you see in front of you is different though." He makes eye contact with Alondo and very deliberately emphases the word as he continues, "WE have been working with the Hai to make some relays that look like they're human-made, but utilize some more advanced Hai technology to baffle any scanners attempting to identify their location within a system. These should allow us to make the communication links without having marauders come through and destroy them."`
			`	He looks at you, "But of course, since they have Hai tech in them, they need to be delivered by someone human, trustworthy, and who's not likely to get blown up by a marauder. Which would be you."`
			choice
				`	"Sounds easy enough."`
					goto accepted
				`	"Not sure I want to do this."`
			`	Alondo looks at you and says, "We need you to do this. It'll be very helpful."`
			`	The emphasis he places on the words 'you' and 'helpful' suddenly give you the sense that this might be coordinated specifically for your benefit. Realizing this, you nod and accept it, on his account.`
			label accepted
			`	"Excellent," says Remington, standing up and flicking over the pickup details to your pad. "Check in with Terry on your way; she may have updated scouting information on their precise placement. Now I have another meeting to get to momentarily, but thank you, Captain. It's been a pleasure seeing you again."`
			`	He gives a meaningful look to Alondo on his way out, but exactly what it means is not clear to you. Alondo's posture relaxes somewhat as he briefly gets up and quietly closes the door.`
			`	"Now that that's over with, we have business. I have a lead on this symbol you wanted investigating. I still wish you'd tell me why you're looking for it, but for now, I'll continue to accept that it's important." he fishes around in a small satchel bag that usually carries his pad and unexpectedly pulls out an actual piece of physical paper. The text on it reads, 'Adjunct Research Library, Navy Intelligence Observatory, Moscow. Room number: 3017A19'.`
			`	"Fortunately, I have been able to not only find you someone to speak to, but also find you a cover for being there in the first place. Xilin has decided he needs a trusted aide to stay on top of things here, especially as Mountaintop progresses. So far he's found the staff provided him on Mountaintop to be... lacking. I get the sense from him that he's expecting things to get more complicated, not less; though he hasn't said as such in quite so many words just yet. So, you get to go to Earth to pick up his chosen assistant, and while you're there you can go and speak to a certain Ms. Giti Gilani. She's an expert in the history of space flight and related archaic topics. Meanwhile the aide you'll be picking up is a young man called Batu Cegeen. You'll have to land at the Ulaanbaatar spaceport for him and travel locally for your business with Ms. Gilani."`
			choice
				`	"Thank you."`
					goto finish
				`	"Do I need to speak to Xilin myself?"`
			`	Alondo shakes his head. "No, I have already told him about the plan to have you drop off some relays, and explained that it's just a minor detour to ask you to go on a bit further. It saves them having to try and arrange suitably secure transport all the way from Earth to <origin> and then back to <planet>. This way the worst he'll have to deal with is the one trip from here back to wormhole later, which is easy enough."`
			label finish
			`	Alondo leans forward on his desk. "And <last>, I don't know what's going on, but if you won't even tell me, it must be dangerous. Please, be careful."`
			choice
				`	"I will."`
					accept
		
		
		
mission "Hai Reveal [A07] Deliver the Relays"
	# TODO: The relays should vanish from your cargo bay when deployed if it ever becomes possible.
	autosave
	landing
	name "Preparation & Investigation"
	description `Deploy relays in <waypoints>, and pick up Batu Cegeen on <planet>.`
	source Mountaintop
	waypoint Sumar
	waypoint Cardax
	waypoint Moktar
	waypoint Volax
	destination Earth
	cargo "hyperspace relays" 8
	to offer
		has "Hai Reveal [A06a] The Calm: done"
	on offer
		log "People" "Terry Adrianopoulos" `Turns out Terry is not the secretary of Samuel Remington, but has been relegated to that position by a change in management. She was in fact the Chief Operations Officer, or COO; one of the most important people in the Syndicate before the war ended. She is now managing the organizational side of the movie production very competently.`
		log "People" "David Turner" `An entrepreneur with a sharp mind, he was drawn into the cover story in the instrumental role of providing the funding, at least officially, for the movie production. It was not clear if he expected to profit from it, or simply saw it as an incomparable experience.`
		conversation
			`Stopping in to <origin>, it takes practically no time to find Terry. She seems to be in motion at almost all times, trailed by a plethora of people constantly bringing things to her attention and then scurrying away once they've received whatever answer they were seeking. Between seeing her and crossing the eighty or so meters to come face to face, you see her put her thumbprint to at least three separate datapads; presumably approvals of some sort.`
			`	"Ah, <last>. Excellent," she says as you arrive. "Come with me."`
			`	It turns out that the main concourse of this station, set up as it is for a movie production, is littered with small meeting rooms squeezed in between more significant operations. They'd probably be storage cupboards on a normal station, but at present pretty much everything and everyone on the station seems to be occupied and in use. One diligent attendant blocks the door as she closes it behind you both, and you see the queue of people scatter through the door's glass window. No doubt they'd return as soon as she was available again.`
			`	"This David Cohen character is an eccentric one, but things are progressing rapidly and smoothly so far. The station is working, and the cover is gaining traction. From what I hear they're even actually making the movie now. They've almost made enough progress that people could believe the movie has been a work in progress for long enough to justify all this."`
			choice
				`	"You certainly seem busy."`
					goto busy
				`	"Looks like it's thanks to you."`
			`	She momentarily adopts a self-satisfied smile.`
			label busy
			`	"Yes, well, this poses a few issues of its own with the increased demand on the relay bandwidth from here, but I wouldn't have my regular job if something like this was too much to stay on top of."`
			choice 
				`	"Your regular job?"`
					goto regular
				`	"Your job as a secretary?"`
			`	She rolls her eyes and shakes her head with a little huff. "It's ridiculous that Sam tried to make me look like some common witless secretary. No, I mean the job I had right before the end of the war, and the job I still seem to be doing seventy percent of even while I'm here."`
				goto card
			label regular
			`	"Yes, my regular job. Specifically the one I had before the end of the war, and before this farce they have me doing now, while my successor tries and fails to be half as competent."`
			label card
			`	She pushes a button on the case of her datapad and it ejects a business card which she hands to you. Printed on the card, among other things, is the text, "Chief Operations Officer".`
			`	"Of course," she says, taking the card back and neatly pushing it back into a slot in the case, "I'm not allowed to go around disseminating those cards right at the moment. At least not until this is over, when I can take back my position after the fool in my place has made a mess of things."`
			`	She seems absolutely sure that that's exactly how things are going to turn out.`
			`	"Now, speaking of my second job, I believe you have some relays on your ship that will make that a great deal easier, yes?" You confirm you have those relays on board.`
			`	"Wonderful, the latency has been killing me lately. Right then, these are the updated coordinates for deployment." She flicks the relevant data files from her pad across to you. "Make sure those are loaded into the relays themselves, and then as long as you get them in roughly the right place they'll move to and maintain their own positions."`
			`	She checks something on her pad and then stands up. "Now, come with me. I need to introduce you to someone in case you need each other and I'm busy."`
			`	With astonishing speed she strides down the concourse, clearing a path between all manner of employees and visitors. This clear path perhaps being the only reason you are able to keep up. She calls out to a human dressed in a business suit who turns with evident surprise, sees you both, and approaches.`
			`	"Captain <last>, one of the many heroes of humanity! I noticed you right away when I laid my eyes upon you. I'd like to personally thank you for what you've done."`
			choice
				`	"Glad to get some recognition for all the hard work I've done."`
					goto boast
				`	"Don't mention it. I just did what I could to help."`
					goto downplay
				`	"Can I help you, sir?"`
			`	"I'm the one who should be using formal titles to address you, so please, Captain, don't call me sir.`
				goto introduction
			label boast
			`	"A personality as big as yourself should be receiving praise and recognition wherever you go! People must really have no respect these days.`
				goto introduction
			label downplay
			`	"No need to downplay yourself, Captain! You've done God's work in saving humanity from that alien scourge.`
			label introduction
			`	Terry looks between you. "Captain <last> here is doing a lot to help us out, so please, make yourself acquainted. Don't keep them too long though, they've a job to do when they leave here." With that, she gives the both of you a parting nod and strides back into the chaos. Almost immediately a swarm of people with datapads seem to materialize from nowhere and pursue her.`
			`	The man grins and shakes his head as she departs. "Remarkable woman. Anyway, the name's David Joseph Turner, venture capitalist, entrepreneur, and famous Paradise Worlds businessman." Turner grabs a business card from his pocket and hands it to you. The card contains his contact information, an address on Martini, and makes sure to boast in golden letters his net worth of more than three billion credits.`
			`	"You may not have heard of me, but I've sure as hell heard of you." Turner turns around and waves his arm across the crowd of people working away on the station concourse. "To be involved in funding and producing this movie, though, what an adventure. You know I've paid for movies to be made, or at least partially invested in them, but I've never had to actually be there while it was happening. Quite remarkable."`
			# TODO: replace this paragraph with real content:
			`	Turner takes a moment to enthuse about the movie and relays a brief synopsis of it to you to demonstrate how well the production is in fact going.`
			`	"Of course, there are the communication latency issues, and the dreadful matter of the black spot that is the route through Cardax. We really do need to get coverage of that properly if we're going to provide proper security to the tourists who seem intent on coming here now. Though, I hear that you might be working on that as we speak am I right?"`
			choice
				`	"Yes."`
					goto yes
				`	"It's on my way."`
			`	Turner smiles with a little twinkle in his eye.`
			label yes
			`	"Of course, the famous Captain <last> always has their finger on the pulse. Being right where they need to be. Good thing we got the advertising out there up in time, hey?" He taps his nose and gives a shockingly conspicuous wink.`
			`	"Anyway, give me your details too just in case I need them, and I'll let you get to your business. Good luck out there." He checks your details into his pad and gives you a firm handshake before hurrying off towards people moving a very large prop. 'No, no, they said they wanted that on stage five! Stage five!'.`
			`	Time to drop off those relays and head to <planet>.`
				accept
	on enter Sumar
		dialog `You fly to the coordinates given to deploy the relay and eject it from an airlock, making sure that there are no ships in range to see it happen. The relay gives you a confirmation ping when it's successfully activated.`
	on enter Cardax
		dialog `You fly to the coordinates given to deploy the relay and eject it from an airlock, making sure that there are no ships in range to see it happen. The relay gives you a confirmation ping when it's successfully activated.`
	on enter Moktar
		dialog `You fly to the coordinates given to deploy the relay and eject it from an airlock, making sure that there are no ships in range to see it happen. The relay gives you a confirmation ping when it's successfully activated.`
	on enter Volax
		dialog `You fly to the coordinates given to deploy the relay and eject it from an airlock, making sure that there are no ships in range to see it happen. The relay gives you a confirmation ping when it's successfully activated.`
	on visit
		dialog `To finish this mission, you must visit all four systems, and return the deployment hardware to <planet>. It may be in an escort that hasn't arrived.`


mission "Hai Reveal [A08] Symbol Identification"
	landing
	name "Preparation & Investigation"
	description "Return to <destination> with Batu Cegeen and your new information."
	source Earth
	destination Hai-home
	passengers 1
	to offer
		has "Hai Reveal [A07] Deliver the Relays: done"
	on visit
		dialog `Batu is on another ship not yet in the system. Take off and wait for the ship to arrive in order to continue.`
	on offer
		log "People" "Giti Gilani" `Giti is a research librarian on Earth that specializes in the history of space flight and related archaic topics.`
		log "Factions" "Base Principles" `A clandestine organization that existed within the Syndicate that was founded upon anarcho-syndicalist ideals. Its ranks eventually became bloated by enthusiastic recruits from Freedom that were keen to get rich, and were more anarchist than anarcho-syndicalist. The resulting tensions undermined the group, and the Syndicate Internal Affairs scoured them from the organization.`
		log "Factions" "Syndicate Internal Affairs" `An internal police force within the Syndicate that enforces the Syndicate's laws.`
		log "Giti identified the angry cat symbol. It is from a long-defunct subversive group within the Syndicate called Base Principles. Somehow they obtained alien technology, and used the knowledge gained from it to advance their influence within the organization. A half-century ago, Syndicate Internal Affairs scoured them from the Syndicate's ranks in an extremely thorough and prejudiced inquisition."
		
		conversation
			`After landing, you search up the way to the adjunct research library at the Navy Intelligence Observatory in Moscow. It takes three shuttle journeys and one high-speed rail trip, but you reach the building in under three hours. For someone of your background there are parts of this trip that seem dizzyingly unreal. As well traveled as you now are, actually navigating the urban environments of <origin> away from any particular spaceport is an experience not quite like any other. Once you reach the building in question you take a moment at the reception desk to interpret 'room number: 3017A19' - the 301st floor, section 7A, room 19 - and get directions. It's amazing how large Earth's megabuildings have become. Some planets have smaller populations than the building you are standing in right now, and it is but one of hundreds you've seen on your short journey.`
			`	Reaching the room in question you knock on the door which has a nameplate that reads, 'Giti Gilani' with the title 'Research Librarian' in small print underneath. You are swiftly greeted by a short, energetic looking lady. She looks you up and down and nods. "Captain <last>, you're not as tall as I thought you'd be in person. Please, please come in."`
			`	Clearly someone took the liberty of informing Giti of at least the basic information about what was being searched for, and that it was you doing so. Once the door is shut and locked, though, it becomes clear she is quite excited about this search. She gestures to a seat near her work desk and briefly tidies some of the more egregiously scattered research items. "Would you like a drink? Tea, coffee, vodka? I already have some notes on the cat symbol but I need to discuss some things with you. Do you have any more images?"`
			choice
				`	"Tea please."`
				`	"Coffee would be good."`
				`	"Uh, vodka?"`
				`	"I'm fine thanks."`
				`	"I do have some other pictures here with me."`
					goto pictures
			`	She acknowledges your selection and then pours herself a coffee from the pot with a quarter shot of vodka added in. "Gives it some kick," she says with a wink. "And did you have other pictures?"`
			`	When you indicate that you do she beams and flounces into her seat with a flourish.`
				goto explain
			label pictures
			`	"Oh excellent," she says, quickly pouring herself a coffee from the pot and practically skipping over to take her seat.`
			label explain
			`	"Well, you'll probably be disappointed with what I have so far," she begins, "but I'll start with what I have found and then you can show me any new pictures you have and we can see what I can do." She waits for you to indicate your understanding before she continues.`
			`	"So, this cat symbol was originally used by a clandestine organization that worked within the Syndicate over a half-century ago. They called themselves 'Base Principles.' They were anarcho-syndicalists infiltrating the Syndicate from within, supposedly advancing their positions through research findings gleaned from captured alien equipment, but nobody knows where they got it. The organization was eventually torn in two by a collection of regular anarchists and other unsavory characters looking to profit off the backdoor access to the Syndicate; this group kidnapped researchers from other institutes to expand their capabilities.`
			`	"These others didn't cover their tracks well enough; the trail led back to the syndicalists that started it all in the first place, and Syndicate Internal Affairs quickly put a stop to the organization with extreme prejudice. Most of the anarchist leaders were killed in battle or executed after capture, but the internal players simply... disappeared.`
			`	"Officially, the Syndicate maintains that they wiped Base Principles out to the last individual, but evidence never proved it had been conclusively terminated."`
			choice
				`	"That's it?"`
					goto rude
				`	"Was there anything else?"`
			`	"Yes. That was over a century ago, but only a few decades back the same symbol came up again in conjunction with a smuggling ring that was kidnapping gifted children. It seems that a minor error resulted in a crate being misplaced by the smugglers, complete with a child inside and the symbol surreptitiously stamped on the corner plate. The ship the crate was meant to be on self-destructed when it was caught, and any potential affiliates went to ground. A handful of ships and individuals were identified retrospectively to have been involved, but none of them were ever seen again. The kidnappings stopped."`
				goto newpictures
			label rude
			`	She frowns at you. "No. Somewhat more recently, only a few decades back in fact, the same symbol came up again in conjunction with a smuggling ring that was kidnapping gifted children. It seems that a minor error resulted in a crate being misplaced by the smugglers, complete with a child inside and the symbol surreptitiously stamped on the corner plate. The ship the crate was meant to be on self-destructed when it was caught, and any potential affiliates went to ground. A handful of ships and individuals were identified retrospectively to have been involved, but none of them were ever seen again. The kidnappings stopped."`
			label newpictures
			`	She waves a hand dismissively at her screen. "Of course, I only received the one image to refer to, and the older records are not necessarily very good quality or captured with future research librarians in mind. So, please, show me what else you have."`
			`	You pull out your datapad and hand it to her with the folder of relevant pictures, some carefully redacted of Hai paraphernalia, for her to look at. As she begins flicking through them she makes some comments.`
			`	"You know, there's quite a lot more of these than I expected. All quite recent too judging by the file quality and also by that crate design. They really are exactly the same as the original. Someone clearly has made a deliberate decision to reuse the exact symbol, no re-imagining or stylistic alterations whatsoever. If you ask me that sounds like a group that has set itself to having the same goals, which means the Syndicate would probably be very interested in this. Though I suppose you'd have the connections there if... Oh!" She pauses. "Now this is interesting."`
			`	She turns the datapad to you and shows you what looks like an amulet or maybe a jewelry charm. The scale in the image isn't very clear. "Do you see this patterning around the outside of the symbol on this? I'm quite sure nearly everyone in the galaxy would simply pass that off as decorative, but it's not. This is an archaic written shorthand notation used for ship's logs, back when they were considering data storage requirements for the thousands of people on board the slow ships they sent to Alpha Centauri. You'd be amazed how much space just logs and diaries can take up when the journey takes as long as theirs did." She smiles at you, "As it happens I wrote my Ph.D. thesis about that notation! Now I finally need that information for something other than getting a degree!"`
			`	She frowns at it for a long moment, "There's quite a lot of notation here actually and... well, gosh, it's been twenty-eight years since I did that thesis. I can't just translate this on the fly. It'll take me some time to dig up my resources and work on it. Am I allowed to keep these pictures?"`
			choice
				`	"Absolutely, I'll send you the folder."`
				`	"Yes, and I can also give you some other data too."`
			`	"Excellent, look, leave it with me and give me your contact info. I'll see if I can work out whether there's anything meaningful there and let you know."`
			`	You thank Giti for her time and depart to make the return trip to the Ulaanbaatar spaceport. You message ahead once you're on your way and arrive to find Batu waiting for you ready to depart.`
			`	For now it's back to Hai-home, and hope that Giti turns up something useful. At this point, though, maybe this whole thing is just a red herring?`
				accept



mission "Hai Reveal [A09] History of Appeasement"
	landing
	name "Demanding Satisfaction"
	description "Take Teeneep to <destination> to treat with the Unfettered."
	source Hai-home
	destination Darkcloak
	passengers 1
	to offer
		has "Hai Reveal [A08] Symbol Identification: done"
	on visit
		dialog `Teeneep is on another ship not yet in the system, take off and wait for the ship to arrive in order to continue.`
	on offer
		"reputation: Hai (Unfettered)" >?= 10
		conversation
			`You return, giving Batu directions to Xilin, and check availabilities. The other diplomats all appear to be busy and so you soon find yourself at Sayari's office only to be met by Teeneep and Sayari arguing. You came to get an update and instead walked into a very tense standoff, with Sayari standing in front of the door and brandishing a drink bottle in one hand while Teeneep shouts in Hai and gestures at various datapads. It looks like Sayari is doing her best to prevent Teeneep from leaving, though it's hard to say if she'd actually be capable of stopping the much younger Hai physically.`
			`	Realizing that you've arrived Sayari tilts her head slightly to one side to indicate she's speaking to you, while not taking her eyes off Teeneep. "Welcome back captain <last>, I must apologize for my friend's state. She's just discovered some rather unfortunate information."`
			`	"Unfortunate!" Teeneep very nearly shrieks the word. "They've been doing this for decades! Decades, Sayari! Tracking down and ultimately paying off pirates with our technology to leave us alone, even when they've hurt, killed, kidnapped, and enslaved our people!"`
			`	"They gave them our weapons so that they could more efficiently go and enslave other people rather than just dealing with them properly they way they should have!" She manages to sound kind of funny. Instead of emphasizing the 'our', 'properly' and 'should have', she's placed the stresses on 'weapons', 'efficiently' and 'dealing'. It's possible that it's deliberate, but you can't help but get the sense that Teeneep hasn't had a lot of practice being angry in your language. "One hundred and seventy three reports, Sayari. That's how many times they've done this, or something like it, and those are just the ones that came up in the sweep. There's no telling how many others might be filed improperly, missing key words, or just be outside of my search range."`
			`	Sayari looks at you apologetically. "I promise, we normally get along very well." She turns back to Teeneep. "Look, I'm not saying you shouldn't do something about it. I'm just saying your first course of action shouldn't be to parade it across every network in the whole damn cluster."`
			choice
				`	"What should she do?"`
					goto do
				`	"Does Hai media not do that?"`
			`	Sayari gives you a quizzical look, "Of course they do, though Tee has access to more efficient options. That's not the point, though."`
			label do
			`	Teeneep seems to be taking a moment to breathe and Sayari takes that opportunity to lower the drink bottle and let you into the room, closing the door again behind you. "The grievance is against the Elders. There's a process to seek redress of grievances with the Elders. Teeneep needs to at least attempt to follow that process, and if she does not go through with normal resolution channels, she will be censured from public life. She must confront the Elders directly."`
			`	Teeneep makes the effort to give a final, defiant snarl of disgust, and then throws herself into an empty chair. "She's right," she grates out. "I hate it but she's right. Especially because several of those reports indicate that the Navy knew of Hai on some ships and stood by while they were taken away. Which makes it your business too."`
			`	"Look, the Elders are pretty much permanently on call at the moment. None of them are leaving <origin> and they're in session as we speak. Let me put a priority audience request into the system, and you can probably see them this afternoon. In the meantime, why don't I order some food here and you can use my spare desk over there to prepare what you need to say?"`
			`	Teeneep takes a deep breath and accepts the plan with sudden and surprising grace. She gathers her pads and sets up where indicated. "If you're getting food, get me something with nutmeg in it. I recently discovered it at that fusion restaurant chain that's been picking up."`
			`	Sayari makes an odd noise and Teeneep seems to take it as acknowledgment. "Now, sit down and tell me what you've been up to."`
			choice
				`	(Pass a little time.)`
			`	Time passes swiftly and before long Teeneep's audience with the Elders has been and gone.`
			# Possibly rework in the future to have you witness this audience where she confronts the Elders? Reuse the secrecy over safety line. (Sayari interprets while you spectate.) Probably not though. Lots of text for little reward.
			`	Back in Sayari's office Teeneep seems to have shifted from anger to impotent frustration. "We don't want to risk larger problems with humanity," she imitates a deep stuffy voice. "You're already risking larger issues with your current actions," she whines, speaking with one hand while rolling her eyes at the imagined Elder on her arm.`
			`	"Do they even hear themselves? The Hai expect their Elders to be wise." She scoffs, "You'd find more wisdom in a kindergarten."`
			`	Sayari gives you a long-suffering look but humors her friend. "You're right, of course, in this matter. The Elders have ever struggled with change. They're not wise for this, they were not elected to be so. They were elected to continue the long march of incremental development. Besides, you know far better than most exactly what challenges they contend with these past couple decades. More of them have died or retired than been unelected."`
			`	Teeneep looks grumpy but doesn't contradict the older diplomat.`
			`	"Besides, we know our next steps. Deputy Minster Yang will be here in a moment and we can see what the Republic might do."`
			`	Only moments later, Xilin arrives with Batu in tow. While occasionally consulting Teeneep for specific information and details, Sayari, as the actual diplomat, lays out the concerns to do with the Navy knowing of and willfully not intervening. Xilin sympathizes, and, when it comes to deciding what to do, the Hai request that the Navy be deployed to rescue those captured. Before Xilin can commit anything, however, Batu cuts in. "I'm sorry, deputy minister, but I must interject. It is unfortunate I have not had time to fully brief you on everything I've been told before coming, but I have been advised that the Navy will not be deployed to clean up any of the Hai's messes."`
			`	He clears his throat awkwardly, "Technically they said 'not under any circumstances', though it's possible the matter of five thousand missing civilians was not one of the things they considered when they said that."`
			`	Xilin frowns. "We should definitely present that case. It does sound somewhat outside of the realm of expectations. It'll be slow though. They'll have to do another whole round of private representative briefings, and then no doubt it will still be a large debate. Even if we started the process today, Parliament won't act any time this month, and probably not next month either. I'll kick things off, but you'll have to be patient."`
			`	When Teeneep makes a noise as if to speak, Sayari silences her with a gentle touch and thanks Xilin in the formal capacity. He briefly thanks you for delivering Batu safely and then the two excuse themselves to see if they can get a hold of someone before their day ended.`
			choice
				`	"Well, what now?"`
				`	"That's a long time."`
			`	Teeneep sighs in exasperation. "I won't wait for your parliament to spend months deliberating. Sayari, you have a crisis of your own here, and I cannot accept a resolution without an avenue to rescue our people. I would hope you cannot either... I must go to the Unfettered. If they can be swayed then the Elders may be pressured into acting.`
			`	"Captain <last>," she says, giving you a calculating look. "I would very much appreciate it if you'd be so kind as to take me."`
			`	"Teeneep, no! You cannot just commandeer the Captain to act as your chauffeur wherever you want to go," says Sayari. "They have an important role here, in this crisis."`
			# Teeneep yes.
			`	"And what would you have them do next then?" When Sayari seems at a loss to respond, Teeneep continues. "Exactly. Your crisis is mostly resolved behind closed doors, but this crisis requires transportation. The thing you seem to be missing is that they're the same crisis, Sayari. They can't be resolved separately."`
			`	Sayari slumps back in her chair with a huff, for a moment looking as old as she says she is. Teeneep waits patiently while her friend spends a good thirty seconds seriously thinking about something. "She is right, <last>," says Sayari eventually. "This is worth trying. Please take her to the Unfettered if that is what she wishes; their government is on <destination>, but please, be careful."`
			`	As you both get up to leave Teeneep walks over and places a hand gently on the old diplomat's shoulder. "They call themselves the True Hai, maybe it's time they demonstrated it."`
				accept



mission "Hai Reveal [A10] Demanding Satisfaction"
	landing
	name "Demanding Satisfaction"
	description "Fly to <destination> and deliver Teeneep and her ultimatum to the Elders."
	source "Darkcloak"
	destination "Hai-home"
	passengers 1
	to offer
		has "Hai Reveal [A09] History of Appeasement: done"
	on offer
		log `Traveled to Unfettered Hai space with Teeneep and convinced them to throw their support behind her.`
		payment 100000
		conversation
			`Teeneep makes a request on your approach and then goes to prepare. You are subsequently directed to a restricted landing zone near their government complex. When she reappears Teeneep has prepared to meet the Unfettered in a somewhat surprising manner; she's wearing what looks like a fencing outfit. There are two swords on her back and several balanced knives on her belt. She's wearing a headband with a medallion on it that looks like an athletic medal.`
			`	She pays you for the trip and explains, "These blades are not ceremonial. Bring your gun with you, but it behind when we reach the chambers, or the Unfettered may think you're an assassin. Trust me, we'll be fine.`
			`	"Let's go," she says.`
			choice
				`	"What's your plan?"`
				`	(Follow her.)`
					goto follow
			`	"To Unfettered Hai leadership, this meeting is all a political ploy. They know it's in their best interest to help us. It will raise public opinion towards them among the "Fettered" and likely lure more recruits to their side. But before they agree, I have to prove myself in front of their troops. If I don't, the public's perception will be that the Unfettered leaders helped a weak coward. Fortunately, dangerous sports have a tendency to open doors for you in Hai society. They're an essential hobby for anyone who hopes to have influence, and I have kept up with mine reasonably well. It's been a couple decades since I won anything, but I was regional champion in fencing a number of times when I was really into it."`
			label follow
			`	Teeneep goes to disembark, pauses, then turns back to you. "Actually, before we leave the ship, there was something I wanted to make sure I explained before we meet the Unfettered leadership: I'm carrying real weapons for a reason. This meeting will probably seem violent, and that will probably make you think the Unfettered are a barbaric people. They're not; they 'play up' their violent nature. It's a hard concept to explain - we have Hai words for this that don't translate well into your language. That's the simplest way I can think to explain it without spending twenty minutes here, so it'll have to suffice."`
			`	She glances around. "Besides, we're already close to running late. Let's get going."`
			`	You enter the complex and she speaks as you pass through a hallway filled with battle trophies. "I have requested this conversation happen in your language. This is not only politeness for your benefit, but it is also to mine. To shy from a challenge is not befitting a True Hai, and for this matter I think your tongue may be more eloquent. I should have them at a disadvantage in using it, as well." A moment later you reach a guarded door; you hand your gun to an Unfettered guard and hope Teeneep understands the Unfettered Hai as much as she claims to. Beyond, you enter a large room filled with uniformed Hai. You notice many of them have swords similar to Teeneep's, though they look more ceremonial than functional.`
			`	As Teeneep walks in, an Unfettered moves to block her path. From the extensive decorations on his uniform, it appears he's a high-ranking officer. "You're not welcome here, False Hai." He starts to push her away. In one motion, Teeneep spins around, unsheathes a sword, and swipes it across his arm, drawing blood. The Hai grunts, surprised, and steps aside to let Teeneep pass. She walks toward the gigantic leader of the Unfettered, whose face betrays his surprise and admiration.`
			choice
				`	(Walk in and join Teeneep.)`
				`	(Stand in the room's entrance and watch.)`
					goto watch
			`	As you enter the room, a pair of Unfettered grab you. Teeneep draws a throwing knife, saying with intensity, "Let Captain <last> go. Now." The Unfettered let go immediately, and she nods for you to stay where you are, sheathing the knife.`
			label watch
			`	The leader's voice booms from where he sits at the other end of the room. "Come, False Hai. You have entered here to make a case, have at it."`
			`	Teeneep explains to the leader, "Five thousand Hai have been enslaved by human pirates, or vaporised when the human authorities have shot down their captors with no regard for the innocents on board. The Elders do not act. Will not act. They know, and do nothing. I have learned that they have known of some pirates who they felt were too much of a headache for decades, and that rather than hunt them down, they have paid them with technology. Our weapons and technology. Paid them off to simply leave us alone, and not even to return any Hai they may have captured.`
			`	"You were once the protectors of all Hai. I would honor that not out of political opportunism, but because our people need heroes and protectors that the Elders are not. So I stand here to ask you to be so again. Free our people from slavery and kill their human slavers."`
			`	The Unfettered leader responds, "Your people have outlawed and abandoned us. You give us insulting food donations with propaganda on them. You block our ships from returning to Hai-home. Why should we help you, a race of slothful cowards? Your people are willingly blind and lost, an insult to all Hai."`
			`	Teeneep suddenly takes three strides forward, closing the distance between her and the Unfettered leader in less than a second. You had forgotten how quick Hai are; few humans could do what she just did. "I challenge you for rule of the Unfettered military!"`
			`	"You haven't the authority to do that," he responds, laughing.`
			`	"Besides..." you see one of the other Unfettered to the right of the leader begin to step out. "You would ha..." Teeneep cuts the leader off as she draws a throwing knife and launches it. It zips through the air, and spears the shoulder of the Unfettered who began to move, embedding itself in the wall behind and pinning them in place.`
			`	"I would have to do what, defeat your right hand first?" She takes a step back and smirks at him. "Now, will you face a woman half your size?" From her expression, you're unsure if she genuinely has that much faith in her abilities, or if this is a bluff.`
			`	The Unfettered leader pauses, then smiles. "There is no need. Even on our planets, I've rarely met a Hai half as brave as you. You have the courage to turn an act into action. You are a True Hai, and we protect our own. You have vouched for the value of the lives of these Hai, so I say now we are willing to send our fleets to their aid. I would come myself."`
			`	She re-sheaths her swords and calls you over. "I have brought with me one of the greatest war heroes of the humans."`
			choice
				`	(Walk to her.)`
			`	"Captain <first> <last> led great fleets during a civil war of the humans. We will have the honor of fighting alongside this warrior of the humans."`
			`	He looks at you appraisingly. "That is well, but there is a matter yet to be addressed. We cannot just 'waltz' through Hai and human space without being blasted. How will you convince your Elders to allow us passage?"`
			`	"They will not allow it," says Teeneep. "We must force them."`
			`	A round of muttering breaks out around the room.`
			`	"The threat of true war, then..." In the ensuing silence you swear you could have heard a pin drop.`
			`	Teeneep bows her head. "I know it is distasteful to consider this sort of show."`
			`	The Unfettered leader considers her for a long moment before raising his head and slowly assessing the room, making eye contact with each of the others standing by.`
			`	All bravado and bluster seems to be gone from him now as he finally speaks. "Five thousand Hai, you say?"`
			`	"At least," she says, lifting her head to lock eyes with him.`
			`	With the weight of a proclamation he responds, "Then it shall be so."`
			`	There is a moment where it seems as if something respectful is being observed and then, like a switch being flicked, the energy returns and the leader smiles at you as those around start jostling and making quiet remarks to each other.`
			`	The Unfettered leader seems to sense your confusion. "Neither True Hai nor Fettered truly desire to shed the blood of the other. Our disagreement is a protest, a lesson to be learned that we are learning but slowly. Perhaps it is time though that we demonstrate the seriousness of our resolve, especially if the Elders have become so mired as for it to have come to this."`
			`	He grins. "I look forward to seeing you fight, human. Now both of you, go. Do what you must."`
			`	Teeneep turns and leads you out, making sure they return your weapon as you leave. "Now we must return to <planet> and address the Elders again. Hopefully they will now see reason."`
				accept



mission "Hai Reveal [A11] Sound the Alarm"
	landing
	name "Sound the Alarm"
	description "Reach <planet> and deliver a warning."
	source "Hai-home"
	destination "Mountaintop"
	to offer
		has "Hai Reveal [A10] Demanding Satisfaction: done"
	on offer
		event "hai and human ships at wormhole"
		log `Teeneep has been rejected by the Elders again, but has set in a motion a plan which has triggered an election instead. This snap election has closed the border and risked creating a diplomatic incident.`
		conversation
			`Upon your return, Teeneep demands another audience with the Elders. None of them seem thrilled about a repeat session, but this time you must attend as a witness in the Chambers in support of the case. Sayari accompanies you to act as interpreter. When Teeneep presents the Unfettered's offer of assistance there is a smattering of largely disbelieving sounds, though when she tells them about their willingness to force the matter the tone of the conversation gets remarkably more tense. "If you don't do it, they will. Whether that's with you, or through you."`
			`	One of the Elders takes the time to address you as a witness, and confirm that threat was indeed real. Even so, though, that only seems to sway a small selection. One of the more stubborn Elders stands up. "The Unfettered have made serious attempts to push through at Wah Ki before, to no avail. More recently, they've been more trouble again, and again we have organized more than enough security to keep their disruption contained, even with the current human crisis. This is ridiculous, and the Unfettered would not dare, not while they are so dependent on our food and medical supplies these past years."`
			`	"You are blind. Blind and old and foolish," snaps Teeneep. "If you will not even listen to this, then apparently I must now be the one to present a pathway to avoid war. If you do not take action, I will make the history of inaction I have discovered public knowledge. Every Hai from Greenwater to Snowfeather will know by the end of the day."`
			`	Two different Elders respond simultaneously. The first says, "Five thousand Hai in two hundred years is barely a concern. That many managed to get themselves killed swimming with Gelo Appanoh in the last decade alone."`
			`	That one is left searching the room for someone who might actually be listening halfway through his sentence, though, as the second points at Teeneep and loudly says, "You wouldn't dare!" To which Teeneep responds, "It is already scheduled to happen unless I actively stop it!"`
			`	Sayari has to raise her voice above the din and disentangles their two responses for you as the room devolves into shouting and several Elders who look quite worried leave the room. A moment later all three of you are escorted out and the chambers are closed.`
			`	Teeneep just shakes her head, pulls out a datapad, and quickly taps a few times. "Well, that was going to happen in an hour. No point waiting, though. Let's get dinner."`
			choice
				`	(Get dinner.)`
					goto dinner
				`	(Decline and maybe eat with the diplomats.)`
			`	There are some perfectly adequate meal places in the cafeteria area. There you manage to join Alondo and Remington, who have a surprisingly civilized conversation the entire time. Albeit mostly about work.`
			`	You're still finishing up a little shortly after they leave, at which point a harried-looking Sayari appears and practically sprints across the room to you.`
				goto alarm
			label dinner
			`	You join Teeneep and Sayari at a fusion restaurant about a block down the road from the 'Elders' Chambers' - which turns out to be the official name of the whole government complex.`
			`	Having finished your main meal, and while waiting for some dessert that Teeneep has ordered, Sayari pulls out her datapad. "You know, while we're waiting. It's probably a good idea to check the damage. I don't know if your plan is actually going to have the desired effect, you know. I mean, seriously, Tee, what will you do if it doesn't? Will the Hai actually have to shed our brethren's blood with lethal intent?"`
			`	Teeneep just sips her drink and shakes her head. "Oh, Sayari, you really are getting too long in the tooth for domestic politics these days."`
			`	A moment later Sayari squeaks and looks up in horror. "You triggered an election?! This wasn't just making it public, you had the petition for redress ready to go all along!"`
			`	She scrolls down on her pad several times and begins to mutter, "Oh dear, oh no." She lapses into Hai for a moment before returning. "It hit the trending issues board, and triggered the safety policy alert response. People got direct notifications that this was an issue. There are over two billion supporting votes for an injunctive action and it's only been two hours... this is what you hoped would happen, isn't it?"`
			`Teeneep places a gentle hand on Sayari's arm. "Better this than war."`
			label alarm
			`	Sayari's eyes are alive with thinly-veiled panic as she slams her hand down on the table. "Captain <last>, you must leave immediately. Get on your ship and fly to <planet> right now! The winds of change are afoot and we will have an election. They'll hit the threshold in maybe only twenty minutes, and it'll take maybe thirty more for the bureaucracy to act on it. The instant the election is announced formally, all non-essential ships will be grounded, all communication in or out of Hai space will be cut off, and the border will be sealed to everyone - not in the polite way either. If even one ship tries to cross the border to investigate... there's no telling what will happen.`
			`	"Go, go with all possible haste! I will tell the others, but right now you must go. Now!"`
				launch
	on enter "Waypoint"
		dialog `As you enter Waypoint one of the Hai captains hails you. "Captain, we've orders to close the border to everyone, but... we know you've been doing official business, and we haven't been told to specifically block you. We also owe you one. You can go through, but don't try and bring anyone with you. We'll have no choice but to fire upon you and them if you do."`

event "hai and human ships at wormhole"
	system "Waypoint"
		remove fleet "Anti-Pirate Hai (Wormhole Travel)"
		add fleet "Hai Wormhole Guards" 400
	system "Heia Due"
		remove fleet "Anti-Pirate Hai (Wormhole Travel)"
		add fleet "Hai Wormhole Guards" 1000
	system "Ultima Thule"
		remove fleet "Anti-Pirate Hai (Wormhole Travel)"
		remove fleet "Smuggler (Hai Traffickers)"
		# Things just got locked down.
		add fleet "Human Wormhole Guards" 400
	system "Rajak"
		remove fleet "Anti-Pirate Hai (Wormhole Travel)"
		remove fleet "Smuggler (Hai Traffickers)"
		# Things just got locked down.
		add fleet "Human Wormhole Guards" 1000


# Ensure there are some impressive fleets at each system.
mission "Hai Reveal [A11-A] Permanent Fleets"
	landing
	invisible
	source "Hai-home"
	to offer
		has "Hai Reveal [A10] Demanding Satisfaction: done"
	to complete
		never
	npc
		government "Republic"
		system "Ultima Thule"
		personality heroic opportunistic staying
		fleet "Human Wormhole Guards" 15
	npc
		government "Hai"
		system "Waypoint"
		personality heroic staying
		fleet "Hai Wormhole Guards" 30

#These are separated because they leave at a different time.
mission "Hai Reveal [A11-B] Permanent Fleets"
	landing
	invisible
	source "Hai-home"
	to offer
		has "Hai Reveal [A10] Demanding Satisfaction: done"
	to complete
		never
	npc
		government "Republic"
		system "Ultima Thule"
		personality heroic opportunistic staying
		fleet "Human Wormhole Guards" 15



# <insert text only mission(s?) that provides news updates on the election if you land anywhere en route>



mission "Hai Reveal [A12] Into the Lion's Den"
	landing
	name "Into the Lion's Den"
	description "Travel back to <planet> and ensure the diplomats are safe."
	source "Mountaintop"
	destination "Hai-home"
	to offer
		has "Hai Reveal [A11] Sound the Alarm: done"
	on offer
		log `Alerted Turner and Danforth to the situation. Been sent back to <planet> to ensure the safety of the diplomats.`
		conversation
			`Mountaintop appears to be in chaos by the time you dock and make your way onto the promenade. Discarded equipment is scattered in many places and a whole group of Hai are desperately lining up to try and get on one of the Hai merchant ships to return to Hai space, all while trying to pretend like it's for some movie exercise. A selection of brave but confused tourists are trying to work out how to get from one place to another, now that the line has disrupted all normal flow through this section. Someone is crying behind a greenscreen, and a great many people involved both in running the station and making the movie seem to be frantically attempting to keep up with events. The hectic order that was present last time is nowhere to be seen.`
			`	You can't find Terry. She seems to be battling organizational fires and moving round the station fast enough that by the time you get to where she's last been, she's already moved on somewhere else; possibly twice. However, Turner manages to find you in relatively short order.`
			`	"Captain <last>!" he calls out, audible even over the chaos. He strides up to you quickly and then pulls you aside to a sheltered spot. "Thank the cosmos you're here. I don't know what the devil is going on, either out there or in here, but it's absolute madness."`
			`	Before you can get a word in he's powered on.`
			`	"Look at this!" He thrusts a stack of pages at you, pointing to some text that's too small to read while he keeps moving it. "Somehow there's now three alien races involved in this plot, and two are transparently Quarg and Korath. People aren't even meant to know about the Korath! There's philosopher kings involved, and they go off to some ringworld that someone's made up just to work out how to track something through hyperspace! Have you ever heard of anything so ridiculous? This whole plot device wasn't explained until today, and now we've got two thirds of the scenes shot and a script that needs massive rewrites!`
			`	"I mean look at this, look!" He flips to another page with a section circled in red. He takes it back reads aloud, "The two come close and look into each other's eyes for a moment before kissing. Stage Note: Produce different models to focus group the aesthetic look of open-mouth kissing when both participants have finger-length incisors."`
			`	He gesticulates, apparently at a loss for words. "Who even wrote this? Who writes this stuff? Why would you even put that in there?"`
			choice 
				`	(Interrupt him.)`
					goto interrupt
				`	(Wait.)`
			`Sorry, you were presumably here on business, what's going on out there?"`
			label interrupt
			choice
				`	"The border is closed."`
					goto closed
				`	"They're having an election."`
			`	"They're having a what?" He listens incredulously as you explain the situation with pirate slavers, the Unfettered support, the public shaming and the snap election.`
				goto continue
			label closed
			`	"We suspected that, we haven't been game to test, but why?" He listens incredulously as you explain the situation with pirate slavers, the Unfettered support, the public shaming and the snap election.`
			label continue
			`	When you finish on the possibility of an Unfettered war fleet appearing at the wormhole to scour pirate worlds, he stops you with a pained expression. "Well, it's all falling apart, isn't it... Alright, look, this is above my pay-grade, and I don't think within Terry's either. You need to go contact Admiral Danforth. The connection from here to Farpoint is excellent, now since all our traffic is routing through those new relays, so it should be easy enough. I'll make sure no one does anything stupid from this side. I'm sure there's a solution here, we all just need to keep our heads and call the right people."`
			`	From back on your ship it is easy enough to use the station's network to place a call. You get in contact with Danforth to brief him on what's going on, with the possibility of an Unfettered fleet coming through the wormhole in a matter of days. He seems unsurprised, but disappointed. "Well, I'll scramble some additional Navy forces. We'll hopefully make sure that whatever happens, we'll have some options."`
			`	You can hear him grimace on the call. "When this went on as long as it did, I pulled strings to get some Cruisers specially equipped for deep-range, long-duration missions." He sighs. "This is one of those situations where I really wish I hadn't prepared for an eventuality and been right about it.`
			`	"I'll be there with a fleet soon. In the meantime, you need to go back to <planet> to ensure the safety of the diplomatic corps. Get them out if need be, otherwise just be there with a ship so you can monitor the situation."`
				accept



mission "Hai Reveal [A13] A New Elder"
	landing
	name "A New Elder"
	description "Travel with Teeneep and the diplomatic corps to <stopovers> and escort the Unfettered to <planet>."
	source "Hai-home"
	stopover "Everhope"
	destination "Mountaintop"
	passengers 1
	to offer
		has "Hai Reveal [A12] Into the Lion's Den: done"
	on offer
#		log ``
		conversation
			`You are granted access to the secure spaceport, potentially because nobody has filed any paperwork to stop you, and you can't help but notice that the strangely-outfitted Centipede from Teeneep's operations on Darkwaste has made its way here as well. You have arrived late in the day and there is a gloom developing as the sun disappears behind the buildings of the capital as you enter into what you have begun to think of as the 'diplomatic wing' of the government complex. Fortunately, though the place appears nearly deserted, you swiftly run into Alondo and Remington who are sitting in the empty cafeteria area with paired glasses of what appears to be scotch whiskey.`
			`	When he sees you Alondo raises a hand and gestures for you to sit with them. "<first>! Bloody hell, come join us."`
			choice
				`	"Are you all ok?"`
					goto ok
				`	"How long have you been here?"`
			`	Remington shifts his weight and determinedly pushes his wrist across his chest until his jacket sleeve pushes up far enough for him to look at his watch. After a lengthy pause spent staring at it's screen he screws up his face, finishes his drink, and says, "At least two hours too long."`
				goto ok
			label ok
			`	Alondo grimaces, raises his eyebrows, and gives a lopsided shrug which altogether does a remarkable job of conveying the sentiment: 'so far it looks like it, but I still need at least one more stiff drink to get over it'. Remington looks at him and chuckles halfheartedly before emptying his glass and putting it down with a sharp clink. "We weren't sure for a while there, but other than being cut off, we're okay."`
			label continue
			`	Alondo gestures at the large, wall-mounted monitor they've been watching, and you realize that it must be displaying some kind of post-election coverage. The writing is all in Hai, but it seems that the majority of the information that would matter to the diplomats has been displayed visually. On its own you'd have never guessed at trying to read Teeneep's name written in Hai, but when it's presented next to her face and then shown on a pie chart next to percentages and other graphics, it becomes easy enough to follow what's happening.`
			`	"Every so often they have a segment in something we can understand, presumably because of the rest of us out there," says Remington, gesturing vaguely beyond the walls to the outside. "You wouldn't believe some of the rhetoric the last few days while you've been gone."`
			`	Alondo visibly shudders, and pushes the bottle across the table back to Remington. "Sometimes it was like watching the old documentaries and political dramas I studied back at school. The ones where there's some populist extremist with dangerous ideas that the establishment is just blindly assuming couldn't possibly be successful, while at the same time that same populist is whipping crowds into a violent frenzy on the streets outside."`
			`	On the screen the face of a charming-looking male Hai comes up and Alondo points with sudden vigor. "Him! I swear there was going to be torches and pitchforks right below my window one night thanks to him. He's here on Hai-home, as are his followers."`
			`	You are relieved to see that when it flicks over to the stats, the individual in question looks to be losing out on whatever his target was by a nice, comfortable, seven percentage points.`
			`	Remington nods sagely and an unreadable expression flicks between them for a moment before he looks back at you. "The Hai electoral system seems quite simple on the surface, but they seem to have a complex series of reserve steps and fail-safes for if any outcomes aren't clear enough for their thresholds. For almost all of yesterday I couldn't even find a Hai in this very building who could translate what was going on well enough to make sense of it.`
			`	"They only started locking in the last few seats a couple of hours ago. Until then we could have been prisoners and at war by now for all we knew. Peace-oriented heads seem to have prevailed though, but there's no lack of passion even in them. Near as I can tell from what has been explained and what I'm seeing; a third of the Elders have been replaced, which is the fastest change they've had since they were invaded by Korath... which I also didn't know was a thing that had happened until yesterday."`
			`	He manages to make that last line sound both bewildered and grumpy at the same time. "That Teeneep you've been running around with - and yes, don't look at me in shock, Sayari told me when we were concerned you might not get out. You've developed some friends in high places and I admire that... where was I?"`
			`	"Teeneep!" says Alondo, perhaps a little too loudly, nearly poking Remington in the face.`
			`	"Of course, that Teeneep of yours, she had her position settled yesterday. She's being..." He curls his lip and frowns while looking for the right word. "Inaugurated! She's being inaugurated in about an hour or so. It's why we're still here. She's the youngest 'elder' since before we developed fire, or some similarly ridiculous time-frame. She seems to have the most influence among the new lot, at least now that 'sir pitchforks and pulse rifles' down there has definitively lost. She's a firebrand, that one, but she seems principled and decent. We're waiting to hear what she has to say in her victory speech."`
			choice
				`	(Wait with them.)`
				`	(Drink with them.)`
			`	As it turns out, Teeneep's speech is in Hai with no translation available. It's short and punchy, but restrained; or at least her delivery of it has that feeling. With nothing else to do, and it being well into the evening, you call it a night.`
			`	The following morning Sayari finds you with Alondo, Remington, Xilin and Batu all having vending machine breakfasts in the cafeteria. It turns out Hai vending machines aren't half bad.`
			`	"Morning to all of you." She seems a little stiff compared to normal. "I'm glad you're all here together, it'll save me some time. Now, I have good news and bad news. I believe it's polite to as which do you want first?"`
			`	Alondo and Remington both groan, neither having pulled up particularly well this morning. Xilin has a great deal more composure but looks like he's not had a break from stress in well over a month... which is probably accurate. "Why don't you pick, <last>?" he says.`
			choice
				`	"Good news."`
					goto goodnews
				`	"Bad news."`
			`	"Well, the bad news is that I'm afraid you're all going somewhere. You have an hour to collect your things and be ready to go. We are going to rendezvous with a fleet."`
			`	That seems to make people sit up a bit straighter and Alondo seems to unconsciously stabilize himself against Remington's shoulder. "The good news is that we're probably not going to be getting into a fight. The new Elder council has somewhat more, uh, flexibility than the previous one."`
				goto summary
			label goodnews
			`	"Well, the good news is that we're probably not going to be getting into a fight with the Republic. Peaceful voices for change triumphed over more radical instigators. The new Elder council has somewhat more, uh, flexibility than the previous one."`
			`	Xilin actively seems to draw strength from this news, and Remington claps Alondo on the shoulder with a quiet, "told ya." Sayari continues. "The bad news is that I'm afraid you're all going somewhere. You have an hour to collect your things and be ready to go. We have a fleet to meet and there's more work ahead of us."`
			label summary
			`	The freshest of the group, Batu, seems to twig to something first. "There's going to be an ultimatum, isn't there? The fleet is a threat."`
			`	"Yes," says Sayari. "It's going to be a very broad ultimatum though, with lots of room for the Republic to decide how it's addressed; and no one is shooting at anyone without talking first. Now, all of you except <last> are traveling with Elder Teeneep. I suggest you go and prepare immediately."`
			`	She approaches you as they leave. "Things might be tense now, but I promise, things aren't as bad as they look. I know Teeneep, and she has the influential backing of another long-time advocate for sensible change elsewhere who was also jusy elected. They are remaining here to reinforce her position. Teeneep displaced that Elder who threatened her in the chambers. It's upset all the long-term power dynamics in the Council, but it's a much better Council overall now. You're to come with us too, and I'm told I'm required to travel with you, as insurance."`
			`She hesitates, seeming oddly nervous for the one who theoretically has all the power in the room. "<last>, this will sound silly, but I'm a bit of a traditionalist sometimes. There's a superstition about space travel, and under the circumstances... I'm too old for this stress. Could you please do me a favor and make sure you have a Quantum Keystone on your ship? It's meant to be good luck, and well, I think we need it."`
			choice
				`	"Of course."`
					goto course
				`	"No."`
			`	Her expression is deeply wounded, but she sets her resolve. "Then this is no longer a request. It's a requirement.`
				goto end
			label course
			`	She looks relieved. "Thank you, I really appreciate it.`
			label end
			`	"I'll be along in a bit, I need to go and collect my things for traveling now too."`
				accept
	npc save accompany
		government "Hai (Wormhole Access)"
		personality timid escort
		ship "Centipede (Teeneep)" "Teeneep's Ship"
	on accept
		dialog `As you prepare your ship you are informed that you will be traveling to <stopovers> before going to <planet>.`
	on stopover
		dialog `It seems Teeneep has got the Elders to agree to the deal with the Unfettered. A large Unfettered fleet joins you here.`
	on complete
		require "Quantum Keystone"
		# Apparently I can't make this either Keystones *or* Key Stones, so it'll have to be a Hai one.
	on visit
		dialog `Under the circumstances Sayari's superstition has got the better of her. She must travel with you, and you must have a Quantum Keystone installed for her to do so.`
	on decline
		dialog `You have declined an essential narrative mission. You've also made the Hai hostile. If you want to complete this story line, revert to the autosave or another earlier snapshot of the game.`
		"reputation: Hai" -= 10000
		"reputation: Hai (Wormhole Access)" -= 10000
		"reputation: Hai Merchant" -= 10000
		"reputation: Hai Merchant (Human)" -= 10000
		"reputation: Hai Merchant (Sympathizers)" -= 10000
	on fail
		dialog `You have declined an essential narrative mission. You've also made the Hai hostile. If you want to complete this story line, revert to the autosave or another earlier snapshot of the game.`
		"reputation: Hai" -= 10000
		"reputation: Hai (Wormhole Access)" -= 10000
		"reputation: Hai Merchant" -= 10000
		"reputation: Hai Merchant (Human)" -= 10000
		"reputation: Hai Merchant (Sympathizers)" -= 10000
		# Maybe we'll put in an alternative pathway later.


mission "Hai Reveal [A13-A] Unfettered Pickup"
	landing
	invisible
	source "Everhope"
	destination "Mountaintop"
	to offer
		has "Hai Reveal [A13] A New Elder: active"
	npc
		government "Hai (Friendly Unfettered)"
		system "Bote Asu"
		personality escort heroic opportunistic
		fleet "Large Friendly Unfettered" 7


# Ambassadorial Centipede designed to fly deep into hostile space if necessary:
ship "Centipede" "Centipede (Teeneep)"
	# Add some ambassadorial staff:
	add attributes
		"required crew" 50
	outfits
		"Catalytic Ramscoop"
		"Scram Drive"
		"Chameleon Anti-Missile" 3
		"Quantum Keystone"
		"Outfits Expansion"
		`"Biroo" Atomic Steering`
		"Hai Diamond Regenerator"
		"Hai Williwaw Cooling" 2
		"Hai Chasm Batteries" 2
		"Boulder Reactor"
		Brig
		"Fuel Pod" 3
		"A370 Atomic Thruster"
		"Pulse Rifle" 131



mission "Hai Reveal [A14] A Time of Trouble"
	landing
	name "A Time of Trouble"
	description "Escort innocent civilians to <planet>, safely away from the 'Pirate Menace'."
	source "Mountaintop"
	destination "Sunracer"
	passengers 2
	to offer
		has "Hai Reveal [A13] A New Elder: done"
	on offer
		log `The Hai have threatened the Republic if suitable action isn't taken. Required to escort civilians out of the possible danger zone.`
		conversation
			`Upon docking at <planet>, now bereft of civilians, you and Sayari are kept out of things for a little while, as some business occurs behind a Navy security barricade in the direction of where Teeneep's ship docked. Neither Terry nor Turner are are allowed through either, as Navy personnel progressively establish operations and set secure areas on the station. Eventually Batu is sent out to get all of you and escort you in.`
			`	Sayari is intercepted by a Hai functionary and led away as you reach Xilin and the other diplomats, also joined by Danforth. Xilin looks at you all. "So. The Hai have broadcast the threat that if the Republic does not treat with them seriously, the united Hai will move in without Republic approval to search for their people. The Navy has blockaded the wormhole to the best of its ability, but the reality is that the Navy is already heavily committed, and barely look to be a match for the Hai fleet numbers. The Hai, on the other hand, do not yet appear to be committed heavily." He looks at Alondo briefly. "We had the unstated privilege of observing the Hai security fleet left behind on Everhope in addition to what we saw beyond the wormhole on our way in."`
			`	Danforth interjects, "In short, we doubt we can stop them while we're stretched out here... and if the reality is that they're only going to go after pirate worlds... well, we'd be under orders to disengage. The political crisis would be more tolerable than the probable military defeat."`
			`	Xilin nods grimly. "However, that would be a drastic failure of foreign policy. It would undermine the legitimacy of the Republic, especially after the war we've just had, and it would be impossible to realistically assure people that an invasion is really not going to happen. True or not. In all likelihood The Republic would fracture and the Free Worlds would probably be on the receiving end of a migration crisis. Parliament has tried to say that they'll take care of it themselves, but the Hai say they've had enough of sitting around and want to be there to save their own people.`
			`	"They haven't outright said it... but they've implied that the Navy could end up killing the Hai involved in the process by not understanding the capabilities of the Hai, or by placing too great an emphasis on preserving Navy lives. Enough people in the Cabinet disagree, that we're sort of at an impasse, for the moment."`
			`	"Who in the Cabinet is blocking it?" The speaker is Turner, and everyone turns to look at him with a mixture of irritation or surprise.`
			`	Xilin proceeds to list off a number of names, but after a few Turner cuts in again. "Remington, I know you're the PR guy, and you keep your nose out of sales, so I apologize if it's presumptuous for me to assume you haven't considered this, but, most of those names are people who listen to the Syndicate. I should know, I've had to negotiate with them as a bloc often enough for government contracts. Has anyone on your side reported back to the Syndicate Board and suggested that perhaps, if we can influence them to support a solution that we propose, even if we don't have that solution defined yet, the Hai could be a very large and very profitable market for Syndicate goods?"`
			`	There is a long, expectant pause as Remington looks to Terry and they engage in some kind of silent exchange before he replies. "You know, I don't think we'd connected those two specific dots just yet." He looks at Terry. "We need to make some calls."`
			# If absolutely necessary you could break this conversation here and have a short mission. Anything more than a couple days strains believability though.
			`	The next several hours pass slowly as they do their work, support in the Cabinet is gained, and the data sets collected are assessed for potentially viable priorities. Towards the end of it, you're not really in the loop anymore. The mechanisms of government simply don't include you, but after a while Batu comes to find you. "Come on, there's a meeting between the President and the Elders. You should come and join the witnesses."`
			`	It takes a short while, but after some doing they manage to set up a clear channel dedicated to this particular call and you are all gathered into a room with large wall-mounted displays. You knew it was coming, and yet you're still a little surprised to see before you the President of the Republic and the Chancellor of the Free Worlds in remarkable clarity and surprisingly low latency. The windows behind the Chancellor suggest they were awoken in the middle of the night for this, but you wouldn't guess it from looking at them.`
			`	Teeneep begins, "I speak as the voice of the Hai and with the full authority of the Elder Council. Thousands of our people have been kidnapped over the past few decades, and they still largely reside under the servitude of various pirate factions that the Republic allows to continue. Even worse, your authorities have allowed numerous Hai to be slipped past on slaver ships, without attempting rescue because of the no boarding policy your forces employ, even on disabled and potentially doomed ships. We demand the return of our people and an immediate end to the policy of letting slaves die or escape without attempting boarding and rescue."`
			`	The President is the first to respond. "The problem of piracy in human space is a difficult one and cannot be solved overnight. The pirates are well-entrenched in their planets, and fighting them is a long and brutal struggle. With our navies distracted fighting one another, our recent war has left them stronger than ever."`
			`	The Chancellor continues, "The Free Worlds has made great strides reducing piracy by befriending the peoples of the anarchist worlds. We are discussing similar approaches with the Republic. Perhaps in another few years, piracy will be entirely eliminated."`
			`	"We have a counter-proposal," the President says. "We cannot afford to change that policy in totality, it would cost too many lives. However, we propose the following: The Free Worlds and Republic will establish a customs service on Mountaintop. Hai visiting human space will check in with us there. Our intelligence agencies will then track their movements in order to see to their safety as best we can. They'll also be given contacts on every human planet that they can go to for help. In the meantime, we will place extensive surveillance fleets at Ultima Thule to detect any unapproved Hai travel. We will do our best to disable and capture ships with kidnapped Hai, no matter the risk to Navy lives."`
			`	"The Free Worlds will also extend our protection, of course," the Chancellor adds.`
			`	Teeneep takes a moment to respond, "That sounds like an acceptable future state... but I cannot sign any treaty yet. The Hai will not be satisfied until our kidnapped brethren are returned."`
			`	The President replies, "The Minister for Foreign Affairs has been keeping Cabinet apprised of the major details and proposals reported back by Deputy Minister Yang. Under the circumstances we believe it would be appropriate for us to attempt a joint effort to address your concerns. We agree to making this effort against one target, and to reassessing the situation afterwards depending upon what is discovered in that process. The Republic representatives there with you now will work with you to identify that target and plan the action accordingly."`
			`	The smoothness with which this goes down gives you the sense that the main points of this were all provisionally agreed to already, with only a little wiggle room left to be settled in this conversation.`
			`	Sayari steps up and whispers something to Teeneep who then seems to think for a moment before returning to the screens. "This pathway is acceptable."`
			`	A number of people involved in the busywork of bureaucracy start slipping out of the room, doubtlessly to get a head start on certain preparations as Teeneep and the leaders on the screen conclude some formal thanks for continued cooperation and other matters of protocol. You are too visible to slip away though and have to wait.`
			`	When you finally emerge Terry and Turner are waiting for you. Terry addresses you. "Captain <last>. We have a little problem. The many civilians that have been living under this cover or being serviced by it have been kept in the dark, and are very nervous about the massed Navy ships. They've been so far sold a story about a 'pirate menace,' and now we need them out of here."`
			`	Turner smiles, "And I think it would be appropriate if you, as the famous war hero, were the one to escort them to safety and keep everyone's eyes away from what's happening here."`
			`	The two of them look at each other for a second before Terry says,  "We also need to get out of here ourselves. With the movie cover shutting down, we both have other things we really should be doing, and so we'd like to come with you. It would be much safer on your ship than with any of the merchant ships that need escorting."`
				accept
	npc accompany
		government "Merchant"
		system "Ultima Thule"
		personality timid escort coward
		fleet "Large Northern Merchants" 2
	npc accompany
		government "Merchant"
		system "Ultima Thule"
		personality timid escort coward
		fleet "Paradise Merchants" 3<|MERGE_RESOLUTION|>--- conflicted
+++ resolved
@@ -115,13 +115,8 @@
 			`	"We believe someone is targeting researchers and specialists and trying to hide it beneath the noise."`
 				goto questions
 			label kidnappings
-<<<<<<< HEAD
 			`	Teeneep answers, "In human space, we don't know, but after collating records in Hai space it seems to have happened in three spates each lasting several years. The earliest date back to only about a decade after we made contact with humans, but often with different kidnapping methods and targets. This means that we can't even say for sure if it's even been the same people, but every investigation has ultimately dead-ended with similar difficulties."`
-			`	"Nevertheless, from the rate at which the disappearances have happened, possibly as many as five thousand Hai have vanished this way. The number may be less; some of those cases may be undiscovered murders, secret changes of identity, or defections to the Unfettered. We haven't the data to make an estimate for human disappearances."`
-=======
-			`	Teeneep answers, "In human space, we don't know, but after collating records in Hai space it seems to have happened in three spates each lasting several years. The earliest date back to only about a decade after we made contact with humans, around 90 years, but often with different kidnapping methods and targets. This means that we can't even say for sure if it's even been the same people, but every investigation has ultimately dead-ended with similar difficulties."`
 			`	"Nevertheless, from the rate at which the disappearances have happened, possibly as many as five thousand Hai have vanished this way. The number may be less; some of those cases may be undiscovered murders, secret changes of identity, or defections to the Unfettered. We don't have the data to make an estimate for human disappearances."`
->>>>>>> a9e4b72a
 				goto questions
 			label know
 			`	Teeneep explains, "The organization I lead has contacts with sympathetic individuals and organizations throughout Hai space. We have enough funding to hire a few hundred full-time employees of our own. Most of them are lawyers, social workers, or administrative employees. A few are investigative journalists or various types of researchers."`
