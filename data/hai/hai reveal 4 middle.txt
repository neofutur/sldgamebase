--- conflicted
+++ resolved
@@ -77,7 +77,6 @@
 			`	"Greetings Captain <last>, my name is Teeneep Goot'r. I'm a social advocate among the Hai, and I'm trying to help your friends with a problem. As you know, they were kidnapped by humans. A few other Hai and human victims are here; they were mostly rescued by other kind merchants in human space, but around half of those here are my staff."`
 			`	"My organization has been researching the disappearance of Hai ever since humans began disappearing here under similar circumstances. We've discovered some patterns to these abductions, and through those we've been able to reach some of the victims more quickly upon their return, and even rescue some ourselves. But we have noticed something strange among the abductees: those Hai that you rescued, and several others, too, are all experiencing mild cadmium poisoning."`
 			choice
-<<<<<<< HEAD
 				`	"Before we discuss that, can you tell me if the Hai government is arming pirates?"`
 					goto direct
 				`	"It sounds like something I can help with, but there's something I need from you first."`
@@ -93,14 +92,6 @@
 			`	After you describe what Sayari said about Hai pirate deals, Teeneep shakes her head and says, "Sayari would put a stop to any weapon deals. I'm sure it's something innocuous, like cash or basic supplies for their anarchist worlds.`
 			`	"If you find solid proof that our government is arming pirates, I can, and will, stop them. There are extreme legal maneuvers civilians can use to force the Elder Council to change their mind.`
 			`	"In the meantime, can you help me?"`
-=======
-				`	"What patterns have you noticed in the disappearances?"`
-					goto patterns
-				`	"Tell me about the cadmium poisoning."`
-					goto cadmium
-				`	"How long have the disappearances been happening?"`
-					goto disappearances
->>>>>>> 68c37136
 			label questions
 			choice
 				`	"How do you know so much about the disappearances?"`
@@ -109,13 +100,9 @@
 						not "Hai Reveal [A02] Symbol Identification: label know"
 				`	"Why are you on an uninhabited planet?"`
 					goto uninhabited
-<<<<<<< HEAD
-				`	"Is anyone helping you with your investigations?"`
-=======
 					to display
 						not "Hai Reveal [A02] Symbol Identification: label uninhabited"
 				`	"Is anyone helping you?"`
->>>>>>> 68c37136
 					goto anyone
 					to display
 						not "Hai Reveal [A02] Symbol Identification: label anyone"
