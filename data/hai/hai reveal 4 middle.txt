--- conflicted
+++ resolved
@@ -208,11 +208,7 @@
 	autosave
 	landing
 	name "Symbol Identification"
-<<<<<<< HEAD
-	description "Check out the worlds near Allhome and make sure things are ok and that the Hai seem normal."
-=======
 	description "Check out the worlds near Allhome, explore the spaceports, and make sure the Hai seem normal."
->>>>>>> 41d431be
 	source "Hai-home"
 	to offer
 		has "Hai Reveal [A02] Symbol Identification: done"
