# Copyright (c) 2014-2016 by Michael Zahniser
#
# Endless Sky is free software: you can redistribute it and/or modify it under the
# terms of the GNU General Public License as published by the Free Software
# Foundation, either version 3 of the License, or (at your option) any later version.
#
# Endless Sky is distributed in the hope that it will be useful, but WITHOUT ANY
# WARRANTY; without even the implied warranty of MERCHANTABILITY or FITNESS FOR A
# PARTICULAR PURPOSE.  See the GNU General Public License for more details.

ship "Aphid"
	sprite "ship/hai aphid"
	thumbnail "thumbnail/hai aphid"
	attributes
		category "Light Freighter"
		"cost" 570000
		"shields" 1700
		"hull" 1400
		"required crew" 1
		"bunks" 5
		"mass" 100
		"drag" 1.9
		"heat dissipation" .90
		"fuel capacity" 400
		"cargo space" 51
		"outfit space" 185
		"weapon capacity" 37
		"engine capacity" 48
		weapon
			"blast radius" 30
			"shield damage" 300
			"hull damage" 150
			"hit force" 450
	outfits
		"Chameleon Anti-Missile"
		"Sand Cell" 2
		"Hai Fissure Batteries"
		"Hai Corundum Regenerator"
		`"Basrem" Atomic Thruster`
		`"Basrem" Atomic Steering`
		"Hyperdrive"
	engine -8 40
	engine 8 40
	turret 0 24 "Chameleon Anti-Missile"
	leak "leak" 60 50
	explode "tiny explosion" 10
	explode "small explosion" 20
	explode "medium explosion" 15
	description "The Aphid is the lightest freighter used by the Hai and was for many millennia the backbone of the Hai inter-planetary economy. Because of how peaceful Hai space has been for much of its history, Aphids only come with basic defenses as stock, and rely on larger Hai ships for more serious protection."

ship "Aphid" "Aphid (Armed)"
	outfits
		"Pulse Turret"
		"Pebble Core"
		"Hai Fissure Batteries"
		"Hai Corundum Regenerator"
		"Hai Williwaw Cooling"
		"Quantum Keystone"
		"Pulse Rifle"
		`"Benga" Atomic Thruster`
		`"Benga" Atomic Steering`
		"Hyperdrive"



ship "Centipede"
	sprite "ship/hai centipede"
	thumbnail "thumbnail/hai centipede"
	attributes
		category "Transport"
		"cost" 6300000
		"shields" 6600
		"hull" 2400
		"required crew" 35
		"bunks" 131
		"mass" 187
		"drag" 3.9
		"heat dissipation" .75
		"fuel capacity" 600
		"cargo space" 38
		"outfit space" 375
		"weapon capacity" 78
		"engine capacity" 88
		weapon
			"blast radius" 60
			"shield damage" 600
			"hull damage" 300
			"hit force" 900
	outfits
		"Hai Tracker Pod" 2
		"Hai Tracker" 112
		"Bullfrog Anti-Missile" 3
		"Geode Reactor"
		"Hai Corundum Regenerator"
		"Hai Ravine Batteries"
		"Hai Williwaw Cooling" 3
		"Luxury Accommodations"
		"Quantum Keystone"
		`"Biroo" Atomic Thruster`
		`"Biroo" Atomic Steering`
		`"Basrem" Atomic Steering`
		Hyperdrive
		
	engine -15 113
	engine 15 113
	gun -11 -113 "Hai Tracker Pod"
	gun 11 -113 "Hai Tracker Pod"
	turret 0 -19 "Bullfrog Anti-Missile"
	turret -41 67 "Bullfrog Anti-Missile"
	turret 41 67 "Bullfrog Anti-Missile"
	leak "leak" 60 50
	leak "flame" 40 40
	leak "big leak" 10 10
	explode "tiny explosion" 10
	explode "small explosion" 25
	explode "medium explosion" 25
	explode "large explosion" 10
	"final explode" "final explosion medium"
	description `The introduction of humans to the Hai civilization has led to a substantial amount of cultural exchange. While some may argue that pickled acorns have been the greatest product of this relationship, many more will point to this luxury transport ship. The product of human-Hai cooperation from the project's inception, the Centipede was released around the turn of the 31st century, but has already become quite popular among Hai fleets.`

ship "Centipede" "Centipede (Pulse)"
	outfits
		"Pulse Cannon" 2
		"Bullfrog Anti-Missile" 3
		"Boulder Reactor"
		"Hai Fissure Batteries"
		"Hai Chasm Batteries"
		"Hai Diamond Regenerator"
		"Hai Williwaw Cooling" 5
		"Luxury Accommodations"
		"Quantum Keystone"
		"Pulse Rifle" 24
		`"Biroo" Atomic Thruster`
		`"Basrem" Atomic Steering`
		`"Biroo" Atomic Steering`
		Hyperdrive



ship "Flea"
	sprite "ship/hai flea"
	thumbnail "thumbnail/hai flea"
	attributes
		category "Drone"
		"cost" 142400
		"shields" 200
		"hull" 700
		"mass" 21
		"drag" .55
		"heat dissipation" .83
		"outfit space" 63
		"weapon capacity" 13
		"engine capacity" 22
		"automaton" 1
		weapon
			"blast radius" 6
			"shield damage" 55
			"hull damage" 30
			"hit force" 80
	outfits
		"Railgun" 3
		"Railgun Slug" 3000
		"Sand Cell"
		"Supercapacitor" 2
		`"Baellie" Atomic Engines`

	engine 0 27 1.4
	gun 0 -27 "Railgun"
	gun 0 -27 "Railgun"
	gun 0 -27 "Railgun"
	leak "leak" 60 50
	explode "tiny explosion" 15
	description `This combat drone is built to amplify the strength of any combat force for as few credits as possible. It was designed in conjunction with the tactical recoil of the railgun to allow it to kite its targets, prolonging its combat efficacy while it supports its allies with debilitating ion damage.`
	description "	Drones do not come equipped with a hyperdrive. You cannot carry a drone unless you have a ship in your fleet with a drone bay."

ship "Flea" "Flea (Pulse)"
	outfits
		"Pulse Cannon"
		"Sand Cell"
		"Supercapacitor" 2
		`"Baellie" Atomic Engines`

ship "Geocoris"
	plural "Geocorises"
	sprite "ship/hai geocoris"
	thumbnail "thumbnail/hai geocoris"
	attributes
		category "Heavy Freighter"
		"cost" 12540000
		"shields" 13300
		"hull" 6200
		"required crew" 15
		"bunks" 56
		"mass" 810
		"drag" 17.1
		"heat dissipation" 0.45
		"fuel capacity" 800
		"cargo space" 761
		"outfit space" 582
		"weapon capacity" 172
		"engine capacity" 94
		weapon
			"blast radius" 300
			"shield damage" 3000
			"hull damage" 1500
			"hit force" 4500
	outfits
		"Pulse Cannon" 2
		"Pulse Turret" 2
		"Bullfrog Anti-Missile" 3
		"Geode Reactor" 2
		"Hai Valley Batteries"
		"Hai Diamond Regenerator"
		"Hai Williwaw Cooling" 5
		`"Biroo" Atomic Thruster`
		`"Bondir" Atomic Steering`
		Hyperdrive

	engine 100 39
	engine -100 39
	gun 24 -118 "Pulse Cannon"
	gun -24 -118 "Pulse Cannon"
	turret 110 -23 "Pulse Turret"
	turret -110 -23 "Pulse Turret"
	turret 35 94 "Bullfrog Anti-Missile"
	turret -35 94 "Bullfrog Anti-Missile"
	turret 0 -89 "Bullfrog Anti-Missile"
	leak "leak" 40 50
	leak "flame" 40 80
	leak "big leak" 70 30
	explode "tiny explosion" 50
	explode "small explosion" 50
	explode "medium explosion" 50
	explode "large explosion" 50
	explode "huge explosion" 20
	"final explode" "final explosion large"
	description "After large human freighters began to out-compete traditionally smaller Hai ships, the Hai responded by developing the Geocoris: a heavy freighter that surpassed anything humanity had to offer at the time."

ship "Geocoris" "Geocoris (Tracker)"
	outfits
		"Hai Tracker Pod" 2
		"Hai Tracker" 196
		"Pulse Turret" 2
		"Bullfrog Anti-Missile" 2
		"Chameleon Anti-Missile"
		"Boulder Reactor"
		"Pebble Core"
		"Hai Ravine Batteries"
		"Hai Corundum Regenerator" 2
		"Hai Williwaw Cooling" 7
		"Tracker Storage Pod" 3
		"Quantum Keystone"
		"Pulse Rifle" 14
		`"Biroo" Atomic Thruster`
		`"Bondir" Atomic Steering`
		Hyperdrive



ship "Grasshopper"
	sprite "ship/hai grasshopper"
	thumbnail "thumbnail/hai grasshopper"
	attributes
		category "Interceptor"
		"cost" 684000
		"shields" 3300
		"hull" 600
		"required crew" 1
		"bunks" 5
		"mass" 95
		"drag" 1.5
		"heat dissipation" .85
		"fuel capacity" 300
		"cargo space" 29
		"outfit space" 169
		"weapon capacity" 38
		"engine capacity" 61
		weapon
			"blast radius" 36
			"shield damage" 180
			"hull damage" 360
			"hit force" 540
	outfits
		"Pulse Cannon" 2
		"Pebble Core"
		"Hai Chasm Batteries" 2
		"Hai Corundum Regenerator"
		"Hai Williwaw Cooling" 2
		"Quantum Keystone"
		`"Benga" Atomic Thruster`
		`"Benga" Atomic Steering`
		Hyperdrive

	engine 0 36
	gun -6 -34 "Pulse Cannon"
	gun 6 -34 "Pulse Cannon"
	leak "leak" 60 50
	explode "tiny explosion" 10
	explode "small explosion" 20
	explode "medium explosion" 5
	"final explode" "final explosion small"
	description "Designed by the Hai to serve as a fast reconnaissance craft, the Grasshopper has been adopted by thrill-seekers and miners alike. At the same time, it is often used by Hai captains who are looking for effective protection at a low cost."

ship "Grasshopper" "Grasshopper (Tracker)"
	outfits
		"Hai Tracker Pod" 2
		"Hai Tracker" 112
		"Pebble Core"
		"Hai Fissure Batteries"
		"Hai Corundum Regenerator"
		"Hai Williwaw Cooling" 2
		"Quantum Keystone"
		"Pulse Rifle"
		`"Basrem" Atomic Thruster`
		`"Basrem" Atomic Steering`
		Hyperdrive

ship "Grasshopper" "Grasshopper (Surveillance)"
	outfits
		"Pulse Cannon"
		"Pebble Core"
		"Hai Chasm Batteries"
		"Supercapacitor"
		"Outfit Scanner" 5
		"Cargo Scanner" 5
		"Hai Corundum Regenerator"
		"Hai Williwaw Cooling" 2
		"Quantum Keystone"
		`"Benga" Atomic Thruster`
		`"Benga" Atomic Steering`
		Hyperdrive



ship "Lightning Bug"
	sprite "ship/hai lightning bug"
	thumbnail "thumbnail/hai lightning bug"
	attributes
		category "Light Warship"
		"cost" 3200000
		"shields" 6700
		"hull" 1700
		"required crew" 4
		"bunks" 10
		"mass" 220
		"drag" 3.8
		"heat dissipation" .85
		"fuel capacity" 600
		"cargo space" 73
		"outfit space" 278
		"weapon capacity" 87
		"engine capacity" 93
		weapon
			"blast radius" 84
			"shield damage" 840
			"hull damage" 420
			"hit force" 1260
	outfits
		"Ion Cannon"
		"Bullfrog Anti-Missile" 2
		"Geode Reactor"
		"Hai Gorge Batteries"
		"Hai Corundum Regenerator"
		"Hai Williwaw Cooling"
		"Quantum Keystone"
		`"Benga" Atomic Thruster`
		`"Biroo" Atomic Steering`
		"Hyperdrive"
	engine -40 22
	engine 40 22
	gun 0 -40 "Ion Cannon"
	turret -47 18 "Bullfrog Anti-Missile"
	turret 47 18 "Bullfrog Anti-Missile"
	leak "leak" 40 50
	leak "flame" 40 30
	explode "tiny explosion" 18
	explode "small explosion" 36
	explode "medium explosion" 24
	explode "large explosion" 8
	"final explode" "final explosion small"
	description "The Lightning Bug is a small defensive ship, mostly used by the Hai as a convoy escort. The Lightning Bug, as with many insects, works best in a swarm: even a small number of Lightning Bugs can manage to leave the largest of ships helpless with their stock-fitted ion cannons."

ship "Lightning Bug" "Lightning Bug (Pulse)"
	outfits
		"Hai Tracker Pod"
		"Hai Tracker" 56
		"Pulse Turret" 2
		"Geode Reactor"
		"Hai Gorge Batteries"
		"Hai Corundum Regenerator"
		"Pulse Rifle" 2
		`"Biroo" Atomic Thruster`
		`"Benga" Atomic Steering`
		"Hyperdrive"

ship "Lightning Bug" "Lightning Bug (Surveillance)"
	outfits
		"Hai Tracker Pod"
		"Hai Tracker" 56
		"Pulse Turret"
		"Bullfrog Anti-Missile"
		"Geode Reactor"
		"Outfit Scanner" 5
		"Cargo Scanner" 5
		"Hai Williwaw Cooling"
		"Hai Gorge Batteries"
		"Hai Corundum Regenerator"
		"Pulse Rifle" 2
		`"Benga" Atomic Thruster`
		`"Benga" Atomic Steering`
		"Hyperdrive"


ship "Sea Scorpion"
	sprite "ship/hai sea scorpion"
	thumbnail "thumbnail/hai sea scorpion"
	attributes
		category "Medium Warship"
		"cost" 2950000
<<<<<<< HEAD
		"shields" 11300
		"hull" 4300
=======
		"shields" 13500
		"hull" 4900
>>>>>>> b0a40a5f
		"required crew" 14
		"bunks" 36
		"mass" 360
		"drag" 4.7
<<<<<<< HEAD
		"heat dissipation" .8
		"fuel capacity" 500
		"cargo space" 50
=======
		"heat dissipation" .7
		"fuel capacity" 500
		"cargo space" 45
>>>>>>> b0a40a5f
		"outfit space" 510
		"weapon capacity" 168
		"engine capacity" 104
		weapon
			"blast radius" 84
			"shield damage" 840
			"hull damage" 420
			"hit force" 1260
	outfits
		"Hai Tracker Pod" 4
		"Chameleon Anti-Missile" 2
		"Tracker Storage Pod" 4
		"Hai Tracker" 392
		"Hai Williwaw Cooling" 2
		"Boulder Reactor"
		"Hai Ravine Batteries"
		"Hai Diamond Regenerator"
		`"Bondir" Atomic Thruster`
		`"Biroo" Atomic Steering`
		"Hyperdrive"
		"Pulse Rifle" 15

	engine -28.5 68.5
	engine 28.5 68.5
	"steering engine" 64.5 23.5
		zoom 0.8
		angle -90
		left
	"steering engine" -64.5 23.5
		zoom 0.8
		angle 90
		right
	gun -13 -77.5
	gun 13 -77.5
	gun -27 -56
	gun 27 -56
	turret -35.5 24.5
	turret 35.5 24.5
	leak "leak" 40 50
	leak "flame" 40 30
	explode "tiny explosion" 24
	explode "small explosion" 50
	explode "medium explosion" 30
	explode "large explosion" 14
	"final explode" "final explosion medium"
<<<<<<< HEAD
	description "Most Unfettered ships aren't usable as missile boats, so they previously relied on pulse weapons instead. Only after several decades of hard work were they able to take the Sea Scorpion into mass production, but it was well worth it; its low price and large number of gun ports make it perfect for its role, even at the cost of its weak hull and shielding."
=======
	description "Most Unfettered ships aren't usable as missile boats, so they previously relied on pulse weapons instead. Only after several decades of hard work were they able to take the Sea Scorpion into mass production, but it was well worth it; its low price, agility and large number of gun ports make it perfect for its role, even at the cost of its weak hull and shielding."
>>>>>>> b0a40a5f

ship "Sea Scorpion" "Sea Scorpion (Pulse)"
	outfits
		"Pulse Cannon" 4
		"Pulse Turret" 2
		"Boulder Reactor"
		"Hai Williwaw Cooling" 2
		"Hai Ravine Batteries"
		"Supercapacitor" 5
		"Hai Diamond Regenerator" 2
		`"Biroo" Atomic Thruster`
		`"Bondir" Atomic Steering`
		"Hyperdrive"
		"Pulse Rifle" 15


ship "Pond Strider"
	sprite "ship/hai pond strider"
	thumbnail "thumbnail/hai pond strider"
	attributes
		category "Medium Warship"
		"cost" 5250000
		"shields" 10000
		"hull" 3000
		"required crew" 9
		"bunks" 18
		"mass" 168
		"drag" 3.55
		"hull repair rate" 1
		"heat dissipation" .5
		"fuel capacity" 300
		"cargo space" 71
		"outfit space" 354
		"weapon capacity" 144
		"engine capacity" 76
		weapon
			"blast radius" 200
			"shield damage" 1500
			"hull damage" 750
			"hit force" 1750
	outfits
		"Railgun"
		"Ion Cannon" 2
		"Railgun Slug" 1000
		"Chameleon Anti-Missile"
		"Bullfrog Anti-Missile" 2
		"Hai Corundum Regenerator" 2
		"Hai Gorge Batteries"
		"Geode Reactor"
		"Hai Williwaw Cooling" 2
		"Quantum Keystone"
		"Pulse Rifle" 9
		`"Basrem" Atomic Thruster`
		`"Biroo" Atomic Steering`
		"Hyperdrive"
		
	engine -23 80
	engine 23 80
	gun 0 -76 "Railgun"
	gun -15 -72 "Ion Cannon"
	gun 15 -72 "Ion Cannon"
	turret -18 -53 "Bullfrog Anti-Missile"
	turret 18 -53 "Bullfrog Anti-Missile"
	turret 0 14 "Chameleon Anti-Missile"
	bay "Drone" -70 -45 left under
	bay "Drone" 70 -45 right under
	bay "Drone" -70 28 left under
	bay "Drone" 70 28 right under
	bay "Drone" -70 -45 over
	bay "Drone" 70 -45 over
	bay "Drone" -70 28 over
	bay "Drone" 70 28 over
	leak "leak" 40 50
	leak "flame" 40 70
	leak "big leak" 70 30
	explode "tiny explosion" 20
	explode "small explosion" 45
	explode "medium explosion" 50
	explode "large explosion" 40
	explode "huge explosion" 10
	"final explode" "final explosion large"
	description "The Hai upgraded their original Pond Strider after acquiring hull repair technology through alien diplomacy. These improvements have greatly reduced casualties in their conflict with the Unfettered, since the light Pond Striders become vulnerable as they collect damaged drones. Besides enabling the ship to repair damaged drones, the Hai have cleverly innovated the Railgun to make the Pond Strider and Fleas into very efficient combat support for their fleets."

ship "Pond Strider" "Pond Strider (Tracker)"
	outfits
		"Hai Tracker Pod"
		"Hai Tracker" 112
		"Railgun" 2
		"Railgun Slug" 2000
		"Tracker Storage Pod" 2
		"Chameleon Anti-Missile" 3
		"Hai Diamond Regenerator"
		"Hai Chasm Batteries"
		"Boulder Reactor"
		"Hai Williwaw Cooling" 2
		"Quantum Keystone"
		"Pulse Rifle" 9
		`"Basrem" Atomic Thruster`
		`"Biroo" Atomic Steering`
		"Hyperdrive"

ship "Pond Strider" "Pond Strider (Ion)"
	outfits
		"Railgun"
		"Ion Cannon" 2
		"Railgun Slug" 1000
		"Chameleon Anti-Missile"
		"Bullfrog Anti-Missile" 2
		"Hai Corundum Regenerator"
		"Supercapacitor"
		"Boulder Reactor"
		"Hai Williwaw Cooling" 3
		"Quantum Keystone"
		"Pulse Rifle" 9
		`"Benga" Atomic Thruster`
		`"Biroo" Atomic Steering`
		"Hyperdrive"

ship "Pond Strider" "Pond Strider (Pulse)"
	outfits
		"Pulse Cannon" 2
		"Railgun"
		"Railgun Slug" 1000
		"Pulse Turret"
		"Chameleon Anti-Missile" 2
		"Hai Diamond Regenerator"
		"Hai Chasm Batteries" 2
		"Hai Gorge Batteries"
		"Geode Reactor"
		"Hai Williwaw Cooling" 2
		"Quantum Keystone"
		"Pulse Rifle" 9
		`"Benga" Atomic Thruster`
		`"Biroo" Atomic Steering`
		"Hyperdrive"

ship "Pond Strider" "Pond Strider (Railgun)"
	outfits
		"Railgun" 3
		"Railgun Slug" 3000
		"Chameleon Anti-Missile" 3
		"Hai Corundum Regenerator"
		"Hai Diamond Regenerator"
		"Hai Chasm Batteries"
		"Boulder Reactor"
		"Hai Williwaw Cooling" 3
		"Quantum Keystone"
		"Pulse Rifle" 9
		`"Benga" Atomic Thruster`
		`"Biroo" Atomic Steering`
		"Hyperdrive"



ship "Shield Beetle"
	sprite "ship/hai shield beetle"
	thumbnail "thumbnail/hai shield beetle"
	attributes
		category "Heavy Warship"
		"cost" 17900000
		"shields" 32000
		"hull" 9800
		"required crew" 47
		"bunks" 95
		"mass" 650
		"drag" 8.8
		"heat dissipation" .60
		"fuel capacity" 500
		"cargo space" 142
		"outfit space" 798
		"weapon capacity" 333
		"engine capacity" 150
		weapon
			"blast radius" 400
			"shield damage" 4000
			"hull damage" 2000
			"hit force" 3000
	outfits
		"Ion Cannon" 4
		"Hai Tracker Pod" 4
		"Hai Tracker" 280
		"Tracker Storage Pod" 2
		"Chameleon Anti-Missile" 2
		"Boulder Reactor"
		"Geode Reactor"
		"Hai Gorge Batteries"
		"Hai Ravine Batteries"
		"Hai Diamond Regenerator"
		"Hai Williwaw Cooling" 2
		"Quantum Keystone"
		`"Bondir" Atomic Thruster`
		`"Bufaer" Atomic Steering`
		"Hyperdrive"
	engine -44 133
	engine 44 133
	gun -22 -102 "Ion Cannon"
	gun 22 -102 "Ion Cannon"
	gun -34 -68 "Hai Tracker Pod"
	gun 34 -68 "Hai Tracker Pod"
	gun -49 -38 "Ion Cannon"
	gun 49 -38 "Ion Cannon"
	gun -61 -14 "Hai Tracker Pod"
	gun 61 -14 "Hai Tracker Pod"
	turret -39 48
	turret 39 48
	turret -57 75 "Chameleon Anti-Missile"
	turret 57 75 "Chameleon Anti-Missile"
	leak "leak" 40 50
	leak "flame" 50 80
	leak "big leak" 60 50
	explode "tiny explosion" 50
	explode "small explosion" 50
	explode "medium explosion" 50
	explode "large explosion" 50
	explode "huge explosion" 20
	"final explode" "final explosion large"
	description "This ship was first built millennia ago, near the end of a more violent time in Hai history. Since then, it has served as the only heavy warship at the disposal of the Hai. The Shield Beetle is a versatile warship used by the Hai to guard their merchant convoys, or by the Unfettered to attack those very same convoys."

ship "Shield Beetle" "Shield Beetle (Police)"
	outfits
		"Ion Cannon" 4
		"Hai Tracker Pod" 4
		"Hai Tracker" 224
		"Chameleon Anti-Missile" 2
		"Boulder Reactor" 2
		"Hai Chasm Batteries" 2
		"Hai Fissure Batteries"
		"Hai Gorge Batteries"
		"Outfits Expansion" 4
		"Hai Diamond Regenerator" 2
		"Outfit Scanner" 7
		"Cargo Scanner" 7
		"Brig"
		"Hai Williwaw Cooling" 4
		"Pulse Rifle" 55
		`"Bondir" Atomic Thruster`
		`"Bufaer" Atomic Steering`
		"Hyperdrive"
	gun "Ion Cannon"
	gun "Ion Cannon"
	gun "Hai Tracker Pod"
	gun "Hai Tracker Pod"
	gun "Ion Cannon"
	gun "Ion Cannon"
	gun "Hai Tracker Pod"
	gun "Hai Tracker Pod"
	turret
	turret
	turret "Chameleon Anti-Missile"
	turret "Chameleon Anti-Missile"

ship "Shield Beetle" "Shield Beetle (Jump)"
	outfits
		"Ion Cannon" 4
		"Hai Tracker Pod" 4
		"Hai Tracker" 224
		"Chameleon Anti-Missile" 2
		"Boulder Reactor" 2
		"Hai Chasm Batteries" 2
		"Hai Fissure Batteries"
		"Hai Gorge Batteries"
		"Outfits Expansion" 4
		"Hai Diamond Regenerator" 2
		"Fuel Pod" 3
		"Hai Williwaw Cooling" 4
		"Pulse Rifle" 55
		`"Bondir" Atomic Thruster`
		`"Bufaer" Atomic Steering`
		"Jump Drive"
	gun "Ion Cannon"
	gun "Ion Cannon"
	gun "Hai Tracker Pod"
	gun "Hai Tracker Pod"
	gun "Ion Cannon"
	gun "Ion Cannon"
	gun "Hai Tracker Pod"
	gun "Hai Tracker Pod"
	turret
	turret
	turret "Chameleon Anti-Missile"
	turret "Chameleon Anti-Missile"

ship "Shield Beetle" "Shield Beetle (Jump, Tracker)"
	outfits
		"Hai Tracker Pod" 8
		"Hai Tracker" 448
		"Pulse Turret" 4
		"Boulder Reactor" 2
		"Hai Ravine Batteries"
		"Outfits Expansion" 4
		"Hai Diamond Regenerator" 2
		"Fuel Pod" 3
		"Hai Williwaw Cooling" 6
		"Pulse Rifle" 47
		`"Bondir" Atomic Thruster`
		`"Bufaer" Atomic Steering`
		"Jump Drive"

ship "Shield Beetle" "Shield Beetle (Pulse)"
	outfits
		"Ion Cannon" 2
		"Pulse Cannon" 6
		"Pulse Turret" 4
		"Boulder Reactor"
		"Geode Reactor"
		"Hai Ravine Batteries"
		"Hai Diamond Regenerator" 2
		"Hai Williwaw Cooling" 3
		"Pulse Rifle" 27
		`"Bondir" Atomic Thruster`
		`"Bufaer" Atomic Steering`
		"Hyperdrive"
	gun "Ion Cannon"
	gun "Ion Cannon"
	gun "Pulse Cannon"
	gun "Pulse Cannon"
	gun "Pulse Cannon"
	gun "Pulse Cannon"
	gun "Pulse Cannon"
	gun "Pulse Cannon"

ship "Shield Beetle" "Shield Beetle (Tracker)"
	outfits
		"Hai Tracker Pod" 8
		"Hai Tracker" 476
		"Tracker Storage Pod"
		"Pulse Turret" 4
		"Boulder Reactor"
		"Geode Reactor"
		"Hai Valley Batteries"
		"Hai Diamond Regenerator"
		"Hai Williwaw Cooling" 2
		"Quantum Keystone"
		"Pulse Rifle" 32
		`"Bondir" Atomic Thruster`
		`"Bufaer" Atomic Steering`
		"Hyperdrive"

ship "Shield Beetle Prototype"
	sprite "ship/hai shield beetle prototype"
	thumbnail "thumbnail/hai shield beetle prototype"
	attributes
		category "Heavy Warship"
		"cost" 25400000
		"shields" 40000
		"hull" 10000
		"required crew" 59
		"bunks" 78
		"mass" 720
		"drag" 9.1
		"heat dissipation" .35
		"fuel capacity" 600
		"cargo space" 80
		"outfit space" 849
		"weapon capacity" 354
		"engine capacity" 140
		weapon
			"blast radius" 500
			"shield damage" 4500
			"hull damage" 2200
			"hit force" 3600
	outfits
		"Ionic Blaster Prototype" 4
		"Hai Tracker Pod" 4
		"Hai Tracker" 224
		"Ionic Turret Prototype" 2
		"Chameleon Anti-Missile"
		"Boulder Reactor" 2
		"Hai Gorge Batteries"
		"Hai Diamond Regenerator" 3
		"Hai Zephyr Cooling" 3
		"Outfits Expansion" 2
		`"Bondir" Atomic Thruster`
		`"Bufaer" Atomic Steering`
		"Hyperdrive"
		"Quantum Keystone"
	engine -45 123
	engine 45 123
	gun -22 -103
	gun 22 -103
	gun -34.5 -68 "Hai Tracker Pod"
	gun 34.5 -68 "Hai Tracker Pod"
	gun -48 -53.5
	gun 48 -53.5
	gun -61.5 -23 "Hai Tracker Pod"
	gun 61.5 -23 "Hai Tracker Pod"
	turret 0 5 "Chameleon Anti-Missile"
	turret -55.5 74.5
	turret 55.5 74.5
	leak "leak" 35 45
	leak "flame" 60 95
	leak "big leak" 50 45
	explode "tiny explosion" 60
	explode "small explosion" 51
	explode "medium explosion" 54
	explode "large explosion" 53
	explode "huge explosion" 22
	"final explode" "final explosion large"
	description "This is a prototype build created by the Unfettered. They have upgraded its shield matrix as well as pretty much everything else they could, but this process has sacrificed stability and increased heat generation."

ship "Solifuge"
	sprite "ship/hai solifuge"
	thumbnail "thumbnail/hai solifuge"
	attributes
		category "Heavy Warship"
		licenses
			"True Unfettered"
		"cost" 22800000
		"shields" 37800
		"hull" 11000
		"required crew" 62
		"bunks" 118
		"mass" 925
		"drag" 15.4
		"heat dissipation" .42
		"fuel capacity" 600
		"cargo space" 142
		"outfit space" 828
		"weapon capacity" 342
		"engine capacity" 166
		weapon
			"blast radius" 450
			"shield damage" 4500
			"hull damage" 2250
			"hit force" 3500
	outfits
		"Hai Tracker Pod"
		"Hai Tracker" 56
		"Ion Cannon" 4
		"Pulse Turret" 2
		"Chameleon Anti-Missile"
		"Bullfrog Anti-Missile" 4
		"Boulder Reactor" 2
		"Hai Gorge Batteries"
		"Hai Diamond Regenerator"
		"Hai Williwaw Cooling" 6
		"Quantum Keystone"
		`"Benga" Atomic Steering`
		`"Bufaer" Atomic Steering`
		`"Bondir" Atomic Thruster`
		"Hyperdrive"
			
	engine -28 135.5
	engine 28 135.5
	gun 0 -140 "Hai Tracker Pod"
	gun -11.5 -138.5 "Ion Cannon"
	gun 11.5 -138.5 "Ion Cannon"
	gun -9.5 -101 "Ion Cannon"
	gun 9.5 -101 "Ion Cannon"
	turret 0 -109.5 "Chameleon Anti-Missile"
	turret 54.5 -48.5 "Bullfrog Anti-Missile"
	turret -54.5 -48.5 "Bullfrog Anti-Missile"
	turret 55 1 "Pulse Turret"
	turret -55 1 "Pulse Turret"
	turret 54.5 50.5 "Bullfrog Anti-Missile"
	turret -54.5 50.5 "Bullfrog Anti-Missile"
	bay "Fighter" -51.5 -71 under
	bay "Fighter" 51.5 -71 under
	bay "Fighter" -58.5 2 under
	bay "Fighter" 58.5 2 under
	bay "Fighter" -51.5 76 under
	bay "Fighter" 51.5 76 under
	leak "leak" 40 50
	leak "flame" 60 70
	leak "big leak" 70 50
	explode "tiny explosion" 50
	explode "small explosion" 50
	explode "medium explosion" 50
	explode "large explosion" 50
	explode "huge explosion" 20
	"final explode" "final explosion large"
	description `Impressed by the Alpha's "Giftbringer," the Unfettered endeavored to build their own fighter carrier to take more advantage of their supply of jump drives.`

ship "Solifuge" "Solifuge (Jump)"
	outfits
		"Hai Tracker Pod"
		"Hai Tracker" 56
		"Ion Cannon" 4
		"Pulse Turret" 2
		"Chameleon Anti-Missile"
		"Bullfrog Anti-Missile" 4
		"Boulder Reactor" 2
		"Hai Gorge Batteries"
		"Hai Diamond Regenerator"
		"Hai Williwaw Cooling" 6
		"Pulse Rifle" 86
		`"Benga" Atomic Steering`
		`"Bufaer" Atomic Steering`
		`"Bondir" Atomic Thruster`
		"Jump Drive"

ship "Solifuge" "Solifuge (Jump, Pulse)"
	outfits
		"Ion Cannon" 2
		"Pulse Cannon" 3
		"Pulse Turret" 5
		"Bullfrog Anti-Missile" 2
		"Boulder Reactor" 2
		"Hai Fissure Batteries"
		"Hai Corundum Regenerator"
		"Hai Diamond Regenerator"
		"Hai Williwaw Cooling" 8
		"Pulse Rifle" 71
		`"Benga" Atomic Steering`
		`"Bufaer" Atomic Steering`
		`"Bondir" Atomic Thruster`
		"Jump Drive"
	gun "Pulse Cannon"
	gun "Pulse Cannon"
	gun "Pulse Cannon"
	gun "Ion Cannon"
	gun "Ion Cannon"

ship "Solifuge" "Solifuge (Jump, Tracker)"
	outfits
		"Hai Tracker Pod" 5
		"Hai Tracker" 280
		"Pulse Turret" 4
		"Chameleon Anti-Missile"
		"Bullfrog Anti-Missile" 2
		"Boulder Reactor" 2
		"Hai Gorge Batteries"
		"Hai Corundum Regenerator"
		"Hai Diamond Regenerator" 2
		"Hai Williwaw Cooling" 6
		"Pulse Rifle" 68
		`"Benga" Atomic Steering`
		`"Bufaer" Atomic Steering`
		`"Bondir" Atomic Thruster`
		"Jump Drive"

ship "Solifuge" "Solifuge (Pulse)"
	outfits
		"Ion Cannon" 2
		"Pulse Cannon" 3
		"Pulse Turret" 5
		"Bullfrog Anti-Missile" 2
		"Boulder Reactor" 2
		"Hai Fissure Batteries"
		"Hai Corundum Regenerator"
		"Hai Diamond Regenerator"
		"Hai Williwaw Cooling" 8
		"Pulse Rifle" 62
		`"Benga" Atomic Steering`
		`"Bufaer" Atomic Steering`
		`"Bondir" Atomic Thruster`
		"Hyperdrive"
	gun "Pulse Cannon"
	gun "Pulse Cannon"
	gun "Pulse Cannon"
	gun "Ion Cannon"
	gun "Ion Cannon"

ship "Solifuge" "Solifuge (Tracker)"
	outfits
		"Hai Tracker Pod" 5
		"Hai Tracker" 280
		"Pulse Turret" 4
		"Chameleon Anti-Missile"
		"Bullfrog Anti-Missile" 2
		"Boulder Reactor" 2
		"Hai Gorge Batteries"
		"Hai Corundum Regenerator"
		"Hai Diamond Regenerator" 2
		"Hai Williwaw Cooling" 6
		"Pulse Rifle" 59
		`"Benga" Atomic Steering`
		`"Bufaer" Atomic Steering`
		`"Bondir" Atomic Thruster`
		"Hyperdrive"



ship "Violin Spider"
	sprite "ship/hai violin spider"
	thumbnail "thumbnail/hai violin spider"
	attributes
		category "Fighter"
		"cost" 139000
		"shields" 1400
		"hull" 600
		"required crew" 1
		"bunks" 1
		"mass" 31
		"drag" 0.9
		"heat dissipation" .7
		"outfit space" 92
		"weapon capacity" 19
		"engine capacity" 30
		weapon
			"blast radius" 12
			"shield damage" 120
			"hull damage" 60
			"hit force" 180
	outfits
		"Hai Tracker Pod"
		"Hai Tracker" 56
		"Pebble Core"
		Supercapacitor
		"Hai Williwaw Cooling"
		"Pulse Rifle"
		`"Basrem" Atomic Steering`
		`"Basrem" Atomic Thruster`

	engine -15 30
	engine 15 30
	gun 0 -31 "Hai Tracker Pod"
	turret 0 5
	leak "leak" 60 50
	explode "tiny explosion" 15
	explode "small explosion" 5
	description `The Hai fighter is equipped with what most humans would consider the greatest technology available, but all of that high tech comes at a cost.`
	description "	Fighters do not come equipped with a hyperdrive. You cannot carry a fighter unless you have a ship in your fleet with a fighter bay."

ship "Violin Spider" "Violin Spider (Pulse)"
	outfits
		"Pulse Cannon"
		"Pebble Core"
		"Hai Chasm Batteries"
		"Hai Williwaw Cooling"
		"Quantum Keystone"
		"Pulse Rifle"
		`"Basrem" Atomic Steering`
		`"Basrem" Atomic Thruster`



ship "Water Bug"
	sprite "ship/hai water bug"
	thumbnail "thumbnail/hai water bug"
	attributes
		category "Heavy Freighter"
		"cost" 6500000
		"shields" 7900
		"hull" 4500
		"required crew" 5
		"bunks" 29
		"mass" 270
		"drag" 5.9
		"heat dissipation" .75
		"fuel capacity" 600
		"cargo space" 197
		"outfit space" 368
		"weapon capacity" 145
		"engine capacity" 64
		weapon
			"blast radius" 124
			"shield damage" 1240
			"hull damage" 620
			"hit force" 1860
	outfits
		"Hai Tracker Pod" 2
		"Hai Tracker" 168
		"Tracker Storage Pod" 2
		"Pulse Turret"
		"Chameleon Anti-Missile" 2
		"Geode Reactor"
		"Hai Gorge Batteries"
		"Hai Chasm Batteries"
		"Hai Diamond Regenerator"
		"Hai Williwaw Cooling"
		"Quantum Keystone"
		`"Benga" Atomic Thruster`
		`"Benga" Atomic Steering`
		"Hyperdrive"
	engine -50 33
	engine 50 33
	gun -24 -53 "Hai Tracker Pod"
	gun 24 -53 "Hai Tracker Pod"
	turret 0 -10 "Pulse Turret"
	turret -17 17 "Chameleon Anti-Missile"
	turret 17 17 "Chameleon Anti-Missile"
	leak "leak" 60 50
	leak "flame" 40 50
	leak "big leak" 40 30
	explode "small explosion" 15
	explode "medium explosion" 30
	explode "large explosion" 20
	explode "huge explosion" 5
	"final explode" "final explosion medium"
	description "The design of the Water Bug is almost as old as the Aphid, but until recently it never saw much use. A spike in aggression from the Unfettered Hai has led the tougher and more well-defended Water Bug to see an increase in popularity over its little brother, the Aphid. The Water Bug is now the most widely used Hai freighter, comprising the bulk of all Hai merchant fleets."

ship "Water Bug" "Water Bug (Jump)"
	outfits
		"Hai Tracker Pod" 2
		"Hai Tracker" 112
		"Pulse Turret"
		"Chameleon Anti-Missile" 2
		"Geode Reactor"
		"Hai Gorge Batteries"
		"Hai Chasm Batteries"
		"Hai Diamond Regenerator"
		"Hai Williwaw Cooling"
		"Quantum Keystone"
		"Pulse Rifle" 8
		`"Benga" Atomic Thruster`
		`"Benga" Atomic Steering`
		"Jump Drive"

ship "Water Bug" "Water Bug (Pulse)"
	outfits
		"Hai Tracker Pod" 2
		"Hai Tracker" 112
		"Pulse Turret" 3
		"Geode Reactor"
		"Hai Gorge Batteries"
		"Hai Chasm Batteries"
		"Hai Diamond Regenerator"
		"Hai Williwaw Cooling"
		"Pulse Rifle" 3
		`"Benga" Atomic Thruster`
		`"Benga" Atomic Steering`
		"Hyperdrive"<|MERGE_RESOLUTION|>--- conflicted
+++ resolved
@@ -417,26 +417,15 @@
 	attributes
 		category "Medium Warship"
 		"cost" 2950000
-<<<<<<< HEAD
-		"shields" 11300
-		"hull" 4300
-=======
 		"shields" 13500
 		"hull" 4900
->>>>>>> b0a40a5f
 		"required crew" 14
 		"bunks" 36
 		"mass" 360
 		"drag" 4.7
-<<<<<<< HEAD
-		"heat dissipation" .8
-		"fuel capacity" 500
-		"cargo space" 50
-=======
 		"heat dissipation" .7
 		"fuel capacity" 500
 		"cargo space" 45
->>>>>>> b0a40a5f
 		"outfit space" 510
 		"weapon capacity" 168
 		"engine capacity" 104
@@ -482,11 +471,7 @@
 	explode "medium explosion" 30
 	explode "large explosion" 14
 	"final explode" "final explosion medium"
-<<<<<<< HEAD
-	description "Most Unfettered ships aren't usable as missile boats, so they previously relied on pulse weapons instead. Only after several decades of hard work were they able to take the Sea Scorpion into mass production, but it was well worth it; its low price and large number of gun ports make it perfect for its role, even at the cost of its weak hull and shielding."
-=======
 	description "Most Unfettered ships aren't usable as missile boats, so they previously relied on pulse weapons instead. Only after several decades of hard work were they able to take the Sea Scorpion into mass production, but it was well worth it; its low price, agility and large number of gun ports make it perfect for its role, even at the cost of its weak hull and shielding."
->>>>>>> b0a40a5f
 
 ship "Sea Scorpion" "Sea Scorpion (Pulse)"
 	outfits
