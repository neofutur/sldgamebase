# Copyright (c) 2014-2016 by Michael Zahniser
#
# Endless Sky is free software: you can redistribute it and/or modify it under the
# terms of the GNU General Public License as published by the Free Software
# Foundation, either version 3 of the License, or (at your option) any later version.
#
# Endless Sky is distributed in the hope that it will be useful, but WITHOUT ANY
# WARRANTY; without even the implied warranty of MERCHANTABILITY or FITNESS FOR A
# PARTICULAR PURPOSE.  See the GNU General Public License for more details.

<<<<<<< HEAD
fleet "Small Hai"
	government "Hai"
	names "hai"
	cargo 3
	personality
		disables opportunistic
	variant 3
		"Water Bug"
		"Lightning Bug (Pulse)" 2
	variant 3
		"Water Bug (Pulse)"
		"Lightning Bug" 2
	variant 1
		"Water Bug"
		"Water Bug (Pulse)"
		"Lightning Bug"
	variant 1
		"Water Bug" 2
		"Lightning Bug (Pulse)"
	variant 3
		"Lightning Bug" 2
		"Aphid (Armed)" 3
	variant 1
		"Lightning Bug"
		"Aphid (Armed)" 5
	variant 2
		"Lightning Bug (Pulse)" 2
		"Aphid" 3
	variant 2
		"Lightning Bug (Pulse)"
		"Aphid" 5
	variant 1
		"Lightning Bug" 3
	variant 1
		"Lightning Bug (Pulse)" 3
	variant 1
		"Lightning Bug (Pulse)"
		"Lightning Bug" 2
	variant 1
		"Lightning Bug"
		"Lightning Bug (Pulse)" 2
	variant 2
		"Centipede"
	variant 3
		"Aphid (Armed)" 3
		"Centipede"
	variant 1
		"Centipede" 2
		"Centipede (Pulse)" 3
	variant 1
		"Centipede" 2
		"Lightning Bug" 2
	variant 2
		"Centipede" 2
		"Water Bug"
	variant 1
		"Centipede"
		"Lightning Bug" 2
	variant 1
		"Centipede"
		"Aphid (Armed)" 5
	variant 1
		"Centipede" 2
		"Lightning Bug" 2
	variant 1
		"Centipede" 2
		"Lightning Bug"
	variant 1
		"Grasshopper" 3
	variant 1
		"Grasshopper"
		"Centipede" 2
	variant 1
		"Grasshopper"
		"Grasshopper (Tracker)"
		"Centipede"
	variant 1
		"Lightning Bug" 2
		"Grasshopper"
		"Grasshopper (Tracker)"
	variant 1
		"Lightning Bug"
		"Centipede (Pulse)"
		"Grasshopper" 2

fleet "Large Hai"
	government "Hai"
	names "hai"
	cargo 3
	personality
		disables opportunistic
	variant 2
		"Shield Beetle"
		"Lightning Bug (Pulse)" 2
	variant 2
		"Shield Beetle (Tracker)"
		"Lightning Bug" 2
	variant 1
		"Shield Beetle"
		"Lightning Bug (Pulse)"
		"Aphid (Armed)" 4
	variant 1
		"Shield Beetle (Tracker)"
		"Lightning Bug"
		"Aphid" 4
	variant 3
		"Shield Beetle"
		"Lightning Bug (Pulse)"
		"Water Bug"
		"Water Bug (Pulse)"
	variant 3
		"Shield Beetle"
		"Water Bug"
		"Water Bug (Pulse)"
	variant 3
		"Shield Beetle (Tracker)"
		"Lightning Bug" 2
		"Water Bug"
	variant 3
		"Shield Beetle (Tracker)"
		"Water Bug" 3
	variant 3
		"Shield Beetle (Pulse)"
		"Lightning Bug (Pulse)" 2
	variant 2
		"Shield Beetle (Pulse)"
		"Shield Beetle"
	variant 2
		"Shield Beetle (Pulse)"
		"Shield Beetle (Tracker)"
	variant 1
		"Shield Beetle (Pulse)"
		"Shield Beetle"
		"Lightning Bug (Pulse)" 2
	variant 1
		"Shield Beetle (Pulse)"
		"Shield Beetle (Tracker)"
		"Lightning Bug" 2
	variant 1
		"Shield Beetle (Tracker)"
		"Centipede" 3
	variant 2
		"Water Bug" 3
		"Centipede" 2
	variant 1
		"Centipede" 3
		"Centipede (Pulse)" 2
	variant 3
		"Centipede" 2
		"Lightning Bug" 3
		"Water Bug"
	variant 2
		"Aphid (Armed)" 2
		"Lightning Bug"
		"Centipede"
	variant 2
		"Centipede"
		"Shield Beetle (Pulse)" 2
		"Shield Beetle (Tracker)"
	variant 1
		"Centipede" 2
		"Lightning Bug" 2
		"Aphid (Armed)" 3
	variant 1
		"Geocoris"
		"Shield Beetle (Pulse)"
		"Shield Beetle (Tracker)"
	variant 1
		"Geocoris"
		"Shield Beetle (Pulse)"
		"Grasshopper"
		"Grasshopper (Tracker)"
	variant 1
		"Geocoris"
		"Shield Beetle (Pulse)"
		"Grasshopper"
		"Grasshopper (Tracker)"
	variant 1
		"Geocoris (Tracker)"
		"Shield Beetle"
		"Aphid" 2
		"Aphid (Armed)"
	variant 1
		"Centipede"
		"Geocoris (Tracker)"
		"Lightning Bug"
		"Water Bug"
		"Grasshopper (Tracker)"

# Hai that hunt pirates near the wormhole. They have custom builds suitable for smashing pirates but useless against other Hai. Two versions: travel through wormhole or not.

fleet "Anti-Pirate Hai (Wormhole Travel)"
	government "Hai (Wormhole Access)"
	names "hai"
	cargo 0
	personality
		heroic opportunistic
	variant
		"Shield Beetle (Six Ion)"
		"Ladybug (Pulse)" 2
	variant
		"Shield Beetle (Pulse Tracker)"
		"Ladybug (Tracker)" 2
	variant
		"Shield Beetle (Durable Pulse)"
		"Ladybug (Three Ion)" 2
	variant
		"Shield Beetle (Durable Pulse)" 2
		
fleet "Anti-Pirate Hai (No Wormhole Travel)"
	government "Hai"
	names "hai"
	cargo 0
	personality
		heroic opportunistic
	variant
		"Shield Beetle (Six Ion)"
		"Ladybug (Pulse)" 2
	variant
		"Shield Beetle (Six Ion)"
		"Ladybug (Three Ion)" 2
	variant
		"Shield Beetle (Pulse Tracker)"
		"Ladybug (Tracker)" 2
	variant
		"Shield Beetle (Durable Pulse)"
		"Ladybug (Three Ion)" 2
	variant
		"Shield Beetle (Durable Pulse)"
		"Ladybug (Tracker)" 2
	variant
		"Shield Beetle (Durable Pulse)" 2

fleet "Hai Surveillance"
	government "Hai"
	names "hai"
	cargo 0
	personality
		surveillance unconstrained
	variant 10
		"Shield Beetle (Police)"
	variant 5
		"Lightning Bug (Surveillance)"
	variant 5
		"Lightning Bug (Surveillance)" 2
	variant 5
		"Lightning Bug (Surveillance)" 3
	variant 3
		"Grasshopper (Surveillance)" 3
	variant 3
		"Grasshopper (Surveillance)" 4
	variant 3
		"Grasshopper (Surveillance)" 5


fleet "Small Unfettered"
	government "Hai (Unfettered)"
	names "hai"
	cargo 1
	personality
		disables
		plunders
	variant 3
		"Lightning Bug (Pulse)" 2
	variant 3
		"Lightning Bug" 2
	variant
		"Lightning Bug"
	variant
		"Lightning Bug (Pulse)"

fleet "Large Unfettered"
	government "Hai (Unfettered)"
	names "hai"
	cargo 1
	personality
		disables
		plunders
	variant 2
		"Shield Beetle"
		"Lightning Bug (Pulse)" 2
	variant 2
		"Shield Beetle (Tracker)"
		"Lightning Bug" 2
	variant 1
		"Shield Beetle"
		"Lightning Bug (Pulse)"
	variant 1
		"Shield Beetle (Tracker)"
		"Lightning Bug"
	variant 3
		"Shield Beetle (Tracker)"
		"Shield Beetle"
	variant 1
		"Shield Beetle (Tracker)" 2
	variant 1
		"Shield Beetle" 2
	variant 1
		"Lightning Bug" 5
	variant 3
		"Shield Beetle (Pulse)"
		"Lightning Bug (Pulse)" 2
	variant 2
		"Shield Beetle (Pulse)"
		"Shield Beetle"
	variant 2
		"Shield Beetle (Pulse)"
		"Shield Beetle (Tracker)"
	variant
		"Shield Beetle (Pulse)"
		"Shield Beetle"
		"Lightning Bug (Pulse)" 2
	variant
		"Shield Beetle (Pulse)"
		"Shield Beetle (Tracker)"
		"Lightning Bug" 2

fleet "Large Friendly Unfettered"
	government "Hai (Friendly Unfettered)"
	names "hai"
	cargo 1
	personality
		disables
		plunders
	variant 2
		"Shield Beetle"
		"Lightning Bug (Pulse)" 2
	variant 2
		"Shield Beetle (Tracker)"
		"Lightning Bug" 2
	variant 1
		"Shield Beetle"
		"Lightning Bug (Pulse)"
	variant 1
		"Shield Beetle (Tracker)"
		"Lightning Bug"
	variant 3
		"Shield Beetle (Tracker)"
		"Shield Beetle"
	variant 1
		"Shield Beetle (Tracker)" 2
	variant 1
		"Shield Beetle" 2
	variant 1
		"Lightning Bug" 5
	variant 3
		"Shield Beetle (Pulse)"
		"Lightning Bug (Pulse)" 2
	variant 2
		"Shield Beetle (Pulse)"
		"Shield Beetle"
	variant 2
		"Shield Beetle (Pulse)"
		"Shield Beetle (Tracker)"
	variant
		"Shield Beetle (Pulse)"
		"Shield Beetle"
		"Lightning Bug (Pulse)" 2
	variant
		"Shield Beetle (Pulse)"
		"Shield Beetle (Tracker)"
		"Lightning Bug" 2

fleet "Unfettered Raid"
	government "Hai (Unfettered)"
	names "hai"
	cargo 1
	personality
		disables
		plunders
	variant
		"Shield Beetle (Jump)" 3
	variant
		"Shield Beetle (Jump)" 2
		"Shield Beetle (Jump, Tracker)" 1
	variant
		"Shield Beetle (Jump)" 1
		"Shield Beetle (Jump, Tracker)" 2

=======
>>>>>>> ee7d6ce2
shipyard "Hai Basics"
	"Aphid"
	"Lightning Bug"
	"Centipede"
	"Grasshopper"

shipyard "Hai Intermediate"
	"Aphid"
	"Lightning Bug"
	"Water Bug"
	"Centipede"
	"Grasshopper"

shipyard "Hai Advanced"
	"Aphid"
	"Lightning Bug"
	"Water Bug"
	"Shield Beetle"
	"Centipede"
	"Geocoris"
	"Grasshopper"

outfitter "Hai Basics"
	"Pulse Cannon"
	"Hai Tracker"
	"Bullfrog Anti-Missile"
	"Geode Reactor"
	"Hai Williwaw Cooling"
	"Hyperdrive"
	"Hai Chasm Batteries"
	"Hai Fissure Batteries"
	"Supercapacitor"
	"Cargo Expansion"
	"Small Bunk Room"
	"Fuel Pod"
	"Hai Corundum Regenerator"
	`"Basrem" Atomic Thruster`
	`"Basrem" Atomic Steering`
	"Local Map"
	"Quantum Keystone"
	"Pulse Rifle"

outfitter "Hai Intermediate"
	"Pulse Cannon"
	"Pulse Turret"
	"Hai Tracker"
	"Hai Tracker Pod"
	"Tracker Storage Pod"
	"Bullfrog Anti-Missile"
	"Chameleon Anti-Missile"
	"Pebble Core"
	"Geode Reactor"
	"Hai Williwaw Cooling"
	"Hyperdrive"
	"Hai Chasm Batteries"
	"Hai Fissure Batteries"
	"Hai Gorge Batteries"
	"Supercapacitor"
	"Outfits Expansion"
	"Cargo Expansion"
	"Small Bunk Room"
	"Bunk Room"
	"Fuel Pod"
	"Hai Corundum Regenerator"
	`"Basrem" Atomic Thruster`
	`"Basrem" Atomic Steering`
	`"Benga" Atomic Thruster`
	`"Benga" Atomic Steering`
	`"Biroo" Atomic Thruster`
	`"Biroo" Atomic Steering`
	"Local Map"
	"Quantum Keystone"
	"Pulse Rifle"
	"Outfit Scanner"
	"Cargo Scanner"
	"Sand Cell"

outfitter "Hai Advanced"
	"Pulse Cannon"
	"Ion Cannon"
	"Pulse Turret"
	"Hai Tracker"
	"Hai Tracker Pod"
	"Tracker Storage Pod"
	"Bullfrog Anti-Missile"
	"Chameleon Anti-Missile"
	"Pebble Core"
	"Geode Reactor"
	"Boulder Reactor"
	"Hai Williwaw Cooling"
	"Hyperdrive"
	"Hai Chasm Batteries"
	"Hai Fissure Batteries"
	"Hai Gorge Batteries"
	"Hai Ravine Batteries"
	"Hai Valley Batteries"
	"Supercapacitor"
	"Outfits Expansion"
	"Cargo Expansion"
	"Small Bunk Room"
	"Bunk Room"
	"Fuel Pod"
	"Hai Corundum Regenerator"
	"Hai Diamond Regenerator"
	`"Basrem" Atomic Thruster`
	`"Basrem" Atomic Steering`
	`"Benga" Atomic Thruster`
	`"Benga" Atomic Steering`
	`"Biroo" Atomic Thruster`
	`"Biroo" Atomic Steering`
	`"Bondir" Atomic Thruster`
	`"Bondir" Atomic Steering`
	`"Bufaer" Atomic Thruster`
	`"Bufaer" Atomic Steering`
	"Luxury Accommodations"
	"Local Map"
	"Quantum Keystone"
	"Pulse Rifle"
	"Outfit Scanner"
	"Cargo Scanner"
	"Sand Cell"

outfitter "Hai Security"
	"Hai Tracker"
	"Hai Tracker Pod"
	"Tracker Storage Pod"
	"Bullfrog Anti-Missile"
	"Chameleon Anti-Missile"
	"Hai Corundum Regenerator"
	"Hai Diamond Regenerator"
	"Supercapacitor"
	"Outfits Expansion"
	"Cargo Expansion"
	"Small Bunk Room"
	"Bunk Room"
	"Fuel Pod"
	"Quantum Keystone"
	"Pulse Rifle"

shipyard "Unfettered Basics"
	"Lightning Bug"
	"Water Bug"

outfitter "Unfettered Basics"
	"Pulse Cannon"
	"Hai Tracker"
	"Bullfrog Anti-Missile"
	"Geode Reactor"
	"Hai Williwaw Cooling"
	"Hyperdrive"
	"Hai Chasm Batteries"
	"Hai Fissure Batteries"
	"Supercapacitor"
	"Cargo Expansion"
	"Small Bunk Room"
	"Fuel Pod"
	"Hai Corundum Regenerator"
	`"Basrem" Atomic Thruster`
	`"Basrem" Atomic Steering`
	"Local Map"
	"Quantum Keystone"
	"Pulse Rifle"

phrase "hai"
	word
		"Du"
		"Mon"
		"Luf"
		"Vai"
		"Woh"
		"Far"
	word
		" "
		" "
		" e "
		" e "
		" Cor "
		" Yo "
		" Sook "
		" Woa "
		" Ood "
	word
		"Loh"
		"Eh"
		"Ow"
		"Hey"
		"Lur"
		"Sen"
		"Bin"

phrase "friendly hai"
	word
		"Any "
		"Every "
		"A "
	word
		"seeker of "
		"being of "
		"bringer of "
		"sentient being of "
		"being who offers "
		"being who seeks "
		"being who values "
		"being who brings "
		"species that offers "
		"species that seeks "
		"species that values "
		"species that brings "
		"creature of "
		"species of "
		"individual of "
		"person of "
		"sentient creature of "
	word
		"peace "
		"an open heart "
		"peacefulness "
		"nonviolence "
		"understanding "
		"reconciliation "
		"harmony "
		"concord "
		"serenity "
	word
		"and "
	word
		"love "
		"a tender heart "
		"compassion "
		"friendship "
		"amity "
		"good intentions "
		"friendly intentions "
		"empathy "
		"care "
		"kindness "
	word
		"is welcome "
	word
		"in Hai space."
		"in our territory."
		"on our worlds."
		"to visit us."
		"to coexist with us."
		"in our space."
		
phrase "friendly hai"
	word
		"To be welcome "
	word
		"in Hai space"
		"in our territory"
		"on our worlds"
		"among us"
		"in our space"
	word
		", you need to "
		", you must "
		", you have to "
		", one needs to "
		", one must "
		", one has to "
	word
		"promote "
		"bring "
		"believe in "
		"offer "
		"seek "
		"value "
	word
		"love "
		"tenderness "
		"compassion "
		"friendship "
		"amity "
		"good intentions "
		"friendly intentions "
		"empathy "
		
	word
		"and "
	word
		"peace."
		"an open heart."
		"peacefulness."
		"nonviolence."
		"understanding."
		"reconciliation."
		"harmony."
		"concord."
		"cooperation."

phrase "friendly disabled hai"
	word
		"Fellow peacekeeper"
		"Human visitor"
		"Friend"
	word
		", "
	word
		"please provide assistance to us"
		"our ship has been disabled and needs repair"
		"please spare a moment to rescue us"
	word
		"."
		"!"

phrase "hostile hai"
	word
		"You "
	word
		" came to "
		" entered "
	word
		" Hai "
		" our "
	word
		"space"
		"territory"
		"worlds"
	word
		" with "
	word
		"impure"
		"unclean"
		"tainted"
		"foul"
		"shameful"
		"violent"
		"greedy"
		"immoral"
		"belligerent"
		"brutal"
		"cruel"
		"heartless"
	word
		" "
	word
		"thoughts"
		"beliefs"
		"principles"
		"intentions"
		"resolves"
	word
		"; we "
		". We "
	word
		"must "
		"have to "
		"have no choice but to "
	word
		"drive you out"
		"eject you"
		"exclude you"
		"remove you"
	word
		" from "
	word
		"Hai "
		"our "
	word
		"space."
		"territory."
		"worlds."

phrase "hostile disabled hai"
	word
		"You "
	word
		"impure"
		"unclean"
		"tainted"
		"foul"
		"shameful"
		"violent"
		"greedy"
		"immoral"
		"belligerent"
		"brutal"
		"cruel"
		"heartless"
	word
		" "
	word
		"human"
		"creature"
		"thing"
		"being"
	word
		". "
		"! "
	word
		" We provided you sanctuary and you betrayed us."
		" We were nothing but peaceful to you but you did not reciprocate."
		" We live only in peace yet you come bringing war."
		" Have you no soul?"
		

phrase "friendly unfettered"
	word
		"We "
	word
		"welcome"
		"accept"
		"tolerate"
	word
		" "
	word
		"true"
		"strong"
		"ambitious"
	word
		" "
	word
		"races"
		"people"
		"individuals"
	word
		" that are "
		" "
	word
		"ready to"
		"willing to"
		"ready to"
		"willing to"
		"prepared to"
	word
		" "
	word
		"help"
		"assist"
		"work with"
		"support"
		"follow"
		"obey"
	word
		" the "
	word
		"true"
		"strong"
		"original"
		"strong"
		"unaltered"
	word
		" Hai."

phrase "friendly disabled unfettered"
	word
		"Strong"
		"True"
		"Ambitious"
		"Worthy"
	word
		" "
	word
		"warrior"
		"human"
		"ally"
	word
		"! "
		". "
	word
		"These weaklings"
		"Our enemies"
		"They"
	word
		" have "
	word
		"disabled us"
		"gotten the better of us"
		"defeated us"
	word
		"! "
		". "
	word
		"Assist us in our fight"
		"Repair us so that we may continue in glorious battle"
		"Fix our ship so that we may fight"
		"Destroy our enemies before they destroy us"
	word
		"!"
		"."
		
phrase "hostile unfettered"
	word
		"Peace"
		"Peacefulness"
		"Nonviolence"
		"Understanding"
		"Reconciliation"
		"Harmony"
		"Concord"
		"Cooperation"
		"Love"
		"Tenderness"
		"Compassion"
		"Friendship"
		"Amity"
		"Empathy"
		"Care"
		"Kindness"
	word
		" is for the "
	word
		"fragile"
		"frail"
		"pathetic"
		"weak"
	word
		"; we are the "
		"! We are the "
	word
		"true"
		"strong"
		"original"
		"strong"
		"unaltered"
	word
		" Hai!"

phrase "hostile disabled unfettered"
	word
		"You coward"
		"You weakling"
		"You monkey"
		"You pathetic nut"
	word
		"! "
		". "
	word
		"Finish what you have started"
		"My brothers and sisters will avenge me"
		"My brothers and sisters will make short work of you after this"
		"I challenge you to a duel! Board me"
		"I dare you to board me"
		"Let's finish this face to face"
	word
		"!"
		"."<|MERGE_RESOLUTION|>--- conflicted
+++ resolved
@@ -8,388 +8,6 @@
 # WARRANTY; without even the implied warranty of MERCHANTABILITY or FITNESS FOR A
 # PARTICULAR PURPOSE.  See the GNU General Public License for more details.
 
-<<<<<<< HEAD
-fleet "Small Hai"
-	government "Hai"
-	names "hai"
-	cargo 3
-	personality
-		disables opportunistic
-	variant 3
-		"Water Bug"
-		"Lightning Bug (Pulse)" 2
-	variant 3
-		"Water Bug (Pulse)"
-		"Lightning Bug" 2
-	variant 1
-		"Water Bug"
-		"Water Bug (Pulse)"
-		"Lightning Bug"
-	variant 1
-		"Water Bug" 2
-		"Lightning Bug (Pulse)"
-	variant 3
-		"Lightning Bug" 2
-		"Aphid (Armed)" 3
-	variant 1
-		"Lightning Bug"
-		"Aphid (Armed)" 5
-	variant 2
-		"Lightning Bug (Pulse)" 2
-		"Aphid" 3
-	variant 2
-		"Lightning Bug (Pulse)"
-		"Aphid" 5
-	variant 1
-		"Lightning Bug" 3
-	variant 1
-		"Lightning Bug (Pulse)" 3
-	variant 1
-		"Lightning Bug (Pulse)"
-		"Lightning Bug" 2
-	variant 1
-		"Lightning Bug"
-		"Lightning Bug (Pulse)" 2
-	variant 2
-		"Centipede"
-	variant 3
-		"Aphid (Armed)" 3
-		"Centipede"
-	variant 1
-		"Centipede" 2
-		"Centipede (Pulse)" 3
-	variant 1
-		"Centipede" 2
-		"Lightning Bug" 2
-	variant 2
-		"Centipede" 2
-		"Water Bug"
-	variant 1
-		"Centipede"
-		"Lightning Bug" 2
-	variant 1
-		"Centipede"
-		"Aphid (Armed)" 5
-	variant 1
-		"Centipede" 2
-		"Lightning Bug" 2
-	variant 1
-		"Centipede" 2
-		"Lightning Bug"
-	variant 1
-		"Grasshopper" 3
-	variant 1
-		"Grasshopper"
-		"Centipede" 2
-	variant 1
-		"Grasshopper"
-		"Grasshopper (Tracker)"
-		"Centipede"
-	variant 1
-		"Lightning Bug" 2
-		"Grasshopper"
-		"Grasshopper (Tracker)"
-	variant 1
-		"Lightning Bug"
-		"Centipede (Pulse)"
-		"Grasshopper" 2
-
-fleet "Large Hai"
-	government "Hai"
-	names "hai"
-	cargo 3
-	personality
-		disables opportunistic
-	variant 2
-		"Shield Beetle"
-		"Lightning Bug (Pulse)" 2
-	variant 2
-		"Shield Beetle (Tracker)"
-		"Lightning Bug" 2
-	variant 1
-		"Shield Beetle"
-		"Lightning Bug (Pulse)"
-		"Aphid (Armed)" 4
-	variant 1
-		"Shield Beetle (Tracker)"
-		"Lightning Bug"
-		"Aphid" 4
-	variant 3
-		"Shield Beetle"
-		"Lightning Bug (Pulse)"
-		"Water Bug"
-		"Water Bug (Pulse)"
-	variant 3
-		"Shield Beetle"
-		"Water Bug"
-		"Water Bug (Pulse)"
-	variant 3
-		"Shield Beetle (Tracker)"
-		"Lightning Bug" 2
-		"Water Bug"
-	variant 3
-		"Shield Beetle (Tracker)"
-		"Water Bug" 3
-	variant 3
-		"Shield Beetle (Pulse)"
-		"Lightning Bug (Pulse)" 2
-	variant 2
-		"Shield Beetle (Pulse)"
-		"Shield Beetle"
-	variant 2
-		"Shield Beetle (Pulse)"
-		"Shield Beetle (Tracker)"
-	variant 1
-		"Shield Beetle (Pulse)"
-		"Shield Beetle"
-		"Lightning Bug (Pulse)" 2
-	variant 1
-		"Shield Beetle (Pulse)"
-		"Shield Beetle (Tracker)"
-		"Lightning Bug" 2
-	variant 1
-		"Shield Beetle (Tracker)"
-		"Centipede" 3
-	variant 2
-		"Water Bug" 3
-		"Centipede" 2
-	variant 1
-		"Centipede" 3
-		"Centipede (Pulse)" 2
-	variant 3
-		"Centipede" 2
-		"Lightning Bug" 3
-		"Water Bug"
-	variant 2
-		"Aphid (Armed)" 2
-		"Lightning Bug"
-		"Centipede"
-	variant 2
-		"Centipede"
-		"Shield Beetle (Pulse)" 2
-		"Shield Beetle (Tracker)"
-	variant 1
-		"Centipede" 2
-		"Lightning Bug" 2
-		"Aphid (Armed)" 3
-	variant 1
-		"Geocoris"
-		"Shield Beetle (Pulse)"
-		"Shield Beetle (Tracker)"
-	variant 1
-		"Geocoris"
-		"Shield Beetle (Pulse)"
-		"Grasshopper"
-		"Grasshopper (Tracker)"
-	variant 1
-		"Geocoris"
-		"Shield Beetle (Pulse)"
-		"Grasshopper"
-		"Grasshopper (Tracker)"
-	variant 1
-		"Geocoris (Tracker)"
-		"Shield Beetle"
-		"Aphid" 2
-		"Aphid (Armed)"
-	variant 1
-		"Centipede"
-		"Geocoris (Tracker)"
-		"Lightning Bug"
-		"Water Bug"
-		"Grasshopper (Tracker)"
-
-# Hai that hunt pirates near the wormhole. They have custom builds suitable for smashing pirates but useless against other Hai. Two versions: travel through wormhole or not.
-
-fleet "Anti-Pirate Hai (Wormhole Travel)"
-	government "Hai (Wormhole Access)"
-	names "hai"
-	cargo 0
-	personality
-		heroic opportunistic
-	variant
-		"Shield Beetle (Six Ion)"
-		"Ladybug (Pulse)" 2
-	variant
-		"Shield Beetle (Pulse Tracker)"
-		"Ladybug (Tracker)" 2
-	variant
-		"Shield Beetle (Durable Pulse)"
-		"Ladybug (Three Ion)" 2
-	variant
-		"Shield Beetle (Durable Pulse)" 2
-		
-fleet "Anti-Pirate Hai (No Wormhole Travel)"
-	government "Hai"
-	names "hai"
-	cargo 0
-	personality
-		heroic opportunistic
-	variant
-		"Shield Beetle (Six Ion)"
-		"Ladybug (Pulse)" 2
-	variant
-		"Shield Beetle (Six Ion)"
-		"Ladybug (Three Ion)" 2
-	variant
-		"Shield Beetle (Pulse Tracker)"
-		"Ladybug (Tracker)" 2
-	variant
-		"Shield Beetle (Durable Pulse)"
-		"Ladybug (Three Ion)" 2
-	variant
-		"Shield Beetle (Durable Pulse)"
-		"Ladybug (Tracker)" 2
-	variant
-		"Shield Beetle (Durable Pulse)" 2
-
-fleet "Hai Surveillance"
-	government "Hai"
-	names "hai"
-	cargo 0
-	personality
-		surveillance unconstrained
-	variant 10
-		"Shield Beetle (Police)"
-	variant 5
-		"Lightning Bug (Surveillance)"
-	variant 5
-		"Lightning Bug (Surveillance)" 2
-	variant 5
-		"Lightning Bug (Surveillance)" 3
-	variant 3
-		"Grasshopper (Surveillance)" 3
-	variant 3
-		"Grasshopper (Surveillance)" 4
-	variant 3
-		"Grasshopper (Surveillance)" 5
-
-
-fleet "Small Unfettered"
-	government "Hai (Unfettered)"
-	names "hai"
-	cargo 1
-	personality
-		disables
-		plunders
-	variant 3
-		"Lightning Bug (Pulse)" 2
-	variant 3
-		"Lightning Bug" 2
-	variant
-		"Lightning Bug"
-	variant
-		"Lightning Bug (Pulse)"
-
-fleet "Large Unfettered"
-	government "Hai (Unfettered)"
-	names "hai"
-	cargo 1
-	personality
-		disables
-		plunders
-	variant 2
-		"Shield Beetle"
-		"Lightning Bug (Pulse)" 2
-	variant 2
-		"Shield Beetle (Tracker)"
-		"Lightning Bug" 2
-	variant 1
-		"Shield Beetle"
-		"Lightning Bug (Pulse)"
-	variant 1
-		"Shield Beetle (Tracker)"
-		"Lightning Bug"
-	variant 3
-		"Shield Beetle (Tracker)"
-		"Shield Beetle"
-	variant 1
-		"Shield Beetle (Tracker)" 2
-	variant 1
-		"Shield Beetle" 2
-	variant 1
-		"Lightning Bug" 5
-	variant 3
-		"Shield Beetle (Pulse)"
-		"Lightning Bug (Pulse)" 2
-	variant 2
-		"Shield Beetle (Pulse)"
-		"Shield Beetle"
-	variant 2
-		"Shield Beetle (Pulse)"
-		"Shield Beetle (Tracker)"
-	variant
-		"Shield Beetle (Pulse)"
-		"Shield Beetle"
-		"Lightning Bug (Pulse)" 2
-	variant
-		"Shield Beetle (Pulse)"
-		"Shield Beetle (Tracker)"
-		"Lightning Bug" 2
-
-fleet "Large Friendly Unfettered"
-	government "Hai (Friendly Unfettered)"
-	names "hai"
-	cargo 1
-	personality
-		disables
-		plunders
-	variant 2
-		"Shield Beetle"
-		"Lightning Bug (Pulse)" 2
-	variant 2
-		"Shield Beetle (Tracker)"
-		"Lightning Bug" 2
-	variant 1
-		"Shield Beetle"
-		"Lightning Bug (Pulse)"
-	variant 1
-		"Shield Beetle (Tracker)"
-		"Lightning Bug"
-	variant 3
-		"Shield Beetle (Tracker)"
-		"Shield Beetle"
-	variant 1
-		"Shield Beetle (Tracker)" 2
-	variant 1
-		"Shield Beetle" 2
-	variant 1
-		"Lightning Bug" 5
-	variant 3
-		"Shield Beetle (Pulse)"
-		"Lightning Bug (Pulse)" 2
-	variant 2
-		"Shield Beetle (Pulse)"
-		"Shield Beetle"
-	variant 2
-		"Shield Beetle (Pulse)"
-		"Shield Beetle (Tracker)"
-	variant
-		"Shield Beetle (Pulse)"
-		"Shield Beetle"
-		"Lightning Bug (Pulse)" 2
-	variant
-		"Shield Beetle (Pulse)"
-		"Shield Beetle (Tracker)"
-		"Lightning Bug" 2
-
-fleet "Unfettered Raid"
-	government "Hai (Unfettered)"
-	names "hai"
-	cargo 1
-	personality
-		disables
-		plunders
-	variant
-		"Shield Beetle (Jump)" 3
-	variant
-		"Shield Beetle (Jump)" 2
-		"Shield Beetle (Jump, Tracker)" 1
-	variant
-		"Shield Beetle (Jump)" 1
-		"Shield Beetle (Jump, Tracker)" 2
-
-=======
->>>>>>> ee7d6ce2
 shipyard "Hai Basics"
 	"Aphid"
 	"Lightning Bug"
