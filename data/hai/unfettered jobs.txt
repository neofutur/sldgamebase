# Copyright (c) 2014 by Michael Zahniser
# Copyright (c) 2022 by Hurleveur
#
# Endless Sky is free software: you can redistribute it and/or modify it under the
# terms of the GNU General Public License as published by the Free Software
# Foundation, either version 3 of the License, or (at your option) any later version.
#
# Endless Sky is distributed in the hope that it will be useful, but WITHOUT ANY
# WARRANTY; without even the implied warranty of MERCHANTABILITY or FITNESS FOR A
# PARTICULAR PURPOSE. See the GNU General Public License for more details.
#
# You should have received a copy of the GNU General Public License along with
# this program. If not, see <https://www.gnu.org/licenses/>.

phrase "unfettered tribute payment dialog"
	word
		`You drop off the tribute to the Unfettered, and they pay you <payment>.`

phrase "unfettered tribute pickup dialog"
	word
		`When you inform the Hai that you are here to receive a tribute payment for the Unfettered, they load the cargo onto your ship with a rather surprising swiftness and cheerfulness.`
		`The Hai dockworkers load the tribute for the Unfettered onto your ship. One of them says to you, "Thank you. This is far better than watching our kinfolk starve."`
		`As the Hai load the tribute onto your ship, one of them says, "Tell our brothers and sisters that if they will only repent, they will be welcome to come home."`

mission "Unfettered Tribute 1"
<<<<<<< HEAD
=======
	name "Hai Tribute from <planet stopovers>"
>>>>>>> 02878548
	job
	repeat
	clearance "After speaking with the Unfettered and explaining your presence, they give you permission to land with the tribute from the other Hai."
	name "Hai Tribute to <planet>"
	description "Collect a tribute payment of <tons> of food from <stopovers>, and bring it to the Unfettered on <destination>. Your share of the tribute will be <payment>."
	cargo "food (tribute)" 25 2 .05
	source
		attributes "unfettered"
	stopover
		distance 3 4
		attributes "hai"
		attributes "spaceport"
	to offer
		has "Unfettered Jump Drive 2: offered"
		random < 80 + "unfettered: hunger" * 20
	on visit
		dialog phrase "generic missing stopover or cargo"
	on stopover
		dialog phrase "unfettered tribute pickup dialog"
	on complete
		payment 5000 1600
		dialog phrase "unfettered tribute payment dialog"
		"unfettered: hunger stops" += 20

mission "Unfettered Tribute 2"
<<<<<<< HEAD
=======
	name "Hai Tribute from <planet stopovers>"
>>>>>>> 02878548
	job
	repeat
	clearance "After speaking with the Unfettered and explaining your presence, they give you permission to land with the tribute from the other Hai."
	name "Hai Tribute to <planet>"
	description "Collect a tribute payment of <tons> of food from <stopovers>, and bring it to the Unfettered on <destination>. Your share of the tribute will be <payment>."
	cargo "food (tribute)" 35 2 .05
	source
		attributes "unfettered"
	stopover
		distance 4 5
		attributes "hai"
		attributes "spaceport"
	to offer
		has "Unfettered Jump Drive 2: offered"
		random < 60 + "unfettered: hunger" * 30
	on visit
		dialog phrase "generic missing stopover or cargo"
	on stopover
		dialog phrase "unfettered tribute pickup dialog"
	on complete
		payment 7000 2000
		dialog phrase "unfettered tribute payment dialog"
		"unfettered: hunger stops" += 40

mission "Unfettered Tribute 3"
<<<<<<< HEAD
=======
	name "Hai Tribute from <planet stopovers>"
>>>>>>> 02878548
	job
	repeat
	clearance "After speaking with the Unfettered and explaining your presence, they give you permission to land with the tribute from the other Hai."
	name "Hai Tribute to <planet>"
	description "Collect a tribute payment of <tons> of food from <stopovers>, and bring it to the Unfettered on <destination>. Your share of the tribute will be <payment>."
	cargo "food (tribute)" 45 2 .05
	source
		attributes "unfettered"
	stopover
		distance 5 6
		attributes "hai"
		attributes "spaceport"
	to offer
		has "Unfettered Jump Drive 2: offered"
		random < 40 + "unfettered: hunger" * 40
	on visit
		dialog phrase "generic missing stopover or cargo"
	on stopover
		dialog phrase "unfettered tribute pickup dialog"
	on complete
		payment 9000 2400
		dialog phrase "unfettered tribute payment dialog"
		"unfettered: hunger stops" += 70



mission "Unfettered Jump Drive 4"
	job
	repeat
	name "Sell Jump Drive"
	description "Exchange a jump drive on your flagship or in cargo for money, or for weapons, if an outfitter is available."
	source
		attributes "unfettered"
	to offer
		has "Unfettered Jump Drive 3: offered"
		not "event: wanderers: unfettered invasion starts"
	to fail
		has "Unfettered Jump Drive 4: active"
	to accept
		or
			has "outfit (flagship installed): Jump Drive"
			has "outfit (cargo): Jump Drive"
	on accept
		conversation
			branch "want outfits"
				not "unfettered: money for drives"
				has "Unfettered Jump Drive Trading: offered"
				has "flagship planet: Darkcloak"
			label money
			action
				payment 1000000
			`As usual, the Unfettered are more than willing to pay you a million credits for your jump drive, but you do not gain any additional information by talking with them.`
				goto trade

			label "want outfits"
			`The Unfettered usual deal of trading a jump drive for weapons still stands.`
			branch "has respect"
				has "ships model (all): Modified Shield Beetle"
			choice
				`	(Take two tripulse shredders.)`
				`	(Take money instead.)`
					goto money
			label tripulse
			action
				outfit "Tripulse Shredder" 2
			`	The two shredders are loaded on your ship, in exchange for your jump drive.`
				goto trade

			label "has respect"
			`	They add that since you still have the modified shield beetle, you may access the special weaponry intended for it.`
			choice
				`	(Take two tripulse shredders.)`
					goto tripulse
				`	(Take 3 ionic blasters.)`
					to display
						"unfettered: prototypes exchanged" < 5
				`	(Take 1 ionic turret.)`
					to display
						"unfettered: prototypes exchanged" < 5
					goto turret
				`	(Take money instead.)`
					goto money
			action
				outfit "Ionic Blaster Prototype" 3
			`	The three blasters are loaded on your ship, in exchange for your jump drive.`
				goto prototype

			label turret
			action
				outfit "Ionic Turret Prototype"
			`	The turret is loaded on your ship, in exchange for your jump drive.`
			label prototype
			action
				"unfettered: prototypes exchanged" ++
			`	The shipyard authorities come to you with a grave look. "Unfortunately we cannot trade any more ionic weapons with you. Do note you can still exchange shredders for jump drives."`
				to display
					"unfettered: prototypes exchanged" > 5

			label trade
			action
				outfit "Jump Drive" -1
				outfit "Hyperdrive" 1
				"reputation: Hai (Unfettered)" >?= 40



phrase "unfettered mining payment dialog"
	word
		"The group of"
		"The"
	word
		" Unfettered unloading the materials"
	word
		" you mined"
		" you gathered"
		" you brought"
	word
		" seem "
		" appear "
	word
		"satisfied."
		"enthused."
		"content."
		"happy."
	word
		` "Keep this up and we will be building new ships in no time!`
		` "This will allow us to repair our ships!`
	word
		` Some captains use asteroids as target practice, but find it too dull and easy to fight an enemy that does not react,"`
		` Too few captains are patient enough to gather asteroids like you are. Most of them try to get the resources from enemy ships, but this is a safer way to do it,"`
	word
		" one tells you "
	word
		"while handing over"
		"before doling out"
	word
		" your payment of <payment>."

phrase "unfettered mining payment dialog"
	word
		`The local Unfettered unload your cargo of minerals, and one comes to give you your payment of <payment>. "Some Unfettered use these asteroids as target practice, but too few bring the precious materials back," he says.`
		`A group of Unfettered unload the materials you mined, without saying anything to you. When they are done, one gives you <payment>.`
		`The local Unfettered collect the minerals and happily hand you <payment>.`

phrase "unfettered mining payment dialog"
	word
		"The leader of the Unfettered unloading the materials comes to you."
		"Once the minerals are unloaded, an Unfettered comes to you, looking humble and sincere."
	word
		` "`
	word
		`This will allow us to repair our houses, our hospitals, even our schools. For that you have my deepest thanks.`
		`Thank you, Captain. We need these materials - and any other kind of help - more than we would like to admit.`
	word
		`" `
	word
		"They then give you <payment>."

mission "Unfettered Silicon Asteroid Mining"
	job
	repeat
	clearance "After speaking with the Unfettered and explaining your presence, they give you permission to land and deliver the minerals."
	name "Gather Silicon from asteroids"
	description "Mine and collect 50 tons of silicon, then bring the minerals to <destination> for <payment>. Silicon is available in the asteroid field of Wah Yoot."
	source "Darkcloak"
	to offer
		random < 40
		"cargo space" > 35
	on complete
		payment 60000
		dialog phrase "unfettered mining payment dialog"
		outfit "Silicon" -50

mission "Unfettered Silicon Asteroid Mining 2"
	job
	repeat
	clearance "After speaking with the Unfettered and explaining your presence, they give you permission to land and deliver the minerals."
	name "Gather Silicon from asteroids"
	description "Mine and collect 100 tons of silicon, then bring the minerals to <destination> for <payment>. Silicon is available in the asteroid field in Wah Yoot."
	source "Darkcloak"
	to offer
		random < 10
		"cargo space" > 80
	on complete
		payment 150000
		dialog phrase "unfettered mining payment dialog"
		outfit "Silicon" -100


mission "Unfettered Silver Asteroid Mining"
	job
	repeat
	clearance "After speaking with the Unfettered and explaining your presence, they give you permission to land and deliver the minerals."
	name "Gather Silver from asteroids"
	description "Mine and collect 15 tons of silver, then bring the minerals back to <destination> for <payment>. Silver is available in the asteroid field in Ehma Ti."
	source
		attributes "unfettered"
		not planet "Warfeed"
	destination "Darkcloak"
	to offer
		random < 40
	on complete
		payment 225000
		dialog phrase "unfettered mining payment dialog"
		outfit "Silver" -15

mission "Unfettered Silver Asteroid Mining 2"
	job
	repeat
	clearance "After speaking with the Unfettered and explaining your presence, they give you permission to land and deliver the minerals."
	name "Gather Silver from asteroids"
	description "Mine and collect 30 tons of silver, then bring the minerals to <destination> for <payment>. Silver is available in the asteroid field in Ehma Ti."
	source
		attributes "unfettered"
		not planet "Warfeed"
	destination "Darkcloak"
	to offer
		random < 10
		"cargo space" > 25
	on complete
		payment 500000
		dialog phrase "unfettered mining payment dialog"
		outfit "Silver" -30


mission "Unfettered Lead Asteroid Mining"
	job
	repeat
	clearance "After speaking with the Unfettered and explaining your presence, they give you permission to land and deliver the minerals."
	name "Gather Lead from asteroids"
	description "Mine and collect 35 tons of lead, then bring the minerals to <destination> for <payment>. Lead is available in the asteroid field in Wah Yoot."
	source
		attributes "unfettered"
		not planet "Warfeed"
	destination "Darkcloak"
	to offer
		random < 40
		"cargo space" > 30
	on complete
		payment 95000
		dialog phrase "unfettered mining payment dialog"
		outfit "Lead" -35

mission "Unfettered Lead Asteroid Mining 2"
	job
	repeat
	clearance "After speaking with the Unfettered and explaining your presence, they give you permission to land and deliver the minerals."
	name "Gather Lead from asteroids"
	description "Mine and collect 70 tons of lead, then bring the minerals to <destination> for <payment>. Lead is available in the asteroid field in Wah Yoot."
	source
		attributes "unfettered"
		not planet "Warfeed"
	destination "Darkcloak"
	to offer
		random < 10
		"cargo space" > 55
	on complete
		payment 210000
		dialog phrase "unfettered mining payment dialog"
		outfit "Lead" -70


phrase "unfettered medicals pickup dialog"
	word
		`As usual, the Hai are more than happy to give you the medical supplies needed. "Tell our brothers and sisters to stay strong," one says while loading the supplies onto your ship.`
		`The Hai understand the urgency of the situation, and waste no time in talking. They load the supplies on your ship, and wish you a safe trip.`
		`There is no reticence to give you the medical supplies. "We prefer to make sure our brothers and sisters are not in need; our own needs come later," one says when done loading the supplies on your ship.`

phrase "unfettered medicals payment dialog"
	word
		"The local health specialists are relieved that you have managed to bring the needed medical supplies back in time, and give you <payment> for it."
		"All the Unfettered here seem busy, and you have to wait before being able to unload the medical supplies to the local hospital. After some time, a local worker gives you <payment> and tells you to drop the cargo at a specific location."
		`Once you arrive with the medical supplies, you are greeted by a local health specialist who seems to be desperate for them. "Not a moment too soon. If this was any later the consequences could have been dire," he says while handing you <payment>.`

mission "Unfettered Small Medicals Rush"
	job
	repeat
	clearance "After speaking with the Unfettered and explaining your presence, they give you permission to land with the much needed medical supplies."
	name "Express medical stock from <planet stopovers>"
	description "The Unfettered hospitals on <destination> are in urgent need of resupply. Collect <tons> of medical supplies from <stopovers>, and bring it to the Unfettered before <date> for <payment>."
	deadline 5 1
	cargo "medical supplies" 15 2 .05
	source
		attributes "unfettered"
	stopover
		distance 5 7
		government "Hai"
		attributes "spaceport"
	destination "Darkcloak"
	to offer
		random < 30 + "Unfettered Jump Drive 1: offered" * 30
	on visit
		dialog phrase "generic missing stopover or cargo"
	on stopover
		dialog phrase "unfettered medicals pickup dialog"
	on complete
		payment 8000 3300
		dialog phrase "unfettered medicals payment dialog"


mission "Unfettered Big Medicals Rush"
	job
	repeat
	clearance "After speaking with the Unfettered and explaining your presence, they give you permission to land with the much needed medical supplies."
	name "Medical supplies from <planet stopovers>"
	description "The Unfettered hospitals on <destination> are in need of resupply. Collect <tons> of medical supplies from <stopovers>, and bring it to the Unfettered before <date> for <payment>."
	deadline 10 1
	cargo "medicals" 35 2 .05
	source
		attributes "unfettered"
	stopover
		distance 5 7
		government "Hai"
		attributes "spaceport"
	to offer
		has "Unfettered Jump Drive 1: offered"
		random < 40
	on visit
		dialog phrase "generic missing stopover or cargo"
	on stopover
		dialog phrase "unfettered medicals pickup dialog"
	on complete
		payment 8000 2800
		dialog phrase "unfettered medicals payment dialog"


# When we have custom prices in outfitters these will just "show" to the player they can sell those outfits for a good price (hence why no repeat).
mission "Unfettered Bring Reverse Engine"
	job
	name "Bring Hai reverse engines"
	description "An Unfettered captain wants to try out the reverse engines the Hai are selling, bring 1 of each size to <destination> for <payment>."
	source
		attributes "unfettered"
	destination
		attributes "unfettered"
	to offer
		random < 10
		has "Unfettered Jump Drive 1: done"
	on accept
		conversation
			`As it is the first time you accept this job, the captain who offered it sends the details to you: "Hello, captain <last>. I need you to bring me a reverse engine of each size, in order to test them on the different ships in my fleet. I expect the Basrem to be quite useful for the smaller ships such as the lightning bug, especially equipped with Ion Cannons, but I am unsure whether or not it is enough thrust to keep its distance from enemies, or if I need more of those. Of course, the same logic applies to bigger ships as well. Oh, and before I forget, you need to bring them to <destination>, that is where I am going to be moving in the next days."`
			choice
				`	"I'll go and bring those engines back, then."`
					accept
				`	"Where can I buy these from?"`
			`	"To my knowledge, every Hai outfitters sells them, or almost, so you should not have any trouble finding them."`
				accept
	on complete
		outfit `"Basrem" Reverse Thruster` -1
		outfit `"Benga" Reverse Thruster` -1
		outfit `"Biroo" Reverse Thruster` -1
		payment 2000000
		dialog `The captain is really happy when you deliver the reverse engines to him, "I must try these on my Sea Scorpion and Shield Beetle to see what I can come up with, these look promising with long range weapons..." It looks like he could have kept on talking forever but he must have noticed you looking at him insistingly, "Oh, right, here is your payment of <payment>, I almost forgot!"`


mission "Unfettered Bring Batteries"
	job
	name "Bring Hai Valley Batteries"
	description "The Unfettered are running out of the biggest batteries, the manager of the outfitter wants you to bring Valley Batteries so they can still sell the right model to his client, before the <date>. They are willing to offer you <payment> for it."
	source
		attributes "unfettered"
	destination "Darkcloak"
	deadline 14
	to offer
		random < 10
		has "Unfettered Jump Drive 1: done"
	on accept
		conversation
			`As you accept the job, one of the workers of the outfitter comes to speak to you, "Do you have any questions regarding this job," he asks. "You do understand it must be done as fast as possible, as our new ships are in great needs of these."`
			label choose
			choice
				`	"Everything sounds clear."`
					accept
				`	"Why would you need such big batteries?"`
				`	"Where can I get these batteries?"`
					goto where
				`	"Can't you just make your own batteries?"`
					goto why
			`	"Well, as you have probably noticed, a lot of Hai use Ion Cannons in order to disable ships without doing too much damage to the crew. That in itself is a very good thing, but it also means that we need to actively work against it. Bigger batteries mean the guns will be less scrambled, and diminishes the risk of being completely stranded in space."`
				goto choose
			label where
			`	"These batteries are pretty big, so I would expect them to mostly be in big outfitters, such as Markerplace. They should not be too hard to find."`
				goto choose
			label why
			`	"That is what we usually do, except that the need for those has increased recently, and we lack sufficient production to keep up with it. So we ask Hai Sympathizers and privateers like yourself to get them for us when we are in big need. Our navy must not seem weak or the Hai could see that as an opportunity to strike."`
				goto choose
	on complete
		outfit "Hai Valley Batteries" -1
		payment 500000
		dialog `You bring the batteries to the deck workers, who seem to be in a hurry to put them to use, "About time! Would it have been any later it would have probably been too late! Here are your <payment>."`


mission "Unfettered Bring Ion Cannons"
	job
	name "Bring Ion Cannons"
	description "Bring 2 Ion Cannons to the Unfettered on <destination>. They are willing to offer you <payment> for it."
	source
		attributes "unfettered"
	destination "Darkcloak"
	to offer
		random < 15
		has "Unfettered Jump Drive 1: done"
	on accept
		conversation
			`After accepting this job, you go look for the captain who placed it in order to ask for more detailed information. It does not take long to find her, and it seems like she is willing to answer at least some of your questions. "Curious, are we, <first>? Oh, may I call you <first>? You reputation of selling jump drives precedes you," she says with a wink.`
			choice
				`	"Sure."`
					goto sure
				`	"I prefer we stick to a professional relation, call me <last>."`
			`	"Very well, not that it matters much anyway."`
			label sure
			`	"Oh, I almost forgot my manners. I hope you will have a good raiding, <last>. I am Binkeili." she says with a smile.`
			`	"Now about this request, I want to make sure you understand, so allow me to be blunt: if we use Ion Cannons, it is not to avoid casualties amongst our brethren, like others may say. That may be a noble cause indeed, but do those bring you food? Ha!"`
			`	"No. If we do it, it is because it forces the Hai to use more batteries on their ships, as to not be disabled too easily, or become defenseless because of weapon jamming. So, we do not use ion weapons most of the time, but sometimes we surprise them with a big amount of them. Expecting this, the Hai are always forced to keep a good amount of batteries, and to not use too many jammers, since we rely so heavily on trackers. As they make space for batteries, they have to sacrifice armament, or defense!"`
			choice
				`	"Thank you for the explanation, I will bring you these Ion Cannons."`
					goto money
				`	"And where can I find these Ion Cannons? Are they not restricted?"`
				`	"What did you mean, 'you hope I have a good raiding'?"`
					goto raiding
			`	"The Hai let anyone buy them, provided you have the money, of course."`
			label money
			action
				payment 1000000
				log "Minor People" "Binkeili" `An Unfettered that was interested in weapons dealing, and maybe something else, too.`
			`	"I will give you <payment> already, to make sure you can easily buy these Ion Cannons. Do not even think about trying to steal that money, captain. You will receive the rest later."`
				accept
			label raiding
			`	"Oh, that is just an expression we use, since we never know when we will see each other again, if at all. Too many do not come back from the raids, or even worse, they could come back with an empty cargo bay. Now, back to the task at hand!"`
				goto money
	on abort
		dialog `You receive a message from the captain. "Did you really think you could scam me like this? Think again."`
		fine 1600000
	on complete
		outfit "Ion Cannon" -2
		payment 600000
		dialog `You bring the Ion Cannons personally to the captain, who is excited about the news "Thanks, I will bring those to my warlord as soon as possible. Here is an extra <payment> for the journey. I wish you safe travels!" She seems in a bit of a rush, and leaves straight away.`



phrase "jump drive or stopover"
	word
		`You have a mission to bring jump drives to <planet>, from <stopovers>. You may have left your escort allocated to carrying the devices behind, or you have not retrieved the precious cargo yet.`

phrase "unfettered jump drive pickup dialog"
	word
		"You manage to land and retrieve the precious cargo without too much trouble. Do not rely on luck too long though - you should depart quickly!"
		"You find a few pirates in the vault, but they are quickly disposed of. You proceed to pick up the cargo; do not wait too long, or reinforcements could arrive."
		"It was easy - almost too easy - to pick up the jump drives. Better depart before your luck runs out."
		"You receive a warning from the vault about an intrusion, but cannot find anyone. The cargo is swiftly transferred into your ship, and you should probably get on your way now."
		"The vault is secured, and you can easily and safely pick up the jump drives."
		"Given how hard it can be to collect these jump drives, you sometimes wonder if they actually belong to the Unfettered."

phrase "unfettered jump drive payment dialog"
	word
		"The Unfettered are more than content with paying <payment> in exchange for your precious cargo."
		"The Unfettered are in a rush to get the devices, hoping to install them on their ships. They give you <payment>."
		"Every time you bring jump drives back, it seems to be a cause for celebration for the Unfettered. This time is no different, and they almost forget to give you the <payment>."
		"Your cargo is unloaded, and the Unfettered give you <payment> for it. Curious about the source, you pay attention to a conversation between two members of the same crew and hear something about unfettered humans."
		"After unloading the cargo, you try your luck asking about who places these jump drives you're collecting, but, as usual, the Unfettered workers give you no information about it. Fortunately, they still give you <payment>."

mission "Unfettered Get Jump Drives(1)"
	job
	repeat
	name "Collect a jump drive"
	description "Go to the pirate world of <stopovers> to recover a jump drive from a vault, then bring it to <destination> for <payment>."
	source
		attributes "unfettered"
	stopover
		distance 12 18
		government "Pirate"
	clearance "When you tell the pirates you are here on behalf of the Unfettered, they immediately allow you to land without asking any questions."
	destination "Darkcloak"
	to offer
		random < 30
		has "Unfettered: Prove your strength 2: done"
	on stopover
		dialog phrase "unfettered jump drive pickup dialog"
		outfit "Jump Drive"
		"spawn jd fleet 1" ++
	npc evade
		government "Cerberus"
		to spawn
			# This means that if you have multiple missions for 1 jump drive each, you will get attacked by multiple fleets at the same time.
			# I'd like to make it random, but that would mean they can spawn in other systems than the one you take the JD from.
			"spawn jd fleet 1" == "Get Jump Drives (1): offered"
		personality disables plunders vindictive waiting
		fleet "Small Northern Pirates" 2
	on visit
		dialog phrase "jump drive or stopover"
	on complete
		payment 500000
		outfit "Jump Drive" -1
		dialog phrase "unfettered jump drive payment dialog"

mission "Unfettered Get Jump Drives (2)"
	job
	repeat
	name "Collect 2 jump drives"
	description "Go to the pirate world of <stopovers> and recover 2 jump drives from a vault, then bring those to <destination> for <payment>."
	source
		attributes "unfettered"
	stopover
		distance 12 18
		government "Pirate"
	clearance "When you tell the pirates you are here on behalf of the Unfettered, they immediately allow you to land without asking any questions."
	destination "Darkcloak"
	to offer
		random < 15
		has "Unfettered: Prove your strength 2: done"
	on stopover
		dialog phrase "unfettered jump drive pickup dialog"
		outfit "Jump Drive" 2
		"spawn jd fleet 2" ++
	npc evade
		government "Cerberus"
		to spawn
			"spawn jd fleet 2" == "Get Jump Drives (2): offered"
		personality disables plunders vindictive launching
		fleet "Large Northern Pirates"
	on visit
		dialog phrase "jump drive or stopover"
	on complete
		payment 1000000
		outfit "Jump Drive" -2
		dialog phrase "unfettered jump drive payment dialog"

mission "Unfettered Get Jump Drives (3)"
	job
	repeat
	name "Collect 3 jump drives"
	description "Go to the pirate world of <stopovers> and recover 3 jump drives from a vault, then bring those to <destination> for <payment>."
	source
		attributes "unfettered"
	stopover "Deadman's Cove"
	clearance "When you tell the pirates you are here on behalf of the Unfettered, they immediately allow you to land without asking any questions."
	destination "Darkcloak"
	to offer
		random < 5
		has "Unfettered: Prove your strength 2: done"
	on stopover
		dialog phrase "unfettered jump drive pickup dialog"
		outfit "Jump Drive" 3
		"spawn jd fleet 3" ++
	npc evade
		government "Cerberus"
		to spawn
			"spawn jd fleet 3" == "Get Jump Drives (3): offered"
		personality disables plunders vindictive entering
		fleet "Large Northern Pirates"
		fleet "Small Northern Pirates"
	on visit
		dialog phrase "jump drive or stopover"
	on complete
		payment 1500000
		outfit "Jump Drive" -3
		dialog phrase "unfettered jump drive payment dialog"



mission "Unfettered Bring True Hai"
	job
	repeat
	name `Bring True Hai`
	description `Land on <stopovers> and bring back <bunks> True Hai to where they belong, on <destination>, for <payment>.`
	passengers 5 8 .2
	source
		attributes "unfettered"
	stopover
		distance 3 6
		government "Hai"
		attributes "spaceport"
	destination
		attributes "unfettered"
	to offer
		random < 75
		has "Unfettered: Jump Drive 1: offered"
	on stopover
		dialog `You have picked up all <bunks> Hai. Now all that is left is to bring them to <destination>.`
	on visit
		dialog phrase "generic missing stopover or passengers"
	on complete
		payment
		payment 150000
		dialog `You feel good that you managed to bring these Hai to their true home. The Unfettered hand you the agreed payment of <payment>.`



mission "Unfettered Darkcloak Ship Materials"
	job
	repeat
	name `Ship materials from <stopovers>`
	description `The shipyards of <origin> are in grave need of raw materials. Go to the pirate world of <stopovers> to get <tons> of materials for building new ships, and bring them back to <destination> by <date> for <payment>.`
	deadline 15 1
	source `Darkcloak`
	stopover
		distance 12 18
		government "Pirate"
	clearance "When you tell the pirates you are here on behalf of the Unfettered, they immediately allow you to land without asking any questions."
	cargo "ship materials" 50 15 .015
	to offer
		random < 50
		has "Unfettered Jump Drive 3: done"
		has "<uhai> 17: Spy On Hai A: offered"
	on stopover
		dialog `After some searching, you manage to find your contacts: a few shady individuals who seem especially anxious not to be noticed dealing with you. Together you find a quieter place to proceed with the exchange, and later find the materials at the agreed location. You prepare to head back to <origin> and deliver them.`
	on visit
		dialog phrase "generic missing stopover or cargo"
	on complete
		payment 50000 7000
		dialog `The Unfettered promise you that many new, grandiose ships will be built with this new material. As long as you get your <payment>, that seems good to you.`



ship "Bastion" "Bastion (Materials)"
	outfits
		"Plasma Cannon" 2
		"Heavy Rocket Launcher" 2
		"Heavy Rocket" 40
		"Blaster Turret" 3
		"S3 Thermionic"
		"LP144a Battery Pack"
		"nGVF-BB Fuel Cell"
		"D67-TM Shield Generator"
		"Water Coolant System"
		"Laser Rifle" 5
		"Cargo Scanner"
		"Impala Plasma Thruster"
		"Impala Plasma Steering"
		"Hyperdrive"
	cargo
		outfits
			"Building Materials" 100

ship "Argosy" "Argosy (Materials)"
	outfits
		"Proton Gun" 2
		"Proton Turret"
		"NT-200 Nucleovoltaic"
		"Supercapacitor"
		"D67-TM Shield Generator"
		"Outfits Expansion" 2
		"Greyhound Plasma Thruster"
		"Impala Plasma Steering"
		"Hyperdrive"
	cargo
		outfits
			"Building Materials" 100

phrase "unfettered cargo interception payment dialog"
	word
		"The Unfettered unloading your cargo of materials gives you <payment>. Such a huge amount for the cargo itself, but considering what it took to get it, the price is certainly fair."
		`An Unfettered unloading the materials comes to you, "It looks like the Elders are keeping their promises to rebuild, no matter the cost. Here are your <payment>."`
		`As you land, you are directed instead to bring the materials directly to their destination. It is a short trip, considering you are used to traveling in space. There, you receive <payment> for your troubles, before heading back to the spaceport.`
		`An Unfettered comes to you during the unloading of your cargo, "My deepest thanks, this will help in the repairs. We do not nearly produce enough materials to do it on our own." He then gives you <payment>.`
		"A spaceport worker gives you <payment> for the materials, without any further ceremony."
		`The leader of the Unfettered team that collects your cargo comes to you, "This is good, but we need more. Recently, an entire area collapsed because of lack of maintenance." He then hands you the chip with <payment>.`

mission "Unfettered Cargo Interception West"
	job
	repeat
	name `Find and bring the materials back`
	description `Find the <npc> that has stolen the materials needed for the development of the urban areas on the western side of pirate space, and bring those materials back to <destination> for <payment>. You will need to scan the cargo of ships to figure out which one has the materials.`
	source
		attributes "unfettered"
	destination
		attributes "unfettered"
	to offer
		random < 30
		has "<uhai> 7: Stolen Cargo: done"
	npc board
		government "Pirate"
		personality disables plunders harvests staying
		system "Almaaz" "Alnilam" "Arneb"
		fleet
			names "pirate"
			variant
				"Bastion (Materials)"
			variant
				"Argosy (Materials)"
		dialog "This pirate ship indeed contains the materials you are looking for. You should bring them to <destination> to receive your payment."
	on visit
		dialog `You do not have the materials yet. Go look for them in western pirate space.`
	on complete
		outfit "Building Materials" -100
		payment 1000000
		dialog phrase "unfettered cargo interception payment dialog"

mission "Unfettered Cargo Interception East"
	job
	repeat
	name `Find and bring the materials back`
	description `Find the <npc> that has stolen the materials needed for the development of the urban areas on the eastern side of pirate space, and bring those materials back to <destination> for <payment>. You will need to scan the cargo of ships to figure out which one has the materials.`
	source
		attributes "unfettered"
	destination
		attributes "unfettered"
	to offer
		random < 20
		has "<uhai> 7: Stolen Cargo: done"
	npc board
		government "Pirate"
		personality disables plunders harvests staying
		system "Alcyone" "Misam"
		fleet
			names "pirate"
			variant
				"Bastion (Materials)"
			variant
				"Argosy (Materials)"
		dialog "This pirate ship indeed contains the materials you are looking for. You should bring them to <destination> to receive your payment."
	on visit
		dialog "You do not have the materials yet. Go look for them in eastern pirate space."
	on complete
		outfit "Building Materials" -100
		payment 1000000
		dialog phrase "unfettered cargo interception payment dialog"



mission "Unfettered Bring More Coolers"
	job
	repeat
	name "Bring 10 Liquid Nitrogen Coolers"
	description "The Unfettered want more nitrogen coolers in order to convert them into Zephyr Coolers. Bring 10 of them to <destination> for <payment>."
	source
		attributes "unfettered"
	destination "Firelode"
	to offer
		has "<uhai> 13: Korath Specialty: done"
		random < 20
	on visit
		dialog phrase "generic cargo on visit"
	on complete
		outfit "Liquid Nitrogen Cooler" -10
		dialog `You deliver the coolers to the usual contact of Mera, and she thanks you personally. "You must have made a long trip to bring these here, for which I thank you. Here are <payment>. Whilst the price is not that high, your biggest reward is being continuously able to buy the new Zephyr Coolers."`
		payment 1250000
<|MERGE_RESOLUTION|>--- conflicted
+++ resolved
@@ -23,14 +23,10 @@
 		`As the Hai load the tribute onto your ship, one of them says, "Tell our brothers and sisters that if they will only repent, they will be welcome to come home."`
 
 mission "Unfettered Tribute 1"
-<<<<<<< HEAD
-=======
 	name "Hai Tribute from <planet stopovers>"
->>>>>>> 02878548
 	job
 	repeat
 	clearance "After speaking with the Unfettered and explaining your presence, they give you permission to land with the tribute from the other Hai."
-	name "Hai Tribute to <planet>"
 	description "Collect a tribute payment of <tons> of food from <stopovers>, and bring it to the Unfettered on <destination>. Your share of the tribute will be <payment>."
 	cargo "food (tribute)" 25 2 .05
 	source
@@ -52,14 +48,10 @@
 		"unfettered: hunger stops" += 20
 
 mission "Unfettered Tribute 2"
-<<<<<<< HEAD
-=======
 	name "Hai Tribute from <planet stopovers>"
->>>>>>> 02878548
 	job
 	repeat
 	clearance "After speaking with the Unfettered and explaining your presence, they give you permission to land with the tribute from the other Hai."
-	name "Hai Tribute to <planet>"
 	description "Collect a tribute payment of <tons> of food from <stopovers>, and bring it to the Unfettered on <destination>. Your share of the tribute will be <payment>."
 	cargo "food (tribute)" 35 2 .05
 	source
@@ -81,14 +73,10 @@
 		"unfettered: hunger stops" += 40
 
 mission "Unfettered Tribute 3"
-<<<<<<< HEAD
-=======
 	name "Hai Tribute from <planet stopovers>"
->>>>>>> 02878548
 	job
 	repeat
 	clearance "After speaking with the Unfettered and explaining your presence, they give you permission to land with the tribute from the other Hai."
-	name "Hai Tribute to <planet>"
 	description "Collect a tribute payment of <tons> of food from <stopovers>, and bring it to the Unfettered on <destination>. Your share of the tribute will be <payment>."
 	cargo "food (tribute)" 45 2 .05
 	source
