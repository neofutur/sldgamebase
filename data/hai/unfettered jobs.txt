--- conflicted
+++ resolved
@@ -351,12 +351,8 @@
 		attributes "spaceport"
 	to offer
 		"reputation: Hai (Unfettered)" >= 0
-<<<<<<< HEAD
-		random < 20 + "Unfettered Jump Drive 1: offered" * 20
-=======
 		has "Unfettered Jump Drive 3: offered"
 		random < 20
->>>>>>> 2017674f
 	on visit
 		dialog phrase "generic missing stopover or cargo"
 	on stopover
