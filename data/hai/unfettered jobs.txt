--- conflicted
+++ resolved
@@ -108,9 +108,7 @@
 		outfit "Jump Drive" -1
 		outfit "Hyperdrive" 1
 		payment 1000000
-<<<<<<< HEAD
 		"reputation: Hai (Unfettered)" >?= 40
-		fail
 
 
 phrase "unfettered mining payment dialog"
@@ -274,7 +272,4 @@
 		dialog phrase "unfettered medicals pickup dialog"
 	on complete
 		payment 8000 3000
-		dialog phrase "unfettered medicals payment dialog"
-=======
-		"reputation: Hai (Unfettered)" >?= 40
->>>>>>> 49536512
+		dialog phrase "unfettered medicals payment dialog"