<<<<<<< HEAD
# Copyright (c) 2014 by Michael Zahniser for the first 3 jobs
# Copyright (c) 2021 by Hurleveur for the rest
=======
# Copyright (c) 2014 by Michael Zahniser
# Copyright (c) 2022 by Hurleveur
>>>>>>> d1a4a319
#
# Endless Sky is free software: you can redistribute it and/or modify it under the
# terms of the GNU General Public License as published by the Free Software
# Foundation, either version 3 of the License, or (at your option) any later version.
#
# Endless Sky is distributed in the hope that it will be useful, but WITHOUT ANY
# WARRANTY; without even the implied warranty of MERCHANTABILITY or FITNESS FOR A
# PARTICULAR PURPOSE. See the GNU General Public License for more details.
#
# You should have received a copy of the GNU General Public License along with
# this program. If not, see <https://www.gnu.org/licenses/>.

phrase "unfettered tribute payment dialog"
	word
		`You drop off the tribute to the Unfettered, and they pay you <payment>.`

phrase "unfettered tribute pickup dialog"
	word
		`When you inform the Hai that you are here to receive a tribute payment for the Unfettered, they load the cargo onto your ship with a rather surprising swiftness and cheerfulness.`
		`The Hai dockworkers load the tribute for the Unfettered onto your ship. One of them says to you, "Thank you. This is far better than watching our kinfolk starve."`
		`As the Hai load the tribute onto your ship, one of them says, "Tell our brothers and sisters that if they will only repent, they will be welcome to come home."`

mission "Unfettered Tribute 1"
	job
	repeat
	name "Hai Tribute to <planet>"
	description "Collect a tribute payment of <tons> of food from <stopovers>, and bring it to the Unfettered on <destination>. Your share of the tribute will be <payment>."
	cargo "food (tribute)" 25 2 .05
	source
		attributes "unfettered"
	stopover
		distance 3 4
		attributes "hai"
		attributes "spaceport"
	to offer
		has "Unfettered Jump Drive 2: offered"
		or
			has "unfettered: hunger"
			random < 80
	on visit
		dialog phrase "generic missing stopover or cargo"
	on stopover
		dialog phrase "unfettered tribute pickup dialog"
	on complete
		payment 5000 1600
		dialog phrase "unfettered tribute payment dialog"
		"unfettered: hunger stops" += 20

mission "Unfettered Tribute 2"
	job
	repeat
	name "Hai Tribute to <planet>"
	description "Collect a tribute payment of <tons> of food from <stopovers>, and bring it to the Unfettered on <destination>. Your share of the tribute will be <payment>."
	cargo "food (tribute)" 35 2 .05
	source
		attributes "unfettered"
	stopover
		distance 4 5
		attributes "hai"
		attributes "spaceport"
	to offer
		has "Unfettered Jump Drive 2: offered"
		or
			has "unfettered: hunger"
			random < 60
	on visit
		dialog phrase "generic missing stopover or cargo"
	on stopover
		dialog phrase "unfettered tribute pickup dialog"
	on complete
		payment 7000 2000
		dialog phrase "unfettered tribute payment dialog"
		"unfettered: hunger stops" += 40

mission "Unfettered Tribute 3"
	job
	repeat
	name "Hai Tribute to <planet>"
	description "Collect a tribute payment of <tons> of food from <stopovers>, and bring it to the Unfettered on <destination>. Your share of the tribute will be <payment>."
	cargo "food (tribute)" 45 2 .05
	source
		attributes "unfettered"
	stopover
		distance 5 6
		attributes "hai"
		attributes "spaceport"
	to offer
		has "Unfettered Jump Drive 2: offered"
		or
			has "unfettered: hunger"
			random < 40
	on visit
		dialog phrase "generic missing stopover or cargo"
	on stopover
		dialog phrase "unfettered tribute pickup dialog"
	on complete
		payment 9000 2400
		dialog phrase "unfettered tribute payment dialog"
		"unfettered: hunger stops" += 70

mission "Unfettered Tribute 4"
	job
	repeat
	name "Hai Tribute to <planet>"
	description "Collect a tribute payment of <tons> of food from <stopovers>, and bring it to the Unfettered on <destination>. Your share of the tribute will be <payment>."
	cargo "food (tribute)" 55 2 .05
	source
		attributes "unfettered"
	stopover
		distance 5 6
		attributes "hai"
		attributes "spaceport"
	to offer
		has "Unfettered Jump Drive 2: offered"
		has "unfettered: hunger"
	on visit
		dialog phrase "generic missing stopover or cargo"
	on stopover
		dialog phrase "unfettered tribute pickup dialog"
	on complete
		payment 11000 2800
		dialog phrase "unfettered tribute payment dialog"
		"unfettered: hunger stops" += 100




mission "Unfettered Jump Drive 4"
	job
	repeat
	name "Sell Jump Drive"
	description "Exchange a jump drive for money, or weapons if an outfitter is available."
	source
		attributes "unfettered"
	to offer
		has "Unfettered Jump Drive 3: offered"
		not "event: wanderers: unfettered invasion starts"
	to fail
		has "Unfettered Jump Drive 4: active"
	on accept
		conversation
			branch "want outfits"
				not "unfettered: money for drives"
				has "Unfettered Jump Drive Trading: offered"
				has "flagship planet: Darkcloak"
			label money
			action
				payment 1000000
			`As usual, the Unfettered are more than willing to pay you a million credits for your jump drive, but you do not gain any additional information by talking with them.`
				goto trade

			label "want outfits"
			`The Unfettered usual deal of trading a jump drive for weapons still stands.`
			branch "has respect"
				has "ships model (all): Modified Shield Beetle"
			choice
				`	(Take two tripulse shredders.)`
				`	(Take money instead.)`
					goto money
			label tripulse
			action
				outfit "Tripulse Shredder" 2
			`	The two shredders are loaded on your ship, in exchange for your jump drive.`
				goto trade

			label "has respect"
			`	They add that since you still have the modified shield beetle, you may access the special weaponry intended for it.`
			choice
				`	(Take two tripulse shredders.)`
					goto tripulse
				`	(Take 3 ionic blasters.)`
				`	(Take 1 ionic turret.)`
					goto turret
				`	(Take money instead.)`
					goto money
			action
				outfit "Ionic Blaster Prototype" 3
			`	The three blasters are loaded on your ship, in exchange for your jump drive.`
				goto trade

			label turret
			action
				outfit "Ionic Turret Prototype"
			`	The turret is loaded on your ship, in exchange for your jump drive.`

			label trade
				outfit "Jump Drive" -1
				outfit "Hyperdrive" 1
				"reputation: Hai (Unfettered)" >?= 40



phrase "unfettered mining payment dialog"
	word
		`The group of Unfettered unloading the materials you mined seems enthused. "Keep this up and we will be building new ships in no time! Some use those asteroids as target practice, you know, but most find it dull and too easy to fight an enemy that does not shoot or react in any other way," one tells you while handing over your payment of <payment>.`
		`The local Unfettered unload your cargo of minerals, and one comes you give you your payment of <payment>. "Some Unfettered use these asteroids as target practices, but too few bring the precious materials back," he adds.`
		`The Unfettered unloading the materials you mined seem satisfied. "This will allow us to repair our ships! Too few captains are patient enough to gather asteroids like you are. Most of them try to get the resources from enemy ships, but this is a safer way to do it," one tells you before doling out your payment of <payment>.`
		`A group of Unfettered unload the materials you mined, without saying anything to you. When they are done, one gives you <payment>.`
		`The leader of the Unfettered unloading the materials comes to you. "This will allow us to repair our houses, our hospitals, even our schools. For that you have my deepest thanks." He then hands you <payment>.`
		`The local Unfettered collect the minerals and happily hand you <payment>.`
		`Once the unloading of materials is finished, an Unfettered comes to you, looking humble and sincere. "Thank you, captain. We need these materials - and any other kind of help - more than we would like to admit it. If you have time, please consider doing other jobs, such as bringing food for us," he says with a slight smile. He then gives you <payment>.`

mission "Unfettered Silicon Asteroid Mining"
	job
	repeat
	name `Gather silicon`
	description `Mine and then collect 50 tons of silicon from the asteroid field in Wah Yoot, and then bring them back to <destination> for <payment>.`
	source "Darkcloak"
	to offer
		random < 40
	on complete
		payment 100000
		dialog phrase "unfettered mining payment dialog"
		outfit "Silicon" -50

mission "Unfettered Silicon Asteroid Mining 2"
	job
	repeat
	name `Gather silicon`
	description `Mine and then collect 100 tons of silicon from the asteroid field in Wah Yoot, and then bring them back to <destination> for <payment>.`
	source "Darkcloak"
	to offer
		random < 10
	on complete
		payment 250000
		dialog phrase "unfettered mining payment dialog"
		outfit "Silicon" -100


mission "Unfettered Silver Asteroid Mining"
	job
	repeat
	name `Gather silver from asteroids`
	description `Mine and then collect 15 tons of silver from the asteroid field in Ehma Ti and then bring them back to <destination> for <payment>.`
	source
		attributes "unfettered"
	destination "Darkcloak"
	to offer
		random < 40
	on complete
		payment 450000
		dialog phrase "unfettered mining payment dialog"
		outfit "Silver" -15

mission "Unfettered Silver Asteroid Mining 2"
	job
	repeat
	name `Gather silver from asteroids`
	description `Mine and then collect 30 tons of silver from the asteroid field in Ehma Ti and then bring them back to <destination> for <payment>.`
	source
		attributes "unfettered"
	destination "Darkcloak"
	to offer
		random < 10
	on complete
		payment 1000000
		dialog phrase "unfettered mining payment dialog"
		outfit "Silver" -30


mission "Unfettered Lead Asteroid Mining"
	job
	repeat
	name `Gather lead from asteroids`
	description `Mine and then collect 35 tons of lead from the asteroid field in Wah Yoot and then bring them back to <destination> for <payment>.`
	source
		attributes "unfettered"
	destination "Darkcloak"
	to offer
		random < 40
	on complete
		payment 200000
		dialog phrase "unfettered mining payment dialog"
		outfit "Lead" -35

mission "Unfettered Lead Asteroid Mining 2"
	job
	repeat
	name `Gather lead from asteroids`
	description `Mine and then collect 70 tons of lead from the asteroid field in Wah Yoot and then bring them back to <destination> for <payment>.`
	source
		attributes "unfettered"
	destination "Darkcloak"
	to offer
		random < 10
	on complete
		payment 450000
		dialog phrase "unfettered mining payment dialog"
		outfit "Lead" -70


phrase "unfettered medicals pickup dialog"
	word
		`As usual, the Hai are more than happy to give you the medical supplies needed. "Tell our brothers and sisters to stay strong," one says while loading the supplies onto your ship.`
		`The Hai understand the urgency of the situation, and waste no time in talking. They load the supplies on your ship, and wish you a safe trip.`
		`There is no reticence to give you the medical supplies. "We prefer to make sure our brothers and sisters are not in need; our own needs come later," one says when done loading the supplies on your ship.`

phrase "unfettered medicals payment dialog"
	word
		"The local health specialists are relieved that you have managed to bring the needed medical supplies back in time, and give you <payment> for it."
		"All the Unfettered here seem busy, and you have to wait before being able to unload the medical supplies to the local hospital. After some time, a local worker gives you <payment> and tells you to drop the cargo at a specific location."
		`Once you arrive with the medical supplies, you are greeted by a local health specialist who seems to be desperate for them. "Not a moment too soon! If this was any later the consequences could have been dire," he says and then hands you <payment>.`

mission "Unfettered Small Medicals Rush"
	job
	repeat
	name `Express medical supplies to <planet>`
	description `The Unfettered hospitals on Darkcloak are in urgent need of resupply. Collect <tons> of medical supplies from <stopovers>, and bring it to the Unfettered on <destination> by <date> for <payment>.`
	deadline 10 1
	cargo "medicals" 15 2 .05
	source
		attributes "unfettered"
	stopover
		distance 5 7
		government "Hai"
		attributes "spaceport"
	destination "Darkcloak"
	to offer
		has "Unfettered Jump Drive 1: offered"
		random < 60
	on visit
		dialog phrase "generic missing stopover or cargo"
	on stopover
		dialog phrase "unfettered medicals pickup dialog"
	on complete
		payment 10000 4000
		dialog phrase "unfettered medicals payment dialog"


mission "Unfettered Big Medicals Rush"
	job
	repeat
	name `Medical supplies to <planet>`
	description `The Unfettered hospitals on <destination> are in need of resupply. Collect <tons> of medical supplies from <stopovers>, and bring it to the Unfettered on <destination> by <date> for <payment>.`
	deadline 15
	cargo "medicals" 35 2 .05
	source
		attributes "unfettered"
	stopover
		distance 5 7
		government "Hai"
		attributes "spaceport"
	destination
		attributes "unfettered"
	to offer
		has "Unfettered: Bring Medical Supplies: done"
		random < 40
	on visit
		dialog phrase "generic missing stopover or cargo"
	on stopover
		dialog phrase "unfettered medicals pickup dialog"
	on complete
		payment 8000 3000
		dialog phrase "unfettered medicals payment dialog"


# When we have custom prices in outfitters these will just "show" to the player they can sell those outfits for a good price (hence why no repeat).
mission "Unfettered Bring Reverse Engine"
	job
	name "Bring Hai reverse engines"
	description "An Unfettered captain wants to try out the reverse engines the Hai are selling, bring 1 of each size to <destination> for <payment>."
	source
		attributes "unfettered"
	destination
		attributes "unfettered"
	to offer
		random < 5
		has "Unfettered Jump Drive 1: done"
	on offer
		conversation
			`As it is the first time you accept this job, the captain who offered it sends the details to you: "Hello, captain <last>. I need you to bring me a reverse engine of each size, in order to test them on the different ships in my fleet. I expect the Basrem to be quite useful for the smaller ships such as the lightning bug, especially equipped with Ion Cannons, but I am unsure whether or not it is enough thrust to keep its distance from enemies, or if I need more of those. Of course, the same logic applies to bigger ships as well. Oh, and before I forget, you need to bring them to <destination>, that is where I am going to be moving in the next days."`
			choice
				`	"I'll go and bring those engines back, then."`
					accept
				`	"Where can I buy these from?"`
			`	"To my knowledge, every Hai outfitters sells them, or almost, so you should not have any trouble finding them."`
				accept
	on complete
		outfit `"Basrem" Reverse Thruster` -1
		outfit `"Benga" Reverse Thruster` -1
		outfit `"Biroo" Reverse Thruster` -1
		payment 2000000
		dialog `The captain is really happy when you deliver the reverse engines to him, "I must try these on my Sea Scorpion and Shield Beetle to see what I can come up with, these look promising with long range weapons..." It looks like he could have kept on talking forever but he must have noticed you looking at him insistingly, "Oh, right, here is your payment of <payment>, I almost forgot!"`


mission "Unfettered Bring Batteries"
	job
	name "Bring Hai Valley Batteries"
	description "The Unfettered are running out of the biggest batteries, the manager of the outfitter wants you to bring Valley Batteries so they can still sell the right model to his client, before the <date>. They are willing to offer you <payment> for it."
	source
		attributes "unfettered"
	destination "Darkcloak"
	deadline 14
	to offer
		random < 5
		has "Unfettered Jump Drive 1: done"
	on offer
		conversation
			`As you accept the job, one of the workers of the outfitter comes to speak to you, "Do you have any questions regarding this job," he asks. "You do understand it must be done as fast as possible; as our new ships are in great needs of these."`
			label choose
			choice
				`	"Everything sounds clear."`
					accept
				`	"Why would you need such big batteries?"`
				`	"Where can I get these batteries?"`
					goto where
				`	"Can't you just make your own batteries?"`
					goto why
			`	"Well, as you have probably noticed, a lot of Hai use Ion Cannons in order to disable ships without doing too much damage to the crew. That in itself is a very good thing, but it also means that we need to actively work against it. Bigger batteries mean the guns will be less scrambled, and dimnishes the risk of being completely stranded in space."`
				goto choose
			label where
			`	"These batteries are pretty big, so I would expect them to mostly be in big outfitters, such as Markerplace. They should not be too hard to find."`
				goto choose
			label why
			`	"That is what we usually do, except that the need for those has increased recently, and we lack sufficient production to keep up with it. So we ask Hai Sympathizers and privateers like yourself to get them for us when we are in big need. Our navy must not seem weak or the Hai could use that opportunity to strike."`
				goto choose
	on complete
		outfit "Hai Valley Batteries" -1
		payment 500000
		dialog `You bring the batteries to the deck workers, who seem to be in a hurry to put it to use, "About time! Would it have been any later it would have probably been too late! Here are your <payment>."`


mission "Unfettered Bring Ion Cannons"
	job
	name "Bring Ion Cannons"
	description "Bring 2 Ion Cannons to the Unfettered on <destination>. They are willing to offer you <payment> for it."
	source
		attributes "unfettered"
	destination "Darkcloak"
	to offer
		random < 5
		has "Unfettered Jump Drive 1: done"
	on offer
		conversation
			`Seeing this peculiar request about Ion Cannons, which the Unfettered do have a bunch of, you go and look for a captain who made this job request, to ask them why they use those weapons. It does not take long to find them, and it seems like they are willing to answer your questions, at least partly, "I understand why you're wondering this, <first>... May I call you <first>? There are not many non pirates that come and supply us with jump drives, if at all, and that is how I know your name."`
			choice
				`	"Sure."`
					goto sure
				`	"I prefer we stick to a professional relation, call me <last>."`
			`	"Very well, not that it matters much anyway."`
			label sure
			`	"You see, if we use Ion it is not really for the same reason as the other Hai do, to hurt others of our kind as little as possible, although that is a noble cause indeed, it is not being noble that brings you food," she laughes a bit, and then comes back to a serious attitude, "No. If we do it, it is because it forces the Hai to use more batteries on their ships, as to not be disabled too easily, or defenceless because of weapon scrambling. So, we do not use ion weapons most of the time, but sometimes we surprise them with a big amount of them. Expecting this, the Hai are always forced to keep a good amount of batteries, and, thus, to have less guns, shields..."`
			choice
				`	"Thank you for the explanation, I will bring you these Ion Cannons."`
					goto money
				`	"And where can I find these Ion Cannons? Are they not restricted?"`
			`	"The Hai let anyone buy them, provided you have the money, of course."`
			label money
			action
				payment 1000000
			`	"I will give you <payment> already, to make sure you can invest it into these Ion Cannons without any financial trouble. Do not even think about trying to steal that money, captain..."`
	on abort
		dialog `You receive a message from the captain when aborting the job. "Did you really think you could scam me like this? Think again."`
		fine 1000000
	on complete
		outfit "Ion Cannon" -2
		payment 600000
		dialog `You go bring the Ion Cannons personally to the captain, "Thanks, I will bring those to my warlord as soon as possible. Here is an extra <payment> for the journey. I wish you safe travels!" She seems in a bit of a rush, and leaves straight away.`



phrase "jump drive or stopover"
	word
		`You have a mission to bring jump drives to <planet>, from <stopovers>. You may have left your escort allocated to carrying the devices behind, or you have not retrieved the precious cargo yet.`

phrase "unfettered jump drive pickup dialog"
	word
		"You manage to land and retrieve the precious cargo without too much trouble. Do not rely on luck too long though - you should depart quickly!"
		"You find a few pirates in the vault, but they are quickly disposed of. You proceed to pick up the cargo; do not wait too long, or reinforcements could arrive."
		"It was easy - almost too easy - to pick up the jump drives. Better depart before your luck runs out."
		"You receive a warning from the vault about an intrusion, but cannot find anyone. The cargo is swiftly transferred into your ship, and you should probably get on your way now."
		"The vault is secured, and you can easily and safely pick up the jump drives."
		"Given how hard it can be to collect these jump drives, you sometimes wonder if they actually belong to the Unfettered."

phrase "unfettered jump drive payment dialog"
	word
		"The Unfettered are more than content with paying <payment> in exchange for your precious cargo."
		"The Unfettered are in a rush to get the devices, hoping to install them on their ships. They give you <payment>."
		"Every time you bring jump drives back, it seems to be a cause for celebration for the Unfettered. This time is no different, and they almost forget to give you the <payment>."
		"Your cargo is unloaded, and the Unfettered give you <payment> for it. Curious about the source, you pay attention to a conversation between two members of the same crew and hear something about unfettered humans."
		"After unloading the cargo, you try your luck asking about who places these jump drives you're collecting, but, as usual, the Unfettered workers give you no information about it. Fortunately, they still give you <payment>."

mission "Unfettered Get Jump Drives(1)"
	job
	repeat
	name "Collect a jump drive"
	description "Go to the pirate world of <stopovers> to recover a jump drive from a vault, then bring it to <destination> for <payment>."
	source
		attributes "unfettered"
	stopover
		distance 12 18
		government "Pirate"
	clearance "When you tell the pirates you are here on behalf of the Unfettered, they immediately allow you to land without asking any questions."
	destination "Darkcloak"
	to offer
		random < 30
		has "Unfettered: Prove your strength 2: done"
	on stopover
		dialog phrase "unfettered jump drive pickup dialog"
		outfit "Jump Drive"
		"spawn jd fleet 1"++
	npc evade
		government "Cerberus"
		to spawn
			# This means that if you have multiple missions for 1 jump drive each, you will get attacked by multiple fleets at the same time.
			# I'd like to make it random, but that would mean they can spawn in other systems than the one you take the JD from.
			"spawn jd fleet 1" == "Get Jump Drives (1): offered"
		personality disables plunders vindictive waiting
		fleet "Small Northern Pirates" 2
	on visit
		dialog phrase "jump drive or stopover"
	on complete
		payment 500000
		outfit "Jump Drive" -1
		dialog phrase "unfettered jump drive payment dialog"

mission "Unfettered Get Jump Drives (2)"
	job
	repeat
	name "Collect 2 jump drives"
	description "Go to the pirate world of <stopovers> and recover 2 jump drives from a vault, then bring those to <destination> for <payment>."
	source
		attributes "unfettered"
	stopover
		distance 12 18
		government "Pirate"
	clearance "When you tell the pirates you are here on behalf of the Unfettered, they immediately allow you to land without asking any questions."
	destination "Darkcloak"
	to offer
		random < 15
		has "Unfettered: Prove your strength 2: done"
	on stopover
		dialog phrase "unfettered jump drive pickup dialog"
		outfit "Jump Drive" 2
		"spawn jd fleet 2"++
	npc evade
		government "Cerberus"
		to spawn
			"spawn jd fleet 2" == "Get Jump Drives (2): offered"
		personality disables plunders vindictive launching
		fleet "Large Northern Pirates"
	on visit
		dialog phrase "jump drive or stopover"
	on complete
		payment 1000000
		outfit "Jump Drive" -2
		dialog phrase "unfettered jump drive payment dialog"

mission "Unfettered Get Jump Drives (3)"
	job
	repeat
	name "Collect 3 jump drives"
	description "Go to the pirate world of <stopovers> and recover 3 jump drives from a vault, then bring those to <destination> for <payment>."
	source
		attributes "unfettered"
	stopover "Deadman's Cove"
	clearance "When you tell the pirates you are here on behalf of the Unfettered, they immediately allow you to land without asking any questions."
	destination "Darkcloak"
	to offer
		random < 5
		has "Unfettered: Prove your strength 2: done"
	on stopover
		dialog phrase "unfettered jump drive pickup dialog"
		outfit "Jump Drive" 3
		"spawn jd fleet 3"++
	npc evade
		government "Cerberus"
		to spawn
			"spawn jd fleet 3" == "Get Jump Drives (3): offered"
		personality disables plunders vindictive entering
		fleet "Large Northern Pirates"
		fleet "Small Northern Pirates"
	on visit
		dialog phrase "jump drive or stopover"
	on complete
		payment 1500000
		outfit "Jump Drive" -3
		dialog phrase "unfettered jump drive payment dialog"



mission "Unfettered Bring True Hai"
	job
	repeat
	name `Bring True Hai`
	description `Land on <stopovers> and bring back <bunks> True Hai to where they belong, on <destination>, for <payment>.`
	passengers 5 8 .2
	source
		attributes "unfettered"
	stopover
		distance 3 6
		government "Hai"
		attributes "spaceport"
	destination
		attributes "unfettered"
	to offer
		random < 75
		has "Unfettered: Jump Drive 3: offered"
	on stopover
		dialog `You have picked up all <bunks> Hai. Now all that is left is to bring them to <destination>.`
	on visit
		dialog phrase "generic missing stopover or passengers"
	on complete
		payment
		payment 150000
		dialog `You feel good that you managed to bring these Hai to their true home. The Unfettered hand you the agreed payment of <payment>.`



mission "Unfettered Darkcloak Ship Materials"
	job
	repeat
	name `Ship materials from <stopovers>`
	description `The shipyards of <origin> are in grave need of raw materials. Go to the pirate world of <stopovers> to get <tons> of materials for building new ships, and bring them back to <destination> by <date> for <payment>.`
	deadline 15 1
	source `Darkcloak`
	stopover
		distance 12 18
		government "Pirate"
	clearance "When you tell the pirates you are here on behalf of the Unfettered, they immediately allow you to land without asking any questions."
	cargo "ship materials" 50 15 .015
	to offer
		random < 50
		has "Unfettered Jump Drive 3: done"
		has "Unfettered: Ready For The War"
	on stopover
		dialog `After some searching, you manage to find your contacts: a few shady individuals who seem especially anxious not to be noticed dealing with you. Together you find a quieter place to proceed with the exchange, and later find the materials at the agreed location. You prepare to head back to <origin> and deliver them.`
	on visit
		dialog phrase "generic missing stopover or cargo"
	on complete
		payment 50000 7000
		dialog `The Unfettered promise you that many new, grandiose ships will be built with this new material. As long as you get your <payment>, that seems good to you.`



ship "Bastion" "Bastion (Materials)"
	outfits
		"Plasma Cannon" 2
		"Heavy Rocket Launcher" 2
		"Heavy Rocket" 40
		"Blaster Turret" 3
		"S3 Thermionic"
		"LP144a Battery Pack"
		"nGVF-BB Fuel Cell"
		"D67-TM Shield Generator"
		"Water Coolant System"
		"Laser Rifle" 5
		"Cargo Scanner"
		"Impala Plasma Thruster"
		"Impala Plasma Steering"
		"Hyperdrive"
	cargo
		outfits
			"Materials" 100

ship "Argosy" "Argosy (Materials)"
	outfits
		"Proton Gun" 2
		"Proton Turret"
		"NT-200 Nucleovoltaic"
		"Supercapacitor"
		"D67-TM Shield Generator"
		"Outfits Expansion" 2
		"Greyhound Plasma Thruster"
		"Impala Plasma Steering"
		"Hyperdrive"
	cargo
		outfits
			"Materials" 100

phrase "unfettered cargo interception payment dialog"
	word
		"The Unfettered unloading your cargo of materials gives you <payment>. Such a huge amount for the cargo itself, but considering what it took to get it, the price is certainly fair."
		`An Unfettered unloading the materials comes to you, "It looks like the elders are keeping their promises to rebuild, no matter the cost. Here are your <payment>."`
		`As you land, you are directed instead to bring the materials directly to their destination. It is a short trip, considering you are used to traveling in space. There, you receive <payment> for your troubles, before heading back to the spaceport.`
		`An Unfettered comes to you during the unloading of your cargo, "My deepest thanks, this will help in the repairs. We do not nearly produce enough materials to do it on our own." He then gives you <payment>.`
		"A spaceport worker gives you <payment> for the materials, without any further ceremony."
		`The leader of the Unfettered team that collects your cargo comes to you, "This is good, but we need more. Recently, an entire area collapsed because of lack of maintenance." He then hands you the chip with <payment>.`

mission "Unfettered Cargo Interception West"
	job
	repeat
	name `Find and bring the materials back`
	description `Find the <npc> that has stolen the materials needed for the development of the urban areas on the western side of pirate space, and bring those materials back to <destination> for <payment>. You will need to scan the cargo of ships to figure out which one has the materials.`
	source
		attributes "unfettered"
	destination
		attributes "unfettered"
	to offer
		random < 30
		has "Unfettered: Materials Intercepted: done"
	npc board
		government "Pirate"
		personality disables plunders harvests staying
		system "Almaaz" "Alnilam" "Arneb"
		fleet
			names "pirate"
			variant
				"Bastion (Materials)"
			variant
				"Argosy (Materials)"
		dialog "This pirate ship indeed contains the materials you are looking for. You should bring them to <destination> to receive your payment."
	on visit
		dialog `You do not have the materials yet. Go look for them in western pirate space.`
	on complete
		outfit "Materials" -100
		payment 1000000
		dialog phrase "unfettered cargo interception payment dialog"

mission "Unfettered Cargo Interception East"
	job
	repeat
	name `Find and bring the materials back`
	description `Find the <npc> that has stolen the materials needed for the development of the urban areas om the eastern side of pirate space, and bring those materials back to <destination> for <payment>. You will need to scan the cargo of ships to figure out which one has the materials.`
	source
		attributes "unfettered"
	destination
		attributes "unfettered"
	to offer
		random < 20
		has "Unfettered: Materials Intercepted: done"
	npc board
		government "Pirate"
		personality disables plunders harvests staying
		system "Alcyone" "Misam"
		fleet
			names "pirate"
			variant
				"Bastion (Materials)"
			variant
				"Argosy (Materials)"
		dialog "This pirate ship indeed contains the materials you are looking for. You should bring them to <destination> to receive your payment."
	on visit
		dialog "You do not have the materials yet. Go look for them in eastern pirate space."
	on complete
		outfit "Materials" -100
		payment 1000000
<<<<<<< HEAD
		dialog phrase "unfettered cargo interception payment dialog"



mission "Unfettered Bring More Coolers"
	job
	repeat
	name "Bring 10 Liquid Nitrogen Coolers"
	description "The Unfettered want more nitrogen coolers in order to convert them into Zephyr Coolers. Bring 10 of them to <destination> for <payment>."
	source
		attributes "unfettered"
	destination "Firelode"
	to offer
		has "Unfettered: Solifuge 8: Useful Korath Scientists: done"
		random < 25
	on visit
		dialog phrase "generic cargo on visit"
	on complete
		outfit "Liquid Nitrogen Cooler" -10
		dialog `You deliver the coolers to the usual contact of Mera, and he thanks you personally "You must have made a long trip to bing these here, for which I thank you. Here are <payment>. Whilst the price is not that high, your biggest reward is being able to buy the new Zephyr Coolings."`
		payment 1250000
=======
		"reputation: Hai (Unfettered)" >?= 40


phrase "unfettered mining payment dialog"
	word
		`The group of Unfettered unloading the materials you mined seems enthused. "Keep this up and we will be building new ships in no time! Some use asteroids as target practice, but find it too dull and easy to fight an enemy that does not react," one tells you while handing over your payment of <payment>.`
		`The local Unfettered unload your cargo of minerals, and one comes to give you your payment of <payment>. "Some Unfettered use these asteroids as target practice, but too few bring the precious materials back," he says.`
		`The Unfettered unloading the materials you mined seem satisfied. "This will allow us to repair our ships! Too few captains are patient enough to gather asteroids like you are. Most of them try to get the resources from enemy ships, but this is a safer way to do it," one tells you before doling out your payment of <payment>.`
		`A group of Unfettered unload the materials you mined, without saying anything to you. When they are done, one gives you <payment>.`
		`The leader of the Unfettered unloading the materials comes to you. "This will allow us to repair our houses, our hospitals, even our schools. For that you have my deepest thanks." He then hands you <payment>.`
		`The local Unfettered collect the minerals and happily hand you <payment>.`
		`Once the minerals are unloaded, an Unfettered comes to you, looking humble and sincere. "Thank you, Captain. We need these materials - and any other kind of help - more than we would like to admit it." He then gives you <payment>.`

mission "Unfettered Silicon Asteroid Mining"
	job
	repeat
	name "Gather Silicon from asteroids"
	description "Mine and collect 50 tons of silicon, then bring the minerals to <destination> for <payment>. Silicon is available in the asteroid field of Wah Yoot."
	source "Darkcloak"
	to offer
		random < 40
		"cargo space" > 35
	on complete
		payment 100000
		dialog phrase "unfettered mining payment dialog"
		outfit "Silicon" -50

mission "Unfettered Silicon Asteroid Mining 2"
	job
	repeat
	name "Gather Silicon from asteroids"
	description "Mine and collect 100 tons of silicon, then bring the minerals to <destination> for <payment>. Silicon is available in the asteroid field in Wah Yoot."
	source "Darkcloak"
	to offer
		random < 10
		"cargo space" > 80
	on complete
		payment 250000
		dialog phrase "unfettered mining payment dialog"
		outfit "Silicon" -100


mission "Unfettered Silver Asteroid Mining"
	job
	repeat
	name "Gather Silver from asteroids"
	description "Mine and collect 15 tons of silver, then bring the minerals back to <destination> for <payment>. Silver is available in the asteroid field in Ehma Ti."
	source
		attributes "unfettered"
		not planet "Warfeed"
	destination "Darkcloak"
	to offer
		random < 40
	on complete
		payment 450000
		dialog phrase "unfettered mining payment dialog"
		outfit "Silver" -15

mission "Unfettered Silver Asteroid Mining 2"
	job
	repeat
	name "Gather Silver from asteroids"
	description "Mine and collect 30 tons of silver, then bring the minerals to <destination> for <payment>. Silver is available in the asteroid field in Ehma Ti."
	source
		attributes "unfettered"
		not planet "Warfeed"
	destination "Darkcloak"
	to offer
		random < 10
		"cargo space" > 25
	on complete
		payment 1000000
		dialog phrase "unfettered mining payment dialog"
		outfit "Silver" -30


mission "Unfettered Lead Asteroid Mining"
	job
	repeat
	name "Gather Lead from asteroids"
	description "Mine and  collect 35 tons of lead, then bring the minerals to <destination> for <payment>. Lead is available in the asteroid field in Wah Yoot."
	source
		attributes "unfettered"
		not planet "Warfeed"
	destination "Darkcloak"
	to offer
		random < 40
		"cargo space" > 30
	on complete
		payment 200000
		dialog phrase "unfettered mining payment dialog"
		outfit "Lead" -35

mission "Unfettered Lead Asteroid Mining 2"
	job
	repeat
	name "Gather Lead from asteroids"
	description "Mine and collect 70 tons of lead, then bring the minerals to <destination> for <payment>. Lead is available in the asteroid field in Wah Yoot."
	source
		attributes "unfettered"
		not planet "Warfeed"
	destination "Darkcloak"
	to offer
		random < 10
		"cargo space" > 55
	on complete
		payment 450000
		dialog phrase "unfettered mining payment dialog"
		outfit "Lead" -70


phrase "unfettered medicals pickup dialog"
	word
		`As usual, the Hai are more than happy to give you the medical supplies needed. "Tell our brothers and sisters to stay strong," one says while loading the supplies onto your ship.`
		`The Hai understand the urgency of the situation, and waste no time in talking. They load the supplies on your ship, and wish you a safe trip.`
		`There is no reticence to give you the medical supplies. "We prefer to make sure our brothers and sisters are not in need; our own needs come later," one says when done loading the supplies on your ship.`

phrase "unfettered medicals payment dialog"
	word
		"The local health specialists are relieved that you have managed to bring the needed medical supplies back in time, and give you <payment> for it."
		"All the Unfettered here seem busy, and you have to wait before being able to unload the medical supplies to the local hospital. After some time, a local worker gives you <payment> and tells you to drop the cargo at a specific location."
		`Once you arrive with the medical supplies, you are greeted by a local health specialist who seems to be desperate for them. "Not a moment too soon. If this was any later the consequences could have been dire," he says while handing you <payment>.`

mission "Unfettered Small Medicals Rush"
	job
	repeat
	name "Express medical supplies to <planet>"
	description "The Unfettered hospitals on Darkcloak are in urgent need of resupply. Collect <tons> of medical supplies from <stopovers>, and bring it to the Unfettered on <destination> before <date> for <payment>."
	deadline 4 2
	cargo "medical supplies" 15 2 .05
	source
		attributes "unfettered"
	stopover
		distance 5 7
		government "Hai"
		attributes "spaceport"
	destination "Darkcloak"
	to offer
		or
			random < 30
			and
				has "Unfettered Jump Drive 1: offered"
				random < 60
	on visit
		dialog phrase "generic missing stopover or cargo"
	on stopover
		dialog phrase "unfettered medicals pickup dialog"
	on complete
		payment 8000 3500
		dialog phrase "unfettered medicals payment dialog"


mission "Unfettered Big Medicals Rush"
	job
	repeat
	name "Medical supplies to <planet>"
	description "The Unfettered hospitals on <destination> are in need of resupply. Collect <tons> of medical supplies from <stopovers>, and bring it to the Unfettered on <destination> before <date> for <payment>."
	deadline 12 2
	cargo "medicals" 35 2 .05
	source
		attributes "unfettered"
	stopover
		distance 5 7
		government "Hai"
		attributes "spaceport"
	destination
		attributes "unfettered"
	to offer
		or
			random < 20
			and
				has "Unfettered Jump Drive 1: offered"
				random < 40
	on visit
		dialog phrase "generic missing stopover or cargo"
	on stopover
		dialog phrase "unfettered medicals pickup dialog"
	on complete
		payment 8000 2500
		dialog phrase "unfettered medicals payment dialog"
>>>>>>> d1a4a319
<|MERGE_RESOLUTION|>--- conflicted
+++ resolved
@@ -1,10 +1,5 @@
-<<<<<<< HEAD
-# Copyright (c) 2014 by Michael Zahniser for the first 3 jobs
-# Copyright (c) 2021 by Hurleveur for the rest
-=======
 # Copyright (c) 2014 by Michael Zahniser
 # Copyright (c) 2022 by Hurleveur
->>>>>>> d1a4a319
 #
 # Endless Sky is free software: you can redistribute it and/or modify it under the
 # terms of the GNU General Public License as published by the Free Software
@@ -199,22 +194,23 @@
 
 phrase "unfettered mining payment dialog"
 	word
-		`The group of Unfettered unloading the materials you mined seems enthused. "Keep this up and we will be building new ships in no time! Some use those asteroids as target practice, you know, but most find it dull and too easy to fight an enemy that does not shoot or react in any other way," one tells you while handing over your payment of <payment>.`
-		`The local Unfettered unload your cargo of minerals, and one comes you give you your payment of <payment>. "Some Unfettered use these asteroids as target practices, but too few bring the precious materials back," he adds.`
+		`The group of Unfettered unloading the materials you mined seems enthused. "Keep this up and we will be building new ships in no time! Some use asteroids as target practice, but find it too dull and easy to fight an enemy that does not react," one tells you while handing over your payment of <payment>.`
+		`The local Unfettered unload your cargo of minerals, and one comes to give you your payment of <payment>. "Some Unfettered use these asteroids as target practice, but too few bring the precious materials back," he says.`
 		`The Unfettered unloading the materials you mined seem satisfied. "This will allow us to repair our ships! Too few captains are patient enough to gather asteroids like you are. Most of them try to get the resources from enemy ships, but this is a safer way to do it," one tells you before doling out your payment of <payment>.`
 		`A group of Unfettered unload the materials you mined, without saying anything to you. When they are done, one gives you <payment>.`
 		`The leader of the Unfettered unloading the materials comes to you. "This will allow us to repair our houses, our hospitals, even our schools. For that you have my deepest thanks." He then hands you <payment>.`
 		`The local Unfettered collect the minerals and happily hand you <payment>.`
-		`Once the unloading of materials is finished, an Unfettered comes to you, looking humble and sincere. "Thank you, captain. We need these materials - and any other kind of help - more than we would like to admit it. If you have time, please consider doing other jobs, such as bringing food for us," he says with a slight smile. He then gives you <payment>.`
+		`Once the minerals are unloaded, an Unfettered comes to you, looking humble and sincere. "Thank you, Captain. We need these materials - and any other kind of help - more than we would like to admit it." He then gives you <payment>.`
 
 mission "Unfettered Silicon Asteroid Mining"
 	job
 	repeat
-	name `Gather silicon`
-	description `Mine and then collect 50 tons of silicon from the asteroid field in Wah Yoot, and then bring them back to <destination> for <payment>.`
+	name "Gather Silicon from asteroids"
+	description "Mine and collect 50 tons of silicon, then bring the minerals to <destination> for <payment>. Silicon is available in the asteroid field of Wah Yoot."
 	source "Darkcloak"
 	to offer
 		random < 40
+		"cargo space" > 35
 	on complete
 		payment 100000
 		dialog phrase "unfettered mining payment dialog"
@@ -223,11 +219,12 @@
 mission "Unfettered Silicon Asteroid Mining 2"
 	job
 	repeat
-	name `Gather silicon`
-	description `Mine and then collect 100 tons of silicon from the asteroid field in Wah Yoot, and then bring them back to <destination> for <payment>.`
+	name "Gather Silicon from asteroids"
+	description "Mine and collect 100 tons of silicon, then bring the minerals to <destination> for <payment>. Silicon is available in the asteroid field in Wah Yoot."
 	source "Darkcloak"
 	to offer
 		random < 10
+		"cargo space" > 80
 	on complete
 		payment 250000
 		dialog phrase "unfettered mining payment dialog"
@@ -237,10 +234,11 @@
 mission "Unfettered Silver Asteroid Mining"
 	job
 	repeat
-	name `Gather silver from asteroids`
-	description `Mine and then collect 15 tons of silver from the asteroid field in Ehma Ti and then bring them back to <destination> for <payment>.`
-	source
-		attributes "unfettered"
+	name "Gather Silver from asteroids"
+	description "Mine and collect 15 tons of silver, then bring the minerals back to <destination> for <payment>. Silver is available in the asteroid field in Ehma Ti."
+	source
+		attributes "unfettered"
+		not planet "Warfeed"
 	destination "Darkcloak"
 	to offer
 		random < 40
@@ -252,13 +250,15 @@
 mission "Unfettered Silver Asteroid Mining 2"
 	job
 	repeat
-	name `Gather silver from asteroids`
-	description `Mine and then collect 30 tons of silver from the asteroid field in Ehma Ti and then bring them back to <destination> for <payment>.`
-	source
-		attributes "unfettered"
+	name "Gather Silver from asteroids"
+	description "Mine and collect 30 tons of silver, then bring the minerals to <destination> for <payment>. Silver is available in the asteroid field in Ehma Ti."
+	source
+		attributes "unfettered"
+		not planet "Warfeed"
 	destination "Darkcloak"
 	to offer
 		random < 10
+		"cargo space" > 25
 	on complete
 		payment 1000000
 		dialog phrase "unfettered mining payment dialog"
@@ -268,13 +268,15 @@
 mission "Unfettered Lead Asteroid Mining"
 	job
 	repeat
-	name `Gather lead from asteroids`
-	description `Mine and then collect 35 tons of lead from the asteroid field in Wah Yoot and then bring them back to <destination> for <payment>.`
-	source
-		attributes "unfettered"
+	name "Gather Lead from asteroids"
+	description "Mine and  collect 35 tons of lead, then bring the minerals to <destination> for <payment>. Lead is available in the asteroid field in Wah Yoot."
+	source
+		attributes "unfettered"
+		not planet "Warfeed"
 	destination "Darkcloak"
 	to offer
 		random < 40
+		"cargo space" > 30
 	on complete
 		payment 200000
 		dialog phrase "unfettered mining payment dialog"
@@ -283,13 +285,15 @@
 mission "Unfettered Lead Asteroid Mining 2"
 	job
 	repeat
-	name `Gather lead from asteroids`
-	description `Mine and then collect 70 tons of lead from the asteroid field in Wah Yoot and then bring them back to <destination> for <payment>.`
-	source
-		attributes "unfettered"
+	name "Gather Lead from asteroids"
+	description "Mine and collect 70 tons of lead, then bring the minerals to <destination> for <payment>. Lead is available in the asteroid field in Wah Yoot."
+	source
+		attributes "unfettered"
+		not planet "Warfeed"
 	destination "Darkcloak"
 	to offer
 		random < 10
+		"cargo space" > 55
 	on complete
 		payment 450000
 		dialog phrase "unfettered mining payment dialog"
@@ -306,15 +310,15 @@
 	word
 		"The local health specialists are relieved that you have managed to bring the needed medical supplies back in time, and give you <payment> for it."
 		"All the Unfettered here seem busy, and you have to wait before being able to unload the medical supplies to the local hospital. After some time, a local worker gives you <payment> and tells you to drop the cargo at a specific location."
-		`Once you arrive with the medical supplies, you are greeted by a local health specialist who seems to be desperate for them. "Not a moment too soon! If this was any later the consequences could have been dire," he says and then hands you <payment>.`
+		`Once you arrive with the medical supplies, you are greeted by a local health specialist who seems to be desperate for them. "Not a moment too soon. If this was any later the consequences could have been dire," he says while handing you <payment>.`
 
 mission "Unfettered Small Medicals Rush"
 	job
 	repeat
-	name `Express medical supplies to <planet>`
-	description `The Unfettered hospitals on Darkcloak are in urgent need of resupply. Collect <tons> of medical supplies from <stopovers>, and bring it to the Unfettered on <destination> by <date> for <payment>.`
-	deadline 10 1
-	cargo "medicals" 15 2 .05
+	name "Express medical supplies to <planet>"
+	description "The Unfettered hospitals on Darkcloak are in urgent need of resupply. Collect <tons> of medical supplies from <stopovers>, and bring it to the Unfettered on <destination> before <date> for <payment>."
+	deadline 4 2
+	cargo "medical supplies" 15 2 .05
 	source
 		attributes "unfettered"
 	stopover
@@ -323,23 +327,25 @@
 		attributes "spaceport"
 	destination "Darkcloak"
 	to offer
-		has "Unfettered Jump Drive 1: offered"
-		random < 60
+		or
+			random < 30
+			and
+				has "Unfettered Jump Drive 1: offered"
+				random < 60
 	on visit
 		dialog phrase "generic missing stopover or cargo"
 	on stopover
 		dialog phrase "unfettered medicals pickup dialog"
 	on complete
-		payment 10000 4000
+		payment 8000 2500
 		dialog phrase "unfettered medicals payment dialog"
 
-
 mission "Unfettered Big Medicals Rush"
 	job
 	repeat
-	name `Medical supplies to <planet>`
-	description `The Unfettered hospitals on <destination> are in need of resupply. Collect <tons> of medical supplies from <stopovers>, and bring it to the Unfettered on <destination> by <date> for <payment>.`
-	deadline 15
+	name "Medical supplies to <planet>"
+	description "The Unfettered hospitals on <destination> are in need of resupply. Collect <tons> of medical supplies from <stopovers>, and bring it to the Unfettered on <destination> before <date> for <payment>."
+	deadline 12 2
 	cargo "medicals" 35 2 .05
 	source
 		attributes "unfettered"
@@ -350,8 +356,11 @@
 	destination
 		attributes "unfettered"
 	to offer
-		has "Unfettered: Bring Medical Supplies: done"
-		random < 40
+		or
+			random < 20
+			and
+				has "Unfettered Jump Drive 1: offered"
+				random < 40
 	on visit
 		dialog phrase "generic missing stopover or cargo"
 	on stopover
@@ -742,7 +751,6 @@
 	on complete
 		outfit "Materials" -100
 		payment 1000000
-<<<<<<< HEAD
 		dialog phrase "unfettered cargo interception payment dialog"
 
 
@@ -764,185 +772,3 @@
 		outfit "Liquid Nitrogen Cooler" -10
 		dialog `You deliver the coolers to the usual contact of Mera, and he thanks you personally "You must have made a long trip to bing these here, for which I thank you. Here are <payment>. Whilst the price is not that high, your biggest reward is being able to buy the new Zephyr Coolings."`
 		payment 1250000
-=======
-		"reputation: Hai (Unfettered)" >?= 40
-
-
-phrase "unfettered mining payment dialog"
-	word
-		`The group of Unfettered unloading the materials you mined seems enthused. "Keep this up and we will be building new ships in no time! Some use asteroids as target practice, but find it too dull and easy to fight an enemy that does not react," one tells you while handing over your payment of <payment>.`
-		`The local Unfettered unload your cargo of minerals, and one comes to give you your payment of <payment>. "Some Unfettered use these asteroids as target practice, but too few bring the precious materials back," he says.`
-		`The Unfettered unloading the materials you mined seem satisfied. "This will allow us to repair our ships! Too few captains are patient enough to gather asteroids like you are. Most of them try to get the resources from enemy ships, but this is a safer way to do it," one tells you before doling out your payment of <payment>.`
-		`A group of Unfettered unload the materials you mined, without saying anything to you. When they are done, one gives you <payment>.`
-		`The leader of the Unfettered unloading the materials comes to you. "This will allow us to repair our houses, our hospitals, even our schools. For that you have my deepest thanks." He then hands you <payment>.`
-		`The local Unfettered collect the minerals and happily hand you <payment>.`
-		`Once the minerals are unloaded, an Unfettered comes to you, looking humble and sincere. "Thank you, Captain. We need these materials - and any other kind of help - more than we would like to admit it." He then gives you <payment>.`
-
-mission "Unfettered Silicon Asteroid Mining"
-	job
-	repeat
-	name "Gather Silicon from asteroids"
-	description "Mine and collect 50 tons of silicon, then bring the minerals to <destination> for <payment>. Silicon is available in the asteroid field of Wah Yoot."
-	source "Darkcloak"
-	to offer
-		random < 40
-		"cargo space" > 35
-	on complete
-		payment 100000
-		dialog phrase "unfettered mining payment dialog"
-		outfit "Silicon" -50
-
-mission "Unfettered Silicon Asteroid Mining 2"
-	job
-	repeat
-	name "Gather Silicon from asteroids"
-	description "Mine and collect 100 tons of silicon, then bring the minerals to <destination> for <payment>. Silicon is available in the asteroid field in Wah Yoot."
-	source "Darkcloak"
-	to offer
-		random < 10
-		"cargo space" > 80
-	on complete
-		payment 250000
-		dialog phrase "unfettered mining payment dialog"
-		outfit "Silicon" -100
-
-
-mission "Unfettered Silver Asteroid Mining"
-	job
-	repeat
-	name "Gather Silver from asteroids"
-	description "Mine and collect 15 tons of silver, then bring the minerals back to <destination> for <payment>. Silver is available in the asteroid field in Ehma Ti."
-	source
-		attributes "unfettered"
-		not planet "Warfeed"
-	destination "Darkcloak"
-	to offer
-		random < 40
-	on complete
-		payment 450000
-		dialog phrase "unfettered mining payment dialog"
-		outfit "Silver" -15
-
-mission "Unfettered Silver Asteroid Mining 2"
-	job
-	repeat
-	name "Gather Silver from asteroids"
-	description "Mine and collect 30 tons of silver, then bring the minerals to <destination> for <payment>. Silver is available in the asteroid field in Ehma Ti."
-	source
-		attributes "unfettered"
-		not planet "Warfeed"
-	destination "Darkcloak"
-	to offer
-		random < 10
-		"cargo space" > 25
-	on complete
-		payment 1000000
-		dialog phrase "unfettered mining payment dialog"
-		outfit "Silver" -30
-
-
-mission "Unfettered Lead Asteroid Mining"
-	job
-	repeat
-	name "Gather Lead from asteroids"
-	description "Mine and  collect 35 tons of lead, then bring the minerals to <destination> for <payment>. Lead is available in the asteroid field in Wah Yoot."
-	source
-		attributes "unfettered"
-		not planet "Warfeed"
-	destination "Darkcloak"
-	to offer
-		random < 40
-		"cargo space" > 30
-	on complete
-		payment 200000
-		dialog phrase "unfettered mining payment dialog"
-		outfit "Lead" -35
-
-mission "Unfettered Lead Asteroid Mining 2"
-	job
-	repeat
-	name "Gather Lead from asteroids"
-	description "Mine and collect 70 tons of lead, then bring the minerals to <destination> for <payment>. Lead is available in the asteroid field in Wah Yoot."
-	source
-		attributes "unfettered"
-		not planet "Warfeed"
-	destination "Darkcloak"
-	to offer
-		random < 10
-		"cargo space" > 55
-	on complete
-		payment 450000
-		dialog phrase "unfettered mining payment dialog"
-		outfit "Lead" -70
-
-
-phrase "unfettered medicals pickup dialog"
-	word
-		`As usual, the Hai are more than happy to give you the medical supplies needed. "Tell our brothers and sisters to stay strong," one says while loading the supplies onto your ship.`
-		`The Hai understand the urgency of the situation, and waste no time in talking. They load the supplies on your ship, and wish you a safe trip.`
-		`There is no reticence to give you the medical supplies. "We prefer to make sure our brothers and sisters are not in need; our own needs come later," one says when done loading the supplies on your ship.`
-
-phrase "unfettered medicals payment dialog"
-	word
-		"The local health specialists are relieved that you have managed to bring the needed medical supplies back in time, and give you <payment> for it."
-		"All the Unfettered here seem busy, and you have to wait before being able to unload the medical supplies to the local hospital. After some time, a local worker gives you <payment> and tells you to drop the cargo at a specific location."
-		`Once you arrive with the medical supplies, you are greeted by a local health specialist who seems to be desperate for them. "Not a moment too soon. If this was any later the consequences could have been dire," he says while handing you <payment>.`
-
-mission "Unfettered Small Medicals Rush"
-	job
-	repeat
-	name "Express medical supplies to <planet>"
-	description "The Unfettered hospitals on Darkcloak are in urgent need of resupply. Collect <tons> of medical supplies from <stopovers>, and bring it to the Unfettered on <destination> before <date> for <payment>."
-	deadline 4 2
-	cargo "medical supplies" 15 2 .05
-	source
-		attributes "unfettered"
-	stopover
-		distance 5 7
-		government "Hai"
-		attributes "spaceport"
-	destination "Darkcloak"
-	to offer
-		or
-			random < 30
-			and
-				has "Unfettered Jump Drive 1: offered"
-				random < 60
-	on visit
-		dialog phrase "generic missing stopover or cargo"
-	on stopover
-		dialog phrase "unfettered medicals pickup dialog"
-	on complete
-		payment 8000 3500
-		dialog phrase "unfettered medicals payment dialog"
-
-
-mission "Unfettered Big Medicals Rush"
-	job
-	repeat
-	name "Medical supplies to <planet>"
-	description "The Unfettered hospitals on <destination> are in need of resupply. Collect <tons> of medical supplies from <stopovers>, and bring it to the Unfettered on <destination> before <date> for <payment>."
-	deadline 12 2
-	cargo "medicals" 35 2 .05
-	source
-		attributes "unfettered"
-	stopover
-		distance 5 7
-		government "Hai"
-		attributes "spaceport"
-	destination
-		attributes "unfettered"
-	to offer
-		or
-			random < 20
-			and
-				has "Unfettered Jump Drive 1: offered"
-				random < 40
-	on visit
-		dialog phrase "generic missing stopover or cargo"
-	on stopover
-		dialog phrase "unfettered medicals pickup dialog"
-	on complete
-		payment 8000 2500
-		dialog phrase "unfettered medicals payment dialog"
->>>>>>> d1a4a319
