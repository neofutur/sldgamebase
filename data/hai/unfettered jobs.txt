--- conflicted
+++ resolved
@@ -105,7 +105,6 @@
 	to fail
 		has "Unfettered Jump Drive 4: active"
 	on accept
-<<<<<<< HEAD
 		conversation
 			branch "want outfits"
 				not "unfettered: money for drives"
@@ -132,12 +131,6 @@
 				outfit "Jump Drive" -1
 				outfit "Hyperdrive" 1
 				"reputation: Hai (Unfettered)" >?= 40
-=======
-		dialog "As usual, the Unfettered are more than willing to pay you a million credits for your jump drive, but you do not gain any additional information by talking with them."
-		outfit "Jump Drive" -1
-		outfit "Hyperdrive" 1
-		payment 1000000
-		"reputation: Hai (Unfettered)" >?= 40
 
 
 phrase "unfettered mining payment dialog"
@@ -349,5 +342,4 @@
 		dialog phrase "unfettered medicals pickup dialog"
 	on complete
 		payment 8000 2800
-		dialog phrase "unfettered medicals payment dialog"
->>>>>>> 84d1adb0
+		dialog phrase "unfettered medicals payment dialog"