--- conflicted
+++ resolved
@@ -89,13 +89,8 @@
 		dialog "You forgot Eeeya or some of her mountains of cookies. Maybe they're in one of your escorts?"
 	on offer
 		conversation
-<<<<<<< HEAD
 			`You spend several hours flying Eeeya between the massive communities of Stonebreak. She checks every homeless shelter, volunteer ward, woman's shelter, and low-income hospital. The story is always the same: Anoo hasn't been seen in years, though some remembered the energetic little girl she was in her youth.`
-			`	After a few moments of crushing despair, Eeeya's ears perk up, and she says, "sometimes very gifted students are allowed to study with the Quarg for a year after they graduate. There are trillions of Quarg on Alta Hai, so it wouldn't be surprising if she got lost. Let's go there next."`
-=======
-			`You spend several hours flying Eeeya between the massive communities of Stonebreak. She checked every homeless shelter, volunteer ward, woman's shelter, and low-income hospital. None had seen Anoo in years, though some remembered the energetic little girl she was in her youth.`
 			`	After a few moments of crushing despair, Eeeya's ears perk up, and she says, "Sometimes very gifted students are allowed to study with the Quarg for a year after they graduate. There are trillions of Quarg on Alta Hai, so it wouldn't be surprising if she got lost. Let's go there next."`
->>>>>>> bc460a06
 				accept
 
 mission "Acorn Delights: Part 3"
