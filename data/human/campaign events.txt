# Copyright (c) 2014 by Michael Zahniser
#
# Endless Sky is free software: you can redistribute it and/or modify it under the
# terms of the GNU General Public License as published by the Free Software
# Foundation, either version 3 of the License, or (at your option) any later version.
#
# Endless Sky is distributed in the hope that it will be useful, but WITHOUT ANY
# WARRANTY; without even the implied warranty of MERCHANTABILITY or FITNESS FOR A
# PARTICULAR PURPOSE. See the GNU General Public License for more details.
#
# You should have received a copy of the GNU General Public License along with
# this program. If not, see <https://www.gnu.org/licenses/>.

event "remembrance day"
	date 19 2 3014



mission "remembrance day"
	landing
	source
		government "Republic"
		attributes "spaceport"
	to offer
		has "event: remembrance day"
	on offer
		log "Factions" "Alphas" `The Alphas were designed hundreds of years ago as genetically engineered super-soldiers, with no compassion or empathy. They escaped from their masters, enslaved entire planets, and commanded massive fleets of ships. Eventually they were defeated, and were either killed or went into hiding. They can be recognized by their green, photosynthetic skin.`
			`Alphas can live for centuries, and it is likely that many of them have survived, hiding out on anarchist worlds or somewhere beyond human space. Fortunately, they reproduce much more slowly than ordinary humans do.`
		conversation
			`Today, throughout human space, is Remembrance Day, the anniversary of the beginning of the Alpha Wars more than five centuries ago. The Alphas were genetically engineered soldiers, with superhuman agility and intelligence, and a complete lack of compassion or empathy. At the height of the War, dozens of planets had been enslaved by the Alphas.`
			`	Remembrance Day commemorates the beginning of the war, rather than its end, as a perpetual reminder that the war is not over: although the Alphas were defeated, some of them escaped and remained in hiding, and they and their offspring are presumed to still be present in the galaxy today.`
			`	Since the Alpha War, genetic resequencing technology has been very tightly controlled. Because the Alphas were the product of experimental genetic manipulation rather than natural evolution, it is believed that their genes are less robust than true human beings, and they are almost unable to have viable offspring without access to special technology. Therefore, most Alpha enclaves that have been discovered since the War have had very small populations, no more than a few dozen.`
			`	In these days when the Navy ensures peace throughout much of the galaxy, on many worlds the Alphas are treated as nothing more than a bogeyman story to frighten children. Because the most striking physical feature of the Alphas was their photosynthetic skin, on some worlds kids even run around wearing green face paint on Remembrance Day, trying to frighten people. But on other worlds, especially on the fringes of space where the Navy seldom patrols, the Alphas are still spoken of with fear.`
				decline



event "war begins"
	date 4 7 3014
	system "Gamma Corvi"
		government "Free Worlds"
		fleet "Small Southern Merchants" 600
		fleet "Large Southern Merchants" 1400
		fleet "Small Free Worlds" 600
		fleet "Large Free Worlds" 1300
	system "Spica"
		government "Free Worlds"
	system "Minkar"
		government "Free Worlds"
	system "Acrux"
		government "Free Worlds"
	system "Mimosa"
		government "Free Worlds"
	system "Kraz"
		government "Free Worlds"
	system "Izar"
		government "Free Worlds"
	system "Zeta Centauri"
		government "Free Worlds"
	system "Hadar"
		government "Free Worlds"
	system "Alkaid"
		government "Free Worlds"
	system "Zubeneschamali"
		government "Free Worlds"
	system "Kochab"
		government "Free Worlds"
	system "Ildaria"
		government "Free Worlds"
	system "Zubenelgenubi"
		government "Free Worlds"
	system "Sabik"
		government "Free Worlds"
	system "Unukalhai"
		government "Free Worlds"
	system "Kornephoros"
		government "Free Worlds"
	system "Sargas"
		government "Free Worlds"
	system "Lesath"
		government "Free Worlds"
	system "Aldhibain"
		government "Free Worlds"
	system "Dschubba"
		government "Free Worlds"
	system "Atria"
		government "Free Worlds"
	system "Alniyat"
		government "Free Worlds"
	system "Han"
		government "Free Worlds"
	system "Pherkad"
		government "Free Worlds"
	system "Yed Prior"
		government "Free Worlds"
	system "Beta Lupi"
		government "Free Worlds"
	system "Kappa Centauri"
		government "Free Worlds"
	system "Castor"
		fleet "Small Northern Merchants" 800
		fleet "Large Northern Merchants" 1100
		fleet "Small Republic" 800
		fleet "Large Republic" 400
		fleet "Republic Logistics" 1000
	system "Pollux"
		fleet "Small Northern Merchants" 700
		fleet "Large Northern Merchants" 1100
		fleet "Small Republic" 700
		fleet "Large Republic" 900
		fleet "Republic Logistics" 1200
	system "Vega"
		fleet "Small Northern Merchants" 1000
		fleet "Large Northern Merchants" 4000
		fleet "Small Republic" 900
		fleet "Large Republic" 1000
		fleet "Republic Logistics" 6000
	system "Denebola"
		fleet "Small Northern Merchants" 1000
		fleet "Large Northern Merchants" 3000
		fleet "Small Republic" 700
		fleet "Large Republic" 900
		fleet "Republic Logistics" 2500
	system "Merak"
		fleet "Small Northern Merchants" 1500
		fleet "Large Northern Merchants" 4000
		fleet "Small Republic" 1100
		fleet "Large Republic" 1300
		fleet "Republic Logistics" 3000
	planet "Geminus"
		description `Until recently, Geminus was home to the Republic Navy Yard, the largest shipyard in human space. Now, there is nothing left of the shipyard but a gaping crater in the ground, from the recent terrorist bombing.`
		spaceport `Fortunately, the spaceport and residential areas survived the bombing, which was focused only on the Navy yard and happened early in the morning, when very few people were at work.`
		spaceport `The Navy officers who are in charge here have no time for anyone who is not enlisted in the Navy and participating in the ongoing investigation.`
		shipyard clear
		outfitter clear
		"required reputation" 100
	planet "Martini"
		description `Martini is a world of exotic beaches and perfect weather. The Republic's central bank and the galactic stock exchange were previously headquartered here, before a terrorist attack destroyed them and a large portion of the capital city as well.`
		description `	Currently, a massive rescue and evacuation operation is underway in and around the capital to find and treat survivors and contain the radiation. As to be expected, the planet's supplies are running dangerously low, and what remains of Martini's government has called for civilian ships to help deliver goods and provisions for the operation.`
		spaceport `Instead of the immaculate spaceport that Martini once sported, this temporary spaceport consists of randomly-scattered makeshift landing areas, in order to support the large number of Navy and civilian ships assisting with the rescue and evacuation operation.`
		"required reputation" 100
		security .9
	planet "Bourne"
		description `Bourne is a well-developed industrial world that was first settled four centuries ago. Its cities are home to some of the richest individuals in this section of the galaxy, but also home to tens of thousands of homeless people, and many others whose factory jobs are barely providing enough to make ends meet.`
		description `	Outside the cities, the climate is somewhat dry, but the deep valleys and some coastal regions are suitable for farming. Very little of the planet remains that is untouched by human hands.`
		description `	Bourne is also the seat of government for the newly formed Free Worlds.`

mission "event: war begins"
	landing
	source
		government "Republic" "Syndicate" "Free Worlds"
		attributes "spaceport"
	to offer
		has "event: war begins"
	on offer
		log "Factions" "Free Worlds" `The Free Worlds is a collection of local governments in the southern galactic arm who have declared independence from the Republic after Parliament refused to address issues they raised about trade tariffs, taxation, and representation. They may be linked to the recent terrorist attacks on the Navy Yard and the galactic stock exchange, although they deny responsibility.`
		conversation
			`The moment you step off your ship you realize something is very wrong. The spaceport is eerily quiet, and a large crowd of people is gathered around a video screen in the local bar.`
			`	You ask what is happening, and someone explains. Recently, a collection of planetary governments in the southern galactic arm have sent the Republic what amounted to an ultimatum: a refusal to pay taxes until reforms are made in the election of planetary representatives. This group, calling itself the "Free Worlds," has also asked for immediate reevaluation of all existing trade tariffs and regulations concerning pilot registration. Parliament outright refused to consider any of these demands.`
			`	Then, in the early morning, nuclear explosions on Geminus and Martini destroyed the Republic Navy Yard and the Galactic Stock Exchange, crippling the military and economic center of the Republic. The "Free Worlds" disclaim any responsibility for the attacks, despite the timing and the fact that the attacks serve their purposes very well.`
			`	Unless the terrorists can be found or turn themselves in, civil war is imminent. It has been less than a year since you bought your ship, and already the galaxy is falling apart on you.`
				decline

event "initial deployment 1"
	date 24 7 3014
	system "Spica"
		fleet "Small Southern Merchants" 1200
		fleet "Large Southern Merchants" 1700
		fleet "Small Free Worlds" 800
		fleet "Large Free Worlds" 1500
	system "Minkar"
		fleet "Small Southern Merchants" 700
		fleet "Large Southern Merchants" 1500
		fleet "Small Free Worlds" 700
		fleet "Large Free Worlds" 1200
	system "Mimosa"
		fleet "Small Southern Merchants" 1200
		fleet "Large Southern Merchants" 2300
		fleet "Small Free Worlds" 1200
		fleet "Large Free Worlds" 1900
	system "Kraz"
		fleet "Small Southern Merchants" 900
		fleet "Large Southern Merchants" 1600
		fleet "Small Free Worlds" 700
		fleet "Large Free Worlds" 900
	system "Acrux"
		fleet "Small Southern Merchants" 500
		fleet "Large Southern Merchants" 800
		fleet "Small Free Worlds" 700
		fleet "Large Free Worlds" 1100
		fleet "Human Miners" 5000
	
	system "Tania Australis"
		fleet "Small Northern Merchants" 1400
		fleet "Large Northern Merchants" 2900
		fleet "Small Republic" 600
		fleet "Large Republic" 400
		fleet "Navy Surveillance" 2000
		fleet "Republic Logistics" 4000
	planet "Ingot"
		description `Ingot is a volcanic moon, totally unsuitable for life but rich in metal. The miners who work here must spend all their time inside pressurized buildings.`
		description `Because Ingot has almost no atmosphere to slow them down, meteorites are a constant danger to the colonists. The shells of the buildings have multiple layers, designed to be self-sealing in any but the largest of impacts. Most of the mining is done remotely by robotic vehicles, but someone still needs to be present to control them and to make repairs when something goes wrong.`
		description `Ingot is also now home to a burgeoning Navy base, although since the planet is so unlivable most of the troops are just living in ships in orbit.`
	system "Fala"
		fleet "Small Northern Merchants" 1900
		fleet "Large Northern Merchants" 3500
		fleet "Small Republic" 600
		fleet "Large Republic" 400
		fleet "Small Northern Pirates" 4000
		fleet "Large Northern Pirates" 8000
		fleet "Derelict Northern" 30000
		fleet "Navy Surveillance" 2000
	system "Phecda"
		fleet "Small Northern Merchants" 900
		fleet "Small Southern Merchants" 1100
		fleet "Small Republic" 900
		fleet "Large Republic" 1100
		fleet "Navy Surveillance" 2000
		fleet "Republic Logistics" 3500
	system "Algorel"
		fleet "Small Southern Merchants" 800
		fleet "Large Southern Merchants" 1200
		fleet "Small Republic" 700
		fleet "Large Republic" 500
		fleet "Small Southern Pirates" 2500
		fleet "Large Southern Pirates" 8000
		fleet "Navy Surveillance" 2000
		fleet "Republic Logistics" 4000
	planet "New Wales"
		description `New Wales is home to a few mining outposts which extract and refine rare earth minerals and heavy metals. It is dangerous work: the mines are deep underground and prone to noxious gases and cave-ins, and the refineries work with molten radioactive materials and caustic chemicals.`
		description `Due to the somewhat dim light of the star Algorel, and the cloudiness of the atmosphere, this is not a good world for farming, and the population remains quite small.`
		description `The Republic Navy has planted a base on New Wales: so far, just a densely packed cluster of prefabricated barracks and infirmary buildings on the outskirts of one of the mining colonies.`
	system "Porrima"
		fleet "Small Southern Merchants" 1400
		fleet "Large Southern Merchants" 4000
		fleet "Small Republic" 1200
		fleet "Large Republic" 1800
		fleet "Small Southern Pirates" 9000
		fleet "Navy Surveillance" 2000
	system "Ipsing"
		fleet "Small Southern Merchants" 2800
		fleet "Large Southern Merchants" 7000
		fleet "Small Republic" 2500
		fleet "Large Republic" 4000
		fleet "Small Southern Pirates" 5000
		fleet "Derelict Northern" 10000
		fleet "Navy Surveillance" 2000
	system "Mizar"
		fleet "Small Southern Merchants" 1400
		fleet "Large Southern Merchants" 4500
		fleet "Small Republic" 1000
		fleet "Large Republic" 1400
		fleet "Small Southern Pirates" 9000
		fleet "Derelict Northern" 30000
		fleet "Navy Surveillance" 2000
	system "Muphrid"
		fleet "Small Southern Merchants" 1200
		fleet "Large Southern Merchants" 4800
		fleet "Small Republic" 1100
		fleet "Large Republic" 1900
		fleet "Small Southern Pirates" 9000
		fleet "Derelict Northern" 30000
		fleet "Navy Surveillance" 2000
	system "Menkent"
		fleet "Small Southern Merchants" 700
		fleet "Large Southern Merchants" 1900
		fleet "Small Republic" 500
		fleet "Large Republic" 600
		fleet "Navy Surveillance" 2000
		fleet "Republic Logistics" 10000
		fleet "Human Miners" 2000
	planet "New Austria"
		description `New Austria is a rugged mountain world, full of snow-capped peaks and valleys so deep and so steep that they rarely see sunlight.`
		description `	The few settlements that have been built here were developed for mining sapphires and rubies. The sapphires range from blue to yellow to black to clear in color and are used for industrial abrasives and jewelry.`
		description `	For centuries the locals have tried to find a deposit of diamonds, and local folklore revolves around the prosperity that would come to this world if diamonds were ever discovered.`
		description `	The Navy has recently requisitioned one of the abandoned mining towns and begun refurbishing it for a secure military base, with the mining tunnels used as deep underground bunkers.`

event "initial deployment 2"
	date 14 8 3014
	planet "Martini"
		"required reputation" 10
	system "Izar"
		fleet "Small Southern Merchants" 500
		fleet "Large Southern Merchants" 1500
		fleet "Small Free Worlds" 700
		fleet "Large Free Worlds" 1000
	system "Zeta Centauri"
		fleet "Small Southern Merchants" 700
		fleet "Large Southern Merchants" 1700
		fleet "Small Free Worlds" 1200
		fleet "Large Free Worlds" 2000
		fleet "Small Southern Pirates" 6000
		fleet "Large Southern Pirates" 9000
	system "Hadar"
		fleet "Small Southern Merchants" 400
		fleet "Large Southern Merchants" 600
		fleet "Small Free Worlds" 600
		fleet "Large Free Worlds" 1100
	system "Alkaid"
		fleet "Small Southern Merchants" 1200
		fleet "Large Southern Merchants" 4000
		fleet "Small Free Worlds" 6000
		fleet "Large Free Worlds" 10000
		fleet "Small Southern Pirates" 4000
		fleet "Large Southern Pirates" 8000
	system "Zubeneschamali"
		fleet "Small Southern Merchants" 500
		fleet "Large Southern Merchants" 1000
		fleet "Small Free Worlds" 1400
		fleet "Large Free Worlds" 2400
		fleet "Small Southern Pirates" 4000
		fleet "Large Southern Pirates" 5000
	system "Kochab"
		fleet "Small Southern Merchants" 1800
		fleet "Large Southern Merchants" 5000
		fleet "Small Southern Pirates" 6000
		fleet "Small Free Worlds" 5000
	system "Ildaria"
		fleet "Small Southern Merchants" 900
		fleet "Large Southern Merchants" 1800
		fleet "Small Free Worlds" 2200
		fleet "Large Free Worlds" 3600
<<<<<<< HEAD
		fleet "Small Southern Pirates" 4000
		fleet "Large Southern Pirates" 7000
		fleet "Derelict Southern" 25000
=======
>>>>>>> bc058c0c
	
	system "Mora"
		fleet "Small Southern Merchants" 2800
		fleet "Large Southern Merchants" 5000
		fleet "Small Southern Pirates" 3000
		fleet "Large Southern Pirates" 4000
		fleet "Small Republic" 1000
		fleet "Large Republic" 2000
		fleet "Derelict Northern" 30000
		fleet "Navy Surveillance" 1600
	system "Delta Velorum"
		fleet "Small Southern Merchants" 1000
		fleet "Large Southern Merchants" 3000
		fleet "Small Southern Pirates" 2000
		fleet "Large Southern Pirates" 5000
		fleet "Small Republic" 1600
		fleet "Large Republic" 2400
		fleet "Navy Surveillance" 1600
	system "Turais"
		fleet "Small Southern Merchants" 2000
		fleet "Large Southern Merchants" 6000
		fleet "Small Southern Pirates" 3000
		fleet "Large Southern Pirates" 7000
		fleet "Small Republic" 1000
		fleet "Large Republic" 1800
		fleet "Navy Surveillance" 1600
	system "Gacrux"
		fleet "Small Southern Merchants" 2000
		fleet "Large Southern Merchants" 5000
		fleet "Small Southern Pirates" 2000
		fleet "Large Southern Pirates" 4000
		fleet "Small Republic" 2000
		fleet "Large Republic" 3000
		fleet "Derelict Northern" 30000
		fleet "Navy Surveillance" 1600
	system "Cor Caroli"
		fleet "Small Southern Merchants" 700
		fleet "Large Southern Merchants" 1300
		fleet "Small Southern Pirates" 2000
		fleet "Small Republic" 1200
		fleet "Large Republic" 1800
		fleet "Navy Surveillance" 1600
	system "Muhlifain"
		fleet "Small Southern Merchants" 1000
		fleet "Large Southern Merchants" 3500
		fleet "Small Southern Pirates" 6000
		fleet "Small Republic" 3000
		fleet "Large Republic" 4000
		fleet "Navy Surveillance" 1600
	system "Vindemiatrix"
		fleet "Small Southern Merchants" 600
		fleet "Large Southern Merchants" 3000
		fleet "Small Southern Pirates" 2000
		fleet "Large Southern Pirates" 4000
		fleet "Small Republic" 2000
		fleet "Large Republic" 3000
		fleet "Navy Surveillance" 1600
	system "Sarin"
		fleet "Small Southern Merchants" 1000
		fleet "Large Southern Merchants" 3000
		fleet "Small Southern Pirates" 2000
		fleet "Large Southern Pirates" 6000
		fleet "Small Republic" 8000
		fleet "Large Republic" 15000
		fleet "Navy Surveillance" 1600
	system "Alioth"
		fleet "Small Southern Merchants" 400
		fleet "Large Northern Merchants" 600
		fleet "Small Southern Pirates" 1200
		fleet "Large Southern Pirates" 2400
		fleet "Small Republic" 3000
		fleet "Large Republic" 4000
		fleet "Navy Surveillance" 1600
	system "Holeb"
		fleet "Small Southern Merchants" 1000
		fleet "Large Southern Merchants" 3000
		fleet "Small Southern Pirates" 5000
		fleet "Small Republic" 2000
		fleet "Large Republic" 3000
		fleet "Derelict Southern" 30000
		fleet "Navy Surveillance" 1600
	system "Arcturus"
		fleet "Small Southern Merchants" 700
		fleet "Large Southern Merchants" 3000
		fleet "Small Southern Pirates" 4000
		fleet "Small Republic" 2000
		fleet "Large Republic" 3000
		fleet "Navy Surveillance" 1600
	system "Rutilicus"
		fleet "Small Southern Merchants" 600
		fleet "Large Southern Merchants" 2000
		fleet "Small Southern Pirates" 8000
		fleet "Small Republic" 1000
		fleet "Large Republic" 2000
		fleet "Navy Surveillance" 1600
	system "Alphecca"
		fleet "Small Southern Merchants" 2000
		fleet "Large Northern Merchants" 3500
		fleet "Small Southern Pirates" 3000
		fleet "Small Republic" 3000
		fleet "Large Republic" 4000
		fleet "Navy Surveillance" 1600
	system "Boral"
		fleet "Small Southern Merchants" 3000
		fleet "Large Northern Merchants" 8000
		fleet "Small Southern Pirates" 1500
		fleet "Small Republic" 7000
		fleet "Large Republic" 12000
		fleet "Derelict Southern" 10000
		fleet "Navy Surveillance" 1600
	system "Cebalrai"
		fleet "Small Southern Merchants" 600
		fleet "Large Southern Merchants" 2000
		fleet "Small Southern Pirates" 4000
		fleet "Small Republic" 1000
		fleet "Large Republic" 2000
		fleet "Navy Surveillance" 1600
	system "Rasalhague"
		fleet "Small Southern Merchants" 1500
		fleet "Large Southern Merchants" 2000
		fleet "Small Southern Pirates" 4000
		fleet "Large Southern Pirates" 8000
		fleet "Small Republic" 3000
		fleet "Large Republic" 4000
		fleet "Navy Surveillance" 1600

# Compatibility patch event in case the pirates were added by the second deployment, pre-0.10.7
event "remove pirates from Ildaria"
	system Ildaria
		remove fleet "Small Southern Pirates"
		remove fleet "Large Southern Pirates"

mission "Ildaria Pirates Compatibility"
	invisible
	landing
	to offer
		has "event: initial deployment 2"
	on offer
		event "remove pirates from Ildaria"
		fail

event "initial deployment 3"
	date 29 8 3014
	system "Zubenelgenubi"
		fleet "Small Southern Merchants" 500
		fleet "Large Southern Merchants" 900
		fleet "Small Free Worlds" 800
		fleet "Large Free Worlds" 1000
		fleet "Small Southern Pirates" 5000
		fleet "Large Southern Pirates" 8000
		fleet "Derelict Southern" 30000
	system "Unukalhai"
		fleet "Small Southern Merchants" 900
		fleet "Large Southern Merchants" 3000
		fleet "Small Southern Pirates" 3000
		fleet "Small Free Worlds" 3000
		fleet "Large Free Worlds" 6000
	system "Sabik"
		fleet "Small Southern Merchants" 400
		fleet "Large Southern Merchants" 600
		fleet "Small Free Worlds" 1000
		fleet "Large Free Worlds" 1600
	system "Aldhibain"
		fleet "Small Southern Merchants" 400
		fleet "Large Southern Merchants" 500
		fleet "Small Free Worlds" 600
		fleet "Large Free Worlds" 700
		fleet "Small Southern Pirates" 1400
		fleet "Large Southern Pirates" 3000
	system "Kornephoros"
		fleet "Small Southern Merchants" 600
		fleet "Large Southern Merchants" 700
		fleet "Small Southern Pirates" 5000
		fleet "Small Free Worlds" 1000
		fleet "Large Free Worlds" 2000
		fleet "Human Miners" 3000
	
	system "Wei"
		fleet "Small Southern Merchants" 800
		fleet "Large Southern Merchants" 2500
		fleet "Small Southern Pirates" 6000
		fleet "Small Republic" 800
		fleet "Large Republic" 700
		fleet "Derelict Southern" 30000
		fleet "Navy Surveillance" 1200
	system "Seginus"
		fleet "Small Southern Merchants" 1200
		fleet "Large Southern Merchants" 2700
		fleet "Small Southern Pirates" 8000
		fleet "Small Republic" 1200
		fleet "Large Republic" 1400
		fleet "Navy Surveillance" 1200
	system "Alnasl"
		fleet "Small Southern Merchants" 1300
		fleet "Large Southern Merchants" 2500
		fleet "Small Southern Pirates" 6000
		fleet "Small Republic" 900
		fleet "Large Republic" 1100
		fleet "Derelict Southern" 30000
		fleet "Navy Surveillance" 1200
	system "Eber"
		fleet "Small Southern Merchants" 1900
		fleet "Large Southern Merchants" 2900
		fleet "Small Southern Pirates" 3000
		fleet "Small Republic" 1000
		fleet "Large Republic" 1500
		fleet "Derelict Southern" 10000
		fleet "Navy Surveillance" 1200
	system "Alpha Arae"
		fleet "Small Southern Merchants" 2100
		fleet "Large Southern Merchants" 8000
		fleet "Small Southern Pirates" 6000
		fleet "Large Southern Pirates" 13000
		fleet "Small Republic" 900
		fleet "Large Republic" 800
		fleet "Derelict Southern" 30000
		fleet "Navy Surveillance" 1200
	system "Kaus Borealis"
		fleet "Small Southern Merchants" 900
		fleet "Large Southern Merchants" 4000
		fleet "Small Southern Pirates" 8000
		fleet "Small Republic" 1100
		fleet "Large Republic" 800
		fleet "Navy Surveillance" 1200



mission "Central Outfitters Expansion Trigger"
	landing
	invisible
	to offer
		has "event: initial deployment 2"
	on offer
		event "central outfitters expansion" 45
		fail

event "central outfitters expansion"
	planet "Earth"
		add outfitter "Central Outfits Expansion"
	planet "Luna"
		add outfitter "Central Outfits Expansion"
	planet "New China"
		add outfitter "Central Outfits Expansion"
	planet "New Wales"
		add outfitter "Central Outfits Expansion"
	planet "Heartland"
		add outfitter "Central Outfits Expansion"

mission "Central Outfitters Expansion"
	outfitter
	source
		planet "Earth" "Heartland" "Luna" "New China" "New Wales"
	to offer
		has "event: central outfitters expansion"
		not "event: start of hostilities"
	on offer
		conversation
			`When you walk into <origin>'s outfitter, you notice it has a raft of new outfits for sale; cooling equipment, afterburners, even new generators. Strangely, almost all the new stock appears to be from Kraz Cybernetics and Delta V - companies you'd usually see selling along the Southern Rim, not far up here so close to the center of the Republic. It is especially strange as those companies have been vocal supporters of the Free Worlds secessionists.`
			choice
				`	(Ask the proprietor about the new outfits.)`
				`	(Move on.)`
					decline

			`	The proprietor's busy at his desk inside the outfitter's small office, but as you approach he gets up and acknowledges you. "Hi, how can I help you today?"`
			choice
				`	"How come you're selling Kraz and Delta V outfits up here?"`
				`	"It looks like you've got new stock."`
					goto "new stock"
				`	(Move on.)`
					decline

			`	"You're not the first to ask!" the proprietor responds overly brightly. "With piracy on the rise, the increased tensions, and - what everybody's assuming but not saying - impending conflict with the nuke-happy secessionists down in the Southern Rim, we've had a lot of requests to stock some more... specialized equipment."`
			`	He walks you over to a crate of Javelins. "A load of this stuff comes from the Syndicate, you know. Apparently they already had a load of these missiles in production, but now that Kraz and Delta V are no longer companies operating in the Republic, they've snapped up all the rights to manufacture their products!" He chuckles. "It's great for captains who rely on Delta V equipment but can't go down to the Southern Rim to restock their gear."`
				goto end

			label "new stock"
			`	"Yes, yes we do!" He walks up to you. "Nitrogen coolers, Heavy Rockets, radar jammers to ward off those pesky Lovelace Sidewinders, high-power afterburners, you name it. We've had a lot of requests to stock equipment from the Southern Rim, now with all the tension down there making it hard to do business."`
			`	The proprietor leans in towards you a little and says in a softer tone, "But you know, it's wrong to get supplies from the people who did those bombings and killed tens of thousands of people. It's simply wrong. Morally and commercially.`
			`	"Courtesy of Syndicated Systems, however, you can get southern gear here without supporting those secessionists! They saw an opportunity to get the rights for Delta V and Kraz equipment, and they took it. And you get to benefit," he chuckles.`

			label end
			`	He produces a brochure from his vest jacket and hands it to you. "Now, if you're interested in any of our new stock, just flag down one of our workers and we'll have it prepared and installed on your ship promptly.`
			`	"I wish you safe travels," he says, and returns to his office.`
				decline



mission "Southern Carriers Trigger"
	landing
	invisible
	to offer
		has "event: initial deployment 3"
	on offer
		event "southern carriers 1" 90
		event "southern carriers 2" 180
		event "southern carriers 3" 270
		event "southern carriers 4" 360
		fail

event "southern carriers 1"
	shipyard "Syndicate Basics"
		"Barb"
	shipyard "Southbound Basics"
		"Finch"
	shipyard "Southbound Advanced"
		"Nest"
	outfitter "Syndicate Advanced"
		"X1050 Ion Engines"
	fleet "Small Free Worlds"
		fighters
			names "free worlds fighters"
		add variant 1
			"Nest"
			"Finch" 2

event "southern carriers 2"
	shipyard "Southbound Basics"
		"Boxwing"
	shipyard "Southbound Advanced"
		"Roost"
		"Skein"
	outfitter "Syndicate Basics"
		"X1050 Ion Engines"
	fleet "Large Southern Merchants"
		fighters
			names "free worlds fighter"
		add variant 15
			"Hauler III"
			"Nest"
			"Finch" 2
		add variant 15
			"Argosy"
			"Hauler II"
			"Nest"
			"Finch" 2
		add variant 5
			"Hauler III" 3
			"Roost"
			"Finch" 4
		add variant 5
			"Roost" 3
			"Finch" 6
			"Boxwing" 6

	fleet "Small Independent"
		fighters
			names "free worlds fighter"
		add variant 1
			"Nest"
			"Barb" 2
		add variant 1
			"Nest"
			"Barb"
			"Boxwing"

event "southern carriers 3"
	shipyard "Tarazed Basics"
		"Finch"
		"Barb"
	shipyard "Tarazed Advanced"
		"Nest"
		"Roost"
		"Skein"
	fleet "Large Free Worlds"
		fighters
			names "free worlds fighters"
		add variant 2
			"Roost"
			"Finch" 4
		add variant 2
			"Skein"
			"Finch" 6
		add variant 1
			"Roost" 2
			"Finch" 6
			"Boxwing" 2
		add variant 1
			"Skein" 2
			"Finch" 8
			"Boxwing" 4

	fleet "Small Southern Pirates"
		add variant 1
			"Nest"
			"Barb" 2
		add variant 1
			"Nest"
			"Barb (Gatling)" 2

event "southern carriers 4"
	fleet "Large Northern Merchants"
		fighters
			names "free worlds fighter"
		add variant 2
			"Hauler III"
			"Hauler II"
			"Roost (Sidewinder)"
			"Dagger" 2
			"Lance" 2
		add variant 2
			"Hauler III"
			"Hauler II"
			"Roost (Sidewinder)"
			"Lance (Gatling)" 2
			"Lance" 2
		add variant 2
			"Roost" 3
			"Dagger" 4
			"Lance" 4
			"Boxwing" 4
		add variant 2
			"Roost" 3
			"Lance (Gatling)" 4
			"Lance" 4
			"Boxwing" 4

	fleet "Large Southern Pirates"
		add variant 1
			"Roost"
			"Barb" 4
		add variant 1
			"Roost"
			"Barb (Gatling)" 4

	fleet "Large Independent"
		fighters
			names "free worlds fighter"
		add variant 2
			"Roost"
			"Barb" 4
		add variant 2
			"Roost"
			"Barb" 2
			"Boxwing" 2

	fleet "Small Northern Pirates"
		add variant 1
			"Nest"
			"Lance" 2

	fleet "Large Northern Pirates"
		add variant 1
			"Roost"
			"Lance" 4
		add variant 1
			"Roost"
			"Lance (Gatling)" 4

	fleet "Human Miners"
		add variant 1
			"Nest (Miner)"
			"Barb (Miner)" 2

event "initial deployment 4"
	date 17 9 3014
	planet "Geminus"
		"required reputation" 10
	system "Sargas"
		fleet "Small Southern Merchants" 600
		fleet "Large Southern Merchants" 2500
		fleet "Small Southern Pirates" 3000
		fleet "Large Southern Pirates" 5000
		fleet "Small Free Worlds" 1000
		fleet "Large Free Worlds" 1500
		fleet "Navy Surveillance" 800
	system "Dschubba"
		fleet "Small Southern Merchants" 800
		fleet "Large Southern Merchants" 2600
		fleet "Small Southern Pirates" 3000
		fleet "Large Southern Pirates" 6000
		fleet "Small Free Worlds" 2000
		fleet "Large Free Worlds" 3000
		fleet "Navy Surveillance" 800
	system "Lesath"
		fleet "Small Southern Merchants" 800
		fleet "Large Southern Merchants" 1600
		fleet "Small Southern Pirates" 3000
		fleet "Large Southern Pirates" 7000
		fleet "Small Free Worlds" 800
		fleet "Large Free Worlds" 1100
		fleet "Derelict Southern" 30000
		fleet "Navy Surveillance" 800
	system "Atria"
		fleet "Small Southern Merchants" 700
		fleet "Large Southern Merchants" 2600
		fleet "Small Southern Pirates" 5000
		fleet "Large Southern Pirates" 8000
		fleet "Small Free Worlds" 1000
		fleet "Large Free Worlds" 2100
	system "Alniyat"
		fleet "Small Southern Merchants" 500
		fleet "Large Southern Merchants" 600
		fleet "Small Southern Pirates" 2000
		fleet "Large Southern Pirates" 4000
		fleet "Small Free Worlds" 1500
		fleet "Large Free Worlds" 4000
	system "Han"
		fleet "Small Southern Merchants" 800
		fleet "Large Southern Merchants" 4000
		fleet "Small Southern Pirates" 2000
		fleet "Large Southern Pirates" 9000
		fleet "Small Free Worlds" 3000
		fleet "Large Free Worlds" 8000
	system "Pherkad"
		fleet "Small Southern Merchants" 500
		fleet "Large Southern Merchants" 700
		fleet "Small Free Worlds" 900
		fleet "Large Free Worlds" 1700
		fleet "Small Southern Pirates" 1000
		fleet "Large Southern Pirates" 1900
	system "Beta Lupi"
		fleet "Small Southern Merchants" 800
		fleet "Small Southern Pirates" 1100
		fleet "Large Southern Pirates" 1600
		fleet "Small Free Worlds" 4000
		fleet "Large Free Worlds" 8000
		fleet "Derelict Southern" 30000
	system "Yed Prior"
		fleet "Small Northern Merchants" 800
		fleet "Large Northern Merchants" 1100
		fleet "Small Southern Pirates" 1000
		fleet "Large Southern Pirates" 2000
		fleet "Small Free Worlds" 5000
		fleet "Large Free Worlds" 8000
	system "Kappa Centauri"
		fleet "Small Southern Merchants" 900
		fleet "Large Southern Merchants" 2700
		fleet "Small Southern Pirates" 1600
		fleet "Large Southern Pirates" 2000
		fleet "Small Free Worlds" 3000
		fleet "Large Free Worlds" 5000
	
	system "Rastaban"
		fleet "Small Southern Merchants" 1000
		fleet "Large Southern Merchants" 1900
		fleet "Small Southern Pirates" 4000
		fleet "Large Southern Pirates" 8000
		fleet "Small Republic" 900
		fleet "Large Republic" 700
		fleet "Navy Surveillance" 1200
	system "Sabik"
		fleet "Small Southern Merchants" 600
		fleet "Large Southern Merchants" 800
		fleet "Small Free Worlds" 800
		fleet "Large Free Worlds" 1200
		fleet "Navy Surveillance" 800
	system "Aldhibain"
		fleet "Small Southern Merchants" 600
		fleet "Large Southern Merchants" 800
		fleet "Small Free Worlds" 600
		fleet "Large Free Worlds" 600
		fleet "Small Southern Pirates" 1400
		fleet "Large Southern Pirates" 3000
		fleet "Navy Surveillance" 800
	system "Kornephoros"
		fleet "Small Southern Merchants" 800
		fleet "Large Southern Merchants" 1000
		fleet "Small Southern Pirates" 5000
		fleet "Small Free Worlds" 900
		fleet "Large Free Worlds" 1700
		fleet "Navy Surveillance" 800
		fleet "Human Miners" 3000



event "fw zug expansion underway"
	planet Zug
		spaceport `The spaceport of Zug has been growing by amalgamation for centuries. At its core is the "Old Port," a set of quaint and rudimentary shops and warehouses. The landing pads for the Old Port were torn up to make room for what the locals call "The Port," a set of buildings that were constructed a century ago, with bolder architecture and more modern design.`
		spaceport `	Some distance away is the "New Port," a towering structure with robotic cargo lifts and large hangars for more expensive ships. Meanwhile, an expansion to the New Port is currently ongoing. You can't help but wonder what the new expansion will be named.`



event "fw zug expansion complete"
	planet Zug
		add shipyard "Tarazed Advanced"
		spaceport `The spaceport of Zug has been growing by amalgamation for centuries. At its core is the "Old Port," a set of quaint and rudimentary shops and warehouses. The landing pads for the Old Port were torn up to make room for what the locals call "The Port," a set of buildings that were constructed a century ago, with bolder architecture and more modern design.`
		spaceport `	Some distance away is the "New Port," a towering structure with robotic cargo lifts and large hangars for more expensive ships. It was recently expanded to handle the increased activity demanded by the Free Worlds, making Zug the chief ship foundry of the galactic south. It's not surprising to learn that the addition to the New Port has quickly been dubbed "The Expansion."`



event "capture of Kornephoros"
	system "Kornephoros"
		government "Republic"
		fleet "Small Southern Merchants" 1200
		fleet "Large Southern Merchants" 1400
		fleet "Small Republic" 300
		fleet "Large Republic" 500
		fleet "Navy Surveillance" 800
	system "Sabik"
		fleet "Small Southern Merchants" 800
		fleet "Large Southern Merchants" 1000
		fleet "Small Free Worlds" 400
		fleet "Large Free Worlds" 600
	planet "Clink"
		description `The mining outpost is swarming with Navy guards; they seem to have turned this moon into a temporary base of operations. The mine has been shut down, and no one is being allowed in or out of the mining outpost. It is not clear whether the miners are prisoners, or merely under a very tight watch.`
		security 1
	planet "Deep"
		spaceport `The spaceport is built on a large island, a now-extinct volcano with an elevation of several kilometers at its center. Most of the large-scale fishing here is done by a single company, Poseidon Industries, which also built and maintains the spaceport. Steep winding roads and sturdy concrete homes and warehouses line the mountain slopes, and below you in the harbor several massive trawling vessels are moored. On the outskirts of the spaceport are the ramshackle houses and open-air marketplace used by the smaller, independent fishing families.`
		spaceport `	There are hundreds of Navy officers patrolling this small spaceport, looking for any signs of local resistance.`
		security 1
	system "Altair"
		remove fleet "Republic Logistics"
	system "Fomalhaut"
		remove fleet "Republic Logistics"
	system "Markab"
		remove fleet "Republic Logistics"
	system "Scheat"
		remove fleet "Republic Logistics"
	system "Al Dhanab"
		remove fleet "Republic Logistics"
	system "Achernar"
		remove fleet "Republic Logistics"



event "start of hostilities"
	government "Republic"
		"attitude toward"
			"Free Worlds" -.2
			"Merchant" .01
			"Pirate" -.01
	government "Free Worlds"
		"attitude toward"
			"Republic" -.2



event "joined the free worlds"
	government "Escort"
		swizzle 2



event "temporary ceasefire"
	government "Republic"
		"attitude toward"
			"Free Worlds" 0
	government "Free Worlds"
		"attitude toward"
			"Republic" 0



event "recapture of Kornephoros"
	system "Aldhibain"
		fleet "Small Southern Merchants" 600
		fleet "Large Southern Merchants" 800
		fleet "Small Free Worlds" 600
		fleet "Large Free Worlds" 600
	system "Kornephoros"
		government "Free Worlds"
		fleet "Small Southern Merchants" 800
		fleet "Large Southern Merchants" 1000
		fleet "Small Free Worlds" 900
		fleet "Large Free Worlds" 1700
		fleet "Human Miners" 3000
	planet "Clink"
		description `About a decade ago, a mining corporation from Zug planted a colony on Clink for harvesting some rare earth minerals that are present in this moon's crust due to its unusually high rate of asteroid impacts. The atmosphere here is too thin to breathe without a respirator, and because of the low gravity, the dust raised by the mining operations hangs perpetually in the air.`
		description `The miners who work here are a tight-knit group, since most of them were part of the original colonization team. They are not particularly open to outsiders, and the facilities here are so rudimentary that they do not even stock fuel for visiting ships.`
		security .5
	planet "Deep"
		spaceport `The spaceport is built on a large island, a now-extinct volcano with an elevation of several kilometers at its center. Most of the large-scale fishing here is done by a single company, Poseidon Industries, which also built and maintains the spaceport. Steep winding roads and sturdy concrete homes and warehouses line the mountain slopes, and below you in the harbor several massive trawling vessels are moored. On the outskirts of the spaceport are the ramshackle houses and open-air marketplace used by the smaller, independent fishing families.`
		security .5

	fleet "Small Republic"
		add variant 10
			"Protector"



event "oathkeepers founded"
	system "Canopus"
		fleet "Small Northern Merchants" 900
		fleet "Large Northern Merchants" 700
		fleet "Small Oathkeeper" 1000
		fleet "Large Oathkeeper" 2000
	system "Alheka"
		fleet "Small Northern Merchants" 1000
		fleet "Large Northern Merchants" 3000
		fleet "Small Oathkeeper" 1200
		fleet "Large Oathkeeper" 4000
		fleet "Small Northern Pirates" 2000
		fleet "Large Northern Pirates" 2000
	system "Mirzam"
		fleet "Small Northern Merchants" 2000
		fleet "Large Northern Merchants" 2000
		fleet "Small Oathkeeper" 3000
		fleet "Large Oathkeeper" 4000
		fleet "Small Northern Pirates" 5000
		fleet "Large Northern Pirates" 8000
	system "Mebsuta"
		fleet "Small Northern Merchants" 3000
		fleet "Large Northern Merchants" 5000
		fleet "Small Northern Pirates" 4000
		fleet "Large Northern Pirates" 8000
		fleet "Small Oathkeeper" 12000
	system "Betelgeuse"
		fleet "Small Northern Merchants" 2000
		fleet "Large Northern Merchants" 800
		fleet "Small Oathkeeper" 1000
		fleet "Large Oathkeeper" 2000
		fleet "Republic Logistics" 4900
		fleet "Large Northern Pirates" 4000
	system "Rigel"
		fleet "Small Northern Merchants" 2000
		fleet "Large Northern Merchants" 4000
		fleet "Small Oathkeeper" 1000
		fleet "Large Oathkeeper" 2000
		fleet "Republic Logistics" 5400
		fleet "Small Northern Pirates" 3000
		fleet "Large Northern Pirates" 5000
		fleet "Derelict Northern" 30000
	system "Alnitak"
		fleet "Small Northern Pirates" 3000
		fleet "Large Northern Pirates" 5000
		fleet "Small Oathkeeper" 500
		fleet "Large Oathkeeper" 1000
		fleet "Republic Logistics" 6000
	system "Saiph"
		fleet "Small Northern Merchants" 1200
		fleet "Large Northern Merchants" 2000
		fleet "Small Northern Pirates" 2000
		fleet "Large Northern Pirates" 3000
		fleet "Small Oathkeeper" 1000
		fleet "Large Oathkeeper" 2000
	system "Mintaka"
		fleet "Small Northern Pirates" 2000
		fleet "Large Northern Pirates" 2000
		fleet "Large Oathkeeper" 2000
		fleet "Small Northern Merchants" 4000
		fleet "Derelict Pirate" 30000
	system "Almaaz"
		fleet "Small Northern Pirates" 500
		fleet "Large Northern Pirates" 600
		fleet "Large Oathkeeper" 4000
	system "Gorvi"
		fleet "Small Northern Pirates" 1000
		fleet "Large Northern Pirates" 1000
		fleet "Large Oathkeeper" 4000
		fleet "Small Northern Merchants" 8000
		fleet "Derelict Pirate" 10000
	system "Tortor"
		fleet "Small Northern Pirates" 1000
		fleet "Large Northern Pirates" 1000
		fleet "Large Oathkeeper" 6000
		fleet "Small Northern Merchants" 6000
		fleet "Derelict Pirate" 10000
	planet "Farpoint"
		description `Farpoint, on the northernmost end of human space, is a rocky desert planet home to a Republic Navy base and not much else. Farming is possible only within greenhouses, and this system is too far from the galactic center to be desirable for trade or industry.`
		description `	Lately the Navy base on Farpoint is growing, because it has become the new home of the Navy Oathkeepers, a small branch of the Navy that has sworn to stay uninvolved in the conflict with the Free Worlds.`



# TODO: Expand this event to other Dirt Belt systems.
# TODO: Create Syndicate freighter fleets.
event "syndicate convoys to Tarazed"



event "Tarazed neutrality"
	system "Tarazed"
		government "Neutral"
	system "Dabih"
		government "Neutral"
	system "Albireo"
		government "Neutral"
	system "Girtab"
		government "Neutral"
	system "Umbral"
		government "Neutral"
	system "Sadr"
		government "Neutral"
	system "Lurata"
		government "Neutral"
	planet "Wayfarer"
		outfitter "Syndicate Assistance"



# TODO: Expand this event to other Dirt Belt systems.
# TODO: Create specific patrol fleets.
event "fw dirt belt patrols"



event "syndicate assistance"
	planet "Bourne"
		outfitter "Syndicate Assistance"
	planet "Glaze"
		outfitter "Syndicate Assistance"
	planet "Rust"
		outfitter "Syndicate Assistance"
	planet "Solace"
		outfitter "Syndicate Assistance"
	planet "Zug"
		outfitter "Syndicate Assistance"



event "tarazed assistance"
	planet "Glaze"
		shipyard "Tarazed Basics"
	planet "Rust"
		shipyard "Tarazed Basics"
	planet "Zug"
		shipyard "Tarazed Basics"



# TODO: Expand this event to other Dirt Belt systems.
# TODO: Create Republic fleets neutral to FW patrols.
event "unofficial ceasefire"



event "plasma turret available"
	outfitter "Kraz Advanced"
		"Plasma Turret"
	fleet "Large Free Worlds"
		add variant 3
			"Falcon (Plasma)"



event "fw conservatory founded"
	system "Yed Prior"
		fleet "Small Northern Merchants" 500
		fleet "Large Northern Merchants" 800
		fleet "Small Southern Pirates" 1200
		fleet "Large Southern Pirates" 2400
		fleet "Small Free Worlds" 1000
		fleet "Large Free Worlds" 1500
		fleet "Human Miners" 1600
	planet "Winter"
		description `The dense clouds in Winter's atmosphere block out much of the sunlight, creating a frigid landscape below. The planet was not settled until about a century ago, when a group of investors from Pherkad decided to build a manufacturing center here, rather than trying to find more land on the already overcrowded planet of Solace. Claiming that the industrial emissions of carbon dioxide and other greenhouse gases would eventually warm the planet and turn it into a tropical paradise, they were able to draw enough settlers to keep the factories going.`
		description `	Winter is home to the Free Worlds Conservatory, a new university that is focused on making terraforming technology and expertise available at a reasonable price, as well as on ecological protection and renewal.`
		security .4



event "Thule becomes independent"
	system "Men"
		government "Independent"
		fleet "Small Independent" 400
		fleet "Large Independent" 600
		fleet "Small Southern Merchants" 2000
		fleet "Large Southern Merchants" 4000
		fleet "Small Southern Pirates" 2500
		fleet "Large Southern Pirates" 5000
		fleet "Large Free Worlds" 1500
	planet "Thule"
		add attributes "ex-pirate"
		description `Thule is a mountainous world with a population of nearly a billion, settled in the early days of space exploration. When the colony was first established, the Earth government did not yet have the strength to control any system but its own, and when the Republic was formed, Thule did not join, and has repulsed all efforts to force them to do so.`
		description `	Until recently, Thule was a well-known den of pirate activity, but the major tribal authorities have now forsworn piracy in the interest of keeping the Free Worlds from further meddling in their affairs. However, it is likely that all manner of illegal activity is still going on in secret here.`
	planet "Smuggler's Den"
		description `Smuggler's Den was formerly known as Grendel Station, back when it was an operating refinery. After that, it was taken over by pirates, and became a haven for all manner of smugglers and privateers. Now, at least in theory it is an independent station, no longer allied with the pirates. In practice, you suspect a fair amount of piracy still goes on here.`
		description `The repair shops here can make a variety of legal and illegal modifications to your ship, and in the shipyard you can buy refurbished starships... if it does not trouble your conscience to think about the likely fates of their previous owners.`
		spaceport `It is a strange but indisputable fact that anarchists smell worse than ordinary human beings. In this day and age, where even the cheapest shuttlecraft at least has a sonic shower, there is no logical explanation for it, except that anarchist tendencies must somehow go hand in hand with a tendency to reject society's norms around hygiene. Here in a space station, with nothing but recycled air to breathe, the effect is overpowering.`



# These two events are no longer used but preserved in case a now deleted mission calling these events is already active.
event "fw suppressed Bloodsea"
	system Antares
		government "Free Worlds"
		fleet "Small Free Worlds" 800
		fleet "Large Free Worlds" 1600
		fleet "Small Southern Pirates" 4000
		fleet "Large Southern Pirates" 8000



event "fw abandoned Bloodsea"
	system Antares
		government "Pirate"
		fleet "Small Southern Pirates" 1000
		fleet "Large Southern Pirates" 2000
		fleet "Large Militia" 5000



# TODO: Update event to reduce piracy in various systems.
event "fw suppressed Greenrock"
	system "Shaula"
		government "Free Worlds"
		fleet "Small Free Worlds" 500
		fleet "Large Free Worlds" 800
		fleet "Small Southern Pirates" 3000
		fleet "Large Southern Pirates" 5000
	planet "Greenrock"
		description `Greenrock was the closest thing that the pirates in southern human space had to a center of government, at least until the Free Worlds occupied it. When rival pirate bands sought to negotiate on neutral territory, this is where they met. Nearly everything was for sale here: illegal weapons, ships customized for pirating, and even slaves.`
		description `	Now that the Free Worlds is occupying the system, Greenrock has become a marginally more respectable world. Pirates still run wild in the wilderness of the planet, but the Free Worlds is actively arresting criminals and freeing slaves in the population centers.`
		spaceport `You have heard enough about this port's reputation that you are not surprised to see the remnants of slave markets, now empty as a result of the Free Worlds occupation. The normally shady establishments are now filled with militia and the occasional merchant captain looking to explore the planet while it's still in Free Worlds hands.`
		spaceport `	Despite the Free Worlds presence, dark alleyways are still to be avoided. Down one alley you see a shop called "Mike's Mustelids," the inside overrun by weasels, ferrets, and wolverines that were once caged there.`



# TODO: Update event to increase piracy in systems where it was reduced.
event "fw abandoned Greenrock"
	system "Shaula"
		government "Pirate"
		fleet "Small Southern Pirates" 500
		fleet "Large Southern Pirates" 800
		fleet "Small Core Pirates" 4000
		fleet "Large Core Pirates" 7000
		fleet "Small Northern Pirates" 5000
		fleet "Large Northern Pirates" 9000
		fleet "Large Free Worlds" 9000
	planet "Greenrock"
		description `Greenrock was the closest thing that the pirates in southern human space had to a center of government, at least until the Free Worlds occupied it. When rival pirate bands sought to negotiate on neutral territory, this is where they met. Nearly everything was for sale here: illegal weapons, ships customized for pirating, and even slaves.`
		description `	That was until the Free Worlds occupied the system and cleaned up many of the major population centers. With the Free Worlds gone, the planet has begun to return to its natural state of crime and villainy.`
		spaceport `You have heard enough about this port's reputation that you are not surprised to see the remnants of slave markets, now empty as a result of the Free Worlds occupation. The spaceport's shady establishments are beginning to return to their normal clientele and services.`
		spaceport `	With the Free Worlds now gone, dark alleyways are absolutely to be avoided. Down one alley you see a shop called "Mike's Mustelids," the inside like a jungle. You hear the howls and yells of various exotic animals coming from inside, and the alleyway is home to a number of presumably-escaped weasels, ferrets, and wolverines running about.`



event "Greenrock recovered"
	planet "Greenrock"
		description `Greenrock is the closest thing that the pirates in southern human space have to a center of government, but taking the form of large, powerful corporations rather than elected officials. When rival pirate bands seek to negotiate on neutral territory, this is where they meet. Nearly everything is for sale here: illegal weapons, ships customized for pirating, and even slaves.`
		description `	The Free Worlds occupied this planet for a short while long ago, attempting to clean up the criminal hub, but almost all traces of the Free Worlds' influence on the planet is now long gone.`
		spaceport `You have heard enough about this port's reputation that you are not surprised to see the slave markets, heavily guarded in case any visitors happen to find themselves in possession of a conscience. Nor are you shocked by the shady establishments catering to all manner of prurient interests. This is, after all, a pirate port, and everything is for sale here.`
		spaceport `	Everything, in fact, including the very bizarre. You find one dark alley that has been completely fenced off from the rest of the spaceport, the howls of animals coming from behind the barrier. Beside the alley you see a sign for a shop called "Mike's Mustelids," promising the sale of "exotic animals from within Greenrock's urban spaceport jungle."`



event "memorial on Deep"
	planet "Deep"
		spaceport `The spaceport is built on a large island, a now-extinct volcano with an elevation of several kilometers at its center. Most of the large-scale fishing here is done by a single company, Poseidon Industries, which also built and maintains the spaceport. Steep winding roads and sturdy concrete homes and warehouses line the mountain slopes, and below you in the harbor several massive trawling vessels are moored. On the outskirts of the spaceport are the ramshackle houses and open-air marketplace used by the smaller, independent fishing families.`
		spaceport `	Positioned north of the spaceport is the Free Worlds War Memorial, a series of granite walls engraved with the names of the fallen. The nine completed walls are already filled on both sides; it seems unlikely the other fourteen walls will last the war.`



event "flamethrower available"
	outfitter "Kraz Advanced"
		"Flamethrower"



event "navy occupying the south"
	system "Rastaban"
		fleet "Small Southern Merchants" 1200
		fleet "Large Southern Merchants" 2400
		fleet "Small Republic" 500
		fleet "Large Republic" 700
	system "Girtab"
		fleet "Small Southern Merchants" 900
		fleet "Large Southern Merchants" 2000
		fleet "Small Republic" 500
		fleet "Large Republic" 700
	system "Albaldah"
		fleet "Small Southern Merchants" 1000
		fleet "Large Southern Merchants" 1200
		fleet "Small Republic" 500
		fleet "Large Republic" 700
	system "Delta Sagittarii"
		fleet "Small Southern Merchants" 1200
		fleet "Large Southern Merchants" 4000
		fleet "Small Republic" 500
		fleet "Large Republic" 700
		fleet "Human Miners" 3000



event "catalytic ramscoop available"
	outfitter "Deep Sky Basics"
		"Catalytic Ramscoop"
	fleet "Republic Logistics"
		add variant 19
			"Auxiliary (Mark II)"
			"Dropship" 2
			"Lance" 2
			"Cruiser"
			"Combat Drone" 4
			"Frigate"
			"Gunboat" 2
		add variant 19
			"Auxiliary (Cargo Mark II)"
			"Dropship" 2
			"Lance" 2
			"Cruiser"
			"Combat Drone" 4
			"Frigate"
			"Gunboat" 2
		add variant 19
			"Auxiliary (Transport Mark II)"
			"Dropship" 2
			"Lance" 2
			"Cruiser"
			"Combat Drone" 4
			"Frigate"
			"Gunboat" 2
		add variant 1
			"Auxiliary (Cargo Mark II)" 3
			"Dropship" 3
			"Lance" 9
			"Cruiser" 2
			"Combat Drone" 8
		add variant 1
			"Auxiliary (Transport Mark II)"
			"Auxiliary (Cargo Mark II)"
			"Auxiliary (Mark II)"
			"Dropship" 6
			"Lance" 6
			"Cruiser" 2
			"Combat Drone" 8
		add variant 1
			"Auxiliary (Transport Mark II)" 3
			"Dropship" 9
			"Lance" 3
			"Cruiser" 2
			"Combat Drone" 8
		remove variant
			"Auxiliary"
			"Dropship" 2
			"Lance" 2
			"Cruiser"
			"Combat Drone" 4
			"Frigate"
			"Gunboat" 2
		remove variant
			"Auxiliary (Cargo)"
			"Dropship" 2
			"Lance" 2
			"Cruiser"
			"Combat Drone" 4
			"Frigate"
			"Gunboat" 2
		remove variant
			"Auxiliary (Transport)"
			"Dropship" 2
			"Lance" 2
			"Cruiser"
			"Combat Drone" 4
			"Frigate"
			"Gunboat" 2
		remove variant
			"Auxiliary (Cargo)" 3
			"Dropship" 3
			"Lance" 9
			"Cruiser" 2
			"Combat Drone" 8
		remove variant
			"Auxiliary (Transport)"
			"Auxiliary (Cargo)"
			"Auxiliary"
			"Dropship" 6
			"Lance" 6
			"Cruiser" 2
			"Combat Drone" 8
		remove variant
			"Auxiliary (Transport)" 3
			"Dropship" 9
			"Lance" 3
			"Cruiser" 2
			"Combat Drone" 8



event "fw gets catalytic ramscoop"
	outfitter "Delta V Advanced"
		"Catalytic Ramscoop"



event "fw safe passage starts"
	"reputation: Republic" = 5



event "fw safe passage ends"
	"reputation: Republic" <?= -1000



event "navy using mark ii ships"
	fleet "Small Republic"
		add variant 12
			"Rainmaker (Mark II)" 2
		add variant 12
			"Gunboat (Mark II)"
			"Rainmaker (Mark II)"
		add variant 9
			"Frigate (Mark II)"
		add variant 6
			"Gunboat (Mark II)" 2
		add variant 3
			"Rainmaker (Mark II)" 3
		add variant 12
			"Gunboat (Mark II)"
		remove variant
			"Protector"
	
	fleet "Large Republic"
		add variant 12
			"Frigate (Mark II)" 2
			"Rainmaker (Mark II)"
			"Gunboat (Mark II)"
		add variant 6
			"Cruiser (Mark II)"
			"Combat Drone" 4
		add variant 6
			"Cruiser (Mark II)"
			"Combat Drone" 4
			"Frigate (Mark II)"
			"Rainmaker (Mark II)"
		add variant 6
			"Carrier (Mark II)"
			"Lance" 4
			"Combat Drone" 6
		add variant 3
			"Carrier (Mark II)"
			"Lance" 4
			"Combat Drone" 6
			"Cruiser (Mark II)"
			"Combat Drone" 4
			"Frigate (Mark II)" 2
			"Rainmaker (Mark II)" 2
			"Gunboat (Mark II)" 2
		add variant 3
			"Cruiser (Mark II)"
			"Combat Drone" 4
			"Frigate (Mark II)" 2
		add variant 3
			"Frigate (Mark II)"
			"Rainmaker (Mark II)" 2
			"Gunboat (Mark II)"

	fleet "Small Oathkeeper"
		add variant 12
			"Rainmaker (Mark II)" 2
		add variant 12
			"Gunboat (Mark II)"
			"Rainmaker (Mark II)"
		add variant 9
			"Frigate (Mark II)"
		add variant 6
			"Gunboat (Mark II)" 2
		add variant 3
			"Rainmaker (Mark II)" 3
		add variant 12
			"Gunboat (Mark II)"

	fleet "Large Oathkeeper"
		add variant 12
			"Frigate (Mark II)" 2
			"Rainmaker (Mark II)"
			"Gunboat (Mark II)"
		add variant 6
			"Cruiser (Mark II)"
			"Combat Drone" 4
		add variant 6
			"Cruiser (Mark II)"
			"Combat Drone" 4
			"Frigate (Mark II)"
			"Rainmaker (Mark II)"
		add variant 6
			"Carrier (Mark II)"
			"Lance" 4
			"Combat Drone" 6
		add variant 3
			"Carrier (Mark II)"
			"Lance" 4
			"Combat Drone" 6
			"Cruiser (Mark II)"
			"Combat Drone" 4
			"Frigate (Mark II)" 2
			"Rainmaker (Mark II)" 2
			"Gunboat (Mark II)" 2
		add variant 3
			"Cruiser (Mark II)"
			"Combat Drone" 4
			"Frigate (Mark II)" 2
		add variant 3
			"Frigate (Mark II)"
			"Rainmaker (Mark II)" 2
			"Gunboat (Mark II)"

fleet "gunboat only"
	government "Republic"
	names "republic small"
	cargo 0
	personality
		heroic
	variant
		"Gunboat (Mark II)"

event "gunboats in Alnasl"
	system "Alnasl"
		fleet "Small Southern Merchants" 1300
		fleet "Large Southern Merchants" 2500
		fleet "gunboat only" 2400
	system "Wei"
		remove fleet "Large Republic"

event "normal in Alnasl"
	system "Alnasl"
		fleet "Small Southern Merchants" 1300
		fleet "Large Southern Merchants" 2500
		fleet "Small Southern Pirates" 6000
		fleet "Small Republic" 900
		fleet "Large Republic" 1100
		fleet "Derelict Southern" 30000
		fleet "Navy Surveillance" 1200
	system "Wei"
		add fleet "Large Republic" 700



event "fw southern expansion"
	system "Lesath"
		fleet "Small Southern Merchants" 800
		fleet "Large Southern Merchants" 1600
		fleet "Small Free Worlds" 800
		fleet "Large Free Worlds" 1100
		fleet "Small Southern Pirates" 2000
		fleet "Large Southern Pirates" 5000
		fleet "Derelict Southern" 30000
		fleet "Navy Surveillance" 4000
	system "Sargas"
		fleet "Small Southern Merchants" 600
		fleet "Large Southern Merchants" 2500
		fleet "Small Free Worlds" 1000
		fleet "Large Free Worlds" 1500
		fleet "Small Southern Pirates" 3000
		fleet "Large Southern Pirates" 7000
		fleet "Navy Surveillance" 5000
	system "Rastaban"
		government "Free Worlds"
		fleet "Small Southern Merchants" 1200
		fleet "Large Southern Merchants" 2400
		fleet "Small Free Worlds" 500
		fleet "Large Free Worlds" 700
		fleet "Small Southern Pirates" 3000
		fleet "Large Southern Pirates" 7000
		fleet "Navy Surveillance" 2000
	system "Girtab"
		government "Free Worlds"
		fleet "Small Southern Merchants" 900
		fleet "Large Southern Merchants" 2000
		fleet "Small Free Worlds" 1000
		fleet "Large Free Worlds" 1700
		fleet "Small Southern Pirates" 3000
		fleet "Large Southern Pirates" 7000
		fleet "Navy Surveillance" 5000
	system "Albaldah"
		government "Free Worlds"
		fleet "Small Southern Merchants" 1000
		fleet "Large Southern Merchants" 1200
		fleet "Small Free Worlds" 900
		fleet "Large Free Worlds" 1900
		fleet "Small Southern Pirates" 3000
		fleet "Large Southern Pirates" 7000
		fleet "Navy Surveillance" 5000
	system "Delta Sagittarii"
		government "Free Worlds"
		fleet "Small Southern Merchants" 1200
		fleet "Large Southern Merchants" 4000
		fleet "Small Free Worlds" 600
		fleet "Large Free Worlds" 900
		fleet "Small Southern Pirates" 3000
		fleet "Large Southern Pirates" 7000
		fleet "Navy Surveillance" 3000
	system "Eltanin"
		government "Free Worlds"
	system "Vega"
		remove fleet "Republic Logistics"
		add fleet "Republic Logistics" 2500
	system "Menkent"
		remove fleet "Republic Logistics"
		add fleet "Republic Logistics" 3000
	system "Cebalrai"
		remove fleet "Republic Logistics"
		add fleet "Republic Logistics" 3500
	system "Kaus Borealis"
		fleet "Small Southern Merchants" 900
		fleet "Large Southern Merchants" 4000
		fleet "Small Republic" 400
		fleet "Large Republic" 500
		fleet "Republic Logistics" 4000
	planet "New Iceland"
		description `New Iceland is a perpetually hazy volcanic world, with a slightly caustic atmosphere but enough reserves of metal and petrochemicals to draw a large number of settlers. Some of those settlers also make a living as farmers, and a few well-developed factory towns produce goods for export to other worlds.`
		description `	Many of the inhabitants wear dust masks to avoid letting the particulate matter from the volcanoes accumulate in their lungs.`
		description `	In the wake of their defeat in the south, the Navy has begun to set up a massive new base here on New Iceland, in order to allow them to continue to have a strong presence in this sector.`



event "Deep memorial expansion 1"
	planet "Deep"
		spaceport `The spaceport is built on a large island, a now-extinct volcano with an elevation of several kilometers at its center. Most of the large-scale fishing here is done by a single company, Poseidon Industries, which also built and maintains the spaceport. Steep winding roads and sturdy concrete homes and warehouses line the mountain slopes, and below you in the harbor several massive trawling vessels are moored. On the outskirts of the spaceport are the ramshackle houses and open-air marketplace used by the smaller, independent fishing families.`
		spaceport `	Positioned north of the spaceport is the Free Worlds War Memorial, a series of granite walls engraved with the names of the fallen. The site has progressed from its original scale, with an outer ring being erected to hold fifty additional walls of names.`



event "fw occupying the north"
	system "Alioth"
		fleet "Small Southern Merchants" 400
		fleet "Large Northern Merchants" 600
		fleet "Small Free Worlds" 500
		fleet "Large Free Worlds" 800
		fleet "Small Republic" 5000
		fleet "Large Republic" 6000
		fleet "Navy Surveillance" 4000
	system "Alphecca"
		fleet "Small Southern Merchants" 2000
		fleet "Large Northern Merchants" 3500
		fleet "Small Free Worlds" 1200
		fleet "Large Free Worlds" 2000
		fleet "Navy Surveillance" 6000
	system "Boral"
		fleet "Small Southern Merchants" 3000
		fleet "Large Northern Merchants" 8000
		fleet "Small Free Worlds" 1500
		fleet "Large Free Worlds" 3800
		fleet "Derelict Southern" 10000
	system "Seginus"
		fleet "Small Southern Merchants" 1200
		fleet "Large Southern Merchants" 2700
		fleet "Small Free Worlds" 700
		fleet "Large Free Worlds" 1100
		fleet "Small Republic" 5000
		fleet "Large Republic" 6000
		fleet "Navy Surveillance" 4000
	system "Wei"
		fleet "Small Southern Merchants" 800
		fleet "Large Southern Merchants" 2500
		fleet "Small Free Worlds" 800
		fleet "Large Free Worlds" 1000
		fleet "Derelict Southern" 30000
		fleet "Navy Surveillance" 4000



event "fw northern expansion"
	system "Alioth"
		government "Free Worlds"
	system "Alphecca"
		government "Free Worlds"
	system "Boral"
		government "Free Worlds"
	system "Seginus"
		government "Free Worlds"
	system "Wei"
		government "Free Worlds"
	system "Alpha Arae"
		government "Free Worlds"
	system "Alnasl"
		government "Free Worlds"
	system "Eber"
		government "Free Worlds"



event "fw prison on Clink"
	planet "Clink"
		add description `Recently, the Free Worlds have converted Clink into a prison colony for Navy officers and support staff who were captured in the battle for the Rastaban system.`

event "fw prison on Clink closes"
	planet "Clink"
		description `About a decade ago, a mining corporation from Zug planted a colony on Clink for harvesting some rare earth minerals that are present in this moon's crust due to its unusually high rate of asteroid impacts. The atmosphere here is too thin to breathe without a respirator, and because of the low gravity, the dust raised by the mining operations hangs perpetually in the air.`

mission "FW Clink Prison Closes"
	landing
	invisible
	to offer
		has "event: fw prison on Clink"
		or
			has "event: fw armistice"
			has "event: fwc peace with the navy"
	on offer
		event "fw prison on Clink closes"
		fail



event "alphas capture Poisonwood"
	system "Graffias"
		government "Pirate"
		fleet "Small Free Worlds" 10000

event "liberation of Poisonwood"
	system "Graffias"
		government "Neutral"
		fleet "Small Southern Merchants" 1000
		fleet "Large Southern Merchants" 4000
		fleet "Small Southern Pirates" 6000
		fleet "Small Free Worlds" 700
		fleet "Small Free Worlds" 1200
		fleet "Human Miners" 2000
	planet "Poisonwood"
		spaceport `The starport is a hodgepodge of small metal structures, built from the remains of Navy and pirate ships that fought for control of this world. The locals here welcome you to their planet heartily.`
		spaceport `	The tavern in the center of the port is named The Parting Glass. Its walls are covered with photographs from after the war: liberated slaves boarding Navy ships to leave this planet that had brought them so much pain; Navy officers leaving their ships to retire on this world that they liberated; friends gone away; friends left behind. There are newer pictures, too: a Cruiser and two Falcons, side by side; armored troops walking away from a factory; a familiar captain talking to a man you know as Commander Nguyen. It is a strange feeling to be shown among heroes of a history that you have had only the smallest effect on.`

event "Poisonwood reverts to Republic"
	system "Graffias"
		government "Republic"
		fleet "Small Southern Merchants" 1000
		fleet "Large Southern Merchants" 4000
		fleet "Small Southern Pirates" 4000
		fleet "Small Free Worlds" 1500
		fleet "Small Free Worlds" 2600
		fleet "Human Miners" 2000
	planet "Poisonwood"
		spaceport `The starport is a hodgepodge of small metal structures, built from the remains of Navy and pirate ships that fought for control of this world. The locals are unusually courteous and friendly to most of the captains landing here, but not to you.`
		spaceport `	The tavern in the center of the port is named The Parting Glass. As you enter the building, you notice the tavern gradually become quieter and quieter, until all that you can hear is the rattling of the air conditioner and the clinking of glasses. At the same time, you feel the heat of several dozen eyes looking directly at you. You decide it best to leave before things escalate further.`

event "death of nguyen"



event "dreadnoughts for sale"
	shipyard "Southbound Advanced"
		"Dreadnought"



event "dreadnought deployment"
	fleet "Large Free Worlds"
		government "Free Worlds"
		names "free worlds capital"
		cargo 1
		personality
			heroic
		add variant 4
			"Dreadnought"
		add variant 2
			"Dreadnought"
			"Bastion"
		add variant 2
			"Dreadnought"
			"Argosy"
			"Fury"



event "bloodsea joins free worlds"
	planet "Bloodsea"
		add attributes "ex-pirate"
		description `Bloodsea is nearly uninhabited, except for a few small outposts. Its name comes from the planet's oceans, which are blood-red due to rhodophyte algae. Although the climate is temperate and there are many white sand beaches, no one comes here hoping to go swimming.`
		description `	Until recently, this was a pirate world, but as the Free Worlds continued to expand they saw the writing on the wall and decided to become a civilized world. The Free Worlds is building a new spaceport here, but that will take months, and in the meantime the old spaceport is still in use.`
	system "Antares"
		government "Free Worlds"
		fleet "Small Southern Merchants" 700
		fleet "Large Southern Merchants" 1400
		fleet "Small Free Worlds" 500
		fleet "Large Free Worlds" 3000
		fleet "Small Southern Pirates" 2000
		fleet "Large Southern Pirates" 5000



event "bloodsea spaceport completed"
	planet "Bloodsea"
		description `Bloodsea is nearly uninhabited, except for a few small outposts. Its name comes from the planet's oceans, which are blood-red due to rhodophyte algae. Although the climate is temperate and there are many white sand beaches, no one comes here hoping to go swimming.`
		description `	Recently, with the help of the Free Worlds, a new spaceport was completed here. Bloodsea was formerly a pirate world, but the new spaceport has given it an air of respectability, and already a small number of settlers and curious tourists have begun flowing in.`
		spaceport `The new spaceport is impressively well designed, with seawalls and landing pads of crisp, newly-set concrete, still unmarked by weather or mildew. It is also several times larger than necessary for the number of people and ships that are here, and aside from a lively market, it feels strangely empty.`
		spaceport `	Some things remain unchanged from back in the pirate days. The local slang incorporates threats of extreme violence as a seemingly meaningless verbal tic. "Hey, I'm gonna cut off your fingers one by one until you buy a meat patty!" a vendor calls out cheerfully as you pass. "First one's free, and I'll tie a knot in your spine if you don't like it."`



event "battle for bloodsea"
	system "Antares"
		fleet "Small Free Worlds" 4000



event "bloodsea independent"
	system "Antares"
		government "Independent"
		fleet "Small Independent" 800
		fleet "Large Independent" 1500
		fleet "Small Southern Merchants" 2000
		fleet "Large Southern Merchants" 2000
		fleet "Small Southern Pirates" 1600
		fleet "Large Southern Pirates" 3000
		fleet "Small Free Worlds" 800
		fleet "Large Free Worlds" 1500
	planet "Bloodsea"
		description `Bloodsea is nearly uninhabited, except for a few small outposts. Its name comes from the planet's oceans, which are blood-red due to rhodophyte algae. Although the climate is temperate and there are many white sand beaches, no one comes here hoping to go swimming.`
		description `	Until recently, this was a pirate world, but they are now officially "independent," forswearing support for piracy and other criminal activity as a result of being dominated by the Free Worlds militia. You get the feeling that most of the locals are not too fond of the Free Worlds, however.`



event "albatross joins free worlds"
	planet "Albatross"
		add attributes "ex-pirate"
		description `Albatross is a cold ocean world orbiting a small, cold sun. The first settlers on Albatross were anarchists who believed that in a society free from unnatural laws and constraints, everyone would happily and freely work for the common good. The next settlers were pirates who believed that a planet free from laws and constraints would be a great base of operations.`
		description `	Recently, the Free Worlds has liberated Albatross from their pirate oppressors, but many of the locals remain skeptical, seeing the Free Worlds as little different from the other protection rackets that have held sway over them.`
	system "Nunki"
		government "Free Worlds"
		fleet "Small Southern Merchants" 700
		fleet "Large Southern Merchants" 1400
		fleet "Small Free Worlds" 500
		fleet "Large Free Worlds" 3000
		fleet "Small Southern Pirates" 2000
		fleet "Large Southern Pirates" 5000



event "fw expanded and cut"
	system "Rasalhague"
		government "Free Worlds"
	system "Zeta Aquilae"
		government "Free Worlds"
	system "Ascella"
		government "Free Worlds"
	system "Peacock"
		government "Free Worlds"
	system "Kaus Australis"
		government "Free Worlds"
	system "Orvala"
		government "Free Worlds"
	system "Tais"
		government "Free Worlds"
	system "Naper"
		government "Free Worlds"
	system "Delta Sagittarii"
		government "Republic"
		fleet "Small Southern Merchants" 2000
		fleet "Large Southern Merchants" 6000
		fleet "Small Republic" 500
		fleet "Large Republic" 700
		fleet "Large Free Worlds" 3000
	system "Rastaban"
		government "Republic"
		fleet "Small Southern Merchants" 1000
		fleet "Large Southern Merchants" 4000
		fleet "Small Republic" 700
		fleet "Large Republic" 900
		fleet "Large Free Worlds" 2000
	system "Girtab"
		government "Republic"
		fleet "Small Southern Merchants" 1000
		fleet "Large Southern Merchants" 3000
		fleet "Small Republic" 900
		fleet "Large Republic" 1200
		fleet "Large Free Worlds" 1800
	system "Lesath"
		fleet "Small Southern Merchants" 6000
		fleet "Large Southern Merchants" 9000
		fleet "Small Republic" 1000
		fleet "Large Republic" 1000
		fleet "Large Free Worlds" 800
		fleet "Derelict Southern" 30000
	system "Alpha Arae"
		fleet "Small Southern Merchants" 5000
		fleet "Large Southern Merchants" 6000
		fleet "Small Republic" 800
		fleet "Large Republic" 1000
		fleet "Large Free Worlds" 3000
		fleet "Derelict Southern" 30000



event "fw at war with Syndicate"
	government Syndicate
		"attitude toward"
			"Free Worlds" -.3
			"Pirate" -.01
			"Korath" -.01
		bribe 0
	system "Rutilicus"
		fleet "Small Southern Merchants" 600
		fleet "Large Southern Merchants" 2000
	system "Cebalrai"
		fleet "Small Southern Merchants" 600
		fleet "Large Southern Merchants" 2000
	system "Holeb"
		fleet "Small Southern Merchants" 1000
		fleet "Large Southern Merchants" 3000



event "fw armistice"
	government "Republic"
		"attitude toward"
			"Free Worlds" 0
			"Merchant" .25
			"Pirate" -.3
	government "Free Worlds"
		"attitude toward"
			Republic 0
	system "Graffias"
		government "Republic"
	planet "Martini"
		"required reputation" 80
	planet "Thrall"
		"required reputation" 30
	planet "Geminus"
		"required reputation" 80
	planet "Hestia"
		"required reputation" 40
	planet "Vinci"
		"required reputation" 50
	planet "Vail"
		"required reputation" 40
	planet "Calda"
		"required reputation" 40
	planet "Pearl"
		"required reputation" 50
	planet "Glory"
		"required reputation" 60
	planet "Farseer"
		"required reputation" 50
	planet "Pilot"
		"required reputation" 100
	planet "Ada"
		"required reputation" 60
	planet "Hermes"
		"required reputation" 70
	planet "Mainsail"
		"required reputation" 40
	system "Rutilicus"
		fleet "Small Southern Merchants" 600
		fleet "Large Southern Merchants" 2000
		fleet "Small Southern Pirates" 8000
		fleet "Small Republic" 1000
	system "Cebalrai"
		fleet "Small Southern Merchants" 600
		fleet "Large Southern Merchants" 2000
		fleet "Small Southern Pirates" 4000
		fleet "Small Republic" 1000
	system "Holeb"
		fleet "Small Southern Merchants" 1000
		fleet "Large Southern Merchants" 3000
		fleet "Small Southern Pirates" 5000
		fleet "Small Republic" 2000
		fleet "Large Republic" 3000
		fleet "Derelict Southern" 30000
		fleet "Navy Surveillance" 1600
	system "Kaus Borealis"
		remove fleet "Republic Logistics"



event "fw tarazed joins"
	system "Tarazed"
		government "Free Worlds"
	system "Dabih"
		government "Free Worlds"
	system "Albireo"
		government "Free Worlds"
	system "Umbral"
		government "Free Worlds"
	system "Sadr"
		government "Free Worlds"
	system "Lurata"
		government "Free Worlds"



event "fw tarazed republic"
	system "Tarazed"
		government "Republic"
	system "Dabih"
		government "Republic"
	system "Albireo"
		government "Republic"
	system "Umbral"
		government "Republic"
	system "Sadr"
		government "Republic"
	system "Lurata"
		government "Republic"



event "deep sky tech available"
	outfitter "Deep Sky Basics"
		"Catalytic Ramscoop"
		"Typhoon Torpedo"
		"Electron Beam"
	outfitter "Deep Sky Advanced"
		"Catalytic Ramscoop"
		"Typhoon Torpedo"
		"Electron Beam"
		"Typhoon Launcher"
		"Typhoon Pod"
		"Typhoon Storage Tube"
		"Electron Turret"

event "navy expand typhoon sales"
	outfitter "Lovelace Advanced"
		"Typhoon Torpedo"
		"Typhoon Launcher"
		"Typhoon Pod"
		"Typhoon Storage Tube"

mission "Navy expands typhoon sales"
	invisible
	landing
	to offer
		has "event: deep sky tech available"
	on offer
		event "navy expand typhoon sales" 120
		fail



event "navy out of rastaban"
	system "Rastaban"
		government "Free Worlds"
		fleet "Small Southern Merchants" 1200
		fleet "Large Southern Merchants" 2400
		fleet "Small Free Worlds" 500
		fleet "Large Free Worlds" 700
		fleet "Small Southern Pirates" 3000
		fleet "Large Southern Pirates" 7000
		fleet "Navy Surveillance" 2000
	system "Girtab"
		government "Free Worlds"
		fleet "Small Southern Merchants" 900
		fleet "Large Southern Merchants" 2000
		fleet "Small Free Worlds" 1000
		fleet "Large Free Worlds" 1700
		fleet "Small Southern Pirates" 3000
		fleet "Large Southern Pirates" 7000
		fleet "Navy Surveillance" 5000
	system "Delta Sagittarii"
		government "Free Worlds"
		fleet "Small Southern Merchants" 1200
		fleet "Large Southern Merchants" 4000
		fleet "Small Free Worlds" 600
		fleet "Large Free Worlds" 900
		fleet "Small Southern Pirates" 3000
		fleet "Large Southern Pirates" 7000
		fleet "Navy Surveillance" 3000
	system "Lesath"
		fleet "Small Southern Merchants" 800
		fleet "Large Southern Merchants" 1600
		fleet "Small Free Worlds" 800
		fleet "Large Free Worlds" 1100
		fleet "Small Southern Pirates" 2000
		fleet "Large Southern Pirates" 5000
		fleet "Derelict Southern" 30000
		fleet "Navy Surveillance" 4000
	system "Alpha Arae"
		fleet "Small Southern Merchants" 2100
		fleet "Large Southern Merchants" 8000
		fleet "Small Southern Pirates" 6000
		fleet "Large Southern Pirates" 13000
		fleet "Small Republic" 900
		fleet "Large Republic" 800
		fleet "Derelict Southern" 30000
		fleet "Navy Surveillance" 1200



event "stack core for sale"
	planet "Solace"
		outfitter "Stack Core"
	planet "Zug"
		outfitter "Stack Core"
	planet "Wayfarer"
		outfitter "Stack Core"



event "syndicate occupies sol"
	system "Sol"
		fleet "Small Northern Merchants" 500
		fleet "Large Northern Merchants" 700
		fleet "Small Republic" 800
		fleet "Large Republic" 1200
		fleet "Small Core Merchants" 900
		fleet "Large Core Merchants" 1400
		fleet "Small Syndicate" 400
		fleet "Large Syndicate" 600



event "pug invasion"
	unlink "Zeta Aquilae" "Ascella"
	unlink "Rasalhague" "Cebalrai"
	unlink "Rasalhague" "Ascella"
	link "Deneb" "Zeta Aquilae"
	link "Deneb" "Rasalhague"
	unvisit "Zeta Aquilae"
	unvisit "Rasalhague"
	unvisit "Orvala"
	unvisit "Deneb"
	unvisit "Cebalrai"
	unvisit "Ascella"
	unvisit "Peacock"
	"tribute: Rand" /= 500
	"tribute: Oblivion" /= 500
	system "Zeta Aquilae"
		government "Pug"
		fleet "Small Southern Merchants" 1000
		fleet "Large Southern Merchants" 3000
		fleet "Small Pug" 1000
		fleet "Large Pug" 2000
	system "Rasalhague"
		government "Pug"
		fleet "Small Southern Merchants" 1500
		fleet "Large Southern Merchants" 2000
		fleet "Small Pug" 800
		fleet "Large Pug" 2000
	system "Orvala"
		government "Pug"
		fleet "Small Southern Merchants" 3000
		fleet "Large Southern Merchants" 6000
		fleet "Small Pug" 5000
		fleet "Large Pug" 9000
	planet "Rand"
		security 0
		tribute 1
			threshold 3000
			fleet "Small Pug" 15
			fleet "Large Pug" 3
	planet "Oblivion"
		security 0
		tribute 1
			threshold 3000
			fleet "Small Pug" 15
			fleet "Large Pug" 3



event "pug invasion 2"
	unlink "Vega" "Menkent"
	unlink "Vega" "Sol"
	unlink "Altair" "Sol"
	unlink "Fomalhaut" "Markab"
	link "Deneb" "Vega"
	link "Deneb" "Altair"
	unvisit "Vega"
	unvisit "Altair"
	unvisit "Nocte"
	unvisit "Fomalhaut"
	unvisit "Markab"
	"tribute: Silver" /= 700
	"tribute: Shiver" /= 300
	"tribute: Millrace" /= 1400
	system "Menkent"
		remove fleet "Republic Logistics"
	system "Vega"
		government "Pug"
		fleet "Small Northern Merchants" 800
		fleet "Large Northern Merchants" 3000
		fleet "Small Pug" 800
		fleet "Large Pug" 1200
	system "Altair"
		government "Pug"
		fleet "Small Core Merchants" 400
		fleet "Large Core Merchants" 600
		fleet "Small Northern Merchants" 1000
		fleet "Large Northern Merchants" 3000
		fleet "Small Pug" 700
		fleet "Large Pug" 900
	system "Fomalhaut"
		government "Pug"
		fleet "Small Core Merchants" 1000
		fleet "Large Core Merchants" 1200
		fleet "Small Pug" 1400
		fleet "Large Pug" 2000
	system "Nocte"
		government "Pug"
		fleet "Small Northern Merchants" 1500
		fleet "Large Northern Merchants" 5000
		fleet "Small Pug" 3000
		fleet "Large Pug" 7000
		fleet "Human Miners" 1600
	planet "Silver"
		security 0
		tribute 1
			threshold 3000
			fleet "Small Pug" 15
			fleet "Large Pug" 3
	planet "Shiver"
		security 0
		tribute 1
			threshold 3000
			fleet "Small Pug" 15
			fleet "Large Pug" 3
	planet "Millrace"
		security 0
		tribute 1
			threshold 3000
			fleet "Small Pug" 15
			fleet "Large Pug" 3



event "pug invasion 3"
	unlink "Delta Capricorni" "Markab"
	unlink "Delta Capricorni" "Scheat"
	unlink "Alderamin" "Alnair"
	link "Deneb" "Delta Capricorni"
	link "Deneb" "Alderamin"
	unvisit "Delta Capricorni"
	unvisit "Alderamin"
	unvisit "Scheat"
	unvisit "Alnair"
	"tribute: Maker" /= 1700
	"tribute: Furnace" /= 1200
	system "Delta Capricorni"
		government "Pug"
		fleet "Small Core Merchants" 700
		fleet "Large Core Merchants" 800
		fleet "Small Pug" 800
		fleet "Large Pug" 1100
	system "Alderamin"
		government "Pug"
		fleet "Small Core Merchants" 2000
		fleet "Large Core Merchants" 3200
		fleet "Small Pug" 1200
		fleet "Large Pug" 2500
	planet "Maker"
		security 0
		tribute 1
			threshold 3000
			fleet "Small Pug" 15
			fleet "Large Pug" 3
	planet "Furnace"
		security 0
		tribute 1
			threshold 3000
			fleet "Small Pug" 15
			fleet "Large Pug" 3



event "pug invasion 4"
	unlink "Caph" "Sol"
	unlink "Caph" "Eteron"
	unlink "Diphda" "Acamar"
	unlink "Diphda" "Ankaa"
	link "Fomalhaut" "Caph"
	unvisit "Caph"
	unvisit "Diphda"
	unvisit "Ankaa"
	"tribute: Reunion" /= 2900
	"tribute: Kraken Station" /= 500
	"tribute: Tinker" /= 1100
	system "Sol"
		fleet "Small Northern Merchants" 300
		fleet "Large Northern Merchants" 500
		fleet "Small Republic" 600
		fleet "Large Republic" 900
		fleet "Republic Logistics" 2000
		fleet "Small Core Merchants" 1000
		fleet "Large Core Merchants" 2000
	system "Diphda"
		government "Pug"
		fleet "Small Core Merchants" 2000
		fleet "Large Core Merchants" 600
		fleet "Small Pug" 1000
		fleet "Large Pug" 1500
	system "Caph"
		government "Pug"
		fleet "Small Core Merchants" 500
		fleet "Large Core Merchants" 600
		fleet "Small Pug" 700
		fleet "Large Pug" 1000
		fleet "Human Miners" 2000
	planet "Reunion"
		security 0
		tribute 1
			threshold 3000
			fleet "Small Pug" 15
			fleet "Large Pug" 3
	planet "Kraken Station"
		security 0
		tribute 1
			threshold 3000
			fleet "Small Pug" 15
			fleet "Large Pug" 3
	planet "Tinker"
		security 0
		tribute 1
			threshold 4000
			fleet "Small Pug" 15
			fleet "Large Pug" 3



event "fw syndicate welcoming"
	government "Syndicate"
		"attitude toward"
			"Free Worlds" 0
			"Republic" 0
			"Navy (Oathkeeper)" 0
			"Pirate" -.4
			"Korath" -.5
		bribe .08
	system "Algenib"
		government "Syndicate (Extremist)"
		fleet "Small Core Pirates" 1500
		fleet "Large Core Pirates" 2000
		fleet "Syndicate Extremists" 200



event "at war with the pug"
	"reputation: Pug" <?= -1000
	government "Pug"
		"attitude toward"
			"Free Worlds" -.01
			"Republic" -.01
			"Syndicate" -.01
			"Syndicate (Extremist)" -.01
	system "Delta Capricorni"
		fleet "Small Core Merchants" 1500



event "battle for delta capricorni"
	system "Delta Capricorni"
		government Syndicate
	"tribute: Maker" *= 1700
	planet "Maker"
		security 0.4
		tribute 1700
			threshold 4500
			fleet "Large Syndicate" 12



event "reconnected delta capricorni"
	link "Delta Capricorni" "Markab"
	system "Delta Capricorni"
		fleet "Small Core Merchants" 1500
		fleet "Large Core Merchants" 3000
		fleet "Small Pug" 2000
		fleet "Large Syndicate" 400
		fleet "Human Miners" 3000



event "battle for altair"
	system "Altair"
		fleet "Small Core Merchants" 1500



event "liberation of altair"
	"tribute: Shiver" *= 300
	system "Altair"
		government "Republic"
		fleet "Small Core Merchants" 1000
		fleet "Large Core Merchants" 2000
		fleet "Small Pug" 2000
		fleet "Large Syndicate" 800
	planet "Shiver"
		security 0.1
		tribute 300
			threshold 2000
			fleet "Small Republic" 10
			fleet "Large Republic" 2



event "reconnected altair"
	link "Altair" "Sol"
	system "Altair"
		government "Republic"
		fleet "Small Core Merchants" 800
		fleet "Large Core Merchants" 1200



event "pug flee"
	unvisit "Deneb"
	system "Zeta Aquilae"
		fleet "Small Southern Merchants" 1000
		fleet "Large Southern Merchants" 3000
		fleet "Small Republic" 1000
		fleet "Large Republic" 2000
	system "Rasalhague"
		fleet "Small Southern Merchants" 1500
		fleet "Large Southern Merchants" 2000
		fleet "Small Republic" 1200
		fleet "Large Republic" 2500
	system "Vega"
		fleet "Small Northern Merchants" 800
		fleet "Large Northern Merchants" 3000
		fleet "Small Republic" 800
		fleet "Large Republic" 1200
	system "Altair"
		fleet "Small Core Merchants" 400
		fleet "Large Core Merchants" 600
		fleet "Small Northern Merchants" 1000
		fleet "Large Northern Merchants" 3000
		fleet "Small Republic" 700
		fleet "Large Republic" 900
	system "Fomalhaut"
		fleet "Small Core Merchants" 1000
		fleet "Large Core Merchants" 1200
		fleet "Small Republic" 1600
		fleet "Large Republic" 3000
	system "Delta Capricorni"
		fleet "Small Core Merchants" 700
		fleet "Large Core Merchants" 800
		fleet "Small Syndicate" 500
		fleet "Large Syndicate" 600
	system "Alderamin"
		fleet "Small Core Merchants" 2000
		fleet "Large Core Merchants" 3200
		fleet "Small Syndicate" 700
		fleet "Large Syndicate" 900
	system "Diphda"
		fleet "Small Core Merchants" 2000
		fleet "Large Core Merchants" 600
		fleet "Small Republic" 1600
		fleet "Large Republic" 3000
	system "Caph"
		fleet "Small Core Merchants" 500
		fleet "Large Core Merchants" 600
		fleet "Small Republic" 1600
		fleet "Large Republic" 3000
	system "Nocte"
		fleet "Small Northern Merchants" 1500
		fleet "Large Northern Merchants" 5000
		fleet "Small Republic" 3000
		fleet "Large Republic" 7000
		fleet "Small Northern Pirates" 2500
		fleet "Derelict Northern" 10000
	system "Orvala"
		fleet "Small Southern Merchants" 3000
		fleet "Large Southern Merchants" 6000
		fleet "Small Southern Pirates" 1000
		fleet "Large Southern Pirates" 3000
		fleet "Derelict Southern" 10000
	system "Deneb"
		fleet "Small Core Merchants" 5000
		add object "Pug Wormhole"
			sprite planet/wormhole
			distance 2320.29
			period 1788.27
	planet "Pugglemug"
		attributes uninhabited
	planet "Pugglequat"
		attributes uninhabited



event "pug territory liberated"
	system "Orvala"
		government "Free Worlds"
	system "Nocte"
		government Republic
	system "Zeta Aquilae"
		government "Free Worlds"
	system "Rasalhague"
		government "Free Worlds"
	system "Vega"
		government Republic
	system "Altair"
		government Republic
	system "Fomalhaut"
		government Syndicate
	system "Delta Capricorni"
		government Syndicate
	system "Alderamin"
		government Syndicate
	system "Diphda"
		government Syndicate
	system "Caph"
		government Syndicate
	"tribute: Rand" *= 500
	"tribute: Oblivion" *= 500
	"tribute: Silver" *= 700
	"tribute: Millrace" *= 1400
	"tribute: Furnace" *= 1200
	"tribute: Reunion" *= 2900
	"tribute: Kraken Station" *= 500
	"tribute: Tinker" *= 1100
	system "Deneb"
		government "Neutral"
		fleet "Small Core Merchants" 400
		fleet "Large Core Merchants" 600
		fleet "Small Northern Merchants" 1000
		fleet "Large Northern Merchants" 3000
		fleet "Small Republic" 700
		fleet "Large Republic" 900
		fleet "Small Syndicate" 1200
		fleet "Large Syndicate" 2000
	planet "Pugglemug"
		remove attributes
	planet "Pugglequat"
		remove attributes
	planet "Rand"
		security 0.05
		tribute 500
			threshold 3000
			fleet "Large Militia" 10
	planet "Oblivion"
		security 0.05
		tribute 500
			threshold 3000
			fleet "Large Militia" 10
	planet "Silver"
		security 0.1
		tribute 700
			threshold 4000
			fleet "Small Republic" 25
			fleet "Large Republic" 2
	planet "Millrace"
		security 0.2
		tribute 1400
			threshold 4000
			fleet "Large Syndicate" 10
	planet "Furnace"
		security 0.1
		tribute 1200
			threshold 3500
			fleet "Large Syndicate" 9
	planet "Reunion"
		security 0.3
		tribute 2900
			threshold 5000
			fleet "Large Syndicate" 19
	planet "Kraken Station"
		security 0.3
		tribute 500
			threshold 3500
			fleet "Small Syndicate" 7
			fleet "Large Syndicate" 2
	planet "Tinker"
		security 0.4
		tribute 1100
			threshold 4000
			fleet "Large Syndicate" 9



event "pug link restoration 1"
	link "Rasalhague" "Cebalrai"
	link "Alderamin" "Alnair"
	link "Vega" "Sol"



event "pug link restoration 2"
	link "Zeta Aquilae" "Ascella"
	link "Caph" "Sol"
	link "Vega" "Menkent"



event "pug link restoration 3"
	link "Diphda" "Ankaa"
	link "Fomalhaut" "Markab"
	link "Rasalhague" "Ascella"



event "pug link restoration 4"
	link "Delta Capricorni" "Scheat"
	link "Caph" "Eteron"
	link "Diphda" "Acamar"



event "battle of algenib"
	government "Republic"
		"attitude toward"
			"Syndicate (Extremist)" -.1
	government "Navy (Oathkeeper)"
		"attitude toward"
			"Syndicate (Extremist)" -.1
	system "Algenib"
		fleet "Small Syndicate" 5000



event "navy occupies algenib"
	system "Algenib"
		government "Republic"
		fleet "Small Republic" 500
		fleet "Large Republic" 800
		fleet "Large Syndicate" 800
	system "Gienah"
		government "Republic"
		fleet "Small Republic" 800
		fleet "Large Republic" 1200
		fleet "Large Syndicate" 1000



event "navy done with algenib"
	system "Algenib"
		government "Pirate"
		fleet "Small Core Pirates" 300
		fleet "Large Core Pirates" 500
		fleet "Large Syndicate" 800
		fleet "Small Core Merchants" 600
	system "Gienah"
		government "Pirate"
		fleet "Small Core Pirates" 500
		fleet "Large Core Pirates" 800
		fleet "Large Syndicate" 5000



event "fwc southern battle"
	system "Delta Sagittarii"
		fleet "Large Free Worlds" 4000
	system "Rastaban"
		fleet "Small Southern Merchants" 1000
		fleet "Large Southern Merchants" 4000
	system "Girtab"
		fleet "Small Southern Merchants" 1000
		fleet "Large Southern Merchants" 3000



event "fwc southern liberation"
	system "Delta Sagittarii"
		government "Free Worlds"
		fleet "Small Southern Merchants" 1200
		fleet "Large Southern Merchants" 4000
		fleet "Small Free Worlds" 600
		fleet "Large Free Worlds" 900
		fleet "Small Southern Pirates" 3000
		fleet "Large Southern Pirates" 7000
		fleet "Large Republic" 3000
	system "Rastaban"
		government "Free Worlds"
		fleet "Small Southern Merchants" 1200
		fleet "Large Southern Merchants" 2400
		fleet "Small Free Worlds" 500
		fleet "Large Free Worlds" 700
		fleet "Small Southern Pirates" 3000
		fleet "Large Southern Pirates" 7000
		fleet "Large Republic" 3000
	system "Girtab"
		government "Free Worlds"
		fleet "Small Southern Merchants" 900
		fleet "Large Southern Merchants" 2000
		fleet "Small Free Worlds" 1000
		fleet "Large Free Worlds" 1700
		fleet "Small Southern Pirates" 3000
		fleet "Large Southern Pirates" 7000
	system "Lesath"
		fleet "Small Southern Merchants" 800
		fleet "Large Southern Merchants" 1600
		fleet "Small Free Worlds" 800
		fleet "Large Free Worlds" 1100
		fleet "Small Southern Pirates" 2000
		fleet "Large Southern Pirates" 5000
		fleet "Derelict Southern" 30000
		fleet "Navy Surveillance" 4000



event "fwc attack kaus borealis"
	system "Alpha Arae"
		fleet "Small Southern Merchants" 5000
		fleet "Large Southern Merchants" 6000
	system "Kaus Borealis"
		fleet "Large Southern Merchants" 4000
		fleet "Large Free Worlds" 3000



event "fwc capture kaus borealis"
	system "Alpha Arae"
		fleet "Small Southern Merchants" 5000
		fleet "Large Southern Merchants" 6000
		fleet "Small Free Worlds" 1000
		fleet "Large Free Worlds" 1000
	system "Kaus Borealis"
		government "Free Worlds"
		fleet "Small Southern Merchants" 2000
		fleet "Large Southern Merchants" 4000
		fleet "Small Free Worlds" 400
		fleet "Large Free Worlds" 400
		fleet "Large Republic" 2000
	planet "New Iceland"
		description `New Iceland is a perpetually hazy volcanic world, with a slightly caustic atmosphere but enough reserves of metal and petrochemicals to draw a large number of settlers. Some of those settlers also make a living as farmers, and a few well-developed factory towns produce goods for export to other worlds.`
		description `	Many of the inhabitants wear dust masks to avoid letting the particulate matter from the volcanoes accumulate in their lungs.`
		description `	The Navy had begun building a massive military base on New Iceland after they had been pushed out of the Southern Rim, but their defeat in this system by the Free Worlds has led to the base being abandoned prematurely.`



event "fwc attack cebalrai"
	system "Cebalrai"
		fleet "Small Southern Merchants" 5000
		fleet "Large Southern Merchants" 6000



event "fwc capture cebalrai"
	system "Cebalrai"
		government "Free Worlds"
		fleet "Small Southern Merchants" 1000
		fleet "Large Southern Merchants" 1500
		fleet "Small Free Worlds" 400
		fleet "Large Free Worlds" 400
		fleet "Large Republic" 2000
	system "Kaus Borealis"
		government "Free Worlds"
		fleet "Small Southern Merchants" 2000
		fleet "Large Southern Merchants" 4000
		fleet "Small Free Worlds" 600
		fleet "Large Free Worlds" 700



event "fwc solace has nukes"
	planet "Solace"
		outfitter "Nuke"



event "fwc defend cebalrai"
	system "Cebalrai"
		fleet "Large Free Worlds" 6000



event "fwc defended cebalrai"
	system "Cebalrai"
		fleet "Small Southern Merchants" 1000
		fleet "Large Southern Merchants" 1500
		fleet "Small Free Worlds" 500
		fleet "Large Free Worlds" 600
		fleet "Large Republic" 5000
	system "Sargas"
		fleet "Small Southern Merchants" 600
		fleet "Large Southern Merchants" 2500
		fleet "Small Free Worlds" 1000
		fleet "Large Free Worlds" 1500
		fleet "Small Southern Pirates" 3000
		fleet "Large Southern Pirates" 7000
	system "Lesath"
		fleet "Small Southern Merchants" 6000
		fleet "Large Southern Merchants" 9000
		fleet "Large Free Worlds" 800
	system "Dschubba"
		fleet "Small Southern Merchants" 800
		fleet "Large Southern Merchants" 2600
		fleet "Small Southern Pirates" 3000
		fleet "Large Southern Pirates" 6000
		fleet "Small Free Worlds" 2000
		fleet "Large Free Worlds" 3000
	system "Seginus"
		fleet "Small Southern Merchants" 1200
		fleet "Large Southern Merchants" 2700
		fleet "Small Free Worlds" 700
		fleet "Large Free Worlds" 1100
	system "Alnasl"
		fleet "Small Southern Merchants" 1300
		fleet "Large Southern Merchants" 2500
		fleet "Small Southern Pirates" 6000
		fleet "Small Free Worlds" 2000
		fleet "Large Free Worlds" 3000
	system "Eber"
		fleet "Small Southern Merchants" 1900
		fleet "Large Southern Merchants" 2900
		fleet "Small Southern Pirates" 3000
		fleet "Small Free Worlds" 2000
		fleet "Large Free Worlds" 3000
	system "Delta Sagittarii"
		government "Free Worlds"
		fleet "Small Southern Merchants" 1200
		fleet "Large Southern Merchants" 4000
		fleet "Small Free Worlds" 600
		fleet "Large Free Worlds" 900
		fleet "Small Southern Pirates" 3000
		fleet "Large Southern Pirates" 7000
	system "Rastaban"
		government "Free Worlds"
		fleet "Small Southern Merchants" 1200
		fleet "Large Southern Merchants" 2400
		fleet "Small Free Worlds" 500
		fleet "Large Free Worlds" 700
		fleet "Small Southern Pirates" 3000
		fleet "Large Southern Pirates" 7000
	system "Albaldah"
		government "Free Worlds"
		fleet "Small Southern Merchants" 1000
		fleet "Large Southern Merchants" 1200
		fleet "Small Free Worlds" 900
		fleet "Large Free Worlds" 1900
		fleet "Small Southern Pirates" 3000
		fleet "Large Southern Pirates" 7000
		fleet "Human Miners" 3000



event "fwc attack menkent"
	system "Menkent"
		fleet "Small Southern Merchants" 5000



event "fwc capture menkent"
	system "Menkent"
		government "Free Worlds"
		fleet "Small Southern Merchants" 700
		fleet "Large Southern Merchants" 1900
		fleet "Small Free Worlds" 300
		fleet "Large Free Worlds" 400
		fleet "Large Republic" 2000
		fleet "Human Miners" 2000
	planet "New Austria"
		description `New Austria is a rugged mountain world, full of snow-capped peaks and valleys so deep and so steep that they rarely see sunlight.`
		description `	The few settlements that have been built here were developed for mining sapphires and rubies. The sapphires found in New Austria range from blue to yellow to black to clear in color, and are used both for industrial abrasives and for jewelry.`
		description `	For centuries the locals have been trying to find a deposit of diamonds, which would sell for much higher prices than sapphires, and local folklore revolves around the prosperity that would come to this world if diamonds were ever discovered.`
		description `	The Navy once had a military base here, but they vacated it when the Free Worlds captured this system as part of the "Checkmate" plan.`



event "fwc attack vega"
	system "Vega"
		fleet "Small Southern Merchants" 50000



event "fwc pug invasion"
	unlink "Vega" "Sol"
	unlink "Altair" "Sol"
	unlink "Altair" "Fomalhaut"
	unlink "Delta Capricorni" "Markab"
	unlink "Delta Capricorni" "Scheat"
	unlink "Alderamin" "Alnair"
	unlink "Zeta Aquilae" "Ascella"
	unlink "Rasalhague" "Ascella"
	unlink "Rasalhague" "Cebalrai"
	unlink "Vega" "Menkent"
	link "Vega" "Deneb"
	link "Altair" "Deneb"
	link "Delta Capricorni" "Deneb"
	link "Alderamin" "Deneb"
	link "Zeta Aquilae" "Deneb"
	link "Rasalhague" "Deneb"
	"reputation: Pug" <?= -1000
	"tribute: Rand" /= 500
	"tribute: Oblivion" /= 500
	"tribute: Shiver" /= 300
	"tribute: Maker" /= 1700
	"tribute: Furnace" /= 1200
	government "Pug"
		"attitude toward"
			"Free Worlds" -.01
	system "Zeta Aquilae"
		government "Pug"
		fleet "Small Southern Merchants" 1000
		fleet "Large Southern Merchants" 3000
		fleet "Small Pug" 1000
		fleet "Large Pug" 2000
	system "Rasalhague"
		government "Pug"
		fleet "Small Southern Merchants" 1500
		fleet "Large Southern Merchants" 2000
		fleet "Small Pug" 800
		fleet "Large Pug" 2000
	system "Orvala"
		government "Pug"
		fleet "Small Southern Merchants" 3000
		fleet "Large Southern Merchants" 6000
		fleet "Small Pug" 5000
		fleet "Large Pug" 9000
	system "Altair"
		government "Pug"
		fleet "Small Core Merchants" 400
		fleet "Large Core Merchants" 600
		fleet "Small Northern Merchants" 1000
		fleet "Large Northern Merchants" 3000
		fleet "Small Pug" 700
		fleet "Large Pug" 900
	system "Vega"
		government "Free Worlds"
	system "Delta Capricorni"
		government "Pug"
		fleet "Small Core Merchants" 700
		fleet "Large Core Merchants" 800
		fleet "Small Pug" 800
		fleet "Large Pug" 1100
	system "Alderamin"
		government "Pug"
		fleet "Small Core Merchants" 2000
		fleet "Large Core Merchants" 3200
		fleet "Small Pug" 1200
		fleet "Large Pug" 2500
	system "Nocte"
		government "Pug"
		fleet "Small Northern Merchants" 1500
		fleet "Large Northern Merchants" 5000
		fleet "Small Pug" 3000
		fleet "Large Pug" 7000
		fleet "Human Miners" 1600
	planet "Rand"
		security 0
		tribute 1
			threshold 3000
			fleet "Small Pug" 15
			fleet "Large Pug" 3
	planet "Oblivion"
		security 0
		tribute 1
			threshold 3000
			fleet "Small Pug" 15
			fleet "Large Pug" 3
	planet "Shiver"
		security 0
		tribute 1
			threshold 3000
			fleet "Small Pug" 15
			fleet "Large Pug" 3
	planet "Maker"
		security 0
		tribute 1
			threshold 3000
			fleet "Small Pug" 15
			fleet "Large Pug" 3
	planet "Furnace"
		security 0
		tribute 1
			threshold 3000
			fleet "Small Pug" 15
			fleet "Large Pug" 3



event "fwc pug peaceful"
	"reputation: Pug" = 1
	government "Pug"
		"attitude toward"
			"Free Worlds" 0



event "fwc navy retakes cebalrai"
	unvisit "Cebalrai"
	unvisit "Menkent"
	system "Cebalrai"
		government "Republic"
		fleet "Small Southern Merchants" 1000
		fleet "Large Southern Merchants" 1500
		fleet "Small Republic" 500
		fleet "Large Republic" 600
		fleet "Large Free Worlds" 5000
	system "Menkent"
		government "Republic"
		fleet "Small Southern Merchants" 700
		fleet "Large Southern Merchants" 1900
		fleet "Small Republic" 300
		fleet "Large Republic" 400
		fleet "Large Free Worlds" 2000
		fleet "Human Miners" 2000



event "fwc peace with the navy"
	"reputation: Republic" = 1
	government "Republic"
		"attitude toward"
			"Free Worlds" 0
			"Merchant" .25
			"Pirate" -.3
	government "Free Worlds"
		"attitude toward"
			"Republic" 0
	"tribute: Silver" /= 700
	planet "Silver"
		security 0
		tribute 1
			threshold 3000
			fleet "Small Pug" 15
			fleet "Large Pug" 3
	planet "Martini"
		"required reputation" 80
	planet "Thrall"
		"required reputation" 30
	planet "Geminus"
		"required reputation" 80
	planet "Hestia"
		"required reputation" 40
	planet "Vinci"
		"required reputation" 50
	planet "Vail"
		"required reputation" 40
	planet "Calda"
		"required reputation" 40
	planet "Pearl"
		"required reputation" 50
	planet "Glory"
		"required reputation" 60
	planet "Farseer"
		"required reputation" 50
	planet "Pilot"
		"required reputation" 100
	planet "Ada"
		"required reputation" 60
	planet "Hermes"
		"required reputation" 70
	planet "Mainsail"
		"required reputation" 40
	system "Vega"
		government "Pug"
		fleet "Small Northern Merchants" 800
		fleet "Large Northern Merchants" 3000
		fleet "Small Pug" 800
		fleet "Large Pug" 1200
		fleet "Human Miners" 5000



event "fwc defend oblivion"
	"reputation: Pug" <?= -10
	government "Pug"
		"attitude toward"
			"Free Worlds" -.01



event "fwc battle for rasalhague"
	link "Rasalhague" "Cebalrai"
	system "Rasalhague"
		fleet "Small Southern Merchants" 10000
	government "Pug"
		"attitude toward"
			"Republic" -.01
			"Navy (Oathkeeper)" -.01



event "fwc liberation of rasalhague"
	"tribute: Oblivion" *= 500
	system "Rasalhague"
		government "Free Worlds"
		fleet "Small Southern Merchants" 1500
		fleet "Large Southern Merchants" 2000
		fleet "Small Republic" 400
		fleet "Large Republic" 600
		fleet "Small Free Worlds" 400
		fleet "Large Free Worlds" 600
	system "Zeta Aquilae"
		fleet "Small Southern Merchants" 1000
		fleet "Large Southern Merchants" 3000
	system "Vega"
		fleet "Small Southern Merchants" 1500
		fleet "Large Southern Merchants" 2000
	system "Altair"
		fleet "Small Core Merchants" 400
		fleet "Large Core Merchants" 600
	system "Delta Capricorni"
		fleet "Small Core Merchants" 700
		fleet "Large Core Merchants" 800
	system "Alderamin"
		fleet "Small Core Merchants" 2000
		fleet "Large Core Merchants" 3200
	system "Deneb"
		fleet "Small Core Merchants" 10000
		fleet "Small Pug" 100
		fleet "Large Pug" 100
	planet "Oblivion"
		security 0.05
		tribute 500
			threshold 3000
			fleet "Large Militia" 10



event "fwc reconnect ascella"
	link "Rasalhague" "Ascella"



event "fwc reconnect zeta aquilae"
	link "Zeta Aquilae" Ascella
	"tribute: Rand" *= 500
	system "Zeta Aquilae"
		government "Free Worlds"
		fleet "Small Southern Merchants" 1500
		fleet "Large Southern Merchants" 2000
		fleet "Small Republic" 400
		fleet "Large Republic" 600
		fleet "Small Free Worlds" 600
		fleet "Large Free Worlds" 800
	system "Orvala"
		government "Free Worlds"
	planet "Rand"
		security 0.05
		tribute 500
			threshold 3000
			fleet "Large Militia" 10



event "fwc liberation of vega"
	"tribute: Silver" *= 700
	system "Vega"
		government "Republic"
	planet "Silver"
		security 0.1
		tribute 700
			threshold 4000
			fleet "Small Republic" 25
			fleet "Large Republic" 2



event "fwc reconnect vega"
	link "Sol" "Vega"
	system "Vega"
		government "Republic"
		fleet "Small Southern Merchants" 1500
		fleet "Large Southern Merchants" 2000
		fleet "Small Republic" 500
		fleet "Large Republic" 700
		fleet "Human Miners" 5000



event "fwc pug defeated"
	"tribute: Shiver" *= 300
	"tribute: Maker" *= 1700
	"tribute: Furnace" *= 1200
	system "Altair"
		government "Republic"
	system "Delta Capricorni"
		government "Syndicate"
	system "Alderamin"
		government "Syndicate"
	system "Deneb"
		government "Neutral"
		fleet "Small Core Merchants" 400
		fleet "Large Core Merchants" 600
		fleet "Small Northern Merchants" 1000
		fleet "Large Northern Merchants" 3000
		fleet "Small Republic" 700
		fleet "Large Republic" 900
		fleet "Small Syndicate" 1200
		fleet "Large Syndicate" 2000
	system "Nocte"
		government "Republic"
	planet "Pugglemug"
		remove attributes
	planet "Pugglequat"
		remove attributes
	planet "Shiver"
		security 0.1
		tribute 300
			threshold 2000
			fleet "Small Republic" 10
			fleet "Large Republic" 2
	planet "Maker"
		security 0.4
		tribute 1700
			threshold 4500
			fleet "Large Syndicate" 12
	planet "Furnace"
		security 0.1
		tribute 1200
			threshold 3500
			fleet "Large Syndicate" 9



event "fwc kaus borealis ceded back"
	system "Kaus Borealis"
		government "Republic"



event "fwc link restoration 1"
	link "Vega" "Menkent"
	link "Altair" "Sol"



event "fwc link restoration 2"
	link "Delta Capricorni" "Markab"
	link "Alderamin" "Alnair"



event "fwc link restoration 3"
	link "Altair" "Fomalhaut"
	link "Delta Capricorni" "Scheat"



event "syndicate tech available"
	outfitter "Syndicate Basics"
		"Ionic Afterburner"
		"S-270 Regenerator"
	outfitter "Syndicate Advanced"
		"Ionic Afterburner"
		"S-270 Regenerator"
		"S-970 Regenerator"



event "Deep memorial completed"
	planet "Deep"
		spaceport `The spaceport is built on a large island, a now-extinct volcano with an elevation of several kilometers at its center. Most of the large-scale fishing here is done by a single company, Poseidon Industries, which also built and maintains the spaceport. Steep winding roads and sturdy concrete homes and warehouses line the mountain slopes, and below you in the harbor several massive trawling vessels are moored. On the outskirts of the spaceport are the ramshackle houses and open-air marketplace used by the smaller, independent fishing families.`
		spaceport `	Positioned north of the spaceport is the Free Worlds War Memorial, a series of granite walls engraved with the names of the fallen. Two additional rings of walls have been constructed around both the first twenty-three walls and the fifty walls of the old outer ring.`

mission "Deep Memorial Finished"
	landing
	invisible
	to offer
		has "main plot completed"
	on offer
		event "Deep memorial completed"
		fail



event "geminus rebuilt"
	planet "Geminus"
		description `Geminus, although not the most hospitable of worlds, is a young enough planet that large stores of iron, titanium, and other metals are easily accessible near the surface. The constant volcanic activity leaves the planet perpetually shrouded in a twilight haze of ash and fog.`
		description `	The shattered remnants of the old Navy Yard are still left abandoned and slowly rusting away in the planet's caustic atmosphere, but the Republic has now built a new shipyard to replace the one destroyed in the bombing, and once again Geminus has become a central hub of technology and industry.`
		spaceport `Like everything else on Geminus, the spaceport is not terribly pretty, but is functional and efficient. Each of the wide hallways is marked out like a road, with space in the center for electric carts carrying cargo, while pedestrians are relegated to the edges. Video cameras and sensors have been placed at every intersection, and access to the shipbuilding facilities is tightly controlled.`
		spaceport `	The hub of the spaceport is a food court with a ring of shops in the center and seating on the outside, where you can look out of plate glass windows at the lava fields and caldera outside. By night, you can see the volcanic glow all around the horizon.`
		shipyard "Basic Ships"
		shipyard "Navy Basics"
		shipyard "Navy Advanced"
		shipyard "Betelgeuse Basics"
		shipyard "Lionheart Basics"
		outfitter "Common Outfits"
		outfitter "Ammo North"
		outfitter "Lovelace Advanced"
		outfitter "Syndicate Basics"

mission "Geminus Rebuilt"
	landing
	invisible
	to offer
		has "main plot completed"
	on offer
		event "geminus rebuilt" 90
		fail

event "martini recovers"
	planet "Martini"
		description `Martini is a world of exotic beaches and perfect weather. The Republic's central bank and the galactic stock exchange were previously headquartered here, before a terrorist attack destroyed them and a large portion of the old capital city as well.`
		description `	The new capital city is on the other side of the main continent, where lingering radiation will not affect the rest of the population. It is not so grand as the old capital, but its population has swelled from resettlement from the irradiated areas and it is quickly gaining the air of a major metropolis. The inhabitants, many of whom are survivors of the blast, have rallied behind a sort of 'will-do' attitude that only occurs after such a devastating and destructive event.`
		spaceport `Currently, the newly-designated planetary spaceport does not possess the infrastructure to act as the main spaceport of Martini. The expansive temporary spaceport from the relief operation is still being used, and since then, permanent landing pads have been built, but there are now plans to demolish it and give the new planetary spaceport a desperately needed expansion.`
		spaceport `	Martini's old spaceport still remains, as it was located just outside the blast zone and its deflector shields bore the brunt of the shockwave, but its towers partially collapsed in the days following the devastation. It now appears from a distance to be a few unevenly-levelled black spires rising before a backdrop of the smoke and remnants of a ruined city, no longer gleaming as it once did.`

mission "Martini Recovers"
	landing
	invisible
	to offer
		has "main plot completed"
	on offer
		event "martini recovers" 45
		fail<|MERGE_RESOLUTION|>--- conflicted
+++ resolved
@@ -320,12 +320,7 @@
 		fleet "Large Southern Merchants" 1800
 		fleet "Small Free Worlds" 2200
 		fleet "Large Free Worlds" 3600
-<<<<<<< HEAD
-		fleet "Small Southern Pirates" 4000
-		fleet "Large Southern Pirates" 7000
 		fleet "Derelict Southern" 25000
-=======
->>>>>>> bc058c0c
 	
 	system "Mora"
 		fleet "Small Southern Merchants" 2800
