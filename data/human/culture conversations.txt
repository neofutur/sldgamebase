# Copyright (c) 2021 by Michael Zahniser
#
# Endless Sky is free software: you can redistribute it and/or modify it under the
# terms of the GNU General Public License as published by the Free Software
# Foundation, either version 3 of the License, or (at your option) any later version.
#
# Endless Sky is distributed in the hope that it will be useful, but WITHOUT ANY
# WARRANTY; without even the implied warranty of MERCHANTABILITY or FITNESS FOR A
# PARTICULAR PURPOSE.  See the GNU General Public License for more details.

mission "Sad Gamblers - Republic"
	minor
	source
		government "Republic"
		attributes "near earth"
		not attributes "station"
	to offer
		random < 1
	on offer
		conversation
			`Passing through the spaceport you see a sizable group of people waiting on a lottery draw. You hear a whoop of success, and your attention is drawn as one of them wins a moderate sum in a 12th division win. It's one or two day's worth of standard pay.`
			`	It's difficult not to pity them as they immediately buy more tickets with the whole value.`
				decline

mission "Sad Gamblers - Syndicate"
	minor
	source
		government "Syndicate"
		not attributes "station"
	to offer
		random < 1
	on offer
		conversation
			`Passing through the spaceport you see a sizable group of people waiting on a lottery draw. You hear a whoop of success, and your attention is drawn as one of them wins a moderate sum in a 12th division win. It's one or two day's worth of standard pay.`
			`	It's difficult not to pity them as they immediately buy more tickets with the whole value.`
				decline



mission "Gift Store Interaction"
	minor
	source
		government "Republic"
		attributes "deep"
		not attributes "station"
	to offer
		random < 1
	on offer
		conversation
			`As you wander the spaceport with a snack, waiting for your ship to be refueled, you pass a local souvenir shop and poke your head in to kill a little time. You see a decent looking mug with the text "<origin>" printed underneath an attractive, stylized representation of the spaceport you are presently standing in and pick it up to see how it feels. The handle is solid, not too small for your fingers, and the lip of it looks like it would be comfortable to drink out of.`
			`	Two young adults wander into the aisle just a couple of meters away, conversing in a language that you don't understand, one that is perhaps local to the Deep. They're cooing over an item they've found, but when one flips it over to look at the price tag, there is an immediate exchange of looks and expressions that does not require translation. The item ends up back on the shelf with a giggle and a head-shake.`
			branch broke
				credits < 50
			`	Curious, you turn over your own mug and see that it is indeed at least five times what you would expect to pay for a mug, even a good one: 50 credits. Still, it is certainly a novelty...`
			choice
				`	(Buy the mug.)`
					goto buy
				`	(Put it back.)`
			`	You roll your eyes and put it back. Some experiences really are universal.`
				decline
			
			label buy
			action
				payment -50
				outfit "Mug"
			`	You purchase the mug on an impulse. At least you can ditch your other one with a chip in it.`
				decline
			
			label broke
			`	Curious, you turn over your own mug, and when you spot the 50 credit price tag your heart sinks. You could never afford such an expensive mug. You put it back and walk away while pondering your financial situation.`
				decline

outfit "Mug"
	category "Hand to Hand"
	cost 50
	thumbnail "outfit/unknown"
	"capture attack" .1
	"unplunderable" 1
	description "You can throw it in a pinch, you guess."



mission "Trash Fire Crops"
	minor
	source
		government "Republic"
		attributes "dirt belt"
		not attributes "station"
	to offer
		random < 1
	on offer
		conversation
			`As you move about the spaceport, you can't avoid the terrible smell. It's like a trash fire, but you can't see any sort of smoke.`
			choice
				`	(Ignore it.)`
					goto ignore
				`	(Ask around.)`
			`	You ask one of the locals who doesn't look too busy. They sadly inform you that there's been a bumper banana crop, but unfortunately other wealthier worlds had a bumper crop at the same time, and there's nowhere to either sell or store a significant excess. Distressed farmers are burning the excess fruit to make fertilizer for the next season, the wind has carried the smell all over town.`
				decline
			label ignore
			`	You leave the mysterious smell to the locals and continue on your business.`
				decline



mission "Worker's Occasion"
	minor
	source
		government "Republic"
		attributes "dirt belt"
		not attributes "station"
	to offer
		random < 1
	on offer
		conversation
			`Pausing to consider a restaurant for your dinner, you notice a local worker with a small handful of credits eagerly eyeing the menu. His clothes are neatly worn and look freshly brushed, but it's impossible not to notice the dirty marks and stains that haven't washed out. The man undeniably seems nervous, and he looks at the formal dining layout with an obvious lack of familiarity. Looking at the menu yourself, you realize that while the prices are very affordable for you, they would've been unreachable before your career change.`
			choice
				`	(Offer to pay for the man's dinner.)`
					goto aid
				`	(Silently pity the man.)`
					goto pity
				`	(Smile at the man.)`
			`	You smile at the man and reflect on the value of small achievements. He catches your smile out of the corner of his eye and gives you a hesitant but friendly wave back before you go about your business.`
				decline
			label aid
			`	You enter the restaurant and catch the man's attention, offering to pay for his meal.`
			`	He recognizes you as a pilot and frowns, before telling you where you can stick that offer in colorful terms. As you walk away, you think about what your reaction would be if a much wealthier individual pitied you by paying for your dinner.`
				decline
			label pity
			`	You pity the man who has to work a full month to afford this and continue on your way.`
				decline



mission "Paradise Cleaner Incident"
	minor
	source
		government "Republic"
		attributes "paradise"
		not attributes "station"
	to offer
		random < 1
	on offer
		conversation
			`Visiting the Paradise spaceports is always an interesting experience for someone from abroad. Nowhere else is class such an ingrained component of daily life. You find yourself noticing people who seem to be invisible to most of those going about their business, but they never catch your eye. They always appear to be doing their utmost to avoid notice.`
			`	You haven't noticed children that look poor here in the past, but on this occasion you spot one as he knocks over a mop and bucket... right in front of a businessman and his family rolling their bags through the spaceport. You've never seen someone go so deathly pale as the cleaner, the boy's mother, who scurries to fix things before the man even draws a breath.`
			`	A pair of security officers appear almost immediately, before you could intercede one way or the other, as the man and his family begin to complain. One officer provides assurances as the other supervises the cleaner, who quickly hurries her child out of harms way.`
				decline



<<<<<<< HEAD
mission "Class Trip to Port"
	minor
	source
		attributes "south"
=======
mission "Local Politics"
	minor
	source
		government "Free Worlds"
		attributes "frontier"
>>>>>>> 9a580012
		not attributes "station"
	to offer
		random < 1
	on offer
		conversation
<<<<<<< HEAD
			`A group of children waves at you as you step off your ship, marveling at the spacecraft on display as their teachers try and fail to hold their attention. You can see the fading of their uniform colors from afar as their group walks past, yet none of them look one bit displeased. While you make your way into the spaceport itself, you wonder how many of them may eventually own their own spaceship and fly across the stars.`
=======
			`As you land on the pad, you note a general lack of presence around the spaceport. No one has scrambled to hook up your ship, nor has anybody else acknowledged your arrival. Instead, when you leave your ship, all you find is a note within the spaceport detailing where their "overlords" can find their yearly tribute.`
			`	You decide against finding out where the inhabitants went.`
>>>>>>> 9a580012
				decline



mission "Forest Fire"
	minor
	source
		government "Free Worlds"
		attributes "frontier"
		not attributes "station"
	to offer
		random < 1
	on offer
		conversation
			`The smell of burning smoke permeates the air as you step off your craft, causing you to rush towards the nearest shelter, coughing along the way. Once there, you find people shouting and rushing about to get tape plastered onto the windows. No one seems to have noticed your arrival and none give an explanation.`
			choice
				`	"Hey! What's happening? I can help!"`
					goto help
				`	(Look for someone not in motion.)`
			`	You seek out a pregnant lady sitting on a chair, a mask worn as she explains: "A large fire has sprung up nearby, and the wind is fanning it towards the spaceport. Might have been some fool playing with fire, or some pirate sending a message to a local. We don't know, could be anything around here really. We're hunkering down and hoping it'll burn out before it does too much damage."`
			choice
				`	"I have a ship out there. Let me help."`
			`	Her eyes widen and she looks around, sharply catching the attention of one of the many people hurrying about.`
				goto fight
			label help
			`	A young man who looks suspiciously like he might've been air traffic control twenty minutes ago glances at you and skids to a stop. "Oh, you're a pilot! Can your ship help?"`
			choice
				`	"Yes."`
			label fight
			`	The dock-hands scramble to get the firefighting equipment onto your ship after your proclamation, instructing you to drop the retardants onto the perimeter of the fire. You barely manage to remember what every button does before the Air Traffic Controller clears you to depart, navigating your craft towards the fire.`
			`	The raging fire flares like an inferno, throwing up black smoke in deep billowing waves as you approach. As you drop the retardants, making sure to keep your speed low, animals scramble towards safer grounds. You try to make sure you've not emptied right on top of them each time as you go back for another batch.`
			`	Hours later, you look at your handiwork, a long line of red keeping back the flames as the fire starts to smother out. You radio your progress and receive a cheery response, thanking you for your help.`
				decline



<<<<<<< HEAD
mission "Sojourn Sunday Sales"
	minor
	source
		government "Free Worlds"
		attributes "urban"
		not attributes "station"
=======
mission "Missed Mugging"
	minor
	source
		government "Free Worlds"
		not attributes "station" "frontier"
>>>>>>> 9a580012
	to offer
		random < 1
	on offer
		conversation
<<<<<<< HEAD
			`You blink in surprise as you enter the spaceport, watching throngs of people pushing their way through the human chains of queues wrapped around the commercial area. You scan your surroundings and notice advertisements upon advertisements of vacation locations, all at an absurdly high discount. Yet despite their vastly reduced prices, the advertised holidays still cost such large sums that a younger you could never have justified such expense.`
=======
			`The sun has already set when you walk out of the spaceport, trying to find a nearby restaurant to sample their wares. Looking around, the only source of light comes from the building you just exited, a beacon within the sea of darkness.`
			`	Choosing a random direction, you decide to walk down the quiet street, taking in the sights. You are interrupted as two men rush from an alley, pushing past you as they go. Before you can respond, you see a woman run out, clothes in disarray as she gives chase to the two men to no avail. Belatedly, you realize that they were holding a purse, long after they've disappeared, melting into the blackness beyond.`
>>>>>>> 9a580012
				decline



mission "Tarazed Ship Christening"
	minor
	source "Wayfarer"
	to offer
		random < 1
		has "main plot completed"
	on offer
		conversation
			`As you walk past a number of ships and crew going about their work in the spaceport, a small gathering in front of a Shuttle catches your attention. A young woman wearing a rather cheesy pilot uniform is in the midst of a little group of people all celebrating together. As you pass by them, a man standing on the top of a ladder breaks a bottle of Champagne on the (clearly not new) ship's hull. A loud cheer erupts from the group, earning an embarrassed blush from the young woman.`
			choice
				`	(Take a closer look.)`
					goto investigate
				`	(Shout well wishes as I pass by)`
					goto passby
				`	(Ignore them, I have more important things to do.)`
			`	You hurry past the rowdy group, annoyed by the disturbance.`
				decline
			label passby
			`	You hurry past the group as they quiet down. Taking advantage of the momentary lull, you shout "Good luck! You've got this!" toward them. They let out another cheer in response, with the exception of the young woman who buries her face in her hands.`
				decline
			label investigate
			`	You approach the group as they quiet down, noticing a hint of anxiety in the air.`
			`	"Nothing quite like buying your very first starship," you say over their chatter. The celebration goes quiet as they turn to see who interrupted their little party.`
			`	"It's certainly been an... experience," the young woman replies once you are in comfortable talking distance.`
			choice
				`	"Have you got any big plans with it?"`
					goto plans
				`	(Give some advice.)`
					goto advice
				`	"So, who's the lucky pilot?"`
			`	You gesture to the Shuttle and look around as if it should be anyone else.`
			`	"Uhh... that would be me," the woman says, glancing around awkwardly.`
			choice
				`	(Try to salvage the awkward situation.)`
				`	(Get out while you can.)`
					goto getout
			`	"I'm just messing with you, my psychiatrist doesn't think it's very funny when I do it to him either."`
			`	"Oh," the woman says quietly, "that's... nice, I guess."`
			label getout
			`	You realize that you have made this random young lady quite uncomfortable by barging in with your input.`
			`	"Well, good luck!" you say with a wave as you hurry away. You barely hear the quiet "thank you" over the burning in your ears.`
				decline
			label plans
			`	"Right now," she says with a sigh, "the only plan I have is to get rid of the massive debt that I'm in because of it."`
			label advice
			`	"The mortgage isn't so bad as long as you're willing to work hard," you say with a smile, "and there is no shortage of people in need of a ship and a good pilot."`
			`	"I knew you could make a decent living with one, but is it really that easy?" she asks.`
			`	"The work isn't easy, but finding a job is the least of your worries. I'm sure that you'll have this ship paid off in no time."`
			`	You stay around and talk with the aspiring pilot for a few minutes, giving her tips and advice before stating that you have work to do. As you turn to leave, an older man places his hand on your arm, stopping you.`
			`	"Before you go," the man says, "we weren't very sure about this whole 'pilot' thing at first, but it's good to hear that my little girl has made the right decision. Thank you for that."`
			`	"It's the least I could do," you say before walking away.`
				decline<|MERGE_RESOLUTION|>--- conflicted
+++ resolved
@@ -149,29 +149,16 @@
 
 
 
-<<<<<<< HEAD
 mission "Class Trip to Port"
 	minor
 	source
 		attributes "south"
-=======
-mission "Local Politics"
-	minor
-	source
-		government "Free Worlds"
-		attributes "frontier"
->>>>>>> 9a580012
-		not attributes "station"
-	to offer
-		random < 1
-	on offer
-		conversation
-<<<<<<< HEAD
+		not attributes "station"
+	to offer
+		random < 1
+	on offer
+		conversation
 			`A group of children waves at you as you step off your ship, marveling at the spacecraft on display as their teachers try and fail to hold their attention. You can see the fading of their uniform colors from afar as their group walks past, yet none of them look one bit displeased. While you make your way into the spaceport itself, you wonder how many of them may eventually own their own spaceship and fly across the stars.`
-=======
-			`As you land on the pad, you note a general lack of presence around the spaceport. No one has scrambled to hook up your ship, nor has anybody else acknowledged your arrival. Instead, when you leave your ship, all you find is a note within the spaceport detailing where their "overlords" can find their yearly tribute.`
-			`	You decide against finding out where the inhabitants went.`
->>>>>>> 9a580012
 				decline
 
 
@@ -208,30 +195,48 @@
 
 
 
-<<<<<<< HEAD
-mission "Sojourn Sunday Sales"
-	minor
-	source
-		government "Free Worlds"
-		attributes "urban"
-		not attributes "station"
-=======
+mission "Local Politics"
+	minor
+	source
+		government "Free Worlds"
+		attributes "frontier"
+		not attributes "station"
+	to offer
+		random < 1
+	on offer
+		conversation
+			`As you land on the pad, you note a general lack of presence around the spaceport. No one has scrambled to hook up your ship, nor has anybody else acknowledged your arrival. Instead, when you leave your ship, all you find is a note within the spaceport detailing where their "overlords" can find their yearly tribute.`
+			`	You decide against finding out where the inhabitants went.`
+				decline
+
+
+
 mission "Missed Mugging"
 	minor
 	source
 		government "Free Worlds"
 		not attributes "station" "frontier"
->>>>>>> 9a580012
-	to offer
-		random < 1
-	on offer
-		conversation
-<<<<<<< HEAD
-			`You blink in surprise as you enter the spaceport, watching throngs of people pushing their way through the human chains of queues wrapped around the commercial area. You scan your surroundings and notice advertisements upon advertisements of vacation locations, all at an absurdly high discount. Yet despite their vastly reduced prices, the advertised holidays still cost such large sums that a younger you could never have justified such expense.`
-=======
+	to offer
+		random < 1
+	on offer
+		conversation
 			`The sun has already set when you walk out of the spaceport, trying to find a nearby restaurant to sample their wares. Looking around, the only source of light comes from the building you just exited, a beacon within the sea of darkness.`
 			`	Choosing a random direction, you decide to walk down the quiet street, taking in the sights. You are interrupted as two men rush from an alley, pushing past you as they go. Before you can respond, you see a woman run out, clothes in disarray as she gives chase to the two men to no avail. Belatedly, you realize that they were holding a purse, long after they've disappeared, melting into the blackness beyond.`
->>>>>>> 9a580012
+				decline
+
+
+
+mission "Sojourn Sunday Sales"
+	minor
+	source
+		government "Free Worlds"
+		attributes "urban"
+		not attributes "station"
+	to offer
+		random < 1
+	on offer
+		conversation
+			`You blink in surprise as you enter the spaceport, watching throngs of people pushing their way through the human chains of queues wrapped around the commercial area. You scan your surroundings and notice advertisements upon advertisements of vacation locations, all at an absurdly high discount. Yet despite their vastly reduced prices, the advertised holidays still cost such large sums that a younger you could never have justified such expense.`
 				decline
 
 
