--- conflicted
+++ resolved
@@ -149,7 +149,6 @@
 
 
 
-<<<<<<< HEAD
 mission "Class Trip to Port"
 	minor
 	source
@@ -164,26 +163,16 @@
 
 
 
-mission "Sojourn Sunday Sales"
-	minor
-	source
-		government "Free Worlds"
-		attributes "urban"
-=======
 mission "Forest Fire"
 	minor
 	source
 		government "Free Worlds"
 		attributes "frontier"
->>>>>>> 44a605cf
-		not attributes "station"
-	to offer
-		random < 1
-	on offer
-		conversation
-<<<<<<< HEAD
-			`You blink in surprise as you enter the spaceport, watching throngs of people pushing their way through the human chains of queues wrapped around the commercial area. You scan your surroundings and notice advertisements upon advertisements of vacation locations, all at an absurdly high discount. Yet despite their vastly reduced prices, the advertised holidays still cost such large sums that a younger you could never have justified such expense.`
-=======
+		not attributes "station"
+	to offer
+		random < 1
+	on offer
+		conversation
 			`The smell of burning smoke permeates the air as you step off your craft, causing you to rush towards the nearest shelter, coughing along the way. Once there, you find people shouting and rushing about to get tape plastered onto the windows. No one seems to have noticed your arrival and none give an explanation.`
 			choice
 				`	"Hey! What's happening? I can help!"`
@@ -202,7 +191,21 @@
 			`	The dock-hands scramble to get the firefighting equipment onto your ship after your proclamation, instructing you to drop the retardants onto the perimeter of the fire. You barely manage to remember what every button does before the Air Traffic Controller clears you to depart, navigating your craft towards the fire.`
 			`	The raging fire flares like an inferno, throwing up black smoke in deep billowing waves as you approach. As you drop the retardants, making sure to keep your speed low, animals scramble towards safer grounds. You try to make sure you've not emptied right on top of them each time as you go back for another batch.`
 			`	Hours later, you look at your handiwork, a long line of red keeping back the flames as the fire starts to smother out. You radio your progress and receive a cheery response, thanking you for your help.`
->>>>>>> 44a605cf
+				decline
+
+
+
+mission "Sojourn Sunday Sales"
+	minor
+	source
+		government "Free Worlds"
+		attributes "urban"
+		not attributes "station"
+	to offer
+		random < 1
+	on offer
+		conversation
+			`You blink in surprise as you enter the spaceport, watching throngs of people pushing their way through the human chains of queues wrapped around the commercial area. You scan your surroundings and notice advertisements upon advertisements of vacation locations, all at an absurdly high discount. Yet despite their vastly reduced prices, the advertised holidays still cost such large sums that a younger you could never have justified such expense.`
 				decline
 
 
