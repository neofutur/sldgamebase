# Copyright (c) 2021 by Michael Zahniser
#
# Endless Sky is free software: you can redistribute it and/or modify it under the
# terms of the GNU General Public License as published by the Free Software
# Foundation, either version 3 of the License, or (at your option) any later version.
#
# Endless Sky is distributed in the hope that it will be useful, but WITHOUT ANY
# WARRANTY; without even the implied warranty of MERCHANTABILITY or FITNESS FOR A
# PARTICULAR PURPOSE.  See the GNU General Public License for more details.

mission "Sad Gamblers - Republic"
	minor
	source
		government "Republic"
		attributes "near earth"
		not attributes "station"
	to offer
		random < 1
	on offer
		conversation
			`Passing through the spaceport you see a sizable group of people waiting on a lottery draw. You hear a whoop of success, and your attention is drawn as one of them wins a moderate sum in a 12th division win. It's one or two day's worth of standard pay.`
			`	It's difficult not to pity them as they immediately buy more tickets with the whole value.`
				decline

mission "Sad Gamblers - Syndicate"
	minor
	source
		government "Syndicate"
		not attributes "station"
	to offer
		random < 1
	on offer
		conversation
			`Passing through the spaceport you see a sizable group of people waiting on a lottery draw. You hear a whoop of success, and your attention is drawn as one of them wins a moderate sum in a 12th division win. It's one or two day's worth of standard pay.`
			`	It's difficult not to pity them as they immediately buy more tickets with the whole value.`
				decline



mission "Gift Store Interaction"
	minor
	source
		government "Republic"
		attributes "deep"
		not attributes "station"
	to offer
		random < 1
	on offer
		conversation
			`As you wander the spaceport with a snack, waiting for your ship to be refueled, you pass a local souvenir shop and poke your head in to kill a little time. You see a decent looking mug with the text "<origin>" printed underneath an attractive, stylized representation of the spaceport you are presently standing in and pick it up to see how it feels. The handle is solid, not too small for your fingers, and the lip of it looks like it would be comfortable to drink out of.`
			`	Two young adults wander into the aisle just a couple of meters away, conversing in a language that you don't understand, one that is perhaps local to the Deep. They're cooing over an item they've found, but when one flips it over to look at the price tag, there is an immediate exchange of looks and expressions that does not require translation. The item ends up back on the shelf with a giggle and a head-shake.`
			branch broke
				credits < 50
			`	Curious, you turn over your own mug and see that it is indeed at least five times what you would expect to pay for a mug, even a good one: 50 credits. Still, it is certainly a novelty...`
			choice
				`	(Buy the mug.)`
					goto buy
				`	(Put it back.)`
			`	You roll your eyes and put it back. Some experiences really are universal.`
				decline
			
			label buy
			action
				payment -50
				outfit "Mug"
			`	You purchase the mug on an impulse. At least you can ditch your other one with a chip in it.`
				decline
			
			label broke
			`	Curious, you turn over your own mug, and when you spot the 50 credit price tag your heart sinks. You could never afford such an expensive mug. You put it back and walk away while pondering your financial situation.`
				decline

outfit "Mug"
	category "Hand to Hand"
	cost 50
	thumbnail "outfit/unknown"
	"capture attack" .1
	"unplunderable" 1
	description "You can throw it in a pinch, you guess."



mission "Trash Fire Crops"
	minor
	source
		government "Republic"
		attributes "dirt belt"
		not attributes "station"
	to offer
		random < 1
	on offer
		conversation
			`As you move about the spaceport, you can't avoid the terrible smell. It's like a trash fire, but you can't see any sort of smoke.`
			choice
				`	(Ignore it.)`
					goto ignore
				`	(Ask around.)`
			`	You ask one of the locals who doesn't look too busy. They sadly inform you that there's been a bumper banana crop, but unfortunately other wealthier worlds had a bumper crop at the same time, and there's nowhere to either sell or store a significant excess. Distressed farmers are burning the excess fruit to make fertilizer for the next season, the wind has carried the smell all over town.`
				decline
			label ignore
			`	You leave the mysterious smell to the locals and continue on your business.`
				decline



mission "Worker's Occasion"
	minor
	source
		government "Republic"
		attributes "dirt belt"
		not attributes "station"
	to offer
		random < 1
	on offer
		conversation
			`Pausing to consider a restaurant for your dinner, you notice a local worker with a small handful of credits eagerly eyeing the menu. His clothes are neatly worn and look freshly brushed, but it's impossible not to notice the dirty marks and stains that haven't washed out. The man undeniably seems nervous, and he looks at the formal dining layout with an obvious lack of familiarity. Looking at the menu yourself, you realize that while the prices are very affordable for you, they would've been unreachable before your career change.`
			choice
				`	(Offer to pay for the man's dinner.)`
					goto aid
				`	(Silently pity the man.)`
					goto pity
				`	(Smile at the man.)`
			`	You smile at the man and reflect on the value of small achievements. He catches your smile out of the corner of his eye and gives you a hesitant but friendly wave back before you go about your business.`
				decline
			label aid
			`	You enter the restaurant and catch the man's attention, offering to pay for his meal.`
			`	He recognizes you as a pilot and frowns, before telling you where you can stick that offer in colorful terms. As you walk away, you think about what your reaction would be if a much wealthier individual pitied you by paying for your dinner.`
				decline
			label pity
			`	You pity the man who has to work a full month to afford this and continue on your way.`
				decline



mission "Paradise Cleaner Incident"
	minor
	source
		government "Republic"
		attributes "paradise"
		not attributes "station"
	to offer
		random < 1
	on offer
		conversation
			`Visiting the Paradise spaceports is always an interesting experience for someone from abroad. Nowhere else is class such an ingrained component of daily life. You find yourself noticing people who seem to be invisible to most of those going about their business, but they never catch your eye. They always appear to be doing their utmost to avoid notice.`
			`	You haven't noticed children that look poor here in the past, but on this occasion you spot one as he knocks over a mop and bucket... right in front of a businessman and his family rolling their bags through the spaceport. You've never seen someone go so deathly pale as the cleaner, the boy's mother, who scurries to fix things before the man even draws a breath.`
			`	A pair of security officers appear almost immediately, before you could intercede one way or the other, as the man and his family begin to complain. One officer provides assurances as the other supervises the cleaner, who quickly hurries her child out of harms way.`
				decline



<<<<<<< HEAD
mission "Local Politics"
=======
mission "Forest Fire"
>>>>>>> 6687a472
	minor
	source
		government "Free Worlds"
		attributes "frontier"
		not attributes "station"
	to offer
		random < 1
	on offer
		conversation
<<<<<<< HEAD
			`As you land on the pad, you note a general lack of presence around the spaceport. No one has scrambled to hook up your ship, nor has anybody else acknowledged your arrival. Instead, when you leave your ship, all you find is a note within the spaceport detailing where their "overlords" can find their yearly tribute.`
			`	You decide against finding out where the inhabitants went.`
				decline



mission "Missed Mugging"
	minor
	source
		government "Free Worlds"
		not attributes "station" "frontier"
	to offer
		random < 1
	on offer
		conversation
			`The sun has already set when you walk out of the spaceport, trying to find a nearby restaurant to sample their wares. Looking around, the only source of light comes from the building you just exited, a beacon within the sea of darkness.`
			`	Choosing a random direction, you decide to walk down the quiet street, taking in the sights. You are interrupted as two men rush from an alley, pushing past you as they go. Before you can respond, you see a woman run out, clothes in disarray as she gives chase to the two men to no avail. Belatedly, you realize that they were holding a purse, long after all three people had already disappeared, melting into the blackness beyond.`
=======
			`The smell of burning smoke permeates the air as you step off your craft, causing you to rush towards the nearest shelter, coughing along the way. Once there, you find people shouting and rushing about to get tape plastered onto the windows. No one seems to have noticed your arrival and none give an explanation.`
			choice
				`	"Hey! What's happening? I can help!"`
					goto help
				`	(Look for someone not in motion.)`
			`	You seek out a pregnant lady sitting on a chair, a mask worn as she explains: "A large fire has sprung up nearby, and the wind is fanning it towards the spaceport. Might have been some fool playing with fire, or some pirate sending a message to a local. We don't know, could be anything around here really. We're hunkering down and hoping it'll burn out before it does too much damage."`
			choice
				`	"I have a ship out there. Let me help."`
			`	Her eyes widen and she looks around, sharply catching the attention of one of the many people hurrying about.`
				goto fight
			label help
			`	A young man who looks suspiciously like he might've been air traffic control twenty minutes ago glances at you and skids to a stop. "Oh, you're a pilot! Can your ship help?"`
			choice
				`	"Yes."`
			label fight
			`	The dock-hands scramble to get the firefighting equipment onto your ship after your proclamation, instructing you to drop the retardants onto the perimeter of the fire. You barely manage to remember what every button does before the Air Traffic Controller clears you to depart, navigating your craft towards the fire.`
			`	The raging fire flares like an inferno, throwing up black smoke in deep billowing waves as you approach. As you drop the retardants, making sure to keep your speed low, animals scramble towards safer grounds. You try to make sure you've not emptied right on top of them each time as you go back for another batch.`
			`	Hours later, you look at your handiwork, a long line of red keeping back the flames as the fire starts to smother out. You radio your progress and receive a cheery response, thanking you for your help.`
>>>>>>> 6687a472
				decline



mission "Tarazed Ship Christening"
	minor
	source "Wayfarer"
	to offer
		random < 1
		has "main plot completed"
	on offer
		conversation
			`As you walk past a number of ships and crew going about their work in the spaceport, a small gathering in front of a Shuttle catches your attention. A young woman wearing a rather cheesy pilot uniform is in the midst of a little group of people all celebrating together. As you pass by them, a man standing on the top of a ladder breaks a bottle of Champagne on the (clearly not new) ship's hull. A loud cheer erupts from the group, earning an embarrassed blush from the young woman.`
			choice
				`	(Take a closer look.)`
					goto investigate
				`	(Shout well wishes as I pass by)`
					goto passby
				`	(Ignore them, I have more important things to do.)`
			`	You hurry past the rowdy group, annoyed by the disturbance.`
				decline
			label passby
			`	You hurry past the group as they quiet down. Taking advantage of the momentary lull, you shout "Good luck! You've got this!" toward them. They let out another cheer in response, with the exception of the young woman who buries her face in her hands.`
				decline
			label investigate
			`	You approach the group as they quiet down, noticing a hint of anxiety in the air.`
			`	"Nothing quite like buying your very first starship," you say over their chatter. The celebration goes quiet as they turn to see who interrupted their little party.`
			`	"It's certainly been an... experience," the young woman replies once you are in comfortable talking distance.`
			choice
				`	"Have you got any big plans with it?"`
					goto plans
				`	(Give some advice.)`
					goto advice
				`	"So, who's the lucky pilot?"`
			`	You gesture to the Shuttle and look around as if it should be anyone else.`
			`	"Uhh... that would be me," the woman says, glancing around awkwardly.`
			choice
				`	(Try to salvage the awkward situation.)`
				`	(Get out while you can.)`
					goto getout
			`	"I'm just messing with you, my psychiatrist doesn't think it's very funny when I do it to him either."`
			`	"Oh," the woman says quietly, "that's... nice, I guess."`
			label getout
			`	You realize that you have made this random young lady quite uncomfortable by barging in with your input.`
			`	"Well, good luck!" you say with a wave as you hurry away. You barely hear the quiet "thank you" over the burning in your ears.`
				decline
			label plans
			`	"Right now," she says with a sigh, "the only plan I have is to get rid of the massive debt that I'm in because of it."`
			label advice
			`	"The mortgage isn't so bad as long as you're willing to work hard," you say with a smile, "and there is no shortage of people in need of a ship and a good pilot."`
			`	"I knew you could make a decent living with one, but is it really that easy?" she asks.`
			`	"The work isn't easy, but finding a job is the least of your worries. I'm sure that you'll have this ship paid off in no time."`
			`	You stay around and talk with the aspiring pilot for a few minutes, giving her tips and advice before stating that you have work to do. As you turn to leave, an older man places his hand on your arm, stopping you.`
			`	"Before you go," the man says, "we weren't very sure about this whole 'pilot' thing at first, but it's good to hear that my little girl has made the right decision. Thank you for that."`
			`	"It's the least I could do," you say before walking away.`
				decline<|MERGE_RESOLUTION|>--- conflicted
+++ resolved
@@ -149,11 +149,7 @@
 
 
 
-<<<<<<< HEAD
 mission "Local Politics"
-=======
-mission "Forest Fire"
->>>>>>> 6687a472
 	minor
 	source
 		government "Free Worlds"
@@ -163,25 +159,22 @@
 		random < 1
 	on offer
 		conversation
-<<<<<<< HEAD
 			`As you land on the pad, you note a general lack of presence around the spaceport. No one has scrambled to hook up your ship, nor has anybody else acknowledged your arrival. Instead, when you leave your ship, all you find is a note within the spaceport detailing where their "overlords" can find their yearly tribute.`
 			`	You decide against finding out where the inhabitants went.`
 				decline
 
 
 
-mission "Missed Mugging"
+mission "Forest Fire"
 	minor
 	source
 		government "Free Worlds"
-		not attributes "station" "frontier"
-	to offer
-		random < 1
-	on offer
-		conversation
-			`The sun has already set when you walk out of the spaceport, trying to find a nearby restaurant to sample their wares. Looking around, the only source of light comes from the building you just exited, a beacon within the sea of darkness.`
-			`	Choosing a random direction, you decide to walk down the quiet street, taking in the sights. You are interrupted as two men rush from an alley, pushing past you as they go. Before you can respond, you see a woman run out, clothes in disarray as she gives chase to the two men to no avail. Belatedly, you realize that they were holding a purse, long after all three people had already disappeared, melting into the blackness beyond.`
-=======
+		attributes "frontier"
+		not attributes "station"
+	to offer
+		random < 1
+	on offer
+		conversation
 			`The smell of burning smoke permeates the air as you step off your craft, causing you to rush towards the nearest shelter, coughing along the way. Once there, you find people shouting and rushing about to get tape plastered onto the windows. No one seems to have noticed your arrival and none give an explanation.`
 			choice
 				`	"Hey! What's happening? I can help!"`
@@ -200,7 +193,21 @@
 			`	The dock-hands scramble to get the firefighting equipment onto your ship after your proclamation, instructing you to drop the retardants onto the perimeter of the fire. You barely manage to remember what every button does before the Air Traffic Controller clears you to depart, navigating your craft towards the fire.`
 			`	The raging fire flares like an inferno, throwing up black smoke in deep billowing waves as you approach. As you drop the retardants, making sure to keep your speed low, animals scramble towards safer grounds. You try to make sure you've not emptied right on top of them each time as you go back for another batch.`
 			`	Hours later, you look at your handiwork, a long line of red keeping back the flames as the fire starts to smother out. You radio your progress and receive a cheery response, thanking you for your help.`
->>>>>>> 6687a472
+				decline
+
+
+
+mission "Missed Mugging"
+	minor
+	source
+		government "Free Worlds"
+		not attributes "station" "frontier"
+	to offer
+		random < 1
+	on offer
+		conversation
+			`The sun has already set when you walk out of the spaceport, trying to find a nearby restaurant to sample their wares. Looking around, the only source of light comes from the building you just exited, a beacon within the sea of darkness.`
+			`	Choosing a random direction, you decide to walk down the quiet street, taking in the sights. You are interrupted as two men rush from an alley, pushing past you as they go. Before you can respond, you see a woman run out, clothes in disarray as she gives chase to the two men to no avail. Belatedly, you realize that they were holding a purse, long after all three people had already disappeared, melting into the blackness beyond.`
 				decline
 
 
