--- conflicted
+++ resolved
@@ -761,15 +761,11 @@
 			branch public
 				has "event: hai-human resolution announced"
 			`	"Maybe we've been away long enough. I thought there would be some rumors or recordings that made it back to the Republic from here, but this place is a pretty well-kept secret, so perhaps not. Maybe it's time to go back to the land of the humans."`
-<<<<<<< HEAD
 				goto return
 			label public
 			`	"Maybe we've been away long enough. With recent events I suppose it's only a matter of time until our presence here becomes known more widely to the Republic anyway so we don't exactly gain much by staying. Maybe it's time to go back to the land of the humans."`
 			label return
-			`	Ulrich gathers up the rest of the band and they pack up their supplies. You chart a course for <destination> as the band load their musical equipment on your ship and get ready for the long ride back to human space.`
-=======
 			`	Ulrich gathers up the rest of the band and they pack up their supplies. You chart a course for <destination> as they load their musical equipment on your ship and get ready for the long ride back to human space.`
->>>>>>> 05d7b48b
 				accept
 	on visit
 		dialog `You arrive on <planet>, but realize that your escort carrying the band and their supplies has not arrived yet. Better depart and wait for your escorts to enter the system.`
