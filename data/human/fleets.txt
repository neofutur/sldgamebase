# Copyright (c) 2014 by Michael Zahniser
#
# Endless Sky is free software: you can redistribute it and/or modify it under the
# terms of the GNU General Public License as published by the Free Software
# Foundation, either version 3 of the License, or (at your option) any later version.
#
# Endless Sky is distributed in the hope that it will be useful, but WITHOUT ANY
# WARRANTY; without even the implied warranty of MERCHANTABILITY or FITNESS FOR A
# PARTICULAR PURPOSE.  See the GNU General Public License for more details.

fleet "Small Southern Merchants"
	government "Merchant"
	names "civilian"
	formation "Vee"
	cargo 3
	personality
		confusion 40
		timid frugal appeasing
	variant 60
		"Shuttle"
	variant 30
		"Star Barge"
	variant 20
		"Star Barge (Armed)"
	variant 20
		"Clipper"
	variant 10
		"Clipper (Heavy)"
	variant 10
		"Clipper (Speedy)"
	variant 10
		"Star Barge" 2
		"Sparrow"
	variant 10
		"Star Barge (Armed)" 2
		"Sparrow"
	variant 10
		"Star Barge (Armed)"
		"Star Barge"
		"Sparrow"
	variant 30
		"Freighter"
	variant 10
		"Freighter (Fancy)"
	variant 10
		"Freighter"
		"Sparrow"
	variant 10
		"Freighter (Fancy)"
		"Sparrow"
	variant 20
		"Blackbird"
	variant 1
		"Mule"
		"Dagger"
	variant 1
		"Mule (Heavy)"
		"Dagger"
	variant 2
		"Bounder"
	variant 4
		"Heavy Shuttle"
	variant 2
		"Heavy Shuttle (Armed)"
	variant 3
		"Hauler III"
	variant 5
		"Hauler II"
	variant 7
		"Hauler"
		"Berserker"
	variant 1
		"Scout" 

fleet "Large Southern Merchants"
	government "Merchant"
	names "civilian"
	formation "Vee"
	cargo 4
	personality
		confusion 30
		timid frugal appeasing
	variant 20
		"Freighter"
		"Hawk"
	variant 10
		"Freighter (Fancy)"
		"Hawk"
	variant 30
		"Freighter" 2
		"Sparrow" 2
	variant 10
		"Freighter (Fancy)"
		"Freighter"
		"Sparrow" 2
	variant 30
		"Argosy"
	variant 20
		"Argosy (Laser)"
	variant 15
		"Argosy (Missile)"
	variant 25
		"Argosy (Blaster)"
	variant 15
		"Argosy (Turret)"
	variant 10
		"Bastion"
		"Freighter" 3
	variant 10
		"Bastion (Heavy)"
		"Freighter (Fancy)" 3
	variant 10
		"Bastion (Laser)"
		"Freighter" 3
	variant 20
		"Bastion"
		"Argosy"
	variant 10
		"Bastion (Heavy)"
		"Argosy (Missile)"
	variant 10
		"Bastion (Laser)"
		"Argosy (Laser)"
	variant 10
		"Bastion"
		"Freighter" 3
		"Star Barge" 4
		"Fury"
		"Sparrow" 2
	variant 3
		"Bastion (Heavy)"
		"Freighter (Fancy)" 3
		"Star Barge (Armed)" 4
		"Fury (Missile)"
		"Sparrow" 2
	variant 20
		"Argosy" 2
	variant 10
		"Argosy (Blaster)"
		"Argosy (Laser)"
	variant 10
		"Argosy (Turret)"
		"Argosy (Missile)"
	variant 10
		"Blackbird"
		"Sparrow" 2
	variant 2
		"Bactrian"
		"Dagger" 3
	variant 12
		"Hauler III"
		"Hauler II"
		"Hauler"
	variant 8
		"Hauler II"
		"Hauler" 2
	variant 6
		"Hauler III"
		"Berserker" 2

fleet "Small Core Merchants"
	government "Merchant"
	names "civilian"
	formation "Vee"
	cargo 3
	personality
		confusion 30
		timid frugal appeasing
	variant 40
		"Shuttle"
	variant 60
		"Star Barge (Armed)"
	variant 30
		"Freighter"
	variant 10
		"Freighter (Fancy)"
	variant 10
		"Freighter (Proton)"
	variant 10
		"Freighter"
		"Wasp"
	variant 20
		"Freighter"
		"Star Barge (Armed)" 2
	variant 20
		"Freighter"
		"Shuttle" 2
		"Quicksilver"
	variant 50
		"Bounder"
	variant 30
		"Bounder (Luxury)"
		"Wasp"
	variant 10
		"Freighter"
		"Wasp" 2
	variant 1
		"Mule"
		"Dagger"
	variant 1
		"Mule (Heavy)"
		"Dagger"
	variant 3
		"Argosy"
	variant 2
		"Argosy (Blaster)"
	variant 2
		"Argosy (Laser)"
	variant 2
		"Argosy (Proton)"
	variant 2
		"Argosy (Turret)"
	variant 2
		"Argosy (Missile)"
	variant 5
		"Heavy Shuttle"
	variant 3
		"Heavy Shuttle (Armed)"
	variant 1
		"Flivver (Luxury)"
	variant 1
		"Flivver (Racing)"
	variant 2
		"Scout"
	variant 1
		"Scout (Speedy)"

fleet "Large Core Merchants"
	government "Merchant"
	names "civilian"
	formation "Vee"
	cargo 4
	personality
		confusion 20
		timid frugal appeasing
	variant 30
		"Freighter" 2
		"Quicksilver" 2
	variant 10
		"Freighter (Fancy)" 2
	variant 10
		"Freighter (Proton)" 2
		"Quicksilver" 2
	variant 40
		"Container Transport"
		"Wasp (Proton)" 2
	variant 40
		"Container Transport"
		"Wasp"
		"Wasp (Meteor)"
	variant 15
		"Container Transport (Blaster)"
		"Wasp" 2
	variant 8
		"Container Transport (Heavy)"
		"Wasp (Proton)" 2
	variant 8
		"Container Transport (Proton)"
		"Wasp (Proton)" 2
	variant 8
		"Container Transport (Proton)"
		"Wasp"
		"Wasp (Meteor)"
	variant 15
		"Container Transport"
	variant 8
		"Container Transport (Blaster)"
	variant 4
		"Container Transport (Heavy)"
	variant 4
		"Container Transport (Proton)"
	variant 20
		"Star Barge (Armed)" 3
	variant 8
		"Container Transport" 2
		"Quicksilver" 1
		"Splinter" 1
	variant 3
		"Container Transport (Blaster)"
		"Container Transport (Heavy)"
		"Quicksilver" 1
		"Splinter (Laser)" 1
	variant 3
		"Container Transport (Blaster)"
		"Container Transport (Proton)"
		"Quicksilver" 1
		"Splinter (Proton)" 1
	variant 10
		"Freighter" 4
		"Quicksilver" 2
		"Splinter" 1
	variant 3
		"Freighter" 4
		"Quicksilver" 2
		"Splinter (Laser)" 1
	variant 3
		"Freighter" 4
		"Quicksilver" 2
		"Splinter (Proton)" 1
	variant 10
		"Freighter" 4
		"Protector" 1
	variant 2
		"Freighter" 4
		"Protector (Laser)" 1
	variant 2
		"Freighter" 4
		"Protector (Proton)" 1
	variant 8
		"Container Transport" 2
		"Protector" 1
	variant 8
		"Container Transport" 2
		"Wasp" 3
		"Wasp (Meteor)" 2
	variant 8
		"Container Transport" 2
		"Vanguard" 1
	variant 1
		"Container Transport (Heavy)" 2
		"Protector (Laser)" 1
	variant 1
		"Container Transport (Proton)" 2
		"Protector (Proton)" 1
	variant 1
		"Container Transport (Heavy)" 2
		"Vanguard (Particle)" 1
	variant 1
		"Container Transport (Heavy)" 2
		"Vanguard (Missile)" 1
	variant 20
		"Bounder"
		"Quicksilver" 2
	variant 1
		"Bactrian"
		"Dagger" 3
	variant 1
		"Bactrian"
		"Lance" 3
	variant 5
		"Arrow"
		"Wasp (Proton)" 2
	variant 2
		"Arrow"
	variant 10
		"Bulk Freighter"
		"Wasp (Proton)" 2
	variant 10
		"Bulk Freighter"
		"Wasp"
		"Wasp (Meteor)"
	variant 5
		"Bulk Freighter (Blaster)"
		"Wasp" 2
	variant 2
		"Bulk Freighter (Heavy)"
		"Wasp (Proton)" 2
	variant 2
		"Bulk Freighter (Proton)"
		"Wasp (Proton)" 2
	variant 2
		"Bulk Freighter (Proton)"
		"Wasp"
		"Wasp (Meteor)"
	variant 5
		"Bulk Freighter"
	variant 2
		"Bulk Freighter (Blaster)"
	variant 1
		"Bulk Freighter (Heavy)"
	variant 1
		"Bulk Freighter (Proton)"
	variant 2
		"Bulk Freighter" 2
		"Quicksilver" 1
		"Splinter" 1
	variant 1
		"Bulk Freighter (Blaster)"
		"Bulk Freighter (Heavy)"
		"Quicksilver" 1
		"Splinter (Laser)" 1
	variant 1
		"Bulk Freighter (Blaster)"
		"Bulk Freighter (Proton)"
		"Quicksilver" 1
		"Splinter (Proton)" 1
	variant 2
		"Bulk Freighter" 2
		"Protector" 1
	variant 2
		"Bulk Freighter" 2
		"Wasp" 3
		"Wasp (Meteor)" 2
	variant 2
		"Bulk Freighter" 2
		"Vanguard" 1

fleet "Paradise Merchants"
	government "Merchant"
	names "civilian"
	formation "Vee"
	cargo 2
	personality
		confusion 50
		timid frugal appeasing
	variant 20
		"Shuttle"
	variant 20
		"Heavy Shuttle"
		"Shuttle" 2
	variant 40
		"Star Queen"
	variant 3
		"Star Queen"
		"Sparrow" 5
	variant 3
		"Star Queen"
		"Wasp" 4
	variant 3
		"Star Queen"
		"Wasp (Proton)" 3
	variant 2
		"Star Queen"
		"Wasp" 2
		"Wasp (Meteor)"
	variant 2
		"Star Queen"
		"Berserker" 3
	variant 2
		"Star Queen"
		"Quicksilver" 2
	variant 10
		"Arrow"
	variant 5
		"Arrow"
		"Sparrow" 2
	variant 10
		"Arrow"
		"Flivver"
	variant 10
		"Bounder"
	variant 50
		"Flivver"
	variant 10
		"Flivver" 3
	variant 20
		"Flivver (Racing)"
	variant 2
		"Flivver (Racing)" 3
	variant 2
		"Flivver (Racing)" 6
	variant 3
		"Blackbird"
		"Sparrow" 2
	variant 3
		"Blackbird"
		"Berserker" 2
	variant 5
		"Scout (Speedy)"


fleet "Small Northern Merchants"
	government "Merchant"
	names "civilian"
	formation "Vee"
	cargo 3
	personality
		confusion 40
		timid frugal appeasing
	variant 50
		"Shuttle"
	variant 40
		"Star Barge"
		"Shuttle" 2
	variant 30
		"Freighter"
	variant 10
		"Freighter (Fancy)"
	variant 10
		"Freighter (Proton)"
	variant 20
		"Freighter"
		"Shuttle" 4
	variant 6
		"Freighter"
		"Berserker"
	variant 3
		"Freighter"
		"Berserker (Afterburner)"
	variant 3
		"Freighter"
		"Berserker (Strike)"
	variant 5
		"Freighter (Fancy)"
		"Shuttle" 4
	variant 5
		"Freighter (Proton)"
		"Shuttle" 4
	variant 10
		"Freighter" 3
		"Sparrow" 1
	variant 10
		"Blackbird"
	variant 3
		"Mule"
		"Dagger"
	variant 3
		"Mule (Heavy)"
		"Dagger"
	variant 2
		"Bounder"
	variant 2
		"Bounder (Luxury)"
	variant 3
		"Flivver"
	variant 3
		"Flivver (Luxury)"
	variant 2
		"Flivver (Racing)"
	variant 4
		"Hauler II"
	variant 3
		"Hauler"
	variant 2
		"Hauler II"
		"Hauler"
	variant 10
		"Scout" 
	variant 5
		"Scout (Speedy)"

fleet "Large Northern Merchants"
	government "Merchant"
	names "civilian"
	formation "Vee"
	cargo 4
	personality
		confusion 30
		timid frugal appeasing
	variant 20
		"Freighter" 2
		"Firebird"
	variant 6
		"Freighter" 2
		"Berserker" 2
	variant 3
		"Freighter" 2
		"Berserker (Afterburner)" 2
	variant 3
		"Freighter" 2
		"Berserker (Strike)" 2
	variant 10
		"Freighter" 2
		"Firebird (Plasma)"
	variant 10
		"Freighter" 2
		"Firebird (Laser)"
	variant 10
		"Freighter" 2
		"Firebird (Missile)"
	variant 10
		"Freighter" 3
		"Firebird"
	variant 2
		"Freighter" 3
		"Firebird (Plasma)"
	variant 2
		"Freighter" 3
		"Firebird (Laser)"
	variant 2
		"Freighter" 3
		"Firebird (Missile)"
	variant 20
		"Freighter" 2
		"Corvette"
	variant 10
		"Freighter" 2
		"Corvette (Speedy)"
	variant 10
		"Freighter" 2
		"Corvette (Missile)"
	variant 10
		"Freighter" 3
		"Corvette"
	variant 3
		"Freighter" 3
		"Corvette (Speedy)"
	variant 3
		"Freighter" 3
		"Corvette (Missile)"
	variant 1
		"Freighter (Hai)" 2
		"Corvette"
	variant 6
		"Freighter" 4
		"Leviathan"
	variant 6
		"Freighter" 4
		"Leviathan (Heavy)"
	variant 6
		"Freighter" 4
		"Leviathan (Laser)"
	variant 1
		"Freighter (Hai)" 4
		"Leviathan"
	variant 30
		"Behemoth"
	variant 10
		"Behemoth (Speedy)"
	variant 10
		"Behemoth (Proton)"
	variant 10
		"Behemoth"
		"Berserker (Strike)" 3
	variant 10
		"Behemoth" 2
	variant 1
		"Behemoth (Hai)"
	variant 4
		"Behemoth"
		"Headhunter" 2
	variant 2
		"Behemoth"
		"Headhunter (Particle)" 2
	variant 4
		"Blackbird"
		"Sparrow" 3
	variant 2
		"Bulk Freighter"
		"Headhunter" 2
	variant 1
		"Bulk Freighter"
		"Headhunter (Particle)" 2
	variant 5
		"Bulk Freighter"
		"Sparrow" 2
	variant 2
		"Bulk Freighter (Heavy)"
		"Sparrow" 2
	variant 1
		"Bulk Freighter (Heavy)"
		"Berserker" 2
	variant 1
		"Bulk Freighter (Heavy)"
		"Berserker (Afterburner)" 2
	variant 2
		"Bulk Freighter (Blaster)"
		"Sparrow" 2
	variant 10
		"Behemoth" 2
		"Firebird" 1
	variant 10
		"Freighter" 4
		"Sparrow" 2
		"Firebird" 1
	variant 3
		"Freighter (Fancy)" 4
		"Sparrow" 2
		"Firebird (Plasma)" 1
	variant 3
		"Freighter (Proton)" 4
		"Sparrow" 2
		"Firebird (Plasma)" 1
	variant 1
		"Freighter (Hai)" 4
		"Sparrow" 2
		"Firebird" 1
	variant 2
		"Bactrian"
		"Dagger" 3
	variant 2
		"Bactrian"
		"Lance" 3
	variant 2
		"Arrow"
	variant 1
		"Star Queen"
		"Leviathan"
	variant 1
		"Star Queen"
		"Headhunter (Particle)" 3
	variant 1
		"Star Queen"
		"Berserker (Strike)" 2
	variant 1
		"Star Queen"
		"Leviathan (Heavy)"
	variant 1
		"Star Queen"
		"Leviathan (Laser)"
	variant 1
		"Star Queen"
		"Firebird" 2
	variant 2
		"Star Queen"
		"Firebird (Laser)" 2
	variant 1
		"Star Queen"
		"Firebird (Plasma)" 2
	variant 8
		"Hauler III"
		"Hauler II"
	variant 6
		"Hauler II"
		"Hauler" 3
	variant 4
		"Hauler III" 2
	variant 4
		"Hauler III"
		"Hauler II"
		"Headhunter" 3
	variant 1
		"Scout" 3
	variant 1
		"Scout (Speedy)" 3
	variant 2
		"Container Transport"
		"Headhunter" 2
	variant 1
		"Container Transport"
		"Headhunter (Particle)" 2
	variant 5
		"Container Transport"
		"Sparrow" 2
	variant 2
		"Container Transport (Heavy)"
		"Sparrow" 2
	variant 1
		"Container Transport (Heavy)"
		"Berserker" 2
	variant 1
		"Container Transport (Heavy)"
		"Berserker (Afterburner)" 2
	variant 2
		"Container Transport (Blaster)"
		"Sparrow" 2

fleet "Small Human Merchants (Hai)"
	government "Merchant"
	names "civilian"
	formation "Vee"
	cargo 3
	personality
		confusion 40
		timid frugal appeasing
	variant 50
		"Shuttle"
	variant 40
		"Star Barge"
		"Shuttle" 2
	variant 30
		"Freighter"
	variant 10
		"Freighter (Hai)"
	variant 20
		"Freighter"
		"Shuttle" 4
	variant 6
		"Freighter (Hai)"
		"Berserker"
	variant 3
		"Freighter"
		"Berserker (Afterburner)"
	variant 5
		"Freighter (Hai)"
		"Shuttle" 4
	variant 10
		"Freighter" 3
		"Sparrow" 1
	variant 3
		"Mule (Hai Engines)"
		"Dagger"
	variant 3
		"Mule (Hai Weapons)"
		"Dagger"
	variant 2
		"Bounder"
	variant 2
		"Bounder (Hai)"
	variant 3
		"Flivver"
	variant 2
		"Flivver (Hai)"
	variant 4
		"Hauler II (Hai)"
	variant 3
		"Hauler"
	variant 2
		"Hauler II"
		"Hauler (Hai)"
	variant 1
		"Shuttle"
		"Aphid"
	variant 1
		"Star Barge"
		"Aphid"
	variant 10
		"Scout (Speedy)" 1

fleet "Large Human Merchants (Hai)"
	government "Merchant"
	names "civilian"
	formation "Vee"
	cargo 4
	personality
		confusion 30
		timid frugal appeasing
	variant 20
		"Freighter" 2
		"Firebird (Hai Shields)"
	variant 6
		"Freighter (Hai)" 2
		"Berserker" 2
	variant 3
		"Freighter (Hai)" 2
		"Berserker (Afterburner)" 2
	variant 10
		"Freighter" 2
		"Firebird (Hai Weapons)"
	variant 10
		"Freighter (Hai)" 2
		"Firebird (Missile)"
	variant 10
		"Freighter (Hai)" 3
		"Firebird"
	variant 2
		"Freighter" 3
		"Firebird (Hai Weapons)"
	variant 2
		"Freighter" 3
		"Firebird (Missile)"
	variant 20
		"Freighter" 2
		"Corvette"
	variant 10
		"Freighter" 2
		"Corvette (Hai)"
	variant 10
		"Freighter (Hai)" 2
		"Corvette (Missile)"
	variant 10
		"Freighter" 3
		"Corvette"
	variant 3
		"Freighter (Hai)" 3
		"Corvette (Hai)"
	variant 6
		"Freighter (Hai)" 4
		"Leviathan"
	variant 6
		"Freighter" 4
		"Leviathan (Hai Weapons)"
	variant 6
		"Freighter (Hai)" 4
		"Leviathan (Hai Engines)"
	variant 30
		"Behemoth"
	variant 10
		"Behemoth (Hai)"
	variant 10
		"Behemoth" 2
	variant 4
		"Behemoth (Hai)"
		"Headhunter (Hai)" 2
	variant 2
		"Behemoth"
		"Headhunter (Hai)" 2
	variant 3
		"Bulk Freighter (Hai)"
		"Headhunter" 2
	variant 1
		"Bulk Freighter (Hai)"
		"Headhunter (Hai)" 2
	variant 8
		"Bulk Freighter"
		"Sparrow" 2
	variant 3
		"Bulk Freighter (Heavy)"
		"Sparrow" 2
	variant 1
		"Bulk Freighter (Hai)"
		"Berserker" 2
	variant 1
		"Bulk Freighter (Hai)"
		"Berserker (Afterburner)" 2
	variant 3
		"Bulk Freighter (Blaster)"
		"Sparrow" 2
	variant 10
		"Behemoth" 2
		"Firebird (Hai Weapons)" 1
	variant 10
		"Freighter (Hai)" 4
		"Sparrow" 2
		"Firebird" 1
	variant 3
		"Freighter (Fancy)" 4
		"Sparrow" 2
		"Firebird (Plasma)" 1
	variant 2
		"Bactrian (Hai Weapons)"
		"Dagger" 3
	variant 2
		"Bactrian (Hai Engines)"
		"Lance" 3
	variant 2
		"Arrow (Hai)"
	variant 1
		"Star Queen (Hai)"
		"Leviathan"
	variant 1
		"Star Queen"
		"Headhunter (Particle)" 3
	variant 1
		"Star Queen"
		"Berserker (Afterburner)" 2
	variant 1
		"Star Queen (Hai)"
		"Leviathan (Heavy)"
	variant 1
		"Star Queen"
		"Leviathan (Laser)"
	variant 1
		"Star Queen"
		"Firebird" 2
	variant 1
		"Star Queen (Hai)"
		"Firebird (Plasma)" 2
	variant 8
		"Hauler III"
		"Hauler II (Hai)"
	variant 6
		"Hauler II"
		"Hauler (Hai)" 3
	variant 4
		"Hauler III" 2
	variant 4
		"Hauler III (Hai)"
		"Hauler II"
		"Headhunter (Hai)" 3
	variant 3
		"Aphid" 2
		"Sparrow" 2
		"Firebird (Plasma)" 1
	variant 2
		"Hauler II" 2
		"Water Bug"
	variant 1
		"Water Bug" 2
		"Firebird (Hai Weapons)" 1
	variant 3
		"Aphid" 3
	variant 2
		"Water Bug" 2
	variant 1
		"Shield Beetle"
	variant 1
		"Scout (Speedy)" 3
	variant 1
		"Container Transport (Hai)"
		"Headhunter" 2
	variant 1
		"Container Transport (Hai)"
		"Headhunter (Hai)" 2
	variant 2
		"Container Transport"
		"Sparrow" 2
	variant 1
		"Container Transport (Heavy)"
		"Sparrow" 2
	variant 1
		"Container Transport (Hai)"
		"Berserker" 2
	variant 1
		"Container Transport (Hai)"
		"Berserker (Afterburner)" 2
	variant 1
		"Container Transport (Blaster)"
		"Sparrow" 2

fleet "Human Miners"
	government "Merchant"
	names "civilian"
	formation "Vee"
	cargo 0
	personality
		confusion 20
		timid frugal mining harvests
	variant 5
		"Sparrow"
	variant 1
		"Fury"
	variant 2
		"Fury (Miner)"
	variant 1
		"Hawk"
	variant 2
		"Hawk (Miner)"
	variant 1
		"Headhunter"
	variant 2
		"Headhunter (Miner)"

fleet "Small Free Worlds"
	government "Free Worlds"
	names "free worlds small"
	formation "Vee"
	cargo 1
	personality
		heroic disables frugal opportunistic
	variant 8
		"Hawk"
		"Sparrow"
	variant 4
		"Hawk"
		"Fury"
	variant 2
		"Hawk"
		"Fury (Missile)"
	variant 2
		"Fury (Bomber)"
		"Sparrow"
	variant 2
		"Hawk"
		"Fury (Laser)"
	variant 4
		"Fury" 2
	variant 2
		"Fury (Laser)"
		"Fury (Missile)"
	variant 10
		"Sparrow" 2
	variant 2
		"Hawk"
	variant 1
		"Hawk (Rocket)"
	variant 1
		"Hawk (Plasma)"
	variant 1
		"Hawk (Speedy)"
	variant 1
		"Hawk (Bomber)"
	variant 2
		"Sparrow"
	variant 2
		"Osprey"
	variant 4
		"Hawk"
		"Sparrow" 2
	variant 2
		"Hawk (Rocket)"
		"Sparrow" 2
	variant 2
		"Hawk (Speedy)"
		"Sparrow" 2
	variant 2
		"Hawk (Bomber)"
		"Sparrow" 2
	variant 2
		"Fury (Bomber)"
		"Sparrow" 2
	variant 2
		"Hawk (Plasma)"
		"Sparrow" 2

fleet "Large Free Worlds"
	government "Free Worlds"
	names "free worlds capital"
	formation "Vee"
	cargo 1
	personality
		heroic disables frugal opportunistic
	variant 10
		"Bastion"
	variant 5
		"Bastion (Heavy)"
	variant 5
		"Bastion (Laser)"
	variant 8
		"Osprey"
		"Fury"
	variant 4
		"Osprey (Missile)"
		"Fury (Missile)"
	variant 4
		"Osprey (Laser)"
		"Fury (Laser)"
	variant 4
		"Argosy"
	variant 3
		"Argosy (Blaster)"
	variant 2
		"Argosy (Laser)"
	variant 2
		"Argosy (Missile)"
	variant 2
		"Argosy (Turret)"
	variant 6
		"Bastion"
		"Osprey"
	variant 3
		"Bastion (Heavy)"
		"Osprey (Missile)"
	variant 3
		"Bastion (Laser)"
		"Osprey (Laser)"
	variant 4
		"Bastion"
		"Sparrow" 2
	variant 2
		"Bastion (Heavy)"
		"Sparrow" 2
	variant 2
		"Bastion (Laser)"
		"Sparrow" 2
	variant 2
		"Falcon"
	variant 1
		"Falcon (Heavy)"
	variant 1
		"Falcon (Laser)"
	variant 2
		"Falcon"
		"Hawk" 2
		"Sparrow" 3
	variant 1
		"Falcon (Heavy)"
		"Hawk" 2
		"Sparrow" 3
	variant 1
		"Falcon (Laser)"
		"Hawk"
		"Hawk (Plasma)"
		"Sparrow" 3
	variant 4
		"Falcon"
		"Bastion"
		"Hawk"
	variant 2
		"Falcon (Heavy)"
		"Bastion (Heavy)"
		"Hawk (Rocket)"
	variant 2
		"Hawk (Rocket)" 2
		"Sparrow" 4
	variant 2
		"Falcon (Heavy)"
		"Bastion (Heavy)"
		"Hawk (Bomber)"
	variant 2
		"Falcon (Laser)"
		"Bastion (Laser)"
		"Hawk (Speedy)"
	variant 2
		"Falcon (Laser)"
		"Bastion (Laser)"
		"Hawk (Bomber)"
	variant 2
		"Bastion (Heavy)"
		"Fury (Bomber)" 2
		"Sparrow" 2
	variant 2
		"Falcon (Heavy)"
		"Fury (Bomber)" 2
		"Sparrow" 4
	variant 1
		"Hawk" 4
	variant 1
		"Hawk (Plasma)" 4
	variant 1
		"Hawk (Plasma)" 2
		"Hawk (Bomber)" 2

fleet "Small Militia"
	government "Militia"
	names "militia"
	formation "Vee"
	cargo 1
	personality
		heroic frugal
		confusion 20
	variant 8
		"Hawk"
		"Sparrow"
	variant 4
		"Hawk"
		"Fury"
	variant 2
		"Hawk"
		"Fury (Missile)"
	variant 2
		"Hawk"
		"Fury (Laser)"
	variant 2
		"Hawk"
		"Fury (Bomber)"
	variant 2
		"Fury (Bomber)"
		"Sparrow"
	variant 4
		"Fury" 2
	variant 2
		"Fury (Laser)"
		"Fury (Missile)"
	variant 10
		"Sparrow" 2
	variant 2
		"Hawk"
	variant 1
		"Hawk (Rocket)"
	variant 1
		"Hawk (Speedy)"
	variant 2
		"Sparrow"
	variant 2
		"Osprey"
	variant 4
		"Hawk"
		"Sparrow" 2
	variant 2
		"Hawk (Rocket)"
		"Sparrow" 2
	variant 2
		"Hawk (Speedy)"
		"Sparrow" 2
	variant 2
		"Fury (Bomber)"
		"Sparrow" 2

fleet "Large Militia"
	government "Militia"
	names "militia"
	formation "Vee"
	cargo 1
	personality
		heroic frugal
		confusion 20
	variant 10
		"Bastion"
	variant 5
		"Bastion (Heavy)"
	variant 5
		"Bastion (Laser)"
	variant 8
		"Osprey"
		"Fury"
	variant 4
		"Osprey (Missile)"
		"Fury (Missile)"
	variant 4
		"Osprey (Laser)"
		"Fury (Laser)"
	variant 4
		"Argosy"
	variant 3
		"Argosy (Blaster)"
	variant 2
		"Argosy (Laser)"
	variant 2
		"Argosy (Missile)"
	variant 2
		"Argosy (Turret)"
	variant 6
		"Bastion"
		"Osprey"
	variant 3
		"Bastion (Heavy)"
		"Osprey (Missile)"
	variant 3
		"Bastion (Laser)"
		"Osprey (Laser)"
	variant 4
		"Bastion"
		"Sparrow" 2
	variant 2
		"Bastion (Heavy)"
		"Sparrow" 2
	variant 2
		"Bastion (Laser)"
		"Sparrow" 2
	variant 2
		"Falcon"
	variant 1
		"Falcon (Heavy)"
	variant 1
		"Falcon (Laser)"
	variant 2
		"Falcon"
		"Hawk" 2
		"Sparrow" 3
	variant 1
		"Falcon (Heavy)"
		"Hawk" 2
		"Sparrow" 3
	variant 1
		"Falcon (Laser)"
		"Hawk" 2
		"Sparrow" 3

fleet "Small Republic"
	government "Republic"
	names "republic small"
	formation "Vee"
	cargo 0
	personality
		heroic opportunistic
	variant 6
		"Rainmaker" 2
	variant 5
		"Gunboat"
		"Rainmaker"
	variant 4
		"Frigate"
	variant 3
		"Gunboat" 2
	variant 1
		"Rainmaker" 3
	variant 6
		"Gunboat"

fleet "Large Republic"
	government "Republic"
	names "republic capital"
	fighters "republic fighter"
	formation "Vee"
	cargo 0
	personality
		heroic opportunistic
	variant 5
		"Frigate" 2
		"Rainmaker"
		"Gunboat"
	variant 3
		"Cruiser"
		"Combat Drone" 4
	variant 3
		"Cruiser"
		"Combat Drone" 4
		"Frigate"
		"Rainmaker"
	variant 2
		"Carrier"
		"Lance" 4
		"Combat Drone" 6
	variant 1
		"Carrier"
		"Lance" 4
		"Combat Drone" 6
		"Cruiser"
		"Combat Drone" 4
		"Frigate" 2
		"Rainmaker" 2
		"Gunboat" 2
	variant 1
		"Cruiser"
		"Combat Drone" 4
		"Frigate" 2
	variant 1
		"Frigate"
		"Rainmaker" 2
		"Gunboat"

fleet "Republic Logistics"
	government "Republic"
	names "republic capital"
	fighters "republic fighter"
	formation "Vee"
	cargo 3
	personality
		heroic opportunistic
	variant 19
		"Auxiliary"
		"Dropship" 2
		"Lance" 2
		"Cruiser"
		"Combat Drone" 4
		"Frigate"
		"Gunboat" 2
	variant 19
		"Auxiliary (Cargo)"
		"Dropship" 2
		"Lance" 2
		"Cruiser"
		"Combat Drone" 4
		"Frigate"
		"Gunboat" 2
	variant 19
		"Auxiliary (Transport)"
		"Dropship" 2
		"Lance" 2
		"Cruiser"
		"Combat Drone" 4
		"Frigate"
		"Gunboat" 2
	variant 1
		"Auxiliary (Cargo)" 3
		"Dropship" 3
		"Lance" 9
		"Cruiser" 2
		"Combat Drone" 8
	variant 1
		"Auxiliary (Transport)"
		"Auxiliary (Cargo)"
		"Auxiliary"
		"Dropship" 6
		"Lance" 6
		"Cruiser" 2
		"Combat Drone" 8
	variant 1
		"Auxiliary (Transport)" 3
		"Dropship" 9
		"Lance" 3
		"Cruiser" 2
		"Combat Drone" 8

fleet "Navy Surveillance"
	government "Republic"
	names "republic capital"
	fighters "republic fighter"
	formation "Vee"
	cargo 0
	personality
		surveillance opportunistic
	variant 10
		"Cruiser"
		"Surveillance Drone" 4
	variant 10
		"Gunboat" 2

fleet "Small Deep Merchants"
	government "Merchant"
<<<<<<< HEAD
	names "deep"
	fighters "deep fighter"
	formation "Vee"
=======
	names "civilian"
>>>>>>> 2fd9f888
	cargo 0
	personality
		heroic
	variant 4
		"Aerie"
		"Dagger" 2
	variant 6
		"Mule"
		"Dagger"
	variant 2
		"Mule (Heavy)"
		"Dagger"
	variant 2
		"Mule"
		"Dagger"
		"Raven"
	variant 1
		"Mule (Heavy)"
		"Dagger"
		"Raven (Heavy)"
	variant 3
		"Headhunter"
	variant 1
		"Headhunter (Strike)"
	variant 3
		"Flivver"
	variant 2
		"Flivver (Racing)"
	variant 1
		"Scout"

fleet "Large Deep Merchants"
	government "Merchant"
<<<<<<< HEAD
	names "deep"
	fighters "deep fighter"
	formation "Vee"
=======
	names "civilian"
>>>>>>> 2fd9f888
	cargo 0
	personality
		heroic
	variant 5
		"Aerie"
		"Dagger" 2
		"Corvette"
	variant 3
		"Aerie"
		"Dagger" 2
		"Raven"
	variant 3
		"Headhunter" 2
	variant 3
		"Aerie" 2
		"Dagger" 4
	variant 8
		"Bactrian"
		"Dagger" 3
	variant 2
		"Bactrian"
		"Dagger" 3
		"Raven"
		"Aerie"
		"Dagger" 2
	variant 2
		"Bactrian"
		"Dagger" 3
		"Raven (Heavy)"
		"Aerie"
		"Dagger" 2
	variant 5
		"Bactrian"
		"Dagger" 3
		"Mule" 2
		"Dagger" 2
	variant 2
		"Bactrian"
		"Dagger" 3
		"Mule (Heavy)" 2
		"Dagger" 2
	variant 1
		"Star Queen"
		"Raven" 2
	variant 1
		"Star Queen"
		"Raven (Heavy)" 2
	variant 1
		"Star Queen"
		"Headhunter" 2
	variant 1
		"Star Queen"
		"Headhunter (Particle)"
		"Headhunter (Strike)"
	variant 1
		"Star Queen"
		"Raven (Afterburner)" 2

fleet "Small Deep Security"
	government "Deep Security"
	names "deep"
	fighters "deep fighter"
	formation "Vee"
	cargo 0
	personality
		heroic
	variant 4
		"Aerie"
		"Dagger" 2
	variant 3
		"Raven"
	variant 1
		"Raven (Heavy)"
	variant 1
		"Raven (Afterburner)"
	variant 3
		"Headhunter"
	variant 2
		"Headhunter (Particle)"
	variant 2
		"Headhunter (Strike)"
	variant 4
		"Corvette"
	variant 2
		"Corvette (Speedy)"
	variant 2
		"Corvette (Missile)"

fleet "Large Deep Security"
	government "Deep Security"
	names "deep"
	fighters "deep fighter"
	formation "Vee"
	cargo 0
	personality
		heroic
	variant 5
		"Aerie"
		"Dagger" 2
		"Corvette"
	variant 2
		"Aerie"
		"Dagger" 2
		"Corvette (Missile)"
	variant 2
		"Aerie"
		"Dagger" 2
		"Corvette (Speedy)"
	variant 3
		"Aerie"
		"Dagger" 2
		"Raven"
	variant 1
		"Aerie"
		"Dagger" 2
		"Raven (Heavy)"
	variant 1
		"Aerie"
		"Dagger" 2
		"Raven (Afterburner)"
	variant 4
		"Raven" 2
	variant 2
		"Raven (Heavy)" 2
	variant 3
		"Headhunter" 2
	variant 2
		"Headhunter (Particle)" 2
	variant 2
		"Headhunter (Particle)"
		"Headhunter (Strike)"
	variant 3
		"Aerie" 2
		"Dagger" 4
	variant 8
		"Corvette"
		"Raven"
	variant 4
		"Corvette (Speedy)"
		"Raven (Afterburner)"
	variant 4
		"Corvette (Missile)"
		"Raven (Heavy)"
	variant 5
		"Corvette" 2
	variant 3
		"Corvette (Speedy)"
		"Corvette (Missile)"

fleet "Small Oathkeeper"
	government "Navy (Oathkeeper)"
	names "republic small"
	formation "Vee"
	cargo 0
	personality
		heroic opportunistic
	variant 6
		"Rainmaker" 2
	variant 5
		"Gunboat"
		"Rainmaker"
	variant 4
		"Frigate"
	variant 3
		"Gunboat" 2
	variant 1
		"Rainmaker" 3
	variant 6
		"Gunboat"

fleet "Large Oathkeeper"
	government "Navy (Oathkeeper)"
	names "republic capital"
	fighters "republic fighter"
	formation "Vee"
	cargo 0
	personality
		heroic opportunistic
	variant 5
		"Frigate" 2
		"Rainmaker"
		"Gunboat"
	variant 3
		"Cruiser"
		"Combat Drone" 4
	variant 3
		"Cruiser"
		"Combat Drone" 4
		"Frigate"
		"Rainmaker"
	variant 2
		"Carrier"
		"Lance" 4
		"Combat Drone" 6
	variant 1
		"Carrier"
		"Lance" 4
		"Combat Drone" 6
		"Cruiser"
		"Combat Drone" 4
		"Frigate" 2
		"Rainmaker" 2
		"Gunboat" 2
	variant 1
		"Cruiser"
		"Combat Drone" 4
		"Frigate" 2
	variant 1
		"Frigate"
		"Rainmaker" 2
		"Gunboat"

fleet "Small Syndicate"
	government "Syndicate"
	names "syndicate small"
	formation "Vee"
	cargo 2
	personality
		heroic
	variant 3
		"Quicksilver" 3
	variant 3
		"Quicksilver (Proton)" 3
	variant 1
		"Splinter"
		"Quicksilver" 2
	variant 1
		"Splinter (Laser)"
	variant 1
		"Splinter (Proton)"
		"Quicksilver (Proton)" 2
	variant 1
		"Manta"
	variant 1
		"Manta (Proton)"

fleet "Large Syndicate"
	government "Syndicate"
	names "syndicate capital"
	fighters "syndicate fighter"
	formation "Vee"
	cargo 2
	personality
		heroic
	variant 3
		"Splinter"
		"Quicksilver" 3
	variant 2
		"Splinter (Laser)"
	variant 2
		"Splinter (Proton)"
		"Quicksilver" 3
	variant 1
		"Splinter" 2
	variant 1
		"Splinter"
		"Splinter (Laser)"
	variant 1
		"Splinter"
		"Splinter (Proton)"
	variant 1
		"Splinter" 3
	variant 1
		"Splinter"
		"Splinter (Laser)" 2
	variant 1
		"Splinter"
		"Splinter (Proton)" 2
	variant 2
		"Manta" 2
	variant 1
		"Manta (Proton)" 2
	variant 3
		"Manta"
		"Quicksilver" 2
	variant 1
		"Manta (Proton)"
		"Quicksilver" 2
	variant 2
		"Quicksilver" 5
	variant 1
		"Quicksilver (Proton)" 5
	variant 1
		"Protector"
	variant 1
		"Vanguard"
	variant 1
		"Vanguard (Missile)"
	variant 1
		"Protector (Laser)"
	variant 1
		"Protector (Proton)"
	variant 1
		"Protector"
		"Quicksilver" 2
	variant 1
		"Protector (Laser)"
		"Quicksilver (Proton)" 2
	variant 1
		"Protector (Proton)"
		"Quicksilver (Proton)" 2
	variant 1
		"Vanguard (Particle)"
		"Quicksilver" 2
	variant 1
		"Vanguard"
		"Quicksilver (Proton)" 2
	variant 1
		"Vanguard (Missile)"
		"Quicksilver (Proton)" 2

fleet "Small Southern Pirates"
	government "Pirate"
	names "pirate"
	formation "Vee"
	cargo 1
	personality
		disables plunders harvests
		confusion 20
	variant 8
		"Sparrow"
	variant 3
		"Hawk"
	variant 2
		"Hawk (Speedy)"
	variant 2
		"Hawk (Rocket)"
	variant 5
		"Fury"
	variant 4
		"Fury (Bomber)"
	variant 1
		"Fury (Laser)"
	variant 1
		"Fury (Gatling)"
	variant 1
		"Fury (Missile)"
	variant 1
		"Fury (Heavy)"
	variant 4
		"Sparrow" 2
	variant 1
		"Hawk"
		"Sparrow"
	variant 1
		"Hawk (Speedy)"
		"Sparrow"
	variant 1
		"Fury" 3
	variant 1
		"Fury (Missile)" 2
	variant 1
		"Fury (Heavy)" 2
	variant 1
		"Fury"
		"Hawk"
	variant 1
		"Hawk"
		"Fury"
		"Sparrow"
	variant 1
		"Hawk (Rocket)"
		"Fury (Missile)"
		"Sparrow"
	variant 1
		"Sparrow" 3
	variant 1
		"Fury (Bomber)"
		"Sparrow"
	variant 1
		"Hawk" 2
	variant 1
		"Hawk (Speedy)" 2
	variant 2
		"Clipper"
	variant 1
		"Clipper (Heavy)"
	variant 1
		"Clipper (Speedy)"
	variant 1
		"Modified Argosy"

fleet "Large Southern Pirates"
	government "Pirate"
	names "pirate"
	formation "Vee"
	cargo 1
	personality
		plunders harvests
	variant 2
		"Sparrow" 4
	variant 1
		"Sparrow (Gatling)" 3
	variant 5
		"Argosy"
	variant 3
		"Argosy (Blaster)"
	variant 2
		"Argosy (Laser)"
	variant 2
		"Argosy (Missile)"
	variant 2
		"Argosy (Turret)"
	variant 1
		"Modified Argosy"
	variant 1
		"Modified Argosy (Heavy)"
	variant 1
		"Modified Argosy (Blaster)"
	variant 1
		"Modified Argosy (Missile)"
	variant 4
		"Clipper"
	variant 2
		"Clipper (Heavy)"
	variant 2
		"Clipper (Speedy)"
	variant 1
		"Osprey"
		"Fury"
	variant 1
		"Osprey"
		"Sparrow"
	variant 1
		"Osprey (Missile)"
	variant 1
		"Osprey (Laser)"
	variant 2
		"Clipper"
		"Hawk"
	variant 1
		"Clipper (Heavy)"
		"Hawk (Rocket)"
	variant 2
		"Hawk (Bomber)"
		"Sparrow" 3
	variant 2
		"Fury (Bomber)"
		"Sparrow" 3
	variant 1
		"Clipper (Speedy)"
		"Hawk (Speedy)"
	variant 1
		"Hawk (Bomber)"
		"Fury (Gatling)" 2
	variant 1
		"Fury (Bomber)"
		"Fury (Gatling)" 2
	variant 3
		"Argosy"
		"Hawk"
	variant 1
		"Argosy (Blaster)"
		"Hawk (Rocket)"
	variant 1
		"Argosy (Laser)"
		"Hawk (Speedy)"
	variant 1
		"Argosy (Turret)"
		"Hawk (Speedy)"
	variant 1
		"Argosy (Missile)"
		"Hawk (Rocket)"
	variant 1
		"Modified Argosy"
		"Sparrow" 2
	variant 1
		"Modified Argosy (Heavy)"
		"Sparrow" 2
	variant 1
		"Modified Argosy (Blaster)"
		"Sparrow" 2
	variant 1
		"Modified Argosy (Missile)" 2
	variant 1
		"Fury (Heavy)" 2
		"Modified Argosy (Missile)"
	variant 4
		"Bastion"
	variant 2
		"Bastion (Heavy)"
	variant 2
		"Bastion (Laser)"
	variant 2
		"Falcon"
	variant 1
		"Falcon"
		"Sparrow" 3
	variant 1
		"Falcon (Heavy)"
	variant 1
		"Falcon (Laser)"

fleet "Small Independent"
	government "Independent"
	names "pirate"
	formation "Vee"
	cargo 1
	personality
		disables plunders
		confusion 20
	variant 8
		"Sparrow"
	variant 3
		"Hawk"
	variant 2
		"Hawk (Speedy)"
	variant 2
		"Hawk (Rocket)"
	variant 5
		"Fury"
	variant 2
		"Fury (Laser)"
	variant 1
		"Fury (Missile)"
	variant 2
		"Sparrow" 2
	variant 1
		"Hawk"
		"Sparrow"
	variant 1
		"Hawk (Speedy)"
		"Sparrow"
	variant 1
		"Fury" 3
	variant 1
		"Fury (Missile)" 3
	variant 1
		"Fury"
		"Hawk"
	variant 1
		"Hawk"
		"Fury"
		"Sparrow"
	variant 1
		"Hawk (Rocket)"
		"Fury (Missile)"
		"Sparrow"
	variant 1
		"Sparrow" 3
	variant 1
		"Hawk" 2
	variant 1
		"Hawk (Speedy)" 2
	variant 2
		"Clipper"
	variant 1
		"Clipper (Heavy)"
	variant 1
		"Clipper (Speedy)"

fleet "Large Independent"
	government "Independent"
	names "pirate"
	formation "Vee"
	cargo 1
	personality
		plunders
	variant 3
		"Sparrow" 4
	variant 5
		"Argosy"
	variant 3
		"Argosy (Blaster)"
	variant 2
		"Argosy (Laser)"
	variant 2
		"Argosy (Missile)"
	variant 2
		"Argosy (Turret)"
	variant 4
		"Clipper"
	variant 2
		"Clipper (Heavy)"
	variant 2
		"Clipper (Speedy)"
	variant 2
		"Clipper"
		"Hawk"
	variant 1
		"Clipper (Heavy)"
		"Hawk (Rocket)"
	variant 1
		"Clipper (Speedy)"
		"Hawk (Speedy)"
	variant 3
		"Argosy"
		"Hawk"
	variant 1
		"Argosy (Blaster)"
		"Hawk (Rocket)"
	variant 1
		"Argosy (Laser)"
		"Hawk (Speedy)"
	variant 1
		"Argosy (Turret)"
		"Hawk (Speedy)"
	variant 1
		"Argosy (Missile)"
		"Hawk (Rocket)"
	variant 4
		"Bastion"
	variant 2
		"Bastion (Heavy)"
	variant 2
		"Bastion (Laser)"
	variant 2
		"Falcon"
	variant 1
		"Falcon (Heavy)"
	variant 1
		"Falcon (Laser)"

fleet "Small Core Pirates"
	government "Pirate"
	names "pirate"
	formation "Vee"
	cargo 1
	personality
		disables plunders harvests
		confusion 20
	variant 3
		"Quicksilver"
	variant 3
		"Quicksilver (Proton)"
	variant 2
		"Sparrow"
	variant 3
		"Hawk"
	variant 2
		"Hawk (Rocket)"
	variant 2
		"Hawk (Speedy)"
	variant 1
		"Headhunter"
	variant 1
		"Headhunter (Particle)"
	variant 1
		"Quicksilver" 2
	variant 1
		"Quicksilver"
		"Quicksilver (Proton)"
	variant 1
		"Quicksilver (Proton)" 2
	variant 2
		"Wasp (Gatling)"
	variant 3
		"Wasp (Javelin)"
	variant 8
		"Wasp (Meteor)"
	variant 2
		"Wasp (Plasma)"
	variant 2
		"Wasp (Proton)"

fleet "Large Core Pirates"
	government "Pirate"
	names "pirate"
	formation "Vee"
	cargo 1
	personality
		plunders harvests
	variant 5
		"Quicksilver (Proton)" 3
	variant 2
		"Quicksilver" 3
	variant 3
		"Splinter"
		"Quicksilver (Proton)"
	variant 3
		"Splinter (Laser)"
		"Quicksilver"
	variant 2
		"Hawk (Bomber)"
		"Quicksilver" 2
	variant 1
		"Fury (Heavy)"
		"Splinter"
	variant 2
		"Hawk (Bomber)"
		"Quicksilver (Proton)" 2
	variant 3
		"Fury (Bomber)"
		"Quicksilver" 2
	variant 3
		"Fury (Bomber)"
		"Quicksilver (Proton)" 2
	variant 2
		"Headhunter (Strike)"
		"Quicksilver" 2
	variant 3
		"Splinter (Proton)"
		"Quicksilver"
	variant 4
		"Manta (Proton)"
	variant 2
		"Manta"
	variant 2
		"Splinter" 2
	variant 1
		"Splinter (Laser)" 2
	variant 1
		"Splinter (Proton)" 2
	variant 2
		"Falcon"
	variant 1
		"Falcon (Heavy)"
	variant 1
		"Falcon (Laser)"
	variant 2
		"Firebird"
	variant 2
		"Firebird (Laser)"
	variant 1
		"Firebird (Plasma)"
	variant 1
		"Firebird (Missile)"
	variant 1
		"Vanguard (Particle)"
	variant 1
		"Vanguard (Missile)"
	variant 1
		"Vanguard"
	variant 1
		"Protector (Laser)"
	variant 1
		"Protector (Proton)"
	variant 1
		"Protector"

fleet "Small Northern Pirates"
	government "Pirate"
	names "pirate"
	formation "Vee"
	cargo 1
	personality
		disables plunders harvests
		confusion 20
	variant 5
		"Sparrow"
	variant 3
		"Fury"
	variant 1
		"Fury (Missile)"
	variant 1
		"Fury (Laser)"
	variant 1
		"Fury (Bomber)"
	variant 1
		"Fury (Heavy)"
	variant 2
		"Berserker"
	variant 2
		"Berserker (Afterburner)"
	variant 2
		"Berserker (Strike)"
	variant 2
		"Hawk"
	variant 1
		"Hawk (Rocket)"
	variant 1
		"Hawk (Speedy)"
	variant 1
		"Hawk (Bomber)"
		"Sparrow"
	variant 1
		"Aerie"
		"Lance" 2
	variant 1
		"Aerie"
		"Dagger" 2
	variant 3
		"Headhunter"
	variant 2
		"Headhunter (Particle)"
	variant 2
		"Headhunter (Strike)"
	variant 2
		"Raven (Afterburner)"
	variant 1
		"Raven (Heavy)"
	variant 2
		"Corvette"
	variant 1
		"Corvette (Missile)"
	variant 1
		"Corvette (Speedy)"
	variant 1
		"Scout"
	variant 4
		"Scout (Speedy)"

fleet "Large Northern Pirates"
	government "Pirate"
	names "pirate"
	formation "Vee"
	cargo 1
	personality
		plunders harvests
	variant 2
		"Firebird"
	variant 5
		"Firebird (Laser)"
	variant 1
		"Firebird (Missile)"
	variant 4
		"Firebird (Plasma)"
	variant 1
		"Firebird"
		"Corvette"
	variant 4
		"Firebird (Plasma)"
		"Corvette (Speedy)"
	variant 2
		"Firebird (Plasma)"
		"Corvette (Missile)"
	variant 1
		"Firebird (Laser)"
		"Corvette (Missile)"
	variant 2
		"Firebird"
		"Fury"
	variant 2
		"Firebird"
		"Berserker" 2
	variant 1
		"Firebird (Plasma)"
		"Fury (Missile)"
	variant 1
		"Firebird (Missile)"
		"Fury (Bomber)"
	variant 3
		"Raven (Afterburner)" 2
	variant 1
		"Raven (Heavy)" 2
	variant 2
		"Headhunter (Particle)"
		"Headhunter (Strike)"
	variant 1
		"Headhunter (Particle)" 2
		"Headhunter (Strike)"
	variant 1
		"Aerie"
		"Dagger" 2
		"Corvette"
	variant 1
		"Aerie"
		"Dagger" 2
		"Raven"
	variant 2
		"Aerie" 2
		"Dagger" 4
	variant 2
		"Aerie"
		"Dagger" 2
		"Corvette (Missile)"
	variant 1
		"Aerie" 2
		"Dagger" 4
		"Firebird"
	variant 2
		"Mule"
		"Lance"
	variant 2
		"Mule (Heavy)"
		"Dagger"
	variant 2
		"Leviathan"
		"Firebird"
	variant 1
		"Leviathan (Laser)"
		"Firebird"
	variant 3
		"Leviathan (Laser)"
		"Firebird (Laser)"
	variant 2
		"Leviathan (Heavy)"
		"Firebird (Plasma)"
	variant 2
		"Leviathan (Heavy)"
		"Firebird (Missile)"
	variant 2
		"Leviathan (Laser)"
		"Firebird (Missile)"
	variant 3
		"Leviathan"
	variant 2
		"Leviathan (Laser)"
	variant 1
		"Leviathan (Heavy)"
	variant 1
		"Fury (Heavy)" 2
		"Firebird (Missile)"
	variant 1
		"Bactrian"
		"Dagger" 3

fleet "pirate raid"
	government "Pirate"
	names "pirate"
	formation "Vee"
	cargo 1
	personality
		nemesis plunders harvests
		confusion 20
	variant 3
		"Argosy (Blaster)"
	variant 2
		"Argosy (Laser)"
	variant 2
		"Argosy (Turret)"
	variant 1
		"Modified Argosy"
	variant 1
		"Modified Argosy (Heavy)"
	variant 1
		"Modified Argosy (Blaster)"
	variant 2
		"Clipper (Speedy)"
	variant 1
		"Clipper (Heavy)"
		"Hawk (Rocket)"
	variant 1
		"Clipper (Speedy)"
		"Hawk (Speedy)"
	variant 6
		"Hawk (Speedy)" 3
	variant 4
		"Hawk (Bomber)" 2
	variant 4
		"Fury (Bomber)" 2
	variant 1
		"Argosy (Blaster)"
		"Hawk (Rocket)"
	variant 1
		"Argosy (Laser)"
		"Hawk (Speedy)"
	variant 1
		"Argosy (Turret)"
		"Hawk (Speedy)"
	variant 1
		"Argosy (Missile)"
		"Hawk (Rocket)"
	variant 1
		"Modified Argosy (Heavy)"
		"Hawk (Speedy)" 2
	variant 1
		"Modified Argosy (Blaster)"
		"Raven (Afterburner)" 2
	variant 2
		"Falcon"
	variant 1
		"Falcon (Heavy)"
	variant 1
		"Falcon (Laser)"
	variant 5
		"Quicksilver (Proton)" 3
	variant 2
		"Quicksilver" 3
	variant 3
		"Splinter"
		"Quicksilver (Proton)"
	variant 3
		"Splinter (Laser)"
		"Quicksilver"
	variant 3
		"Splinter (Proton)"
		"Quicksilver"
	variant 4
		"Manta (Proton)"
	variant 2
		"Manta"
	variant 2
		"Splinter" 2
	variant 1
		"Splinter (Laser)" 2
	variant 1
		"Splinter (Proton)" 2
	variant 2
		"Firebird"
	variant 1
		"Firebird (Laser)"
	variant 1
		"Firebird (Plasma)"
	variant 4
		"Firebird"
	variant 2
		"Firebird (Laser)"
	variant 2
		"Firebird (Plasma)"
	variant 3
		"Firebird"
		"Corvette"
	variant 1
		"Firebird (Plasma)"
		"Corvette (Speedy)"
	variant 2
		"Firebird"
		"Berserker" 2
	variant 1
		"Firebird (Plasma)"
		"Fury (Missile)"
	variant 1
		"Firebird (Missile)"
		"Fury (Bomber)"
	variant 8
		"Raven (Afterburner)" 2
	variant 2
		"Raven (Heavy)" 2
	variant 1
		"Headhunter (Particle)" 3
	variant 1
		"Fury (Heavy)" 2
		"Firebird (Missile)"
	variant 2
		"Leviathan"
		"Firebird"
	variant 2
		"Leviathan (Laser)"
		"Firebird"
	variant 2
		"Leviathan (Heavy)"
		"Firebird (Plasma)"
	variant 1
		"Berserker" 3
	variant 8
		"Berserker (Afterburner)" 3
	variant 2
		"Berserker (Afterburner)" 2
	variant 3
		"Scout (Speedy)" 3

fleet "Syndicate Extremists"
	government "Syndicate (Extremist)"
	names "syndicate capital"
	fighters "syndicate fighter"
	formation "Vee"
	cargo 0
	personality
		heroic
	variant 3
		"Splinter"
		"Quicksilver" 3
	variant 2
		"Manta" 2
	variant 2
		"Quicksilver" 5
	variant 1
		"Protector"
		"Quicksilver" 2
	variant 1
		"Vanguard"
		"Quicksilver" 2
	variant 1
		"Vanguard (Missile)"
		"Quicksilver (Proton)" 2
	variant 1
		"Leviathan"
		"Firebird" 2
	variant 1
		"Leviathan (Heavy)"
		"Firebird (Missile)" 2
	variant 1
		"Leviathan (Heavy)"
		"Firebird (Plasma)" 2

fleet "Bounty Hunters"
	government "Bounty Hunter"
	names "bounty hunter"
	personality
		nemesis waiting heroic
	variant 5
		"Fury" 2
		"Fury (Bomber)" 2
	variant 5
		"Hawk" 2
		"Hawk (Rocket)" 2
	variant 5
		"Hawk"
		"Hawk (Bomber)"
		"Sparrow" 2
	variant 5
		"Fury (Bomber)"
		"Sparrow" 2
	variant 5
		"Berserker (Strike)"
		"Quicksilver"
	variant 5
		"Quicksilver" 2
		"Headhunter (Particle)"
	variant 3
		"Sparrow" 2
		"Headhunter (Strike)"
	variant 3
		"Raven"
		"Fury (Missile)" 2
	variant 1
		"Firebird"
		"Fury (Missile)"
	variant 1
		"Aerie"
		"Lance" 2
	variant 1
		"Corvette"
		"Fury (Missile)"
	variant 1
		"Osprey"
		"Fury (Missile)"
	variant 1
		"Manta"
		"Fury (Missile)"
	variant 1
		"Splinter"
		"Fury (Missile)"
	variant 1
		"Splinter"
		"Fury (Heavy)"

fleet "Marauder fleet I"
	government "Pirate"
	names "pirate"
	formation "Vee"
	cargo 1
	personality
		plunders
	variant 9
		"Marauder Quicksilver"
		"Marauder Arrow (Weapons)"
		"Marauder Bounder (Engines)"
	variant 9
		"Marauder Quicksilver"
		"Marauder Arrow (Engines)"
		"Marauder Bounder (Weapons)"
	variant 1
		"Marauder Quicksilver (Engines)"
		"Marauder Arrow" 2
		"Marauder Bounder" 2
	variant 1
		"Marauder Quicksilver (Weapons)"
		"Marauder Arrow" 2
		"Marauder Bounder" 2
	variant 9
		"Marauder Raven"
		"Marauder Arrow (Engines)"
		"Marauder Bounder (Weapons)"
	variant 9
		"Marauder Raven"
		"Marauder Arrow (Weapons)"
		"Marauder Bounder (Engines)"
	variant 1
		"Marauder Raven (Engines)"
		"Marauder Arrow" 2
		"Marauder Bounder" 2
	variant 1
		"Marauder Raven (Weapons)"
		"Marauder Arrow" 2
		"Marauder Bounder" 2

fleet "Marauder fleet II"
	government "Pirate"
	names "pirate"
	formation "Vee"
	cargo 1
	personality
		plunders
	variant 4
		"Marauder Quicksilver"
		"Marauder Arrow (Weapons)"
		"Marauder Bounder (Engines)"
	variant 4
		"Marauder Quicksilver"
		"Marauder Arrow (Engines)"
		"Marauder Bounder (Weapons)"
	variant 1
		"Marauder Quicksilver (Engines)"
		"Marauder Arrow" 2
		"Marauder Bounder" 2
	variant 1
		"Marauder Quicksilver (Weapons)"
		"Marauder Arrow" 2
		"Marauder Bounder" 2
	variant 4
		"Marauder Raven"
		"Marauder Arrow (Engines)"
		"Marauder Bounder (Weapons)"
	variant 4
		"Marauder Raven"
		"Marauder Arrow (Weapons)"
		"Marauder Bounder (Engines)"
	variant 1
		"Marauder Raven (Engines)"
		"Marauder Arrow" 2
		"Marauder Bounder" 2
	variant 1
		"Marauder Raven (Weapons)"
		"Marauder Arrow" 2
		"Marauder Bounder" 2

fleet "Marauder fleet III"
	government "Pirate"
	names "pirate"
	formation "Vee"
	cargo 1
	personality
		plunders
	variant 3
		"Marauder Quicksilver"
		"Marauder Arrow (Weapons)"
		"Marauder Bounder (Engines)"
	variant 3
		"Marauder Quicksilver"
		"Marauder Arrow (Engines)"
		"Marauder Bounder (Weapons)"
	variant 1
		"Marauder Quicksilver (Engines)"
		"Marauder Arrow" 2
		"Marauder Bounder" 2
	variant 1
		"Marauder Quicksilver (Weapons)"
		"Marauder Arrow" 2
		"Marauder Bounder" 2
	variant 3
		"Marauder Raven"
		"Marauder Arrow (Engines)"
		"Marauder Bounder (Weapons)"
	variant 3
		"Marauder Raven"
		"Marauder Arrow (Weapons)"
		"Marauder Bounder (Engines)"
	variant 1
		"Marauder Raven (Engines)"
		"Marauder Arrow" 2
		"Marauder Bounder" 2
	variant 1
		"Marauder Raven (Weapons)"
		"Marauder Arrow" 2
		"Marauder Bounder" 2

fleet "Marauder fleet IV"
	government "Pirate"
	names "pirate"
	formation "Vee"
	cargo 1
	personality
		plunders
	variant 8
		"Marauder Firebird"
		"Marauder Raven"
		"Marauder Quicksilver"
	variant 1
		"Marauder Firebird (Engines)"
		"Marauder Raven"
		"Marauder Quicksilver"
	variant 1
		"Marauder Firebird (Weapons)"
		"Marauder Raven"
		"Marauder Quicksilver"
	variant 16
		"Marauder Manta"
		"Marauder Raven"
		"Marauder Quicksilver"
	variant 2
		"Marauder Manta (Engines)"
		"Marauder Raven"
		"Marauder Quicksilver"
	variant 2
		"Marauder Manta (Weapons)"
		"Marauder Raven"
		"Marauder Quicksilver"
	variant 16
		"Marauder Splinter"
		"Marauder Raven"
		"Marauder Quicksilver"
	variant 2
		"Marauder Splinter (Engines)"
		"Marauder Raven"
		"Marauder Quicksilver"
	variant 2
		"Marauder Splinter (Weapons)"
		"Marauder Raven"
		"Marauder Quicksilver"

fleet "Marauder fleet V"
	government "Pirate"
	names "pirate"
	formation "Vee"
	cargo 1
	personality
		plunders
	variant 4
		"Marauder Firebird"
		"Marauder Raven"
		"Marauder Quicksilver"
	variant 1
		"Marauder Firebird (Engines)"
		"Marauder Raven"
		"Marauder Quicksilver"
	variant 1
		"Marauder Firebird (Weapons)"
		"Marauder Raven"
		"Marauder Quicksilver"
	variant 8
		"Marauder Manta"
		"Marauder Raven"
		"Marauder Quicksilver"
	variant 2
		"Marauder Manta (Engines)"
		"Marauder Raven"
		"Marauder Quicksilver"
	variant 2
		"Marauder Manta (Weapons)"
		"Marauder Raven"
		"Marauder Quicksilver"
	variant 8
		"Marauder Splinter"
		"Marauder Raven"
		"Marauder Quicksilver"
	variant 2
		"Marauder Splinter (Engines)"
		"Marauder Raven"
		"Marauder Quicksilver"
	variant 2
		"Marauder Splinter (Weapons)"
		"Marauder Raven"
		"Marauder Quicksilver"

fleet "Marauder fleet VI"
	government "Pirate"
	names "pirate"
	formation "Vee"
	cargo 1
	personality
		plunders
	variant 2
		"Marauder Firebird"
		"Marauder Raven"
		"Marauder Quicksilver"
	variant 1
		"Marauder Firebird (Engines)"
		"Marauder Raven"
		"Marauder Quicksilver"
	variant 1
		"Marauder Firebird (Weapons)"
		"Marauder Raven"
		"Marauder Quicksilver"
	variant 4
		"Marauder Manta"
		"Marauder Raven"
		"Marauder Quicksilver"
	variant 2
		"Marauder Manta (Engines)"
		"Marauder Raven"
		"Marauder Quicksilver"
	variant 2
		"Marauder Manta (Weapons)"
		"Marauder Raven"
		"Marauder Quicksilver"
	variant 4
		"Marauder Splinter"
		"Marauder Raven"
		"Marauder Quicksilver"
	variant 2
		"Marauder Splinter (Engines)"
		"Marauder Raven"
		"Marauder Quicksilver"
	variant 2
		"Marauder Splinter (Weapons)"
		"Marauder Raven"
		"Marauder Quicksilver"

fleet "Marauder fleet VII"
	government "Pirate"
	names "pirate"
	formation "Vee"
	cargo 1
	personality
		plunders
	variant 18
		"Marauder Falcon"
		"Osprey"
		"Osprey (Missile)"
		"Osprey (Laser)"
	variant 1
		"Marauder Falcon (Weapons)"
		"Osprey"
		"Osprey (Missile)"
		"Osprey (Laser)"
	variant 1
		"Marauder Falcon (Engines)"
		"Osprey"
		"Osprey (Missile)"
		"Osprey (Laser)"
	variant 18
		"Marauder Leviathan"
		"Firebird"
		"Firebird (Plasma)"
		"Firebird (Missile)"
	variant 1
		"Marauder Leviathan (Engines)"
		"Firebird"
		"Firebird (Plasma)"
		"Firebird (Missile)"
	variant 1
		"Marauder Leviathan (Weapons)"
		"Firebird"
		"Firebird (Plasma)"
		"Firebird (Missile)"
	variant 1
		"Marauder Leviathan (Weapons)"
		"Firebird (Laser)" 3

fleet "Marauder fleet VIII"
	government "Pirate"
	names "pirate"
	formation "Vee"
	cargo 1
	personality
		plunders
	variant 8
		"Marauder Falcon"
		"Osprey"
		"Osprey (Missile)"
		"Osprey (Laser)"
	variant 1
		"Marauder Falcon (Weapons)"
		"Osprey"
		"Osprey (Missile)"
		"Osprey (Laser)"
	variant 1
		"Marauder Falcon (Engines)"
		"Osprey"
		"Osprey (Missile)"
		"Osprey (Laser)"
	variant 8
		"Marauder Leviathan"
		"Firebird"
		"Firebird (Plasma)"
		"Firebird (Missile)"
	variant 1
		"Marauder Leviathan (Engines)"
		"Firebird"
		"Firebird (Plasma)"
		"Firebird (Missile)"
	variant 1
		"Marauder Leviathan (Weapons)"
		"Firebird"
		"Firebird (Plasma)"
		"Firebird (Missile)"

fleet "Marauder fleet IX"
	government "Pirate"
	names "pirate"
	formation "Vee"
	cargo 1
	personality
		plunders
	variant 3
		"Marauder Falcon"
		"Osprey"
		"Osprey (Missile)"
		"Osprey (Laser)"
	variant 1
		"Marauder Falcon (Weapons)"
		"Osprey"
		"Osprey (Missile)"
		"Osprey (Laser)"
	variant 1
		"Marauder Falcon (Engines)"
		"Osprey"
		"Osprey (Missile)"
		"Osprey (Laser)"
	variant 3
		"Marauder Leviathan"
		"Firebird"
		"Firebird (Plasma)"
		"Firebird (Missile)"
	variant 1
		"Marauder Leviathan (Engines)"
		"Firebird"
		"Firebird (Plasma)"
		"Firebird (Missile)"
	variant 1
		"Marauder Leviathan (Weapons)"
		"Firebird"
		"Firebird (Plasma)"
		"Firebird (Missile)"
	variant 1
		"Marauder Leviathan (Weapons)"
		"Firebird (Laser)" 3
		"Firebird (Missile)"

fleet "Marauder fleet X"
	government "Pirate"
	names "pirate"
	formation "Vee"
	cargo 1
	personality
		plunders
	variant 3
		"Marauder Falcon"
		"Marauder Firebird"
		"Marauder Raven (Weapons)"
		"Marauder Quicksilver (Engines)"
		"Marauder Arrow (Weapons)"
		"Marauder Bounder (Engines)"
	variant 3
		"Marauder Falcon"
		"Marauder Firebird"
		"Marauder Raven (Engines)"
		"Marauder Quicksilver (Weapons)"
		"Marauder Arrow (Engines)"
		"Marauder Bounder (Weapons)"
	variant 2
		"Marauder Falcon (Weapons)"
		"Marauder Firebird (Engines)"
		"Marauder Raven"
		"Marauder Quicksilver"
		"Marauder Arrow"
		"Marauder Bounder"
	variant 2
		"Marauder Falcon (Engines)"
		"Marauder Firebird (Weapons)"
		"Marauder Raven"
		"Marauder Quicksilver"
		"Marauder Arrow"
		"Marauder Bounder"
	variant 3
		"Marauder Leviathan"
		"Marauder Firebird"
		"Marauder Raven (Engines)"
		"Marauder Quicksilver (Weapons)"
		"Marauder Arrow (Engines)"
		"Marauder Bounder (Weapons)"
	variant 3
		"Marauder Leviathan"
		"Marauder Firebird"
		"Marauder Raven (Weapons)"
		"Marauder Quicksilver (Engines)"
		"Marauder Arrow (Weapons)"
		"Marauder Bounder (Engines)"
	variant 2
		"Marauder Leviathan (Engines)"
		"Marauder Firebird (Weapons)"
		"Marauder Raven"
		"Marauder Quicksilver"
		"Marauder Arrow"
		"Marauder Bounder"
	variant 2
		"Marauder Leviathan (Weapons)"
		"Marauder Firebird (Engines)"
		"Marauder Raven"
		"Marauder Quicksilver"
		"Marauder Arrow"
		"Marauder Bounder"

fleet "Hired Guns"
	government "Bounty Hunter"
	names "bounty hunter"
	personality
		nemesis waiting heroic
	variant 1
		"Leviathan (Laser)"
		"Modified Argosy" 2
	variant 1
		"Leviathan (Laser)"
		"Mule (Heavy)"
		"Dagger"
	variant 1
		"Leviathan (Laser)"
		"Corvette"
	variant 1
		"Leviathan (Laser)"
		"Splinter (Laser)"
	variant 1
		"Falcon (Laser)"
		"Modified Argosy" 2
	variant 1
		"Falcon (Laser)"
		"Mule (Heavy)"
		"Dagger"
	variant 1
		"Falcon (Laser)"
		"Corvette"
	variant 1
		"Falcon (Laser)"
		"Splinter (Laser)"
	variant 1
		"Vanguard (Particle)"
		"Modified Argosy" 2
	variant 1
		"Vanguard (Missile)"
		"Headhunter (Strike)" 2
	variant 1
		"Vanguard (Particle)"
		"Mule (Heavy)"
		"Dagger"
	variant 1
		"Vanguard (Particle)"
		"Corvette"
	variant 1
		"Vanguard (Particle)"
		"Splinter (Laser)"
	variant 1
		"Vanguard (Particle)"
		"Splinter (Proton)"
	variant 1
		"Bactrian (Hired Gun)"
		"Dagger" 3
		"Modified Argosy" 2
	variant 1
		"Bactrian (Hired Gun)"
		"Mule (Heavy)"
		"Dagger" 4
	variant 1
		"Bactrian (Hired Gun)"
		"Dagger" 3
		"Corvette"
	variant 1
		"Bactrian (Hired Gun)"
		"Dagger" 3
		"Splinter (Laser)"
	variant 1
		"Bactrian (Hired Gun)"
		"Dagger" 3
		"Splinter (Proton)"<|MERGE_RESOLUTION|>--- conflicted
+++ resolved
@@ -1429,13 +1429,9 @@
 
 fleet "Small Deep Merchants"
 	government "Merchant"
-<<<<<<< HEAD
-	names "deep"
+	names "civilian"
 	fighters "deep fighter"
 	formation "Vee"
-=======
-	names "civilian"
->>>>>>> 2fd9f888
 	cargo 0
 	personality
 		heroic
@@ -1469,13 +1465,9 @@
 
 fleet "Large Deep Merchants"
 	government "Merchant"
-<<<<<<< HEAD
-	names "deep"
+	names "civilian"
 	fighters "deep fighter"
 	formation "Vee"
-=======
-	names "civilian"
->>>>>>> 2fd9f888
 	cargo 0
 	personality
 		heroic
