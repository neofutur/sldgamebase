# Copyright (c) 2014 by Michael Zahniser
#
# Endless Sky is free software: you can redistribute it and/or modify it under the
# terms of the GNU General Public License as published by the Free Software
# Foundation, either version 3 of the License, or (at your option) any later version.
#
# Endless Sky is distributed in the hope that it will be useful, but WITHOUT ANY
# WARRANTY; without even the implied warranty of MERCHANTABILITY or FITNESS FOR A
# PARTICULAR PURPOSE. See the GNU General Public License for more details.
#
# You should have received a copy of the GNU General Public License along with
# this program. If not, see <https://www.gnu.org/licenses/>.

mission "Liberate Kornephoros"
	autosave
	description "Travel with the Free Worlds militia to the <system> system and drive off the Navy fleet that is occupying the system."
	source "Longjump"
	destination "Deep"
	clearance
	to offer
		has "Defend Sabik: done"
	on fail
		dialog `You have failed an essential Free Worlds mission. If you want to complete the story line, revert to the autosave or another earlier snapshot of the game.`
	
	on offer
		event "prepare for battle of Kornephoros"
		conversation
			`The mood in the spaceport is solemn. No one has had time yet to count up the losses, on both sides of the battle, but it is likely that over a thousand lives were lost. And because the Navy is held in such high regard even here where Parliament and the Paradise Planets are viewed with disgust, many of the militia captains are almost as saddened by the loss of Navy lives as by the loss of some of their own.`
			`	You find Tomek walking among the fleet, conversing with a large group of captains and crew members and assessing the damage they have suffered. When he sees you he says, "Captain <last>! How is <ship> holding together?"`
			choice
				`	"She took a bit of a pounding, but I've patched her up."`
				`	"Just fine. It'd take more than a few Carriers to destroy the <ship>."`
			
			`	"Glad to hear it," he says before returning to the crowd. "Listen! We need to press our advantage before the Republic has time to call for reinforcements. If we strike quickly, we could be able to retake Kornephoros from them. It's important to break the blockade on that system for the sake of trade with the rest of the galaxy. And on top of that, if you were not aware, Councilor Katya Reynolds was on Clink when the Navy took the system and needs to be rescued." You hear some chatter coming from the crowd as a result of this news; it seems like Katya's investigation on Clink was not public knowledge.`
			`	"We have a large fleet of reinforcements coming in from the Rim," Tomek continues, "and a few ships here that are able to fight another battle. I need you all to take off, wait for the reinforcements to arrive, and then retake Kornephoros. If the Navy ships retreat, let them retreat. If they surrender, let them surrender. If they stay and fight, disable them if you can. Destroy them only if you must. Am I understood?"`
			`	"Yes sir!" the captains respond in unison.`
			`	"Then move out!" Tomek yells, prompting the captains and crew to scramble for their ships.`
			`	Tomek returns to you after rousing the militia to action. "Still in this fight with us?"`
			choice
				`	"Yes, sir. I'll move out immediately."`
					accept
				`	"I wish it hadn't come to this."`
			
			`	"We all do," he says. "No one wanted this. Not us, certainly not the Navy. But if they attack us to take our freedom, we must defend ourselves in order to keep it. Understood?"`
			choice
				`	"Yes, sir. I'll prepare my ship for another battle."`
					accept
	
	npc
		government "Free Worlds"
		personality heroic disables
		fleet
			names "free worlds capital"
			variant
				"Falcon"
				"Osprey" 2
	npc
		government "Free Worlds"
		personality heroic disables
		system "Zubenelgenubi"
		fleet
			names "free worlds capital"
			variant
				"Falcon (Heavy)"
				"Hawk" 2
		fleet
			names "free worlds small"
			variant
				"Hawk"
				"Sparrow" 2
		fleet
			names "free worlds small"
			variant
				"Hawk (Rocket)"
				"Fury (Missile)" 2
		fleet
			names "free worlds capital"
			variant
				"Osprey"
				"Osprey (Missile)"
		fleet
			names "free worlds capital"
			variant
				"Falcon"
				"Osprey"
				"Osprey (Laser)"
				"Hawk" 3
				"Sparrow" 5
		fleet
			names "free worlds capital"
			variant
				"Bastion (Heavy)" 2
				"Argosy (Blaster)" 4
				"Fury" 6
	npc evade
		government "Republic"
		personality staying heroic
		system "Kornephoros"
		fleet
			names "republic capital"
			fighters
				names "republic fighter"
			variant
				"Cruiser (Heavy)" 2
				"Combat Drone" 8
				"Frigate" 2
				"Rainmaker" 2
		fleet
			names "republic capital"
			fighters
				names "republic fighter"
			variant
				"Cruiser (Heavy)"
				"Combat Drone" 4
				"Frigate" 2
				"Gunboat" 2
		fleet
			names "republic capital"
			fighters
				names "republic fighter"
			variant
				"Cruiser (Heavy)"
				"Combat Drone" 4
				"Gunboat" 2
				"Frigate" 2
				"Rainmaker" 2
	
	on visit
		dialog `There are still Navy ships patrolling overhead. Staying on <planet> while your allies are dying in orbit would be a very bad idea.`
	on complete
		event "recapture of Kornephoros"
		log "The Free Worlds have retaken the Kornephoros system, with heavy losses on both sides. And unfortunately, there is no sign of Katya; she may have been taken prisoner by the Navy."
		conversation
			`The last of the Navy vessels in orbit has been subdued. As you land, you find that several Free Worlds troop transports have already set down in the spaceport and corralled the remaining Navy officers into a small circle. You would estimate that there are several hundred Navy prisoners. Another transport lands, carrying more prisoners: the Navy troops who had been guarding the mines on Clink.`
			`	For several hours, nothing changes: the Navy troops are huddled into a small circle, surrounded by guards. When lunchtime comes, some of the guards go to the market and fetch some of the vendors who sell meals out of carts there; they return with the carts and hand out food to the prisoners. Then, another transport lands and Tomek steps out.`
			`	He pulls you aside and asks you, "How are things going here?"`
			choice
				`	"Very quiet. They haven't given us any trouble."`
				`	"The battle was brutal. I hope we don't have to keep doing that."`
					goto brutal
			
			`	"Glad to hear it," he says.`
				goto speech
			
			label brutal
			`	"I hope so too," he says. "Maybe we can make a start in that direction right now."`
			
			label speech
			`	Tomek climbs up onto the hull of a nearby ship and addresses the prisoners. "Hello," he says. A few of the Navy officers respond, warily. "My name is Tomek Voigt. Our militia is very loosely organized, but I'm the one in charge of organizing it." That gets a few laughs from the Free Worlds guards. "As such, I am responsible for deciding your fate."`
			`	At that, a hush falls over the crowd. "The Council has decided," he continues, "that any of you who gives us your parole, swearing to take no further part in fighting the Free Worlds, will be returned to Republic space. You will give us your word of honor that you will either seek reassignment in another part of the galaxy, or resign your commission."`
			`	A few of the Free Worlds guards shout, "What?" But only a surprising few. The rest are nodding, seemingly pleased with the Council's choice. Tomek climbs down from the hull and approaches the prisoners, and you notice Alondo and Freya have joined him.`
			`	One of the Navy officers stands up. "I'll take that oath," he says, "if you'll honor your part of it."`
			`	Tomek takes the man's hands, looks him in the eyes, and asks, "Do you swear before God and these witnesses to take no further part in military actions against the Free Worlds?"`
			`	"I do," says the officer. Several of the other prisoners stand up, and before long all but a handful have sworn the oath.`
			`	After they finish, Tomek turns to you and a few other captains. "Emily, Marco, <first>, Sarah, please meet me in the spaceport cafe when you are ready." He walks off.`



event "prepare for battle of Kornephoros"
	system "Kornephoros"
		fleet "Small Free Worlds" 10000



mission "FW Prisoner Parole"
	name "Prisoner Parole"
	description "Escort a fleet of transports carrying prisoners of war to <planet>. The temporary ceasefire will end on <date>."
	source "Deep"
	destination "New Tibet"
	deadline 7
	to offer
		has "Liberate Kornephoros: done"
	on fail
		dialog `You have failed an essential Free Worlds mission. If you want to complete the story line, revert to the autosave or another earlier snapshot of the game.`
	
	on offer
		"reputation: Republic" = 1
		event "temporary ceasefire"
		event "start of hostilities" 8
		conversation
			`When you have all gathered in the cafe, Tomek explains the situation to you. "Alondo has arranged for a one-week ceasefire to return the prisoners who have given us their parole," he says. "That gives you just enough time to transport them to New Tibet and return here. If you encounter Republic ships, do not engage them. Just drop off the prisoners and return. Any questions?"`
			choice
				`	"No, I'm ready to go."`
					accept
				`	"What should we do if they attack us?"`
				`	"What will be done with the soldiers who didn't swear the oath?"`
					goto oath
			
			`	"If you can, return here without engaging them. No point in losing more lives. Besides, the Navy are honorable and will respect the ceasefire, I have no doubt about that. Only if you linger will things become difficult for you. Now get going. Time is limited."`
				accept
			
			label oath
			`	"They will be transported to a penal facility on Bourne and cared for well, and if at any point they change their minds, they will be allowed to leave. Now get going. Time is limited."`
				accept
	
	npc accompany save
		government "Free Worlds"
		personality timid escort
		ship "Falcon (Prisoner Transport)" "F.S. Starry Warrior"
		ship "Blackbird (Prisoner Transport)" "Flight of Fancy"
		ship "Blackbird (Prisoner Transport)" "Southern Luxury"
	
	on visit
		dialog `You have reached <planet>, but you left part of your convoy behind! Better depart and wait for them to arrive in this star system.`
	on complete
		dialog `You drop off the Navy prisoners on <planet>. Now, it's time to get back to Deep with your fleet before the ceasefire ends.`



mission "FW Prisoner Parole 2"
	landing
	name "Prisoner Parole"
	description "Return to Deep before the cease-fire ends."
	source "New Tibet"
	destination "Deep"
	to offer
		has "FW Prisoner Parole: done"
	on fail
		dialog `You have failed an essential Free Worlds mission. If you want to complete the story line, revert to the autosave or another earlier snapshot of the game.`
	
	npc accompany save
		government "Free Worlds"
		personality timid escort
		ship "Falcon (Prisoner Transport)" "F.S. Starry Warrior"
		ship "Blackbird (Prisoner Transport)" "Flight of Fancy"
		ship "Blackbird (Prisoner Transport)" "Southern Luxury"
	
	on visit
		dialog `You have reached <planet>, but you left part of your convoy behind! Better depart and wait for them to arrive in this star system.`
	
	on complete
		"reputation: Republic" <?= -1000
		event "oathkeepers founded" 50
		log "Returned some Navy prisoners of war, after they gave their parole and promised not to take part in any future battles against the Free Worlds."
		conversation
			`Tomek seems very relieved to see you all back in one piece. "Thank you for your service," he says. "Please report to your local militia commanders for your next orders. Captain <last>, remain here."`
			`	After everyone else has left the room, he tells you, "I'm sorry, but I've got some bad news for you. We've searched the entire outpost on Clink. No sign of Katya. The miners don't know what happened to her, but I'd say it's a safe bet that she's either dead, or a prisoner."`
			choice
				`	"So, what do we do now?"`
					goto next
				`	"I wish we'd known that a few days earlier. We could have arranged a prisoner exchange."`
			
			`	"I know," he says. "That's what a lot of our people are saying now. But what we did, a pure good-faith gesture with nothing demanded in return - we may come to be glad of that. My hope was to set a precedent, to shape the character of whatever conflict comes out of this, and I still think that was the right thing to do."`
			`	"So, what do we do now?" you ask.`
			
			label next
			`	"The Navy has had two crushing defeats," he says. "They will be hesitant to attack again until their numbers are much stronger. That gives us some time for diplomacy, to strengthen our position, and to look for allies, or at least sympathizers. Which is where you come in. I'm going to ask you to transport Alondo for a set of diplomatic missions. Meet us in the spaceport when you are ready."`



mission "oathkeepers founded"
	landing
	source
		government "Free Worlds"
	to offer
		has "event: oathkeepers founded"
	on offer
		log "Apparently the paroled Navy prisoners from the battle for Kornephoros plan to keep their promise to not fight against the Free Worlds. They've formed a new Navy regiment guarding the far north of human space."
		log "Factions" "Oathkeepers" `The "Oathkeepers" are a regiment of Navy officers who were captured by the Free Worlds and paroled on the condition that they take no further part in fighting against the Free Worlds. They are led by William Danforth, a famous Navy admiral. Their stated mission is to protect the Paradise Worlds from the pirates who live on the anarchist worlds in the far north of human space.`
		log "People" "William Danforth" `Danforth is a famous Navy Admiral who is a folk hero throughout human space due to his fair and honorable behavior and his willingness to use his fleet to assist people in need, even when he has to go against Parliament's orders to do so. He is currently in charge of the Navy regiment who call themselves the "Oathkeepers."`
		conversation
			`When you land on <origin>, it seems that everyone in the spaceport is talking about a recent news story: the Navy has just announced the formation of a new regiment, called the Oathkeepers. This regiment is staffed mostly by prisoners you paroled from Kornephoros, who want to honor their oath to take no further part in the conflict against the Free Worlds. They will be headquartered on Farpoint, in the far north, to defend that region of space against pirate incursions.`
			`	Furthermore, the leader of the Oathkeepers will be Admiral Danforth, an elderly admiral who is something of a folk hero and is spoken of with admiration and respect even here in Free space. Although he was not one of the paroled prisoners, he has become an outspoken advocate for a diplomatic solution to the Free Worlds conflict.`
			`	It's heartening news, but you also can't help noticing how many people in the spaceport are talking now about how the Navy really is full of "decent" and "honorable" people, and it's a shame that the Free Worlds had to fight them. By responding to your generous gesture with one of their own, the Navy has won a definite political victory, and given that they needed to defend the North anyway, it is a victory that cost them very little.`
				decline



mission "FW Syndicate Diplomacy 1"
	autosave
	name "Syndicate Diplomacy"
	description "Transport Alondo Gruyere to the Syndicate headquarters on <planet>."
	source "Deep"
	destination "Hephaestus"
	clearance "Alondo has a brief chat with the spaceport controller and manages to get you permission to land."
		attributes "dirt belt"
	passengers 1
	blocked `Alondo contacts you and says, "Captain, you're going to need a bunk free for me. Do you have space?" You do not, so you should complete or abort another mission to make room for him, then return here.`
	to offer
		has "FW Prisoner Parole 2: done"
	on fail
		dialog `You have failed an essential Free Worlds mission. If you want to complete the story line, revert to the autosave or another earlier snapshot of the game.`
	
	on offer
		conversation
			`You meet Tomek and Alondo in the spaceport. "We've decided that now would be a good time for diplomatic missions," says Alondo. "We've proven that we are a force to reckon with, but also that we are open to working for peace. We'll start with the Syndicate, as a relationship with them would be a significant advantage for us."`
			choice
				`	"Do you think they will fight on our side?"`
				`	"Wait, isn't the Syndicate an evil megacorporation?"`
					goto evil
			
			`	"Certainly not," says Alondo. "Unlike us, the Syndicate has few grievances with the Republic. While the Navy does not patrol the Core, the Syndicate funds their own private security for the region. I don't see what they'd gain from joining the fight on our side. But they are very interested in maximizing their profits, so I pray we can arrange to purchase ship materials from them. And if nothing else, I pray they at least will promise not to hire out their security forces as mercenaries to the Republic."`
				goto time
			
			label evil
			`	"Well, they do have a long record of environmental and human rights violations. But they are also the single largest employer in the galaxy, and a main reason for the stability the Republic has enjoyed for the last few centuries. The Syndicate is also not a monolith. There are at least some good people within the Syndicate. I... used to know one," Alondo says with some apprehension. "So, I wouldn't call the Syndicate 'evil.' It's more complicated than that."`
			
			label time
			`	"Reaching Syndicate space could be difficult once the Navy has time to regroup," says Tomek. "This may be the last window of opportunity we get for a while to meet with them in person."`
			`	"I have plenty of contacts in the Dirt Belt," says Alondo, "so if a planet won't let us land, we can just hail them and I should be able to negotiate with them. In fact, I'm hoping that a side effect of this trip will be to judge how much sympathy we have in the surrounding systems."`
			choice
				`	"Sounds good! Let's do it!"`
					accept
				`	"Why meet in person? How do we know this isn't a trap?"`
				`	"What should we do if we encounter Navy ships?"`
					goto navy
			
			`	"While data moves through the hyperspace network faster than ships, having any substantial back and forth would take longer than if we simply showed up in person. The Syndicate is also often driven by greed, and we're worth more as customers of the Syndicate than as prisoners of the Republic. If nothing else, showing up in person is a sign of good faith. It puts our trust in the Syndicate, trust that they'd be unlikely to betray given the risk they'd see us taking simply to meet with them."`
			choice
				`	"I hope you're right! Let's get going."`
					accept
			
			label navy
			`	"I would suggest evading them," Alondo says. "From a diplomatic perspective, I'd rather let them live, but Tomek might think otherwise."`
			`	"No," Tomek responds. "I agree. Just as you say there are good people within the Syndicate, there are good people within the Navy as well. It's one thing to fight during a battle, but we're not looking to invade Republic territory, only pass through it. Save your energy and only defend yourself if you must."`
			choice
				`	"Okay. Let's get going!"`
					accept
	
	on visit
		dialog `You land on <planet>, but realize that your escort carrying Alondo hasn't entered the system yet. Better depart and wait for it to arrive.`



mission "FW Syndicate Diplomacy 1B"
	landing
	name "Tarazed Diplomacy"
	description "Transport Alondo Gruyere to <planet> to negotiate with Tarazed Corporation."
	source "Hephaestus"
	destination "Wayfarer"
	clearance "Alondo has a brief chat with the spaceport controller and manages to get you permission to land."
		attributes "dirt belt"
	passengers 1
	to offer
		has "FW Syndicate Diplomacy 1: done"
	on fail
		dialog `You have failed an essential Free Worlds mission. If you want to complete the story line, revert to the autosave or another earlier snapshot of the game.`
	
	on offer
		set "met remington"
		log "Visited the Syndicate and worked out a deal where they promised to stay neutral. They are expecting to profit from selling weapons to both sides in this war. Also discovered that Katya is in the Republic's custody and is accused of terrorist activity."
		log "People" "Katya Reynolds" `Katya was on Clink when the Navy invaded the Kornephoros system, and was taken captive by them and imprisoned as a war criminal.`
		log "People" "Samuel Remington" `Samuel Remington is the Syndicate's head of public relations, and he seemed to help get the Free Worlds a better deal with the Syndicate than they might have otherwise received. He and Alondo seem to have a history together, although it is one that neither will discuss in detail.`
		event "syndicate convoys to Tarazed"
		conversation
			`As you land, Alondo says to you, "Let me do the talking, please." You are met almost immediately by two men in suits, who escort you to a room in the Syndicate headquarters. Six men are sitting on one side of a large mahogany conference table; they gesture for the two of you to be seated on the other side.`
			`	You introduce yourselves. "Thank you for meeting with us," says Alondo.`
			`	A man who appears much younger than the others introduces himself as Samuel Remington and responds. "Hearing that representatives of the Free Worlds were on their way was certainly a surprise. I apologize that CEO Korban could not meet with us today. He sent me in his stead to ensure that this meeting was handled with the utmost delicacy. So, what might it be that brings you here?"`
			`	"We would like to secure the purchase of construction materials for new ships," says Alondo. "As well as ask that the Syndicate refrains from joining the war as mercenaries. Our grievance is with the Republic, not the Syndicate."`
			`	"We are always open to new business opportunities," says another man, Lopez, "although negotiating with known terrorists is... distasteful." He leafs through a folder of papers, pulls one out, and slides it over to you. It is a picture of Katya, and the caption under it reads, "Terrorist ringleader captured in raid on Kornephoros system." It is dated a few days after the Navy's initial assault, before you retook the system from them.`
			choice
				`	(Let Alondo handle this.)`
				`	(Try to explain what Katya was doing in that system.)`
					goto explain
			
			`	Alondo has turned very pale, but finally he says, "They have not announced this publicly."`
			`	"No," says Lopez, "they have only shared it with certain... trusted friends of the Republic."`
			`	Alondo says, "They haven't announced anything because they know she was innocent. She was hunting the terrorists, not helping them."`
				goto ijs
			
			label explain
			`	"She was there trying to find the terrorists. She wasn't one of them," you say.`
			`	Alondo side eyes you, looking very pale.`
			
			label ijs
			`	"That may be true," says a third man, Badenoch. "I am willing to believe you were hunting the terrorists, because I am aware through my own sources that the Free Worlds secured the services of a certain Ijs Springborn, whose skills would be well suited to such a hunt. And who might not be in as safe a position today if you had not given him a reason to leave this sector of space, where he is... universally despised. Regardless, we cannot sell supplies to enemies of the Republic."`
			`	"Piracy is on the rise in the Dirt Belt," says Alondo. "And I know you have customers there. Such as the Tarazed Corporation. If we can count you among our friends, we could ensure that your convoys reach Tarazed unmolested."`
			`	"And you would no doubt immediately purchase said supplies from Tarazed," says Badenoch.`
			`	A much older man sitting next to him, Akihito, says, "Of course, such weapons would end up being bought at a significant price markup." He is grinning.`
			`	"No," Remington says, surprising some of the other men at the table. "No markups necessary." None of the other men argue with Remington over this.`
			`	You speak for a while longer, but Alondo manages to hash out a deal where the Free Worlds will defend any Syndicate ships they encounter within the Dirt Belt in return for a promise that the Syndicate will not serve as Republic mercenaries and will not prevent you from purchasing their equipment indirectly through Tarazed. In addition, Remington suggested that you might find some "extra goodies" among the Syndicate convoys heading to Tarazed specifically. You thank the Syndicate leaders, and begin the trip back to your ship.`
			`	Alondo is silent. As you're about to leave the spaceport for the landing pads, you hear someone shout behind you. "No need to be a stranger, Gruyere. Can't stick around for a drink?" You turn to look at who it is, but Alondo keeps walking. You find Samuel Remington approaching, paying you no mind. "Are you still mad at me, Gruyere?" he asks.`
			choice
				`	(Stand in Remington's way.)`
					goto stand
				`	(Don't engage.)`
			
			`	Remington stops a few paces past you as Alondo boards your ship. Remington shakes his head before looking back to you. "I guess a guy can't talk to an old friend."`
				goto remington
			
			label stand
			`	You take a step into Remington's path as Alondo boards your ship. Remington stops face-to-face with you. "What, a guy can't talk to an old friend?" he says while looking over your shoulder.`
			label remington
			choice
				`	"He's clearly not interested."`
					goto interested
				`	"You know Alondo?"`
			
			`	"More than most," Remington says with a chuckle. "He was never one to show gratitude for gifts. I hope you enjoy the new toys in those shipments I just secured more than he does."`
				goto alondo
			
			label interested
			`	"As if that's ever stopped me before," Remington says with a chuckle. "He was never one to show gratitude for gifts. I hope you enjoy the new toys in those shipments I just secured more than he does."`
			
			label alondo
			`	"What new toys?" you ask.`
			`	"You'll see," he says, turning back to the spaceport and leaving you.`
			`	You join Alondo on your ship and find him solemnly staring out a window.`
			choice
				`	"It seems like the negotiations went pretty well."`
					goto well
				`	"What was that all about?"`
					goto that
				`	"What do we do about Katya?"`
					goto katya
			
			label that
			`	"Samuel and I have... a history. One I'd rather not discuss," Alondo responds. "Anyway, we must continue with our mission. Time for us to make a visit to Tarazed. Let's get going."`
				accept
			
			label well
			`	"They did. Although it feels like it was almost too easy. Support from Samuel isn't too unexpected, but I'd have expected the others to fight him over squeezing us a bit more." Alondo pauses for a moment. "Anyway, we must continue with our mission. Time for us to make a visit to Tarazed."`
				accept
			
			label katya
			`	"I'll have to talk that over with the Council when we get back. But if she is a prisoner of the Intelligence Bureau, there is no way we can rescue her. Her only hope is that they will recognize her innocence. For now, we must continue with our mission. Time for us to make a visit to Tarazed."`
				accept
	
	npc
		government "Republic"
		personality heroic
		system "Sol"
		fleet "Small Republic" 3
	
	on visit
		dialog `You land on <planet>, but realize that your escort carrying Alondo hasn't entered the system yet. Better depart and wait for it to arrive.`



mission "FW Syndicate Diplomacy 1C"
	landing
	name "Poisonwood Diplomacy"
	description "Travel to <planet> with Alondo Gruyere, to make one final diplomatic visit."
	source "Wayfarer"
	destination "Poisonwood"
	clearance "Alondo has a brief chat with the spaceport controller and manages to get you permission to land."
		attributes "dirt belt" "south"
	passengers 1
	to offer
		has "FW Syndicate Diplomacy 1B: done"
	on fail
		dialog `You have failed an essential Free Worlds mission. If you want to complete the story line, revert to the autosave or another earlier snapshot of the game.`
	
	on offer
		event "Tarazed neutrality"
		log "The extra Syndicate supplies have begun arriving at Tarazed, and they include weaponry and outfits not normally shipped to the South. Spoke with Emily Lane, the CEO of the Tarazed Corporation. She is suspicious of this supposed gesture of good will from the Syndicate, and suggests remaining vigilant of the Syndicate's actions."
		conversation
			`When you arrive at <origin>, you find that there are already some Syndicate ships here unloading cargo that must have been sent ahead of you. You catch a glimpse of some of the crates and see large amounts of ship materials, as well as crates of blasters, Proton Guns, and other Syndicate products.`
			`	Upon contacting the Tarazed Corporation, you and Alondo are led into the Tarazed board room, which is different from the Syndicate one in two respects. First, it is much less fancy. And second, there are women present: unlike the notoriously misogynistic Syndicate, Tarazed is currently run by a female CEO, Emily Lane.`
			`	"I'm pleased to welcome you here," says Emily. "It's nice to finally speak with you directly, Alondo. Many of us are sympathetic to your cause."`
			`	"Thank you," says Alondo, "although for the time being the best way to support us may be for you to remain neutral in this conflict." He explains the negotiations with the Syndicate and the idea of Tarazed being a go-between for Syndicate supplies.`
			`	"I don't like dealing with the Syndicate," says Emily, "but like yourselves, we could not build ships without the systems they manufacture. Of course, the materials we receive from Free space are equally valuable. But if we remain nominally a part of the Republic, they will have full access to this system, including searching incoming and outgoing freighters."`
			choice
				`	"You receive weapons and ship materials all the time. As long as they don't know it's going to us, they shouldn't care."`
					goto skip
				`	(Let Alondo do the talking.)`
			`	"True," says Alondo, "but a Navy fleet here would be vulnerable to being cut off from Republic space, so unless they occupy the whole Dirt Belt, I do not think they would risk it."`
			label skip
			`	"Perhaps so," Emily responds. "Although I must ask what sort of strings you pulled to manage what you have. Shortly before you arrived we began receiving Syndicate supplies that we never ordered. Quad Blaster Turrets. Proton guns. Anti-missile turrets. Even atomic thrusters from the Deep, which the Syndicate does not normally sell. Is this all for the Free Worlds?"`
			`	Alondo pauses. "I have... an old friend within the Syndicate. He was a part of the negotiations, and mentioned that there would be 'extra goodies' within the coming convoys. We haven't been on speaking terms for years, and I suppose this is his attempt to get back on my good side."`
			`	"I doubt that supplies in these amounts are just an attempt at old friends trying to get back together," says Emily. "The Syndicate does not play games like this without having something to gain from it. I would not think too highly of this gesture."`
			`	They continue talking for a while, and you leave well convinced that Tarazed is willing to support you and that the best way they can do that for now is by remaining neutral. There were questions raised about the intentions of the Syndicate, though.`
			`	"Now," says Alondo, "I'd like to make one more diplomatic visit. The planet <planet> has insisted on remaining loyal to the Republic, even though they are deep inside our space. I'd like to meet with their leaders and see if they will reconsider joining us."`
				accept
	
	npc
		government "Republic"
		personality heroic
		system "Rutilicus"
		fleet "Small Republic" 3
	
	on visit
		dialog `You land on <planet>, but realize that your escort carrying Alondo hasn't entered the system yet. Better depart and wait for it to arrive.`
	
	
	
mission "FW Syndicate Diplomacy 1D"
	landing
	name "Return to <planet>"
	description "Return to <planet> with Alondo, to report on the outcome of your diplomatic mission."
	source "Poisonwood"
	destination "Longjump"
	passengers 1
	to offer
		has "FW Syndicate Diplomacy 1C: done"
	on fail
		dialog `You have failed an essential Free Worlds mission. If you want to complete the story line, revert to the autosave or another earlier snapshot of the game.`
	
	on offer
		log "Tried to convince Poisonwood, a world adjacent to Free Worlds territory, to switch sides. But, they are fiercely loyal to the Republic because the Navy freed them from being dominated by Alpha warlords decades ago."
		conversation
			`As you are landing on Poisonwood, Alondo explains, "Three decades ago, this was a slave colony. The Navy was responsible for liberating them, and they still feel a deep debt to the Republic as a result. But even if they do not join us, we can maybe establish more friendly relations with them."`
			`	Soon after you land, the governor of Poisonwood sends an aide to escort you to her office. The governor is probably in her late fifties, and as you are speaking the sunlight occasionally catches her face or arms at exactly the right angle to show the faint, criss-crossing lines of very old scars. She must have been one of the slaves who were freed by the Navy.`
			`	As soon as you are seated, she says, "Now, I don't want to give you false hope. We will not be joining the Free Worlds."`
			`	"Understood," says Alondo. "We've come primarily to assure you that the Free Worlds will never attempt to take control of a planet that has not willingly chosen to join us. But without our support, your world is isolated and vulnerable."`
			`	"Indeed," she says, grimacing. They talk for a while, but it is clear she does not think her people would ever support even a treaty of neutrality with the "rebellion." Finally, she changes the subject. "Captain <last>," she says, "what do you believe is the greatest threat that humanity faces today?"`
			choice
				`	"Corrupt government."`
				`	"Powerful corporations and unbridled capitalism."`
					goto corporations
				`	"The return of the Alphas, or something like them."`
					goto alphas
				`	"Piracy and anarchy, like the pirates who dominated your world."`
					goto anarchy
				`	"Alien invasion."`
					goto aliens
			
			`	She laughs. "A typical Free Worlds answer. I will confess, I am none too fond of Parliament, ordering the Navy to spend its time up in the paradise sector assisting snobby rich pilots who've run out of fuel instead of down here defending against the very real threats that lurk on the pirate worlds."`
				goto threat
			
			label corporations
			`	"Since there is only one corporation in the galaxy that fits that description," she says, "I assume you are talking about the Syndicate. Any human organization can take on a life of its own, and act in ways that any of its individual members would consider immoral. That is a danger the Syndicate does face. but I find myself more concerned with certain threats that are closer to home."`
				goto threat
			
			label alphas
			`	She seems surprised. "Not many in your generation would say that," she says. "Even here on Poisonwood, where we ought to know better, many of those who were born after the days of slavery think the Alphas are no more than a myth, a story that Parliament uses to justify maintaining such a large Navy."`
			`	Alondo looks concerned. "I've heard the stories from the liberation of Poisonwood," he says, "but there was never any evidence. No photos, none of them captured. I thought it was just hype."`
				goto story
			
			label anarchy
			`	She laughs. "Thugs. Children with no hope for the future. Petty criminals. The pirates are poorly organized, and their glory days are long past. But you are right, in a way, because those lawless worlds provide a hiding place for the few individuals who actually are a danger to our species. And that is the threat that weighs most heavily on my mind."`
				goto threat
			
			label aliens
			`	She laughs. "You must watch far too many videos. The most powerful species in this galaxy are also the most peace-loving. Trust me, I should know. Here on the edge of human space, we receive... visitors, on occasion. They do not interfere in human events, but they came seeking information on a threat that concerns us both."`
				goto threat
			
			label threat
			`	"What sort of threat?" you ask.`
			
			label story
			`	"Our world was enslaved for nearly a decade," she says. "Most of my childhood. We had been little more than an anarchist colony ourselves before that, though, so the Republic did nothing to aid us. Until the Disappearance."`
			choice
				`	"What was the Disappearance?"`
			
			`	"I was a teenage slave working in the factories at the time," she says. "Exactly the wrong age, as it turned out. One day the overseers informed us that all the eighteen-year-old girls had to have mandatory 'health checkups' that day. I won't describe what the 'checkup' involved, but it was bewildering and unpleasant. And nearly all those girls disappeared, that day. They never returned from the 'checkups.' Only a few of us were left behind. Most of the leftovers were girls who had been unlucky enough to already be pregnant at that age. Or lucky, as it turned out. But I didn't understand why they didn't take me."`
			`	Alondo seems very disturbed by the story. "They were selling girls into prostitution?" he says.`
			`	"That's what we assumed," she says, "but there were dozens of girls like me who were not taken, even though we were not pregnant. It didn't make sense. Anyway, somehow news of that event got off-world and not long after, the Navy came in massive numbers, destroyed the slaver fleets and liberated our planet. In the process, they tried to invade an underground facility up in the mountains, which is where they thought the girls were being kept. But the facility was rigged to self-destruct, and they never found out what had been going on inside the facility. No one inside it survived."`
			choice
				`	"Did you ever find out why they let you go?"`
			
			`	"My parents said it was because I was so willful and stubborn, too hard to control," she says. "But years later, we began to discover that all of us who were passed over had one thing in common. We were all infertile. Had been already, the day of the Disappearance. Which means that either a bunch of pirates had suddenly decided they wanted to leave behind their lives of crime and settle down and raise families... or those girls were being used as incubators."`
			`	Alondo says, "I hear that was common during the Alpha wars. Alpha genetics were so unstable, they needed hundreds of test subjects to produce a handful of viable Alpha babies. Those were evil days."`
			`	"Days that may yet return," she says. "Somewhere, maybe even nearby on Bloodsea or Greenrock or Albatross, the remnants of the Alphas may still be hiding. Creatures bred to be strong and clever and able to kill without a hint of remorse. And now that this sector of space is yours, the duty of defending against them becomes yours, as well. That is why I agreed to talk with you: to warn you of that reality."`
			`	You and Alondo return to your ship with one more thing for the fledgling Free Worlds to worry about. "I guess now we should return to <planet> and report to the Council," he says.`
				accept
	
	on visit
		dialog `You land on <planet>, but realize that your escort carrying Alondo hasn't entered the system yet. Better depart and wait for it to arrive.`
	on complete
		payment 200000
		event "fw dirt belt patrols"
		event "syndicate assistance" 30
		event "tarazed assistance" 60
		event "unofficial ceasefire" 120
		conversation
			`You meet Tomek, Freya, and JJ at the spaceport, and the entire Council quickly convenes. Given that you were Alondo's transportation during his mission, you are included in the meeting. Alondo outlines the results of the diplomatic mission, which he believes has been a success. Upon hearing about the extra supplies heading to Tarazed, Tomek suggests increasing patrols in the Dirt Belt to the east to help defend Syndicate convoys while also moving supplies from Tarazed to various Free planets.`
			`	"We're still healing from the last set of battles," says JJ. "An increased Free Worlds presence outside of our declared territory could be seen as a provocation."`
			`	"No doubt it will, but we need to uphold our end of the bargain with the Syndicate if we want to keep them as a tentative ally," Tomek responds. "We also have our deal with Tarazed for them to begin selling some of their ships within our territory. Those ships won't do us much good if they're getting blasted to pieces by pirates before they even get here."`
			choice
				`	"A deal with Tarazed for new ships? When did you make that?"`
					goto deals
				`	"I'm willing to volunteer for escort duty."`
			`	"No need," says JJ. "We have plenty of captains who are already assigned to escort duty. We may need you elsewhere."`
				goto end
			label deals
			`	"Prior to when things went hot," says Tomek, "I saw to it that we could secure a supply line for new warships outside of our borders. Southbound may be a fine shipyard, but they alone can't supply us the warships we need, especially when the largest warship they build is the Bastion. Unfortunately, the Navy attacked before things could be finalized, and the outbreak of war has slowed things down, but Tarazed has assured us the deal is moving forward."`
			`	"Don't forget that Tarazed is also our only supplier of fighters for Southbound's Type F Haulers," Freya adds. "Unless you count the Boxwing, but those don't help much in a fight."`
			`	"There are a lot of moving parts at play in this conflict, Captain <last>," says JJ. "All we ask is that you stay focused on where we aim you, and you let us handle the finer details."`
			label end
			`	After further discussion on the matter, the Council approves the increased patrols, although JJ remains somewhat apprehensive.`
			`	"There is one other thing," Alondo says. "The Syndicate informed us that the Republic has Katya in custody, accused of terrorism."`
			`	The news is a shock to everyone. "I had begun to worry that was the case," says Freya.`
			`	"My contacts within the Navy have heard rumors, but I suppose this confirms it," says JJ.`
			`	"Why have they not announced it publicly?" asks Tomek.`
			`	"I suspect it's because they know she is innocent," says Alondo. "They say it is impossible to tell a lie to the Questioners, and in this case that will work in her favor."`
			`	After further discussion, the Council eventually dismisses you as they move on to other topics that don't directly concern you.`
			`	A while later, after the Council meeting is adjourned, Tomek approaches you and says, "Meet me in the spaceport when you are ready for your next assignment. Also," he gives you <payment>, "the Council has approved a bonus for you. Excellent work, Captain."`



mission "FW Hope Recon 1"
	autosave
	name "Early Warning Systems"
	description "Land on the abandoned planet <destination> and place sensors there to monitor Navy fleet activity in the system."
	source "Longjump"
	destination "Hope"
	cargo "sensors" 10
	blocked `Freya contacts you and says, "<first>, you're going to need ten tons of cargo space for this next mission." You should return here after freeing up <capacity>.`
	to offer
		has "FW Syndicate Diplomacy 1D: done"
	on fail
		dialog `You have failed an essential Free Worlds mission. If you want to complete the story line, revert to the autosave or another earlier snapshot of the game.`
	
	on offer
		conversation
			`You meet up with Tomek and Freya, who are looking over a map of the nearby systems. "This is a choke point," says Freya, pointing to the Wei system. "Any attack on us will come either through Wei or Lesath, and Wei is much more likely. And that also means that if we can monitor what is happening there, we will have advance warning of any attack."`
			`	"And with us strengthening our patrols to the east, we'll need any advance warning we can get, even if only a single day." says Tomek. "Now, as you may know, the planet Hope is in the Wei system. It's a former colony that is now an ice planet. Our plan is to deploy a sensor network on Hope, tracking every ship in system. Freya designed the equipment, so she can explain how to deploy it."`
			`	Freya explains where on the planet each sensor should be installed, and how to cover them in insulative shielding so their heat and energy signatures will be difficult to detect. "Once the network is deployed," she says, "you will begin receiving telemetry. A good way to test it is to make sure it is picking up your own ship. Any questions?"`
			choice
				`	"No, sounds good."`
					accept
	
	on visit
		dialog phrase "generic cargo on visit"



mission "FW Hope Recon 1B"
	landing
	name "Early Warning Systems"
	description "Report back to Freya on <planet>."
	source "Hope"
	destination "Longjump"
	to offer
		has "FW Hope Recon 1: done"
	on fail
		dialog `You have failed an essential Free Worlds mission. If you want to complete the story line, revert to the autosave or another earlier snapshot of the game.`



ship "Gunboat" "Gunboat (Bunks)"
	outfits
		"Heavy Laser" 2
		"Heavy Laser Turret"
		
		"Bunk Room"
		"RT-I Radiothermal"
		"LP036a Battery Pack"
		"LP072a Battery Pack"
		"D14-RN Shield Generator"
		"Small Radar Jammer"
		
		"X3700 Ion Thruster"
		"X2200 Ion Steering"
		"Hyperdrive"



mission "FW Hope Recon 1C"
	landing
	invisible
	source "Hope"
	to offer
		has "FW Hope Recon 1: done"
	to fail
		has "FW Hope Recon 1B: done"
	
	on offer
		"reputation: Republic (Friendly)" >?= 0
		log "Planted some sensors on the abandoned world of Hope, as an early warning system for Navy raids on Free Worlds space. The Navy appears to be doing something on this world as well."
		conversation
			`You land on Hope, place Freya's surveillance rigs in the locations she specified, and fire them up. Telemetry starts coming in, and you verify that your own ship is showing up in the scans. However, they are also picking up an unidentified heat signature on another part of Hope. Do you investigate?`
			choice
				`	(Of course!)`
				`	(No, sounds risky.)`
					decline
			
			action
				set "fw caught navy planting sensors"
			`	You approach the location, flying low to avoid detection, and come upon a Navy Gunboat, landed on the planet. Some distance away from the ship, several figures in thick snowsuits are setting up some sort of equipment with lots of antennae. It seems that the Navy had the same idea as Freya, of using this world as a listening post. Your sensors show that the Gunboat is powered down.`
			`	The moment your ship comes over the horizon, they start running back toward the Gunboat. You destroy their equipment with a few well-placed shots, then train your guns on the crew members, who are still some distance from their ship. When they realize they cannot get back to it before being shot, they raise their hands in surrender.`
			`	You count eight crew members in the group, which is the typical crew complement of a Gunboat. That may mean the Gunboat is uncrewed, and you could kill the crew and steal it. On the other hand, if there are more crew aboard the ship it would be better to destroy it first, then finish off the landing crew.`
			choice
				`	(Destroy the ship, then finish off the crew.)`
					goto destroy
				`	(Kill the landing crew, then steal their ship.)`
					goto steal
				`	(Accept the crew's surrender.)`
					goto accept
			
			label destroy
			`	It turns out you made the right choice: someone is indeed onboard the Gunboat still, because the moment you open fire it raises shields and starts powering up its engines and weapons. But, your initial shots must have damaged some critical systems, because it only manages to fire a few shots at you and to lift off about thirty meters into the air before crashing back down onto the ice and exploding. You quickly pick off the landing crew as well; they have no place to hide on the broad, flat glacial expanse.`
			`	Your own mission is complete, so it's time to return to <planet> and report to Freya.`
				decline
			
			label steal
			`	The landing crew has absolutely nowhere to hide in this glacial field; you pick them off easily. There is no response from the ship, so you land beside it and prepare to board it. But, the moment you open your hatch, the other ship roars to life, powering up its engines and beating a hasty retreat while firing a few parting shots at you from its turret. You fire up your own engines and pursue it...`
				launch
			
			label accept
			action
				karma ++
				set "fw accepted Susquehanna's word of honor"
			`	Most ships are equipped with external speakers for exactly this sort of situation. You target the ship, and your scanners identify it as the <npc>.`
			`	"Crew of the <npc>, this is Captain <last> of the Free Worlds ship <ship>," you announce. "I accept your surrender, but will you each give me your word of honor that you will take no further part in fighting the Free Worlds?"`
			`	The soldiers appear to think for a brief moment before one of them holds their hand high in front of them, giving you a thumbs-up sign. The rest of the soldiers quickly follow suit without any hesitation.`
			`	"Thank you," you reply. "You may return to your ship and fly back to Republic space."`
			`	The Navy soldiers exchange looks, apparently surprised, but they recover quickly. One of them snaps to attention and salutes you. You return the salute, and then, realizing their captain can't see you, flash your ship's external lights in acknowledgment. The <npc>'s crew fall into formation, march back to their ship, fire up their engines, and take off. Their weapon systems remain unarmed and inactive, as far as your sensors can tell.`
			`	Your mission on this planet done, you launch into space too, monitoring the Navy ship.`
				launch
	
	npc
		government "Republic (Friendly)"
		personality fleeing uninterested timid
		ship "Gunboat (Bunks)" "R.N.S. Susquehanna"
	
	
	
mission "FW Hope Recon 1D"
	landing
	name "Destroy Sensors"
	description "Travel back to <destination> and destroy any Republic sensors you find there."
	source "Longjump"
	destination "Hope"
	to offer
		has "FW Hope Recon 1B: done"
	
	on offer
		conversation
			branch caught
				has "fw caught navy planting sensors"
			`You report back to Freya and Tomek. "I saw a weird sensor blip," you say, "but I was afraid to follow up on it. It may have been the Navy, planting sensors of their own, or doing something else on the planet."`
				goto sensors
			label caught
			`You report back to Freya and Tomek. "The sensors are deployed," you say, "but I caught the Navy doing the same thing. I destroyed one of their installations, but there might be others."`
			label sensors
			`	Tomek frowns. "What do you think, Freya?"`
			`	"I'd say, live and let live. We have no plans to expand north, so it doesn't cost us anything for them to know what is happening in that system. And we don't have resources to spare on sweeping the planet for their sensors."`
			choice
				`	"Makes sense to me."`
				`	"Well, I'd rather not give them any advantage, no matter how slight."`
					goto attack
			
			`	"Good," says Freya, "because I've got a much more interesting job for you to do next. The people at Kraz Cybernetics have a new toy they want to test out, and I volunteered you to help out. They're waiting for you on Rust, in the Kraz system."`
				decline
			
			label attack
			`	"It's up to you," says Tomek. "If you want to go back there, you can. But it'll just create more ill will, without gaining us any tactical advantage."`
			`	"Also," says Freya, "I've got a much more interesting mission for you. The people at Kraz Cybernetics have a new toy they want to test out, and I volunteered you to help out. They're waiting for you on Rust, in the Kraz system."`
			choice
				`	"Sorry, but I hate leaving a job unfinished. I want to destroy those sensors."`
				`	"Okay, you've convinced me."`
					decline
			
			`	"Fine," says Freya, "but report to Rust when you're done. And try not to get yourself killed." She's clearly disappointed in you.`
				accept
	
	npc
		government "Republic"
		personality staying
		system "Wei"
		fleet "Large Republic"
	
	on complete
		log "Destroyed some Navy sensor installations on Hope, but it will likely be only a matter of days before they replace them."
		conversation
			`You spend a while sweeping the planet and hoping that the Navy won't come after you. In all, you discover three more sensor installations. There is no way to be sure if you found them all, but it's time now for you to report for duty on Rust.`



mission "FW Plasma Testing 1"
	landing
	name "Weapons Testing"
	description "Report to <destination> to assist in some experimental weapons testing."
	source "Longjump"
	destination "Rust"
	to offer
		has "FW Hope Recon 1B: done"
	on fail
		dialog `You have failed an essential Free Worlds mission. If you want to complete the story line, revert to the autosave or another earlier snapshot of the game.`



mission "FW Plasma Testing 1B"
	autosave
	landing
	name "Weapons Testing"
	description "As a test for the new Plasma Turret, assist the Walloping Window-Blind in destroying the Red Nile, a pirate ship that is probably in the <waypoints> system. Then return to <planet>."
	source "Rust"
	waypoint "Ildaria"
	to offer
		has "FW Plasma Testing 1: done"
	on fail
		dialog `You have failed an essential Free Worlds mission. If you want to complete the story line, revert to the autosave or another earlier snapshot of the game.`
	
	on offer
		log "People" "Edward Tivrusky" `Barmy Edward is the Chief Offensive Engineer at Kraz Cybernetics, known for his inventive and sometimes impractical weapon designs. Supposedly, his engineers gave him the "Barmy" sobriquet after an incident where an experimental epoxy cannon he was working on exploded and glued him to the ceiling.`
		conversation
			scene "scene/loc5"
			`You are met in the spaceport by a junior engineer from Kraz Cybernetics, who leads you to their facility and introduces you to his boss, who is known as "Barmy Edward." Edward is wearing a set of thick welding glasses and smoking a cigarette. "Pleased to meet you," he says, extending a hand that is encased in a heavy leather glove.`
			choice
				`	"Pleased to meet you, too, sir."`
				`	"Same here."`
					goto same
			
			`	"Don't call me 'sir,'" he says. "I'm not wearing a suit."`
			`	"Sorry," you say. "It's just all these militia habits I'm learning."`
				goto explain
			
			label same
			`	"I've heard good things about your work," he says. "Assisting the Free Worlds and all. Not that I'm big on politics, but I do like blowing things up."`
			choice
				`	"Me too."`
				`	"Well, we try to only blow things up when strictly necessary."`
			
			label explain
			`	"Of course," he says. "Anyway, I bet you're wondering what new toys we're going to let you play with." You nod. He says, "We've been trying to come up with a weapon for our capital ships, something that's a match for one of the Navy's Heavy Laser Turrets. Something more elegant than those awful Quad Blaster Turrets the Syndicate makes. So I thought, why not take the biggest thing we've got, and then mount a pair of them on a turret?" He beckons for you to follow, and leads you through a door and into a hangar.`
			scene "outfit/plasma turret"
			`	In front of you is a turret. It is almost absurdly large: a pair of Plasma Cannons mounted on a massive rotating base. "Sixty tons," says Barmy Edward. "Draws more power than... well, than anything else, practically. Runs a little hot, too."`
			choice
				`	"It's so... big!"`
				`	"I want one!"`
					goto want
				`	"That's the ugliest turret I've ever seen."`
					goto ugly
			
			`	"Kind of mesmerizing, huh?" he says.`
				goto plan
			
			label want
			`	"Well, you'll have to wait a month or two for us to work out the kinks," he says.`
				goto plan
			
			label ugly
			`	"If you're looking for pretty," he says, "go buy one of those wussy guns that Lovelace Labs churn out. We don't do pretty here."`
			
			label plan
			`	"So, where do I come in?" you ask.`
			`	"Well, the Council says no testing against the Navy... yet. No point in provoking a fight just to try out an untested weapon. So I asked them what other target they could suggest, and they mentioned this pirate ship by the name of Red Nile that's been haunting the <waypoints> system, sniping on merchants that take a wrong turn and end up there."`
			`	With a grand gesture, he indicates an aging Tarazed Falcon parked in the far corner of the hangar. It's a little rusty, and the paint is flaking, but a Falcon is an impressive ship under any circumstances. "We packed four of our prototypes into our department's very own test ship, the Walloping Window-Blind. We can't let you fly her, of course," he says, "on account of she's dearer to us than our own children. So the plan is, the Window-Blind will accompany you to <waypoints>, and you fight the pirates together, taking careful note of how the guns perform. Sound like fun?"`
			choice
				`	"You bet!"`
					accept
				`	"What sort of ship is the Red Nile?"`
			
			`	"One of those antiques from Betelgeuse," he says. "Shouldn't give you any bother. Meet us back here when you're done."`
				accept
	
	npc accompany save
		government "Free Worlds"
		personality heroic escort
		ship "Falcon (Plasma)" "Walloping Window-Blind"
	npc kill
		government "Pirate"
		personality plunders staying target
		system "Ildaria"
		ship "Leviathan (Heavy)" "Red Nile"
		dialog `The <npc> has been eliminated. Time to return to <destination> and report to Barmy Edward.`
	
	on visit
		dialog `You have returned to <planet>, but your mission is not complete - either the Red Nile is not destroyed, or you have left the Walloping Window-Blind behind.`
	on complete
		payment 200000
		event "plasma turret available" 50
		log "Assisted a Kraz Cybernetics engineer known as Barmy Edward with a test of a new and extremely powerful Plasma Cannon turret."
		conversation
			scene "scene/loc7"
			`When you enter the hangar, the Window-Blind has just returned, and a team of engineers is looking it over. Barmy Edward puts down his work to come over and debrief you. "How did the turrets perform?" he asks.`
			choice
				`	"Very impressive. I want a few of those on my own ship."`
				`	"Well, I was a bit worried about the ship overheating, but otherwise they work well."`
					goto overheat
			
			`	"Yes," he said, "the team sent me some videos of the battle. First-rate carnage. I was very pleased. Any weak spots you noticed?"`
				goto improve
			
			label overheat
			`	"Yes, it will require a lot of cooling," he says. "Any other weak spots?"`
			
			label improve
			choice
				`	"It seems like the only way to fit a gun this big into most ships is by leaving half the hardpoints empty. It's a bit impractical."`
				`	"It worked well against a large ship, but I wonder how well the turrets could track fighters."`
					goto fighters
			
			label hardpoints
			`	"It's true," he says, "most ships are designed expecting to be equipped with a larger number of smaller guns. But we think this might open up some interesting new directions in ship design.`
				goto next
			
			label fighters
			`	"I guess we'll need to test it to find out," he says, "but our main goal was to have a weapon that could do serious damage to a Cruiser. Right now the Navy's heaviest ships have ours severely outgunned.`
			
			label next
			`	"This is to thank you for your help." Barmy hands you <payment>. "To help you pay for your first Plasma Turret once we've got them on the market," he says.`
			`	"When do you think that will be?" you ask.`
			`	"A month or two. I'll send you a message when they're available. Oh, and as for your next assignment, you're escorting a supply convoy to the front. You can meet up with them in the spaceport."`



mission "plasma turret available"
	landing
	source
		near "Kraz" 100
	to offer
		has "event: plasma turret available"
	on offer
		conversation
			`When you land, a message pops up on your communicator from Barmy Edward. A photograph is enclosed as well. The message reads:`
			scene "outfit/plasma turret"
			`	Rejoice, Captain! The next time you are on Rust, you will be able to purchase Plasma Turrets for your very own.`
			`				Regards,`
			`						B. Edward Tivrusky`
			`						Chief Offensive Engineer`
			`						Kraz Cybernetics`
				decline



mission "FW Supply Convoy 1"
	autosave
	name "Escort Supply Convoy"
	description "Escort this convoy carrying equipment from Kraz Cybernetics to the militia base on <destination>."
	source "Rust"
	destination "Longjump"
	to offer
		has "FW Plasma Testing 1B: done"
	on fail
		dialog `You have failed an essential Free Worlds mission. If you want to complete the story line, revert to the autosave or another earlier snapshot of the game.`
	
	on offer
		conversation
			`In the spaceport, you meet up with a woman wearing a militia uniform and carrying a clipboard. "Are you Captain <last>?" she asks. You nod. "We have a large shipment of weapons and equipment that needs to go to the militia base on <planet>. Your job is to make sure none of these ships get... lost in transit." She points to a large landing pad where you count ten Star Barges lined up next to each other.`
			choice
				`	"Isn't it risky to transport valuable cargo in such flimsy and vulnerable ships?"`
				`	"Hey, I'm a starship captain, not a cattle herder!"`
					goto cattle
				`	"No problem. I'll see to it that they arrive safely."`
					accept
			
			`	"It would be, except that our Free Worlds military presence has nearly, though not entirely, eliminated piracy in the Rim. So while we still need an escort, we're saving a lot of money on crew salaries by using ships that can be piloted by one person."`
			choice
				`	"Okay, I hope you're right!"`
					accept
			
			label cattle
			`	She grins. "Yes, I know it's not terribly glamorous work, and keeping track of a big fleet of slow ships is a pain. But, Bulk Freighters are just too expensive to use on internal cargo convoys. Just make sure you do a headcount when you arrive in each system."`
			choice
				`	"Okay, whatever it takes to further the cause of freedom, I'll do it."`
					accept
	
	npc accompany save
		government "Free Worlds"
		personality timid escort
		fleet
			cargo 4
			names "civilian"
			variant
				"Star Barge (Armed)" 10
	npc
		government "Pirate"
		personality plunders staying
		system "Sabik"
		fleet "Small Southern Pirates" 2
	
	on visit
		dialog `You have reached <planet>, but you left part of your convoy behind! Better depart and wait for them to arrive in this star system.`
	on complete
		dialog `You make sure that all ten Star Barges have landed safely, then report to the quartermaster. He thanks you for your work, and mentions that Tomek has asked to see you in the spaceport bar.`



mission "FW Pirates 1"
	name "Pirate Reconnaissance"
	description "Scout out four pirate systems on the southern fringe of human space, then report back to Tomek on <planet>."
	source "Longjump"
	waypoint "Antares"
	waypoint "Men"
	waypoint "Nunki"
	waypoint "Shaula"
	to offer
		has "FW Supply Convoy 1: done"
	on fail
		dialog `You have failed an essential Free Worlds mission. If you want to complete the story line, revert to the autosave or another earlier snapshot of the game.`
	
	on offer
		"salary: Free Worlds" = 2100
		log "Tomek, from the Free Worlds Council, is trying to decide how to best deal with the threat of the pirates to the south of Free Worlds space."
		conversation
			`You find Tomek sitting at the spaceport bar with a galactic map. The map has notes written all over it, with lines marking the current Free Worlds and Republic territories. "Good to see you, <first>!" he says. "I pray whatever weapons Barmy Edward had you testing worked well. Most of his inventions are pure genius, but some are just bizarre and useless."`
			`	You describe to him the impressive performance of the Plasma Turrets, and the challenge of finding a ship with enough size for them. "Excellent!" he says. "That opens up some interesting tactical possibilities. But now it's time to switch gears entirely."`
			`	He smooths out the map, sweeping a few stray peanuts and crumbs off it. Apparently he's been sitting here for quite a while. "Right now," he says, "the Navy is leaving us alone, and we have no good reason to attack them. So the Council has been turning its attention to other matters, namely the pirates. They're a big threat to our shipping, and every shipment lost to piracy is a dent in our war effort. Plus, if we could do something about them it would gain us a whole lot of support in the nearby Republic systems. If we can gain sympathy from Republic worlds, then we will lower the Republic's appetite for war."`
			choice
				`	"Agreed."`
					goto agree
				`	"But isn't the Navy still the bigger threat?"`
			
			`	"They certainly are, but there's little we can do about them right now aside from prepare for their next move. We have absolutely no desire to take all of human space away from the Republic. All we want is the freedom to govern our own selves, here in our one corner of the galaxy. So attacking systems that the Republic holds right now would make absolutely no sense, and would likely only embolden the Republic, reinforcing their desire to see us conquered."`
			`	"I suppose you're right," you say.`
			
			label agree
			`	"So, here's the plan," he says. "These four systems belong to the pirates." He points to them on the map. "We want you to scout out all four systems. Just a quick fly-through, no need to land on their planets. Then report back to us, and we'll decide what our next step will be."`
			choice
				`	"Sounds good."`
					goto leave
				`	"What about the pirate systems to the north of Men?"`
			`	Tomek shrugs. "Simply put, those worlds aren't a threat to us right now. From what we can gather, most of the factions there are focused on internal power struggles at the moment rather than piracy in the Rim. Those CCOR guerrillas are more than enough to keep any pirate warlords there busy for the immediate future."`
			choice
				`	"CCOR?"`
					goto ccor
				`	"Understood."`
					goto leave
			label ccor
<<<<<<< HEAD
			`	Tomek looks surprised. "I assumed you knew. The Confederated Councils of the Outer Rim was a government that tried to practice its own particular flavor of communism outside of the Republic's influence. They fell around 50 years ago, and their former planets have since been under the control of a mixture of pirate gangs and CCOR guerrilla groups. I wouldn't worry about the latter too much either - at this point they're little more than a pirate gang themselves."`
=======
			`	Tomek looks surprised. "I assumed you knew. The Confederated Councils of the Outer Rim was a government that wanted to practice its own particular flavor of communism outside of the Republic's influence. They fell around 50 years ago, and their former planets are now under the control of either pirate gangs or guerrilla groups trying to restore the CCOR. I wouldn't worry about the guerrillas too much - at this point, they're little more than a pirate gang themselves."`
>>>>>>> 7544a4a0
			label leave
			`	As you are about to leave, he says, "Oh, one other thing: you've been approved for a salary raise to 2,100 credits. We figure that helping you maintain a slightly larger ship is a worthwhile investment. Congratulations, Captain."`
				accept
	
	on visit
		dialog phrase "generic waypoint on visit"
	on complete
		dialog `You have scouted out all four pirate systems that Tomek asked you to visit. Time to head back to the spaceport bar and see if he is waiting for you.`




mission "FW Senate 1"
	name "Senator Huygens"
	description "Meet Senator Arianna Huygens on <planet>, and transport her to the new Free Worlds Senate building on Bourne."
	source "Longjump"
	destination "Mere"
	to offer
		has "FW Pirates 1: done"
	on fail
		dialog `You have failed an essential Free Worlds mission. If you want to complete the story line, revert to the autosave or another earlier snapshot of the game.`
	
	on offer
		log "The Free Worlds have finally elected a Senate, which will be convening for the first time soon on Bourne."
		conversation
			`Surprisingly, when you get back to <origin> you find that Tomek is no longer there. A courier hands you a short note: "Captain <last>: because the decision of how to deal with the pirates is of interest to all the Free Worlds, the Council has decided to convene the first session of the Free Worlds Senate ahead of schedule. I have already left for Bourne. You have been assigned to transport Senator Arianna Huygens of <planet>; please pick her up as soon as possible and bring her with you."`
				accept



mission "FW Senate 1B"
	landing
	name "Senator Huygens"
	description "Transport Senator Arianna Huygens to <destination>."
	source "Mere"
	destination "Bourne"
	passengers 1
	blocked "You have reached <origin>, but you do not have a bunk free for Senator Huygens. You should return here after freeing up a bunk."
	to offer
		has "FW Senate 1: done"
	on fail
		dialog `You have failed an essential Free Worlds mission. If you want to complete the story line, revert to the autosave or another earlier snapshot of the game.`
	
	on offer
		event "fw senate timer" 8
		conversation
			`Senator Huygens turns out to be an attractive woman in her mid-fifties, with a dour expression on her face. "About time you showed up," is all she says when you introduce yourself.`
			`	You take one of her suitcases and lead her into your ship to her room. Once you get there, she says, "I'm glad the Council relented and agreed to convene the Senate. I had begun to worry that the democracy we signed up for had become an oligarchy instead."`
			`	"What do you mean?" you ask.`
			`	"Don't play dumb. I mean the Council, deciding everything."`
			choice
				`	"Don't worry, it was never their intention to hold on to power once each world had had sufficient time to elect their own representatives."`
				`	"Hey, the Council has provided great leadership at a time when no one else was ready to take charge. Give them some respect."`
			`	She looks angry for a minute, then her expression softens. "Oh, pardon me," she says. "I was treating you like another scheming politician, but now I realize you're way too clueless for that. Tell me, Captain, do you know what makes politics similar to piloting a ship?"`
			choice
				`	"I have no idea."`
				`	"Ummm... they both involve momentous decisions that have serious consequences?"`
				`	"They both require someone skilled and decisive to be in command?"`
			branch jd
				has "outfit (flagship installed): Jump Drive"
			`	"The correct answer," she says, "was, 'nothing whatsoever; they are entirely different disciplines.' Now, hurry up, I hope to be on Bourne a week from now." You consider explaining to her that it's impossible to get there that fast, but decide against it.`
				accept
			label jd
			`	"The correct answer," she says, "was, 'nothing whatsoever; they are entirely different disciplines.' Now, hurry up, I hope to be on Bourne a week from now." You consider explaining to her that it's impossible to get there that fast using a hyperdrive, but decide against it.`
			`	It's a good thing you have a jump drive.`
				accept
	
	on visit
		dialog `You land on <planet>, but realize that your escort carrying Senator Huygens hasn't entered the system yet. Better depart and wait for it to arrive.`
	on complete
		log "People" "Ijs Springborn" `Ijs is now working to found the Conservatory, a publicly funded Free Worlds university that will have a particular focus on terraforming technology. Their goal is to make terraforming methods efficient enough that even Dirt Belt worlds will be able to afford them.`
		conversation
			branch slow
				has "event: fw senate timer"
			`You drop off Senator Huygens, who appears uncharacteristically pleased. "Good work Captain <last>, I see we made good time. It seems you're far more reliable than most captains I work with," she says before walking off.`
				goto waiting
			label slow
			`You drop off Senator Huygens, who says nothing by way of acknowledging your help except, "It's about time we got here." She hurries off.`
			label waiting
			`	A few minutes later, someone shouts, "Hello there, Captain <last>!" It's Ijs Springborn. "I'm glad to see you again," he says.`
			choice
				`	"You too. What brings you to Bourne?"`
				`	"You too. Did you hear what happened to Katya?"`
					goto katya
			`	"I guess I'm sort of a lobbyist," he says, "here to make Katya's dream a reality."`
				goto dream
			label katya
			`	"Yes, that's why I'm here," he says, "to make sure her dream becomes a reality."`
			label dream
			`	"Which dream?" you ask.`
			`	"Terraforming for the masses. A publicly funded university and research center. Are you familiar with the Free Worlds taxation model?"`
			`	"Not really," you say.`
			`	"It's brilliant. And probably totally unsustainable. Each world that joins us negotiates a certain yearly tax amount based on their population and resources. In return they gain access to our defense fleet and other shared resources. Twenty percent of each planet's tax payments are 'unrestricted,' money the Free Worlds can use for whatever we think is most important. But the rest of the taxes can be earmarked for whatever projects that world thinks are most important. Those taxes can also be in the form of a donation, such as supplying ships or crews for the common militia..."`
			`	He continues talking for quite some time. You stop even trying to follow what he is saying. Finally he sees the blank expression on your face and stops babbling. "The point is," he says, "if we can convince enough worlds to pool their money, the Conservatory will become a reality. Our own public university."`
			choice
				`	"So you're here to talk to the senators?"`
				`	"Sounds like that could be a great public relations move for convincing more worlds to join us."`
			`	"Indeed," he says. "Anyway, I'm off to a meeting, but meet me later in the spaceport if you've got room for some passengers."`

event "fw senate timer"



mission "FW Pirates 2"
	autosave
	landing
	name "Southern Patrol"
	description "Lead a patrol through the Free Worlds systems on the Southern Rim, driving off any pirates you encounter, then meet up with Tomek on <destination>."
	source "Bourne"
	destination "Longjump"
	waypoint "Alniyat"
	waypoint "Atria"
	waypoint "Beta Lupi"
	waypoint "Dschubba"
	waypoint "Han"
	waypoint "Kappa Centauri"
	waypoint "Pherkad"
	waypoint "Yed Prior"
	to offer
		has "FW Senate 1B: done"
	on fail
		dialog `You have failed an essential Free Worlds mission. If you want to complete the story line, revert to the autosave or another earlier snapshot of the game.`
	
	on offer
		conversation
			`A few minutes later, Tomek shows up at your ship. "Glad you made it," he says. "Sorry to disappear on you earlier."`
			choice
				`	"Has the Senate decided anything about the pirates yet?"`
				`	"It seems like some people are a little bit hostile toward the Council."`
					goto council
			`	"Not yet. This is why I wanted to get as much done as possible while we were still under a relatively agile leadership structure. Getting two dozen politicians to agree on any course of action is... difficult. What did your reconnaissance turn up?"`
				goto recon
			label council
			`	"You mean Arianna? Don't worry, she's one of those people who by reflex opposes any idea that comes from someone other than her. Most people appreciate what the Council has done, and in fact before you even arrived the Senate voted to give us a continued advisory role, under the Senate's supervision."`
			`	"They had that vote before she arrived?"`
			`	"Yes, we already had a quorum. She was the last to get here, because of her transportation troubles. Sorry to give you a menial job like that, by the way. Now, what can you tell me about the pirates?"`
			label recon
			`	You show him your sensor logs. "I've been trying to decide what advice we should give the Senate," he says. "A shock and awe assault on Greenrock might bring all the pirate systems in this sector under our control overnight. But we might have fewer losses if we attack the smaller worlds first, then demand that Greenrock surrender. In any case, something must be done. Even though our biggest concern is the Republic, much of the animus toward them is as a result of their failure to get piracy in this region under control. We must succeed where they have failed, otherwise we'll be no better than they were. If confidence in this project falters, the Free Worlds will collapse, and we'll be back to square one, except with all our leadership, all those who got us this far, in prison."`
			choice
				`	"I say we strike right at their heart, and launch a massive assault on Greenrock."`
				`	"Why not start by clearing out the Antares system? It's not very well defended."`
					goto antares
				`	"Occupying four pirate systems in perpetuity would be a huge drain on our resources. Why not try to negotiate with them, say by offering those worlds freedom from our interference as long as they stop supporting pirate fleets?"`
					goto diplomacy
			
			action
				set "fw pirate suggestion: greenrock"
			`	"That's definitely the fastest solution," he says, "although it would also be a difficult one. Defending an assault from the Navy was one thing, but subjugating the seat of pirate power in the region is another. It would be a great show of strength, though, not only to the pirates, but also to the Republic."`
				goto next
			
			label antares
			action
				set "fw pirate suggestion: antares"
			`	"Sounds reasonable to me," he says. "We could probably do that with minimal loss of life. But the risk is that Greenrock would still refuse to surrender. Anyone could nip at the weakest member of the herd, but if we take down Greenrock first it would be a great show of strength, not only to the pirates, but also to the Republic."`
				goto next
			
			label diplomacy
			action
				set "fw pirate suggestion: diplomacy"
			`	He frowns. "Negotiate with criminals?"`
			`	"I'm told that only a small portion of the people on those worlds actually engage in piracy," you say, "and many of them are children pressed into service as crew members."`
			`	"That may be," he says, "but their leaders are dangerous criminals, perhaps even more dangerous than the Navy, because they have no honor or morality. Every anarchist world is also a possible haven for other lawless individuals, including any of the Alphas who are still in hiding, so I say we need to capture and control those worlds. The heart of piracy in this region is at Greenrock, and if we take down Greenrock first it would be a great show of strength, not only to the pirates, but also to the Republic."`
			
			label next
			`	"But I suppose we need to wait for the Senate to decide?" you ask.`
			`	"Perhaps," he says. "In the meantime, I've got a related mission for you. While the Senate is deliberating, I'd like you to lead a patrol through our systems in the Southern Rim, to keep up enough of a presence to keep the pirates at bay. Once you've finished patrolling, bring the fleet back to <planet>. By then I should be back there, and we'll discuss our next steps."`
				accept
	
	npc
		government "Free Worlds"
		personality heroic escort
		fleet "Small Free Worlds" 2
		fleet "Large Free Worlds"
	
	on visit
		dialog phrase "generic waypoint on visit"
	on complete
		dialog `Your patrol fleet is still busy finding landing spots, but your work is done. Time to head to the spaceport bar and see if Tomek is there.`



# To tell players to go to Longjump to resume the story if they were in the middle of one of the deleted missions.
mission "FW Pirates Patch"
	landing
	name "Return to <planet>"
	description "Return to <destination> to continue your work with the Free Worlds."
	source
		not planet "Longjump"
	destination "Longjump"
	to offer
		or
			has "FW Pirates 3: offered"
			has "FW Pirates 3.1: offered"
			has "FW Pirates 3.2: offered"
			has "FW Pirates 3.2A: offered"
			has "FW Pirates 3.1B: offered"
			has "FW Pirates 3.2B: offered"
			has "FW Pirates 4: offered"
			has "FW Pirates 4B: offered"
			has "FW Pirates 4.1: offered"
		not "FW Pirates: Attack 1: offered"
		not "FW Senate Hearing: offered"
		not "FW Refinery 1: offered"
	on offer
		conversation
			`When you updated your game, you were in the middle of a story arc in the Free Worlds campaign that has since been changed. In order to continue, you should go to <destination>.`
				accept



mission "FW Pirates: Attack 1"
	name "Attack Greenrock"
	description "Disobeying the Senate's orders, head to <destination> and gather a Free Worlds fleet for an all-out attack on the pirate world of Greenrock."
	source "Longjump"
	destination "Trinket"
	to offer
		has "FW Pirates 2: done"
		# Backwards compatibility conditions. This mission was renamed, and these conditions avoid it from offering again on older saves.
		not "fw first chapter done"
		not "FW Refinery 1: offered"
	to fail
		has "FW Pirates: Diplomacy 1: done"
	
	on offer
		log "Given orders by the Free Worlds Senate to escort a diplomatic mission to the anarchist planet Thule. Tomek is not happy about bargaining with the pirates instead of fighting them."
		conversation
			branch diplomacy
				has "fw pirate suggestion: diplomacy"
			`Tomek meets you outside the spaceport bar and pulls you roughly aside into an alley. "Do you still think that an attack on the pirates is our best option?" he asks.`
			choice
				`	"Yes, it's our best chance for eliminating the pirates."`
					goto yes
				`	"Only if the Senate agrees. This is a democratic government, after all."`
				`	"Why? What's going on?"`
			`	"Those fools in the Senate want us to negotiate with the pirates," he says. "We need to save them from their own stupidity. I've rallied a battle fleet waiting for you on <planet>, brave captains who are willing to join an assault on Greenrock."`
				goto others
			
			label yes
			`	"Then head to <planet> immediately. I've rallied some militia captains there who will join you in a battle fleet. Our target is Greenrock. It's now or never, before the Senate finishes their work of castrating our military."`
			
			label others
			`	Just then, JJ walks out of the bar and sees you talking with Tomek. "Tomek," he says, "what are you doing? Freya and I are waiting inside." He beckons you into the bar.`
			`	Inside, Freya and Alondo are sitting at a table looking at Tomek's battered galactic map. Tomek, JJ, and you sit down with them.`
				goto explain
			
			label diplomacy
			`You find Tomek in the spaceport bar, talking with Freya, JJ, and Alondo around Tomek's battered galactic map. "Well, Captain," says Tomek, "you're going to be happy to hear this. The Senate recommended the same approach you did: negotiating with the pirates." He seems very upset at this.`
			
			label explain
			`	JJ explains, "We've been asked to deliver an ultimatum to each pirate world: the Free Worlds maintains the right to attack any ships engaged in piracy. Any world that continues to support piracy, slavery, or illegal weapons manufacture will be a valid military target for us. But first, we are to offer each world the opportunity to become truly autonomous and free from outside intervention, if they will pledge to cease those activities."`
			`	Freya says, "The thing is, just like any other world, most people on the 'pirate' planets are just ordinary farmers, or factory workers, or whatever. The only difference is, they want no off-world government telling them how to live. So that's what we're going to offer them."`
			`	"Our first mission will be to Thule in the Men system," Alondo says. "Although Thule is not the biggest hub of piracy in the region, it is the most populous with almost a billion people, a greater population than all the other pirate worlds in the region combined. We hope that by first coming to an agreement with the majority of the population of pirate worlds in the region, the rest will be easier to negotiate with. I will be leading the negotiations."`
			choice
				`	"That's good news! I think the Senate made the right choice."`
				`	"How do you negotiate with a billion anarchists? Sounds like that will take forever."`
					goto anarchists
				`	"That doesn't make any sense. If we leave those pirate worlds alone, they'll stab us in the back some time in the future."`
					goto disagree
			
			`	"Well, I think the Senate has water flowing through their veins instead of blood," says Tomek, "and I think asking anarchists to make a binding diplomatic contract is an exercise in futility. We should speak with them in the only language they'll understand: violence."`
				goto plan
			
			label anarchists
			`	"Good question," Tomek remarks mockingly. "It's almost like this will be an exercise in futility. We should speak with them in the only language they'll understand: violence."`
				goto plan
			
			label disagree
			`	"Absolutely," says Tomek. "The Senate doesn't know what's best for them. Perhaps we should save them from their own stupidity and make sure the right thing gets done. A world of anarchists will never come to a binding agreement. We should speak with them in the only language they'll understand: violence."`
			
			label plan
			`	"Tomek," says Freya, "this is a democracy. We follow the Senate's orders."`
			`	"And what if those orders are wrong?" Tomek shouts, drawing attention from some patrons of the bar. "When has diplomacy ever worked with pirates? Did diplomacy work for the Republic in the 2800s when they sought to eliminate slave trades across the galaxy? Has diplomacy worked during the years of neglect that the Navy has shown us with the constant raids that the South has experienced? No, it didn't! It was the force of the Republic Navy that nearly eliminated the slave trade! It was the force of OUR militia which finally put an end to the constant raids against our people!"`
			`	"Tomek, that's enough," Alondo says softly.`
			`	JJ, ignoring Tomek's outbursts, says to you, "Captain <last>, the Senate wants you to travel to Thule and deliver their ultimatum. You will be given a single Falcon as an escort: not enough for a battle fleet, just enough to keep you safe. You are to avoid engaging any pirates you meet, if possible. Alondo will be aboard the Falcon and will negotiate with the locals once you arrive. Understood?"`
			choice
				`	"Understood."`
					goto agree
				`	"So, we're not going to attack the pirates?"`
			`	Tomek says, "No, we're just going to let them sit there waiting to stab us in the back at the first opportunity."`
				goto senate
			
			label agree
			`	Tomek looks at you in disbelief. "So you're just going to agree with them? You're just going to let the pirates stab us in the back at the first opportunity?"`
			
			label senate
			`	JJ puts a hand on his shoulder and says, a little more firmly than Alondo did, "Calm down, Tomek. We're obeying the orders of the Senate. We have to honor the democratic process even when we don't like the decisions they make."`
			`	"Oh, the Senate. Of course. The Senate this, the Senate that," Tomek says mockingly while throwing his head back. "The Senate is in no position to be commanding this war. They do not have the military experience that I have, or that you have JJ. Do you think the Republic Parliament is busying themselves voting on every little fleet movement, or do you think they've put this in the hands of the Navy and told them to win this war? I made my reasons clear to you all many times why I didn't want to convene the Senate, because they would only hinder and handicap us from winning this war, and that's exactly what they're already doing!"`
			`	"Tomek! That's enough!" JJ yells, which seems to draw even more surprise and attention than when Tomek yelled. "The Council decided that the Senate would convene, and so it did. It is only by the grace of the Senate that the Council even still exists."`
			`	"And it'll be by the grace of God that we don't all end up dead because of it," Tomek responds.`
			`	JJ turns to you and Alondo. "<first>. Alondo. I pray your mission to Thule is a success."`
			`	"I'll introduce you to your escort," says Tomek, shaking off JJ's hand as he leads you out of the bar.`
			
			branch remember
				not "fw pirate suggestion: diplomacy"
			`	Once you are outside, he pulls you aside and says, "If at any point you are attacked by pirates along the way or change your mind, head to <planet>. I've rallied a battle fleet waiting there, brave captains who are willing to join in an assault on Greenrock. If you join them, they should have enough firepower to take the system."`
			choice
				`	"You're asking me to go against the Senate's decision?"`
				`	"Understood."`
					accept
			`	"Never mind," he says, "I guess you're as weak-willed as the rest of them." He walks back into the bar and leaves you alone.`
				accept
			
			label remember
			`	Once you are outside, he pulls you aside and says, "Remember what we talked about, <first>." He walks back into the bar and leaves you alone.`
				accept



mission "FW Pirates: Attack 2"
	landing
	name "Attack Greenrock"
	description "Disobeying the Senate's orders, launch an all-out attack on the pirate world of <destination>, then land there."
	source "Trinket"
	destination "Greenrock"
	clearance
	to offer
		has "FW Pirates: Attack 1: done"
	on fail
		dialog `You have failed an essential Free Worlds mission. If you want to complete the story line, revert to the autosave or another earlier snapshot of the game.`
	
	on offer
		conversation
			`When you land on <origin>, you find the fleet that Tomek mentioned: a few militia heavy and medium warships, a couple of carriers, three squadrons of interceptors, and even four merchant ships of varying sizes. In total the fleet is nearly as large as one of the fleets that defended Sabik or Kornephoros, but as you survey the motley mix of grizzled militia veterans, young, naive interceptor pilots, and eager merchant captains, you can't help but wonder if a fleet of this size has a good chance against the strongest pirate world in Southern space.`
			`	The Navy failed to conquer Longjump. Why would a fleet of a similar size be capable of conquering Greenrock? Perhaps the Senate was right in suggesting a diplomatic solution. Or perhaps luck will be in your favor.`
			choice
				`	(Go ahead and attack Greenrock, disobeying the Senate's orders regardless of the consequences.)`
				`	(Give up on Tomek's scheme and follow the Senate's orders to make a diplomatic visit to Thule.)`
					decline
			`	You speak with some of the captains of the invasion fleet. Apparently Tomek has been busy visiting spaceports and giving rousing speeches about ending piracy and slavery once and for all in the South, hence the fleet being so large despite being unsanctioned by the Senate. That also explains the inclusion of a few merchant captains in the fleet, likely local captains who overheard the speeches and aren't interested in joining the Free Worlds to fight against the Navy, but are more than happy to make life easier for their freighters if this succeeds.`
			`	You plan to leave after nightfall, which should hopefully mean that Alondo doesn't realize that you've left him behind until it's too late. Now all that remains is for you to travel to <system>, defeat whatever opposition you find, and land on <planet>. Or die trying.`
				accept
	
	on accept
		event "battle for Greenrock"
	
	npc
		government "Free Worlds"
		personality heroic escort
		fleet
			names "free worlds capital"
			variant
				"Falcon (Laser)" 2
				"Bastion (Laser)"
		fleet
			names "free worlds capital"
			variant
				"Falcon (Laser)"
				"Bastion (Heavy)"
				"Osprey"
		fleet
			names "free worlds capital"
			variant
				"Osprey (Laser)"
				"Osprey (Missile)" 2
		fleet
			names "free worlds capital"
			fighters
				names "free worlds fighters"
			variant
				"Skein"
				"Roost"
				"Finch" 10
		fleet
			names "free worlds small"
			variant
				"Hawk"
				"Hawk (Speedy)"
				"Hawk (Plasma)"
				"Hawk (Bomber)"
		fleet
			names "free worlds small"
			variant
				"Fury (Missile)" 2
				"Fury (Bomber)" 2
		fleet
			names "free worlds small"
			variant
				"Sparrow" 5
	npc
		government "Merchant"
		personality heroic escort
		fleet
			names "civilian"
			variant
				"Leviathan"
				"Behemoth"
				"Modified Argosy"
				"Clipper (Speedy)"
	npc evade
		government "Pirate"
		personality plunders staying
		system "Shaula"
		fleet
			government "Pirate"
			names "pirate"
			variant
				"Falcon (Heavy)"
				"Clipper (Heavy)"
		fleet
			government "Pirate"
			names "pirate"
			variant
				"Bastion"
				"Modified Argosy"
		fleet
			government "Pirate"
			names "pirate"
			variant
				"Sparrow (Gatling)" 5
		fleet
			government "Pirate"
			names "pirate"
			variant
				"Protector (Proton)"
				"Headhunter (Particle)"
		fleet
			government "Pirate"
			names "pirate"
			variant
				"Splinter (Proton)" 2
				"Quicksilver (Proton)"
		fleet
			government "Pirate"
			names "pirate"
			variant
				"Vanguard (Particle)"
		fleet
			government "Pirate"
			names "pirate"
			variant
				"Firebird (Plasma)"
				"Corvette (Speedy)"
		fleet
			government "Pirate"
			names "pirate"
			variant
				"Raven (Afterburner)" 2
				"Scout (Speedy)"
		fleet
			government "Pirate"
			names "pirate"
			variant
				"Aerie" 2
				"Mule (Heavy)"
				"Dagger" 5
	
	on visit
		dialog `You've landed on <planet>, but there are still pirates defending the system. All pirates in the system must be eliminated before <planet> can be taken.`
	on complete
		event "fw suppressed Greenrock"
		log "Disobeyed the Free Worlds Senate by helping to launch an attack on the pirate hub world of Greenrock. Captured the planet after a massive battle, but it is unclear how long the Free Worlds can afford to keep them subdued by force."
		conversation
			`As the remaining invasion fleet comes in for a landing on <origin>, you spot small pirate ships scattering from the spaceport, not into space, but instead into the far reaches of the Greenrock wilderness. When you reach the spaceport, there is a wild mix of emotions from the locals who remained. Some spit at you and curse you out. Others thank you for driving off the pirates, even if only temporarily. Others still thank you for freeing them and ask for transportation off-world before the slavers return; Greenrock is the hub of the underground slave trade in the galaxy, and it seems in the confusion and rush for some criminals to escape the spaceport, they left their slaves behind.`
			`	In an attempt to not get yourselves assassinated by pirates looking for revenge, the fleet forms their ships into a circle just outside the spaceport and keeps an eye out for aggressors while waiting for Tomek, or anyone of authority within the Free Worlds for that matter, to show up and determine your next move.`
			`	Hours later, Tomek's ship arrives, with even more ships in tow, likely to support a continued occupation. Tomek greets the invasion fleet, looking ecstatic. "Wonderful work, all of you. The people of the Free Worlds will be thanking you for generations." Tomek orders the members of the occupation fleet to sweep the spaceport, freeing any slaves they find and arresting any known criminals and warlords. "We can't possibly take in every criminal here, but if you find someone with a big name, we need to take this opportunity to arrest them."`
			`	After Tomek is done giving orders and celebrating, he approaches you and gives your hand a firm shake. "Thank you for listening to reason, Captain <last>. I know I asked a lot of you when I asked you to directly disobey Senate orders."`
			choice
				`	"What now?"`
				`	"I'm sure we'll be getting in trouble for this."`
					goto trouble
			
			`	Tomek smiles. "Now we do what we can to rout the criminals and warlords out of this place while we have the advantage. The more damage we can do to them, the less innocent people within the Free Worlds will be hurt by piracy in the future. I've already ordered the men to sweep the spaceport, and we'll be leaving a fleet stationed here for some time to keep the peace. In time we may need to pull back to focus on the Navy again, but for now Greenrock is ours."`
			`	"What about the Senate?" you ask. "We'll certainly be in trouble for this."`
			
			label trouble
			`	"No good deed goes unpunished, I suppose," Tomek says. "Despite the great opportunity we've created for the Free Worlds, I have no doubt that the Senate will not be happy with the actions we took here. Should they attempt to punish us, let me take full responsibility for what was done here. They need me, so my punishment will not be too severe, and any punishment that is placed upon you should hopefully be minor by comparison. If asked, you were simply following the orders of a superior."`
			`	Just then, you hear another ship coming in for a landing. You both look up to see a Falcon landing in the spaceport: Alondo's Falcon that you were supposed to escort to Thule. Tomek has a somber look on his face. "Let me speak with them first," he says to you. "Meet with us in the spaceport later. Hopefully I'll have smoothed things over by then."`



event "battle for Greenrock"
	system "Shaula"
		fleet "Small Southern Pirates" 10000



mission "FW Pirates: Attack 3"
	name "Early Warning"
	description "The early warning systems you installed on Hope have detected a heightened Navy presence. Travel to <destination> to defend against the potential Navy assault. Any punishment for the invasion of Greenrock will come later."
	source "Greenrock"
	destination "Deep"
	to offer
		has "FW Pirates: Attack 2: done"
	on fail
		dialog `You have failed an essential Free Worlds mission. If you want to complete the story line, revert to the autosave or another earlier snapshot of the game.`
	
	on offer
		conversation
			`When you return to the spaceport, you're pointed to a small tent staging area by a militia officer. Inside you find Tomek speaking with Freya and Alondo, both of whom look rather unhappy.`
			`	"Do you not realize how weak of a position this puts us into?" Alondo says to Tomek. "If we want to keep Greenrock then it will be a perpetual resource drain that we cannot afford right now."`
			`	"You're not seeing the bigger picture," Tomek responds. "Yes, we will need to spend resources keeping Greenrock under control, but we're already spending copious amounts of resources defending our planets, systems, and freighters from pirates as is. If we have Greenrock under our control and the other pirate worlds become afraid to act against us then that is one concentrated place that we need to focus on as opposed to being spread thin across our territory. In the end I imagine this will be a net positive for us."`
			`	"That is yet to be seen," says Freya, "but right now we're in the red. Do you know how much we're going to need to spend on repairs as a result of this stunt of yours, not only in credits but in man-hours? A massive amount of our fleet is out of commission because of this. If the Navy attacked now we'd be practically defenseless."`
			`	Tomek pauses as he notices you standing at the entryway to the tent. Freya and Alondo also look over to you. "Care to explain yourself?" Freya asks.`
			choice
				`	"I was simply following the orders of a superior. This was Tomek's idea."`
				`	"No."`
					goto no
			`	"The orders of your superior were the orders from the Senate to escort me to Thule for a diplomatic mission," Alondo responds angrily. "Now that I'm late and word of this has spread quickly, the people of Thule are not interested in negotiating. I'm sure the Senate would love to hear your explanation. You know full well that you should not have come here, yet you did. You, Tomek, and every other captain here will be answering to the Senate shortly."`
				goto emergency
			
			label no
			branch live
				random < 99
			`	Freya heaves a deep sigh and looks to the side for a moment before reaching to her hip, drawing her sidearm, and shooting you. You do not have an opportunity to react. You must have caught Freya on a particularly bad day. Try again.`
				die
			
			label live
			`	"Well maybe you'll be willing to explain yourself to the Senate," Alondo responds angrily. "Your orders were to escort me to Thule for a diplomatic mission, but now that I'm late and word of this has spread quickly, the people of Thule are not interested in negotiating. You know full well that you should not have come here, yet you did. You, Tomek, and every other captain who took part in this attack will be answering to the Senate shortly."`
			
			label emergency
			`	Before anyone can continue arguing, JJ rushes into the tent. "Sorry to interrupt, but this little spat is going to need to wait. I just got word that our sensors on Hope have detected increased Navy fleet movements. It seems like they're getting ready for an assault."`
			`	"Have they entered our space?" Alondo asks.`
			`	"No, not yet. Not even a single scout," says JJ.`
			`	"Leave a small fleet here to maintain our occupation, but move the rest of our available forces to <system>," Tomek says, taking charge of the situation. "Recall the eastern patrols. They might arrive late to any battle, but they can at least act as reinforcements if necessary."`
			`	"You're in no position to be giving orders," Freya says, looking disgusted at Tomek. "You and <first> should both be placed under arrest for disobeying the Senate."`
			`	"No," JJ says. "At least not yet. If the Navy is about to attack then we need everyone we can get. We'll resolve this matter once we have the time. And for now, Tomek is still a part of the Council. But if you won't listen to his orders, then I imagine you'll listen to mine, and I agree with Tomek, at least in this instance. Do what he says. Move our forces to <system> and recall any patrols."`
			`	With that, JJ leaves the tent, hurrying off to a ship. Alondo too leaves without a word. As Freya begins to leave, she turns back to you and Tomek. "I'm very disappointed in you. Both of you." She exits the tent, leaving you and Tomek alone.`
			`	"You should get going," Tomek says solemnly. "And don't get yourself killed in this battle just because of this little mess here. As disappointed as they might be, you still have a part to play. The Free Worlds still needs you. I can feel it." He pauses for a moment before saying, "See you on <planet>," and leaving.`
				accept
	
	on enter
		dialog `When you launch, you receive a message from the Terebinth, Alondo's transport. "Greetings, Captain <last>. This is the captain of the F.S. Terebinth. I have the Council in tow. I know that Greenrock has been suppressed, but I wouldn't be surprised if there are pirates looking for revenge. Care to watch my back on our way to <planet>? Thanks."`
	
	npc accompany save
		government "Free Worlds"
		personality timid escort
		ship "Falcon" "F.S. Terebinth"
	npc
		government "Pirate"
		personality vindictive
		system "Sargas"
		fleet "Large Southern Pirates" 2
	
	on visit
		dialog phrase "generic arrived-without-npc dialog"



mission "FW Pirates: Diplomacy 1"
	autosave
	name "Pirate Diplomacy"
	description "Following the Senate's orders, travel to <destination> and negotiate with the ruling authorities. Don't fight pirates if you don't have to, and don't let your escort be destroyed."
	source "Longjump"
	destination "Thule"
	clearance
	to offer
		has "FW Pirates 2: done"
		# Backwards compatibility conditions. This mission was renamed, and these conditions avoid it from offering again on older saves.
		not "fw first chapter done"
		not "FW Refinery 1: offered"
	to fail
		has "FW Pirates: Attack 1: done"
	
	npc accompany save
		government "Free Worlds"
		personality timid escort
		ship "Falcon" "F.S. Terebinth"
	
	on visit
		dialog phrase "generic arrived-without-npc dialog"
	on complete
		karma ++



mission "FW Pirates: Diplomacy 2"
	autosave
	landing
	name "Defend Thule"
	description "Destroy the pirate fleet that is attacking the spaceport on Thule. Free Worlds reinforcements ought to be on their way."
	source "Thule"
	clearance
	to offer
		has "FW Pirates: Diplomacy 1: done"
	on fail
		dialog `You have failed an essential Free Worlds mission. If you want to complete the story line, revert to the autosave or another earlier snapshot of the game.`
	
	on offer
		event "battle for Thule"
		conversation
			`One of the first people to step off the Falcon "Terebinth" when it lands is Alondo. You ask him what the plan is.`
			`	"Well," he says, "the people I'll be meeting with here are tribal elders, of a sort. But the tribes are separated not so much by ethnicity, as by geography and ideology. I can't claim to understand all the intricacies, really, but in matters affecting the entire planet they have authority to make consensus decisions. Of course, there are hundreds of independent settlements and groups that may or may not abide by that decision. So I hate to say it, but Tomek is right that this will be difficult to pull off."`
			choice
				`	"What do you think our odds are of a successful negotiation?"`
				`	"What do we do if diplomacy doesn't work?"`
			scene "scene/army0"
			`	Before he has a chance to respond, the sky lights up with incoming particle beams, and you see one of the Terebinth's engines erupt in a gout of flames. "What the hell?" says Alondo.`
			`	The captain of the Terebinth, who is standing next to you, stares slack-jawed at his ship for a second before jumping into action. "Captain <last>," he says, "fire up your ship immediately and go after whoever is attacking us. I'll call for backup, but you will need to keep the attackers distracted until they arrive."`
				launch
	
	npc evade
		government "Pirate"
		personality plunders
		ship "Leviathan" "Dire Rain"
	npc evade
		government "Pirate"
		personality plunders entering
		ship "Leviathan (Heavy)" "Red Dawn"
		ship "Leviathan (Laser)" "Bleak Omen"
	npc
		government "Free Worlds"
		personality heroic
		system "Pherkad"
		fleet "Small Free Worlds"
		fleet "Large Free Worlds"
	npc
		government "Free Worlds"
		personality heroic
		system "Alniyat"
		fleet "Small Free Worlds" 2
		fleet "Large Free Worlds" 4
	npc
		government "Free Worlds"
		personality heroic
		system "Sabik"
		ship "Falcon (Plasma)" "F.S. White Oak"
		ship "Falcon (Plasma)" "F.S. Larch"
		ship "Falcon (Plasma)" "F.S. Ironwood"
	
	on visit
		dialog phrase "generic pirate fleet battle on visit"



event "battle for Thule"
	system "Men"
		fleet "Small Southern Pirates" 10000



mission "FW Pirates: Diplomacy 3"
	autosave
	landing
	name "Return to Longjump"
	description "Escort the newly repaired F.S. Terebinth back to the Free Worlds base on <destination>."
	source "Thule"
	destination "Longjump"
	to offer
		has "FW Pirates: Diplomacy 2: done"
	on fail
		dialog `You have failed an essential Free Worlds mission. If you want to complete the story line, revert to the autosave or another earlier snapshot of the game.`
	
	on offer
		"reputation: Independent" >?= 10
		event "Thule becomes independent"
		log "The elders on Thule do not want to join the Free Worlds, but they have agreed to crack down on pirate activity in their system and to welcome Free Worlds visitors to their planet."
		conversation
			`A pall of smoke still hangs over the spaceport, and as you are coming in for a landing you fly over one landing pad where bodies draped in sheets have been laid out side by side: dozens of casualties. Several buildings are in ruins, some of them still smoldering.`
			`	Alondo has survived, fortunately. He tells you, "While the fight was going on overhead, I met with the elders, and they agreed that now that the Free Worlds exist and opposing the pirates is a viable option, they will try to put an end to piracy in this system. But they have no interest whatsoever in joining the Free Worlds."`
			choice
				`	"That's the best we had hoped for, right?"`
					goto best
				`	"While we've got our fleet here, why not just demand that they join us?"`
			`	"You can't force people to join a democracy," he says. "Maybe some day they'll be ready, but in the meantime, any pressure we exert on them will turn them from an almost-ally into an enemy."`
				goto next
			label best
			`	"Indeed," he says, "I hate to say it, but that pirate attack actually helped our case. But only time will tell what will come of this experiment of letting worlds be 'independent.' If more worlds start wanting total independence, rather than joining us, our future may not be sustainable."`
			label next
			`	"So, what do we do next?" you ask.`
			`	"Well, the Terebinth is patched up, but they could use an escort back to <planet>. After that, you'll have to see what the Senate or the Council want you to do."`
				accept
	
	npc accompany save
		government "Free Worlds"
		personality timid escort
		ship "Falcon" "F.S. Terebinth"
	
	on visit
		dialog phrase "generic arrived-without-npc dialog"



mission "FW Pirates: Diplomacy 4"
	landing
	name "Early Warning"
	description "The early warning systems you installed on Hope have detected a heightened Navy presence. Travel to <destination> to defend against the potential Navy assault. Any punishment for the invasion of Greenrock will come later."
	source "Longjump"
	destination "Deep"
	to offer
		has "FW Pirates: Diplomacy 3: done"
	on fail
		dialog `You have failed an essential Free Worlds mission. If you want to complete the story line, revert to the autosave or another earlier snapshot of the game.`
	
	on offer
		event "fw suppressed Greenrock"
		conversation
			`You arrive back on Longjump to a hero's welcome. People have heard of the battle you fought on Thule and the deal that was forged with the locals there. JJ and Freya greet you too, and congratulate you. But then Freya says, "We need to talk in private."`
			`	You lead them into your ship, where Freya explains, "Soon after you left for Thule, Tomek took off on his own and raised a fleet for an attack on Greenrock. He thought the Senate's plan of making a deal with the pirate worlds was too cowardly, and that we needed a show of strength instead. Surprisingly, his stunt succeeded; Greenrock is now nominally under Free Worlds control."`
			`	"This puts us in a rather difficult position," says JJ. "Much of Tomek's fleet didn't survive the assault, and those ships didn't come out of thin air; they were intended for defensive purposes in case the Navy attacks again. Word of this has spread quickly. Thule is already second guessing their deal with us, and if Thule has heard of this then there's no doubt in my mind that the Republic has as well."`
			`	"And regardless of his success, an invasion of Greenrock was not approved by the Senate," says Freya. "Tomek was detained on Greenrock by some of our officers on order of the Senate, and he's currently being transported to Bourne for a hearing."`
			choice
				`	"Why would Tomek do something like that? It's unthinkable!"`
				`	"How can the Senate have him arrested? He's part of the Council!"`
					goto defend
			`	"That's easy to answer," says Freya. "He didn't like the idea of taking orders from the Senate. He thought they should treat him like a hero and go along with whatever he thought best."`
			`	"Is it really that easy?" says JJ softly. Freya raises an eyebrow, but doesn't respond to the question.`
				goto next
			label defend
			`	JJ and Freya are both quiet for a minute, then Freya says, "You know, there are people in the Senate who worry that the Council could become the ruling authority in the Free Worlds, instead of a democratic Senate. It wouldn't be the first time a people's revolution turned into an oligarchy. We of the Council have to be careful not to let that happen."`
			label next
			`	"So, what will happen to Tomek?" you ask.`
			`	"That's for the Senate to decide," says JJ. "But he's a tactical genius. We'll need his advice, if this war turns worse."`
			`	Just then, Alondo comes running onto your ship, looking particularly worried. "I hope I'm not interrupting anything too important, but I just received word that our sensors on Hope have detected increased Navy fleet movements. It seems like they're getting ready for an assault."`
			`	"Have they entered our space?" JJ asks.`
			`	"No, not yet. Not even a single scout," says Alondo.`
			`	"We should head to <planet> before deciding our next move," says Freya.`
			`	"About that," says Alondo. "It seems like Tomek is way ahead of us. The news that Tomek is under arrest by the Senate didn't spread quickly enough, and an officer gave him the news about the sensors. He argued that since his position in the Council hasn't yet been revoked, he still has the power to command the militia, and he already ordered all available forces to <system>, including recalling our patrols in the eastern Dirt Belt. The officers who were detaining him reluctantly agreed, given the situation, and released him."`
			`	"What?" Freya says with disbelief. "Tomek is in no position to be giving orders! Let everyone know that he is not to be obeyed!"`
			`	"No," JJ says. "At least not yet. If the Navy is about to attack then we need everyone we can get. We'll resolve this matter once we have the time. And for now, Tomek is still a part of the Council. But if you won't listen to his orders, then I imagine you'll listen to mine, and I agree with Tomek, at least in this instance. Do what he says. Move our forces to <system> and recall any patrols."`
			`	Freya doesn't argue with JJ. "We should get going," says Alondo. "The Terebinth has room for all of us. I'm sure Tomek will find his own way to <planet>."`
				accept
	
	npc accompany save
		government "Free Worlds"
		personality timid escort
		ship "Falcon" "F.S. Terebinth"
	
	on visit
		dialog phrase "generic arrived-without-npc dialog"



mission "FW Early Warning 1"
	landing
	name "Early Warning"
	description "The Navy looks as though they're preparing for an attack. Scout the <waypoints> systems just north of Free Worlds space to determine the strength of the Navy there."
	source "Deep"
	waypoint "Alioth"
	waypoint "Alnasl"
	waypoint "Alphecca"
	waypoint "Seginus"
	waypoint "Wei"
	to offer
		or
			has "FW Pirates: Attack 3: done"
			has "FW Pirates: Diplomacy 4: done"
	on fail
		dialog `You have failed an essential Free Worlds mission. If you want to complete the story line, revert to the autosave or another earlier snapshot of the game.`
	
	on offer
		conversation
			branch greenrock
				has "FW Pirates: Attack 3: done"
			`When you arrive at the quartermaster's building in the spaceport where the militia are gathering, you find that the rest of the Council has already found Tomek and are arguing with him in front of a silent crowd of militia officers who look as though they're watching their parents fighting.`
			`	"Do you not realize how weak of a position this puts us into?" Alondo says to Tomek. "If we want to keep Greenrock then it will be a perpetual resource drain that we cannot afford right now."`
			`	"You're not seeing the bigger picture," Tomek responds. "Yes, we will need to spend resources keeping Greenrock under control, but we're already spending copious amounts of resources defending our planets, systems, and freighters from pirates as is. If we have Greenrock under our control and the other pirate worlds become afraid to act against us then that is one concentrated place that we need to focus on as opposed to being spread thin across our territory. In the end I imagine this will be a net positive for us."`
			`	"That is yet to be seen," says Freya, "but right now we're in the red. Do you know how much we're going to need to spend on repairs as a result of this stunt of yours, not only in credits but in man-hours? A massive amount of our fleet is out of commission because of this. If the Navy attacked now we'd be practically defenseless."`
			`	Tomek pauses for a moment, allowing JJ to step in. "We can discuss the consequences of Tomek's actions later. For now we need to focus on the situation at hand."`
				goto report
			
			label greenrock
			`You arrive at the quartermaster's building in the spaceport where the militia are gathering. The Council are standing outside, along with a silent crowd of militia officers who look as though they've just watched their parents fighting.`
			
			label report
			`	"Let's get inside," Tomek says, motioning for a number of militia officers to follow. As they file in, he also motions to you.`
			choice
				`	(Go inside.)`
			`	On the inside there is a large table with a map of the region at its center, much nicer than Tomek's map that he was using on Longjump. "Officer Sullivan, please give us a sitrep," JJ says.`
			`	"Yes, sir. As the quartermaster of Deep, I have been monitoring the results of the early warning sensors installed on Hope by Captain <last>. For months now we would receive only the occasional ping of Navy ships entering the system, presumably scout fleets or fleets passing through the system from the western Dirt Belt to the east.`
			`	"But starting within the past week, the number of Navy ships passing through the system began to rapidly increase. We went from seeing a fleet every few days to multiple per day, and those fleets that did enter often lingered for a longer amount of time for an unknown reason."`
			branch sensors
				has "fw caught navy planting sensors"
			`	"Whatever we're capable of, they're capable of and then some," says JJ. "I wouldn't be surprised if they know about our sensors and are trying to use them against us."`
				goto next
			
			label sensors
			`	"Captain <last> discovered a Navy Gunboat planting sensors of their own onto Hope when we installed ours," JJ says. "Surely they suspect that we have some as well."`
			label next
			`	"They're trying to bait us," Tomek says. "Or they're distracting us."`
			`	"Distracting us from what?" Alondo asks.`
			`	Tomek thinks for a moment. "Have any of the eastern patrols returned yet?"`
			`	"None," says an officer. "Most of our patrols have been sticking close to Tarazed to stay out of reach of the Navy. It'll take a few more days for them to begin arriving."`
			`	"We could sure use those ships that were lost attacking Greenrock," Freya snips.`
			`	Tomek ignores her. "Alright, Captain <last>, I want you to scout <waypoints>. Simply enter the systems, look at what forces the Navy has there, then leave as soon as possible. We need to know what we're up against, if the Navy truly are moving to attack from Wei. If it turns out this is a distraction, hopefully we'll have intel from the returning patrol fleets by then."`
				accept
	
	npc
		government "Republic"
		personality staying heroic
		system "Wei"
		fleet "Small Republic" 2
	npc
		government "Republic"
		personality staying heroic
		system "Seginus"
		fleet "Large Republic"
		fleet "Small Republic"
		fleet
			names "republic capital"
			variant
				"Protector (Quad Blaster)"
				"Protector"
	npc
		government "Republic"
		personality staying heroic
		system "Alphecca"
		fleet "Large Republic" 2
		fleet "Small Republic" 2
	npc
		government "Republic"
		personality staying heroic
		system "Alioth"
		fleet "Large Republic"
		fleet "Small Republic" 2
		fleet
			names "republic capital"
			variant
				"Protector (Quad Blaster)"
	
	on visit
		dialog phrase "generic waypoint on visit"



mission "FW Early Warning 2"
	landing
	name "Seeking Harmony"
	description "<planet> has become an unofficial ceasefire zone for the Navy and Free Worlds patrols in the eastern Dirt Belt. Bring JJ there to attempt to negotiate with the Navy to prevent an attack."
	source "Deep"
	destination "Harmony"
	passengers 1
	blocked `JJ contacts you and says, "Captain, you're going to need a bunk free for me. Do you have space?" You do not, so you should complete or abort another mission to make room for him, then return here.`
	to offer
		has "FW Early Warning 1: done"
	on fail
		dialog `You have failed an essential Free Worlds mission. If you want to complete the story line, revert to the autosave or another earlier snapshot of the game.`
	on offer
		conversation
			`When you return, you find Tomek and JJ speaking with captains of the eastern patrols. The rest of the Council has been moved off-world in case the Navy retakes Kornephoros.`
			`	"Welcome back, Captain," says Tomek. "I pray that your scouting mission went well."`
			choice
				`	"Yes. The Navy didn't give me too much trouble passing through their systems."`
				`	"The Navy gave me some difficulty, but I was able to pull through."`
			`	You recall the strength of the Navy fleets to Tomek and JJ, mentioning the small fleets in Wei as well as the larger fleets in Alioth, Alphecca, and Seginus. "I also spotted a few Protectors in Navy colors," you add. "They were a part of the Navy fleets."`
			`	"I thought we had an agreement that the Syndicate would not act as mercenaries for the Republic," JJ says.`
			`	"They never said anything about selling supplies to the Republic," says Tomek. "They're doing the same for us, after all."`
			choice
				`	"What's our next move?"`
				`	"Have we learned anything from the patrols?"`
			`	"The patrols tell us that the Navy presence to the east dropped recently," says Tomek. "Most of them are still there, but it was a big enough drop for our patrols to notice."`
			`	"Apparently the Navy patrols and militia patrols in the eastern Dirt Belt are on friendly terms," says JJ. "No information sharing, of course, but they're not shooting at one another. Neither side has found it advantageous to attack the other; Navy patrols outgun ours and so our patrols don't provoke them, but if the Navy patrols drew our attention then they'd be easily cut off. Given that, we've been able to keep accurate head counts of each other in the east."`
			`	"Which means they'll have noticed our own drop in presence there," says Tomek. "They know that we know that they're making moves to our north. Hopefully baiting us into recalling our patrols wasn't a part of their plan."`
			`	"Well if our patrols are already friendly, perhaps we can talk ourselves out of another battle," says JJ.`
			`	"<planet> has become something of a neutral zone," one of the militia officers jumps in, presumably one from the eastern patrols. "Navy and militia patrols pass each other by in the spaceport without incident. People from the Republic and Free Worlds who know each other meet there often. We could arrange a meeting there."`
			`	"I'll travel there to speak with the Navy. Captain <last> shall be my transport," says JJ. "Tomek shall remain here with the fleet." Tomek nods in agreement. "Meeting dismissed."`
			`	After the officers shuffle out, just you, JJ, and Tomek remain. JJ tells you to wait outside. "I want to speak with Tomek in private for a moment."`
			`	You move outside the building and stand next to the doorway. From inside you can hear the mumbling of Tomek and JJ speaking. You could probably press your ear to the door to hear what's going on.`
			choice
				`	(Step away so I don't hear anything.)`
					goto away
				`	(Eavesdrop on them.)`
			`	"You will go peacefully to the Senate when this situation is handled, right, Tomek?" JJ asks.`
			`	"I did what I had to, and I will not fight the punishment I receive," Tomek responds. "But it's up to you to not squander the opportunity I've provided us."`
			`	"I'll do what I can," says JJ.`
			`	You hear JJ walking toward the door and step away as to not be seen eavesdropping. He exits the building.`
				goto end
			label away
			`	Once they are done speaking, JJ exits the building.`
			label end
			`	"Alright, let's move quickly," he says. "There's no telling when the Navy could attack. Chart a course for <destination>. I'll contact the Navy and arrange the meeting on our way there."`
				accept
	
	on visit
		dialog `You land on <planet>, but realize that your escort carrying JJ hasn't entered the system yet. Better depart and wait for it to arrive.`



mission "FW Early Warning 3"
	autosave
	landing
	name "Harmony Lost"
	description "The peace talks with the Navy have broken down. Another battle seems inevitable. Return to <destination> with JJ to prepare."
	source "Harmony"
	destination "Deep"
	passengers 1
	to offer
		has "FW Early Warning 2: done"
	on fail
		dialog `You have failed an essential Free Worlds mission. If you want to complete the story line, revert to the autosave or another earlier snapshot of the game.`
	
	on offer
		log "People" "Ranulph Hines" "Ranulph Hines is a commander within the Republic Navy. While a competent leader, he has a reputation for disregarding many of the Navy's old traditions, instead preferring to do things his own way."
		conversation
			`When you arrive, you see that the local Navy and Free Worlds soldiers have already gathered in the spaceport, keeping their distance from one another. News of the meeting must have already spread through the ranks. You see some civilians continuing to go about their day, while others are standing around watching the soldiers, but even with all the soldiers and civilians, the streets feel empty; perhaps many of the civilians that would normally be here have sought out shelter in fear of violence.`
			`	JJ speaks with a Navy officer, asking him who he'll be meeting to negotiate with. "Commander Ranulph Hines, sir." The officer responds, seeming to catch himself up on calling JJ "sir." JJ has a look of concern on his face, but you don't think it's because of the Navy officer calling him "sir."`
			choice
				`	"Is something wrong?"`
				`	(Say nothing.)`
					goto talk
			`	"Nothing," JJ responds, then pauses before saying, "I fear this won't end well."`
			label talk
			`	The officer directs you and JJ to an outdoor seating area of one of the spaceport's restaurants, where you find Commander Ranulph Hines finishing what looks like a plate of salmon. JJ sits down across from him.`
			`	"Lieutenant Commander Jean-Jacques Soleau, in the flesh before my very eyes," Hines says, wiping the edges of his mouth. "I never imagined I'd be seeing you again after you so unceremoniously left the Navy."`
			`	"I'm not here to discuss the past, Commander," JJ responds. "I'm here to prevent more bloodshed in this pointless war."`
			`	"As am I, Soleau, as am I. Although I might ask, were the lives lost in your attacks on Geminus and Martini pointless, or were those necessary losses."`
			`	"The Free Worlds is not responsible for those bombings," says JJ, sounding somewhat shaken. "We maintain our innocence, and were seeking to uncover who was responsible before the Republic ordered the Navy to take Kornephoros from us."`
			`	"There was no 'taking,' Soleau. Kornephoros is rightfully Republic territory. We were simply enacting a police action on one of our own worlds, and arresting the terrorists who-"`
			`	"So did you only come here to insult me and the Free Worlds or are you here to discuss peace as I asked?" JJ says, cutting Hines off. "As I said, I'm here to prevent more bloodshed. The deaths of those on Geminus and Martini as well as those in Kornephoros and Sabik were enough already. Continued bloodshed will not satisfy either side in this war."`
			`	"Continued bloodshed like what occurred on Greenrock only days ago?" Hines quips. "I'm sure you are aware that the Navy cannot bring its full force upon the 'Free Worlds.' We have borders to patrol and piracy to tend to. You, on the other hand, have just shattered the biggest hub of piracy in the region, and I have no doubt that this has freed up many resources. It would appear to me that you yourselves are consolidating your forces for an offensive and further bloodshed despite your insistence to the opposite."`
			`	"The actions that were taken on Greenrock were unsanctioned by the Free Worlds Senate or Council," JJ responds. "It was the result of rogue elements that have been taken care of."`
			`	"Rogue elements within your ranks? You certainly have a history of those if it was a rogue element within your insurgency that committed the terrorist acts that took the lives of thousands of Republic citizens. At least, I presume it was a rogue element, as I've never known the venerable Jean-Jacques Soleau to be a liar, so I certainly believe you when you tell me that your 'Free Worlds' wouldn't do that. Although I'm sure you would have also told me that your 'Free Worlds' would never subjugate the population of Greenrock, either."`
			choice
				`	"This guy doesn't seem too interested in peace talks. We should go."`
				`	(Let JJ handle the situation.)`
					goto handle
			`	You whisper your concerns to JJ. "No," he responds. "I can handle this."`
			label handle
			`	"So it would seem that the answer to my question is no," JJ says, raising his voice. "You're not interested in peace talks."`
			`	"I am afraid so, Soleau. The Republic does not wish to lower itself to negotiating with terrorists. As such, I am ordering the arrest of you and every captain and crew member of the so-called 'Free Worlds' here for acts of terrorism and treason against the Republic."`
			`	Some of the militia watching begin to reach for their weapons or move away as some Navy soldiers step forward, but JJ raises his hand to motion them to stop. The militia notice and hold their ground, as do the Navy soldiers. "Where is the Navy honor that we've all heard so much about?" JJ shouts loud enough for everyone watching to hear. "We come here with open arms asking for peace talks and you move to arrest us?" You hear jeers coming from some of the civilians watching.`
			`	Hines turns up his nose. "This is undoubtedly Republic territory you're standing on, Soleau, and therefore we have every right to arrest you."`
			`	"I think your men disagree," JJ remarks. All of the Navy personnel have either remained in or returned to formation. "Remember that I myself was a part of the Navy once. A Navy that each and every one of your honored men surely remember, either because they lived it or because they grew up revering it. But a Navy that I left because of those like you. I'm sorry to disappoint you, but if we can't negotiate peace talks then we'll be leaving. I pray that you'll be wise enough to see the error in your ways and let us go." JJ stands up and begins walking off, leaving Hines to sulk in his chair.`
			`	"Your days are numbered, Soleau," Hines shouts, but he remains in his chair and gives no orders to his soldiers.`
			`	The Navy allows you to leave unmolested as you enter your ship with JJ. "Launch your ship immediately and return to <planet>," he says. "The only thing that rivals honor among the Navy is duty, and I don't want to be around when Hines starts whipping his men into his shape."`
				launch
	
	on enter "Kornephoros"
		dialog `Upon entering <system>, you spot Free Worlds ships in combat with the Navy. It looks like the Navy only sent a small force so far; there are only a few ships remaining and there don't appear to be many destroyed ships. Regardless, the Free Worlds captains defending the system would probably appreciate help clearing out the rest before you land.`
	
	npc
		government "Free Worlds"
		personality heroic disables staying
		system "Kornephoros"
		fleet
			names "free worlds capital"
			variant
				"Falcon" 2
				"Osprey" 2
		fleet
			names "free worlds capital"
			variant
				"Bastion"
				"Argosy (Missile)" 2
	npc
		government "Free Worlds"
		personality heroic disables staying derelict
		system "Kornephoros"
		fleet
			names "free worlds capital"
			variant
				"Falcon"
				"Osprey"
				"Sparrow" 3
	npc evade
		government "Republic"
		personality heroic staying
		system "Kornephoros"
		fleet
			names "republic capital"
			variant
				"Protector (Quad Blaster)"
				"Frigate" 2
	npc evade
		government "Republic"
		personality heroic staying derelict
		system "Kornephoros"
		fleet
			names "republic capital"
			variant
				"Cruiser"
				"Gunboat"
				"Rainmaker"
	
	on visit
		dialog `You've landed on <planet>, but you haven't yet completed all the objectives. Either there are still Navy ships in the system, or one of your ships carrying JJ is not yet in the system.`



mission "FW Early Warning 4"
	landing
	name "Preemptive Strike"
	description "Meet the Navy ships for battle in <system>, attacking them before they can enter Free Worlds space. Once all the ships have been destroyed, land on <planet>."
	source "Deep"
	destination "Hope"
	to offer
		has "FW Early Warning 3: done"
	on fail
		dialog `You have failed an essential Free Worlds mission. If you want to complete the story line, revert to the autosave or another earlier snapshot of the game.`
	
	on offer
		event "battle in Wei"
		conversation
			`When you return, Tomek is busy preparing the fleet. It looks like most of the ships are ready to go, with some already starting their engines. "I take it the peace talks didn't work out," he says.`
			`	"Not quite," says JJ. "Although I think we won a small victory in another way."`
			`	"You'll have to tell me later," Tomek says, beginning to shout as ships around you begin to take off. "Captain <last>, get your ship ready for the air. Our sensors tell us there's a massive Navy fleet in <system>. They could jump in here any hour now. I've ordered a preemptive strike; we're going to rush into <system> and take them head on before they can reach our territory. Detain any surviving Navy personnel on <planet> and we'll send in transports to either ferry them back to the Republic if they agree to join the Oathkeepers, or to Bourne if they refuse. Now get going. We have no time to waste."`
				accept
	
	npc
		government "Free Worlds"
		personality heroic disables escort
		fleet
			names "free worlds capital"
			variant
				"Falcon"
				"Osprey" 2
		fleet
			names "free worlds capital"
			variant
				"Bastion"
				"Argosy (Missile)" 2
	npc
		government "Free Worlds"
		personality heroic disables waiting escort
		fleet
			names "free worlds capital"
			variant
				"Osprey"
				"Osprey (Missile)"
		fleet
			names "free worlds capital"
			variant
				"Falcon"
				"Osprey"
				"Osprey (Laser)"
				"Hawk" 3
				"Sparrow" 5
		fleet
			names "free worlds capital"
			variant
				"Bastion (Heavy)" 2
				"Argosy (Blaster)" 4
				"Fury" 6
	npc
		government "Free Worlds"
		personality heroic disables entering escort
		fleet
			names "free worlds capital"
			variant
				"Falcon (Heavy)"
				"Hawk" 2
		fleet
			names "free worlds small"
			variant
				"Hawk"
				"Sparrow" 2
		fleet
			names "free worlds small"
			variant
				"Hawk (Rocket)"
				"Fury (Missile)" 2
	npc evade
		government "Republic"
		personality heroic staying
		system "Wei"
		fleet
			names "republic capital"
			fighters
				names "republic fighter"
			variant
				"Cruiser (Heavy)" 2
				"Combat Drone" 8
				"Frigate" 2
				"Rainmaker" 2
		fleet
			names "republic capital"
			variant
				"Protector (Quad Blaster)" 2
				"Frigate" 2
				"Gunboat"
		fleet
			names "republic capital"
			variant
				"Protector (Quad Blaster)" 2
				"Frigate" 2
				"Rainmaker" 2
	
	on visit
		dialog `There are still Navy ships overhead. Staying on <planet> while your allies are dying in orbit would be a very bad idea.`
	on complete
		event "battle in Wei over"
		dialog `Although the battle is won, the mood is somber, just as with the first battles of the war. You help the militia tend to the wounded on both sides, caring for the Navy survivors, even on this harsh snowy planet. Within the hour, Free Worlds troop transports arrive to pick them up. As the transports take off, you receive a message from Freya calling you back to Longjump.`



event "battle in Wei"
	system "Wei"
		fleet "Small Free Worlds" 5000



event "battle in Wei over"
	system "Wei"
		fleet "Small Southern Merchants" 600
		fleet "Large Southern Merchants" 2000
		fleet "Small Southern Pirates" 4000



mission "FW Early Warning 5"
	autosave
	landing
	name "Return to <planet>"
	description "With the battle won, return to <destination> to report to Freya."
	source "Hope"
	destination "Longjump"
	to offer
		has "FW Early Warning 4: done"
	on fail
		dialog `You have failed an essential Free Worlds mission. If you want to complete the story line, revert to the autosave or another earlier snapshot of the game.`



mission "FW Senate Hearing"
	autosave
	landing
	name "Senate Hearing"
	description "Report to <destination> for a Senate hearing on your recent failure to obey their orders. If you do not arrive by <date>, your service will be terminated."
	source "Longjump"
	destination "Bourne"
	deadline 14
	to offer
		has "FW Early Warning 5: done"
		has "FW Pirates: Attack 3: done"
	on fail
		dialog `You have failed an essential Free Worlds mission. If you want to complete the story line, revert to the autosave or another earlier snapshot of the game.`
	
	on offer
		clear "salary: Free Worlds"
		conversation
			`JJ and Freya meet you soon after you land on <origin>. "Great work in the battle, Captain," Freya says. "Unfortunately, we can't delay the outcome of your attack on Greenrock any longer."`
			`	JJ says, "You have been suspended from your service to the Free Worlds by order of the Free Worlds Council, and are commanded to report to <planet> for a Senate hearing within the next two weeks. There, the Senate will decide your fate. If you do not report for your hearing, your service will be terminated."`
			choice
				`	"It's been an honor serving with you."`
				`	"What's happened to Tomek?"`
					goto tomek
			`	"You've been a good soldier," JJ says. "May you return to us in time. Goodbye, Captain."`
				accept
			label tomek
			`	"Tomek is on his way to the Senate right now," Freya says. "He left as soon as the news of the victory arrived. I imagine his Senate hearing will have occurred by the time you reach <planet>." She pauses. "Goodbye, Captain."`
				accept
	
	on complete
		event "wolf pack reveal" 30
		event "fw stripped of service"
		set "fw first chapter done"
		log "Officially censured by the Free Worlds Senate for launching an attack on a pirate world rather than obeying their instructions to seek a diplomatic solution. It may be a while before any further work for the Free Worlds is available."
		log "People" "Tomek Voigt" `Tomek was removed from the Council and placed under house arrest by the Senate after he disobeyed their orders and captured the pirate world of Greenrock rather than pursue the diplomatic solution that the Senate preferred.`
		conversation
			`With some trepidation, you enter the Senate building and introduce yourself to the receptionist. He says, "Please wait here. Someone will come for you when they are ready."`
			`	Several hours pass. Finally, you are led into the Senate chamber, where several dozen senators sit, each with a name card identifying the world they represent. Senator Huygens of Mere asks the first question. "Captain <last>, is it true that you took part in a recent unauthorized attack on Greenrock in the Shaula system?"`
			choice
				`	"Yes, that is correct."`
					goto knew
				`	"I was following orders from Tomek, from the Council."`
			`	"I didn't ask what your excuse is," she says. "I asked whether you took part in the attack."`
			`	"Yes, I did," you say.`
			label knew
			`	"Were you aware at the time that you were going against the orders of the Senate?"`
			choice
				`	"Yes."`
					goto reason
				`	"No, I was led to believe that I was following the Senate's orders."`
			`	"Interesting," says Arianna. "That's not what Tomek told us. And JJ and Freya both said that you were well aware of the Senate's wishes."`
			label reason
			`	One of the other senators, an older man, asks, "Why did you choose to take part in the attack?"`
			choice
				`	"I wanted to do something to end the pirate threat."`
				`	"I trusted that Tomek would know the best strategy."`
				`	"I guess I got too caught up in trying to be a hero."`
					goto hero
			`	"And how did that work out?" says the old man. "Shortly after your attack on Greenrock, the Navy made moves to invade us once again, a plan that was no doubt helped by your actions."`
				goto sentence
			label hero
			`	"Indeed," says the senator. "And I bet it wasn't long after the battle that you realized saving the galaxy isn't that easy."`
			label sentence
			`	"I suppose so," you admit.`
			`	A third senator speaks up, a woman whose name card identifies her as Sara, from Skymoot. "That will be all, Captain <last>. The Senate will confer and decide whether we want your continued services."`
			`	You are led back out to the lobby, where you wait for what feels like another hour. During that time, you speak with someone else and learn that Tomek has been removed from the Council and put under house arrest. Although interestingly, despite Tomek disobeying orders, the Senate has decided to continue the occupation of Greenrock, at least for now, because it would "dishonor those who lost their lives doing what they believed to be right" to leave the planet so quickly.`
			`	Finally, a messenger comes and hands you a small slip of paper. You open it. The message reads: "We have decided that you will be suspended without pay and stripped of your rank. When we are in need of your services again, we will contact you, and your rank will be reinstated as the Senate or Council sees fit." It looks like for now, you are back to being a simple merchant captain.`



event "fw stripped of service"
	government "Escort"
		swizzle 5



mission "FW Refinery 1"
	autosave
	landing
	name "Smuggler's Den Repairs"
	description "Travel to <planet> and pick up a shipment of equipment from the Syndicate for repairing the refinery on Smuggler's Den."
	source "Longjump"
	destination "Tundra"
	clearance
	to offer
		has "FW Early Warning 5: done"
		has "FW Pirates: Diplomacy 4: done"
	on fail
		dialog `You have failed an essential Free Worlds mission. If you want to complete the story line, revert to the autosave or another earlier snapshot of the game.`
	
	on offer
		conversation
			`JJ and Freya meet you soon after you land on <origin>. "Great work in the battle, Captain," Freya says. "Unfortunately, we now need to turn our attention to cleaning up Tomek's mess."`
			`	"The people of Thule became wary of our deal with them after Tomek's attack on Greenrock," JJ explains. "They feared that they would be next, and that our negotiations with them were just an attempt to get them to distance themselves from what would be their main line of defense."`
			`	"We have to show them that our offer was genuine," Freya says.`
			choice
				`	"How are we going to do that?"`
					goto repairs
				`	"So what happens to Tomek now?"`
			`	"Tomek is on his way to Bourne right now," Freya says. "He left as soon as the news of the victory arrived. I imagine we'll know the outcome of his Senate hearing once you've returned from your mission."`
			`	"What mission?" you ask.`
			label repairs
			`	"Well, thanks to you, the Men system is no longer engaged in piracy," says JJ. "And that means the folks on Smuggler's Den are in need of new work. That station used to be a deuterium refinery. With a little work, it can be one, again."`
			`	"A working refinery could bring more income to that system than piracy ever did, and helping to repair it would show the people of Thule that we mean them no harm," says Freya. "Only problem is, the replacement parts are rare, and hard to come by. The Syndicate agreed to sell us the parts, but only if we meet them halfway, on <planet>. That's in the <system> system. Just one jump away from one of the major new Navy bases."`
			choice
				`	"We're going to take a supply convoy through Republic space?"`
					goto convoy
				`	"How do we know this isn't a trap?"`
			`	"We don't," says Freya, "but the Syndicate has helped us before, and they are always willing to make deals. I don't think they're ready to give up on the chance to sell their wares to both sides in this war just yet."`
			`	"Still, how do they expect us to get a convoy safely to Tundra?" you ask`
			label convoy
			`	"Not a convoy," says JJ. "Just you, Captain. It's only ten tons of spare parts. Your job is to fly to Tundra, retrieve the parts, and return here."`
			choice
				`	"I'll do my best."`
					accept
				`	"I hope this doesn't turn out to be a suicide mission."`
			`	"I hope so too," says Freya. "If your ship has enough fuel capacity, you might try flying over to the neutral territory of Dabih or Tarazed, and then up to Cebalrai from there, to avoid the worst of the Navy patrols. Good luck, Captain. If anyone can do it, you can."`
				accept



mission "FW Refinery 1A"
	landing
	name "<planet> Repairs"
	description "Bring a shipment of special refinery equipment to <destination>."
	source "Tundra"
	destination "Smuggler's Den"
	cargo "refinery equipment" 10
	blocked "You have reached <origin>, but you do not have ten tons of cargo space free for the equipment. Return here when you have made more space available."
	to offer
		has "FW Refinery 1: done"
	on fail
		dialog `You have failed an essential Free Worlds mission. If you want to complete the story line, revert to the autosave or another earlier snapshot of the game.`
	
	on offer
		conversation
			`Your landing site is an abandoned settlement a thousand kilometers from <origin>'s main spaceport. It's an old oil field that ran dry decades ago, and only a few of the landing pads are still usable. The Syndicate employees quickly load the cargo onto your ship, and say, "Now, take off quickly, before the Navy sees us doing business with a ship flying Free Worlds colors."`
				launch
	
	on visit
		dialog phrase "generic cargo on visit"
	on complete
		event "wolf pack reveal" 15
		set "fw first chapter done"
		log "Brought supplies to Smuggler's Den to help upgrade the station into a working deuterium refinery. No further orders from the Free Worlds, so this might be a good time to find ways to earn more money on the side."
		log "People" "Tomek Voigt" `Tomek was removed from the Council and placed under house arrest by the Senate after he disobeyed their orders and captured the pirate world of Greenrock rather than pursue the diplomatic solution that the Senate preferred.`
		conversation
			`After unloading the supplies, you send Freya and JJ a message letting them know that you arrived safely with the refinery equipment. Locals work alongside Free Worlds militia members to throw out the old, rusted hardware and install the new equipment. It will likely take a few days for everything to get up and running again, but the people of this system seem eager to get back to more honest work.`
			`	At the end of the day you receive a response from JJ. "Great work, Captain! This gesture will go a long way. With a great blow being dealt to the Navy, I doubt they'll come for us any time soon, and with our relationship with Thule repaired, I'm sure piracy will be at its lowest in years in this region. Thanks to our successes, we don't have any more work for you at the moment. We'll call upon you in the future when you're needed, but in the mean time you could help our officers with the occasional odd job. They've been posting on job boards around the Free Worlds looking for help from militia captains with spare time. Or you could just take time to relax if you need it. War can be taxing on the soul. Rest if you need to.`
			`	"Before I sign off, I should also mention that I've just learned of the Senate's decision on Tomek. He's been removed from the Council and placed under house arrest until further notice. Furthermore, the Senate has decided that the occupation of Greenrock will continue, at least for now. Although they disagree with Tomek's disobedience, it seems he convinced the Senate during his hearing that holding Greenrock would provide a tactical advantage. Let's pray that this is the right decision to make.`
			`	"Goodbye, Captain. Stay well."`
			`	After months of just traveling around following other people's orders, it feels odd to be left to your own devices for a change.`



event "wolf pack reveal"



mission "FW Rogue Elements"
	landing
	invisible
	source
		government "Free Worlds"
	to offer
		has "event: wolf pack reveal"
	on offer
		event "navy occupying the south" 45
		conversation
			`After you land, you notice that a sizeable crowd has gathered around a video screen near the edge of the <origin> spaceport. You approach to find out what's going on. You're about to ask someone what's happening when you overhear Tomek's voice coming from screen. You look up to see a video of Tomek standing atop a Free Worlds warship and addressing an unseen crowd.`
			`	"For generations we have been neglected by the Republic!" he shouts. "Our grievances were ignored! Our pain and suffering was ignored! Our needs were ignored! We cried out for help, and yet the Republic did nothing, allowing our planets to be ravaged by piracy while continuing to tax our credits for services we were not provided. And as the years have gone on the pirates have only become more and more emboldened.`
			`	"We tried our best, even with the system stacked against us. Councilor Katya Reynolds and others like her spoke on the behalf of billions within the South, Rim, and Dirt Belt. On behalf of us. On behalf of our brothers and sisters, our fathers and mothers, our sons and daughters. And they spat in her face! And when they did that, they spat in our faces!`
			`	"And so we banded together. Friends and family locked in arms, doing that which the Republic would not. We looked out for each other, and raised our own defenses against the piracy that we so feared. And then we stood up together and told the Republic that we would take their neglect no longer. We shouted that the system does not work, and so we will create our own! We, with the sweat, blood, and tears of generations, birthed these Free Worlds!`
			`	"And how does the Republic respond to this? They have finally given us the attention we've asked, but not in the form we desired. They have attacked us! Waged war on us! And in doing so, Katya has become a prisoner of war, held for crimes she did not commit by a system that did not listen to her despite her greatest attempts to be heard."`
			choice
				`	"Is this live?"`
				`	"What's happening?"`
			`	"I don't know," a man next to you says. "It was playing the news like usual when suddenly this came on."`
			`	You look back up to Tomek. "Yet even now our struggle does not end. Our new system is already beginning to fail us. I tell you now that the Free Worlds Senate has decided that instead of fighting piracy, they will negotiate with them instead! They will attempt to negotiate with those most known in this galaxy for lying and backstabbing and swindling. Those most known for not following the laws of the Republic, and who will undoubtedly refuse to follow the laws of these Free Worlds.`
			`	"And so I make my plea to you, to those who fight for those who cannot, to join me in arms to give the pirates what they rightfully deserve! For inflicting so much pain upon us! For enslaving and killing our friends and family! For ruining our lives and businesses! For making us live in terror and fear! Who will join me to put an end to it all?"`
			`	The crowd on the video can be heard cheering, and some of the crowd around you even cheers along with them.`
			`	The screen then changes from the video of Tomek to a picture of a news clipping talking about Tomek's house arrest, with words flashing on the screen: "He fought for us, and for that they put him down." A symbol of three green wolves howling at a full moon appears, then the screen fades to black. A few seconds later the recording repeats, showing Tomek stepping up onto the top of a Free Worlds warship. "Captains and crew of the Free Worlds. Merchants of the Free Worlds. People of the Free Worlds. Please give me your attention. I have a plea, a cry for help that has gone unanswered.`
			`	"For generations we have been neglected by the Republic! Our grievances..." The video continues as you saw it. You leave the crowd, not quite sure what to make of this situation.`
				decline<|MERGE_RESOLUTION|>--- conflicted
+++ resolved
@@ -991,11 +991,7 @@
 				`	"Understood."`
 					goto leave
 			label ccor
-<<<<<<< HEAD
-			`	Tomek looks surprised. "I assumed you knew. The Confederated Councils of the Outer Rim was a government that tried to practice its own particular flavor of communism outside of the Republic's influence. They fell around 50 years ago, and their former planets have since been under the control of a mixture of pirate gangs and CCOR guerrilla groups. I wouldn't worry about the latter too much either - at this point they're little more than a pirate gang themselves."`
-=======
-			`	Tomek looks surprised. "I assumed you knew. The Confederated Councils of the Outer Rim was a government that wanted to practice its own particular flavor of communism outside of the Republic's influence. They fell around 50 years ago, and their former planets are now under the control of either pirate gangs or guerrilla groups trying to restore the CCOR. I wouldn't worry about the guerrillas too much - at this point, they're little more than a pirate gang themselves."`
->>>>>>> 7544a4a0
+			`	Tomek looks surprised. "I assumed you knew. The Confederated Councils of the Outer Rim was a government that tried to practice its own particular flavor of communism outside of the Republic's influence. They fell around 50 years ago, and their former planets are now under the control of either pirate gangs or guerrilla groups trying to restore the CCOR. I wouldn't worry about the guerrillas too much - at this point, they're little more than a pirate gang themselves."`
 			label leave
 			`	As you are about to leave, he says, "Oh, one other thing: you've been approved for a salary raise to 2,100 credits. We figure that helping you maintain a slightly larger ship is a worthwhile investment. Congratulations, Captain."`
 				accept
