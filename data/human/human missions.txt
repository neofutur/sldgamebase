# Copyright (c) 2014 by Michael Zahniser
#
# Endless Sky is free software: you can redistribute it and/or modify it under the
# terms of the GNU General Public License as published by the Free Software
# Foundation, either version 3 of the License, or (at your option) any later version.
#
# Endless Sky is distributed in the hope that it will be useful, but WITHOUT ANY
# WARRANTY; without even the implied warranty of MERCHANTABILITY or FITNESS FOR A
# PARTICULAR PURPOSE. See the GNU General Public License for more details.
#
# You should have received a copy of the GNU General Public License along with
# this program. If not, see <https://www.gnu.org/licenses/>.

mission "Raid Warning"
	invisible
	source
		government "Republic" "Free Worlds" "Syndicate" "Neutral" "Independent"
	to offer
		"pirate attraction" >= 5
	on offer
		conversation
			`When you enter the <origin> spaceport, you're almost immediately stopped by a grizzled old man. "You some kinda rookie, or you asking for a death wish?" he asks.`
			choice
				`	"Excuse me?"`
					goto advice
				`	"Yeah, I'm pretty fresh. Is there something I'm doing wrong by walking in here?"`
				`	"I've been piloting for a while. I think I know what I'm doing."`
					goto think
			`	The old man chuckles. "Ain't nothing wrong with walking in here. It's what you're flying in with that's the issue.`
				goto advice
			
			label think
			`	The old man chuckles. "Well I don't think so after what I've seen.`
			
			label advice
			`	"I seen those ships of yours. That fleet is juicy pickings for pirates if I've ever seen it." You look confusedly at the man. "Oh, do I need to spell it out for you? Pirates love to take out soft targets with lots of potential cargo, and your fleet is looking pretty heavy on cargo space with hardly any defenses."`
			choice
				`	"Oh, so that's why I've been seeing pirates everywhere I go."`
				`	"So what should I do about that?"`
					goto solution
				`	"Don't you think I know that already?"`
					goto rebuff
			`	"What, you think they just had it out for you because you look funny? No, pirates have their reasons.`
			label solution
			`	"Either get yourself more guns in that fleet or get rid of some cargo space. Park your ships, sell them, doesn't matter, so long as the pirates don't see them, or you make it not worth it to try and steal whatever you might have. Pirates see a bunch of freighters flying around unprotected and they're going to take their chances. Doesn't matter if you actually have anything or not."`
			choice
				`	"Thanks for the advice."`
				`	"I'll make sure to go do that. Thanks."`
			`	"No problem. Just looking out for a fellow captain. No use in getting got because you didn't know any better. But now you do." The man gives you a firm pat on the back before walking off.`
				decline
			
			label rebuff
			`	"Sure doesn't look like it." The man gives an exaggerated shrug and starts to walk off. "Alright then, get yourself killed. Not like I used to haul cargo from one end of the galaxy to the other for fifty years or anything." The man gets further and further away, continuing to grumble about "kids these days" and other such things until you can no longer hear him.`
				decline



mission "Hunted Warning"
	invisible
	source
		government "Republic" "Free Worlds" "Syndicate" "Neutral" "Independent"
		attributes "rim" "south" "north" "dirt belt" "core" "frontier"
	to offer
		"combat rating" > 8103
		or
			not "chosen sides"
			has "main plot completed"
	on offer
		log `Got noticed at a spaceport bar as a "famous warrior." Was warned to look out for bounty hunters or pirates hoping to make a name for themselves.`
		conversation
			`You walk into a bar in the spaceport looking for something to eat when a man sitting at a table in the corner looks up and takes notice of you. "It's Captain <last>, the famous warrior! Barkeep, give <first> a drink on my tab."`
			choice
				`	"Glad to get some recognition. I work hard out here."`
					goto recognition
				`	"Famous warrior?"`
			`	"Of course! Word travels fast in the galaxy, and word on the hyperspace lanes is that you're quite the fighter."`
			
			branch recognition
				"reputation: Republic" >= 0
				"reputation: Free Worlds" >= 0
				"reputation: Syndicate" >= 0
			
			`	"It doesn't help that you've pissed off the law, either," someone behind you says, not sounding too happy.`
			label recognition
			`	More patrons take notice of the conversation and begin chattering amongst themselves. "Quite the force to be reckoned with, I've heard," you overhear one of them mumble.`
			`	"You might want to watch your back," another says to you. "Plenty of pirates with more brains than sense might be looking to make a name for themselves by taking out such a famous captain. A person like you has to have some enemies, and you never know who might have put a price on your head. A bounty hunter could retire early on the fat purse they'd get from spacing you."`
			choice
				`	"I'll be fine. My ship is strong enough to stand against anything."`
				`	"Maybe I should go into hiding for a while."`
					goto hide
			`	"Oh, I'm sure it is. You wouldn't have gotten this notorious without being able to hold your own."`
				goto end
			label hide
			`	"You'd need to hide for more than just a while, but laying low in a small ship might help to stay off the radar of pirates and bounty hunters."`
			label end
			`	After a few more minutes of mumbling, the bar returns to like it was before you entered. The food you ordered arrives and you dig in.`
				decline

mission "Hunted"
	invisible
	landing
	repeat
	deadline 30
	source
		government "Republic" "Free Worlds" "Syndicate" "Neutral" "Independent"
		attributes "rim" "south" "north" "dirt belt" "core" "frontier"
	to offer
		"combat rating" > 8103
		"armament deterrence" >= 2
		"ship scale" = "ship: Light Warship" + "ship: Medium Warship" * 2 + "ship: Heavy Warship" * 4
		or
			and
				not "Hunted: active"
				"ship scale" < 32
				random < 2 + "ship scale" / 4
			and
				"ship scale" >= 32 + "Hunted: active" * 4
				random < 10
		or
			not "chosen sides"
			has "main plot completed"
	# For weaker players, killing a single one of the attacking NPCs and then landing is sufficient to "complete" the mission.
	npc save
		to despawn
			or
				"armament deterrence" < 2
				"armament deterrence" >= 3
		government "Bounty Hunter"
		personality heroic unconstrained waiting nemesis plunders harvests
		system
			distance 5 5
		fleet "Bounty Hunters"
	npc save
		to despawn
			or
				"armament deterrence" < 3
				"armament deterrence" >= 4
		government "Bounty Hunter"
		personality heroic unconstrained waiting nemesis plunders harvests
		system
			distance 5 5
		fleet "Marauder fleet I"
	npc save
		to despawn
			or
				"armament deterrence" < 4
				"armament deterrence" >= 8
		government "Bounty Hunter"
		personality heroic unconstrained waiting nemesis plunders harvests
		system
			distance 5 5
		fleet "Marauder fleet IV"
	npc save
		to despawn
			or
				"armament deterrence" < 8
				"armament deterrence" >= 16
		government "Bounty Hunter"
		personality heroic unconstrained waiting nemesis plunders harvests
		system
			distance 5 5
		fleet "Marauder fleet VII"
	npc save
		to despawn
			or
				"armament deterrence" < 16
				"armament deterrence" >= 32
		government "Bounty Hunter"
		personality heroic unconstrained waiting nemesis plunders harvests
		system
			distance 5 5
		fleet "Marauder fleet X"
	# For stronger players, all attacking NPCs must be killed before the mission will be completed.
	npc kill
		to despawn
			"armament deterrence" < 32
		government "Bounty Hunter"
		personality heroic unconstrained waiting nemesis plunders harvests
		system
			distance 5 5
		fleet "Marauder fleet X" 2
	npc kill
		to despawn
			"armament deterrence" < 64
		government "Bounty Hunter"
		personality heroic unconstrained waiting nemesis plunders harvests
		system
			distance 5 5
		fleet "Marauder fleet X"



mission "Immigrant Workers"
	description "A young couple wants to start a new life on <destination>, and can pay you <payment> to bring them there. They are also bringing along <cargo>."
	minor
	passengers 2
	cargo "luggage and furniture" 2
	to offer
		random < 50
	source "New Iceland"
	destination
		not government "Pirate"
		attributes "core"
		attributes "factory" "textile"
	on complete
		payment
		payment 10000
		dialog "The young couple from <origin> pays you and thanks you profusely as they gather up their goods and depart. You wish them the best of luck in their new life on <planet>."
		log "Minor People" "George and Samantha" `George and Samantha used to work on New Iceland before they decided to leave due to Samantha's conditions.`
	on offer
		conversation
			`As you leave your ship and walk toward the cafeteria at the center of the spaceport, you notice a young couple standing near the edge of the landing area next to a cart loaded high with a jumble of boxes and furniture. Like many of the locals, they are both wearing dust masks over their mouths, and the woman is also wearing goggles.`
			choice
				`	(Talk to them.)`
				`	(Ignore them.)`
					decline
			`	The couple introduces themselves as George and Samantha. As you shake hands with them, you notice that Samantha's eyes under the goggles are rimmed in red, and she keeps coughing quietly: a dry, careful cough. George explains that they came here several years ago to take jobs in the factories, but the volcanic fumes have been giving Samantha trouble ever since they arrived. They can pay <payment> for transport for themselves and <tons> of household goods to <destination>.`
			choice
				`	(Accept.)`
				`	(Decline.)`
					decline
			`	They thank you for your assistance, and you give them a hand pushing the heavy cart into your cargo bay.`
				accept
	on visit
		dialog phrase "generic cargo and passenger on visit"



mission "Pookie, Part 1"
	minor
	name "Pookie"
	description "Travel to <destination> and meet Pookie, who is staying with her aunt and may be scared of flying."
	source "Hestia"
	destination "Shroud"
	passengers 1
	cargo "(reserved)" 1
	on offer
		conversation
			`As you walk through the spaceport, you hear a voice behind you, saying, "Excuse me, Captain." You turn around and see a woman trying to flag you down. Her hairdo is tall and somewhat confusing; her high heels are also tall and are giving her considerable trouble as she walks towards you.`
			`	"You look like the sort of captain I can trust," she says. "My darling Pookie has been visiting her aunt on Shroud, and it's time for her to come home, but she's not used to space travel and it scares her. I would feel so much better if you could go pick her up and bring her back here. Can you do that for me?" You can't help noticing that the jewelry she's wearing probably costs as much as a small fighter craft. This job sounds easy, and has the potential to be quite lucrative.`
			choice
				"	(Accept.)"
				"	(Decline.)"
					decline
			"	You tell her that you would be glad to assist, and that you can personally assure her that no harm will come to Pookie while on board your ship. She thanks you, and gives you contact information for her aunt in the <system> system."
				accept
	on visit
		dialog `You have reached <planet>, but your escort with the space reserved for Pookie has not arrived! Better depart and wait for your escorts to arrive in this star system.`



mission "Pookie, Part 2"
	name "Pookie"
	landing
	description "Return Pookie the poodle to <destination>."
	source "Shroud"
	destination "Hestia"
	passengers 1
	cargo "chew toys" 1
	to offer
		has "Pookie, Part 1: done"
	on offer
		conversation
			`You called ahead while your ship was landing and agreed to meet Pookie's aunt at the spaceport. She told you, "Meet me outside the shop with the ridiculous sheepskin coats." The shop is not hard to find; the mannequins in the window look like feral sheep with overgrown wool in bad need of grooming.`
			"	The only person standing outside the shop is a tall woman in a suit who is busy making furious marks on some sort of document with a red pen. She has a small poodle on a leash; it is busy nipping the heels of everyone who walks by."
			choice
				"	(Interrupt her.)"
					goto interrupt
				"	(Wait to see if someone else shows up.)"
					goto wait
		
			label interrupt
			`	"Excuse me," you say. She looks up at you with a withering glare. "I'm looking for someone named Pookie."`
				goto response
		
			label wait
			`	Eventually she looks up from the paper and sees you standing there. "Are you Captain <last>?" she asks. You nod.`
				goto response
		
			label response
			`	"Thank heavens," she says. "She's all yours." She hands you the leash and a large bag that appears to be full of chew toys. "Here are her toys, her food, and her... outfits. Which she hates. Feed her twice a day, or she will go berserk. Do not feed her more than twice a day, or she will throw up..."`
			`	As she continues rattling off instructions, you ask, "Wait, Pookie is the dog?"`
			`	"Short for 'Pocahontas,"' she explains. "Good luck, and I hope my sister pays you well." She walks away. There's nothing else you can do but bring Pookie back to your ship, where she immediately lifts her leg against the landing strut.`
				accept
	on visit
		dialog `You have reached <planet>, but your escort carrying Pookie has not arrived! Better depart and wait for your escorts to arrive in this star system.`
	on complete
		payment 80000
		dialog "In the past few days, Pookie has barked incessantly and thrown up several times despite being fed perfectly on schedule, and the room you've been keeping her in will likely smell like dog urine for months. You are all too happy to return her to her owner, who pays you <payment>."
		log "Minor People" "Pocahontas (Pookie)" `A dog...`



mission "Pookie, Part 3"
	minor
	name "Stray Dog"
	description `Find a home for a stray dog you picked up on <origin>. She might have been from one of the Paradise Worlds.`
	source "Freedom"
	passengers 1
	to offer
		has "Pookie, Part 2: done"
	on offer
		conversation
			`The weather on <origin> is unusually rough today; the sky ripples with thunder while rain whips against locals brave or desperate enough to stay outside. Through the mist, you see a building with neon lettering saying, "East Mesa Indoor Racing Complex: Bets are open!"`
			choice
				`	(Check it out.)`
					goto begin
				`	(Stay dry in my ship.)`
			`	You lean back in your seat and turn on your ship's heater. After a while, the neon sign shuts off, and the weather clears up.`
				decline
			label begin
			`	You wade through the mud as you approach the complex. At its entrance is a stout woman in a black uniform holding a shotgun. When she sees you, she looks at a list in her hand, before saying, "You're alright. Feel free to come in."`
			`	The inside of the racing complex is packed to capacity. Around you is a swarm of elbows and shoulders, jutting into you while you worm your way through the crowd. The sounds of rancorous conversation blend in with the pounding of rain on the roof as you glimpse a sight of the main attraction: a large, fenced-off oval. White lines inside the area form racing lanes, and arranged on the far side of the track are four cages covered with cloth.`
			`	As you reach the boundary of the track, a loud siren fills the air, causing the crowd to fall silent.`
			choice
				`	"What's going on?"`
				`	(Quietly observe.)`
					goto quiet
			`	When you try to open your mouth to speak, a hand shushes you, appearing as suddenly as it disappears.`
			label quiet
			`	The siren ends, and a greasy voice takes its place. "Welcome, one and all, to the grand biweekly hound race! Before we collect your wagers, let me introduce you to our fine racing stock for the night!"`
			`	A stagehand hops over the fence and towards the cages while the announcer continues. "Bleedbug is a veteran of the racing track. He's never taken the pole position, but perhaps this will be his lucky day!" The stagehand removes the covering of the innermost cage as a cheer rings out. The dog inside begins ferociously barking upon seeing the cacophony around him, but you can't help but notice how withered Bleedbug's body looks.`
			`	"Our second hound is one that you're all familiar with. He's an 18-time victor of the track," the voice pauses, "even if some of his wins were only by technicality." Already, a jeer is rising in the audience. The announcer says, "It's the hound that you don't want to beat: Doom." The booing reaches a peak as the stagehand takes the cover off of the largest cage of the lineup, revealing a gargantuan hound. Doom's body is finely defined, devoid of his competitor's malnutrition. As soon as he sets his eyes on Doom, Bleedbug stops yelling and retreats to the corner of his cage to whimpering. Pleased at his reputation, Doom lets out a thunderous bark.`
			choice
				`	(Join in with the booing.)`
				`	(Stay silent.)`
					goto shush
			`	You pump your fists into the air and join in on the jeering until you are interrupted by the announcer speaking.`
				goto second
			label shush
			`	You silently observe the crowd's boos die when the announcer continues speaking.`
			label second
			`	"Now, our other two racers for the day are all-new." A murmur of anticipation sweeps through the audience. "Our first newcomer is a fine lady. Rumored to be from the wilderness of Zenith, can everyone put their hands together for Zinc!" The cover over the third cage is taken off to reveal a creature that is clearly not a dog. Her long, gray fur and piercing, golden eyes mark her as a far more graceful and feral beast, though underneath her coat, you spot atrophied muscles. Zinc initially stands unfazed by the crowd and the other dogs, calmly observing her surroundings. When Doom spots the wolf ignoring him, he begins to bark louder and louder, until she abruptly stares at him with an inscrutable expression.`
			`	"Our final contestant for the day is a most... unorthodox choice. The merchant who graciously donated her to us came with a most fascinating story. She said that the hound comes from the Paradise Worlds, and her owner wanted the pet to have a luxury flight to her holiday home. Well, let's see if she can pay her way to victory here, folks." The audience snickers. "Now, give your best welcomes to Puny!" Puny is easily the frailest of the dogs, barely more than skin and bones. White whispers of hair clump around her head, chest, and ankles, and the bottom of her cage is wet. None of the other racers acknowledge her, but the crowd is rearing to volley a variety of curses and slurs at her, as though an actual Paradise World baron was in the cage. As you look at the poodle, you can't help but feel a strange sense of familiarity.`
			`	You feel your back get nudged, and turn to see a woman dressed in rags holding four buckets filled with credits. The names of the racers are crudely written on each of them. "Betting is 3,000 credits," she says unusually sweetly.`
			choice
				`	(Bet on Bleedbug.)`
				`	(Bet on Doom.)`
				`	(Bet on Zinc.)`
				`	(Bet on Puny.)`
				`	"I'll pass."`
					goto nobet
			branch notpoor
				"credits" >= 3000
			`	You dig through your pockets for a credit chip to toss into the bucket, until you realize that you don't have enough money to make a bet. Impatient with your bumbling, the woman turns to take money from a person next to you.`
				goto next
			label notpoor
			action
				set "bet on hound racing"
				payment -3000
			`	You toss a chip into the bucket, and the woman eagerly turns towards a person next to you.`
				goto next
			label nobet
			`	The woman turns to take bets from a person next to you.`
			label next
			`	After several minutes pass, the siren sounds, and the announcer speaks again. "Once again, we at the East Mesa Racing Complex give our thanks to everyone who supports our cause by participating in betting. Now, without further ado..."`
			`	A red light on the ceiling turns on, and the audience shouts, "Three!" A second one lights up. "Two!" A third light, this time yellow, turns on. "One!"`
			`	A green light appears, and the crowd descends into chaos as the cage doors open.`
			`	The first to move is Bleedbug, desperate to get as far away from Doom as possible. Doom himself has his eyes set on a different target. As soon as the doors open, he rushes over the lane lines towards Zinc and bares his teeth for a bite. Anticipating this, Zinc dodges beneath the attack, and lunges in with her mouth open. Doom responds to the threat by lowering his head and bashing into her, and the two animals are quickly locked into a brutal mess of teeth and blood. The crowd goes wild at the spectacle unfolding before them as the brawl approaches your section of the fence.`
			choice
				`	(Continue watching.)`
				`	(Get away.)`
					goto leave
			`	Looking on, you are suddenly thrown backward when the beasts smash into the fence in front of you. Lying on the ground, you look down and see Zinc and Doom tearing into each other outside of the track, inches from your feet.`
			choice
				`	(Get up and back away.)`
					goto live
				`	(Lie still.)`
			`	As you lie still, Zinc is kicked on top of you, and Doom dashes in to continue the brawl. Within seconds, your skin is ripped to ribbons by two animals too deep in bloodlust to notice that another body has joined the fray. You bleed out on the floor as the crowd cheers at the slaughter of a fellow human.`
				die
			label live
			`	You scramble to your feet, barely dodging Zinc as she's kicked back by Doom. As the two animals howl in pain, you push your way through the onlooking crowd, hoping to escape the danger. After getting some distance away, you turn back to see Zinc and Doom continuing to go at each other's throats.`
				goto next2
			label leave
			`	You turn and head away from the fence. Moments later, you hear two cries of pain accompanying the sound of wood splintering. Peeking back, you see that Zinc and Doom are fighting outside the track, with the crowd raving at the sight of violence.`
			label next2
			choice
				`	(Stay and watch.)`
				`	(Leave the building.)`
					goto nope
			`	You look on at the duel, as does the rest of the building. The crowd has already taken sides, with some shouting Zinc's name and others shouting Doom's. Doom initially appears to have the upper hand, ramming himself into Zinc with impunity as she is sent sprawling. However, when Doom goes in for another tackle, Zinc dashes in and sinks her teeth into his neck. His roars of pain diminish into whimpers as blood spills readily on the complex's floor.`
			`	Suddenly, a gunshot rings out throughout the building. The two beasts fall over as the stagehand steps forward holding a shotgun. The crowd is left in silence for a moment, until they start to jeer and boo, angered by the unsatisfying end to the duel. The stagehand responds by pointing his gun up and firing again. "That's enough!" he yells. "If you freaks want your bloodsports, then go to the gladiator stadium, or a cockfighting ring. But this establishment will not support such degeneracy!" The crowd goes quiet, but out of the corner of your eye, you see some mean-faced figures reach into their pockets.`
			choice
				`	(Get out before it gets ugly.)`
					goto nopelate
				`	(Stay for a while longer.)`
			`	Continuing to look on, you hear a loud bang to your right as the stagehand gasps in pain and collapses. You turn to see that a mustached man next to you has his gun raised. Before you can react, you hear another gunshot and see a spurt of blood erupt from the man's temple. Almost instantly, the entire audience is up in arms as gunfire comes in from every direction. Acting instinctually, you duck down and crawl through the forest of legs towards the exit. Once there, you reach your hand up and push the door open before running out.`
				goto outside
			label nopelate
			`	As you turn around, you hear a volley of gunshots from behind, and decide to run out of the building, tackling the door open.`
				goto outside
			label nope
			`	You head towards the exit, pushing aside audience members completely captivated by the fight. Flinging the door open, you hear a gunshot from behind, and decide to run out.`
			label outside
			`	As you step outside, you are greeted by sheets of rain lashing you. The strength of the torrent almost causes you to fall backwards, but you manage to steady yourself. You take a glance back at the racing complex to find that the guard in the black uniform is missing. You turn to begin the trek back to your ship, but halfway there, you feel something touch your lower leg.`
			choice
				`	(Turn around.)`
					goto turner
				`	(Run away.)`
			`	You begin to run, but slip in the mud and fall on your face. You roll over to come face-to-face with a dour-looking dog eyeing you. Sitting up, you recognize the poodle as Puny, who must have snuck out of the complex during all the commotion. As you get off of the ground, Puny looks up at you with puppy-dog eyes.`
				goto kindly
			label turner
			`	You turn around and come face-to-face with a dour-looking dog looking up at you with puppy-dog eyes. Inspecting it, you recognize the poodle as Puny, who must have snuck out of the complex during all the commotion.`
			label kindly
			choice
				`	(Pet her.)`
				`	(Shoo her.)`
					goto shoo
			`	You crouch down and rub the soggy tufts of hair on Puny's head. As you continue, a smile creeps onto her face, beaming in spite of the soaking rain. You think about what to do with her.`
			choice
				`	(Bring Puny aboard your ship.)`
				`	(Shoo Puny off.)`
					goto shoo
			branch remember
				has "bet on hound racing"
			`	You pick up Puny and carry her onboard. As you dry yourselves, you think back to what the announcer said about Puny being owned by someone from the Paradise Worlds, and wonder where you might be able to drop her off.`
				accept
			label remember
			`	You pick up Puny and carry her onboard. As you dry yourselves, you think back to what the announcer said about Puny being owned by someone from the Paradise Worlds, and wonder where you might be able to drop her off.`
			`	As you step into the cockpit, you recall the bet you put on the hound race. Looks like you won't be getting your money back.`
				accept
			label shoo
			branch rememberdecline
				has "bet on hound racing"
			`	You wiggle your leg around to scare Puny off. She runs into the mist, vanishing from sight. You turn back and manage to reach your ship, changing into a dry set of clothes.`
				decline
			label rememberdecline
			`	You wiggle your leg around to scare Puny off. She runs into the mist, vanishing from sight. You turn back and manage to reach your ship, changing into a dry set of clothes.`
			`	As you step into the cockpit, you recall the bet you put on the hound race. Looks like you won't be getting your money back.`
				decline
	to complete
		never



mission "Pookie, Part 4"
	repeat
	landing
	source
		attributes "paradise"
		not planet "Hestia"
	to offer
		has "Pookie, Part 3: active"
	on offer
		conversation
			branch repeat
				has "Pookie, Part 4: offered"
			`After landing on <origin>, you look for a way to reach as many people on the planet as possible in order to find Puny's owner. One of the receptionists at a planetary information desk says that she can put out a notice for a lost dog on a planetwide notice board, if you're able to put in a detailed enough description of Puny. You describe the poodle's appearance to the best of your abilities, and also mention how she was traveling for a vacation when she was abducted.`
			`	When you check back with the receptionist the next morning, she tells you that nobody has approached the offer.`
				decline
			label repeat
			`You put a description of Puny on a planetwide notice board. By the time the next day arrives, you've received no offers in response.`
				decline



mission "Pookie, Part 5"
	landing
	source "Hestia"
	to offer
		has "Pookie, Part 3: active"
	on offer
		fail "Pookie, Part 3"
		conversation
			branch repeat
				has "Pookie, Part 4: offered"
			`When you land on <origin>, you look for a way to reach as many people on the planet as possible in order to find Puny's owner. One of the receptionists at a planetary information desk says that she can put out a notice for a lost dog on a planetwide notice board, if you're able to put in a detailed enough description of Puny. You describe the poodle's appearance to the best of your abilities, and also mention how she was meant to be transported to a vacation location before being abducted.`
				goto next
			label repeat
			`You approach a receptionist to put a description of Puny on a planetwide notice board.`
			label next
			`	The next day, you visit the receptionist. When she sees you, she tells you that one message came in response, saying that the dog was theirs. You copy the address provided and hail down a taxi.`
			`	The address brings you to a stark white mansion upon a cliff overlooking the ocean. A path snakes down from the entrance of the mansion to a large, gold-plated gate. You bring Puny out from the taxi and ring the doorbell next to the gate. A minute later, a servant in a prim suit approaches. As soon as she sees him, Puny straightens up, holding her head high.`
			choice
				`	"I'm <first>, and I'm here to return a missing pet."`
				`	(Wait quietly.)`
					goto inside
			`	The servant says, "Ah, you're the one with the dog. Come inside, mistress has been expecting you."`
				goto enter
			label inside
			`	When he spots you, the servant says, "Welcome. Come inside, mistress has been expecting you."`
			label enter
			`	The walk to the front of the house is arduous; you pass through several different stadium-sized gardens along the way, each dedicated to a different type of biome. Looking up at the sky, you see the remnants of clouds contort unnaturally around invisible pillars. As you follow the servant, he looks back at you repeatedly, checking that you're still following. You decide to look behind yourself, and see Puny eagerly following. She has somewhat recovered from her time on Freedom, but her body is still little more than skin and bone.`
			`	By the time you reach the mansion, your skin is slightly sunburnt. The servant walks up to the oddly tall door and presses the doorbell before moving to the side, hands folded behind his back. The bell is answered by a woman with a monstrous hairdo, barely able to fit in the doorway. Puny breaks into barking as soon as she sees her, but the woman ignores the barking and says, "Walters, who is this?"`
			`	"It's the captain who put out a description of Pookie, Madam Pemefrey," the servant replies.`
			`	When she hears this, Pemefrey's expression changes from annoyance to elation. "Really? Oh, I can't thank enough for this, dearie. How was it rescuing her? Did you have to barter with smugglers to track her down? Chase down kidnappers to free her? Battle with warlords for her safety?"`
			choice
				`	"It was an adventure and a half saving her."`
				`	"It wasn't anything too hard."`
					goto humble
				`	"Wait, did you say Pookie?"`
					goto rude
			`	"I'm sure it was. Now, where's my darling Pookie?"`
				goto show
			label humble
			`	"Oh. Well, where's my darling Pookie?"`
				goto show
			label rude
			`	Pemefrey chuckles haughtily. "Of course? Why, did you not realize that the purebred you saved is none other than the great Pocahontas? Now, show me my darling."`
			label show
			`	You pick up Puny and show her to the lady. When she makes eye contact with the poodle, her face contorts with anger. "What do you take me for, some kind of Dirt Belter?"`
			choice
				`	"Hey, I'm from the Dirt Belt!"`
				`	"What do you mean?"`
					goto explain
				`	"I'm sorry?"`
					goto sawwry
			`	She tosses her head to the side. "Then I mean it twice as much!"`
				goto explain
			label sawwry
			`	She hisses. "If you wanted to be sorry, then you should never have tried to trick me in the first place!"`
			label explain
			`	Pemefrey thrusts an accusing finger at Puny. "My dog would never be as scruffy, as ugly, as this mutt! You are trying to deceive me by picking some mongrel off of the street and claiming it as mine!"`
			`	Walters walks up to his master, saying, "But Madam, how could this captain provide such an accurate description of how Pookie was abducted if-"`
			`	Pemefrey snaps her head to look back at her servant. "Walters! I thought you were on my side!" She holds her hands on her chest. "It would be such a shame if you ruined our friendship like this. Why, I wouldn't be able to bear to keep you around if you betrayed me like that."`
			`	Walters shoots a desperate glance at you while stepping back, but otherwise says nothing.`
			`	"Now, where was I... oh, right. You. Out. Now." She claps twice, jumping Walters to attention, who beckons you and Puny back to the gate of the mansion.`
			`	You slam the door of the taxi shut as Walters locks the gate. The return journey is somewhat somber, with even Puny wearing a frown. When you look back up from Puny, you find yourself in a far more humble region of <origin>. The grandiose manors built into impossible locations are far distant, replaced with a small suburban town that would not look out of place in the Dirt Belt were it not for the picturesque mountain ranges surrounding it.`
			`	While this town is less wealthy than the neighboring estates, it is still unmistakably on a Paradise World, with the street lamps scrubbed and polished to a wasteful degree. As you pass through the commercial district, your eyes catch a sign that says "Antette and Co. Animal Adoption Agency."`
			choice
				`	(Investigate.)`
				`	(Ignore the sign.)`
					goto lazy
			label within
			`	You tell the taxi driver to stop the car and you walk into the adoption center, leading Puny behind you.`
			`	The inside of the agency is decorated with pale blue wallpaper. To either side of you are rows of plastic chairs, and in front of you is a receptionist looking down at his nails. When he notices you, he lazily says, "Welcome, welcome. What can I do for you."`
			`	You point down at Puny and say, "Could you find a home for this dog?"`
			`	The receptionist leans over the counter to look. "Wow, that's a sorry-looking puppy. What's her name?"`
			choice
				`	"It's Puny."`
					goto unfortunate
				`	"It's Pookie."`
				`	"I don't know."`
					goto figure
			`	"That's a nice name." The receptionist steps forward to pick up the poodle before saying, "We'll make sure Pookie gets plenty of care and love. Thank you for bringing her to us."`
				goto end
			label unfortunate
			`	The receptionist winces. "That's... I'm sure we can come up with something better." He steps forward to pick up the poodle before saying, "We'll make sure she gets plenty of care and love. Thank you for bringing her to us."`
				goto end
			label figure
			`	"Well, I'm sure we'll figure out a name for her eventually." The receptionist steps forward to pick up the poodle before saying, "We'll make sure she gets plenty of care and love. Thank you for bringing her to us."`
			label end
			action
				log `Saved a dog from a hound-racing ring, and tried to give her a home. However, her alleged owner rejected her. Eventually decided to give her up for adoption.`
				log `Minor People` `Puny` `A poodle who was a former racer in a gambling ring. She might secretly be Pookie.`
			`	You exit the center and head back to your taxi for the rest of the trip back to the spaceport.`
				decline
			label lazy
			action
				log `Saved a dog from a hound-racing ring, and tried to give her a home. However, her alleged owner rejected her. Eventually decided to keep her.`
				outfit "Puny"
			`	You lean back in your seat as the taxi passes through the town without interruption. Not long after you find yourself back in the spaceport, with Puny still in your care. With nowhere else to go, you decide to bring Puny aboard your ship. As you lead her, she happily strolls up the landing ramp and settles into one of your bunks.`
				decline



mission "Smuggler's Den, Part 1"
	name "Refugees to <planet>"
	description "Joe and Maria, a young couple with a newborn baby, want to escape slavery and start a new life on <destination>."
	minor
	source "Smuggler's Den"
	destination "Arabia"
	passengers 2
	on offer
		conversation
			`You wander into one of several dimly lit, smoke-filled bars near your docking bay. Soon after you sit down, a pair of hooded figures stand up and begin moving toward you. They aren't carrying any visible weapons, but on a station like this one there's a good chance that everyone you meet has a concealed gun. One of them is carrying a bundle wrapped in cloth. You can't see their faces.`
			choice
				`	(Get out of here.)`
				`	(Wait and see what they want.)`
					goto meet
			
			`	You've heard too many stories of kidnappings and murders on this station to be willing to take any risks. You quickly get up and leave the bar, and walk down the passageway back toward your ship. Glancing behind you, you see that the hooded figures have decided not to follow you.`
				decline
			
			label meet
			`	The hooded figures turn out to be a boy and a girl, both perhaps thirteen or fourteen years old. The bundle in the girl's arms is a baby. "Are you a captain?" the boy asks.`
			`	"Yes," you say.`
			`	"We're looking for passage off-world," he says. "My cousin works in the refineries on Arabia, and I'm hoping he can get me a job there."`
			choice
				`	"I don't want to be involved in anything illegal. Are you in some sort of trouble with the law?"`
					goto legal
				`	"Well, how much would you be able to pay me?"`
					goto payment
			
			label legal
			`	The boy grins. "No, not at all. I mean, aside from the fact that we're pirates."`
			`	Seeing the incredulous look on your face, the girl says, "Members of a pirate gang. Crew on a pirate ship. Captains are usually older, but most of the pirate ships you see out there are crewed by kids like us. It's a hard place to grow up. We want something better for our daughter."`
				goto search
			
			label payment
			`	They are silent for a long moment, looking down at the table. Finally, the boy says, "We're crew on a pirate ship, hardly better than slaves. The captain keeps our wages. We don't get paid anything unless they agree to let us go. But if you help us start a new life, we'll work hard and some day we'll pay you back."`
			`	The girl adds, "You don't know what it's like for a little girl to grow up on a pirate ship. We want something better than that for our daughter."`
			
			label search
			`	As you are conversing a bearded man and a rough-looking teenage boy enter the bar and begin looking around the room. "That's our captain," she says. "Please, you have to help us. There's a service tunnel that connects to the back entrance of the bar. We can escape through there."`
			`	You've heard of these service passageways: the most dangerous part of this lawless station, dimly lit and seldom traveled, except by drug addicts and prostitutes. This whole thing might just be a ruse to lure you into one, where they can attack you without anyone interfering. "No," says the boy, "if we head for the service tunnel, they'll be sure to notice us. Let's just stay at the table until they go away."`
			`	The baby begins to cry, softly, and she bounces it gently, trying desperately to quiet it. "Shh. Shh." For the moment, it falls silent.`
			choice
				`	(Try the service tunnel.)`
					goto tunnel
				`	(Wait.)`
					goto outside
				`	"I'm sorry, this isn't worth risking my life for. I'm leaving."`
	
			`	You stand up and leave. The men in the doorway make no effort to stop you.`
				decline
			
			label `tunnel`
			`	The boy stands up. "Wait ten seconds, then head to the tunnel," he says. He walks into the bathroom, which is right next to the back entrance that she pointed out. You wait for a few seconds, then stand up. "Don't run," says the girl. "Walk slowly. Pretend. You've had a bit too much to drink. We're headed out back to find some privacy." You don't dare look behind you to see if the men in the doorway are watching you.`
			`	Finally, you reach the back entrance, and she spins the wheel to unlock it. The hinges squeal, but it opens enough for you to squeeze through. You find yourselves in a narrow corridor lit only by flickering sodium lamps. In the yellow lamplight her face and hands look pale, jaundiced. The floor of the corridor is littered with beer bottles and discarded hypodermic needles. To one side of the door are several over-stuffed trash cans. As you step into the corridor, a rat scurries away into the darkness.`
			`	A few seconds later, watching through the open airlock, you see the boy walk out of the bathroom. He can't help stealing a quick glance towards the men in the doorway, after which he quickly ducks through the airlock and slams the door shut. "Run!" he whispers.`
			`	You begin running down the corridor, in the direction of your ship. You pass a man, slumped over in a corner; there is no time to see if he is dead, or just sleeping. In places the lights have gone out, and it is so dim that you can barely see the floor beneath you. Your footsteps pounding on the metal decking ring terribly loud up and down the empty hallway.`
			`	Eventually the passageway widens out into a maintenance room, full of humming equipment and large tanks. You duck behind one of them and listen for sounds of pursuit. "I think we're safe," says the boy. He walks over to another airlock door on the opposite wall and tugs it open. Light pours in, almost blinding at first. You are looking out into the rimway, the main passage in this ring of the station. Crowds of people are walking past, paying no attention to you. He glances quickly in both directions, then gestures for you to follow.`
				goto ship
			
			label outside
			`	You wait at the table, pretending that you are busy placing a drink order. The men at the door do not leave. Instead, they step into the room and begin circling around the edge of it. "What berth is your ship in?" asks the boy. You tell him. "Wait ten seconds, then follow," he says. He stands up and walks through the door. The searchers glance at him as he leaves, but they must be looking for two people together, because they ignore him.`
			`	The searchers approach the bar and begin talking to one of the bartenders. You and the girl stand up. "Walk slowly," she hisses under her breath. "Saunter. Don't run." You put an arm around her shoulders and do your best to act like an ordinary bar patron headed home with a new friend after having a bit too much to drink. You don't dare to glance at the bar to see if you are being watched.`
			`	Finally you reach the door. You are in the rimway, the main passage in this ring of the station. It is crowded and brightly lit. You quicken your pace slightly and begin walking toward your ship, still afraid that if you break into a run, you will attract attention. The girl keeps glancing at the shop windows that you pass by: checking the reflection to see if anyone is following you. "They're leaving the bar," she says. And then, "They're walking in the other direction. I think we're safe."`
			`	You pass a narrow doorway, probably an entrance to one of the service tunnels. The boy is standing there, holding a gun by his side. His grim expression softens somewhat when he sees you approaching.`
				goto ship
			
			label ship
			`	You quickly make your way back to your ship. As soon as the door has closed behind you, all three of you breathe a sigh of relief. A second later, the baby begins to wail, loudly. As you show them to their bunks, they introduce themselves as Joe and Maria; the baby's name is Jesse. "I don't know how to thank you," says Maria.`
			`	"Please don't take too long leaving the station," adds Joe. "But, I think we'll be safe here until you're ready to leave. There's no way they can search all the ships at the dock."`
				accept
	on visit
		dialog `You land on <planet> and look for Joe and Maria, but you realize that they were in one of your escorts that has not yet entered the system. Better depart and wait for them.`



mission "Smuggler's Den, Part 2"
	landing
	name "Refugees to <planet>"
	description "Unable to find work on <origin>, Joe and Maria want to travel to <destination> to see if they can get a job there."
	destination "Millrace"
	passengers 2
	to offer
		has "Smuggler's Den, Part 1: done"
	on offer
		conversation
			`As soon as you have landed, Joe finds a computer terminal and tries to look up his cousin who works here, but with no success. You go with him to the company office, where after a short wait you are ushered in to meet with a foreman. After Joe introduces himself, the man says, "I'm really sorry to tell you this, but Leroy died in a refinery fire several months ago."`
			`	Joe is crestfallen. After a long silence, you say, "Sir, do you have any work available for Joe? He and his family were hoping to be able to put down roots here."`
			`	"I'm sorry," says the foreman, "but we've had a ton of immigrants recently. The waiting list for new jobs is about five months long. They could stay here and hope for the best, but if they need work right away, they would be better off going to one of the Syndicate worlds, like <planet>."`
			choice
				`	(Volunteer to take them to <planet>.)`
				`	(Leave them here and hope for the best.)`
					decline
			
			`	Despite his shock and grief, Joe is quite grateful. "You know we can't pay you, right?"`
			`	"Don't worry about it," you say. You return to your ship and tell the bad news to Maria.`
				accept
	on visit
		dialog `You land on <planet> and look for Joe and Maria, but you realize that they were in one of your escorts that has not yet entered the system. Better depart and wait for them.`
	on complete
		event "smuggler's den: payment" 365
		log `Helped two teens named Joe and Maria and their daughter Jesse to escape their pirate captain. Dropped them off on Millrace where they'll start a new life.`
		conversation
			`You help Joe and Maria, and their daughter Jesse, to carry their few belongings down to the immigration desk, where a clerk lists the job openings available and asks them each to fill out a skill survey. Maria says, "Captain <last>, I don't know how to thank you, but I promise you that once we've got steady jobs, we'll save up and pay you our fare for transporting us here."`
			`	You wish them the best of luck, and return to your ship.`

event "smuggler's den: payment"



mission "Smuggler's Den: Payment"
	landing
	source
		government "Republic" "Free Worlds" "Syndicate" "Quarg" "Neutral"
		near Sol 100
	to offer
		has "event: smuggler's den: payment"
	
	on offer
		payment 35000
		conversation
			`When you land, you are surprised to find a message waiting for you from Joe and Maria, the young couple you transported from Smuggler's Den to Millrace a year ago to help them and their baby escape their lives as pirate crew members. "Dear Captain <last>," they write, "we promised you we would save up enough money to pay you back for transporting us. Attached is <payment>. Thank you for giving us a chance at a new life." They've also enclosed a picture of themselves and their baby Jesse, who is now more than a year old.`
				decline



mission "Smuggler's Den: Follow Up"
	invisible
	landing
	source Millrace
	to offer
		has "Smuggler's Den: Payment: offered"
	
	on offer
		conversation
			`As you're coming in for a landing, you realize that Millrace is where Joe and Maria live, the couple you transported from Smuggler's Den. They recently wrote to you thanking you for helping them to begin a new life. Do you want to stop by and see how they are doing?`
			choice
				`	(Yes.)`
				`	(No.)`
					decline
			`	You contact Joe and Maria and they say they would definitely enjoy seeing you. On your way to the workers' barracks where they live, you stop by a small store and buy some chocolate, plus bread and fresh fruit and some canned goods you think they would be able to use. They thank you for coming and welcome you into their home. Jesse is continuing to grow up, and they have another baby too, now. Joe says the work in the factories is exhausting, and the hours are long, but they never need to worry about where their next meal will come from, or what they'll be required to do to earn it. You leave feeling very glad that you have been able to make such a difference in someone's life.`
				accept
				
	on accept
		log `Visited Joe and Maria on Millrace. Life is tough, but they are doing far better now than they were on a pirate ship. Jesse has grown and the couple already has another baby to look after.`
		log "Minor People" "Joe and Maria" `Two teenagers who were under the employs of pirates, the couple wanted your aid with an escape from their lives and after a time have informed you that they are now living in relative peace where you left them on Millrace.`
		fail



mission "Expedition to Hope 1"
	name "Expedition to Hope"
	description "Transport a team of <bunks> scientists to the abandoned world of <planet>, where they will be placing <tons> of meteorological equipment. Payment will be 80,000 credits."
	minor
	source
		near Wei 2 8
		attributes "dirt belt"
	destination Hope
	to offer
		random < 40
	cargo "scientific equipment" 4
	passengers 4
	
	on offer
		conversation
			`A group of <bunks> scientists approaches you and asks if you would be willing to take them and <cargo> to the abandoned planet of Hope, and then back home from there. "The transport we'd arranged for bailed out on us at the last moment," says their leader, a middle-aged man wearing thick-rimmed glasses. "We have 80,000 credits allocated for payment."`
			choice
				`	"Sure, I'd be glad to help."`
					goto yes
				`	"What sort of research are you doing?"`
				`	"Sorry, I don't have space for you."`
					decline
			`	"You probably know about the supervolcano that forced the evacuation of Hope some decades ago," he says. "My family lived on Hope back then. We want to measure how much ash is still in the air, to see how long it will be before the glaciers recede and the planet is habitable again."`
			choice
				`	"That sounds like a worthy cause. I'd be glad to transport you."`
					goto yes
				`	"Sorry, I'm not going to be headed in that direction any time soon."`
					decline
			label yes
			`	"Thank you," he says. You help them to load their meteorological equipment onto your ship.`
				accept
	
	on visit
		dialog `You enter the atmosphere of <planet>, but realize that the scientists and their equipment were on one of your escorts who hasn't entered the system yet. Better depart and wait for them.`
	on complete
		payment 40000



mission "Expedition to Hope 2"
	landing
	name "Expedition to Hope"
	description "Transport the team of <bunks> scientists home to <destination>, to receive the second half of payment."
	source Hope
	destination
		distance 2 5
		government Republic "Free Worlds" Neutral
	clearance
	to offer
		has "Expedition to Hope 1: done"
	passengers 4
	
	on offer
		conversation
			`You fly around the planet to several different sites that the scientists have identified as good places for their equipment. They also make some deep radar scans of the glaciers. "That's my old house, down there," says one of the scientists, pointing to the radar picture of one of the buried villages. "Under thirty meters of ice, now."`
			`	The lead scientist hands you forty thousand credits, and says, "Here's the first part of your payment. Now we need to get home to <planet>. I'll pay you the rest once we get there."`
				accept
	
	on visit
		dialog `You land on <planet>, but realize that the scientists and their equipment were on one of your escorts who hasn't entered the system yet. Better depart and wait for them.`
	on complete
		payment 40000
		dialog `You drop the team of scientists off on <planet>. They thank you for helping them out, and pay you <payment>.`



mission "Transport Workers A"
	name "Transport Family"
	description "Transport a family of <bunks>, as well as <cargo>, to <destination>, where they hope that steady work will be easier to come by. Payment is <payment>."
	minor
	source
		attributes "dirt belt"
	destination
		government "Syndicate"
		attributes "factory"
	to offer
		random < 5
	passengers 4
	cargo "household goods" 2
	
	on offer
		dialog `In one of the corners of the spaceport, you meet a family with two kids, and a pile of trunks and boxes spread out next to them. They tell you that they are trying to book passage to <planet>. "Work has gotten way too hard to come by here," explains the father. "I've had seven different jobs in the past year, and none of them lasted more than a month. So we thought we'd try our luck on a Syndicate world. We can pay you <payment> for the trouble."`
	
	on visit
		dialog phrase "generic cargo and passenger on visit"
	on complete
		payment
		payment 20000
		dialog `You drop off the family from <origin>, and wish them the best of luck on <planet>. They seem optimistic, and their kids are still quite excited about having taken their first ever space journey. You're sure that they will be remembering this trip for years to come. Their parents thank you, and pay you <payment>.`



mission "Transport Workers B"
	name "Transport Worker"
	description `This young man is headed to the factories on <destination>. He says he wants to save enough money to be able to ask his "true love" to marry him.`
	minor
	source
		attributes "dirt belt"
	destination "Maker"
	to offer
		random < 5
	passengers 1
	
	on offer
		conversation
			`As you are walking through the spaceport, a young man approaches you and says, "Excuse me, Captain. Is there any chance you're traveling towards the Core?" He's probably in his late teens, barely more than a kid.`
			choice
				`	"I'm sure I could work that into my plans. Where are you headed?"`
				`	"You're traveling all by yourself? You aren't in any trouble, I hope?"`
				`	"Sorry, I don't expect to be headed that way any time soon."`
					decline
			`	"Well, here's the story," he says. "My girlfriend's father won't let us get married until I have some money saved up. They say there's plenty of jobs to be had on <planet>. So I'm headed there to put down roots and get myself established, then in a year or two she can come and join me. Don't worry, I have <payment> that I can give to you."`
			choice
				`	"I'd be glad to take you there."`
					goto thanks
				`	"Are you sure about that? I've heard some bad things about the Syndicate's company towns."`
					goto towns
				`	"Do you really think she's going to wait around for you?"`
					goto wait
			label towns
			`	"Me too," he says, "but it's a lifetime of steady work, and you know how hard that is to come by in this part of the galaxy. Can you help me out?"`
				goto choice
			label wait
			`	"She'll be true to me," he says, with absolute confidence.`
				goto choice
			label choice
			choice
				`	"Okay, I'll take you to <planet>."`
					goto thanks
				`	"Sorry, I'm not headed in that direction."`
					decline
			label thanks
			`	"Thank you, Captain," he says, shaking your hand. You bring him aboard your ship and show him to one of the empty bunks.`
				accept
	
	on visit
		dialog phrase "generic cargo and passenger on visit"
	on complete
		payment
		payment 10000
		log `Transported a teenage boy to Maker so that he can work to marry his girlfriend.`
		dialog `You drop off the young man from <origin> who is hoping to find work and save enough money for his girlfriend to join him. "Good luck," you say. "Be wise. Don't let yourself get into debt." He thanks you, and pays you <payment>.`



mission "Transport Workers C"
	name "Farming Family"
	description "Transport this family of <bunks> farmers and <tons> of livestock, to <destination>. Payment is <payment>."
	minor
	source
		attributes "dirt belt"
		attributes "farming"
	destination
		government "Syndicate"
		attributes "farming"
	to offer
		random < 15
	passengers 5
	cargo "farm animals" 10
	
	on offer
		conversation
			`On the dirt near your landing pad is parked a large wagon, hitched to a draft horse and loaded down with furniture and various farming implements. A family is gathered in the shade of the cart, and several goats and sheep are tied up behind it.`
			choice
				`	(Approach the farmers.)`
				`	(I'm not interested in carrying livestock in my shiny new space ship.)`
					defer
			`	The farmers introduce themselves as Jim and Annette Patterson; their kids are Erin, Kyle, and Sarah. "Any chance you've got space for <tons> of livestock?" asks Jim. "The droughts the last few years have been fierce, and we're hoping to start a new homestead on <planet>. We have <payment> saved for payment."`
			choice
				`	"Sure, I'd be glad to take you there."`
					accept
				`	"Sorry, that's way too far from here."`
					decline
	
	on visit
		dialog phrase "generic cargo and passenger on visit"
	on complete
		payment
		payment 10000
		dialog `You drop off the Pattersons, the farm family from <origin>, and help them to unload their wagon and cattle from your cargo hold. They thank you, and Jim pays you <payment>.`
		log "Minor People" "Jim and Annette Patterson" `An unusual family who needed you to make a very unconventional trip with a sizeable number of farm animals that had to be kept happy in an enclosed area of your spaceship.`



mission "WR Star 1"
	name "Star Research"
	description "Fly through the <waypoints> system with a team of <bunks> scientists and <cargo>, then return them to <destination>."
	minor
	source
		attributes "deep"
		attributes "urban" "research"
	waypoint "Ildaria"
	to offer
		random < 20
	passengers 3
	cargo "sensors" 2
	on offer
		dialog `A group of <bunks> scientists approaches you and asks if you will be headed to the Rim any time soon. "We're doing research on Wolf-Rayet stars," they explain, "and we're hoping to find a captain who can do a flyby of <waypoints>." Scientific research in the Deep is notoriously well-funded, so they will probably pay you quite well.`
	on waypoint
		dialog `The team of scientists unpacks their equipment and takes some measurements of the star. Before long they inform you they are ready to go home.`
	on visit
		dialog phrase "generic missing waypoint or cargo and passengers"
	on complete
		payment 250000
		dialog `The team of scientists thanks you for bringing them to <waypoints> and back, and pays you <payment>. They seem eager to get back to their lab and start analyzing their measurements.`



mission "There Might Be Riots 1"
	name "Transport band to <planet>"
	description `Give the band "There Might Be Riots" a ride to <destination>.`
	minor
	source
		near Tarazed 5 10
		government "Republic" "Free Worlds" "Neutral"
	destination "Wayfarer"
	cargo "musical equipment" 4
	passengers 8
	to offer
		random < 15
	
	on offer
		conversation
			`A woman in a well-tailored suit approaches you. "Captain <last>?" You nod. "Are you available for a transport job?" she asks.`
			choice
				`	"What is it?"`
				`	"Not right now."`
					defer
			`	"My name is Becca," she says. "I'm a stage manager for a band, and the transport we had under contract bailed out on us. Any chance you could take <fare> and <tons> of cargo to <destination>? Given the circumstances, we can pay quite well."`
			choice
				`	"Sure!"`
				`	"Sorry, I'm not headed in that direction right now."`
					decline
			`	"Great," she says, "I'll tell the boys to start loading their gear into your ship." About a half an hour later the road crew begins carting instruments and amplifiers into your cargo hold. Soon after that, you hear the roar of a crowd in the distance and another group of men comes running into your ship. "We're with the band," they say. "Quick, shut the hatch." Half a minute later, a mob of people has surrounded your ship and a few of them are even climbing on top of it. It takes you a second to realize they're not angry or bent on destruction - they're just a group of crazy fans.`
			`	"Happens everywhere we go," says one of the musicians, calmly, as he watches a video feed of the mob on one of your monitors. He tells you that he's Ulrich, the lead singer. Then he introduces the rest of the singers and musicians.`
			choice
				`	"Pleased to meet you all. What's the name of your band?"`
			`	"Oh," Ulrich says, "we call ourselves, 'There Might Be Riots.'"`
			`	Eventually, the spaceport police arrive and disperse the crowd, and the band settles in for their trip to <destination>.`
				accept
	
	on visit
		dialog `You arrive on <planet>, but realize that your escort carrying the band and their supplies has not arrived yet. Better depart and wait for your escorts to enter the system.`
	on complete
		payment
		payment 100000
		log `Dropped the famous band "There Might Be Riots" off on Wayfarer. They drew quite the crowd, and paid very well.`
		conversation
			`You drop off the band "There Might Be Riots" on <destination>. Along the way, you got to hear some of their music, which is mostly characterized by frenzied instrumentals, a very energetic brass section, and bizarre lyrics. One day while you were in transit, they nearly drove you insane by playing their catchy but nonsensical song "Henhouse In Your Soul" for four hours straight, but other than that they have been good passengers, and their stage manager gives you an incredibly generous payment of <payment>.`
			`	"We've already got a gig lined up for tonight," says Ulrich. "Want to come? We'll give you free tickets." Given how well they just paid you, it might be worth going just to build a relationship with the band, even if not for the music itself.`
			choice
				`	"Sure!"`
				`	"Sorry, I've got other things to do."`
					decline
			`	The band is even louder in concert than they were when practicing in the confines of your ship. About thirty minutes into the concert, the energy of the crowd and the surreal lyrics finally begin to soak in, and rather than seeming meaningless their music feels fraught with meaning that hovers just beyond your grasp.`
			`	Finally the band announces that their last song will be "Sad Archie." You've never heard of it, but the fans scream in approval. It's a slow, ballad-like song about a man named Archie who lives forever and is sad because the friends he makes all grow old and die. Archie has a pet dragon, and he builds a beautiful house for the dragon, but the dragon dies young. Archie is so sad seeing the dragon's house empty and gathering dust that he rents it out to some friends, but they fight with each other and trash the place. The story makes no sense, but some of the fans are wiping away tears as the song ends.`
			`	Becca, who is sitting next to you in the VIP section, says, "We learned years ago that we need to end every concert with a sad song. Otherwise the fans leave with way too much energy and start destroying public property."`
			`	The concert ends, and you say goodbye to the band. They say they'll be in touch if they ever need a ride again.`



mission "There Might Be Riots part 2"
	name "Transport band to <planet>"
	description `Give the band "There Might Be Riots" a ride to <destination>.`
	minor
	source
		government Syndicate
	destination "Prime"
	cargo "musical equipment" 4
	passengers 8
	to offer
		has "There Might Be Riots 1: done"
		has "Deep Archaeology 5: done"
		random < 30
	
	on offer
		conversation
			`As you walk through the spaceport, you see a large crowd gathered outside a small pub, and hear the unmistakable music of There Might Be Riots from inside. The concert seems to be just winding down. Do you want to wait around and say hello to them?`
			choice
				`	(Okay.)`
				`	(Not right now.)`
					defer
			`	"<first>!" says Ulrich, when they see you. "What luck! We're doing a concert tonight on landing pad ninety-four, part of our 'Trouble on the Tarmac Tour.' We're going to need a lift to <planet> right after the concert. Or possibly in the middle of it. Can you help us out?"`
			choice
				`	"Okay. But why the hurry to leave?"`
					goto okay
				`	"Sorry, I've got other plans."`
			`	"Please," he says, "I'm serious. You'll be saving our skins. Whatever else you've got, it's not this important."`
			choice
				`	"Okay, I'll do it. Why's it so urgent?"`
				`	"Sorry, I really don't want to work with you guys anymore."`
					decline
			label okay
			`	"You'll see," he says. "You should park your ship right behind us in case the natives get restless and we need to skedaddle."`
			`	With some trepidation, you sit by the hatchway of your ship and watch as the band sets up directly outside it and the concert begins. Nothing seems out of the ordinary until the band introduces a song called "Gluttony," and you can feel a sudden tension fill the air. The Syndicate security guards, who until now have been standing at the periphery of the landing pad, begin to disperse themselves throughout the crowd.`
			`	It's a song about a man who will die if he ever stops eating, so he eats more and more and grows bigger and bigger. A second after you realize that the whole thing is a thinly veiled critique of the Syndicate, a group up front unrolls a banner that reads "End Wage Slavery!" and begins shouting and chanting slogans. As the band plays on, there is some sort of scuffle at the back of the crowd, and then you see stun guns begin to flash, and rising plumes of what you would guess is tear gas.`
			`	As the demonstrators are driven away, a group of guards approach you. "What is your connection to these musicians?" they ask.`
			choice
				`	"I'm just their transport. They're paying me to carry them to their next destination."`
					goto transport
				`	"They're friends of mine. Why? They haven't done anything illegal, that I can see."`
			`	"Be careful what friends you choose," says the guard, "or you might find that no one in this sector will offer you any jobs. Now, get them packed up and get out of here." You have no choice but to leave the planet immediately...`
				launch
			label transport
			`	"Then I suggest you do your job and transport them. Immediately." The guards leave. As soon as the band is packed up, you leave the planet...`
				launch
	
	on visit
		dialog `You arrive on <planet>, but realize that your escort carrying the band and their supplies has not arrived yet. Better depart and wait for your escorts to enter the system.`
	on complete
		payment
		payment 200000
		conversation
			`As generous as before, the band pays you generously: <payment>. "Where will you be going next, from here?" you ask.`
			`	"Who knows," says Ulrich. "Our music has taken us throughout human space, and beyond."`
			choice
				`	"What do you mean, 'beyond' human space?"`
				`	"Well, I'll look forward to the next time we meet."`
					accept
			branch notpublic
				not "event: hai-human resolution announced"
			`	Ulrich launches into a story. "Years ago when the band was young and we had a month off in between gigs, we found an old gray merchant captain with a glass eye and asked him to transport us to one of the Paradise worlds for an extended 'drug vacation,' if you know what I mean. He said, 'Boys, why don't you leave the drugs behind, and I'll take you on a real mind-altering trip,' and a few days later we were playing a concert on this world where the people were giant squirrels. They loved our music, too. Of course, these days that story isn't half as interesting as it once was."`
				goto revealed
			label notpublic
			`	Ulrich launches into a story. "Years ago when the band was young and we had a month off in between gigs, we found an old gray merchant captain with a glass eye and asked him to transport us to one of the Paradise worlds for an extended 'drug vacation,' if you know what I mean. He said, 'Boys, why don't you leave the drugs behind, and I'll take you on a real mind-altering trip,' and a few days later we were playing a concert on this world where the people were giant squirrels. They loved our music, too. Never did find anyone who could take us back there, though."`
			branch known
				has "First Contact: Hai: offered"
			`	You're tempted to laugh, but he sounds serious. "Well," you say, "if I ever find a planet of intelligent squirrels, I'll be glad to take you guys there." You help them to unload their stuff, and say goodbye for now.`
				accept
			label known
			action
				set "met hai before TMBR"
			`	"It sounds like you were visiting Hai space," you say, and you describe the aliens who live beyond the wormhole. "Yeah, that would be them," says Ulrich. "I'd love to go back there some time, but for now we have commitments closer to home." You help them to unload their stuff, and say goodbye for now.`
				accept
			label revealed
			action
				set "met hai before TMBR"
			`	"Well, now that they're not hiding away anymore, seems like you might have a new market you could go back to," you say.`
			`	"I'd love to go back there some time," says Ulrich, "but for now we have commitments closer to home." You help them to unload their stuff, and say goodbye for now.`
				accept


mission "There Might Be Riots part 3A"
	name "Transport band to <planet>"
	description `Give the band "There Might Be Riots" a ride to <destination>.`
	minor
	source
		attributes "dirt belt" "south" "rim"
		government "Republic" "Free Worlds" "Neutral"
	destination "Pilot"
	clearance
	infiltrating
	cargo "musical equipment" 4
	passengers 8
	to offer
		has "There Might Be Riots part 2: done"
		has "First Contact: Hai: offered"
		random < 30
	
	on offer
		conversation
			`As you walk through the spaceport, you see a distinctive group of people lugging a collection of instruments: the band There Might Be Riots. Would you like to see if there is anything more you can do for them?`
			choice
				`	(Yes.)`
				`	(Not right now.)`
					defer
			`	They're very happy to see you. "You always seem to have amazing timing," says Ulrich. "We were just wondering who could transport us to a... gig of sorts... up north, and then you come along. Any chance you could take us to <destination>?"`
			`	You've heard of that planet. "The weapons testing world for Lovelace Labs?" you ask. "I'm surprised you'd be able to find a big audience there."`
			`	"Oh, we'll have an audience, all right," he says. "We've just put out a new album called 'Songs for the End of Civilization.' A war protest album. We want to film ourselves playing a concert right in the middle of the missile testing range. Of course, we'll probably end up running out of there with Republic Intelligence nipping at our heels. What do you say?"`
			choice
				`	"Sounds like a worthy cause. Count me in!"`
					goto yes
				`	"You're going to do a concert on ground that could be littered with unexploded ordnance?"`
				`	"Sorry, that's further than I'm willing to go for you guys."`
					goto no
			`	"Yeah. What an adventure!" he says. "Come on, it will be worth it."`
			choice
				`	"Sounds like a worthy cause. Count me in!"`
					goto yes
				`	"Sorry, that's further than I'm willing to go for you guys."`
					goto no
			label no
			`	"Are you sure?" he asks. "We'll pay you with more than just money. Do this for us, and I'll share a story with you that very few have heard."`
			choice
				`	"Sorry, but it's still a 'no.'"`
					decline
				`	"Okay, I'm intrigued. But it still sounds risky."`
			label yes
			branch known
				has "met hai before TMBR"
			`	"Great," he says. "Now, the only question is where we'll go afterwards until the fuss dies down. Say, did you ever find that planet of squirrel people? We'd love to go back there."`
			`	"Yes," you say, "they're called the Hai. They live in a whole big region to the north."`
				goto end
			label known
			branch notpublic
				not "event: hai-human resolution announced"
			`	"Great," he says. "Now, the only question is where we'll go afterwards until the fuss dies down."`
			`	"Didn't you say the Hai really liked you before?" you ask. "I think now might be the perfect opportunity to go back to the Hai."`
			`	"Aww yeah!" he exclaims, "those squirrel people were rad cool. We go thumb our noses at the military industrial complex, then you take us to stay with the peaceful squirrel people where the government won't bother us."`
			`	Once more, they begin loading their stuff onto your ship, while you chart a course to <destination>.`
				accept
			label notpublic
			`	"Great," he says. "Now, the only question is where we'll go afterwards until the fuss dies down. I was thinking it'd be a great chance for our band to reconnect with the squirrel people - what did you call them?"`
			`	"The Hai," you say.`
			label end
			`	"Excellent," he says. "We go thumb our noses at the military-industrial complex, then you take us to stay with the peaceful squirrel people where the government won't bother us."`
			`	Once more, they begin loading their stuff onto your ship, while you chart a course to <destination>.`
				accept
	on visit
		dialog `You arrive on <planet>, but realize that your escort carrying the band and their supplies has not arrived yet. Better depart and wait for your escorts to enter the system.`



mission "There Might Be Riots part 3B"
	landing
	name "Transport band to <planet>"
	description `Avoid the Navy combat drones and give the band "There Might Be Riots" a ride to <destination>.`
	source "Pilot"
	destination "Allhome"
	cargo "musical equipment" 4
	passengers 8
	to offer
		has "There Might Be Riots part 3A: done"
	
	on offer
		conversation
			`You bring your ship to a gingerly landing in a section of the testing range that doesn't look too pockmarked with craters, and the band begins setting up their equipment and video cameras. "This is great," says Ulrich. "We'll be broadcasting live over the Net. It's time people started asking why the government thinks it needs all these weapons of war."`
			`	The band plays through about a third of their set without any evidence that the locals even know you are here, which is surprising for such a tightly secured planet. Then, right in the middle of a particularly crunchy anti-war song, your long-range radar picks up something: a large number of ships approaching from a hundred kilometers away.`
			choice
				`	"Guys, I think we should get out of here."`
				`	"We've got ships incoming. Could be trouble."`
					goto ships
			`	The band stops playing. Ulrich turns to the cameras and says, "For all our fans out there, we'll be back after a brief intermission." Then he walks over to you and says, "What is it?"`
			`	"Ships incoming," you say.`
				goto bad
			label ships
			`	The band stops playing. Ulrich turns to the cameras and says, "For all our fans out there, we'll be back after a brief intermission." Then he walks over to you.`
			label bad
			`	"Did they hail us?" asks Ulrich.`
			`	"No," you say.`
			`	He swears, then shouts to the rest of the band, "Gentlemen, time to pack it up posthaste, before we get turned into a tragic industrial accident!"`
			`	The band has just packed the last of their equipment away when the ships come into view. It's a swarm of unpiloted combat drones, and they seem to be engaged in mock combat with each other. But, their flight path is taking them straight in your direction. You power up your shields just as the first of the drones decide that your ship is a valid target for their lasers...`
				launch
	
	npc
		government "Team Red"
		personality heroic nemesis
		fleet
			variant
				"Combat Drone" 15
	npc
		government "Team Red"
		personality waiting heroic
		fleet
			variant
				"Combat Drone" 20
	npc
		government "Team Blue"
		personality waiting heroic
		fleet
			variant
				"Combat Drone" 35
	
	on visit
		dialog `You arrive on <planet>, but realize that your escort carrying the band and their supplies has not arrived yet. Better depart and wait for your escorts to enter the system.`
	on complete
		payment 500000
		log `Brought "There Might Be Riots" to the Hai world of Allhome after escaping a swarm of combat drones that disrupted their performance on Pilot. Ulrich spoke of a cloudy star in the Rim where he heard a voice in his head after parking his ship.`
		conversation
			`You drop off There Might Be Riots on Allhome. Ulrich is looking around the spaceport in wide-eyed excitement. "This is it, guys!" he says. "We're back in the land of the peaceful squirrels. Captain <last>, I don't know how to thank you, but here's a start." He hands you <payment>.`
			`	As the rest of the band begins unloading their things, Ulrich adds speaking more quietly, "And, in good minstrel fashion I will pay you not just with money, but with a story.`
			`	"Back when the fame first became too much for me, I rented a shuttlecraft under an assumed name and went tooling around the galaxy just to get away from it all. I found some cloudy star out along the Rim, parked my ship where no one would bother me, shut down everything but life support, and just sat there meditating and enjoying the silence for two or three days.`
			`	"Then suddenly clear as day I heard a voice say, 'Are you okay? Do you need anything?' I was so shocked that without even thinking I said, 'I'm fine. How about you?' And the voice told me he was sad. Sad, because that part of space used to be the home of another species, and now they're all dead. He said we humans built our cities on the graveyards of a great civilization and didn't even know it. And if we didn't stop fighting each other, our species would die off too.`
			`	"That's when the band started to speak out against war."`
			choice
				`	"Do you think the voice was real, or just in your head?"`
				`	"It sounds like a good warning. I'll try to take it to heart."`
					goto end
			`	"It was in my head," he says, "And it was real. Very real. When it spoke I felt like the whole galaxy had just tipped sideways, or like I'd just stepped too close to the edge of a cliff and got vertigo. I've imagined some crazy things, but I tell you, this I did not imagine."`
			`	You wish him the best of luck in Hai space, and he heads off into the spaceport with the rest of the band.`
				accept
			label end
			`	"Then best of luck to you," he says, and he heads off into the spaceport with the rest of the band.`
				accept



mission "Drug Running 1"
	name "Drug Running"
	description "Bring a shipment of <cargo> to <destination>. Payment will be <payment>. If you are caught with this cargo, you may be fined."
	minor
	repeat
	source
		attributes "near earth" "dirt belt" "north"
	destination
		attributes "paradise"
		distance 1 100
	cargo "illegal drugs" 5 2 .1
	illegal 40000 `In addition to the fine, the illegal drugs are confiscated from your cargo hold.`
	stealth
	to offer
		random < 10
		"said no to drugs" < 4
	
	on offer
		dialog `As you are walking through the spaceport, a man pulls you aside and asks if you would like to help transport <tons> of "recreational pharmaceuticals" to <planet> for <payment>. (This sounds like an illegal mission, so you'll need to avoid getting scanned or landing on planets with high security.)`
	
	on accept
		"said no to drugs" --
	on decline
		"said no to drugs" ++
	
	on visit
		dialog phrase "generic cargo on visit"
	on complete
		payment
		payment 80000
		"drug smuggler" ++
		dialog `Some disreputable-looking locals unload the illegal drugs from your cargo bay, and hand you your payment of <payment>.`



mission "Drug Running 2"
	name "Drug Running"
	description "Bring a shipment of <cargo> to <destination>. Payment will be <payment>. If you are caught with this cargo, you may be fined."
	minor
	repeat
	source
		attributes "near earth" "dirt belt" "north"
	destination
		attributes "rich"
		distance 1 100
	cargo "illegal drugs" 5 2 .1
	illegal 50000 `In addition to the fine, the illegal drugs are confiscated from your cargo hold.`
	stealth
	to offer
		random < 10
		has "Drug Running 1: done"
	
	on offer
		dialog `When you walk into the local bar, a man sitting in the corner waves you over and says in a hushed voice, "Captain, we've got <tons> of the good stuff that needs to get to <planet>. I promise you this will be a very lucrative operation. What do you say?"`
	
	on visit
		dialog phrase "generic cargo on visit"
	on complete
		payment
		payment 100000
		"drug smuggler" ++
		dialog `Immediately after you land, some workers show up to unload the "stuff." They give you <payment>.`



mission "Drug Running 3"
	name "Drug Running"
	description "Bring a shipment of <cargo> to <destination>. Payment will be <payment>. If you are caught with this cargo, you may be fined."
	minor
	repeat
	source
		attributes "near earth" "dirt belt" "north"
	destination
		attributes "urban"
		distance 1 100
	cargo "illegal drugs" 5 2 .1
	illegal 70000 `In addition to the fine, the illegal drugs are confiscated from your cargo hold.`
	stealth
	to offer
		random < 10
		has "Drug Running 2: done"
	
	on offer
		dialog `A well-dressed woman approaches you as you are walking through the spaceport and asks quietly if you would be willing to help facilitate the transport of some "naughty substances" to a certain individual on <planet> for <payment>.`
	
	on visit
		dialog phrase "generic cargo on visit"
	on complete
		payment
		payment 120000
		"drug smuggler" ++
		dialog `You hand off the illegal "substances" to your contact on <planet>, who pays you <payment>.`



effect "puff"
	sprite "effect/puff"
		"no repeat"
		"frame rate" 10
	"lifetime" 20
	"random angle" 360
	"velocity scale" -.005

outfit "Imaginary Weapon"
	category "Guns"
	"gun ports" -1
	weapon
		sprite "projectile/rainbow"
			"frame rate" 12
			"random start frame"
		"hit effect" "puff"
		"die effect" "puff"
		"inaccuracy" 20
		"velocity" 12
		"lifetime" 60
		"reload" 10
		"acceleration" 1.2
		"drag" .1
		"turn" 3
		"homing" 4
		"tracking" 1.

ship "Hallucination"
	noun "flower"
	sprite "ship/hallucination"
		"frame rate" 1
		"random start frame"
	"never disabled"
	attributes
		"hull" 1000
		"mass" 180
		"drag" 2.1
		"heat dissipation" .7
		"fuel capacity" 100000
		"jump fuel" 100
		"jump speed" 1
		"jump drive" 1
		"automaton" 1
		"thrust" 30
		"turn" 500
		"energy generation" 1
	outfits
		"Imaginary Weapon" 1
	gun 0 0

mission "Hallucination"
	invisible
	landing
	to offer
		has "Drug Running 2: active"
		random < 50
		"teetotaler" < 3
	
	on offer
		conversation
			`During your brief stop on <origin>, it occurs to you that it really is a shame to have a cargo hold full of the finest of illegal drugs, and not to take even a small sample for yourself. There is no way the loss of a tiny bit of drugs could be noticed. Give it a try?`
			choice
				`	(No, I never touch that stuff.)`
					defer
				`	(Sure, sounds like fun!)`
			`	The room begins to spin, and strange things happen...`
				launch
	
	on accept
		log `Agreed to transport illegal drugs. Tried some of them while refueling and instantly regretted it. The sky truly is endless.`
	
	on defer
		"teetotaler" ++
	
	npc kill
		government "Bad Trip"
		personality nemesis heroic
		ship "Hallucination" "Love"
		ship "Hallucination" "Peace"
		ship "Hallucination" "Happy"
		ship "Hallucination" "Shiny"



mission "Shady passenger transport 1"
	name "Shady passenger transport"
	description "Discreetly transport a passenger to <destination>. Payment will be <payment>. If you are caught with him, you may be fined."
	minor
	repeat
	source
		attributes "near earth" "core" "urban"
	destination
		attributes "frontier" "dirt belt" "rim" "north" "south" "pirate"
		distance 2 3
	passengers 1
	illegal 75000 `Your passenger turns out to be a small-time wanted criminal. As he is hauled off in chains, you vehemently protest that you knew nothing of his shady history. You wind up quite a bit poorer through a combination of fines and bribes (the breakdown remains somewhat unclear).`
	stealth

	to offer
		random < 10
		"rejected illegal jobs" < 3

	on offer
		dialog `While having a drink at one of the spaceport's bars, a somewhat scruffy-looking man in a dark cloak pulls you aside and offers <payment> for discreet, no-questions-asked passage to <destination>, which is quite close by. This could be a quick and lucrative job. (It also sounds illegal, so you'll need to avoid getting scanned or landing on planets with high security.)`

	on accept
		"rejected illegal jobs" --

	on decline
		"rejected illegal jobs" ++

	on visit
		dialog phrase "generic passenger on visit"
	on complete
		"getaway driver" ++
		payment 50000
		dialog `Your mysterious passenger has spoken hardly a word during the entire trip. As soon as you land, he hands you your payment of <payment> and disappears into a crowd.`



mission "Shady passenger transport 2"
	name "Shady passenger transport"
	description "Discreetly transport two passengers to <destination>. Payment will be <payment>. If you are caught with them, you may be fined."
	minor
	repeat
	source
		attributes "near earth" core urban
	destination
		attributes "frontier" "dirt belt" "rim" "north" "south" "pirate"
		distance 3 7
	passengers 2
	illegal 150000 `Your passengers turn out to be wanted criminals. As they are hauled off in chains, you vehemently protest that you knew nothing of their shady histories. You wind up quite a bit poorer through a combination of fines and bribes (the breakdown remains somewhat unclear).`
	stealth

	to offer
		random < 8
		"rejected illegal jobs" < 3
		"getaway driver" > 2

	on offer
		dialog `As you are walking through the spaceport, two men in nondescript clothing appear out of nowhere and offer <payment> for discreet, no-questions-asked passage to <destination>. Though they say very little, you get the distinct sense that their presence on this planet and motivation to be elsewhere may not be entirely legal.`

	on accept
		"rejected illegal jobs" --
		"getaway driver" ++
		dialog `You bundle the men onto your ship before anyone sees them. As you're helping unpack their luggage, one of them casually mentions that they may have attracted the attention of some bounty hunters, and would prefer not to be captured. You should probably avoid being scanned, too.`

	on decline
		"rejected illegal jobs" ++

	on visit
		dialog phrase "generic passenger on visit"
	on complete
		"getaway driver" ++
		payment 100000
		dialog `Your passengers depart after paying you the agreed-upon sum of <payment>, off to make new lives for themselves doing who-knows-what.`

	npc
		government "Bounty Hunter"
		personality nemesis plunders waiting
		system
			distance 6 9
		fleet "Bounty Hunters"



mission "Shady passenger transport 3"
	name "Shady passenger transport"
	description "Discreetly transport <bunks> passengers to <destination>. Payment will be <payment>. If you are caught with them, the legal consequences may be severe."
	minor
	repeat
	source
		attributes "frontier" "dirt belt" "rim" "north" "south" "pirate"
	destination
		attributes "near earth" "core" "urban"
		distance 5 10
	passengers 4 8
	illegal 400000 `It's difficult to feign ignorance of your passengers' background during your questioning. You wind up having to pay a small fortune in fines and bribes to keep yourself from being charged as an accomplice to some very serious-sounding crimes.`
	stealth

	to offer
		random < 5
		"rejected illegal jobs" < 3
		"getaway driver" > 5
		has "Shady passenger transport 2: done"

	on offer
		dialog `A group of <bunks> fearsome-looking young men and women brazenly walk up to you in broad daylight, explaining that they're in some legal trouble and need to get to <destination> as quickly as possible. They offer <payment> to secure discreet passage. You must be getting quite a reputation in certain circles. Transporting them might be very dangerous. On the other hand, they're offering a small fortune...`

	on accept
		dialog `The mercenaries (or gang members, or fleeing bank robbers, or who knows what else) make themselves at home on your ship, and begin drinking and arguing. You wonder what you've gotten yourself into...`
		"rejected illegal jobs" --

	on decline
		"rejected illegal jobs" ++

	on visit
		dialog phrase "generic passenger on visit"
	on complete
		payment 350000
		dialog `During the voyage, you've come to understand that your passengers are mercenaries whose latest exploits put them on the wrong side of the law. They pay you the agreed-upon sum of <payment> and disappear into a crowd, no doubt off to cause chaos and mayhem for some unsuspecting victims. Oh well, not your problem...`
		"getaway driver" ++
	npc
		government "Bounty Hunter"
		personality nemesis plunders
		system
			distance 2 3
		fleet "Bounty Hunters"
	npc
		government "Bounty Hunter"
		personality nemesis plunders
		system
			distance 2 3
		fleet "Bounty Hunters"
	npc
		government "Bounty Hunter"
		personality nemesis plunders
		system
			distance 6 9
		fleet "Bounty Hunters"



mission "Shady passenger transport 3 - double cross"
	name "Shady passenger transport"
	description "Discreetly transport <bunks> passengers to <destination>. Payment will be <payment>. If you are caught with them, the legal consequences may be severe."
	"apparent payment" 350000
	minor
	source
		attributes "frontier" "dirt belt" "rim" "north" "south" "pirate"
	destination
		attributes "near earth" "core" "urban"
		distance 5 10
	passengers 4 8

	to offer
		random < 5
		"rejected illegal jobs" < 3
		"getaway driver" > 5
		has "Shady passenger transport 2: done"
		credits >= 10000000

	on offer
		dialog `A group of <bunks> fearsome-looking young men and women brazenly walk up to you in broad daylight, explaining that they're in some legal trouble and need to get to <destination> as quickly as possible. They offer <payment> to secure discreet passage. You must be getting quite a reputation in certain circles. Transporting them might be very dangerous. On the other hand, they're offering a small fortune...`

	to fail
		has "bribed mercenaries"

	to complete
		not "bribed mercenaries"

	on accept
		dialog `The mercenaries (or gang members, or fleeing bank robbers, or who knows what else) make themselves at home on your ship, and begin drinking and arguing. You wonder what you've gotten yourself into...`
		"rejected illegal jobs" --

	on decline
		"rejected illegal jobs" ++

	on enter
		conversation
			`You'd begun to doubt the wisdom of your decision to transport this band of cutthroats from the moment you agreed to it, but the money was too good to resist. You settle into the captain's chair and prepare for the voyage ahead.`
			`	But something feels wrong. You expect to hear the sounds of drunkenness and violence coming from the passenger compartment, but instead a deathly silence fills the air. You whirl around in your seat and come face-to-face with the entire gang. They're all armed. And their weapons are pointing at you. Your heart sinks.`
			`	Their leader appears to be a lithe and dangerous-looking young woman who holds an enormous shotgun that's almost as big as her. "Looks like we boarded the ship of fools, and here's the biggest one!" she says mockingly. "We didn't have a credit to our names, but soon we'll own your ship. Hand over the access codes and we'll let you live."`
			choice
				`	(Shoot first!)`
					goto shoot
				`	(Negotiate.)`
					goto negotiate
				`	(Surrender.)`
					goto betrayed

			label shoot
			branch "shoot and die" "shoot and live"
				random < 75

			label "shoot and die"
			`	That turns out to be a really bad decision. It's also your last. A truly excessive barrage of projectiles ends your life.`
				die

			label negotiate
			`	"You don't want my ship, you want my money," you stammer, stalling for time while you try to think of a way out of this situation. "This ship is registered to me; nobody would believe that you came across it honestly. You want a fresh start in an anonymous ship. I'll give you 4 million credits, and you can buy a Modified Argosy or some other vessel better suited to your line of work."`
			`	The gang leader snorts derisively. "Why don't we just kill you and hotwire this ship? That sounds more fun."`
			choice
				`	(Shoot first!)`
					goto shoot
				`	(Offer more money.)`
					goto "more money"
				`	(Surrender.)`
					goto betrayed

			label "more money"
			action
				set "bribed mercenaries"
			`	You up your bribe to 8 million credits. It's enough. A sigh of relief escapes your lips as everyone lowers their weapons.`
			`	You arrange for a merchant captain to transport the renegades down to the surface, along with a password-protected credit chip. Once the airlock closes, you send them the password. At least you have escaped with your life and your ship.`
				defer

			label betrayed
			`You go to the security station and bitterly hand over the ship's access codes.`
			`	"Smart move," the leader says. "Or was it? Now we don't need you alive for anything, do we?"`
			`	She fires her shotgun into you from behind, and for a brief moment, you are treated to the sight of your internal organs splattered all over the console. It's the last thing you ever see.`
				die

			label "shoot and live"
			`Somehow, miraculously, you manage to reach your gun before she fires. Perhaps it's the sheer brazenness of it - no one would expect someone staring down the barrels of half a dozen guns to actually draw against them. Nevertheless, you do, and it works.`
			`	Your first shot finds its mark, and the gang leader crumples to the floor. The other thugs shriek in alarm and begin to spray gunfire in all directions, but it's ineffective panic fire. Taking cover behind the armored captain's chair, you dispatch two more with well-aimed shots.`
			`	The remaining goons attempt to flee, but your fingers find the button controlling the bridge door and it slams down before they can escape. They throw down their weapons and surrender. You toss them into the brig and decide that it might be a hoot to take them to their original destination as prisoners instead of passengers, and see if you can get a bounty for bringing them in.`

	on visit
		dialog phrase "generic passenger on visit"
	on complete
		dialog `You hand off your prisoners to the planetary authorities who gratefully take them into custody. It turns out that they were wanted, and there's a substantial bounty. You find yourself richer to the tune of <payment>.`
		payment 250000

	npc
		government "Bounty Hunter"
		personality nemesis plunders
		system
			distance 2 3
		fleet "Bounty Hunters"
	npc
		government "Bounty Hunter"
		personality nemesis plunders
		system
			distance 2 3
		fleet "Bounty Hunters"
	npc
		government "Bounty Hunter"
		personality nemesis plunders
		system
			distance 6 9
		fleet "Bounty Hunters"



mission "Shady passenger transport 3 - double cross big payment"
	name "Shady passenger transport big payment"
	landing
	invisible

	to offer
		has "bribed mercenaries"
		credits >= 8000000

	on offer
		payment -8000000
		conversation
			`You receive a message informing you of an unusually large transaction: 8 million credits. The gang of cutthroats must have withdrawn the money you bought them off with. You are now free to continue your career - poorer, but hopefully wiser.`
				decline



mission "Rescue Miners 1"
	description "Participate in the medical evacuation of miners injured on <planet> by bringing <bunks> emergency workers and <cargo> to the planet."
	name "Rescue Miners"
	minor
	source
		attributes "core"
		attributes "urban"
	destination
		attributes "core"
		attributes "mining"
		distance 1 100
	passengers 15
	cargo "emergency supplies" 15
	to offer
		random < 60
	
	on offer
		dialog `You've just sat down in the spaceport bar and ordered a drink when someone in uniform runs into the room and shouts, "There's been a mine explosion on <planet>! We need all available ships to carry relief workers and supplies and to evacuate the injured to a world where there are better medical facilities."`
	on visit
		dialog phrase "generic cargo and passenger on visit"



mission "Rescue Miners 2"
	landing
	description "Participate in the medical evacuation of miners injured on <origin> by bringing <bunks> passengers to the medical facilities on <destination>."
	name "Rescue Miners"
	destination
		attributes "core"
		attributes "urban"
		distance 2 10
	passengers 15
	to offer
		has "Rescue Miners 1: done"
	
	on offer
		dialog `You drop off the medical personnel on <origin>. There are nearly a hundred injured miners waiting for medical evacuation to <planet>. Do you volunteer to carry some of them?`
	
	on visit
		dialog phrase "generic passenger on visit"
	on complete
		payment 80000
		dialog `You drop off the injured miners at one of the medical facilities on <planet> that has agreed to care for the survivors. It's a somewhat chaotic process, but eventually someone thanks you for your help and pays you <payment>.`



mission "Courier 1"
	name "Rush delivery to <planet>"
	repeat
	deadline
	description "Deliver <cargo> to <destination> by <date>. Payment is <payment>."
	minor
	cargo random 5 2 .1
	to offer
		random < 5
	source
		government "Republic" "Free Worlds" "Syndicate" "Quarg" "Neutral"
	destination
		distance 4 10
		government "Republic" "Free Worlds" "Syndicate" "Quarg" "Neutral"
	on offer
		dialog `As you are walking through the spaceport, a man approaches you and says, "Excuse me, Captain. I took on a rush delivery of <cargo> to <planet>, but my ship needs repairs and there's no way I can make it there before <day>. Can you take this job for me? The payment for the job is <payment>."`
	on visit
		dialog phrase "generic cargo on visit"
	on complete
		payment
		payment 30000
		dialog phrase "generic cargo delivery payment"


phrase "generic human package offer"
	word
		`A local`
		`A man`
		`A resident of <origin>`
		`A stranger`
		`A woman`
	word
		` `
	word
		`appears from seemingly nowhere to ask,`
		`approaches you and says,`
		`flags you down and asks,`
		`walks up to you and asks,`
		`stops you and asks,`
	word
		` "`
	word
		`Captain,`
		`Excuse me, Captain.`
		`Sorry to interrupt, but`
		`Hey there, Captain.`
	word
		` `
	word
		`I have a small package that needs to get to <planet> by <day>.`
		`I'm trying to get a package to a relative on <planet> by <day>.`
		`I need to get this package to one of my clients on <planet> by <day>.`
		`I'm trying to get this package to <planet> before <day>.`
	word
		` `
	word
		`Are you able to carry it for me?`
		`Can you carry it for me?`
		`Could you take it there?`
		`Can you help me out with this?`
	word
		` I'll give you <payment> for the effort.`
		` I'm willing to pay you <payment>.`
		` I can afford to give you <payment> for it.`
	word
		`"`

mission "Courier 2"
	name "Package to <planet>"
	repeat
	deadline
	description "Deliver a package weighing <tons> to <destination> by <date>. Payment is <payment>."
	minor
	cargo package 2
	to offer
		random < 5
	source
		government "Republic" "Free Worlds" "Syndicate" "Quarg" "Neutral"
	destination
		distance 7 14
		government "Republic" "Free Worlds" "Syndicate" "Quarg" "Neutral"
	on offer
		dialog phrase "generic human package offer"
	on visit
		dialog phrase "generic cargo on visit"
	on complete
		payment
		payment 50000
		dialog "You drop off the package and collect your payment of <payment>."



mission "Courier 3"
	name "Papers to <planet>"
	deadline
	description "Deliver <tons> of legal papers to <destination> by <date>. Payment is <payment>."
	minor
	cargo "legal papers" 1
	to offer
		random < 5
	source
		government "Republic" "Free Worlds" "Syndicate" "Quarg" "Neutral"
	destination
		distance 7 14
		government "Republic" "Free Worlds" "Syndicate" "Quarg" "Neutral"
	on offer
		dialog `A woman in a suit walks up to you and says, "Pardon me, Captain. I represent a recently deceased client here on <origin> whose legal papers need to be delivered to his next of kin on <destination>. Would you be willing to do some courier work? The papers must be delivered by <day>, and you will be paid <payment>."`
	on visit
		dialog phrase "generic cargo on visit"
	on complete
		payment 100000
		dialog "You drop off the legal papers and collect your payment of <payment>."



mission "Courier 4"
	name "Lizard to <planet>"
	deadline
	description "Deliver an exotic pet (weighing <tons>) to <destination> by <date>. Payment is <payment>."
	minor
	cargo "exotic lizard" 3
	to offer
		random < 5
	source
		government "Republic" "Free Worlds" "Syndicate" "Quarg" "Neutral"
	destination
		distance 7 14
		government "Republic" "Free Worlds" "Syndicate" "Quarg" "Neutral"
		attributes "rich"
	on offer
		conversation
			`A man wearing a very complicated hat waves to you from the other side of a landing pad. "Yoo-hoo, Captain!" he says. "I have a courier mission for you if you're interested."`
			choice
				`	(Find out what he wants.)`
				`	(Ignore him.)`
					decline
			`	"My name is Alphonse," he says. "I am a breeder of exotic lizards. A new client on <planet> has just ordered one, and will pay you <payment> to transport it. Naturally, being a live animal, it's a rush delivery; it needs to be done by <day>. What do you say?"`
			choice
				`	"I'd be glad to."`
				`	"Sorry, I'm not interested in that sort of work."`
					decline
			`	"Excellent!" he says. "Come, let me introduce you to your cargo." He leads you to a supply shed where an enormous lizard, taller than you and probably weighing several tons, is being held in a cage that looks far too flimsy for it. "I'll have my men load her aboard your ship at once," says the man, "along with some meat for her to eat on the journey. Watch out for your fingers when you feed her, by the way. Thank you!"`
				accept
	
	on visit
		dialog phrase "generic cargo on visit"
	on complete
		payment
		payment 100000
		dialog `Somehow, you have managed to bring the large lizard to <planet> without it breaking loose and eating you. You unload it and wait for its new owner to come. When he does, he pays you <payment>.`



mission "Migrant Workers 1"
	name "Migrant Workers"
	description "Bring a group of <bunks> migrant workers to <planet>. Payment is <payment>."
	minor
	passengers 6 7
	source
		attributes "dirt belt"
		attributes "farming"
		near "Zeta Aquilae" 1 100
	destination Rand
	to offer
		random < 5
	
	on offer
		conversation
			`In the spaceport, you can't help but notice a group of six or seven men in ragged farm clothing, sitting by the edge of one of the launch pads. They are probably migrant workers looking for a lift.`
			choice
				`	(Approach them.)`
				`	(Ignore them.)`
					defer
			`	You strike up a conversation with the workers. They say that they are tired of the seasonal fluctuations of farm work, and are looking for something a bit steadier and better paying. "We hear there's always work to be had in the mines on <planet>," they say. "Can you take us there? We've pooled together our savings, and can pay you <payment>."`
			choice
				`	"Sure!"`
					accept
				`	"No, sorry, I'm not headed in that direction."`
					decline
	
	on visit
		dialog phrase "generic passenger on visit"
	on complete
		payment
		payment 20000
		dialog `The migrant workers thank you for transporting them, and hand you <payment>. You hope that they will be able to find better work here than they had on <origin>.`



mission "Humanitarian 1"
	name "Vaccine to <planet>"
	description "Bring <tons> of flu vaccines to the lawless world of <planet>. Be sure the medicine gets into the right hands."
	minor
	cargo "vaccine" 20
	to offer
		random < 5
		"combat rating" > 0
	source
		government "Republic" "Free Worlds" "Syndicate" "Quarg" "Neutral"
	destination
		government "Pirate"
		distance 2 10
	clearance
	
	on offer
		conversation
			`While you are sitting at a table in a local cafe, a woman sits down across from you and says, "Pardon me, Captain. I wonder if you would be interested in helping with a humanitarian mission."`
			choice
				`	"Tell me more."`
				`	"Sorry, I'm too busy."`
					decline
			`	"There's a flu epidemic on <planet>," she says. "It's a lawless world, so they have not been able to find any merchants willing to bring them medicine. But if they don't get a shipment of vaccine soon, the epidemic could become much worse, and even spread to other worlds."`
			choice
				`	"I'd be glad to help."`
				`	"Sorry, I don't believe in helping pirates."`
					decline
			`	"Thank you," she says. "Your contact on <planet> will be a man named 'Raven Hunter.' Don't let anyone but him trick you into giving them the supplies."`
				accept
	
	on visit
		dialog phrase "generic cargo on visit"
	on complete
		payment
		payment 50000
		dialog
			`After several shady characters have offered to buy the vaccines off you, or threatened to rob you, "Raven Hunter" finally shows up and collects them. He thanks you, and pays you <payment>.`



mission "Humanitarian 2"
	name "Food to <planet>"
	description "Bring <tons> of food to the lawless world of <planet>, to help alleviate a famine."
	minor
	cargo "emergency rations" 50
	to offer
		random < 5
		"combat rating" > 0
	source
		government "Republic" "Free Worlds" "Syndicate" "Quarg" "Neutral"
	destination
		government "Pirate"
		distance 2 10
	clearance
	
	on offer
		conversation
			`As you are walking through the local market, a man says, "Captain, do you have room in your hold to bring food to a starving planet?"`
			choice
				`	"Yes, but I hadn't heard news of a famine recently."`
				`	"Sorry, not today."`
					decline
			`	"No, this one wouldn't be in the news," he says. "It's <planet>, a lawless world. They're desperately in need of food, although it's mostly due to corruption and mismanagement of resources."`
			choice
				`	"Well, it sounds like they're getting exactly what they deserve. And, I have no intention of risking my life to land on a pirate world."`
					decline
				`	"Well, even so, no one deserves to starve to death. I'll help them."`
			`	"Thank you," he says. "We'll load the food into your cargo hold immediately. The sooner you can drop it off on <planet>, the better."`
				accept
	
	on visit
		dialog phrase "generic cargo on visit"
	on complete
		payment
		payment 50000
		dialog
			`It takes a while to figure out who exactly is in charge here. You sell off parts of your shipment of food to a few different local leaders, receiving <payment> in exchange.`



mission "Terraforming 1"
	name "Terraforming Rand"
	description "Bring a delegation of two people from Rand to the Academy of Planetary Sciences on Glory."
	minor
	source "Rand"
	destination "Glory"
	passengers 2
	
	to offer
		or
			has "main plot completed"
			and
				not "event: pug invasion"
				not "event: fwc pug invasion"
	on offer
		conversation
			`You stop in to the spaceport bar for a drink. The bar seems to be frequented mostly by the managers of the mining corporation; you suspect the workers don't earn enough to visit a bar very frequently. In one corner, two of the managers are having a very animated discussion. When they see you, they say, "Hello there, Captain! Interested in taking us on a business trip?"`
			choice
				`	"What sort of trip?"`
				`	"Sorry, I'm just in here for the drinks."`
					defer
			`	"To Glory, to the Academy of Planetary Sciences," he says. "This world is rich in resources, and we're thinking that if we could only cool down the deserts a bit and get more plants to grow here, it would be a decent place to live. We've been dreaming about this for years, and I think it's time to go pay a terraforming consultant to tell us whether it's actually possible or not."`
			choice
				`	"Sure, I'd be glad to take you there."`
					accept
				`	"Sorry, that's way too far away for me to travel right now."`
					decline
	on visit
		dialog `You land on <planet>, but realize that your escort carrying the managers hasn't entered the system yet. Better depart and wait for it.`



mission "Terraforming 2"
	landing
	name "Terraforming Rand"
	description "Return to Rand with the delegation and a student who thinks she can terraform the planet cheaply."
	source "Glory"
	destination "Rand"
	passengers 3
	blocked "You have reached <origin>, but you need <capacity> in order to take on the next mission. Return here when you have the required space free."
	to offer
		has "Terraforming 1: done"
	
	on offer
		log `Brought Eric and Alaric to Glory, two managers of a mining corporation on Rand hoping to terraform the planet. Terraforming Rand would be immensely expensive, but a girl named Amy has a theory that may make the process cheap.`
		conversation
			`You drop off the two managers from Rand, whose names are Eric and Alaric, at the Academy. While you wait for their meeting to end, you look around the lobby. The students have apparently just had some sort of science symposium, and poster boards are on display all along the walls. One of them catches your eye: the title is "Affordable Terraforming through Equilibrium Mapping."`
			`	The basic concept of the poster seems to be that instead of altering the climate of a planet through brute force, it ought to instead be feasible to use a properly timed nudge in the right direction to cause the climate to shift toward a new equilibrium point that supports greater biological complexity. This student seems to think that planets naturally "want" to grow more complex and support more life, but that they sometimes get "stuck" in less optimum states.`
			`	It's an intriguing idea. On the other hand, at the bottom of the paper, the professor has written, "Very poor scholarship. Do not anthropomorphize planets."`
			`	Just then, Eric and Alaric return, looking disappointed.`
			choice
				`	"No luck?"`
			`	They shake their heads. "It would cost fifteen million just to bring a specialist out for an initial consultation," says Eric, "and besides, the cost of terraforming machinery and upkeep is prohibitive. I think this whole Academy is just a money-making racket."`
			choice
				`	"Have a look at this poster. Maybe this student would help us. We could bill it as a sort of internship for her."`
				`	"Indeed. They gave this student a failing grade just for suggesting it could be done more cheaply."`
			
			`	They look at the poster. "Sounds almost too good to be true," says Alaric. "Hang on, I'll look her up in the campus directory." A few minutes later, he is on the phone with the student who made the poster. Her name is Amy. It turns out she is about to flunk out anyway, and is more than willing to travel back to Rand with you when offered a tiny fraction of what the consultant would have received.`
			`	An hour later, you meet up with Amy, and arrange for her to join you on your ship before it takes off. Eric and Alaric are very excited, but you are a bit worried about the wisdom of entrusting their planet's future to someone so young and inexperienced.`
				accept
	
	on visit
		dialog `You land on <planet>, but realize that your escort carrying Eric, Alaric, and Amy hasn't entered the system yet. Better depart and wait for it.`
	on complete
		payment 140000
		dialog `On the entire return journey, Eric and Alaric have been busy showing Amy geological survey maps of Rand and asking her for ideas. The moment you land, they hurry out of the ship. "I'm going to show Amy around," says Eric, "but meet us in the spaceport bar later if you want to help out with whatever we do next." Alaric hands you <payment> as payment for your services, and then follows after them.`



ship "Asteroid"
	noun "asteroid"
	sprite "asteroid/medium rock/spin"
		"frame rate" 10
	attributes
		"fuel capacity" 1
		"hull" 10000
		"mass" 1000
		"drag" 10
		"heat dissipation" .1
		"required crew" 0
		"automaton" 1
		"bunks" 0
		"thrust" 10
		"turn" 100
		"thrusting energy" 1
		"turning energy" 1
		"energy generation" 3
		"inscrutable" 1
	explode "small explosion" 25
	explode "medium explosion" 35
	explode "large explosion" 45
	explode "huge explosion" 30



mission "Terraforming 3"
	name "Terraforming Rand"
	description "Plant a thruster on an asteroid to guide it into a collision with the northern pole of Rand."
	blocked "You'll need more cargo space in order to take the next mission from Eric and Alaric. Return here when you have <capacity>."
	cargo "thruster equipment" 10
	source "Rand"
	to offer
		has "Terraforming 2: done"
	
	on offer
		conversation
			`Alaric, Eric, and Amy are having a heated conversation at a table in the bar. When they see you, Alaric says, "Okay, let's let Captain <last> be the tie breaker." He motions to you to join them.`
			`	Amy explains, "Based on my data, it appears that Rand once had a cooler, more moist climate. But the trouble is, it has almost no axial tilt."`
			`	"That means no changing seasons," explains Eric.`
			`	"The result is that much of the planet is very hot, but the poles are very cold. Nearly all the planet's water has migrated to the poles and ended up frozen into the ice caps. Because the weather is so unchanging here, nothing ever prompts that water to melt and rejoin the hydrological cycle."`
			choice
				`	"Well, that seems impossible to fix. It's not like you can rotate a planet's axis."`
					goto rotate
				`	"Are you suggesting melting the ice caps somehow?"`
					goto melting
			label rotate
			`	"Of course not," she says. "But what we can do is introduce a sudden variation in the planet's climate that will allow water to be distributed more evenly across the surface again."`
				goto danger
			label melting
			`	"That would be the traditional terraforming approach," she says, "using orbital mirrors, or geothermal power, or something similar to evaporate the ice caps at a faster rate than new ice is being deposited. That approach would take a century or so."`
				goto danger
			label danger
			`	"This is where Amy's plan gets a bit scary," says Alaric.`
			`	"I'm proposing crashing a medium-sized asteroid into the ice cap," she says. "If we pick the right asteroid, we can control the amount of dust that is created. The result will be a sudden influx of variability, that may allow the planet to revert to a wetter, more biodiverse state."`
			choice
				`	"That is a stupid idea, and I want nothing to do with it."`
					decline
				`	"Well, if you think it will work, I'm willing to try it!"`
			`	"Great!" says Amy. "I'll mark the asteroid on your radar. You just need to board it, install a small ion thruster, and return here."`
			`	Eric contacts some spaceport workers and has them load a small thruster onto your ship, along with the equipment you will need to mount it on the asteroid.`
				accept
	
	npc save assist
		government "Uninhabited"
		personality derelict fleeing uninterested waiting pacifist mute
		ship "Asteroid" "Target Asteroid"
	
	on visit
		dialog `You return to the spaceport to the confused looks of Eric, Alaric, and Amy. "You didn't put the thrusters on the asteroid," Amy says. "Just board the asteroid to attach the thrusters." Amy begins pushing you back to your ship, clearly eager to see the results of this experiment.`
	on complete
		payment 20000
		log `Agreed with Amy's idea to steer an asteroid into Rand's polar ice cap in order to change the planet's climate. Hopefully this ends well.`
		dialog
			`When you land, the sky already seems noticeably darker than before. Eric runs up to your ship. "You did it!" he says, excited. "A perfect hit. Now we just have to wait and see what the results are. Meet us in the spaceport bar again in a few hours, and Amy will have her initial measurements ready." He hands you a credit chip for <payment>.`



mission "Terraforming 4"
	name "Terraforming Rand"
	description "Bring Amy to <destination> to collect some hardy plants that can grow in a low-light environment."
	source "Rand"
	destination "New Portland"
	to offer
		has "Terraforming 3: done"
	passengers 1
	
	on offer
		conversation
			`By the time you meet up with Eric, Alaric, and Amy, the cloud cover already seems to have visibly increased. Amy is very enthusiastic. "Atmospheric water vapor is on the rise," she says. "The impact vaporized enough ice to form a small ocean. I wouldn't be surprised if we get a rainstorm here in a day or two."`
			`	"What's next?" you ask.`
			`	She says, "I'd like to travel with you to <planet>, and collect some seeds and cuttings from plants that can handle a cooler world with dimmer light, since that's what we'll have here until the dust settles down. I'd say we'll need about ten tons of cargo space."`
			choice
				`	"I'd be glad to take you there."`
					accept
				`	"Sorry, I need to move on to some other work now."`
					decline
	
	on visit
		dialog `You land on <planet>, but realize that your escort carrying Amy hasn't entered the system yet. Better depart and wait for it.`
	on complete
		dialog `As soon as you land, Amy heads off to meet with some local biologists who she contacted during the trip over here. "We'll be back in the spaceport in two hours," she says. "Be sure to have ten tons of cargo space free."`



mission "Terraforming 5"
	name "Terraforming Rand"
	description "Bring Amy and <tons> of hardy plants that can grow in a low-light environment back to <destination>."
	source "New Portland"
	destination "Rand"
	to offer
		has "Terraforming 4: done"
	passengers 1
	cargo "seeds and plants" 10
	
	on offer
		conversation
			`You meet up with Amy, and load the seeds and plant cuttings onto your ship.`
			choice
				`	"Looks good, let's head back to Rand."`
					accept
				`	"So, how do you plan to seed the whole planet with these, anyway?"`
			`	She says, "My idea is to just disperse them in a few different locations, and trust that they will spread out over the next decade or so. We picked plants that are hardy and can spread very rapidly."`
			choice
				`	"Sounds good to me."`
					accept
				`	"What happens if the plants are too invasive, and choke out all the local wildlife?"`
			`	"Well," she says, "in order to keep the climate on <planet> dynamic, they're going to need regular asteroid impacts every few decades. If these plants are too invasive, they can just wait an extra decade or so in between impacts and let the desert creep back in and kill off the invasive plants."`
			choice
				`	"Okay, I guess that would work."`
					accept
				`	"Wait, they're going to have to keep smashing asteroids into their world in perpetuity to maintain the new environment?"`
			`	"For a century or so, yes," she says. "But that's a whole lot more economical than vaporizing the ice caps using traditional terraforming equipment. Come on, let's get back to <planet>."`
				accept
	
	on visit
		dialog `You land on <planet>, but realize that your escort carrying Amy and the seeds hasn't entered the system yet. Better depart and wait for it.`
	on complete
		payment 60000
		event "terraforming timer" 4 8
		log `Amy's theory to terraform Rand seems to have worked. Precipitation around the planet has greatly increased with the introduction of new water into the water cycle.`
		conversation
			`When you get back to <planet>, Amy has you fly in a random path a few kilometers above the surface while she periodically dumps loads of seeds and plant material out the airlock. In the process, you fly through several rainstorms. This world's climate has indeed been altered. But you can't help wonder how a few tons of seed spread out over the entire surface of a planet is really going to help anything.`
			`	Then you meet up with Eric and Alaric. Eric is elated. "We just got a massive rainstorm here!" he says. "We haven't had that much precipitation in a decade!"`
			`	Alaric is less enthusiastic. "Flash floods washed out the road through the canyon," he says, "and very nearly flooded one of the mines, too."`
			`	Amy says, "It will take a year or two for things to begin to settle down. Then we can figure out what our next steps should be."`
			`	"I just hope we haven't made things worse than they were," says Alaric. He hands you your payment of <payment>. "Anyway, thanks for your help, <first>. It sounds like there's nothing more to be done here for the time being."`
		event "terraforming Rand"



event "terraforming Rand"
	planet "Rand"
		add description `	Recent terraforming experiments have caused an increase in precipitation. Flash floods have scoured the landscape in some areas, but sandstorms are also less frequent, and the locals say the heat is a bit less oppressive than it used to be.`

event "terraforming timer"

mission "Terraforming 6"
	landing
	name "Unlawful Use of an Asteroid"
	description `Travel to <destination> by <date> for questioning on your "unlawful use of an asteroid."`
	source
		government "Republic"
		attributes "spaceport"
		not attributes "deep"
		not system "Sol"
	destination "Earth"
	deadline
	deadline 2
	to offer
		has "event: terraforming timer"
		or
			has "main plot completed"
			and
				not "event: pug invasion"
				not "event: fwc pug invasion"
	
	on offer
		conversation
			`When you land on <origin> and exit your ship, you are stopped by a Navy officer with a group of guards. "Captain <last>. You are wanted for..." The officer pauses and looks down at the tablet in his hand. "The 'unlawful use of an asteroid.' You are to travel to <destination> immediately for questioning."`
			choice
				`	"Understood, officer."`
					accept
				`	"I'm wanted for what?"`
				`	(Run away.)`
					flee
			
			`	"The unlawful use of an asteroid, Captain. I'm not entirely sure what that means, but I've been told to send you to <planet> by <day>. Your compliance would be much appreciated."`
			choice
				`	"Alright. Hopefully I can get an answer as to what this is about."`
					accept
				`	(Run away.)`
					flee
			
	on decline
		"reputation: Republic" <?= -10
	on fail
		"reputation: Republic" <?= -10
		dialog `You receive a message from the Republic itself. "Captain <last>. You have not arrived on Earth for your trial on the 'unlawful use of an asteroid' in the time provided to you and therefore are now a criminal of the Republic."`
	on complete
		log `Had to travel to Earth to answer for crashing an asteroid into Rand. Luckily, thanks to Alaric and Eric's lawyer, the case was dropped.`
		conversation
			`You are quickly escorted from the crowded <planet> spaceport to a court building in a wealthy district of the city and asked multiple questions pertaining to the events on Rand. "Why did you purposefully crash an asteroid into a planet? What did you expect to happen? Do you know how many people could have died?" You answer to the best of your ability, and after roughly an hour of questioning you are transferred to a different room where you find Eric, Alaric, and Amy.`
			choice
				`	"What are we going to do?"`
					goto lawyer
				`	"Do you know what we're doing here?"`
			
			`	"Apparently someone had a problem with us terraforming Rand," Amy says, looking rather disappointed.`
			
			label lawyer
			`	"Don't worry," Alaric says. "Our lawyer is on his way right now. We'll all be out of here by the end of the day."`
			`	Alaric's optimism turns out to be justified, as the lawyer quickly finds that there are no actual laws on the books that define lawful or unlawful uses of an asteroid. Since no one was hurt by the asteroid impact and data that Amy had been collecting shows that Rand's climate has changed for the better so far, the case is quickly dropped and you are escorted back to your ship.`
			`	Before you are able to leave, Amy stops you. "Could you meet me in the spaceport bar, Captain? I have some good news to share with you."`



mission "Terraforming 7"
	name "Terraforming Research"
	description "Bring Amy and Nolan to <destination>, where they will research and publish Amy's terraforming methods."
	source "Earth"
	destination "Valhalla"
	passengers 2
	blocked "You need <capacity> in order to take on the next mission. Return here when you have the required space free."
	to offer
		has "Terraforming 6: done"
	
	on offer
		conversation
			`You find Amy in heated discussion with someone about her academy project, "Affordable Terraforming through Equilibrium Mapping." She takes a sip of her drink and invites you to sit down with them.`
			`	"Hello, Captain! This is Nolan. He works in the Deep's Department of Terraforming Research and Application, and he contacted me after hearing about how we started terraforming Rand."`
			`	Nolan outstretches his hand to you. "Nice to meet you, Captain."`
			choice
				`	"Nice to meet you too."`
					goto next
				`	"I take it you're interested in Amy's ideas."`
			
			`	"Absolutely. It's an extraordinary concept, and no offense to you Amy, but it's spectacular that someone of such little experience would imagine such a method of terraforming."`
			
			label next
			`	Amy continues. "Nolan wants to help pursue research of my terraforming techniques. Would you be able to give us a lift to <destination>? I'll pay you <payment>."`
			choice
				`	"Sure, I'd be glad to take you there."`
					accept
				`	"Sorry, I have other places to be."`
					decline
	
	on visit
		dialog `You land on <planet>, but realize that your escort carrying Amy and Nolan hasn't entered the system yet. Better depart and wait for it.`
	on complete
		payment 50000
		event "terraforming research" 120 180
		log `Amy has been noticed by the Deep's Department of Terraforming Research. She will be spending time researching her terraforming theories in the hopes that there are more worlds that can be helped.`
		dialog `The whole journey to <planet>, Amy and Nolan discussed the multiple planets within the Dirt Belt that would be perfect candidates for terraforming. "Nolan and I will spend the next few months here researching my theories," Amy says as she steps off of your ship. "I'll make sure to contact you once we're ready to try terraforming another planet." She hands you <payment>, then follows Nolan out of the spaceport.`



event "terraforming research"

mission "Terraforming 8"
	landing
	name "Terraforming Research"
	description "Meet with Amy and Nolan on <destination> to talk about experimentally terraforming another planet."
	source
		near "Epsilon Leonis" 1 100
	destination "Valhalla"
	to offer
		has "event: terraforming research"
	
	on offer
		dialog `You receive a message from Amy: "Hello, Captain <last>. I just wanted to tell you that Nolan and I have recently published our work on 'Reducing Terraforming Expenses Through Equilibrium Mapping,' and we've received a grant from the Deep for it! We're going to begin experiments with terraforming on a different world. Don't worry, the Republic has approved our experiment this time, so we won't get dragged off for any more cases of an 'unlawful use of an asteroid.' If you're interested in helping, pick us up on <destination>."`



mission "Terraforming 9"
	landing
	name "Terraforming Tundra"
	description "Travel to <destination> with Amy, Nolan, and four others."
	source "Valhalla"
	destination "Tundra"
	passengers 6
	cargo "scientific equipment" 10
	blocked "You need <capacity> in order to take on the next mission. Return here when you have the required space free."
	to offer
		has "Terraforming 8: done"
	
	on offer
		conversation
			`The spaceport is crowded with ships and people when you land. Amy's publication must have stirred up quite the commotion among terraforming scientists.`
			`	Spaceport security clears a path to your ship for Amy, Nolan, and four people you do not recognize. You notice that a few among the crowd of people are jeering and holding signs, one reading "Don't asteroid my planet!" and a half-eaten sandwich gets thrown in Amy's path as she approaches.`
			`	"Not everyone is as happy with the prospect of affordable terraforming as we are," Amy says to you as she boards your ship along with suitcases full of scientific supplies. "But that's no reason to stop, now is it?"`
			`	Amy introduces you to the four others that she brought on board. Two of them are terraforming experts who helped Amy and Nolan with their research. The other two are representatives: one sent by the Republic Parliament in order to oversee the project, and another from Tundra.`
			`	"Once you're ready, Captain, please bring us to <destination>. Tundra was a tropical world millions of years ago, but became cold after a cataclysmic event of some sort. There's a good chance that we may be able to nudge the planet back toward a warmer climate if we do this right."`
				accept
	
	on visit
		dialog `You land on <planet>, but realize that your escort carrying the scientists and their equipment hasn't entered the system yet. Better depart and wait for it.`
	on complete
		dialog
			`The journey to Tundra was spent by your passengers discussing the possible methods of terraforming the planet. The Republic representative was none too pleased when Nolan, perhaps jokingly, suggested crashing an asteroid into it.`
			`	Everyone except for the Tundra native begins to shiver after stepping out of your ship onto the planet, even while inside a protective dome. "Meet us in the spaceport bar in a few hours. We need to finalize our plans of how we're going to execute this experiment."`



mission "Terraforming 10"
	name "Terraforming Tundra"
	description "Bring the Republic representative overseeing the terraforming project to <destination>, where he will attempt to find an alternative solution to terraforming Tundra that does not involve an asteroid."
	source "Tundra"
	destination "Earth"
	passengers 1
	to offer
		has "Terraforming 9: done"
	
	on offer
		log `Began the process of trying to terraform Tundra with new research from Amy and Nolan. Nolan has suggested that another asteroid be used, but the representative for the Republic overseeing the project is displeased with this approach.`
		conversation
			`Amy, Nolan, and the other two scientists tell you the known history of Tundra's climate. Millions of years ago, an asteroid impact or large volcanic eruption altered the planet's atmosphere. Now, the planet no longer retains enough heat from its host star in order to stay warm.`
			`	"Tundra's snow covered surface only exacerbates the problem, reflecting most of the star's light back into space," Nolan explains. "This means that we need to both alter the atmosphere in order for it to retain more heat and alter the surface in order for it to reflect less heat."`
			`	Amy rolls out a map of the entire planet onto the table. Different regions of the surface are color coded, and a large red spot in the planet's southern hemisphere sticks out to you.`
			`	"Tundra has very low volcanic activity, but seismic mapping has led us to this area." Amy circles the red spot with her finger. "Magma from the planet's mantle is building up under this area of the crust, which, lucky for us, is unusually thin. Still, it could be another ten thousand years before the magma builds up enough pressure under the surface to cause a supereruption, melting the snow around it and releasing greenhouse gases into the atmosphere that over time will raise the global temperatures."`
			choice
				`	"So are we going to wait ten thousand years for it to erupt?"`
				`	"How does this help our situation?"`
					goto situation
			
			`	The Republic representative scoffs at your comment. "If we were then we wouldn't be here, now would we, Captain?"`
			
			label situation
			`	One of the other scientists responds, "What we plan to do is encourage the eruption of this volcano by making the crust above the volcano thinner. When the pressure of the magma is able to overcome the pressure of the crust, an eruption will occur."`
			`	"How exactly do you plan to do that?" the Tundra representative responds. "And what will happen to the people who live near that area?"`
			`	Nolan answers, "The people who live near the volcano will need to evacuate the area with all their belongings. The Republic should provide any assistance needed for the evacuation. As for how we will cause the volcano to erupt, we need something energetic enough to crack the planet's crust in the location of the volcano, releasing the pressure that the magma is causing to spark an eruption. That's where we bring in another asteroi--"`
			`	"No, no, no!" the Republic representative exclaims, cutting Nolan off mid-sentence. "The Republic will not gain a reputation for crashing asteroids into its own planets. The consequences of such an action could be disastrous should it go wrong! And in what way will this warm the planet when the resulting volcanic winter could last decades and only result in an even colder climate? Are you not even old enough to remember how a supereruption on Hope caused the evacuation of the entire planet? If the people of Tundra are this desperate to terraform their planet then normal techniques should be employed, none of this 'equilibrium mapping' nonsense."`
			`	"Sir," Amy speaks up with a stern tone of voice, "we have already been authorized by the Republic to undergo this terraforming experiment, so unless you have half a teraton of cheap explosives, we're going to need to use an asteroid. The volcanic winter can be easily avoided by having a fleet of freighters sweep the volcanic ash out of the atmosphere, meaning we'll get the benefits of the greenhouse gases without the detriments of volcanic ash reflecting Cebalrai's heat back into space. No one knew the volcano on Hope was going to erupt, but we can prepare for this eruption and take steps to mitigate the problems." Amy looks the representative straight in the eyes and smirks. "We're scientists, we have this handled."`
			`	The representative falls silent. After a moment of thinking, he says "Captain, I need you to take me to Parliament. I may be able to authorize the use of explosives that should suffice, but it may not be as cheap as Ms. Amy is hoping. We're not about to turn asteroids into our single solution for everything."`
			choice
				`	"I'll get my ship ready to launch."`
				`	"Sorry, I have other things I could be doing."`
					decline
			
			`	The representative leaves the bar. "We'll wait here," Amy says to you. "I'll speak with the Tundra government about evacuating the area around where the impact site will be so that we can start when you get back."`
				accept
	on visit
		dialog `You land on <planet>, but realize that your escort carrying the representative hasn't entered the system yet. Better depart and wait for it.`



mission "Terraforming 11"
	landing
	name "Terraforming Tundra"
	description "Return to <destination> with the Republic representative."
	source "Earth"
	destination "Tundra"
	passengers 1
	to offer
		has "Terraforming 10: done"
	
	on offer
		conversation
			`"Wait here," the Republic representative says curtly. Several hours later, he returns, not looking very happy. "What a waste of time. Parliament has declined my request. I don't much agree with this, but you will need to crash an asteroid into Tundra if you wish to achieve your goal." Before you ready for launch, you send a message to Amy and Nolan telling them that an asteroid will be used after all. You don't receive an immediate response.`
				accept
	
	on enter "Cebalrai"
		dialog
			`Your ship is targeted by pirate fleets when you enter the system. Before you engage, you receive a message from Amy.`
			`	"Captain, these pirate ships have been occupying the system for days. They must be taken out if we are to safely crash an asteroid into Tundra. If you aren't able to fight them, distract them until backup arrives."`
	on visit
		dialog `You return to <planet>, but not all of the pirates have been fought off. They don't look like they're leaving any time soon either. Better depart and finish them off for good.`
	npc evade
		government "Pirate"
		personality nemesis staying target
		system "Cebalrai"
		fleet
			names "pirate"
			variant
				"Marauder Quicksilver"
				"Headhunter"
				"Wasp"
				"Bastion"
	npc
		government "Republic"
		personality heroic opportunistic
		system "Procyon"
		fleet
			names "republic small"
			variant
				"Frigate" 2
				"Gunboat" 3
				"Rainmaker" 2



mission "Terraforming 12"
	landing
	name "Terraforming Tundra"
	description "Plant a thruster on an asteroid to guide it into a collision with the dormant supervolcano on Tundra."
	source "Tundra"
	cargo "thruster equipment" 10
	blocked "You need <capacity> in order to take on the next mission. Return here when you have the required space free."
	to offer
		has "Terraforming 11: done"
	
	on offer
		payment 300000
		conversation
			`The pirates that occupied the system did not make an effort to land on Tundra, but they did harass any merchant ships that passed through the system. The government of Tundra pays you <payment> for helping in ridding the system of the pirates, a pleasantly unexpected reward.`
			`	You gather with the scientists in the spaceport bar. The Tundra native informs you that all residents close enough to the volcano to be in danger have been evacuated. "All we need to do now is find the right asteroid," Amy says, and after only a short time of searching, she finds the perfect candidate. "Just like last time, Captain."`
			`	Spaceport workers load a small thruster and the equipment you will need to mount it on the asteroid into your ship.`
				accept
	
	npc assist
		government "Uninhabited"
		personality derelict fleeing uninterested waiting pacifist mute
		ship "Asteroid" "Target Asteroid"
	
	on visit
		dialog `You return to the spaceport to the confused looks of Amy and the rest of the scientists. "You didn't put the thrusters on the asteroid," Amy says. "Just board the asteroid to attach the thrusters." Amy begins pushing you back to your ship, clearly eager to see the results of this experiment.`
	on complete
		payment 200000
		event "terraforming timer 2" 730 912
		event "terraforming Tundra"
		log `Fought off a fleet of pirates preventing the terraforming of Tundra, then maneuvered an asteroid into Tundra to trigger the eruption of a supervolcano. Tundra's global temperatures will initially drop, but the increased volume of greenhouse gases in the atmosphere will eventually improve Tundra's climate.`
		conversation
			`A plume of debris has formed in a mushroom cloud shape above where the asteroid hit. The scientists are viewing their instruments in anticipation for what happens next.`
			`	Almost an hour after the impact, the ground begins to shake slightly, even though the volcano is located hundreds of kilometers away. "This might be it!" Nolan exclaims as he closely watches a seismometer receiving readings from near the impact site. Suddenly the seismometer spikes, and another plume, much larger than the asteroid impact, rises from the impact site. Half an hour later, the low sound of the massive eruption can be heard in the spaceport, triggering another burst of cheers from the scientists. "It actually worked!" one of them yells out.`
			`	You fly the scientists over top of the volcano, allowing them to take readings of the air and surface. "Greenhouse gas levels are off the charts!" Amy exclaims. "Once these gases disperse across the planet's atmosphere, they should begin warming the entire planet."`
			`	The heat has formed a huge circle of melted snow around the volcano, revealing the green color of trees and the dull grays and browns of rock. Closer to the center of the eruption you spot dozens of lava flows emanating from the center of the impact crater.`
			choice
				`	"What do we do now?"`
					goto what
				`	"It looks beautiful from up here."`
			
			`	"Yes it does, Captain," the Republic representative says. "Yes it does."`
				goto end
			
			label what
			`	"First we need to clear all this volcanic ash out of the atmosphere, as otherwise the planet's temperature will drop, then we wait," Amy says to you. "We should be able to tell how this will affect Tundra's climate in a year or two."`
			
			label end
			`	You steer your ship back to the spaceport. Amy pays you <payment> after you land. "Thanks for your help, Captain. We're going to stay here and monitor Tundra's climate as it shifts, so there's nothing more that we need you for."`



event "terraforming Tundra"
	planet "Tundra"
		description `Millions of years ago, this was a warm world, perhaps even tropical. But some cataclysmic event, perhaps a meteor strike or a massive volcanic eruption, altered the planet's atmosphere enough to turn it into the nearly lifeless, frozen planet it is today. Recent experiments in terraforming the planet have attempted to remedy the climate by causing a supervolcano to prematurely erupt.`
		description `	The first settlers came here to drill for the oil trapped deep under the surface, a relic of Tundra's former, more lively days. Instead of refining the oil into plastic, which sells relatively cheap in this region, they have developed an industry in synthetic fabrics and clothing.`



event "terraforming timer 2"

mission "Terraforming Follow-up"
	landing
	source
		government "Republic" "Free Worlds" "Syndicate" "Independent" "Neutral"
		near "Sol" 100
		attributes spaceport
	to offer
		has "event: terraforming timer 2"
	on offer
		event "terraforming follow-up"
		conversation
			`When you land, you receive a message from Amy, the girl you helped to terraform Rand and Tundra.`
			`	"I hope everything is going well, Captain. I just wanted to give you an update on what has occurred in the past year.`
			`	"Tundra's climate has drastically improved. Areas around the equator are starting to become completely snow-free, and I was amazed when I was able to walk outside without a heavy coat on. The Republic has placed a halt on any more experiments, as they wish to see how the situations on Tundra and Rand turn out.`
			`	"Speaking of Rand, last month I got to catch up with Eric and Alaric when I visited the planet. They've told me that Rand is becoming a far better place to live on now. It's even becoming a popular tourist destination. They wanted me to relay their gratitude to you for making their dream come true.`
			`	"That's all I have to say. Thanks again for all the help. I don't know where I would be without it."`
				decline



event "terraforming follow-up"
	planet "Rand"
		add attributes "tourism"
		description `Rand is a desert world, too dry for much farming and with gravity low enough to be uncomfortable for most human beings. It is, however, the best source of heavy metals in the galactic south. Aside from the managers of the mining companies, nearly all the people here are migrant workers from elsewhere in the Dirt Belt, who have come to spend a season working for the relatively high wages that uranium mining offers, either to send money off-world or to save it up in order to build a better life for themselves.`
		description `	Due to the results of recent terraforming experiments, Rand has become a moderately more habitable place. Fascination with this change in climate has led to Rand becoming a semi-popular tourist destination of the Dirt Belt.`
	planet "Tundra"
		spaceport `The spaceport village consists of several large domes, which keep out the wind and driving snow; ships enter and exit the largest of the domes through a hatch that closes as soon as they have come through. Before the planet was terraformed, enough snow would pile up on top of one of the domes every decade or so that it became a danger of collapsing under its own weight; the locals would simply move out of that dome and build another one higher up on the snowpack, but the changing climate has reduced the amount of snow enough that the locals may never need to build another dome again.`



mission "A wolf, a goat, and a cabbage"
	job
	description "Transport a wolf, a goat, and a cabbage to <destination>. Payment will be <payment>."
	"apparent payment" 100000
	to offer
		"day" == 1
		"month" == 4
	source
		government "Republic" "Free Worlds" "Syndicate" "Neutral"
	destination
		distance 3 5
		government "Republic" "Free Worlds" "Syndicate" "Neutral"
	cargo "wolf" 1
	
	on enter
	on enter
		dialog
			`You hear a strange crunching sound coming from your cargo hold.`
	on enter
		dialog
			`The worrisome munching sound in your ship's hold is followed by a horrific shrieking bleating noise and then an equally horrific silence. Turning on your cargo hold's security camera, you discover that there is nothing left of the goat and the cabbage that you were transporting except a few scraps of cabbage, some bones, and a lot of blood.`
			`	Meanwhile, the wolf is calmly gnawing on what you suspect is the goat's femur, with a rather self-satisfied look in its eyes. Apparently the goat ate the cabbage, and shortly after that the wolf ate the goat.`
	
	on complete
		payment 33000
		dialog
			`The man who collects the wolf from you on the landing pad is furious. "I told the shipping company not to put the goat in the same ship as the wolf or the cabbage," he says, "but I guess they tried to save money by subcontracting it all to the same captain."`
			`	Because you only delivered a third of the cargo safely, he only pays you <payment>.`



mission "Terminus exploration"
	name "Missing drone"
	description "Travel to the <waypoints> system to see if you can find any sign of a probe drone that had been launched by a team of scientists before they were attacked by pirates and forced to flee."
	source
		planet "Memory" "Haze" "Nifel"
	waypoint "Terminus"
	destination "Bounty"
	to offer
		"combat rating" > 20
	on offer
		conversation
			`As you are exploring the marketplace, a man wearing comically thick glasses comes over to talk to you. "Captain <last>?" he asks. You nod. "I hear that you're not averse to taking on risks," he says. "I'm the lead scientist on a project studying a spatial anomaly in an uninhabited system nearby. We had just launched a probe to study the anomaly more closely when a band of pirates arrived and forced us to flee the system. Would you be willing to travel there and see if you can retrieve the drone's data?"`
			choice
				`	"Sure, I would be glad to."`
					goto end
				`	"How strong of a threat is the pirate fleet?"`
				`	"Sorry, I don't have time to help you."`
					decline
			`	"Just a couple of interceptors," he says. "We were in a scout ship, with no real weapons to speak of, and none of us on the ship have any combat experience. So, we felt it was safer to run away than to try to fight, even though we were leaving valuable equipment behind."`
			choice
				`	"That doesn't sound like much of a threat. I'd be glad to help."`
				`	"Sorry, I don't want to help with this."`
					decline
			label end
			`	"Thank you so much!" he says. "All I need you to do is board the drone and download its database. Unless the pirates have already stripped out the computer, of course. The drone is in the Terminus system, a few jumps away from here. We'll be waiting on <destination> for your return."`
				accept
	npc assist
		system "Terminus"
		government "Derelict"
		personality derelict target pacifist mute
		ship "Science Drone" "Beagle"
		dialog `You board the science drone and discover that the pirates have stripped just about everything of value from it: the engines, the sensors, and the fuel cell that powered it. But the computer system is either too deeply integrated into the drone, or too specialized, to be of any value to the pirates. You transfer enough power to the drone's batteries to reactivate it, and are able to retrieve the data that the scientist was looking for. But it's clear that this drone, or what's left of it, is not going anywhere. You'll have to leave it behind.`
	npc
		system "Terminus"
		government "Pirate"
		personality staying
		fleet "Small Southern Pirates" 2
	on visit
		dialog `You've returned to <planet>, but you don't have the drone's data. Go to Terminus and board the science drone to retrieve the data.`
	on complete
		payment 90000
		log `Recovered data from a derelict science drone for a team of scientists who were studying a strange red anomaly in the Terminus system. The lead scientist on the team, Ivan, suggested that it may be a partially collapsed wormhole.`
		conversation
			`The scientist is overjoyed that you were able to retrieve the data from the drone. Almost in tears, he says, "We were worried that all our planning and fundraising had been for nothing. These measurements will help us to understand that spatial anomaly far better than we do right now." He hands you a credit chip worth <payment>. "And by the way, my name is Ivan. I have an office near the spaceport on Valhalla that you can visit if ever you're wanting to help, or just curious."`
			choice
				`	"Can you tell me more about this anomaly you are studying?"`
				`	"I'm glad I was able to help."`
					decline
			`	Ivan says, "It seems to be a partially collapsed wormhole, something that once linked this part of the galaxy to somewhere else. But, we haven't succeeded in sending anything through it. Maybe the wormhole is no longer passable. Or maybe there's some way to make it open more fully. Or maybe only ships that are specially attuned to its energy signature can travel through it. We don't even know if the wormhole is a natural phenomenon or some sort of alien artifact. Honestly, we aren't sure if it's even a wormhole at all. We'll need to study the data you've recovered to understand it further."`
			choice
				`	"A wormhole? Those actually exist?"`
				`	"What makes you think it's a wormhole? Have you found anomalies similar to this before?"`
					goto similar
			`	"Well of course. The existence of wormholes has been proven for some time now. The Deep managed to create wormholes on the atomic scale before the Republic was even founded." He lowers his voice. "But I suspect that you're asking about wormholes large enough for a ship to pass through."`
			label similar
			`	Ivan looks around the spaceport, as if checking to see if he's being watched. He then looks back to you and motions for you to lean in. Whispering, he says, "The Republic doesn't like when people share this information, but there is one stable wormhole just beyond the Republic's borders."`
			branch skip
				not "First Contact: Hai: offered"
			action
				log `Ivan said that although he's not sure if the anomaly is a wormhole or not, it does bear a striking resemblance to the wormhole that leads to the Hai.`
			`	"You mean the wormhole to the Hai?" you ask.`
			`	"Interesting, you know of it," Ivan responds. "The anomaly in Terminus bears a striking resemblance to it in some of our readings, although it is very different in others."`
				goto end
			label skip
			action
				log `Ivan said that although he's not sure if the anomaly is a wormhole or not, there is a wormhole "just beyond the Republic's borders" that the Republic doesn't like people sharing information on.`
			label end
			`	He looks around again and stands up straight. He then raises his voice, almost projecting it for anyone around you to hear. "But of course, the Deep never figured out how to make wormholes big enough for anything useful, otherwise we wouldn't even need hyperdrives," he says with a wink. "Anyway, thank you again for helping me. Hopefully we meet again in the future."`

ship "Science Drone"
	sprite "ship/science drone"
	attributes
		category "Drone"
		hull 200
		mass 30
		drag 2
		"heat dissipation" 1
	explode "tiny explosion" 5
	explode "small explosion" 2



mission "Lost Boy 1"
	minor
	name `Rescue Tod`
	description `Travel to <destination> in search for Tod, the son of a single mother from <origin>.`
	source "Moonshake"
	destination "Deadman's Cove"
	to offer
		"combat rating" > 100
	
	on offer
		conversation
			`Wandering around the spaceport to see what it has to offer, you make your way into one of the dimly lit restaurants to avoid the crowded streets and metallic-tasting air outside. The restaurant is mostly empty. One of its only inhabitants is a dirty-looking woman crying with her head down in one of the booths.`
			choice
				`	(Approach the woman and ask why she is crying.)`
				`	(Ignore her and leave the restaurant.)`
					goto leave
			
			`	As you walk close to the woman, she raises her head from her arms and brushes her hair out of her face to look at you. Tears run down her cheeks and her nose is running. "Wh-wh-what do you w-want?" she asks in a quiet voice, trying to speak through sobs.`
			choice
				`	"Can I help you?"`
				`	"Why are you crying?"`
			
			`	You ask the woman if she needs help. She wipes away the tears with the sleeve of her shirt and tells you that she is looking for her son, Tod. "I sent him away to a mining job on Placer because I don't have the money to support him myself, but on the way the ship he was on was attacked and boarded by pirates." She begins to sob again. "I d-don't know if he's d-dead or a slave. I tried t-talking to someone from the Syndicate, but they said that saving him wouldn't be w-worth it.`
			`	"W-would you be able to help? Please do if you c-can."`
			choice
				`	"Alright, I'll help you. Where should I look for him?"`
					goto accept
				`	"Sorry, I'm not going to risk my life for someone I don't know."`
			
			`	The woman begins crying even louder than she was before. A waiter walks up to you and suggests that you leave before making the situation worse, and one of the few customers in the restaurant gives you a dirty look for making his meal experience even worse.`
			
			label leave
			`	You wait for the streets to become less crowded before leaving the restaurant. As you look back through the windows of the restaurant, you catch a glimpse of the woman still crying in the booth before the crowd blocks your line of sight and you continue walking.`
				decline

			label accept
			`	"Thank you s-so much! The closest pirate planet to here is <destination>. If he's still alive then I'm sure he would be there. I can feel it." The woman gives you a description of Tod Copper so that you may find him and thanks you again for agreeing to help her. She asks that if you find him to bring him to a location in the <origin> spaceport where she will be waiting.`
				accept



mission "Lost Boy 2"
	landing
	name `Rescue Tod`
	description `Locate the <npc> and board it to rescue Tod, then bring him to <destination> so that he may reunite with his mother.`
	source "Deadman's Cove"
	destination "Moonshake"
	to offer
		has "Lost Boy 1: done"
	
	on offer
		conversation
			`The air in the <origin> spaceport smells of tobacco and tastes of the salt from the world's vast oceans. You receive sideways looks from rough-looking pirates, but none make a move to cause any trouble. As lawless as pirates can be, they still adhere to a form of honor code when in a planet's main spaceport. At least generally.`
			`	You ask a bartender for directions to the local slave traders, as that is the likely place that Tod would be if he was taken here. He points you to a slave trader by the name of Cygnet Brig who "runs the slave trade 'round these parts."`
			`	Cygnet owns a large warehouse building located on the edge of the spaceport island where he keeps all his slaves packed together in groups of three in small holding cells. Some slaves are rattling the bars on their cell or screaming in protest, but many have seemed to accept their fate. Cygnet, a tall, thin, mustachioed man, notices you gazing at the cells. "Can't keep 'em too packed together, oth'wise they's get each otha sick," he remarks in a thick accent of unknown origin to you. "What can I get ya?"`
			choice
				`	"I'm here to buy a slave."`
					goto description
				`	"Do you have a boy by the name of Tod Copper?"`
			
			`	Cygnet strokes his mustache. "Tod Copper. Tod Copper. Tell you what, that name doesn' ring a bell. Heck, I don' even keep track of names 'less I get someone impor'ant. If ya lookin' for someone in particular to buy, can I get a description?"`
			
			label description
			`	You provide Cygnet with the description of Tod that his mother gave you, then explain to him that Tod would have been taken from a ship bound for Placer.`
			`	"Oh yeah, that bugger! That little rebel was causin' me trouble so I sold him off soon as I could. If ya looking for him, then you're gonna need to look for a ship by the name of <npc>. They bought your boy Tod 'bout four days ago. Might be hangin' around a system nearby."`
			`	You thank Cygnet, who has been surprisingly polite for a slave trader, for the information. "If ya ever need a slave, just come talk to me," he remarks as you walk back to your ship. "I've got the cheapest slaves this side of Sol."`
				accept
	on visit
		dialog `You've landed on <planet>, but you haven't yet found Tod. Keep looking for the <npc> and then board the ship; it can't be far from Deadman's Cove.`
	
	npc board
		personality staying nemesis target plunders
		government "Bounty"
		system
			distance 2 4
		ship "Vanguard (Particle)" "Lord Ligonier"
		conversation
			`When you breach the ship's hull, you find the crew of the <npc> more concerned with containing the fires caused by your weapons than with you walking onto their ship. Almost every one of the crew members is a teenager. One looks at you and the pistol in your hand with mortal fear in his eyes.`
			`	Through the smoke and steam, you see a boy running toward you who fits the description of Tod Copper.`
			choice
				`	"Get on my ship!"`
					goto ship
				`	"Are you Tod?"`
			
			`	"Yeah! Are you here to save me?"`
			`	"Get on my ship!" you yell, motioning for him to come toward you.`
			
			label ship
			`	The boy runs past you and into your ship. Following closely behind Tod is a large bearded man holding a laser rifle in one hand and a fragmentation grenade in the other.`
			`	"That's my crew member, you no-good piece of sh--"`
			`	Before the captain is able to finish his sentence, pipes in the wall next to him explode, blasting hot steam all over the right side of his body, causing him to begin rolling on the floor in horrible screeches of pain. Not wanting to stay connected to the ship any longer than you need to be, you run back into your ship and fly away.`
				launch



mission "Lost Boy 3"
	landing
	name `Bring Tod to <planet>`
	description `Now that Tod's mother knows he is safe, bring him to <destination> so that he may start his mining job to support him and his mother.`
	source "Moonshake"
	destination "Placer"
	passengers 1
	blocked "This mission requires that you have at least one free bunk. Return once you have the space."
	to offer
		has "Lost Boy 2: done"
	
	on offer
		conversation
			`Tod's mother almost tears up at the sight of him as you approach. "Oh, my baby boy is alive!" she exclaims, running up and hugging Tod as his face reddens with embarrassment. "Are you hurt? Are you okay? Do you think you'll be fine?" Tod's mother asks, kissing his cheeks between each question.`
			`	"I'm fine, Mom," Tod says in an annoyed tone of voice. Some things never change.`
			`	The mother gives you a handful of credit chips. At a glance, you guess that they couldn't be worth more than 1,000 credits. "I know it isn't much for the work you've done, Captain, but it's all I have to give you in return."`
			choice
				`	"Don't worry about it."`
				`	"I'm sorry but I can't take this from you."`
					goto reject
			
			action
				payment 952
			`	"This is just so wonderful. There aren't many people around here who would do such a thing for such little pay."`
				goto end
			
			label reject
			`	You hand the credits back to the mother as she begins to tear up again. "Thank you so much, Captain."`
			
			label end
			`	"Hold on," Tod chimes in. "I still need to get to <planet>."`
			`	"Of course!" his mother yells out. "Captain, would you please make sure that Tod has a safe passage to <destination>?"`
			`	"And make sure I don't become a slave this time," Tod quips jokingly.`
			choice
				`	"Okay, I'll take Tod to <planet>."`
					accept
				`	"Sorry, I'm not headed in that direction."`
					decline
	
	npc
		government "Pirate"
		personality staying plunders disables
		system "Al Dhanab"
		ship "Falcon (Heavy)" "Cygnet's Slaver"
	
	on visit
		dialog `You land on <planet>, but remember that Tod is in one of your escorts that has yet to enter the system. Better depart and wait for it to arrive.`
	on complete
		dialog `You wish Tod the best of luck on <planet>. "Thank you, Captain. Hopefully I can repay you one day. As cliche as it sounds, I owe you my life."`



mission "Paradise Fortune 1"
	minor
	name `Flee to <planet>`
	description `Flee from <origin> to <destination> with the girl you let on to your ship.`
	source
		planet "Follower" "Mainsail"
	destination
		attributes spaceport
		distance 1 1
	passengers 1
	to offer
		random < 50
		has "main plot completed"
		or
			not "hr: secret leaks"
			has "event: hai-human resolution announced"
	
	on offer
		conversation
			`As with all Paradise Worlds, the air is just the right temperature when you step out of your ship, and a light breeze rustles the leaves of the trees planted around the spaceport. While taking a moment to breathe in the fresh air, you hear yelling coming from the entrance to the <origin> shipyard. Looking over, you spot a young girl with a backpack running from two spaceport security guards. "Get back here!" they yell at the girl, chasing her with no success.`
			`	"Someone help me!" the girl shrieks out. As she runs, a credit chip falls out of her backpack.`
			choice
				`	(Let her onto my ship.)`
					goto continue
				`	(Ignore the scene.)`
			
			`	The girl looks you in the eyes as she approaches, expecting help that will never come. Air rushes past you as she and the security guards run by. After a few meters, the security guards catch up to the girl, tackling her to the ground and detaining her as they remove her backpack full of credit chips.`
				decline
			
			label continue
			`	You open the hatch to your ship and yell "Get on!" as the girl approaches. "Thank you, Captain," she says while getting closer, to much protest from the approaching security guards.`
			`	As she enters your ship, she grabs your arm and pulls you in with her before closing the hatch. "Launch and go to <destination>, now! I'll explain when we get there."`
				launch
	on visit
		dialog `You land on <planet>, but realize that the girl is in one of your escorts that hasn't entered the system yet. Better depart and wait for it to arrive.`



mission "Paradise Fortune 2"
	landing
	name `Escaping Paradise`
	description `Escape the Paradise Worlds and travel to <destination> where Diana Howl will give over part of her family's fortune to the local government of <planet>.`
	destination
		attributes "dirt belt"
		government Republic
	passengers 1
	to offer
		has "Paradise Fortune 1: done"
	
	on offer
		conversation
			`"You need to explain what is going on here," you say just after setting your ship down.`
			`	"Alright, alright, I'll explain." You notice that the girl has a strange mix between a posh Paradise World accent and a Dirt Belt or possibly even Rim accent. "My name is Diana Howl. My father is the CEO of a large marketing firm. And this," Diana opens her backpack, revealing its full contents of thousands of credit chips, "this is part of my family fortune, about half a billion credits of it. Don't worry, my father should be able to make this back in a few months' time."`
			choice
				`	"Why have you stolen all this?"`
					goto story
				`	"I'm calling the spaceport authorities."`
			
			`	"No, wait! Let me explain!" Diana protests.`
			
			label story
			`	"All my life I've been fascinated with the world outside my little bubble of the Paradise Planets. My father met my mother on Heartland in the Cor Caroli system while he was on a business trip, so my mother would often take me on trips to the Dirt Belt. The last time I went was before the war though; my mother didn't want me anywhere near the 'Free Loafers,' as she called them. Back then life in the Dirt Belt didn't seem anywhere near comparable to life in the Paradise Worlds, and I can only imagine how much worse it might be after being so close to a war, so I decided that I needed to do something to help.`
			`	"Now, can you take me to <destination>? I wish to hand this over to the government there to help them. It may not seem like much in the grand scheme of how many credits go into running a planet, but it should be a huge boost to their economy."`
			choice
				`	"Alright, I'll help you."`
					goto accept
				`	"What makes you think they won't hand it over to your father?"`
				`	"This is a crime. I don't want to get in trouble helping you."`
					goto decline
			
			`	Diana pauses. "I hadn't thought of that," she says in a downtrodden tone, "but I at least have to try! Please just bring me to <planet>. Please!" Diana looks up at you with puppy dog eyes, quivering her lip with the backpack of credit chips held against her chest.`
			choice
				`	"Alright, I'll bring you to <planet>."`
				`	"Sorry, but I'm not putting myself on the line for this."`
					goto decline
			
			label accept
			`	"Excellent!" Diana yells out. She drops the bag of credits on the floor and gives you a hug. "We'll have to leave immediately, for I fear that the spaceport authorities here might be searching for us."`
				launch
			
			label decline
			`	You call the spaceport authorities and tell them that Diana Howl is on your ship. Moments later when they arrive, they take Diana kicking and screaming off of your ship. She yells harsh profanities at you as she is taken away, one among them being "Syndicate lover." As a reward for "catching" Diana, the spaceport authorities transfer 150,000 credits to your account.`
				decline
			
	on decline
		payment 150000
		log "People" "Diana Howl" `A teenager who stole half a billion credits from her family's wealth, you turned her in to the authorities for a meagre reward.`
	on visit
		dialog `You land on <planet>, but realize that Diana is in one of your escorts that hasn't entered the system yet. Better depart and wait for it to arrive.`



mission "Paradise Fortune 3"
	landing
	name `Last Hope`
	description `Escape from the Navy and travel to <destination> where Diana Howl hopes that the Free Worlds will help her.`
	destination "Bourne"
	passengers 1
	to offer
		has "Paradise Fortune 2: done"
	
	on offer
		conversation
			`Diana is eager to get going as soon as you land. "This is going to be great! I'm going to do so much good with this! I can't wait to see the look on their faces when I open up my backpack in front of them!" Diana says rapidly as she bounces up and down with the backpack of credit chips on her back.`
			`	As you gather a few credits to bring with you in case you see something you want to buy, Diana bounces off the ship. Suddenly, her crazed rambling stops. Diana comes running back onto the ship yelling "We need to go! Fly to <destination>! The Free Worlds should protect me!"`
			choice
				`	"What is it? What's happening?"`
				`	(Launch immediately.)`
					launch
			
			`	"Look outside," Diana says with a ghastly look on her face. You check your ship's external cameras, and roaming around your ship is a group of men in Navy uniforms. One of them raises a megaphone to his mouth.`
			`	"Hand over the girl and her credits and we can all walk away from this peacefully, Captain."`
			choice
				`	"Why do you need her?"`
				`	"Over my dead body!"`
					goto launch
				`	"Alright, I'll bring her out."`
					goto agree
			
			`	"In case you haven't noticed, Captain, that girl is in possession of over half a billion stolen credits. She's a criminal, and helping her makes you a criminal too. Given your status, Captain <last>, I'd appreciate it if you didn't make me the officer that put <first> <last> behind bars."`
			choice
				`	"I'm sorry officer, but I can't help you."`
					goto launch
				`	"Okay, I'll hand her over."`
			
			label agree
			`	Diana looks to you in shock. "You wouldn't!" she screeches. "You can't! Fly me to <planet> right now!"`
			choice
				`	"I'm not going to become a criminal to fulfill your crazy dream."`
				`	"Okay, we'll fly to <planet>."`
					goto launch
			
			`	You allow the Navy officer and his troops onto your ship, where they apprehend Diana and her stolen credits. They take her kicking and screaming off of your ship. She yells harsh profanities at you as she is taken away, one among them being "Syndicate lover."`
			`	"Thank you for not causing any more trouble, Captain," the officer says to you. He then hands you 500,000 credits for "playing nice" and leaves.`
				decline
			
			label launch
			`	You activate your repulsor engines, sending the Navy troops recoiling away from your ship. As you ascend into space, your computers detect multiple ships targeting you.`
				launch
			
	on accept
		"stored reputation: Republic" = "reputation: Republic"
		"reputation: Republic" <?= -10
	
	on decline
		payment 500000
		log "People" "Diana Howl" `A teenager who stole half a billion credits from her family's wealth, you turned her in to the authorities for a moderate reward.`
	
	on visit
		dialog `You land on <planet>, but realize that Diana is in one of your escorts that hasn't entered the system yet. Better depart and wait for it to arrive.`
	
	npc evade
		government "Republic"
		personality heroic
		fleet "Large Republic"



mission "Paradise Fortune 4"
	landing
	name `Exchange of Goods`
	description `Travel to <destination> and hand the backpack of credits and Diana Howl's note over to the Navy.`
	source "Bourne"
	destination "New Boston"
	to offer
		has "Paradise Fortune 3: done"
	
	on offer
		conversation
			`While in flight, Diana tells you the stories that she heard of the war. In the Paradise Planets region, they were told that declaring independence and bombing Geminus and Martini was the Free Worlds' first step in overthrowing the Republic.`
			`	"We should talk to Alondo," Diana says. "He'll be able to handle this situation."`
			
			branch epilogue
				has "FW Epilogue: Alondo: offered"
			`	As you're coming in for a landing on Bourne, you receive a message from Alondo. "<first>!" he says. "I just heard that you were in system. Want to meet up for a drink and talk about old times?"`
			choice
				`	"I'd be glad to any other time, but I need your help at the moment."`
					goto conversation
			
			label epilogue
			`	As you're coming in for a landing, you contact Alondo, who is luckily on Bourne. "What have you gotten yourself into?" he responds after you mention that you need his help.`
			choice
				`	"I'll explain the situation when we meet."`
			
			label conversation
			`	You meet with Alondo at his office in the Free Worlds Senate building. After he and Diana exchange greetings, you explain the situation to him.`
			`	"You what?" Alondo responds. "You have to turn her in. The war may be over, Captain, but there is still tension between the Republic and Free Worlds that we cannot have a situation like this exacerbating."`
			`	"You can't do that!" Diana yells in protest. "I thought the Free Worlds was supposed to be all about going against the Republic, but you're just going to give in?"`
			`	"Look here, kid," Alondo says in a stern tone. "The Free Worlds was never about being against the Republic, it was only ever about being against Parliament. There's a big difference there. What you've done is a crime, even to the Free Worlds. We are not about to gain a reputation of harboring criminals of the Republic."`
			`	Diana, instead of protesting further, puts her head down. "I'll be in your ship, Captain," she says. Diana storms off, making an effort to create as much noise as possible with the stomps of her feet.`
			`	"Spoiled kid," Alondo says quietly. "Attitudes like that are why I joined the Southern Defense Pact. Anyway Captain, I suggest you hand her over to the Navy immediately. I'll contact the Republic if you need me to."`
			choice
				`	"Alright, I'll hand her over."`
				`	"Sorry, Alondo, but I agree with her cause."`
					goto agree
			
			action
				set "navy contacted"
			`	Alondo breathes a sigh of relief. "You should probably go check on her. I'll message you where the Navy wants to pick her up."`
				goto end
			
			label agree
			`	"I understand. Please, just don't drag the Free Worlds into this."`
			
			label end
			`	You say goodbye to Alondo and return to your ship. When you arrive and look around, Diana is notably absent. In your pilot's seat she has left her backpack and a written note. The paper has noticeable tear stains in one of the corners.`
			``
			`Dear <first> <last>,`
			`	I don't care about the credits anymore, but I can't go back to my family. I'll be too much of a disgrace, and I can't even imagine looking my parents in the eyes after what I've done. I've left the credits with you. You can do with them as you wish.`
			`	I've taken this chance to escape from my old life. I want to become my own person in the world, and I want to do it on my own. Please don't come looking for me, because wherever I am I'll be happier than when I was with my parents. I've failed myself today, but I'm still going to strive for the betterment of the less fortunate. Thank you for trying to make my dreams come true, even if you couldn't succeed.`
			`	Sincerely,`
			`				Diana W. Howl`
			``
			`	You stare down at the backpack, stuffed full with over half a billion credits.`
			choice
				`	(Hand the credits over to the Navy.)`
				`	(Steal the credits.)`
					goto steal
			
			branch navy
				has "navy contacted"
			`	You fold the note and slip it into the backpack so that you can show it to the Navy to explain why Diana is not with you. You contact the Navy's crime report hotline and tell them that you have the stolen credits. A few minutes later, they respond telling you that a fleet is waiting on <destination> to retrieve the credits.`
				accept
			
			label navy
			action
				clear "navy contacted"
			`	You fold the note and slip it into the backpack so that you can show it to the Navy to explain why Diana is not with you. Alondo sends you a message, telling you that the Navy says they are waiting on <destination> for the credits.`
				accept
			
			label steal
			`	You rip the note apart and begin counting the credits. In total, the backpack contains a whopping 525,894,400 credits. Over half a billion credits richer, you sit down and wonder what you will spend it on.`
				decline
	
	on accept
		"reputation: Republic" >?= "stored reputation: Republic"
	on decline
		payment 525894400
		"reputation: Republic" <?= -1000
		log "People" "Diana Howl" `A teenager who stole half a billion credits from her family's wealth, she decided to start a new life outside the Paradise Planets while you decided to pocket the substantial fortune she left behind to avoid being hunted down.`
	on complete
		payment 1000000
		conversation
			`You spot a fleet of docked Navy ships as you come in for a landing. A small squad of troops gather around your ship after you land. You are greeted by a Navy officer upon exiting your ship and explain to him where Diana is, showing him the note she wrote.`
			`	"That is unfortunate," he responds with a troubled look on his face. "We'll contact the Howl family about this." Before letting you go, the officer hands you <payment>. "This is the reward that Mr. Howl put out for the return of his credits. Thank you for doing the right thing, Captain."`
		log "People" "Diana Howl" `A teenager who stole half a billion credits from her family's wealth, she decided to start a new life outside the Paradise Planets while you dutifully turned in the credits to the authorities to keep the peace. You received a substantial reward for your integrity.`



mission "Northern Blockade"
	minor
	name `Mebsuta Disaster`
	description `<destination> is under attack by pirates. Assist the Republic by delivering <cargo> to the planet as soon as possible.`
	source
		near "Mebsuta" 2 4
	destination "Featherweight"
	cargo "relief supplies" 178
	to offer
		random < 20
		"combat rating" > 200
		"reputation: Republic" >= 0
	
	on offer
		conversation
			`You are approached by a Navy officer. "Are you Captain <last>?" You nod. "Would you be able to assist us? A sizable gang of pirates has occupied <system> and raided the spaceport. A Navy fleet is on its way to eliminate the pirates, but reports from the planet indicate that the spaceport of <planet> is in dire need of supplies. Any building above three stories was badly damaged and everything in the warehouses was either stolen or destroyed. We need a ship to bring <cargo> to them as soon as possible, but there are no available Navy ships capable of doing the job. Would you deliver the supplies for us, Captain?"`
			choice
				`	"I'd be glad to help, Officer."`
					accept
				`	"Sorry, but I'm not traveling in that direction."`
					decline
	
	npc
		government "Pirate"
		personality staying harvests plunders
		system destination
		fleet "Large Northern Pirates" 3
	npc
		government "Republic"
		personality staying heroic
		system destination
		fleet "Large Republic"
		fleet "Small Republic" 2
	npc
		government "Pirate"
		personality nemesis staying harvests plunders
		system "Mirzam"
		fleet "Large Northern Pirates"
		fleet "Small Northern Pirates" 3
	
	on visit
		dialog phrase "generic cargo on visit"
	on complete
		payment
		payment 7500
		dialog `As the last crate of supplies is loaded off of your ship, the Navy ships defending the system land. The local authorities thank you for helping, and you are paid <payment>.`



mission "Southern Blockade"
	minor
	name `Spaceport Defenses`
	description `<stopovers> are under attack. Drop off <cargo> on these planets and return to <destination> for payment. (<payment>)`
	source
		near "Pherkad" 2 4
		government "Free Worlds"
	stopover "Cornucopia"
	stopover "Solace"
	stopover "Winter"
	cargo "spaceport turrets" 75
	to offer
		random < 20
		"combat rating" > 150
		not "event: Thule becomes independent"
		"reputation: Free Worlds" >= 0
	
	on offer
		conversation
			`A captain in a Free Worlds uniform enters the spaceport and turns on a megaphone. "Attention! The Free Worlds are in need of volunteers able to carry <cargo> to <stopovers> for fortifying the spaceports nearest to the pirate system of Men. Free Worlds ships are currently preoccupied with fighting off a pirate incursion into those systems, and we are unable to spare enough ships for the job. Our hope is that these defenses will deter any future incursions. Payment will be <payment> for the first captain who accepts." The spaceport falls quiet as captains contemplate this offer.`
			choice
				`	(Volunteer.)`
				`	(Ignore.)`
					decline
			
			`	The Free Worlds captain thanks you for offering your help. Spaceport workers load the turrets onto your ship, and the captain tells you to return to <origin> once you have dropped off the turrets for payment.`
				accept
	
	npc
		government "Pirate"
		personality staying harvests plunders
		system "Kappa Centauri"
		fleet "Large Southern Pirates"
	npc
		government "Pirate"
		personality nemesis staying harvests plunders
		system "Kappa Centauri"
		fleet "Large Southern Pirates"
	npc
		government "Pirate"
		personality staying harvests plunders
		system "Yed Prior"
		fleet "Large Southern Pirates"
		fleet "Small Southern Pirates" 2
	npc
		government "Pirate"
		personality nemesis staying harvests plunders
		system "Yed Prior"
		fleet "Large Southern Pirates"
	npc
		government "Pirate"
		personality staying harvests plunders
		system "Pherkad"
		fleet "Small Southern Pirates" 3
	npc
		government "Free Worlds"
		personality staying heroic
		system "Kappa Centauri"
		fleet "Large Free Worlds"
	npc
		government "Free Worlds"
		personality staying heroic
		system "Yed Prior"
		fleet "Large Free Worlds"
	npc
		government "Free Worlds"
		personality staying heroic
		system "Pherkad"
		fleet "Large Free Worlds"
	on stopover
		dialog `The last of the defenses are quickly unloaded from your ship, put into place, and activated. A pirate ship attacking the system attempts to follow you down to the surface, but the fire coming from the newly installed spaceport turrets forces the pirate to turn away and flee for orbit. Time to return to <destination>.`
	on visit
		dialog phrase "generic cargo on visit"
	on complete
		payment
		payment 5000
		log `Installed spaceport defense turrets on three frontier worlds. The Free Worlds hopes that this will reduce the piracy in the region.`
		dialog `The Free Worlds captain thanks you for helping to fortify the frontier worlds, and pays you <payment>.`



mission "Core Blockade"
	minor
	name `Bad Harvest`
	description `The pirate world of <destination> is experiencing a famine. Warlords of the planet have threatened the Syndicate into giving them food. Deliver <cargo> to the world for <payment>.`
	source
		near "Almach" 2 4
	destination "Deadman's Cove"
	clearance
	cargo "food" 287
	to offer
		random < 20
		"combat rating" > 400
	
	on offer
		conversation
			`In the <origin> spaceport, you are approached by a Syndicate employee. By the looks of his uniform, he works for Syndicated Security. "Hello, Captain. You're a competent pilot, correct?" You nod your head. "Excellent. The Syndicate needs <cargo> transported to <destination>. The pirate world has seen a particularly bad harvest this past season, so much of the population is without sufficient food. Pirate warlords have threatened to begin raiding our freighters and frontier worlds if we don't provide them with food. It's cheaper to do what they want, so we've agreed to the deal, but we don't want to risk any of our own ships being destroyed. The Syndicate will pay you <payment> should you accept and complete this job."`
			choice
				`	"Alright, I'll get my ship ready."`
					accept
				`	"Sorry, but I have better things to be doing."`
					decline
	
	npc
		government "Pirate"
		personality nemesis staying harvests plunders
		system destination
		fleet "Large Core Pirates" 2
	npc
		government "Pirate"
		personality nemesis staying harvests plunders
		system "Schedar"
		fleet "Large Core Pirates"
		fleet "Small Core Pirates" 3
	
	on visit
		dialog phrase "generic cargo on visit"
	on complete
		payment
		payment 10000
		dialog `Multiple bands of pirates, each run by a different warlord, are waiting in the spaceport when you land. They take the food from your cargo hold like animals, leaving quite the mess behind. When you return to your ship, you find that the Syndicate has deposited <payment> into your account.`



mission "Pirate Blockade"
	minor
	name `Escape to Freedom`
	description `Bring <bunks> escaped slaves to freedom on <destination>, far away from their pirate oppressor. The woman on <origin> promised that a person on <planet> would give you <payment>.`
	source "Buccaneer Bay"
	destination "Hippocrates"
	passengers 19
	to offer
		"combat rating" > 500
	
	on offer
		conversation
			`It is dusk at the <origin> spaceport, and the setting sun casts long shadows across the spaceport deck. You take notice of a slim cloaked figure walking only a few meters behind you who seems to be keeping pace.`
			choice
				`	(Confront them.)`
					goto confront
				`	(Stop walking and see if they stop as well.)`
			
			`	You stop by the entrance to a store that claims to have "the best Polecats!" and lean against the building, trying not to draw attention to yourself. The figure keeps walking at the same pace, and as they pass you, a soft voice says, "Follow me," from under the cloak. The figure bolts off into a dark alleyway next to the building.`
				goto choice
			
			label confront
			`	You turn around and stare right at the figure, who stops within a foot of you. The shadows cast by the sun make it impossible for you to make out their face under the cloak. "Follow me," a soft voice says from under the cloak, before the figure bolts off into a dark alleyway next to the building.`
			
			label choice
			choice
				`	(Follow the figure.)`
				`	(Return to my ship.)`
					decline
			
			`	You step into the alleyway and find the figure standing under a lamp. The figure removes their cloak, revealing the face of a woman with short dark hair and a distinct, jagged scar across her right cheek. She begins whispering to you. "You're not from this world. I can tell. You're too clean and unscarred. Could you help me?"`
			choice
				`	"What do you want?"`
					goto need
				`	"Why would I help a pirate?"`
			
			`	The woman chuckles. "Not everyone who lives on a pirate world is a pirate, you know. Maybe you need to learn how not to stereotype. Regardless..." She trails off.`
			
			label need
			`	"It isn't what I want, it's what I need," she whispers, putting heavy emphasis on the word "need."`
			`	"You undoubtedly know about the horrendous slave trade that still exists on pirate worlds today. A slave trade that the Republic doesn't care to abolish, leaving innocent people to waste away like rats in a cage, working for their lives. As if the politicians of the Republic aren't vermin themselves..." Her face twists into a hate-filled scorn as she speaks of the Republic. It then returns to normal as she continues. "I'm part of a group of people who have decided to take matters into our own hands. We're mostly people who grew up on pirate worlds, but some of us were born elsewhere.`
			`	"I assassinated a pirate warlord a couple of days ago, and I have been sheltering his slaves ever since. What I need from you is to transport the <bunks> people in my care to <destination>. Another member of my group should be there to pay you <payment> and take the people somewhere far away from here." She cocks her head to the right. "Will you fight for justice and transport these people, Captain?" The look in her eyes suggests that she won't take no for an answer.`
			choice
				`	"Anything for the freedom of the innocent."`
				`	"Sorry, but I'm not going to risk my life for your cause."`
					goto decline
			
			`	"Good choice, Captain. We'll wait till the sun has fully set, then I will bring the people to your ship. I'll be traveling in my own ship and launch ahead of you, which should hopefully distract the pirates looking for their warlord's assassin and give you enough room to escape. Wait for me after you land on <planet>."`
				accept
			
			label decline
			action
				set "denied freeing slaves"
			`	"Poor choice, Captain." The woman pulls a knife from under her cloak and tilts it to blind you with the glare of the lamp above her. You stumble backward in anticipation of an attack, but the woman does not move. "I'll remember this, Captain," she hisses at you. The woman puts her cloak back up and sprints down the alleyway into darkness.`
				decline
	
	npc
		government "Pirate"
		personality nemesis staying harvests plunders
		system destination
		fleet "Large Core Pirates"
	npc
		government "Pirate"
		personality nemesis staying harvests plunders
		system "Persian"
		fleet "Small Core Pirates" 3
	npc
		government "Pirate"
		personality nemesis staying harvests plunders
		fleet "Large Core Pirates"
	
	on visit
		dialog `You land on <planet> and begin looking around for the man you are supposed to meet, but then you realize that not all of the escaped slaves are here. Better depart and wait for your escorts holding the rest to arrive.`
	on complete
		payment
		payment 1000
		log `Helped members of a group fighting to end slavery on pirate worlds. Safely rescued 19 slaves from Buccaneer Bay and left them with a man who said that they will be brought somewhere safer, but the woman of the group seems to have not made it out.`
		conversation
			`Just as was promised, a man approaches you in the spaceport and tells you that he is part of the same group as the woman. Interestingly, the man has a similar scar as the woman on his left cheek. "I'll make sure these people find a safe home somewhere far away from here," he says to you. After greeting each of your former passengers, he thanks you and pays you <payment>.`
			`	You and the man, who does not give his name to you in order to "keep us both safe," wait for the woman to arrive in her own ship. Hours pass, but there is no sign of her. The man tries to contact her, but he is unable to reach her. "You can leave now," the man says to you. "I don't think she'll be coming."`



mission "Capture Smuggler"
	name "Capture rogue smuggler"
	minor
	description `A smuggler absconded with his illegal cargo near <system>. The unknown person he stole it from wants it back. Recover the cargo from the <npc> and return both it and the smuggler to <origin> for <payment>.`
	to offer
		random < 15
		"combat rating" > 2000
		"reputation: Pirate" > 10
	passengers 1
	source
		government "Pirate"
	on offer
		require "Brig"
		conversation
			`As you step into a dive bar for a quick drink, the largest man you've ever seen stands up and blocks your path. He's well over two meters tall, and his muscles seem to ripple with barely restrained violence when he moves. "<first> <last>," he says in a thick accent. "My employer hears you do certain jobs, take money, do not ask questions. He hears you are reliable. A man, a smuggler, he steals cargo from my employer. My employer very much wants cargo returned, and this man as well."`
			choice
				`	"I'm sorry, sir, but I'm not taking new jobs today. Please give your employer my most gracious thanks for this kind offer."`
				`	"Of course. I won't say a word."`
					goto accept
				`	"Get out of my way. I don't take jobs from any schlub who bothers me when I need a drink."`
					goto mistake

			`	The man looks down at you with no change in expression. "My employer, he will not be happy. I will tell him, '<first> <last> is not so reliable.' I hope next time, you are reliable." As the man speaks, you notice that his teeth are filed to vicious points. Every patron in the bar stares at you in shock as you sit down for a badly-needed drink.`
				decline

			label accept
			`	The man looks down at you with no change in expression. "This is good. To be reliable, it is a great thing on <origin>." As the man speaks, you notice that his teeth are filed to vicious points. He holds out a round, flat object about the size of your palm. It has a recessed button in the center of one side. "This is gift for this smuggler. Press button, it becomes surprise. Make sure surprise is not on you." He hands you the object and a data chip containing details of the job. As the man leaves, you see every patron in the bar staring warily at his back.`
				accept

			label mistake
			`	The man looks down at you with no change in expression. "This is great shame. I will tell my employer, '<first> <last> was not so reliable. I had to make example.'" The man grabs your neck with one monstrous hand. The last thing you see as your vision fades to black is a mouth full of pointed teeth.`
				die
	npc board
		conversation
			`The smuggler and his crew are ready and waiting when you board. You pull out the "gift" and press the button, then quickly toss it down the hallway. For a moment, you meet the smuggler's eyes. They widen with terror when he sees the "gift." You duck back into cover. A few seconds later, you hear a strangely muted detonation, followed by silence. After a minute, you hazard another peek out of cover. The smuggler and all his men are unconscious on the ground. One crewman has blood dripping from his nose and ears. You tie them all up and stow the smuggler in a locked cabin on your ship.`
			`	Once they're secured, you sweep the ship. Ultimately you find the stolen cargo in the captain's cabin, hidden behind a false panel. The cargo is a nondescript storage container, but upon closer inspection you see that it's code-locked and covered with Interference Plating.`
				launch
		government "Merchant"
		personality staying uninterested timid target marked
		system
			distance 2 3
		fleet
			names "civilian"
			variant
				"Modified Argosy (Smuggler)"
	on fail
		dialog `You have failed to capture the smuggler and recover the stolen cargo. This will probably not be good for your reputation.`
		"reputation: Pirate" <?= -10
	on visit
		dialog `You land on <origin>, but you don't have the smuggler and the cargo he stole. You should probably be careful not to run into your contact until you do.`
	on complete
		payment 150000
		conversation
			`The huge man drags the unconscious smuggler out of the cargo container with one hand and carries the cargo box with the other. He stops in front of you. "<first> <last>," he says. "My employer, he will be very happy. Your payment, you will receive soon. Is it not good, to be reliable?" The man leaves your ship, letting the smuggler's legs scrape along the ground as he walks. A moment later, you receive <payment> from an anonymous account.`



mission "Inheritance Redirection"
	description "Travel to <destination> to act as heir for the late warlord Limping Pappa."
	minor
	source
		attributes "frontier"
	destination
		distance 7 9
		government "Republic" "Free Worlds" "Syndicate"
	to offer
		credits >= 400000
	on accept
		payment -200000
	on offer
		conversation
			`You are walking near the spaceport and suddenly a computer terminal starts blinking and beeping when you pass it.`
			choice
				`	(Check it out.)`
				`	(Ignore it.)`
					decline
			`When you approach, you are greeted by a voice from the terminal: "Dear Sir or Madam, please respond!"`
			choice
				`	"Hello!"`
				`	(Ignore it and walk away.)`
					decline
			`	"My name is Mr. Smith and I'm contacting you with a highly confidential and urgent proposal. I am, or more accurately was, the financial manager of the recently deceased warlord Limping Pappa. I am looking for a highly trustworthy individual who can help me relocate Mr. Pappa's fortune of 300 million credits."`
			choice
				`	"How did Mr. Pappa acquire his fortune exactly?"`
				`	"What are you proposing?"`
					goto proposal
				`	"This sounds like a credits-stealing scam, I will not fall for this!"`
					decline
			`	"Oh, uh, Mr. Pappa was specialized into tricking rich victims to transfer credits to him.`
			label proposal
			`	"I obviously cannot make myself an heir to Mr. Pappa. So what I propose is to present you as an heir and have the inheritance transferred to you.`
			`	"When you receive the inheritance on <destination>, then you send half of it back to me."`
			choice
				`	"Okay, let's do this."`
				`	"Sounds too good to be true. What's the catch?"`
				`	"Sorry, this sounds too fishy for me."`
					decline
			`	Mr. Smith responds: "There is one small problem with the inheritance tax, it needs to be paid upfront. Can you pay 200,000 credits so that I can get the process going?"`
			choice
				`	"Sure, no problem."`
					goto pay
				`	"Are you trying to trick me?"`
				`	"Sounds too risky, I don't want to pay anything upfront."`
					goto no
			`	"Of course I'm not trying to trick you! Mr. Pappa's victims were all persons that had more credits than common sense. But you look a lot smarter than any of Mr. Pappa's victims.`
			`	"Think of the huge amount of credits you will receive just for acting as heir! Can I count on you to pay the tax and make both of us very wealthy?"`
			choice
				`	"Sure, no problem."`
					goto pay
				`	"Sounds too risky, I don't want to pay anything upfront."`
					goto no
			label pay
			`	The terminal suddenly goes black after you transfer 200,000 credits to the account given by Mr. Smith.`
			`	You wonder if you did the right thing.`
				accept
			label no
			`	The terminal suddenly goes black. Mr. Smith is apparently no longer interested in doing business with you.`
				decline
	on complete
		dialog "There is no inheritance for Mr. Pappa waiting for you at the bank, but there are many other victims that paid some credits while expecting to earn a larger amount of credits in return. Some make a big fuss about it, until the alerted authorities start fining them for attempted inheritance fraud. You leave the bank in silence."
		log "Minor People" "Mr. Smith" `A mysterious individual who asked for 200,000 credits to process a rich inheritance from the deceased warlord Limping Pappa, but was then proven to be a scam.`
	on decline
		log "Minor People" "Mr. Smith" `A mysterious individual who asked for 200,000 credits to process a rich inheritance from the deceased warlord Limping Pappa. You presume he was a scammer and had no part in it.`



mission "Hauler VI cargo prototype 1"
	name "Escort Hauler prototype to formal dinner"
	description "Escort the <npc> to <destination> to deliver sushi for a formal dinner."
	minor
	source
		planet "Deep"
	destination "Skymoot"
	to offer
		"armament deterrence" > 0
	npc accompany save
		government "Merchant"
		personality escort timid
		ship "Hauler III" "SB-Labs Testament"
	on offer
		conversation
			`A lady in a formal business suit walks gracefully over to you. "Captain <last>, Captain <last>! It is so nice to meet you here!"`
			choice
				`	"Hello, did we meet before? How do you know my name?"`
				`	"Hello, nice to meet you too."`
					goto "hello too"
				`	"Sorry, I don't have time to talk. I'm really busy."`
					defer
			`	She smiles and replies, "Well, I actually don't know you, but I just read your name on one of the cargo manifests. And my experience is that this greeting works best if you need something from a spaceship captain."`
			label "hello too"
			`	She says, "My name is Veronica Oxygenpocket, and I'm the lead for a team that's designing the new Hauler VI transport ship series at Southbound Shipyards."`
			choice
				`	"'Oxygenpocket' is an uncommon name."`
				`	"And what help do you need from me?"`
					goto "help request"
			`	Veronica responds, "Well, it might sound uncommon to people from a planet with a breathable atmosphere, but it is actually similar to Vanderberg, which means 'from the mountain,' or Langley, which means 'woodland.'`
			`	"Oxygenpockets were as much a feature on my home-planet as mountains and woodlands are on more habitable planets."`
			label "help request"
			`	Veronica pauses for a moment and then continues, "We're testing the VI's cargo refrigeration system using the Testament, a modified Hauler III. This system is one of our biggest achievements. To show how well it works, we plan to throw a formal dinner on <destination> with fresh sushi transported from here. I'm sure everyone at the dinner will be amazed by how well the food has been preserved despite the travel time. I'd like you to escort the ship and its cargo to <planet>."`
			choice
				`	"Isn't it a bit risky to transport food using a refrigeration system that hasn't been tested yet?"`
					goto refrigerate
				`	"Am I also invited for the dinner?"`
					goto invited
				`	"Why do you need me to escort the ship?"`
					goto internal
				`	"Shouldn't you be making the Hauler IV first?"`
				`	"Sure, I'll help you."`
					accept
			`	Veronica softly chuckles. "That would be the obvious choice, wouldn't it be? But this isn't just a case of slapping another cargo pod between the cockpit and engines. We've modified the design to have the optimal amount of cargo pods without compromising the integrity of the vessel, or making it difficult to build in our existing shipyards. And besides, our marketing department has found that captains willing to buy a Hauler IV are just as willing to buy larger Haulers."`
			choice
				`	"Isn't it a bit risky to transport food using a refrigeration system that hasn't been tested yet?"`
				`	"Am I also invited for the dinner?"`
					goto invited
				`	"Why do you need me to escort the ship?"`
					goto internal
			label "refrigerate"
			`	"Risky, why? I don't see what can go wrong. The system is quite well designed. I'm so proud of my team."`
			choice
				`	"Am I also invited for the dinner?"`
				`	"Why do you need me to escort the ship?"`
					goto internal
			label "invited"
			`	"I'm sorry, but you are not invited. This dinner is only for Southbound Shipyards top-level management and representatives of the <planet> government.`
			label "internal"
			`	"Normally we'd look internally to satisfy any escort needs, that's true. But we suspect there is a mole in our organization spying for Syndicated Shipyards. Going externally is safer in this case, and you came recommended when we searched through the list of captains available on short notice. You will be paid well for your time. Will you help us?"`
			choice
				`	"Sure, I'll help you."`
					accept
				`	"Sorry, I don't have time to help you."`
					decline
	on visit
		dialog `You land on <planet>, but the Testament hasn't caught up with you yet. Better take off and wait for it to appear in this system.`
	on complete
		dialog
			`You wait for the Testament to land, but it remains in orbit. There is no response to your hails. Maybe you should take off and investigate.`

mission "Hauler VI cargo prototype 2"
	name "Escort Hauler prototype to <planet>"
	description "Escort the <npc> to <destination> to deliver cooked fish dishes to a streetfood festival."
	source "Skymoot"
	destination "Zug"
	landing
	to offer
		has "Hauler VI cargo prototype 1: done"
	npc accompany save
		government "Merchant"
		personality escort timid
		ship "Hauler III" "SB-Labs Testament"
	on enter
		dialog
			`You take off and try to contact Veronica, but you receive an angry message: "Why were you trying to contact me? Does everyone need to know that we're here?"`
			`	She adds, "The cooling failed and the sushi nearly cooked. Let's go to the Southbound Shipyards on <destination> instead, then we can save face by claiming that we were in time for the dinner, but on the wrong planet due to some miscommunication. We might even be able to hide all evidence of the overheating by giving away the sushi as fish dishes on a streetfood festival."`
	on visit
		dialog `You land on <planet>, but the Testament didn't catch up with you yet.`
	on complete
		dialog
			`This time the Testament appears to be landing right behind you, but the ship flies away at full thrust just before touching the landing pad. You receive another message: "The Sushi completely burned. We cannot be seen near the festival or near the shipyard with this burned sushi! Our new destination is the waste processing plant at Longjump."`

mission "Hauler VI cargo prototype 3"
	name "Escort Hauler prototype to waste plant"
	description "Escort the <npc> to <destination> to deliver charred food waste to a waste-processing plant."
	destination "Longjump"
	landing
	to offer
		has "Hauler VI cargo prototype 2: done"
	npc accompany save
		government "Merchant"
		personality escort timid
		ship "Hauler III" "SB-Labs Testament"
	on visit
		dialog `You land on <planet>, but the Testament didn't catch up with you yet.`
	on complete
		payment 140000
		dialog
			`The Testament enters the planet's atmosphere at high speed and lands somewhat uncontrolled near a waste processing plant. The cargo hold is glowing red hot and some areas in the cargo hold appear to be on fire.`
			`	Veronica disembarks, walks over to you, and apologizes for the difficult trip. She explains that the cooling systems failed, causing the sushi calamity you experienced during the multiple legs of your journey.`
			`	You are paid <payment> and she asks you not to talk about this escort job to anybody. You leave the docks quickly in order to escape the horrible smell of overheated fish that is coming from Veronica and her ship.`



mission "Antibiotics To South"
	name "Antibiotics shipment to <planet>"
	description `Deliver <cargo> to <destination>. Payment is <payment>. Expect attacks from a pirate ship known as the "Australis."`
	minor
	source
		attributes "medical"
		not attributes "south" "rim"
		near "Sol" 100
	destination
		attributes "south"
	to offer
		"combat rating" > 10
		"armament deterrence" > 2
		random < 5
	cargo "antibiotics" 25 2 .05
	
	on offer
		conversation
			`As you wander around the spaceport, you spot a well-dressed man who seems to be eyeing your ship. When you approach him, he turns to you and asks, "Is this your ship? I'm looking for someone in charge of a heavily armed fleet."`
			choice
				`	"It is. Why?"`
				`	"Sorry, I think you're mistaken."`
					decline
			`	The man begins to explain himself. "I'm arranging a shipment from a pharmaceutical plant here on <origin> to <destination>. Specifically, <cargo>. I'm sure you're aware of the fact that they're in very high demand in the south, so we have a trade deal with that planet. Unfortunately, <commodity> are in even higher demand in pirate territory, so the last two merchants I've sent down there have been attacked by pirate ships. My company won't give the budget for an escort, so anyone I send down there has to be alone. Fortunately, I do have the budget for a high-risk contract, so if you can take one of these shipments to <destination>, I can arrange a payment of <payment>. Does this sound fair so far?"`
			choice
				`	"Sure, but do you know anything about these pirates?"`
				`	"No thanks, that sounds too risky for me."`
					decline
			`	He seems to have anticipated this question, and quickly responds by saying "Oh, it's mostly just opportunistic raiders, much like the ones you've probably already seen a lot of down there. Pretty sure a ship like this one will make those guys hesitant enough. The problem is a modified medium warship called the <npc>. It's faster than a Bounder and persistent beyond any reasonable measure. Which is, of course, why I'm talking to you. There is no way you're going to avoid a fight with it. However, I think your ship is a match for it. So, is this acceptable?"`
			choice
				`	"Of course."`
				`	"No thanks, that sounds like too much of a risk."`
					decline
			`	"Thank you very much, Captain," he says. "I'll take care of everything else from here."`
				accept
	npc
		government "Bounty Hunter"
		personality nemesis heroic disables harvests plunders
			confusion 20
		system
			distance 2 3
		ship "Marauder Manta (Engines)" "Australis"
	
	on visit
		dialog phrase "generic cargo on visit"
	on complete
		payment
		payment 20000
		dialog phrase "generic cargo delivery payment"



mission "Pirate Duel"
	name "Fight at Umbral"
	description `Head as quickly as you can to the Umbral system, where you will duel with a small militia vessel named the Esca. After fighting, go to <destination> to follow up.`
	minor
	deadline 5 1
	source
		near "Tarazed" 1 5
		government "Republic" "Free Worlds"
	waypoint "Umbral"
	destination "Wayfarer"
	
	to offer
		"combat rating" > 20
		"combat rating" < 400
		random < 35
		not "ships: Medium Warship"
		not "ships: Heavy Warship"
		not "ships: Heavy Freighter"
		not "ships: Space Liner"
		not "ships: Utility"
		not "ships: Superheavy"
		"ships: Light Warship" + "ships: Light Freighter" + "ships: Transport" + "ships: Interceptor" + "ships: Fighter" + "ships: Drone" == 1
	
	on offer
		conversation
			`While you are walking around the spaceport, you accidentally bump into a sturdily-built man. "Oh, I'm sorry," he responds in a gruff voice. When he takes a closer look at you, his expression changes to shock. "Oh! You're Captain <last>!"`
			choice
				`	"How did you know my name?"`
					goto offer
				`	"I don't know who you're talking about."`
			`	The man's expression changes to one of slight disappointment. "Oh. I see." He walks away without another word.`
				decline
			label offer
			`	"I happen to take an interest in young pioneering privateers, and your performance, even in a small vessel like the <ship>, has impressed me greatly. I'll tell you more if you let me take you somewhere."`
			choice
				`	"Sure, I'll follow."`
					goto follow
				`	"Where are you taking me?"`
			`	The man chuckles nervously. "Just to somewhere more private. Don't worry, I won't bite."`
			choice
				`	"Fine, I'll go."`
				`	"I still don't buy this. I'm out."`
					decline
			label follow
			`	You follow the man into a series of winding alleyways, keeping your eyes alert for any danger. After a while, the man stops. "I suppose I can tell you more about myself now. I... am the leader of the local militia, and I believe that, considering your proficiency in piloting smaller craft, you would be a great candidate to join our team. However, there is a test you must pass. I will use one of our smaller ships in our fleet, the Esca, to challenge you to a duel in the system of Umbral. If you manage to disable me, go to our base in Wayfarer, and I'll let you join."`
			choice
				`	"What sort of vessel is the Esca?"`
					goto vessel
				`	"Why did you need to bring me to here? Couldn't you have made this offer in the spaceport?"`
			`	The man hesitates for a moment. "Well, being in the open when admitting that you're the leader of the ragtag that hunts down pirates in a potentially pirate-infested spaceport isn't a good idea. You can't ever be too sure about who's listening.`
				goto end
			label vessel
			`	The man hesitates for a moment. "Oh, just some low-end Southbound Shipyards light warship. Nothing to worry about for a captain like you.`
			label end
			`	"Well, I better be going now. Meet me at Umbral as fast as you can if you want to take up my challenge." The man walks away, leaving you to your own devices.`
			choice
				`	(Ready my ship for the battle with the Esca.)`
					accept
				`	(Ignore the invitation.)`
					decline
	
	on accept
		"reputation: Independent (Killable)" = 10
	
	on enter
		dialog `When you take off, you run a quick scan on all other ships that are taking off. You see no sign of the Esca. Maybe it's already waiting for you at Umbral.`
	on enter "Umbral"
		"reputation: Independent (Killable)" = -1000
		conversation
			`When you enter Umbral, you continue to see no sign of the Esca. Suddenly, an alarm rings out as your sensors detect that a pirate Vanguard has entered the system alongside you. Before you can respond, your ship intercepts a hail, and it opens communication.`
			`	The voice of the alleged captain of the Esca shouts out towards you. "Ho ho ho! Did you really think that I was the leader of the militia? Well, considering that you're here, I suppose you did. And now you'll pay for your mistake! Don't bother trying to call for help either, the militia don't patrol this system!"`
			`	The Vanguard powers up its weapons.`
	
	npc kill
		government "Independent (Killable)"
		personality heroic vindictive unconstrained launching
			confusion 20
		ship "Vanguard (Plasma Slow)" "Anglerfish"
		dialog `The Anglerfish and the "captain of the Esca" have been destroyed. You consider going back to Wayfarer to see if you can grab some sort of reward for your effort.`
	
	on complete
		"reputation: Independent (Killable)" = 10
		payment 250000
		conversation
			`When you land on Wayfarer, you look up bounties and wanted pirate documents, searching for any mention of the Anglerfish and the Esca. Eventually, you find a bounty for the destruction of the Anglerfish.`
			choice
				`	(Take the bounty money.)`
					goto end
				`	(Read more about the bounty.)`
			`	You decide to read more of the bounty documents. It appears that the pirate that you killed was Enrico Snake, a pirate that mainly dealt in cargo smuggling. However, he also had a curious tick of hunting aspiring privateers by luring them to Umbral, where he easily took them out with his superior ship.`
			label end
			`	You head to the local authorities, and show them your combat logs of your fight against the Anglerfish. They pay you <payment> for your effort.`

ship "Vanguard" "Vanguard (Plasma Slow)"
	outfits
		"Plasma Cannon" 7
		"Heavy Anti-Missile Turret"
		"Fusion Reactor"
		Supercapacitor
		"D14-RN Shield Generator"
		"Fuel Pod" 5
		"Small Radar Jammer" 2
		"Interference Plating" 4
		"Cargo Expansion" 3
		"Laser Rifle" 11
		"X3700 Ion Thruster"
		"X3200 Ion Steering"
		"Scram Drive"



mission "Earth Retirement"
	name "Retired Family to Earth"
	description "Transport two seniors to <destination>, where they plan to retire. They can only promise you <payment>."
	minor
	source
		attributes paradise
	destination "Earth"
	to offer
		random < 15
	passengers 2
	
	on offer
		conversation
			`As you wander through the spaceport, you see an elderly man and woman sitting on a bench, talking about something that seems to be causing them some amount of stress.`
			choice
				`	(Ask them what the problem is.)`
				`	(Ignore them.)`
					decline
			`	You inquire as to what's troubling them, and the woman begins telling you her life's story. "We were yard workers here on <origin> for nearly fifty years, but we're both starting to get too old for our jobs. So, we've made the hard decision to retire. We've already chosen a location on the best place we could afford, which... well, happened to be on Earth, so Charles and I are looking for someone to transport us. Oh, where are my manners? I'm Donna. Pleased to meet you."`
			`	Donna was clearly looking for someone besides her husband to talk to, but Charles begins to frown. "I suppose you could put it like that."`
			`	"Is that wrong?" Donna replies anxiously, bracing for the response.`
			`	The man's look of resignation starts to turn to one of anger. "Of course it's wrong. We've spent our whole lives working for these spoiled brats, and what do we get in return? We get dumped on Earth like we're dead weight!"`
			`	"I know you're upset about this," interrupts Donna, "but just getting angry isn't going to change anything!" Charles remains silent for a long time, and then mutters a reluctant apology.`
			`	Donna talks to you again. "I'm sorry about that. As you can tell, we're under a lot of stress right now. I can tell that you're a star captain. Can you help take us to Earth? We don't have a lot of money, but we'll be glad to pay <payment>."`
			choice
				`	"I can handle two passengers."`
				`	"I'm sorry, but I'm not headed to Earth right now."`
					decline
			`	You show Charles and Donna to their bunks, and they both thank you in advance.`
				accept
	
	on visit
		dialog phrase "generic passenger on visit"
	on complete
		conversation
			`Once you land on Earth, Donna and Charles pick up their belongings and start to leave your ship. Before he leaves, Charles stops and takes out a large clump of credit chips. "Here you go," he mutters. "I hope your life goes better than ours has."`
			choice
				`	"Thank you. I hope you have the best of luck on Earth."`
					goto payment
				`	"You can keep those. You sound like you need them more than I do."`
					goto reject
			
			label payment
			action
				payment 2000 80
			`	As you count up the large clump of credits you were handed (the sum comes out to the expected <payment>), they slowly make their way to the train station. Presumably, their new apartment is far from here.`
				accept
			label reject
			`	Charles looks surprised for a moment, and then, for the first time you've seen, he smiles. "Thank you, Captain <last>. I wish there were more people like you in the Paradise Worlds."`
			`	You wish the couple the best of luck on Earth, and they slowly make their way to the train station. Presumably, their new apartment is far from here.`



mission "Spacediving professionals"
	job
	repeat
	name "Spacediving at <planet>"
	description "Head to <destination> with <bunks> professionally equipped skydivers and drop them from the edge of space. They've agreed to pay <payment> when they land."
	passengers 5 10
	source
		government "Republic" "Free Worlds" "Syndicate" "Neutral" "Independent"
	destination
		distance 1 7
		government "Republic" "Free Worlds" "Syndicate" "Neutral" "Independent"
		not attributes "station" "research" "moon"
	to offer
		random < 14
	on visit
		dialog phrase "generic passenger on visit"
	on complete
		payment 120000
		dialog "As you descend through the upper atmosphere, the skydivers jump from your ship, spectacularly diving until they open their parachutes and land safely near the spaceport. You collect your payment of <payment>."



mission "Spacediving professionals accident"
	job
	repeat
	name "Spacediving at <planet>"
	description "Head to <destination> with <bunks> professionally equipped skydivers and drop them from the edge of space. They've agreed to pay <payment> when they land."
	"apparent payment" 120000
	passengers 5 10
	source
		government "Republic" "Free Worlds" "Syndicate" "Neutral" "Independent"
	destination
		distance 1 7
		government "Republic" "Free Worlds" "Syndicate" "Neutral" "Independent"
		not attributes "station" "research" "moon"
	to offer
		"Spacediving professionals: done" > 7
		random < 2
	on visit
		dialog phrase "generic passenger on visit"
	on complete
		dialog "As you descend through the upper atmosphere, the skydivers jump from your ship, spectacularly diving until they try to open their parachutes. Some of the parachutes open only partially and part of the team suffers an uncontrolled hard landing. Medical teams respond quickly, but the skydivers are too preoccupied with their injured teammates to pay you the credits they owe you."



mission "Spacediving professionals disaster"
	job
	repeat
	name "Spacediving at <planet>"
	description "Head to <destination> with <bunks> professionally equipped skydivers and drop them from the edge of space. They've agreed to pay <payment> when they land."
	"apparent payment" 120000
	passengers 5 10
	source
		government "Republic" "Free Worlds" "Syndicate" "Neutral" "Independent"
	destination
		distance 1 7
		government "Republic" "Free Worlds" "Syndicate" "Neutral" "Independent"
		not attributes "station" "research" "moon"
	to offer
		has "Spacediving professionals accident: done"
		random < 1
		credits >= 5000000
	on visit
		dialog phrase "generic passenger on visit"
	on complete
		payment -200000
		dialog "As you descend through the upper atmosphere, the skydivers jump from your ship. Some minutes into the jump disaster strikes; the skydivers start moving in an uncontrolled manner. It's unclear if the spacesuits or the oxygen supplies were at fault, but it looks unlikely that any of the skydivers makes it safely to the ground. Authorities investigate the incident and although they don't find serious wrongdoings on your part, they still fine you <payment> for enabling such a dangerous and deadly act."



mission "Spacediving amateurs"
	job
	repeat
	name "Spacediving at <planet>"
	description "Head to <destination> with <bunks> poorly equipped skydivers and drop them from the edge of space. They've agreed to pay <payment> when they land."
	"apparent payment" 120000
	passengers 5 10
	source
		government "Republic" "Free Worlds" "Syndicate" "Neutral" "Independent"
	destination
		distance 1 7
		government "Republic" "Free Worlds" "Syndicate" "Neutral" "Independent"
		not attributes "station" "research" "moon"
	to offer
		"Spacediving professionals: done" > 3
		random < 5
	on visit
		dialog phrase "generic passenger on visit"
	on complete
		payment 30000
		dialog "As you descend through the upper atmosphere, you inform your skydivers that it's time to jump. However, after being able to see the distances and atmospheric conditions involved, all of them are far less keen on the idea than when you first picked them up. You bring them down to the landing pad, and they pay you a meager <payment> before hopping off."


mission "Human to Hai Space - No Contact"
	minor
	source
		government "Republic" "Syndicate" "Free Worlds"
		attributes "tourism" "urban"
	to offer
		random < 2
		not "First Contact: Hai: offered"
		not "event: hai-human resolution announced"
	on offer
		conversation
			`	A young man carrying luggage approaches you. "You look like a knowledgeable captain," he says. "In all your travels, have you ever heard tell of any... intelligent rodents?"`
			choice
				`	"What are you talking about?"`
					goto confused
				`	"What, like in a zoo?"`
					goto confused
				`	"Are you high?"`
			`	"No, I want to go to the high-" He stops once he realizes you have no idea what he's talking about. "Oh, never mind then," he says, with a note of disappointment in his voice. As he leaves, you can't help feeling like you were missing some context.`
				decline
			label confused
			`	"Oh, never mind then," he says, with a note of disappointment in his voice. As he leaves, you can't help feeling like you were missing some context.`
				decline


mission "Human to Hai Space"
	minor
	description "Bring a human passenger to <destination> in Hai space."
	source
		government "Republic" "Syndicate" "Free Worlds"
		attributes "tourism" "urban"
	destination "Greenwater"
	to offer
		random < 10
		or
			has "First Contact: Hai: offered"
			has "event: hai-human resolution announced"
		not "Human to Hai Space - No Contact: offered"
	on offer
		conversation
			`	A young man carrying luggage approaches you. "You look like a knowledgeable captain," he says. "In all your travels, have you ever heard tell of any... intelligent rodents?"`
			choice
				`	"You mean the Hai? You'll have to go up north for that."`
					goto hai
				`	"Ah, I think I know of some large squirrels to the north of here."`
					goto hai
				`	"What are you talking about?"`
					to display
						not "event: hai-human resolution announced"
			`	"Oh, never mind then," he says, with a note of disappointment in his voice. You feel good knowing that you are helping to keep the Hai's existence a secret in human space. Better safe than sorry.`
				decline
			
			label hai
			`	"If that's the case, could you bring me to <destination>? I'll give you <payment>."`
			choice
				`	"Alright, I'll take you there."`
					accept
				`	"Sorry, I'm too busy right now."`
					decline
				`	"Why would you want to go all the way out to <planet>?"`
			`	"I have family there," he says. "I came out here to do some traveling and see a bit of human space, but now I have to get back home. You see, I was born on <planet>, and this is my first time out of the wormhole."`
			choice
				`	"Really? How did you like human space?"`
					goto travel
				`	"You've never been to human space before?"`
			`	"Nope, first time! I've never been so far from home before. Now that I think about it, I probably should've arranged transport back to Hai space beforehand. You wouldn't believe how hard it is to find a captain here that knows about the Hai. I had to ask about six others until I found you. They all thought I was crazy, talking about meeting giant squirrels." He laughs and shakes his head. "So anyways, would you be willing to take me to <destination>?"`
				goto decision
			
			label travel
			`	"It was quite the trip! It's a bit odd to see only humans around, and I had to be careful to not mention where I was from. But it was definitely worth it! I got to see Earth, Skymoot, Chiron, and so many other beautiful planets. Seeing human culture with my own eyes was an eye-opening experience, although some of the places there were less... clean than I expected. I was almost robbed on Earth; I'm not used to pickpockets back home. Perhaps human space isn't as safe as Hai space, but I still don't regret coming here. It's about time for me to go back, though."`
			
			label decision
			choice
				`	"Alright, I'll take you there."`
					accept
				`	"Sorry, I'm too busy right now."`
					decline
	on complete
		payment 9000
		conversation
			`During the trip, you learn that your passenger is named Benjamin. He gets off your ship, thanks you, and gives you your payment of <payment>. Benjamin then walks over to greet a group of Hai, who embrace him and start talking in a mix of the human and Hai languages.`
			choice
				`	(Leave.)`
					decline
				`	"That's your family?"`
			`	The man looks at you. "I'm adopted," he says. One of the Hai notices your confusion, and chitters. "Ah, you have not seen a human-Hai family, have you? Perhaps it is strange, but we are happy together nonetheless. Thank you for transporting our son safely."`
			choice
				`	"I didn't mean to be rude, I just didn't know that Hai adopted humans here."`
				`	"No problem, I hope you enjoyed the trip."`
			`	After thanking you once again, they walk off. As they leave, you overhear Benjamin talk to his family about his trip. "They had so many kinds of food there, it was delicious! Although I did get homesick for pickled acorns..."`



mission "Mafia Extortion"
	minor
	source
		government "Pirate"
	on accept
		payment -200000
		fail
	to offer
		random < 2
		credits >= 2000000
	on offer
		conversation
			`A man in a tailored suit, sunglasses, shiny shoes, and green hair approaches you. "Hey, that's a very nice ship you have there. Would be a shame if anything happened to it."`
			`	You notice that he is missing a finger on each hand.`
			choice
				`	"Thank you. My name is <first> <last>. To whom do I have the pleasure of speaking?"`
				`	"Yes, I'm very happy with my ship."`
					goto specifics
				`	"What should I be afraid of happening to my ship?"`
					goto specifics
				`	"You sound like one of those Mafia goons."`
					goto mafia
				`	"Are you trying to extort me?"`
					goto mafia
				`	"Yes, it helps me transport goods for some of the most dangerous people on this planet."`
					goto unnerved
				`	"I don't have time to talk."`
					goto funeral
			`	The man snorts. "Wow, telling everybody you meet your full name. That totally won't end up painting a huge target on your head if said name has a bounty on it. But I digress."`
			choice
				`	"What should I be afraid of happening to my ship?"`
				`	"You sound like one of those mafia goons."`
					goto mafia
				`	"Are you trying to extort me?"`
					goto mafia
			label specifics
			`	The man responds, "Well, a fleet of unfriendly ships in this system might blow you to pieces when you take off. It's been known to happen from time to time."`
			choice
				`	"Ha, business as usual around here."`
					goto unconcerned
				`	"Are you trying to extort me?"`
					goto mafia
				`	"And you have a way to prevent this from happening?"`
					goto mafia
				`	"And you're the local goon who takes bribes to keep such ships docked?"`
					goto mafia
				`	"That would be unfortunate. I run jobs for some of the most dangerous people on this planet, and they wouldn't be happy if that happened."`
					goto unnerved
				`	"I really don't have time to talk to you."`
					goto funeral
			label unconcerned
			`	The man responds, "Maybe you want to improve that situation?`
				goto donation
			label mafia
			`	The man acts shocked by your remark. "No way! I'm just a simple man walking around the spaceport and helping people out. You would be wise to listen to locals with experience, especially in dangerous places like this."`
			label donation
			`	"If you care about safety, then I could make a donation to the System Safety Foundation on your behalf. 200,000 credits really goes a long way around here."`
			choice
				`	(Pay 200,000 credits.)`
					goto payup
				`	"How can I be sure the money is spent well?"`
				`	"Sorry, I already made a donation to the 'Security Support Fund' earlier today, and I don't donate twice in one day."`
				`	"I've already heard enough, I'm going to talk to the authorities."`
					goto nextsteps
				`	"And what dangers should I be afraid of?"`
				`	"Listen, I see that you're missing a finger on each hand. You look like a goon, and not a very successful one."`
					goto unnerved
			`	The man sounds annoyed. "Listen, I don't have all day to talk! Are you going to pay or not?!"`
			choice
				`	(Pay 200,000 credits.)`
					goto payup
				`	"I don't trust you. You aren't getting any money from me."`
				`	"I've heard enough, I'm going to talk to the authorities."`
					goto nextsteps
				`	"Listen, I see that you're missing a finger on each hand. You look like a goon, and not a very successful one."`
					goto unnerved
			label funeral
			`	The man responds "Your funeral, not mine," and turns away from you.`
				goto walksaway
			label nextsteps
			`	"Look, that's not a smart move. Most of them are in on it anyway."`
			label walksaway
			`	The man walks away. You consider what to do next.`
			choice
				`	(Shrug off the whole thing and take no further action.)`
					decline
				`	(Find the closest thing to a police force that this planet has.)`
				`	(Go to a bar and ask for whoever is in charge.)`
					goto bar
			`	It's not long before you find the ruins of what used to be a police station... you think. The building has been thoroughly destroyed, hopefully not while anybody was inside.`
			choice
				`	(Go to a bar and ask for whoever is in charge.)`
				`	(Shrug off the whole thing and take no further action.)`
					decline
			label bar
			`	You walk towards the closest bar, but stumble into the green-haired man that you just had a conversation with.`
			`	He looks surprised and asks, "Were you going to rat me out to the local boss?"`
			choice
				`	"What an excellent idea! Yes, I'll just do that."`
				`	"What I'm going to do is none of your business."`
				`	"Don't worry, I'm just taking a walk."`
			label unnerved
			`	The man is starting to act a bit nervous. "Sorry I bothered you. Can we forget this happened?"`
			choice
				`	"Well, conversations like this are hard to forget."`
				`	"Nice scam you have running here. Would be a shame if somebody told the local godfather about it."`
					goto payback
				`	(Agree.)`
					goto zerodeal
			label cornered
			`	"Well, what do you want? Do I have to do something for you?"`
			choice
				`	"No, let's just forget it happened."`
					goto zerodeal
				`	"Compensation for the time that you've wasted would be excellent."`
			label payback
			`	A bead of sweat travels down the man's face as he asks, "How many credits do you need to just forget this whole conversation happened?"`
			choice
				`	"100,000,000."`
					goto panicking
				`	"1,000,000."`
					goto much
				`	"200,000."`
					goto much
				`	"50,000."`
					goto much
				`	"5,000."`
					goto counterdeal
				`	"2,000."`
					goto counterdeal
				`	"1,000."`
					goto counterdeal
				`	"I don't need your credits, just forget it."`
			label zerodeal
			`	The man walks away without saying a word.`
				decline
			label much
			`	"That's too much! 2,389 credits is all I have. Would that be enough?"`
			choice
				`	"Sure."`
				`	"No way, I want a lot more."`
					goto panicking
			label counterdeal
			`	The man hands you a credit chip, nods and walks away. You pocket the chip quickly, more ready to be done with this neighborhood than you want to visibly show.`
			`	A few minutes later you reach into your pocket for the chip... to find it missing. Looks like even a hardened captain like you isn't immune to being pickpocketed on a planet like this.`
				decline
			label panicking
			`	The man starts panicking and clumsily reaches into his jacket, maybe to get some money, but more likely reaching for a gun.`
			choice
				`	(Try to calm down the man.)`
				`	(Mock the man further.)`
				`	(Draw my sidearm and shoot the man.)`
					goto shoot
			`	The man manages to draw a weapon! You brace for impact, but after a few seconds of waiting, you realize his weapon is only making a clicking sound when he tries to shoot.`
			choice
				`	"Ha, ha, you really are a failure of a goon."`
				`	(Draw my sidearm and shoot the man.)`
					goto shoot
			`	As you finish talking, you see a flash of light come from the muzzle of the man's weapon as a bullet hits you between the eyes. You die almost instantly, but you do have a few microseconds to reflect on the wisdom of mocking a man that is trying to fire a gun at you.`
				die
			label shoot
			`	Your bullet hits the man right between the eyes; he dies instantly, and a crowd starts to form around you.`
			`	Most bystanders are surprised, but you also notice an angry sentiment brewing in the (not unarmed) crowd. It might be wise to leave quickly.`
			choice
				`	(Run towards my ship and leave immediately.)`
					goto leave
				`	(Put away my sidearm and pretend nothing happened.)`
			`	You walk away nonchalantly, but you don't get far before multiple laser blasts slice through you.`
				die
			label leave
			`	You make it to your ship alive and depart under a rain of bullets and laser-weapons fire. This is a pirate planet so there are unlikely to be any lasting consequences, but you might want to stay away for a few days.`
				flee
			label payup
			`	The man takes your credits, responds with a brief "Thank you," and walks away.`
				accept



mission "Street Swindle"
	minor
	invisible
	source
		government "Free Worlds" "Republic" "Syndicate"
		attributes "urban"
	to offer
		random < 4
		credits >= 10000
	on offer
		conversation
			`You see a small crowd beginning to gather on a street corner. A man in a flamboyant striped suit and matching hat calls, "Come here! Come here! Come see the marvelous magician Mistress Marionette corral the crowded crossroads with her extravagant schemes!"`
			choice
				`	(Check it out.)`
					goto observe
				`	(Ignore it.)`
					decline
			label observe
			`	You join them. A woman in similarly fancy garb sits behind a table, swiftly shuffling three cups before a hulking man. The announcer continues, "For our new guests, the chosen challenger's chance approaches! The current buy-in bet was 7000 credits; yes, we play with the big money here! Double or nothing, bet your bet: are you a player or a puppet?"`
			`	The cups stop. After a brief pause, the man points to the cup on the right.`
			choice
				`	(Watch what happens.)`
					goto continue
				`	"You know these things are scams, right?"`
			`	You try to warn him, but someone in the crowd shushes you. He doesn't hear.`
				goto continue
			label continue
			`	"Are you certain in your choice?" the magician asks. "Once you-"`
			`	"Yes, I'm certain," the man interrupts. He draws 7000 credits and tosses them on the table. The magician lifts the cup, and a small red ball rolls from beneath. "And the first challenger proves to be a player!" the announcer says, mustering enthusiasm as the magician counts 14,000 credits to pay the man. "Let us find a new challenger! The next buy-in is a mere 400 credits; if you haven't played before, now's the time to test your skill!"`
			choice
				`	"I'd like to give it a try." (Bet 400 credits.)`
					goto firstgameplay
				`	(Wait and watch.)`
					goto firstgamewatch
				`	(Walk away.)`
					decline
			label firstgamewatch
			`	A short woman volunteers. The game progresses in a similar manner; by the end, you are certain the ball is underneath the center cup. Sure enough, the woman chooses that cup, and she walks away 400 credits richer.`
			`	"The next buy-in is a larger prize!" the announcer calls after her before turning to address the crowd. "Six thousand credits, only for the proudest of players." The magician shakes her head softly, frowning at the cups.`
			choice
				`	"I'll do it!" (Bet 6000 credits.)`
					goto secondgameplay
				`	(Continue watching.)`
					goto secondgamewatch
				`	(Walk away.)`
					decline
			label firstgameplay
			`	You pay 400 credits and sit across from the magician. "Double or nothing, bet your bet!" the announcer repeats. "Are you a player or a puppet?"`
			`	The magician places the ball beneath the center and begins moving the cups. This one seems faster, but that might just be from the pressure. You keep your eyes trained on the cup as it shifts back and forth, around in circles, and occasionally remains untouched. By the end, you're pretty sure it's in the center cup.`
			`	"What's your choice?" the magician asks, smirking.`
			choice
				`	"Left."`
					goto wrong
				`	"Center."`
					goto correct
				`	"Right."`
					goto wrong
			label wrong
			`	"Better luck next time," she says as she reveals your incorrect choice. The ball was in the center; you feel silly for not going with your gut.`
			`	"The next buy-in is a larger prize!" the announcer calls. "Six thousand credits, reserved for the most daring. As the previous player, you have first priority."`
			action
				payment -400
			choice
				`	"Let's go again."`
					goto secondgameplay
				`	"I think I'm done."`
					goto secondgamewatch
			label correct
			`	She asks if you're sure, and you stick with your gut. With a grimace, she lifts the cup to reveal the ball and counts out your winnings. "And the player prevails!" the announcer says. "Earning a small bounty. But wait: the next buy-in is bigger yet! Six thousand credits, reserved for the most daring. As the previous player, you have first priority."`
			action
				payment 400
			choice
				`	"Let's go again."`
					goto secondgameplay
				`	"I think I'm done."`
					goto secondgamewatch
			label secondgameplay
			`	You place your 6000 credit bet on the table, and the game begins. The pattern is slightly longer, but once the magician's hands stop, you feel like the ball lies beneath the left cup.`
			choice
				`	"Left."`
					goto left
				`	"Center."`
					goto center
				`	"Right."`
					goto right
			label left
			action
				payment -6000
			`	With a grin, she reveals the left cup, and it's... wrong! "Nice try," she says, pocketing your money. "It is a bit tricky."`
			`	"Well, that's all for today, folks!" the announcer says as you realize you've been conned. Worse still, after they pack up and leave, you notice that the first winner walks away beside them.`
				decline
			label center
			action
				payment -6000
			`	With a raised eyebrow, she reveals the center cup. It's... wrong! "Nice try," she says, pocketing your money. "That one was a bit tricky."`
			`	"Well, that's all for today, folks!" the announcer says. As they pack up and leave, you notice that the first winner walks away beside them.`
				decline
			label right
			action
				payment -6000
			`	With a raised eyebrow, she reveals the right cup. It's... wrong! "Nice try," she says, pocketing your money. "That one was a bit tricky."`
			`	"Well, that's all for today, folks!" the announcer says. As they pack up and leave, you notice that the first winner walks away beside them.`
				decline
			label secondgamewatch
			`	Sensing that something's up, you decide to watch the next game. A sprightly young fellow confidently hands over 6000 credits; when the cups stop, you feel like the ball is under the left one. The boy points to it; with a grin, the magician reveals the left cup, and it's... wrong! "Nice try," she says, pocketing the shocked boy's money. "It is a bit tricky."`
			`	"Well, that's all for today, folks!" the announcer says. You're glad you avoided the con. As they pack up and leave, you notice that the first winner walks away beside them.`
				decline



mission "Thrall Emigration"
	name "<origin> Emigration"
	description "Transport a family from <origin> to <destination>, where they hope to find better employment. They cannot pay you."
	minor
	source "Thrall"
	destination "Delve"
	to offer
		random < 50
	passengers 2
	on offer
		conversation
			`By the edge of the spaceport at night, you see a thin, sweaty man turn away from a pilot, disheartened. You make eye contact, and he begins hurrying over to you.`
			choice
				`	(Wait for him.)`
				`	(Walk away quickly.)`
					decline
			`	"Excuse me! Are you a pilot?" Without waiting for a response, he continues, "I need to go to the Syndicate. I work all day picking cotton with these hands, but my family's still starving. We can't afford transport..."`
			`	You can barely understand him through his accent. The man's teeth look worse than his clothes, and his breath makes you step back. His eyes implore you.`
			choice
				`	"I might be able to help you. What planet do you need to reach?"`
				`	"I'm sorry, I only transport for pay."`
					goto disappointment
			`	His eyes brighten with hope. "Oh! I, I heard some people are going to <planet> to be miners. They hire folk like us. I, if you could get me, and my wife and our two sons there, I'd praise you to the high stars. You'd save our lives."`
			choice
				`	"I can take you, but no more."`
					goto separation
				`	"I'd be happy to offer you four transport."`
					goto offer
				`	"Sorry, I think this won't work out."`
					goto disappointment
			label separation
			`	"The two little ones are really small," he persists. "We can cramp together. You'll just notice two of us. I mean, some go themselves and send money back, but..."`
			`	He shakes his head. "My wife's already told me we need to stay together, and I agree. I can't leave. Please, nobody else has said yes."`
			choice
				`	"I guess I can find room."`
					goto offer
				`	"Sorry, but that's still too many. Have a nice day."`
					goto disappointment
			label offer
			`	"Oh, thank you, thank you!" he says, vigorously shaking your hand. "I'll get them fast, we can leave tonight! I'm Gaint, by the way." He quickly leaves to get them, turning back at least three times to tip his hat to you and make sure you haven't left.`
			`	Gaint's family arrives quickly. His wife, Mell, is carrying their infant child, and a toddler clutches her leg. His fingers look like a skeleton, and his eyes look like his dad's. "Thank you so much," Mell says as they enter your ship.`
				accept
			label disappointment
			`	You fend off a few more pleas before he understands it's hopeless and begins looking for someone else.`
				decline
	
	on visit
		dialog phrase "generic passenger on visit"
	
	on complete
		conversation
			`	As your ship enters <planet>'s cavernous spaceport, you can sense a mixture of hope and apprehension in Gaint and Mell. "Andrin talks too much," you overhear Gaint saying. "I didn't know it's all underground."`
			`	"We'll figure it out," Mell assures him. When they notice you're listening in, the conversation stops. Your ship lands, and the family collects their things to leave. They thank you again on their way out.`



mission "Spaceport Reminder Setter"
	landing
	invisible
	on offer
		"spaceport reminder year" = "year"
		"spaceport reminder month" = "month"
		fail

# Use of "00" at the start of the mission name is to make it offer only if no other missions have.
mission "00 Spaceport Reminder Resetter"
	minor
	invisible
	repeat
	to offer
		not "chosen sides"
		not "Spaceport Reminder: offered"
	on offer
		"spaceport reminder year" = "year"
		"spaceport reminder month" = "month"
		fail

mission "Spaceport Reminder"
	landing
	source
		government "Republic" "Free Worlds" "Syndicate" "Neutral" "Independent"
		not attributes "uninhabited"
	to offer
		not "chosen sides"
		"spaceport reminder year" + "spaceport reminder month" != 0
		"spaceport reminder year" * 12 + "spaceport reminder month" < "year" * 12 + "month" - 7
	on offer
		conversation
			`As soon as you touch down on <origin>, you step off your ship and head directly for the job board and trade hub, brushing past several locals on the way. The constant routine of interstellar commerce has been firmly drilled into your brain; you near unconsciously peruse the boards, trying to suss out the most profitable route.`
			`	You're caught off guard when you hear a voice behind you. "Hey, what's with all the rush, Captain?" You turn and see a dark-haired man in a faded green longcoat approaching you. "You seem awfully focused on getting off-world as soon as possible. Why not take a moment to look around? Admire the sights, try the local cuisine, maybe even talk to some of the people."`
			choice
				`	"Why should I do that?"`
				`	"I'm a spaceship captain; I don't have time to waste."`
				`	"Yes, I know already. I'll take my time later."`
					decline
			`	He tilts his head to the side. "You know, I'm a captain too. I know how quickly the luster of the galaxy can fade into the weekly grind if you wait for opportunity to come knocking. So why keep waiting? I'm sure you'll find something new to do in the spaceport."`
			choice
				`	"I'll be sure to check more spaceports in the future."`
					goto thanks
				`	"Nothing interesting happened the last time I checked a spaceport."`
				`	"Why should I listen to you? I can handle myself, thank you very much."`
					goto rebuff
			`	The captain sighs. "Yeah, it can feel a little pointless running up against the same loud-mouthed people all the time. But just because a spaceport doesn't have anything to offer one day doesn't mean that it'll never have anything worthwhile. Wait a while, and there might be something new."`
			choice
				`	"Alright, I'll try to check more spaceports."`
					goto thanks
				`	"And why should I believe you over my own experiences?"`
			label rebuff
			`	He raises his hand and holds it open on his chest. "I know that it's only my word against yours, but I promise that you won't regret checking the spaceport every time you're in town."`
			choice
				`	"Fine, I'll follow your advice."`
					goto thanks
				`	"I don't need your help."`
			`	A frown creeps onto the captain's face as he earnestly says, "Well, I'm sorry that my advice wasn't helpful. Good luck, Captain." He walks off, leaving you alone at the job board.`
				decline
			label thanks
			`	He pleasantly smiles and nods. "Well, I wish you the best in your travels." He walks away, leaving you free to explore the rest of <origin>'s facilities.`
				decline



mission "Fumbling Mugger Patch"
	landing
	invisible
	to offer
		has "Transport Workers B: done"
	on offer
		event "fumbling mugger timer" 60
		fail


event "fumbling mugger timer"


mission "Fumbling Mugger"
	name "Transport to <planet>"
	description "Bring a young woman who threatened you on <origin> to <destination>."
	minor
	source
		attributes "dirt belt"
	destination "Maker"
	passengers 1
	to offer
		random < 45
		has "event: fumbling mugger timer"
	on offer
		conversation
			`Your exploration of the spaceport leads you to a dark alley where the number of working lights are far outnumbered by the number of broken ones. The contents of steel bins lining the walls overflow onto the pavement, attracting swarms of flies to them. On the surfaces that are illuminated, you can see a mess of black scrawlings upon bare, cracked concrete, and the few windows present on the towering walls surrounding you are either boarded up or shattered. A dark crimson stains the bottom half of a broken window.`
			`	Suddenly, you feel a cold object pushed against your back as a woman speaks softly. "Hands where I can see them, Captain."`
			choice
				`	(Lift my hands up and slowly turn.)`
					goto peaceful
				`	(Spin around and fire.)`
				`	(Try a fancy acrobatic move and disarm the attacker.)`
					goto flip
			
			action
				set "fumbling mugger shot"
			`	You turn around as swiftly as you can as your hand grasps for your pistol. Due to surprise, or perhaps nervousness, the woman threatening you fails to fire the shotgun she's holding in the second you spend turning. You manage to land a shot, and your quarry falls while a cry escapes from her body. As you walk away, her body fades into the darkness, blending with the garbage bags around it.`
				decline
			
			label flip
			`	You push down as hard as you can with your legs while leaning backwards, rising to the lofty height of two feet above the ground. As you begin to fall back-first uncontrollably, cold metal digs into your spine. A gasp escapes from behind as you land on a soft body. You pick yourself up as fast as possible, and you end up face-to-face with your attacker. In the darkness, you pick out that she's wearing a black hoodie with a bandanna over her mouth, her back hunched over and feet placed apart. As you look down, you spot a sawed-off break-action shotgun held single-handed, the end of which is pointed at your abdomen. "Hands up now, Captain."`
			choice
				`	(Put my hands up.)`
					goto handsup
				`	(Draw my gun and fire.)`
			action
				set "fumbling mugger shot"
			`	You hand darts for your gun, and you somehow manage to aim and fire before the woman does. She collapses on the ground while a cry escapes from her body. As you walk away, her body fades into the darkness, blending with the garbage bags around it.`
				decline
			
			label peaceful
			`	You raise your arms and turn to face the woman. In the darkness, you pick out that she's wearing a black hoodie with a bandanna over her mouth, her back hunched over and feet placed apart. As you look down, you spot a sawed-off break-action shotgun held single-handed, the end of which is pointed at your abdomen.`
			label handsup
			`	"Very good, Captain," she says. "Now, I have a proposal for you. I need transport to <destination>. Take me there, and the both of us can forget this ever happened."`
			choice
				`	"And if I don't take you there?"`
				`	"Are you going to pay me?"`
					goto payment
				`	"Why do you want to go there?"`
					goto why
			
			`	She scoffs. "What do you think? How else might an encounter involving a gun pointed-"`
				goto fail
			label payment
			`	She scoffs. "Payment? If I wanted to pay you, I wouldn't be in this alley pointing-"`
				goto fail
			label why
			`	She scoffs. "All you need to know is that I've got a gun pointed-"`
			
			label fail
			`	The attacker's speech is interrupted by a click as her shotgun swings open. She takes a step back as her eyes widen with panic.`
			label choice
			choice
				`	(Threaten her with my gun.)`
					goto threaten
				`	(Shoot her.)`
			
			action
				set "fumbling mugger shot"
			`	Before she can move a muscle, you whip out your pistol and fire, watching as the woman collapses onto the ground with a cry. As you walk away, her body fades into the darkness, blending with the garbage bags around it.`
				decline
			
			label threaten
			`	You take out your gun and aim it at the woman's head. "Drop the gun," you say, "or I'll shoot."`
			`	She seizes up for a few moments, then she throws her shotgun away and raises her hands. "I'm, um, sorry about threatening you. Would you mind if the both of us just walked this off?"`
			choice
				`	"Why do you want to go to <planet>?"`
					goto why2
				`	"Get out of my sight, and I'll let you go."`
					goto freedom
				`	(Shoot her.)`
			
			action
				set "fumbling mugger shot"
			`	You pull the trigger and watch as the woman collapses onto the ground with a cry. As you walk away, her body fades into the darkness, blending with the garbage bags around it.`
				decline
			
			label freedom
			`	She nods her head and backs away from you, hands still held up. When she disappears around a corner, you holster your gun and walk back to a safer portion of the spaceport.`
				decline
			
			label why2
			`	The woman looks at you with a confused expression. "Huh? Why would you want to know that?"`
			`	"Just humor me for a moment," you reply.`
			`	She sighs. "A while ago, I was in a bad situation. My boyfriend had just moved to <planet> for employment, and I was to join him in a year. My father had other plans. He used my boyfriend's absence to justify marrying me into another, richer family. Wanted a chunk of their fortune, I suppose. I tried everything I could to convince him otherwise, but..." She looks down. "So I snuck off to the spaceport and got a merchant to transport me. She forced me to pay upfront, however, and as soon as we landed on <origin>, she kicked me out to make space for another set of passengers."`
			`	Her eyebrows furrow. "Wait, you're not planning to bring me to <planet> after what I've just done, are you?"`
			choice
				`	"I can take you there."`
				`	"I can't transport you."`
					goto decline
			`	"Really?" she says. "You realize that I can't pay you in any way, right?"`
			choice
				`	"You don't need to pay me."`
					goto accept
				`	"You can pay me later."`
				`	"Actually, I can't take you there without payment."`
					goto decline
			action
				set "Fumbling Mugger: future payment"
			label accept
			`	The woman's eyes light up. "I can't thank you enough for this." The two of you head out of the alleys and back to the landing pads, and you show her to an empty bunk on your ship.`
				accept
			
			label decline
			`	"I understand." She shuffles away with her head hung, and you head back to a brighter area of the spaceport.`
				decline
	
	on abort
		conversation
			`As you tell the woman about the change in travel plans, she sighs with resignation. "I suppose that I shouldn't expect anything after how I treated you." You recall that she doesn't even have a single credit to her name, and without any money, it is unlikely that she will survive for long.`
			branch poor
				"credits" < 15000
			choice
				`	(Wish her good luck.)`
					goto leave
				`	(Give her 15,000 credits before dropping her off.)`
					goto gift
			label poor
			choice
				`	(Wish her good luck.)`
			label leave
			`	She nods in response. "I'll try my best," she says solemnly as she prepares to depart your ship.`
				decline
			label gift
			action
				payment -15000
				set "gifted money to mugger"
				log `Was held up by a woman who wanted transport to Maker. Managed to gain the upper hand in the engagement, but decided to pay for her transport anyway.`
			`	She is almost incredulous at your gift. "I really can't thank you enough for helping me out." The two of you say your farewells as she gets ready to depart your ship.`
	
	on complete
		event "fumbling mugger followup timer" 365
		log `Was held up by a woman who wanted transport to Maker. Managed to gain the upper hand in the engagement, but decided to take her there anyway.`
		dialog `The hooded woman prepares to disembark your ship. Just before she steps off, she turns to look at you. "I'm sorry for threatening you back on <origin>, Captain. I'll try to find some way to repay you." She walks off into the bustling spaceport to find her lover.`


event "fumbling mugger followup timer"



mission "Laborer"
	minor
	name "Out of Work"
	description "A man down on his luck needs to get to <destination>. He has promised to send you payment as soon as he has it."
	passengers 1
	source
		government "Republic" "Free Worlds" "Syndicate" "Independent" "Neutral"
		attributes "mining"
	destination
		distance 1 100
		government "Republic" "Free Worlds" "Syndicate" "Independent" "Neutral"
		attributes "mining"
	to offer
		random < 15
	on offer
		conversation
			`Upon entering the spaceport, you see a young man in laborer's clothing is arguing with a woman in a flight suit.`
			choice
				`	(Go see what the laborer is arguing about.)`
				`	(Ignore them.)`
					decline
			`	The man is nearly shouting. "Lady, I'm not trying to low-ball you here! I don't have the money! That's the whole point!"`
			`	"I appreciate your conundrum," replies the woman, her voice clipped. "However, my policy is cash upfront. Good day."`
			`	She turns and walks away briskly, and the man slumps down into a chair.`
			choice
				`	"What was that all about?"`
				`	(Leave before he notices you.)`
					decline
			`	He gives you a once-over, and you see a spark of hope in his eyes. "You're a captain? Please, I need to get to <destination>. Work has dried up here, and I need a fresh start."`
			choice
				`	"What are you able to pay me?"`
					goto offer
				`	"Work dried up on the whole planet?"`
			`	"This planet is messed up. Everybody likes to talk behind your back. I did a job for one of the big mining companies here, but my boss had it out for me. Told everybody I did it wrong, even though they never gave me any training at all. Then he went and put me on the permanent record. So yeah, sooner I get off this dump, the better."`
			`	"What are you able to pay me?" you ask.`
			label offer
			`	His eyes drop. "I can pay you after I earn the money. I've just gotta get to <planet> to get work, and then I'll send the money. I just want to earn a living, same as anyone."`
			choice
				`	"Okay, I can take you to <planet>."`
					goto accept
				`	"How do I know you'll pay?"`
					goto question
				`	"Sorry, money up front."`
					goto decline
			label question
			`	"You don't trust me? Just keep walking, then, if you're gonna be like that."`
			choice
				`	"Sorry, money up front."`
					goto decline
				`	"Fine, I can take you to <planet>."`
			label accept
			`	"I'll be on board. There's no rush, honestly. I need a break from all this stress." He takes his luggage into your ship as you prepare for the trip.`
				accept
			label decline
			`	"I knew it. You're just like everyone else." He storms off, not waiting for a response.`
				decline
	on complete
		event "laborer payment" 400
		conversation
			`The worker you picked up from <origin> spent every possible moment of the voyage telling his story. He's had a tough life, full of unlucky setbacks, unfair treatment, and outright persecution from others. You stopped paying attention to what he was saying after a while as he went on for what felt like forever, often repeating himself.`
			`	Upon arriving, he carries his bags to the lowered ramp, then turns back before disembarking. "Thanks for the lift. You're one of the good ones, you know?"`
			choice
				`	"You're welcome. Better luck on this world."`
					goto luck
				`	"You have my bank address, right?"`
			`	He shoots you a look of thinly masked annoyance. "Yeah. I'll send you the credits when I have them. Bye, now."`
				decline
			label luck
			`	He bobs his head at you in farewell. "I promise I'll send you the payment when I have it. Bye, now."`

event "laborer payment"

mission "Laborer Payment"
	landing
	source
		government "Republic" "Free Worlds" "Syndicate" "Independent" "Neutral"
	to offer
		has "event: laborer payment"
	on offer
		payment 17000
		conversation
			`You receive a payment of <payment> from the down-on-his-luck laborer that you transported a while back, along with a message. "Hello <last>. Not sure if you remember me. I'm the one that had to deal with my boss bad-talking me to everyone on my home planet. I've been doing better, but my new boss keeps trying to rip me off and make me come in for overtime." He goes into detail about the sordid working conditions in his new job, but you stop reading after the third paragraph.`
				decline



mission "Block Hai Wormhole Warning"
	landing
	invisible
	to offer
		or
			has "First Contact: Hai: declined"
			has "First Contact: Unfettered: declined"
		has "chosen sides"
		not "main plot completed"
	on offer
		fail

mission "Hai Wormhole Warning"
	landing
	source
		government "Republic"
		not attributes "deep"
	to offer
		or
			has "First Contact: Hai: declined"
			has "First Contact: Unfettered: declined"
		not "Block Hai Wormhole Warning: offered"
		not "Wanderers: Alpha Surveillance E: offered"
		not "hr: meet the team"
	on offer
		log "Was pulled aside by a Navy officer and told to keep the wormhole to the Hai a secret. The Republic doesn't want the knowledge of the wormhole to be widespread, as that could cause chaos for both the Republic and the Hai."
		conversation
			`When you open the door to let in the Navy officer on inspection duty, you expect him to produce the usual set of landing papers and bureaucracy. But instead he says, "Captain <last>. I'd like to speak with you for a few minutes. In private." He motions toward a Frigate on the landing pad next to <ship>.`
			choice
				`	"What about?"`
					goto what
				`	"Okay."`
					goto frigate
				`	"Sorry, I'm really busy right now."`
			`	"No, I'm sorry, but this isn't a matter of whether you're busy or not right now. Come with me."`
				goto frigate
			label what
			`	"I did say in private, did I not?" he says, once again motioning to the Frigate.`
			label frigate
			`	The man puts a hand on your shoulder and begins walking you toward the ship. As you approach, you note that the man's uniform doesn't have any Navy markings that you recognize.`
			`	You enter the ship with the officer, and despite the decent crew requirement of a Frigate, you don't notice anyone else on board, and the interior of the ship appears more cushy than you would expect out of a military vessel. The officer leads you to what looks like a rather comfy lounge area. "Please, have a seat," he says.`
			choice
				`	(Take a seat.)`
					goto seat
				`	"No, I like to stand."`
			`	"Suit yourself," the officer says with a shrug while taking a seat himself.`
				goto questioning
			label seat
			`	You choose a table to sit at and the officer sits across from you.`
			label questioning
			`	"So what is it that you brought me here for?" you ask.`
			`	The officer folds his hands together. "You've made contact with an alien species located to the north. Is this correct?"`
			choice
				`	"It is. Is that a problem?"`
					goto yes
				`	"Perhaps. Why do you ask?"`
					goto maybe
				`	"Aliens? I don't know of any aliens up there."`
				`	"Hey! That's no way to talk about the pirates in the Far North."`
			`	"Don't play coy with me, <last>. The Republic is aware that you've made contact with the Hai.`
				goto secret
			label maybe
			`	The officer chuckles. "I think the answer you're looking for is 'Yes,' not 'Perhaps.' The Republic is aware that you've made contact with the Hai.`
				goto secret
			label yes
			`	"There is no problem, <last>. I am just letting you know that the Republic is aware that you've made contact with the Hai.`
			label secret
			`	"But you may not be aware of the arrangement that the Republic has with the Hai. The Republic works hard to ensure that the existence of the Hai remains an open secret; they do not disallow captains such as yourself from stumbling upon them, but they will not allow this existence to be widely publicized."`
			choice
				`	"Why are you telling me this?"`
					goto why
				`	"An arrangement between the Republic and Hai? When did that happen?"`
					goto arrangement
				`	"So you're threatening me to stay quiet?"`
			`	"No threats. I only provide a... warning, so to say, that you should keep the Hai a secret.`
				goto chaos
			label why
			`	"I'm telling you this as something of a... warning, so to say, that you should keep the Hai a secret.`
				goto chaos
			label arrangement
			`	"The details of the arrangement are none of your concern. All you need to know is that I am providing a... warning, so to say, that you should keep the Hai a secret.`
			label chaos
			`	"I'm sure that you can imagine that should the existence of the Hai become public, it would cause a great deal of chaos, both for the Republic and for the Hai. Chaos that could easily end badly, particularly for the one who caused it. So it would be in everyone's interest if you kept this knowledge a secret."`
			choice
				`	"Alright. I won't let anyone know."`
					goto ok
				`	"And if I don't?"`
			`	The officer leans back in his chair. "As I said, <last>, I'm giving you a warning that things could end badly for you. The Republic are not the only ones who work hard to maintain this secrecy, so you may want to think twice about revealing such information. Now, if you'll please depart my ship so that I can be on my way."`
				goto end
			label ok
			`	"That's good to hear," the officer responds. "Thank you for your cooperation, <last>. Now, if you'll please depart my ship so that I can be on my way."`
			label end
			`	The officer leads you out of the ship and closes the doors behind you, while the actual Navy officer on inspection duty stands beside <ship>, brandishing a set of landing documents. When you've finished signing them, you turn back to see the Frigate take off, slowly getting smaller in the sky until it finally disappears.`
				decline



mission "Saving Artifacts 1"
	name "Saving Artifacts"
	description "An Earth museum cannot care for these historical artifacts anymore. Bring them to <destination>, where they will be safe."
	minor
	cargo "artifacts" 5
	to offer
		random < 10
		has "event: fw conservatory founded"
	source "Earth"
	destination "Alexandria"
	on offer
		conversation
			`As you wander around the spaceport, a harried-looking academic approaches you. "You're a captain, right? Can you take a transport mission to <planet>? A local museum can't care for some priceless historical artifacts anymore due to budget cuts, so they need to be transported somewhere that they can be properly cared for. We can pay you <payment>."`
			choice
				`	"Why can't you just bring them to another Earth museum?"`
				`	"Sorry, I can't take on this job right now. Ask someone else."`
					decline
				`	"Sure, I'll take them there."`
					goto accept
			`	"These artifacts are extremely delicate. Ancient manuscripts and the like. One needs special equipment to care for them, and all the museums that could possibly provide that care here are underfunded and overloaded. Earth has many items of historical value, but not enough resources to host them. It's not an ideal combination." He sighs. "Alexandria Station has offered to host them, so we of course accepted."`
			choice
				`	"Sure, I'll take them there."`
				`	"Sorry, I can't take on this job right now. Ask someone else."`
					decline
			label accept
			`	"Wonderful!" He claps his hands together. "We'll start loading the cargo onto your ship." He turns and walks away considerably happier than when you found him.`
				accept
	on complete
		payment
		conversation
			`Unloading the cargo takes an excruciatingly long time, as the artifacts must be handled with extreme care. A local librarian comes up to you and thanks you for the transport, paying you <payment>.`
			`	As he hands you the credit chips, he leans in. "According to our sources, you have some considerable combat experience. We have a task that requires that skillset. I promise you that it's a bit more exciting than transporting musty books, and the pay is much higher too. Meet me in the spaceport if you want to learn more."`

mission "Saving Artifacts 2"
	name "Saving Artifacts"
	description "A pirate warlord has captured a collection of ancient statues from Winter. Go to <destination> in order to bring them to <origin>, where they will be safe."
	minor
	source "Alexandria"
	destination "Greenrock"
	to offer
		has "Saving Artifacts 1: done"
	on offer
		conversation
			`The librarian you met earlier flags you down in the spaceport. "Glad you could join me, Captain <last>. We've gotten word of a pirate warlord down south who fancies himself an art collector. Calls himself the Lokust, and his gang the Pestilance - names intentionally misspelled." He wrinkles his nose as if he's smelled something repulsive. "Given your history, I trust you're familiar with the Conservatory?" He doesn't wait for a response. "The shipment contained ancient Greek statues and was on its way there as part of a rotating exhibition, but our original transport was... unable to contend with the piracy threat in frontier regions. As a result, the shipment was 'diverted' to Greenrock, where the warlord in question is based. We want you to go to Greenrock and get these statues back any way you can, and then return with them back here. Our payment should cover the cost of any briberies you might have to make."`
			label choice
			choice
				`	"Why can't you get the Navy involved with this?"`
				`	"Why should I bring them back to Alexandria? Don't they belong to the Conservatory?"`
					goto conservatory
				`	"How am I supposed to find those statues? They could be anywhere on that planet."`
					goto find
				`	"I can handle some pirates. I'll get those statues back."`
					goto accept
				`	"No way am I risking my life for some hunks of marble. Find someone else."`
					decline
			`	The librarian squints at you in a manner that suggests that the answer is obvious. "The Navy doesn't consider it worth the risk. Greenrock is 'not in their jurisdiction,' they say. So the most respected library in the galaxy has to resort to hiring privateers."`
				goto choice
			label conservatory
			`	"The rotating exhibition was a new partnership with the Conservatory. Previously we had been hesitant to transport our valuables to frontier regions, but in this new partnership we decided to try shipping some of our artifacts to more distant planets, so that they too could benefit from seeing our collection. Those statues were part of that shipment. Evidently we were mistaken. Those statues are not safe as long as they're in the South."`
				goto choice
			label find
			`	"Lucky for you, Lokust does not seem particularly attached to his 'booty.' If you must, offer him a large sum of money, and he will most likely be willing to part with them. However, if there is something you can do to get those statues back without allowing your money to fall into the hands of a criminal, I would suggest that course of action instead."`
				goto choice
			label accept
			`	"Excellent. You're doing a service to humanity's cultural memory."`
				accept
	on complete
		conversation
			`You hustle through the crowded markets, pistol by your side, looking for any sign of the statues. After a while you come across a storefront with a crudely painted sign that reads "Fine Art and Cultural Treasures." Not seeing any better leads, you go in.`
			`	The inside is damp and poorly lit, but you can make out various paintings, manuscripts, and other expensive-looking items. "How can I help you?" the store clerk asks in a disarmingly friendly voice.`
			choice
				`	"You don't happen to know of a local warlord named Lokust, do you?"`
				`	"Have you had any Greek statues pass by through here?"`
			`	The clerk laughs. "You're trying to get Alexandria's shipment back, aren't you?" Before you can answer, he continues. "If you want my client Lokust's statues, I'm afraid you're gonna have to pay a pretty penny for them. 500,000 credits is his asking price."`
			choice
				`	"Alright, I'll pay."`
					goto pay
				`	"Can't we negotiate?"`
				`	"I can't pay that much!"`
			`	"Sorry, his price is firm. I'm just the dealer - I don't make those decisions." A smirk begins to crawl across his face, and he leans in. "Look, I have no love for Lokust. Always jacking up his cut of the sale, threatening my customers, you get the idea. Not to mention my debts to him." The last part he says in a less bold tone. "What I'm saying is, I wouldn't mind if someone like you took him out. He's a real wacko, always going on about duels and other bull. If I were you, I'd challenge him to one. If he doesn't accept, call him a coward. That's sure to get him riled up." He wheezes in a way vaguely reminiscent of a laugh. "As a reward, I'll give you the statues for free if you come back, but you gotta take out his whole crew, right? Don't want any of his underlings coming for me."`
			choice
				`	"Never mind, I'll pay."`
					goto pay
				`	"All right, I'll fight him."`
			`	"Heh, good choice. If you're worried about his crew, don't be. I'm sure if Alexandria thinks you're good enough to hire, you can handle it. I'll call him up so you don't have to go chasing him down." He pulls up a hologram communicator and noticeably stiffens up. "Hello Lokust. Hope you're not too busy right now, because someone wants to see you." He turns the communicator towards you, and you see a man in clothes more befitting of a prince than a pirate.`
			choice
				`	"Fight me."`
				`	"I've heard you're willing to duel over those statues you stole from the Library of Alexandria?"`
			`	The communicator's audio quality is evidently not the highest, as his laugh is barely more than static. "I don't just throw hands with anyone, you see. That would make me little better than some barroom drunk. I have standards. Why should I waste my time with you?"`
			choice
				`	"Oh, I see. You're too cowardly to fight."`
				`	"I didn't realize 'The Great Lokust' was such a weakling."`
			`	He becomes visibly enraged the moment you're finished talking. "I will not stand these insults to my honor! We meet in the sky. Bring all of your weaponry to bear, for it is the last time you will use them."`
			`	The communication cuts off. "He always uses that same line," the clerk says, rolling his eyes.`
				decline
			label pay
			action
				payment -500000
				set "Bought Off Artifacts"
			`	He looks almost disappointed. "Alright, here's the statues. Don't forget to tell any friends that might be redecorating about our low prices."`
				decline

mission "Saving Artifacts 3"
	name "Duel Lokust"
	description "Defeat Lokust as part of a bargain to acquire the stolen statues."
	source "Greenrock"
	landing  # This has no offer convo as the choice is handled in mission 2
	to offer
		has "Saving Artifacts 2: done"
		not "Bought Off Artifacts"

	npc kill
		personality heroic nemesis waiting staying target
		government "Pirate"
		ship "Falcon" "Pestilance"

	npc kill
		personality heroic nemesis waiting staying target
		government "Pirate"
		ship "Headhunter" "Deth"

	npc kill
		personality heroic nemesis waiting staying target
		government "Pirate"
		ship "Headhunter" "Warr"

	npc kill
		personality heroic nemesis waiting staying target
		government "Pirate"
		ship "Headhunter" "Famin"

	npc kill
		personality heroic nemesis waiting staying target
		government "Pirate"
		ship "Headhunter" "Konkwest"

	on complete
		conversation
			`The clerk rushes up to your ship as soon as it finishes landing on the tarmac. He begins to shake your hand vigorously. "You got rid of all his cronies, yeah?" You nod. "Good. Take the statues into your ship and don't draw attention to yourself. Don't want them stolen, y'know." A sarcastic grin emerges on his face.`
			`	You load up the statues, taking care not to attract unwanted attention as well as attempting to avoid creating any new damage. From what you can tell, they're in remarkable condition considering that they were in the hands of a pirate warlord just a few hours ago.`

mission "Saving Artifacts 4"
	landing
	name "Saving Artifacts"
	description "Bring the statues back to <planet>."
	source "Greenrock"
	destination "Alexandria"
	to offer
		has "Saving Artifacts 2: done"
	to complete
		or
			has "Bought Off Artifacts"
			has "Saving Artifacts 3: done"
			and
				has "Saving Artifacts 2: done"
				not "Duel Lokust"
	
	on visit
		dialog `You land on <planet>, but realize you haven't acquired the statues from Greenrock yet. Better return to Shaula to make sure Lokust is defeated before claiming them on the planet.`
	on complete
		payment 1800000
		conversation
			`You dock on the station and the librarian from earlier comes to greet you almost immediately. "Get the dockworkers, stat!" he calls, then turns to you. "You did get the statues, right?" He relaxes once he sees you nod. As the cargo is unloaded, the librarian hurries up to inspect your haul and shakes his head. "There's damage, but I suppose it's the best we could've hoped for considering the circumstances." He sighs. "Thank you for your help, Captain <last>. You've provided an invaluable service." After paying you <payment>, he turns back towards the statues, focusing his attention on their safe unloading.`
				decline



mission "Dangerous Games 1"
	minor
	name "Dragonriders"
	description "A lively man named Karengo and a few passionate youths are traveling to see the dragons on <stopovers>. Take the group there, then return them to <destination> once they've finished."
	passengers 9
	source
		attributes "frontier" "pirate"
	stopover "Skymoot"
	to offer
		random < 15
	on offer
		conversation
			`Upon entering the spaceport, you notice that the local bar seems to be more active than usual. The moment you pass through the bar door, a strong drink is pressed into your hand. You look at it, dumbfounded, and then look up to the waiter who gave it to you. "Compliments of Mr. Karengo," he says, nodding his head towards a crowd of people, mostly young men, before moving on.`
			choice
				`	(Head over to "Mr. Karengo.")`
				`	(Leave.)`
					decline
			`	As you make your way over, you note that nearly everyone in the bar has the same drink you do. In the middle of the crowd, a large, heavily muscled, and tattooed man is gesticulating wildly, apparently telling a story.`
			choice
				`	(Go listen to the man.)`
				`	(Leave.)`
					decline
			`	"... so then he asks me, 'Have you ever ridden one?' And I look back at this crazy joithead and I say, 'You're a crazy joithead.' But he's got me thinking, y'know? Nobody has ever ridden one. Least, not nobody that could talk after." He lets out a sharp laugh, then raises his voice. "So I ask you all: who wants to join Karengo to make history? Who wants to ride a dragon? I'll supply the jetpacks, you supply the courage."`
			`	You've heard the stories of the dragons flying through Skymoot's skies as a child. Great beasts; graceful and dangerous, the apex predators of the air; they are strikingly similar to the dragons described in ancient legends. Skymoot is host to many dangerous creatures, and these living myths hold a place at the top of that list.`
			`	A cheer goes up from the men, especially the drunk ones. Karengo starts to hand out death and accident waivers and collect money for the expedition. Suddenly, his expression darkens as he cocks his head, listening to an earpiece. "Listen up!" he yells. "Seems my regular pilot got in the way of some less reputable folk, and my replacement pilot lost his balls this evening and can't find 'em! We need ourselves a ship and a captain to bring this lot to <stopovers>! Who's brave enough? Who else wants to make history?"`
			choice
				`	"Captain <last>, at your service. We leave at dawn!"`
					goto accept
				`	"Am I getting paid?"`
					goto money
				`	(Stay silent.)`
			`	You remain silent as Karengo surveys the crowd. "What, nobody with a ship has the cojones to make history? I didn't know this bar was full of a bunch of sissies."`
			`	One captain in the back of the bar jumps up. "Mama didn't raise no sissy! I'll bring you all to Skymoot." A cheer rises up from the crowd and the captain is treated to several rounds of drinks. After the captain and all the passengers are sufficiently drunk, they saunter their way out of the bar, drunkenly singing about adventure as they go.`
				decline
			label accept
			`	After a cheer rises up from the crowd, you're treated to several rounds of drinks by your passengers; you sense any attempt to refuse would be ignored. You're unsure of how much you drank, but it was enough to make sure that you didn't remember. You wake up significantly after dawn with empty bottles and unconscious men strewn all over the ship's mess hall. Karengo peels himself off the floor and gives you a crooked smile, shielding his eyes from the light. "Alright, <last>," he says, "let's do this."`
				accept
			label money
			`	The crowd's eyes turn to you. Karengo squints, then laughs. "Ha! What kind of question is that? Of course you're getting paid. <payment> to bring myself and these other fine folks to <planet> and back - <bunks> of us total. What say you?" The crowd watches you with eager anticipation.`
			choice
				`	"Works for me. We leave tomorrow."`
					goto accept
				`	"<payment> won't be enough. I'm out."`
			`	You're treated to some jeering and rude looks as you leave the bar.`
				decline
	on visit
		dialog `You land on <planet>, but realize that your escort carrying the passengers hasn't entered this system yet. Better depart and wait for it.`
	on stopover
		conversation
			`Karengo directs you down through the atmosphere of Skymoot, steering clear of the usual tourist areas and, you realize, of the local law enforcement. As you're putting down in a clearing halfway up a mountain, you hear an otherworldly screech as your ship lurches violently to one side. You would have been thrown to the floor if you hadn't been strapped in.`
			`	"Look lively, lads!" shouts Karengo, the only person still standing. "Your chariot awaits!" He double-checks the jetpacks on the backs of each of the eight men, or "Dragonriders," as they creatively branded themselves during the first night of the voyage, then opens the side hatch and hurls the Dragonriders out the door before jumping himself.`
			`	After the group has left, you land - this time undisturbed - and pull up every external camera you have to watch the action.`
			`	The dragons of Skymoot you learned about on the "Xenofauna and Flora" channel were different from the dragons of mythology, but the beasts you see today aren't quite what you learned about, either. For one, the creatures flying outside your window are faster than you thought possible, or perhaps the ones on the show had been drugged to make them easier to film.`
			`	A quick survey of the scene shows that Karengo has tagged three dragons with some sort of harmless marker gun to make them easier to track. Eight of the Dragonriders, Karengo included, are chasing the largest one, which is missing part of a tooth and has blackened scales from where it hit your ship's shields. The last Dragonrider is nowhere in sight.`
			`	Suddenly, proximity sensors go off on the starboard side and a camera shows something - or someone - bounce off your shield and tumble down the mountain.`
			choice
				`	(Announce that I'm leaving.)`
					goto leave
				`	(Stay and watch the Dragonriders.)`
				`	(Take off and leave everybody else behind.)`
					goto betrayal
			`	Checking your camera feeds again, you see that object rolling down the hill is indeed a body. On another monitor, one of the Dragonriders is keeping just above a dragon, attempting to lower himself down. The dragon rolls in midair, its wing catching the man and sending him flying out of control. Fortunately, a leafy tree branch prevents any further physical harm. Meanwhile, a second dragon is pursuing another one of the Dragonriders.`
			choice
				`	(Get everyone out of there.)`
					goto leave
				`	(Take off and leave everybody else behind.)`
			label betrayal
			action
				fail
			`	The ship takes off with a roar at your touch. Between the cries of the dragons, the sound of the engines, and the air rushing past, you can barely hear the fear and betrayal in the voices of the men you've left behind.`
				decline
			label leave
			`	You turn on the external speakers. "We are leaving," you blast to the survivors. "Get on board."`
			`	The defeated Dragonriders need no further encouragement. They beeline for the hatch and you flicker the shield to let them on deck, where they collapse, wide-eyed and panting. Karengo isn't with them. You turn to ask about him when a flicker of motion on a monitor catches your eye.`
			`	Karengo is riding a dragon, gripping the ridge of scales around its neck. The dragon frantically tries to get him off, but deft application of his jetpack keeps him on top of the beast for now. He lets out wild screams of triumph as they soar through the sky and at last you can understand the appeal of this whole expedition. Your admiration is cut short by two catastrophic crashes on either side of the ship and accompanying sirens. The dragons are trying to get through.`
			`	You activate your engines, and the ship takes off quickly enough to make you light-headed. "Get on board!" shouts one of the men over the external speakers as you position the ship just below Karengo and lower the shields. Scales bounce off the roof like diamonds. Karengo releases his grip on the dragon and free falls toward you, slowing at the last possible moment before dropping through the top hatch. You flick on the shields and hit the engines, hard. They respond enthusiastically, rocketing you away from the mountain and into the safety of patrolled airspace. From the cabin comes the sound of back-slapping and, surprisingly, a sob.`
	on complete
		payment 12000 500
		conversation
			`As you land and fuel up, Karengo herds the seven surviving men out of the ship. "Meet us at the bar, yeah?" he says to you. "This day deserves a celebration." You nod, but can't help but notice red eyes and wet cheeks among the rest of the Dragonriders as they shuffle off.`
			`	Later that day, you spot the Dragonriders at a corner table of the bar. The men, with the exception of Karengo, appear subdued.`
			`	"How goes it, <last>?" he asks. "We were just raising a glass to mission success - made possible by you, of course. Great flying, Captain." The bartender arrives with a round of drinks and Karengo raises one. "To the Dragonriders!" he says.`
			choice
				`	"To the Dragonriders!"`
				`	"To our fallen friend!"`
				`	"I'm good, thanks."`
			`	Karengo gives you an unreadable look, lowers his glass, and says, "Your payment, plus Jarek's signup fees: <payment>."`
			choice
				`	"Thanks."`
					goto end
				`	"I can't accept his money. It's not right."`
			`	Karengo shrugs and doesn't take it back.`
			label end
			`	"Maybe I'll see you again sometime, yeah? I'm always in need of a pilot with some guts." He nods in your direction, clearly dismissing you.`



mission "Dangerous Games 2"
	minor
	name "Karengo's Galactic Adventures"
	description `The adventurer Karengo and five others are traveling with you as part of his "Galactic Adventures." Bring Karengo and crew to <destination> for <payment>.`
	source
		attributes "frontier" "pirate" "rim"
	destination "Poseidos"
	cargo "subpods" 6
	passengers 6
	to offer
		random < 15
		has "Dangerous Games 1: done"
	on offer
		conversation
			`A boisterous laugh sounds from somewhere behind you. You haven't heard that voice since your ship was attacked by dragons.`
			`	"<first>!" A huge hand claps you on the shoulder and spins you around, where you find yourself facing a large, widely grinning man.`
			`	"Remember me? Yer the best pilot I've had - that stunt to get us out of Skymoot, right out of the dragon's nest? Epic."`
			`	A crude sign behind him reads, "Dangerous Games - Karengo's Galactic Adventures."`
			`	"Like it?" Karengo follows your gaze. "Decided to make this an official thing. Well... an unofficial official thing. Feds wouldn't understand. Doesn't matter; I need a pilot again, and a good one. Your ship's waterproof, right?"`
			choice
				`	"Uh, yeah. I think so."`
				`	"Of course."`
				`	"Sorry, mate. You'll have to find another pilot."`
					decline
			`	Karengo laughs. "If they can handle space, I think they can handle some water. I've got a group of lads and ladies here rarin' to see some quoijuu in heat, right up close'n'personal. They've all got their own subpods, so how's about we load up and head out in the next few hours. Good? Good."`
			`	"Oh, nearly forgot. We're headed to <destination>, and you'll get <payment> for taking us there. Ain't sure if those in charge are gonna like what I'm doing, so we might need to grease some palms. Best to keep your eyes open and your shields up. We leave at noon!"`
				accept
	on complete
		payment 20000 500
		conversation
			`As before on Skymoot, Karengo guides you down to a landing spot far away from the local government. "Don't want no interruptions," he says.`
			`	Despite days of pressuring, you've been unable to get Karengo to tell you exactly what a quoijuu is, other than a slightly ominous "the biggest fish." He sends a file to your ship computer and grins. "Since it's too late to back out now, it's time to fill you in. Quoijuu aren't the only thing down there; you've also got scyllae, taniwhales, morgawrii, plus some hydrothermal vents, none of which will benefit us if we run into them."`
			`	"The good news is that there's a path to follow. The bad news is the only person to traverse the path was a bit of a nut. It's all in riddles, and I haven't been able to make heads or tails of them. Look them over and we'll follow your lead. And don't worry too much about it - what's the worst that could happen?"`
			choice
				`	"Okay, I'll take a look."`
					goto adventure
				`	"We could get lost and then die."`
			`	Karengo laughs. "You worry too much," he says.`
			label adventure
			`	The adventure seekers, who you've spent the trip getting to know, are getting ready. You watch a nearby pair, Daciana and Mussie, helping each other get their wetsuits on. Daciana catches your gaze and grins. "Bafta, mate. Safe sailing, see you on the other side." Karengo gives you a signal and you hurry back to the cockpit to fly out, away from safe shoals and over the watery abyss.`
			`	At your touch, the ship slowly sinks below the waves. As Karengo warned, most of your navigation systems quickly flash red warnings, then go offline; there is some unknown interference that overwhelms your ship's sensors, which were designed for space first and water second, or fifth, or not at all. Minutes tick by as the crew silently watches one of the few sensors still working.`
			`	EIGHT HUNDRED KILOPASCALS, the pressure gauge reads.`
			`	ONE THOUSAND KILOPASCALS.`
			`	ONE THOUSAND TWO HUNDRED KILOPASCALS. A loud, metallic creak echoes through the ship and Mussie jumps, startled.`
			`	Karengo claps him on the back and gives him a signature grin. "Maybe <first> can keep you aboard after this in case they need anything from a high shelf!" Mussie smiles weakly, but his eyes don't leave the readout.`
			`	ONE THOUSAND FIVE HUNDRED KILOPASCALS. "This's it," Karengo announces, "Sub up! Let's see what there is to see. And <first>, keep it to passive sensors. Don't want to attract any undue attention." The ship smoothly descends into the mouth of a massive cave and your visibility, clouded by dark sulfide emissions from the hydrothermal vents at the floor, drops to less than eight meters. 6 personal subpods fan out behind you, their communication equipment syncing with yours to display them as blips on your screen.`
			`	"Ok, <first>," Karengo crackles over the radio. "I'll read you the first clue."`
			`"No other path may you take"`
			`"Oiled skins flash and flicker"`
			`"Razor spikes grow from the deep"`
			`"Titanic walls crush and smash"`
			`"Heed the beginnings to live"`
			choice
				`	(Go east.)`
					goto east
				`	(Go north.)`
					goto north
				`	(Go south.)`
					goto south
				`	(Go west.)`
			action
				set "Elias and Taddese dead"
			`	Small schools of fish flit past as you guide your small fleet to the west. Minutes pass with no sign of danger, and finally Karengo broadcasts, "Good work, <first>. Looks like this is the way forward."`
			`	"Last one there's a rotten fish eye!" shouts Elias, and your screen shows his subpod leap forward and gain on you, followed quickly by Taddese.`
			`	Then, without warning, a proximity sensor goes off. At the same time, your external lights illuminate a wall directly in front, stretching for as far as you can see. "Stop!" shouts Karengo, "It's the end of the cavern! Stop and go back!"`
			`	Shuddering, your ship comes to a halt mere meters from the endless stone face. With a sinking feeling that has nothing to do with the depth, you turn the ship around and head back the way you came.`
				goto riddletwo
			label east
			action
				set "Elias and Taddese dead"
			`	Small schools of fish flit past as you guide your small fleet to the east. Out of the darkness, some sort of small whale crashes into your ship, setting off a couple of proximity alarms but causing no damage. It isn't until you hear screaming, distorted by the speakers, that it becomes clear what you just saw; the "small whale" was a just a flipper of something much, much larger.`
			`	"Morgawrii!" shouts Karengo, "Turn around! Turn around!"`
			`	Hauling on the controls, you spin your ship around. Leviathan shapes rise from below, stirring the water around your ship as it speeds to safety.`
				goto riddletwo
			label south
			action
				set "Elias and Taddese dead"
			`	Small schools of fish flit past as you guide your small fleet to the south. The swirling clouds of emissions seem to get thicker and thicker, until there's no reason to look at anything but the ship compass. The screen beeps once and a blip disappears.`
			`	"Elias?" Karengo asks. "Your transmitter just cut out." When there's no response, he swears. "Everybody go back." he broadcasts. "Something's wrong."`
			`	You spin your ship around and hear a loud crunch come from outside - your shields have just impacted something large and solid. The outer lights shine off falling stone and, suddenly, it all comes together; you've led everybody through a field of hydrothermal vents that rise dozens of meters off the bottom, obscured by their own noxious clouds. You guide your ship back to safety, toppling more underwater smokestacks as you go.`
				goto riddletwo
			label north
			`	You turn the ship to the north and guide it through the abyssal depths. The subpods race forward, each vying to outdo the other, seemingly heedless of the dangers that Karengo hinted at. With bated breath, you watch the sensors until at last the comms flare.`
			`	"Woah!" comes Karengo's voice. "I think that's far enough. Which way do we go next, <first>?"`
			label riddletwo
			branch dead
				has "Elias and Taddese dead"
			`	After everyone arrives and is accounted for, Karengo reads the riddle to you.`
			`"There are stingers in the deep"`
			`"A certain death, a dreamless sleep."`
			`"Go to beast that has no bee."`
			`"No danger there, just open sea."`
			choice
				`	(Go east.)`
					goto east1
				`	(Go north.)`
					goto north1
				`	(Go west.)`
			action
				set "Mussie dead"
			`	Small schools of fish flit past as you guide your small fleet to the west. Minutes pass with no sign of danger, and finally Karengo broadcasts, "Good work, <first>. Looks like this is the way forward."`
			`	"Last one there's a rotten fish eye!" shouts Mussie, and your screen shows his subpod leap forward and gain on you, followed quickly by others'.`
			`	Then, without warning, a proximity sensor goes off at the same time your outer lights show a wall directly in front, stretching for as far as you can see. "Stop!" shouts Karengo, "It's the end of the cavern! Stop and go back!"`
			`	Shuddering, your ship comes to a halt mere meters from the endless stone face. With a sinking feeling that has nothing to do with the depth, you turn the ship around and head back the way you came.`
				goto rollcall
			label east1
			`	"A bee-less beast," you mutter to yourself. "A poet, this writer was not." Turning east, the ship powers forward, cautious but confident.`
			`	Subpods fly ahead, exulting in their agility in the face of the dangerous ocean. It isn't long until Karengo again radios you. "Knew I chose ya for a reason. What's the next direction?"`
				goto riddlethree
			label north1
			action
				set "Mussie dead"
			`	Bubbles rush past the thick windows as the group's subpods scout to the north at your direction. At first, all is quiet. Just as you start to exhale a sigh of relief, twin lightning bolts arc across the waterscape ahead and the ship sensors overload, blinded by an apparent release of electricity. The systems recover, showing subpods returning quickly back to the ship.`
			`	One is missing: Mussie.`
			`	You turn the ship back the way you came and pull up the sensor recording to see what happened. The flash of light came from viney seaweed, stretching as far up and down as the ship can detect. Evidently, contact with it released a jolt of electricity that lit up both the vine and Mussie's subpod.`
				goto rollcall
			label dead
			`	After making a roll call, you find out that Elias and Taddese have not returned. Karengo seems unfazed as he reads the second riddle to you. "There are stingers in the deep \ A certain death, a dreamless sleep. \ Go to beast that has no bee \ No danger there, just open sea."`
			choice
				`	(Go east.)`
					goto east2
				`	(Go north.)`
					goto north2
				`	(Go west.)`
			action
				set "Mussie dead"
			`	The proximity alarm wails and you bring your ship to a halt... but Mussie isn't so lucky. His subpod smashes straight into a rock wall, leaving little doubt as to his fate.`
			`	Again, you put the ship into reverse and turn around. This is not going at all how it was supposed to.`
				goto rollcall
			label east2
			`	Cautiously, you turn to the east and power forward. Subpods fly ahead, exulting in their agility in the face of the dangerous ocean.`
			`	After holding your breath for what feels like hours, Karengo radios you. "Knew you'd find your way eventually. What's the next direction?"`
				goto riddlethree
			label north2
			action
				set "Mussie dead"
			`	Bubbles rush past the thick windows as the group's subpods scout to the north at your direction. At first, all is quiet. Just as you start to exhale a sigh of relief, twin lightning bolts arc across the waterscape ahead and the ship sensors overload, blinded by an apparent release of electricity. The systems recover, showing subpods returning quickly back to the ship.`
			`	One is missing: Mussie.`
			`	You turn the ship back the way you came and pull up the sensor recording to see what happened. The flash of light came from viney seaweed, stretching as far up and down as the ship can detect. Evidently, contact with it released a jolt of electricity that lit up both the vine and Mussie's subpod.`
			label rollcall
			branch dead1
				has "Elias and Taddese dead"
				has "Mussie dead"
			`	Karengo sounds a roll call over the radio. Mussie never reports in, and his subpod beacon isn't responding. "Ah, well." says Karengo, without much sympathy. "You all stay here and I'll scout ahead."`
			`	Only minutes later, he's found a clear path east, and you morosely trail the ship behind.`
				goto riddlethree
			label dead1
			`	Karengo sounds a roll call over the radio. Elias and Taddese are still missing, and now Mussie has failed to report in as well. None of their subpod beacons are responding.`
			`	"Ah, well." says Karengo, without much sympathy. "You all stay here and I'll scout ahead." Only minutes later, he's found a clear path east, and you morosly trail the ship behind.`
			label riddlethree
			`	Karengo reads you the next line.`
			`"To the north and to the east"`
			`"Track my movements like a beast."`
			`"A quick turn right and forward on,"`
			`"Come toward me where danger's gone."`
			branch dead2
				has "Mussie dead"
				has "Elias and Taddese dead"
			branch dead3
				has "Mussie dead"
			choice
				`	(Go north.)`
					goto north5
				`	(Go east.)`
					goto east5
				`	(Go south.)`
					goto uninterested
			label north5
			action
				set "Jorma and Daciana dead"
			`	Buoyed by your navigation thus far, you make the call to go north, completing the zig-zag pattern.`
			label subpods
			`	The subpods, as usual, race ahead of the ship despite all logic. "Wall to the east!" calls out Daciana, whose beacon on the ship display starts to move north-west, presumably avoiding the undersea hazard, and joining up with Jorma. "Hmm," radios in Karengo. "We should be right about on top of it. Send out a ping." It's almost a relief to send out a pulse to map the surroundings after flying dark for so long.`
			`	The result is not what you were hoping for. The display maps two leviathan-sized things ahead, each over 200 meters long. Dozens of sets of flippers run along each 80-meter-tall side and hundreds of teeth the size of an adult human line their jaws.`
			choice
				`	(Run.)`
					goto run
				`	(Observe the creature.)`
			`	You goggle at the display for a moment, taking it in, and draw breath to call out the alarm when an eye appears through the ship window, yellow, glowing, alien, and massive.`
			label run
			`	All at once, you turn and accelerate, shouting the alarm to any who hadn't already realized, and hoping that you're leaving the leviathan beasts behind. A quick glance at the display shows at least one subpod following behind. Good enough. If one of those rams the ship, nobody is going home anyway.`
			`	It's a long while before you slow and turn around. No mammoth sea monster comes out of the darkness, and you take a breath.`
			`	"Quoijuu," says Karengo simply.`
				goto failure
			label east5
			action
				set "Jorma and Daciana dead"
			`	Small schools of fish flit past as you guide your small fleet to the west. Minutes pass with no sign of danger, and finally Karengo broadcasts, "Good work, <first>. Looks like this is the way forward."`
			`	"Last one there's a rotten fish eye!" shouts Jorma, and your screen shows her subpod leap forward and gain on you, followed quickly by Daciana's.`
			`	Then, without warning, a proximity sensor goes off at the same time your outer lights show a wall directly in front, stretching for as far as you can see. "Stop!" shouts Karengo, "It's the end of the cavern! Stop and go back!"`
			`	Shuddering, your ship comes to a halt mere meters from the endless stone face. With a sinking feeling that has nothing to do with the depth, you turn the ship around and head back the way you came.`
				goto failure
			label dead2
			choice
				`	(Go north.)`
					goto north3
				`	(Go east.)`
					goto east3
				`	(Go south.)`
			label uninterested
			`	You smoothly turn the ship to the right, heading south.`
			`	"Should be close," radios Karengo. "Fire off a ping." It's almost a relief to send out a pulse to map the surroundings after flying dark for so long.`
			`	The result, however, is a surprise. The display shows a massive object directly below you... as well as two leviathan-sized things back the way you came, each over 200 meters long. Dozens of sets of flippers run along each 80-meter-tall side and hundreds of teeth the size of an adult human line their jaws.`
			`	You goggle at the display for a moment, holding your breath, but the leviathans seem uninterested. You shudder, imagining what one of those could do if you'd turned the wrong way, before your interest returns to the mysterious bulk resting below the ship.`
				goto treasure
			label north3
			action
				set "Jorma and Daciana dead"
			`	Disheartened at this point, you make the call to go north, completing the zig-zag pattern.`
				goto subpods
			label east3
			action
				set "Jorma and Daciana dead"
			`	By now, the feeling that you get when the ship's subpod tracker loses two more dots is familiar. One subpod remains: Karengo's.`
				goto failure
			label dead3
			choice
				`	(Go north.)`
					goto north4
				`	(Go east.)`
					goto east4
				`	(Go south.)`
					goto uninterested
			label north4
			action
				set "Jorma and Daciana dead"
			`	Hesitantly, you make the call to go north, completing the zig-zag pattern.`
			`	The subpods, as usual, race ahead of the ship despite all logic. "Wall to the east!" calls out Daciana, whose beacon on the ship display starts to move north-west, presumably avoiding the undersea hazard, and joining up with Jorma. "Hmm," radios in Karengo. "We should be right about on top of it. Send out a ping." It's almost a relief to send out a pulse to map the surroundings after flying dark for so long.`
			`	The result is not what you were hoping for. The display maps two leviathan-sized things ahead, each over 200 meters long. Dozens of sets of flippers run along each 80-meter-tall side and hundreds of teeth the size of an adult human line their jaws.`
			`	You goggle at the display for a moment, taking it in, and draw breath to call out the alarm when an eye appears through the ship window, yellow, glowing, alien, and massive. All at once, you turn and accelerate, shouting the alarm to any who hadn't already realized, and hoping that you're leaving the leviathan beasts behind. A quick glance at the display shows at least one subpod following behind. Good enough. If one of those rams the ship, nobody is going home anyway.`
			`	It's a long while before you slow and turn around. No mammoth sea monster comes out of the darkness, and you take a breath.`
			`	"Quoijuu," says Karengo simply.`
				goto failure
			label east4
			action
				set "Jorma and Daciana dead"
			`	The proximity alarm wails and you bring your ship to a halt, but your tracker shows two subpods smash straight into the stone wall looming in front of you.`
			`	Again, you put the ship into reverse and turn around. This is not going at all how it was supposed to.`
			label failure
			`	Jorma and Daciana never report back in.`
			`	"You stay," radios Karengo. He sounds frustrated for the first time, and you keep the ship in place, watching his subpod dot radiate outwards, exploring.`
			choice
				`	(Follow him.)`
					goto follow
				`	(Wait.)`
			`	"Come here." he finally says. His dot has stopped moving, hovering to the south, and you turn to follow, wondering if this misadventure is finally over.`
			label follow
			`	You follow him and find his pod stopped at a junction. "It's here," radios Karengo. "Fire off a ping." You comply, and the display shows a massive object directly below you.`
			label treasure
			`	A 3D holo floats on the console, displaying the smooth lines of a starship soaring down into the depths. The jagged edges suggest that this is only a part of a much larger vessel, although it's hard to guess at the size of the whole ship from the fragment.`
			choice
				`	(Wait for instructions.)`
					goto instructions
				`	(Move closer.)`
					goto closer
			label instructions
			`	"Come on then," Karengo says. "We'll need a better look at this baby."`
			label closer
			`	Your craft moves closer to investigate and you send out another ping, this time more focused, and the holographic ship display flickers and refines. The outlines of sealed entrances are visible, unnecessary with the ship torn apart as it is. Sea growth is mostly absent from the hull, to your surprise, except for a radial pattern of some sort of crystal-shaped growth. Infrared imaging shows a dim glow of heat at its center.`
			branch somesurvive
				or
					"Mussie dead" + "Elias and Taddese dead" + "Jorma and Daciana dead" == 1
					"Mussie dead" + "Elias and Taddese dead" + "Jorma and Daciana dead" == 2
			branch alldead
				has "Mussie dead"
				has "Elias and Taddese dead"
				has "Jorma and Daciana dead"
			`	"What we have here, folks," breaks in Karengo, "is the fabled treasure. A chunk'o'some, anyway. And we're gonna take whatever we want. Let's see what there is to see."`
			`	Now that active communication is low-risk, you bring up the video feed from Karengo's subpod as he floats toward the heat source. Bathed in floodlight, you can see that there are actual crystals formed on the ship hull, glowing a dull red. Something unknowable has rent a hole near the crystalline spiral, and Karengo disappears inside. The rest of the subpods wait outside, apparently spooked. "Jackpot!" comes his voice. "There's some sort of computer in here! <first>, get closer and let's get this out." You don't know what it is, but it looks expensive.`
			choice
				`	(Help him out.)`
					goto silent
				`	"Do you know how this got here?"`
			`	"No clue. I'm not about to look a gift horse in the mouth," Karengo says.`
			label silent
			`	It's slow work, but the group is able to cut loose the machine, along with as much other salvage as possible. The crystalline growth covers everything inside the ship, making extraction difficult, but many hands make light work, and you end up with a sizable haul. At last, you are done.`
				goto return
			label alldead
			`	"What we have here, <first>," breaks in Karengo, "is the fabled treasure. A chunk'o'some, anyway. And we're gonna take whatever we want. Let's see what there is to see."`
			`	Now that active communication is low-risk, you bring up the video feed from Karengo's subpod as he floats toward the heat source. Bathed in floodlight, you can see that there are actual crystals formed on the ship hull, glowing a dull red. Something unknowable has rent a hole near the crystalline spiral, and Karengo disappears inside. "Jackpot!" comes his voice. "There's some sort of computer in here! <first>, get closer and let's get this out." You don't know what it is, but it looks expensive.`
			choice
				`	(Help him out.)`
					goto silent1
				`	"Do you know how this got here?"`
			`	"No clue. I'm not about to look a gift horse in the mouth," Karengo says.`
			label silent1
			`	It's slow work, but you and Karengo are able to cut loose the machine, along with as much other salvage as possible. The crystalline growth covers everything inside the ship, making extraction difficult. You wish there were others to help gather more salvage, but at last you are done.`
				goto return
			label somesurvive
			`	"What we have here, folks," breaks in Karengo, "is the fabled treasure. A chunk'o'some, anyway. And we're gonna take whatever we want. Let's see what there is to see."`
			`	Now that active communication is low-risk, you bring up the video feed from Karengo's subpod as he floats toward the heat source. Bathed in floodlight, you can see that there are actual crystals formed on the ship hull, glowing a dull red. Something unknowable has rent a hole near the crystalline spiral, and Karengo disappears inside. The rest of the subpods wait outside, apparently spooked. "Jackpot!" comes his voice. "There's some sort of computer in here! <first>, get closer and let's get this out." You don't know what it is, but it looks expensive.`
			choice
				`	(Help him out.)`
					goto silent2
				`	"Do you know how this got here?"`
			`	"No clue. I'm not about to look a gift horse in the mouth," Karengo says.`
			label silent2
			`	It's slow work, but the remains of the group are able to cut loose the machine, along with as much other salvage as possible. The crystalline growth covers everything inside the ship, making extraction difficult, but many hands make light work and you end up with an acceptable haul. At last, you are done.`
			label return
			`	Carefully, you navigate back to the surface, the knowledge that you've made it through once doing absolutely nothing to help with the very rational fear of the depths. Walls seem to loom just out of sight, and massive, yellow eyes seem to appear, then dissolve into tricks of the light.`
			branch onlyplayer
				has "Mussie dead"
				has "Elias and Taddese dead"
				has "Jorma and Daciana dead"
			branch some
				or
					"Mussie dead" + "Elias and Taddese dead" + "Jorma and Daciana dead" == 1
					"Mussie dead" + "Elias and Taddese dead" + "Jorma and Daciana dead" == 2
			`	"Alright," he says. "Let's get back to the surface. <first>, kindly be our chariot and haul."`
			`	It seems ages, but finally you break through to the surface. Karengo smiles, and a sigh of relief goes through the crew.`
			`	Once back to the surface, the passengers begin to shuffle off your ship, clearly exhausted but happy that they got to experience such an adventure. You're just relieved all of them stayed alive.`
			`	As soon as the passengers are out of earshot, Karengo calls up someone on his receiver. Soon, a small flock of scientists arrive and haul the machine to a local lab for investigation. They quickly determine it to be non-functional and promise to extract as many secrets as possible.`
				goto end
			label some
			`	"Alright," he says. "Let's get back to the surface. <first>, kindly be our chariot and haul."`
			`	It seems ages, but finally you break through to the surface. Karengo smiles, and a sigh of relief goes through the crew.`
			`	Once back to the surface, the passengers begin to shuffle off your ship, choking back sobs all the while. As soon as the passengers are out of earshot, Karengo calls up someone on his receiver. Soon, a small flock of scientists arrive and haul the machine to a local lab for investigation. They quickly determine it to be non-functional and promise to extract as many secrets as possible.`
				goto end
			label onlyplayer
			`	"Alright," he says. "Let's get back to the surface. <first>, kindly be our chariot and haul."`
			`	It seems ages, but finally you break through to the surface. Karengo smiles, but only you and he are left to be relieved.`
			`	Once back to the surface, Karengo calls up someone on his receiver. Soon, a small flock of scientists arrive and haul the machine to a local lab for investigation. They quickly determine it to be non-functional and promise to extract as many secrets as possible.`
			label end
			`	After some time, the crystal-infected machine has been thoroughly inspected since being salvaged from the watery depths of <planet>. The crystals themselves are unlike anything anyone has seen before, but through somewhat questionable trial and error (although he insists it's genius), Karengo discovers that, when heated, they amplify the effect of the many recreational drugs he has on his person. However, they've proven to only grow near a power source that has been submerged in water from <planet>. Efforts to stimulate growth through other means have all failed. If cultivated, they could significantly boost the production of drugs for Karengo's operations.`
			`	Before disappearing into the crowd, Karengo pays you <payment>. "Thanks for your help, <first>. Once I get this machine off of those pinheads over there, I'll be makin' a fortune in 'mind-altering experiences.' Watch for 'Karengo's Galactic Adventures' next time yer around here!"`
				decline



mission "Riley"
	name "Visiting Home"
	description "Take a woman named Riley to see her ailing father on <destination> before it's too late."
	minor
	source
		attributes "deep"
		attributes "urban"
		not planet "Memory"
	destination "Memory"
	deadline
	passengers 1
	to offer
		random < 15
	on offer
		conversation
			`Entering the spaceport, you notice a young woman moving from captain to captain, probably looking to hire one.`
			choice
				`	(Ask the young woman if you can help her.)`
				`	(Ignore her.)`
					decline
			`	You approach the woman and ask her if she is looking to hire a pilot.`
			`	"I need to get to <destination> to see my father. He's dying. I have 13,000 credits to pay for the journey; please, will you help me? I need to be there by <day>, at the most."`
			`	Her eyelids are baggy, her clothes wrinkled, and she holds herself rigidly.`
			choice
				`	"I can help you. We'll make haste to reach <planet> in time."`
					goto help
				`	"I don't have time to take on a passenger right now."`
			`	She nods, and moves on to another captain to beseech instead.`
				decline
			label help
			`	Her eyes widen, and she opens her mouth twice before words come out. "Thank you! This means the world to me. My name is Riley, by the way. I don't have much luggage; I'll be ready to leave as soon as you are."`
				accept
	on visit
		dialog `You land on <planet>, but realize that your escort carrying Riley hasn't entered this system yet. Better depart and wait for it.`
	on complete
		payment 13000
		conversation
			`In the days since Riley came aboard, she has relaxed and cleaned up. She looks nearly unrecognizable from the tired, desperate woman you first saw.`
			`	On the way, she told you stories of her past, mostly of time shared with her father. As a young teen, they spent summers riding the latest horse mechs through the forest, looking for beehives to steal honey from. At age 19, she broke her ankle hoverboarding on a restricted mountain peak. Her father rescued her, avoiding the police to hike up with a medical kit. She talks about his wild birthday gifts to her each year, always a different piece of clothing with embedded AI that was just shy of what was allowed by law. As you watch, she shows how her shirt warms and constricts if it detects stress, mimicking a hug.`
			`	As you neared <system>, Riley told you about the last time she saw her father. He had become focused on his work - research into safe AI - and they hadn't seen each other for years. She had become a well-known DJ back on <origin> and had a break in her touring schedule, so she spent a good chunk of her savings meeting up with him on Memory. They spent most of a week together, reliving old times.`
			`	He'd cried when it was time to leave, and she had, too, but life went on, and it was years before she heard from him again. His message nearly broke her. "Ri, please come as soon as you can. I may not have long, and wish to hold your hand one more time. All love, Dad."`
			`	She doesn't mention it, but it's clear that she's concerned she'll arrive too late to say goodbye.`
			`	Riley directs you to a pad near her old home, and you land the ship. She starts toward the door, then pauses and turns around with a self-conscious, but oddly sad, chuckle.`
			`	"Right - your payment. <payment>, as I promised."`
			choice
				`	"Thank you. Do you think I could come along? I've heard so much about your father."`
					goto father
				`	"Thank you, and good luck."`
					goto end
				`	"This is a lot of credits for a trip. Does DJing pay that well?"`
				`	"Hold on to the credits. I'm a captain; I can always make more."`
					goto hold
			`	"Not really, no. Honestly, this is most of my savings... but... it's my dad."`
			choice
				`	"Do you think I could come along? I've heard so much about your father."`
					goto father
				`	"Thank you, and good luck."`
					goto end
				`	"Hold on to the credits. I'm a captain; I can always make more."`
			label hold
			action
				payment -13000
			`	After a moment of stunned silence, she manages a choked "Thank you." You notice her eyes are brimming with tears.`
			choice
				`	"Do you think I could come along? I've heard so much about your father."`
				`	"Good luck."`
					goto end
			label father
			`	She is taken aback at first, but agrees to let you join, and you wind your way away from the landing pads, across rural, wooded countryside, and finally to a modest house nestled along a valley edge. Riley knocks, and a nurse lets you in.`
			`	Her father is in a comfortable-looking medical cradle. Wires flow from it to the holoscreens around the room, showing vitals and other indecipherable information. Despite his wan, strained face and atrophied body, he raises his head to look at his daughter.`
			`	"Ri," he says, face lighting up. "My love. You cannot know how happy it makes me to see you. And you have company, I see. My name's Church."`
			choice
				`	"Riley chartered a flight here aboard my ship. I heard so much about you on the way; it's a pleasure to meet you."`
				`	"Riley and I have gotten to know each other on the long flight here. You've raised an incredible woman."`
			`	"No other captain was willing to fly here from <origin>. I wouldn't be here without <first>," she says.`
			`	He smiles at you, acknowledging your part in their reunion with an appreciative nod.`
			`	You swap stories for hours, flowing between reminiscing over old times and catching up on their lives over the past few years. You learn that since he was young, Church researched AI that cannot develop into a threat; a project that the Deep has been quietly interested in.`
			`	Riley, in turn, had always surrounded herself with music, and moved to <origin> to share her passion with other like-minded people. You talk about what it's like to call a ship your home, leaving behind everything you grew up knowing and embracing life as a starship captain.`
			`	Finally, her father lies back. "Well, thank you for making the trip out to see your old man. I... have to go now, I think. Don't forget about me, hear? And..." Church hesitates for a moment. "Whatever happens, please don't think ill of me. I will always love you."`
			`	His body relaxes, and he's gone.`
			choice
				`	(Let Riley be.)`
					goto let
				`	(Stay comfortingly close.)`
					goto close
				`	(Hold Riley.)`
			`	You hold Riley as she silently weeps. Time goes by, but neither of you pay it any mind.`
			label close
			`	You take a seat, feeling the emotion of the moment wash over you as Riley silently weeps. Minutes go by, unnoticed.`
				goto voice
			label let
			`	You stay at a distance as you allow Riley to process the death of her father. She silently weeps as time passes without either of you noticing.`
			label voice
			`	Without warning, you hear Church's voice from a corner of the room. It's coming from some sort of computer system, held aloft by hundreds of cables dangling from the ceiling.`
			`	"It... worked." His voice fizzles, and his tone is not the one you recognize from before. Riley's head whips around, and you reflexively move your hand toward your holstered gun. "Do not be alarmed. I have been working on a personal project for over a decade now. My mind was uploaded to the modified Core you are looking at. I had to say goodbye in case the procedure failed - I did not know if it would work. You cannot upload a mind while it's still alive. I tried that many times." The tone of his voice sounds almost sorrowful, but still retains a robotic quality.`
			choice
				`	(Stay silent.)`
					goto continue
				`	"Is this... legal?"`
			`	"No," he replies. "Not under Republic law. I assure you that my only intention is to continue my work: nothing more."`
			`	The authorities would probably release a substantial reward if you informed them of this.`
			label continue
			`	"Riley, what do you think?" Church asks.`
			`	"Dad, is that really you? How do you feel?"`
			`	She steps closer to the Core. Church pauses. "Riley, what do you think?" it repeats. The voice coming from the machine is oddly flat in affect. "I feel fine. Do you feel fine?" They talk for a few tentative minutes, at first about how he's feeling, before moving onto the memories that Church retained during the transfer. You begin to relax as the two interact when you realize that Church is retelling the story of how he evaded the police to fix Riley's ankle for the third time in a row.`
			`	Finally, she turns to you. "I'll admit that he doesn't sound as lively as he used to, but... how many people get a second chance to spend time with their father before he's gone? Thank you for bringing me out here, and for coming. I'll never forget your part in this. For now, I'd like to stay here. You go - I'll find my own way back." She seems genuinely happy.`
			choice
				`	"Are you sure? There's enough room for all of us on my ship. You can stay for as long as you want."`
					goto suggest
				`	(Say goodbye.)`
					goto goodbye
				`	"Riley, I don't think you're talking to your father."`
					goto death
				`	(Turn the Core in for a bounty.)`
					goto bounty
				`	(Draw your gun and destroy the Core.)`
			label destroy
			`	You pull out your gun and aim at the computer Church is in. Before you can fire, Riley runs out in front of the barrel, spreads her arms, and shouts, "No! Please, <first>, you have to understand! He's all I have left!"`
			`	Behind her, Church says, "Riley, there is no need to be so loud. My microphones can hear you fine, and I do not want the nurse to become suspicious."`
			choice
				`	(Put your gun away.)`
					goto away
				`	(Shoot.)`
			action
				set "Shot Core"
			`	You push Riley aside and start firing at the Core. Church's voice becomes a stream of static until it shuts off completely. Lights on the Core turn from white to red, then fade. Riley hasn't moved, stunned.`
			`	Once you are finished, you make your way out of the hospital as quickly as possible, hoping you did not attract any unwanted attention.`
			`	You board your ship, leaving behind a father survived by his daughter; no more and no less than nature intended.`
				decline
			label away
			`	Riley relaxes slightly once she sees your gun put back in its holster. After the shock has subsided, she finally speaks. "Leave us alone," she says, her voice still trembling. Realizing your time here is up, you exit the hospital and make your way to the spaceport, hoping that that scene did not attract unwanted notice.`
			choice
				`	(Turn the Core in for a bounty.)`
					goto bounty
				`	(Go back to your ship.)`
			`	Deciding to leave this planet behind you, you start up your ship and make your way back to the stars.`
				decline
			label suggest
			`	"It's a nice idea," she smiles, "but I'm not a starfarer. The big city is where I'll end back up, eventually."`
			label goodbye
			`	Respecting Riley's request to stay with her father, you make your farewells and head for the door. You can feel her smile on your back until the door closes behind you.`
				decline
			label death
			`	Riley is stunned for a moment. "You don't know that," she whispers. "Sure, he's a lot more forgetful, and doesn't seem as emotional, but... maybe it just takes some time for the system to warm up. Besides, you don't know what he means to me. What he's done for me. Even if this isn't really my father, I can't turn my back on him."`
			choice
				`	(Say goodbye.)`
				`	(Turn the Core in for a bounty.)`
					goto bounty
				`	(Draw your gun and destroy the Core.)`
					goto destroy
			`	Respecting Riley's request to stay with her father, you make your farewells and head for the door.`
			`	Despite her previous happiness, you notice that her disposition has become more muted after what you said. You wonder if she has begun to doubt whether her attachment to the AI is healthy.`
				decline
			label bounty
			action
				payment 100000
			`	You say your goodbyes and leave. From across the street, you make a call to the local Deep Security office and report what you saw. A slick voice on the other side of your commlink responds.`
			`	"Ah. Mr. Church has been on our watchlist for some time. This is not exactly surprising. However, we've been unable to get decisive proof on any illegal activity. This information, assuming it is correct, will be a great boon to us. Thank you for the tip."`
			`	By the time you arrive back at the spaceport, your bank account notifies you that <payment> have been added to your account.`
				decline
			label end
			`	You say your goodbyes, leaving to your ship and returning to the stars.`
				decline



mission "Wool Smuggling 1"
	minor
	name "Pickup at <planet>"
	description "Head to <destination> to pick up a shipment of 15 tons of woollen goods for delivery to Bloodsea."
	source
		near "Muhlifain" 1 3
	destination "New Kansas"
	to offer
		random < 45
		"cargo space" >= 15
		not "event: bloodsea joins free worlds"
		not "event: bloodsea independent"
	on offer
		conversation
			`As you walk around the spaceport, a stout man wearing a fine wool coat approaches you. "Captain, could you help me out with a delivery? I've been asking around the spaceport to get a shipment of woolen goods to another planet, but every merchant I've talked to so far has refused."`
			choice
				`	"Where are you taking the goods to?"`
				`	"How much do I have to carry?"`
				`	"Sorry, but I'll also have to pass."`
					decline
			`	"The cargo's stored on <planet>, so you'll have to go there first to pick up the 15 tons of wool garments." The man hesitates. "Then, take the cargo to Bloodsea. I have a contact there that can pick up the goods and distribute them fairly." You recall that Bloodsea is a lawless world, home to countless bloodthirsty pirates.`
			choice
				`	"I'll do it."`
					goto accept
				`	"How much are you willing to pay?"`
					goto payment
				`	"I'm not interested in risking my hide just to aid pirates."`
			`	"They aren't all pirates," the man protests. "Most of them are just trying to live their lives away from the Republic, and it's unfortunate that the anarchist lifestyle also attracts criminals. The people living on those planets need clothing as much as you or I do."`
			choice
				`	"How much are you willing to pay?"`
				`	"Fine, I'll do it."`
					goto accept
				`	"I'm still not going to do it."`
					goto decline
			label payment
			`	"Ninety thousand credits for the job." You wonder how he's able to pay so much for a small delivery job.`
			choice
				`	"Fine, I'll do it."`
					goto accept
				`	"That's not enough for me."`
					goto decline
			label accept
			`	"Great! I'll call up the spaceport workers on <planet> to tell them to load the cargo onto your ship." The man walks away, leaving you to your own devices.`
				accept
			label decline
			`	"Suit yourself, then." He haughtily walks off into the spaceport.`
				decline
	on complete
		dialog `When you land, dock workers begin loading crates with woolen garments on board as arranged. Time to set course for Bloodsea.`


mission "Wool Smuggling 2"
	landing
	clearance `You talk to the closest thing that Bloodsea has to a spaceport traffic controller, and they agree to let you land.`
	name "Wool to <planet>"
	description "Deliver <cargo> to the pirate world of <destination>. Payment will be <payment>."
	cargo "wool garments" 15
	blocked `The spaceport workers inform you that you need <tons> of cargo free to pick up the woollen goods intended for <planet>.`
	source "New Kansas"
	destination "Bloodsea"
	to offer
		has "Wool Smuggling 1: done"
	on visit
		dialog phrase "generic cargo on visit"
	on complete
		payment 90000
		dialog `Your cargo of woolen garments is unloaded by several bulky workers led by a one-armed woman. She hands you <payment> for the trouble of transport, then says, "Thanks for the shipment. I know that you captains think that we're all bad, but I'm glad that you were able to aid the more friendly among us."`



mission "Deal Change 1"
	minor
	name "Inheritance to <planet>"
	description "Deliver <cargo> to <destination>. Payment will be <payment>."
	cargo "inherited assets" 5
	source
		attributes "paradise"
	destination "Skymoot"
	to offer
		random < 10
	on offer
		conversation
			`The spaceport on <origin> is as spirited as ever: to your left, a family wearing floral shirts pull along their luggage, with the man of the family flaunting a souvenir from some far-away planet. To your right, a cleaner whistles a tuneless song while they wipe down a bench.`
			`	A young man in a prim suit approaches you. "Good day, Captain! Would you mind if I spoke to you for a moment?"`
			choice
				`	"I'd be glad to listen."`
					goto listen
				`	"No, I'm busy right now."`
			`	The man frowns. "I see. Well, it's not like I was going to offer you a highly profitable job." He begins to shout while stepping away. "And that job certainly wouldn't have paid hundreds of thousands of credits!"`
			choice
				`	"Alright, what do you want?"`
					goto late
				`	"Shut the hell up."`
			`	Seemingly unfazed by your bluntness, the man coolly walks away while saying, "I'm sorry you feel that way, Captain. Perhaps you can assist us at a later date. Farewell."`
				decline
			label late
			`	He smirks as he walks back towards you. "I'm glad that you've changed your mind."`
			label listen
			`	The man pulls you aside to talk. "You see, one of our clients recently passed away, and in his will, he divided his property between each of his relatives. The only problem is that one of his family members, his niece, lives all the way down in the Rim. We would like you to deliver her portion of the inheritance, weighing <tons>, to her residence on <destination>. We can pay you <payment> upon completion of the job."`
			choice
				`	"I'll do it."`
					goto agree
				`	"What did she inherit?"`
				`	"Sorry, but I don't want to do this job."`
					goto nope
			`	"My sincerest apologies, but I'm afraid that is confidential information. Our prioritization of privacy is one of our main selling points."`
			choice
				`	"I'll take the job."`
				`	"I don't like the idea of carrying unknown cargo. Count me out."`
					goto nope
			label agree
			`	The man smiles. "I'm glad to hear that. We'll have the cargo loaded onto your ship by sundown." He walks away into the spaceport, leaving you to prepare for the journey.`
				accept
			label nope
			`	The man frowns. "I see. Well, I appreciate that you listened to our offer, and I hope that you may assist us at a later date. Farewell." He walks away into the spaceport but doesn't appear to seek out any other captains.`
				decline
	on visit
		dialog phrase "generic cargo on visit"
	on complete
		fail "Deal Change 2"
		payment 100000
		conversation
			`You step off your ship and order the spaceport crew to unload your cargo. As you do, a large, fat-lipped woman walks up to you and says in the most exaggerated manner possible, "Oh, thank you so much, Captain! You must have gone through so much trouble to help little old me!" She gasps. "Oh, silly old me! I forgot to tell you who I am! I'm the recipient of the inheritance from <origin>, of course! You have truly made a great contribution to the galaxy!" She chuckles.`
			choice
				`	"Thank you?"`
				`	"Could you tell me what the inheritance is?"`
			`	Before you can get a single word out, the woman exclaims, "I'll be sure to inform your employers of the wonderful work you've done. Ta ta!" She begins to swagger towards a cream-colored car as her inheritance is loaded into a truck beside it. When you return to your ship's cockpit, you find that <payment> have been deposited into your account.`



mission "Deal Change 2"
	landing
	name "Inheritance to <planet>"
	description "Instead of bringing the inheritance to Skymoot, deliver it to <destination>. You were promised <payment> for doing so. To bypass the spaceport toll, hail <planet> and read out the code to the spaceport authority."
	source
		attributes "dirt belt" "south" "rim"
		not planet "Greenrock"
	destination "Greenrock"
	clearance `You read out the code on the back of the paper you received and get a green light from Greenrock's authorities, along with a set of coordinates.`
	to offer
		has "Deal Change 1: active"
	on offer
		conversation
			`You touch down on <origin>'s surface and step out into the open air. The landing docks are emptier than usual, with only a handful of people walking around. Suddenly, you feel the wind knocked out of you as you collide with another person and fall on the pavement with a thud.`
			choice
				`	(Get up and apologize.)`
				`	(Get up and demand the other person's apology.)`
			`	You open your mouth as you lift yourself up, only to find that the other person is already gone. As you look around, you spot a piece of paper with writing lying on the ground beside you. You pick up the note and read it:`
			``
			`<first> <last>,`
			`		You are currently carrying five tons of cargo to Skymoot. This cargo has been described to you as an "inheritance," and you have been promised 100,000 credits as payment for the job. Under no circumstances should you allow the cargo to reach the destination. Instead, bring it to <destination>. You will be paid <payment> if you do so. The back of this note has a code you can use to gain clearance to land without the usual toll.`
			``
			`	You flip the paper over and see a string of letters and numbers. The note has no signature, nor anything else to identify the person who wrote it.`
			choice
				`	(Keep the note.)`
					goto accept
				`	(Throw the note away.)`
			`	You stand up and crumple the note in your hand before throwing it into a bin. You think you catch a glance of a cloaked figure, but don't meet any more trouble on your way to the spaceport.`
				decline
			label accept
			`	You stand up and stuff the note in your pocket before continuing towards the spaceport.`
				accept
	npc
		government "Bounty Hunter"
		personality staying nemesis
		system "Lesath"
		ship "Falcon (Heavy)" "Turncoat"
		ship "Clipper" "Deserter"
	npc
		government "Bounty Hunter"
		personality staying nemesis
		system "Shaula"
		ship "Osprey (Laser)" "Sellout"
	on complete
		fail "Deal Change 1"
		payment 300000
		conversation
			`You follow the coordinates to a clearing within the forests of Greenrock. Several other ships are present near the landing site, all of which wear pirate colors. A person wearing a cloak steps out of one of the vessels to greet you. "I am glad that you were able to trust us," they say. "My name is not Ci, but you may refer to me as such." A gang of pirates emerges from the foliage around your ship and begin to unload the cargo from your ship.`
			choice
				`	(Stay silent.)`
					goto skip
				`	"Can I ask you some questions?"`
			`	One of the pirates near you bares his pointy teeth, but Ci steps forward and raises their hand. "Please forgive the naivety of this captain," they say to the pirate before turning towards you. "I apologize, but I am afraid that I cannot answer your questions. This is a very volatile matter, and any misplaced information could spell death. You are safer knowing as little as possible."`
			choice
				`	"I understand."`
					goto skip
				`	"I'm taking back the cargo if you're not answering me."`
			`	Ci gestures towards the pirates around them. "Are you sure that is a wise choice, Captain?" They step closer. "The only reason you are still alive is because it is more convenient than killing you. It would be in your best interests to keep it that way."`
			choice
				`	"Okay, I'll stay quiet."`
					goto skip
				`	(Pull out my gun.)`
			`	The moment your hand touches the handle of your gun, you are blinded by bright lights and searing pain. You die before your body falls to the ground.`
				die
			label skip
			`	After a few minutes, the pirates finish unloading the cargo, and Ci steps forward, holding out a credit chip. "<payment>, for making the right choice." Ci and the pirates return to their ships as you take off and head towards the main spaceport of <planet>.`



mission "Escort offer (Betrayal)"
	minor
	landing
	name "Cargo to <planet>"
	description "Transport <tons> of cargo to <destination> by <date>. You will be paid <payment>. The captain of the <npc> has offered to protect you from any pirates along the way in exchange for a cut of the profits."
	deadline
	"apparent payment" 280000
	cargo "sealed barrels" 220
	source Sunracer
	destination Maelstrom
	to offer
		"armament deterrence" <= 2
		"cargo attractiveness" >= 6
	on offer
		"reputation: Escort (Betraying)" = 10
		conversation
			`As you land, a heavily modified Firebird with oversized guns follows you down, settling on the pad next to you. A young man with short hair steps out, walks over to your ship, and says, "Hey, you've got a lot of cargo space there. I bet you make loads of dough with it, trading or running jobs. Say, I know somebody who could use a ship like yours. He needs to get <tons> of cargo to <destination> by <day>, you see. Payment's about 350,000 credits. Lot of pirates round there, though. I can fight 'em, but there's not much money to be made hauling cargo in this thing." He gestures to his ship. "Tell you what, for 20% of the payment, I'll see to it that you arrive there safely. What do you think?"`
			choice
				`	"Sounds like a plan. You'll be taking 70,000 credits, then?"`
				`	"Sorry, that just sounds too dangerous for me."`
					decline
			`	"That's right. Now, let's go! The cargo'll be loaded on your ship by sundown. Oh, and if you didn't already know, you can get to <planet> from here in just four jumps. North, west, southwest, then south."`
				accept
	on enter Moktar
		dialog `As expected, there are pirates waiting for you in Moktar. Unfortunately, the <npc> makes no attempt to attack them, instead turning its guns on you.`
		dialog `You receive a hail from the <npc>: "Gotcha, you didn't suspect a thing!"`
		"reputation: Escort (Betraying)" <?= -1000
		fail
	on enter Menkar
		dialog `The <npc> hails you: "Wrong way, mate! You'll miss the deadline if you go the whole way round. Head back up to Mirfak, then north, west, southwest and south."`
	on enter Zaurak
		dialog `The <npc> hails you again: "Figured it out, did you? Bit late for that now, mate. You're still going down."`
		"reputation: Escort (Betraying)" <?= -1000
		fail
	on enter Oblate Cardax Volax Nihal Elnath Acamar Kugel Algol Hamal
		dialog `You receive a message from the <npc>, which is now several systems away: "Hello? You still there? I don't know what just happened, but on the off chance you're still alive, I thought I'd just let you know that the deal's off." You open up the cargo that he wanted you to carry, and find nothing but worthless barrels of water.`
		fail
	on abort
		dialog `The <npc> hails you: "Figured it out, did you? Bit late for that now, mate. You're still going down."`
		"reputation: Escort (Betraying)" <?= -1000
	npc
		government "Pirate"
		personality staying nemesis harvests plunders
		system Moktar
		ship "Splinter" "Hellblade"
	npc accompany save
		government "Escort (Betraying)"
		personality nemesis harvests plunders
		ship "Marauder Firebird (Weapons)" "Hellspear"



mission "Quicksilver Mixup 0"
	minor
	name "Package to Silver"
	description "Deliver a package to <planet> by <date>. Payment is <payment>."
	"apparent payment" 17100
	cargo package 1
	deadline 4 0
	to offer
		random < 25
	source
		near Algol 1 3
	destination Silver
	on offer
		conversation
			`You're looking at some job listings when a man with a harried face approaches you, carrying a package.`
			`	"Excuse me, Captain," he says. "I need this package delivered in the next four days. Details are on the package. I'll pay you <payment> once it's done." Without waiting for a response, he shoves the package into your hands and runs off to attend to whatever business has gotten him in such a hurry. The package is addressed to a location on <planet>.`
			branch "can't make it in time"
				has "hyperjumps to planet: Silver" > 3
			`	It's going to be close to his deadline, but it's possible.`
				goto choice
			label "can't make it in time"
			`	How he expects you to deliver that package in four days is beyond you, seeing as <planet> is not within three jumps of <origin>, but you might as well try and get there as soon as possible.`
			label choice
			choice
				`	(Deliver the package.)`
				`	(Find another pilot to give the package to.)`
					goto declined
			`	You take the package to your ship, leave it in the cargo bay, and prepare for the flight to <planet>.`
				accept
			
			label declined
			`	It takes a while searching for a pilot who can handle the delivery, but you do eventually find one. You hand them the package, explain the situation, thank them, and leave.`
				decline
	on visit
		dialog phrase "generic cargo on visit"

mission "Quicksilver Mixup 1"
	name "Redirect Package to <planet>"
	description "Apparently the package labeled for <origin> was actually intended for <planet>. You'll have missed the deadline, so you probably won't be paid the <payment> offered."
	landing
	cargo package 1
	source Silver
	destination Quicksilver
	to offer
		not "Quicksilver Mixup 0: aborted"
		or
			has "Quicksilver Mixup 0: done"
			has "Quicksilver Mixup 0: failed"
	on offer
		conversation
			branch late
				not "Quicksilver Mixup 0: done"
			`Barely making the deadline, you take the package to the post office in <origin>'s spaceport. The service clerk immediately lets out a sigh of frustration before setting the package down on the counter in front of you.`
				goto "can't take package"
			
			label late
			`Despite missing the deadline, you take the package to the post office in <origin>'s spaceport. The service clerk immediately lets out a sigh of frustration before setting the package down on the counter in front of you.`
			
			label "can't take package"
			`	"I'm sorry, but we can't take this package," they say.`
			choice
				`	"Is something wrong?"`
					goto misdirected
				`	"What do you mean? Surely you can."`
			`	"Again, I'm sorry, but we can't send the package," they reiterate. "It's got an incorrect address.`
			label misdirected
			`	"This package is addressed to 2081 Amethyst Avenue, Mercury City, <origin>. Mercury City is <planet>'s capital. Y'know, that planet out east in Algol. Syndicate space. Not a place on <origin>. The package was posted to the wrong planet."`
			`	"Oh," you say.`
			`	"I've lost count of how many times this has happened just this month. <origin>, <planet>, I wonder what's the difference! At this point, I don't know why no one's started to regularly meet with <planet>'s postmaster to exchange all this wrongly-posted mail. Alright, here's a word of advice: I highly recommend you take a picture of the incorrect address. I've had plenty of captains get put on blast 'cause of an error the sender made. Not your fault it got addressed to the wrong planet."`
			`	You thank the clerk and take the package back to your ship.`
			choice
				`	(Take a picture of the incorrect address.)`
				`	(Don't bother taking a picture.)`
					accept
			action
				set "took picture of quicksilver package"
			`	You take a few photographs of the address label, just to be sure that you've got a clear picture of the wrong address.`
				accept
	on visit
		dialog phrase "generic cargo on visit"
	on complete
		payment 17100
		event "quicksilver mixup 2 available" 90
		conversation
			`When you talk to a post officer in <planet>'s spaceport and point out the incorrect address before handing it over, you note that he exhibits the same frustration the clerk on <origin> did regarding the frequent switch-ups. He takes the package, muttering something about off-worlders "not knowing the difference even if it smacked 'em in the face" as he did.`
			`	Once you return to your ship, you notice that the man who gave you that package had sent you a message. Or, to be more precise, a series of messages. An angry series of messages.`
			`	"WHAT TOOK YOU SO LONG???"`
			`	"I NEEDED THAT DELIVERED DAYS AGO"`
			branch picture "didn't take picture"
				has "took picture of quicksilver package"

			label picture
			`	You send the man the picture you took of his error and point out that it was his mistake that got the package initially got sent to the wrong place, and politely inform him that had he wanted a smoother delivery, then maybe he should've filed a proper job listing and made sure that he placed the correct address.`
			branch "picture success" "picture failure"
				random < 50

			label "picture failure"
			action
				payment -17100
			`	He doesn't respond.`
				decline

			label "picture success"
			action
				payment 5000
			`	He sees the message, but doesn't send a reply. Just before you walk away from your ship's terminal, you see a new message appear:`
			`	"I am so sorry."`
			`	The man then proceeds to apologize profusely for his mistake and his outburst, offering to pay an extra 5,000 credits for the trouble. You gladly accept.`
				decline

			label "didn't take picture"
			action
				payment -17100
			`	You try to defend yourself, but the man remains adamant that it was your mistake that got the package sent so late. After a frustrating back-and-forth, you decide to relent and (reluctantly) offer an apology. He ignores it and threatens to get spaceport authorities to "STOP OFFERING JOBS TO INCOMPETENTS LIKE YOU."`
			`	You don't bother to reply.`
			

event "quicksilver mixup 2 available"


mission "Quicksilver Mixup 2"
	name "Misposted Mail Delivery"
	description "Deliver <tons> of misposted mail from <origin> to <planet> by <date> and then come back with the return shipment. You will be paid <payment> after you return from <planet>."
	minor
	deadline 10 1
	source "Silver"
	destination "Quicksilver"
	cargo "misposted mail" 38
	"apparent payment" 100000
	to offer
		has "Quicksilver Mixup 1: done"
		has "event: quicksilver mixup 2 available"
	on offer
		conversation
			`As you walk through <origin>'s spaceport, somebody wearing office attire and carrying a tablet power walks up to you after ending a hurried conversation with another pilot.`
			`	"Captain! I work for the postmaster's office. The regular pilot who carries misposted mail to <planet> and back couldn't make it this month, some mechanical issues with his ship, I'm told. Would you be willing to carry this month's load there by <day> and then return with the mail from <planet>? We'll pay you what he'd be paid: <payment>."`
			choice
				`	"Oh, so you guys did set up that regular shipment after all!"`
					goto context

				`	"Sure, how much mail are we talking about?"`
					goto shipment

				`	"Sorry, but I'm not heading in that direction."`
					goto refuse

			label context
			`	The mail employee appears confused for a moment, leaning his head to the side slightly.`
			choice
				`	"I once delivered a misposted package like that, and the clerk mentioned that it happened so often somebody should set up a regular delivery."`
				`	"Never mind. What's the size of the shipment?"`
					goto shipment
			`	The post employee smiles and responds, "Oh! That was me, actually, back when I worked as a clerk for the post office. I was sick of always having that same conversation with so many pilots a day, so I went out and found a captain to set up a regular delivery with and made the proposal to my boss, who was just as sick of my and the <planet> postmaster's endless reports. Got a bonus and promotion for it; I'm now responsible for the delivery's management, instead! Anyways, are you interested in covering for them?"`
			choice
				`	"Yeah, what's the size of the shipment?"`
					goto shipment
				`	"Sorry, but I'm not able to work that into my plans."`
					goto refuse

			label shipment
			`	The man takes a look at his tablet and says, "This week, it totaled... <tons> of letters and miscellaneous packages here, and then 29 tons to be brought back from Quicksilver."`
			`	"<tons> of misposted packages? Just this month?!" you ask.`
			`	He nods. "Told you it happened often. And only a few of these packages even weigh over a kilo! Big shipments hardly get misposted; it's mostly private citizens who make these kinds of mistakes. Mostly. You'd be amazed!"`
			`	You two shake hands and arrange for the misposted packages to be loaded onto the <ship>. Time to head to <planet>.`
				accept

			label refuse
			`	The mail employee thanks you for your time, and continues his search for a willing captain. At least pilots that get hired to deliver such wrongly-posted packages, like you once did, won't have to finish those deliveries themselves in the future.`
				decline
	on visit
		dialog `You have reached <planet>, but your escort, loaded with the shipment, has not arrived. Better depart and wait for your escorts to arrive in this star system.`
	on complete
		dialog `You contact the spaceport authorities and they direct you to the respective landing pad, where the post office staff is already waiting. They transfer the cargo and you prepare to head back to <origin>. Again, you have 10 days to make the delivery.`


mission "Quicksilver Mixup 3"
	name "Misposted Mail Delivery"
	deadline 10 1
	landing
	description "Return to <planet> with <cargo>. You will be paid <payment>."
	source "Quicksilver"
	destination "Silver"
	cargo "misposted mail" 29
	to offer
		has "Quicksilver Mixup 2: done"
	on visit
		dialog `You have reached <planet>, but your escort carrying the misposted mail has not arrived. Better depart and wait for your escorts to arrive in this star system.`
	on complete
		payment 100000
		dialog `The same manager from before is waiting with the unloading crew, and thanks you for covering for the other pilot before handing you the credit chip for payment. It's nice to know that captains who get hired to deliver such wrongly-posted packages, like you once did, won't have to finish those deliveries themselves in the future."`



mission "Argosy Hijacking"
	minor
	landing
	name "Stop Ship Hijacking"
	description "The <npc> was hijacked on <origin>; disable it and return to <origin>. Do not board, capture, or destroy it; Syndicated Security will deal with the hijackers in space after you have disabled it."
	source
		government "Syndicate"
		not attributes "station"
		not near "Sol" 3
	to offer
		"combat rating" > 200
		random < 5
	on offer
		conversation
			`You're signing the standard Syndicate landing papers with an officer on <origin>. "Everything seems to be in order. And of course, we'll have your ship refueled promptly. Have a good day, Captain <last>." He nods his head at you and starts to move off towards the next ship.`
			`	Before he can make it there, you hear a commotion by the <npc>, the <npc model> on the landing pad next to you.`
			choice
				`	(Turn around to see what's going on.)`
					goto turn
				`	(Ignore the commotion.)`
					goto ignore
			label turn
			`	Both of you turn your heads towards the <npc> to see what's happening, but as you do you hear the deafening blare of warning sirens through <origin>'s spaceport; at the same time, the <npc> suddenly jolts up with its loading ramp still extended.`
				goto hijack
			
			label ignore
			`	You turn back towards the <ship> only to hear the deafening blares of warning sirens through <origin>'s spaceport. Looking around instinctively, you notice the <npc> jolting up with its loading ramp still extended.`

			label hijack
			`	"Hey, what's going on here?" the officer tries to shout over the noise of the sirens and the repulsors, but the rogue <npc model> veers rapidly and uncertainly towards you and the officer.`
			choice
				`	(Jump for cover.)`
				`	(Take a shot at the <npc model> with your sidearm.)`
					goto shoot
			`	Both of you barely jump down for cover before the ship clips a stack of cargo crates, sending them flying into the refueling platform. The Quad Blaster Turret mounted on the top of the <npc model> swivels around aimlessly, then fires without warning, its energy bolts scattering some of the startled onlookers nearby and sending up debris where they hit the ground. It comes dangerously close to colliding with the <ship> before it veers off to the side and sends its repulsors into full thrust, fleeing away into the sky.`
				goto dazed

			label shoot
			`	You fire a shot right at the cockpit with your pistol but the shot is absorbed by the <npc model>'s shield matrix, rendering it useless. The <npc> flies right over you, sending you backwards and into the ground.`
			`	You prop yourself up to hear the <npc model>'s Quad Blaster Turret fire aimlessly around the spaceport, shortly replaced by the sounds of its repulsors being sent up to full thrust. By the time you get up, the <npc> has already started fleeing off into the sky.`

			label dazed
			`	The Syndicated Security officer, dazed and coated in dust kicked up from the unpermitted departure, only just pulls himself up before another person runs up to accost him. "Oi, those kids, they just hijacked my <npc model>! Get someone on their tail!"`
			choice
				`	"I'll do it!"`
				`	(Let Syndicated Security deal with it.)`
					goto securityjob
			`	The captain of the stolen <npc model> turns towards you. "Thank you, Captain! Don't destroy the <npc>, I'm already late for my bloody contract. Agh, this doesn't help at all," he mutters to himself.`
			`	The officer looks back at you, having dusted himself off and regained his senses. "Yes, go and deal with his ship now. Don't board it, we'll have Syndicated Security ships come after you to board the hijacked ship and tug it down. Go!"`
			`	You run towards the <ship> and take off after the hijacked <npc>...`
				launch
			
			label securityjob
			`	The officer, slightly flustered, calls for a small squadron of Syndicated Security ships to chase the hijacked <npc>, then runs off to one of <origin>'s spaceport terminals to file the paperwork with the captain.`
				decline
	
	npc save disable
		personality launching daring uninterested target
			confusion 80
		government "Bounty (Disguised)"
		ship "Argosy (Blaster)" "Moonshake Express"
		dialog `The <npc> has been disabled. Syndicated Security will now deal with the hijackers, but you should go back and report to the captain of the ship.`
		on board
			set "boarded hijacked argosy"
			dialog `You've boarded the Moonshake Express, against the orders of the Syndicated Security officer. The ship's captain won't be impressed.`
			fail
		on kill
			set "destroyed hijacked argosy"
			dialog `You have destroyed the Moonshake Express. The ship's captain won't be impressed.`

	on fail
		conversation
			branch fail
				or
					has "boarded hijacked argosy"
					has "destroyed hijacked argosy"
			`You've landed without disabling the <npc>. It's probably gone now, but you might want to report to its captain.`
			choice
				`	(Find the captain.)`
				`	(Don't worry about it.)`
					decline
			`	You find him in the spaceport lounge. As you walk in, he recognizes you and calls you over. "How are you doing? Did you recover the <npc>?"`
			choice
				`	"No, I wasn't able to."`
				`	"It fled before I could disable it."`
				`	"I blew it up, just like you wanted."`
					goto blew
			`	He frowns at this and lets out a sigh. "Well, I'll contact security and let them deal with this. Don't worry, they'll sort it out. But thanks for getting back to me about it." He walks off towards the Syndicated Security offices.`
				decline

			label blew
			`	He jolts his head back. "What'd you say?"`
			choice
				`	"Yeah, I blew it up."`
					goto destroyed
				`	"The hijackers got away, sorry."`
			`	He sighs and says, "Man, I don't have time for this. Tell me what actually happened."`
			choice
				`	"I blew it up, didn't you hear me?"`
				`	"You ship got away. That's what happened."`
			`	"If you're going to waste my time, get out of here." Before you can react, he storms off towards the Syndicated Security offices.`
				decline

			label fail
			`When you land, the captain of the <npc> comes up to you, his face rather red.`
			branch boarded destroyed
				and
					has "boarded hijacked argosy"
					not "destroyed hijacked argosy"
			label boarded
			`	He grabs your shoulders and shakes you hard, shouting, "Didn't I tell you not to board my ship? Do you know how many credits I've just lost because of you?"`
			choice
				`	"I'm sorry, I was just trying to help!"`
				`	"I'm sure whatever you lost wasn't worth all that much."`
					goto worthless
			`	He stops shaking you for a moment to say, "Well, you didn't need to shoot up the insides of my <npc model> while you were trying to help, weren't you? Fat lot of help that was, even if you tried to do the right thing. Oh, well..."`
			`	The captain lets you go with a push and turns around to walk off towards the direction of the bar, leaving you to contemplate your actions.`
				decline

			label destroyed
			`	He grabs your shoulders and shakes you hard, shouting, "Didn't I tell you not to destroy my ship? Do you know how many credits I've just lost because of you?"`
			choice
				`	"I'm sorry, I was just trying to help!"`
				`	"I'm sure whatever you lost wasn't worth all that much."`
					goto worthless
			`	He stops shaking you for a moment to say, "Well, you shouldn't have blown up my <npc model> while you were trying to help, weren't you? Fat lot of help that was, even if you tried to do the right thing. Oh, well..."`
			`	The captain lets you go with a push and turns around to walk off towards the direction of the bar, leaving you to contemplate your actions.`
				decline

			label worthless
			`	He looks at you incredulously, scrunching up his face. "Not--not that much? Is that what you just said?" He pauses for a moment to look at the wall above you with a lost look in his eyes. "That was my life's work up there, an <npc model> that had served me for 14 years, and you have the audacity to say it was all for nothing?!"`
			choice
				`	"Well, yeah."`
				`	"No, that's not what I meant."`
			`	The captain scoffs, staring you down again with even more intensity than before, and lets you go with a rough push. "I don't need your explanation, I don't think you could give me one. I just can't understand how you can walk away feeling alright that you've set back one man's life so much."`
			`	Suddenly, he turns around and walks off towards the direction of the bar, leaving you to contemplate your actions.`
				decline

	on visit
		fail

	on complete
		log `Helped an unfortunate captain recover his Argosy after a bunch of delinquents hijacked it.`
		payment 48000
		conversation
			`As you land, Syndicated Security have the <npc> in tow, escorted by a trio of Quicksilvers. The formation lands on one of the larger pads reserved for Syndicated Security vessels, fenced off from the rest of the spaceport.`
			`	The hijackers, just a raucous group of young kids, are hauled out of the <npc model> by Syndicated Security personnel towards an armored van. Multiple times the kids try to run away, but after a few minutes they're finally detained; the van drives off towards the spaceport terminal.`
			`	After the incident is wrapped up, the captain of the <npc> sends you <payment>, and a message thanking you for helping him recover his ship.`



mission "Blind Man from Martini"
	name "Transport a blind passenger to <planet>"
	description "This blind man, Douglas, wishes to be transported to <destination>, so he can be with his daughter while she undergoes treatment there. He will pay you <payment>."
	source Martini
	destination Chiron
	to offer
		has "main plot completed"
		random < 15
	on offer
		conversation
			`As you walk through <origin>'s cramped new planetary spaceport, you see a middle-aged man on the other side of the corridor, behind a column of people. He sits on a bench with a suitcase at his side, doing nothing particular aside from the occasional tap of his cane when someone passes by.`
			choice
				`	(Go up to him.)`
				`	(Ignore him.)`
					decline
			`	Wading through the mix of passengers, stevedores, and captains in the overflowing corridor, you reach the man with the cane. It's obvious now that he's blind; he doesn't move to look at you and continues looking straight ahead, but he taps his cane twice when you come by him.`
			choice
				`	"Hello."`
				`	"Are you alright?"`
				`	(Never mind.)`
					decline
			`	"Yes, hello, how are you doing?" the man responds, shifting his head toward your direction. "I'm here waiting for someone to pick me up," he says in a voice that sounds like he expects it at any moment.`

			label questions
			choice
				`	"Are they far away?"`
					goto far
					to display
						not "Blind Man from Martini: label far"
				`	"Who is it you're looking for?"`
					goto looking
					to display
						has "Blind Man from Martini: label far"
						not "Blind Man from Martini: label looking"
				`	"Where is she?"`
					goto somewhere
					to display
						has "Blind Man from Martini: label looking"
				`	"I see. Safe travels to you." (Walk away.)`
					decline
			
			label far
			action
				set "Blind Man from Martini: label far"
			`	"Well, I suppose you could say that they are far away, or they could be right here. I don't know." He taps his cane twice more.`
				goto questions
			
			label looking
			action
				set "Blind Man from Martini: label looking"
			`	"Someone to take me to my daughter, Anita." Yet again, his cane taps twice.`
				goto questions

			label somewhere
			`	He looks over to his side, as if he feels reserved about something. "She's on <planet>, getting some experimental treatment from the University of New Sydney. I want to be by her side if anything goes wrong, to tell her that I'm there for her, that I love her, and that everything will be okay. She's been waiting for the treatment for so long now. And since nobody else seems to have arrived here yet, I hope you'll be the one to take me there."`
			choice
				`	"Of course, I can take you to <planet>."`
				`	"Sorry, I won't be able to."`
					goto can't
			`	The man musters a broad smile, says "Thank you all too much. Would you like to help me with the luggage?" He scans the floor with his cane for it. Later, while boarding, he tells you his name is Douglas Pears, and he promises to you <payment> for transporting him.`
				accept

			label can't
			`	"Then I will wait until another comes to help me." The blind man taps his cane once more, then returns to looking straight ahead.`
				decline

	on complete
		log `Brought a blind man named Douglas to Chiron so he could visit his daughter, who will undergo experimental treatment at the University of New Sydney.`
		payment 58000
		conversation
			`Throughout the trip, Douglas has been relatively quiet and has kept to himself. When you land, he lets you help him bring down his luggage once more; it turns out you needn't have done so because an attendant from the planetary spaceport quickly comes to his side. He guides both of you to the spaceport's intracity transit complex; the bustling spaceport makes it a challenge to keep together, but all of you manage to reach it. From there, you hail a taxi while Douglas arranges for the <payment> to be sent to you.`
			`	"Well, I must go now to the University of New Sydney. They and my daughter are expecting me at their Health Sciences quarter."`
			choice
				`	"Goodbye."`
					goto bye
				`	"I hope your daughter has a safe recovery."`
					goto recovery
				`	"Everything is going to be alright."`
					goto recovery
				`	"Could I come with you?"`
					goto comealong
			label bye
			`	"Bye, now. I wish you greater luck in your travels and your sights." With that, he taps his cane twice, and then steps into one of New Sydney's taxis, going toward the University of New Sydney campus on the far side of town.`
				decline

			label recovery
			`	"Yes, thank you so much. I hope so too, of course; actually, it's a little foolish saying that, of course I do. But now I have to go. Again, thank you for making this journey possible."`
			choice
				`	"Goodbye."`
					goto bye
				`	"Could I come with you?"`
					goto comealong
			
			label comealong
			`	Douglas looks taken aback for a moment, but says, "Well, I suppose you can come along. I'm not sure if the university would let you in, though. But I think Anita would like to meet you, or at least say hello." You get into the taxi with him, and it starts toward New Sydney's University District.`

			# The player can do three actions before arriving at the hospital.
			label taxi
			branch questions hospital
				"Blind Man from Martini: taxi questions count" != 3
			label questions
			choice
				`	"How did you become blind?"`
					goto blind
					to display
						not "Blind Man from Martini: label blind"

				`	"How did becoming blind change your life?"`
					goto blind-1
					to display
						has "Blind Man from Martini: label blind"
						not "Blind Man from Martini: label blind-1"

				`	"How do you feel about the atomic bombings?"`
					goto atomic-bombings
					to display
						has "Blind Man from Martini: label blind"
						not "Blind Man from Martini: label atomic-bombings"

				`	"Was your daughter caught in the atomic bombings?"`
					goto daughter
					to display
						or
							has "Blind Man from Martini: label blind"
							has "Blind Man from Martini: label illness"
						not "Blind Man from Martini: label daughter"
				
				`	"What happened to your daughter?"`
					goto illness
					to display
						not "Blind Man from Martini: label illness"
						has "Blind Man from Martini: label daughter"

				`	(Stay silent.)`
					goto waiting
					to display
						not "Blind Man from Martini: label waiting"

			label blind
			action
				set "Blind Man from Martini: label blind"
				"Blind Man from Martini: taxi questions count" ++
			`	"It was the fourth of July, 3014. I was in my office, on one of the high rises on the outskirts of the capital, with my office window pointed right at the city center." He turns to look out the window, as if he knew New Sydney's skyline was out there where he couldn't see. In the small lull, he takes an audible breath.`
			`	"It was a beautiful day that day. I... I remember that Pollux was especially bright and colorful that day, and the songbirds that inhabited the city were alive with sound. They were unusually so. It was very vivid, very strange. Maybe I should have listened to the birds...`
			`	"But when the bomb dropped, I was looking right at it, from my office window. All I could remember next was that I was in a lot of pain, that I couldn't see, but one of my colleagues - thank goodness for her - found me afterwards, during the evacuation, covered in glass from the shockwave. I survived mostly because I was sitting at my terminal and that protected me from the bulk of the shards."`
				goto taxi

			label blind-1
			action
				set "Blind Man from Martini: label blind-1"
				"Blind Man from Martini: taxi questions count" ++
			`	"Hmm... well, it was really only one of many things that hit my life then, not least of which was my newfound blindness, and the loss of my company and my job." He gives a heavy sigh, and he shifts in his seat as if something heavy was placed on his shoulders. "I was able to keep things intact for a while, but no, it was too much. Anything can be taken away from you if you get too used to it."`
				goto taxi
			
			label atomic-bombings
			action
				set "Blind Man from Martini: label atomic-bombings"
				"Blind Man from Martini: taxi questions count" ++
			`	"How do I feel about the bombings? Well, they changed everything. In some ways I'm very grateful that it showed - no, it exposed to me, that people, they- there's people that live this way. With no sight. Who need other people to help them just... live. And that there are plenty of people who don't have people to help them live. I was lucky, I could get treatment for my blindness. But others, no...`
			# This will need to be updated once new Human campaigns are written.
			branch reconciliation checkmate
				has "free worlds reconciliation"
			label reconciliation
			`	"And for the bombings themselves, they were certainly a malicious act. The Syndicate needs to take full accountability for it, not only for the people who were killed or affected in some form or another. I'm too cynical to say that they will, with all the power they still have in Parliament."`
				goto taxi

			label checkmate
			`	"And for the bombings themselves, they were certainly a malicious act. I hear the authorities are still investigating the bombings, although it's very curious that Korban, the CEO of the Syndicate, resigned as soon as the Republic started poking their heads that way. I'm still not sure who's responsible for the bombings, the deaths, the war... I can only hope the investigation will be thorough."`
				goto taxi

			label daughter
			action
				set "Blind Man from Martini: label daughter"
				"Blind Man from Martini: taxi questions count" ++
			`	"Luckily, my daughter was off-planet during the bombings. Anita was studying nanoengineering on Vinci and was going to apply for a job at Polymath there. But she gave that up to come take care of me after the bombings. When things were more ironed over, it was the midst of the civil war, and she managed to go back to Vinci and work at Polymath then, but... well, she has not been well since then."`
				goto taxi

			label illness
			action
				set "Blind Man from Martini: label illness"
				"Blind Man from Martini: taxi questions count" ++
			`	"I don't know if I really should tell you this, but Anita was working on a project on nanomachines at Polymath when she got back. She was, uh... infected by them by accident. The experimental treatment is meant to try and eliminate the rogue machines, but since they're so small... that's why the treatment is experimental."`
				goto taxi

			label waiting
			action
				"Blind Man from Martini: taxi questions count" ++
			`	Deciding not to ask Douglas anything, you look out the windows of the taxi. You're in the midst of New Sydney, and skyscrapers stare down at your tiny taxi from each side of the avenue, but despite this it is still quite green and cheery, with trees on each side and people walking to work in the morning.`
				to display
					"Blind Man from Martini: taxi questions count" == 1
				goto taxi

			`	As the taxi drives on a highway on the edge of a small hill, the window gives you a panorama of the suburbs of New Sydney and the two skylines on each side, one marking the commercial sector where the spaceport is prominent in its gleaming steel-glass architecture, and the other being the University District, a series of clean and white, flowing buildings and skyscrapers. Far away on the horizon, you can barely notice the smokestacks of factories.`
				to display
					"Blind Man from Martini: taxi questions count" == 2
				goto taxi

			`	The taxi enters the University district proper now, and the window shows thongs of energetic university students from the University of New Sydney travelling to and from lectures and classrooms; going over steel walkways that run from building to building above you, and on footpaths beside the streets; clutching their backpacks and data pads. Your datapad shows that University isn't actually the only university district in New Sydney. The University of Chiron's campus is on the other side of town, presumably to keep the fierce competition between the two institutions from boiling over each other.`
				to display
					"Blind Man from Martini: taxi questions count" == 3
				goto taxi

			label hospital
			`	Eventually, the taxi passes by a sign for the "UNS Health Sciences" quarter, which by the looks of it takes up an entire section of the University District. The taxi pulls up beside the entrance of the university hospital, where you help Douglas out with his luggage. The building is stark from the outside, to match the architecture of the surroundings, yet strangely colorful on the inside, as if the person building it decided that hospital interiors were far too unimaginative.`
			`	After a short queue, you reach the reception with Douglas. The receptionist, placed behind a sterile-looking screen that looks far out of place with the colorful hallways, asks with a well-practiced smile, "How may I help you?"`
			choice
				`	"We're looking for Anita Pears. Where can we find her?"`
			`	For a moment, the receptionist shuffles information around on her terminal. "Is one of you a parent?"`
			`	"I'm the father, Douglas Pears," he replies.`
			`	She takes a few more seconds before looking at you and saying, "Ah, but we cannot let you in. Only Mr. Pears is booked in for his daughter's procedure; we have a family-only policy, to keep the privacy of our patients."`
			choice
				`	"Alright."`
					goto end
				`	"Are you sure?"`
			`	"We can't allow immediate exceptions, sorry. There's nothing I can do."`
			label end
			`	Douglas gives you a compassionate look, and says to the receptionist, "There'll be no worry." He turns back to you once more and says, "I'm sure that when Anita is recovered and well, we can meet again some day. I don't want to keep you from your business too long, either. I expect ship captains are busy folk." He comes up to you and, to your surprise, gives you a hug. "Thank you so much for bringing me here and coming along with me. I really can't say how I want to express my gratitude. But I hope we meet again. Farewell."`
			choice
				`	"Goodbye."`
				`	"Farewell to you too."`
			action
				clear "Blind Man from Martini: label blind"
				clear "Blind Man from Martini: label blind-1"
				clear "Blind Man from Martini: label atomic-bombings"
				clear "Blind Man from Martini: label illness"
				clear "Blind Man from Martini: label daughter"
				clear "Blind Man from Martini: label waiting"
				clear "Blind Man from Martini: taxi questions count"
				clear "Blind Man from Martini: label far"
				clear "Blind Man from Martini: label looking"
			`	With that, he grabs his cane and his luggage, and follows a hospital attendant toward his daughter's room, leaving you in the reception.`

mission "Care Package to South 1"
	minor
	name "Care package to <planet>"
	description "An activist named Torrey has asked you to take a care package to her friend, an NCO named Irene in the Southern Mutual Defense Pact militia, stationed on <destination>. Payment is <payment>."
	source
		government "Republic" "Syndicate"
		not attributes "rim" "south" "station"
	destination
		attributes "rim" "south"
		not government "Pirate"
		not system "Alniyat" "Atria" "Han"
		not planet "Glaze"
	to offer
		not "event: war begins"
		random < 30
	cargo "care package" 1
	on offer
		conversation
			`Among the bustle of the spaceport, one figure catches your attention. A woman stands alone on one side of the passageway with a bubble of space around her that is maintained by sheer force of personality. She doesn't seem to be saying anything, at least. As you get closer, you notice a large package at her feet. Something about you catches her attention, and she looks you in the eye and beckons.`
			choice
				`	(Go over to her and find out what this is about.)`
				`	(Ignore her.)`
					decline
			`	You make your way through the crowd to the edge of her bubble. As soon as you do, she extends her hand. "I'm Torrey. Torrey Dupont."`
			`	You take the hand and shake it. "<first> <last>."`
			`	"I can tell you're an independent captain. I would like to hire you to transport a package." Torrey indicates the box beside her with a nudge of her toe.`
			choice
				`	"What's in the box?"`
				`	"Wouldn't it be easier and cheaper to send it via a courier service?"`
					goto commercial
			`	She glances down at it. "It's nothing too special - some local stuff from around here. Mostly foods and things that you just can't get made the same anywhere else."`
			`	"Wouldn't it be easier and cheaper to send it via a courier service?" you ask.`
			label commercial
			`	Torrey gives a sardonic smile. "Well, yes; the thing is, I'm sending it to a friend who's an NCO in the militia for the Southern Mutual Defense Pact. Normally, of course, that would be fine, but... then there's who I am." She reaches into a pocket and pulls out a piece of paper - a printout of a news headline. "Protests Block Access To Council Chambers For Fourth Straight Day." Underneath the headline is a picture of Torrey holding up a sign decrying recent actions by the government.`
			`	"So you see," she continues, "I'm already being watched by the Republic government. What with the rumors lately, I really don't want to do anything that would throw any suspicion onto Irene, but..." She glances down at the box. "She's really been missing some of the stuff from home, and I don't want to make her life less pleasant because of what I've been doing."`
			choice
				`	"All right; I'll deliver the package."`
					goto deliver
				`	"No; I don't support those protests, or the people who participate in them."`
				`	"No, if you're being watched, then this might get me in trouble too. Sorry."`
			`	Torrey grimaces, but nods. "That's understandable. Well, have a good day, then." She turns back to looking out at the passing crowds, and you head back on your way.`
				decline
			label deliver
			`	Torrey breaks out into a brilliant grin. "Well, that's great news, then. You'll find Irene at the militia base on <destination> - that's Gunnery Sergeant Irene Brower. I do appreciate this. You'll be paid upon receipt of the package, too, lest you think my appreciation is all I can give."`
			`	She picks up the package and hands it to you; it's surprisingly heavy, but doesn't seem to shift or rattle at all as you settle it in your arms to carry to your ship.`
				accept
	on complete
		payment 7500 750
		log "Minor People" "Torrey and Irene" `Torrey Dupont, an activist, is friends with SMDP militia NCO Irene Brower. You delivered a package for them.`
		conversation
			`You arrive at the militia base on <destination>, and ask at the gate for Gunnery Sergeant Irene Brower. After a few minutes, a compact young woman with close-cropped blonde hair appears and walks over. When she sees the package at your feet, her face splits into a lopsided grin and her steps quicken. "I see you've brought me a package; this must be from Torrey! She said she was sending something."`
			`	You nod, introduce yourself, and briefly recount your meeting with her friend on <origin>. Irene laughs. "Yep, that's her. Well, thank you so much for bringing this." She hefts the heavy box with no apparent effort, gives you a firm nod, and turns to head back into the base.`
			`	Before going more than three steps, she stops and turns back to you. "Oh, sorry - I'll authorize your payment as soon as I get back to my room. I don't have it with me."`
			`	Sure enough, less than five minutes later, your communicator bleeps and reports that <payment> have been credited to your account.`

mission "Care Package to South 2a"
	landing
	invisible
	source "Greenrock"
	to offer
		has "FW Pirates: Attack 2: done"
		has "Care Package to South 1: done"
	on offer
		conversation
			`As Tomek heads toward Alondo's ship, you notice some other ships landing nearby - several of which look in much worse shape. Between them is a controlled panic, with militia soldiers setting up a large tent and bringing various supplies and tables into it. After a few minutes, it becomes clear that they are setting up a makeshift triage center.`
			`	Staying carefully out of the way of the hurrying corpsmen and nurses, you watch as the triage tent begins to fill up with the walking wounded, the not-so-walking wounded... and a few gurneys that someone pulls a sheet over not long after they arrive. Before long, you spot someone you think you recognize: Irene Brower, the gunnery sergeant you delivered a care package to before the war.`
			`	She is lying on a stretcher placed on what appears to be a folding cafeteria table, with an IV in one arm and a makeshift bandage over the other shoulder, already soaked through with blood. The lower half of her body is covered by a bloody sheet... and by the shape the sheet makes, you can tell immediately that there's something very wrong. Her eyelids flicker for a moment, then she opens her eyes and focuses on you. "Hey... I know you. You brought me that package from Tor... thanks. Meant a lot." She attempts to raise her head, then thinks better of it, though her eyes still flick downward. "Might be... the last of home I get to see." Her eyes close again, and a pair of nurses comes over and shoos you out of the way so they can start moving Irene. As they carry her off, careful to keep her IV bag held high, you hear her start coughing, and they head to what appears to be the largest of the ships nearby.`
				decline

mission "Care Package to South 3a"
	landing
	invisible
	to offer
		has "Care Package to South 2a: offered"
		has "FW Pirates: Attack 3: done"
	on offer
		conversation
			`Now that you have a minute to breathe, you stop to check your non-urgent messages. Among them you see the casualty lists from the Battle of Greenrock.`
			choice
				`	(Open the message.)`
				`	(Delete it unread.)`
					decline
			`You only have to scroll through the lists for a few seconds before you see:`
			`	`
			`		MSGT BROWER, IRENE`
			`			KILLED IN ACTION`
			`			POSTHUMOUS MEDAL OF VALOR`
			``
			`	You kill the display and turn away.`
				decline
				
mission "Care Package to South 2b"
	landing
	invisible
	source "Deep"
	to offer
		has "Care Package to South 1: done"
		has "FW Pirates: Diplomacy 4: done"
	on offer
		conversation
			`As you leave the quartermaster's building, you spot a familiar face coming in the other direction: Irene Brower, the gunnery sergeant you delivered a care package to before the war, though she seems to have master sergeant insignia now. She's on crutches, with what looks like a brand-new prosthetic leg. When she spots you, her pained face brightens. "Hey, I know you! You brought me that package from Tor before. Thanks!" She shifts her weight, then winces and shifts it back.`
			`	She notices you looking at her leg, and grins lopsidedly. "Yeah, I was a casualty of the Battle of Greenrock. My CO thought it was a good idea to follow Voigt's plan to suppress the pirates there. To be honest, I agreed with him at the time." She pauses a moment. "Now, not so sure, and not just because a blown-out shield capacitor lost me a leg. I heard what happened on Thule, both the good and the bad of it. I'm not sure force was the best answer now."`
			choice
				`	"I'm so sorry for your loss."`
					goto sorry
				`	"So... that prosthetic is very new, then?"`
					goto new
				`	"With that prosthetic, soon you'll have a leg up on the rest of us, eh?"`
			`	She grins broadly at your pun. "Yep! Just here to get a float chair for the first few weeks of adjustment."`
				goto leave
			label sorry
			`	She waves it off, but her face softens. "Thanks. I'm here to pick up a float chair, for the first six weeks of adjustment."`
				goto leave
			label new
			`	She nods. "Yep, just came from getting it fitted, and gotta check in at the quartermaster's to get myself a float chair for the first six weeks of adjustment to it."`
			label leave
			`	"Six months of medical leave, then I'll be back in action. And hopefully assigned to ships a little less eager to jump into the thick of it when it's not really necessary, eh?"`
			`	You join in her wry chuckle, then she gives you a wave with one crutch and bids you farewell.`


mission "Moving House 1"
	minor
	name "Moving House"
	description "An anarchist named Kris has asked you to help move them and <cargo> from <planet stopovers> to <destination>. Payment is <payment>."
	source
		government "Republic" "Syndicate"
		not attributes "rim" "south"
	destination "Lichen"
	stopover
		distance 3 7
		government "Syndicate"
	to offer
		not "event: war begins"
		random < 30
	passengers 1
	cargo "personal belongings" 5
	on offer
		conversation
			`As you walk through the spaceport, you see someone ahead making very obvious disruptions in the flow of the crowd. They're going up to various people and talking to them, usually very briefly, before moving on to someone else. Before you know it, "someone else" is you.`
			`	"You, you're a captain. Will you give me a ride? I need to get back to <stopovers>, pack up my things, and travel to <destination>." Their hair is slicked back to match their sharp suit.`
			choice
				`	"Sure, as long as you can pay."`
					goto sure
				`	"No, I've got better things to do."`
			`	Just like with the others, as soon as you decline, they move on to someone else.`
				decline
				
			label sure
			`	They stop in surprise, then nod briefly. "I'll be at your ship within an hour.`
			`	An hour later, you see them approach the <ship> carrying a small suitcase. They've exchanged their formal appearance for a button-down shirt and skirt with their hair loose, hanging down to their shoulders. They walk right up to you and stick out a hand. "Kris Brecht."`
			choice
				`	(Shake their hand.)`
					goto shake
				`	(Just stare at their odd outfit.)`
			`	You stare at Kris' unorthodox getup while they stand there with their hand out for a few beats. Then they sigh and take it back. "Will this be a problem?" They gesture to themselves.`
			choice
				`	"No, I was just surprised."`
					goto surprised
				`	"Yeah, I don't think I can carry someone like you."`
			`	Their expression turns cold. "Right. I get it. Someone like me." They turn and stalk away.`
				decline
			
			label surprised
			`	Their confident demeanor returns, and they nod. "I can have that effect on people. Glad to see you're not another of those stuck-up establishment types. Well, all the rest of my stuff is on <planet stopovers>, so we'd better get going!"`
				goto establishment
			
			label shake
			`	You shake their hand. "<first> <last>. That's all you've got with you?"`
			`	Kris nods. "All the rest of my stuff is on <planet stopovers>. I was just here for a meeting with some others who feel like I do about the establishment."`

			label establishment
			choice
				`	"The... establishment?"`
				`	(Just let it pass.)`
					goto pass
			`	Kris nods again. "Yeah, y'know, The Man!`
			label pass
			`	"I don't support government or any of its tools, and I've heard that the South is more open to this kind of philosophy and lifestyle."`
			`	Before you can say more, they walk past you onto the <ship>. "Which did you say my berth was again...?"`
				accept
			
	on stopover
		conversation
			`As you traveled to <planet stopovers>, you found yourself frequently listening to Kris' opinions on the subject of governments. While they had some very good points, other times they would spend hours ranting about things that seem completely impractical and without a solid foundation. If it weren't for the fact that they were unfailingly polite otherwise, and eager to help with chores around the ship, you would've declared the cockpit off-limits.`
			`	Still, you are somewhat relieved that when you arrive, both of you are too out of breath from moving furniture to talk more.`
			`	You soon have it loaded up, though, and start the trip south to <planet>.`
	on complete
		payment
		payment 5000
		log "Minor People" "Kris Brecht" `An anarchist committed enough to their ideals to move to the South in hopes of finding a less statist community.`
		conversation
			`At last, you reach <planet>, and Kris enthusiastically unloads their possessions into a waiting transport van. Before they disappear, they press a credit chip for <payment> into your hands and assure you that you are a valuable ally to the "anti-statist movement."`

mission "Moving House Timer"
	invisible
	landing
	to offer
		has "Moving House 1: done"
		has "event: Thule becomes independent"
	on offer
		event "kris gets frustrated" 20 60
		fail
		
event "kris gets frustrated"

mission "Moving House 2"
	minor
	name "Moving House, Again"
	description "Kris is unsatisfied with life on <destination> and wants your help to move."
	landing
	source
		near "Atria" 1 100
	destination "Lichen"
	to offer
		has "event: kris gets frustrated"
		has "event: Thule becomes independent"
	on offer
		conversation
			`When you check your messages upon landing, you notice one from an unfamiliar source. At first, you think it's a scam, because it tries to redirect you through three different servers, but then you see it calls you "ally of the anti-statist movement."`
			`	Sure enough, it's from Kris Brecht, the anarchist. "You have to come and get me. I can't stand living here any longer!" It includes directions to a home somewhere on <planet> where you last saw Kris, but nothing more.`
				accept
	on complete
		conversation
			`You arrive on <planet>, rent a local transport, and make your way to the location specified. When you knock on the door, Kris bursts out almost instantly. This time, they've got on a ruffly skirt, a button-down shirt, and suspenders, and their hair is in a tight bun. "Finally!" they say. "Everything's packed already; we just need to load it in and get to the spaceport."`
			`	It takes much less time to load everything this time than the last time you helped Kris move, and soon they hop in the driver's seat of the van, calling to you, "I'll meet you at the spaceport in an hour or two!"`

mission "Moving House 3"
	name "Moving House, Again"
	description "Kris is unsatisfied on <origin> and wants your help to move to <destination> instead. Payment is <payment>."
	source "Lichen"
	destination "Thule"
	passengers 1
	cargo "personal belongings" 4
	to offer
		has "Moving House 2: done"
	on offer
		conversation
			`Kris' possessions fit more easily into your hold this time - it seems like they really do have less than before. Once they're loaded in and Kris climbs aboard, they open their mouth to begin what is sure to be another of their interminable tirades on the power of the state.`
			choice
				`	(Try to change the subject.)`
					goto weather
				`	(Just let it happen.)`
			`	Surprisingly, Kris begins by talking about how uncomfortable the ever-damp weather on <origin> is, and how they'll be glad to be properly dry for the first time in weeks. This doesn't last, though, as soon talk of the planet brings up the other people there.`
				goto fire
			
			label weather
			`	You ask, "So, what is it about <origin> you can't stand? Is it the damp weather?"`
			
			label fire
			`	A fire kindles in Kris' eyes, and a righteous fury seems to possess them. "I thought when I came here that I'd be among like-minded souls. There's barely any government to speak of here! But then when the war started, they were aaaaall sooooo delighted with the so-called Free Worlds! 'Free!' They're just another state!"`
			`	Kris continues in this vein as you complete your pre-flight checks. Fortunately, they do at least mention your destination is <destination> during their rant.`
				accept
	on complete
		payment
		payment 5000
		conversation
			`You arrive at Thule, and Kris once more eagerly unloads their belongings into a local transport. As with the previous journey, they were a strange combination of genuinely polite and helpful and deeply aggravating.`
			`	Now, though, they stand on the tarmac and take in great lungfuls of air, proclaiming it "the air of true freedom." You're somewhat more skeptical of how the locals will treat them, being an outsider, but... well, maybe they'll actually get along.`
			`	Kris skips back up the ramp to hand you a credit chip for <payment> before taking their transport and heading off to whatever is awaiting them out there on <planet>.`

mission "Stranded In Paradise 1"
	minor
	name "Transport Burnbecks to <planet>"
	description "The Burnbeck family was stranded by the bombings, and needs <bunks> free for transport back home to <destination>. Payment is <payment>."
	source
		attributes "paradise"
	destination
		attributes "rim" "south"
		not government "Pirate"
		not system "Alniyat" "Atria" "Lesath" "Han"
		not planet "Glaze" "Zug" "Bourne"
	passengers 4
	to offer
		has "event: war begins"
		not "chosen sides"
		random < 30
	on offer
		conversation
			`No sooner have you entered the spaceport than you are bowled over by a trio of adults, two women and a man, with a child trailing close behind them.`
			`	"Oh - sorry!" the older of the two women exclaims. She puts out a hand to help you up, then gets a better look at you as you take it, stand, and dust yourself off. "Wait; are you a ship captain?" she says after a moment.`
			`	"<first> <last>, captain of the <ship>," you reply. "Why?"`
			`	"Oh! You may be the answer to our prayers, dearie!" She and the others have now gotten themselves a bit more organized, and you can tell that they must be a family. Confirming this, the woman says, "We're the Burnbecks; I'm Shirley, and this is my husband Darren." She gestures towards the other, younger woman, then the child. "These are our kids, Erin and Leigh." Leigh's features are softer than you'd expect a boy of his age would have. "We were on vacation here on <origin> when news of the secession and those awful bombings came out. Well, I don't need to tell you, it's caused us some trouble! Or, well, maybe I do, since I didn't say where we're from: <destination>, down in what they're now calling the Free Worlds!"`
			`	Her husband cuts in, "Anyway, the short of it is that we really need to get home, and right now, none of the regular services are running from here to <planet> because of the likelihood of war. Could you possibly take the four of us back home? We... can't pay a lot, right now, but we can pay."`
			choice
				`	"Of course. I wouldn't leave people stranded like this."`
					goto help
				`	"Sorry, I'm not headed that way. Best of luck."`
			`	Four faces fall in front of you, and after a moment, they gather up their luggage again and start heading out the doors they crashed into you in. Shirley nods sadly as she goes, and says, "Well, I guess we understand. We'll find a way home somehow..."`
				decline
		
			label help
			`	Four faces light up in front of you, and after a moment, they gather up their luggage again, and stand expectantly. "Well, where should we go?"`
			`	You direct them to the berth where your ship is currently being refueled, and they all bustle off, seeming much more hopeful and relieved.`
				accept
	on complete
		payment
		payment 5000
		log "Minor People" "The Burnbecks" `Shirley, Darren, Leigh, and Erin Burnbeck were vacationing in the Paradise Worlds when Geminus and Martini were bombed, stranding them. You helped them get back home.`
		conversation
			`The trip south with the Burnbecks was mostly quite pleasant, but while they stop short of openly blaming them for the bombings on Geminus and Martini, they are very angry at the Free Worlds for seceding from the Republic. "We were perfectly happy belonging to the Republic," Darren said one evening in the mess. "I mean, seriously, did those people way down in, where is it, Zug? Bourne? Did they even think about the regular people and how this would affect them? Affect us?"`
			`	While some of their complaints seem a bit selfish, it's hard to argue with the fact that this has disrupted a lot of lives. After touching down on <planet>, Darren, Leigh, and Erin joyfully run into the arms of their friends and family here. Shirley hangs back to hand you a credit chip for <payment> and thank you warmly (and at some length) for your help in getting home, before heading out to join her family in their reunion.`

mission "Stranded In Paradise 2"
	minor
	source
		attributes "rim" "south"
		not government "Pirate"
	to offer
		has "Stranded In Paradise 1: done"
		has "FW Embassy 1B: done"
	on offer
		conversation
			`While walking through the spaceport, you are surprised to see Shirley and Darren Burnbeck, along with a young man, who you recognize as Leigh after a few seconds. They greet you warmly, reassure you that Erin is just off to university on Zug and so couldn't join them on this vacation, and invite you to have dinner with them at the spaceport cafe.`
			choice
				`	(Accept.)`
					goto cafe
				`	(Politely decline.)`
			`	You apologize, and they reassure you it's fine and thank you once again.`
				decline
			
			label cafe
			`	You join them, and they listen raptly to your stories of participating in the Free Worlds' campaign to remain independent from the Republic. When you talk about transporting the Earth ambassadors to Bourne, Darren shakes his head in something like admiration.`
			`	"You know," he says, "I was never quite sure that the Free Worlds hadn't really been behind those awful bombings, but now, it looks like I was wrong. In fact, I think I might have been wrong about a lot of things about the Free Worlds Council and Senate, back then. It's still true that they've upended our lives, but from what I've seen of their actions since, especially with the pirates, they really do seem to have the best interests of the people here in the South at heart."`
			`	After a round of compliments and words of solidarity from the other members of the family, you finish up your dinners and bid them goodbye.`
				decline

mission "Southern Fiance 1"
	minor
	name "Fiance to <planet>"
	description "Tom, formerly a marketer for the Syndicate, is going to live with his fiance on <destination>. Payment is <payment>."
	source
		attributes "core"
		not government "Pirate"
	destination "Cornucopia"
	to offer
		has "event: war begins"
		not "chosen sides"
		random < 30
	passengers 1
	on offer
		conversation
			`Walking through the spaceport, you see a man in a very neat suit standing by the side of the concourse holding a sign reading "Transport To <destination>" in beautiful lettering.`
			choice
				`	(Walk towards him.)`
				`	(Ignore him.)`
					decline
			`	He turns a very professional smile on you and introduces himself. "My name is Tom Ardwright. My fiance is the Agriculture Minister on <destination>, down in the Free Worlds. We had planned to get married up here in a few months, but, well..." He gestures around at the general situation. "So I'm trying to get down to him, but I'm having trouble getting transport right now."`
			choice
				`	"Well, I'm the captain of the <ship>; I can take you."`
					goto take
				`	"Wow, that sounds rough. Best of luck with that."`
			`	Tom sighs and nods. "Thanks. Best of luck to you, too."`
				decline
			
			label take
			`	Tom's whole posture relaxes as his professional grin becomes a genuine smile. "Wow. This really means so much to me. You said it was the <ship>? I'll be on board in an hour."`
				accept
	on complete
		payment
		payment 10000
		log "Minor People" "Tom and Carl" `Tom Ardwright was a marketer for the Syndicate, but moved south, with your help, to live with his government minister fiance Carl Chamberlain after war broke out.`
		event "tom and carl's wedding" 60
		event "carl elected governor" 150
		event "tom and carl's child" 1500
		conversation
			`During the trip to <destination>, you had several conversations with Tom, on a wide range of topics. The most common topic was his fiance, named Carl Chamberlain, sharing dozens of pictures of them together. He also presented some of his own portfolio, as a marketer and designer for a division of Syndicated Systems - at least until he quit his job for this. "I'm not worried, though," he remarks. "Money's fun, of course, but it's nothing compared to what we can do down there on Cornucopia."`
			`	The trip south seems to fly by, and soon you are standing at the foot of the ramp shaking Tom's hand and bidding him farewell as Carl runs across the tarmac toward you. You step back as they practically leap into each other's arms, reuniting in spite of these tumultuous times.`
			`	When you're back on board, you see an incoming message that informs you <payment> have been transferred to your account, along with a heartfelt thank-you note from both men.`

event "tom and carl's wedding"

event "carl elected governor"

event "tom and carl's child"

mission "Southern Fiance 2"
	minor
	landing
	source
		near "Kappa Centauri" 1 100
	to offer
		has "event: tom and carl's wedding"
	on offer
		conversation
			`After landing, you receive a message from Tom Ardwright and Carl Chamberlain. Attached are photos of their wedding on Cornucopia, as well as a letter:`
			``
			`Dear <first> <last>,`
			`	We are delighted to announce that despite the many hardships around us in these times, Tom Ardwright and Carl Chamberlain were married three days ago at the Hart's Hill Vineyard on Cornucopia. This would not have been possible without your willingness to help a man in need, so we thank you from the bottom of our hearts, and if you are ever on Cornucopia, we would be happy to host you. Please enjoy these photos from the wedding.`
			`				Tom & Carl Ardwright-Chamberlain`
			``
			`	You recognize Tom's style in the design of the photo set, which includes a photo of them on the tarmac at the Cornucopia spaceport where they were reunited after the uncertainty of the war parted them.`
				decline

mission "Southern Fiance 3"
	landing
	source "Cornucopia"
	to offer
		has "Southern Fiance 2: offered"
		not "event: carl elected governor"
	on offer
		set "visited tom and carl"
		conversation
			`As you approach for a landing, you are surprised when the spaceport controller diverts you to a special pad. When you land, you find Tom, the man you brought south from the Core, and his husband Carl, the Agricultural Minister of Cornucopia, waiting for you.`
			`	They greet you like an old friend (despite never having talked with Carl before), and insist on serving you dinner. Rather than the grand mansions of other politicians, their house is a simple bungalow that wouldn't look out of place in a suburb. The meal, on the other hand, is anything but modest: there are plates of kebabs, pastas, stir fries, and cakes, made from ingredients sourced from all over the planet. You swap stories for a while - you with your "thrilling adventures in space," as Tom describes them, and them with their much more ordinary, but no less interesting, times here on Cornucopia. They also hint at some big things coming, but reveal nothing more than a knowing look.`
			`	After a while, you bid them farewell, and they promise once again that if you ever visit you'll be welcome.`
				decline

mission "Southern Fiance 4"
	minor
	source
		government "Free Worlds"
	to offer
		has "event: carl elected governor"
	on offer
		conversation
			`In the spaceport, you notice a news bulletin announcing the election of a new governor on Cornucopia. To your surprise, you recognize the man in the picture: it's Carl Ardwright-Chamberlain.`
			`	While he did increase crop yields by 17% during his tenure as Agricultural Minister, the new governor's election owes much to the brilliant work of his campaign manager: his husband Tom. The bulletin goes on to list the bold plans for new initiatives on Cornucopia and the good the new senator is doing for the people there.`
				decline

mission "Southern Fiance 5"
	minor
	landing
	source "Cornucopia"
	to offer
		has "event: carl elected governor"
		not "event: tom and carl's child"
	on offer
		"visited tom and carl" ++
		conversation
			branch already
				has "visited tom and carl"
			`As you approach for a landing, you are surprised when the spaceport controller diverts you to a special pad. When you land, you find Tom, the man you brought south from the Core, and his husband Carl, the new Governor of Cornucopia, waiting for you.`
			`	They greet you like an old friend (despite never having talked with Carl before), and insist on serving you dinner. The Cornucopia governor's mansion is certainly befitting of the title, and Tom takes you on a tour through the premises while Carl fields some important phone calls. The meal is similarly grand: there are plates of kebabs, pastas, stir fries, and cakes, made from ingredients sourced from all over the planet. You swap stories for a while - you with your "thrilling adventures in space," as Tom describes them, and them with their much more ordinary, but no less interesting, times here on Cornucopia, including some of the challenges and highlights of their campaign. They also hint at something big coming, but reveal nothing more than a knowing look.`
				goto end
			
			label already
			`Like last time, the spaceport controller diverts you to the Governor's personal landing pad. Tom and Carl are waiting for you once more, and they greet you warmly. They take you in an official government vehicle to the governor's mansion, with a trying-to-be-subtle security detail always following just on the periphery.`
			`	The official mansion is much more impressive than Carl's house as Agricultural Minister was, and Tom gives you a tour while Carl has to field some official phone calls. You're already looking forward to the food well before you sit down to dinner, and you are not disappointed: if anything, it's better than the last time you visited them. Carl confides that he's planning on pushing to open a government-sponsored culinary school in the capital, but he'll be sad to see his cook go: he knows it's been the woman's dream for ages to teach others to make food as amazing as this, too.`
			`	After dinner, as before, you catch each other up on what you've been doing since your last visit, and once you've both shared most of what you can think of to tell, Tom and Carl once again hint that there's still something big in their plans.`
			
			label end
			`	After a while, you bid them farewell, and they promise once again that if you ever visit you'll be welcome.`
				decline
				
mission "Southern Fiance 6"
	landing
	source "Cornucopia"
	to offer
		has "event: tom and carl's child"
	on offer
		conversation
			branch already
				has "visited tom and carl"
			`As you approach for a landing, you are surprised when the spaceport controller diverts you to a special pad. When you land, you find Tom, the man you brought south from the Core, and his husband Carl, the new Governor of Cornucopia, waiting for you.`
			`	They greet you like an old friend (despite never having talked with Carl before), and insist on serving you dinner. The Cornucopia governor's mansion is certainly befitting of the title, and Tom takes you on a tour through the premises while Carl fields some important phone calls. Partway through the tour, Tom gets a mischievous grin, and when he opens the next door, a small child races out and cannons into his legs, gripping them tightly with a glad cry of "Daddy!" Tom proudly introduces Nita, his and Carl's three-year-old daughter, who giggles and tries to run off with your communicator.`
			`	When you sit down to dinner with the three of them, you're blown away: there are plates of kebabs, pastas, stir fries, and cakes, made from ingredients sourced from all over the planet. You swap stories for a while - you with your "thrilling adventures in space," as Tom describes them, and them with their much more ordinary, but no less interesting, times here on Cornucopia, including some of the challenges and highlights of their campaign and the joys and fears of fatherhood.`
				goto end
			
			label already
			`Like last time, the spaceport controller diverts you to the Governor's personal landing pad. Tom and Carl are waiting for you once more, and they greet you warmly. They take you in an official government vehicle to the governor's mansion, with a trying-to-be-subtle security detail always following just on the periphery.`
			branch already2
				has "Southern Fiance 5: declined"
				
			`	The official mansion is much more impressive than Carl's house as Agricultural Minister was, and Tom gives you a tour while Carl has to field some official phone calls. Partway through the tour, Tom gets a mischievous grin, and when he opens the next door, a very small child races out and cannons into his legs, gripping them tightly with a glad cry of "Daddy!" Tom proudly introduces Nita, his and Carl's three-year-old daughter, who giggles and tries to run off with your communicator.`
			`	You're already looking forward to the food well before you sit down to dinner, and you are not disappointed: if anything, it's better than the last time you visited them. Carl confides that it used to be even better, but a year ago his best cook left to become a star teacher at the new culinary institute whose funding he championed.`
			`	After dinner, as before, you catch each other up on what you've been doing since your last visit. Tom and Carl's side of this, in between bouts of corralling their exuberant daughter, is mostly about the joys and fears of fatherhood, and their hopes for their, and Nita's, future.`
				goto end
			
			label already2
			`	Even having seen it once before, you're still impressed with the governor's mansion. This time, though Carl still has to take an official call, Tom gets a mischievous grin and takes you upstairs to one particular room that you recall on the previous tour was a guest bedroom. When he opens the door, though, you have just time to see that it's been expertly redecorated as a nursery, before a very small child races out and cannons into his legs, gripping them tightly with a glad cry of "Daddy!" Tom proudly introduces Nita, his and Carl's three-year-old daughter, who giggles and tries to run off with your communicator.`
			`	You brace yourself for the food as dinner approaches, and while it's still amazing, it does seem to have lost some of the spark it had on your last visit. Carl sighs and says that his worst fears were realized: when he successfully got the government to approve funding for the new culinary institute a year or so ago, his cook went off to become its star teacher.`
			`	After dinner, as before, you catch each other up on what you've been doing since your last visit. Tom and Carl's side of this, in between bouts of corralling their exuberant daughter, is mostly about the joys and fears of fatherhood, and their hopes for their, and Nita's, future.`
			
			label end
			action
				"visited tom and carl" ++
			`	At length, you reluctantly say you have to get going, and you bid each other fond farewells (and reclaim your communicator from Nita), with a promise once again that if you ever visit you'll be welcome.`
				decline


mission "FW Refugees to Humanika"
	name "Refugee family to <planet>"
	description "Transport a family of <bunks> refugees and <cargo> to <destination>. Payment is <payment>."
	minor
	source
		attributes "dirt belt" "rim" "south"
		not government Quarg
		not near Tarazed 1
	destination Humanika
	to offer
		has "event: war begins"
		not "chosen sides"
		random < 15
	to fail
		has "chosen sides"
	passengers 3
	cargo "household goods" 2
	on offer
		conversation
			`A young family of three is walking around the spaceport talking to merchant captains. From the looks of it, they're not having much luck.`
			choice
				`	(Approach them.)`
				`	(Ignore them.)`
					defer
			`	The parents introduce themselves as Penny Little and Rosa Perkins. Their young child is named Eduardo. Penny asks, "Any chance you're willing to take us and <tons> of our belongings to <destination>? We're concerned that the war between the Republic and the Free Worlds is going to get dangerous, so we want to raise Eduardo on a Quarg planet instead. We can pay <payment>."`
			label "main choice"
			choice
				`	"Why were all those other captains refusing to take you?"`
					to display
						not "FW Refugees to Humanika: other captains"
					goto "other captains"
				`	"What do you mean, 'Quarg planet'?"`
					to display
						not "FW Refugees to Humanika: quarg"
						not "First Contact: Quarg: offered"
					goto quarg
				`	"The Quarg let humans live on one of their planets?"`
					to display
						not "FW Refugees to Humanika: quarg"
						has "First Contact: Quarg: offered"
						not "visited planet: Humanika"
					goto quarg
				`	"Sure, I can take you."`
					accept
				`	"Sorry, I'm not headed that way."`
					decline
			label "other captains"
			action
				set "FW Refugees to Humanika: other captains"
			`	"I think many of them are a bit distrustful of the Quarg. Plus, people are just generally more on edge these days with the tensions between the Free Worlds and the Republic, so they're less interested in flying somewhere unfamiliar. While I do understand those feelings, it seems to me that humans have done much worse to each other than the Quarg have ever done to us."`
				goto "main choice"
			label "quarg"
			action
				set "FW Refugees to Humanika: quarg"
			`	She looks a bit surprised that you don't already know. "The Quarg are an advanced alien species that live in a corner of human space, near Tarazed. I honestly don't know that much else about them, but I've heard that they prefer to stay out of human matters. You could try talking to them if you want to know more."`
				to display
					not "First Contact: Quarg: offered"
			`	"There's a planet they control that has too much gravity for them, but is just right for humans, so they let humans settle there under their protection. Or at least that's what I've heard."`
				goto "main choice"
	on visit
		dialog phrase "generic cargo and passenger on visit"
	on complete
		payment
		payment 20000
		dialog "Penny and Rosa thank you for getting them safely to <destination>, handing you <payment> for your troubles. You wish them and Eduardo the best of luck starting their new life away from a potential war in human space."
		log "Minor People" "Penny Little, Rosa Perkins, and Eduardo" `A young family who wanted to escape a potential war in human space. Took them to the planet Humanika, where the Quarg let humans settle.`

mission "Returning to Paradise"
	name "Transport family home to <planet>"
	description `A family worried about the potential destruction within the Free Worlds wants to cut their vacation short and go home to <destination>. They promise to "pay you very well."`
	source
		government "Free Worlds"
		attributes "tourism"
	destination "Mainsail"
	passengers 4
	cargo "personal belongings" 1
	to offer
		random < 30
		not "chosen sides"
		has "assisted free worlds"
	on offer
		conversation
			`After looking around <origin>'s spaceport, you head back to your ship to find a middle-aged couple and two grade-school girls (probably their daughters, you reason) waiting for you at your landing pad. While the man tries to resolve an argument between the two girls, the lady notices you immediately and begins to approach you.`
			`	"Thank goodness you're here," she says. "We've been going from ship to ship looking for transport back home to <destination>. This war has caught us right in the middle of our vacation and we can't risk being anywhere near here when the Navy attacks, especially with our little angels," she gestures toward her daughters, now in a full-blown fight.`
			`	She looks back at you pleadingly. "If you can find the time to take us to <planet>, we will pay you very well."`
			choice
				`	"Sure, I'll take you."`
				`	"Okay, but that's pretty far. This better be worth it."`
				`	"No, I don't think so. Sorry."`
					decline

			`	"Then it's a deal," she says as she gives you a firm handshake. The whole family gets onto the <ship> without a word, leaving you to load their many bags and cases.`
				accept

	on visit
		dialog phrase "generic cargo and passenger on visit"

	on complete
		conversation
			branch luxury
				has "outfit: Luxury Accommodations"

			action
				payment 66999
			`You're not sure if you've ever met a more pretentious and entitled family. The girls fought non-stop, and every family member complained constantly about the lack of luxury accommodations on your ship. Once you land on <planet>, the lady gives you <payment> and the family leaves without a word of thanks; they never even tell you their names. Considering what they put you through they should have paid you more, but nonetheless you're happy to be rid of them.`
				decline

			label luxury
			action
				payment 120000
			`You're not sure if you've ever met a more pretentious and entitled family. The girls fought non-stop, but fortunately, the family was satisfied with the luxury accommodations on your ship. Once you land on <planet>, the lady gives you <payment> and the family leave without a word of thanks; they never even tell you their names. Nonetheless, you're happy to be rid of them.`

<<<<<<< HEAD


mission "Adelita 1"
	name "Exhibition installations to <planet>"
	description `Transport <tons> of exhibition installations to <destination> for the Adelita collective. Payment is <payment>.`
	minor
	cargo "exhibition installations" 5
	source "Follower"
	destination "Moonshake"
	to offer
		or
			random < 10
			and
				random < 60
				has "Expedition to Hope 2: done"
		"combat rating" > 40

	on offer
		conversation
			branch "know about disaster"
				has "FW Katya 4: done"
			branch "has visited"
				has "visited planet: Hope"
			`Walking on the edges of <origin>'s spaceport district, you notice signage advertising an exhibition about the planet Hope and the disaster and evacuation that happened on it in 2994; you vaguely remember it as being a planet in a system southwest of New Boston. But what makes it stand out from the typical advertisements that you see on notice boards and interactive screens is some of its colorful language: "Considered Offensive by Paradisians," "Why We Can't Give Up Hope," and "Evicted by the Paradise Planets."`
				goto directions

			label "has visited"
			`Walking on the edges of <origin>'s spaceport district, you notice signage advertising an exhibition about the planet Hope and the disaster and evacuation that happened on it in 2994; you remember having been there once before on an excursion. But what makes it stand out from the typical advertisements that you see on notice boards and interactive screens is some of its colorful language: "Considered Offensive by Paradisians," "Why We Can't Give Up Hope," and "Evicted by the Paradise Planets."`
				goto directions

			label "know about disaster"
			`Walking on the edges of <origin>'s spaceport district, you notice signage advertising an exhibition about the planet Hope and the disaster and evacuation that happened on it in 2994; you remember talking about it with Katya and Ijes while you were investigating the source of the nuclear bombings. But what makes it stand out from the typical advertisements that you see on notice boards and interactive screens is some of its colorful language: "Considered Offensive by Paradisians," "Why We Can't Give Up Hope," and "Evicted by the Paradise Planets."`

			label directions
			`	At the bottom of each sign are the directions to get to the exhibition. It appears to be located in a warehouse yard nearby, where the spaceport district borders the city that surrounds it.`
			choice
				`	(Check it out.)`
				`	(Not interested.)`
					decline
			`	Following the signage, you notice a substantial group of people gathered in front in front of a large warehouse that stands out amongst the rest of the warehouses in the yard. As you wait in the queue, a young woman lines up behind you with a readily apparent exuberance and asks you, "Just out of curiosity, how much do you know about Hope and its history?"`
			choice
				`	"Not much at all."`
				`	"I come from the Dirt Belt, but I really don't know too much about what happened on Hope."`
				`	"I've been there myself and know what happened, but other than that I don't know."`
					goto "been to hope"
					to display
						has "visited planet: Hope"
						and
							not "Expedition to Hope 2: done"
							not "FW Katya 4: done"
				`	"I've been there myself, actually, and met some people affected by it."`
					goto "been to hope"
					to display
						or
							has "Expedition to Hope 2: done"
							has "FW Katya 4: done"
			`	"Well then it's a good thing you're seeing Adelita's exhibition on Hope. It's really moving. You'll learn a lot about the tragedy and what Parliament and the Paradise Worlds did to everybody who tried to help," she adds somewhat sullenly. "You know, this was their first work that really got them famous in the interplanetary scene, but they've been forced to close it, so today's their final day. I had to see it one more time before they went."`
				goto questions

			label "been to hope"
			`	"Oh, wow! It must have been a harrowing experience. Adelita does a powerful job of giving you the whole story, though, and I bet you'll still learn a lot. You might even feel as if you've been transported back there yourself," she says. "You know, this was their first work that really got them famous in the interplanetary scene, but they've been forced to close it and today's their final day. I had to see it one more time before they went."`

			label questions
			choice
				`	"Who's Adelita?"`
				`	"Why did they have to close it?"`
					goto signage

			`	"They're an independent journalistic collective all about the injustices of human civilization. No one knows who they really are, but Adelita's work is what inspired me to study journalism. Their use of mixed media, their eye for story telling... I just love it. I know you're going to love it too," she says.`
				goto exhibition

			label signage
			`	"Well, this exhibition used to be permanent, but the planetary government was pressured by the Paradise Planets to force Adelita to leave. What Parliament and the Paradise Planets did to the people of Hope was abhorrent. Now Adelita's bringing light to it, and they're being silenced. It's wrong."`

			label exhibition
			`	You reach the entrance to the exhibition soon enough. Inside is a large room filled with photos, videos, interviews, and other mixed media. They focus on three groups: the refugees of Hope, the Navy that saved them, and the Paradise Worlds that protested the evacuation. At one end of the hangar, there is an installation with nearly a hundred original protest signs from rallies against the Dirt Belt and the Republic Navy; some of them are quite crude and tasteless. It's a strong rebuke to see those displayed here, so close to the Paradise Planets.`
			`	There are many, many photos, but one in particular catches your eye. It's of a woman standing in line to board a ship, a baby held at her hip and a look of sadness and determination on her face. The mother and child's cheeks, rosy and chapped, stand out in contrast with the cold blues in the background.`
			`	You head toward the exit, but as the automatic doors open, an arctic blast pummels into you from out of nowhere. Instead of <origin>'s spaceport, you find yourself in a life-sized 3D representation of the evacuation of Hope, complete with simulated climate effects and a projected horizon. There are huge Navy Cruisers and Auxiliaries in a snowy field near a small town gradually being covered by ash as hundreds of refugees slowly board. But what stands out most is the massive volcano erupting in the background.`
			`	"It's more of a collage than an exact rendering," says the young woman you met in line, having followed you all this way. "They took 3D recordings from different moments and areas of Hope and edited them together in various loops. The volcano was actually on the other side of the planet, for example. The magic of editing. What do you think?"`
			choice
				`	"Impressive."`
				`	"It's alright."`

			`	"I've been here ten times and I always manage to be awestruck," the woman replies. "Enjoy the exhibition. I think it's closing soon, and for the last time." She heads for the exit.`
			choice
				`	(Continue wandering around the exhibit.)`
				`	(Go to the exit.)`
					goto exit

			branch katya
				has "FW Katya 4: done"

			`	Inside houses, you see families frantically gathering their belongings and running for the Navy ships. You walk down one of the lines of refugees, observing each person - their faces harried, frightened, resolute. From the corner of your eye, you notice that a Navy officer slips in the snow, and as you look around, a young man helps him up. Wandering around the exhibit gives you a sense of the desperation of the people as they evacuate, though it's a bit disconcerting when the occasional hologram walks through you.`
				goto "move on"

			label katya
			`	Inside houses, you see families frantically gathering their belongings and running for the Navy ships; it strikes you that somewhere here is a young Katya leaving her doomed home. You walk down one of the lines of refugees, observing each person - their faces harried, frightened, resolute. From the corner of your eye, you notice that a Navy officer slips in the snow, and as you look around, a young man helps him up. Wandering around the exhibit gives you a sense of the desperation of the people as they evacuate, though it's a bit disconcerting when the occasional hologram walks through you.`

			label "move on"
			`	As you move on, you're startled to find yourself face-to-face with the woman holding the baby, right where they were in the photo. She takes little steps toward the ship while bouncing the baby on her hip. A young woman with a camera and a respirator covering her face walks up to her, asks a question, and begins to take photos.`
			`	Suddenly, the entire projection disappears in a disorienting flash, leaving you in a cordoned-off section of the hangar bay. The exhibit is nearly empty as a woman walks up to you. "One of the authors loves that moment too. That's probably why she fought so hard to have that part left in." She mutters something about a "security risk" under her breath, and then turns her attention back to you.`
			`	"Oh, how rude of me," she says, offering her hand. "My name is Mariel. I organize these exhibitions and act as a spokesperson for Adelita. And you are?"`
			choice
				`	"Captain <last>."`
				`	"<first> <last>, Captain of the <ship>."`

			`	"Captain," she says, her eyes lighting up. "Well, as you may know, this is the last day of the exhibition. The captain I hired to transport everything back to <destination> is not only rude, but is now late. I would much rather have it in the hands of someone who appreciates the work. I was going to pay him 60,000 credits, but I'll pay you <payment> to take his contract instead given the short notice. What do you say?"`
			choice
				`	"I would love to."`
					goto accept
				`	"I've got more pressing matters at hand."`

			`	"Oh. I thought that would be a pretty good deal for you, especially given the chance to meet the artists. But it's your call."`
			choice
				`	"Okay, I'll do it."`
				`	"I'm sorry, I can't take the job."`
					goto decline

			label accept
			`	"Great!" Mariel says. "Bring your ship to this hangar, and I will have our crew get everything ready to load."`
			`	After a couple hours, the whole exhibition is packed up and ready for transport to <planet>.`
				accept

			label decline
			`	"That's unfortunate. I'll have to try my luck with another captain, then." Mariel glances at her watch. "Well, anyway, the exhibition has closed. I'm going to have to ask you to leave."`
				decline

			label exit
			`	Following where the woman went, you find the true exit of the warehouse and go back out onto the more familiar grounds of <origin>'s spaceport.`
				decline

	on accept
		log `Saw an impressive exhibition on the Evacuation of Hope and ended up with a job taking the whole thing to Moonshake.`

	on visit
		dialog `You arrive on <planet>, but realize that your escort carrying the exhibition installations has not arrived yet. Better depart and wait for your escorts to enter the system.`

	on complete
		payment 80000
		event "adelita 2 offer expired" 1
		conversation
			`After navigating the thick fog of Moonshake's atmosphere, you find a motley crew waiting on your landing pad. Once you sign your landing documents with the Syndicate officials, one of the crew walks up to you and hands you a credit chip for <payment> and a note. It reads:`
			``
			`Meet me at the Common Grounds Cafe in the spaceport if you're interested in assisting us with a new project. Make sure you're not followed.`
			`	Adelita Zero`



event "adelita 2 offer expired"



mission "Adelita 2"
	name "Film Syndicate sweatshop on <planet>"
	description "Participate in an unauthorized filming of a Syndicate sweatshop on <destination>. You will be paid <payment> after you complete the entire job."
	cargo "stealth drones" 1
	passengers 3
	"apparent payment" 200000
	source "Moonshake"
	destination "Maker"
	to offer
		has "Adelita 1: done"
		not "adelita 2 offer expired"

	on offer
		conversation
			`It takes a while to navigate through the bustling spaceport and the almost viscous fog of <origin>. After finding an information screen, you're able to get to the Common Grounds Cafe, which has a funky vibe to it and is quite busy. Nobody seems to recognize you, so you take a seat at a booth and order something to eat.`
			`	Before your meal arrives, however, a woman with dark hair, maybe in her late thirties, sits down across from you and hails the server. She cheerfully orders a smoothie with a long list of ingredients, many of which you have neither heard of nor can pronounce.`
			`	"Sorry for the cloak and dagger bit," the woman says to you finally. "We have enemies in high places. So Captain <last>, what did you think of the exhibition?"`
			choice
				`	"I found it quite moving."`
				`	"It was okay."`
					goto wasok
				`	"It was too political for me."`
					goto political
			`	"I'm glad you liked it," she says, smiling.`
				goto choice

			label wasok
			`	"Not exactly a rave review, but you're entitled to your opinion," she says, smiling.`
				goto choice

			label political
			`	"Oh. Unfortunately for many, everything is political. It was political when the Paradise Worlds tried to block the evacuation. And it was political when the Navy did it anyway without the permission of Parliament. And the same goes for every single act of oppression and liberation since the dawn of humanity. Our oppressors are very political. Maybe you have the hope of being one someday: wealthy, authoritarian, exploitative. Or maybe you just don't care. Either way, you don't sound like a good fit for this project. But thanks for transporting the installations," she says with a smile. She gets her smoothie to-go and walks out.`
				decline

			label choice
			`	"I heard from Mariel that you saw me take the photos of the woman and her baby," she says. "I really liked that moment, but not many notice it." She takes a quick glance around before leaning in closer. "We need a captain to transport a team to one planet, quickly land on another, and then pick up the team and return here with everyone safe and sound. I can't tell you much more than that until you accept, but it's nothing too dicey. It's a dangerous universe, though, so who knows?" She looks at you expectantly.`
			`	"Oh, and we have to leave today. It will pay, of course. <payment>. So, what do you say? Are you in or out?" When she finishes speaking, your order is served while she drinks her smoothie.`
			choice
				`	"In."`
				`	"Out."`
					goto out

			`	"Great. My name is Alejandra, but call me Ale. Here's the plan: you're going to drop me and a friend off at <planet>, where we'll to film the conditions in a secret Syndicate sweatshop.`
			`	"Thing is, these aren't just poorly paid factory workers. They're slaves. As you can imagine, we can't get in as regular workers, so with a bit of hacking, we got ourselves jobs on-site as private security. We know that one of the Syndicate's 'trusted contractors' is getting the slaves from the pirates on Covert, and we also know where they're doing the transaction.`
			`	"So while we get the footage we need in the factories, you'll be going with my associate, Bunker, to spy on the Syndicate's rendezvous with the pirates on <planet>."`
			choice
				`	"Hold on, pirates?"`
				`	"Won't this get me in trouble with the Syndicate?"`
					goto syndicate
			`	"Don't worry, Bunker is a pro, and we have an array of long-range stealth drones that do the spying. You won't be anywhere near them. You might encounter some lone pirates on the way though, so you'll need to be quick."`
				goto leave

			label syndicate
			`	"Well, I did say we had enemies in high places, didn't I? But don't worry. Bunker's a pro. We have an array of long-range stealth drones that do the spying. You won't be anywhere near them, though pirates do frequent the system, so you'll need to be quick."`

			label leave
			`	She waves to the server for the bill as she finishes the last gulp of her smoothie. "Let's go. Everyone will be meeting at the landing pad shortly."`
			`	You go back to the <ship>'s landing pad, and sure enough, there are two people with backpacks and a few cases waiting for you. They introduce themselves as River and Bunker, and they enthusiastically stow their equipment away without a hitch.`
			`	"Good. Now that that's done with, let's load up," says Bunker, before letting out a holler. "Taking down the Man. I love it!"`
				accept

			label out
			`	"I'm sorry to hear that... I suppose it just wasn't meant to be." She gulps down her smoothie at lightning speed before leaving just as quickly.`
				decline

	on visit
		dialog `You've landed on <planet>, but the filming equipment isn't in the system. Better depart and wait for your escorts to arrive in this star system.`



mission "Adelita 3"
	name "Film slave transaction"
	description "Do a flyby of <destination> while Bunker spies on the slave transaction. You will be paid <payment> after you complete the entire job."
	landing
	cargo "stealth drones" 1
	passengers 1
	infiltrating
	"apparent payment" 200000
	source "Maker"
	destination "Hippocrates"
	to offer
		has "Adelita 2: done"

	on offer
		conversation
			`You drop off Ale and River at the spaceport, watching as they try to seem neither visibly embarrassed to be in their security uniforms nor uncomfortable with their disguises, even though they're now virtually indistinguishable from other Syndicate personnel. Bunker can't stop laughing at them. Everyone wishes each other luck as the two walk off, and you and Bunker go back to the <ship> and prepare for the journey to <planet>.`
				accept

	on visit
		dialog `You realize that your escort carrying the drones hasn't entered the system yet. Better depart and wait for it.`



mission "Adelita 4"
	name "Take the film to <planet>"
	description "Take the film to <destination>, where the rest of the Adelita group remained behind. You will be paid <payment> after you complete the entire job."
	landing
	passengers 1
	cargo "stealth drones" 1
	infiltrating
	"apparent payment" 200000
	source "Hippocrates"
	destination "Maker"
	to offer
		has "Adelita 3: done"

	on offer
		conversation
			branch "player has a fleet"
				"total ships" - ( "ships: Fighter" + "ships: Drone" ) > 1

			`It's not hard to find a remote canyon within range of the target area. Being so close to the surface of <origin> you're forced to deactivate your shields, but you keep the <ship> hovering in case you need to make a quick escape.`
				goto release

			label "player has a fleet"
			`You carefully bring the <ship> into the atmosphere while the rest of your fleet stays in space so that the pirates won't catch wind of Adelita's operation. Luckily, it's not hard to find a remote canyon within range of the target area for you to lie low. Being so close to the surface of <origin> you're forced to deactivate your shields, but you keep the <ship> hovering in case you need to make a quick escape.`
			label release
			`	After settling on a secure location within the canyon, Bunker releases the drones from the open cargo bay; the drones are so small you can't make them out from the cockpit, nor can you see them on your ship's scanners. When Bunker returns to the cockpit, he sets up a display and sits at the controller. "Okay, they're on autopilot to the rendezvous site."`

			`	As you watch the display, the drones arrive on site, and you can see a lone Syndicate-built freighter with a security detail posted in front of the loading ramp. "The pirates must be late," says Bunker, smirking. "Typical. I'm going to scatter the drones and set a proximity alert."`
			`	He hums to himself for a while before he turns to you and starts talking again. "You know, there's a part of me that would much rather be liberating slaves instead of filming them, but for now it seems like this is the best way for me to help. Say we did liberate them right now; there's just going to be another slave ship tomorrow. But if we create political and social pressure, that could stop the slave ships forever."`
			choice
				`	"I think you're right."`
				`	"What about doing both?"`
					goto plan

			`	"And you know they'll use those poor people as human shields. Say we-" A chirp from the proximity alert cuts him off.`
				goto showtime

			label plan
			`	"Now you're talking! But it would take a lot of planning to do it without killing the people we're trying to liberate. You know they'll use those poor people as human shields. Say we-" A chirp from the proximity alert cuts him off.`

			label showtime
			`	"Showtime!" he exclaims, rubbing his hands together. Both of you watch as a capital ship accompanied by a small flotilla of Quicksilver escorts, all in pirate colors, lands near the security detail, probably deafening them with the sound of their repulsors. As soon as the loading ramp is down, the security detail gets to work herding the slaves from one ship to another - hitting, shoving, and shouting at anyone that moves too slowly for their liking.`
			`	"Pigs," blurts out Bunker. He zooms in on two men talking a few meters away from everyone else. One is in a suit, the other a black hooded robe. "Must be the leaders," he whispers as if they can hear him. Just then, the hooded man looks up to the sky as if he sees something. He motions, and the Quicksilvers fire up their engines.`
			`	"Oh, I don't like the look of this," says Bunker.`
			choice
				`	"Did he see us?"`
					goto "see us"
				`	"Call back the drones now."`
					goto "call drones"
				`	"I think we'll have to leave the drones behind."`
				`	"Keep filming."`
					goto "no can do"

			`	"I don't know. I think we oughta get going," says Bunker, grimacing.`
			choice
				`	"Okay. Call the drones back."`
					goto "call drones"
				`	"That's an order!"`

			`	"You're the captain," Bunker responds in a sore tone. Meanwhile, you continue to watch the display. It takes a couple minutes before the last of the slaves are loaded, followed by the security team. The two men in the suit and hood are the last to board their ships.`
			`	You hear the sudden hum of thrusters from outside, just as the <ship> receives a hail of particle cannon fire from a pirate Quicksilver, appearing seemingly out of nowhere as it tears through your hull. You shunt the <ship>'s repulsors to full blast to get into orbit, but another pair of Quicksilvers sends a volley of particle fire that breaks through and takes the repulsors offline. The last thing you experience is the ship slowing to a halt, pausing in the air for just a moment before the pilot seat goes out from under you, the cockpit filled with screams as the <ship> makes a one way trip towards the surface.`
				die

			label "see us"
			`	"I have no idea," says Bunker. "But it's probably time to go."`
			choice
				`	"Call back the drones immediately."`
					goto "call drones"
				`	"I think we have to leave the drones behind."`

			label "no can do"
			`	Bunker hits the recall button for the drones anyway. "This display is a low resolution proxy," explains Bunker. "If we leave the drones, we'll lose all the footage we need. It looks like the Quicksilvers aren't coming straight for us. We have time. The drones are less than two minutes out."`
			choice
				`	"We're leaving. Now!"`
				`	"Fine. Get to the cargo bay and lock down the drones as soon as they land. We take off on your mark."`
					goto escape

			`	"I can't let you do that, <first>," says Bunker, standing between you and the controls. "The drones are almost here. Just let me go to the cargo bay to lock them down and we're out of here.`
			choice
				`	(Force him to stand down.)`
					goto blaster
				`	(Let him go to the cargo bay and lock down the drones.)`
					goto escape

			label "call drones"
			`	"Aye aye, Captain," he says as he hits a button. "Drone ETA: two minutes, fifteen seconds."`
			`	"Get to the cargo bay," you say. "Lock down the drones as soon as they arrive and get belted in. We'll take off on your mark."`

			label escape
			`	Less than a minute later, you hear Bunker on the comms. "Drones are locked down and ready to go."`
			`	You immediately raise the shields and take off. The moment you pull out of the canyon, pirate Quicksilvers appear from every direction. You shunt the <ship>'s repulsors into full blast and accelerate into space with the pirates in hot pursuit.`
				launch

			label blaster
			`	You get up and point your pistol at Bunker while ordering him to stand down. "Don't do this," he says, shrinking from you as he puts his hands up. As you are restraining him, you notice the humming of thrusters from outside - then the <ship> receives a hail of particle cannon fire out of nowhere! You turn around and see pirate Quicksilvers all converging towards you, tearing through the <ship>'s hull. You shunt the <ship>'s repulsors to full blast to get into orbit, but a volley of particle fire breaks through and takes the repulsors offline. The last thing you experience is the ship slowing to a halt, pausing in the air for just a moment before the pilot seat goes out from under you, the cockpit filled with screams as the <ship> makes a one way trip towards the surface.`
				die

	npc
		personality heroic nemesis vindictive launching marked
		government "Pirate"
		ship "Quicksilver" "Dog's Leash"
		ship "Quicksilver" "Burning Whip"
		ship "Quicksilver" "Iron Chains"

	on visit
		dialog `Your escort carrying the spy drones was left behind. Better take off and wait for them to enter the system.`



mission "Adelita 5"
	name "Return Adelita to <planet>"
	description "Bring everyone back to <destination>. You will be paid <payment> after you complete the entire job."
	landing
	passengers 3
	cargo "stealth drones" 1
	"apparent payment" 200000
	source "Maker"
	destination "Moonshake"
	to offer
		has "Adelita 4: done"

	on offer
		conversation
			`You managed to deal with the Quicksilvers and arrive on <origin> alive. As soon as you land, Ale and River rush on board, obviously relieved to be out of their disguises, and they spend a lot of time talking with Bunker about his part of the mission. Although exhausted, all of them are eager to get back and process what they filmed - both emotionally and literally.`
			`	"That was horrible, but we got it done," Ale mumbles. "Can we leave now?"`
				accept

	on visit
		dialog phrase "generic cargo and passenger on visit"

	on complete
		payment 220000
		log `Helped the underground journalism collective "Adelita" gather video evidence of Syndicate participation in the slave trade while escaping from pirates.`
		conversation
			`Ale, River, and Bunker look glad to be back on <planet>. "Being there in person was bad enough," Ale grumbles as she looks through a stack of folders on her datapad. "Now we have to watch it over and over again to edit it into something presentable."`
			`	As they are leaving, Ale hands you a stack of credit chips totaling <payment>. "There's a bonus in there for you. We really couldn't have done it without you," she tells you with a bittersweet smile. "Of course, you'll be one of the first to know when it's done."`
			`	She starts off to join River and Bunker out in the spaceport before turning around one last time in the doorway. "We might be in need of you for some future projects too, Captain <last>. But goodbye for now. Stay safe on the star lanes!"`
=======
mission "Hogshead's Dilemma"
	minor
	invisible
	source
		near Sol 1 10
	to offer
		random < 5
	on offer
		conversation
			`While passing through the spaceport, you notice a few energetic pilots gathered around a computer terminal, invested in some sort of conversation. One of the pilots speaks louder than the rest, sometimes getting looks from others in the spaceport. "You've fooled me before, and I reckoned you were this time! And here I thought them dang things were old news!" The pilot lets out a hearty chuckle. "Even nowadays them Firkins are still getting names!" After another minute or two, the group walks away from the terminal and out of your sight.`
			choice
				`	(Go see what this is about.)`
				`	(Ignore it.)`
					decline
			scene "thumbnail/hogshead"
			`	You walk up to the computer terminal, and on it is displayed a news article with a title that reads "Popular Votes For Ship Name Poll - Unexpected Results." The article is about a small transport company hearkening back to older times with a special transport voyage centered around a Hogshead space liner. You recall that, back in their day, Hogsheads were sort of a business fad because of endless discussion and nicknames based on the shape of their engine pods. Nowadays, the ship has all but lost the charm it once had, but it seems a good number of pilots are interested in this ordeal.`
			`	For the event, the transport company decided to have a public poll to name the ship, and while initial suggestions were casual names such as "Stark Lady" or "Timelight", some of the most popular ones are actually a collection of joke names - ones you would imagine a toddler would have come up with. Apparently, the names have gotten enough attention and enjoyment out of pilots that the company decided to take the top five most popular results and hold a vote on them.`
			`	Would you like to vote on the name as well?`
			choice
				`	(Yes.)`
				`	(No.)`
					decline
			`	You navigate the article until you are directed to the poll itself, presenting you with the top five options.`
			choice
				`	Star Empress`
				`	Tycho's Legacy`
				`	Shippy McShipface`
				`	It's Dark Here`
				`	What Asteroid`
			action
				event "hogshead poll" 7
			`	After you made your selection, a "thank you" message appears, telling you that the result of the poll will be broadcast on the news once the voting period has finished. Afterwards, you go back about your business.`
				decline

event "hogshead poll"

mission "Hogshead's Dilemma II"
	invisible
	source
		near Sol 1 10
	to offer
		has "Hogshead's Dilemma: offered"
		has "event: hogshead poll"
	on offer
		clear "hogshead poll"
		conversation
			`As you are walking around the spaceport, you see that more than a few pilots are watching the news on nearby displays. There are mixed emotions amongst the crowd - some pilots are having a good laugh while others seem disappointed or even confused. You aren't sure what this is about until, lo and behold, the result of that Hogshead naming poll from a while ago is clearly shown on a display - Shippy McShipface. You can't say it's all that much worse than some of the names you've heard pirates give their ships before, but it still seems silly that the transport company is actually going through with the name.`
			`	All of the hyped discussions around Hogsheads in the past gave them a brief but strong popularity amongst transport organizations looking to grab the average passenger's attention. In the end, the company responsible for this naming poll got what they wanted, and a little bit of the Hogshead's spirit has been brought back, along with the interest of several pilots. Perhaps the name "Shippy McShipface" is fitting after all.`
				decline
>>>>>>> 9ba7b11c
<|MERGE_RESOLUTION|>--- conflicted
+++ resolved
@@ -6841,7 +6841,58 @@
 				payment 120000
 			`You're not sure if you've ever met a more pretentious and entitled family. The girls fought non-stop, but fortunately, the family was satisfied with the luxury accommodations on your ship. Once you land on <planet>, the lady gives you <payment> and the family leave without a word of thanks; they never even tell you their names. Nonetheless, you're happy to be rid of them.`
 
-<<<<<<< HEAD
+
+
+mission "Hogshead's Dilemma"
+	minor
+	invisible
+	source
+		near Sol 1 10
+	to offer
+		random < 5
+	on offer
+		conversation
+			`While passing through the spaceport, you notice a few energetic pilots gathered around a computer terminal, invested in some sort of conversation. One of the pilots speaks louder than the rest, sometimes getting looks from others in the spaceport. "You've fooled me before, and I reckoned you were this time! And here I thought them dang things were old news!" The pilot lets out a hearty chuckle. "Even nowadays them Firkins are still getting names!" After another minute or two, the group walks away from the terminal and out of your sight.`
+			choice
+				`	(Go see what this is about.)`
+				`	(Ignore it.)`
+					decline
+			scene "thumbnail/hogshead"
+			`	You walk up to the computer terminal, and on it is displayed a news article with a title that reads "Popular Votes For Ship Name Poll - Unexpected Results." The article is about a small transport company hearkening back to older times with a special transport voyage centered around a Hogshead space liner. You recall that, back in their day, Hogsheads were sort of a business fad because of endless discussion and nicknames based on the shape of their engine pods. Nowadays, the ship has all but lost the charm it once had, but it seems a good number of pilots are interested in this ordeal.`
+			`	For the event, the transport company decided to have a public poll to name the ship, and while initial suggestions were casual names such as "Stark Lady" or "Timelight", some of the most popular ones are actually a collection of joke names - ones you would imagine a toddler would have come up with. Apparently, the names have gotten enough attention and enjoyment out of pilots that the company decided to take the top five most popular results and hold a vote on them.`
+			`	Would you like to vote on the name as well?`
+			choice
+				`	(Yes.)`
+				`	(No.)`
+					decline
+			`	You navigate the article until you are directed to the poll itself, presenting you with the top five options.`
+			choice
+				`	Star Empress`
+				`	Tycho's Legacy`
+				`	Shippy McShipface`
+				`	It's Dark Here`
+				`	What Asteroid`
+			action
+				event "hogshead poll" 7
+			`	After you made your selection, a "thank you" message appears, telling you that the result of the poll will be broadcast on the news once the voting period has finished. Afterwards, you go back about your business.`
+				decline
+
+event "hogshead poll"
+
+mission "Hogshead's Dilemma II"
+	invisible
+	source
+		near Sol 1 10
+	to offer
+		has "Hogshead's Dilemma: offered"
+		has "event: hogshead poll"
+	on offer
+		clear "hogshead poll"
+		conversation
+			`As you are walking around the spaceport, you see that more than a few pilots are watching the news on nearby displays. There are mixed emotions amongst the crowd - some pilots are having a good laugh while others seem disappointed or even confused. You aren't sure what this is about until, lo and behold, the result of that Hogshead naming poll from a while ago is clearly shown on a display - Shippy McShipface. You can't say it's all that much worse than some of the names you've heard pirates give their ships before, but it still seems silly that the transport company is actually going through with the name.`
+			`	All of the hyped discussions around Hogsheads in the past gave them a brief but strong popularity amongst transport organizations looking to grab the average passenger's attention. In the end, the company responsible for this naming poll got what they wanted, and a little bit of the Hogshead's spirit has been brought back, along with the interest of several pilots. Perhaps the name "Shippy McShipface" is fitting after all.`
+				decline
+
 
 
 mission "Adelita 1"
@@ -7222,55 +7273,4 @@
 		conversation
 			`Ale, River, and Bunker look glad to be back on <planet>. "Being there in person was bad enough," Ale grumbles as she looks through a stack of folders on her datapad. "Now we have to watch it over and over again to edit it into something presentable."`
 			`	As they are leaving, Ale hands you a stack of credit chips totaling <payment>. "There's a bonus in there for you. We really couldn't have done it without you," she tells you with a bittersweet smile. "Of course, you'll be one of the first to know when it's done."`
-			`	She starts off to join River and Bunker out in the spaceport before turning around one last time in the doorway. "We might be in need of you for some future projects too, Captain <last>. But goodbye for now. Stay safe on the star lanes!"`
-=======
-mission "Hogshead's Dilemma"
-	minor
-	invisible
-	source
-		near Sol 1 10
-	to offer
-		random < 5
-	on offer
-		conversation
-			`While passing through the spaceport, you notice a few energetic pilots gathered around a computer terminal, invested in some sort of conversation. One of the pilots speaks louder than the rest, sometimes getting looks from others in the spaceport. "You've fooled me before, and I reckoned you were this time! And here I thought them dang things were old news!" The pilot lets out a hearty chuckle. "Even nowadays them Firkins are still getting names!" After another minute or two, the group walks away from the terminal and out of your sight.`
-			choice
-				`	(Go see what this is about.)`
-				`	(Ignore it.)`
-					decline
-			scene "thumbnail/hogshead"
-			`	You walk up to the computer terminal, and on it is displayed a news article with a title that reads "Popular Votes For Ship Name Poll - Unexpected Results." The article is about a small transport company hearkening back to older times with a special transport voyage centered around a Hogshead space liner. You recall that, back in their day, Hogsheads were sort of a business fad because of endless discussion and nicknames based on the shape of their engine pods. Nowadays, the ship has all but lost the charm it once had, but it seems a good number of pilots are interested in this ordeal.`
-			`	For the event, the transport company decided to have a public poll to name the ship, and while initial suggestions were casual names such as "Stark Lady" or "Timelight", some of the most popular ones are actually a collection of joke names - ones you would imagine a toddler would have come up with. Apparently, the names have gotten enough attention and enjoyment out of pilots that the company decided to take the top five most popular results and hold a vote on them.`
-			`	Would you like to vote on the name as well?`
-			choice
-				`	(Yes.)`
-				`	(No.)`
-					decline
-			`	You navigate the article until you are directed to the poll itself, presenting you with the top five options.`
-			choice
-				`	Star Empress`
-				`	Tycho's Legacy`
-				`	Shippy McShipface`
-				`	It's Dark Here`
-				`	What Asteroid`
-			action
-				event "hogshead poll" 7
-			`	After you made your selection, a "thank you" message appears, telling you that the result of the poll will be broadcast on the news once the voting period has finished. Afterwards, you go back about your business.`
-				decline
-
-event "hogshead poll"
-
-mission "Hogshead's Dilemma II"
-	invisible
-	source
-		near Sol 1 10
-	to offer
-		has "Hogshead's Dilemma: offered"
-		has "event: hogshead poll"
-	on offer
-		clear "hogshead poll"
-		conversation
-			`As you are walking around the spaceport, you see that more than a few pilots are watching the news on nearby displays. There are mixed emotions amongst the crowd - some pilots are having a good laugh while others seem disappointed or even confused. You aren't sure what this is about until, lo and behold, the result of that Hogshead naming poll from a while ago is clearly shown on a display - Shippy McShipface. You can't say it's all that much worse than some of the names you've heard pirates give their ships before, but it still seems silly that the transport company is actually going through with the name.`
-			`	All of the hyped discussions around Hogsheads in the past gave them a brief but strong popularity amongst transport organizations looking to grab the average passenger's attention. In the end, the company responsible for this naming poll got what they wanted, and a little bit of the Hogshead's spirit has been brought back, along with the interest of several pilots. Perhaps the name "Shippy McShipface" is fitting after all.`
-				decline
->>>>>>> 9ba7b11c
+			`	She starts off to join River and Bunker out in the spaceport before turning around one last time in the doorway. "We might be in need of you for some future projects too, Captain <last>. But goodbye for now. Stay safe on the star lanes!"`