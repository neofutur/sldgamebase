--- conflicted
+++ resolved
@@ -6849,7 +6849,48 @@
 		dialog "Penny and Rosa thank you for getting them safely to <destination>, handing you <payment> for your troubles. You wish them and Eduardo the best of luck starting their new life away from a potential war in human space."
 		log "Minor People" "Penny Little, Rosa Perkins, and Eduardo" `A young family who wanted to escape a potential war in human space. Took them to the planet Humanika, where the Quarg let humans settle.`
 
-<<<<<<< HEAD
+mission "Returning to Paradise"
+	name "Take a family home to <planet>."
+	description "A family worried about the potential destruction within the Free Worlds wants to cut their vacation short and go home to <destination>."
+	source
+		government "Free Worlds"
+		attributes "tourism"
+	destination "Mainsail"
+	passengers 4
+	cargo "personal belongings" 1
+	to offer
+		random < 30
+		not "chosen sides"
+		has "assisted free worlds"
+	on offer
+		conversation
+			`After looking around <origin>'s spaceport, you head back to your ship to find a middle-aged couple and two grade-school girls (probably their daughters, you reason) waiting for you at your landing pad. While the man tries to resolve an argument between the two girls, the lady notices you immediately and begins to approach you. "Thank goodness you're here," she says. "We've been going from ship to ship looking for transport back home to the Paradise Planets. This war has caught us right in the middle of our vacation and we can't risk being anywhere near here when the Navy attacks, especially with our little angels," she gestures toward her daughters, now in a full-blown fight. "If you can find the time to take us to <planet>, we will pay you very well."`
+			choice
+				`	"Sure, I'll take you."`
+				`	"Okay, but that's pretty far. This better be worth it."`
+				`	"No, I don't think so. Sorry."`
+					decline
+
+			`	"Then it's a deal," she says as she gives you a firm handshake. The whole family gets onto the <ship> without a word, leaving you to load their many bags and cases.`
+				accept
+
+	on visit
+		dialog phrase "generic cargo and passenger on visit"
+
+	on complete
+		conversation
+			branch luxury
+				has "outfit: Luxury Accommodations"
+
+			action
+				payment 66999
+			`You're not sure if you've ever met a more pretentious and entitled family. The girls fought non-stop, and every family member complained constantly about the lack of luxury accommodations on your ship. Once you land on <planet>, the lady gives you <payment> and the family leaves without a word of thanks; they never even tell you their names. Considering what they put you through they should have paid you more, but nonetheless you're happy to be rid of them.`
+				decline
+
+			label luxury
+			action
+				payment 120000
+			`You're not sure if you've ever met a more pretentious and entitled family. The girls fought non-stop, but fortunately, the family was satisfied with the luxury accommodations on your ship. Once you land on <planet>, the lady gives you <payment> and the family leave without a word of thanks; they never even tell you their names. Nonetheless, you're happy to be rid of them.`
 
 mission "Adelita 1"
 	name "Exhibition installations to <planet>"
@@ -7180,48 +7221,4 @@
 		conversation
 			`Ale, River, and Bunker look glad to be back on <planet>. "Being there in person was bad enough," Ale grumbles as she looks through a stack of folders on her datapad. "Now we have to watch it over and over again to edit it into something presentable."`
 			`	As they are leaving, Ale hands you a stack of credit chips totaling <payment>. "There's a bonus in there for you, we really couldn't have done it without you," she tells you with a bittersweet smile. "Of course, you'll be one of the first to know when it's done."`
-			`	She starts off to join River and Bunker out in the spaceport, before turning around one last time in the doorway. "We might be in need of you for some future projects too, Captain <last>. But goodbye for now. Stay safe on the star lanes!"`
-=======
-mission "Returning to Paradise"
-	name "Take a family home to <planet>."
-	description "A family worried about the potential destruction within the Free Worlds wants to cut their vacation short and go home to <destination>."
-	source
-		government "Free Worlds"
-		attributes "tourism"
-	destination "Mainsail"
-	passengers 4
-	cargo "personal belongings" 1
-	to offer
-		random < 30
-		not "chosen sides"
-		has "assisted free worlds"
-	on offer
-		conversation
-			`After looking around <origin>'s spaceport, you head back to your ship to find a middle-aged couple and two grade-school girls (probably their daughters, you reason) waiting for you at your landing pad. While the man tries to resolve an argument between the two girls, the lady notices you immediately and begins to approach you. "Thank goodness you're here," she says. "We've been going from ship to ship looking for transport back home to the Paradise Planets. This war has caught us right in the middle of our vacation and we can't risk being anywhere near here when the Navy attacks, especially with our little angels," she gestures toward her daughters, now in a full-blown fight. "If you can find the time to take us to <planet>, we will pay you very well."`
-			choice
-				`	"Sure, I'll take you."`
-				`	"Okay, but that's pretty far. This better be worth it."`
-				`	"No, I don't think so. Sorry."`
-					decline
-
-			`	"Then it's a deal," she says as she gives you a firm handshake. The whole family gets onto the <ship> without a word, leaving you to load their many bags and cases.`
-				accept
-
-	on visit
-		dialog phrase "generic cargo and passenger on visit"
-
-	on complete
-		conversation
-			branch luxury
-				has "outfit: Luxury Accommodations"
-
-			action
-				payment 66999
-			`You're not sure if you've ever met a more pretentious and entitled family. The girls fought non-stop, and every family member complained constantly about the lack of luxury accommodations on your ship. Once you land on <planet>, the lady gives you <payment> and the family leaves without a word of thanks; they never even tell you their names. Considering what they put you through they should have paid you more, but nonetheless you're happy to be rid of them.`
-				decline
-
-			label luxury
-			action
-				payment 120000
-			`You're not sure if you've ever met a more pretentious and entitled family. The girls fought non-stop, but fortunately, the family was satisfied with the luxury accommodations on your ship. Once you land on <planet>, the lady gives you <payment> and the family leave without a word of thanks; they never even tell you their names. Nonetheless, you're happy to be rid of them.`
->>>>>>> f0fe6660
+			`	She starts off to join River and Bunker out in the spaceport, before turning around one last time in the doorway. "We might be in need of you for some future projects too, Captain <last>. But goodbye for now. Stay safe on the star lanes!"`