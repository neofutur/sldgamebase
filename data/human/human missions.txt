--- conflicted
+++ resolved
@@ -5428,7 +5428,127 @@
 			`	After a few minutes, the pirates finish unloading the cargo, and Ci steps forward, holding out a credit chip. "<payment>, for making the right choice." Ci and the pirates return to their ships as you take off and head towards the main spaceport of <planet>.`
 
 
-<<<<<<< HEAD
+mission "Quicksilver Mixup 0"
+	minor
+	name "Package to Silver"
+	description "Deliver a package to <planet> by <date>. Payment is <payment>."
+	"apparent payment" 17100
+	cargo package 1
+	deadline 4 0
+	to offer
+		random < 25
+	source
+		near Algol 1 3
+	destination Silver
+	on offer
+		conversation
+			`You're looking at some job listings when a man with a harried face approaches you, carrying a package.`
+			`	"Excuse me, Captain," he says. "I need this package delivered in the next four days. Details are on the package. I'll pay you <payment> once it's done." Without waiting for a response, he shoves the package into your hands and runs off to attend to whatever business has gotten him in such a hurry. The package is addressed to a location on <planet>.`
+			branch "can't make it in time"
+				has "hyperjumps to planet: Silver" > 3
+			`	It's going to be close to his deadline, but it's possible.`
+				goto choice
+			label "can't make it in time"
+			`	How he expects you to deliver that package in four days is beyond you, seeing as <planet> is not within three jumps of <origin>, but you might as well try and get there as soon as possible.`
+			label choice
+			choice
+				`	(Deliver the package.)`
+				`	(Find another pilot to give the package to.)`
+					goto declined
+			`	You take the package to your ship, leave it in the cargo bay, and prepare for the flight to <planet>.`
+				accept
+			
+			label declined
+			`	It takes a while searching for a pilot who can handle the delivery, but you do eventually find one. You hand them the package, explain the situation, thank them, and leave.`
+				decline
+	on visit
+		dialog phrase "generic cargo on visit"
+
+mission "Quicksilver Mixup 1"
+	name "Redirect Package to <planet>"
+	description "Apparently the package labeled for <origin> was actually intended for <planet>. You'll have missed the deadline, so you probably won't be paid the <payment> offered."
+	landing
+	cargo package 1
+	source Silver
+	destination Quicksilver
+	to offer
+		not "Quicksilver Mixup 0: aborted"
+		or
+			has "Quicksilver Mixup 0: done"
+			has "Quicksilver Mixup 0: failed"
+	on offer
+		conversation
+			branch late
+				not "Quicksilver Mixup 0: done"
+			`Barely making the deadline, you take the package to the post office in <origin>'s spaceport. The service clerk immediately lets out a sigh of frustration before setting the package down on the counter in front of you.`
+				goto "can't take package"
+			
+			label late
+			`Despite missing the deadline, you take the package to the post office in <origin>'s spaceport. The service clerk immediately lets out a sigh of frustration before setting the package down on the counter in front of you.`
+			
+			label "can't take package"
+			`	"I'm sorry, but we can't take this package," they say.`
+			choice
+				`	"Is something wrong?"`
+					goto misdirected
+				`	"What do you mean? Surely you can."`
+			`	"Again, I'm sorry, but we can't send the package," they reiterate. "It's got an incorrect address.`
+			label misdirected
+			`	"This package is addressed to 2081 Amethyst Avenue, Mercury City, <origin>. Mercury City is <planet>'s capital. Y'know, that planet out east in Algol. Syndicate space. Not a place on <origin>. The package was posted to the wrong planet."`
+			`	"Oh," you say.`
+			`	"I've lost count of how many times this has happened just this month. <origin>, <planet>, I wonder what's the difference! At this point, I don't know why no one's started to regularly meet with <planet>'s postmaster to exchange all this wrongly-posted mail. Alright, here's a word of advice: I highly recommend you take a picture of the incorrect address. I've had plenty of captains get put on blast 'cause of an error the sender made. Not your fault it got addressed to the wrong planet."`
+			`	You thank the clerk and take the package back to your ship.`
+			choice
+				`	(Take a picture of the incorrect address.)`
+				`	(Don't bother taking a picture.)`
+					accept
+			action
+				set "took picture of quicksilver package"
+			`	You take a few photographs of the address label, just to be sure that you've got a clear picture of the wrong address.`
+				accept
+	on visit
+		dialog phrase "generic cargo on visit"
+	on complete
+		payment 17100
+		event "quicksilver mixup 2 available" 90
+		conversation
+			`When you talk to a post officer in <planet>'s spaceport and point out the incorrect address before handing it over, you note that he exhibits the same frustration the clerk on <origin> did regarding the frequent switch-ups. He takes the package, muttering something about off-worlders "not knowing the difference even if it smacked 'em in the face" as he did.`
+			`	Once you return to your ship, you notice that the man who gave you that package had sent you a message. Or, to be more precise, a series of messages. An angry series of messages.`
+			`	"WHAT TOOK YOU SO LONG???"`
+			`	"I NEEDED THAT DELIVERED DAYS AGO"`
+			branch picture "didn't take picture"
+				has "took picture of quicksilver package"
+
+			label picture
+			`	You send the man the picture you took of his error and point out that it was his mistake that got the package initially got sent to the wrong place, and politely inform him that had he wanted a smoother delivery, then maybe he should've filed a proper job listing and made sure that he placed the correct address.`
+			branch "picture success" "picture failure"
+				random < 50
+
+			label "picture failure"
+			action
+				payment -17100
+			`	He doesn't respond.`
+				decline
+
+			label "picture success"
+			action
+				payment 5000
+			`	He sees the message, but doesn't send a reply. Just before you walk away from your ship's terminal, you see a new message appear:`
+			`	"I am so sorry."`
+			`	The man then proceeds to apologize profusely for his mistake and his outburst, offering to pay an extra 5,000 credits for the trouble. You gladly accept.`
+				decline
+
+			label "didn't take picture"
+			action
+				payment -17100
+			`	You try to defend yourself, but the man remains adamant that it was your mistake that got the package sent so late. After a frustrating back-and-forth, you decide to relent and (reluctantly) offer an apology. He ignores it and threatens to get spaceport authorities to "STOP OFFERING JOBS TO INCOMPETENTS LIKE YOU."`
+			`	You don't bother to reply.`
+			
+
+event "quicksilver mixup 2 available"
+
+
+
 # Rationale for Douglas' actions; in 1000 years, treatment for blindness would be expected to be better. So he is able to do some limited actions, like recognize people, but not much more.
 mission "Blind Man from Martini"
 	name "Transport a blind passenger to <planet>"
@@ -5643,125 +5763,4 @@
 				`	"Goodbye."`
 				`	"Farewell to you too."`
 			`	With that, he grabs his cane and his luggage, and follows a hospital attendant towards his daughter's room, leaving you in the reception.`
-				decline
-=======
-
-mission "Quicksilver Mixup 0"
-	minor
-	name "Package to Silver"
-	description "Deliver a package to <planet> by <date>. Payment is <payment>."
-	"apparent payment" 17100
-	cargo package 1
-	deadline 4 0
-	to offer
-		random < 25
-	source
-		near Algol 1 3
-	destination Silver
-	on offer
-		conversation
-			`You're looking at some job listings when a man with a harried face approaches you, carrying a package.`
-			`	"Excuse me, Captain," he says. "I need this package delivered in the next four days. Details are on the package. I'll pay you <payment> once it's done." Without waiting for a response, he shoves the package into your hands and runs off to attend to whatever business has gotten him in such a hurry. The package is addressed to a location on <planet>.`
-			branch "can't make it in time"
-				has "hyperjumps to planet: Silver" > 3
-			`	It's going to be close to his deadline, but it's possible.`
-				goto choice
-			label "can't make it in time"
-			`	How he expects you to deliver that package in four days is beyond you, seeing as <planet> is not within three jumps of <origin>, but you might as well try and get there as soon as possible.`
-			label choice
-			choice
-				`	(Deliver the package.)`
-				`	(Find another pilot to give the package to.)`
-					goto declined
-			`	You take the package to your ship, leave it in the cargo bay, and prepare for the flight to <planet>.`
-				accept
-			
-			label declined
-			`	It takes a while searching for a pilot who can handle the delivery, but you do eventually find one. You hand them the package, explain the situation, thank them, and leave.`
-				decline
-	on visit
-		dialog phrase "generic cargo on visit"
-
-mission "Quicksilver Mixup 1"
-	name "Redirect Package to <planet>"
-	description "Apparently the package labeled for <origin> was actually intended for <planet>. You'll have missed the deadline, so you probably won't be paid the <payment> offered."
-	landing
-	cargo package 1
-	source Silver
-	destination Quicksilver
-	to offer
-		not "Quicksilver Mixup 0: aborted"
-		or
-			has "Quicksilver Mixup 0: done"
-			has "Quicksilver Mixup 0: failed"
-	on offer
-		conversation
-			branch late
-				not "Quicksilver Mixup 0: done"
-			`Barely making the deadline, you take the package to the post office in <origin>'s spaceport. The service clerk immediately lets out a sigh of frustration before setting the package down on the counter in front of you.`
-				goto "can't take package"
-			
-			label late
-			`Despite missing the deadline, you take the package to the post office in <origin>'s spaceport. The service clerk immediately lets out a sigh of frustration before setting the package down on the counter in front of you.`
-			
-			label "can't take package"
-			`	"I'm sorry, but we can't take this package," they say.`
-			choice
-				`	"Is something wrong?"`
-					goto misdirected
-				`	"What do you mean? Surely you can."`
-			`	"Again, I'm sorry, but we can't send the package," they reiterate. "It's got an incorrect address.`
-			label misdirected
-			`	"This package is addressed to 2081 Amethyst Avenue, Mercury City, <origin>. Mercury City is <planet>'s capital. Y'know, that planet out east in Algol. Syndicate space. Not a place on <origin>. The package was posted to the wrong planet."`
-			`	"Oh," you say.`
-			`	"I've lost count of how many times this has happened just this month. <origin>, <planet>, I wonder what's the difference! At this point, I don't know why no one's started to regularly meet with <planet>'s postmaster to exchange all this wrongly-posted mail. Alright, here's a word of advice: I highly recommend you take a picture of the incorrect address. I've had plenty of captains get put on blast 'cause of an error the sender made. Not your fault it got addressed to the wrong planet."`
-			`	You thank the clerk and take the package back to your ship.`
-			choice
-				`	(Take a picture of the incorrect address.)`
-				`	(Don't bother taking a picture.)`
-					accept
-			action
-				set "took picture of quicksilver package"
-			`	You take a few photographs of the address label, just to be sure that you've got a clear picture of the wrong address.`
-				accept
-	on visit
-		dialog phrase "generic cargo on visit"
-	on complete
-		payment 17100
-		event "quicksilver mixup 2 available" 90
-		conversation
-			`When you talk to a post officer in <planet>'s spaceport and point out the incorrect address before handing it over, you note that he exhibits the same frustration the clerk on <origin> did regarding the frequent switch-ups. He takes the package, muttering something about off-worlders "not knowing the difference even if it smacked 'em in the face" as he did.`
-			`	Once you return to your ship, you notice that the man who gave you that package had sent you a message. Or, to be more precise, a series of messages. An angry series of messages.`
-			`	"WHAT TOOK YOU SO LONG???"`
-			`	"I NEEDED THAT DELIVERED DAYS AGO"`
-			branch picture "didn't take picture"
-				has "took picture of quicksilver package"
-
-			label picture
-			`	You send the man the picture you took of his error and point out that it was his mistake that got the package initially got sent to the wrong place, and politely inform him that had he wanted a smoother delivery, then maybe he should've filed a proper job listing and made sure that he placed the correct address.`
-			branch "picture success" "picture failure"
-				random < 50
-
-			label "picture failure"
-			action
-				payment -17100
-			`	He doesn't respond.`
-				decline
-
-			label "picture success"
-			action
-				payment 5000
-			`	He sees the message, but doesn't send a reply. Just before you walk away from your ship's terminal, you see a new message appear:`
-			`	"I am so sorry."`
-			`	The man then proceeds to apologize profusely for his mistake and his outburst, offering to pay an extra 5,000 credits for the trouble. You gladly accept.`
-				decline
-
-			label "didn't take picture"
-			action
-				payment -17100
-			`	You try to defend yourself, but the man remains adamant that it was your mistake that got the package sent so late. After a frustrating back-and-forth, you decide to relent and (reluctantly) offer an apology. He ignores it and threatens to get spaceport authorities to "STOP OFFERING JOBS TO INCOMPETENTS LIKE YOU."`
-			`	You don't bother to reply.`
-			
-
-event "quicksilver mixup 2 available"
->>>>>>> 9bc0568e
+				decline