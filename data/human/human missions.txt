--- conflicted
+++ resolved
@@ -4439,7 +4439,6 @@
 				`	I can't accept his money. It's not right."`
 			`	Karengo shrugs and doesn't take it back.`
 			label end
-<<<<<<< HEAD
 			`	"Maybe I'll see you again sometime, yeah? I'm always in need of a pilot with some guts." He nods in your direction, clearly dismissing you.`
 
 
@@ -4729,7 +4728,4 @@
 			`	However, they've proven to only grow near a power source that has been submerged in water from <planet>. Efforts to stimulate growth through other means have all failed.`
 			`	If cultivated, they could significantly boost the production of drugs for Karengo's operations.`
 			`	Before disappearing into the crowd, Karengo pays you <payment>. "Thanks for your help, <first>. Once I get this machine off of those pinheads over there, I'll be makin' a fortune in 'mind-altering experiences'. Watch for 'Karengo's Galactic Adventures' next time yer around here!"`
-				decline
-=======
-			`	"Maybe I'll see you again sometime, yeah? I'm always in need of a pilot with some guts." He nods in your direction, clearly dismissing you.`
->>>>>>> 86915030
+				decline