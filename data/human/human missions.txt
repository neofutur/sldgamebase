# Copyright (c) 2014 by Michael Zahniser
#
# Endless Sky is free software: you can redistribute it and/or modify it under the
# terms of the GNU General Public License as published by the Free Software
# Foundation, either version 3 of the License, or (at your option) any later version.
#
# Endless Sky is distributed in the hope that it will be useful, but WITHOUT ANY
# WARRANTY; without even the implied warranty of MERCHANTABILITY or FITNESS FOR A
# PARTICULAR PURPOSE.  See the GNU General Public License for more details.

mission "Immigrant Workers"
	description "This young couple wants to start a new life on <destination>."
	minor
	passengers 2
	cargo "luggage and furniture" 2
	to offer
		random < 50
	source "New Iceland"
	destination
		attributes "core"
		attributes "factory" "textile"
	on complete
		payment
		payment 10000
		dialog "The young couple from <origin> pays you and thanks you profusely as they gather up their goods and depart. You wish them the best of luck in their new life on <planet>."
		log "Minor People" "George and Samantha" `George and Samantha used to work on New Iceland before they decided to leave due to Samantha's conditions.`
	on offer
		conversation
			"As you leave your ship and walk toward the cafeteria at the center of the spaceport, you notice a young couple standing near the edge of the landing area next to a cart loaded high with a jumble of boxes and furniture. Like many of the locals, they are both wearing dust masks over their mouths, and the woman is also wearing goggles."
			choice
				"	(Talk to them.)"
				"	(Ignore them.)"
					decline
			"	The couple introduces themselves as George and Samantha. As you shake hands with them, you notice that Samantha's eyes under the goggles are rimmed in red, and she keeps coughing quietly: a dry, careful cough. George explains that they came here several years ago to take jobs in the factories, but the volcanic fumes have been giving Samantha trouble ever since they arrived. They will pay for transport for themselves and their household goods to <destination>."
			choice
				"	(Accept.)"
				"	(Decline.)"
					decline
			"	They thank you for your assistance, and you give them a hand pushing the heavy cart into your cargo bay."
				accept
	on visit
		dialog phrase "generic cargo and passenger on visit"



mission "Pookie, Part 1"
	name "Pookie"
	description "Travel to <destination> and meet Pookie, who is staying with her aunt and may be scared of flying."
	minor
	to offer
		random < 50
	source "Hestia"
	destination "Shroud"
	passengers 1
	cargo "(reserved)" 1
	on offer
		conversation
			`As you walk through the spaceport, you hear a voice behind you, saying, "Excuse me, captain." You turn around and see a woman trying to flag you down. Her hairdo is tall and somewhat confusing; her high heels are also tall and are giving her considerable trouble as she walks towards you.`
			`	"You look like the sort of captain I can trust," she says. "My darling Pookie has been visiting her aunt on Shroud, and it's time for her to come home, but she's not used to space travel and it scares her. I would feel so much better if you could go pick her up and bring her back here. Can you do that for me?" You can't help noticing that the jewelry she's wearing probably costs as much as a small fighter craft. This job sounds easy, and has the potential to be quite lucrative.`
			choice
				"	(Accept.)"
				"	(Decline.)"
					decline
			"	You tell her that you would be glad to assist, and that you can personally assure her that no harm will come to Pookie while on board your ship. She thanks you, and gives you contact information for her aunt in the <system> system."
				accept
	on visit
		dialog `You have reached <planet>, but your escort with the space reserved for Pookie has not arrived! Better depart and wait for your escorts to arrive in this star system.`



mission "Pookie, Part 2"
	name "Pookie"
	landing
	description "Return Pookie the poodle to <destination>."
	source "Shroud"
	destination "Hestia"
	passengers 1
	cargo "chew toys" 1
	to offer
		has "Pookie, Part 1: done"
	on offer
		conversation
			`You called ahead while your ship was landing and agreed to meet Pookie's aunt at the spaceport. She told you, "Meet me outside the shop with the ridiculous sheepskin coats." The shop is not hard to find; the mannequins in the window look like feral sheep with overgrown wool in bad need of grooming.`
			"	The only person standing outside the shop is a tall woman in a suit who is busy making furious marks on some sort of document with a red pen. She has a small poodle on a leash; it is busy nipping the heels of everyone who walks by."
			choice
				"	(Interrupt her.)"
					goto interrupt
				"	(Wait to see if someone else shows up.)"
					goto wait
		
			label interrupt
			`	"Excuse me," you say. She looks up at you with a withering glare. "I'm looking for someone named Pookie."`
				goto response
		
			label wait
			`	Eventually she looks up from the paper and sees you standing there. "Are you Captain <last>?" she asks. You nod.`
				goto response
		
			label response
			`	"Thank heavens," she says. "She's all yours." She hands you the leash and a large bag that appears to be full of chew toys. "Here are her toys, her food, and her... outfits. Which she hates. Feed her twice a day, or she will go berserk. Do not feed her more than twice a day, or she will throw up..."`
			`	As she continues rattling off instructions, you ask, "Wait, Pookie is the dog?"`
			`	"Short for 'Pocahontas,"' she explains. "Good luck, and I hope my sister pays you well." She walks away. There's nothing else you can do but bring Pookie back to your ship, where she immediately lifts her leg against the landing strut.`
				accept
	on visit
		dialog `You have reached <planet>, but your escort carrying Pookie has not arrived! Better depart and wait for your escorts to arrive in this star system.`
	on complete
		payment 80000
		dialog "In the past few days, Pookie has barked incessantly and thrown up several times despite being fed perfectly on schedule, and the room you've been keeping her in will likely smell like dog urine for months. You are all too happy to return her to her owner, who pays you <payment>."
		log "Minor People" "Pocahontas (Pookie)" `A dog...`
		


mission "Smuggler's Den, Part 1"
	name "Refugees to <planet>"
	description "You met Joe and Maria, a young couple with a newborn baby, on the Smuggler's Den station. They want to start a new life on <destination>."
	minor
	source "Smuggler's Den"
	destination "Arabia"
	passengers 2
	on offer
		conversation
			`You wander into one of several dimly lit, smoke-filled bars near your docking bay. Soon after you sit down, a pair of hooded figures stand up and begin moving toward you. They aren't carrying any visible weapons, but on a station like this one there's a good chance that everyone you meet has a concealed gun. One of them is carrying a bundle wrapped in cloth. You can't see their faces.`
			choice
				`	(Get out of here.)`
				`	(Wait and see what they want.)`
					goto meet
			
			`	You've heard too many stories of kidnappings and murders on this station to be willing to take any risks. You quickly get up and leave the bar, and walk down the passageway back toward your ship. Glancing behind you, you see that the hooded figures have decided not to follow you.`
				decline
			
			label meet
			`	The hooded figures turn out to be a boy and a girl, both perhaps thirteen or fourteen years old. The bundle in the girl's arms is a baby. "Are you a captain?" the boy asks.`
			`	"Yes," you say.`
			`	"We're looking for passage off-world," he says. "My cousin works in the refineries on Arabia, and I'm hoping he can get me a job there."`
			choice
				`	"I don't want to be involved in anything illegal. Are you in some sort of trouble with the law?"`
					goto legal
				`	"Well, how much would you be able to pay me?"`
					goto payment
			
			label legal
			`	The boy grins. "No, not at all. I mean, aside from the fact that we're pirates."`
			`	Seeing the incredulous look on your face, the girl says, "Members of a pirate gang. Crew on a pirate ship. Captains are usually older, but most of the pirate ships you see out there are crewed by kids like us. It's a hard place to grow up. We want something better for our daughter."`
				goto search
			
			label payment
			`	They are silent for a long moment, looking down at the table. Finally, the boy says, "We're crew on a pirate ship, hardly better than slaves. The captain keeps our wages. We don't get paid anything unless they agree to let us go. But if you help us start a new life, we'll work hard and some day we'll pay you back."`
			`	The girl adds, "You don't know what it's like for a little girl to grow up on a pirate ship. We want something better than that for our daughter."`
			
			label search
			`	As you are conversing a bearded man and a rough-looking teenage boy enter the bar and begin looking around the room. "That's our captain," she says. "Please, you have to help us. There's a service tunnel that connects to the back entrance of the bar. We can escape through there."`
			`	You've heard of these service passageways: the most dangerous part of this lawless station, dimly lit and seldom traveled, except by drug addicts and prostitutes. This whole thing might just be a ruse to lure you into one, where they can attack you without anyone interfering. "No," says the boy, "if we head for the service tunnel, they'll be sure to notice us. Let's just stay at the table until they go away."`
			`	The baby begins to cry, softly, and she bounces it gently, trying desperately to quiet it. "Shh. Shh." For the moment, it falls silent.`
			choice
				`	(Try the service tunnel.)`
					goto tunnel
				`	(Wait.)`
					goto outside
				`	"I'm sorry, this isn't worth risking my life for. I'm leaving."`
	
			`	You stand up and leave. The men in the doorway make no effort to stop you.`
				decline
			
			label `tunnel`
			`	The boy stands up. "Wait ten seconds, then head to the tunnel," he says. He walks into the bathroom, which is right next to the back entrance that she pointed out. You wait for a few seconds, then stand up. "Don't run," says the girl. "Walk slowly. Pretend. You've had a bit too much to drink. We're headed out back to find some privacy." You don't dare look behind you to see if the men in the doorway are watching you.`
			`	Finally, you reach the back entrance, and she spins the wheel to unlock it. The hinges squeal, but it opens enough for you to squeeze through. You find yourselves in a narrow corridor lit only by flickering sodium lamps. In the yellow lamplight her face and hands look pale, jaundiced. The floor of the corridor is littered with beer bottles and discarded hypodermic needles. To one side of the door are several over-stuffed trash cans. As you step into the corridor, a rat scurries away into the darkness.`
			`	A few seconds later, watching through the open airlock, you see the boy walk out of the bathroom. He can't help stealing a quick glance towards the men in the doorway, after which he quickly ducks through the airlock and slams the door shut. "Run!" he whispers.`
			`	You begin running down the corridor, in the direction of your ship. You pass a man, slumped over in a corner; there is no time to see if he is dead, or just sleeping. In places the lights have gone out, and it is so dim that you can barely see the floor beneath you. Your footsteps pounding on the metal decking ring terribly loud up and down the empty hallway.`
			`	Eventually the passageway widens out into a maintenance room, full of humming equipment and large tanks. You duck behind one of them and listen for sounds of pursuit. "I think we're safe," says the boy. He walks over to another airlock door on the opposite wall and tugs it open. Light pours in, almost blinding at first. You are looking out into the rimway, the main passage in this ring of the station. Crowds of people are walking past, paying no attention to you. He glances quickly in both directions, then gestures for you to follow.`
				goto ship
			
			label outside
			`	You wait at the table, pretending that you are busy placing a drink order. The men at the door do not leave. Instead, they step into the room and begin circling around the edge of it. "What berth is your ship in?" asks the boy. You tell him. "Wait ten seconds, then follow," he says. He stands up and walks through the door. The searchers glance at him as he leaves, but they must be looking for two people together, because they ignore him.`
			`	The searchers approach the bar and begin talking to one of the bartenders. You and the girl stand up. "Walk slowly," she hisses under her breath. "Saunter. Don't run." You put an arm around her shoulders and do your best to act like an ordinary bar patron headed home with a new friend after having a bit too much to drink. You don't dare to glance at the bar to see if you are being watched.`
			`	Finally you reach the door. You are in the rimway, the main passage in this ring of the station. It is crowded and brightly lit. You quicken your pace slightly and begin walking toward your ship, still afraid that if you break into a run, you will attract attention. The girl keeps glancing at the shop windows that you pass by: checking the reflection to see if anyone is following you. "They're leaving the bar," she says. And then, "They're walking in the other direction. I think we're safe."`
			`	You pass a narrow doorway, probably an entrance to one of the service tunnels. The boy is standing there, holding a gun by his side. His grim expression softens somewhat when he sees you approaching.`
				goto ship
			
			label ship
			`	You quickly make your way back to your ship. As soon as the door has closed behind you, all three of you breathe a sigh of relief. A second later, the baby begins to wail, loudly. As you show them to their bunks, they introduce themselves as Joe and Maria; the baby's name is Jesse. "I don't know how to thank you," says Maria.`
			`	"Please don't take too long leaving the station," adds Joe. "But, I think we'll be safe here until you're ready to leave. There's no way they can search all the ships at the dock."`
				accept
	on visit
		dialog `You land on <planet> and look for Joe and Maria, but you realize that they were in one of your escorts that has not yet entered the system. Better depart and wait for them.`



mission "Smuggler's Den, Part 2"
	landing
	name "Refugees to <planet>"
	description "Joe and Maria were unable to find work on <origin>. Take them to <destination> to see if they can get a job there."
	destination "Millrace"
	passengers 2
	to offer
		has "Smuggler's Den, Part 1: done"
	on offer
		conversation
			`As soon as you have landed, Joe finds a computer terminal and tries to look up his cousin who works here, but with no success. You go with him to the company office, where after a short wait you are ushered in to meet with a foreman. After Joe introduces himself, the man says, "I'm really sorry to tell you this, but Leroy died in a refinery fire several months ago."`
			`	Joe is crestfallen. After a long silence, you say, "Sir, do you have any work available for Joe? He and his family were hoping to be able to put down roots here."`
			`	"I'm sorry," says the foreman, "but we've had a ton of immigrants recently. The waiting list for new jobs is about five months long. They could stay here and hope for the best, but if they need work right away, they would be better off going to one of the Syndicate worlds, like <planet>."`
			choice
				`	(Volunteer to take them to <planet>.)`
				`	(Leave them here and hope for the best.)`
					decline
			
			`	Despite his shock and grief, Joe is quite grateful. "You know we can't pay you, right?"`
			`	"Don't worry about it," you say. You return to your ship and tell the bad news to Maria.`
				accept
	on visit
		dialog `You land on <planet> and look for Joe and Maria, but you realize that they were in one of your escorts that has not yet entered the system. Better depart and wait for them.`
	on complete
		event "smuggler's den: payment" 365
		log `Helped two teens named Joe and Maria and their daughter Jesse to escape their pirate captain. Dropped them off on Millrace where they'll start a new life.`
		conversation
			`You help Joe and Maria, and their daughter Jesse, to carry their few belongings down to the immigration desk, where a clerk lists the job openings available and asks them each to fill out a skill survey. Maria says, "Captain <last>, I don't know how to thank you, but I promise you that once we've got steady jobs, we'll save up and pay you our fare for transporting us here."`
			`	You wish them the best of luck, and return to your ship.`

event "smuggler's den: payment"



mission "Smuggler's Den: Payment"
	landing
	source
		government "Republic" "Free Worlds" "Syndicate" "Quarg" "Neutral"
		near Sol 100
	to offer
		has "event: smuggler's den: payment"
	
	on offer
		payment 35000
		conversation
			`When you land, you are surprised to find a message waiting for you from Joe and Maria, the young couple you transported from Smuggler's Den to Millrace a year ago to help them and their baby escape their lives as pirate crew members. "Dear Captain <last>," they write, "we promised you we would save up enough money to pay you back for transporting us. Attached is <payment>. Thank you for giving us a chance at a new life." They've also enclosed a picture of themselves and their baby Jesse, who is now more than a year old.`
				decline



mission "Smuggler's Den: Follow Up"
	invisible
	landing
	source Millrace
	to offer
		has "Smuggler's Den: Payment: offered"
	
	on offer
		conversation
			`As you're coming in for a landing, you realize that Millrace is where Joe and Maria live, the couple you transported from Smuggler's Den. They recently wrote to you thanking you for helping them to begin a new life. Do you want to stop by and see how they are doing?`
			choice
				`	(Yes.)`
				`	(No.)`
					decline
			`	You contact Joe and Maria and they say they would definitely enjoy seeing you. On your way to the workers' barracks where they live, you stop by a small store and buy some chocolate, plus bread and fresh fruit and some canned goods you think they would be able to use. They thank you for coming and welcome you into their home. Jesse is continuing to grow up, and they have another baby too, now. Joe says the work in the factories is exhausting, and the hours are long, but they never need to worry about where their next meal will come from, or what they'll be required to do to earn it. You leave feeling very glad that you have been able to make such a difference in someone's life.`
				accept
				
	on accept
		log `Visited Joe and Maria on Millrace. Life is tough, but they are doing far better now than they were on a pirate ship. Jesse has grown and the couple already has another baby to look after.`
		log "Minor People" "Joe and Maria" `Two teenagers who were under the employs of pirates, the couple wanted your aid with an escape from their lives and after a time have informed you that they are now living in relative peace where you left them on Millrace.`
		fail



mission "Expedition to Hope 1"
	name "Expedition to Hope"
	description "Transport a team of scientists to the abandoned world of <planet>, where they will be placing some meteorological equipment."
	minor
	source
		near Wei 2 8
		attributes "dirt belt"
	destination Hope
	to offer
		random < 40
	cargo "scientific equipment" 4
	passengers 4
	
	on offer
		conversation
			`A group of scientists approaches you and asks if you would be willing to take them to the abandoned planet of Hope, and then back home from there. "The transport we'd arranged for bailed out on us at the last moment," says their leader, a middle-aged man wearing thick-rimmed glasses.`
			choice
				`	"Sure, I'd be glad to help."`
					goto yes
				`	"What sort of research are you doing?"`
				`	"Sorry, I don't have space for you."`
					decline
			`	"You probably know about the supervolcano that forced the evacuation of Hope some decades ago," he says. "My family lived on Hope back then. We want to measure how much ash is still in the air, to see how long it will be before the glaciers recede and the planet is habitable again."`
			choice
				`	"That sounds like a worthy cause. I'd be glad to transport you."`
					goto yes
				`	"Sorry, I'm not going to be headed in that direction any time soon."`
					decline
			label yes
			`	"Thank you," he says. You help them to load their meteorological equipment onto your ship.`
				accept
	
	on visit
		dialog `You enter the atmosphere of <planet>, but realize that the scientists and their equipment were on one of your escorts who hasn't entered the system yet. Better depart and wait for them.`
	on complete
		payment 40000



mission "Expedition to Hope 2"
	landing
	name "Expedition to Hope"
	description "Transport the team of scientists home to <destination>."
	source Hope
	destination
		distance 2 5
		government Republic "Free Worlds" Neutral
	to offer
		has "Expedition to Hope 1: done"
	passengers 4
	
	on offer
		conversation
			`You fly around the planet to several different sites that the scientists have identified as good places for their equipment. They also make some deep radar scans of the glaciers. "That's my old house, down there," says one of the scientists, pointing to the radar picture of one of the buried villages. "Under thirty meters of ice, now."`
			`	The lead scientist hands you forty thousand credits, and says, "Here's the first part of your payment. Now we need to get home to <planet>. I'll pay you the rest once we get there."`
				accept
	
	on visit
		dialog `You land on <planet>, but realize that the scientists and their equipment were on one of your escorts who hasn't entered the system yet. Better depart and wait for them.`
	on complete
		payment 40000
		dialog `You drop the team of scientists off on <planet>. They thank you for helping them out, and pay you <payment>.`



mission "Transport Workers A"
	name "Transport Family"
	description "Transport this family to <destination>, where they hope that steady work will be easier to come by."
	minor
	source
		attributes "dirt belt"
	destination
		government "Syndicate"
		attributes "factory"
	to offer
		random < 5
	passengers 4
	cargo "household goods" 2
	
	on offer
		dialog `In one of the corners of the spaceport, you meet a family with two kids, and a pile of trunks and boxes spread out next to them. They tell you that they are trying to book passage to <planet>. "Work has gotten way too hard to come by here," explains the father. "I've had seven different jobs in the past year, and none of them lasted more than a month. So we thought we'd try our luck on a Syndicate world."`
	
	on visit
		dialog phrase "generic cargo and passenger on visit"
	on complete
		payment
		payment 20000
		dialog `You drop off the family from <origin>, and wish them the best of luck on <planet>. They seem optimistic, and their kids are still quite excited about having taken their first ever space journey. You're sure that they will be remembering this trip for years to come. Their parents thank you, and pay you <payment>.`



mission "Transport Workers B"
	name "Transport Worker"
	description `This young man is headed to the factories on <destination>. He says he wants to save enough money to be able to ask his "true love" to marry him.`
	minor
	source
		attributes "dirt belt"
	destination "Maker"
	to offer
		random < 5
	passengers 1
	
	on offer
		conversation
			`As you are walking through the spaceport, a young man approaches you and says, "Excuse me, Captain. Is there any chance you're traveling towards the Core?" He's probably in his late teens, barely more than a kid.`
			choice
				`	"I'm sure I could work that into my plans. Where are you headed?"`
				`	"You're traveling all by yourself? You aren't in any trouble, I hope?"`
				`	"Sorry, I don't expect to be headed that way any time soon."`
					decline
			`	"Well, here's the story," he says. "My girlfriend's father won't let us get married until I have some money saved up. They say there's plenty of jobs to be had on <planet>. So I'm headed there to put down roots and get myself established, then in a year or two she can come and join me."`
			choice
				`	"I'd be glad to take you there."`
					goto thanks
				`	"Are you sure about that? I've heard some bad things about the Syndicate's company towns."`
					goto towns
				`	"Do you really think she's going to wait around for you?"`
					goto wait
			label towns
			`	"Me too," he says, "but it's a lifetime of steady work, and you know how hard that is to come by in this part of the galaxy. Can you help me out?"`
				goto choice
			label wait
			`	"She'll be true to me," he says, with absolute confidence.`
				goto choice
			label choice
			choice
				`	"Okay, I'll take you to <planet>."`
					goto thanks
				`	"Sorry, I'm not headed in that direction."`
					decline
			label thanks
			`	"Thank you, Captain," he says, shaking your hand. You bring him aboard your ship and show him to one of the empty bunks.`
				accept
	
	on visit
		dialog phrase "generic cargo and passenger on visit"
	on complete
		payment
		payment 10000
		log `Transported a teenage boy to Maker so that he can work to marry his girlfriend.`
		dialog `You drop off the young man from <origin> who is hoping to find work and save enough money for his girlfriend to join him. "Good luck," you say. "Be wise. Don't let yourself get into debt." He thanks you, and pays you <payment>.`



mission "Transport Workers C"
	name "Farming Family"
	description "Transport this family of farmers, and their livestock, to <destination>."
	minor
	source
		attributes "dirt belt"
		attributes "farming"
	destination
		government "Syndicate"
		attributes "farming"
	to offer
		random < 15
	passengers 5
	cargo "farm animals" 10
	
	on offer
		conversation
			`On the dirt near your landing pad is parked a large wagon, hitched to a draft horse and loaded down with furniture and various farming implements. A family is gathered in the shade of the cart, and several goats and sheep are tied up behind it. Do you approach them and find out where they are headed?`
			choice
				`	(Yes.)`
				`	(No, I'm not interested in carrying livestock in my shiny new space ship.)`
					defer
			`	The farmers introduce themselves as Jim and Annette Patterson; their kids are Erin, Kyle, and Sarah. "Any chance you've got space for some livestock?" asks Jim. "The droughts the last few years have been fierce, and we're hoping to start a new homestead on <planet>."`
			choice
				`	"Sure, I'd be glad to take you there."`
					accept
				`	"Sorry, that's way too far from here."`
					decline
	
	on visit
		dialog phrase "generic cargo and passenger on visit"
	on complete
		payment
		payment 10000
		dialog `You drop off the Pattersons, the farm family from <origin>, and help them to unload their wagon and cattle from your cargo hold. They thank you, and Jim pays you <payment>.`
		log "Minor People" "Jim and Annette Patterson" `An unusual family who needed you to make a very unconventional trip with a sizeable number of farm animals that had to be kept happy in an enclosed area of your spaceship.`



mission "WR Star 1"
	name "Star Research"
	description "Fly through the <waypoints> system with this team of scientists, then return them to <destination>."
	minor
	source
		attributes "deep"
		attributes "urban" "research"
	waypoint "Ildaria"
	to offer
		random < 20
	passengers 3
	cargo "sensors" 2
	
	on offer
		dialog `A group of scientists approaches you and asks if you will be headed to the Rim any time soon. "We're doing research on Wolf-Rayet stars," they explain, "and we're hoping to find a captain who can do a fly-by of <waypoints>." Scientific research in the Deep is notoriously well-funded, so they will probably pay you quite well.`
	
	on visit
		dialog phrase "generic missing waypoint or cargo and passengers"
	on complete
		payment 250000
		dialog `The team of scientists thanks you for bringing them to <waypoints> and back, and pays you <payment>. They seem eager to get back to their lab and start analyzing their measurements.`



mission "There Might Be Riots 1"
	name "Transport band to <planet>"
	description `Give the band "There Might Be Riots" a ride to <destination>.`
	minor
	source
		near Tarazed 5 10
		government "Republic" "Free Worlds" "Neutral"
	destination "Wayfarer"
	cargo "musical equipment" 4
	passengers 8
	to offer
		random < 15
	
	on offer
		conversation
			`A woman in a well-tailored suit approaches you. "Captain <last>?" You nod. "Are you available for a transport job?" she asks.`
			choice
				`	"What is it?"`
				`	"Not right now."`
					defer
			`	"My name is Becca," she says. "I'm a stage manager for a band, and the transport we had under contract bailed out on us. Any chance you could take us to <destination>? Given the circumstances, we can pay quite well."`
			choice
				`	"Sure!"`
				`	"Sorry, I'm not headed in that direction right now."`
					decline
			`	"Great," she says, "I'll tell the boys to start loading their gear into your ship." About a half an hour later the road crew begins carting instruments and amplifiers into your cargo hold. Soon after that, you hear the roar of a crowd in the distance and another group of men comes running into your ship. "We're with the band," they say. "Quick, shut the hatch." Half a minute later, a mob of people has surrounded your ship and a few of them are even climbing on top of it. It takes you a second to realize they're not angry or bent on destruction - they're just a group of crazy fans.`
			`	"Happens everywhere we go," says one of the musicians, calmly, as he watches a video feed of the mob on one of your monitors. He tells you that he's Ulrich, the lead singer. Then he introduces the rest of the singers and musicians.`
			choice
				`	"Pleased to meet you all. What's the name of your band?"`
			`	"Oh," Ulrich says, "we call ourselves, 'There Might Be Riots.'"`
			`	Eventually, the spaceport police arrive and disperse the crowd, and the band settles in for their trip to <destination>.`
				accept
	
	on visit
		dialog `You arrive on <planet>, but realize that your escort carrying the band and their supplies has not arrived yet. Better depart and wait for your escorts to enter the system.`
	on complete
		payment
		payment 100000
		log `Dropped the famous band "There Might Be Riots" off on Wayfarer. They drew quite the crowd, and paid very well.`
		conversation
			`You drop off the band "There Might Be Riots" on <destination>. Along the way, you got to hear some of their music, which is mostly characterized by frenzied instrumentals, a very energetic brass section, and bizarre lyrics. One day while you were in transit, they nearly drove you insane by playing their catchy but nonsensical song "Henhouse In Your Soul" for four hours straight, but other than that they have been good passengers, and their stage manager gives you an incredibly generous payment of <payment>.`
			`	"We've already got a gig lined up for tonight," says Ulrich. "Want to come? We'll give you free tickets." Given how well they just paid you, it might be worth going just to build a relationship with the band, even if not for the music itself.`
			choice
				`	"Sure!"`
				`	"Sorry, I've got other things to do."`
					decline
			`	The band is even louder in concert than they were when practicing in the confines of your ship. About thirty minutes into the concert, the energy of the crowd and the surreal lyrics finally begin to soak in, and rather than seeming meaningless their music feels fraught with meaning that hovers just beyond your grasp.`
			`	Finally the band announces that their last song will be "Sad Archie." You've never heard of it, but the fans scream in approval. It's a slow, ballad-like song about a man named Archie who lives forever and is sad because the friends he makes all grow old and die. Archie has a pet dragon, and he builds a beautiful house for the dragon, but the dragon dies young. Archie is so sad seeing the dragon's house empty and gathering dust that he rents it out to some friends, but they fight with each other and trash the place. The story makes no sense, but some of the fans are wiping away tears as the song ends.`
			`	Becca, who is sitting next to you in the VIP section, says, "We learned years ago that we need to end every concert with a sad song. Otherwise the fans leave with way too much energy and start destroying public property."`
			`	The concert ends, and you say goodbye to the band. They say they'll be in touch if they ever need a ride again.`



mission "There Might Be Riots part 2"
	name "Transport band to <planet>"
	description `Give the band "There Might Be Riots" a ride to <destination>.`
	minor
	source
		government Syndicate
	destination "Prime"
	cargo "musical equipment" 4
	passengers 8
	to offer
		has "There Might Be Riots 1: done"
		has "Deep Archaeology 5: done"
		random < 30
	
	on offer
		conversation
			`As you walk through the spaceport, you see a large crowd gathered outside a small pub, and hear the unmistakable music of There Might Be Riots from inside. The concert seems to be just winding down. Do you want to wait around and say hello to them?`
			choice
				`	(Okay.)`
				`	(Not right now.)`
					defer
			`	"<first>!" says Ulrich, when they see you. "What luck! We're doing a concert tonight on landing pad ninety-four, part of our 'Trouble on the Tarmac Tour.' We're going to need a lift to <planet> right after the concert. Or possibly in the middle of it. Can you help us out?"`
			choice
				`	"Okay. But why the hurry to leave?"`
					goto okay
				`	"Sorry, I've got other plans."`
			`	"Please," he says, "I'm serious. You'll be saving our skins. Whatever else you've got, it's not this important."`
			choice
				`	"Okay, I'll do it. Why's it so urgent?"`
				`	"Sorry, I really don't want to work with you guys anymore."`
					decline
			label okay
			`	"You'll see," he says. "You should park your ship right behind us in case the natives get restless and we need to skedaddle."`
			`	With some trepidation, you sit by the hatchway of your ship and watch as the band sets up directly outside it and the concert begins. Nothing seems out of the ordinary until the band introduces a song called "Gluttony," and you can feel a sudden tension fill the air. The Syndicate security guards, who until now have been standing at the periphery of the landing pad, begin to disperse themselves throughout the crowd.`
			`	It's a song about a man who will die if he ever stops eating, so he eats more and more and grows bigger and bigger. A second after you realize that the whole thing is a thinly veiled critique of the Syndicate, a group up front unrolls a banner that reads "End Wage Slavery!" and begins shouting and chanting slogans. As the band plays on, there is some sort of scuffle at the back of the crowd, and then you see stun guns begin to flash, and rising plumes of what you would guess is tear gas.`
			`	As the demonstrators are driven away, a group of guards approach you. "What is your connection to these musicians?" they ask.`
			choice
				`	"I'm just their transport. They're paying me to carry them to their next destination."`
					goto transport
				`	"They're friends of mine. Why? They haven't done anything illegal, that I can see."`
			`	"Be careful what friends you choose," says the guard, "or you might find that no one in this sector will offer you any jobs. Now, get them packed up and get out of here." You have no choice but to leave the planet immediately...`
				launch
			label transport
			`	"Then I suggest you do your job and transport them. Immediately." The guards leave. As soon as the band is packed up, you leave the planet...`
				launch
	
	on visit
		dialog `You arrive on <planet>, but realize that your escort carrying the band and their supplies has not arrived yet. Better depart and wait for your escorts to enter the system.`
	on complete
		payment
		payment 200000
		conversation
			`As generous as before, the band pays you generously: <payment>. "Where will you be going next, from here?" you ask.`
			`	"Who knows," says Ulrich. "Our music has taken us throughout human space, and beyond."`
			choice
				`	"What do you mean, 'beyond' human space?"`
				`	"Well, I'll look forward to the next time we meet."`
					accept
			`	Ulrich launches into a story. "Years ago when the band was young and we had a month off in between gigs, we found an old gray merchant captain with a glass eye and asked him to transport us to one of the Paradise Worlds for an extended 'drug vacation,' if you know what I mean. He said, 'Boys, why don't you leave the drugs behind, and I'll take you on a real mind-altering trip,' and a few days later we were playing a concert on this world where the people were giant squirrels. They loved our music, too. Never did find anyone who could take us back there, though."`
			branch known
				has "First Contact: Hai: offered"
			`	You're tempted to laugh, but he sounds serious. "Well," you say, "if I ever find a planet of intelligent squirrels, I'll be glad to take you guys there." You help them to unload their stuff, and say goodbye for now.`
				accept
			label known
			apply
				set "met hai before TMBR"
			`	"It sounds like you were visiting Hai space," you say, and you describe the aliens who live beyond the wormhole. "Yeah, that would be them," says Ulrich. "I'd love to go back there some time, but for now we have commitments closer to home." You help them to unload their stuff, and say goodbye for now.`
				accept



mission "There Might Be Riots part 3A"
	name "Transport band to <planet>"
	description `Give the band "There Might Be Riots" a ride to <destination>.`
	minor
	source
		attributes "dirt belt" "south" "rim"
		government "Republic" "Free Worlds" "Neutral"
	destination "Pilot"
	clearance
	infiltrating
	cargo "musical equipment" 4
	passengers 8
	to offer
		has "There Might Be Riots part 2: done"
		has "First Contact: Hai: offered"
		random < 30
	
	on offer
		conversation
			`As you walk through the spaceport, you see a distinctive group of people lugging a collection of instruments: the band There Might Be Riots. Would you like to see if there is anything more you can do for them?`
			choice
				`	(Yes.)`
				`	(Not right now.)`
					defer
			`	They're very happy to see you. "You always seem to have amazing timing," says Ulrich. "We were just wondering who could transport us to a... gig of sorts... up north, and then you come along. Any chance you could take us to <destination>?"`
			`	You've heard of that planet. "The weapons testing world for Lovelace Labs?" you ask. "I'm surprised you'd be able to find a big audience there."`
			`	"Oh, we'll have an audience, all right," he says. "We've just put out a new album called 'Songs for the End of Civilization.' A war protest album. We want to film ourselves playing a concert right in the middle of the missile testing range. Of course, we'll probably end up running out of there with Republic Intelligence nipping at our heels. What do you say?"`
			choice
				`	"Sorry, that's further than I'm willing to go for you guys."`
					goto no
				`	"Sounds like a worthy cause. Count me in!"`
					goto yes
				`	"You're going to do a concert on ground that could be littered with unexploded ordnance?"`
			`	"Yeah. What an adventure!" he says. "Come on, it will be worth it."`
			choice
				`	"Sorry, that's further than I'm willing to go for you guys."`
					goto no
				`	"Sounds like a worthy cause. Count me in!"`
					goto yes
			label no
			`	"Are you sure?" he asks. "We'll pay you with more than just money. Do this for us, and I'll share a story with you that very few have heard."`
			choice
				`	"Sorry, but it's still a 'no.'"`
					decline
				`	"Okay, I'm intrigued. But it still sounds risky."`
			label yes
			branch known
				has "met hai before TMBR"
			`	"Great," he says. "Now, the only question is where we'll go afterwards until the fuss dies down. Say, did you ever find that planet of squirrel people? We'd love to go back there."`
			`	"Yes," you say, "they're called the Hai. They live in a whole big region to the north."`
				goto end
			label known
			`	"Great," he says. "Now, the only question is where we'll go afterwards until the fuss dies down. I was thinking it'd be a great chance for our band to reconnect with the squirrel people - what did you call them?"`
			`	"The Hai," you say.`
			label end
			`	"Excellent," he says. "We go thumb our noses at the military-industrial complex, then you take us to stay with the peaceful squirrel people where the government won't bother us."`
			`	Once more, they begin loading their stuff onto your ship, while you chart a course to <destination>.`
				accept
	on visit
		dialog `You arrive on <planet>, but realize that your escort carrying the band and their supplies has not arrived yet. Better depart and wait for your escorts to enter the system.`



mission "There Might Be Riots part 3B"
	landing
	name "Transport band to <planet>"
	description `Avoid the Navy combat drones and give the band "There Might Be Riots" a ride to <destination>.`
	source "Pilot"
	destination "Allhome"
	cargo "musical equipment" 4
	passengers 8
	to offer
		has "There Might Be Riots part 3A: done"
	
	on offer
		conversation
			`You bring your ship to a gingerly landing in a section of the testing range that doesn't look too pockmarked with craters, and the band begins setting up their equipment and video cameras. "This is great," says Ulrich. "We'll be broadcasting live over the Net. It's time people started asking why the government thinks it needs all these weapons of war."`
			`	The band plays through about a third of their set without any evidence that the locals even know you are here, which is surprising for such a tightly secured planet. Then, right in the middle of a particularly crunchy anti-war song, your long-range radar picks up something: a large number of ships approaching from a hundred kilometers away.`
			choice
				`	"Guys, I think we should get out of here."`
				`	"We've got ships incoming. Could be trouble."`
					goto ships
			`	The band stops playing. Ulrich turns to the cameras and says, "For all our fans out there, we'll be back after a brief intermission." Then he walks over to you and says, "What is it?"`
			`	"Ships incoming," you say.`
				goto bad
			label ships
			`	The band stops playing. Ulrich turns to the cameras and says, "For all our fans out there, we'll be back after a brief intermission." Then he walks over to you.`
			label bad
			`	"Did they hail us?" asks Ulrich.`
			`	"No," you say.`
			`	He swears, then shouts to the rest of the band, "Gentlemen, time to pack it up posthaste, before we get turned into a tragic industrial accident!"`
			`	The band has just packed the last of their equipment away when the ships come into view. It's a swarm of unpiloted combat drones, and they seem to be engaged in mock combat with each other. But, their flight path is taking them straight in your direction. You power up your shields just as the first of the drones decide that your ship is a valid target for their lasers...`
				launch
	
	npc
		government "Team Red"
		personality heroic nemesis
		fleet
			variant
				"Combat Drone" 15
	npc
		government "Team Red"
		personality waiting heroic
		fleet
			variant
				"Combat Drone" 20
	npc
		government "Team Blue"
		personality waiting heroic
		fleet
			variant
				"Combat Drone" 35
	
	on visit
		dialog `You arrive on <planet>, but realize that your escort carrying the band and their supplies has not arrived yet. Better depart and wait for your escorts to enter the system.`
	on complete
		payment 500000
		log `Brought "There Might Be Riots" to the Hai world of Allhome after escaping a swarm of combat drones that disrupted their performance on Pilot. Ulrich spoke of a cloudy star in the Rim where he heard a voice in his head after parking his ship.`
		conversation
			`You drop off There Might Be Riots on Allhome. Ulrich is looking around the spaceport in wide-eyed excitement. "This is it, guys!" he says. "We're back in the land of the peaceful squirrels. Captain <last>, I don't know how to thank you, but here's a start." He hands you <payment>.`
			`	As the rest of the band begins unloading their things, Ulrich adds speaking more quietly, "And, in good minstrel fashion I will pay you not just with money, but with a story.`
			`	"Back when the fame first became too much for me, I rented a shuttlecraft under an assumed name and went tooling around the galaxy just to get away from it all. I found some cloudy star out along the Rim, parked my ship where no one would bother me, shut down everything but life support, and just sat there meditating and enjoying the silence for two or three days.`
			`	"Then suddenly clear as day I heard a voice say, 'Are you okay? Do you need anything?' I was so shocked that without even thinking I said, 'I'm fine. How about you?' And the voice told me he was sad. Sad, because that part of space used to be the home of another species, and now they're all dead. He said we humans built our cities on the graveyards of a great civilization and didn't even know it. And if we didn't stop fighting each other, our species would die off too.`
			`	"That's when the band started to speak out against war."`
			choice
				`	"Do you think the voice was real, or just in your head?"`
				`	"It sounds like a good warning. I'll try to take it to heart."`
					goto end
			`	"It was in my head," he says, "And it was real. Very real. When it spoke I felt like the whole galaxy had just tipped sideways, or like I'd just stepped too close to the edge of a cliff and got vertigo. I've imagined some crazy things, but I tell you, this I did not imagine."`
			`	You wish him the best of luck in Hai space, and he heads off into the spaceport with the rest of the band.`
				accept
			label end
			`	"Then best of luck to you," he says, and he heads off into the spaceport with the rest of the band.`
				accept



mission "Drug Running 1"
	name "Drug Running"
	description "Bring a shipment of illegal drugs to <destination>. Payment will be <payment>. If you are caught with this cargo, you may be fined."
	minor
	repeat
	source
		attributes "near earth" "dirt belt" "north"
	destination
		attributes "paradise"
		distance 1 100
	cargo "illegal drugs" 5 2 .1
	illegal 40000 `In addition to the fine, the illegal drugs are confiscated from your cargo hold.`
	stealth
	to offer
		random < 10
		"said no to drugs" < 4
	
	on offer
		dialog `As you are walking through the spaceport, a man pulls you aside and asks if you would like to help transport some "recreational pharmaceuticals" to <planet> for <payment>. (This sounds like an illegal mission, so you'll need to avoid getting scanned or landing on planets with high security.)`
	
	on accept
		"said no to drugs" --
	on decline
		"said no to drugs" ++
	
	on visit
		dialog phrase "generic cargo on visit"
	on complete
		payment
		payment 80000
		"drug smuggler" ++
		dialog `Some disreputable-looking locals unload the illegal drugs from your cargo bay, and hand you your payment of <payment>.`



mission "Drug Running 2"
	name "Drug Running"
	description "Bring a shipment of illegal drugs to <destination>. Payment will be <payment>. If you are caught with this cargo, you may be fined."
	minor
	repeat
	source
		attributes "near earth" "dirt belt" "north"
	destination
		attributes "rich"
		distance 1 100
	cargo "illegal drugs" 5 2 .1
	illegal 50000 `In addition to the fine, the illegal drugs are confiscated from your cargo hold.`
	stealth
	to offer
		random < 10
		has "Drug Running 1: done"
	
	on offer
		dialog `When you walk into the local bar, a man sitting in the corner waves you over and says in a hushed voice, "Captain, we've got a shipment of the good stuff that needs to get to <planet>. I promise you this will be a very lucrative operation. What do you say?"`
	
	on visit
		dialog phrase "generic cargo on visit"
	on complete
		payment
		payment 100000
		"drug smuggler" ++
		dialog `Immediately after you land, some workers show up to unload the "stuff." They give you <payment>.`



mission "Drug Running 3"
	name "Drug Running"
	description "Bring a shipment of illegal drugs to <destination>. Payment will be <payment>. If you are caught with this cargo, you may be fined."
	minor
	repeat
	source
		attributes "near earth" "dirt belt" "north"
	destination
		attributes "urban"
		distance 1 100
	cargo "illegal drugs" 5 2 .1
	illegal 70000 `In addition to the fine, the illegal drugs are confiscated from your cargo hold.`
	stealth
	to offer
		random < 10
		has "Drug Running 2: done"
	
	on offer
		dialog `A well-dressed woman approaches you as you are walking through the spaceport and asks quietly if you would be willing to help facilitate the transport of some "naughty substances" to a certain individual on <planet> for <payment>.`
	
	on visit
		dialog phrase "generic cargo on visit"
	on complete
		payment
		payment 120000
		"drug smuggler" ++
		dialog `You hand off the illegal "substances" to your contact on <planet>, who pays you <payment>.`



effect "puff"
	sprite "effect/puff"
		"no repeat"
		"frame rate" 10
	"lifetime" 20
	"random angle" 360
	"velocity scale" -.005

outfit "Imaginary Weapon"
	category "Guns"
	"gun ports" -1
	weapon
		sprite "projectile/rainbow"
			"frame rate" 12
			"random start frame"
		"hit effect" "puff"
		"die effect" "puff"
		"inaccuracy" 20
		"velocity" 12
		"lifetime" 60
		"reload" 10
		"acceleration" 1.2
		"drag" .1
		"turn" 3
		"homing" 4
		"tracking" 1.

ship "Hallucination"
	sprite "ship/hallucination"
		"frame rate" 1
		"random start frame"
	"never disabled"
	attributes
		"hull" 1000
		"mass" 180
		"drag" 2.1
		"heat dissipation" .7
		"fuel capacity" 100000
		"jump fuel" 100
		"jump speed" 1
		"jump drive" 1
		"automaton" 1
		"thrust" 30
		"turn" 500
		"energy generation" 1
	outfits
		"Imaginary Weapon" 1
	gun 0 0

mission "Hallucination"
	invisible
	landing
	to offer
		has "Drug Running 2: active"
		random < 50
	
	on offer
		conversation
			`During your brief stop on <origin>, it occurs to you that it really is a shame to have a cargo hold full of the finest of illegal drugs, and not to take even a small sample for yourself. There is no way the loss of a tiny bit of drugs could be noticed. Give it a try?`
			choice
				`	(No, I never touch that stuff.)`
					defer
				`	(Sure, sounds like fun!)`
			`	The room begins to spin, and strange things happen...`
				launch
	
	npc kill
		government "Bad Trip"
		personality nemesis heroic
		ship "Hallucination" "Love"
		ship "Hallucination" "Peace"
		ship "Hallucination" "Happy"
		ship "Hallucination" "Shiny"
		
	on complete
		log `Agreed to transport illegal drugs. Tried some of them while refueling and instantly regretted it. The sky truly is endless.`



mission "Shady passenger transport 1"
	name "Shady passenger transport"
	description "Discreetly transport a passenger to <destination>. Payment will be <payment>. If you are caught with him, you may be fined."
	minor
	repeat
	source
		attributes "near earth" "core" "urban"
	destination
		attributes "frontier" "dirt belt" "rim" "north" "south" "pirate"
		distance 2 3
	passengers 1
	illegal 75000 `Your passenger turns out to be a small-time wanted criminal. As he is hauled off in chains, you vehemently protest that you knew nothing of his shady history. You wind up quite a bit poorer through a combination of fines and bribes (the breakdown remains somewhat unclear).`
	stealth

	to offer
		random < 10
		"rejected illegal jobs" < 3

	on offer
		dialog `While having a drink at one of the spaceport's bars, a somewhat scruffy-looking man in a dark cloak pulls you aside and offers <payment> for discreet, no-questions-asked passage to <destination>, which is quite close by. This could be a quick and lucrative job. (It also sounds illegal, so you'll need to avoid getting scanned or landing on planets with high security.)`

	on accept
		"rejected illegal jobs" --

	on decline
		"rejected illegal jobs" ++

	on visit
		dialog phrase "generic passenger on visit"
	on complete
		"getaway driver" ++
		payment 50000
		dialog `Your mysterious passenger has spoken hardly a word during the entire trip. As soon as you land, he hands you your payment of <payment> and disappears into a crowd.`



mission "Shady passenger transport 2"
	name "Shady passenger transport"
	description "Discreetly transport two passengers to <destination>. Payment will be <payment>. If you are caught with them, you may be fined."
	minor
	repeat
	source
		attributes "near earth" core urban
	destination
		attributes "frontier" "dirt belt" "rim" "north" "south" "pirate"
		distance 3 7
	passengers 2
	illegal 150000 `Your passengers turn out to be wanted criminals. As they are hauled off in chains, you vehemently protest that you knew nothing of their shady histories. You wind up quite a bit poorer through a combination of fines and bribes (the breakdown remains somewhat unclear).`
	stealth

	to offer
		random < 8
		"rejected illegal jobs" < 3
		"getaway driver" > 2

	on offer
		dialog `As you are walking through the spaceport, two men in nondescript clothing appear out of nowhere and offer <payment> for discreet, no-questions-asked passage to <destination>. Though they say very little, you get the distinct sense that their presence on this planet and motivation to be elsewhere may not be entirely legal.`

	on accept
		"rejected illegal jobs" --
		"getaway driver" ++
		dialog `You bundle the men onto your ship before anyone sees them. As you're helping unpack their luggage, one of them casually mentions that they may have attracted the attention of some bounty hunters, and would prefer not to be captured. You should probably avoid being scanned, too.`

	on decline
		"rejected illegal jobs" ++

	on visit
		dialog phrase "generic passenger on visit"
	on complete
		"getaway driver" ++
		payment 100000
		dialog `Your passengers depart after paying you the agreed-upon sum of <payment>, off to make new lives for themselves doing who-knows-what.`

	npc
		government "Bounty Hunter"
		personality nemesis plunders waiting
		system
			distance 6 9
		fleet "Bounty Hunters"



mission "Shady passenger transport 3"
	name "Shady passenger transport"
	description "Discreetly transport <bunks> passengers to <destination>. Payment will be <payment>. If you are caught with them, the legal consequences may be severe."
	minor
	repeat
	source
		attributes "frontier" "dirt belt" "rim" "north" "south" "pirate"
	destination
		attributes "near earth" "core" "urban"
		distance 5 10
	passengers 4 8
	illegal 400000 `It's difficult to feign ignorance of your passengers' background during your questioning. You wind up having to pay a small fortune in fines and bribes to keep yourself from being charged as an accomplice to some very serious-sounding crimes.`
	stealth

	to offer
		random < 5
		"rejected illegal jobs" < 3
		"getaway driver" > 5
		has "Shady passenger transport 2: done"

	on offer
		dialog `A group of <bunks> fearsome-looking young men and women brazenly walk up to you in broad daylight, explaining that they're in some legal trouble and need to get to <destination> as quickly as possible. They offer <payment> to secure discreet passage. You must be getting quite a reputation in certain circles. Transporting them might be very dangerous. On the other hand, they're offering a small fortune...`

	on accept
		dialog `The mercenaries (or gang members, or fleeing bank robbers, or who knows what else) make themselves at home on your ship, and begin drinking and arguing. You wonder what you've gotten yourself into...`
		"rejected illegal jobs" --

	on decline
		"rejected illegal jobs" ++

	on visit
		dialog phrase "generic passenger on visit"
	on complete
		payment 350000
		dialog `During the voyage, you've come to understand that your passengers are mercenaries whose latest exploits put them on the wrong side of the law. They pay you the agreed-upon sum of <payment> and disappear into a crowd, no doubt off to cause chaos and mayhem for some unsuspecting victims. Oh well, not your problem...`
		"getaway driver" ++
	npc
		government "Bounty Hunter"
		personality nemesis plunders
		system
			distance 2 3
		fleet "Bounty Hunters"
	npc
		government "Bounty Hunter"
		personality nemesis plunders
		system
			distance 2 3
		fleet "Bounty Hunters"
	npc
		government "Bounty Hunter"
		personality nemesis plunders
		system
			distance 6 9
		fleet "Bounty Hunters"



mission "Shady passenger transport 3 - double cross"
	name "Shady passenger transport"
	description "Discreetly transport <bunks> passengers to <destination>. Payment will be 350,000 credits. If you are caught with them, the legal consequences may be severe."
	minor
	source
		attributes "frontier" "dirt belt" "rim" "north" "south" "pirate"
	destination
		attributes "near earth" "core" "urban"
		distance 5 10
	passengers 4 8

	to offer
		random < 5
		"rejected illegal jobs" < 3
		"getaway driver" > 5
		has "Shady passenger transport 2: done"
		credits >= 10000000

	on offer
		dialog `A group of <bunks> fearsome-looking young men and women brazenly walk up to you in broad daylight, explaining that they're in some legal trouble and need to get to <destination> as quickly as possible. They offer <payment> to secure discreet passage. You must be getting quite a reputation in certain circles. Transporting them might be very dangerous. On the other hand, they're offering a small fortune...`

	to fail
		has "bribed mercenaries"

	to complete
		not "bribed mercenaries"

	on accept
		dialog `The mercenaries (or gang members, or fleeing bank robbers, or who knows what else) make themselves at home on your ship, and begin drinking and arguing. You wonder what you've gotten yourself into...`
		"rejected illegal jobs" --

	on decline
		"rejected illegal jobs" ++

	on enter
		conversation
			`You'd begun to doubt the wisdom of your decision to transport this band of cutthroats from the moment you agreed to it, but the money was too good to resist. You settle into the captain's chair and prepare for the voyage ahead.`
			`	But something feels wrong. You expect to hear the sounds of drunkenness and violence coming from the passenger compartment, but instead a deathly silence fills the air. You whirl around in your seat and come face-to-face with the entire gang. They're all armed. And their weapons are pointing at you. Your heart sinks.`
			`	Their leader appears to be a lithe and dangerous-looking young woman who holds an enormous shotgun that's almost as big as her. "Looks like we boarded the ship of fools, and here's the biggest one!" she says mockingly. "We didn't have a credit to our names, but soon we'll own your ship. Hand over the access codes and we'll let you live."`
			choice
				`	(Shoot first!)`
					goto shoot
				`	(Negotiate.)`
					goto negotiate
				`	(Surrender.)`
					goto betrayed

			label shoot
			branch "shoot and die" "shoot and live"
				random < 75

			label "shoot and die"
			`	That turns out to be a really bad decision. It's also your last. A truly excessive barrage of projectiles ends your life.`
				die

			label negotiate
			`	"You don't want my ship, you want my money," you stammer, stalling for time while you try to think of a way out of this situation. "This ship is registered to me; nobody would believe that you came across it honestly. You want a fresh start in an anonymous ship. I'll give you 4 million credits, and you can buy a Modified Argosy or some other vessel better suited to your line of work."`
			`	The gang leader snorts derisively. "Why don't we just kill you and hotwire this ship? That sounds more fun."`
			choice
				`	(Shoot first!)`
					goto shoot
				`	(Offer more money.)`
					goto "more money"
				`	(Surrender.)`
					goto betrayed

			label "more money"
			apply
				set "bribed mercenaries"
			`	You up your bribe to 8 million credits. It's enough. A sigh of relief escapes your lips as everyone lowers their weapons.`
			`	You arrange for a merchant captain to transport the renegades down to the surface, along with a password-protected credit chip. Once the airlock closes, you send them the password. At least you have escaped with your life and your ship.`
				defer

			label betrayed
			`You go to the security station and bitterly hand over the ship's access codes.`
			`	"Smart move," the leader says. "Or was it? Now we don't need you alive for anything, do we?"`
			`	She fires her shotgun into you from behind, and for a brief moment, you are treated to the sight of your internal organs splattered all over the console. It's the last thing you ever see.`
				die

			label "shoot and live"
			`Somehow, miraculously, you manage to reach your gun before she fires. Perhaps it's the sheer brazenness of it - no one would expect someone staring down the barrels of half a dozen guns to actually draw against them. Nevertheless, you do, and it works.`
			`	Your first shot finds its mark, and the gang leader crumples to the floor. The other thugs shriek in alarm and begin to spray gunfire in all directions, but it's ineffective panic fire. Taking cover behind the armored captain's chair, you dispatch two more with well-aimed shots.`
			`	The remaining goons attempt to flee, but your fingers find the button controlling the bridge door and it slams down before they can escape. They throw down their weapons and surrender. You toss them into the brig and decide that it might be a hoot to take them to their original destination as prisoners instead of passengers, and see if you can get a bounty for bringing them in.`

	on visit
		dialog phrase "generic passenger on visit"
	on complete
		dialog `You hand off your prisoners to the planetary authorities who gratefully take them into custody. It turns out that they were wanted, and there's a substantial bounty. You find yourself richer to the tune of <payment>.`
		payment 250000

	npc
		government "Bounty Hunter"
		personality nemesis plunders
		system
			distance 2 3
		fleet "Bounty Hunters"
	npc
		government "Bounty Hunter"
		personality nemesis plunders
		system
			distance 2 3
		fleet "Bounty Hunters"
	npc
		government "Bounty Hunter"
		personality nemesis plunders
		system
			distance 6 9
		fleet "Bounty Hunters"



mission "Shady passenger transport 3 - double cross big payment"
	name "Shady passenger transport big payment"
	landing
	invisible

	to offer
		has "bribed mercenaries"
		credits >= 8000000

	on offer
		payment -8000000
		conversation
			`You receive a message informing you of an unusually large transaction: 8 million credits. The gang of cutthroats must have withdrawn the money you bought them off with. You are now free to continue your career - poorer, but hopefully wiser.`
				decline



mission "Rescue Miners 1"
	description "Participate in the medical evacuation of some miners injured in a recent accident on <planet>."
	name "Rescue Miners"
	minor
	source
		attributes "core"
		attributes "urban"
	destination
		attributes "core"
		attributes "mining"
		distance 1 100
	passengers 15
	cargo "emergency supplies" 15
	to offer
		random < 60
	
	on offer
		dialog `You've just sat down in the spaceport bar and ordered a drink when someone in uniform runs into the room and shouts, "There's been a mine explosion on <planet>! We need all available ships to carry relief workers and supplies and to evacuate the injured to a world where there are better medical facilities." Do you volunteer?`
	on visit
		dialog phrase "generic cargo and passenger on visit"



mission "Rescue Miners 2"
	landing
	description "Participate in the medical evacuation of some miners injured in a recent accident on <origin>."
	name "Rescue Miners"
	destination
		attributes "core"
		attributes "urban"
		distance 2 10
	passengers 15
	to offer
		has "Rescue Miners 1: done"
	
	on offer
		dialog `You drop off the medical personnel on <origin>. There are nearly a hundred injured miners waiting for medical evacuation to <planet>. Do you volunteer to carry some of them?`
	
	on visit
		dialog phrase "generic passenger on visit"
	on complete
		payment 80000
		dialog `You drop off the injured miners at one of the medical facilities on <planet> that has agreed to care for the survivors. It's a somewhat chaotic process, but eventually someone thanks you for your help and pays you <payment>.`



mission "Courier 1"
	name "Rush delivery to <planet>"
	repeat
	deadline
	description "Deliver <cargo> to <destination> by <date>. Payment is <payment>."
	minor
	cargo random 5 2 .1
	to offer
		random < 5
	source
		government "Republic" "Free Worlds" "Syndicate" "Quarg" "Neutral"
	destination
		distance 4 10
		government "Republic" "Free Worlds" "Syndicate" "Quarg" "Neutral"
	on offer
		dialog `As you are walking through the spaceport, a man approaches you and says, "Excuse me, Captain. I took on a rush delivery to <planet>, but my ship needs repairs and there's no way I can make it there before <day>. Can you take this job for me? The payment for the job is <payment>."`
	on visit
		dialog phrase "generic cargo on visit"
	on complete
		payment
		payment 30000
		dialog phrase "generic cargo delivery payment"


phrase "generic human package offer"
	word
		`A local`
		`A man`
		`A resident of <origin>`
		`A stranger`
		`A woman`
	word
		` `
	word
		`appears from seemingly nowhere to ask,`
		`approaches you and says,`
		`flags you down and asks,`
		`walks up to you and asks,`
		`stops you and asks,`
	word
		` "`
	word
		`Captain,`
		`Excuse me, Captain.`
		`Sorry to interrupt, but`
		`Hey there, Captain.`
	word
		` `
	word
		`I have a small package that needs to get to <planet> by <day>.`
		`I'm trying to get a package to a relative on <planet> by <day>.`
		`I need to get this package to one of my clients on <planet> by <day>.`
		`I'm trying to get this package to <planet> before <day>.`
	word
		` `
	word
		`Are you able to carry it for me?`
		`Can you carry it for me?`
		`Could you take it there?`
		`Can you help me out with this?`
	word
		` I'll give you <payment> for the effort.`
		` I'm willing to pay you <payment>.`
		` I can afford to give you <payment> for it.`
	word
		`"`

mission "Courier 2"
	name "Package to <planet>"
	repeat
	deadline
	description "Deliver a package to <destination> by <date>. Payment is <payment>."
	minor
	cargo package 2
	to offer
		random < 5
	source
		government "Republic" "Free Worlds" "Syndicate" "Quarg" "Neutral"
	destination
		distance 7 14
		government "Republic" "Free Worlds" "Syndicate" "Quarg" "Neutral"
	on offer
		dialog phrase "generic human package offer"
	on visit
		dialog phrase "generic cargo on visit"
	on complete
		payment
		payment 50000
		dialog "You drop off the package and collect your payment of <payment>."



mission "Courier 3"
	name "Papers to <planet>"
	deadline
	description "Deliver some legal papers to <destination> by <date>. Payment is <payment>."
	minor
	cargo "legal papers" 1
	to offer
		random < 5
	source
		government "Republic" "Free Worlds" "Syndicate" "Quarg" "Neutral"
	destination
		distance 7 14
		government "Republic" "Free Worlds" "Syndicate" "Quarg" "Neutral"
	on offer
		dialog `A woman in a suit walks up to you and says, "Pardon me, Captain. I represent a recently deceased client here on <origin> whose legal papers need to be delivered to his next of kin on <destination>. Would you be willing to do some courier work? The papers must be delivered by <day>, and you will be paid <payment>."`
	on visit
		dialog phrase "generic cargo on visit"
	on complete
		payment 100000
		dialog "You drop off the legal papers and collect your payment of <payment>."



mission "Courier 4"
	name "Lizard to <planet>"
	deadline
	description "Deliver an exotic pet to <destination> by <date>. Payment is <payment>."
	minor
	cargo "exotic lizard" 3
	to offer
		random < 5
	source
		government "Republic" "Free Worlds" "Syndicate" "Quarg" "Neutral"
	destination
		distance 7 14
		government "Republic" "Free Worlds" "Syndicate" "Quarg" "Neutral"
		attributes "rich"
	on offer
		conversation
			`A man wearing a very complicated hat waves to you from the other side of a landing pad. "Yoo-hoo, Captain!" he says. "I have a courier mission for you if you're interested."`
			choice
				`	(Find out what he wants.)`
				`	(Ignore him.)`
					decline
			`	"My name is Alphonse," he says. "I am a breeder of exotic lizards. A new client on <planet> has just ordered one, and will pay you quite handsomely to transport it. Naturally, being a live animal, it's a rush delivery; it needs to be done by <day>. What do you say?"`
			choice
				`	"I'd be glad to."`
				`	"Sorry, I'm not interested in that sort of work."`
					decline
			`	"Excellent!" he says. "Come, let me introduce you to your cargo." He leads you to a supply shed where an enormous lizard, taller than you and probably weighing several tons, is being held in a cage that looks far too flimsy for it. "I'll have my men load her aboard your ship at once," says the man, "along with some meat for her to eat on the journey. Watch out for your fingers when you feed her, by the way. Thank you!"`
				accept
	
	on visit
		dialog phrase "generic cargo on visit"
	on complete
		payment
		payment 100000
		dialog `Somehow, you have managed to bring the large lizard to <planet> without it breaking loose and eating you. You unload it and wait for its new owner to come. When he does, he pays you <payment>.`



mission "Migrant Workers 1"
	name "Migrant Workers"
	description "Bring this group of migrant workers to <planet>."
	minor
	passengers 6 7
	source
		attributes "dirt belt"
		attributes "farming"
		near "Zeta Aquilae" 1 100
	destination Rand
	to offer
		random < 5
	
	on offer
		conversation
			`In the spaceport, you can't help but notice a group of six or seven men in ragged farm clothing, sitting by the edge of one of the launch pads. They are probably migrant workers looking for a lift.`
			choice
				`	(Approach them.)`
				`	(Ignore them.)`
					defer
			`	You strike up a conversation with the workers. They say that they are tired of the seasonal fluctuations of farm work, and are looking for something a bit steadier and better paying. "We hear there's always work to be had in the mines on <planet>," they say. "Can you take us there?"`
			choice
				`	"Sure!"`
					accept
				`	"No, sorry, I'm not headed in that direction."`
					decline
	
	on visit
		dialog phrase "generic passenger on visit"
	on complete
		payment
		payment 20000
		dialog `The migrant workers thank you for transporting them, and hand you <payment>. You hope that they will be able to find better work here than they had on <origin>.`



mission "Humanitarian 1"
	name "Vaccine to <planet>"
	description "Bring a shipment of flu vaccines to the lawless world of <planet>. Be sure the medicine gets into the right hands."
	minor
	cargo "vaccine" 20
	to offer
		random < 5
		"combat rating" > 0
	source
		government "Republic" "Free Worlds" "Syndicate" "Quarg" "Neutral"
	destination
		government "Pirate"
		distance 2 10
	clearance
	
	on offer
		conversation
			`While you are sitting at a table in a local cafe, a woman sits down across from you and says, "Pardon me, Captain. I wonder if you would be interested in helping with a humanitarian mission."`
			choice
				`	"Tell me more."`
				`	"Sorry, I'm too busy."`
					decline
			`	"There's a flu epidemic on <planet>," she says. "It's a lawless world, so they have not been able to find any merchants willing to bring them medicine. But if they don't get a shipment of vaccine soon, the epidemic could become much worse, and even spread to other worlds."`
			choice
				`	"I'd be glad to help."`
				`	"Sorry, I don't believe in helping pirates."`
					decline
			`	"Thank you," she says. "Your contact on <planet> will be a man named 'Raven Hunter.' Don't let anyone but him trick you into giving them the supplies."`
				accept
	
	on visit
		dialog phrase "generic cargo on visit"
	on complete
		payment
		payment 50000
		dialog
			`After several shady characters have offered to buy the vaccines off you, or threatened to rob you, "Raven Hunter" finally shows up and collects them. He thanks you, and pays you <payment>.`



mission "Humanitarian 2"
	name "Food to <planet>"
	description "Bring a shipment of food to the lawless world of <planet>, to help alleviate a famine."
	minor
	cargo "emergency rations" 50
	to offer
		random < 5
		"combat rating" > 0
	source
		government "Republic" "Free Worlds" "Syndicate" "Quarg" "Neutral"
	destination
		government "Pirate"
		distance 2 10
	clearance
	
	on offer
		conversation
			`As you are walking through the local market, a man says, "Captain, do you have room in your hold to bring food to a starving planet?"`
			choice
				`	"Yes, but I hadn't heard news of a famine recently."`
				`	"Sorry, not today."`
					decline
			`	"No, this one wouldn't be in the news," he says. "It's <planet>, a lawless world. They're desperately in need of food, although it's mostly due to corruption and mismanagement of resources."`
			choice
				`	"Well, it sounds like they're getting exactly what they deserve. And, I have no intention of risking my life to land on a pirate world."`
					decline
				`	"Well, even so, no one deserves to starve to death. I'll help them."`
			`	"Thank you," he says. "We'll load the food into your cargo hold immediately. The sooner you can drop it off on <planet>, the better."`
				accept
	
	on visit
		dialog phrase "generic cargo on visit"
	on complete
		payment
		payment 50000
		dialog
			`It takes a while to figure out who exactly is in charge here. You sell off parts of your shipment of food to a few different local leaders, receiving <payment> in exchange.`



mission "Terraforming 1"
	name "Terraforming Rand"
	description "Bring a delegation from Rand to the Academy of Planetary Sciences on Glory."
	minor
	source "Rand"
	destination "Glory"
	passengers 2
	
	to offer
		or
			has "main plot completed"
			and
				not "event: pug invasion"
				not "event: fwc pug invasion"
	on offer
		conversation
			`You stop in to the spaceport bar for a drink. The bar seems to be frequented mostly by the managers of the mining corporation; you suspect the workers don't earn enough to visit a bar very frequently. In one corner, two of the managers are having a very animated discussion. When they see you, they say, "Hello there, Captain! Interested in taking us on a business trip?"`
			choice
				`	"What sort of trip?"`
				`	"Sorry, I'm just in here for the drinks."`
					defer
			`	"To Glory, to the Academy of Planetary Sciences," he says. "This world is rich in resources, and we're thinking that if we could only cool down the deserts a bit and get more plants to grow here, it would be a decent place to live. We've been dreaming about this for years, and I think it's time to go pay a terraforming consultant to tell us whether it's actually possible or not."`
			choice
				`	"Sure, I'd be glad to take you there."`
					accept
				`	"Sorry, that's way too far away for me to travel right now."`
					decline
	on visit
		dialog `You land on <planet>, but realize that your escort carrying the managers hasn't entered the system yet. Better depart and wait for it.`



mission "Terraforming 2"
	landing
	name "Terraforming Rand"
	description "Return to Rand with a student who thinks she can terraform the planet cheaply."
	source "Glory"
	destination "Rand"
	passengers 3
	blocked "You have reached <origin>, but you need <capacity> in order to take on the next mission. Return here when you have the required space free."
	to offer
		has "Terraforming 1: done"
	
	on offer
		log `Brought Eric and Alaric to Glory, two managers of a mining corporation on Rand hoping to terraform the planet. Terraforming Rand would be immensely expensive, but a girl named Amy has a theory that may make the process cheap.`
		conversation
			`You drop off the two managers from Rand, whose names are Eric and Alaric, at the Academy. While you wait for their meeting to end, you look around the lobby. The students have apparently just had some sort of science symposium, and poster boards are on display all along the walls. One of them catches your eye: the title is "Affordable Terraforming through Equilibrium Mapping."`
			`	The basic concept of the poster seems to be that instead of altering the climate of a planet through brute force, it ought to instead be feasible to use a properly timed nudge in the right direction to cause the climate to shift toward a new equilibrium point that supports greater biological complexity. This student seems to think that planets naturally "want" to grow more complex and support more life, but that they sometimes get "stuck" in less optimum states.`
			`	It's an intriguing idea. On the other hand, at the bottom of the paper, the professor has written, "Very poor scholarship. Do not anthropomorphize planets."`
			`	Just then, Eric and Alaric return, looking disappointed.`
			choice
				`	"No luck?"`
			`	They shake their heads. "It would cost fifteen million just to bring a specialist out for an initial consultation," says Eric, "and besides, the cost of terraforming machinery and upkeep is prohibitive. I think this whole Academy is just a money-making racket."`
			choice
				`	"Have a look at this poster. Maybe this student would help us. We could bill it as a sort of internship for her."`
				`	"Indeed. They gave this student a failing grade just for suggesting it could be done more cheaply."`
			
			`	They look at the poster. "Sounds almost too good to be true," says Alaric. "Hang on, I'll look her up in the campus directory." A few minutes later, he is on the phone with the student who made the poster. Her name is Amy. It turns out she is about to flunk out anyway, and is more than willing to travel back to Rand with you when offered a tiny fraction of what the consultant would have received.`
			`	An hour later, you meet up with Amy, and arrange for her to join you on your ship before it takes off. Eric and Alaric are very excited, but you are a bit worried about the wisdom of entrusting their planet's future to someone so young and inexperienced.`
				accept
	
	on visit
		dialog `You land on <planet>, but realize that your escort carrying Eric, Alaric, and Amy hasn't entered the system yet. Better depart and wait for it.`
	on complete
		payment 140000
		dialog `On the entire return journey, Eric and Alaric have been busy showing Amy geological survey maps of Rand and asking her for ideas. The moment you land, they hurry out of the ship. "I'm going to show Amy around," says Eric, "but meet us in the spaceport bar later if you want to help out with whatever we do next." Alaric hands you <payment> as payment for your services, and then follows after them.`



ship "Asteroid"
	noun "asteroid"
	sprite "asteroid/medium rock/spin"
		"frame rate" 10
	attributes
		"fuel capacity" 1
		"hull" 10000
		"mass" 1000
		"drag" 10
		"heat dissipation" .1
		"required crew" 0
		"automaton" 1
		"bunks" 0
		"thrust" 10
		"turn" 100
		"thrusting energy" 1
		"turning energy" 1
		"energy generation" 3
		"inscrutable" 1
	explode "small explosion" 25
	explode "medium explosion" 35
	explode "large explosion" 45
	explode "huge explosion" 30



mission "Terraforming 3"
	name "Terraforming Rand"
	description "Plant a thruster on an asteroid to guide it into a collision with the northern pole of Rand."
	blocked "You'll need more cargo space in order to take the next mission from Eric and Alaric. Return here when you have <capacity>."
	cargo "thruster equipment" 10
	source "Rand"
	to offer
		has "Terraforming 2: done"
	
	on offer
		conversation
			`Alaric, Eric, and Amy are having a heated conversation at a table in the bar. When they see you, Alaric says, "Okay, let's let Captain <last> be the tie breaker." He motions to you to join them.`
			`	Amy explains, "Based on my data, it appears that Rand once had a cooler, more moist climate. But the trouble is, it has almost no axial tilt."`
			`	"That means no changing seasons," explains Eric.`
			`	"The result is that much of the planet is very hot, but the poles are very cold. Nearly all the planet's water has migrated to the poles and ended up frozen into the ice caps. Because the weather is so unchanging here, nothing ever prompts that water to melt and rejoin the hydrological cycle."`
			choice
				`	"Well, that seems impossible to fix. It's not like you can rotate a planet's axis."`
					goto rotate
				`	"Are you suggesting melting the ice caps somehow?"`
					goto melting
			label rotate
			`	"Of course not," she says. "But what we can do is introduce a sudden variation in the planet's climate that will allow water to be distributed more evenly across the surface again."`
				goto danger
			label melting
			`	"That would be the traditional terraforming approach," she says, "using orbital mirrors, or geothermal power, or something similar to evaporate the ice caps at a faster rate than new ice is being deposited. That approach would take a century or so."`
				goto danger
			label danger
			`	"This is where Amy's plan gets a bit scary," says Alaric.`
			`	"I'm proposing crashing a medium-sized asteroid into the ice cap," she says. "If we pick the right asteroid, we can control the amount of dust that is created. The result will be a sudden influx of variability, that may allow the planet to revert to a wetter, more biodiverse state."`
			choice
				`	"That is a stupid idea, and I want nothing to do with it."`
					decline
				`	"Well, if you think it will work, I'm willing to try it!"`
			`	"Great!" says Amy. "I'll mark the asteroid on your radar. You just need to board it, install a small ion thruster, and return here."`
			`	Eric contacts some spaceport workers and has them load a small thruster onto your ship, along with the equipment you will need to mount it on the asteroid.`
				accept
	
	npc save assist
		government "Uninhabited"
		personality derelict fleeing uninterested waiting pacifist mute
		ship "Asteroid" "Target Asteroid"
	
	on visit
		dialog `You return to the spaceport to the confused looks of Eric, Alaric, and Amy. "You didn't put the thrusters on the asteroid," Amy says. "Just board the asteroid to attach the thrusters." Amy begins pushing you back to your ship, clearly eager to see the results of this experiment.`
	on complete
		payment 20000
		log `Agreed with Amy's idea to steer an asteroid into Rand's polar ice cap in order to change the planet's climate. Hopefully this ends well.`
		dialog
			`When you land, the sky already seems noticeably darker than before. Eric runs up to your ship. "You did it!" he says, excited. "A perfect hit. Now we just have to wait and see what the results are. Meet us in the spaceport bar again in a few hours, and Amy will have her initial measurements ready." He hands you a credit chip for <payment>.`



mission "Terraforming 4"
	name "Terraforming Rand"
	description "Collect some hardy plants that can grow in a low-light environment from <destination>."
	source "Rand"
	destination "New Portland"
	to offer
		has "Terraforming 3: done"
	passengers 1
	
	on offer
		conversation
			`By the time you meet up with Eric, Alaric, and Amy, the cloud cover already seems to have visibly increased. Amy is very enthusiastic. "Atmospheric water vapor is on the rise," she says. "The impact vaporized enough ice to form a small ocean. I wouldn't be surprised if we get a rainstorm here in a day or two."`
			`	"What's next?" you ask.`
			`	She says, "I'd like to travel with you to <planet>, and collect some seeds and cuttings from plants that can handle a cooler world with dimmer light, since that's what we'll have here until the dust settles down. I'd say we'll need about ten tons of cargo space."`
			choice
				`	"I'd be glad to take you there."`
					accept
				`	"Sorry, I need to move on to some other work now."`
					decline
	
	on visit
		dialog `You land on <planet>, but realize that your escort carrying Amy hasn't entered the system yet. Better depart and wait for it.`
	on complete
		dialog `As soon as you land, Amy heads off to meet with some local biologists who she contacted during the trip over here. "We'll be back in the spaceport in two hours," she says. "Be sure to have ten tons of cargo space free."`



mission "Terraforming 5"
	name "Terraforming Rand"
	description "Bring some hardy plants that can grow in a low-light environment back to <destination>."
	source "New Portland"
	destination "Rand"
	to offer
		has "Terraforming 4: done"
	passengers 1
	cargo "seeds and plants" 10
	
	on offer
		conversation
			`You meet up with Amy, and load the seeds and plant cuttings onto your ship.`
			choice
				`	"Looks good, let's head back to Rand."`
					accept
				`	"So, how do you plan to seed the whole planet with these, anyway?"`
			`	She says, "My idea is to just disperse them in a few different locations, and trust that they will spread out over the next decade or so. We picked plants that are hardy and can spread very rapidly."`
			choice
				`	"Sounds good to me."`
					accept
				`	"What happens if the plants are too invasive, and choke out all the local wildlife?"`
			`	"Well," she says, "in order to keep the climate on <planet> dynamic, they're going to need regular asteroid impacts every few decades. If these plants are too invasive, they can just wait an extra decade or so in between impacts and let the desert creep back in and kill off the invasive plants."`
			choice
				`	"Okay, I guess that would work."`
					accept
				`	"Wait, they're going to have to keep smashing asteroids into their world in perpetuity to maintain the new environment?"`
			`	"For a century or so, yes," she says. "But that's a whole lot more economical than vaporizing the ice caps using traditional terraforming equipment. Come on, let's get back to <planet>."`
				accept
	
	on visit
		dialog `You land on <planet>, but realize that your escort carrying Amy and the seeds hasn't entered the system yet. Better depart and wait for it.`
	on complete
		payment 60000
		event "terraforming timer" 4 8
		log `Amy's theory to terraform Rand seems to have worked. Precipitation around the planet has greatly increased with the introduction of new water into the water cycle.`
		conversation
			`When you get back to <planet>, Amy has you fly in a random path a few kilometers above the surface while she periodically dumps loads of seeds and plant material out the airlock. In the process, you fly through several rainstorms. This world's climate has indeed been altered. But you can't help wonder how a few tons of seed spread out over the entire surface of a planet is really going to help anything.`
			`	Then you meet up with Eric and Alaric. Eric is elated. "We just got a massive rainstorm here!" he says. "We haven't had that much precipitation in a decade!"`
			`	Alaric is less enthusiastic. "Flash floods washed out the road through the canyon," he says, "and very nearly flooded one of the mines, too."`
			`	Amy says, "It will take a year or two for things to begin to settle down. Then we can figure out what our next steps should be."`
			`	"I just hope we haven't made things worse than they were," says Alaric. He hands you your payment of <payment>. "Anyway, thanks for your help, <first>. It sounds like there's nothing more to be done here for the time being."`
		event "terraforming Rand"



event "terraforming Rand"
	planet "Rand"
		add description `	Recent terraforming experiments have caused an increase in precipitation. Flash floods have scoured the landscape in some areas, but sandstorms are also less frequent, and the locals say the heat is a bit less oppressive than it used to be.`

event "terraforming timer"

mission "Terraforming 6"
	landing
	name "Unlawful Use of an Asteroid"
	description `Travel to <destination> by <date> for questioning on your "unlawful use of an asteroid."`
	source
		government "Republic"
		attributes "spaceport"
		not attributes "deep"
		not system "Sol"
	destination "Earth"
	deadline
	deadline 2
	to offer
		has "event: terraforming timer"
		or
			has "main plot completed"
			and
				not "event: pug invasion"
				not "event: fwc pug invasion"
	
	on offer
		conversation
			`When you land on <origin> and exit your ship, you are stopped by a Navy officer with a group of guards. "Captain <last>. You are wanted for..." The officer pauses and looks down at the tablet in his hand. "The 'unlawful use of an asteroid.' You are to travel to <destination> immediately for questioning."`
			choice
				`	"Understood, officer."`
					accept
				`	"I'm wanted for what?"`
				`	(Run away.)`
					flee
			
			`	"The unlawful use of an asteroid, Captain. I'm not entirely sure what that means, but I've been told to send you to <planet> by <day>. Your compliance would be much appreciated."`
			choice
				`	"Alright. Hopefully I can get an answer as to what this is about."`
					accept
				`	(Run away.)`
					flee
			
	on decline
		"reputation: Republic" <?= -10
	on fail
		"reputation: Republic" <?= -10
		dialog `You receive a message from the Republic itself. "Captain <last>. You have not arrived on Earth for your trial on the 'unlawful use of an asteroid' in the time provided to you and therefore are now a criminal of the Republic."`
	on complete
		log `Had to travel to Earth to answer for crashing an asteroid into Rand. Luckily, thanks to Alaric and Eric's lawyer, the case was dropped.`
		conversation
			`You are quickly escorted from the crowded <planet> spaceport to a court building in a wealthy district of the city and asked multiple questions pertaining to the events on Rand. "Why did you purposefully crash an asteroid into a planet? What did you expect to happen? Do you know how many people could have died?" You answer to the best of your ability, and after roughly an hour of questioning you are transferred to a different room where you find Eric, Alaric, and Amy.`
			choice
				`	"What are we going to do?"`
					goto lawyer
				`	"Do you know what we're doing here?"`
			
			`	"Apparently someone had a problem with us terraforming Rand," Amy says, looking rather disappointed.`
			
			label lawyer
			`	"Don't worry," Alaric says. "Our lawyer is on his way right now. We'll all be out of here by the end of the day."`
			`	Alaric's optimism turns out to be justified, as the lawyer quickly finds that there are no actual laws on the books that define lawful or unlawful uses of an asteroid. Since no one was hurt by the asteroid impact and data that Amy had been collecting shows that Rand's climate has changed for the better so far, the case is quickly dropped and you are escorted back to your ship.`
			`	Before you are able to leave, Amy stops you. "Could you meet me in the spaceport bar, Captain? I have some good news to share with you."`



mission "Terraforming 7"
	name "Terraforming Research"
	description "Bring Amy and Nolan to <destination>, where they will research and publish Amy's terraforming methods."
	source "Earth"
	destination "Valhalla"
	passengers 2
	blocked "You need <capacity> in order to take on the next mission. Return here when you have the required space free."
	to offer
		has "Terraforming 6: done"
	
	on offer
		conversation
			`You find Amy in heated discussion with someone about her academy project, "Affordable Terraforming through Equilibrium Mapping." She takes a sip of her drink and invites you to sit down with them.`
			`	"Hello, Captain! This is Nolan. He works in the Deep's Department of Terraforming Research and Application, and he contacted me after hearing about how we started terraforming Rand."`
			`	Nolan outstretches his hand to you. "Nice to meet you, Captain."`
			choice
				`	"Nice to meet you too."`
					goto next
				`	"I take it you're interested in Amy's ideas."`
			
			`	"Absolutely. It's an extraordinary concept, and no offense to you Amy, but it's spectacular that someone of such little experience would imagine such a method of terraforming."`
			
			label next
			`	Amy continues. "Nolan wants to help pursue research of my terraforming techniques. Would you be able to give us a lift to <destination>? I'll pay you <payment>."`
			choice
				`	"Sure, I'd be glad to take you there."`
					accept
				`	"Sorry, I have other places to be."`
					decline
	
	on visit
		dialog `You land on <planet>, but realize that your escort carrying Amy and Nolan hasn't entered the system yet. Better depart and wait for it.`
	on complete
		payment 50000
		event "terraforming research" 120 180
		log `Amy has been noticed by the Deep's Department of Terraforming Research. She will be spending time researching her terraforming theories in the hopes that there are more worlds that can be helped.`
		dialog `The whole journey to <planet>, Amy and Nolan discussed the multiple planets within the Dirt Belt that would be perfect candidates for terraforming. "Nolan and I will spend the next few months here researching my theories," Amy says as she steps off of your ship. "I'll make sure to contact you once we're ready to try terraforming another planet." She hands you <payment>, then follows Nolan out of the spaceport.`



event "terraforming research"

mission "Terraforming 8"
	landing
	name "Terraforming Research"
	description "Meet with Amy and Nolan on <destination> to talk about experimentally terraforming another planet."
	source
		near "Epsilon Leonis" 1 100
	destination "Valhalla"
	to offer
		has "event: terraforming research"
	
	on offer
		dialog `You receive a message from Amy: "Hello, Captain <last>. I just wanted to tell you that Nolan and I have recently published our work on 'Reducing Terraforming Expenses Through Equilibrium Mapping,' and we've received a grant from the Deep for it! We're going to begin experiments with terraforming on a different world. Don't worry, the Republic has approved our experiment this time, so we won't get dragged off for any more cases of an 'unlawful use of an asteroid.' If you're interested in helping, pick us up on <destination>."`



mission "Terraforming 9"
	landing
	name "Terraforming Tundra"
	description "Travel to <destination> with Amy, Nolan, and four others."
	source "Valhalla"
	destination "Tundra"
	passengers 6
	cargo "scientific equipment" 10
	blocked "You need <capacity> in order to take on the next mission. Return here when you have the required space free."
	to offer
		has "Terraforming 8: done"
	
	on offer
		conversation
			`The spaceport is crowded with ships and people when you land. Amy's publication must have stirred up quite the commotion among terraforming scientists.`
			`	Spaceport security clears a path to your ship for Amy, Nolan, and four people you do not recognize. You notice that a few among the crowd of people are jeering and holding signs, one reading "Don't asteroid my planet!" and a half-eaten sandwich gets thrown in Amy's path as she approaches.`
			`	"Not everyone is as happy with the prospect of affordable terraforming as we are," Amy says to you as she boards your ship along with suitcases full of scientific supplies. "But that's no reason to stop, now is it?"`
			`	Amy introduces you to the four others that she brought on board. Two of them are terraforming experts who helped Amy and Nolan with their research. The other two are representatives: one sent by the Republic Parliament in order to oversee the project, and another from Tundra.`
			`	"Once you're ready, Captain, please bring us to <destination>. Tundra was a tropical world millions of years ago, but became cold after a cataclysmic event of some sort. There's a good chance that we may be able to nudge the planet back toward a warmer climate if we do this right."`
				accept
	
	on visit
		dialog `You land on <planet>, but realize that your escort carrying the scientists and their equipment hasn't entered the system yet. Better depart and wait for it.`
	on complete
		dialog
			`The journey to Tundra was spent by your passengers discussing the possible methods of terraforming the planet. The Republic representative was none too pleased when Nolan, perhaps jokingly, suggested crashing an asteroid into it.`
			`	Everyone except for the Tundra native begins to shiver after stepping out of your ship onto the planet, even while inside a protective dome. "Meet us in the spaceport bar in a few hours. We need to finalize our plans of how we're going to execute this experiment."`



mission "Terraforming 10"
	name "Terraforming Tundra"
	description "Bring the Republic representative overseeing the terraforming project to <destination>, where he will attempt to find an alternative solution to terraforming Tundra that does not involve an asteroid."
	source "Tundra"
	destination "Earth"
	passengers 1
	to offer
		has "Terraforming 9: done"
	
	on offer
		log `Began the process of trying to terraform Tundra with new research from Amy and Nolan. Nolan has suggested that another asteroid be used, but the representative for the Republic overseeing the project is displeased with this approach.`
		conversation
			`Amy, Nolan, and the other two scientists tell you the known history of Tundra's climate. Millions of years ago, an asteroid impact or large volcanic eruption altered the planet's atmosphere. Now, the planet no longer retains enough heat from its host star in order to stay warm.`
			`	"Tundra's snow covered surface only exacerbates the problem, reflecting most of the star's light back into space," Nolan explains. "This means that we need to both alter the atmosphere in order for it to retain more heat and alter the surface in order for it to reflect less heat."`
			`	Amy rolls out a map of the entire planet onto the table. Different regions of the surface are color coded, and a large red spot in the planet's southern hemisphere sticks out to you.`
			`	"Tundra has very low volcanic activity, but seismic mapping has led us to this area." Amy circles the red spot with her finger. "Magma from the planet's mantle is building up under this area of the crust, which lucky for us is unusually thin. Still, it could be another ten thousand years before the magma builds up enough pressure under the surface to cause a supereruption, melting the snow around it and releasing greenhouse gases into the atmosphere that over time will raise the global temperatures."`
			choice
				`	"So are we going to wait ten thousand years for it to erupt?"`
				`	"How does this help our situation?"`
					goto situation
			
			`	The Republic representative scoffs at your comment. "If we were then we wouldn't be here, now would we, Captain?"`
			
			label situation
			`	One of the other scientists responds, "What we plan to do is encourage the eruption of this volcano by making the crust above the volcano thinner. When the pressure of the magma is able to overcome the pressure of the crust, an eruption will occur."`
			`	"How exactly do you plan to do that?" the Tundra representative responds. "And what will happen to the people who live near that area?"`
			`	Nolan answers, "The people who live near the volcano will need to evacuate the area with all their belongings. The Republic should provide any assistance needed for the evacuation. As for how we will cause the volcano to erupt, we need something energetic enough to crack the planet's crust in the location of the volcano, releasing the pressure that the magma is causing to spark an eruption. That's where we bring in another asteroi--"`
			`	"No, no, no!" the Republic representative exclaims, cutting Nolan off mid-sentence. "The Republic will not gain a reputation for crashing asteroids into its own planets. The consequences of such an action could be disastrous should it go wrong! And in what way will this warm the planet when the resulting volcanic winter could last decades and only result in an even colder climate? Are you not even old enough to remember how a supereruption on Hope caused the evacuation of the entire planet? If the people of Tundra are this desperate to terraform their planet then normal techniques should be employed, none of this 'equilibrium mapping' nonsense."`
			`	"Sir," Amy speaks up with a stern tone of voice, "we have already been authorized by the Republic to undergo this terraforming experiment, so unless you have half a teraton of cheap explosives, we're going to need to use an asteroid. The volcanic winter can be easily avoided by having a fleet of freighters sweep the volcanic ash out of the atmosphere, meaning we'll get the benefits of the greenhouse gases without the detriments of volcanic ash reflecting Cebalrai's heat back into space. No one knew the volcano on Hope was going to erupt, but we can prepare for this eruption and take steps to mitigate the problems." Amy looks the representative straight in the eyes and smirks. "We're scientists, we have this handled."`
			`	The representative falls silent. After a moment of thinking, he says "Captain, I need you to take me to Parliament. I may be able to authorize the use of explosives that should suffice, but it may not be as cheap as Ms. Amy is hoping. We're not about to turn asteroids into our single solution for everything."`
			choice
				`	"I'll get my ship ready to launch."`
				`	"Sorry, I have other things I could be doing."`
					decline
			
			`	The representative leaves the bar. "We'll wait here," Amy says to you. "I'll speak with the Tundra government about evacuating the area around where the impact site will be so that we can start when you get back."`
				accept
	on visit
		dialog `You land on <planet>, but realize that your escort carrying the representative hasn't entered the system yet. Better depart and wait for it.`



mission "Terraforming 11"
	landing
	name "Terraforming Tundra"
	description "Return to <destination> with the Republic representative."
	source "Earth"
	destination "Tundra"
	passengers 1
	to offer
		has "Terraforming 10: done"
	
	on offer
		conversation
			`"Wait here," the Republic representative says curtly. Several hours later, he returns, not looking very happy. "What a waste of time. Parliament has declined my request. I don't much agree with this, but you will need to crash an asteroid into Tundra if you wish to achieve your goal." Before you ready for launch, you send a message to Amy and Nolan telling them that an asteroid will be used after all. You don't receive an immediate response.`
				accept
	
	on enter "Cebalrai"
		dialog
			`Your ship is targeted by pirate fleets when you enter the system. Before you engage, you receive a message from Amy.`
			`"Captain, these pirate ships have been occupying the system for days. You must take them out if we are to safely crash an asteroid into Tundra."`
	on visit
		dialog `You return to <planet>, but not all of the pirates have been fought off. They don't look like they're leaving any time soon either. Better depart and finish them off for good.`
	npc evade
		government "Pirate"
		personality nemesis staying target
		system "Cebalrai"
		fleet
			names "pirate"
			variant
				"Marauder Quicksilver"
				"Marauder Arrow (Weapons)"
				"Marauder Bounder (Engines)"
				"Bastion"



mission "Terraforming 12"
	landing
	name "Terraforming Tundra"
	description "Plant a thruster on an asteroid to guide it into a collision with the dormant supervolcano on Tundra."
	source "Tundra"
	cargo "thruster equipment" 10
	blocked "You need <capacity> in order to take on the next mission. Return here when you have the required space free."
	to offer
		has "Terraforming 11: done"
	
	on offer
		payment 300000
		conversation
			`The pirates that occupied the system did not make an effort to land on Tundra, but they did harass any merchant ships that passed through the system. The government of Tundra pays you <payment> for ridding the system of the pirates, a pleasantly unexpected reward.`
			`	You gather with the scientists in the spaceport bar. The Tundra native informs you that all residents close enough to the volcano to be in danger have been evacuated. "All we need to do now is find the right asteroid," Amy says, and after only a short time of searching, she finds the perfect candidate. "Just like last time, Captain."`
			`	 Spaceport workers load a small thruster and the equipment you will need to mount it on the asteroid into your ship.`
				accept
	
	npc assist
		government "Uninhabited"
		personality derelict fleeing uninterested waiting pacifist mute
		ship "Asteroid" "Target Asteroid"
	
	on visit
		dialog `You return to the spaceport to the confused looks of Amy and the rest of the scientists. "You didn't put the thrusters on the asteroid," Amy says. "Just board the asteroid to attach the thrusters." Amy begins pushing you back to your ship, clearly eager to see the results of this experiment.`
	on complete
		payment 200000
		event "terraforming timer 2" 730 912
		event "terraforming Tundra"
		log `Fought off a fleet of pirates preventing the terraforming of Tundra, then maneuvered an asteroid into Tundra to trigger the eruption of a supervolcano. Tundra's global temperatures will initially drop, but the increased volume of greenhouse gases in the atmosphere will eventually improve Tundra's climate.`
		conversation
			`A plume of debris has formed in a mushroom cloud shape above where the asteroid hit. The scientists are viewing their instruments in anticipation for what happens next.`
			`	Almost an hour after the impact, the ground begins to shake slightly, even though the volcano is located hundreds of kilometers away. "This might be it!" Nolan exclaims as he closely watches a seismometer receiving readings from near the impact site. Suddenly the seismometer spikes, and another plume, much larger than the asteroid impact, rises from the impact site. Half an hour later, the low sound of the massive eruption can be heard in the spaceport, triggering another burst of cheers from the scientists. "It actually worked!" one of them yells out.`
			`	You fly the scientists over top of the volcano, allowing them to take readings of the air and surface. "Greenhouse gas levels are off the charts!" Amy exclaims. "Once these gases disperse across the planet's atmosphere, they should begin warming the entire planet."`
			`	The heat has formed a huge circle of melted snow around the volcano, revealing the green color of trees and the dull grays and browns of rock. Closer to the center of the eruption you spot dozens of lava flows emanating from the center of the impact crater.`
			choice
				`	"What do we do now?"`
					goto what
				`	"It looks beautiful from up here."`
			
			`	"Yes it does, Captain," the Republic representative says. "Yes it does."`
				goto end
			
			label what
			`	"First we need to clear all this volcanic ash out of the atmosphere, as otherwise the planet's temperature will drop, then we wait," Amy says to you. "We should be able to tell how this will affect Tundra's climate in a year or two."`
			
			label end
			`	You steer your ship back to the spaceport. Amy pays you <payment> after you land. "Thanks for your help, Captain. We're going to stay here and monitor Tundra's climate as it shifts, so there's nothing more that we need you for."`



event "terraforming Tundra"
	planet "Tundra"
		description `Millions of years ago, this was a warm world, perhaps even tropical. But some cataclysmic event, perhaps a meteor strike or a massive volcanic eruption, altered the planet's atmosphere enough to turn it into the nearly lifeless, frozen planet it is today. Recent experiments in terraforming the planet have attempted to remedy the climate by causing a supervolcano to prematurely erupt.`
		description `	The first settlers came here to drill for the oil trapped deep under the surface, a relic of Tundra's former, more lively days. Instead of refining the oil into plastic, which sells relatively cheap in this region, they have developed an industry in synthetic fabrics and clothing.`



event "terraforming timer 2"

mission "Terraforming Follow-up"
	landing
	source
		government "Republic" "Free Worlds" "Syndicate" "Independent" "Neutral"
		near "Sol" 100
		attributes spaceport
	to offer
		has "event: terraforming timer 2"
	on offer
		event "terraforming follow-up"
		conversation
			`When you land, you receive a message from Amy, the girl you helped to terraform Rand and Tundra.`
			`	"I hope everything is going well, Captain. I just wanted to give you an update on what has occurred in the past year.`
			`	"Tundra's climate has drastically improved. Areas around the equator are starting to become completely snow-free, and I was amazed when I was able to walk outside without a heavy coat on. The Republic has placed a halt on any more experiments, as they wish to see how the situations on Tundra and Rand turn out.`
			`	"Speaking of Rand, last month I got to catch up with Eric and Alaric when I visited the planet. They've told me that Rand is becoming a far better place to live on now. It's even becoming a popular tourist destination. They wanted me to relay their gratitude to you for making their dream come true.`
			`	"That's all I have to say. Thanks again for all the help. I don't know where I would be without it."`
				decline



event "terraforming follow-up"
	planet "Rand"
		add attributes "tourism"
		description `Rand is a desert world, too dry for much farming and with gravity low enough to be uncomfortable for most human beings. It is, however, the best source of heavy metals in the galactic south. Aside from the managers of the mining companies, nearly all the people here are migrant workers from elsewhere in the Dirt Belt, who have come to spend a season working for the relatively high wages that uranium mining offers, either to send money off-world or to save it up in order to build a better life for themselves.`
		description `	Due to the results of recent terraforming experiments, Rand has become a moderately more habitable place. Fascination with this change in climate has led to Rand becoming a semi-popular tourist destination of the Dirt Belt.`
	planet "Tundra"
		spaceport `The spaceport village consists of several large domes, which keep out the wind and driving snow; ships enter and exit the largest of the domes through a hatch that closes as soon as they have come through. Before the planet was terraformed, enough snow would pile up on top of one of the domes every decade or so that it became a danger of collapsing under its own weight; the locals would simply move out of that dome and build another one higher up on the snowpack, but the changing climate has reduced the amount of snow enough that the locals may never need to build another dome again.`



mission "A wolf, a goat, and a cabbage"
	job
	description "Transport a wolf, a goat, and a cabbage to <destination>. Payment will be 100,000 credits."
	to offer
		"day" == 1
		"month" == 4
	source
		government "Republic" "Free Worlds" "Syndicate" "Neutral"
	destination
		distance 3 5
		government "Republic" "Free Worlds" "Syndicate" "Neutral"
	cargo "wolf" 1
	
	on enter
	on enter
		dialog
			`You hear a strange crunching sound coming from your cargo hold.`
	on enter
		dialog
			`The worrisome munching sound in your ship's hold is followed by a horrific shrieking bleating noise and then an equally horrific silence. Turning on your cargo hold's security camera, you discover that there is nothing left of the goat and the cabbage that you were transporting except a few scraps of cabbage, some bones, and a lot of blood.`
			`	Meanwhile, the wolf is calmly gnawing on what you suspect is the goat's femur, with a rather self-satisfied look in its eyes. Apparently the goat ate the cabbage, and shortly after that the wolf ate the goat.`
	
	on complete
		payment 33000
		dialog
			`The man who collects the wolf from you on the landing pad is furious. "I told the shipping company not to put the goat in the same ship as the wolf or the cabbage," he says, "but I guess they tried to save money by subcontracting it all to the same captain."`
			`	Because you only delivered a third of the cargo safely, he only pays you 33,000 credits.`



mission "Terminus exploration"
	name "Missing drone"
	description "Travel to the <waypoints> system to see if you can find any sign of a probe drone that had been launched by a team of scientists before they were attacked by pirates and forced to flee."
	source
		planet "Memory" "Haze" "Nifel"
	waypoint "Terminus"
	destination "Bounty"
	to offer
		"combat rating" > 20
	on offer
		conversation
			`As you are exploring the marketplace, a man wearing comically thick glasses comes over to talk to you. "Captain <last>?" he asks. You nod. "I hear that you're not averse to taking on risks," he says. "I'm the lead scientist on a project studying a spatial anomaly in an uninhabited system nearby. We had just launched a probe to study the anomaly more closely when a band of pirates arrived and forced us to flee the system. Would you be willing to travel there and see if you can retrieve the drone's data?"`
			choice
				`	"Sure, I would be glad to."`
					goto end
				`	"How strong of a threat is the pirate fleet?"`
				`	"Sorry, I don't have time to help you."`
					decline
			`	"Just a couple of interceptors," he says. "We were in a scoutship, with no real weapons to speak of, and none of us on the ship have any combat experience. So, we felt it was safer to run away than to try to fight, even though we were leaving valuable equipment behind."`
			choice
				`	"That doesn't sound like much of a threat. I'd be glad to help."`
				`	"Sorry, I don't want to help with this."`
					decline
			label end
			`	"Thank you so much!" he says. "All I need you to do is board the drone and download its database. Unless the pirates have already stripped out the computer, of course. The drone is in the Terminus system, a few jumps away from here. We'll be waiting on <destination> for your return."`
				accept
	npc assist
		system "Terminus"
		government "Derelict"
		personality derelict target pacifist mute
		ship "Science Drone" "Beagle"
		dialog `You board the science drone and discover that the pirates have stripped just about everything of value from it: the engines, the sensors, and the fuel cell that powered it. But the computer system is either too deeply integrated into the drone, or too specialized, to be of any value to the pirates. You transfer enough power to the drone's batteries to reactivate it, and are able to retrieve the data that the scientist was looking for. But it's clear that this drone, or what's left of it, is not going anywhere. You'll have to leave it behind.`
	npc
		system "Terminus"
		government "Pirate"
		personality staying
		fleet "Small Southern Pirates" 2
	on visit
		dialog `You've returned to <planet>, but you don't have the drone's data. Go to Terminus and board the science drone to retrieve the data.`
	on complete
		payment 90000
		log `Recovered data from a derelict science drone for a team of scientists who were studying a strange red anomaly in the Terminus system. The lead scientist on the team, Ivan, suggested that it may be a partially collapsed wormhole.`
		conversation
			`The scientist is overjoyed that you were able to retrieve the data from the drone. Almost in tears, he says, "We were worried that all our planning and fundraising had been for nothing. These measurements will help us to understand that spatial anomaly far better than we do right now." He hands you a credit chip worth <payment>. "And by the way, my name is Ivan. I have an office near the spaceport on Valhalla that you can visit if ever you're wanting to help, or just curious."`
			choice
				`	"Can you tell me more about this anomaly you are studying?"`
				`	"I'm glad I was able to help."`
					decline
			`	Ivan says, "It seems to be a partially collapsed wormhole, something that once linked this part of the galaxy to somewhere else. But, we haven't succeeded in sending anything through it. Maybe the wormhole is no longer passable. Or maybe there's some way to make it open more fully. Or maybe only ships that are specially attuned to its energy signature can travel through it. We don't even know if the wormhole is a natural phenomenon or some sort of alien artifact. Honestly, we aren't sure if it's even a wormhole at all. We'll need to study the data you've recovered to understand it further."`
			choice
				`	"A wormhole? Those actually exist?"`
				`	"What makes you think it's a wormhole? Have you found anomalies similar to this before?"`
					goto similar
			`	"Well of course. The existence of wormholes has been proven for some time now. The Deep managed to create wormholes on the atomic scale before the Republic was even founded." He lowers his voice. "But I suspect that you're asking about wormholes large enough for a ship to pass through."`
			label similar
			`	Ivan looks around the spaceport, as if checking to see if he's being watched. He then looks back to you and motions for you to lean in. Whispering, he says, "The Republic doesn't like when people share this information, but there is one stable wormhole just beyond the Republic's borders."`
			branch skip
				not "First Contact: Hai: offered"
			action
				log `Ivan said that although he's not sure if the anomaly is a wormhole or not, it does bear a striking resemblance to the wormhole that leads to the Hai.`
			`	"You mean the wormhole to the Hai?" you ask.`
			`	"Interesting, you know of it," Ivan responds. "The anomaly in Terminus bears a striking resemblance to it in some of our readings, although it is very different in others."`
				goto end
			label skip
			action
				log `Ivan said that although he's not sure if the anomaly is a wormhole or not, there is a wormhole "just beyond the Republic's borders" that the Republic doesn't like people sharing information on.`
			label end
			`	He looks around again and stands up straight. He then raises his voice, almost projecting it for anyone around you to hear. "But of course, the Deep never figured out how to make wormholes big enough for anything useful, otherwise we wouldn't even need hyperdrives," he says with a wink. "Anyway, thank you again for helping me. Hopefully we meet again in the future."`

ship "Science Drone"
	sprite "ship/science drone"
	attributes
		category "Drone"
		hull 200
		mass 30
		drag 2
		"heat dissipation" 1
	explode "tiny explosion" 5
	explode "small explosion" 2



mission "Lost Boy 1"
	minor
	name `Rescue Tod`
	description `Travel to <destination> in search for Tod, the son of a single mother from <origin>.`
	source "Moonshake"
	destination "Deadman's Cove"
	to offer
		"combat rating" > 100
	
	on offer
		conversation
			`Wandering around the spaceport to see what it has to offer, you make your way into one of the dimly lit restaurants to avoid the crowded streets and metallic-tasting air outside. The restaurant is mostly empty. One of its only inhabitants is a dirty-looking woman crying with her head down in one of the booths.`
			choice
				`	(Approach the woman and ask why she is crying.)`
				`	(Ignore her and leave the restaurant.)`
					goto leave
			
			`	As you walk close to the woman, she raises her head from her arms and brushes her hair out of her face to look at you. Tears run down her cheeks and her nose is running. "Wh-wh-what do you w-want?" she asks in a quiet voice, trying to speak through sobs.`
			choice
				`	"Can I help you?"`
				`	"Why are you crying?"`
			
			`	You ask the woman if she needs help. She wipes away the tears with the sleeve of her shirt and tells you that she is looking for her son, Tod. "I sent him away to a mining job on Placer because I don't have the money to support him myself, but on the way the ship he was on was attacked and boarded by pirates." She begins to sob again. "I d-don't know if he's d-dead or a slave. I tried t-talking to someone from the Syndicate, but they said that saving him wouldn't be w-worth it.`
			`	"W-would you be able to help? Please do if you c-can."`
			choice
				`	"Alright, I'll help you. Where should I look for him?"`
					goto accept
				`	"Sorry, I'm not going to risk my life for someone I don't know."`
			
			`	The woman begins crying even louder than she was before. A waiter walks up to you and suggests that you leave before making the situation worse, and one of the few customers in the restaurant gives you a dirty look for making his meal experience even worse.`
			
			label leave
			`	You wait for the streets to become less crowded before leaving the restaurant. As you look back through the windows of the restaurant, you catch a glimpse of the woman still crying in the booth before the crowd blocks your line of sight and you continue walking.`
				decline

			label accept
			`	"Thank you s-so much! The closest pirate planet to here is <destination>. If he's still alive then I'm sure he would be there. I can feel it." The woman gives you a description of Tod Copper so that you may find him and thanks you again for agreeing to help her. She asks that if you find him to bring him to a location in the <origin> spaceport where she will be waiting.`
				accept



mission "Lost Boy 2"
	landing
	name `Rescue Tod`
	description `Locate the <npc> and board it to rescue Tod, then bring him to <destination> so that he may reunite with his mother.`
	source "Deadman's Cove"
	destination "Moonshake"
	to offer
		has "Lost Boy 1: done"
	
	on offer
		conversation
			`The air in the <origin> spaceport smells of tobacco and tastes of the salt from the world's vast oceans. You receive sideways looks from rough-looking pirates, but none make a move to cause any trouble. As lawless as pirates can be, they still adhere to a form of honor code when in a planet's main spaceport. At least generally.`
			`	You ask a bartender for directions to the local slave traders, as that is the likely place that Tod would be if he was taken here. He points you to a slave trader by the name of Cygnet Brig who "runs the slave trade 'round these parts."`
			`	Cygnet owns a large warehouse building located on the edge of the spaceport island where he keeps all his slaves packed together in groups of three in small holding cells. Some slaves are rattling the bars on their cell or screaming in protest, but many have seemed to accept their fate. Cygnet, a tall, thin, mustachioed man, notices you gazing at the cells. "Can't keep 'em too packed together, oth'wise they's get each otha sick," he remarks in a thick accent of unknown origin to you. "What can I get ya?"`
			choice
				`	"I'm here to buy a slave."`
					goto description
				`	"Do you have a boy by the name of Tod Copper?"`
			
			`	Cygnet strokes his mustache. "Tod Copper. Tod Copper. Tell you what, that name doesn' ring a bell. Heck, I don' even keep track of names 'less I get someone impor'ant. If ya lookin' for someone in particular to buy, can I get a description?"`
			
			label description
			`	You provide Cygnet with the description of Tod that his mother gave you, then explain to him that Tod would have been taken from a ship bound for Placer.`
			`	"Oh yeah, that bugger! That little rebel was causin' me trouble so I sold him off soon as I could. If ya looking for him, then you're gonna need to look for a ship by the name of <npc>. They bought your boy Tod 'bout four days ago. Might be hangin' around a system nearby."`
			`	You thank Cygnet, who has been surprisingly polite for a slave trader, for the information. "If ya ever need a slave, just come talk to me," he remarks as you walk back to your ship. "I've got the cheapest slaves this side of Sol."`
				accept
	on visit
		dialog `You've landed on <planet>, but you haven't yet found Tod. Keep looking for the <npc> and then board the ship; it can't be far from Deadman's Cove.`
	
	npc board
		personality staying nemesis target plunders
		government "Bounty"
		system
			distance 2 4
		ship "Vanguard (Particle)" "Lord Ligonier"
		conversation
			`When you breach the ship's hull, you find the crew of the <npc> more concerned with containing the fires caused by your weapons than with you walking onto their ship. Almost every one of the crew members is a teenager. One looks at you and the pistol in your hand with mortal fear in his eyes.`
			`	Through the smoke and steam, you see a boy running toward you who fits the description of Tod Copper.`
			choice
				`	"Get on my ship!"`
					goto ship
				`	"Are you Tod?"`
			
			`	"Yeah! Are you here to save me?"`
			`	"Get on my ship!" you yell, motioning for him to come toward you.`
			
			label ship
			`	The boy runs past you and into your ship. Following closely behind Tod is a large bearded man holding a laser rifle in one hand and a fragmentation grenade in the other.`
			`	"That's my crew member, you no-good piece of sh--"`
			`	Before the captain is able to finish his sentence, pipes in the wall next to him explode, blasting hot steam all over the right side of his body, causing him to begin rolling on the floor in horrible screeches of pain. Not wanting to stay connected to the ship any longer than you need to be, you run back into your ship and fly away.`
				launch



mission "Lost Boy 3"
	landing
	name `Bring Tod to <planet>`
	description `Now that Tod's mother knows he is safe, bring him to <destination> so that he may start his mining job to support him and his mother.`
	source "Moonshake"
	destination "Placer"
	passengers 1
	blocked "This mission requires that you have at least one free bunk. Return once you have the space."
	to offer
		has "Lost Boy 2: done"
	
	on offer
		conversation
			`Tod's mother almost tears up at the sight of him as you approach. "Oh, my baby boy is alive!" she exclaims, running up and hugging Tod as his face reddens with embarrassment. "Are you hurt? Are you okay? Do you think you'll be fine?" Tod's mother asks, kissing his cheeks between each question.`
			`	"I'm fine, Mom," Tod says in an annoyed tone of voice. Some things never change.`
			`	The mother gives you a handful of credit chips. At a glance, you guess that they couldn't be worth more than 1,000 credits. "I know it isn't much for the work you've done, Captain, but it's all I have to give you in return."`
			choice
				`	"Don't worry about it."`
				`	"I'm sorry but I can't take this from you."`
					goto reject
			
			action
				payment 952
			`	"This is just so wonderful. There aren't many people around here who would do such a thing for such little pay."`
				goto end
			
			label reject
			`	You hand the credits back to the mother as she begins to tear up again. "Thank you so much, Captain."`
			
			label end
			`	"Hold on," Tod chimes in. "I still need to get to <planet>."`
			`	"Of course!" his mother yells out. "Captain, would you please make sure that Tod has a safe passage to <destination>?"`
			`	"And make sure I don't become a slave this time," Tod quips jokingly.`
			choice
				`	"Okay, I'll take Tod to <planet>."`
					accept
				`	"Sorry, I'm not headed in that direction."`
					decline
	
	npc
		government "Pirate"
		personality staying plunders disables
		system "Al Dhanab"
		ship "Falcon (Heavy)" "Cygnet's Slaver"
	
	on visit
		dialog `You land on <planet>, but remember that Tod is in one of your escorts that has yet to enter the system. Better depart and wait for it to arrive.`
	on complete
		dialog `You wish Tod the best of luck on <planet>. "Thank you, Captain. Hopefully I can repay you one day. As cliche as it sounds, I owe you my life."`



mission "Paradise Fortune 1"
	minor
	name `Flee to <planet>`
	description `Flee from <origin> to <destination> with the girl you let on to your ship.`
	source
		planet "Follower" "Mainsail"
	destination
		attributes spaceport
		distance 1 1
	passengers 1
	to offer
		has "main plot completed"
		random < 50
	
	on offer
		conversation
			`As with all Paradise Worlds, the air is just the right temperature when you step out of your ship, and a light breeze rustles the leaves of the trees planted around the spaceport. While taking a moment to breathe in the fresh air, you hear yelling coming from the entrance to the <origin> shipyard. Looking over, you spot a young girl with a backpack running from two spaceport security guards. "Get back here!" they yell at the girl, chasing her with no success.`
			`	"Someone help me!" the girl shrieks out. As she runs, a credit chip falls out of her backpack. `
			choice
				`	(Let her onto my ship.)`
					goto continue
				`	(Ignore the scene.)`
			
			`	The girl looks you in the eyes as she approaches, expecting help that will never come. Air rushes past you as she and the security guards run by. After a few meters, the security guards catch up to the girl, tackling her to the ground and detaining her as they remove her backpack full of credit chips.`
				decline
			
			label continue
			`	You open the hatch to your ship and yell "Get on!" as the girl approaches. "Thank you, Captain," she says while getting closer, to much protest from the approaching security guards.`
			`	As she enters your ship, she grabs your arm and pulls you in with her before closing the hatch. "Launch and go to <destination>, now! I'll explain when we get there."`
				launch
	on visit
		dialog `You land on <planet>, but realize that the girl is in one of your escorts that hasn't entered the system yet. Better depart and wait for it to arrive.`



mission "Paradise Fortune 2"
	landing
	name `Escaping Paradise`
	description `Escape the Paradise Worlds and travel to <destination> where Diana Howl will give over part of her family's fortune to the local government of <planet>.`
	destination
		attributes "dirt belt"
		government Republic
	passengers 1
	to offer
		has "Paradise Fortune 1: done"
	
	on offer
		conversation
			`"You need to explain what is going on here," you say just after setting your ship down.`
			`	"Alright, alright, I'll explain." You notice that the girl has a strange mix between a posh Paradise World accent and a Dirt Belt or possibly even Rim accent. "My name is Diana Howl. My father is the CEO of a large marketing firm. And this," Diana opens her backpack, revealing its full contents of thousands of credit chips, "this is part of my family fortune, about half a billion credits of it. Don't worry, my father should be able to make this back in a few months' time."`
			choice
				`	"Why have you stolen all this?"`
					goto story
				`	"I'm calling the spaceport authorities."`
			
			`	"No, wait! Let me explain!" Diana protests.`
			
			label story
			`	"All my life I've been fascinated with the world outside my little bubble of the Paradise Planets. My father met my mother on Heartland in the Cor Caroli system while he was on a business trip, so my mother would often take me on trips to the Dirt Belt. The last time I went was before the war though; my mother didn't want me anywhere near the 'Free Loafers,' as she called them. Back then life in the Dirt Belt didn't seem anywhere near comparable to life in the Paradise Worlds, and I can only imagine how much worse it might be after being so close to a war, so I decided that I needed to do something to help.`
			`	"Now, can you take me to <destination>? I wish to hand this over to the government there to help them. It may not seem like much in the grand scheme of how many credits go into running a planet, but it should be a huge boost to their economy."`
			choice
				`	"Alright, I'll help you."`
					goto accept
				`	"What makes you think they won't hand it over to your father?"`
				`	"This is a crime. I don't want to get in trouble helping you."`
					goto decline
			
			`	Diana pauses. "I hadn't thought of that," she says in a downtrodden tone, "but I at least have to try! Please just bring me to <planet>. Please!" Diana looks up at you with puppy dog eyes, quivering her lip with the backpack of credit chips held against her chest.`
			choice
				`	"Alright, I'll bring you to <planet>."`
				`	"Sorry, but I'm not putting myself on the line for this."`
					goto decline
			
			label accept
			`	"Excellent!" Diana yells out. She drops the bag of credits on the floor and gives you a hug. "We'll have to leave immediately, for I fear that the spaceport authorities here might be searching for us."`
				launch
			
			label decline
			`	You call the spaceport authorities and tell them that Diana Howl is on your ship. Moments later when they arrive, they take Diana kicking and screaming off of your ship. She yells harsh profanities at you as she is taken away, one among them being "Syndicate lover." As a reward for "catching" Diana, the spaceport authorities transfer 150,000 credits to your account.`
				decline
			
	on decline
		payment 150000
		log "People" "Diana Howl" `A teenager who stole half a billion credits from her family's wealth, you turned her in to the authorities for a meagre reward.`
	on visit
		dialog `You land on <planet>, but realize that Diana is in one of your escorts that hasn't entered the system yet. Better depart and wait for it to arrive.`



mission "Paradise Fortune 3"
	landing
	name `Last Hope`
	description `Escape from the Navy and travel to <destination> where Diana Howl hopes that the Free Worlds will help her.`
	destination "Bourne"
	passengers 1
	to offer
		has "Paradise Fortune 2: done"
	
	on offer
		conversation
			`Diana is eager to get going as soon as you land. "This is going to be great! I'm going to do so much good with this! I can't wait to see the look on their faces when I open up my backpack in front of them!" Diana says rapidly as she bounces up and down with the backpack of credit chips on her back.`
			`	As you gather a few credits to bring with you in case you see something you want to buy, Diana bounces off the ship. Suddenly, her crazed rambling stops. Diana comes running back onto the ship yelling "We need to go! Fly to <destination>! The Free Worlds should protect me!"`
			choice
				`	"What is it? What's happening?"`
				`	(Launch immediately.)`
					launch
			
			`	"Look outside," Diana says with a ghastly look on her face. You check your ship's external cameras, and roaming around your ship is a group of men in Navy uniforms. One of them raises a megaphone to his mouth.`
			`	"Hand over the girl and her credits and we can all walk away from this peacefully, Captain."`
			choice
				`	"Why do you need her?"`
				`	"Over my dead body!"`
					goto launch
				`	"Alright, I'll bring her out."`
					goto agree
			
			`	"In case you haven't noticed, Captain, that girl is in possession of over half a billion stolen credits. She's a criminal, and helping her makes you a criminal too. Given your status, Captain <last>, I'd appreciate it if you didn't make me the officer that put <first> <last> behind bars."`
			choice
				`	"I'm sorry officer, but I can't help you."`
					goto launch
				`	"Okay, I'll hand her over."`
			
			label agree
			`	Diana looks to you in shock. "You wouldn't!" she screeches. "You can't! Fly me to <planet> right now!"`
			choice
				`	"I'm not going to become a criminal to fulfill your crazy dream."`
				`	"Okay, we'll fly to <planet>."`
					goto launch
			
			`	You allow the Navy officer and his troops onto your ship, where they apprehend Diana and her stolen credits. They take her kicking and screaming off of your ship. She yells harsh profanities at you as she is taken away, one among them being "Syndicate lover."`
			`	"Thank you for not causing any more trouble, Captain," the officer says to you. He then hands you 500,000 credits for "playing nice" and leaves.`
				decline
			
			label launch
			`	You activate your repulsor engines, sending the Navy troops recoiling away from your ship. As you ascend into space, your computers detect multiple ships targeting you.`
				launch
			
	on accept
		"stored reputation: Republic" = "reputation: Republic"
		"reputation: Republic" <?= -10
	
	on decline
		payment 500000
		log "People" "Diana Howl" `A teenager who stole half a billion credits from her family's wealth, you turned her in to the authorities for a moderate reward.`
	
	on visit
		dialog `You land on <planet>, but realize that Diana is in one of your escorts that hasn't entered the system yet. Better depart and wait for it to arrive.`
	
	npc evade
		government "Republic"
		personality heroic
		fleet "Large Republic"



mission "Paradise Fortune 4"
	landing
	name `Exchange of Goods`
	description `Travel to <destination> and hand the backpack of credits and Diana Howl's note over to the Navy.`
	source "Bourne"
	destination "New Boston"
	to offer
		has "Paradise Fortune 3: done"
	
	on offer
		conversation
			`While in flight, Diana tells you the stories that she heard of the war. In the Paradise Planets region, they were told that declaring independence and bombing Geminus and Martini was the Free Worlds' first step in overthrowing the Republic.`
			`	"We should talk to Alondo," Diana says. "He'll be able to handle this situation."`
			
			branch epilogue
				has "FW Epilogue: Alondo: offered"
			`	As you're coming in for a landing on Bourne, you receive a message from Alondo. "<first>!" he says. "I just heard that you were in system. Want to meet up for a drink and talk about old times?"`
			choice
				`	"I'd be glad to any other time, but I need your help at the moment."`
					goto conversation
			
			label epilogue
			`	As you're coming in for a landing, you contact Alondo, who is luckily on Bourne. "What have you gotten yourself into?" he responds after you mention that you need his help.`
			choice
				`	"I'll explain the situation when we meet."`
			
			label conversation
			`	You meet with Alondo at his office in the Free Worlds Senate building. After he and Diana exchange greetings, you explain the situation to him.`
			`	"You what?" Alondo responds. "You have to turn her in. The war may be over, Captain, but there is still tension between the Republic and Free Worlds that we cannot have a situation like this exacerbating."`
			`	"You can't do that!" Diana yells in protest. "I thought the Free Worlds was supposed to be all about going against the Republic, but you're just going to give in?"`
			`	"Look here, kid," Alondo says in a stern tone. "The Free Worlds was never about being against the Republic, it was only ever about being against Parliament. There's a big difference there. What you've done is a crime, even to the Free Worlds. We are not about to gain a reputation of harboring criminals of the Republic."`
			`	Diana, instead of protesting further, puts her head down. "I'll be in your ship, Captain," she says. Diana storms off, making an effort to create as much noise as possible with the stomps of her feet.`
			`	"Spoiled kid," Alondo says quietly. "Attitudes like that are why I joined the Southern Defense Pact. Anyway Captain, I suggest you hand her over to the Navy immediately. I'll contact the Republic if you need me to."`
			choice
				`	"Alright, I'll hand her over."`
				`	"Sorry, Alondo, but I agree with her cause."`
					goto agree
			
			apply
				set "navy contacted"
			`	Alondo breathes a sigh of relief. "You should probably go check on her. I'll message you where the Navy wants to pick her up."`
				goto end
			
			label agree
			`	"I understand. Please, just don't drag the Free Worlds into this."`
			
			label end
			`	You say goodbye to Alondo and return to your ship. When you arrive and look around, Diana is notably absent. In your pilot's seat she has left her backpack and a written note. The paper has noticeable tear stains in one of the corners.`
			``
			`Dear <first> <last>,`
			`	I don't care about the credits anymore, but I can't go back to my family. I'll be too much of a disgrace, and I can't even imagine looking my parents in the eyes after what I've done. I've left the credits with you. You can do with them as you wish.`
			`	I've taken this chance to escape from my old life. I want to become my own person in the world, and I want to do it on my own. Please don't come looking for me, because wherever I am I'll be happier than when I was with my parents. I've failed myself today, but I'm still going to strive for the betterment of the less fortunate. Thank you for trying to make my dreams come true, even if you couldn't succeed.`
			`	Sincerely,`
			`				Diana W. Howl`
			``
			`	You stare down at the backpack, stuffed full with over half a billion credits.`
			choice
				`	(Hand the credits over to the Navy.)`
				`	(Steal the credits.)`
					goto steal
			
			branch navy
				has "navy contacted"
			`	You fold the note and slip it into the backpack so that you can show it to the Navy to explain why Diana is not with you. You contact the Navy's crime report hotline and tell them that you have the stolen credits. A few minutes later, they respond telling you that a fleet is waiting on <destination> to retrieve the credits.`
				accept
			
			label navy
			apply
				clear "navy contacted"
			`	You fold the note and slip it into the backpack so that you can show it to the Navy to explain why Diana is not with you. Alondo sends you a message, telling you that the Navy says they are waiting on <destination> for the credits.`
				accept
			
			label steal
			`	You rip the note apart and begin counting the credits. In total, the backpack contains a whopping 525,894,400 credits. Over half a billion credits richer, you sit down and wonder what you will spend it on.`
				decline
	
	on accept
		"reputation: Republic" >?= "stored reputation: Republic"
	on decline
		payment 525894400
		"reputation: Republic" <?= -1000
		log "People" "Diana Howl" `A teenager who stole half a billion credits from her family's wealth, she decided to start a new life outside the Paradise Planets while you decided to pocket the substantial fortune she left behind to avoid being hunted down.`
	on complete
		payment 1000000
		conversation
			`You spot a fleet of docked Navy ships as you come in for a landing. A small squad of troops gather around your ship after you land. You are greeted by a Navy officer upon exiting your ship and explain to him where Diana is, showing him the note she wrote.`
			`	"That is unfortunate," he responds with a troubled look on his face. "We'll contact the Howl family about this." Before letting you go, the officer hands you <payment>. "This is the reward that Mr. Howl put out for the return of his credits. Thank you for doing the right thing, Captain."`
		log "People" "Diana Howl" `A teenager who stole half a billion credits from her family's wealth, she decided to start a new life outside the Paradise Planets while you dutifully turned in the credits to the authorities to keep the peace. You received a substantial reward for your integrity.`



mission "Northern Blockade"
	minor
	name `Mebsuta Disaster`
	description `<destination> is under attack by pirates. Assist the Republic by delivering <commodity> to the planet as soon as possible.`
	source
		near "Mebsuta" 2 4
	destination "Featherweight"
	cargo "relief supplies" 178
	to offer
		random < 20
		"combat rating" > 200
		"reputation: Republic" >= 0
	
	on offer
		conversation
			`You are approached by a Navy officer. "Are you Captain <last>?" You nod. "Would you be able to assist us? A sizable gang of pirates has occupied <system> and raided the spaceport. A Navy fleet is on its way to eliminate the pirates, but reports from the planet indicate that the spaceport of <planet> is in dire need of supplies. Any building above three stories was badly damaged and everything in the warehouses was either stolen or destroyed. We need a ship to bring <cargo> to them as soon as possible, but there are no available Navy ships capable of doing the job. Would you deliver the supplies for us, Captain?"`
			choice
				`	"I'd be glad to help, Officer."`
					accept
				`	"Sorry, but I'm not traveling in that direction."`
					decline
	
	npc
		government "Pirate"
		personality staying harvests plunders
		system destination
		fleet "Large Northern Pirates" 3
	npc
		government "Republic"
		personality staying heroic
		system destination
		fleet "Large Republic"
		fleet "Small Republic" 2
	npc
		government "Pirate"
		personality nemesis staying harvests plunders
		system "Mirzam"
		fleet "Large Northern Pirates"
		fleet "Small Northern Pirates" 3
	
	on visit
		dialog phrase "generic cargo on visit"
	on complete
		payment
		payment 7500
		dialog `As the last crate of supplies is loaded off of your ship, the Navy ships defending the system land. The local authorities thank you for helping, and you are paid <payment>.`



mission "Southern Blockade"
	minor
	name `Spaceport Defenses`
	description `<stopovers> are under attack and in need of spaceport defenses. Drop off your cargo on these three planets and return to <destination> for payment.`
	source
		near "Pherkad" 2 4
		government "Free Worlds"
	stopover "Cornucopia"
	stopover "Solace"
	stopover "Winter"
	cargo "spaceport turrets" 75
	to offer
		random < 20
		"combat rating" > 150
		not "event: Thule becomes independent"
		"reputation: Free Worlds" >= 0
	
	on offer
		conversation
			`A captain in a Free Worlds uniform enters the spaceport and turns on a megaphone. "Attention! The Free Worlds are in need of volunteers able to carry <cargo> to <stopovers> for fortifying the spaceports nearest to the pirate system of Men. Free Worlds ships are currently preoccupied with fighting off a pirate incursion into those systems, and we are unable to spare enough ships for the job. Our hope is that these defenses will deter any future incursions. Payment will be <payment> for the first captain who accepts." The spaceport falls quiet as captains contemplate this offer.`
			choice
				`	(Volunteer.)`
				`	(Ignore.)`
					decline
			
			`	The Free Worlds captain thanks you for offering your help. Spaceport workers load the turrets onto your ship, and the captain tells you to return to <origin> once you have dropped off the turrets for payment.`
				accept
	
	npc
		government "Pirate"
		personality staying harvests plunders
		system "Kappa Centauri"
		fleet "Large Southern Pirates"
	npc
		government "Pirate"
		personality nemesis staying harvests plunders
		system "Kappa Centauri"
		fleet "Large Southern Pirates"
	npc
		government "Pirate"
		personality staying harvests plunders
		system "Yed Prior"
		fleet "Large Southern Pirates"
		fleet "Small Southern Pirates" 2
	npc
		government "Pirate"
		personality nemesis staying harvests plunders
		system "Yed Prior"
		fleet "Large Southern Pirates"
	npc
		government "Pirate"
		personality staying harvests plunders
		system "Pherkad"
		fleet "Small Southern Pirates" 3
	npc
		government "Free Worlds"
		personality staying heroic
		system "Kappa Centauri"
		fleet "Large Free Worlds"
	npc
		government "Free Worlds"
		personality staying heroic
		system "Yed Prior"
		fleet "Large Free Worlds"
	npc
		government "Free Worlds"
		personality staying heroic
		system "Pherkad"
		fleet "Large Free Worlds"
	on stopover
		dialog `The last of the defenses are quickly unloaded from your ship, put into place, and activated. A pirate ship attacking the system attempts to follow you down to the surface, but the fire coming from the newly installed spaceport turrets forces the pirate to turn away and flee for orbit. Time to return to <destination>.`
	on visit
		dialog phrase "generic cargo on visit"
	on complete
		payment
		payment 5000
		log `Installed spaceport defense turrets on three frontier worlds. The Free Worlds hopes that this will reduce the piracy in the region.`
		dialog `The Free Worlds captain thanks you for helping to fortify the frontier worlds, and pays you <payment>.`



mission "Core Blockade"
	minor
	name `Bad Harvest`
	description `The pirate world of <destination> is experiencing a famine. Warlords of the planet have threatened the Syndicate into giving them food. Deliver <cargo> to the world for <payment>.`
	source
		near "Almach" 2 4
	destination "Deadman's Cove"
	clearance
	cargo "food" 287
	to offer
		random < 20
		"combat rating" > 400
	
	on offer
		conversation
			`In the <origin> spaceport, you are approached by a Syndicate employee. By the looks of his uniform, he works for Syndicated Security. "Hello, Captain. You're a competent pilot, correct?" You nod your head. "Excellent. The Syndicate needs <cargo> transported to <destination>. The pirate world has seen a particularly bad harvest this past season, so much of the population is without sufficient food. Pirate warlords have threatened to begin raiding our freighters and frontier worlds if we don't provide them with food. It's cheaper to do what they want, so we've agreed to the deal, but we don't want to risk any of our own ships being destroyed. The Syndicate will pay you <payment> should you accept and complete this job."`
			choice
				`	"Alright, I'll get my ship ready."`
					accept
				`	"Sorry, but I have better things to be doing."`
					decline
	
	npc
		government "Pirate"
		personality nemesis staying harvests plunders
		system destination
		fleet "Large Core Pirates" 2
	npc
		government "Pirate"
		personality nemesis staying harvests plunders
		system "Schedar"
		fleet "Large Core Pirates"
		fleet "Small Core Pirates" 3
	
	on visit
		dialog phrase "generic cargo on visit"
	on complete
		payment
		payment 10000
		dialog `Multiple bands of pirates, each run by a different warlord, are waiting in the spaceport when you land. They take the food from your cargo hold like animals, leaving quite the mess behind. When you return to your ship, you find that the Syndicate has deposited <payment> into your account.`



mission "Pirate Blockade"
	minor
	name `Escape to Freedom`
	description `Bring <bunks> escaped slaves to freedom on <destination>, far away from their pirate oppressor. The woman on <origin> promised that a person on <planet> would give you <payment>.`
	source "Buccaneer Bay"
	destination "Hippocrates"
	passengers 19
	to offer
		"combat rating" > 500
	
	on offer
		conversation
			`It is dusk at the <origin> spaceport, and the setting sun casts long shadows across the spaceport deck. You take notice of a slim cloaked figure walking only a few meters behind you who seems to be keeping pace.`
			choice
				`	(Confront them.)`
					goto confront
				`	(Stop walking and see if they stop as well.)`
			
			`	You stop by the entrance to a store that claims to have "the best Polecats!" and lean against the building, trying not to draw attention to yourself. The figure keeps walking at the same pace, and as they pass you, a soft voice says, "Follow me," from under the cloak. The figure bolts off into a dark alleyway next to the building.`
				goto choice
			
			label confront
			`	You turn around and stare right at the figure, who stops within a foot of you. The shadows cast by the sun make it impossible for you to make out their face under the cloak. "Follow me," a soft voice says from under the cloak, before the figure bolts off into a dark alleyway next to the building.`
			
			label choice
			choice
				`	(Follow the figure.)`
				`	(Return to my ship.)`
					decline
			
			`	You step into the alleyway and find the figure standing under a lamp. The figure removes their cloak, revealing the face of a woman with short dark hair and a distinct, jagged scar across her right cheek. She begins whispering to you. "You're not from this world. I can tell. You're too clean and unscarred. Could you help me?"`
			choice
				`	"What do you want?"`
					goto need
				`	"Why would I help a pirate?"`
			
			`	The woman chuckles. "Not everyone who lives on a pirate world is a pirate, you know. Maybe you need to learn how not to stereotype. Regardless..." She trails off.`
			
			label need
			`	"It isn't what I want, it's what I need," she whispers, putting heavy emphasis on the word "need."`
			`	"You undoubtedly know about the horrendous slave trade that still exists on pirate worlds today. A slave trade that the Republic doesn't care to abolish, leaving innocent people to waste away like rats in a cage, working for their lives. As if the politicians of the Republic aren't vermin themselves..." Her face twists into a hate-filled scorn as she speaks of the Republic. It then returns to normal as she continues. "I'm part of a group of people who have decided to take matters into our own hands. We're mostly people who grew up on pirate worlds, but some of us were born elsewhere.`
			`	"I assassinated a pirate warlord a couple of days ago, and I have been sheltering his slaves ever since. What I need from you is to transport the <bunks> people in my care to <destination>. Another member of my group should be there to pay you <payment> and take the people somewhere far away from here." She cocks her head to the right. "Will you fight for justice and transport these people, Captain?" The look in her eyes suggests that she won't take no for an answer.`
			choice
				`	"Anything for the freedom of the innocent."`
				`	"Sorry, but I'm not going to risk my life for your cause."`
					goto decline
			
			`	"Good choice, Captain. We'll wait till the sun has fully set, then I will bring the people to your ship. I'll be traveling in my own ship and launch ahead of you, which should hopefully distract the pirates looking for their warlord's assassin and give you enough room to escape. Wait for me after you land on <planet>."`
				accept
			
			label decline
			apply
				set "denied freeing slaves"
			`	"Poor choice, Captain." The woman pulls a knife from under her cloak and tilts it to blind you with the glare of the lamp above her. You stumble backward in anticipation of an attack, but the woman does not move. "I'll remember this, Captain," she hisses at you. The woman puts her cloak back up and sprints down the alleyway into darkness.`
				decline
	
	npc
		government "Pirate"
		personality nemesis staying harvests plunders
		system destination
		fleet "Large Core Pirates"
	npc
		government "Pirate"
		personality nemesis staying harvests plunders
		system "Persian"
		fleet "Small Core Pirates" 3
	npc
		government "Pirate"
		personality nemesis staying harvests plunders
		fleet "Large Core Pirates"
	
	on visit
		dialog `You land on <planet> and begin looking around for the man you are supposed to meet, but then you realize that not all of the escaped slaves are here. Better depart and wait for your escorts holding the rest to arrive.`
	on complete
		payment
		payment 1000
		log `Helped members of a group fighting to end slavery on pirate worlds. Safely rescued 19 slaves from Buccaneer Bay and left them with a man who said that they will be brought somewhere safer, but the woman of the group seems to have not made it out.`
		conversation
			`Just as was promised, a man approaches you in the spaceport and tells you that he is part of the same group as the woman. Interestingly, the man has a similar scar as the woman on his left cheek. "I'll make sure these people find a safe home somewhere far away from here," he says to you. After greeting each of your former passengers, he thanks you and pays you <payment>.`
			`	You and the man, who does not give his name to you in order to "keep us both safe," wait for the woman to arrive in her own ship. Hours pass, but there is no sign of her. The man tries to contact her, but he is unable to reach her. "You can leave now," the man says to you. "I don't think she'll be coming."`



mission "Capture Smuggler"
	name "Capture rogue smuggler"
	minor
	description `A smuggler absconded with his illegal cargo near <system>. The unknown person he stole it from wants it back. Recover the cargo from the <npc> and return both it and the smuggler to <origin> for <payment>.`
	to offer
		random < 15
		"combat rating" > 2000
		"reputation: Pirate" > 10
	passengers 1
	source
		government "Pirate"
	on offer
		require "Brig"
		conversation
			`As you step into a dive bar for a quick drink, the largest man you've ever seen stands up and blocks your path. He's well over two meters tall, and his muscles seem to ripple with barely restrained violence when he moves. "<first> <last>," he says in a thick accent. "My employer hears you do certain jobs, take money, do not ask questions. He hears you are reliable. A man, a smuggler, he steals cargo from my employer. My employer very much wants cargo returned, and this man as well."`
			choice
				`	"I'm sorry, sir, but I'm not taking new jobs today. Please give your employer my most gracious thanks for this kind offer."`
				`	"Of course. I won't say a word."`
					goto accept
				`	"Get out of my way. I don't take jobs from any schlub who bothers me when I need a drink."`
					goto mistake

			`	The man looks down at you with no change in expression. "My employer, he will not be happy. I will tell him, '<first> <last> is not so reliable.' I hope next time, you are reliable." As the man speaks, you notice that his teeth are filed to vicious points. Every patron in the bar stares at you in shock as you sit down for a badly-needed drink.`
				decline

			label accept
			`	The man looks down at you with no change in expression. "This is good. To be reliable, it is a great thing on <origin>." As the man speaks, you notice that his teeth are filed to vicious points. He holds out a round, flat object about the size of your palm. It has a recessed button in the center of one side. "This is gift for this smuggler. Press button, it becomes surprise. Make sure surprise is not on you." He hands you the object and a data chip containing details of the job. As the man leaves, you see every patron in the bar staring warily at his back.`
				accept

			label mistake
			`	The man looks down at you with no change in expression. "This is great shame. I will tell my employer, '<first> <last> was not so reliable. I had to make example.'" The man grabs your neck with one monstrous hand. The last thing you see as your vision fades to black is a mouth full of pointed teeth.`
				die
	npc board
		conversation
			`The smuggler and his crew are ready and waiting when you board. You pull out the "gift" and press the button, then quickly toss it down the hallway. For a moment, you meet the smuggler's eyes. They widen with terror when he sees the "gift." You duck back into cover. A few seconds later, you hear a strangely muted detonation, followed by silence. After a minute, you hazard another peek out of cover. The smuggler and all his men are unconscious on the ground. One crewman has blood dripping from his nose and ears. You tie them all up and stow the smuggler in a locked cabin on your ship.`
			`	Once they're secured, you sweep the ship. Ultimately you find the stolen cargo in the captain's cabin, hidden behind a false panel. The cargo is a nondescript storage container, but upon closer inspection you see that it's code-locked and covered with interference plating.`
				launch
		government "Merchant"
		personality staying uninterested timid target marked
		system
			distance 2 3
		fleet
			names "civilian"
			variant
				"Modified Argosy (Smuggler)"
	on fail
		dialog `You have failed to capture the smuggler and recover the stolen cargo. This will probably not be good for your reputation.`
		"reputation: Pirate" <?= -10
	on visit
		dialog `You land on <origin>, but you don't have the smuggler and the cargo he stole. You should probably be careful not to run into your contact until you do.`
	on complete
		payment 150000
		conversation
			`The huge man drags the unconscious smuggler out of the cargo container with one hand and carries the cargo box with the other. He stops in front of you. "<first> <last>," he says. "My employer, he will be very happy. Your payment, you will receive soon. Is it not good, to be reliable?" The man leaves your ship, letting the smuggler's legs scrape along the ground as he walks. A moment later, you receive <payment> from an anonymous account.`



mission "Inheritance Redirection"
	description "Travel to <destination> to act as heir for the late warlord Limping Pappa."
	minor
	source
		attributes "frontier"
	destination
		distance 7 9
		government "Republic" "Free Worlds" "Syndicate"
	to offer
		credits >= 400000
	on accept
		payment -200000
	on offer
		conversation
			`You are walking near the spaceport and suddenly a computer terminal starts blinking and beeping when you pass it.`
			choice
				`	(Check it out.)`
				`	(Ignore it.)`
					decline
			`When you approach, you are greeted by a voice from the terminal: "Dear Sir or Madam, please respond!"`
			choice
				`	"Hello!"`
				`	(Ignore it and walk away.)`
					decline
			`	"My name is Mr. Smith and I'm contacting you with a highly confidential and urgent proposal. I am, or more accurately was, the financial manager of the recently deceased warlord Limping Pappa. I am looking for a highly trustworthy individual who can help me relocate Mr. Pappa's fortune of 300 million credits."`
			choice
				`	"How did Mr. Pappa acquire his fortune exactly?"`
				`	"What are you proposing?"`
					goto proposal
				`	"This sounds like a credits-stealing scam, I will not fall for this!"`
					decline
			`	"Oh, uh, Mr. Pappa was specialized into tricking rich victims to transfer credits to him.`
			label proposal
			`	"I obviously cannot make myself an heir to Mr. Pappa. So what I propose is to present you as an heir and have the inheritance transferred to you.`
			`	"When you receive the inheritance on <destination>, then you send half of it back to me."`
			choice
				`	"Okay, let's do this."`
				`	"Sounds too good to be true. What's the catch?"`
				`	"Sorry, this sounds too fishy for me."`
					decline
			`	Mr. Smith responds: "There is one small problem with the inheritance tax, it needs to be paid upfront. Can you pay 200,000 credits so that I can get the process going?"`
			choice
				`	"Sure, no problem."`
					goto pay
				`	"Are you trying to trick me?"`
				`	"Sounds too risky, I don't want to pay anything upfront."`
					goto no
			`	"Of course I'm not trying to trick you! Mr. Pappa's victims were all persons that had more credits than common sense. But you look a lot smarter than any of Mr. Pappa's victims.`
			`	"Think of the huge amount of credits you will receive just for acting as heir! Can I count on you to pay the tax and make both of us very wealthy?"`
			choice
				`	"Sure, no problem."`
					goto pay
				`	"Sounds too risky, I don't want to pay anything upfront."`
					goto no
			label pay
			`	The terminal suddenly goes black after you transfer 200,000 credits to the account given by Mr. Smith.`
			`	You wonder if you did the right thing.`
				accept
			label no
			`	The terminal suddenly goes black. Mr. Smith is apparently no longer interested in doing business with you.`
				decline
	on complete
		dialog "There is no inheritance for Mr. Pappa waiting for you at the bank, but there are many other victims that paid some credits while expecting to earn a larger amount of credits in return. Some make a big fuss about it, until the alerted authorities start fining them for attempted inheritance fraud. You leave the bank in silence."
		log "Minor People" "Mr. Smith" `A mysterious individual who asked for 200,000 credits to process a rich inheritance from the deceased warlord Limping Pappa, but was then proven to be a scam.`
	on decline
		log "Minor People" "Mr. Smith" `A mysterious individual who asked for 200,000 credits to process a rich inheritance from the deceased warlord Limping Pappa. You presume he was a scammer and had no part in it.`



mission "Hauler VI cargo prototype 1"
	name "Escort Hauler prototype to formal dinner"
	description "Escort the <npc> to <destination> to deliver sushi for a formal dinner."
	minor
	source
		planet "Deep"
	destination "Skymoot"
	to offer
		"armament deterrence" > 0
	npc accompany
		government "Merchant"
		personality escort timid
		ship "Hauler III" "SB-Labs Testament"
	on offer
		conversation
			`A lady in a formal business suit walks gracefully over to you. "Captain <last>, Captain <last>! It is so nice to meet you here!"`
			choice
				`	"Hello, did we meet before? How do you know my name?"`
				`	"Hello, nice to meet you too."`
					goto "hello too"
				`	"Sorry, I don't have time to talk. I'm really busy."`
					defer
			`	She smiles and replies, "Well, I actually don't know you, but I just read your name on one of the cargo manifests. And my experience is that this greeting works best if you need something from a spaceship captain."`
			label "hello too"
			`	She says, "My name is Veronica Oxygenpocket, and I'm the lead for a team that's designing the new Hauler VI transport ship series at Southbound Shipyards."`
			choice
				`	"'Oxygenpocket' is an uncommon name."`
				`	"And what help do you need from me?"`
					goto "help request"
			`	Veronica responds, "Well, it might sound uncommon to people from a planet with a breathable atmosphere, but it is actually similar to Vanderberg, which means 'from the mountain,' or Langley, which means 'woodland.'`
			`	"Oxygenpockets were as much a feature on my home-planet as mountains and woodlands are on more habitable planets."`
			label "help request"
			`	Veronica pauses for a moment and then continues, "We're testing the VI's cargo refrigeration system using the Testament, a modified Hauler III. This system is one of our biggest achievements. To show how well it works, we plan to throw a formal dinner on <destination> with fresh sushi transported from here. I'm sure everyone at the dinner will be amazed by how well the food has been preserved despite the travel time. I'd like you to escort the ship and its cargo to <planet>."`
			choice
				`	"Isn't it a bit risky to transport food using a refrigeration system that hasn't been tested yet?"`
					goto refrigerate
				`	"Am I also invited for the dinner?"`
					goto invited
				`	"Why do you need me to escort the ship?"`
					goto internal
				`	"Shouldn't you be making the Hauler IV first?"`
				`	"Sure, I'll help you."`
					accept
			`	Veronica softly chuckles. "That would be the obvious choice, wouldn't it be? But this isn't just a case of slapping another cargo pod between the cockpit and engines. We've modified the design to have the optimal amount of cargo pods without compromising the integrity of the vessel, or making it difficult to build in our existing shipyards. And besides, our marketing department has found that captains willing to buy a Hauler IV are just as willing to buy larger Haulers."`
			choice
				`	"Isn't it a bit risky to transport food using a refrigeration system that hasn't been tested yet?"`
				`	"Am I also invited for the dinner?"`
					goto invited
				`	"Why do you need me to escort the ship?"`
					goto internal
			label "refrigerate"
			`	"Risky, why? I don't see what can go wrong. The system is quite well designed. I'm so proud of my team."`
			choice
				`	"Am I also invited for the dinner?"`
				`	"Why do you need me to escort the ship?"`
					goto internal
			label "invited"
			`	"I'm sorry, but you are not invited. This dinner is only for Southbound Shipyards top-level management and representatives of the <planet> government.`
			label "internal"
			`	"Normally we'd look internally to satisfy any escort needs, that's true. But we suspect there is a mole in our organization spying for Syndicated Shipyards. Going externally is safer in this case, and you came recommended when we searched through the list of captains available on short notice. You will be paid well for your time. Will you help us?"`
			choice
				`	"Sure, I'll help you."`
					accept
				`	"Sorry, I don't have time to help you."`
					decline
	on visit
		dialog `You land on <planet>, but the Testament hasn't caught up with you yet. Better take off and wait for it to appear in this system.`
	on complete
		dialog
			`You wait for the Testament to land, but it remains in orbit. There is no response to your hails. Maybe you should take off and investigate.`

mission "Hauler VI cargo prototype 2"
	name "Escort Hauler prototype to <planet>"
	description "Escort the <npc> to <destination> to deliver cooked fish dishes to a streetfood festival."
	source "Skymoot"
	destination "Zug"
	landing
	to offer
		has "Hauler VI cargo prototype 1: done"
	npc accompany
		government "Merchant"
		personality escort timid
		ship "Hauler III" "SB-Labs Testament"
	on enter
		dialog
			`You take off and try to contact Veronica, but you receive an angry message: "Why were you trying to contact me? Does everyone need to know that we're here?"`
			`	She adds, "The cooling failed and the sushi nearly cooked. Let's go to the Southbound Shipyards on <destination> instead, then we can save face by claiming that we were in time for the dinner, but on the wrong planet due to some miscommunication. We might even be able to hide all evidence of the overheating by giving away the sushi as fish dishes on a streetfood festival."`
	on visit
		dialog `You land on <planet>, but the Testament didn't catch up with you yet.`
	on complete
		dialog
			`This time the Testament appears to be landing right behind you, but the ship flies away at full thrust just before touching the landing pad. You receive another message: "The Sushi completely burned. We cannot be seen near the festival or near the shipyard with this burned sushi! Our new destination is the waste processing plant at Longjump."`

mission "Hauler VI cargo prototype 3"
	name "Escort Hauler prototype to waste plant"
	description "Escort the <npc> to <destination> to deliver charred food waste to a waste-processing plant."
	destination "Longjump"
	landing
	to offer
		has "Hauler VI cargo prototype 2: done"
	npc accompany
		government "Merchant"
		personality escort timid
		ship "Hauler III" "SB-Labs Testament"
	on visit
		dialog `You land on <planet>, but the Testament didn't catch up with you yet.`
	on complete
		payment 140000
		dialog
			`The Testament enters the planet's atmosphere at high speed and lands somewhat uncontrolled near a waste processing plant. The cargo hold is glowing red hot and some areas in the cargo hold appear to be on fire.`
			`	Veronica disembarks, walks over to you, and apologizes for the difficult trip. She explains that the cooling systems failed, causing the sushi calamity you experienced during the multiple legs of your journey.`
			`	You are paid <payment> and she asks you not to talk about this escort job to anybody. You leave the docks quickly in order to escape the horrible smell of overheated fish that is coming from Veronica and her ship.`



mission "Antibiotics To South"
	name "Antibiotics shipment to <planet>"
	description `Deliver <cargo> to <destination>. Payment is <payment>. Expect attacks from a pirate ship known as the "Australis."`
	minor
	source
		attributes "medical"
		not attributes "south" "rim"
		near "Sol" 100
	destination
		attributes "south"
	to offer
		"combat rating" > 10
		"armament deterrence" > 2
		random < 5
	cargo "antibiotics" 25 2 .05
	
	on offer
		conversation
			`As you wander around the spaceport, you spot a well-dressed man who seems to be eyeing your ship. When you approach him, he turns to you and asks, "Is this your ship? I'm looking for someone in charge of a heavily armed fleet."`
			choice
				`	"It is. Why?"`
				`	"Sorry, I think you're mistaken."`
					decline
			`	The man begins to explain himself. "I'm arranging a shipment from a pharmaceutical plant here on <origin> to <destination>. Specifically, <cargo>. I'm sure you're aware of the fact that they're in very high demand in the south, so we have a trade deal with that planet. Unfortunately, <commodity> are in even higher demand in pirate territory, so the last two merchants I've sent down there have been attacked by pirate ships. My company won't give the budget for an escort, so anyone I send down there has to be alone. Fortunately, I do have the budget for a high-risk contract, so if you can take one of these shipments to <destination>, I can arrange a payment of <payment>. Does this sound fair so far?"`
			choice
				`	"Sure, but do you know anything about these pirates?"`
				`	"No thanks, that sounds too risky for me."`
					decline
			`	He seems to have anticipated this question, and quickly responds by saying "Oh, it's mostly just opportunistic raiders, much like the ones you've probably already seen a lot of down there. Pretty sure a ship like this one will make those guys hesitant enough. The problem is a modified medium warship called the <npc>. It's faster than a Bounder and persistent beyond any reasonable measure. Which is, of course, why I'm talking to you. There is no way you're going to avoid a fight with it. However, I think your ship is a match for it. So, is this acceptable?"`
			choice
				`	"Of course."`
				`	"No thanks, that sounds like too much of a risk."`
					decline
			`	"Thank you very much, Captain," he says. "I'll take care of everything else from here."`
				accept
	npc
		government "Bounty Hunter"
		personality nemesis heroic disables harvests plunders
			confusion 20
		system
			distance 2 3
		ship "Marauder Manta (Engines)" "Australis"
	
	on visit
		dialog phrase "generic cargo on visit"
	on complete
		payment
		payment 20000
		dialog phrase "generic cargo delivery payment"



mission "Pirate Duel"
	name "Fight at Umbral"
	description `Head as quickly as you can to the Umbral system, where you will duel with a small militia vessel named the Esca. After fighting, go to <destination> to follow up.`
	minor
	deadline 5 1
	source
		near "Tarazed" 1 5
		government "Republic" "Free Worlds"
	waypoint "Umbral"
	destination "Wayfarer"
	
	to offer
		"combat rating" > 20
		"combat rating" < 400
		random < 35
		not "ships: Medium Warship"
		not "ships: Heavy Warship"
		not "ships: Heavy Freighter"
		"ships: Light Warship" + "ships: Light Freighter" + "ships: Transport" + "ships: Interceptor" == 1
	
	on offer
		conversation
			`While you are walking around the spaceport, you accidentally bump into a sturdily-built man. "Oh, I'm sorry," he responds in a gruff voice. When he takes a closer look at you, his expression changes to shock. "Oh! You're Captain <last>!"`
			choice
				`	"How did you know my name?"`
					goto offer
				`	"I don't know who you're talking about."`
			`	The man's expression changes to one of slight disappointment. "Oh. I see." He walks away without another word.`
				decline
			label offer
			`	"I happen to take an interest in young pioneering privateers, and your performance, even in a small vessel like the <ship>, has impressed me greatly. I'll tell you more if you let me take you somewhere."`
			choice
				`	"Sure, I'll follow."`
					goto follow
				`	"Where are you taking me?"`
			`	The man chuckles nervously. "Just to somewhere more private. Don't worry, I won't bite."`
			choice
				`	"Fine, I'll go."`
				`	"I still don't buy this. I'm out."`
					decline
			label follow
			`	You follow the man into a series of winding alleyways, keeping your eyes alert for any danger. After a while, the man stops. "I suppose I can tell you more about myself now. I... am the leader of the local militia, and I believe that, considering your proficiency in piloting smaller craft, you would be a great candidate to join our team. However, there is a test you must pass. I will use one of our smaller ships in our fleet, the Esca, to challenge you to a duel in the system of Umbral. If you manage to disable me, go to our base in Wayfarer, and I'll let you join."`
			choice
				`	"What sort of vessel is the Esca?"`
					goto vessel
				`	"Why did you need to bring me to here? Couldn't you have made this offer in the spaceport?"`
			`	The man hesitates for a moment. "Well, being in the open when admitting that you're the leader of the ragtag that hunts down pirates in a potentially pirate-infested spaceport isn't a good idea. You can't ever be too sure about who's listening.`
				goto end
			label vessel
			`	The man hesitates for a moment. "Oh, just some low-end Southbound Shipyards light warship. Nothing to worry about for a captain like you.`
			label end
			`	"Well, I better be going now. Meet me at Umbral as fast as you can if you want to take up my challenge." The man walks away, leaving you to your own devices.`
			choice
				`	(Ready my ship for the battle with the Esca.)`
					accept
				`	(Ignore the invitation.)`
					decline
	
	on accept
		"reputation: Independent (Killable)" = 10
	
	on enter
		dialog `When you take off, you run a quick scan on all other ships that are taking off. You see no sign of the Esca. Maybe it's already waiting for you at Umbral.`
	on enter "Umbral"
		"reputation: Independent (Killable)" = -1000
		conversation
			`When you enter Umbral, you continue to see no sign of the Esca. Suddenly, an alarm rings out as your sensors detect that a pirate Vanguard has entered the system alongside you. Before you can respond, your ship intercepts a hail, and it opens communication.`
			`	The voice of the alleged captain of the Esca shouts out towards you. "Ho ho ho! Did you really think that I was the leader of the militia? Well, considering that you're here, I suppose you did. And now you'll pay for your mistake! Don't bother trying to call for help either, the militia don't patrol this system!"`
			`	The Vanguard powers up its weapons.`
	
	npc kill
		government "Independent (Killable)"
		personality heroic vindictive unconstrained launching
			confusion 20
		ship "Vanguard (Plasma Slow)" "Anglerfish"
		dialog `The Anglerfish and the "captain of the Esca" have been destroyed. You consider going back to Wayfarer to see if you can grab some sort of reward for your effort.`
	
	on complete
		"reputation: Independent (Killable)" = 10
		payment 250000
		conversation
			`When you land on Wayfarer, you look up bounties and wanted pirate documents, searching for any mention of the Anglerfish and the Esca. Eventually, you find a bounty for the destruction of the Anglerfish.`
			choice
				`	(Take the bounty money.)`
					goto end
				`	(Read more about the bounty.)`
			`	You decide to read more of the bounty documents. It appears that the pirate that you killed was Enrico Snake, a pirate that mainly dealt in cargo smuggling. However, he also had a curious tick of hunting aspiring privateers by luring them to Umbral, where he easily took them out with his superior ship.`
			label end
			`	You head to the local authorities, and show them your combat logs of your fight against the Anglerfish. They pay you <payment> for your effort.`

ship "Vanguard" "Vanguard (Plasma Slow)"
	outfits
		"Plasma Cannon" 7
		"Heavy Anti-Missile Turret"
		"Fusion Reactor"
		Supercapacitor
		"D14-RN Shield Generator"
		"Fuel Pod" 5
		"Small Radar Jammer" 2
		"Interference Plating" 4
		"Cargo Expansion" 3
		"Laser Rifle" 11
		"X3700 Ion Thruster"
		"X3200 Ion Steering"
		"Scram Drive"



mission "Earth Retirement"
	name "Retired Family to Earth"
	description "Transport two seniors to <destination>, where they plan to retire. They can only promise you <payment>."
	minor
	source
		attributes paradise
	destination "Earth"
	to offer
		random < 15
	passengers 2
	
	on offer
		conversation
			`As you wander through the spaceport, you see an elderly man and woman sitting on a bench, talking about something that seems to be causing them some amount of stress.`
			choice
				`	(Ask them what the problem is.)`
				`	(Ignore them.)`
					decline
			`	You inquire as to what's troubling them, and the woman begins telling you her life's story. "We were yard workers here on <origin> for nearly fifty years, but we're both starting to get too old for our jobs. So, we've made the hard decision to retire. We've already chosen a location on the best place we could afford, which... well, happened to be on Earth, so Charles and I are looking for someone to transport us. Oh, where are my manners? I'm Donna. Pleased to meet you."`
			`	Donna was clearly looking for someone besides her husband to talk to, but Charles begins to frown. "I suppose you could put it like that."`
			`	"Is that wrong?" Donna replies anxiously, bracing for the response.`
			`	The man's look of resignation starts to turn to one of anger. "Of course it's wrong. We've spent our whole lives working for these spoiled brats, and what do we get in return? We get dumped on Earth like we're dead weight!"`
			`	"I know you're upset about this," interrupts Donna, "but just getting angry isn't going to change anything!" Charles remains silent for a long time, and then mutters a reluctant apology.`
			`	Donna talks to you again. "I'm sorry about that. As you can tell, we're under a lot of stress right now. I can tell that you're a star captain. Can you help take us to Earth? We don't have a lot of money, but we'll be glad to pay <payment>."`
			choice
				`	"I can handle two passengers."`
				`	"I'm sorry, but I'm not headed to Earth right now."`
					decline
			`	You show Charles and Donna to their bunks, and they both thank you in advance.`
				accept
	
	on visit
		dialog phrase "generic passenger on visit"
	on complete
		conversation
			`Once you land on Earth, Donna and Charles pick up their belongings and start to leave your ship. Before he leaves, Charles stops and takes out a large clump of credit chips. "Here you go," he mutters. "I hope your life goes better than ours has."`
			choice
				`	"Thank you. I hope you have the best of luck on Earth."`
					goto payment
				`	"You can keep those. You sound like you need them more than I do."`
					goto reject
			
			label payment
			action
				payment 2000 80
			`	As you count up the large clump of credits you were handed (the sum comes out to <payment>), they slowly make their way to the train station. Presumably, their new apartment is far from here.`
				accept
			label reject
			`	Charles looks surprised for a moment, and then, for the first time you've seen, he smiles. "Thank you, Captain <last>. I wish there were more people like you in the Paradise Worlds."`
			`	You wish the couple the best of luck on Earth, and they slowly make their way to the train station. Presumably, their new apartment is far from here.`



mission "Spacediving professionals"
	job
	repeat
	name "Spacediving at <planet>"
	description "Head to <destination> with <bunks> professionally equipped skydivers and drop them from the edge of space. They've agreed to pay <payment> when they land."
	passengers 5 10
	source
		government "Republic" "Free Worlds" "Syndicate" "Neutral" "Independent"
	destination
		distance 1 7
		government "Republic" "Free Worlds" "Syndicate" "Neutral" "Independent"
		not attributes "station" "research" "moon"
	to offer
		random < 14
	on visit
		dialog phrase "generic passenger on visit"
	on complete
		payment 120000
		dialog "As you descend through the upper atmosphere, the skydivers jump from your ship, spectacularly diving until they open their parachutes and land safely near the spaceport. You collect your payment of <payment>."



mission "Spacediving professionals accident"
	job
	repeat
	name "Spacediving at <planet>"
	description "Head to <destination> with <bunks> professionally equipped skydivers and drop them from the edge of space. They've agreed to pay 120,000 credits when they land."
	passengers 5 10
	source
		government "Republic" "Free Worlds" "Syndicate" "Neutral" "Independent"
	destination
		distance 1 7
		government "Republic" "Free Worlds" "Syndicate" "Neutral" "Independent"
		not attributes "station" "research" "moon"
	to offer
		"Spacediving professionals: done" > 7
		random < 2
	on visit
		dialog phrase "generic passenger on visit"
	on complete
		dialog "As you descend through the upper atmosphere, the skydivers jump from your ship, spectacularly diving until they try to open their parachutes. Some of the parachutes open only partially and part of the team suffers an uncontrolled hard landing. Medical teams respond quickly, but the skydivers are too preoccupied with their injured teammates to pay you the credits they owe you."



mission "Spacediving professionals disaster"
	job
	repeat
	name "Spacediving at <planet>"
	description "Head to <destination> with <bunks> professionally equipped skydivers and drop them from the edge of space. They've agreed to pay 120,000 credits when they land."
	passengers 5 10
	source
		government "Republic" "Free Worlds" "Syndicate" "Neutral" "Independent"
	destination
		distance 1 7
		government "Republic" "Free Worlds" "Syndicate" "Neutral" "Independent"
		not attributes "station" "research" "moon"
	to offer
		has "Spacediving professionals accident: done"
		random < 1
		credits >= 5000000
	on visit
		dialog phrase "generic passenger on visit"
	on complete
		payment -200000
		dialog "As you descend through the upper atmosphere, the skydivers jump from your ship. Some minutes into the jump disaster strikes; the skydivers start moving in an uncontrolled manner. It's unclear if the spacesuits or the oxygen supplies were at fault, but it looks unlikely that any of the skydivers makes it safely to the ground. Authorities investigate the incident and although they don't find serious wrongdoings on your part, they still fine you <payment> for enabling such a dangerous and deadly act."



mission "Spacediving amateurs"
	job
	repeat
	name "Spacediving at <planet>"
	description "Head to <destination> with <bunks> poorly equipped skydivers and drop them from the edge of space. They've agreed to pay 120,000 credits when they land."
	passengers 5 10
	source
		government "Republic" "Free Worlds" "Syndicate" "Neutral" "Independent"
	destination
		distance 1 7
		government "Republic" "Free Worlds" "Syndicate" "Neutral" "Independent"
		not attributes "station" "research" "moon"
	to offer
		"Spacediving professionals: done" > 3
		random < 5
	on visit
		dialog phrase "generic passenger on visit"
	on complete
		payment 30000
		dialog "As you descend through the upper atmosphere, you inform your skydivers that it's time to jump. However, after being able to see the distances and atmospheric conditions involved, all of them are far less keen on the idea than when you first picked them up. You bring them down to the landing pad, and they pay you a meager <payment> before hopping off."


mission "Human to Hai Space - No Contact"
	minor
	source
		government "Republic" "Syndicate" "Free Worlds"
		attributes "tourism" "urban"
	to offer
		random < 2
		not "First Contact: Hai: offered"
	on offer
		conversation
			`	A young man carrying luggage approaches you. "You look like a knowledgeable captain," he says. "In all your travels, have you ever heard tell of any... intelligent rodents?"`
			choice
				`	"What are you talking about?"`
					goto confused
				`	"What, like in a zoo?"`
					goto confused
				`	"Are you high?"`
			`	"No, I want to go to the high-" He stops once he realizes you have no idea what he's talking about. "Oh, never mind then," he says, with a note of disappointment in his voice. As he leaves, you can't help feeling like you were missing some context.`
				decline
			label confused
			`	"Oh, never mind then," he says, with a note of disappointment in his voice. As he leaves, you can't help feeling like you were missing some context.`
				decline


mission "Human to Hai Space"
	minor
	description "Bring a human passenger to <destination> in Hai space."
	source
		government "Republic" "Syndicate" "Free Worlds"
		attributes "tourism" "urban"
	destination "Greenwater"
	to offer
		random < 10
		has "First Contact: Hai: offered"
		not "Human to Hai Space - No Contact: offered"
	on offer
		conversation
			`	A young man carrying luggage approaches you. "You look like a knowledgeable captain," he says. "In all your travels, have you ever heard tell of any... intelligent rodents?"`
			choice
				`	"You mean the Hai? You'll have to go up north for that."`
					goto hai
				`	"Ah, I think I know of some large squirrels to the north of here."`
					goto hai
				`	"What are you talking about?"`
			`	"Oh, never mind then," he says, with a note of disappointment in his voice. You feel good knowing that you are helping to keep the Hai's existence a secret in human space. Better safe than sorry.`
				decline
			
			label hai
			`	"If that's the case, could you bring me to <destination>? I'll give you <payment>."`
			choice
				`	"Alright, I'll take you there."`
					accept
				`	"Sorry, I'm too busy right now."`
					decline
				`	"Why would you want to go all the way out to <planet>?"`
			`	"I have family there," he says. "I came out here to do some traveling and see a bit of human space, but now I have to get back home. You see, I was born on <planet>, and this is my first time out of the wormhole."`
			choice
				`	"Really? How did you like human space?"`
					goto travel
				`	"You've never been to human space before?"`
			`	"Nope, first time! I've never been so far from home before. Now that I think about it, I probably should've arranged transport back to Hai space beforehand. You wouldn't believe how hard it is to find a captain here that knows about the Hai. I had to ask about six others until I found you. They all thought I was crazy, talking about meeting giant squirrels." He laughs and shakes his head. "So anyways, would you be willing to take me to <destination>?"`
				goto decision
			
			label travel
			`	"It was quite the trip! It's a bit odd to see only humans around, and I had to be careful to not mention where I was from. But it was definitely worth it! I got to see Earth, Skymoot, Chiron, and so many other beautiful planets. Seeing human culture with my own eyes was an eye-opening experience, although some of the places there were less... clean than I expected. I was almost robbed on Earth; I'm not used to pickpockets back home. Perhaps human space isn't as safe as Hai space, but I still don't regret coming here. It's about time for me to go back, though."`
				
			label decision
			choice
				`	"Alright, I'll take you there."`
					accept
				`	"Sorry, I'm too busy right now."`
					decline
	on complete
		payment 9000
		conversation
			`During the trip, you learn that your passenger is named Benjamin. He gets off your ship, thanks you, and gives you your payment of <payment>. Benjamin then walks over to greet a group of Hai, who embrace him and start talking in a mix of the human and Hai languages.`
			choice
				`	(Leave.)`
					decline
				`	"That's your family?"`
			`	The man looks at you. "I'm adopted," he says. One of the Hai notices your confusion, and chitters. "Ah, you have not seen a human-Hai family, have you? Perhaps it is strange, but we are happy together nonetheless. Thank you for transporting our son safely."`
			choice
				`	"I didn't mean to be rude, I just didn't know that Hai adopted humans here."`
				`	"No problem, I hope you enjoyed the trip."`
			`	After thanking you once again, they walk off. As they leave, you overhear Benjamin talk to his family about his trip. "They had so many kinds of food there, it was delicious! Although I did get homesick for pickled acorns..."`



mission "Mafia Extortion"
	minor
	source
		government "Pirate"
	on accept
		payment -200000
		fail
	to offer
		random < 2
		credits >= 2000000
	on offer
		conversation
			`A man in a tailored suit, sunglasses, shiny shoes, and green hair approaches you. "Hey, that's a very nice ship you have there. Would be a shame if anything happened to it."`
			`	You notice that he is missing a finger on each hand.`
			choice
				`	"Thank you. My name is <first> <last>. To whom do I have the pleasure of speaking?`
					goto nameless
				`	"Yes, I'm very happy with my ship."`
					goto specifics
				`	"What should I be afraid of happening to my ship?"`
					goto specifics
				`	"You sound like one of those Mafia goons."`
					goto mafia
				`	"Are you trying to extort me?"`
					goto mafia
				`	"Yes, it helps me transport goods for some of the most dangerous people on this planet."`
					goto unnerved
				`	"I don't have time to talk."`
					goto funeral
			label nameless
			`	The man snorts. "Wow, telling everybody you meet your full name. That totally won't end up painting a huge target on your head if said name has a bounty on it. But I digress."`
			choice
				`	"What should I be afraid of happening to my ship?"`
					goto specifics
				`	"You sound like one of those mafia goons."`
					goto mafia
				`	"Are you trying to extort me?"`
					goto mafia
			label specifics
			`	The man responds, "Well, a fleet of unfriendly ships in this system might blow you to pieces when you take off. It's been known to happen from time to time."`
			choice
				`	"Ha, business as usual around here."`
					goto unconcerned
				`	"Are you trying to extort me?"`
					goto mafia
				`	"And you have a way to prevent this from happening?"`
					goto mafia
				`	"And you're the local goon who takes bribes to keep such ships docked?"`
					goto mafia
				`	"That would be unfortunate. I run jobs for some of the most dangerous people on this planet, and they wouldn't be happy if that happened."`
					goto unnerved
				`	"I really don't have time to talk to you."`
					goto funeral
			label unconcerned
			`	The man responds, "Maybe you want to improve that situation?`
				goto donation
			label mafia
			`	The man acts shocked by your remark. "No way! I'm just a simple man walking around the spaceport and helping people out. You would be wise to listen to locals with experience, especially in dangerous places like this."`
			label donation
			`	"If you care about safety, then I could make a donation to the System Safety Foundation on your behalf. 200,000 credits really goes a long way around here."`
			choice
				`	(Pay 200,000 credits.)`
					goto payup
				`	"How can I be sure the money is spent well?"`
					goto impatient
				`	"Sorry, I already made a donation to the 'Security Support Fund' earlier today, and I don't donate twice in one day."`
					goto impatient
				`	"I've already heard enough, I'm going to talk to the authorities."`
					goto nextsteps
				`	"And what dangers should I be afraid of?"`
					goto impatient
				`	"Listen, I see that you're missing a finger on each hand. You look like a goon, and not a very successful one."`
					goto unnerved
			label impatient
			`	The man sounds annoyed. "Listen, I don't have all day to talk! Are you going to pay or not?!"`
			choice
				`	(Pay 200,000 credits.)`
					goto payup
				`	"I don't trust you. You aren't getting any money from me."`
					goto funeral
				`	"I've heard enough, I'm going to talk to the authorities."`
					goto nextsteps
				`	"Listen, I see that you're missing a finger on each hand. You look like a goon, and not a very successful one."`
					goto unnerved
			label funeral
			`	The man responds "Your funeral, not mine," and turns away from you.`
				goto walksaway
			label nextsteps
			`	"Look, that's not a smart move. Most of them are in on it anyway."`
			label walksaway
			`	The man walks away. You consider what to do next.`
			choice
				`	(Shrug off the whole thing and take no further action.)`
					decline
				`	(Find the closest thing to a police force that this planet has.)`
					goto police
				`	(Go to a bar and ask for whoever is in charge.)`
					goto bar
			label police
			`	It's not long before you find the ruins of what used to be a police station... you think. The building has been thoroughly destroyed, hopefully not while anybody was inside.`
			choice
				`	(Go to a bar and ask for whoever is in charge.)`
					goto bar
				`	(Shrug off the whole thing and take no further action.)`
					decline
			label bar
			`	You walk towards the closest bar, but stumble into the green-haired man that you just had a conversation with.`
			`	He looks surprised and asks, "Were you going to rat me out to the local boss?"`
			choice
				`	"What an excellent idea! Yes, I'll just do that."`
				`	"What I'm going to do is none of your business."`
				`	"Don't worry, I'm just taking a walk."`
			label unnerved
			`	The man is starting to act a bit nervous. "Sorry I bothered you. Can we forget this happened?"`
			choice
				`	"Well, conversations like this are hard to forget."`
					goto cornered
				`	"Nice scam you have running here. Would be a shame if somebody told the local godfather about it."`
					goto payback
				`	(Agree.)`
					goto zerodeal
			label cornered
			`	"Well, what do you want? Do I have to do something for you?"`
			choice
				`	"No, let's just forget it happened."`
					goto zerodeal
				`	"Compensation for the time that you've wasted would be excellent."`
			label payback
			`	A bead of sweat travels down the man's face as he asks, "How many credits do you need to just forget this whole conversation happened?"`
			choice
				`	"100,000,000."`
					goto panicking
				`	"1,000,000."`
					goto much
				`	"200,000."`
					goto much
				`	"50,000."`
					goto much
				`	"5,000."`
					goto counterdeal
				`	"2,000."`
					goto counterdeal
				`	"1,000."`
					goto counterdeal
				`	"I don't need your credits, just forget it."`
					goto zerodeal
			label zerodeal
			`The man walks away without saying a word.`
				decline
			label much
			`	"That's too much! 2,389 credits is all I have. Would that be enough?"`
			choice
				`	"Sure."`
					goto counterdeal
				`	"No way, I want a lot more."`
					goto panicking
			label counterdeal
			`	The man hands you a credit chip, nods and walks away. You pocket the chip quickly, more ready to be done with this neighborhood than you want to visibly show.`
			`	A few minutes later you reach into your pocket for the chip... to find it missing. Looks like even a hardened captain like you isn't immune to being pickpocketed on a planet like this.`
				decline
			label panicking
			`	The man starts panicking and clumsily reaches into his jacket, maybe to get some money, but more likely reaching for a gun.`
			choice
				`	(Try to calm down the man.)`
					goto draws
				`	(Mock the man further.)`
					goto draws
				`	(Draw my sidearm and shoot the man.)`
					goto shoot
			label draws
			`	The man manages to draw a weapon! You brace for impact, but after a few seconds of waiting, you realize his weapon is only making a clicking sound when he tries to shoot.`
			choice
				`	"Ha, ha, you really are a failure of a goon."`
				`	(Draw my sidearm and shoot the man.)`
					goto shoot
			`	As you finish talking, you see a flash of light come from the muzzle of the man's weapon as a bullet hits you between the eyes. You die almost instantly, but you do have a few microseconds to reflect on the wisdom of mocking a man that is trying to fire a gun at you.`
				die
			label shoot
			`	Your bullet hits the man right between the eyes; he dies instantly, and a crowd starts to form around you.`
			`	Most bystanders are surprised, but you also notice an angry sentiment brewing in the (not unarmed) crowd. It might be wise to leave quickly.`
			choice
				`	(Run towards my ship and leave immediately.)`
					goto leave
				`	(Put away my sidearm and pretend nothing happened.)`
			`	You walk away nonchalantly, but you don't get far before multiple laser blasts slice through you.`
				die
			label leave
			`	You make it to your ship alive and depart under a rain of bullets and laser-weapons fire. This is a pirate planet so there are unlikely to be any lasting consequences, but you might want to stay away for a few days.`
				flee
			label payup
			`	The man takes your credits, responds with a brief "Thank you," and walks away.`
				accept



<<<<<<< HEAD
mission "Block Hai Wormhole Warning"
	landing
	invisible
	to offer
		has "First Contact: Hai"
		has "chosen sides"
		not "main plot completed"
	on offer
		fail

mission "Hai Wormhole Warning"
	minor
	source
		government "Republic"
		not attributes "deep"
	to offer
		has "First Contact: Hai"
		not "Block Hai Wormhole Warning: offered"
		not "Wanderers: Alpha Surveillance E: offered"
	on offer
		log "Was pulled aside by a Navy officer and told to keep the wormhole to the Hai a secret. The Republic doesn't want the knowledge of the wormhole to be widespread, as that could cause chaos for both the Republic and the Hai."
		conversation
			`Upon entering the spaceport, you're stopped by Navy officer. "Captain <last>. I'd like to speak with you for a few minutes. In private." He motions toward a Frigate on a landing pad behind you.`
			choice
				`	"What about?"`
					goto what
				`	"Sorry, I'm really busy right now."`
			`	"No, I'm sorry, but this isn't a matter if whether you're busy or not right now. Come with me."`
				goto frigate
			label what
			`	"I did say in private, did I not?"`
			label frigate
			`	The man puts a hand on your shoulder and begins walking you toward the Frigate. As you approach, you note that the man's uniform doesn't have any Naval markings that you recgonize.`
			`	`
			`	Despite the decent crew requirement of a Frigate, you don't notice anyone else on board.`
			`	`
=======
mission "Street Swindle"
	minor
	source
		government "Free Worlds" "Republic" "Syndicate"
		attributes "urban"
	on accept
		payment -6000
		fail
	to offer
		random < 4
		credits >= 10000
	on offer
		conversation
			`You see a small crowd beginning to gather on a street corner. A man in a flamboyant striped suit and matching hat calls, "Come here! Come here! Come see the marvelous magician Mistress Marionette corral the crowded crossroads with her extravagant schemes!"`
			choice
				`	(Check it out.)`
					goto observe
				`	(Ignore it.)`
					decline
			label observe
			`	You join them. A woman in similarly fancy garb sits behind a table, swiftly shuffling three cups before a hulking man. The announcer continues, "For our new guests, the chosen challenger's chance approaches! The current buy-in bet was 7000 credits; yes, we play with the big money here! Double or nothing, bet your bet: are you a player or a puppet?"`
			`	The cups stop. After a brief pause, the man points to the cup on the right.`
			choice
				`	(Watch what happens.)`
						goto continue
				`	"You know these things are scams, right?"`
			`	You try to warn him, but someone in the crowd shushes you. He doesn't hear.`
				goto continue
			label continue
			`	"Are you certain in your choice?" the magician asks. "Once you-"`
			`	"Yes, I'm certain," the man interrupts. He draws 7000 credits and tosses them on the table. The magician lifts the cup, and a small red ball rolls from beneath. "And the first challenger proves to be a player!" the announcer says, mustering enthusiasm as the magician counts 14,000 credits to pay the man. "Let us find a new challenger! The next buy-in is a mere 400 credits; if you haven't played before, now's the time to test your skill!"`
			choice
				`	"I'd like to give it a try." (Bet 400 credits).`
					goto firstgameplay
				`	(Wait and watch.)`
					goto firstgamewatch
				`	(Walk away.)`
					decline
			label firstgamewatch
			`	A short woman volunteers. The game progresses in a similar manner; by the end, you are certain the ball is underneath the center cup. Sure enough, the woman chooses that cup, and she walks away 400 credits richer.`
			`	"The next buy-in is a larger prize!" the announcer calls after her before turning to address the crowd. "Six thousand credits, only for the proudest of players." The magician shakes her head softly, frowning at the cups.`
			choice
				`	"I'll do it!" (Bet 6000 credits).`
					goto secondgameplay
				`	(Continue watching.)`
					goto secondgamewatch
				`	(Walk away.)`
					decline
			label firstgameplay
			`	You pay 400 credits and sit across from the magician. "Double or nothing, bet your bet!" the announcer repeats. "Are you a player or a puppet?"`
			`	The magician places the ball beneath the center and begins moving the cups. This one seems faster, but that might just be from the pressure. You keep your eyes trained on the cup as it shifts back and forth, around in circles, and occasionally remains untouched. By the end, you're pretty sure it's in the center cup.`
			`	"What's your choice?" the magician asks, smirking.`
			choice
				`	"Left."`
					goto wrong
				`	"Center."`
					goto correct
				`	"Right."`
					goto wrong
			label wrong
			`	"Better luck next time," she says as she reveals your incorrect choice. The ball was in the center; you feel silly for not going with your gut.`
			`	"The next buy-in is a larger prize!" the announcer calls. "Six thousand credits, reserved for the most daring. As the previous player, you have first priority."`
			action
				payment -400
			choice
				`	"Let's go again."`
					goto secondgameplay
				`	"I think I'm done."`
					goto secondgamewatch
			label correct
			`	She asks if you're sure, and you stick with your gut. With a grimace, she lifts the cup to reveal the ball and counts out your winnings. "And the player prevails!" the announcer says. "Earning a small bounty. But wait: the next buy-in is bigger yet! Six thousand credits, reserved for the most daring. As the previous player, you have first priority."`
			action
				payment 400
			choice
				`	"Let's go again."`
					goto secondgameplay
				`	"I think I'm done."`
					goto secondgamewatch
			label secondgameplay
			`	You place your 6000 credit bet on the table, and the game begins. The pattern is slightly longer, but once the magician's hands stop, you feel like the ball lies beneath the left cup.`
			choice
				`	"Left."`
					goto left
				`	"Center."`
					goto center
				`	"Right."`
					goto right
			label left
			`	With a grin, she reveals the left cup, and it's... wrong! "Nice try," she says, pocketing your money. "It is a bit tricky."`
			`	"Well, that's all for today, folks!" the announcer says as you realize you've been conned. Worse still, after they pack up and leave, you notice that the first winner walks away beside them.`
				accept
			label center
			`	With a raised eyebrow, she reveals the center cup. It's... wrong! "Nice try," she says, pocketing your money. "That one was a bit tricky."`
			`	"Well, that's all for today, folks!" the announcer says. As they pack up and leave, you notice that the first winner walks away beside them.`
				accept
			label right
			`	With a raised eyebrow, she reveals the right cup. It's... wrong! "Nice try," she says, pocketing your money. "That one was a bit tricky."`
			`	"Well, that's all for today, folks!" the announcer says. As they pack up and leave, you notice that the first winner walks away beside them.`
				accept
			label secondgamewatch
			`	Sensing that something's up, you decide to watch the next game. A sprightly young fellow confidently hands over 6000 credits; when the cups stop, you feel like the ball is under the left one. The boy points to it; with a grin, the magician reveals the left cup, and it's... wrong! "Nice try," she says, pocketing the shocked boy's money. "It is a bit tricky."`
			`	"Well, that's all for today, folks!" the announcer says. You're glad you avoided the con. As they pack up and leave, you notice that the first winner walks away beside them.`
				decline



mission "Thrall Emigration"
	name "<origin> Emigration"
	description "Transport a family from <origin> to <destination>, where they hope to find better employment. They cannot pay you."
	minor
	source "Thrall"
	destination "Delve"
	to offer
		random < 50
	passengers 2
	on offer
		conversation
			`By the edge of the spaceport at night, you see a thin, sweaty man turn away from a pilot, disheartened. You make eye contact, and he begins hurrying over to you.`
			choice
				`	(Wait for him.)`
				`	(Walk away quickly.)`
					decline
			`	"Excuse me! Are you a pilot?" Without waiting for a response, he continues, "I need to go to the Syndicate. I work all day picking cotton with these hands, but my family's still starving. We can't afford transport..."`
			`	You can barely understand him through his accent. The man's teeth look worse than his clothes, and his breath makes you step back. His eyes implore you.`
			choice
				`	"I might be able to help you. What planet do you need to reach?"`
				`	"I'm sorry, I only transport for pay."`
					goto disappointment
			`	His eyes brighten with hope. "Oh! I, I heard some people are going to <planet> to be miners. They hire folk like us. I, if you could get me, and my wife and our two sons there, I'd praise you to the high stars. You'd save our lives."`
			choice
				`	"I can take you, but no more."`
					goto separation
				`	"I'd be happy to offer you four transport."`
					goto offer
				`	"Sorry, I think this won't work out."`
					goto disappointment
			label separation
			`	"The two little ones are really small," he persists. "We can cramp together. You'll just notice two of us. I mean, some go themselves and send money back, but..."`
			`	He shakes his head. "My wife's already told me we need to stay together, and I agree. I can't leave. Please, nobody else has said yes."`
			choice
				`	"I guess I can find room."`
					goto offer
				`	"Sorry, but that's still too many. Have a nice day."`
					goto disappointment
			label offer
			`	"Oh, thank you, thank you!" he says, vigorously shaking your hand. "I'll get them fast, we can leave tonight! I'm Gaint, by the way." He quickly leaves to get them, turning back at least three times to tip his hat to you and make sure you haven't left.`
			`	Gaint's family arrives quickly. His wife, Mell, is carrying their infant child, and a toddler clutches her leg. His fingers look like a skeleton, and his eyes look like his dad's. "Thank you so much," Mell says as they enter your ship.`
				accept
			label disappointment
			`	You fend off a few more pleas before he understands it's hopeless and begins looking for someone else.`
				decline
	
	on visit
		dialog phrase "generic passenger on visit"
	
	on complete
		conversation
			`	As your ship enters <planet>'s cavernous spaceport, you can sense a mixture of hope and apprehension in Gaint and Mell. "Andrin talks too much," you overhear Gaint saying. "I didn't know it's all underground."`
			`	"We'll figure it out," Mell assures him. When they notice you're listening in, the conversation stops. Your ship lands, and the family collects their things to leave. They thank you again on their way out.`



mission "Spaceport Reminder Setter"
	landing
	invisible
	on offer
		"spaceport reminder year" = "year"
		"spaceport reminder month" = "month"
		fail

# Use of "00" at the start of the mission name is to make it offer only if no other missions have.
mission "00 Spaceport Reminder Resetter"
	minor
	invisible
	repeat
	to offer
		not "chosen sides"
		not "Spaceport Reminder: offered"
	on offer
		"spaceport reminder year" = "year"
		"spaceport reminder month" = "month"
		fail

mission "Spaceport Reminder"
	landing
	source
		government "Republic" "Free Worlds" "Syndicate" "Neutral" "Independent"
		not attributes "uninhabited"
	to offer
		not "chosen sides"
		"spaceport reminder year" + "spaceport reminder month" != 0
		"spaceport reminder year" * 12 + "spaceport reminder month" < "year" * 12 + "month" - 3
	on offer
		conversation
			`As soon as you touch down on <origin>, you step off your ship and head directly for the job board and trade hub, brushing past several locals on the way. The constant routine of interstellar commerce has been firmly drilled into your brain; you near unconsciously peruse the boards, trying to suss out the most profitable route.`
			`	You're caught off guard when you hear a voice behind you. "Hey, what's with all the rush, Captain?" You turn and see a dark-haired man in a faded green longcoat approaching you. "You seem awfully focused on getting off-world as soon as possible. Why not take a moment to look around? Admire the sights, try the local cuisine, maybe even talk to some of the people."`
			choice
				`	"Why should I do that?"`
				`	"I'm a spaceship captain; I don't have time to waste."`
			`	He tilts his head to the side. "You know, I'm a captain too. I know how quickly the luster of the galaxy can fade into the weekly grind if you wait for opportunity to come knocking. So why keep waiting? I'm sure you'll find something new to do in the spaceport."`
			choice
				`	"I'll be sure to check more spaceports in the future."`
					goto thanks
				`	"Nothing interesting happened the last time I checked a spaceport."`
				`	"Why should I listen to you? I can handle myself, thank you very much."`
					goto rebuff
			`	The captain sighs. "Yeah, it can feel a little pointless running up against the same loud-mouthed people all the time. But just because a spaceport doesn't have anything to offer one day doesn't mean that it'll never have anything worthwhile. Wait a while, and there might be something new."`
			choice
				`	"Alright, I'll try to check more spaceports."`
					goto thanks
				`	"And why should I believe you over my own experiences?"`
			label rebuff
			`	He raises his hand and holds it open on his chest. "I know that it's only my word against yours, but I promise that you won't regret checking the spaceport every time you're in town."`
			choice
				`	"Fine, I'll follow your advice."`
					goto thanks
				`	"I don't need your help."`
			`	A frown creeps onto the captain's face as he earnestly says, "Well, I'm sorry that my advice wasn't helpful. Good luck, Captain." He walks off, leaving you alone at the job board.`
				decline
			label thanks
			`	He pleasantly smiles and nods. "Well, I wish you the best in your travels." He walks away, leaving you free to explore the rest of <origin>'s facilities.`
				decline



mission "Fumbling Mugger Patch"
	landing
	invisible
	to offer
		has "Transport Workers B: done"
	on offer
		event "fumbling mugger timer" 60
		fail


event "fumbling mugger timer"


mission "Fumbling Mugger"
	name "Transport to <planet>"
	description "Bring a young woman who threatened you on <origin> to <destination>."
	minor
	source
		attributes "dirt belt"
	destination "Maker"
	passengers 1
	to offer
		random < 45
		has "event: fumbling mugger timer"
	on offer
		conversation
			`Your exploration of the spaceport leads you to a dark alley where the number of working lights are far outnumbered by the number of broken ones. The contents of steel bins lining the walls overflow onto the pavement, attracting swarms of flies to them. On the surfaces that are illuminated, you can see a mess of black scrawlings upon bare, cracked concrete, and the few windows present on the towering walls surrounding you are either boarded up or shattered. A dark crimson stains the bottom half of a broken window.`
			`	Suddenly, you feel a cold object pushed against your back as a woman speaks softly. "Hands where I can see them, Captain."`
			choice
				`	(Lift my hands up and slowly turn.)`
					goto peaceful
				`	(Spin around and fire.)`
				`	(Try a fancy acrobatic move and disarm the attacker.)`
					goto flip
			
			action
				set "fumbling mugger shot"
			`	You turn around as swiftly as you can as your hand grasps for your pistol. Due to surprise, or perhaps nervousness, the woman threatening you fails to fire the shotgun she's holding in the second you spend turning. You manage to land a shot, and your quarry falls while a cry escapes from her body. As you walk away, her body fades into the darkness, blending with the garbage bags around it.`
				decline
			
			label flip
			`	You push down as hard as you can with your legs while leaning backwards, rising to the lofty height of two feet above the ground. As you begin to fall back-first uncontrollably, cold metal digs into your spine. A gasp escapes from behind as you land on a soft body. You pick yourself up as fast as possible, and you end up face-to-face with your attacker. In the darkness, you pick out that she's wearing a black hoodie with a bandanna over her mouth, her back hunched over and feet placed apart. As you look down, you spot a sawed-off break-action shotgun held single-handed, the end of which is pointed at your abdomen. "Hands up now, Captain."`
			choice
				`	(Put my hands up.)`
					goto handsup
				`	(Draw my gun and fire.)`
			action
				set "fumbling mugger shot"
			`	You hand darts for your gun, and you somehow manage to aim and fire before the woman does. She collapses on the ground while a cry escapes from her body. As you walk away, her body fades into the darkness, blending with the garbage bags around it.`
				decline
			
			label peaceful
			`	You raise your arms and turn to face the woman. In the darkness, you pick out that she's wearing a black hoodie with a bandanna over her mouth, her back hunched over and feet placed apart. As you look down, you spot a sawed-off break-action shotgun held single-handed, the end of which is pointed at your abdomen.`
			label handsup
			`	"Very good, Captain," she says. "Now, I have a proposal for you. I need transport to <destination>. Take me there, and the both of us can forget this ever happened."`
			choice
				`	"And if I don't take you there?"`
				`	"Are you going to pay me?"`
					goto payment
				`	"Why do you want to go there?"`
					goto why
			
			`	She scoffs. "What do you think? How else might an encounter involving a gun pointed-"`
				goto fail
			label payment
			`	She scoffs. "Payment? If I wanted to pay you, I wouldn't be in this alley pointing-"`
				goto fail
			label why
			`	She scoffs. "All you need to know is that I've got a gun pointed-"`
			
			label fail
			`	The attacker's speech is interrupted by a click as her shotgun swings open. She takes a step back as her eyes widen with panic.`
			label choice
			choice
				`	(Threaten her with my gun.)`
					goto threaten
				`	(Shoot her.)`
			
			action
				set "fumbling mugger shot"
			`	Before she can move a muscle, you whip out your pistol and fire, watching as the woman collapses onto the ground with a cry. As you walk away, her body fades into the darkness, blending with the garbage bags around it.`
				decline
			
			label threaten
			`	You take out your gun and aim it at the woman's head. "Drop the gun," you say, "or I'll shoot."`
			`	She seizes up for a few moments, then she throws her shotgun away and raises her hands. "I'm, um, sorry about threatening you. Would you mind if the both of us just walked this off?"`
			choice
				`	"Why do you want to go to <planet>?"`
					goto why2
				`	"Get out of my sight, and I'll let you go."`
					goto freedom
				`	(Shoot her.)`
			
			action
				set "fumbling mugger shot"
			`	You pull the trigger and watch as the woman collapses onto the ground with a cry. As you walk away, her body fades into the darkness, blending with the garbage bags around it.`
				decline
			
			label freedom
			`	She nods her head and backs away from you, hands still held up. When she disappears around a corner, you holster your gun and walk back to a safer portion of the spaceport.`
				decline
			
			label why2
			`	The woman looks at you with a confused expression. "Huh? Why would you want to know that?"`
			`	"Just humor me for a moment," you reply.`
			`	She sighs. "A while ago, I was in a bad situation. My boyfriend had just moved to <planet> for employment, and I was to join him in a year. My father had other plans. He used my boyfriend's absence to justify marrying me into another, richer family. Wanted a chunk of their fortune, I suppose. I tried everying I could to convince him otherwise, but..." She looks down. "So I snuck off to the spaceport and got a merchant to transport me. She forced me to pay upfront, however, and as soon as we landed on <origin>, she kicked me out to make space for another set of passengers."`
			`	Her eyebrows furrow. "Wait, you're not planning to bring me to <planet> after what I've just done, are you?"`
			choice
				`	"I can take you there."`
				`	"I can't transport you."`
					goto decline
			`	"Really?" she says. "You realize that I can't pay you in any way, right?"`
			choice
				`	"You don't need to pay me."`
					goto accept
				`	"You can pay me later."`
				`	"Actually, I can't take you there without payment."`
					goto decline
			action
				set "Fumbling Mugger: future payment"
			label accept
			`	The woman's eyes light up. "I can't thank you enough for this." The two of you head out of the alleys and back to the landing pads, and you show her to an empty bunk on your ship.`
				accept
			
			label decline
			`	"I understand." She shuffles away with her head hung, and you head back to a brighter area of the spaceport.`
				decline
	
	on abort
		conversation
			`As you tell the woman about the change in travel plans, she sighs with resignation. "I suppose that I shouldn't expect anything after how I treated you." You recall that she doesn't even have a single credit to her name, and without any money, it is unlikely that she will survive for long.`
			branch poor
				"credits" < 15000
			choice
				`	(Wish her good luck.)`
					goto leave
				`	(Give her 15,000 credits before dropping her off.)`
					goto gift
			label poor
			choice
				`	(Wish her good luck.)`
			label leave
			`	She nods in response. "I'll try my best," she says solemnly as she prepares to depart your ship.`
				decline
			label gift
			action
				payment -15000
				set "gifted money to mugger"
				log `Was held up by a woman who wanted transport to Maker. Managed to gain the upper hand in the engagement, but decided to pay for her transport anyway.`
			`	She is almost incredulous at your gift. "I really can't thank you enough for helping me out." The two of you say your farewells as she gets ready to depart your ship.`
	
	on complete
		event "fumbling mugger followup timer" 365
		log `Was held up by a woman who wanted transport to Maker. Managed to gain the upper hand in the engagement, but decided to take her there anyway.`
		dialog `The hooded woman prepares to disembark your ship. Just before she steps off, she turns to look at you. "I'm sorry for threatening you back on <origin>, Captain. I'll try to find some way to repay you." She walks off into the bustling spaceport to find her lover.`


event "fumbling mugger followup timer"



mission "Laborer"
	minor
	name "Out of Work"
	description "A man down on his luck needs to get to <destination>. He has promised to send you payment as soon as he has it."
	passengers 1
	source 
		attributes "mining"
	destination
		attributes "mining"
	to offer
		random < 15
	on offer
		conversation
			`Upon entering the spaceport, you see a young man in laborer's clothing is arguing with a woman in a flight suit.`
			choice
				`	(Go see what the laborer is arguing about.)`
				`	(Ignore them.)`
					decline
			`	The man is nearly shouting. "Lady, I'm not trying to low-ball you here! I don't have the money! That's the whole point!"`
			`	"I appreciate your conundrum," replies the woman, her voice clipped. "However, my policy is cash upfront. Good day."`
			`	She turns and walks away briskly, and the man slumps down into a chair.`
			choice
				`	"What was that all about?"`
				`	(Leave before he notices you.)`
					decline
			`	He gives you a once-over, and you see a spark of hope in his eyes. "You're a captain? Please, I need to get to <destination>. Work has dried up here, and I need a fresh start."`
			choice
				`	"What are you able to pay me?"`
					goto offer
				`	"Work dried up on the whole planet?"`
			`	"This planet is messed up. Everybody likes to talk behind your back. I did a job for one of the big mining companies here, but my boss had it out for me. Told everybody I did it wrong, even though they never gave me any training at all. Then he went and put me on the permanent record. So yeah, sooner I get off this dump, the better."`
			`	"What are you able to pay me?" you ask.`
			label offer
			`	His eyes drop. "I can pay you after I earn the money. I've just gotta get to <planet> to get work, and then I'll send the money. I just want to earn a living, same as anyone."`
			choice
				`	"Okay, I can take you to <planet>."`
					goto accept
				`	"How do I know you'll pay?"`
					goto question
				`	"Sorry, money up front."`
					goto decline
			label question
			`	"You don't trust me? Just keep walking, then, if you're gonna be like that."`
			choice
				`	"Sorry, money up front."`
					goto decline
				`	"Fine, I can take you to <planet>."`
			label accept
			`	"I'll be on board. There's no rush, honestly. I need a break from all this stress." He takes his luggage into your ship as you prepare for the trip.` 
				accept
			label decline
			`	"I knew it. You're just like everyone else." He storms off, not waiting for a response.`
				decline
	on complete
		event "laborer payment" 400
		conversation
			`The worker you picked up from <origin> spent every possible moment of the voyage telling his story. He's had a tough life, full of unlucky setbacks, unfair treatment, and outright persecution from others. You stopped paying attention to what he was saying after a while as he went on for what felt like forever, often repeating himself.`
			`	Upon arriving, he carries his bags to the lowered ramp, then turns back before disembarking. "Thanks for the lift. You're one of the good ones, you know?"`
			choice
				`	"You're welcome. Better luck on this world."`
					goto luck
				`	"You have my bank address, right?"`
			`	He shoots you a look of thinly masked annoyance. "Yeah. I'll send you the credits when I have them. Bye, now."`
				decline
			label luck
			`	He bobs his head at you in farewell. "I promise I'll send you the payment when I have it. Bye, now."`

event "laborer payment"

mission "Laborer Payment"
	landing
	source
		government "Republic" "Free Worlds" "Syndicate" "Independent" "Neutral"
	to offer
		has "event: laborer payment"
	on offer
		payment 17000
		conversation
			`You receive a payment of <payment> from the down-on-his-luck laborer that you transported a while back, along with a message. "Hello <last>. Not sure if you remember me. I'm the one that had to deal with my boss bad-talking me to everyone on my home planet. I've been doing better, but my new boss keeps trying to rip me off and make me come in for overtime." He goes into detail about the sordid working conditions in his new job, but you stop reading after the third paragraph.`
>>>>>>> 8313c480
				decline<|MERGE_RESOLUTION|>--- conflicted
+++ resolved
@@ -3611,7 +3611,475 @@
 
 
 
-<<<<<<< HEAD
+mission "Street Swindle"
+	minor
+	source
+		government "Free Worlds" "Republic" "Syndicate"
+		attributes "urban"
+	on accept
+		payment -6000
+		fail
+	to offer
+		random < 4
+		credits >= 10000
+	on offer
+		conversation
+			`You see a small crowd beginning to gather on a street corner. A man in a flamboyant striped suit and matching hat calls, "Come here! Come here! Come see the marvelous magician Mistress Marionette corral the crowded crossroads with her extravagant schemes!"`
+			choice
+				`	(Check it out.)`
+					goto observe
+				`	(Ignore it.)`
+					decline
+			label observe
+			`	You join them. A woman in similarly fancy garb sits behind a table, swiftly shuffling three cups before a hulking man. The announcer continues, "For our new guests, the chosen challenger's chance approaches! The current buy-in bet was 7000 credits; yes, we play with the big money here! Double or nothing, bet your bet: are you a player or a puppet?"`
+			`	The cups stop. After a brief pause, the man points to the cup on the right.`
+			choice
+				`	(Watch what happens.)`
+						goto continue
+				`	"You know these things are scams, right?"`
+			`	You try to warn him, but someone in the crowd shushes you. He doesn't hear.`
+				goto continue
+			label continue
+			`	"Are you certain in your choice?" the magician asks. "Once you-"`
+			`	"Yes, I'm certain," the man interrupts. He draws 7000 credits and tosses them on the table. The magician lifts the cup, and a small red ball rolls from beneath. "And the first challenger proves to be a player!" the announcer says, mustering enthusiasm as the magician counts 14,000 credits to pay the man. "Let us find a new challenger! The next buy-in is a mere 400 credits; if you haven't played before, now's the time to test your skill!"`
+			choice
+				`	"I'd like to give it a try." (Bet 400 credits).`
+					goto firstgameplay
+				`	(Wait and watch.)`
+					goto firstgamewatch
+				`	(Walk away.)`
+					decline
+			label firstgamewatch
+			`	A short woman volunteers. The game progresses in a similar manner; by the end, you are certain the ball is underneath the center cup. Sure enough, the woman chooses that cup, and she walks away 400 credits richer.`
+			`	"The next buy-in is a larger prize!" the announcer calls after her before turning to address the crowd. "Six thousand credits, only for the proudest of players." The magician shakes her head softly, frowning at the cups.`
+			choice
+				`	"I'll do it!" (Bet 6000 credits).`
+					goto secondgameplay
+				`	(Continue watching.)`
+					goto secondgamewatch
+				`	(Walk away.)`
+					decline
+			label firstgameplay
+			`	You pay 400 credits and sit across from the magician. "Double or nothing, bet your bet!" the announcer repeats. "Are you a player or a puppet?"`
+			`	The magician places the ball beneath the center and begins moving the cups. This one seems faster, but that might just be from the pressure. You keep your eyes trained on the cup as it shifts back and forth, around in circles, and occasionally remains untouched. By the end, you're pretty sure it's in the center cup.`
+			`	"What's your choice?" the magician asks, smirking.`
+			choice
+				`	"Left."`
+					goto wrong
+				`	"Center."`
+					goto correct
+				`	"Right."`
+					goto wrong
+			label wrong
+			`	"Better luck next time," she says as she reveals your incorrect choice. The ball was in the center; you feel silly for not going with your gut.`
+			`	"The next buy-in is a larger prize!" the announcer calls. "Six thousand credits, reserved for the most daring. As the previous player, you have first priority."`
+			action
+				payment -400
+			choice
+				`	"Let's go again."`
+					goto secondgameplay
+				`	"I think I'm done."`
+					goto secondgamewatch
+			label correct
+			`	She asks if you're sure, and you stick with your gut. With a grimace, she lifts the cup to reveal the ball and counts out your winnings. "And the player prevails!" the announcer says. "Earning a small bounty. But wait: the next buy-in is bigger yet! Six thousand credits, reserved for the most daring. As the previous player, you have first priority."`
+			action
+				payment 400
+			choice
+				`	"Let's go again."`
+					goto secondgameplay
+				`	"I think I'm done."`
+					goto secondgamewatch
+			label secondgameplay
+			`	You place your 6000 credit bet on the table, and the game begins. The pattern is slightly longer, but once the magician's hands stop, you feel like the ball lies beneath the left cup.`
+			choice
+				`	"Left."`
+					goto left
+				`	"Center."`
+					goto center
+				`	"Right."`
+					goto right
+			label left
+			`	With a grin, she reveals the left cup, and it's... wrong! "Nice try," she says, pocketing your money. "It is a bit tricky."`
+			`	"Well, that's all for today, folks!" the announcer says as you realize you've been conned. Worse still, after they pack up and leave, you notice that the first winner walks away beside them.`
+				accept
+			label center
+			`	With a raised eyebrow, she reveals the center cup. It's... wrong! "Nice try," she says, pocketing your money. "That one was a bit tricky."`
+			`	"Well, that's all for today, folks!" the announcer says. As they pack up and leave, you notice that the first winner walks away beside them.`
+				accept
+			label right
+			`	With a raised eyebrow, she reveals the right cup. It's... wrong! "Nice try," she says, pocketing your money. "That one was a bit tricky."`
+			`	"Well, that's all for today, folks!" the announcer says. As they pack up and leave, you notice that the first winner walks away beside them.`
+				accept
+			label secondgamewatch
+			`	Sensing that something's up, you decide to watch the next game. A sprightly young fellow confidently hands over 6000 credits; when the cups stop, you feel like the ball is under the left one. The boy points to it; with a grin, the magician reveals the left cup, and it's... wrong! "Nice try," she says, pocketing the shocked boy's money. "It is a bit tricky."`
+			`	"Well, that's all for today, folks!" the announcer says. You're glad you avoided the con. As they pack up and leave, you notice that the first winner walks away beside them.`
+				decline
+
+
+
+mission "Thrall Emigration"
+	name "<origin> Emigration"
+	description "Transport a family from <origin> to <destination>, where they hope to find better employment. They cannot pay you."
+	minor
+	source "Thrall"
+	destination "Delve"
+	to offer
+		random < 50
+	passengers 2
+	on offer
+		conversation
+			`By the edge of the spaceport at night, you see a thin, sweaty man turn away from a pilot, disheartened. You make eye contact, and he begins hurrying over to you.`
+			choice
+				`	(Wait for him.)`
+				`	(Walk away quickly.)`
+					decline
+			`	"Excuse me! Are you a pilot?" Without waiting for a response, he continues, "I need to go to the Syndicate. I work all day picking cotton with these hands, but my family's still starving. We can't afford transport..."`
+			`	You can barely understand him through his accent. The man's teeth look worse than his clothes, and his breath makes you step back. His eyes implore you.`
+			choice
+				`	"I might be able to help you. What planet do you need to reach?"`
+				`	"I'm sorry, I only transport for pay."`
+					goto disappointment
+			`	His eyes brighten with hope. "Oh! I, I heard some people are going to <planet> to be miners. They hire folk like us. I, if you could get me, and my wife and our two sons there, I'd praise you to the high stars. You'd save our lives."`
+			choice
+				`	"I can take you, but no more."`
+					goto separation
+				`	"I'd be happy to offer you four transport."`
+					goto offer
+				`	"Sorry, I think this won't work out."`
+					goto disappointment
+			label separation
+			`	"The two little ones are really small," he persists. "We can cramp together. You'll just notice two of us. I mean, some go themselves and send money back, but..."`
+			`	He shakes his head. "My wife's already told me we need to stay together, and I agree. I can't leave. Please, nobody else has said yes."`
+			choice
+				`	"I guess I can find room."`
+					goto offer
+				`	"Sorry, but that's still too many. Have a nice day."`
+					goto disappointment
+			label offer
+			`	"Oh, thank you, thank you!" he says, vigorously shaking your hand. "I'll get them fast, we can leave tonight! I'm Gaint, by the way." He quickly leaves to get them, turning back at least three times to tip his hat to you and make sure you haven't left.`
+			`	Gaint's family arrives quickly. His wife, Mell, is carrying their infant child, and a toddler clutches her leg. His fingers look like a skeleton, and his eyes look like his dad's. "Thank you so much," Mell says as they enter your ship.`
+				accept
+			label disappointment
+			`	You fend off a few more pleas before he understands it's hopeless and begins looking for someone else.`
+				decline
+	
+	on visit
+		dialog phrase "generic passenger on visit"
+	
+	on complete
+		conversation
+			`	As your ship enters <planet>'s cavernous spaceport, you can sense a mixture of hope and apprehension in Gaint and Mell. "Andrin talks too much," you overhear Gaint saying. "I didn't know it's all underground."`
+			`	"We'll figure it out," Mell assures him. When they notice you're listening in, the conversation stops. Your ship lands, and the family collects their things to leave. They thank you again on their way out.`
+
+
+
+mission "Spaceport Reminder Setter"
+	landing
+	invisible
+	on offer
+		"spaceport reminder year" = "year"
+		"spaceport reminder month" = "month"
+		fail
+
+# Use of "00" at the start of the mission name is to make it offer only if no other missions have.
+mission "00 Spaceport Reminder Resetter"
+	minor
+	invisible
+	repeat
+	to offer
+		not "chosen sides"
+		not "Spaceport Reminder: offered"
+	on offer
+		"spaceport reminder year" = "year"
+		"spaceport reminder month" = "month"
+		fail
+
+mission "Spaceport Reminder"
+	landing
+	source
+		government "Republic" "Free Worlds" "Syndicate" "Neutral" "Independent"
+		not attributes "uninhabited"
+	to offer
+		not "chosen sides"
+		"spaceport reminder year" + "spaceport reminder month" != 0
+		"spaceport reminder year" * 12 + "spaceport reminder month" < "year" * 12 + "month" - 3
+	on offer
+		conversation
+			`As soon as you touch down on <origin>, you step off your ship and head directly for the job board and trade hub, brushing past several locals on the way. The constant routine of interstellar commerce has been firmly drilled into your brain; you near unconsciously peruse the boards, trying to suss out the most profitable route.`
+			`	You're caught off guard when you hear a voice behind you. "Hey, what's with all the rush, Captain?" You turn and see a dark-haired man in a faded green longcoat approaching you. "You seem awfully focused on getting off-world as soon as possible. Why not take a moment to look around? Admire the sights, try the local cuisine, maybe even talk to some of the people."`
+			choice
+				`	"Why should I do that?"`
+				`	"I'm a spaceship captain; I don't have time to waste."`
+			`	He tilts his head to the side. "You know, I'm a captain too. I know how quickly the luster of the galaxy can fade into the weekly grind if you wait for opportunity to come knocking. So why keep waiting? I'm sure you'll find something new to do in the spaceport."`
+			choice
+				`	"I'll be sure to check more spaceports in the future."`
+					goto thanks
+				`	"Nothing interesting happened the last time I checked a spaceport."`
+				`	"Why should I listen to you? I can handle myself, thank you very much."`
+					goto rebuff
+			`	The captain sighs. "Yeah, it can feel a little pointless running up against the same loud-mouthed people all the time. But just because a spaceport doesn't have anything to offer one day doesn't mean that it'll never have anything worthwhile. Wait a while, and there might be something new."`
+			choice
+				`	"Alright, I'll try to check more spaceports."`
+					goto thanks
+				`	"And why should I believe you over my own experiences?"`
+			label rebuff
+			`	He raises his hand and holds it open on his chest. "I know that it's only my word against yours, but I promise that you won't regret checking the spaceport every time you're in town."`
+			choice
+				`	"Fine, I'll follow your advice."`
+					goto thanks
+				`	"I don't need your help."`
+			`	A frown creeps onto the captain's face as he earnestly says, "Well, I'm sorry that my advice wasn't helpful. Good luck, Captain." He walks off, leaving you alone at the job board.`
+				decline
+			label thanks
+			`	He pleasantly smiles and nods. "Well, I wish you the best in your travels." He walks away, leaving you free to explore the rest of <origin>'s facilities.`
+				decline
+
+
+
+mission "Fumbling Mugger Patch"
+	landing
+	invisible
+	to offer
+		has "Transport Workers B: done"
+	on offer
+		event "fumbling mugger timer" 60
+		fail
+
+
+event "fumbling mugger timer"
+
+
+mission "Fumbling Mugger"
+	name "Transport to <planet>"
+	description "Bring a young woman who threatened you on <origin> to <destination>."
+	minor
+	source
+		attributes "dirt belt"
+	destination "Maker"
+	passengers 1
+	to offer
+		random < 45
+		has "event: fumbling mugger timer"
+	on offer
+		conversation
+			`Your exploration of the spaceport leads you to a dark alley where the number of working lights are far outnumbered by the number of broken ones. The contents of steel bins lining the walls overflow onto the pavement, attracting swarms of flies to them. On the surfaces that are illuminated, you can see a mess of black scrawlings upon bare, cracked concrete, and the few windows present on the towering walls surrounding you are either boarded up or shattered. A dark crimson stains the bottom half of a broken window.`
+			`	Suddenly, you feel a cold object pushed against your back as a woman speaks softly. "Hands where I can see them, Captain."`
+			choice
+				`	(Lift my hands up and slowly turn.)`
+					goto peaceful
+				`	(Spin around and fire.)`
+				`	(Try a fancy acrobatic move and disarm the attacker.)`
+					goto flip
+			
+			action
+				set "fumbling mugger shot"
+			`	You turn around as swiftly as you can as your hand grasps for your pistol. Due to surprise, or perhaps nervousness, the woman threatening you fails to fire the shotgun she's holding in the second you spend turning. You manage to land a shot, and your quarry falls while a cry escapes from her body. As you walk away, her body fades into the darkness, blending with the garbage bags around it.`
+				decline
+			
+			label flip
+			`	You push down as hard as you can with your legs while leaning backwards, rising to the lofty height of two feet above the ground. As you begin to fall back-first uncontrollably, cold metal digs into your spine. A gasp escapes from behind as you land on a soft body. You pick yourself up as fast as possible, and you end up face-to-face with your attacker. In the darkness, you pick out that she's wearing a black hoodie with a bandanna over her mouth, her back hunched over and feet placed apart. As you look down, you spot a sawed-off break-action shotgun held single-handed, the end of which is pointed at your abdomen. "Hands up now, Captain."`
+			choice
+				`	(Put my hands up.)`
+					goto handsup
+				`	(Draw my gun and fire.)`
+			action
+				set "fumbling mugger shot"
+			`	You hand darts for your gun, and you somehow manage to aim and fire before the woman does. She collapses on the ground while a cry escapes from her body. As you walk away, her body fades into the darkness, blending with the garbage bags around it.`
+				decline
+			
+			label peaceful
+			`	You raise your arms and turn to face the woman. In the darkness, you pick out that she's wearing a black hoodie with a bandanna over her mouth, her back hunched over and feet placed apart. As you look down, you spot a sawed-off break-action shotgun held single-handed, the end of which is pointed at your abdomen.`
+			label handsup
+			`	"Very good, Captain," she says. "Now, I have a proposal for you. I need transport to <destination>. Take me there, and the both of us can forget this ever happened."`
+			choice
+				`	"And if I don't take you there?"`
+				`	"Are you going to pay me?"`
+					goto payment
+				`	"Why do you want to go there?"`
+					goto why
+			
+			`	She scoffs. "What do you think? How else might an encounter involving a gun pointed-"`
+				goto fail
+			label payment
+			`	She scoffs. "Payment? If I wanted to pay you, I wouldn't be in this alley pointing-"`
+				goto fail
+			label why
+			`	She scoffs. "All you need to know is that I've got a gun pointed-"`
+			
+			label fail
+			`	The attacker's speech is interrupted by a click as her shotgun swings open. She takes a step back as her eyes widen with panic.`
+			label choice
+			choice
+				`	(Threaten her with my gun.)`
+					goto threaten
+				`	(Shoot her.)`
+			
+			action
+				set "fumbling mugger shot"
+			`	Before she can move a muscle, you whip out your pistol and fire, watching as the woman collapses onto the ground with a cry. As you walk away, her body fades into the darkness, blending with the garbage bags around it.`
+				decline
+			
+			label threaten
+			`	You take out your gun and aim it at the woman's head. "Drop the gun," you say, "or I'll shoot."`
+			`	She seizes up for a few moments, then she throws her shotgun away and raises her hands. "I'm, um, sorry about threatening you. Would you mind if the both of us just walked this off?"`
+			choice
+				`	"Why do you want to go to <planet>?"`
+					goto why2
+				`	"Get out of my sight, and I'll let you go."`
+					goto freedom
+				`	(Shoot her.)`
+			
+			action
+				set "fumbling mugger shot"
+			`	You pull the trigger and watch as the woman collapses onto the ground with a cry. As you walk away, her body fades into the darkness, blending with the garbage bags around it.`
+				decline
+			
+			label freedom
+			`	She nods her head and backs away from you, hands still held up. When she disappears around a corner, you holster your gun and walk back to a safer portion of the spaceport.`
+				decline
+			
+			label why2
+			`	The woman looks at you with a confused expression. "Huh? Why would you want to know that?"`
+			`	"Just humor me for a moment," you reply.`
+			`	She sighs. "A while ago, I was in a bad situation. My boyfriend had just moved to <planet> for employment, and I was to join him in a year. My father had other plans. He used my boyfriend's absence to justify marrying me into another, richer family. Wanted a chunk of their fortune, I suppose. I tried everying I could to convince him otherwise, but..." She looks down. "So I snuck off to the spaceport and got a merchant to transport me. She forced me to pay upfront, however, and as soon as we landed on <origin>, she kicked me out to make space for another set of passengers."`
+			`	Her eyebrows furrow. "Wait, you're not planning to bring me to <planet> after what I've just done, are you?"`
+			choice
+				`	"I can take you there."`
+				`	"I can't transport you."`
+					goto decline
+			`	"Really?" she says. "You realize that I can't pay you in any way, right?"`
+			choice
+				`	"You don't need to pay me."`
+					goto accept
+				`	"You can pay me later."`
+				`	"Actually, I can't take you there without payment."`
+					goto decline
+			action
+				set "Fumbling Mugger: future payment"
+			label accept
+			`	The woman's eyes light up. "I can't thank you enough for this." The two of you head out of the alleys and back to the landing pads, and you show her to an empty bunk on your ship.`
+				accept
+			
+			label decline
+			`	"I understand." She shuffles away with her head hung, and you head back to a brighter area of the spaceport.`
+				decline
+	
+	on abort
+		conversation
+			`As you tell the woman about the change in travel plans, she sighs with resignation. "I suppose that I shouldn't expect anything after how I treated you." You recall that she doesn't even have a single credit to her name, and without any money, it is unlikely that she will survive for long.`
+			branch poor
+				"credits" < 15000
+			choice
+				`	(Wish her good luck.)`
+					goto leave
+				`	(Give her 15,000 credits before dropping her off.)`
+					goto gift
+			label poor
+			choice
+				`	(Wish her good luck.)`
+			label leave
+			`	She nods in response. "I'll try my best," she says solemnly as she prepares to depart your ship.`
+				decline
+			label gift
+			action
+				payment -15000
+				set "gifted money to mugger"
+				log `Was held up by a woman who wanted transport to Maker. Managed to gain the upper hand in the engagement, but decided to pay for her transport anyway.`
+			`	She is almost incredulous at your gift. "I really can't thank you enough for helping me out." The two of you say your farewells as she gets ready to depart your ship.`
+	
+	on complete
+		event "fumbling mugger followup timer" 365
+		log `Was held up by a woman who wanted transport to Maker. Managed to gain the upper hand in the engagement, but decided to take her there anyway.`
+		dialog `The hooded woman prepares to disembark your ship. Just before she steps off, she turns to look at you. "I'm sorry for threatening you back on <origin>, Captain. I'll try to find some way to repay you." She walks off into the bustling spaceport to find her lover.`
+
+
+event "fumbling mugger followup timer"
+
+
+
+mission "Laborer"
+	minor
+	name "Out of Work"
+	description "A man down on his luck needs to get to <destination>. He has promised to send you payment as soon as he has it."
+	passengers 1
+	source 
+		attributes "mining"
+	destination
+		attributes "mining"
+	to offer
+		random < 15
+	on offer
+		conversation
+			`Upon entering the spaceport, you see a young man in laborer's clothing is arguing with a woman in a flight suit.`
+			choice
+				`	(Go see what the laborer is arguing about.)`
+				`	(Ignore them.)`
+					decline
+			`	The man is nearly shouting. "Lady, I'm not trying to low-ball you here! I don't have the money! That's the whole point!"`
+			`	"I appreciate your conundrum," replies the woman, her voice clipped. "However, my policy is cash upfront. Good day."`
+			`	She turns and walks away briskly, and the man slumps down into a chair.`
+			choice
+				`	"What was that all about?"`
+				`	(Leave before he notices you.)`
+					decline
+			`	He gives you a once-over, and you see a spark of hope in his eyes. "You're a captain? Please, I need to get to <destination>. Work has dried up here, and I need a fresh start."`
+			choice
+				`	"What are you able to pay me?"`
+					goto offer
+				`	"Work dried up on the whole planet?"`
+			`	"This planet is messed up. Everybody likes to talk behind your back. I did a job for one of the big mining companies here, but my boss had it out for me. Told everybody I did it wrong, even though they never gave me any training at all. Then he went and put me on the permanent record. So yeah, sooner I get off this dump, the better."`
+			`	"What are you able to pay me?" you ask.`
+			label offer
+			`	His eyes drop. "I can pay you after I earn the money. I've just gotta get to <planet> to get work, and then I'll send the money. I just want to earn a living, same as anyone."`
+			choice
+				`	"Okay, I can take you to <planet>."`
+					goto accept
+				`	"How do I know you'll pay?"`
+					goto question
+				`	"Sorry, money up front."`
+					goto decline
+			label question
+			`	"You don't trust me? Just keep walking, then, if you're gonna be like that."`
+			choice
+				`	"Sorry, money up front."`
+					goto decline
+				`	"Fine, I can take you to <planet>."`
+			label accept
+			`	"I'll be on board. There's no rush, honestly. I need a break from all this stress." He takes his luggage into your ship as you prepare for the trip.` 
+				accept
+			label decline
+			`	"I knew it. You're just like everyone else." He storms off, not waiting for a response.`
+				decline
+	on complete
+		event "laborer payment" 400
+		conversation
+			`The worker you picked up from <origin> spent every possible moment of the voyage telling his story. He's had a tough life, full of unlucky setbacks, unfair treatment, and outright persecution from others. You stopped paying attention to what he was saying after a while as he went on for what felt like forever, often repeating himself.`
+			`	Upon arriving, he carries his bags to the lowered ramp, then turns back before disembarking. "Thanks for the lift. You're one of the good ones, you know?"`
+			choice
+				`	"You're welcome. Better luck on this world."`
+					goto luck
+				`	"You have my bank address, right?"`
+			`	He shoots you a look of thinly masked annoyance. "Yeah. I'll send you the credits when I have them. Bye, now."`
+				decline
+			label luck
+			`	He bobs his head at you in farewell. "I promise I'll send you the payment when I have it. Bye, now."`
+
+event "laborer payment"
+
+mission "Laborer Payment"
+	landing
+	source
+		government "Republic" "Free Worlds" "Syndicate" "Independent" "Neutral"
+	to offer
+		has "event: laborer payment"
+	on offer
+		payment 17000
+		conversation
+			`You receive a payment of <payment> from the down-on-his-luck laborer that you transported a while back, along with a message. "Hello <last>. Not sure if you remember me. I'm the one that had to deal with my boss bad-talking me to everyone on my home planet. I've been doing better, but my new boss keeps trying to rip me off and make me come in for overtime." He goes into detail about the sordid working conditions in his new job, but you stop reading after the third paragraph.`
+				decline
+
+
+
 mission "Block Hai Wormhole Warning"
 	landing
 	invisible
@@ -3648,471 +4116,4 @@
 			`	`
 			`	Despite the decent crew requirement of a Frigate, you don't notice anyone else on board.`
 			`	`
-=======
-mission "Street Swindle"
-	minor
-	source
-		government "Free Worlds" "Republic" "Syndicate"
-		attributes "urban"
-	on accept
-		payment -6000
-		fail
-	to offer
-		random < 4
-		credits >= 10000
-	on offer
-		conversation
-			`You see a small crowd beginning to gather on a street corner. A man in a flamboyant striped suit and matching hat calls, "Come here! Come here! Come see the marvelous magician Mistress Marionette corral the crowded crossroads with her extravagant schemes!"`
-			choice
-				`	(Check it out.)`
-					goto observe
-				`	(Ignore it.)`
-					decline
-			label observe
-			`	You join them. A woman in similarly fancy garb sits behind a table, swiftly shuffling three cups before a hulking man. The announcer continues, "For our new guests, the chosen challenger's chance approaches! The current buy-in bet was 7000 credits; yes, we play with the big money here! Double or nothing, bet your bet: are you a player or a puppet?"`
-			`	The cups stop. After a brief pause, the man points to the cup on the right.`
-			choice
-				`	(Watch what happens.)`
-						goto continue
-				`	"You know these things are scams, right?"`
-			`	You try to warn him, but someone in the crowd shushes you. He doesn't hear.`
-				goto continue
-			label continue
-			`	"Are you certain in your choice?" the magician asks. "Once you-"`
-			`	"Yes, I'm certain," the man interrupts. He draws 7000 credits and tosses them on the table. The magician lifts the cup, and a small red ball rolls from beneath. "And the first challenger proves to be a player!" the announcer says, mustering enthusiasm as the magician counts 14,000 credits to pay the man. "Let us find a new challenger! The next buy-in is a mere 400 credits; if you haven't played before, now's the time to test your skill!"`
-			choice
-				`	"I'd like to give it a try." (Bet 400 credits).`
-					goto firstgameplay
-				`	(Wait and watch.)`
-					goto firstgamewatch
-				`	(Walk away.)`
-					decline
-			label firstgamewatch
-			`	A short woman volunteers. The game progresses in a similar manner; by the end, you are certain the ball is underneath the center cup. Sure enough, the woman chooses that cup, and she walks away 400 credits richer.`
-			`	"The next buy-in is a larger prize!" the announcer calls after her before turning to address the crowd. "Six thousand credits, only for the proudest of players." The magician shakes her head softly, frowning at the cups.`
-			choice
-				`	"I'll do it!" (Bet 6000 credits).`
-					goto secondgameplay
-				`	(Continue watching.)`
-					goto secondgamewatch
-				`	(Walk away.)`
-					decline
-			label firstgameplay
-			`	You pay 400 credits and sit across from the magician. "Double or nothing, bet your bet!" the announcer repeats. "Are you a player or a puppet?"`
-			`	The magician places the ball beneath the center and begins moving the cups. This one seems faster, but that might just be from the pressure. You keep your eyes trained on the cup as it shifts back and forth, around in circles, and occasionally remains untouched. By the end, you're pretty sure it's in the center cup.`
-			`	"What's your choice?" the magician asks, smirking.`
-			choice
-				`	"Left."`
-					goto wrong
-				`	"Center."`
-					goto correct
-				`	"Right."`
-					goto wrong
-			label wrong
-			`	"Better luck next time," she says as she reveals your incorrect choice. The ball was in the center; you feel silly for not going with your gut.`
-			`	"The next buy-in is a larger prize!" the announcer calls. "Six thousand credits, reserved for the most daring. As the previous player, you have first priority."`
-			action
-				payment -400
-			choice
-				`	"Let's go again."`
-					goto secondgameplay
-				`	"I think I'm done."`
-					goto secondgamewatch
-			label correct
-			`	She asks if you're sure, and you stick with your gut. With a grimace, she lifts the cup to reveal the ball and counts out your winnings. "And the player prevails!" the announcer says. "Earning a small bounty. But wait: the next buy-in is bigger yet! Six thousand credits, reserved for the most daring. As the previous player, you have first priority."`
-			action
-				payment 400
-			choice
-				`	"Let's go again."`
-					goto secondgameplay
-				`	"I think I'm done."`
-					goto secondgamewatch
-			label secondgameplay
-			`	You place your 6000 credit bet on the table, and the game begins. The pattern is slightly longer, but once the magician's hands stop, you feel like the ball lies beneath the left cup.`
-			choice
-				`	"Left."`
-					goto left
-				`	"Center."`
-					goto center
-				`	"Right."`
-					goto right
-			label left
-			`	With a grin, she reveals the left cup, and it's... wrong! "Nice try," she says, pocketing your money. "It is a bit tricky."`
-			`	"Well, that's all for today, folks!" the announcer says as you realize you've been conned. Worse still, after they pack up and leave, you notice that the first winner walks away beside them.`
-				accept
-			label center
-			`	With a raised eyebrow, she reveals the center cup. It's... wrong! "Nice try," she says, pocketing your money. "That one was a bit tricky."`
-			`	"Well, that's all for today, folks!" the announcer says. As they pack up and leave, you notice that the first winner walks away beside them.`
-				accept
-			label right
-			`	With a raised eyebrow, she reveals the right cup. It's... wrong! "Nice try," she says, pocketing your money. "That one was a bit tricky."`
-			`	"Well, that's all for today, folks!" the announcer says. As they pack up and leave, you notice that the first winner walks away beside them.`
-				accept
-			label secondgamewatch
-			`	Sensing that something's up, you decide to watch the next game. A sprightly young fellow confidently hands over 6000 credits; when the cups stop, you feel like the ball is under the left one. The boy points to it; with a grin, the magician reveals the left cup, and it's... wrong! "Nice try," she says, pocketing the shocked boy's money. "It is a bit tricky."`
-			`	"Well, that's all for today, folks!" the announcer says. You're glad you avoided the con. As they pack up and leave, you notice that the first winner walks away beside them.`
-				decline
-
-
-
-mission "Thrall Emigration"
-	name "<origin> Emigration"
-	description "Transport a family from <origin> to <destination>, where they hope to find better employment. They cannot pay you."
-	minor
-	source "Thrall"
-	destination "Delve"
-	to offer
-		random < 50
-	passengers 2
-	on offer
-		conversation
-			`By the edge of the spaceport at night, you see a thin, sweaty man turn away from a pilot, disheartened. You make eye contact, and he begins hurrying over to you.`
-			choice
-				`	(Wait for him.)`
-				`	(Walk away quickly.)`
-					decline
-			`	"Excuse me! Are you a pilot?" Without waiting for a response, he continues, "I need to go to the Syndicate. I work all day picking cotton with these hands, but my family's still starving. We can't afford transport..."`
-			`	You can barely understand him through his accent. The man's teeth look worse than his clothes, and his breath makes you step back. His eyes implore you.`
-			choice
-				`	"I might be able to help you. What planet do you need to reach?"`
-				`	"I'm sorry, I only transport for pay."`
-					goto disappointment
-			`	His eyes brighten with hope. "Oh! I, I heard some people are going to <planet> to be miners. They hire folk like us. I, if you could get me, and my wife and our two sons there, I'd praise you to the high stars. You'd save our lives."`
-			choice
-				`	"I can take you, but no more."`
-					goto separation
-				`	"I'd be happy to offer you four transport."`
-					goto offer
-				`	"Sorry, I think this won't work out."`
-					goto disappointment
-			label separation
-			`	"The two little ones are really small," he persists. "We can cramp together. You'll just notice two of us. I mean, some go themselves and send money back, but..."`
-			`	He shakes his head. "My wife's already told me we need to stay together, and I agree. I can't leave. Please, nobody else has said yes."`
-			choice
-				`	"I guess I can find room."`
-					goto offer
-				`	"Sorry, but that's still too many. Have a nice day."`
-					goto disappointment
-			label offer
-			`	"Oh, thank you, thank you!" he says, vigorously shaking your hand. "I'll get them fast, we can leave tonight! I'm Gaint, by the way." He quickly leaves to get them, turning back at least three times to tip his hat to you and make sure you haven't left.`
-			`	Gaint's family arrives quickly. His wife, Mell, is carrying their infant child, and a toddler clutches her leg. His fingers look like a skeleton, and his eyes look like his dad's. "Thank you so much," Mell says as they enter your ship.`
-				accept
-			label disappointment
-			`	You fend off a few more pleas before he understands it's hopeless and begins looking for someone else.`
-				decline
-	
-	on visit
-		dialog phrase "generic passenger on visit"
-	
-	on complete
-		conversation
-			`	As your ship enters <planet>'s cavernous spaceport, you can sense a mixture of hope and apprehension in Gaint and Mell. "Andrin talks too much," you overhear Gaint saying. "I didn't know it's all underground."`
-			`	"We'll figure it out," Mell assures him. When they notice you're listening in, the conversation stops. Your ship lands, and the family collects their things to leave. They thank you again on their way out.`
-
-
-
-mission "Spaceport Reminder Setter"
-	landing
-	invisible
-	on offer
-		"spaceport reminder year" = "year"
-		"spaceport reminder month" = "month"
-		fail
-
-# Use of "00" at the start of the mission name is to make it offer only if no other missions have.
-mission "00 Spaceport Reminder Resetter"
-	minor
-	invisible
-	repeat
-	to offer
-		not "chosen sides"
-		not "Spaceport Reminder: offered"
-	on offer
-		"spaceport reminder year" = "year"
-		"spaceport reminder month" = "month"
-		fail
-
-mission "Spaceport Reminder"
-	landing
-	source
-		government "Republic" "Free Worlds" "Syndicate" "Neutral" "Independent"
-		not attributes "uninhabited"
-	to offer
-		not "chosen sides"
-		"spaceport reminder year" + "spaceport reminder month" != 0
-		"spaceport reminder year" * 12 + "spaceport reminder month" < "year" * 12 + "month" - 3
-	on offer
-		conversation
-			`As soon as you touch down on <origin>, you step off your ship and head directly for the job board and trade hub, brushing past several locals on the way. The constant routine of interstellar commerce has been firmly drilled into your brain; you near unconsciously peruse the boards, trying to suss out the most profitable route.`
-			`	You're caught off guard when you hear a voice behind you. "Hey, what's with all the rush, Captain?" You turn and see a dark-haired man in a faded green longcoat approaching you. "You seem awfully focused on getting off-world as soon as possible. Why not take a moment to look around? Admire the sights, try the local cuisine, maybe even talk to some of the people."`
-			choice
-				`	"Why should I do that?"`
-				`	"I'm a spaceship captain; I don't have time to waste."`
-			`	He tilts his head to the side. "You know, I'm a captain too. I know how quickly the luster of the galaxy can fade into the weekly grind if you wait for opportunity to come knocking. So why keep waiting? I'm sure you'll find something new to do in the spaceport."`
-			choice
-				`	"I'll be sure to check more spaceports in the future."`
-					goto thanks
-				`	"Nothing interesting happened the last time I checked a spaceport."`
-				`	"Why should I listen to you? I can handle myself, thank you very much."`
-					goto rebuff
-			`	The captain sighs. "Yeah, it can feel a little pointless running up against the same loud-mouthed people all the time. But just because a spaceport doesn't have anything to offer one day doesn't mean that it'll never have anything worthwhile. Wait a while, and there might be something new."`
-			choice
-				`	"Alright, I'll try to check more spaceports."`
-					goto thanks
-				`	"And why should I believe you over my own experiences?"`
-			label rebuff
-			`	He raises his hand and holds it open on his chest. "I know that it's only my word against yours, but I promise that you won't regret checking the spaceport every time you're in town."`
-			choice
-				`	"Fine, I'll follow your advice."`
-					goto thanks
-				`	"I don't need your help."`
-			`	A frown creeps onto the captain's face as he earnestly says, "Well, I'm sorry that my advice wasn't helpful. Good luck, Captain." He walks off, leaving you alone at the job board.`
-				decline
-			label thanks
-			`	He pleasantly smiles and nods. "Well, I wish you the best in your travels." He walks away, leaving you free to explore the rest of <origin>'s facilities.`
-				decline
-
-
-
-mission "Fumbling Mugger Patch"
-	landing
-	invisible
-	to offer
-		has "Transport Workers B: done"
-	on offer
-		event "fumbling mugger timer" 60
-		fail
-
-
-event "fumbling mugger timer"
-
-
-mission "Fumbling Mugger"
-	name "Transport to <planet>"
-	description "Bring a young woman who threatened you on <origin> to <destination>."
-	minor
-	source
-		attributes "dirt belt"
-	destination "Maker"
-	passengers 1
-	to offer
-		random < 45
-		has "event: fumbling mugger timer"
-	on offer
-		conversation
-			`Your exploration of the spaceport leads you to a dark alley where the number of working lights are far outnumbered by the number of broken ones. The contents of steel bins lining the walls overflow onto the pavement, attracting swarms of flies to them. On the surfaces that are illuminated, you can see a mess of black scrawlings upon bare, cracked concrete, and the few windows present on the towering walls surrounding you are either boarded up or shattered. A dark crimson stains the bottom half of a broken window.`
-			`	Suddenly, you feel a cold object pushed against your back as a woman speaks softly. "Hands where I can see them, Captain."`
-			choice
-				`	(Lift my hands up and slowly turn.)`
-					goto peaceful
-				`	(Spin around and fire.)`
-				`	(Try a fancy acrobatic move and disarm the attacker.)`
-					goto flip
-			
-			action
-				set "fumbling mugger shot"
-			`	You turn around as swiftly as you can as your hand grasps for your pistol. Due to surprise, or perhaps nervousness, the woman threatening you fails to fire the shotgun she's holding in the second you spend turning. You manage to land a shot, and your quarry falls while a cry escapes from her body. As you walk away, her body fades into the darkness, blending with the garbage bags around it.`
-				decline
-			
-			label flip
-			`	You push down as hard as you can with your legs while leaning backwards, rising to the lofty height of two feet above the ground. As you begin to fall back-first uncontrollably, cold metal digs into your spine. A gasp escapes from behind as you land on a soft body. You pick yourself up as fast as possible, and you end up face-to-face with your attacker. In the darkness, you pick out that she's wearing a black hoodie with a bandanna over her mouth, her back hunched over and feet placed apart. As you look down, you spot a sawed-off break-action shotgun held single-handed, the end of which is pointed at your abdomen. "Hands up now, Captain."`
-			choice
-				`	(Put my hands up.)`
-					goto handsup
-				`	(Draw my gun and fire.)`
-			action
-				set "fumbling mugger shot"
-			`	You hand darts for your gun, and you somehow manage to aim and fire before the woman does. She collapses on the ground while a cry escapes from her body. As you walk away, her body fades into the darkness, blending with the garbage bags around it.`
-				decline
-			
-			label peaceful
-			`	You raise your arms and turn to face the woman. In the darkness, you pick out that she's wearing a black hoodie with a bandanna over her mouth, her back hunched over and feet placed apart. As you look down, you spot a sawed-off break-action shotgun held single-handed, the end of which is pointed at your abdomen.`
-			label handsup
-			`	"Very good, Captain," she says. "Now, I have a proposal for you. I need transport to <destination>. Take me there, and the both of us can forget this ever happened."`
-			choice
-				`	"And if I don't take you there?"`
-				`	"Are you going to pay me?"`
-					goto payment
-				`	"Why do you want to go there?"`
-					goto why
-			
-			`	She scoffs. "What do you think? How else might an encounter involving a gun pointed-"`
-				goto fail
-			label payment
-			`	She scoffs. "Payment? If I wanted to pay you, I wouldn't be in this alley pointing-"`
-				goto fail
-			label why
-			`	She scoffs. "All you need to know is that I've got a gun pointed-"`
-			
-			label fail
-			`	The attacker's speech is interrupted by a click as her shotgun swings open. She takes a step back as her eyes widen with panic.`
-			label choice
-			choice
-				`	(Threaten her with my gun.)`
-					goto threaten
-				`	(Shoot her.)`
-			
-			action
-				set "fumbling mugger shot"
-			`	Before she can move a muscle, you whip out your pistol and fire, watching as the woman collapses onto the ground with a cry. As you walk away, her body fades into the darkness, blending with the garbage bags around it.`
-				decline
-			
-			label threaten
-			`	You take out your gun and aim it at the woman's head. "Drop the gun," you say, "or I'll shoot."`
-			`	She seizes up for a few moments, then she throws her shotgun away and raises her hands. "I'm, um, sorry about threatening you. Would you mind if the both of us just walked this off?"`
-			choice
-				`	"Why do you want to go to <planet>?"`
-					goto why2
-				`	"Get out of my sight, and I'll let you go."`
-					goto freedom
-				`	(Shoot her.)`
-			
-			action
-				set "fumbling mugger shot"
-			`	You pull the trigger and watch as the woman collapses onto the ground with a cry. As you walk away, her body fades into the darkness, blending with the garbage bags around it.`
-				decline
-			
-			label freedom
-			`	She nods her head and backs away from you, hands still held up. When she disappears around a corner, you holster your gun and walk back to a safer portion of the spaceport.`
-				decline
-			
-			label why2
-			`	The woman looks at you with a confused expression. "Huh? Why would you want to know that?"`
-			`	"Just humor me for a moment," you reply.`
-			`	She sighs. "A while ago, I was in a bad situation. My boyfriend had just moved to <planet> for employment, and I was to join him in a year. My father had other plans. He used my boyfriend's absence to justify marrying me into another, richer family. Wanted a chunk of their fortune, I suppose. I tried everying I could to convince him otherwise, but..." She looks down. "So I snuck off to the spaceport and got a merchant to transport me. She forced me to pay upfront, however, and as soon as we landed on <origin>, she kicked me out to make space for another set of passengers."`
-			`	Her eyebrows furrow. "Wait, you're not planning to bring me to <planet> after what I've just done, are you?"`
-			choice
-				`	"I can take you there."`
-				`	"I can't transport you."`
-					goto decline
-			`	"Really?" she says. "You realize that I can't pay you in any way, right?"`
-			choice
-				`	"You don't need to pay me."`
-					goto accept
-				`	"You can pay me later."`
-				`	"Actually, I can't take you there without payment."`
-					goto decline
-			action
-				set "Fumbling Mugger: future payment"
-			label accept
-			`	The woman's eyes light up. "I can't thank you enough for this." The two of you head out of the alleys and back to the landing pads, and you show her to an empty bunk on your ship.`
-				accept
-			
-			label decline
-			`	"I understand." She shuffles away with her head hung, and you head back to a brighter area of the spaceport.`
-				decline
-	
-	on abort
-		conversation
-			`As you tell the woman about the change in travel plans, she sighs with resignation. "I suppose that I shouldn't expect anything after how I treated you." You recall that she doesn't even have a single credit to her name, and without any money, it is unlikely that she will survive for long.`
-			branch poor
-				"credits" < 15000
-			choice
-				`	(Wish her good luck.)`
-					goto leave
-				`	(Give her 15,000 credits before dropping her off.)`
-					goto gift
-			label poor
-			choice
-				`	(Wish her good luck.)`
-			label leave
-			`	She nods in response. "I'll try my best," she says solemnly as she prepares to depart your ship.`
-				decline
-			label gift
-			action
-				payment -15000
-				set "gifted money to mugger"
-				log `Was held up by a woman who wanted transport to Maker. Managed to gain the upper hand in the engagement, but decided to pay for her transport anyway.`
-			`	She is almost incredulous at your gift. "I really can't thank you enough for helping me out." The two of you say your farewells as she gets ready to depart your ship.`
-	
-	on complete
-		event "fumbling mugger followup timer" 365
-		log `Was held up by a woman who wanted transport to Maker. Managed to gain the upper hand in the engagement, but decided to take her there anyway.`
-		dialog `The hooded woman prepares to disembark your ship. Just before she steps off, she turns to look at you. "I'm sorry for threatening you back on <origin>, Captain. I'll try to find some way to repay you." She walks off into the bustling spaceport to find her lover.`
-
-
-event "fumbling mugger followup timer"
-
-
-
-mission "Laborer"
-	minor
-	name "Out of Work"
-	description "A man down on his luck needs to get to <destination>. He has promised to send you payment as soon as he has it."
-	passengers 1
-	source 
-		attributes "mining"
-	destination
-		attributes "mining"
-	to offer
-		random < 15
-	on offer
-		conversation
-			`Upon entering the spaceport, you see a young man in laborer's clothing is arguing with a woman in a flight suit.`
-			choice
-				`	(Go see what the laborer is arguing about.)`
-				`	(Ignore them.)`
-					decline
-			`	The man is nearly shouting. "Lady, I'm not trying to low-ball you here! I don't have the money! That's the whole point!"`
-			`	"I appreciate your conundrum," replies the woman, her voice clipped. "However, my policy is cash upfront. Good day."`
-			`	She turns and walks away briskly, and the man slumps down into a chair.`
-			choice
-				`	"What was that all about?"`
-				`	(Leave before he notices you.)`
-					decline
-			`	He gives you a once-over, and you see a spark of hope in his eyes. "You're a captain? Please, I need to get to <destination>. Work has dried up here, and I need a fresh start."`
-			choice
-				`	"What are you able to pay me?"`
-					goto offer
-				`	"Work dried up on the whole planet?"`
-			`	"This planet is messed up. Everybody likes to talk behind your back. I did a job for one of the big mining companies here, but my boss had it out for me. Told everybody I did it wrong, even though they never gave me any training at all. Then he went and put me on the permanent record. So yeah, sooner I get off this dump, the better."`
-			`	"What are you able to pay me?" you ask.`
-			label offer
-			`	His eyes drop. "I can pay you after I earn the money. I've just gotta get to <planet> to get work, and then I'll send the money. I just want to earn a living, same as anyone."`
-			choice
-				`	"Okay, I can take you to <planet>."`
-					goto accept
-				`	"How do I know you'll pay?"`
-					goto question
-				`	"Sorry, money up front."`
-					goto decline
-			label question
-			`	"You don't trust me? Just keep walking, then, if you're gonna be like that."`
-			choice
-				`	"Sorry, money up front."`
-					goto decline
-				`	"Fine, I can take you to <planet>."`
-			label accept
-			`	"I'll be on board. There's no rush, honestly. I need a break from all this stress." He takes his luggage into your ship as you prepare for the trip.` 
-				accept
-			label decline
-			`	"I knew it. You're just like everyone else." He storms off, not waiting for a response.`
-				decline
-	on complete
-		event "laborer payment" 400
-		conversation
-			`The worker you picked up from <origin> spent every possible moment of the voyage telling his story. He's had a tough life, full of unlucky setbacks, unfair treatment, and outright persecution from others. You stopped paying attention to what he was saying after a while as he went on for what felt like forever, often repeating himself.`
-			`	Upon arriving, he carries his bags to the lowered ramp, then turns back before disembarking. "Thanks for the lift. You're one of the good ones, you know?"`
-			choice
-				`	"You're welcome. Better luck on this world."`
-					goto luck
-				`	"You have my bank address, right?"`
-			`	He shoots you a look of thinly masked annoyance. "Yeah. I'll send you the credits when I have them. Bye, now."`
-				decline
-			label luck
-			`	He bobs his head at you in farewell. "I promise I'll send you the payment when I have it. Bye, now."`
-
-event "laborer payment"
-
-mission "Laborer Payment"
-	landing
-	source
-		government "Republic" "Free Worlds" "Syndicate" "Independent" "Neutral"
-	to offer
-		has "event: laborer payment"
-	on offer
-		payment 17000
-		conversation
-			`You receive a payment of <payment> from the down-on-his-luck laborer that you transported a while back, along with a message. "Hello <last>. Not sure if you remember me. I'm the one that had to deal with my boss bad-talking me to everyone on my home planet. I've been doing better, but my new boss keeps trying to rip me off and make me come in for overtime." He goes into detail about the sordid working conditions in his new job, but you stop reading after the third paragraph.`
->>>>>>> 8313c480
 				decline