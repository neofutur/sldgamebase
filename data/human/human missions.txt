# Copyright (c) 2014 by Michael Zahniser
#
# Endless Sky is free software: you can redistribute it and/or modify it under the
# terms of the GNU General Public License as published by the Free Software
# Foundation, either version 3 of the License, or (at your option) any later version.
#
# Endless Sky is distributed in the hope that it will be useful, but WITHOUT ANY
# WARRANTY; without even the implied warranty of MERCHANTABILITY or FITNESS FOR A
# PARTICULAR PURPOSE. See the GNU General Public License for more details.
#
# You should have received a copy of the GNU General Public License along with
# this program. If not, see <https://www.gnu.org/licenses/>.

mission "Raid Warning"
	invisible
	source
		government "Republic" "Free Worlds" "Syndicate" "Neutral" "Independent"
	to offer
		"pirate attraction" >= 5
	on offer
		conversation
			`When you enter the <origin> spaceport, you're almost immediately stopped by a grizzled old man. "You some kinda rookie, or you asking for a death wish?" he asks.`
			choice
				`	"Excuse me?"`
					goto advice
				`	"Yeah, I'm pretty fresh. Is there something I'm doing wrong by walking in here?"`
				`	"I've been piloting for a while. I think I know what I'm doing."`
					goto think
			`	The old man chuckles. "Ain't nothing wrong with walking in here. It's what you're flying in with that's the issue.`
				goto advice
			
			label think
			`	The old man chuckles. "Well I don't think so after what I've seen.`
			
			label advice
			`	"I seen those ships of yours. That fleet is juicy pickings for pirates if I've ever seen it." You look confusedly at the man. "Oh, do I need to spell it out for you? Pirates love to take out soft targets with lots of potential cargo, and your fleet is looking pretty heavy on cargo space with hardly any defenses."`
			choice
				`	"Oh, so that's why I've been seeing pirates everywhere I go."`
				`	"So what should I do about that?"`
					goto solution
				`	"Don't you think I know that already?"`
					goto rebuff
			`	"What, you think they just had it out for you because you look funny? No, pirates have their reasons.`
			label solution
			`	"Either get yourself more guns in that fleet or get rid of some cargo space. Park your ships, sell them, doesn't matter, so long as the pirates don't see them, or you make it not worth it to try and steal whatever you might have. Pirates see a bunch of freighters flying around unprotected and they're going to take their chances. Doesn't matter if you actually have anything or not."`
			choice
				`	"Thanks for the advice."`
				`	"I'll make sure to go do that. Thanks."`
			`	"No problem. Just looking out for a fellow captain. No use in getting got because you didn't know any better. But now you do." The man gives you a firm pat on the back before walking off.`
				decline
			
			label rebuff
			`	"Sure doesn't look like it." The man gives an exaggerated shrug and starts to walk off. "Alright then, get yourself killed. Not like I used to haul cargo from one end of the galaxy to the other for fifty years or anything." The man gets further and further away, continuing to grumble about "kids these days" and other such things until you can no longer hear him.`
				decline



mission "Hunted Warning"
	invisible
	source
		government "Republic" "Free Worlds" "Syndicate" "Neutral" "Independent"
		attributes "rim" "south" "north" "dirt belt" "core" "frontier"
	to offer
		"combat rating" > 8103
		or
			not "chosen sides"
			has "main plot completed"
	on offer
		log `Got noticed at a spaceport bar as a "famous warrior." Was warned to look out for bounty hunters or pirates hoping to make a name for themselves.`
		conversation
			`You walk into a bar in the spaceport looking for something to eat when a man sitting at a table in the corner looks up and takes notice of you. "It's Captain <last>, the famous warrior! Barkeep, give <first> a drink on my tab."`
			choice
				`	"Glad to get some recognition. I work hard out here."`
					goto recognition
				`	"Famous warrior?"`
			`	"Of course! Word travels fast in the galaxy, and word on the hyperspace lanes is that you're quite the fighter."`
			
			branch recognition
				"reputation: Republic" >= 0
				"reputation: Free Worlds" >= 0
				"reputation: Syndicate" >= 0
			
			`	"It doesn't help that you've pissed off the law, either," someone behind you says, not sounding too happy.`
			label recognition
			`	More patrons take notice of the conversation and begin chattering amongst themselves. "Quite the force to be reckoned with, I've heard," you overhear one of them mumble.`
			`	"You might want to watch your back," another says to you. "Plenty of pirates with more brains than sense might be looking to make a name for themselves by taking out such a famous captain. A person like you has to have some enemies, and you never know who might have put a price on your head. A bounty hunter could retire early on the fat purse they'd get from spacing you."`
			choice
				`	"I'll be fine. My ship is strong enough to stand against anything."`
				`	"Maybe I should go into hiding for a while."`
					goto hide
			`	"Oh, I'm sure it is. You wouldn't have gotten this notorious without being able to hold your own."`
				goto end
			label hide
			`	"You'd need to hide for more than just a while, but laying low in a small ship might help to stay off the radar of pirates and bounty hunters."`
			label end
			`	After a few more minutes of mumbling, the bar returns to like it was before you entered. The food you ordered arrives and you dig in.`
				decline

mission "Hunted"
	invisible
	landing
	repeat
	deadline 30
	source
		government "Republic" "Free Worlds" "Syndicate" "Neutral" "Independent"
		attributes "rim" "south" "north" "dirt belt" "core" "frontier"
	to offer
		"combat rating" > 8103
		"armament deterrence" >= 2
		"ship scale" = "ship: Light Warship" + "ship: Medium Warship" * 2 + "ship: Heavy Warship" * 4
		or
			and
				not "Hunted: active"
				"ship scale" < 32
				random < 2 + "ship scale" / 4
			and
				"ship scale" >= 32 + "Hunted: active" * 4
				random < 10
		or
			not "chosen sides"
			has "main plot completed"
	# For weaker players, killing a single one of the attacking NPCs and then landing is sufficient to "complete" the mission.
	npc save
		to despawn
			or
				"armament deterrence" < 2
				"armament deterrence" >= 3
		government "Bounty Hunter"
		personality heroic unconstrained waiting nemesis plunders harvests
		system
			distance 5 5
		fleet "Bounty Hunters"
	npc save
		to despawn
			or
				"armament deterrence" < 3
				"armament deterrence" >= 4
		government "Bounty Hunter"
		personality heroic unconstrained waiting nemesis plunders harvests
		system
			distance 5 5
		fleet "Marauder fleet I"
	npc save
		to despawn
			or
				"armament deterrence" < 4
				"armament deterrence" >= 8
		government "Bounty Hunter"
		personality heroic unconstrained waiting nemesis plunders harvests
		system
			distance 5 5
		fleet "Marauder fleet IV"
	npc save
		to despawn
			or
				"armament deterrence" < 8
				"armament deterrence" >= 16
		government "Bounty Hunter"
		personality heroic unconstrained waiting nemesis plunders harvests
		system
			distance 5 5
		fleet "Marauder fleet VII"
	npc save
		to despawn
			or
				"armament deterrence" < 16
				"armament deterrence" >= 32
		government "Bounty Hunter"
		personality heroic unconstrained waiting nemesis plunders harvests
		system
			distance 5 5
		fleet "Marauder fleet X"
	# For stronger players, all attacking NPCs must be killed before the mission will be completed.
	npc kill
		to despawn
			"armament deterrence" < 32
		government "Bounty Hunter"
		personality heroic unconstrained waiting nemesis plunders harvests
		system
			distance 5 5
		fleet "Marauder fleet X" 2
	npc kill
		to despawn
			"armament deterrence" < 64
		government "Bounty Hunter"
		personality heroic unconstrained waiting nemesis plunders harvests
		system
			distance 5 5
		fleet "Marauder fleet X"



mission "Immigrant Workers"
	description "A young couple wants to start a new life on <destination>, and can pay you <payment> to bring them there. They are also bringing along <cargo>."
	minor
	passengers 2
	cargo "luggage and furniture" 2
	to offer
		random < 50
	source "New Iceland"
	destination
		not government "Pirate"
		attributes "core"
		attributes "factory" "textile"
	on complete
		payment
		payment 10000
		dialog "The young couple from <origin> pays you and thanks you profusely as they gather up their goods and depart. You wish them the best of luck in their new life on <planet>."
		log "Minor People" "George and Samantha" `George and Samantha used to work on New Iceland before they decided to leave due to Samantha's conditions.`
	on offer
		conversation
			`As you leave your ship and walk toward the cafeteria at the center of the spaceport, you notice a young couple standing near the edge of the landing area next to a cart loaded high with a jumble of boxes and furniture. Like many of the locals, they are both wearing dust masks over their mouths, and the woman is also wearing goggles.`
			choice
				`	(Talk to them.)`
				`	(Ignore them.)`
					decline
			`	The couple introduces themselves as George and Samantha. As you shake hands with them, you notice that Samantha's eyes under the goggles are rimmed in red, and she keeps coughing quietly: a dry, careful cough. George explains that they came here several years ago to take jobs in the factories, but the volcanic fumes have been giving Samantha trouble ever since they arrived. They can pay <payment> for transport for themselves and <tons> of household goods to <destination>.`
			choice
				`	(Accept.)`
				`	(Decline.)`
					decline
			`	They thank you for your assistance, and you give them a hand pushing the heavy cart into your cargo bay.`
				accept
	on visit
		dialog phrase "generic cargo and passenger on visit"



mission "Pookie, Part 1"
	minor
	name "Pookie"
	description "Travel to <destination> and meet Pookie, who is staying with her aunt and may be scared of flying."
	source "Hestia"
	destination "Shroud"
	passengers 1
	cargo "(reserved)" 1
	on offer
		conversation
			`As you walk through the spaceport, you hear a voice behind you, saying, "Excuse me, Captain." You turn around and see a woman trying to flag you down. Her hairdo is tall and somewhat confusing; her high heels are also tall and are giving her considerable trouble as she walks towards you.`
			`	"You look like the sort of captain I can trust," she says. "My darling Pookie has been visiting her aunt on Shroud, and it's time for her to come home, but she's not used to space travel and it scares her. I would feel so much better if you could go pick her up and bring her back here. Can you do that for me?" You can't help noticing that the jewelry she's wearing probably costs as much as a small fighter craft. This job sounds easy, and has the potential to be quite lucrative.`
			choice
				"	(Accept.)"
				"	(Decline.)"
					decline
			"	You tell her that you would be glad to assist, and that you can personally assure her that no harm will come to Pookie while on board your ship. She thanks you, and gives you contact information for her aunt in the <system> system."
				accept
	on visit
		dialog `You have reached <planet>, but your escort with the space reserved for Pookie has not arrived! Better depart and wait for your escorts to arrive in this star system.`



mission "Pookie, Part 2"
	name "Pookie"
	landing
	description "Return Pookie the poodle to <destination>."
	source "Shroud"
	destination "Hestia"
	passengers 1
	cargo "chew toys" 1
	to offer
		has "Pookie, Part 1: done"
	on offer
		conversation
			`You called ahead while your ship was landing and agreed to meet Pookie's aunt at the spaceport. She told you, "Meet me outside the shop with the ridiculous sheepskin coats." The shop is not hard to find; the mannequins in the window look like feral sheep with overgrown wool in bad need of grooming.`
			"	The only person standing outside the shop is a tall woman in a suit who is busy making furious marks on some sort of document with a red pen. She has a small poodle on a leash; it is busy nipping the heels of everyone who walks by."
			choice
				"	(Interrupt her.)"
					goto interrupt
				"	(Wait to see if someone else shows up.)"
					goto wait
		
			label interrupt
			`	"Excuse me," you say. She looks up at you with a withering glare. "I'm looking for someone named Pookie."`
				goto response
		
			label wait
			`	Eventually she looks up from the paper and sees you standing there. "Are you Captain <last>?" she asks. You nod.`
				goto response
		
			label response
			`	"Thank heavens," she says. "She's all yours." She hands you the leash and a large bag that appears to be full of chew toys. "Here are her toys, her food, and her... outfits. Which she hates. Feed her twice a day, or she will go berserk. Do not feed her more than twice a day, or she will throw up..."`
			`	As she continues rattling off instructions, you ask, "Wait, Pookie is the dog?"`
			`	"Short for 'Pocahontas,"' she explains. "Good luck, and I hope my sister pays you well." She walks away. There's nothing else you can do but bring Pookie back to your ship, where she immediately lifts her leg against the landing strut.`
				accept
	on visit
		dialog `You have reached <planet>, but your escort carrying Pookie has not arrived! Better depart and wait for your escorts to arrive in this star system.`
	on complete
		payment 80000
		dialog "In the past few days, Pookie has barked incessantly and thrown up several times despite being fed perfectly on schedule, and the room you've been keeping her in will likely smell like dog urine for months. You are all too happy to return her to her owner, who pays you <payment>."
		log "Minor People" "Pocahontas (Pookie)" `A dog...`



mission "Pookie, Part 3"
	minor
	name "Stray Dog"
	description `Find a home for a stray dog you picked up on <origin>. She might have been from one of the Paradise Worlds.`
	source "Freedom"
	passengers 1
	to offer
		has "Pookie, Part 2: done"
	on offer
		conversation
			`The weather on <origin> is unusually rough today; the sky ripples with thunder while rain whips against locals brave or desperate enough to stay outside. Through the mist, you see a building with neon lettering saying, "East Mesa Indoor Racing Complex: Bets are open!"`
			choice
				`	(Check it out.)`
					goto begin
				`	(Stay dry in my ship.)`
			`	You lean back in your seat and turn on your ship's heater. After a while, the neon sign shuts off, and the weather clears up.`
				decline
			label begin
			`	You wade through the mud as you approach the complex. At its entrance is a stout woman in a black uniform holding a shotgun. When she sees you, she looks at a list in her hand, before saying, "You're alright. Feel free to come in."`
			`	The inside of the racing complex is packed to capacity. Around you is a swarm of elbows and shoulders, jutting into you while you worm your way through the crowd. The sounds of rancorous conversation blend in with the pounding of rain on the roof as you glimpse a sight of the main attraction: a large, fenced-off oval. White lines inside the area form racing lanes, and arranged on the far side of the track are four cages covered with cloth.`
			`	As you reach the boundary of the track, a loud siren fills the air, causing the crowd to fall silent.`
			choice
				`	"What's going on?"`
				`	(Quietly observe.)`
					goto quiet
			`	When you try to open your mouth to speak, a hand shushes you, appearing as suddenly as it disappears.`
			label quiet
			`	The siren ends, and a greasy voice takes its place. "Welcome, one and all, to the grand biweekly hound race! Before we collect your wagers, let me introduce you to our fine racing stock for the night!"`
			`	A stagehand hops over the fence and towards the cages while the announcer continues. "Bleedbug is a veteran of the racing track. He's never taken the pole position, but perhaps this will be his lucky day!" The stagehand removes the covering of the innermost cage as a cheer rings out. The dog inside begins ferociously barking upon seeing the cacophony around him, but you can't help but notice how withered Bleedbug's body looks.`
			`	"Our second hound is one that you're all familiar with. He's an 18-time victor of the track," the voice pauses, "even if some of his wins were only by technicality." Already, a jeer is rising in the audience. The announcer says, "It's the hound that you don't want to beat: Doom." The booing reaches a peak as the stagehand takes the cover off of the largest cage of the lineup, revealing a gargantuan hound. Doom's body is finely defined, devoid of his competitor's malnutrition. As soon as he sets his eyes on Doom, Bleedbug stops yelling and retreats to the corner of his cage to whimpering. Pleased at his reputation, Doom lets out a thunderous bark.`
			choice
				`	(Join in with the booing.)`
				`	(Stay silent.)`
					goto shush
			`	You pump your fists into the air and join in on the jeering until you are interrupted by the announcer speaking.`
				goto second
			label shush
			`	You silently observe the crowd's boos die when the announcer continues speaking.`
			label second
			`	"Now, our other two racers for the day are all-new." A murmur of anticipation sweeps through the audience. "Our first newcomer is a fine lady. Rumored to be from the wilderness of Zenith, can everyone put their hands together for Zinc!" The cover over the third cage is taken off to reveal a creature that is clearly not a dog. Her long, gray fur and piercing, golden eyes mark her as a far more graceful and feral beast, though underneath her coat, you spot atrophied muscles. Zinc initially stands unfazed by the crowd and the other dogs, calmly observing her surroundings. When Doom spots the wolf ignoring him, he begins to bark louder and louder, until she abruptly stares at him with an inscrutable expression.`
			`	"Our final contestant for the day is a most... unorthodox choice. The merchant who graciously donated her to us came with a most fascinating story. She said that the hound comes from the Paradise Worlds, and her owner wanted the pet to have a luxury flight to her holiday home. Well, let's see if she can pay her way to victory here, folks." The audience snickers. "Now, give your best welcomes to Puny!" Puny is easily the frailest of the dogs, barely more than skin and bones. White whispers of hair clump around her head, chest, and ankles, and the bottom of her cage is wet. None of the other racers acknowledge her, but the crowd is rearing to volley a variety of curses and slurs at her, as though an actual Paradise World baron was in the cage. As you look at the poodle, you can't help but feel a strange sense of familiarity.`
			`	You feel your back get nudged, and turn to see a woman dressed in rags holding four buckets filled with credits. The names of the racers are crudely written on each of them. "Betting is 3,000 credits," she says unusually sweetly.`
			choice
				`	(Bet on Bleedbug.)`
				`	(Bet on Doom.)`
				`	(Bet on Zinc.)`
				`	(Bet on Puny.)`
				`	"I'll pass."`
					goto nobet
			branch notpoor
				"credits" >= 3000
			`	You dig through your pockets for a credit chip to toss into the bucket, until you realize that you don't have enough money to make a bet. Impatient with your bumbling, the woman turns to take money from a person next to you.`
				goto next
			label notpoor
			action
				set "bet on hound racing"
				payment -3000
			`	You toss a chip into the bucket, and the woman eagerly turns towards a person next to you.`
				goto next
			label nobet
			`	The woman turns to take bets from a person next to you.`
			label next
			`	After several minutes pass, the siren sounds, and the announcer speaks again. "Once again, we at the East Mesa Racing Complex give our thanks to everyone who supports our cause by participating in betting. Now, without further ado..."`
			`	A red light on the ceiling turns on, and the audience shouts, "Three!" A second one lights up. "Two!" A third light, this time yellow, turns on. "One!"`
			`	A green light appears, and the crowd descends into chaos as the cage doors open.`
			`	The first to move is Bleedbug, desperate to get as far away from Doom as possible. Doom himself has his eyes set on a different target. As soon as the doors open, he rushes over the lane lines towards Zinc and bares his teeth for a bite. Anticipating this, Zinc dodges beneath the attack, and lunges in with her mouth open. Doom responds to the threat by lowering his head and bashing into her, and the two animals are quickly locked into a brutal mess of teeth and blood. The crowd goes wild at the spectacle unfolding before them as the brawl approaches your section of the fence.`
			choice
				`	(Continue watching.)`
				`	(Get away.)`
					goto leave
			`	Looking on, you are suddenly thrown backward when the beasts smash into the fence in front of you. Lying on the ground, you look down and see Zinc and Doom tearing into each other outside of the track, inches from your feet.`
			choice
				`	(Get up and back away.)`
					goto live
				`	(Lie still.)`
			`	As you lie still, Zinc is kicked on top of you, and Doom dashes in to continue the brawl. Within seconds, your skin is ripped to ribbons by two animals too deep in bloodlust to notice that another body has joined the fray. You bleed out on the floor as the crowd cheers at the slaughter of a fellow human.`
				die
			label live
			`	You scramble to your feet, barely dodging Zinc as she's kicked back by Doom. As the two animals howl in pain, you push your way through the onlooking crowd, hoping to escape the danger. After getting some distance away, you turn back to see Zinc and Doom continuing to go at each other's throats.`
				goto next2
			label leave
			`	You turn and head away from the fence. Moments later, you hear two cries of pain accompanying the sound of wood splintering. Peeking back, you see that Zinc and Doom are fighting outside the track, with the crowd raving at the sight of violence.`
			label next2
			choice
				`	(Stay and watch.)`
				`	(Leave the building.)`
					goto nope
			`	You look on at the duel, as does the rest of the building. The crowd has already taken sides, with some shouting Zinc's name and others shouting Doom's. Doom initially appears to have the upper hand, ramming himself into Zinc with impunity as she is sent sprawling. However, when Doom goes in for another tackle, Zinc dashes in and sinks her teeth into his neck. His roars of pain diminish into whimpers as blood spills readily on the complex's floor.`
			`	Suddenly, a gunshot rings out throughout the building. The two beasts fall over as the stagehand steps forward holding a shotgun. The crowd is left in silence for a moment, until they start to jeer and boo, angered by the unsatisfying end to the duel. The stagehand responds by pointing his gun up and firing again. "That's enough!" he yells. "If you freaks want your bloodsports, then go to the gladiator stadium, or a cockfighting ring. But this establishment will not support such degeneracy!" The crowd goes quiet, but out of the corner of your eye, you see some mean-faced figures reach into their pockets.`
			choice
				`	(Get out before it gets ugly.)`
					goto nopelate
				`	(Stay for a while longer.)`
			`	Continuing to look on, you hear a loud bang to your right as the stagehand gasps in pain and collapses. You turn to see that a mustached man next to you has his gun raised. Before you can react, you hear another gunshot and see a spurt of blood erupt from the man's temple. Almost instantly, the entire audience is up in arms as gunfire comes in from every direction. Acting instinctually, you duck down and crawl through the forest of legs towards the exit. Once there, you reach your hand up and push the door open before running out.`
				goto outside
			label nopelate
			`	As you turn around, you hear a volley of gunshots from behind, and decide to run out of the building, tackling the door open.`
				goto outside
			label nope
			`	You head towards the exit, pushing aside audience members completely captivated by the fight. Flinging the door open, you hear a gunshot from behind, and decide to run out.`
			label outside
			`	As you step outside, you are greeted by sheets of rain lashing you. The strength of the torrent almost causes you to fall backwards, but you manage to steady yourself. You take a glance back at the racing complex to find that the guard in the black uniform is missing. You turn to begin the trek back to your ship, but halfway there, you feel something touch your lower leg.`
			choice
				`	(Turn around.)`
					goto turner
				`	(Run away.)`
			`	You begin to run, but slip in the mud and fall on your face. You roll over to come face-to-face with a dour-looking dog eyeing you. Sitting up, you recognize the poodle as Puny, who must have snuck out of the complex during all the commotion. As you get off of the ground, Puny looks up at you with puppy-dog eyes.`
				goto kindly
			label turner
			`	You turn around and come face-to-face with a dour-looking dog looking up at you with puppy-dog eyes. Inspecting it, you recognize the poodle as Puny, who must have snuck out of the complex during all the commotion.`
			label kindly
			choice
				`	(Pet her.)`
				`	(Shoo her.)`
					goto shoo
			`	You crouch down and rub the soggy tufts of hair on Puny's head. As you continue, a smile creeps onto her face, beaming in spite of the soaking rain. You think about what to do with her.`
			choice
				`	(Bring Puny aboard your ship.)`
				`	(Shoo Puny off.)`
					goto shoo
			branch remember
				has "bet on hound racing"
			`	You pick up Puny and carry her onboard. As you dry yourselves, you think back to what the announcer said about Puny being owned by someone from the Paradise Worlds, and wonder where you might be able to drop her off.`
				accept
			label remember
			`	You pick up Puny and carry her onboard. As you dry yourselves, you think back to what the announcer said about Puny being owned by someone from the Paradise Worlds, and wonder where you might be able to drop her off.`
			`	As you step into the cockpit, you recall the bet you put on the hound race. Looks like you won't be getting your money back.`
				accept
			label shoo
			branch rememberdecline
				has "bet on hound racing"
			`	You wiggle your leg around to scare Puny off. She runs into the mist, vanishing from sight. You turn back and manage to reach your ship, changing into a dry set of clothes.`
				decline
			label rememberdecline
			`	You wiggle your leg around to scare Puny off. She runs into the mist, vanishing from sight. You turn back and manage to reach your ship, changing into a dry set of clothes.`
			`	As you step into the cockpit, you recall the bet you put on the hound race. Looks like you won't be getting your money back.`
				decline
	to complete
		never



mission "Pookie, Part 4"
	repeat
	landing
	source
		attributes "paradise"
		not planet "Hestia"
	to offer
		has "Pookie, Part 3: active"
	on offer
		conversation
			branch repeat
				has "Pookie, Part 4: offered"
			`After landing on <origin>, you look for a way to reach as many people on the planet as possible in order to find Puny's owner. One of the receptionists at a planetary information desk says that she can put out a notice for a lost dog on a planetwide notice board, if you're able to put in a detailed enough description of Puny. You describe the poodle's appearance to the best of your abilities, and also mention how she was traveling for a vacation when she was abducted.`
			`	When you check back with the receptionist the next morning, she tells you that nobody has approached the offer.`
				decline
			label repeat
			`You put a description of Puny on a planetwide notice board. By the time the next day arrives, you've received no offers in response.`
				decline



mission "Pookie, Part 5"
	landing
	source "Hestia"
	to offer
		has "Pookie, Part 3: active"
	on offer
		fail "Pookie, Part 3"
		conversation
			branch repeat
				has "Pookie, Part 4: offered"
			`When you land on <origin>, you look for a way to reach as many people on the planet as possible in order to find Puny's owner. One of the receptionists at a planetary information desk says that she can put out a notice for a lost dog on a planetwide notice board, if you're able to put in a detailed enough description of Puny. You describe the poodle's appearance to the best of your abilities, and also mention how she was meant to be transported to a vacation location before being abducted.`
				goto next
			label repeat
			`You approach a receptionist to put a description of Puny on a planetwide notice board.`
			label next
			`	The next day, you visit the receptionist. When she sees you, she tells you that one message came in response, saying that the dog was theirs. You copy the address provided and hail down a taxi.`
			`	The address brings you to a stark white mansion upon a cliff overlooking the ocean. A path snakes down from the entrance of the mansion to a large, gold-plated gate. You bring Puny out from the taxi and ring the doorbell next to the gate. A minute later, a servant in a prim suit approaches. As soon as she sees him, Puny straightens up, holding her head high.`
			choice
				`	"I'm <first>, and I'm here to return a missing pet."`
				`	(Wait quietly.)`
					goto inside
			`	The servant says, "Ah, you're the one with the dog. Come inside, mistress has been expecting you."`
				goto enter
			label inside
			`	When he spots you, the servant says, "Welcome. Come inside, mistress has been expecting you."`
			label enter
			`	The walk to the front of the house is arduous; you pass through several different stadium-sized gardens along the way, each dedicated to a different type of biome. Looking up at the sky, you see the remnants of clouds contort unnaturally around invisible pillars. As you follow the servant, he looks back at you repeatedly, checking that you're still following. You decide to look behind yourself, and see Puny eagerly following. She has somewhat recovered from her time on Freedom, but her body is still little more than skin and bone.`
			`	By the time you reach the mansion, your skin is slightly sunburnt. The servant walks up to the oddly tall door and presses the doorbell before moving to the side, hands folded behind his back. The bell is answered by a woman with a monstrous hairdo, barely able to fit in the doorway. Puny breaks into barking as soon as she sees her, but the woman ignores the barking and says, "Walters, who is this?"`
			`	"It's the captain who put out a description of Pookie, Madam Pemefrey," the servant replies.`
			`	When she hears this, Pemefrey's expression changes from annoyance to elation. "Really? Oh, I can't thank enough for this, dearie. How was it rescuing her? Did you have to barter with smugglers to track her down? Chase down kidnappers to free her? Battle with warlords for her safety?"`
			choice
				`	"It was an adventure and a half saving her."`
				`	"It wasn't anything too hard."`
					goto humble
				`	"Wait, did you say Pookie?"`
					goto rude
			`	"I'm sure it was. Now, where's my darling Pookie?"`
				goto show
			label humble
			`	"Oh. Well, where's my darling Pookie?"`
				goto show
			label rude
			`	Pemefrey chuckles haughtily. "Of course? Why, did you not realize that the purebred you saved is none other than the great Pocahontas? Now, show me my darling."`
			label show
			`	You pick up Puny and show her to the lady. When she makes eye contact with the poodle, her face contorts with anger. "What do you take me for, some kind of Dirt Belter?"`
			choice
				`	"Hey, I'm from the Dirt Belt!"`
				`	"What do you mean?"`
					goto explain
				`	"I'm sorry?"`
					goto sawwry
			`	She tosses her head to the side. "Then I mean it twice as much!"`
				goto explain
			label sawwry
			`	She hisses. "If you wanted to be sorry, then you should never have tried to trick me in the first place!"`
			label explain
			`	Pemefrey thrusts an accusing finger at Puny. "My dog would never be as scruffy, as ugly, as this mutt! You are trying to deceive me by picking some mongrel off of the street and claiming it as mine!"`
			`	Walters walks up to his master, saying, "But Madam, how could this captain provide such an accurate description of how Pookie was abducted if-"`
			`	Pemefrey snaps her head to look back at her servant. "Walters! I thought you were on my side!" She holds her hands on her chest. "It would be such a shame if you ruined our friendship like this. Why, I wouldn't be able to bear to keep you around if you betrayed me like that."`
			`	Walters shoots a desperate glance at you while stepping back, but otherwise says nothing.`
			`	"Now, where was I... oh, right. You. Out. Now." She claps twice, jumping Walters to attention, who beckons you and Puny back to the gate of the mansion.`
			`	You slam the door of the taxi shut as Walters locks the gate. The return journey is somewhat somber, with even Puny wearing a frown. When you look back up from Puny, you find yourself in a far more humble region of <origin>. The grandiose manors built into impossible locations are far distant, replaced with a small suburban town that would not look out of place in the Dirt Belt were it not for the picturesque mountain ranges surrounding it.`
			`	While this town is less wealthy than the neighboring estates, it is still unmistakably on a Paradise World, with the street lamps scrubbed and polished to a wasteful degree. As you pass through the commercial district, your eyes catch a sign that says "Antette and Co. Animal Adoption Agency."`
			choice
				`	(Investigate.)`
				`	(Ignore the sign.)`
					goto lazy
			label within
			`	You tell the taxi driver to stop the car and you walk into the adoption center, leading Puny behind you.`
			`	The inside of the agency is decorated with pale blue wallpaper. To either side of you are rows of plastic chairs, and in front of you is a receptionist looking down at his nails. When he notices you, he lazily says, "Welcome, welcome. What can I do for you."`
			`	You point down at Puny and say, "Could you find a home for this dog?"`
			`	The receptionist leans over the counter to look. "Wow, that's a sorry-looking puppy. What's her name?"`
			choice
				`	"It's Puny."`
					goto unfortunate
				`	"It's Pookie."`
				`	"I don't know."`
					goto figure
			`	"That's a nice name." The receptionist steps forward to pick up the poodle before saying, "We'll make sure Pookie gets plenty of care and love. Thank you for bringing her to us."`
				goto end
			label unfortunate
			`	The receptionist winces. "That's... I'm sure we can come up with something better." He steps forward to pick up the poodle before saying, "We'll make sure she gets plenty of care and love. Thank you for bringing her to us."`
				goto end
			label figure
			`	"Well, I'm sure we'll figure out a name for her eventually." The receptionist steps forward to pick up the poodle before saying, "We'll make sure she gets plenty of care and love. Thank you for bringing her to us."`
			label end
			action
				log `Saved a dog from a hound-racing ring, and tried to give her a home. However, her alleged owner rejected her. Eventually decided to give her up for adoption.`
				log `Minor People` `Puny` `A poodle who was a former racer in a gambling ring. She might secretly be Pookie.`
			`	You exit the center and head back to your taxi for the rest of the trip back to the spaceport.`
				decline
			label lazy
			action
				log `Saved a dog from a hound-racing ring, and tried to give her a home. However, her alleged owner rejected her. Eventually decided to keep her.`
				outfit "Puny"
			`	You lean back in your seat as the taxi passes through the town without interruption. Not long after you find yourself back in the spaceport, with Puny still in your care. With nowhere else to go, you decide to bring Puny aboard your ship. As you lead her, she happily strolls up the landing ramp and settles into one of your bunks.`
				decline



mission "Smuggler's Den, Part 1"
	name "Refugees to <planet>"
	description "Joe and Maria, a young couple with a newborn baby, want to escape slavery and start a new life on <destination>."
	minor
	source "Smuggler's Den"
	destination "Arabia"
	passengers 2
	on offer
		conversation
			`You wander into one of several dimly lit, smoke-filled bars near your docking bay. Soon after you sit down, a pair of hooded figures stand up and begin moving toward you. They aren't carrying any visible weapons, but on a station like this one there's a good chance that everyone you meet has a concealed gun. One of them is carrying a bundle wrapped in cloth. You can't see their faces.`
			choice
				`	(Get out of here.)`
				`	(Wait and see what they want.)`
					goto meet
			
			`	You've heard too many stories of kidnappings and murders on this station to be willing to take any risks. You quickly get up and leave the bar, and walk down the passageway back toward your ship. Glancing behind you, you see that the hooded figures have decided not to follow you.`
				decline
			
			label meet
			`	The hooded figures turn out to be a boy and a girl, both perhaps thirteen or fourteen years old. The bundle in the girl's arms is a baby. "Are you a captain?" the boy asks.`
			`	"Yes," you say.`
			`	"We're looking for passage off-world," he says. "My cousin works in the refineries on Arabia, and I'm hoping he can get me a job there."`
			choice
				`	"I don't want to be involved in anything illegal. Are you in some sort of trouble with the law?"`
					goto legal
				`	"Well, how much would you be able to pay me?"`
					goto payment
			
			label legal
			`	The boy grins. "No, not at all. I mean, aside from the fact that we're pirates."`
			`	Seeing the incredulous look on your face, the girl says, "Members of a pirate gang. Crew on a pirate ship. Captains are usually older, but most of the pirate ships you see out there are crewed by kids like us. It's a hard place to grow up. We want something better for our daughter."`
				goto search
			
			label payment
			`	They are silent for a long moment, looking down at the table. Finally, the boy says, "We're crew on a pirate ship, hardly better than slaves. The captain keeps our wages. We don't get paid anything unless they agree to let us go. But if you help us start a new life, we'll work hard and some day we'll pay you back."`
			`	The girl adds, "You don't know what it's like for a little girl to grow up on a pirate ship. We want something better than that for our daughter."`
			
			label search
			`	As you are conversing a bearded man and a rough-looking teenage boy enter the bar and begin looking around the room. "That's our captain," she says. "Please, you have to help us. There's a service tunnel that connects to the back entrance of the bar. We can escape through there."`
			`	You've heard of these service passageways: the most dangerous part of this lawless station, dimly lit and seldom traveled, except by drug addicts and prostitutes. This whole thing might just be a ruse to lure you into one, where they can attack you without anyone interfering. "No," says the boy, "if we head for the service tunnel, they'll be sure to notice us. Let's just stay at the table until they go away."`
			`	The baby begins to cry, softly, and she bounces it gently, trying desperately to quiet it. "Shh. Shh." For the moment, it falls silent.`
			choice
				`	(Try the service tunnel.)`
					goto tunnel
				`	(Wait.)`
					goto outside
				`	"I'm sorry, this isn't worth risking my life for. I'm leaving."`
	
			`	You stand up and leave. The men in the doorway make no effort to stop you.`
				decline
			
			label `tunnel`
			`	The boy stands up. "Wait ten seconds, then head to the tunnel," he says. He walks into the bathroom, which is right next to the back entrance that she pointed out. You wait for a few seconds, then stand up. "Don't run," says the girl. "Walk slowly. Pretend. You've had a bit too much to drink. We're headed out back to find some privacy." You don't dare look behind you to see if the men in the doorway are watching you.`
			`	Finally, you reach the back entrance, and she spins the wheel to unlock it. The hinges squeal, but it opens enough for you to squeeze through. You find yourselves in a narrow corridor lit only by flickering sodium lamps. In the yellow lamplight her face and hands look pale, jaundiced. The floor of the corridor is littered with beer bottles and discarded hypodermic needles. To one side of the door are several over-stuffed trash cans. As you step into the corridor, a rat scurries away into the darkness.`
			`	A few seconds later, watching through the open airlock, you see the boy walk out of the bathroom. He can't help stealing a quick glance towards the men in the doorway, after which he quickly ducks through the airlock and slams the door shut. "Run!" he whispers.`
			`	You begin running down the corridor, in the direction of your ship. You pass a man, slumped over in a corner; there is no time to see if he is dead, or just sleeping. In places the lights have gone out, and it is so dim that you can barely see the floor beneath you. Your footsteps pounding on the metal decking ring terribly loud up and down the empty hallway.`
			`	Eventually the passageway widens out into a maintenance room, full of humming equipment and large tanks. You duck behind one of them and listen for sounds of pursuit. "I think we're safe," says the boy. He walks over to another airlock door on the opposite wall and tugs it open. Light pours in, almost blinding at first. You are looking out into the rimway, the main passage in this ring of the station. Crowds of people are walking past, paying no attention to you. He glances quickly in both directions, then gestures for you to follow.`
				goto ship
			
			label outside
			`	You wait at the table, pretending that you are busy placing a drink order. The men at the door do not leave. Instead, they step into the room and begin circling around the edge of it. "What berth is your ship in?" asks the boy. You tell him. "Wait ten seconds, then follow," he says. He stands up and walks through the door. The searchers glance at him as he leaves, but they must be looking for two people together, because they ignore him.`
			`	The searchers approach the bar and begin talking to one of the bartenders. You and the girl stand up. "Walk slowly," she hisses under her breath. "Saunter. Don't run." You put an arm around her shoulders and do your best to act like an ordinary bar patron headed home with a new friend after having a bit too much to drink. You don't dare to glance at the bar to see if you are being watched.`
			`	Finally you reach the door. You are in the rimway, the main passage in this ring of the station. It is crowded and brightly lit. You quicken your pace slightly and begin walking toward your ship, still afraid that if you break into a run, you will attract attention. The girl keeps glancing at the shop windows that you pass by: checking the reflection to see if anyone is following you. "They're leaving the bar," she says. And then, "They're walking in the other direction. I think we're safe."`
			`	You pass a narrow doorway, probably an entrance to one of the service tunnels. The boy is standing there, holding a gun by his side. His grim expression softens somewhat when he sees you approaching.`
				goto ship
			
			label ship
			`	You quickly make your way back to your ship. As soon as the door has closed behind you, all three of you breathe a sigh of relief. A second later, the baby begins to wail, loudly. As you show them to their bunks, they introduce themselves as Joe and Maria; the baby's name is Jesse. "I don't know how to thank you," says Maria.`
			`	"Please don't take too long leaving the station," adds Joe. "But, I think we'll be safe here until you're ready to leave. There's no way they can search all the ships at the dock."`
				accept
	on visit
		dialog `You land on <planet> and look for Joe and Maria, but you realize that they were in one of your escorts that has not yet entered the system. Better depart and wait for them.`



mission "Smuggler's Den, Part 2"
	landing
	name "Refugees to <planet>"
	description "Unable to find work on <origin>, Joe and Maria want to travel to <destination> to see if they can get a job there."
	destination "Millrace"
	passengers 2
	to offer
		has "Smuggler's Den, Part 1: done"
	on offer
		conversation
			`As soon as you have landed, Joe finds a computer terminal and tries to look up his cousin who works here, but with no success. You go with him to the company office, where after a short wait you are ushered in to meet with a foreman. After Joe introduces himself, the man says, "I'm really sorry to tell you this, but Leroy died in a refinery fire several months ago."`
			`	Joe is crestfallen. After a long silence, you say, "Sir, do you have any work available for Joe? He and his family were hoping to be able to put down roots here."`
			`	"I'm sorry," says the foreman, "but we've had a ton of immigrants recently. The waiting list for new jobs is about five months long. They could stay here and hope for the best, but if they need work right away, they would be better off going to one of the Syndicate worlds, like <planet>."`
			choice
				`	(Volunteer to take them to <planet>.)`
				`	(Leave them here and hope for the best.)`
					decline
			
			`	Despite his shock and grief, Joe is quite grateful. "You know we can't pay you, right?"`
			`	"Don't worry about it," you say. You return to your ship and tell the bad news to Maria.`
				accept
	on visit
		dialog `You land on <planet> and look for Joe and Maria, but you realize that they were in one of your escorts that has not yet entered the system. Better depart and wait for them.`
	on complete
		event "smuggler's den: payment" 365
		log `Helped two teens named Joe and Maria and their daughter Jesse to escape their pirate captain. Dropped them off on Millrace where they'll start a new life.`
		conversation
			`You help Joe and Maria, and their daughter Jesse, to carry their few belongings down to the immigration desk, where a clerk lists the job openings available and asks them each to fill out a skill survey. Maria says, "Captain <last>, I don't know how to thank you, but I promise you that once we've got steady jobs, we'll save up and pay you our fare for transporting us here."`
			`	You wish them the best of luck, and return to your ship.`

event "smuggler's den: payment"



mission "Smuggler's Den: Payment"
	landing
	source
		government "Republic" "Free Worlds" "Syndicate" "Quarg" "Neutral"
		near Sol 100
	to offer
		has "event: smuggler's den: payment"
	
	on offer
		payment 35000
		conversation
			`When you land, you are surprised to find a message waiting for you from Joe and Maria, the young couple you transported from Smuggler's Den to Millrace a year ago to help them and their baby escape their lives as pirate crew members. "Dear Captain <last>," they write, "we promised you we would save up enough money to pay you back for transporting us. Attached is <payment>. Thank you for giving us a chance at a new life." They've also enclosed a picture of themselves and their baby Jesse, who is now more than a year old.`
				decline



mission "Smuggler's Den: Follow Up"
	invisible
	landing
	source Millrace
	to offer
		has "Smuggler's Den: Payment: offered"
	
	on offer
		conversation
			`As you're coming in for a landing, you realize that Millrace is where Joe and Maria live, the couple you transported from Smuggler's Den. They recently wrote to you thanking you for helping them to begin a new life. Do you want to stop by and see how they are doing?`
			choice
				`	(Yes.)`
				`	(No.)`
					decline
			`	You contact Joe and Maria and they say they would definitely enjoy seeing you. On your way to the workers' barracks where they live, you stop by a small store and buy some chocolate, plus bread and fresh fruit and some canned goods you think they would be able to use. They thank you for coming and welcome you into their home. Jesse is continuing to grow up, and they have another baby too, now. Joe says the work in the factories is exhausting, and the hours are long, but they never need to worry about where their next meal will come from, or what they'll be required to do to earn it. You leave feeling very glad that you have been able to make such a difference in someone's life.`
				accept
				
	on accept
		log `Visited Joe and Maria on Millrace. Life is tough, but they are doing far better now than they were on a pirate ship. Jesse has grown and the couple already has another baby to look after.`
		log "Minor People" "Joe and Maria" `Two teenagers who were under the employs of pirates, the couple wanted your aid with an escape from their lives and after a time have informed you that they are now living in relative peace where you left them on Millrace.`
		fail



mission "Expedition to Hope 1"
	name "Expedition to Hope"
	description "Transport a team of <bunks> scientists to the abandoned world of <planet>, where they will be placing <tons> of meteorological equipment. Payment will be 80,000 credits."
	minor
	source
		near Wei 2 8
		attributes "dirt belt"
	destination Hope
	to offer
		random < 40
	cargo "scientific equipment" 4
	passengers 4
	
	on offer
		conversation
			`A group of <bunks> scientists approaches you and asks if you would be willing to take them and <cargo> to the abandoned planet of Hope, and then back home from there. "The transport we'd arranged for bailed out on us at the last moment," says their leader, a middle-aged man wearing thick-rimmed glasses. "We have 80,000 credits allocated for payment."`
			choice
				`	"Sure, I'd be glad to help."`
					goto yes
				`	"What sort of research are you doing?"`
				`	"Sorry, I don't have space for you."`
					decline
			`	"You probably know about the supervolcano that forced the evacuation of Hope some decades ago," he says. "My family lived on Hope back then. We want to measure how much ash is still in the air, to see how long it will be before the glaciers recede and the planet is habitable again."`
			choice
				`	"That sounds like a worthy cause. I'd be glad to transport you."`
					goto yes
				`	"Sorry, I'm not going to be headed in that direction any time soon."`
					decline
			label yes
			`	"Thank you," he says. You help them to load their meteorological equipment onto your ship.`
				accept
	
	on visit
		dialog `You enter the atmosphere of <planet>, but realize that the scientists and their equipment were on one of your escorts who hasn't entered the system yet. Better depart and wait for them.`
	on complete
		payment 40000



mission "Expedition to Hope 2"
	landing
	name "Expedition to Hope"
	description "Transport the team of <bunks> scientists home to <destination>, to receive the second half of payment."
	source Hope
	destination
		distance 2 5
		government Republic "Free Worlds" Neutral
	clearance
	to offer
		has "Expedition to Hope 1: done"
	passengers 4
	
	on offer
		conversation
			`You fly around the planet to several different sites that the scientists have identified as good places for their equipment. They also make some deep radar scans of the glaciers. "That's my old house, down there," says one of the scientists, pointing to the radar picture of one of the buried villages. "Under thirty meters of ice, now."`
			`	The lead scientist hands you forty thousand credits, and says, "Here's the first part of your payment. Now we need to get home to <planet>. I'll pay you the rest once we get there."`
				accept
	
	on visit
		dialog `You land on <planet>, but realize that the scientists and their equipment were on one of your escorts who hasn't entered the system yet. Better depart and wait for them.`
	on complete
		payment 40000
		dialog `You drop the team of scientists off on <planet>. They thank you for helping them out, and pay you <payment>.`



mission "Transport Workers A"
	name "Transport Family"
	description "Transport a family of <bunks>, as well as <cargo>, to <destination>, where they hope that steady work will be easier to come by. Payment is <payment>."
	minor
	source
		attributes "dirt belt"
	destination
		government "Syndicate"
		attributes "factory"
	to offer
		random < 5
	passengers 4
	cargo "household goods" 2
	
	on offer
		dialog `In one of the corners of the spaceport, you meet a family with two kids, and a pile of trunks and boxes spread out next to them. They tell you that they are trying to book passage to <planet>. "Work has gotten way too hard to come by here," explains the father. "I've had seven different jobs in the past year, and none of them lasted more than a month. So we thought we'd try our luck on a Syndicate world. We can pay you <payment> for the trouble."`
	
	on visit
		dialog phrase "generic cargo and passenger on visit"
	on complete
		payment
		payment 20000
		dialog `You drop off the family from <origin>, and wish them the best of luck on <planet>. They seem optimistic, and their kids are still quite excited about having taken their first ever space journey. You're sure that they will be remembering this trip for years to come. Their parents thank you, and pay you <payment>.`



mission "Transport Workers B"
	name "Transport Worker"
	description `This young man is headed to the factories on <destination>. He says he wants to save enough money to be able to ask his "true love" to marry him.`
	minor
	source
		attributes "dirt belt"
	destination "Maker"
	to offer
		random < 5
	passengers 1
	
	on offer
		conversation
			`As you are walking through the spaceport, a young man approaches you and says, "Excuse me, Captain. Is there any chance you're traveling towards the Core?" He's probably in his late teens, barely more than a kid.`
			choice
				`	"I'm sure I could work that into my plans. Where are you headed?"`
				`	"You're traveling all by yourself? You aren't in any trouble, I hope?"`
				`	"Sorry, I don't expect to be headed that way any time soon."`
					decline
			`	"Well, here's the story," he says. "My girlfriend's father won't let us get married until I have some money saved up. They say there's plenty of jobs to be had on <planet>. So I'm headed there to put down roots and get myself established, then in a year or two she can come and join me. Don't worry, I have <payment> that I can give to you."`
			choice
				`	"I'd be glad to take you there."`
					goto thanks
				`	"Are you sure about that? I've heard some bad things about the Syndicate's company towns."`
					goto towns
				`	"Do you really think she's going to wait around for you?"`
					goto wait
			label towns
			`	"Me too," he says, "but it's a lifetime of steady work, and you know how hard that is to come by in this part of the galaxy. Can you help me out?"`
				goto choice
			label wait
			`	"She'll be true to me," he says, with absolute confidence.`
				goto choice
			label choice
			choice
				`	"Okay, I'll take you to <planet>."`
					goto thanks
				`	"Sorry, I'm not headed in that direction."`
					decline
			label thanks
			`	"Thank you, Captain," he says, shaking your hand. You bring him aboard your ship and show him to one of the empty bunks.`
				accept
	
	on visit
		dialog phrase "generic cargo and passenger on visit"
	on complete
		payment
		payment 10000
		log `Transported a teenage boy to Maker so that he can work to marry his girlfriend.`
		dialog `You drop off the young man from <origin> who is hoping to find work and save enough money for his girlfriend to join him. "Good luck," you say. "Be wise. Don't let yourself get into debt." He thanks you, and pays you <payment>.`



mission "Transport Workers C"
	name "Farming Family"
	description "Transport this family of <bunks> farmers and <tons> of livestock, to <destination>. Payment is <payment>."
	minor
	source
		attributes "dirt belt"
		attributes "farming"
	destination
		government "Syndicate"
		attributes "farming"
	to offer
		random < 15
	passengers 5
	cargo "farm animals" 10
	
	on offer
		conversation
			`On the dirt near your landing pad is parked a large wagon, hitched to a draft horse and loaded down with furniture and various farming implements. A family is gathered in the shade of the cart, and several goats and sheep are tied up behind it.`
			choice
				`	(Approach the farmers.)`
				`	(I'm not interested in carrying livestock in my shiny new space ship.)`
					defer
			`	The farmers introduce themselves as Jim and Annette Patterson; their kids are Erin, Kyle, and Sarah. "Any chance you've got space for <tons> of livestock?" asks Jim. "The droughts the last few years have been fierce, and we're hoping to start a new homestead on <planet>. We have <payment> saved for payment."`
			choice
				`	"Sure, I'd be glad to take you there."`
					accept
				`	"Sorry, that's way too far from here."`
					decline
	
	on visit
		dialog phrase "generic cargo and passenger on visit"
	on complete
		payment
		payment 10000
		dialog `You drop off the Pattersons, the farm family from <origin>, and help them to unload their wagon and cattle from your cargo hold. They thank you, and Jim pays you <payment>.`
		log "Minor People" "Jim and Annette Patterson" `An unusual family who needed you to make a very unconventional trip with a sizeable number of farm animals that had to be kept happy in an enclosed area of your spaceship.`



mission "WR Star 1"
	name "Star Research"
	description "Fly through the <waypoints> system with a team of <bunks> scientists and <cargo>, then return them to <destination>."
	minor
	source
		attributes "deep"
		attributes "urban" "research"
	waypoint "Ildaria"
	to offer
		random < 20
	passengers 3
	cargo "sensors" 2
	on offer
		dialog `A group of <bunks> scientists approaches you and asks if you will be headed to the Rim any time soon. "We're doing research on Wolf-Rayet stars," they explain, "and we're hoping to find a captain who can do a flyby of <waypoints>." Scientific research in the Deep is notoriously well-funded, so they will probably pay you quite well.`
	on waypoint
		dialog `The team of scientists unpacks their equipment and takes some measurements of the star. Before long they inform you they are ready to go home.`
	on visit
		dialog phrase "generic missing waypoint or cargo and passengers"
	on complete
		payment 250000
		dialog `The team of scientists thanks you for bringing them to <waypoints> and back, and pays you <payment>. They seem eager to get back to their lab and start analyzing their measurements.`



mission "There Might Be Riots 1"
	name "Transport band to <planet>"
	description `Give the band "There Might Be Riots" a ride to <destination>.`
	minor
	source
		near Tarazed 5 10
		government "Republic" "Free Worlds" "Neutral"
	destination "Wayfarer"
	cargo "musical equipment" 4
	passengers 8
	to offer
		random < 15
	
	on offer
		conversation
			`A woman in a well-tailored suit approaches you. "Captain <last>?" You nod. "Are you available for a transport job?" she asks.`
			choice
				`	"What is it?"`
				`	"Not right now."`
					defer
			`	"My name is Becca," she says. "I'm a stage manager for a band, and the transport we had under contract bailed out on us. Any chance you could take <fare> and <tons> of cargo to <destination>? Given the circumstances, we can pay quite well."`
			choice
				`	"Sure!"`
				`	"Sorry, I'm not headed in that direction right now."`
					decline
			`	"Great," she says, "I'll tell the boys to start loading their gear into your ship." About a half an hour later the road crew begins carting instruments and amplifiers into your cargo hold. Soon after that, you hear the roar of a crowd in the distance and another group of men comes running into your ship. "We're with the band," they say. "Quick, shut the hatch." Half a minute later, a mob of people has surrounded your ship and a few of them are even climbing on top of it. It takes you a second to realize they're not angry or bent on destruction - they're just a group of crazy fans.`
			`	"Happens everywhere we go," says one of the musicians, calmly, as he watches a video feed of the mob on one of your monitors. He tells you that he's Ulrich, the lead singer. Then he introduces the rest of the singers and musicians.`
			choice
				`	"Pleased to meet you all. What's the name of your band?"`
			`	"Oh," Ulrich says, "we call ourselves, 'There Might Be Riots.'"`
			`	Eventually, the spaceport police arrive and disperse the crowd, and the band settles in for their trip to <destination>.`
				accept
	
	on visit
		dialog `You arrive on <planet>, but realize that your escort carrying the band and their supplies has not arrived yet. Better depart and wait for your escorts to enter the system.`
	on complete
		payment
		payment 100000
		log `Dropped the famous band "There Might Be Riots" off on Wayfarer. They drew quite the crowd, and paid very well.`
		conversation
			`You drop off the band "There Might Be Riots" on <destination>. Along the way, you got to hear some of their music, which is mostly characterized by frenzied instrumentals, a very energetic brass section, and bizarre lyrics. One day while you were in transit, they nearly drove you insane by playing their catchy but nonsensical song "Henhouse In Your Soul" for four hours straight, but other than that they have been good passengers, and their stage manager gives you an incredibly generous payment of <payment>.`
			`	"We've already got a gig lined up for tonight," says Ulrich. "Want to come? We'll give you free tickets." Given how well they just paid you, it might be worth going just to build a relationship with the band, even if not for the music itself.`
			choice
				`	"Sure!"`
				`	"Sorry, I've got other things to do."`
					decline
			`	The band is even louder in concert than they were when practicing in the confines of your ship. About thirty minutes into the concert, the energy of the crowd and the surreal lyrics finally begin to soak in, and rather than seeming meaningless their music feels fraught with meaning that hovers just beyond your grasp.`
			`	Finally the band announces that their last song will be "Sad Archie." You've never heard of it, but the fans scream in approval. It's a slow, ballad-like song about a man named Archie who lives forever and is sad because the friends he makes all grow old and die. Archie has a pet dragon, and he builds a beautiful house for the dragon, but the dragon dies young. Archie is so sad seeing the dragon's house empty and gathering dust that he rents it out to some friends, but they fight with each other and trash the place. The story makes no sense, but some of the fans are wiping away tears as the song ends.`
			`	Becca, who is sitting next to you in the VIP section, says, "We learned years ago that we need to end every concert with a sad song. Otherwise the fans leave with way too much energy and start destroying public property."`
			`	The concert ends, and you say goodbye to the band. They say they'll be in touch if they ever need a ride again.`



mission "There Might Be Riots part 2"
	name "Transport band to <planet>"
	description `Give the band "There Might Be Riots" a ride to <destination>.`
	minor
	source
		government Syndicate
	destination "Prime"
	cargo "musical equipment" 4
	passengers 8
	to offer
		has "There Might Be Riots 1: done"
		has "Deep Archaeology 5: done"
		random < 30
	
	on offer
		conversation
			`As you walk through the spaceport, you see a large crowd gathered outside a small pub, and hear the unmistakable music of There Might Be Riots from inside. The concert seems to be just winding down. Do you want to wait around and say hello to them?`
			choice
				`	(Okay.)`
				`	(Not right now.)`
					defer
			`	"<first>!" says Ulrich, when they see you. "What luck! We're doing a concert tonight on landing pad ninety-four, part of our 'Trouble on the Tarmac Tour.' We're going to need a lift to <planet> right after the concert. Or possibly in the middle of it. Can you help us out?"`
			choice
				`	"Okay. But why the hurry to leave?"`
					goto okay
				`	"Sorry, I've got other plans."`
			`	"Please," he says, "I'm serious. You'll be saving our skins. Whatever else you've got, it's not this important."`
			choice
				`	"Okay, I'll do it. Why's it so urgent?"`
				`	"Sorry, I really don't want to work with you guys anymore."`
					decline
			label okay
			`	"You'll see," he says. "You should park your ship right behind us in case the natives get restless and we need to skedaddle."`
			`	With some trepidation, you sit by the hatchway of your ship and watch as the band sets up directly outside it and the concert begins. Nothing seems out of the ordinary until the band introduces a song called "Gluttony," and you can feel a sudden tension fill the air. The Syndicate security guards, who until now have been standing at the periphery of the landing pad, begin to disperse themselves throughout the crowd.`
			`	It's a song about a man who will die if he ever stops eating, so he eats more and more and grows bigger and bigger. A second after you realize that the whole thing is a thinly veiled critique of the Syndicate, a group up front unrolls a banner that reads "End Wage Slavery!" and begins shouting and chanting slogans. As the band plays on, there is some sort of scuffle at the back of the crowd, and then you see stun guns begin to flash, and rising plumes of what you would guess is tear gas.`
			`	As the demonstrators are driven away, a group of guards approach you. "What is your connection to these musicians?" they ask.`
			choice
				`	"I'm just their transport. They're paying me to carry them to their next destination."`
					goto transport
				`	"They're friends of mine. Why? They haven't done anything illegal, that I can see."`
			`	"Be careful what friends you choose," says the guard, "or you might find that no one in this sector will offer you any jobs. Now, get them packed up and get out of here." You have no choice but to leave the planet immediately...`
				launch
			label transport
			`	"Then I suggest you do your job and transport them. Immediately." The guards leave. As soon as the band is packed up, you leave the planet...`
				launch
	
	on visit
		dialog `You arrive on <planet>, but realize that your escort carrying the band and their supplies has not arrived yet. Better depart and wait for your escorts to enter the system.`
	on complete
		payment
		payment 200000
		conversation
			`As generous as before, the band pays you generously: <payment>. "Where will you be going next, from here?" you ask.`
			`	"Who knows," says Ulrich. "Our music has taken us throughout human space, and beyond."`
			choice
				`	"What do you mean, 'beyond' human space?"`
				`	"Well, I'll look forward to the next time we meet."`
					accept
			branch notpublic
				not "event: hai-human resolution announced"
			`	Ulrich launches into a story. "Years ago when the band was young and we had a month off in between gigs, we found an old gray merchant captain with a glass eye and asked him to transport us to one of the Paradise worlds for an extended 'drug vacation,' if you know what I mean. He said, 'Boys, why don't you leave the drugs behind, and I'll take you on a real mind-altering trip,' and a few days later we were playing a concert on this world where the people were giant squirrels. They loved our music, too. Of course, these days that story isn't half as interesting as it once was."`
				goto revealed
			label notpublic
			`	Ulrich launches into a story. "Years ago when the band was young and we had a month off in between gigs, we found an old gray merchant captain with a glass eye and asked him to transport us to one of the Paradise worlds for an extended 'drug vacation,' if you know what I mean. He said, 'Boys, why don't you leave the drugs behind, and I'll take you on a real mind-altering trip,' and a few days later we were playing a concert on this world where the people were giant squirrels. They loved our music, too. Never did find anyone who could take us back there, though."`
			branch known
				has "First Contact: Hai: offered"
			`	You're tempted to laugh, but he sounds serious. "Well," you say, "if I ever find a planet of intelligent squirrels, I'll be glad to take you guys there." You help them to unload their stuff, and say goodbye for now.`
				accept
			label known
			action
				set "met hai before TMBR"
			`	"It sounds like you were visiting Hai space," you say, and you describe the aliens who live beyond the wormhole. "Yeah, that would be them," says Ulrich. "I'd love to go back there some time, but for now we have commitments closer to home." You help them to unload their stuff, and say goodbye for now.`
				accept
			label revealed
			action
				set "met hai before TMBR"
			`	"Well, now that they're not hiding away anymore, seems like you might have a new market you could go back to," you say.`
			`	"I'd love to go back there some time," says Ulrich, "but for now we have commitments closer to home." You help them to unload their stuff, and say goodbye for now.`
				accept


mission "There Might Be Riots part 3A"
	name "Transport band to <planet>"
	description `Give the band "There Might Be Riots" a ride to <destination>.`
	minor
	source
		attributes "dirt belt" "south" "rim"
		government "Republic" "Free Worlds" "Neutral"
	destination "Pilot"
	clearance
	infiltrating
	cargo "musical equipment" 4
	passengers 8
	to offer
		has "There Might Be Riots part 2: done"
		has "First Contact: Hai: offered"
		random < 30
	
	on offer
		conversation
			`As you walk through the spaceport, you see a distinctive group of people lugging a collection of instruments: the band There Might Be Riots. Would you like to see if there is anything more you can do for them?`
			choice
				`	(Yes.)`
				`	(Not right now.)`
					defer
			`	They're very happy to see you. "You always seem to have amazing timing," says Ulrich. "We were just wondering who could transport us to a... gig of sorts... up north, and then you come along. Any chance you could take us to <destination>?"`
			`	You've heard of that planet. "The weapons testing world for Lovelace Labs?" you ask. "I'm surprised you'd be able to find a big audience there."`
			`	"Oh, we'll have an audience, all right," he says. "We've just put out a new album called 'Songs for the End of Civilization.' A war protest album. We want to film ourselves playing a concert right in the middle of the missile testing range. Of course, we'll probably end up running out of there with Republic Intelligence nipping at our heels. What do you say?"`
			choice
				`	"Sounds like a worthy cause. Count me in!"`
					goto yes
				`	"You're going to do a concert on ground that could be littered with unexploded ordnance?"`
				`	"Sorry, that's further than I'm willing to go for you guys."`
					goto no
			`	"Yeah. What an adventure!" he says. "Come on, it will be worth it."`
			choice
				`	"Sounds like a worthy cause. Count me in!"`
					goto yes
				`	"Sorry, that's further than I'm willing to go for you guys."`
					goto no
			label no
			`	"Are you sure?" he asks. "We'll pay you with more than just money. Do this for us, and I'll share a story with you that very few have heard."`
			choice
				`	"Sorry, but it's still a 'no.'"`
					decline
				`	"Okay, I'm intrigued. But it still sounds risky."`
			label yes
			branch known
				has "met hai before TMBR"
			`	"Great," he says. "Now, the only question is where we'll go afterwards until the fuss dies down. Say, did you ever find that planet of squirrel people? We'd love to go back there."`
			`	"Yes," you say, "they're called the Hai. They live in a whole big region to the north."`
				goto end
			label known
			branch notpublic
				not "event: hai-human resolution announced"
			`	"Great," he says. "Now, the only question is where we'll go afterwards until the fuss dies down."`
			`	"Didn't you say the Hai really liked you before?" you ask. "I think now might be the perfect opportunity to go back to the Hai."`
			`	"Aww yeah!" he exclaims, "those squirrel people were rad cool. We go thumb our noses at the military industrial complex, then you take us to stay with the peaceful squirrel people where the government won't bother us."`
			`	Once more, they begin loading their stuff onto your ship, while you chart a course to <destination>.`
				accept
			label notpublic
			`	"Great," he says. "Now, the only question is where we'll go afterwards until the fuss dies down. I was thinking it'd be a great chance for our band to reconnect with the squirrel people - what did you call them?"`
			`	"The Hai," you say.`
			label end
			`	"Excellent," he says. "We go thumb our noses at the military-industrial complex, then you take us to stay with the peaceful squirrel people where the government won't bother us."`
			`	Once more, they begin loading their stuff onto your ship, while you chart a course to <destination>.`
				accept
	on visit
		dialog `You arrive on <planet>, but realize that your escort carrying the band and their supplies has not arrived yet. Better depart and wait for your escorts to enter the system.`



mission "There Might Be Riots part 3B"
	landing
	name "Transport band to <planet>"
	description `Avoid the Navy combat drones and give the band "There Might Be Riots" a ride to <destination>.`
	source "Pilot"
	destination "Allhome"
	cargo "musical equipment" 4
	passengers 8
	to offer
		has "There Might Be Riots part 3A: done"
	
	on offer
		conversation
			`You bring your ship to a gingerly landing in a section of the testing range that doesn't look too pockmarked with craters, and the band begins setting up their equipment and video cameras. "This is great," says Ulrich. "We'll be broadcasting live over the Net. It's time people started asking why the government thinks it needs all these weapons of war."`
			`	The band plays through about a third of their set without any evidence that the locals even know you are here, which is surprising for such a tightly secured planet. Then, right in the middle of a particularly crunchy anti-war song, your long-range radar picks up something: a large number of ships approaching from a hundred kilometers away.`
			choice
				`	"Guys, I think we should get out of here."`
				`	"We've got ships incoming. Could be trouble."`
					goto ships
			`	The band stops playing. Ulrich turns to the cameras and says, "For all our fans out there, we'll be back after a brief intermission." Then he walks over to you and says, "What is it?"`
			`	"Ships incoming," you say.`
				goto bad
			label ships
			`	The band stops playing. Ulrich turns to the cameras and says, "For all our fans out there, we'll be back after a brief intermission." Then he walks over to you.`
			label bad
			`	"Did they hail us?" asks Ulrich.`
			`	"No," you say.`
			`	He swears, then shouts to the rest of the band, "Gentlemen, time to pack it up posthaste, before we get turned into a tragic industrial accident!"`
			`	The band has just packed the last of their equipment away when the ships come into view. It's a swarm of unpiloted combat drones, and they seem to be engaged in mock combat with each other. But, their flight path is taking them straight in your direction. You power up your shields just as the first of the drones decide that your ship is a valid target for their lasers...`
				launch
	
	npc
		government "Team Red"
		personality heroic nemesis
		fleet
			variant
				"Combat Drone" 15
	npc
		government "Team Red"
		personality waiting heroic
		fleet
			variant
				"Combat Drone" 20
	npc
		government "Team Blue"
		personality waiting heroic
		fleet
			variant
				"Combat Drone" 35
	
	on visit
		dialog `You arrive on <planet>, but realize that your escort carrying the band and their supplies has not arrived yet. Better depart and wait for your escorts to enter the system.`
	on complete
		payment 500000
		log `Brought "There Might Be Riots" to the Hai world of Allhome after escaping a swarm of combat drones that disrupted their performance on Pilot. Ulrich spoke of a cloudy star in the Rim where he heard a voice in his head after parking his ship.`
		conversation
			`You drop off There Might Be Riots on Allhome. Ulrich is looking around the spaceport in wide-eyed excitement. "This is it, guys!" he says. "We're back in the land of the peaceful squirrels. Captain <last>, I don't know how to thank you, but here's a start." He hands you <payment>.`
			`	As the rest of the band begins unloading their things, Ulrich adds speaking more quietly, "And, in good minstrel fashion I will pay you not just with money, but with a story.`
			`	"Back when the fame first became too much for me, I rented a shuttlecraft under an assumed name and went tooling around the galaxy just to get away from it all. I found some cloudy star out along the Rim, parked my ship where no one would bother me, shut down everything but life support, and just sat there meditating and enjoying the silence for two or three days.`
			`	"Then suddenly clear as day I heard a voice say, 'Are you okay? Do you need anything?' I was so shocked that without even thinking I said, 'I'm fine. How about you?' And the voice told me he was sad. Sad, because that part of space used to be the home of another species, and now they're all dead. He said we humans built our cities on the graveyards of a great civilization and didn't even know it. And if we didn't stop fighting each other, our species would die off too.`
			`	"That's when the band started to speak out against war."`
			choice
				`	"Do you think the voice was real, or just in your head?"`
				`	"It sounds like a good warning. I'll try to take it to heart."`
					goto end
			`	"It was in my head," he says, "And it was real. Very real. When it spoke I felt like the whole galaxy had just tipped sideways, or like I'd just stepped too close to the edge of a cliff and got vertigo. I've imagined some crazy things, but I tell you, this I did not imagine."`
			`	You wish him the best of luck in Hai space, and he heads off into the spaceport with the rest of the band.`
				accept
			label end
			`	"Then best of luck to you," he says, and he heads off into the spaceport with the rest of the band.`
				accept



mission "Drug Running 1"
	name "Drug Running"
	description "Bring a shipment of <cargo> to <destination>. Payment will be <payment>. If you are caught with this cargo, you may be fined."
	minor
	repeat
	source
		attributes "near earth" "dirt belt" "north"
	destination
		attributes "paradise"
		distance 1 100
	cargo "illegal drugs" 5 2 .1
	illegal 40000 `In addition to the fine, the illegal drugs are confiscated from your cargo hold.`
	stealth
	to offer
		random < 10
		"said no to drugs" < 4
	
	on offer
		dialog `As you are walking through the spaceport, a man pulls you aside and asks if you would like to help transport <tons> of "recreational pharmaceuticals" to <planet> for <payment>. (This sounds like an illegal mission, so you'll need to avoid getting scanned or landing on planets with high security.)`
	
	on accept
		"said no to drugs" --
	on decline
		"said no to drugs" ++
	
	on visit
		dialog phrase "generic cargo on visit"
	on complete
		payment
		payment 80000
		"drug smuggler" ++
		dialog `Some disreputable-looking locals unload the illegal drugs from your cargo bay, and hand you your payment of <payment>.`



mission "Drug Running 2"
	name "Drug Running"
	description "Bring a shipment of <cargo> to <destination>. Payment will be <payment>. If you are caught with this cargo, you may be fined."
	minor
	repeat
	source
		attributes "near earth" "dirt belt" "north"
	destination
		attributes "rich"
		distance 1 100
	cargo "illegal drugs" 5 2 .1
	illegal 50000 `In addition to the fine, the illegal drugs are confiscated from your cargo hold.`
	stealth
	to offer
		random < 10
		has "Drug Running 1: done"
	
	on offer
		dialog `When you walk into the local bar, a man sitting in the corner waves you over and says in a hushed voice, "Captain, we've got <tons> of the good stuff that needs to get to <planet>. I promise you this will be a very lucrative operation. What do you say?"`
	
	on visit
		dialog phrase "generic cargo on visit"
	on complete
		payment
		payment 100000
		"drug smuggler" ++
		dialog `Immediately after you land, some workers show up to unload the "stuff." They give you <payment>.`



mission "Drug Running 3"
	name "Drug Running"
	description "Bring a shipment of <cargo> to <destination>. Payment will be <payment>. If you are caught with this cargo, you may be fined."
	minor
	repeat
	source
		attributes "near earth" "dirt belt" "north"
	destination
		attributes "urban"
		distance 1 100
	cargo "illegal drugs" 5 2 .1
	illegal 70000 `In addition to the fine, the illegal drugs are confiscated from your cargo hold.`
	stealth
	to offer
		random < 10
		has "Drug Running 2: done"
	
	on offer
		dialog `A well-dressed woman approaches you as you are walking through the spaceport and asks quietly if you would be willing to help facilitate the transport of some "naughty substances" to a certain individual on <planet> for <payment>.`
	
	on visit
		dialog phrase "generic cargo on visit"
	on complete
		payment
		payment 120000
		"drug smuggler" ++
		dialog `You hand off the illegal "substances" to your contact on <planet>, who pays you <payment>.`



effect "puff"
	sprite "effect/puff"
		"no repeat"
		"frame rate" 10
	"lifetime" 20
	"random angle" 360
	"velocity scale" -.005

outfit "Imaginary Weapon"
	category "Guns"
	"gun ports" -1
	weapon
		sprite "projectile/rainbow"
			"frame rate" 12
			"random start frame"
		"hit effect" "puff"
		"die effect" "puff"
		"inaccuracy" 20
		"velocity" 12
		"lifetime" 60
		"reload" 10
		"acceleration" 1.2
		"drag" .1
		"turn" 3
		"homing" 4
		"tracking" 1.

ship "Hallucination"
	noun "flower"
	sprite "ship/hallucination"
		"frame rate" 1
		"random start frame"
	"never disabled"
	attributes
		"hull" 1000
		"mass" 180
		"drag" 2.1
		"heat dissipation" .7
		"fuel capacity" 100000
		"jump fuel" 100
		"jump speed" 1
		"jump drive" 1
		"automaton" 1
		"thrust" 30
		"turn" 500
		"energy generation" 1
	outfits
		"Imaginary Weapon" 1
	gun 0 0

mission "Hallucination"
	invisible
	landing
	to offer
		has "Drug Running 2: active"
		random < 50
		"teetotaler" < 3
	
	on offer
		conversation
			`During your brief stop on <origin>, it occurs to you that it really is a shame to have a cargo hold full of the finest of illegal drugs, and not to take even a small sample for yourself. There is no way the loss of a tiny bit of drugs could be noticed. Give it a try?`
			choice
				`	(No, I never touch that stuff.)`
					defer
				`	(Sure, sounds like fun!)`
			`	The room begins to spin, and strange things happen...`
				launch
	
	on accept
		log `Agreed to transport illegal drugs. Tried some of them while refueling and instantly regretted it. The sky truly is endless.`
	
	on defer
		"teetotaler" ++
	
	npc kill
		government "Bad Trip"
		personality nemesis heroic
		ship "Hallucination" "Love"
		ship "Hallucination" "Peace"
		ship "Hallucination" "Happy"
		ship "Hallucination" "Shiny"



mission "Shady passenger transport 1"
	name "Shady passenger transport"
	description "Discreetly transport a passenger to <destination>. Payment will be <payment>. If you are caught with him, you may be fined."
	minor
	repeat
	source
		attributes "near earth" "core" "urban"
	destination
		attributes "frontier" "dirt belt" "rim" "north" "south" "pirate"
		distance 2 3
	passengers 1
	illegal 75000 `Your passenger turns out to be a small-time wanted criminal. As he is hauled off in chains, you vehemently protest that you knew nothing of his shady history. You wind up quite a bit poorer through a combination of fines and bribes (the breakdown remains somewhat unclear).`
	stealth

	to offer
		random < 10
		"rejected illegal jobs" < 3

	on offer
		dialog `While having a drink at one of the spaceport's bars, a somewhat scruffy-looking man in a dark cloak pulls you aside and offers <payment> for discreet, no-questions-asked passage to <destination>, which is quite close by. This could be a quick and lucrative job. (It also sounds illegal, so you'll need to avoid getting scanned or landing on planets with high security.)`

	on accept
		"rejected illegal jobs" --

	on decline
		"rejected illegal jobs" ++

	on visit
		dialog phrase "generic passenger on visit"
	on complete
		"getaway driver" ++
		payment 50000
		dialog `Your mysterious passenger has spoken hardly a word during the entire trip. As soon as you land, he hands you your payment of <payment> and disappears into a crowd.`



mission "Shady passenger transport 2"
	name "Shady passenger transport"
	description "Discreetly transport two passengers to <destination>. Payment will be <payment>. If you are caught with them, you may be fined."
	minor
	repeat
	source
		attributes "near earth" core urban
	destination
		attributes "frontier" "dirt belt" "rim" "north" "south" "pirate"
		distance 3 7
	passengers 2
	illegal 150000 `Your passengers turn out to be wanted criminals. As they are hauled off in chains, you vehemently protest that you knew nothing of their shady histories. You wind up quite a bit poorer through a combination of fines and bribes (the breakdown remains somewhat unclear).`
	stealth

	to offer
		random < 8
		"rejected illegal jobs" < 3
		"getaway driver" > 2

	on offer
		dialog `As you are walking through the spaceport, two men in nondescript clothing appear out of nowhere and offer <payment> for discreet, no-questions-asked passage to <destination>. Though they say very little, you get the distinct sense that their presence on this planet and motivation to be elsewhere may not be entirely legal.`

	on accept
		"rejected illegal jobs" --
		"getaway driver" ++
		dialog `You bundle the men onto your ship before anyone sees them. As you're helping unpack their luggage, one of them casually mentions that they may have attracted the attention of some bounty hunters, and would prefer not to be captured. You should probably avoid being scanned, too.`

	on decline
		"rejected illegal jobs" ++

	on visit
		dialog phrase "generic passenger on visit"
	on complete
		"getaway driver" ++
		payment 100000
		dialog `Your passengers depart after paying you the agreed-upon sum of <payment>, off to make new lives for themselves doing who-knows-what.`

	npc
		government "Bounty Hunter"
		personality nemesis plunders waiting
		system
			distance 6 9
		fleet "Bounty Hunters"



mission "Shady passenger transport 3"
	name "Shady passenger transport"
	description "Discreetly transport <bunks> passengers to <destination>. Payment will be <payment>. If you are caught with them, the legal consequences may be severe."
	minor
	repeat
	source
		attributes "frontier" "dirt belt" "rim" "north" "south" "pirate"
	destination
		attributes "near earth" "core" "urban"
		distance 5 10
	passengers 4 8
	illegal 400000 `It's difficult to feign ignorance of your passengers' background during your questioning. You wind up having to pay a small fortune in fines and bribes to keep yourself from being charged as an accomplice to some very serious-sounding crimes.`
	stealth

	to offer
		random < 5
		"rejected illegal jobs" < 3
		"getaway driver" > 5
		has "Shady passenger transport 2: done"

	on offer
		dialog `A group of <bunks> fearsome-looking young men and women brazenly walk up to you in broad daylight, explaining that they're in some legal trouble and need to get to <destination> as quickly as possible. They offer <payment> to secure discreet passage. You must be getting quite a reputation in certain circles. Transporting them might be very dangerous. On the other hand, they're offering a small fortune...`

	on accept
		dialog `The mercenaries (or gang members, or fleeing bank robbers, or who knows what else) make themselves at home on your ship, and begin drinking and arguing. You wonder what you've gotten yourself into...`
		"rejected illegal jobs" --

	on decline
		"rejected illegal jobs" ++

	on visit
		dialog phrase "generic passenger on visit"
	on complete
		payment 350000
		dialog `During the voyage, you've come to understand that your passengers are mercenaries whose latest exploits put them on the wrong side of the law. They pay you the agreed-upon sum of <payment> and disappear into a crowd, no doubt off to cause chaos and mayhem for some unsuspecting victims. Oh well, not your problem...`
		"getaway driver" ++
	npc
		government "Bounty Hunter"
		personality nemesis plunders
		system
			distance 2 3
		fleet "Bounty Hunters"
	npc
		government "Bounty Hunter"
		personality nemesis plunders
		system
			distance 2 3
		fleet "Bounty Hunters"
	npc
		government "Bounty Hunter"
		personality nemesis plunders
		system
			distance 6 9
		fleet "Bounty Hunters"



mission "Shady passenger transport 3 - double cross"
	name "Shady passenger transport"
	description "Discreetly transport <bunks> passengers to <destination>. Payment will be <payment>. If you are caught with them, the legal consequences may be severe."
	"apparent payment" 350000
	minor
	source
		attributes "frontier" "dirt belt" "rim" "north" "south" "pirate"
	destination
		attributes "near earth" "core" "urban"
		distance 5 10
	passengers 4 8

	to offer
		random < 5
		"rejected illegal jobs" < 3
		"getaway driver" > 5
		has "Shady passenger transport 2: done"
		credits >= 10000000

	on offer
		dialog `A group of <bunks> fearsome-looking young men and women brazenly walk up to you in broad daylight, explaining that they're in some legal trouble and need to get to <destination> as quickly as possible. They offer <payment> to secure discreet passage. You must be getting quite a reputation in certain circles. Transporting them might be very dangerous. On the other hand, they're offering a small fortune...`

	to fail
		has "bribed mercenaries"

	to complete
		not "bribed mercenaries"

	on accept
		dialog `The mercenaries (or gang members, or fleeing bank robbers, or who knows what else) make themselves at home on your ship, and begin drinking and arguing. You wonder what you've gotten yourself into...`
		"rejected illegal jobs" --

	on decline
		"rejected illegal jobs" ++

	on enter
		conversation
			`You'd begun to doubt the wisdom of your decision to transport this band of cutthroats from the moment you agreed to it, but the money was too good to resist. You settle into the captain's chair and prepare for the voyage ahead.`
			`	But something feels wrong. You expect to hear the sounds of drunkenness and violence coming from the passenger compartment, but instead a deathly silence fills the air. You whirl around in your seat and come face-to-face with the entire gang. They're all armed. And their weapons are pointing at you. Your heart sinks.`
			`	Their leader appears to be a lithe and dangerous-looking young woman who holds an enormous shotgun that's almost as big as her. "Looks like we boarded the ship of fools, and here's the biggest one!" she says mockingly. "We didn't have a credit to our names, but soon we'll own your ship. Hand over the access codes and we'll let you live."`
			choice
				`	(Shoot first!)`
					goto shoot
				`	(Negotiate.)`
					goto negotiate
				`	(Surrender.)`
					goto betrayed

			label shoot
			branch "shoot and die" "shoot and live"
				random < 75

			label "shoot and die"
			`	That turns out to be a really bad decision. It's also your last. A truly excessive barrage of projectiles ends your life.`
				die

			label negotiate
			`	"You don't want my ship, you want my money," you stammer, stalling for time while you try to think of a way out of this situation. "This ship is registered to me; nobody would believe that you came across it honestly. You want a fresh start in an anonymous ship. I'll give you 4 million credits, and you can buy a Modified Argosy or some other vessel better suited to your line of work."`
			`	The gang leader snorts derisively. "Why don't we just kill you and hotwire this ship? That sounds more fun."`
			choice
				`	(Shoot first!)`
					goto shoot
				`	(Offer more money.)`
					goto "more money"
				`	(Surrender.)`
					goto betrayed

			label "more money"
			action
				set "bribed mercenaries"
			`	You up your bribe to 8 million credits. It's enough. A sigh of relief escapes your lips as everyone lowers their weapons.`
			`	You arrange for a merchant captain to transport the renegades down to the surface, along with a password-protected credit chip. Once the airlock closes, you send them the password. At least you have escaped with your life and your ship.`
				defer

			label betrayed
			`You go to the security station and bitterly hand over the ship's access codes.`
			`	"Smart move," the leader says. "Or was it? Now we don't need you alive for anything, do we?"`
			`	She fires her shotgun into you from behind, and for a brief moment, you are treated to the sight of your internal organs splattered all over the console. It's the last thing you ever see.`
				die

			label "shoot and live"
			`Somehow, miraculously, you manage to reach your gun before she fires. Perhaps it's the sheer brazenness of it - no one would expect someone staring down the barrels of half a dozen guns to actually draw against them. Nevertheless, you do, and it works.`
			`	Your first shot finds its mark, and the gang leader crumples to the floor. The other thugs shriek in alarm and begin to spray gunfire in all directions, but it's ineffective panic fire. Taking cover behind the armored captain's chair, you dispatch two more with well-aimed shots.`
			`	The remaining goons attempt to flee, but your fingers find the button controlling the bridge door and it slams down before they can escape. They throw down their weapons and surrender. You toss them into the brig and decide that it might be a hoot to take them to their original destination as prisoners instead of passengers, and see if you can get a bounty for bringing them in.`

	on visit
		dialog phrase "generic passenger on visit"
	on complete
		dialog `You hand off your prisoners to the planetary authorities who gratefully take them into custody. It turns out that they were wanted, and there's a substantial bounty. You find yourself richer to the tune of <payment>.`
		payment 250000

	npc
		government "Bounty Hunter"
		personality nemesis plunders
		system
			distance 2 3
		fleet "Bounty Hunters"
	npc
		government "Bounty Hunter"
		personality nemesis plunders
		system
			distance 2 3
		fleet "Bounty Hunters"
	npc
		government "Bounty Hunter"
		personality nemesis plunders
		system
			distance 6 9
		fleet "Bounty Hunters"



mission "Shady passenger transport 3 - double cross big payment"
	name "Shady passenger transport big payment"
	landing
	invisible

	to offer
		has "bribed mercenaries"
		credits >= 8000000

	on offer
		payment -8000000
		conversation
			`You receive a message informing you of an unusually large transaction: 8 million credits. The gang of cutthroats must have withdrawn the money you bought them off with. You are now free to continue your career - poorer, but hopefully wiser.`
				decline



mission "Rescue Miners 1"
	description "Participate in the medical evacuation of miners injured on <planet> by bringing <bunks> emergency workers and <cargo> to the planet."
	name "Rescue Miners"
	minor
	source
		attributes "core"
		attributes "urban"
	destination
		attributes "core"
		attributes "mining"
		distance 1 100
	passengers 15
	cargo "emergency supplies" 15
	to offer
		random < 60
	
	on offer
		dialog `You've just sat down in the spaceport bar and ordered a drink when someone in uniform runs into the room and shouts, "There's been a mine explosion on <planet>! We need all available ships to carry relief workers and supplies and to evacuate the injured to a world where there are better medical facilities."`
	on visit
		dialog phrase "generic cargo and passenger on visit"



mission "Rescue Miners 2"
	landing
	description "Participate in the medical evacuation of miners injured on <origin> by bringing <bunks> passengers to the medical facilities on <destination>."
	name "Rescue Miners"
	destination
		attributes "core"
		attributes "urban"
		distance 2 10
	passengers 15
	to offer
		has "Rescue Miners 1: done"
	
	on offer
		dialog `You drop off the medical personnel on <origin>. There are nearly a hundred injured miners waiting for medical evacuation to <planet>. Do you volunteer to carry some of them?`
	
	on visit
		dialog phrase "generic passenger on visit"
	on complete
		payment 80000
		dialog `You drop off the injured miners at one of the medical facilities on <planet> that has agreed to care for the survivors. It's a somewhat chaotic process, but eventually someone thanks you for your help and pays you <payment>.`



mission "Courier 1"
	name "Rush delivery to <planet>"
	repeat
	deadline
	description "Deliver <cargo> to <destination> by <date>. Payment is <payment>."
	minor
	cargo random 5 2 .1
	to offer
		random < 5
	source
		government "Republic" "Free Worlds" "Syndicate" "Quarg" "Neutral"
	destination
		distance 4 10
		government "Republic" "Free Worlds" "Syndicate" "Quarg" "Neutral"
	on offer
		dialog `As you are walking through the spaceport, a man approaches you and says, "Excuse me, Captain. I took on a rush delivery of <cargo> to <planet>, but my ship needs repairs and there's no way I can make it there before <day>. Can you take this job for me? The payment for the job is <payment>."`
	on visit
		dialog phrase "generic cargo on visit"
	on complete
		payment
		payment 30000
		dialog phrase "generic cargo delivery payment"


phrase "generic human package offer"
	word
		`A local`
		`A man`
		`A resident of <origin>`
		`A stranger`
		`A woman`
	word
		` `
	word
		`appears from seemingly nowhere to ask,`
		`approaches you and says,`
		`flags you down and asks,`
		`walks up to you and asks,`
		`stops you and asks,`
	word
		` "`
	word
		`Captain,`
		`Excuse me, Captain.`
		`Sorry to interrupt, but`
		`Hey there, Captain.`
	word
		` `
	word
		`I have a small package that needs to get to <planet> by <day>.`
		`I'm trying to get a package to a relative on <planet> by <day>.`
		`I need to get this package to one of my clients on <planet> by <day>.`
		`I'm trying to get this package to <planet> before <day>.`
	word
		` `
	word
		`Are you able to carry it for me?`
		`Can you carry it for me?`
		`Could you take it there?`
		`Can you help me out with this?`
	word
		` I'll give you <payment> for the effort.`
		` I'm willing to pay you <payment>.`
		` I can afford to give you <payment> for it.`
	word
		`"`

mission "Courier 2"
	name "Package to <planet>"
	repeat
	deadline
	description "Deliver a package weighing <tons> to <destination> by <date>. Payment is <payment>."
	minor
	cargo package 2
	to offer
		random < 5
	source
		government "Republic" "Free Worlds" "Syndicate" "Quarg" "Neutral"
	destination
		distance 7 14
		government "Republic" "Free Worlds" "Syndicate" "Quarg" "Neutral"
	on offer
		dialog phrase "generic human package offer"
	on visit
		dialog phrase "generic cargo on visit"
	on complete
		payment
		payment 50000
		dialog "You drop off the package and collect your payment of <payment>."



mission "Courier 3"
	name "Papers to <planet>"
	deadline
	description "Deliver <tons> of legal papers to <destination> by <date>. Payment is <payment>."
	minor
	cargo "legal papers" 1
	to offer
		random < 5
	source
		government "Republic" "Free Worlds" "Syndicate" "Quarg" "Neutral"
	destination
		distance 7 14
		government "Republic" "Free Worlds" "Syndicate" "Quarg" "Neutral"
	on offer
		dialog `A woman in a suit walks up to you and says, "Pardon me, Captain. I represent a recently deceased client here on <origin> whose legal papers need to be delivered to his next of kin on <destination>. Would you be willing to do some courier work? The papers must be delivered by <day>, and you will be paid <payment>."`
	on visit
		dialog phrase "generic cargo on visit"
	on complete
		payment 100000
		dialog "You drop off the legal papers and collect your payment of <payment>."



mission "Courier 4"
	name "Lizard to <planet>"
	deadline
	description "Deliver an exotic pet (weighing <tons>) to <destination> by <date>. Payment is <payment>."
	minor
	cargo "exotic lizard" 3
	to offer
		random < 5
	source
		government "Republic" "Free Worlds" "Syndicate" "Quarg" "Neutral"
	destination
		distance 7 14
		government "Republic" "Free Worlds" "Syndicate" "Quarg" "Neutral"
		attributes "rich"
	on offer
		conversation
			`A man wearing a very complicated hat waves to you from the other side of a landing pad. "Yoo-hoo, Captain!" he says. "I have a courier mission for you if you're interested."`
			choice
				`	(Find out what he wants.)`
				`	(Ignore him.)`
					decline
			`	"My name is Alphonse," he says. "I am a breeder of exotic lizards. A new client on <planet> has just ordered one, and will pay you <payment> to transport it. Naturally, being a live animal, it's a rush delivery; it needs to be done by <day>. What do you say?"`
			choice
				`	"I'd be glad to."`
				`	"Sorry, I'm not interested in that sort of work."`
					decline
			`	"Excellent!" he says. "Come, let me introduce you to your cargo." He leads you to a supply shed where an enormous lizard, taller than you and probably weighing several tons, is being held in a cage that looks far too flimsy for it. "I'll have my men load her aboard your ship at once," says the man, "along with some meat for her to eat on the journey. Watch out for your fingers when you feed her, by the way. Thank you!"`
				accept
	
	on visit
		dialog phrase "generic cargo on visit"
	on complete
		payment
		payment 100000
		dialog `Somehow, you have managed to bring the large lizard to <planet> without it breaking loose and eating you. You unload it and wait for its new owner to come. When he does, he pays you <payment>.`



mission "Migrant Workers 1"
	name "Migrant Workers"
	description "Bring a group of <bunks> migrant workers to <planet>. Payment is <payment>."
	minor
	passengers 6 7
	source
		attributes "dirt belt"
		attributes "farming"
		near "Zeta Aquilae" 1 100
	destination Rand
	to offer
		random < 5
	
	on offer
		conversation
			`In the spaceport, you can't help but notice a group of six or seven men in ragged farm clothing, sitting by the edge of one of the launch pads. They are probably migrant workers looking for a lift.`
			choice
				`	(Approach them.)`
				`	(Ignore them.)`
					defer
			`	You strike up a conversation with the workers. They say that they are tired of the seasonal fluctuations of farm work, and are looking for something a bit steadier and better paying. "We hear there's always work to be had in the mines on <planet>," they say. "Can you take us there? We've pooled together our savings, and can pay you <payment>."`
			choice
				`	"Sure!"`
					accept
				`	"No, sorry, I'm not headed in that direction."`
					decline
	
	on visit
		dialog phrase "generic passenger on visit"
	on complete
		payment
		payment 20000
		dialog `The migrant workers thank you for transporting them, and hand you <payment>. You hope that they will be able to find better work here than they had on <origin>.`



mission "Humanitarian 1"
	name "Vaccine to <planet>"
	description "Bring <tons> of flu vaccines to the lawless world of <planet>. Be sure the medicine gets into the right hands."
	minor
	cargo "vaccine" 20
	to offer
		random < 5
		"combat rating" > 0
	source
		government "Republic" "Free Worlds" "Syndicate" "Quarg" "Neutral"
	destination
		government "Pirate"
		distance 2 10
	clearance
	
	on offer
		conversation
			`While you are sitting at a table in a local cafe, a woman sits down across from you and says, "Pardon me, Captain. I wonder if you would be interested in helping with a humanitarian mission."`
			choice
				`	"Tell me more."`
				`	"Sorry, I'm too busy."`
					decline
			`	"There's a flu epidemic on <planet>," she says. "It's a lawless world, so they have not been able to find any merchants willing to bring them medicine. But if they don't get a shipment of vaccine soon, the epidemic could become much worse, and even spread to other worlds."`
			choice
				`	"I'd be glad to help."`
				`	"Sorry, I don't believe in helping pirates."`
					decline
			`	"Thank you," she says. "Your contact on <planet> will be a man named 'Raven Hunter.' Don't let anyone but him trick you into giving them the supplies."`
				accept
	
	on visit
		dialog phrase "generic cargo on visit"
	on complete
		payment
		payment 50000
		dialog
			`After several shady characters have offered to buy the vaccines off you, or threatened to rob you, "Raven Hunter" finally shows up and collects them. He thanks you, and pays you <payment>.`



mission "Humanitarian 2"
	name "Food to <planet>"
	description "Bring <tons> of food to the lawless world of <planet>, to help alleviate a famine."
	minor
	cargo "emergency rations" 50
	to offer
		random < 5
		"combat rating" > 0
	source
		government "Republic" "Free Worlds" "Syndicate" "Quarg" "Neutral"
	destination
		government "Pirate"
		distance 2 10
	clearance
	
	on offer
		conversation
			`As you are walking through the local market, a man says, "Captain, do you have room in your hold to bring food to a starving planet?"`
			choice
				`	"Yes, but I hadn't heard news of a famine recently."`
				`	"Sorry, not today."`
					decline
			`	"No, this one wouldn't be in the news," he says. "It's <planet>, a lawless world. They're desperately in need of food, although it's mostly due to corruption and mismanagement of resources."`
			choice
				`	"Well, it sounds like they're getting exactly what they deserve. And, I have no intention of risking my life to land on a pirate world."`
					decline
				`	"Well, even so, no one deserves to starve to death. I'll help them."`
			`	"Thank you," he says. "We'll load the food into your cargo hold immediately. The sooner you can drop it off on <planet>, the better."`
				accept
	
	on visit
		dialog phrase "generic cargo on visit"
	on complete
		payment
		payment 50000
		dialog
			`It takes a while to figure out who exactly is in charge here. You sell off parts of your shipment of food to a few different local leaders, receiving <payment> in exchange.`



mission "Terraforming 1"
	name "Terraforming Rand"
	description "Bring a delegation of two people from Rand to the Academy of Planetary Sciences on Glory."
	minor
	source "Rand"
	destination "Glory"
	passengers 2
	
	to offer
		"reputation: Republic" >= 0
		or
			not "chosen sides"
			has "main plot completed"
	on offer
		conversation
			`You stop in to the spaceport bar for a drink. The bar seems to be frequented mostly by the managers of the mining corporation; you suspect the workers don't earn enough to visit a bar very frequently. In one corner, two of the managers are having a very animated discussion. When they see you, they say, "Hello there, Captain! Interested in taking us on a business trip?"`
			choice
				`	"What sort of trip?"`
				`	"Sorry, I'm just in here for the drinks."`
					defer
			`	"To Glory, to the Academy of Planetary Sciences," he says. "This world is rich in resources, and we're thinking that if we could only cool down the deserts a bit and get more plants to grow here, it would be a decent place to live. We've been dreaming about this for years, and I think it's time to go pay a terraforming consultant to tell us whether it's actually possible or not."`
			choice
				`	"Sure, I'd be glad to take you there."`
					accept
				`	"Sorry, that's way too far away for me to travel right now."`
					decline
	on visit
		dialog `You land on <planet>, but realize that your escort carrying the managers hasn't entered the system yet. Better depart and wait for it.`



mission "Terraforming 2"
	landing
	name "Terraforming Rand"
	description "Return to Rand with the delegation and a student who thinks she can terraform the planet cheaply."
	source "Glory"
	destination "Rand"
	passengers 3
	blocked "You have reached <origin>, but you need <capacity> in order to take on the next mission. Return here when you have the required space free."
	to offer
		has "Terraforming 1: done"
	
	on offer
		log `Brought Eric and Alaric to Glory, two managers of a mining corporation on Rand hoping to terraform the planet. Terraforming Rand would be immensely expensive, but a girl named Amy has a theory that may make the process cheap.`
		conversation
			`You drop off the two managers from Rand, whose names are Eric and Alaric, at the Academy. While you wait for their meeting to end, you look around the lobby. The students have apparently just had some sort of science symposium, and poster boards are on display all along the walls. One of them catches your eye: the title is "Affordable Terraforming through Equilibrium Mapping."`
			`	The basic concept of the poster seems to be that instead of altering the climate of a planet through brute force, it ought to instead be feasible to use a properly timed nudge in the right direction to cause the climate to shift toward a new equilibrium point that supports greater biological complexity. This student seems to think that planets naturally "want" to grow more complex and support more life, but that they sometimes get "stuck" in less optimum states.`
			`	It's an intriguing idea. On the other hand, at the bottom of the paper, the professor has written, "Very poor scholarship. Do not anthropomorphize planets."`
			`	Just then, Eric and Alaric return, looking disappointed.`
			choice
				`	"No luck?"`
			`	They shake their heads. "It would cost fifteen million just to bring a specialist out for an initial consultation," says Eric, "and besides, the cost of terraforming machinery and upkeep is prohibitive. I think this whole Academy is just a money-making racket."`
			choice
				`	"Have a look at this poster. Maybe this student would help us. We could bill it as a sort of internship for her."`
				`	"Indeed. They gave this student a failing grade just for suggesting it could be done more cheaply."`
			
			`	They look at the poster. "Sounds almost too good to be true," says Alaric. "Hang on, I'll look her up in the campus directory." A few minutes later, he is on the phone with the student who made the poster. Her name is Amy. It turns out she is about to flunk out anyway, and is more than willing to travel back to Rand with you when offered a tiny fraction of what the consultant would have received.`
			`	An hour later, you meet up with Amy, and arrange for her to join you on your ship before it takes off. Eric and Alaric are very excited, but you are a bit worried about the wisdom of entrusting their planet's future to someone so young and inexperienced.`
				accept
	
	on visit
		dialog `You land on <planet>, but realize that your escort carrying Eric, Alaric, and Amy hasn't entered the system yet. Better depart and wait for it.`
	on complete
		payment 140000
		dialog `On the entire return journey, Eric and Alaric have been busy showing Amy geological survey maps of Rand and asking her for ideas. The moment you land, they hurry out of the ship. "I'm going to show Amy around," says Eric, "but meet us in the spaceport bar later if you want to help out with whatever we do next." Alaric hands you <payment> as payment for your services, and then follows after them.`



ship "Asteroid"
	noun "asteroid"
	sprite "asteroid/medium rock/spin"
		"frame rate" 10
	attributes
		"fuel capacity" 1
		"hull" 10000
		"mass" 1000
		"drag" 10
		"heat dissipation" .1
		"required crew" 0
		"automaton" 1
		"bunks" 0
		"thrust" 10
		"turn" 100
		"thrusting energy" 1
		"turning energy" 1
		"energy generation" 3
		"inscrutable" 1
	explode "small explosion" 25
	explode "medium explosion" 35
	explode "large explosion" 45
	explode "huge explosion" 30



mission "Terraforming 3"
	name "Terraforming Rand"
	description "Plant a thruster on an asteroid to guide it into a collision with the northern pole of Rand."
	blocked "You'll need more cargo space in order to take the next mission from Eric and Alaric. Return here when you have <capacity>."
	cargo "thruster equipment" 10
	source "Rand"
	to offer
		has "Terraforming 2: done"
	
	on offer
		conversation
			`Alaric, Eric, and Amy are having a heated conversation at a table in the bar. When they see you, Alaric says, "Okay, let's let Captain <last> be the tie breaker." He motions to you to join them.`
			`	Amy explains, "Based on my data, it appears that Rand once had a cooler, more moist climate. But the trouble is, it has almost no axial tilt."`
			`	"That means no changing seasons," explains Eric.`
			`	"The result is that much of the planet is very hot, but the poles are very cold. Nearly all the planet's water has migrated to the poles and ended up frozen into the ice caps. Because the weather is so unchanging here, nothing ever prompts that water to melt and rejoin the hydrological cycle."`
			choice
				`	"Well, that seems impossible to fix. It's not like you can rotate a planet's axis."`
					goto rotate
				`	"Are you suggesting melting the ice caps somehow?"`
					goto melting
			label rotate
			`	"Of course not," she says. "But what we can do is introduce a sudden variation in the planet's climate that will allow water to be distributed more evenly across the surface again."`
				goto danger
			label melting
			`	"That would be the traditional terraforming approach," she says, "using orbital mirrors, or geothermal power, or something similar to evaporate the ice caps at a faster rate than new ice is being deposited. That approach would take a century or so."`
				goto danger
			label danger
			`	"This is where Amy's plan gets a bit scary," says Alaric.`
			`	"I'm proposing crashing a medium-sized asteroid into the ice cap," she says. "If we pick the right asteroid, we can control the amount of dust that is created. The result will be a sudden influx of variability, that may allow the planet to revert to a wetter, more biodiverse state."`
			choice
				`	"That is a stupid idea, and I want nothing to do with it."`
					decline
				`	"Well, if you think it will work, I'm willing to try it!"`
			`	"Great!" says Amy. "I'll mark the asteroid on your radar. You just need to board it, install a small ion thruster, and return here."`
			`	Eric contacts some spaceport workers and has them load a small thruster onto your ship, along with the equipment you will need to mount it on the asteroid.`
				accept
	
	npc save assist
		government "Uninhabited"
		personality derelict fleeing uninterested waiting pacifist mute
		ship "Asteroid" "Target Asteroid"
	
	on visit
		dialog `You return to the spaceport to the confused looks of Eric, Alaric, and Amy. "You didn't put the thrusters on the asteroid," Amy says. "Just board the asteroid to attach the thrusters." Amy begins pushing you back to your ship, clearly eager to see the results of this experiment.`
	on complete
		payment 20000
		log `Agreed with Amy's idea to steer an asteroid into Rand's polar ice cap in order to change the planet's climate. Hopefully this ends well.`
		dialog
			`When you land, the sky already seems noticeably darker than before. Eric runs up to your ship. "You did it!" he says, excited. "A perfect hit. Now we just have to wait and see what the results are. Meet us in the spaceport bar again in a few hours, and Amy will have her initial measurements ready." He hands you a credit chip for <payment>.`



mission "Terraforming 4"
	name "Terraforming Rand"
	description "Bring Amy to <destination> to collect some hardy plants that can grow in a low-light environment."
	source "Rand"
	destination "New Portland"
	to offer
		has "Terraforming 3: done"
	passengers 1
	
	on offer
		conversation
			`By the time you meet up with Eric, Alaric, and Amy, the cloud cover already seems to have visibly increased. Amy is very enthusiastic. "Atmospheric water vapor is on the rise," she says. "The impact vaporized enough ice to form a small ocean. I wouldn't be surprised if we get a rainstorm here in a day or two."`
			`	"What's next?" you ask.`
			`	She says, "I'd like to travel with you to <planet>, and collect some seeds and cuttings from plants that can handle a cooler world with dimmer light, since that's what we'll have here until the dust settles down. I'd say we'll need about ten tons of cargo space."`
			choice
				`	"I'd be glad to take you there."`
					accept
				`	"Sorry, I need to move on to some other work now."`
					decline
	
	on visit
		dialog `You land on <planet>, but realize that your escort carrying Amy hasn't entered the system yet. Better depart and wait for it.`
	on complete
		dialog `As soon as you land, Amy heads off to meet with some local biologists who she contacted during the trip over here. "We'll be back in the spaceport in two hours," she says. "Be sure to have ten tons of cargo space free."`



mission "Terraforming 5"
	name "Terraforming Rand"
	description "Bring Amy and <tons> of hardy plants that can grow in a low-light environment back to <destination>."
	source "New Portland"
	destination "Rand"
	to offer
		has "Terraforming 4: done"
	passengers 1
	cargo "seeds and plants" 10
	
	on offer
		conversation
			`You meet up with Amy, and load the seeds and plant cuttings onto your ship.`
			choice
				`	"Looks good, let's head back to Rand."`
					accept
				`	"So, how do you plan to seed the whole planet with these, anyway?"`
			`	She says, "My idea is to just disperse them in a few different locations, and trust that they will spread out over the next decade or so. We picked plants that are hardy and can spread very rapidly."`
			choice
				`	"Sounds good to me."`
					accept
				`	"What happens if the plants are too invasive, and choke out all the local wildlife?"`
			`	"Well," she says, "in order to keep the climate on <planet> dynamic, they're going to need regular asteroid impacts every few decades. If these plants are too invasive, they can just wait an extra decade or so in between impacts and let the desert creep back in and kill off the invasive plants."`
			choice
				`	"Okay, I guess that would work."`
					accept
				`	"Wait, they're going to have to keep smashing asteroids into their world in perpetuity to maintain the new environment?"`
			`	"For a century or so, yes," she says. "But that's a whole lot more economical than vaporizing the ice caps using traditional terraforming equipment. Come on, let's get back to <planet>."`
				accept
	
	on visit
		dialog `You land on <planet>, but realize that your escort carrying Amy and the seeds hasn't entered the system yet. Better depart and wait for it.`
	on complete
		payment 60000
		event "terraforming timer" 4 8
		log `Amy's theory to terraform Rand seems to have worked. Precipitation around the planet has greatly increased with the introduction of new water into the water cycle.`
		conversation
			`When you get back to <planet>, Amy has you fly in a random path a few kilometers above the surface while she periodically dumps loads of seeds and plant material out the airlock. In the process, you fly through several rainstorms. This world's climate has indeed been altered. But you can't help wonder how a few tons of seed spread out over the entire surface of a planet is really going to help anything.`
			`	Then you meet up with Eric and Alaric. Eric is elated. "We just got a massive rainstorm here!" he says. "We haven't had that much precipitation in a decade!"`
			`	Alaric is less enthusiastic. "Flash floods washed out the road through the canyon," he says, "and very nearly flooded one of the mines, too."`
			`	Amy says, "It will take a year or two for things to begin to settle down. Then we can figure out what our next steps should be."`
			`	"I just hope we haven't made things worse than they were," says Alaric. He hands you your payment of <payment>. "Anyway, thanks for your help, <first>. It sounds like there's nothing more to be done here for the time being."`
		event "terraforming Rand"



event "terraforming Rand"
	planet "Rand"
		add description `	Recent terraforming experiments have caused an increase in precipitation. Flash floods have scoured the landscape in some areas, but sandstorms are also less frequent, and the locals say the heat is a bit less oppressive than it used to be.`

event "terraforming timer"

mission "Terraforming 6"
	landing
	name "Unlawful Use of an Asteroid"
	description `Travel to <destination> by <date> for questioning on your "unlawful use of an asteroid."`
	source
		government "Republic"
		attributes "spaceport"
		not attributes "deep"
		not system "Sol"
	destination "Earth"
	deadline
	deadline 2
	to offer
		"reputation: Republic" >= 0
		has "event: terraforming timer"
		or
			not "chosen sides"
			has "main plot completed"
	
	on offer
		conversation
			`When you land on <origin> and exit your ship, you are stopped by a Navy officer with a group of guards. "Captain <last>. You are wanted for..." The officer pauses and looks down at the tablet in his hand. "The 'unlawful use of an asteroid.' You are to travel to <destination> immediately for questioning."`
			choice
				`	"Understood, officer."`
					accept
				`	"I'm wanted for what?"`
				`	(Run away.)`
					flee
			
			`	"The unlawful use of an asteroid, Captain. I'm not entirely sure what that means, but I've been told to send you to <planet> by <day>. Your compliance would be much appreciated."`
			choice
				`	"Alright. Hopefully I can get an answer as to what this is about."`
					accept
				`	(Run away.)`
					flee
			
	on decline
		"reputation: Republic" <?= -10
	on fail
		"reputation: Republic" <?= -10
		dialog `You receive a message from the Republic itself. "Captain <last>. You have not arrived on Earth for your trial on the 'unlawful use of an asteroid' in the time provided to you and therefore are now a criminal of the Republic."`
	on complete
		log `Had to travel to Earth to answer for crashing an asteroid into Rand. Luckily, thanks to Alaric and Eric's lawyer, the case was dropped.`
		conversation
			`You are quickly escorted from the crowded <planet> spaceport to a court building in a wealthy district of the city and asked multiple questions pertaining to the events on Rand. "Why did you purposefully crash an asteroid into a planet? What did you expect to happen? Do you know how many people could have died?" You answer to the best of your ability, and after roughly an hour of questioning you are transferred to a different room where you find Eric, Alaric, and Amy.`
			choice
				`	"What are we going to do?"`
					goto lawyer
				`	"Do you know what we're doing here?"`
			
			`	"Apparently someone had a problem with us terraforming Rand," Amy says, looking rather disappointed.`
			
			label lawyer
			`	"Don't worry," Alaric says. "Our lawyer is on his way right now. We'll all be out of here by the end of the day."`
			`	Alaric's optimism turns out to be justified, as the lawyer quickly finds that there are no actual laws on the books that define lawful or unlawful uses of an asteroid. Since no one was hurt by the asteroid impact and data that Amy had been collecting shows that Rand's climate has changed for the better so far, the case is quickly dropped and you are escorted back to your ship.`
			`	Before you are able to leave, Amy stops you. "Could you meet me in the spaceport bar, Captain? I have some good news to share with you."`



mission "Terraforming 7"
	name "Terraforming Research"
	description "Bring Amy and Nolan to <destination>, where they will research and publish Amy's terraforming methods."
	source "Earth"
	destination "Valhalla"
	passengers 2
	blocked "You need <capacity> in order to take on the next mission. Return here when you have the required space free."
	to offer
		has "Terraforming 6: done"
	
	on offer
		conversation
			`You find Amy in heated discussion with someone about her academy project, "Affordable Terraforming through Equilibrium Mapping." She takes a sip of her drink and invites you to sit down with them.`
			`	"Hello, Captain! This is Nolan. He works in the Deep's Department of Terraforming Research and Application, and he contacted me after hearing about how we started terraforming Rand."`
			`	Nolan outstretches his hand to you. "Nice to meet you, Captain."`
			choice
				`	"Nice to meet you too."`
					goto next
				`	"I take it you're interested in Amy's ideas."`
			
			`	"Absolutely. It's an extraordinary concept, and no offense to you Amy, but it's spectacular that someone of such little experience would imagine such a method of terraforming."`
			
			label next
			`	Amy continues. "Nolan wants to help pursue research of my terraforming techniques. Would you be able to give us a lift to <destination>? I'll pay you <payment>."`
			choice
				`	"Sure, I'd be glad to take you there."`
					accept
				`	"Sorry, I have other places to be."`
					decline
	
	on visit
		dialog `You land on <planet>, but realize that your escort carrying Amy and Nolan hasn't entered the system yet. Better depart and wait for it.`
	on complete
		payment 50000
		event "terraforming research" 120 180
		log `Amy has been noticed by the Deep's Department of Terraforming Research. She will be spending time researching her terraforming theories in the hopes that there are more worlds that can be helped.`
		dialog `The whole journey to <planet>, Amy and Nolan discussed the multiple planets within the Dirt Belt that would be perfect candidates for terraforming. "Nolan and I will spend the next few months here researching my theories," Amy says as she steps off of your ship. "I'll make sure to contact you once we're ready to try terraforming another planet." She hands you <payment>, then follows Nolan out of the spaceport.`



event "terraforming research"

mission "Terraforming 8"
	landing
	name "Terraforming Research"
	description "Meet with Amy and Nolan on <destination> to talk about experimentally terraforming another planet."
	source
		near "Epsilon Leonis" 1 100
	destination "Valhalla"
	to offer
		has "event: terraforming research"
	
	on offer
		dialog `You receive a message from Amy: "Hello, Captain <last>. I just wanted to tell you that Nolan and I have recently published our work on 'Reducing Terraforming Expenses Through Equilibrium Mapping,' and we've received a grant from the Deep for it! We're going to begin experiments with terraforming on a different world. Don't worry, the Republic has approved our experiment this time, so we won't get dragged off for any more cases of an 'unlawful use of an asteroid.' If you're interested in helping, pick us up on <destination>."`



mission "Terraforming 9"
	landing
	name "Terraforming Tundra"
	description "Travel to <destination> with Amy, Nolan, and four others."
	source "Valhalla"
	destination "Tundra"
	passengers 6
	cargo "scientific equipment" 10
	blocked "You need <capacity> in order to take on the next mission. Return here when you have the required space free."
	to offer
		has "Terraforming 8: done"
	
	on offer
		conversation
			`The spaceport is crowded with ships and people when you land. Amy's publication must have stirred up quite the commotion among terraforming scientists.`
			`	Spaceport security clears a path to your ship for Amy, Nolan, and four people you do not recognize. You notice that a few among the crowd of people are jeering and holding signs, one reading "Don't asteroid my planet!" and a half-eaten sandwich gets thrown in Amy's path as she approaches.`
			`	"Not everyone is as happy with the prospect of affordable terraforming as we are," Amy says to you as she boards your ship along with suitcases full of scientific supplies. "But that's no reason to stop, now is it?"`
			`	Amy introduces you to the four others that she brought on board. Two of them are terraforming experts who helped Amy and Nolan with their research. The other two are representatives: one sent by the Republic Parliament in order to oversee the project, and another from Tundra.`
			`	"Once you're ready, Captain, please bring us to <destination>. Tundra was a tropical world millions of years ago, but became cold after a cataclysmic event of some sort. There's a good chance that we may be able to nudge the planet back toward a warmer climate if we do this right."`
				accept
	
	on visit
		dialog `You land on <planet>, but realize that your escort carrying the scientists and their equipment hasn't entered the system yet. Better depart and wait for it.`
	on complete
		dialog
			`The journey to Tundra was spent by your passengers discussing the possible methods of terraforming the planet. The Republic representative was none too pleased when Nolan, perhaps jokingly, suggested crashing an asteroid into it.`
			`	Everyone except for the Tundra native begins to shiver after stepping out of your ship onto the planet, even while inside a protective dome. "Meet us in the spaceport bar in a few hours. We need to finalize our plans of how we're going to execute this experiment."`



mission "Terraforming 10"
	name "Terraforming Tundra"
	description "Bring the Republic representative overseeing the terraforming project to <destination>, where he will attempt to find an alternative solution to terraforming Tundra that does not involve an asteroid."
	source "Tundra"
	destination "Earth"
	passengers 1
	to offer
		has "Terraforming 9: done"
	
	on offer
		log `Began the process of trying to terraform Tundra with new research from Amy and Nolan. Nolan has suggested that another asteroid be used, but the representative for the Republic overseeing the project is displeased with this approach.`
		conversation
			`Amy, Nolan, and the other two scientists tell you the known history of Tundra's climate. Millions of years ago, an asteroid impact or large volcanic eruption altered the planet's atmosphere. Now, the planet no longer retains enough heat from its host star in order to stay warm.`
			`	"Tundra's snow covered surface only exacerbates the problem, reflecting most of the star's light back into space," Nolan explains. "This means that we need to both alter the atmosphere in order for it to retain more heat and alter the surface in order for it to reflect less heat."`
			`	Amy rolls out a map of the entire planet onto the table. Different regions of the surface are color coded, and a large red spot in the planet's southern hemisphere sticks out to you.`
			`	"Tundra has very low volcanic activity, but seismic mapping has led us to this area." Amy circles the red spot with her finger. "Magma from the planet's mantle is building up under this area of the crust, which, lucky for us, is unusually thin. Still, it could be another ten thousand years before the magma builds up enough pressure under the surface to cause a supereruption, melting the snow around it and releasing greenhouse gases into the atmosphere that over time will raise the global temperatures."`
			choice
				`	"So are we going to wait ten thousand years for it to erupt?"`
				`	"How does this help our situation?"`
					goto situation
			
			`	The Republic representative scoffs at your comment. "If we were then we wouldn't be here, now would we, Captain?"`
			
			label situation
			`	One of the other scientists responds, "What we plan to do is encourage the eruption of this volcano by making the crust above the volcano thinner. When the pressure of the magma is able to overcome the pressure of the crust, an eruption will occur."`
			`	"How exactly do you plan to do that?" the Tundra representative responds. "And what will happen to the people who live near that area?"`
			`	Nolan answers, "The people who live near the volcano will need to evacuate the area with all their belongings. The Republic should provide any assistance needed for the evacuation. As for how we will cause the volcano to erupt, we need something energetic enough to crack the planet's crust in the location of the volcano, releasing the pressure that the magma is causing to spark an eruption. That's where we bring in another asteroi--"`
			`	"No, no, no!" the Republic representative exclaims, cutting Nolan off mid-sentence. "The Republic will not gain a reputation for crashing asteroids into its own planets. The consequences of such an action could be disastrous should it go wrong! And in what way will this warm the planet when the resulting volcanic winter could last decades and only result in an even colder climate? Are you not even old enough to remember how a supereruption on Hope caused the evacuation of the entire planet? If the people of Tundra are this desperate to terraform their planet then normal techniques should be employed, none of this 'equilibrium mapping' nonsense."`
			`	"Sir," Amy speaks up with a stern tone of voice, "we have already been authorized by the Republic to undergo this terraforming experiment, so unless you have half a teraton of cheap explosives, we're going to need to use an asteroid. The volcanic winter can be easily avoided by having a fleet of freighters sweep the volcanic ash out of the atmosphere, meaning we'll get the benefits of the greenhouse gases without the detriments of volcanic ash reflecting Cebalrai's heat back into space. No one knew the volcano on Hope was going to erupt, but we can prepare for this eruption and take steps to mitigate the problems." Amy looks the representative straight in the eyes and smirks. "We're scientists, we have this handled."`
			`	The representative falls silent. After a moment of thinking, he says "Captain, I need you to take me to Parliament. I may be able to authorize the use of explosives that should suffice, but it may not be as cheap as Ms. Amy is hoping. We're not about to turn asteroids into our single solution for everything."`
			choice
				`	"I'll get my ship ready to launch."`
				`	"Sorry, I have other things I could be doing."`
					decline
			
			`	The representative leaves the bar. "We'll wait here," Amy says to you. "I'll speak with the Tundra government about evacuating the area around where the impact site will be so that we can start when you get back."`
				accept
	on visit
		dialog `You land on <planet>, but realize that your escort carrying the representative hasn't entered the system yet. Better depart and wait for it.`



mission "Terraforming 11"
	landing
	name "Terraforming Tundra"
	description "Return to <destination> with the Republic representative."
	source "Earth"
	destination "Tundra"
	passengers 1
	to offer
		has "Terraforming 10: done"
	
	on offer
		conversation
			`"Wait here," the Republic representative says curtly. Several hours later, he returns, not looking very happy. "What a waste of time. Parliament has declined my request. I don't much agree with this, but you will need to crash an asteroid into Tundra if you wish to achieve your goal." Before you ready for launch, you send a message to Amy and Nolan telling them that an asteroid will be used after all. You don't receive an immediate response.`
				accept
	
	on enter "Cebalrai"
		dialog
			`Your ship is targeted by pirate fleets when you enter the system. Before you engage, you receive a message from Amy.`
			`	"Captain, these pirate ships have been occupying the system for days. They must be taken out if we are to safely crash an asteroid into Tundra. If you aren't able to fight them, distract them until backup arrives."`
	on visit
		dialog `You return to <planet>, but not all of the pirates have been fought off. They don't look like they're leaving any time soon either. Better depart and finish them off for good.`
	npc evade
		government "Pirate"
		personality nemesis staying target
		system "Cebalrai"
		fleet
			names "pirate"
			variant
				"Marauder Quicksilver"
				"Headhunter"
				"Wasp"
				"Bastion"
	npc
		government "Republic"
		personality heroic opportunistic
		system "Procyon"
		fleet
			names "republic small"
			variant
				"Frigate" 2
				"Gunboat" 3
				"Rainmaker" 2



mission "Terraforming 12"
	landing
	name "Terraforming Tundra"
	description "Plant a thruster on an asteroid to guide it into a collision with the dormant supervolcano on Tundra."
	source "Tundra"
	cargo "thruster equipment" 10
	blocked "You need <capacity> in order to take on the next mission. Return here when you have the required space free."
	to offer
		has "Terraforming 11: done"
	
	on offer
		payment 300000
		conversation
			`The pirates that occupied the system did not make an effort to land on Tundra, but they did harass any merchant ships that passed through the system. The government of Tundra pays you <payment> for helping in ridding the system of the pirates, a pleasantly unexpected reward.`
			`	You gather with the scientists in the spaceport bar. The Tundra native informs you that all residents close enough to the volcano to be in danger have been evacuated. "All we need to do now is find the right asteroid," Amy says, and after only a short time of searching, she finds the perfect candidate. "Just like last time, Captain."`
			`	Spaceport workers load a small thruster and the equipment you will need to mount it on the asteroid into your ship.`
				accept
	
	npc assist
		government "Uninhabited"
		personality derelict fleeing uninterested waiting pacifist mute
		ship "Asteroid" "Target Asteroid"
	
	on visit
		dialog `You return to the spaceport to the confused looks of Amy and the rest of the scientists. "You didn't put the thrusters on the asteroid," Amy says. "Just board the asteroid to attach the thrusters." Amy begins pushing you back to your ship, clearly eager to see the results of this experiment.`
	on complete
		payment 200000
		event "terraforming timer 2" 730 912
		event "terraforming Tundra"
		log `Fought off a fleet of pirates preventing the terraforming of Tundra, then maneuvered an asteroid into Tundra to trigger the eruption of a supervolcano. Tundra's global temperatures will initially drop, but the increased volume of greenhouse gases in the atmosphere will eventually improve Tundra's climate.`
		conversation
			`A plume of debris has formed in a mushroom cloud shape above where the asteroid hit. The scientists are viewing their instruments in anticipation for what happens next.`
			`	Almost an hour after the impact, the ground begins to shake slightly, even though the volcano is located hundreds of kilometers away. "This might be it!" Nolan exclaims as he closely watches a seismometer receiving readings from near the impact site. Suddenly the seismometer spikes, and another plume, much larger than the asteroid impact, rises from the impact site. Half an hour later, the low sound of the massive eruption can be heard in the spaceport, triggering another burst of cheers from the scientists. "It actually worked!" one of them yells out.`
			`	You fly the scientists over top of the volcano, allowing them to take readings of the air and surface. "Greenhouse gas levels are off the charts!" Amy exclaims. "Once these gases disperse across the planet's atmosphere, they should begin warming the entire planet."`
			`	The heat has formed a huge circle of melted snow around the volcano, revealing the green color of trees and the dull grays and browns of rock. Closer to the center of the eruption you spot dozens of lava flows emanating from the center of the impact crater.`
			choice
				`	"What do we do now?"`
					goto what
				`	"It looks beautiful from up here."`
			
			`	"Yes it does, Captain," the Republic representative says. "Yes it does."`
				goto end
			
			label what
			`	"First we need to clear all this volcanic ash out of the atmosphere, as otherwise the planet's temperature will drop, then we wait," Amy says to you. "We should be able to tell how this will affect Tundra's climate in a year or two."`
			
			label end
			`	You steer your ship back to the spaceport. Amy pays you <payment> after you land. "Thanks for your help, Captain. We're going to stay here and monitor Tundra's climate as it shifts, so there's nothing more that we need you for."`



event "terraforming Tundra"
	planet "Tundra"
		description `Millions of years ago, this was a warm world, perhaps even tropical. But some cataclysmic event, perhaps a meteor strike or a massive volcanic eruption, altered the planet's atmosphere enough to turn it into the nearly lifeless, frozen planet it is today. Recent experiments in terraforming the planet have attempted to remedy the climate by causing a supervolcano to prematurely erupt.`
		description `	The first settlers came here to drill for the oil trapped deep under the surface, a relic of Tundra's former, more lively days. Instead of refining the oil into plastic, which sells relatively cheap in this region, they have developed an industry in synthetic fabrics and clothing.`



event "terraforming timer 2"

mission "Terraforming Follow-up"
	landing
	source
		government "Republic" "Free Worlds" "Syndicate" "Independent" "Neutral"
		near "Sol" 100
		attributes spaceport
	to offer
		has "event: terraforming timer 2"
	on offer
		event "terraforming follow-up"
		conversation
			`When you land, you receive a message from Amy, the girl you helped to terraform Rand and Tundra.`
			`	"I hope everything is going well, Captain. I just wanted to give you an update on what has occurred in the past year.`
			`	"Tundra's climate has drastically improved. Areas around the equator are starting to become completely snow-free, and I was amazed when I was able to walk outside without a heavy coat on. The Republic has placed a halt on any more experiments, as they wish to see how the situations on Tundra and Rand turn out.`
			`	"Speaking of Rand, last month I got to catch up with Eric and Alaric when I visited the planet. They've told me that Rand is becoming a far better place to live on now. It's even becoming a popular tourist destination. They wanted me to relay their gratitude to you for making their dream come true.`
			`	"That's all I have to say. Thanks again for all the help. I don't know where I would be without it."`
				decline



event "terraforming follow-up"
	planet "Rand"
		add attributes "tourism"
		description `Rand is a desert world, too dry for much farming and with gravity low enough to be uncomfortable for most human beings. It is, however, the best source of heavy metals in the galactic south. Aside from the managers of the mining companies, nearly all the people here are migrant workers from elsewhere in the Dirt Belt, who have come to spend a season working for the relatively high wages that uranium mining offers, either to send money off-world or to save it up in order to build a better life for themselves.`
		description `	Due to the results of recent terraforming experiments, Rand has become a moderately more habitable place. Fascination with this change in climate has led to Rand becoming a semi-popular tourist destination of the Dirt Belt.`
	planet "Tundra"
		spaceport `The spaceport village consists of several large domes, which keep out the wind and driving snow; ships enter and exit the largest of the domes through a hatch that closes as soon as they have come through. Before the planet was terraformed, enough snow would pile up on top of one of the domes every decade or so that it became a danger of collapsing under its own weight; the locals would simply move out of that dome and build another one higher up on the snowpack, but the changing climate has reduced the amount of snow enough that the locals may never need to build another dome again.`



mission "A wolf, a goat, and a cabbage"
	job
	description "Transport a wolf, a goat, and a cabbage to <destination>. Payment will be <payment>."
	"apparent payment" 100000
	to offer
		"day" == 1
		"month" == 4
	source
		government "Republic" "Free Worlds" "Syndicate" "Neutral"
	destination
		distance 3 5
		government "Republic" "Free Worlds" "Syndicate" "Neutral"
	cargo "wolf" 1
	
	on enter
	on enter
		dialog
			`You hear a strange crunching sound coming from your cargo hold.`
	on enter
		dialog
			`The worrisome munching sound in your ship's hold is followed by a horrific shrieking bleating noise and then an equally horrific silence. Turning on your cargo hold's security camera, you discover that there is nothing left of the goat and the cabbage that you were transporting except a few scraps of cabbage, some bones, and a lot of blood.`
			`	Meanwhile, the wolf is calmly gnawing on what you suspect is the goat's femur, with a rather self-satisfied look in its eyes. Apparently the goat ate the cabbage, and shortly after that the wolf ate the goat.`
	
	on complete
		payment 33000
		dialog
			`The man who collects the wolf from you on the landing pad is furious. "I told the shipping company not to put the goat in the same ship as the wolf or the cabbage," he says, "but I guess they tried to save money by subcontracting it all to the same captain."`
			`	Because you only delivered a third of the cargo safely, he only pays you <payment>.`



mission "Terminus exploration"
	name "Missing drone"
	description "Travel to the <waypoints> system to see if you can find any sign of a probe drone that had been launched by a team of scientists before they were attacked by pirates and forced to flee."
	source
		planet "Memory" "Haze" "Nifel"
	waypoint "Terminus"
	destination "Bounty"
	to offer
		"combat rating" > 20
	on offer
		conversation
			`As you are exploring the marketplace, a man wearing comically thick glasses comes over to talk to you. "Captain <last>?" he asks. You nod. "I hear that you're not averse to taking on risks," he says. "I'm the lead scientist on a project studying a spatial anomaly in an uninhabited system nearby. We had just launched a probe to study the anomaly more closely when a band of pirates arrived and forced us to flee the system. Would you be willing to travel there and see if you can retrieve the drone's data?"`
			choice
				`	"Sure, I would be glad to."`
					goto end
				`	"How strong of a threat is the pirate fleet?"`
				`	"Sorry, I don't have time to help you."`
					decline
			`	"Just a couple of interceptors," he says. "We were in a scout ship, with no real weapons to speak of, and none of us on the ship have any combat experience. So, we felt it was safer to run away than to try to fight, even though we were leaving valuable equipment behind."`
			choice
				`	"That doesn't sound like much of a threat. I'd be glad to help."`
				`	"Sorry, I don't want to help with this."`
					decline
			label end
			`	"Thank you so much!" he says. "All I need you to do is board the drone and download its database. Unless the pirates have already stripped out the computer, of course. The drone is in the Terminus system, a few jumps away from here. We'll be waiting on <destination> for your return."`
				accept
	npc assist
		system "Terminus"
		government "Derelict"
		personality derelict target pacifist mute
		ship "Science Drone" "Beagle"
		dialog `You board the science drone and discover that the pirates have stripped just about everything of value from it: the engines, the sensors, and the fuel cell that powered it. But the computer system is either too deeply integrated into the drone, or too specialized, to be of any value to the pirates. You transfer enough power to the drone's batteries to reactivate it, and are able to retrieve the data that the scientist was looking for. But it's clear that this drone, or what's left of it, is not going anywhere. You'll have to leave it behind.`
	npc
		system "Terminus"
		government "Pirate"
		personality staying
		fleet "Small Southern Pirates" 2
	on visit
		dialog `You've returned to <planet>, but you don't have the drone's data. Go to Terminus and board the science drone to retrieve the data.`
	on complete
		payment 90000
		log `Recovered data from a derelict science drone for a team of scientists who were studying a strange red anomaly in the Terminus system. The lead scientist on the team, Ivan, suggested that it may be a partially collapsed wormhole.`
		conversation
			`The scientist is overjoyed that you were able to retrieve the data from the drone. Almost in tears, he says, "We were worried that all our planning and fundraising had been for nothing. These measurements will help us to understand that spatial anomaly far better than we do right now." He hands you a credit chip worth <payment>. "And by the way, my name is Ivan. I have an office near the spaceport on Valhalla that you can visit if ever you're wanting to help, or just curious."`
			choice
				`	"Can you tell me more about this anomaly you are studying?"`
				`	"I'm glad I was able to help."`
					decline
			`	Ivan says, "It seems to be a partially collapsed wormhole, something that once linked this part of the galaxy to somewhere else. But, we haven't succeeded in sending anything through it. Maybe the wormhole is no longer passable. Or maybe there's some way to make it open more fully. Or maybe only ships that are specially attuned to its energy signature can travel through it. We don't even know if the wormhole is a natural phenomenon or some sort of alien artifact. Honestly, we aren't sure if it's even a wormhole at all. We'll need to study the data you've recovered to understand it further."`
			choice
				`	"A wormhole? Those actually exist?"`
				`	"What makes you think it's a wormhole? Have you found anomalies similar to this before?"`
					goto similar
			`	"Well of course. The existence of wormholes has been proven for some time now. The Deep managed to create wormholes on the atomic scale before the Republic was even founded." He lowers his voice. "But I suspect that you're asking about wormholes large enough for a ship to pass through."`
			label similar
			`	Ivan looks around the spaceport, as if checking to see if he's being watched. He then looks back to you and motions for you to lean in. Whispering, he says, "The Republic doesn't like when people share this information, but there is one stable wormhole just beyond the Republic's borders."`
			branch skip
				not "First Contact: Hai: offered"
			action
				log `Ivan said that although he's not sure if the anomaly is a wormhole or not, it does bear a striking resemblance to the wormhole that leads to the Hai.`
			`	"You mean the wormhole to the Hai?" you ask.`
			`	"Interesting, you know of it," Ivan responds. "The anomaly in Terminus bears a striking resemblance to it in some of our readings, although it is very different in others."`
				goto end
			label skip
			action
				log `Ivan said that although he's not sure if the anomaly is a wormhole or not, there is a wormhole "just beyond the Republic's borders" that the Republic doesn't like people sharing information on.`
			label end
			`	He looks around again and stands up straight. He then raises his voice, almost projecting it for anyone around you to hear. "But of course, the Deep never figured out how to make wormholes big enough for anything useful, otherwise we wouldn't even need hyperdrives," he says with a wink. "Anyway, thank you again for helping me. Hopefully we meet again in the future."`

ship "Science Drone"
	sprite "ship/science drone"
	attributes
		category "Drone"
		hull 200
		mass 30
		drag 2
		"heat dissipation" 1
	explode "tiny explosion" 5
	explode "small explosion" 2



mission "Lost Boy 1"
	minor
	name `Rescue Tod`
	description `Travel to <destination> in search for Tod, the son of a single mother from <origin>.`
	source "Moonshake"
	destination "Deadman's Cove"
	to offer
		"combat rating" > 100
	
	on offer
		conversation
			`Wandering around the spaceport to see what it has to offer, you make your way into one of the dimly lit restaurants to avoid the crowded streets and metallic-tasting air outside. The restaurant is mostly empty. One of its only inhabitants is a dirty-looking woman crying with her head down in one of the booths.`
			choice
				`	(Approach the woman and ask why she is crying.)`
				`	(Ignore her and leave the restaurant.)`
					goto leave
			
			`	As you walk close to the woman, she raises her head from her arms and brushes her hair out of her face to look at you. Tears run down her cheeks and her nose is running. "Wh-wh-what do you w-want?" she asks in a quiet voice, trying to speak through sobs.`
			choice
				`	"Can I help you?"`
				`	"Why are you crying?"`
			
			`	You ask the woman if she needs help. She wipes away the tears with the sleeve of her shirt and tells you that she is looking for her son, Tod. "I sent him away to a mining job on Placer because I don't have the money to support him myself, but on the way the ship he was on was attacked and boarded by pirates." She begins to sob again. "I d-don't know if he's d-dead or a slave. I tried t-talking to someone from the Syndicate, but they said that saving him wouldn't be w-worth it.`
			`	"W-would you be able to help? Please do if you c-can."`
			choice
				`	"Alright, I'll help you. Where should I look for him?"`
					goto accept
				`	"Sorry, I'm not going to risk my life for someone I don't know."`
			
			`	The woman begins crying even louder than she was before. A waiter walks up to you and suggests that you leave before making the situation worse, and one of the few customers in the restaurant gives you a dirty look for making his meal experience even worse.`
			
			label leave
			`	You wait for the streets to become less crowded before leaving the restaurant. As you look back through the windows of the restaurant, you catch a glimpse of the woman still crying in the booth before the crowd blocks your line of sight and you continue walking.`
				decline

			label accept
			`	"Thank you s-so much! The closest pirate planet to here is <destination>. If he's still alive then I'm sure he would be there. I can feel it." The woman gives you a description of Tod Copper so that you may find him and thanks you again for agreeing to help her. She asks that if you find him to bring him to a location in the <origin> spaceport where she will be waiting.`
				accept



mission "Lost Boy 2"
	landing
	name `Rescue Tod`
	description `Locate the <npc> and board it to rescue Tod, then bring him to <destination> so that he may reunite with his mother.`
	source "Deadman's Cove"
	destination "Moonshake"
	to offer
		has "Lost Boy 1: done"
	
	on offer
		conversation
			`The air in the <origin> spaceport smells of tobacco and tastes of the salt from the world's vast oceans. You receive sideways looks from rough-looking pirates, but none make a move to cause any trouble. As lawless as pirates can be, they still adhere to a form of honor code when in a planet's main spaceport. At least generally.`
			`	You ask a bartender for directions to the local slave traders, as that is the likely place that Tod would be if he was taken here. He points you to a slave trader by the name of Cygnet Brig who "runs the slave trade 'round these parts."`
			`	Cygnet owns a large warehouse building located on the edge of the spaceport island where he keeps all his slaves packed together in groups of three in small holding cells. Some slaves are rattling the bars on their cell or screaming in protest, but many have seemed to accept their fate. Cygnet, a tall, thin, mustachioed man, notices you gazing at the cells. "Can't keep 'em too packed together, oth'wise they's get each otha sick," he remarks in a thick accent of unknown origin to you. "What can I get ya?"`
			choice
				`	"I'm here to buy a slave."`
					goto description
				`	"Do you have a boy by the name of Tod Copper?"`
			
			`	Cygnet strokes his mustache. "Tod Copper. Tod Copper. Tell you what, that name doesn' ring a bell. Heck, I don' even keep track of names 'less I get someone impor'ant. If ya lookin' for someone in particular to buy, can I get a description?"`
			
			label description
			`	You provide Cygnet with the description of Tod that his mother gave you, then explain to him that Tod would have been taken from a ship bound for Placer.`
			`	"Oh yeah, that bugger! That little rebel was causin' me trouble so I sold him off soon as I could. If ya looking for him, then you're gonna need to look for a ship by the name of <npc>. They bought your boy Tod 'bout four days ago. Might be hangin' around a system nearby."`
			`	You thank Cygnet, who has been surprisingly polite for a slave trader, for the information. "If ya ever need a slave, just come talk to me," he remarks as you walk back to your ship. "I've got the cheapest slaves this side of Sol."`
				accept
	on visit
		dialog `You've landed on <planet>, but you haven't yet found Tod. Keep looking for the <npc> and then board the ship; it can't be far from Deadman's Cove.`
	
	npc board
		personality staying nemesis target plunders
		government "Bounty"
		system
			distance 2 4
		ship "Vanguard (Particle)" "Lord Ligonier"
		conversation
			`When you breach the ship's hull, you find the crew of the <npc> more concerned with containing the fires caused by your weapons than with you walking onto their ship. Almost every one of the crew members is a teenager. One looks at you and the pistol in your hand with mortal fear in his eyes.`
			`	Through the smoke and steam, you see a boy running toward you who fits the description of Tod Copper.`
			choice
				`	"Get on my ship!"`
					goto ship
				`	"Are you Tod?"`
			
			`	"Yeah! Are you here to save me?"`
			`	"Get on my ship!" you yell, motioning for him to come toward you.`
			
			label ship
			`	The boy runs past you and into your ship. Following closely behind Tod is a large bearded man holding a laser rifle in one hand and a fragmentation grenade in the other.`
			`	"That's my crew member, you no-good piece of sh--"`
			`	Before the captain is able to finish his sentence, pipes in the wall next to him explode, blasting hot steam all over the right side of his body, causing him to begin rolling on the floor in horrible screeches of pain. Not wanting to stay connected to the ship any longer than you need to be, you run back into your ship and fly away.`
				launch



mission "Lost Boy 3"
	landing
	name `Bring Tod to <planet>`
	description `Now that Tod's mother knows he is safe, bring him to <destination> so that he may start his mining job to support him and his mother.`
	source "Moonshake"
	destination "Placer"
	passengers 1
	blocked "This mission requires that you have at least one free bunk. Return once you have the space."
	to offer
		has "Lost Boy 2: done"
	
	on offer
		conversation
			`Tod's mother almost tears up at the sight of him as you approach. "Oh, my baby boy is alive!" she exclaims, running up and hugging Tod as his face reddens with embarrassment. "Are you hurt? Are you okay? Do you think you'll be fine?" Tod's mother asks, kissing his cheeks between each question.`
			`	"I'm fine, Mom," Tod says in an annoyed tone of voice. Some things never change.`
			`	The mother gives you a handful of credit chips. At a glance, you guess that they couldn't be worth more than 1,000 credits. "I know it isn't much for the work you've done, Captain, but it's all I have to give you in return."`
			choice
				`	"Don't worry about it."`
				`	"I'm sorry but I can't take this from you."`
					goto reject
			
			action
				payment 952
			`	"This is just so wonderful. There aren't many people around here who would do such a thing for such little pay."`
				goto end
			
			label reject
			`	You hand the credits back to the mother as she begins to tear up again. "Thank you so much, Captain."`
			
			label end
			`	"Hold on," Tod chimes in. "I still need to get to <planet>."`
			`	"Of course!" his mother yells out. "Captain, would you please make sure that Tod has a safe passage to <destination>?"`
			`	"And make sure I don't become a slave this time," Tod quips jokingly.`
			choice
				`	"Okay, I'll take Tod to <planet>."`
					accept
				`	"Sorry, I'm not headed in that direction."`
					decline
	
	npc
		government "Pirate"
		personality staying plunders disables
		system "Al Dhanab"
		ship "Falcon (Heavy)" "Cygnet's Slaver"
	
	on visit
		dialog `You land on <planet>, but remember that Tod is in one of your escorts that has yet to enter the system. Better depart and wait for it to arrive.`
	on complete
		dialog `You wish Tod the best of luck on <planet>. "Thank you, Captain. Hopefully I can repay you one day. As cliche as it sounds, I owe you my life."`



mission "Paradise Fortune 1"
	minor
	name `Flee to <planet>`
	description `Flee from <origin> to <destination> with the girl you let on to your ship.`
	source
		planet "Follower" "Mainsail"
	destination
		attributes spaceport
		distance 1 1
	passengers 1
	to offer
		random < 50
		has "main plot completed"
		or
			not "hr: secret leaks"
			has "event: hai-human resolution announced"
	
	on offer
		conversation
			`As with all Paradise Worlds, the air is just the right temperature when you step out of your ship, and a light breeze rustles the leaves of the trees planted around the spaceport. While taking a moment to breathe in the fresh air, you hear yelling coming from the entrance to the <origin> shipyard. Looking over, you spot a young girl with a backpack running from two spaceport security guards. "Get back here!" they yell at the girl, chasing her with no success.`
			`	"Someone help me!" the girl shrieks out. As she runs, a credit chip falls out of her backpack.`
			choice
				`	(Let her onto my ship.)`
					goto continue
				`	(Ignore the scene.)`
			
			`	The girl looks you in the eyes as she approaches, expecting help that will never come. Air rushes past you as she and the security guards run by. After a few meters, the security guards catch up to the girl, tackling her to the ground and detaining her as they remove her backpack full of credit chips.`
				decline
			
			label continue
			`	You open the hatch to your ship and yell "Get on!" as the girl approaches. "Thank you, Captain," she says while getting closer, to much protest from the approaching security guards.`
			`	As she enters your ship, she grabs your arm and pulls you in with her before closing the hatch. "Launch and go to <destination>, now! I'll explain when we get there."`
				launch
	on visit
		dialog `You land on <planet>, but realize that the girl is in one of your escorts that hasn't entered the system yet. Better depart and wait for it to arrive.`



mission "Paradise Fortune 2"
	landing
	name `Escaping Paradise`
	description `Escape the Paradise Worlds and travel to <destination> where Diana Howl will give over part of her family's fortune to the local government of <planet>.`
	destination
		attributes "dirt belt"
		government Republic
	passengers 1
	to offer
		has "Paradise Fortune 1: done"
	
	on offer
		conversation
			`"You need to explain what is going on here," you say just after setting your ship down.`
			`	"Alright, alright, I'll explain." You notice that the girl has a strange mix between a posh Paradise World accent and a Dirt Belt or possibly even Rim accent. "My name is Diana Howl. My father is the CEO of a large marketing firm. And this," Diana opens her backpack, revealing its full contents of thousands of credit chips, "this is part of my family fortune, about half a billion credits of it. Don't worry, my father should be able to make this back in a few months' time."`
			choice
				`	"Why have you stolen all this?"`
					goto story
				`	"I'm calling the spaceport authorities."`
			
			`	"No, wait! Let me explain!" Diana protests.`
			
			label story
			`	"All my life I've been fascinated with the world outside my little bubble of the Paradise Planets. My father met my mother on Heartland in the Cor Caroli system while he was on a business trip, so my mother would often take me on trips to the Dirt Belt. The last time I went was before the war though; my mother didn't want me anywhere near the 'Free Loafers,' as she called them. Back then life in the Dirt Belt didn't seem anywhere near comparable to life in the Paradise Worlds, and I can only imagine how much worse it might be after being so close to a war, so I decided that I needed to do something to help.`
			`	"Now, can you take me to <destination>? I wish to hand this over to the government there to help them. It may not seem like much in the grand scheme of how many credits go into running a planet, but it should be a huge boost to their economy."`
			choice
				`	"Alright, I'll help you."`
					goto accept
				`	"What makes you think they won't hand it over to your father?"`
				`	"This is a crime. I don't want to get in trouble helping you."`
					goto decline
			
			`	Diana pauses. "I hadn't thought of that," she says in a downtrodden tone, "but I at least have to try! Please just bring me to <planet>. Please!" Diana looks up at you with puppy dog eyes, quivering her lip with the backpack of credit chips held against her chest.`
			choice
				`	"Alright, I'll bring you to <planet>."`
				`	"Sorry, but I'm not putting myself on the line for this."`
					goto decline
			
			label accept
			`	"Excellent!" Diana yells out. She drops the bag of credits on the floor and gives you a hug. "We'll have to leave immediately, for I fear that the spaceport authorities here might be searching for us."`
				launch
			
			label decline
			`	You call the spaceport authorities and tell them that Diana Howl is on your ship. Moments later when they arrive, they take Diana kicking and screaming off of your ship. She yells harsh profanities at you as she is taken away, one among them being "Syndicate lover." As a reward for "catching" Diana, the spaceport authorities transfer 150,000 credits to your account.`
				decline
			
	on decline
		payment 150000
		log "People" "Diana Howl" `A teenager who stole half a billion credits from her family's wealth, you turned her in to the authorities for a meagre reward.`
	on visit
		dialog `You land on <planet>, but realize that Diana is in one of your escorts that hasn't entered the system yet. Better depart and wait for it to arrive.`



mission "Paradise Fortune 3"
	landing
	name `Last Hope`
	description `Escape from the Navy and travel to <destination> where Diana Howl hopes that the Free Worlds will help her.`
	destination "Bourne"
	passengers 1
	to offer
		has "Paradise Fortune 2: done"
	
	on offer
		conversation
			`Diana is eager to get going as soon as you land. "This is going to be great! I'm going to do so much good with this! I can't wait to see the look on their faces when I open up my backpack in front of them!" Diana says rapidly as she bounces up and down with the backpack of credit chips on her back.`
			`	As you gather a few credits to bring with you in case you see something you want to buy, Diana bounces off the ship. Suddenly, her crazed rambling stops. Diana comes running back onto the ship yelling "We need to go! Fly to <destination>! The Free Worlds should protect me!"`
			choice
				`	"What is it? What's happening?"`
				`	(Launch immediately.)`
					launch
			
			`	"Look outside," Diana says with a ghastly look on her face. You check your ship's external cameras, and roaming around your ship is a group of men in Navy uniforms. One of them raises a megaphone to his mouth.`
			`	"Hand over the girl and her credits and we can all walk away from this peacefully, Captain."`
			choice
				`	"Why do you need her?"`
				`	"Over my dead body!"`
					goto launch
				`	"Alright, I'll bring her out."`
					goto agree
			
			`	"In case you haven't noticed, Captain, that girl is in possession of over half a billion stolen credits. She's a criminal, and helping her makes you a criminal too. Given your status, Captain <last>, I'd appreciate it if you didn't make me the officer that put <first> <last> behind bars."`
			choice
				`	"I'm sorry officer, but I can't help you."`
					goto launch
				`	"Okay, I'll hand her over."`
			
			label agree
			`	Diana looks to you in shock. "You wouldn't!" she screeches. "You can't! Fly me to <planet> right now!"`
			choice
				`	"I'm not going to become a criminal to fulfill your crazy dream."`
				`	"Okay, we'll fly to <planet>."`
					goto launch
			
			`	You allow the Navy officer and his troops onto your ship, where they apprehend Diana and her stolen credits. They take her kicking and screaming off of your ship. She yells harsh profanities at you as she is taken away, one among them being "Syndicate lover."`
			`	"Thank you for not causing any more trouble, Captain," the officer says to you. He then hands you 500,000 credits for "playing nice" and leaves.`
				decline
			
			label launch
			`	You activate your repulsor engines, sending the Navy troops recoiling away from your ship. As you ascend into space, your computers detect multiple ships targeting you.`
				launch
			
	on accept
		"stored reputation: Republic" = "reputation: Republic"
		"reputation: Republic" <?= -10
	
	on decline
		payment 500000
		log "People" "Diana Howl" `A teenager who stole half a billion credits from her family's wealth, you turned her in to the authorities for a moderate reward.`
	
	on visit
		dialog `You land on <planet>, but realize that Diana is in one of your escorts that hasn't entered the system yet. Better depart and wait for it to arrive.`
	
	npc evade
		government "Republic"
		personality heroic
		fleet "Large Republic"



mission "Paradise Fortune 4"
	landing
	name `Exchange of Goods`
	description `Travel to <destination> and hand the backpack of credits and Diana Howl's note over to the Navy.`
	source "Bourne"
	destination "New Boston"
	to offer
		has "Paradise Fortune 3: done"
	
	on offer
		conversation
			`While in flight, Diana tells you the stories that she heard of the war. In the Paradise Planets region, they were told that declaring independence and bombing Geminus and Martini was the Free Worlds' first step in overthrowing the Republic.`
			`	"We should talk to Alondo," Diana says. "He'll be able to handle this situation."`
			
			branch epilogue
				has "FW Epilogue: Alondo: offered"
			`	As you're coming in for a landing on Bourne, you receive a message from Alondo. "<first>!" he says. "I just heard that you were in system. Want to meet up for a drink and talk about old times?"`
			choice
				`	"I'd be glad to any other time, but I need your help at the moment."`
					goto conversation
			
			label epilogue
			`	As you're coming in for a landing, you contact Alondo, who is luckily on Bourne. "What have you gotten yourself into?" he responds after you mention that you need his help.`
			choice
				`	"I'll explain the situation when we meet."`
			
			label conversation
			`	You meet with Alondo at his office in the Free Worlds Senate building. After he and Diana exchange greetings, you explain the situation to him.`
			`	"You what?" Alondo responds. "You have to turn her in. The war may be over, Captain, but there is still tension between the Republic and Free Worlds that we cannot have a situation like this exacerbating."`
			`	"You can't do that!" Diana yells in protest. "I thought the Free Worlds was supposed to be all about going against the Republic, but you're just going to give in?"`
			`	"Look here, kid," Alondo says in a stern tone. "The Free Worlds was never about being against the Republic, it was only ever about being against Parliament. There's a big difference there. What you've done is a crime, even to the Free Worlds. We are not about to gain a reputation of harboring criminals of the Republic."`
			`	Diana, instead of protesting further, puts her head down. "I'll be in your ship, Captain," she says. Diana storms off, making an effort to create as much noise as possible with the stomps of her feet.`
			`	"Spoiled kid," Alondo says quietly. "Attitudes like that are why I joined the Southern Defense Pact. Anyway Captain, I suggest you hand her over to the Navy immediately. I'll contact the Republic if you need me to."`
			choice
				`	"Alright, I'll hand her over."`
				`	"Sorry, Alondo, but I agree with her cause."`
					goto agree
			
			action
				set "navy contacted"
			`	Alondo breathes a sigh of relief. "You should probably go check on her. I'll message you where the Navy wants to pick her up."`
				goto end
			
			label agree
			`	"I understand. Please, just don't drag the Free Worlds into this."`
			
			label end
			`	You say goodbye to Alondo and return to your ship. When you arrive and look around, Diana is notably absent. In your pilot's seat she has left her backpack and a written note. The paper has noticeable tear stains in one of the corners.`
			``
			`Dear <first> <last>,`
			`	I don't care about the credits anymore, but I can't go back to my family. I'll be too much of a disgrace, and I can't even imagine looking my parents in the eyes after what I've done. I've left the credits with you. You can do with them as you wish.`
			`	I've taken this chance to escape from my old life. I want to become my own person in the world, and I want to do it on my own. Please don't come looking for me, because wherever I am I'll be happier than when I was with my parents. I've failed myself today, but I'm still going to strive for the betterment of the less fortunate. Thank you for trying to make my dreams come true, even if you couldn't succeed.`
			`	Sincerely,`
			`				Diana W. Howl`
			``
			`	You stare down at the backpack, stuffed full with over half a billion credits.`
			choice
				`	(Hand the credits over to the Navy.)`
				`	(Steal the credits.)`
					goto steal
			
			branch navy
				has "navy contacted"
			`	You fold the note and slip it into the backpack so that you can show it to the Navy to explain why Diana is not with you. You contact the Navy's crime report hotline and tell them that you have the stolen credits. A few minutes later, they respond telling you that a fleet is waiting on <destination> to retrieve the credits.`
				accept
			
			label navy
			action
				clear "navy contacted"
			`	You fold the note and slip it into the backpack so that you can show it to the Navy to explain why Diana is not with you. Alondo sends you a message, telling you that the Navy says they are waiting on <destination> for the credits.`
				accept
			
			label steal
			`	You rip the note apart and begin counting the credits. In total, the backpack contains a whopping 525,894,400 credits. Over half a billion credits richer, you sit down and wonder what you will spend it on.`
				decline
	
	on accept
		"reputation: Republic" >?= "stored reputation: Republic"
	on decline
		payment 525894400
		"reputation: Republic" <?= -1000
		log "People" "Diana Howl" `A teenager who stole half a billion credits from her family's wealth, she decided to start a new life outside the Paradise Planets while you decided to pocket the substantial fortune she left behind to avoid being hunted down.`
	on complete
		payment 1000000
		conversation
			`You spot a fleet of docked Navy ships as you come in for a landing. A small squad of troops gather around your ship after you land. You are greeted by a Navy officer upon exiting your ship and explain to him where Diana is, showing him the note she wrote.`
			`	"That is unfortunate," he responds with a troubled look on his face. "We'll contact the Howl family about this." Before letting you go, the officer hands you <payment>. "This is the reward that Mr. Howl put out for the return of his credits. Thank you for doing the right thing, Captain."`
		log "People" "Diana Howl" `A teenager who stole half a billion credits from her family's wealth, she decided to start a new life outside the Paradise Planets while you dutifully turned in the credits to the authorities to keep the peace. You received a substantial reward for your integrity.`



mission "Northern Blockade"
	minor
	name `Mebsuta Disaster`
	description `<destination> is under attack by pirates. Assist the Republic by delivering <cargo> to the planet as soon as possible.`
	source
		near "Mebsuta" 2 4
	destination "Featherweight"
	cargo "relief supplies" 178
	to offer
		random < 20
		"combat rating" > 200
		"reputation: Republic" >= 0
	
	on offer
		conversation
			`You are approached by a Navy officer. "Are you Captain <last>?" You nod. "Would you be able to assist us? A sizable gang of pirates has occupied <system> and raided the spaceport. A Navy fleet is on its way to eliminate the pirates, but reports from the planet indicate that the spaceport of <planet> is in dire need of supplies. Any building above three stories was badly damaged and everything in the warehouses was either stolen or destroyed. We need a ship to bring <cargo> to them as soon as possible, but there are no available Navy ships capable of doing the job. Would you deliver the supplies for us, Captain?"`
			choice
				`	"I'd be glad to help, Officer."`
					accept
				`	"Sorry, but I'm not traveling in that direction."`
					decline
	
	npc
		government "Pirate"
		personality staying harvests plunders
		system destination
		fleet "Large Northern Pirates" 3
	npc
		government "Republic"
		personality staying heroic
		system destination
		fleet "Large Republic"
		fleet "Small Republic" 2
	npc
		government "Pirate"
		personality nemesis staying harvests plunders
		system "Mirzam"
		fleet "Large Northern Pirates"
		fleet "Small Northern Pirates" 3
	
	on visit
		dialog phrase "generic cargo on visit"
	on complete
		payment
		payment 7500
		dialog `As the last crate of supplies is loaded off of your ship, the Navy ships defending the system land. The local authorities thank you for helping, and you are paid <payment>.`



mission "Southern Blockade"
	minor
	name `Spaceport Defenses`
	description `<stopovers> are under attack. Drop off <cargo> on these planets and return to <destination> for payment. (<payment>)`
	source
		near "Pherkad" 2 4
		government "Free Worlds"
	stopover "Cornucopia"
	stopover "Solace"
	stopover "Winter"
	cargo "spaceport turrets" 75
	to offer
		random < 20
		"combat rating" > 150
		not "event: Thule becomes independent"
		"reputation: Free Worlds" >= 0
	
	on offer
		conversation
			`A captain in a Free Worlds uniform enters the spaceport and turns on a megaphone. "Attention! The Free Worlds are in need of volunteers able to carry <cargo> to <stopovers> for fortifying the spaceports nearest to the pirate system of Men. Free Worlds ships are currently preoccupied with fighting off a pirate incursion into those systems, and we are unable to spare enough ships for the job. Our hope is that these defenses will deter any future incursions. Payment will be <payment> for the first captain who accepts." The spaceport falls quiet as captains contemplate this offer.`
			choice
				`	(Volunteer.)`
				`	(Ignore.)`
					decline
			
			`	The Free Worlds captain thanks you for offering your help. Spaceport workers load the turrets onto your ship, and the captain tells you to return to <origin> once you have dropped off the turrets for payment.`
				accept
	
	npc
		government "Pirate"
		personality staying harvests plunders
		system "Kappa Centauri"
		fleet "Large Southern Pirates"
	npc
		government "Pirate"
		personality nemesis staying harvests plunders
		system "Kappa Centauri"
		fleet "Large Southern Pirates"
	npc
		government "Pirate"
		personality staying harvests plunders
		system "Yed Prior"
		fleet "Large Southern Pirates"
		fleet "Small Southern Pirates" 2
	npc
		government "Pirate"
		personality nemesis staying harvests plunders
		system "Yed Prior"
		fleet "Large Southern Pirates"
	npc
		government "Pirate"
		personality staying harvests plunders
		system "Pherkad"
		fleet "Small Southern Pirates" 3
	npc
		government "Free Worlds"
		personality staying heroic
		system "Kappa Centauri"
		fleet "Large Free Worlds"
	npc
		government "Free Worlds"
		personality staying heroic
		system "Yed Prior"
		fleet "Large Free Worlds"
	npc
		government "Free Worlds"
		personality staying heroic
		system "Pherkad"
		fleet "Large Free Worlds"
	on stopover
		dialog `The last of the defenses are quickly unloaded from your ship, put into place, and activated. A pirate ship attacking the system attempts to follow you down to the surface, but the fire coming from the newly installed spaceport turrets forces the pirate to turn away and flee for orbit. Time to return to <destination>.`
	on visit
		dialog phrase "generic cargo on visit"
	on complete
		payment
		payment 5000
		log `Installed spaceport defense turrets on three frontier worlds. The Free Worlds hopes that this will reduce the piracy in the region.`
		dialog `The Free Worlds captain thanks you for helping to fortify the frontier worlds, and pays you <payment>.`



mission "Core Blockade"
	minor
	name `Bad Harvest`
	description `The pirate world of <destination> is experiencing a famine. Warlords of the planet have threatened the Syndicate into giving them food. Deliver <cargo> to the world for <payment>.`
	source
		near "Almach" 2 4
	destination "Deadman's Cove"
	clearance
	cargo "food" 287
	to offer
		random < 20
		"combat rating" > 400
	
	on offer
		conversation
			`In the <origin> spaceport, you are approached by a Syndicate employee. By the looks of his uniform, he works for Syndicated Security. "Hello, Captain. You're a competent pilot, correct?" You nod your head. "Excellent. The Syndicate needs <cargo> transported to <destination>. The pirate world has seen a particularly bad harvest this past season, so much of the population is without sufficient food. Pirate warlords have threatened to begin raiding our freighters and frontier worlds if we don't provide them with food. It's cheaper to do what they want, so we've agreed to the deal, but we don't want to risk any of our own ships being destroyed. The Syndicate will pay you <payment> should you accept and complete this job."`
			choice
				`	"Alright, I'll get my ship ready."`
					accept
				`	"Sorry, but I have better things to be doing."`
					decline
	
	npc
		government "Pirate"
		personality nemesis staying harvests plunders
		system destination
		fleet "Large Core Pirates" 2
	npc
		government "Pirate"
		personality nemesis staying harvests plunders
		system "Schedar"
		fleet "Large Core Pirates"
		fleet "Small Core Pirates" 3
	
	on visit
		dialog phrase "generic cargo on visit"
	on complete
		payment
		payment 10000
		dialog `Multiple bands of pirates, each run by a different warlord, are waiting in the spaceport when you land. They take the food from your cargo hold like animals, leaving quite the mess behind. When you return to your ship, you find that the Syndicate has deposited <payment> into your account.`



mission "Pirate Blockade"
	minor
	name `Escape to Freedom`
	description `Bring <bunks> escaped slaves to freedom on <destination>, far away from their pirate oppressor. The woman on <origin> promised that a person on <planet> would give you <payment>.`
	source "Buccaneer Bay"
	destination "Hippocrates"
	passengers 19
	to offer
		"combat rating" > 500
	
	on offer
		conversation
			`It is dusk at the <origin> spaceport, and the setting sun casts long shadows across the spaceport deck. You take notice of a slim cloaked figure walking only a few meters behind you who seems to be keeping pace.`
			choice
				`	(Confront them.)`
					goto confront
				`	(Stop walking and see if they stop as well.)`
			
			`	You stop by the entrance to a store that claims to have "the best Polecats!" and lean against the building, trying not to draw attention to yourself. The figure keeps walking at the same pace, and as they pass you, a soft voice says, "Follow me," from under the cloak. The figure bolts off into a dark alleyway next to the building.`
				goto choice
			
			label confront
			`	You turn around and stare right at the figure, who stops within a foot of you. The shadows cast by the sun make it impossible for you to make out their face under the cloak. "Follow me," a soft voice says from under the cloak, before the figure bolts off into a dark alleyway next to the building.`
			
			label choice
			choice
				`	(Follow the figure.)`
				`	(Return to my ship.)`
					decline
			
			`	You step into the alleyway and find the figure standing under a lamp. The figure removes their cloak, revealing the face of a woman with short dark hair and a distinct, jagged scar across her right cheek. She begins whispering to you. "You're not from this world. I can tell. You're too clean and unscarred. Could you help me?"`
			choice
				`	"What do you want?"`
					goto need
				`	"Why would I help a pirate?"`
			
			`	The woman chuckles. "Not everyone who lives on a pirate world is a pirate, you know. Maybe you need to learn how not to stereotype. Regardless..." She trails off.`
			
			label need
			`	"It isn't what I want, it's what I need," she whispers, putting heavy emphasis on the word "need."`
			`	"You undoubtedly know about the horrendous slave trade that still exists on pirate worlds today. A slave trade that the Republic doesn't care to abolish, leaving innocent people to waste away like rats in a cage, working for their lives. As if the politicians of the Republic aren't vermin themselves..." Her face twists into a hate-filled scorn as she speaks of the Republic. It then returns to normal as she continues. "I'm part of a group of people who have decided to take matters into our own hands. We're mostly people who grew up on pirate worlds, but some of us were born elsewhere.`
			`	"I assassinated a pirate warlord a couple of days ago, and I have been sheltering his slaves ever since. What I need from you is to transport the <bunks> people in my care to <destination>. Another member of my group should be there to pay you <payment> and take the people somewhere far away from here." She cocks her head to the right. "Will you fight for justice and transport these people, Captain?" The look in her eyes suggests that she won't take no for an answer.`
			choice
				`	"Anything for the freedom of the innocent."`
				`	"Sorry, but I'm not going to risk my life for your cause."`
					goto decline
			
			`	"Good choice, Captain. We'll wait till the sun has fully set, then I will bring the people to your ship. I'll be traveling in my own ship and launch ahead of you, which should hopefully distract the pirates looking for their warlord's assassin and give you enough room to escape. Wait for me after you land on <planet>."`
				accept
			
			label decline
			action
				set "denied freeing slaves"
			`	"Poor choice, Captain." The woman pulls a knife from under her cloak and tilts it to blind you with the glare of the lamp above her. You stumble backward in anticipation of an attack, but the woman does not move. "I'll remember this, Captain," she hisses at you. The woman puts her cloak back up and sprints down the alleyway into darkness.`
				decline
	
	npc
		government "Pirate"
		personality nemesis staying harvests plunders
		system destination
		fleet "Large Core Pirates"
	npc
		government "Pirate"
		personality nemesis staying harvests plunders
		system "Persian"
		fleet "Small Core Pirates" 3
	npc
		government "Pirate"
		personality nemesis staying harvests plunders
		fleet "Large Core Pirates"
	
	on visit
		dialog `You land on <planet> and begin looking around for the man you are supposed to meet, but then you realize that not all of the escaped slaves are here. Better depart and wait for your escorts holding the rest to arrive.`
	on complete
		payment
		payment 1000
		log `Helped members of a group fighting to end slavery on pirate worlds. Safely rescued 19 slaves from Buccaneer Bay and left them with a man who said that they will be brought somewhere safer, but the woman of the group seems to have not made it out.`
		conversation
			`Just as was promised, a man approaches you in the spaceport and tells you that he is part of the same group as the woman. Interestingly, the man has a similar scar as the woman on his left cheek. "I'll make sure these people find a safe home somewhere far away from here," he says to you. After greeting each of your former passengers, he thanks you and pays you <payment>.`
			`	You and the man, who does not give his name to you in order to "keep us both safe," wait for the woman to arrive in her own ship. Hours pass, but there is no sign of her. The man tries to contact her, but he is unable to reach her. "You can leave now," the man says to you. "I don't think she'll be coming."`



mission "Capture Smuggler"
	name "Capture rogue smuggler"
	minor
	description `A smuggler absconded with his illegal cargo near <system>. The unknown person he stole it from wants it back. Recover the cargo from the <npc> and return both it and the smuggler to <origin> for <payment>.`
	to offer
		random < 15
		"combat rating" > 2000
		"reputation: Pirate" > 10
	passengers 1
	source
		government "Pirate"
	on offer
		require "Brig"
		conversation
			`As you step into a dive bar for a quick drink, the largest man you've ever seen stands up and blocks your path. He's well over two meters tall, and his muscles seem to ripple with barely restrained violence when he moves. "<first> <last>," he says in a thick accent. "My employer hears you do certain jobs, take money, do not ask questions. He hears you are reliable. A man, a smuggler, he steals cargo from my employer. My employer very much wants cargo returned, and this man as well."`
			choice
				`	"I'm sorry, sir, but I'm not taking new jobs today. Please give your employer my most gracious thanks for this kind offer."`
				`	"Of course. I won't say a word."`
					goto accept
				`	"Get out of my way. I don't take jobs from any schlub who bothers me when I need a drink."`
					goto mistake

			`	The man looks down at you with no change in expression. "My employer, he will not be happy. I will tell him, '<first> <last> is not so reliable.' I hope next time, you are reliable." As the man speaks, you notice that his teeth are filed to vicious points. Every patron in the bar stares at you in shock as you sit down for a badly-needed drink.`
				decline

			label accept
			`	The man looks down at you with no change in expression. "This is good. To be reliable, it is a great thing on <origin>." As the man speaks, you notice that his teeth are filed to vicious points. He holds out a round, flat object about the size of your palm. It has a recessed button in the center of one side. "This is gift for this smuggler. Press button, it becomes surprise. Make sure surprise is not on you." He hands you the object and a data chip containing details of the job. As the man leaves, you see every patron in the bar staring warily at his back.`
				accept

			label mistake
			`	The man looks down at you with no change in expression. "This is great shame. I will tell my employer, '<first> <last> was not so reliable. I had to make example.'" The man grabs your neck with one monstrous hand. The last thing you see as your vision fades to black is a mouth full of pointed teeth.`
				die
	npc board
		conversation
			`The smuggler and his crew are ready and waiting when you board. You pull out the "gift" and press the button, then quickly toss it down the hallway. For a moment, you meet the smuggler's eyes. They widen with terror when he sees the "gift." You duck back into cover. A few seconds later, you hear a strangely muted detonation, followed by silence. After a minute, you hazard another peek out of cover. The smuggler and all his men are unconscious on the ground. One crewman has blood dripping from his nose and ears. You tie them all up and stow the smuggler in a locked cabin on your ship.`
			`	Once they're secured, you sweep the ship. Ultimately you find the stolen cargo in the captain's cabin, hidden behind a false panel. The cargo is a nondescript storage container, but upon closer inspection you see that it's code-locked and covered with Interference Plating.`
				launch
		government "Merchant"
		personality staying uninterested timid target marked
		system
			distance 2 3
		fleet
			names "civilian"
			variant
				"Modified Argosy (Smuggler)"
	on fail
		dialog `You have failed to capture the smuggler and recover the stolen cargo. This will probably not be good for your reputation.`
		"reputation: Pirate" <?= -10
	on visit
		dialog `You land on <origin>, but you don't have the smuggler and the cargo he stole. You should probably be careful not to run into your contact until you do.`
	on complete
		payment 150000
		conversation
			`The huge man drags the unconscious smuggler out of the cargo container with one hand and carries the cargo box with the other. He stops in front of you. "<first> <last>," he says. "My employer, he will be very happy. Your payment, you will receive soon. Is it not good, to be reliable?" The man leaves your ship, letting the smuggler's legs scrape along the ground as he walks. A moment later, you receive <payment> from an anonymous account.`



mission "Inheritance Redirection"
	description "Travel to <destination> to act as heir for the late warlord Limping Pappa."
	minor
	source
		attributes "frontier"
	destination
		distance 7 9
		government "Republic" "Free Worlds" "Syndicate"
	to offer
		credits >= 400000
	on accept
		payment -200000
	on offer
		conversation
			`You are walking near the spaceport and suddenly a computer terminal starts blinking and beeping when you pass it.`
			choice
				`	(Check it out.)`
				`	(Ignore it.)`
					decline
			`When you approach, you are greeted by a voice from the terminal: "Dear Sir or Madam, please respond!"`
			choice
				`	"Hello!"`
				`	(Ignore it and walk away.)`
					decline
			`	"My name is Mr. Smith and I'm contacting you with a highly confidential and urgent proposal. I am, or more accurately was, the financial manager of the recently deceased warlord Limping Pappa. I am looking for a highly trustworthy individual who can help me relocate Mr. Pappa's fortune of 300 million credits."`
			choice
				`	"How did Mr. Pappa acquire his fortune exactly?"`
				`	"What are you proposing?"`
					goto proposal
				`	"This sounds like a credits-stealing scam, I will not fall for this!"`
					decline
			`	"Oh, uh, Mr. Pappa was specialized into tricking rich victims to transfer credits to him.`
			label proposal
			`	"I obviously cannot make myself an heir to Mr. Pappa. So what I propose is to present you as an heir and have the inheritance transferred to you.`
			`	"When you receive the inheritance on <destination>, then you send half of it back to me."`
			choice
				`	"Okay, let's do this."`
				`	"Sounds too good to be true. What's the catch?"`
				`	"Sorry, this sounds too fishy for me."`
					decline
			`	Mr. Smith responds: "There is one small problem with the inheritance tax, it needs to be paid upfront. Can you pay 200,000 credits so that I can get the process going?"`
			choice
				`	"Sure, no problem."`
					goto pay
				`	"Are you trying to trick me?"`
				`	"Sounds too risky, I don't want to pay anything upfront."`
					goto no
			`	"Of course I'm not trying to trick you! Mr. Pappa's victims were all persons that had more credits than common sense. But you look a lot smarter than any of Mr. Pappa's victims.`
			`	"Think of the huge amount of credits you will receive just for acting as heir! Can I count on you to pay the tax and make both of us very wealthy?"`
			choice
				`	"Sure, no problem."`
					goto pay
				`	"Sounds too risky, I don't want to pay anything upfront."`
					goto no
			label pay
			`	The terminal suddenly goes black after you transfer 200,000 credits to the account given by Mr. Smith.`
			`	You wonder if you did the right thing.`
				accept
			label no
			`	The terminal suddenly goes black. Mr. Smith is apparently no longer interested in doing business with you.`
				decline
	on complete
		dialog "There is no inheritance for Mr. Pappa waiting for you at the bank, but there are many other victims that paid some credits while expecting to earn a larger amount of credits in return. Some make a big fuss about it, until the alerted authorities start fining them for attempted inheritance fraud. You leave the bank in silence."
		log "Minor People" "Mr. Smith" `A mysterious individual who asked for 200,000 credits to process a rich inheritance from the deceased warlord Limping Pappa, but was then proven to be a scam.`
	on decline
		log "Minor People" "Mr. Smith" `A mysterious individual who asked for 200,000 credits to process a rich inheritance from the deceased warlord Limping Pappa. You presume he was a scammer and had no part in it.`



mission "Hauler VI cargo prototype 1"
	name "Escort Hauler prototype to formal dinner"
	description "Escort the <npc> to <destination> to deliver sushi for a formal dinner."
	minor
	source
		planet "Deep"
	destination "Skymoot"
	to offer
		"armament deterrence" > 0
	npc accompany save
		government "Merchant"
		personality escort timid
		ship "Hauler III" "SB-Labs Testament"
	on offer
		conversation
			`A lady in a formal business suit walks gracefully over to you. "Captain <last>, Captain <last>! It is so nice to meet you here!"`
			choice
				`	"Hello, did we meet before? How do you know my name?"`
				`	"Hello, nice to meet you too."`
					goto "hello too"
				`	"Sorry, I don't have time to talk. I'm really busy."`
					defer
			`	She smiles and replies, "Well, I actually don't know you, but I just read your name on one of the cargo manifests. And my experience is that this greeting works best if you need something from a spaceship captain."`
			label "hello too"
			`	She says, "My name is Veronica Oxygenpocket, and I'm the lead for a team that's designing the new Hauler VI transport ship series at Southbound Shipyards."`
			choice
				`	"'Oxygenpocket' is an uncommon name."`
				`	"And what help do you need from me?"`
					goto "help request"
			`	Veronica responds, "Well, it might sound uncommon to people from a planet with a breathable atmosphere, but it is actually similar to Vanderberg, which means 'from the mountain,' or Langley, which means 'woodland.'`
			`	"Oxygenpockets were as much a feature on my home-planet as mountains and woodlands are on more habitable planets."`
			label "help request"
			`	Veronica pauses for a moment and then continues, "We're testing the VI's cargo refrigeration system using the Testament, a modified Hauler III. This system is one of our biggest achievements. To show how well it works, we plan to throw a formal dinner on <destination> with fresh sushi transported from here. I'm sure everyone at the dinner will be amazed by how well the food has been preserved despite the travel time. I'd like you to escort the ship and its cargo to <planet>."`
			choice
				`	"Isn't it a bit risky to transport food using a refrigeration system that hasn't been tested yet?"`
					goto refrigerate
				`	"Am I also invited for the dinner?"`
					goto invited
				`	"Why do you need me to escort the ship?"`
					goto internal
				`	"Shouldn't you be making the Hauler IV first?"`
				`	"Sure, I'll help you."`
					accept
			`	Veronica softly chuckles. "That would be the obvious choice, wouldn't it be? But this isn't just a case of slapping another cargo pod between the cockpit and engines. We've modified the design to have the optimal amount of cargo pods without compromising the integrity of the vessel, or making it difficult to build in our existing shipyards. And besides, our marketing department has found that captains willing to buy a Hauler IV are just as willing to buy larger Haulers."`
			choice
				`	"Isn't it a bit risky to transport food using a refrigeration system that hasn't been tested yet?"`
				`	"Am I also invited for the dinner?"`
					goto invited
				`	"Why do you need me to escort the ship?"`
					goto internal
			label "refrigerate"
			`	"Risky, why? I don't see what can go wrong. The system is quite well designed. I'm so proud of my team."`
			choice
				`	"Am I also invited for the dinner?"`
				`	"Why do you need me to escort the ship?"`
					goto internal
			label "invited"
			`	"I'm sorry, but you are not invited. This dinner is only for Southbound Shipyards top-level management and representatives of the <planet> government.`
			label "internal"
			`	"Normally we'd look internally to satisfy any escort needs, that's true. But we suspect there is a mole in our organization spying for Syndicated Shipyards. Going externally is safer in this case, and you came recommended when we searched through the list of captains available on short notice. You will be paid well for your time. Will you help us?"`
			choice
				`	"Sure, I'll help you."`
					accept
				`	"Sorry, I don't have time to help you."`
					decline
	on visit
		dialog `You land on <planet>, but the Testament hasn't caught up with you yet. Better take off and wait for it to appear in this system.`
	on complete
		dialog
			`You wait for the Testament to land, but it remains in orbit. There is no response to your hails. Maybe you should take off and investigate.`

mission "Hauler VI cargo prototype 2"
	name "Escort Hauler prototype to <planet>"
	description "Escort the <npc> to <destination> to deliver cooked fish dishes to a streetfood festival."
	source "Skymoot"
	destination "Zug"
	landing
	to offer
		has "Hauler VI cargo prototype 1: done"
	npc accompany save
		government "Merchant"
		personality escort timid
		ship "Hauler III" "SB-Labs Testament"
	on enter
		dialog
			`You take off and try to contact Veronica, but you receive an angry message: "Why were you trying to contact me? Does everyone need to know that we're here?"`
			`	She adds, "The cooling failed and the sushi nearly cooked. Let's go to the Southbound Shipyards on <destination> instead, then we can save face by claiming that we were in time for the dinner, but on the wrong planet due to some miscommunication. We might even be able to hide all evidence of the overheating by giving away the sushi as fish dishes on a streetfood festival."`
	on visit
		dialog `You land on <planet>, but the Testament didn't catch up with you yet.`
	on complete
		dialog
			`This time the Testament appears to be landing right behind you, but the ship flies away at full thrust just before touching the landing pad. You receive another message: "The Sushi completely burned. We cannot be seen near the festival or near the shipyard with this burned sushi! Our new destination is the waste processing plant at Longjump."`

mission "Hauler VI cargo prototype 3"
	name "Escort Hauler prototype to waste plant"
	description "Escort the <npc> to <destination> to deliver charred food waste to a waste-processing plant."
	destination "Longjump"
	landing
	to offer
		has "Hauler VI cargo prototype 2: done"
	npc accompany save
		government "Merchant"
		personality escort timid
		ship "Hauler III" "SB-Labs Testament"
	on visit
		dialog `You land on <planet>, but the Testament didn't catch up with you yet.`
	on complete
		payment 140000
		dialog
			`The Testament enters the planet's atmosphere at high speed and lands somewhat uncontrolled near a waste processing plant. The cargo hold is glowing red hot and some areas in the cargo hold appear to be on fire.`
			`	Veronica disembarks, walks over to you, and apologizes for the difficult trip. She explains that the cooling systems failed, causing the sushi calamity you experienced during the multiple legs of your journey.`
			`	You are paid <payment> and she asks you not to talk about this escort job to anybody. You leave the docks quickly in order to escape the horrible smell of overheated fish that is coming from Veronica and her ship.`



mission "Antibiotics To South"
	name "Antibiotics shipment to <planet>"
	description `Deliver <cargo> to <destination>. Payment is <payment>. Expect attacks from a pirate ship known as the "Australis."`
	minor
	source
		attributes "medical"
		not attributes "south" "rim"
		near "Sol" 100
	destination
		attributes "south"
	to offer
		"combat rating" > 10
		"armament deterrence" > 2
		random < 5
	cargo "antibiotics" 25 2 .05
	
	on offer
		conversation
			`As you wander around the spaceport, you spot a well-dressed man who seems to be eyeing your ship. When you approach him, he turns to you and asks, "Is this your ship? I'm looking for someone in charge of a heavily armed fleet."`
			choice
				`	"It is. Why?"`
				`	"Sorry, I think you're mistaken."`
					decline
			`	The man begins to explain himself. "I'm arranging a shipment from a pharmaceutical plant here on <origin> to <destination>. Specifically, <cargo>. I'm sure you're aware of the fact that they're in very high demand in the south, so we have a trade deal with that planet. Unfortunately, <commodity> are in even higher demand in pirate territory, so the last two merchants I've sent down there have been attacked by pirate ships. My company won't give the budget for an escort, so anyone I send down there has to be alone. Fortunately, I do have the budget for a high-risk contract, so if you can take one of these shipments to <destination>, I can arrange a payment of <payment>. Does this sound fair so far?"`
			choice
				`	"Sure, but do you know anything about these pirates?"`
				`	"No thanks, that sounds too risky for me."`
					decline
			`	He seems to have anticipated this question, and quickly responds by saying "Oh, it's mostly just opportunistic raiders, much like the ones you've probably already seen a lot of down there. Pretty sure a ship like this one will make those guys hesitant enough. The problem is a modified medium warship called the <npc>. It's faster than a Bounder and persistent beyond any reasonable measure. Which is, of course, why I'm talking to you. There is no way you're going to avoid a fight with it. However, I think your ship is a match for it. So, is this acceptable?"`
			choice
				`	"Of course."`
				`	"No thanks, that sounds like too much of a risk."`
					decline
			`	"Thank you very much, Captain," he says. "I'll take care of everything else from here."`
				accept
	npc
		government "Bounty Hunter"
		personality nemesis heroic disables harvests plunders
			confusion 20
		system
			distance 2 3
		ship "Marauder Manta (Engines)" "Australis"
	
	on visit
		dialog phrase "generic cargo on visit"
	on complete
		payment
		payment 20000
		dialog phrase "generic cargo delivery payment"



mission "Pirate Duel"
	name "Fight at Umbral"
	description `Head as quickly as you can to the Umbral system, where you will duel with a small militia vessel named the Esca. After fighting, go to <destination> to follow up.`
	minor
	deadline 5 1
	source
		near "Tarazed" 1 5
		government "Republic" "Free Worlds"
	waypoint "Umbral"
	destination "Wayfarer"
	
	to offer
		"combat rating" > 20
		"combat rating" < 400
		random < 35
		not "ships: Medium Warship"
		not "ships: Heavy Warship"
		not "ships: Heavy Freighter"
		not "ships: Space Liner"
		not "ships: Utility"
		not "ships: Superheavy"
		"ships: Light Warship" + "ships: Light Freighter" + "ships: Transport" + "ships: Interceptor" + "ships: Fighter" + "ships: Drone" == 1
	
	on offer
		conversation
			`While you are walking around the spaceport, you accidentally bump into a sturdily-built man. "Oh, I'm sorry," he responds in a gruff voice. When he takes a closer look at you, his expression changes to shock. "Oh! You're Captain <last>!"`
			choice
				`	"How did you know my name?"`
					goto offer
				`	"I don't know who you're talking about."`
			`	The man's expression changes to one of slight disappointment. "Oh. I see." He walks away without another word.`
				decline
			label offer
			`	"I happen to take an interest in young pioneering privateers, and your performance, even in a small vessel like the <ship>, has impressed me greatly. I'll tell you more if you let me take you somewhere."`
			choice
				`	"Sure, I'll follow."`
					goto follow
				`	"Where are you taking me?"`
			`	The man chuckles nervously. "Just to somewhere more private. Don't worry, I won't bite."`
			choice
				`	"Fine, I'll go."`
				`	"I still don't buy this. I'm out."`
					decline
			label follow
			`	You follow the man into a series of winding alleyways, keeping your eyes alert for any danger. After a while, the man stops. "I suppose I can tell you more about myself now. I... am the leader of the local militia, and I believe that, considering your proficiency in piloting smaller craft, you would be a great candidate to join our team. However, there is a test you must pass. I will use one of our smaller ships in our fleet, the Esca, to challenge you to a duel in the system of Umbral. If you manage to disable me, go to our base in Wayfarer, and I'll let you join."`
			choice
				`	"What sort of vessel is the Esca?"`
					goto vessel
				`	"Why did you need to bring me to here? Couldn't you have made this offer in the spaceport?"`
			`	The man hesitates for a moment. "Well, being in the open when admitting that you're the leader of the ragtag that hunts down pirates in a potentially pirate-infested spaceport isn't a good idea. You can't ever be too sure about who's listening.`
				goto end
			label vessel
			`	The man hesitates for a moment. "Oh, just some low-end Southbound Shipyards light warship. Nothing to worry about for a captain like you.`
			label end
			`	"Well, I better be going now. Meet me at Umbral as fast as you can if you want to take up my challenge." The man walks away, leaving you to your own devices.`
			choice
				`	(Ready my ship for the battle with the Esca.)`
					accept
				`	(Ignore the invitation.)`
					decline
	
	on accept
		"reputation: Independent (Killable)" = 10
	
	on enter
		dialog `When you take off, you run a quick scan on all other ships that are taking off. You see no sign of the Esca. Maybe it's already waiting for you at Umbral.`
	on enter "Umbral"
		"reputation: Independent (Killable)" = -1000
		conversation
			`When you enter Umbral, you continue to see no sign of the Esca. Suddenly, an alarm rings out as your sensors detect that a pirate Vanguard has entered the system alongside you. Before you can respond, your ship intercepts a hail, and it opens communication.`
			`	The voice of the alleged captain of the Esca shouts out towards you. "Ho ho ho! Did you really think that I was the leader of the militia? Well, considering that you're here, I suppose you did. And now you'll pay for your mistake! Don't bother trying to call for help either, the militia don't patrol this system!"`
			`	The Vanguard powers up its weapons.`
	
	npc kill
		government "Independent (Killable)"
		personality heroic vindictive unconstrained launching
			confusion 20
		ship "Vanguard (Plasma Slow)" "Anglerfish"
		dialog `The Anglerfish and the "captain of the Esca" have been destroyed. You consider going back to Wayfarer to see if you can grab some sort of reward for your effort.`
	
	on complete
		"reputation: Independent (Killable)" = 10
		payment 250000
		conversation
			`When you land on Wayfarer, you look up bounties and wanted pirate documents, searching for any mention of the Anglerfish and the Esca. Eventually, you find a bounty for the destruction of the Anglerfish.`
			choice
				`	(Take the bounty money.)`
					goto end
				`	(Read more about the bounty.)`
			`	You decide to read more of the bounty documents. It appears that the pirate that you killed was Enrico Snake, a pirate that mainly dealt in cargo smuggling. However, he also had a curious tick of hunting aspiring privateers by luring them to Umbral, where he easily took them out with his superior ship.`
			label end
			`	You head to the local authorities, and show them your combat logs of your fight against the Anglerfish. They pay you <payment> for your effort.`

ship "Vanguard" "Vanguard (Plasma Slow)"
	outfits
		"Plasma Cannon" 7
		"Heavy Anti-Missile Turret"
		"Fusion Reactor"
		Supercapacitor
		"D14-RN Shield Generator"
		"Fuel Pod" 5
		"Small Radar Jammer" 2
		"Interference Plating" 4
		"Cargo Expansion" 3
		"Laser Rifle" 11
		"X3700 Ion Thruster"
		"X3200 Ion Steering"
		"Scram Drive"



mission "Earth Retirement"
	name "Retired Family to Earth"
	description "Transport two seniors to <destination>, where they plan to retire. They can only promise you <payment>."
	minor
	source
		attributes paradise
	destination "Earth"
	to offer
		random < 15
	passengers 2
	
	on offer
		conversation
			`As you wander through the spaceport, you see an elderly man and woman sitting on a bench, talking about something that seems to be causing them some amount of stress.`
			choice
				`	(Ask them what the problem is.)`
				`	(Ignore them.)`
					decline
			`	You inquire as to what's troubling them, and the woman begins telling you her life's story. "We were yard workers here on <origin> for nearly fifty years, but we're both starting to get too old for our jobs. So, we've made the hard decision to retire. We've already chosen a location on the best place we could afford, which... well, happened to be on Earth, so Charles and I are looking for someone to transport us. Oh, where are my manners? I'm Donna. Pleased to meet you."`
			`	Donna was clearly looking for someone besides her husband to talk to, but Charles begins to frown. "I suppose you could put it like that."`
			`	"Is that wrong?" Donna replies anxiously, bracing for the response.`
			`	The man's look of resignation starts to turn to one of anger. "Of course it's wrong. We've spent our whole lives working for these spoiled brats, and what do we get in return? We get dumped on Earth like we're dead weight!"`
			`	"I know you're upset about this," interrupts Donna, "but just getting angry isn't going to change anything!" Charles remains silent for a long time, and then mutters a reluctant apology.`
			`	Donna talks to you again. "I'm sorry about that. As you can tell, we're under a lot of stress right now. I can tell that you're a star captain. Can you help take us to Earth? We don't have a lot of money, but we'll be glad to pay <payment>."`
			choice
				`	"I can handle two passengers."`
				`	"I'm sorry, but I'm not headed to Earth right now."`
					decline
			`	You show Charles and Donna to their bunks, and they both thank you in advance.`
				accept
	
	on visit
		dialog phrase "generic passenger on visit"
	on complete
		conversation
			`Once you land on Earth, Donna and Charles pick up their belongings and start to leave your ship. Before he leaves, Charles stops and takes out a large clump of credit chips. "Here you go," he mutters. "I hope your life goes better than ours has."`
			choice
				`	"Thank you. I hope you have the best of luck on Earth."`
					goto payment
				`	"You can keep those. You sound like you need them more than I do."`
					goto reject
			
			label payment
			action
				payment 2000 80
			`	As you count up the large clump of credits you were handed (the sum comes out to the expected <payment>), they slowly make their way to the train station. Presumably, their new apartment is far from here.`
				accept
			label reject
			`	Charles looks surprised for a moment, and then, for the first time you've seen, he smiles. "Thank you, Captain <last>. I wish there were more people like you in the Paradise Worlds."`
			`	You wish the couple the best of luck on Earth, and they slowly make their way to the train station. Presumably, their new apartment is far from here.`



mission "Spacediving professionals"
	job
	repeat
	name "Spacediving at <planet>"
	description "Head to <destination> with <bunks> professionally equipped skydivers and drop them from the edge of space. They've agreed to pay <payment> when they land."
	passengers 5 10
	source
		government "Republic" "Free Worlds" "Syndicate" "Neutral" "Independent"
	destination
		distance 1 7
		government "Republic" "Free Worlds" "Syndicate" "Neutral" "Independent"
		not attributes "station" "research" "moon"
	to offer
		random < 14
	on visit
		dialog phrase "generic passenger on visit"
	on complete
		payment 120000
		dialog "As you descend through the upper atmosphere, the skydivers jump from your ship, spectacularly diving until they open their parachutes and land safely near the spaceport. You collect your payment of <payment>."



mission "Spacediving professionals accident"
	job
	repeat
	name "Spacediving at <planet>"
	description "Head to <destination> with <bunks> professionally equipped skydivers and drop them from the edge of space. They've agreed to pay <payment> when they land."
	"apparent payment" 120000
	passengers 5 10
	source
		government "Republic" "Free Worlds" "Syndicate" "Neutral" "Independent"
	destination
		distance 1 7
		government "Republic" "Free Worlds" "Syndicate" "Neutral" "Independent"
		not attributes "station" "research" "moon"
	to offer
		"Spacediving professionals: done" > 7
		random < 2
	on visit
		dialog phrase "generic passenger on visit"
	on complete
		dialog "As you descend through the upper atmosphere, the skydivers jump from your ship, spectacularly diving until they try to open their parachutes. Some of the parachutes open only partially and part of the team suffers an uncontrolled hard landing. Medical teams respond quickly, but the skydivers are too preoccupied with their injured teammates to pay you the credits they owe you."



mission "Spacediving professionals disaster"
	job
	repeat
	name "Spacediving at <planet>"
	description "Head to <destination> with <bunks> professionally equipped skydivers and drop them from the edge of space. They've agreed to pay <payment> when they land."
	"apparent payment" 120000
	passengers 5 10
	source
		government "Republic" "Free Worlds" "Syndicate" "Neutral" "Independent"
	destination
		distance 1 7
		government "Republic" "Free Worlds" "Syndicate" "Neutral" "Independent"
		not attributes "station" "research" "moon"
	to offer
		has "Spacediving professionals accident: done"
		random < 1
		credits >= 5000000
	on visit
		dialog phrase "generic passenger on visit"
	on complete
		payment -200000
		dialog "As you descend through the upper atmosphere, the skydivers jump from your ship. Some minutes into the jump disaster strikes; the skydivers start moving in an uncontrolled manner. It's unclear if the spacesuits or the oxygen supplies were at fault, but it looks unlikely that any of the skydivers makes it safely to the ground. Authorities investigate the incident and although they don't find serious wrongdoings on your part, they still fine you <payment> for enabling such a dangerous and deadly act."



mission "Spacediving amateurs"
	job
	repeat
	name "Spacediving at <planet>"
	description "Head to <destination> with <bunks> poorly equipped skydivers and drop them from the edge of space. They've agreed to pay <payment> when they land."
	"apparent payment" 120000
	passengers 5 10
	source
		government "Republic" "Free Worlds" "Syndicate" "Neutral" "Independent"
	destination
		distance 1 7
		government "Republic" "Free Worlds" "Syndicate" "Neutral" "Independent"
		not attributes "station" "research" "moon"
	to offer
		"Spacediving professionals: done" > 3
		random < 5
	on visit
		dialog phrase "generic passenger on visit"
	on complete
		payment 30000
		dialog "As you descend through the upper atmosphere, you inform your skydivers that it's time to jump. However, after being able to see the distances and atmospheric conditions involved, all of them are far less keen on the idea than when you first picked them up. You bring them down to the landing pad, and they pay you a meager <payment> before hopping off."


mission "Human to Hai Space - No Contact"
	minor
	source
		government "Republic" "Syndicate" "Free Worlds"
		attributes "tourism" "urban"
	to offer
		random < 2
		not "First Contact: Hai: offered"
		not "event: hai-human resolution announced"
	on offer
		conversation
			`	A young man carrying luggage approaches you. "You look like a knowledgeable captain," he says. "In all your travels, have you ever heard tell of any... intelligent rodents?"`
			choice
				`	"What are you talking about?"`
					goto confused
				`	"What, like in a zoo?"`
					goto confused
				`	"Are you high?"`
			`	"No, I want to go to the high-" He stops once he realizes you have no idea what he's talking about. "Oh, never mind then," he says, with a note of disappointment in his voice. As he leaves, you can't help feeling like you were missing some context.`
				decline
			label confused
			`	"Oh, never mind then," he says, with a note of disappointment in his voice. As he leaves, you can't help feeling like you were missing some context.`
				decline


mission "Human to Hai Space"
	minor
	description "Bring a human passenger to <destination> in Hai space."
	source
		government "Republic" "Syndicate" "Free Worlds"
		attributes "tourism" "urban"
	destination "Greenwater"
	to offer
		random < 10
		or
			has "First Contact: Hai: offered"
			has "event: hai-human resolution announced"
		not "Human to Hai Space - No Contact: offered"
	on offer
		conversation
			`	A young man carrying luggage approaches you. "You look like a knowledgeable captain," he says. "In all your travels, have you ever heard tell of any... intelligent rodents?"`
			choice
				`	"You mean the Hai? You'll have to go up north for that."`
					goto hai
				`	"Ah, I think I know of some large squirrels to the north of here."`
					goto hai
				`	"What are you talking about?"`
					to display
						not "event: hai-human resolution announced"
			`	"Oh, never mind then," he says, with a note of disappointment in his voice. You feel good knowing that you are helping to keep the Hai's existence a secret in human space. Better safe than sorry.`
				decline
			
			label hai
			`	"If that's the case, could you bring me to <destination>? I'll give you <payment>."`
			choice
				`	"Alright, I'll take you there."`
					accept
				`	"Sorry, I'm too busy right now."`
					decline
				`	"Why would you want to go all the way out to <planet>?"`
			`	"I have family there," he says. "I came out here to do some traveling and see a bit of human space, but now I have to get back home. You see, I was born on <planet>, and this is my first time out of the wormhole."`
			choice
				`	"Really? How did you like human space?"`
					goto travel
				`	"You've never been to human space before?"`
			`	"Nope, first time! I've never been so far from home before. Now that I think about it, I probably should've arranged transport back to Hai space beforehand. You wouldn't believe how hard it is to find a captain here that knows about the Hai. I had to ask about six others until I found you. They all thought I was crazy, talking about meeting giant squirrels." He laughs and shakes his head. "So anyways, would you be willing to take me to <destination>?"`
				goto decision
			
			label travel
			`	"It was quite the trip! It's a bit odd to see only humans around, and I had to be careful to not mention where I was from. But it was definitely worth it! I got to see Earth, Skymoot, Chiron, and so many other beautiful planets. Seeing human culture with my own eyes was an eye-opening experience, although some of the places there were less... clean than I expected. I was almost robbed on Earth; I'm not used to pickpockets back home. Perhaps human space isn't as safe as Hai space, but I still don't regret coming here. It's about time for me to go back, though."`
			
			label decision
			choice
				`	"Alright, I'll take you there."`
					accept
				`	"Sorry, I'm too busy right now."`
					decline
	on complete
		payment 9000
		conversation
			`During the trip, you learn that your passenger is named Benjamin. He gets off your ship, thanks you, and gives you your payment of <payment>. Benjamin then walks over to greet a group of Hai, who embrace him and start talking in a mix of the human and Hai languages.`
			choice
				`	(Leave.)`
					decline
				`	"That's your family?"`
			`	The man looks at you. "I'm adopted," he says. One of the Hai notices your confusion, and chitters. "Ah, you have not seen a human-Hai family, have you? Perhaps it is strange, but we are happy together nonetheless. Thank you for transporting our son safely."`
			choice
				`	"I didn't mean to be rude, I just didn't know that Hai adopted humans here."`
				`	"No problem, I hope you enjoyed the trip."`
			`	After thanking you once again, they walk off. As they leave, you overhear Benjamin talk to his family about his trip. "They had so many kinds of food there, it was delicious! Although I did get homesick for pickled acorns..."`



mission "Mafia Extortion"
	minor
	source
		government "Pirate"
	on accept
		payment -200000
		fail
	to offer
		random < 2
		credits >= 2000000
	on offer
		conversation
			`A man in a tailored suit, sunglasses, shiny shoes, and green hair approaches you. "Hey, that's a very nice ship you have there. Would be a shame if anything happened to it."`
			`	You notice that he is missing a finger on each hand.`
			choice
				`	"Thank you. My name is <first> <last>. To whom do I have the pleasure of speaking?"`
				`	"Yes, I'm very happy with my ship."`
					goto specifics
				`	"What should I be afraid of happening to my ship?"`
					goto specifics
				`	"You sound like one of those Mafia goons."`
					goto mafia
				`	"Are you trying to extort me?"`
					goto mafia
				`	"Yes, it helps me transport goods for some of the most dangerous people on this planet."`
					goto unnerved
				`	"I don't have time to talk."`
					goto funeral
			`	The man snorts. "Wow, telling everybody you meet your full name. That totally won't end up painting a huge target on your head if said name has a bounty on it. But I digress."`
			choice
				`	"What should I be afraid of happening to my ship?"`
				`	"You sound like one of those mafia goons."`
					goto mafia
				`	"Are you trying to extort me?"`
					goto mafia
			label specifics
			`	The man responds, "Well, a fleet of unfriendly ships in this system might blow you to pieces when you take off. It's been known to happen from time to time."`
			choice
				`	"Ha, business as usual around here."`
					goto unconcerned
				`	"Are you trying to extort me?"`
					goto mafia
				`	"And you have a way to prevent this from happening?"`
					goto mafia
				`	"And you're the local goon who takes bribes to keep such ships docked?"`
					goto mafia
				`	"That would be unfortunate. I run jobs for some of the most dangerous people on this planet, and they wouldn't be happy if that happened."`
					goto unnerved
				`	"I really don't have time to talk to you."`
					goto funeral
			label unconcerned
			`	The man responds, "Maybe you want to improve that situation?`
				goto donation
			label mafia
			`	The man acts shocked by your remark. "No way! I'm just a simple man walking around the spaceport and helping people out. You would be wise to listen to locals with experience, especially in dangerous places like this."`
			label donation
			`	"If you care about safety, then I could make a donation to the System Safety Foundation on your behalf. 200,000 credits really goes a long way around here."`
			choice
				`	(Pay 200,000 credits.)`
					goto payup
				`	"How can I be sure the money is spent well?"`
				`	"Sorry, I already made a donation to the 'Security Support Fund' earlier today, and I don't donate twice in one day."`
				`	"I've already heard enough, I'm going to talk to the authorities."`
					goto nextsteps
				`	"And what dangers should I be afraid of?"`
				`	"Listen, I see that you're missing a finger on each hand. You look like a goon, and not a very successful one."`
					goto unnerved
			`	The man sounds annoyed. "Listen, I don't have all day to talk! Are you going to pay or not?!"`
			choice
				`	(Pay 200,000 credits.)`
					goto payup
				`	"I don't trust you. You aren't getting any money from me."`
				`	"I've heard enough, I'm going to talk to the authorities."`
					goto nextsteps
				`	"Listen, I see that you're missing a finger on each hand. You look like a goon, and not a very successful one."`
					goto unnerved
			label funeral
			`	The man responds "Your funeral, not mine," and turns away from you.`
				goto walksaway
			label nextsteps
			`	"Look, that's not a smart move. Most of them are in on it anyway."`
			label walksaway
			`	The man walks away. You consider what to do next.`
			choice
				`	(Shrug off the whole thing and take no further action.)`
					decline
				`	(Find the closest thing to a police force that this planet has.)`
				`	(Go to a bar and ask for whoever is in charge.)`
					goto bar
			`	It's not long before you find the ruins of what used to be a police station... you think. The building has been thoroughly destroyed, hopefully not while anybody was inside.`
			choice
				`	(Go to a bar and ask for whoever is in charge.)`
				`	(Shrug off the whole thing and take no further action.)`
					decline
			label bar
			`	You walk towards the closest bar, but stumble into the green-haired man that you just had a conversation with.`
			`	He looks surprised and asks, "Were you going to rat me out to the local boss?"`
			choice
				`	"What an excellent idea! Yes, I'll just do that."`
				`	"What I'm going to do is none of your business."`
				`	"Don't worry, I'm just taking a walk."`
			label unnerved
			`	The man is starting to act a bit nervous. "Sorry I bothered you. Can we forget this happened?"`
			choice
				`	"Well, conversations like this are hard to forget."`
				`	"Nice scam you have running here. Would be a shame if somebody told the local godfather about it."`
					goto payback
				`	(Agree.)`
					goto zerodeal
			label cornered
			`	"Well, what do you want? Do I have to do something for you?"`
			choice
				`	"No, let's just forget it happened."`
					goto zerodeal
				`	"Compensation for the time that you've wasted would be excellent."`
			label payback
			`	A bead of sweat travels down the man's face as he asks, "How many credits do you need to just forget this whole conversation happened?"`
			choice
				`	"100,000,000."`
					goto panicking
				`	"1,000,000."`
					goto much
				`	"200,000."`
					goto much
				`	"50,000."`
					goto much
				`	"5,000."`
					goto counterdeal
				`	"2,000."`
					goto counterdeal
				`	"1,000."`
					goto counterdeal
				`	"I don't need your credits, just forget it."`
			label zerodeal
			`	The man walks away without saying a word.`
				decline
			label much
			`	"That's too much! 2,389 credits is all I have. Would that be enough?"`
			choice
				`	"Sure."`
				`	"No way, I want a lot more."`
					goto panicking
			label counterdeal
			`	The man hands you a credit chip, nods and walks away. You pocket the chip quickly, more ready to be done with this neighborhood than you want to visibly show.`
			`	A few minutes later you reach into your pocket for the chip... to find it missing. Looks like even a hardened captain like you isn't immune to being pickpocketed on a planet like this.`
				decline
			label panicking
			`	The man starts panicking and clumsily reaches into his jacket, maybe to get some money, but more likely reaching for a gun.`
			choice
				`	(Try to calm down the man.)`
				`	(Mock the man further.)`
				`	(Draw my sidearm and shoot the man.)`
					goto shoot
			`	The man manages to draw a weapon! You brace for impact, but after a few seconds of waiting, you realize his weapon is only making a clicking sound when he tries to shoot.`
			choice
				`	"Ha, ha, you really are a failure of a goon."`
				`	(Draw my sidearm and shoot the man.)`
					goto shoot
			`	As you finish talking, you see a flash of light come from the muzzle of the man's weapon as a bullet hits you between the eyes. You die almost instantly, but you do have a few microseconds to reflect on the wisdom of mocking a man that is trying to fire a gun at you.`
				die
			label shoot
			`	Your bullet hits the man right between the eyes; he dies instantly, and a crowd starts to form around you.`
			`	Most bystanders are surprised, but you also notice an angry sentiment brewing in the (not unarmed) crowd. It might be wise to leave quickly.`
			choice
				`	(Run towards my ship and leave immediately.)`
					goto leave
				`	(Put away my sidearm and pretend nothing happened.)`
			`	You walk away nonchalantly, but you don't get far before multiple laser blasts slice through you.`
				die
			label leave
			`	You make it to your ship alive and depart under a rain of bullets and laser-weapons fire. This is a pirate planet so there are unlikely to be any lasting consequences, but you might want to stay away for a few days.`
				flee
			label payup
			`	The man takes your credits, responds with a brief "Thank you," and walks away.`
				accept



mission "Street Swindle"
	minor
	invisible
	source
		government "Free Worlds" "Republic" "Syndicate"
		attributes "urban"
	to offer
		random < 4
		credits >= 10000
	on offer
		conversation
			`You see a small crowd beginning to gather on a street corner. A man in a flamboyant striped suit and matching hat calls, "Come here! Come here! Come see the marvelous magician Mistress Marionette corral the crowded crossroads with her extravagant schemes!"`
			choice
				`	(Check it out.)`
					goto observe
				`	(Ignore it.)`
					decline
			label observe
			`	You join them. A woman in similarly fancy garb sits behind a table, swiftly shuffling three cups before a hulking man. The announcer continues, "For our new guests, the chosen challenger's chance approaches! The current buy-in bet was 7000 credits; yes, we play with the big money here! Double or nothing, bet your bet: are you a player or a puppet?"`
			`	The cups stop. After a brief pause, the man points to the cup on the right.`
			choice
				`	(Watch what happens.)`
					goto continue
				`	"You know these things are scams, right?"`
			`	You try to warn him, but someone in the crowd shushes you. He doesn't hear.`
				goto continue
			label continue
			`	"Are you certain in your choice?" the magician asks. "Once you-"`
			`	"Yes, I'm certain," the man interrupts. He draws 7000 credits and tosses them on the table. The magician lifts the cup, and a small red ball rolls from beneath. "And the first challenger proves to be a player!" the announcer says, mustering enthusiasm as the magician counts 14,000 credits to pay the man. "Let us find a new challenger! The next buy-in is a mere 400 credits; if you haven't played before, now's the time to test your skill!"`
			choice
				`	"I'd like to give it a try." (Bet 400 credits.)`
					goto firstgameplay
				`	(Wait and watch.)`
					goto firstgamewatch
				`	(Walk away.)`
					decline
			label firstgamewatch
			`	A short woman volunteers. The game progresses in a similar manner; by the end, you are certain the ball is underneath the center cup. Sure enough, the woman chooses that cup, and she walks away 400 credits richer.`
			`	"The next buy-in is a larger prize!" the announcer calls after her before turning to address the crowd. "Six thousand credits, only for the proudest of players." The magician shakes her head softly, frowning at the cups.`
			choice
				`	"I'll do it!" (Bet 6000 credits.)`
					goto secondgameplay
				`	(Continue watching.)`
					goto secondgamewatch
				`	(Walk away.)`
					decline
			label firstgameplay
			`	You pay 400 credits and sit across from the magician. "Double or nothing, bet your bet!" the announcer repeats. "Are you a player or a puppet?"`
			`	The magician places the ball beneath the center and begins moving the cups. This one seems faster, but that might just be from the pressure. You keep your eyes trained on the cup as it shifts back and forth, around in circles, and occasionally remains untouched. By the end, you're pretty sure it's in the center cup.`
			`	"What's your choice?" the magician asks, smirking.`
			choice
				`	"Left."`
					goto wrong
				`	"Center."`
					goto correct
				`	"Right."`
					goto wrong
			label wrong
			`	"Better luck next time," she says as she reveals your incorrect choice. The ball was in the center; you feel silly for not going with your gut.`
			`	"The next buy-in is a larger prize!" the announcer calls. "Six thousand credits, reserved for the most daring. As the previous player, you have first priority."`
			action
				payment -400
			choice
				`	"Let's go again."`
					goto secondgameplay
				`	"I think I'm done."`
					goto secondgamewatch
			label correct
			`	She asks if you're sure, and you stick with your gut. With a grimace, she lifts the cup to reveal the ball and counts out your winnings. "And the player prevails!" the announcer says. "Earning a small bounty. But wait: the next buy-in is bigger yet! Six thousand credits, reserved for the most daring. As the previous player, you have first priority."`
			action
				payment 400
			choice
				`	"Let's go again."`
					goto secondgameplay
				`	"I think I'm done."`
					goto secondgamewatch
			label secondgameplay
			`	You place your 6000 credit bet on the table, and the game begins. The pattern is slightly longer, but once the magician's hands stop, you feel like the ball lies beneath the left cup.`
			choice
				`	"Left."`
					goto left
				`	"Center."`
					goto center
				`	"Right."`
					goto right
			label left
			action
				payment -6000
			`	With a grin, she reveals the left cup, and it's... wrong! "Nice try," she says, pocketing your money. "It is a bit tricky."`
			`	"Well, that's all for today, folks!" the announcer says as you realize you've been conned. Worse still, after they pack up and leave, you notice that the first winner walks away beside them.`
				decline
			label center
			action
				payment -6000
			`	With a raised eyebrow, she reveals the center cup. It's... wrong! "Nice try," she says, pocketing your money. "That one was a bit tricky."`
			`	"Well, that's all for today, folks!" the announcer says. As they pack up and leave, you notice that the first winner walks away beside them.`
				decline
			label right
			action
				payment -6000
			`	With a raised eyebrow, she reveals the right cup. It's... wrong! "Nice try," she says, pocketing your money. "That one was a bit tricky."`
			`	"Well, that's all for today, folks!" the announcer says. As they pack up and leave, you notice that the first winner walks away beside them.`
				decline
			label secondgamewatch
			`	Sensing that something's up, you decide to watch the next game. A sprightly young fellow confidently hands over 6000 credits; when the cups stop, you feel like the ball is under the left one. The boy points to it; with a grin, the magician reveals the left cup, and it's... wrong! "Nice try," she says, pocketing the shocked boy's money. "It is a bit tricky."`
			`	"Well, that's all for today, folks!" the announcer says. You're glad you avoided the con. As they pack up and leave, you notice that the first winner walks away beside them.`
				decline



mission "Thrall Emigration"
	name "<origin> Emigration"
	description "Transport a family from <origin> to <destination>, where they hope to find better employment. They cannot pay you."
	minor
	source "Thrall"
	destination "Delve"
	to offer
		random < 50
	passengers 2
	on offer
		conversation
			`By the edge of the spaceport at night, you see a thin, sweaty man turn away from a pilot, disheartened. You make eye contact, and he begins hurrying over to you.`
			choice
				`	(Wait for him.)`
				`	(Walk away quickly.)`
					decline
			`	"Excuse me! Are you a pilot?" Without waiting for a response, he continues, "I need to go to the Syndicate. I work all day picking cotton with these hands, but my family's still starving. We can't afford transport..."`
			`	You can barely understand him through his accent. The man's teeth look worse than his clothes, and his breath makes you step back. His eyes implore you.`
			choice
				`	"I might be able to help you. What planet do you need to reach?"`
				`	"I'm sorry, I only transport for pay."`
					goto disappointment
			`	His eyes brighten with hope. "Oh! I, I heard some people are going to <planet> to be miners. They hire folk like us. I, if you could get me, and my wife and our two sons there, I'd praise you to the high stars. You'd save our lives."`
			choice
				`	"I can take you, but no more."`
					goto separation
				`	"I'd be happy to offer you four transport."`
					goto offer
				`	"Sorry, I think this won't work out."`
					goto disappointment
			label separation
			`	"The two little ones are really small," he persists. "We can cramp together. You'll just notice two of us. I mean, some go themselves and send money back, but..."`
			`	He shakes his head. "My wife's already told me we need to stay together, and I agree. I can't leave. Please, nobody else has said yes."`
			choice
				`	"I guess I can find room."`
					goto offer
				`	"Sorry, but that's still too many. Have a nice day."`
					goto disappointment
			label offer
			`	"Oh, thank you, thank you!" he says, vigorously shaking your hand. "I'll get them fast, we can leave tonight! I'm Gaint, by the way." He quickly leaves to get them, turning back at least three times to tip his hat to you and make sure you haven't left.`
			`	Gaint's family arrives quickly. His wife, Mell, is carrying their infant child, and a toddler clutches her leg. His fingers look like a skeleton, and his eyes look like his dad's. "Thank you so much," Mell says as they enter your ship.`
				accept
			label disappointment
			`	You fend off a few more pleas before he understands it's hopeless and begins looking for someone else.`
				decline
	
	on visit
		dialog phrase "generic passenger on visit"
	
	on complete
		conversation
			`	As your ship enters <planet>'s cavernous spaceport, you can sense a mixture of hope and apprehension in Gaint and Mell. "Andrin talks too much," you overhear Gaint saying. "I didn't know it's all underground."`
			`	"We'll figure it out," Mell assures him. When they notice you're listening in, the conversation stops. Your ship lands, and the family collects their things to leave. They thank you again on their way out.`



mission "Spaceport Reminder Setter"
	landing
	invisible
	on offer
		"spaceport reminder year" = "year"
		"spaceport reminder month" = "month"
		fail

# Use of "00" at the start of the mission name is to make it offer only if no other missions have.
mission "00 Spaceport Reminder Resetter"
	minor
	invisible
	repeat
	to offer
		not "chosen sides"
		not "Spaceport Reminder: offered"
	on offer
		"spaceport reminder year" = "year"
		"spaceport reminder month" = "month"
		fail

mission "Spaceport Reminder"
	landing
	source
		government "Republic" "Free Worlds" "Syndicate" "Neutral" "Independent"
		not attributes "uninhabited"
	to offer
		not "chosen sides"
		"spaceport reminder year" + "spaceport reminder month" != 0
		"spaceport reminder year" * 12 + "spaceport reminder month" < "year" * 12 + "month" - 7
	on offer
		conversation
			`As soon as you touch down on <origin>, you step off your ship and head directly for the job board and trade hub, brushing past several locals on the way. The constant routine of interstellar commerce has been firmly drilled into your brain; you near unconsciously peruse the boards, trying to suss out the most profitable route.`
			`	You're caught off guard when you hear a voice behind you. "Hey, what's with all the rush, Captain?" You turn and see a dark-haired man in a faded green longcoat approaching you. "You seem awfully focused on getting off-world as soon as possible. Why not take a moment to look around? Admire the sights, try the local cuisine, maybe even talk to some of the people."`
			choice
				`	"Why should I do that?"`
				`	"I'm a spaceship captain; I don't have time to waste."`
				`	"Yes, I know already. I'll take my time later."`
					decline
			`	He tilts his head to the side. "You know, I'm a captain too. I know how quickly the luster of the galaxy can fade into the weekly grind if you wait for opportunity to come knocking. So why keep waiting? I'm sure you'll find something new to do in the spaceport."`
			choice
				`	"I'll be sure to check more spaceports in the future."`
					goto thanks
				`	"Nothing interesting happened the last time I checked a spaceport."`
				`	"Why should I listen to you? I can handle myself, thank you very much."`
					goto rebuff
			`	The captain sighs. "Yeah, it can feel a little pointless running up against the same loud-mouthed people all the time. But just because a spaceport doesn't have anything to offer one day doesn't mean that it'll never have anything worthwhile. Wait a while, and there might be something new."`
			choice
				`	"Alright, I'll try to check more spaceports."`
					goto thanks
				`	"And why should I believe you over my own experiences?"`
			label rebuff
			`	He raises his hand and holds it open on his chest. "I know that it's only my word against yours, but I promise that you won't regret checking the spaceport every time you're in town."`
			choice
				`	"Fine, I'll follow your advice."`
					goto thanks
				`	"I don't need your help."`
			`	A frown creeps onto the captain's face as he earnestly says, "Well, I'm sorry that my advice wasn't helpful. Good luck, Captain." He walks off, leaving you alone at the job board.`
				decline
			label thanks
			`	He pleasantly smiles and nods. "Well, I wish you the best in your travels." He walks away, leaving you free to explore the rest of <origin>'s facilities.`
				decline



mission "Fumbling Mugger Patch"
	landing
	invisible
	to offer
		has "Transport Workers B: done"
	on offer
		event "fumbling mugger timer" 60
		fail


event "fumbling mugger timer"


mission "Fumbling Mugger"
	name "Transport to <planet>"
	description "Bring a young woman who threatened you on <origin> to <destination>."
	minor
	source
		attributes "dirt belt"
	destination "Maker"
	passengers 1
	to offer
		random < 45
		has "event: fumbling mugger timer"
	on offer
		conversation
			`Your exploration of the spaceport leads you to a dark alley where the number of working lights are far outnumbered by the number of broken ones. The contents of steel bins lining the walls overflow onto the pavement, attracting swarms of flies to them. On the surfaces that are illuminated, you can see a mess of black scrawlings upon bare, cracked concrete, and the few windows present on the towering walls surrounding you are either boarded up or shattered. A dark crimson stains the bottom half of a broken window.`
			`	Suddenly, you feel a cold object pushed against your back as a woman speaks softly. "Hands where I can see them, Captain."`
			choice
				`	(Lift my hands up and slowly turn.)`
					goto peaceful
				`	(Spin around and fire.)`
				`	(Try a fancy acrobatic move and disarm the attacker.)`
					goto flip
			
			action
				set "fumbling mugger shot"
			`	You turn around as swiftly as you can as your hand grasps for your pistol. Due to surprise, or perhaps nervousness, the woman threatening you fails to fire the shotgun she's holding in the second you spend turning. You manage to land a shot, and your quarry falls while a cry escapes from her body. As you walk away, her body fades into the darkness, blending with the garbage bags around it.`
				decline
			
			label flip
			`	You push down as hard as you can with your legs while leaning backwards, rising to the lofty height of two feet above the ground. As you begin to fall back-first uncontrollably, cold metal digs into your spine. A gasp escapes from behind as you land on a soft body. You pick yourself up as fast as possible, and you end up face-to-face with your attacker. In the darkness, you pick out that she's wearing a black hoodie with a bandanna over her mouth, her back hunched over and feet placed apart. As you look down, you spot a sawed-off break-action shotgun held single-handed, the end of which is pointed at your abdomen. "Hands up now, Captain."`
			choice
				`	(Put my hands up.)`
					goto handsup
				`	(Draw my gun and fire.)`
			action
				set "fumbling mugger shot"
			`	You hand darts for your gun, and you somehow manage to aim and fire before the woman does. She collapses on the ground while a cry escapes from her body. As you walk away, her body fades into the darkness, blending with the garbage bags around it.`
				decline
			
			label peaceful
			`	You raise your arms and turn to face the woman. In the darkness, you pick out that she's wearing a black hoodie with a bandanna over her mouth, her back hunched over and feet placed apart. As you look down, you spot a sawed-off break-action shotgun held single-handed, the end of which is pointed at your abdomen.`
			label handsup
			`	"Very good, Captain," she says. "Now, I have a proposal for you. I need transport to <destination>. Take me there, and the both of us can forget this ever happened."`
			choice
				`	"And if I don't take you there?"`
				`	"Are you going to pay me?"`
					goto payment
				`	"Why do you want to go there?"`
					goto why
			
			`	She scoffs. "What do you think? How else might an encounter involving a gun pointed-"`
				goto fail
			label payment
			`	She scoffs. "Payment? If I wanted to pay you, I wouldn't be in this alley pointing-"`
				goto fail
			label why
			`	She scoffs. "All you need to know is that I've got a gun pointed-"`
			
			label fail
			`	The attacker's speech is interrupted by a click as her shotgun swings open. She takes a step back as her eyes widen with panic.`
			label choice
			choice
				`	(Threaten her with my gun.)`
					goto threaten
				`	(Shoot her.)`
			
			action
				set "fumbling mugger shot"
			`	Before she can move a muscle, you whip out your pistol and fire, watching as the woman collapses onto the ground with a cry. As you walk away, her body fades into the darkness, blending with the garbage bags around it.`
				decline
			
			label threaten
			`	You take out your gun and aim it at the woman's head. "Drop the gun," you say, "or I'll shoot."`
			`	She seizes up for a few moments, then she throws her shotgun away and raises her hands. "I'm, um, sorry about threatening you. Would you mind if the both of us just walked this off?"`
			choice
				`	"Why do you want to go to <planet>?"`
					goto why2
				`	"Get out of my sight, and I'll let you go."`
					goto freedom
				`	(Shoot her.)`
			
			action
				set "fumbling mugger shot"
			`	You pull the trigger and watch as the woman collapses onto the ground with a cry. As you walk away, her body fades into the darkness, blending with the garbage bags around it.`
				decline
			
			label freedom
			`	She nods her head and backs away from you, hands still held up. When she disappears around a corner, you holster your gun and walk back to a safer portion of the spaceport.`
				decline
			
			label why2
			`	The woman looks at you with a confused expression. "Huh? Why would you want to know that?"`
			`	"Just humor me for a moment," you reply.`
			`	She sighs. "A while ago, I was in a bad situation. My boyfriend had just moved to <planet> for employment, and I was to join him in a year. My father had other plans. He used my boyfriend's absence to justify marrying me into another, richer family. Wanted a chunk of their fortune, I suppose. I tried everything I could to convince him otherwise, but..." She looks down. "So I snuck off to the spaceport and got a merchant to transport me. She forced me to pay upfront, however, and as soon as we landed on <origin>, she kicked me out to make space for another set of passengers."`
			`	Her eyebrows furrow. "Wait, you're not planning to bring me to <planet> after what I've just done, are you?"`
			choice
				`	"I can take you there."`
				`	"I can't transport you."`
					goto decline
			`	"Really?" she says. "You realize that I can't pay you in any way, right?"`
			choice
				`	"You don't need to pay me."`
					goto accept
				`	"You can pay me later."`
				`	"Actually, I can't take you there without payment."`
					goto decline
			action
				set "Fumbling Mugger: future payment"
			label accept
			`	The woman's eyes light up. "I can't thank you enough for this." The two of you head out of the alleys and back to the landing pads, and you show her to an empty bunk on your ship.`
				accept
			
			label decline
			`	"I understand." She shuffles away with her head hung, and you head back to a brighter area of the spaceport.`
				decline
	
	on abort
		conversation
			`As you tell the woman about the change in travel plans, she sighs with resignation. "I suppose that I shouldn't expect anything after how I treated you." You recall that she doesn't even have a single credit to her name, and without any money, it is unlikely that she will survive for long.`
			branch poor
				"credits" < 15000
			choice
				`	(Wish her good luck.)`
					goto leave
				`	(Give her 15,000 credits before dropping her off.)`
					goto gift
			label poor
			choice
				`	(Wish her good luck.)`
			label leave
			`	She nods in response. "I'll try my best," she says solemnly as she prepares to depart your ship.`
				decline
			label gift
			action
				payment -15000
				set "gifted money to mugger"
				log `Was held up by a woman who wanted transport to Maker. Managed to gain the upper hand in the engagement, but decided to pay for her transport anyway.`
			`	She is almost incredulous at your gift. "I really can't thank you enough for helping me out." The two of you say your farewells as she gets ready to depart your ship.`
	
	on complete
		event "fumbling mugger followup timer" 365
		log `Was held up by a woman who wanted transport to Maker. Managed to gain the upper hand in the engagement, but decided to take her there anyway.`
		dialog `The hooded woman prepares to disembark your ship. Just before she steps off, she turns to look at you. "I'm sorry for threatening you back on <origin>, Captain. I'll try to find some way to repay you." She walks off into the bustling spaceport to find her lover.`


event "fumbling mugger followup timer"



mission "Laborer"
	minor
	name "Out of Work"
	description "A man down on his luck needs to get to <destination>. He has promised to send you payment as soon as he has it."
	passengers 1
	source
		government "Republic" "Free Worlds" "Syndicate" "Independent" "Neutral"
		attributes "mining"
	destination
		distance 1 100
		government "Republic" "Free Worlds" "Syndicate" "Independent" "Neutral"
		attributes "mining"
	to offer
		random < 15
	on offer
		conversation
			`Upon entering the spaceport, you see a young man in laborer's clothing is arguing with a woman in a flight suit.`
			choice
				`	(Go see what the laborer is arguing about.)`
				`	(Ignore them.)`
					decline
			`	The man is nearly shouting. "Lady, I'm not trying to low-ball you here! I don't have the money! That's the whole point!"`
			`	"I appreciate your conundrum," replies the woman, her voice clipped. "However, my policy is cash upfront. Good day."`
			`	She turns and walks away briskly, and the man slumps down into a chair.`
			choice
				`	"What was that all about?"`
				`	(Leave before he notices you.)`
					decline
			`	He gives you a once-over, and you see a spark of hope in his eyes. "You're a captain? Please, I need to get to <destination>. Work has dried up here, and I need a fresh start."`
			choice
				`	"What are you able to pay me?"`
					goto offer
				`	"Work dried up on the whole planet?"`
			`	"This planet is messed up. Everybody likes to talk behind your back. I did a job for one of the big mining companies here, but my boss had it out for me. Told everybody I did it wrong, even though they never gave me any training at all. Then he went and put me on the permanent record. So yeah, sooner I get off this dump, the better."`
			`	"What are you able to pay me?" you ask.`
			label offer
			`	His eyes drop. "I can pay you after I earn the money. I've just gotta get to <planet> to get work, and then I'll send the money. I just want to earn a living, same as anyone."`
			choice
				`	"Okay, I can take you to <planet>."`
					goto accept
				`	"How do I know you'll pay?"`
					goto question
				`	"Sorry, money up front."`
					goto decline
			label question
			`	"You don't trust me? Just keep walking, then, if you're gonna be like that."`
			choice
				`	"Sorry, money up front."`
					goto decline
				`	"Fine, I can take you to <planet>."`
			label accept
			`	"I'll be on board. There's no rush, honestly. I need a break from all this stress." He takes his luggage into your ship as you prepare for the trip.`
				accept
			label decline
			`	"I knew it. You're just like everyone else." He storms off, not waiting for a response.`
				decline
	on complete
		event "laborer payment" 400
		conversation
			`The worker you picked up from <origin> spent every possible moment of the voyage telling his story. He's had a tough life, full of unlucky setbacks, unfair treatment, and outright persecution from others. You stopped paying attention to what he was saying after a while as he went on for what felt like forever, often repeating himself.`
			`	Upon arriving, he carries his bags to the lowered ramp, then turns back before disembarking. "Thanks for the lift. You're one of the good ones, you know?"`
			choice
				`	"You're welcome. Better luck on this world."`
					goto luck
				`	"You have my bank address, right?"`
			`	He shoots you a look of thinly masked annoyance. "Yeah. I'll send you the credits when I have them. Bye, now."`
				decline
			label luck
			`	He bobs his head at you in farewell. "I promise I'll send you the payment when I have it. Bye, now."`

event "laborer payment"

mission "Laborer Payment"
	landing
	source
		government "Republic" "Free Worlds" "Syndicate" "Independent" "Neutral"
	to offer
		has "event: laborer payment"
	on offer
		payment 17000
		conversation
			`You receive a payment of <payment> from the down-on-his-luck laborer that you transported a while back, along with a message. "Hello <last>. Not sure if you remember me. I'm the one that had to deal with my boss bad-talking me to everyone on my home planet. I've been doing better, but my new boss keeps trying to rip me off and make me come in for overtime." He goes into detail about the sordid working conditions in his new job, but you stop reading after the third paragraph.`
				decline



mission "Block Hai Wormhole Warning"
	landing
	invisible
	to offer
		or
			has "First Contact: Hai: declined"
			has "First Contact: Unfettered: declined"
		has "chosen sides"
		not "main plot completed"
	on offer
		fail

mission "Hai Wormhole Warning"
	landing
	source
		government "Republic"
		not attributes "deep"
	to offer
		or
			has "First Contact: Hai: declined"
			has "First Contact: Unfettered: declined"
		not "Block Hai Wormhole Warning: offered"
		not "Wanderers: Alpha Surveillance E: offered"
		not "hr: meet the team"
	on offer
		log "Was pulled aside by a Navy officer and told to keep the wormhole to the Hai a secret. The Republic doesn't want the knowledge of the wormhole to be widespread, as that could cause chaos for both the Republic and the Hai."
		conversation
			`When you open the door to let in the Navy officer on inspection duty, you expect him to produce the usual set of landing papers and bureaucracy. But instead he says, "Captain <last>. I'd like to speak with you for a few minutes. In private." He motions toward a Frigate on the landing pad next to <ship>.`
			choice
				`	"What about?"`
					goto what
				`	"Okay."`
					goto frigate
				`	"Sorry, I'm really busy right now."`
			`	"No, I'm sorry, but this isn't a matter of whether you're busy or not right now. Come with me."`
				goto frigate
			label what
			`	"I did say in private, did I not?" he says, once again motioning to the Frigate.`
			label frigate
			`	The man puts a hand on your shoulder and begins walking you toward the ship. As you approach, you note that the man's uniform doesn't have any Navy markings that you recognize.`
			`	You enter the ship with the officer, and despite the decent crew requirement of a Frigate, you don't notice anyone else on board, and the interior of the ship appears more cushy than you would expect out of a military vessel. The officer leads you to what looks like a rather comfy lounge area. "Please, have a seat," he says.`
			choice
				`	(Take a seat.)`
					goto seat
				`	"No, I like to stand."`
			`	"Suit yourself," the officer says with a shrug while taking a seat himself.`
				goto questioning
			label seat
			`	You choose a table to sit at and the officer sits across from you.`
			label questioning
			`	"So what is it that you brought me here for?" you ask.`
			`	The officer folds his hands together. "You've made contact with an alien species located to the north. Is this correct?"`
			choice
				`	"It is. Is that a problem?"`
					goto yes
				`	"Perhaps. Why do you ask?"`
					goto maybe
				`	"Aliens? I don't know of any aliens up there."`
				`	"Hey! That's no way to talk about the pirates in the Far North."`
			`	"Don't play coy with me, <last>. The Republic is aware that you've made contact with the Hai.`
				goto secret
			label maybe
			`	The officer chuckles. "I think the answer you're looking for is 'Yes,' not 'Perhaps.' The Republic is aware that you've made contact with the Hai.`
				goto secret
			label yes
			`	"There is no problem, <last>. I am just letting you know that the Republic is aware that you've made contact with the Hai.`
			label secret
			`	"But you may not be aware of the arrangement that the Republic has with the Hai. The Republic works hard to ensure that the existence of the Hai remains an open secret; they do not disallow captains such as yourself from stumbling upon them, but they will not allow this existence to be widely publicized."`
			choice
				`	"Why are you telling me this?"`
					goto why
				`	"An arrangement between the Republic and Hai? When did that happen?"`
					goto arrangement
				`	"So you're threatening me to stay quiet?"`
			`	"No threats. I only provide a... warning, so to say, that you should keep the Hai a secret.`
				goto chaos
			label why
			`	"I'm telling you this as something of a... warning, so to say, that you should keep the Hai a secret.`
				goto chaos
			label arrangement
			`	"The details of the arrangement are none of your concern. All you need to know is that I am providing a... warning, so to say, that you should keep the Hai a secret.`
			label chaos
			`	"I'm sure that you can imagine that should the existence of the Hai become public, it would cause a great deal of chaos, both for the Republic and for the Hai. Chaos that could easily end badly, particularly for the one who caused it. So it would be in everyone's interest if you kept this knowledge a secret."`
			choice
				`	"Alright. I won't let anyone know."`
					goto ok
				`	"And if I don't?"`
			`	The officer leans back in his chair. "As I said, <last>, I'm giving you a warning that things could end badly for you. The Republic are not the only ones who work hard to maintain this secrecy, so you may want to think twice about revealing such information. Now, if you'll please depart my ship so that I can be on my way."`
				goto end
			label ok
			`	"That's good to hear," the officer responds. "Thank you for your cooperation, <last>. Now, if you'll please depart my ship so that I can be on my way."`
			label end
			`	The officer leads you out of the ship and closes the doors behind you, while the actual Navy officer on inspection duty stands beside <ship>, brandishing a set of landing documents. When you've finished signing them, you turn back to see the Frigate take off, slowly getting smaller in the sky until it finally disappears.`
				decline



mission "Saving Artifacts 1"
	name "Saving Artifacts"
	description "An Earth museum cannot care for these historical artifacts anymore. Bring them to <destination>, where they will be safe."
	minor
	cargo "artifacts" 5
	to offer
		random < 10
		has "event: fw conservatory founded"
	source "Earth"
	destination "Alexandria"
	on offer
		conversation
			`As you wander around the spaceport, a harried-looking academic approaches you. "You're a captain, right? Can you take a transport mission to <planet>? A local museum can't care for some priceless historical artifacts anymore due to budget cuts, so they need to be transported somewhere that they can be properly cared for. We can pay you <payment>."`
			choice
				`	"Why can't you just bring them to another Earth museum?"`
				`	"Sorry, I can't take on this job right now. Ask someone else."`
					decline
				`	"Sure, I'll take them there."`
					goto accept
			`	"These artifacts are extremely delicate. Ancient manuscripts and the like. One needs special equipment to care for them, and all the museums that could possibly provide that care here are underfunded and overloaded. Earth has many items of historical value, but not enough resources to host them. It's not an ideal combination." He sighs. "Alexandria Station has offered to host them, so we of course accepted."`
			choice
				`	"Sure, I'll take them there."`
				`	"Sorry, I can't take on this job right now. Ask someone else."`
					decline
			label accept
			`	"Wonderful!" He claps his hands together. "We'll start loading the cargo onto your ship." He turns and walks away considerably happier than when you found him.`
				accept
	on complete
		payment
		conversation
			`Unloading the cargo takes an excruciatingly long time, as the artifacts must be handled with extreme care. A local librarian comes up to you and thanks you for the transport, paying you <payment>.`
			`	As he hands you the credit chips, he leans in. "According to our sources, you have some considerable combat experience. We have a task that requires that skillset. I promise you that it's a bit more exciting than transporting musty books, and the pay is much higher too. Meet me in the spaceport if you want to learn more."`

mission "Saving Artifacts 2"
	name "Saving Artifacts"
	description "A pirate warlord has captured a collection of ancient statues from Winter. Go to <destination> in order to bring them to <origin>, where they will be safe."
	minor
	source "Alexandria"
	destination "Greenrock"
	to offer
		has "Saving Artifacts 1: done"
	on offer
		conversation
			`The librarian you met earlier flags you down in the spaceport. "Glad you could join me, Captain <last>. We've gotten word of a pirate warlord down south who fancies himself an art collector. Calls himself the Lokust, and his gang the Pestilance - names intentionally misspelled." He wrinkles his nose as if he's smelled something repulsive. "Given your history, I trust you're familiar with the Conservatory?" He doesn't wait for a response. "The shipment contained ancient Greek statues and was on its way there as part of a rotating exhibition, but our original transport was... unable to contend with the piracy threat in frontier regions. As a result, the shipment was 'diverted' to Greenrock, where the warlord in question is based. We want you to go to Greenrock and get these statues back any way you can, and then return with them back here. Our payment should cover the cost of any briberies you might have to make."`
			label choice
			choice
				`	"Why can't you get the Navy involved with this?"`
				`	"Why should I bring them back to Alexandria? Don't they belong to the Conservatory?"`
					goto conservatory
				`	"How am I supposed to find those statues? They could be anywhere on that planet."`
					goto find
				`	"I can handle some pirates. I'll get those statues back."`
					goto accept
				`	"No way am I risking my life for some hunks of marble. Find someone else."`
					decline
			`	The librarian squints at you in a manner that suggests that the answer is obvious. "The Navy doesn't consider it worth the risk. Greenrock is 'not in their jurisdiction,' they say. So the most respected library in the galaxy has to resort to hiring privateers."`
				goto choice
			label conservatory
			`	"The rotating exhibition was a new partnership with the Conservatory. Previously we had been hesitant to transport our valuables to frontier regions, but in this new partnership we decided to try shipping some of our artifacts to more distant planets, so that they too could benefit from seeing our collection. Those statues were part of that shipment. Evidently we were mistaken. Those statues are not safe as long as they're in the South."`
				goto choice
			label find
			`	"Lucky for you, Lokust does not seem particularly attached to his 'booty.' If you must, offer him a large sum of money, and he will most likely be willing to part with them. However, if there is something you can do to get those statues back without allowing your money to fall into the hands of a criminal, I would suggest that course of action instead."`
				goto choice
			label accept
			`	"Excellent. You're doing a service to humanity's cultural memory."`
				accept
	on complete
		conversation
			`You hustle through the crowded markets, pistol by your side, looking for any sign of the statues. After a while you come across a storefront with a crudely painted sign that reads "Fine Art and Cultural Treasures." Not seeing any better leads, you go in.`
			`	The inside is damp and poorly lit, but you can make out various paintings, manuscripts, and other expensive-looking items. "How can I help you?" the store clerk asks in a disarmingly friendly voice.`
			choice
				`	"You don't happen to know of a local warlord named Lokust, do you?"`
				`	"Have you had any Greek statues pass by through here?"`
			`	The clerk laughs. "You're trying to get Alexandria's shipment back, aren't you?" Before you can answer, he continues. "If you want my client Lokust's statues, I'm afraid you're gonna have to pay a pretty penny for them. 500,000 credits is his asking price."`
			choice
				`	"Alright, I'll pay."`
					goto pay
				`	"Can't we negotiate?"`
				`	"I can't pay that much!"`
			`	"Sorry, his price is firm. I'm just the dealer - I don't make those decisions." A smirk begins to crawl across his face, and he leans in. "Look, I have no love for Lokust. Always jacking up his cut of the sale, threatening my customers, you get the idea. Not to mention my debts to him." The last part he says in a less bold tone. "What I'm saying is, I wouldn't mind if someone like you took him out. He's a real wacko, always going on about duels and other bull. If I were you, I'd challenge him to one. If he doesn't accept, call him a coward. That's sure to get him riled up." He wheezes in a way vaguely reminiscent of a laugh. "As a reward, I'll give you the statues for free if you come back, but you gotta take out his whole crew, right? Don't want any of his underlings coming for me."`
			choice
				`	"Never mind, I'll pay."`
					goto pay
				`	"All right, I'll fight him."`
			`	"Heh, good choice. If you're worried about his crew, don't be. I'm sure if Alexandria thinks you're good enough to hire, you can handle it. I'll call him up so you don't have to go chasing him down." He pulls up a hologram communicator and noticeably stiffens up. "Hello Lokust. Hope you're not too busy right now, because someone wants to see you." He turns the communicator towards you, and you see a man in clothes more befitting of a prince than a pirate.`
			choice
				`	"Fight me."`
				`	"I've heard you're willing to duel over those statues you stole from the Library of Alexandria?"`
			`	The communicator's audio quality is evidently not the highest, as his laugh is barely more than static. "I don't just throw hands with anyone, you see. That would make me little better than some barroom drunk. I have standards. Why should I waste my time with you?"`
			choice
				`	"Oh, I see. You're too cowardly to fight."`
				`	"I didn't realize 'The Great Lokust' was such a weakling."`
			`	He becomes visibly enraged the moment you're finished talking. "I will not stand these insults to my honor! We meet in the sky. Bring all of your weaponry to bear, for it is the last time you will use them."`
			`	The communication cuts off. "He always uses that same line," the clerk says, rolling his eyes.`
				decline
			label pay
			action
				payment -500000
				set "Bought Off Artifacts"
			`	He looks almost disappointed. "Alright, here's the statues. Don't forget to tell any friends that might be redecorating about our low prices."`
				decline

mission "Saving Artifacts 3"
	name "Duel Lokust"
	description "Defeat Lokust as part of a bargain to acquire the stolen statues."
	source "Greenrock"
	landing  # This has no offer convo as the choice is handled in mission 2
	to offer
		has "Saving Artifacts 2: done"
		not "Bought Off Artifacts"

	npc kill
		personality heroic nemesis waiting staying target
		government "Pirate"
		ship "Falcon" "Pestilance"

	npc kill
		personality heroic nemesis waiting staying target
		government "Pirate"
		ship "Headhunter" "Deth"

	npc kill
		personality heroic nemesis waiting staying target
		government "Pirate"
		ship "Headhunter" "Warr"

	npc kill
		personality heroic nemesis waiting staying target
		government "Pirate"
		ship "Headhunter" "Famin"

	npc kill
		personality heroic nemesis waiting staying target
		government "Pirate"
		ship "Headhunter" "Konkwest"

	on complete
		conversation
			`The clerk rushes up to your ship as soon as it finishes landing on the tarmac. He begins to shake your hand vigorously. "You got rid of all his cronies, yeah?" You nod. "Good. Take the statues into your ship and don't draw attention to yourself. Don't want them stolen, y'know." A sarcastic grin emerges on his face.`
			`	You load up the statues, taking care not to attract unwanted attention as well as attempting to avoid creating any new damage. From what you can tell, they're in remarkable condition considering that they were in the hands of a pirate warlord just a few hours ago.`

mission "Saving Artifacts 4"
	landing
	name "Saving Artifacts"
	description "Bring the statues back to <planet>."
	source "Greenrock"
	destination "Alexandria"
	to offer
		has "Saving Artifacts 2: done"
	to complete
		or
			has "Bought Off Artifacts"
			has "Saving Artifacts 3: done"
			and
				has "Saving Artifacts 2: done"
				not "Duel Lokust"
	
	on visit
		dialog `You land on <planet>, but realize you haven't acquired the statues from Greenrock yet. Better return to Shaula to make sure Lokust is defeated before claiming them on the planet.`
	on complete
		payment 1800000
		conversation
			`You dock on the station and the librarian from earlier comes to greet you almost immediately. "Get the dockworkers, stat!" he calls, then turns to you. "You did get the statues, right?" He relaxes once he sees you nod. As the cargo is unloaded, the librarian hurries up to inspect your haul and shakes his head. "There's damage, but I suppose it's the best we could've hoped for considering the circumstances." He sighs. "Thank you for your help, Captain <last>. You've provided an invaluable service." After paying you <payment>, he turns back towards the statues, focusing his attention on their safe unloading.`
				decline



mission "Dangerous Games 1"
	minor
	name "Dragonriders"
	description "A lively man named Karengo and a few passionate youths are traveling to see the dragons on <stopovers>. Take the group there, then return them to <destination> once they've finished."
	passengers 9
	source
		attributes "frontier" "pirate"
	stopover "Skymoot"
	to offer
		random < 15
	on offer
		conversation
			`Upon entering the spaceport, you notice that the local bar seems to be more active than usual. The moment you pass through the bar door, a strong drink is pressed into your hand. You look at it, dumbfounded, and then look up to the waiter who gave it to you. "Compliments of Mr. Karengo," he says, nodding his head towards a crowd of people, mostly young men, before moving on.`
			choice
				`	(Head over to "Mr. Karengo.")`
				`	(Leave.)`
					decline
			`	As you make your way over, you note that nearly everyone in the bar has the same drink you do. In the middle of the crowd, a large, heavily muscled, and tattooed man is gesticulating wildly, apparently telling a story.`
			choice
				`	(Go listen to the man.)`
				`	(Leave.)`
					decline
			`	"... so then he asks me, 'Have you ever ridden one?' And I look back at this crazy joithead and I say, 'You're a crazy joithead.' But he's got me thinking, y'know? Nobody has ever ridden one. Least, not nobody that could talk after." He lets out a sharp laugh, then raises his voice. "So I ask you all: who wants to join Karengo to make history? Who wants to ride a dragon? I'll supply the jetpacks, you supply the courage."`
			`	You've heard the stories of the dragons flying through Skymoot's skies as a child. Great beasts; graceful and dangerous, the apex predators of the air; they are strikingly similar to the dragons described in ancient legends. Skymoot is host to many dangerous creatures, and these living myths hold a place at the top of that list.`
			`	A cheer goes up from the men, especially the drunk ones. Karengo starts to hand out death and accident waivers and collect money for the expedition. Suddenly, his expression darkens as he cocks his head, listening to an earpiece. "Listen up!" he yells. "Seems my regular pilot got in the way of some less reputable folk, and my replacement pilot lost his balls this evening and can't find 'em! We need ourselves a ship and a captain to bring this lot to <stopovers>! Who's brave enough? Who else wants to make history?"`
			choice
				`	"Captain <last>, at your service. We leave at dawn!"`
					goto accept
				`	"Am I getting paid?"`
					goto money
				`	(Stay silent.)`
			`	You remain silent as Karengo surveys the crowd. "What, nobody with a ship has the cojones to make history? I didn't know this bar was full of a bunch of sissies."`
			`	One captain in the back of the bar jumps up. "Mama didn't raise no sissy! I'll bring you all to Skymoot." A cheer rises up from the crowd and the captain is treated to several rounds of drinks. After the captain and all the passengers are sufficiently drunk, they saunter their way out of the bar, drunkenly singing about adventure as they go.`
				decline
			label accept
			`	After a cheer rises up from the crowd, you're treated to several rounds of drinks by your passengers; you sense any attempt to refuse would be ignored. You're unsure of how much you drank, but it was enough to make sure that you didn't remember. You wake up significantly after dawn with empty bottles and unconscious men strewn all over the ship's mess hall. Karengo peels himself off the floor and gives you a crooked smile, shielding his eyes from the light. "Alright, <last>," he says, "let's do this."`
				accept
			label money
			`	The crowd's eyes turn to you. Karengo squints, then laughs. "Ha! What kind of question is that? Of course you're getting paid. <payment> to bring myself and these other fine folks to <planet> and back - <bunks> of us total. What say you?" The crowd watches you with eager anticipation.`
			choice
				`	"Works for me. We leave tomorrow."`
					goto accept
				`	"<payment> won't be enough. I'm out."`
			`	You're treated to some jeering and rude looks as you leave the bar.`
				decline
	on visit
		dialog `You land on <planet>, but realize that your escort carrying the passengers hasn't entered this system yet. Better depart and wait for it.`
	on stopover
		conversation
			`Karengo directs you down through the atmosphere of Skymoot, steering clear of the usual tourist areas and, you realize, of the local law enforcement. As you're putting down in a clearing halfway up a mountain, you hear an otherworldly screech as your ship lurches violently to one side. You would have been thrown to the floor if you hadn't been strapped in.`
			`	"Look lively, lads!" shouts Karengo, the only person still standing. "Your chariot awaits!" He double-checks the jetpacks on the backs of each of the eight men, or "Dragonriders," as they creatively branded themselves during the first night of the voyage, then opens the side hatch and hurls the Dragonriders out the door before jumping himself.`
			`	After the group has left, you land - this time undisturbed - and pull up every external camera you have to watch the action.`
			`	The dragons of Skymoot you learned about on the "Xenofauna and Flora" channel were different from the dragons of mythology, but the beasts you see today aren't quite what you learned about, either. For one, the creatures flying outside your window are faster than you thought possible, or perhaps the ones on the show had been drugged to make them easier to film.`
			`	A quick survey of the scene shows that Karengo has tagged three dragons with some sort of harmless marker gun to make them easier to track. Eight of the Dragonriders, Karengo included, are chasing the largest one, which is missing part of a tooth and has blackened scales from where it hit your ship's shields. The last Dragonrider is nowhere in sight.`
			`	Suddenly, proximity sensors go off on the starboard side and a camera shows something - or someone - bounce off your shield and tumble down the mountain.`
			choice
				`	(Announce that I'm leaving.)`
					goto leave
				`	(Stay and watch the Dragonriders.)`
				`	(Take off and leave everybody else behind.)`
					goto betrayal
			`	Checking your camera feeds again, you see that object rolling down the hill is indeed a body. On another monitor, one of the Dragonriders is keeping just above a dragon, attempting to lower himself down. The dragon rolls in midair, its wing catching the man and sending him flying out of control. Fortunately, a leafy tree branch prevents any further physical harm. Meanwhile, a second dragon is pursuing another one of the Dragonriders.`
			choice
				`	(Get everyone out of there.)`
					goto leave
				`	(Take off and leave everybody else behind.)`
			label betrayal
			action
				fail
			`	The ship takes off with a roar at your touch. Between the cries of the dragons, the sound of the engines, and the air rushing past, you can barely hear the fear and betrayal in the voices of the men you've left behind.`
				decline
			label leave
			`	You turn on the external speakers. "We are leaving," you blast to the survivors. "Get on board."`
			`	The defeated Dragonriders need no further encouragement. They beeline for the hatch and you flicker the shield to let them on deck, where they collapse, wide-eyed and panting. Karengo isn't with them. You turn to ask about him when a flicker of motion on a monitor catches your eye.`
			`	Karengo is riding a dragon, gripping the ridge of scales around its neck. The dragon frantically tries to get him off, but deft application of his jetpack keeps him on top of the beast for now. He lets out wild screams of triumph as they soar through the sky and at last you can understand the appeal of this whole expedition. Your admiration is cut short by two catastrophic crashes on either side of the ship and accompanying sirens. The dragons are trying to get through.`
			`	You activate your engines, and the ship takes off quickly enough to make you light-headed. "Get on board!" shouts one of the men over the external speakers as you position the ship just below Karengo and lower the shields. Scales bounce off the roof like diamonds. Karengo releases his grip on the dragon and free falls toward you, slowing at the last possible moment before dropping through the top hatch. You flick on the shields and hit the engines, hard. They respond enthusiastically, rocketing you away from the mountain and into the safety of patrolled airspace. From the cabin comes the sound of back-slapping and, surprisingly, a sob.`
	on complete
		payment 12000 500
		conversation
			`As you land and fuel up, Karengo herds the seven surviving men out of the ship. "Meet us at the bar, yeah?" he says to you. "This day deserves a celebration." You nod, but can't help but notice red eyes and wet cheeks among the rest of the Dragonriders as they shuffle off.`
			`	Later that day, you spot the Dragonriders at a corner table of the bar. The men, with the exception of Karengo, appear subdued.`
			`	"How goes it, <last>?" he asks. "We were just raising a glass to mission success - made possible by you, of course. Great flying, Captain." The bartender arrives with a round of drinks and Karengo raises one. "To the Dragonriders!" he says.`
			choice
				`	"To the Dragonriders!"`
				`	"To our fallen friend!"`
				`	"I'm good, thanks."`
			`	Karengo gives you an unreadable look, lowers his glass, and says, "Your payment, plus Jarek's signup fees: <payment>."`
			choice
				`	"Thanks."`
					goto end
				`	"I can't accept his money. It's not right."`
			`	Karengo shrugs and doesn't take it back.`
			label end
			`	"Maybe I'll see you again sometime, yeah? I'm always in need of a pilot with some guts." He nods in your direction, clearly dismissing you.`



mission "Dangerous Games 2"
	minor
	name "Karengo's Galactic Adventures"
	description `The adventurer Karengo and five others are traveling with you as part of his "Galactic Adventures." Bring Karengo and crew to <destination> for <payment>.`
	source
		attributes "frontier" "pirate" "rim"
	destination "Poseidos"
	cargo "subpods" 6
	passengers 6
	to offer
		random < 15
		has "Dangerous Games 1: done"
	on offer
		conversation
			`A boisterous laugh sounds from somewhere behind you. You haven't heard that voice since your ship was attacked by dragons.`
			`	"<first>!" A huge hand claps you on the shoulder and spins you around, where you find yourself facing a large, widely grinning man.`
			`	"Remember me? Yer the best pilot I've had - that stunt to get us out of Skymoot, right out of the dragon's nest? Epic."`
			`	A crude sign behind him reads, "Dangerous Games - Karengo's Galactic Adventures."`
			`	"Like it?" Karengo follows your gaze. "Decided to make this an official thing. Well... an unofficial official thing. Feds wouldn't understand. Doesn't matter; I need a pilot again, and a good one. Your ship's waterproof, right?"`
			choice
				`	"Uh, yeah. I think so."`
				`	"Of course."`
				`	"Sorry, mate. You'll have to find another pilot."`
					decline
			`	Karengo laughs. "If they can handle space, I think they can handle some water. I've got a group of lads and ladies here rarin' to see some quoijuu in heat, right up close'n'personal. They've all got their own subpods, so how's about we load up and head out in the next few hours. Good? Good."`
			`	"Oh, nearly forgot. We're headed to <destination>, and you'll get <payment> for taking us there. Ain't sure if those in charge are gonna like what I'm doing, so we might need to grease some palms. Best to keep your eyes open and your shields up. We leave at noon!"`
				accept
	on complete
		payment 20000 500
		conversation
			`As before on Skymoot, Karengo guides you down to a landing spot far away from the local government. "Don't want no interruptions," he says.`
			`	Despite days of pressuring, you've been unable to get Karengo to tell you exactly what a quoijuu is, other than a slightly ominous "the biggest fish." He sends a file to your ship computer and grins. "Since it's too late to back out now, it's time to fill you in. Quoijuu aren't the only thing down there; you've also got scyllae, taniwhales, morgawrii, plus some hydrothermal vents, none of which will benefit us if we run into them."`
			`	"The good news is that there's a path to follow. The bad news is the only person to traverse the path was a bit of a nut. It's all in riddles, and I haven't been able to make heads or tails of them. Look them over and we'll follow your lead. And don't worry too much about it - what's the worst that could happen?"`
			choice
				`	"Okay, I'll take a look."`
					goto adventure
				`	"We could get lost and then die."`
			`	Karengo laughs. "You worry too much," he says.`
			label adventure
			`	The adventure seekers, who you've spent the trip getting to know, are getting ready. You watch a nearby pair, Daciana and Mussie, helping each other get their wetsuits on. Daciana catches your gaze and grins. "Bafta, mate. Safe sailing, see you on the other side." Karengo gives you a signal and you hurry back to the cockpit to fly out, away from safe shoals and over the watery abyss.`
			`	At your touch, the ship slowly sinks below the waves. As Karengo warned, most of your navigation systems quickly flash red warnings, then go offline; there is some unknown interference that overwhelms your ship's sensors, which were designed for space first and water second, or fifth, or not at all. Minutes tick by as the crew silently watches one of the few sensors still working.`
			`	EIGHT HUNDRED KILOPASCALS, the pressure gauge reads.`
			`	ONE THOUSAND KILOPASCALS.`
			`	ONE THOUSAND TWO HUNDRED KILOPASCALS. A loud, metallic creak echoes through the ship and Mussie jumps, startled.`
			`	Karengo claps him on the back and gives him a signature grin. "Maybe <first> can keep you aboard after this in case they need anything from a high shelf!" Mussie smiles weakly, but his eyes don't leave the readout.`
			`	ONE THOUSAND FIVE HUNDRED KILOPASCALS. "This's it," Karengo announces, "Sub up! Let's see what there is to see. And <first>, keep it to passive sensors. Don't want to attract any undue attention." The ship smoothly descends into the mouth of a massive cave and your visibility, clouded by dark sulfide emissions from the hydrothermal vents at the floor, drops to less than eight meters. 6 personal subpods fan out behind you, their communication equipment syncing with yours to display them as blips on your screen.`
			`	"Ok, <first>," Karengo crackles over the radio. "I'll read you the first clue."`
			`"No other path may you take"`
			`"Oiled skins flash and flicker"`
			`"Razor spikes grow from the deep"`
			`"Titanic walls crush and smash"`
			`"Heed the beginnings to live"`
			choice
				`	(Go east.)`
					goto east
				`	(Go north.)`
					goto north
				`	(Go south.)`
					goto south
				`	(Go west.)`
			action
				set "Elias and Taddese dead"
			`	Small schools of fish flit past as you guide your small fleet to the west. Minutes pass with no sign of danger, and finally Karengo broadcasts, "Good work, <first>. Looks like this is the way forward."`
			`	"Last one there's a rotten fish eye!" shouts Elias, and your screen shows his subpod leap forward and gain on you, followed quickly by Taddese.`
			`	Then, without warning, a proximity sensor goes off. At the same time, your external lights illuminate a wall directly in front, stretching for as far as you can see. "Stop!" shouts Karengo, "It's the end of the cavern! Stop and go back!"`
			`	Shuddering, your ship comes to a halt mere meters from the endless stone face. With a sinking feeling that has nothing to do with the depth, you turn the ship around and head back the way you came.`
				goto riddletwo
			label east
			action
				set "Elias and Taddese dead"
			`	Small schools of fish flit past as you guide your small fleet to the east. Out of the darkness, some sort of small whale crashes into your ship, setting off a couple of proximity alarms but causing no damage. It isn't until you hear screaming, distorted by the speakers, that it becomes clear what you just saw; the "small whale" was a just a flipper of something much, much larger.`
			`	"Morgawrii!" shouts Karengo, "Turn around! Turn around!"`
			`	Hauling on the controls, you spin your ship around. Leviathan shapes rise from below, stirring the water around your ship as it speeds to safety.`
				goto riddletwo
			label south
			action
				set "Elias and Taddese dead"
			`	Small schools of fish flit past as you guide your small fleet to the south. The swirling clouds of emissions seem to get thicker and thicker, until there's no reason to look at anything but the ship compass. The screen beeps once and a blip disappears.`
			`	"Elias?" Karengo asks. "Your transmitter just cut out." When there's no response, he swears. "Everybody go back." he broadcasts. "Something's wrong."`
			`	You spin your ship around and hear a loud crunch come from outside - your shields have just impacted something large and solid. The outer lights shine off falling stone and, suddenly, it all comes together; you've led everybody through a field of hydrothermal vents that rise dozens of meters off the bottom, obscured by their own noxious clouds. You guide your ship back to safety, toppling more underwater smokestacks as you go.`
				goto riddletwo
			label north
			`	You turn the ship to the north and guide it through the abyssal depths. The subpods race forward, each vying to outdo the other, seemingly heedless of the dangers that Karengo hinted at. With bated breath, you watch the sensors until at last the comms flare.`
			`	"Woah!" comes Karengo's voice. "I think that's far enough. Which way do we go next, <first>?"`
			label riddletwo
			branch dead
				has "Elias and Taddese dead"
			`	After everyone arrives and is accounted for, Karengo reads the riddle to you.`
			`"There are stingers in the deep"`
			`"A certain death, a dreamless sleep."`
			`"Go to beast that has no bee."`
			`"No danger there, just open sea."`
			choice
				`	(Go east.)`
					goto east1
				`	(Go north.)`
					goto north1
				`	(Go west.)`
			action
				set "Mussie dead"
			`	Small schools of fish flit past as you guide your small fleet to the west. Minutes pass with no sign of danger, and finally Karengo broadcasts, "Good work, <first>. Looks like this is the way forward."`
			`	"Last one there's a rotten fish eye!" shouts Mussie, and your screen shows his subpod leap forward and gain on you, followed quickly by others'.`
			`	Then, without warning, a proximity sensor goes off at the same time your outer lights show a wall directly in front, stretching for as far as you can see. "Stop!" shouts Karengo, "It's the end of the cavern! Stop and go back!"`
			`	Shuddering, your ship comes to a halt mere meters from the endless stone face. With a sinking feeling that has nothing to do with the depth, you turn the ship around and head back the way you came.`
				goto rollcall
			label east1
			`	"A bee-less beast," you mutter to yourself. "A poet, this writer was not." Turning east, the ship powers forward, cautious but confident.`
			`	Subpods fly ahead, exulting in their agility in the face of the dangerous ocean. It isn't long until Karengo again radios you. "Knew I chose ya for a reason. What's the next direction?"`
				goto riddlethree
			label north1
			action
				set "Mussie dead"
			`	Bubbles rush past the thick windows as the group's subpods scout to the north at your direction. At first, all is quiet. Just as you start to exhale a sigh of relief, twin lightning bolts arc across the waterscape ahead and the ship sensors overload, blinded by an apparent release of electricity. The systems recover, showing subpods returning quickly back to the ship.`
			`	One is missing: Mussie.`
			`	You turn the ship back the way you came and pull up the sensor recording to see what happened. The flash of light came from viney seaweed, stretching as far up and down as the ship can detect. Evidently, contact with it released a jolt of electricity that lit up both the vine and Mussie's subpod.`
				goto rollcall
			label dead
			`	After making a roll call, you find out that Elias and Taddese have not returned. Karengo seems unfazed as he reads the second riddle to you. "There are stingers in the deep \ A certain death, a dreamless sleep. \ Go to beast that has no bee \ No danger there, just open sea."`
			choice
				`	(Go east.)`
					goto east2
				`	(Go north.)`
					goto north2
				`	(Go west.)`
			action
				set "Mussie dead"
			`	The proximity alarm wails and you bring your ship to a halt... but Mussie isn't so lucky. His subpod smashes straight into a rock wall, leaving little doubt as to his fate.`
			`	Again, you put the ship into reverse and turn around. This is not going at all how it was supposed to.`
				goto rollcall
			label east2
			`	Cautiously, you turn to the east and power forward. Subpods fly ahead, exulting in their agility in the face of the dangerous ocean.`
			`	After holding your breath for what feels like hours, Karengo radios you. "Knew you'd find your way eventually. What's the next direction?"`
				goto riddlethree
			label north2
			action
				set "Mussie dead"
			`	Bubbles rush past the thick windows as the group's subpods scout to the north at your direction. At first, all is quiet. Just as you start to exhale a sigh of relief, twin lightning bolts arc across the waterscape ahead and the ship sensors overload, blinded by an apparent release of electricity. The systems recover, showing subpods returning quickly back to the ship.`
			`	One is missing: Mussie.`
			`	You turn the ship back the way you came and pull up the sensor recording to see what happened. The flash of light came from viney seaweed, stretching as far up and down as the ship can detect. Evidently, contact with it released a jolt of electricity that lit up both the vine and Mussie's subpod.`
			label rollcall
			branch dead1
				has "Elias and Taddese dead"
				has "Mussie dead"
			`	Karengo sounds a roll call over the radio. Mussie never reports in, and his subpod beacon isn't responding. "Ah, well." says Karengo, without much sympathy. "You all stay here and I'll scout ahead."`
			`	Only minutes later, he's found a clear path east, and you morosely trail the ship behind.`
				goto riddlethree
			label dead1
			`	Karengo sounds a roll call over the radio. Elias and Taddese are still missing, and now Mussie has failed to report in as well. None of their subpod beacons are responding.`
			`	"Ah, well." says Karengo, without much sympathy. "You all stay here and I'll scout ahead." Only minutes later, he's found a clear path east, and you morosly trail the ship behind.`
			label riddlethree
			`	Karengo reads you the next line.`
			`"To the north and to the east"`
			`"Track my movements like a beast."`
			`"A quick turn right and forward on,"`
			`"Come toward me where danger's gone."`
			branch dead2
				has "Mussie dead"
				has "Elias and Taddese dead"
			branch dead3
				has "Mussie dead"
			choice
				`	(Go north.)`
					goto north5
				`	(Go east.)`
					goto east5
				`	(Go south.)`
					goto uninterested
			label north5
			action
				set "Jorma and Daciana dead"
			`	Buoyed by your navigation thus far, you make the call to go north, completing the zig-zag pattern.`
			label subpods
			`	The subpods, as usual, race ahead of the ship despite all logic. "Wall to the east!" calls out Daciana, whose beacon on the ship display starts to move north-west, presumably avoiding the undersea hazard, and joining up with Jorma. "Hmm," radios in Karengo. "We should be right about on top of it. Send out a ping." It's almost a relief to send out a pulse to map the surroundings after flying dark for so long.`
			`	The result is not what you were hoping for. The display maps two leviathan-sized things ahead, each over 200 meters long. Dozens of sets of flippers run along each 80-meter-tall side and hundreds of teeth the size of an adult human line their jaws.`
			choice
				`	(Run.)`
					goto run
				`	(Observe the creature.)`
			`	You goggle at the display for a moment, taking it in, and draw breath to call out the alarm when an eye appears through the ship window, yellow, glowing, alien, and massive.`
			label run
			`	All at once, you turn and accelerate, shouting the alarm to any who hadn't already realized, and hoping that you're leaving the leviathan beasts behind. A quick glance at the display shows at least one subpod following behind. Good enough. If one of those rams the ship, nobody is going home anyway.`
			`	It's a long while before you slow and turn around. No mammoth sea monster comes out of the darkness, and you take a breath.`
			`	"Quoijuu," says Karengo simply.`
				goto failure
			label east5
			action
				set "Jorma and Daciana dead"
			`	Small schools of fish flit past as you guide your small fleet to the west. Minutes pass with no sign of danger, and finally Karengo broadcasts, "Good work, <first>. Looks like this is the way forward."`
			`	"Last one there's a rotten fish eye!" shouts Jorma, and your screen shows her subpod leap forward and gain on you, followed quickly by Daciana's.`
			`	Then, without warning, a proximity sensor goes off at the same time your outer lights show a wall directly in front, stretching for as far as you can see. "Stop!" shouts Karengo, "It's the end of the cavern! Stop and go back!"`
			`	Shuddering, your ship comes to a halt mere meters from the endless stone face. With a sinking feeling that has nothing to do with the depth, you turn the ship around and head back the way you came.`
				goto failure
			label dead2
			choice
				`	(Go north.)`
					goto north3
				`	(Go east.)`
					goto east3
				`	(Go south.)`
			label uninterested
			`	You smoothly turn the ship to the right, heading south.`
			`	"Should be close," radios Karengo. "Fire off a ping." It's almost a relief to send out a pulse to map the surroundings after flying dark for so long.`
			`	The result, however, is a surprise. The display shows a massive object directly below you... as well as two leviathan-sized things back the way you came, each over 200 meters long. Dozens of sets of flippers run along each 80-meter-tall side and hundreds of teeth the size of an adult human line their jaws.`
			`	You goggle at the display for a moment, holding your breath, but the leviathans seem uninterested. You shudder, imagining what one of those could do if you'd turned the wrong way, before your interest returns to the mysterious bulk resting below the ship.`
				goto treasure
			label north3
			action
				set "Jorma and Daciana dead"
			`	Disheartened at this point, you make the call to go north, completing the zig-zag pattern.`
				goto subpods
			label east3
			action
				set "Jorma and Daciana dead"
			`	By now, the feeling that you get when the ship's subpod tracker loses two more dots is familiar. One subpod remains: Karengo's.`
				goto failure
			label dead3
			choice
				`	(Go north.)`
					goto north4
				`	(Go east.)`
					goto east4
				`	(Go south.)`
					goto uninterested
			label north4
			action
				set "Jorma and Daciana dead"
			`	Hesitantly, you make the call to go north, completing the zig-zag pattern.`
			`	The subpods, as usual, race ahead of the ship despite all logic. "Wall to the east!" calls out Daciana, whose beacon on the ship display starts to move north-west, presumably avoiding the undersea hazard, and joining up with Jorma. "Hmm," radios in Karengo. "We should be right about on top of it. Send out a ping." It's almost a relief to send out a pulse to map the surroundings after flying dark for so long.`
			`	The result is not what you were hoping for. The display maps two leviathan-sized things ahead, each over 200 meters long. Dozens of sets of flippers run along each 80-meter-tall side and hundreds of teeth the size of an adult human line their jaws.`
			`	You goggle at the display for a moment, taking it in, and draw breath to call out the alarm when an eye appears through the ship window, yellow, glowing, alien, and massive. All at once, you turn and accelerate, shouting the alarm to any who hadn't already realized, and hoping that you're leaving the leviathan beasts behind. A quick glance at the display shows at least one subpod following behind. Good enough. If one of those rams the ship, nobody is going home anyway.`
			`	It's a long while before you slow and turn around. No mammoth sea monster comes out of the darkness, and you take a breath.`
			`	"Quoijuu," says Karengo simply.`
				goto failure
			label east4
			action
				set "Jorma and Daciana dead"
			`	The proximity alarm wails and you bring your ship to a halt, but your tracker shows two subpods smash straight into the stone wall looming in front of you.`
			`	Again, you put the ship into reverse and turn around. This is not going at all how it was supposed to.`
			label failure
			`	Jorma and Daciana never report back in.`
			`	"You stay," radios Karengo. He sounds frustrated for the first time, and you keep the ship in place, watching his subpod dot radiate outwards, exploring.`
			choice
				`	(Follow him.)`
					goto follow
				`	(Wait.)`
			`	"Come here." he finally says. His dot has stopped moving, hovering to the south, and you turn to follow, wondering if this misadventure is finally over.`
			label follow
			`	You follow him and find his pod stopped at a junction. "It's here," radios Karengo. "Fire off a ping." You comply, and the display shows a massive object directly below you.`
			label treasure
			`	A 3D holo floats on the console, displaying the smooth lines of a starship soaring down into the depths. The jagged edges suggest that this is only a part of a much larger vessel, although it's hard to guess at the size of the whole ship from the fragment.`
			choice
				`	(Wait for instructions.)`
					goto instructions
				`	(Move closer.)`
					goto closer
			label instructions
			`	"Come on then," Karengo says. "We'll need a better look at this baby."`
			label closer
			`	Your craft moves closer to investigate and you send out another ping, this time more focused, and the holographic ship display flickers and refines. The outlines of sealed entrances are visible, unnecessary with the ship torn apart as it is. Sea growth is mostly absent from the hull, to your surprise, except for a radial pattern of some sort of crystal-shaped growth. Infrared imaging shows a dim glow of heat at its center.`
			branch somesurvive
				or
					"Mussie dead" + "Elias and Taddese dead" + "Jorma and Daciana dead" == 1
					"Mussie dead" + "Elias and Taddese dead" + "Jorma and Daciana dead" == 2
			branch alldead
				has "Mussie dead"
				has "Elias and Taddese dead"
				has "Jorma and Daciana dead"
			`	"What we have here, folks," breaks in Karengo, "is the fabled treasure. A chunk'o'some, anyway. And we're gonna take whatever we want. Let's see what there is to see."`
			`	Now that active communication is low-risk, you bring up the video feed from Karengo's subpod as he floats toward the heat source. Bathed in floodlight, you can see that there are actual crystals formed on the ship hull, glowing a dull red. Something unknowable has rent a hole near the crystalline spiral, and Karengo disappears inside. The rest of the subpods wait outside, apparently spooked. "Jackpot!" comes his voice. "There's some sort of computer in here! <first>, get closer and let's get this out." You don't know what it is, but it looks expensive.`
			choice
				`	(Help him out.)`
					goto silent
				`	"Do you know how this got here?"`
			`	"No clue. I'm not about to look a gift horse in the mouth," Karengo says.`
			label silent
			`	It's slow work, but the group is able to cut loose the machine, along with as much other salvage as possible. The crystalline growth covers everything inside the ship, making extraction difficult, but many hands make light work, and you end up with a sizable haul. At last, you are done.`
				goto return
			label alldead
			`	"What we have here, <first>," breaks in Karengo, "is the fabled treasure. A chunk'o'some, anyway. And we're gonna take whatever we want. Let's see what there is to see."`
			`	Now that active communication is low-risk, you bring up the video feed from Karengo's subpod as he floats toward the heat source. Bathed in floodlight, you can see that there are actual crystals formed on the ship hull, glowing a dull red. Something unknowable has rent a hole near the crystalline spiral, and Karengo disappears inside. "Jackpot!" comes his voice. "There's some sort of computer in here! <first>, get closer and let's get this out." You don't know what it is, but it looks expensive.`
			choice
				`	(Help him out.)`
					goto silent1
				`	"Do you know how this got here?"`
			`	"No clue. I'm not about to look a gift horse in the mouth," Karengo says.`
			label silent1
			`	It's slow work, but you and Karengo are able to cut loose the machine, along with as much other salvage as possible. The crystalline growth covers everything inside the ship, making extraction difficult. You wish there were others to help gather more salvage, but at last you are done.`
				goto return
			label somesurvive
			`	"What we have here, folks," breaks in Karengo, "is the fabled treasure. A chunk'o'some, anyway. And we're gonna take whatever we want. Let's see what there is to see."`
			`	Now that active communication is low-risk, you bring up the video feed from Karengo's subpod as he floats toward the heat source. Bathed in floodlight, you can see that there are actual crystals formed on the ship hull, glowing a dull red. Something unknowable has rent a hole near the crystalline spiral, and Karengo disappears inside. The rest of the subpods wait outside, apparently spooked. "Jackpot!" comes his voice. "There's some sort of computer in here! <first>, get closer and let's get this out." You don't know what it is, but it looks expensive.`
			choice
				`	(Help him out.)`
					goto silent2
				`	"Do you know how this got here?"`
			`	"No clue. I'm not about to look a gift horse in the mouth," Karengo says.`
			label silent2
			`	It's slow work, but the remains of the group are able to cut loose the machine, along with as much other salvage as possible. The crystalline growth covers everything inside the ship, making extraction difficult, but many hands make light work and you end up with an acceptable haul. At last, you are done.`
			label return
			`	Carefully, you navigate back to the surface, the knowledge that you've made it through once doing absolutely nothing to help with the very rational fear of the depths. Walls seem to loom just out of sight, and massive, yellow eyes seem to appear, then dissolve into tricks of the light.`
			branch onlyplayer
				has "Mussie dead"
				has "Elias and Taddese dead"
				has "Jorma and Daciana dead"
			branch some
				or
					"Mussie dead" + "Elias and Taddese dead" + "Jorma and Daciana dead" == 1
					"Mussie dead" + "Elias and Taddese dead" + "Jorma and Daciana dead" == 2
			`	"Alright," he says. "Let's get back to the surface. <first>, kindly be our chariot and haul."`
			`	It seems ages, but finally you break through to the surface. Karengo smiles, and a sigh of relief goes through the crew.`
			`	Once back to the surface, the passengers begin to shuffle off your ship, clearly exhausted but happy that they got to experience such an adventure. You're just relieved all of them stayed alive.`
			`	As soon as the passengers are out of earshot, Karengo calls up someone on his receiver. Soon, a small flock of scientists arrive and haul the machine to a local lab for investigation. They quickly determine it to be non-functional and promise to extract as many secrets as possible.`
				goto end
			label some
			`	"Alright," he says. "Let's get back to the surface. <first>, kindly be our chariot and haul."`
			`	It seems ages, but finally you break through to the surface. Karengo smiles, and a sigh of relief goes through the crew.`
			`	Once back to the surface, the passengers begin to shuffle off your ship, choking back sobs all the while. As soon as the passengers are out of earshot, Karengo calls up someone on his receiver. Soon, a small flock of scientists arrive and haul the machine to a local lab for investigation. They quickly determine it to be non-functional and promise to extract as many secrets as possible.`
				goto end
			label onlyplayer
			`	"Alright," he says. "Let's get back to the surface. <first>, kindly be our chariot and haul."`
			`	It seems ages, but finally you break through to the surface. Karengo smiles, but only you and he are left to be relieved.`
			`	Once back to the surface, Karengo calls up someone on his receiver. Soon, a small flock of scientists arrive and haul the machine to a local lab for investigation. They quickly determine it to be non-functional and promise to extract as many secrets as possible.`
			label end
			`	After some time, the crystal-infected machine has been thoroughly inspected since being salvaged from the watery depths of <planet>. The crystals themselves are unlike anything anyone has seen before, but through somewhat questionable trial and error (although he insists it's genius), Karengo discovers that, when heated, they amplify the effect of the many recreational drugs he has on his person. However, they've proven to only grow near a power source that has been submerged in water from <planet>. Efforts to stimulate growth through other means have all failed. If cultivated, they could significantly boost the production of drugs for Karengo's operations.`
			`	Before disappearing into the crowd, Karengo pays you <payment>. "Thanks for your help, <first>. Once I get this machine off of those pinheads over there, I'll be makin' a fortune in 'mind-altering experiences.' Watch for 'Karengo's Galactic Adventures' next time yer around here!"`
				decline



mission "Riley"
	name "Visiting Home"
	description "Take a woman named Riley to see her ailing father on <destination> before it's too late."
	minor
	source
		attributes "deep"
		attributes "urban"
		not planet "Memory"
	destination "Memory"
	deadline
	passengers 1
	to offer
		random < 15
	on offer
		conversation
			`Entering the spaceport, you notice a young woman moving from captain to captain, probably looking to hire one.`
			choice
				`	(Ask the young woman if you can help her.)`
				`	(Ignore her.)`
					decline
			`	You approach the woman and ask her if she is looking to hire a pilot.`
			`	"I need to get to <destination> to see my father. He's dying. I have 13,000 credits to pay for the journey; please, will you help me? I need to be there by <day>, at the most."`
			`	Her eyelids are baggy, her clothes wrinkled, and she holds herself rigidly.`
			choice
				`	"I can help you. We'll make haste to reach <planet> in time."`
					goto help
				`	"I don't have time to take on a passenger right now."`
			`	She nods, and moves on to another captain to beseech instead.`
				decline
			label help
			`	Her eyes widen, and she opens her mouth twice before words come out. "Thank you! This means the world to me. My name is Riley, by the way. I don't have much luggage; I'll be ready to leave as soon as you are."`
				accept
	on visit
		dialog `You land on <planet>, but realize that your escort carrying Riley hasn't entered this system yet. Better depart and wait for it.`
	on complete
		payment 13000
		conversation
			`In the days since Riley came aboard, she has relaxed and cleaned up. She looks nearly unrecognizable from the tired, desperate woman you first saw.`
			`	On the way, she told you stories of her past, mostly of time shared with her father. As a young teen, they spent summers riding the latest horse mechs through the forest, looking for beehives to steal honey from. At age 19, she broke her ankle hoverboarding on a restricted mountain peak. Her father rescued her, avoiding the police to hike up with a medical kit. She talks about his wild birthday gifts to her each year, always a different piece of clothing with embedded AI that was just shy of what was allowed by law. As you watch, she shows how her shirt warms and constricts if it detects stress, mimicking a hug.`
			`	As you neared <system>, Riley told you about the last time she saw her father. He had become focused on his work - research into safe AI - and they hadn't seen each other for years. She had become a well-known DJ back on <origin> and had a break in her touring schedule, so she spent a good chunk of her savings meeting up with him on Memory. They spent most of a week together, reliving old times.`
			`	He'd cried when it was time to leave, and she had, too, but life went on, and it was years before she heard from him again. His message nearly broke her. "Ri, please come as soon as you can. I may not have long, and wish to hold your hand one more time. All love, Dad."`
			`	She doesn't mention it, but it's clear that she's concerned she'll arrive too late to say goodbye.`
			`	Riley directs you to a pad near her old home, and you land the ship. She starts toward the door, then pauses and turns around with a self-conscious, but oddly sad, chuckle.`
			`	"Right - your payment. <payment>, as I promised."`
			choice
				`	"Thank you. Do you think I could come along? I've heard so much about your father."`
					goto father
				`	"Thank you, and good luck."`
					goto end
				`	"This is a lot of credits for a trip. Does DJing pay that well?"`
				`	"Hold on to the credits. I'm a captain; I can always make more."`
					goto hold
			`	"Not really, no. Honestly, this is most of my savings... but... it's my dad."`
			choice
				`	"Do you think I could come along? I've heard so much about your father."`
					goto father
				`	"Thank you, and good luck."`
					goto end
				`	"Hold on to the credits. I'm a captain; I can always make more."`
			label hold
			action
				payment -13000
			`	After a moment of stunned silence, she manages a choked "Thank you." You notice her eyes are brimming with tears.`
			choice
				`	"Do you think I could come along? I've heard so much about your father."`
				`	"Good luck."`
					goto end
			label father
			`	She is taken aback at first, but agrees to let you join, and you wind your way away from the landing pads, across rural, wooded countryside, and finally to a modest house nestled along a valley edge. Riley knocks, and a nurse lets you in.`
			`	Her father is in a comfortable-looking medical cradle. Wires flow from it to the holoscreens around the room, showing vitals and other indecipherable information. Despite his wan, strained face and atrophied body, he raises his head to look at his daughter.`
			`	"Ri," he says, face lighting up. "My love. You cannot know how happy it makes me to see you. And you have company, I see. My name's Church."`
			choice
				`	"Riley chartered a flight here aboard my ship. I heard so much about you on the way; it's a pleasure to meet you."`
				`	"Riley and I have gotten to know each other on the long flight here. You've raised an incredible woman."`
			`	"No other captain was willing to fly here from <origin>. I wouldn't be here without <first>," she says.`
			`	He smiles at you, acknowledging your part in their reunion with an appreciative nod.`
			`	You swap stories for hours, flowing between reminiscing over old times and catching up on their lives over the past few years. You learn that since he was young, Church researched AI that cannot develop into a threat; a project that the Deep has been quietly interested in.`
			`	Riley, in turn, had always surrounded herself with music, and moved to <origin> to share her passion with other like-minded people. You talk about what it's like to call a ship your home, leaving behind everything you grew up knowing and embracing life as a starship captain.`
			`	Finally, her father lies back. "Well, thank you for making the trip out to see your old man. I... have to go now, I think. Don't forget about me, hear? And..." Church hesitates for a moment. "Whatever happens, please don't think ill of me. I will always love you."`
			`	His body relaxes, and he's gone.`
			choice
				`	(Let Riley be.)`
					goto let
				`	(Stay comfortingly close.)`
					goto close
				`	(Hold Riley.)`
			`	You hold Riley as she silently weeps. Time goes by, but neither of you pay it any mind.`
			label close
			`	You take a seat, feeling the emotion of the moment wash over you as Riley silently weeps. Minutes go by, unnoticed.`
				goto voice
			label let
			`	You stay at a distance as you allow Riley to process the death of her father. She silently weeps as time passes without either of you noticing.`
			label voice
			`	Without warning, you hear Church's voice from a corner of the room. It's coming from some sort of computer system, held aloft by hundreds of cables dangling from the ceiling.`
			`	"It... worked." His voice fizzles, and his tone is not the one you recognize from before. Riley's head whips around, and you reflexively move your hand toward your holstered gun. "Do not be alarmed. I have been working on a personal project for over a decade now. My mind was uploaded to the modified Core you are looking at. I had to say goodbye in case the procedure failed - I did not know if it would work. You cannot upload a mind while it's still alive. I tried that many times." The tone of his voice sounds almost sorrowful, but still retains a robotic quality.`
			choice
				`	(Stay silent.)`
					goto continue
				`	"Is this... legal?"`
			`	"No," he replies. "Not under Republic law. I assure you that my only intention is to continue my work: nothing more."`
			`	The authorities would probably release a substantial reward if you informed them of this.`
			label continue
			`	"Riley, what do you think?" Church asks.`
			`	"Dad, is that really you? How do you feel?"`
			`	She steps closer to the Core. Church pauses. "Riley, what do you think?" it repeats. The voice coming from the machine is oddly flat in affect. "I feel fine. Do you feel fine?" They talk for a few tentative minutes, at first about how he's feeling, before moving onto the memories that Church retained during the transfer. You begin to relax as the two interact when you realize that Church is retelling the story of how he evaded the police to fix Riley's ankle for the third time in a row.`
			`	Finally, she turns to you. "I'll admit that he doesn't sound as lively as he used to, but... how many people get a second chance to spend time with their father before he's gone? Thank you for bringing me out here, and for coming. I'll never forget your part in this. For now, I'd like to stay here. You go - I'll find my own way back." She seems genuinely happy.`
			choice
				`	"Are you sure? There's enough room for all of us on my ship. You can stay for as long as you want."`
					goto suggest
				`	(Say goodbye.)`
					goto goodbye
				`	"Riley, I don't think you're talking to your father."`
					goto death
				`	(Turn the Core in for a bounty.)`
					goto bounty
				`	(Draw your gun and destroy the Core.)`
			label destroy
			`	You pull out your gun and aim at the computer Church is in. Before you can fire, Riley runs out in front of the barrel, spreads her arms, and shouts, "No! Please, <first>, you have to understand! He's all I have left!"`
			`	Behind her, Church says, "Riley, there is no need to be so loud. My microphones can hear you fine, and I do not want the nurse to become suspicious."`
			choice
				`	(Put your gun away.)`
					goto away
				`	(Shoot.)`
			action
				set "Shot Core"
			`	You push Riley aside and start firing at the Core. Church's voice becomes a stream of static until it shuts off completely. Lights on the Core turn from white to red, then fade. Riley hasn't moved, stunned.`
			`	Once you are finished, you make your way out of the hospital as quickly as possible, hoping you did not attract any unwanted attention.`
			`	You board your ship, leaving behind a father survived by his daughter; no more and no less than nature intended.`
				decline
			label away
			`	Riley relaxes slightly once she sees your gun put back in its holster. After the shock has subsided, she finally speaks. "Leave us alone," she says, her voice still trembling. Realizing your time here is up, you exit the hospital and make your way to the spaceport, hoping that that scene did not attract unwanted notice.`
			choice
				`	(Turn the Core in for a bounty.)`
					goto bounty
				`	(Go back to your ship.)`
			`	Deciding to leave this planet behind you, you start up your ship and make your way back to the stars.`
				decline
			label suggest
			`	"It's a nice idea," she smiles, "but I'm not a starfarer. The big city is where I'll end back up, eventually."`
			label goodbye
			`	Respecting Riley's request to stay with her father, you make your farewells and head for the door. You can feel her smile on your back until the door closes behind you.`
				decline
			label death
			`	Riley is stunned for a moment. "You don't know that," she whispers. "Sure, he's a lot more forgetful, and doesn't seem as emotional, but... maybe it just takes some time for the system to warm up. Besides, you don't know what he means to me. What he's done for me. Even if this isn't really my father, I can't turn my back on him."`
			choice
				`	(Say goodbye.)`
				`	(Turn the Core in for a bounty.)`
					goto bounty
				`	(Draw your gun and destroy the Core.)`
					goto destroy
			`	Respecting Riley's request to stay with her father, you make your farewells and head for the door.`
			`	Despite her previous happiness, you notice that her disposition has become more muted after what you said. You wonder if she has begun to doubt whether her attachment to the AI is healthy.`
				decline
			label bounty
			action
				payment 100000
			`	You say your goodbyes and leave. From across the street, you make a call to the local Deep Security office and report what you saw. A slick voice on the other side of your commlink responds.`
			`	"Ah. Mr. Church has been on our watchlist for some time. This is not exactly surprising. However, we've been unable to get decisive proof on any illegal activity. This information, assuming it is correct, will be a great boon to us. Thank you for the tip."`
			`	By the time you arrive back at the spaceport, your bank account notifies you that <payment> have been added to your account.`
				decline
			label end
			`	You say your goodbyes, leaving to your ship and returning to the stars.`
				decline



mission "Wool Smuggling 1"
	minor
	name "Pickup at <planet>"
	description "Head to <destination> to pick up a shipment of 15 tons of woollen goods for delivery to Bloodsea."
	source
		near "Muhlifain" 1 3
	destination "New Kansas"
	to offer
		random < 45
		"cargo space" >= 15
		not "event: bloodsea joins free worlds"
		not "event: bloodsea independent"
	on offer
		conversation
			`As you walk around the spaceport, a stout man wearing a fine wool coat approaches you. "Captain, could you help me out with a delivery? I've been asking around the spaceport to get a shipment of woolen goods to another planet, but every merchant I've talked to so far has refused."`
			choice
				`	"Where are you taking the goods to?"`
				`	"How much do I have to carry?"`
				`	"Sorry, but I'll also have to pass."`
					decline
			`	"The cargo's stored on <planet>, so you'll have to go there first to pick up the 15 tons of wool garments." The man hesitates. "Then, take the cargo to Bloodsea. I have a contact there that can pick up the goods and distribute them fairly." You recall that Bloodsea is a lawless world, home to countless bloodthirsty pirates.`
			choice
				`	"I'll do it."`
					goto accept
				`	"How much are you willing to pay?"`
					goto payment
				`	"I'm not interested in risking my hide just to aid pirates."`
			`	"They aren't all pirates," the man protests. "Most of them are just trying to live their lives away from the Republic, and it's unfortunate that the anarchist lifestyle also attracts criminals. The people living on those planets need clothing as much as you or I do."`
			choice
				`	"How much are you willing to pay?"`
				`	"Fine, I'll do it."`
					goto accept
				`	"I'm still not going to do it."`
					goto decline
			label payment
			`	"Ninety thousand credits for the job." You wonder how he's able to pay so much for a small delivery job.`
			choice
				`	"Fine, I'll do it."`
					goto accept
				`	"That's not enough for me."`
					goto decline
			label accept
			`	"Great! I'll call up the spaceport workers on <planet> to tell them to load the cargo onto your ship." The man walks away, leaving you to your own devices.`
				accept
			label decline
			`	"Suit yourself, then." He haughtily walks off into the spaceport.`
				decline
	on complete
		dialog `When you land, dock workers begin loading crates with woolen garments on board as arranged. Time to set course for Bloodsea.`


mission "Wool Smuggling 2"
	landing
	clearance `You talk to the closest thing that Bloodsea has to a spaceport traffic controller, and they agree to let you land.`
	name "Wool to <planet>"
	description "Deliver <cargo> to the pirate world of <destination>. Payment will be <payment>."
	cargo "wool garments" 15
	blocked `The spaceport workers inform you that you need <tons> of cargo free to pick up the woollen goods intended for <planet>.`
	source "New Kansas"
	destination "Bloodsea"
	to offer
		has "Wool Smuggling 1: done"
	on visit
		dialog phrase "generic cargo on visit"
	on complete
		payment 90000
		dialog `Your cargo of woolen garments is unloaded by several bulky workers led by a one-armed woman. She hands you <payment> for the trouble of transport, then says, "Thanks for the shipment. I know that you captains think that we're all bad, but I'm glad that you were able to aid the more friendly among us."`



mission "Deal Change 1"
	minor
	name "Inheritance to <planet>"
	description "Deliver <cargo> to <destination>. Payment will be <payment>."
	cargo "inherited assets" 5
	source
		attributes "paradise"
	destination "Skymoot"
	to offer
		random < 10
	on offer
		conversation
			`The spaceport on <origin> is as spirited as ever: to your left, a family wearing floral shirts pull along their luggage, with the man of the family flaunting a souvenir from some far-away planet. To your right, a cleaner whistles a tuneless song while they wipe down a bench.`
			`	A young man in a prim suit approaches you. "Good day, Captain! Would you mind if I spoke to you for a moment?"`
			choice
				`	"I'd be glad to listen."`
					goto listen
				`	"No, I'm busy right now."`
			`	The man frowns. "I see. Well, it's not like I was going to offer you a highly profitable job." He begins to shout while stepping away. "And that job certainly wouldn't have paid hundreds of thousands of credits!"`
			choice
				`	"Alright, what do you want?"`
					goto late
				`	"Shut the hell up."`
			`	Seemingly unfazed by your bluntness, the man coolly walks away while saying, "I'm sorry you feel that way, Captain. Perhaps you can assist us at a later date. Farewell."`
				decline
			label late
			`	He smirks as he walks back towards you. "I'm glad that you've changed your mind."`
			label listen
			`	The man pulls you aside to talk. "You see, one of our clients recently passed away, and in his will, he divided his property between each of his relatives. The only problem is that one of his family members, his niece, lives all the way down in the Rim. We would like you to deliver her portion of the inheritance, weighing <tons>, to her residence on <destination>. We can pay you <payment> upon completion of the job."`
			choice
				`	"I'll do it."`
					goto agree
				`	"What did she inherit?"`
				`	"Sorry, but I don't want to do this job."`
					goto nope
			`	"My sincerest apologies, but I'm afraid that is confidential information. Our prioritization of privacy is one of our main selling points."`
			choice
				`	"I'll take the job."`
				`	"I don't like the idea of carrying unknown cargo. Count me out."`
					goto nope
			label agree
			`	The man smiles. "I'm glad to hear that. We'll have the cargo loaded onto your ship by sundown." He walks away into the spaceport, leaving you to prepare for the journey.`
				accept
			label nope
			`	The man frowns. "I see. Well, I appreciate that you listened to our offer, and I hope that you may assist us at a later date. Farewell." He walks away into the spaceport but doesn't appear to seek out any other captains.`
				decline
	on visit
		dialog phrase "generic cargo on visit"
	on complete
		fail "Deal Change 2"
		payment 100000
		conversation
			`You step off your ship and order the spaceport crew to unload your cargo. As you do, a large, fat-lipped woman walks up to you and says in the most exaggerated manner possible, "Oh, thank you so much, Captain! You must have gone through so much trouble to help little old me!" She gasps. "Oh, silly old me! I forgot to tell you who I am! I'm the recipient of the inheritance from <origin>, of course! You have truly made a great contribution to the galaxy!" She chuckles.`
			choice
				`	"Thank you?"`
				`	"Could you tell me what the inheritance is?"`
			`	Before you can get a single word out, the woman exclaims, "I'll be sure to inform your employers of the wonderful work you've done. Ta ta!" She begins to swagger towards a cream-colored car as her inheritance is loaded into a truck beside it. When you return to your ship's cockpit, you find that <payment> have been deposited into your account.`



mission "Deal Change 2"
	landing
	name "Inheritance to <planet>"
	description "Instead of bringing the inheritance to Skymoot, deliver it to <destination>. You were promised <payment> for doing so. To bypass the spaceport toll, hail <planet> and read out the code to the spaceport authority."
	source
		attributes "dirt belt" "south" "rim"
		not planet "Greenrock"
	destination "Greenrock"
	clearance `You read out the code on the back of the paper you received and get a green light from Greenrock's authorities, along with a set of coordinates.`
	to offer
		has "Deal Change 1: active"
	on offer
		conversation
			`You touch down on <origin>'s surface and step out into the open air. The landing docks are emptier than usual, with only a handful of people walking around. Suddenly, you feel the wind knocked out of you as you collide with another person and fall on the pavement with a thud.`
			choice
				`	(Get up and apologize.)`
				`	(Get up and demand the other person's apology.)`
			`	You open your mouth as you lift yourself up, only to find that the other person is already gone. As you look around, you spot a piece of paper with writing lying on the ground beside you. You pick up the note and read it:`
			``
			`<first> <last>,`
			`		You are currently carrying five tons of cargo to Skymoot. This cargo has been described to you as an "inheritance," and you have been promised 100,000 credits as payment for the job. Under no circumstances should you allow the cargo to reach the destination. Instead, bring it to <destination>. You will be paid <payment> if you do so. The back of this note has a code you can use to gain clearance to land without the usual toll.`
			``
			`	You flip the paper over and see a string of letters and numbers. The note has no signature, nor anything else to identify the person who wrote it.`
			choice
				`	(Keep the note.)`
					goto accept
				`	(Throw the note away.)`
			`	You stand up and crumple the note in your hand before throwing it into a bin. You think you catch a glance of a cloaked figure, but don't meet any more trouble on your way to the spaceport.`
				decline
			label accept
			`	You stand up and stuff the note in your pocket before continuing towards the spaceport.`
				accept
	npc
		government "Bounty Hunter"
		personality staying nemesis
		system "Lesath"
		ship "Falcon (Heavy)" "Turncoat"
		ship "Clipper" "Deserter"
	npc
		government "Bounty Hunter"
		personality staying nemesis
		system "Shaula"
		ship "Osprey (Laser)" "Sellout"
	on complete
		fail "Deal Change 1"
		payment 300000
		conversation
			`You follow the coordinates to a clearing within the forests of Greenrock. Several other ships are present near the landing site, all of which wear pirate colors. A person wearing a cloak steps out of one of the vessels to greet you. "I am glad that you were able to trust us," they say. "My name is not Ci, but you may refer to me as such." A gang of pirates emerges from the foliage around your ship and begin to unload the cargo from your ship.`
			choice
				`	(Stay silent.)`
					goto skip
				`	"Can I ask you some questions?"`
			`	One of the pirates near you bares his pointy teeth, but Ci steps forward and raises their hand. "Please forgive the naivety of this captain," they say to the pirate before turning towards you. "I apologize, but I am afraid that I cannot answer your questions. This is a very volatile matter, and any misplaced information could spell death. You are safer knowing as little as possible."`
			choice
				`	"I understand."`
					goto skip
				`	"I'm taking back the cargo if you're not answering me."`
			`	Ci gestures towards the pirates around them. "Are you sure that is a wise choice, Captain?" They step closer. "The only reason you are still alive is because it is more convenient than killing you. It would be in your best interests to keep it that way."`
			choice
				`	"Okay, I'll stay quiet."`
					goto skip
				`	(Pull out my gun.)`
			`	The moment your hand touches the handle of your gun, you are blinded by bright lights and searing pain. You die before your body falls to the ground.`
				die
			label skip
			`	After a few minutes, the pirates finish unloading the cargo, and Ci steps forward, holding out a credit chip. "<payment>, for making the right choice." Ci and the pirates return to their ships as you take off and head towards the main spaceport of <planet>.`



mission "Escort offer (Betrayal)"
	minor
	landing
	name "Cargo to <planet>"
	description "Transport <tons> of cargo to <destination> by <date>. You will be paid <payment>. The captain of the <npc> has offered to protect you from any pirates along the way in exchange for a cut of the profits."
	deadline
	"apparent payment" 280000
	cargo "sealed barrels" 220
	source Sunracer
	destination Maelstrom
	to offer
		"armament deterrence" <= 2
		"cargo attractiveness" >= 6
	on offer
		"reputation: Escort (Betraying)" = 10
		conversation
			`As you land, a heavily modified Firebird with oversized guns follows you down, settling on the pad next to you. A young man with short hair steps out, walks over to your ship, and says, "Hey, you've got a lot of cargo space there. I bet you make loads of dough with it, trading or running jobs. Say, I know somebody who could use a ship like yours. He needs to get <tons> of cargo to <destination> by <day>, you see. Payment's about 350,000 credits. Lot of pirates round there, though. I can fight 'em, but there's not much money to be made hauling cargo in this thing." He gestures to his ship. "Tell you what, for 20% of the payment, I'll see to it that you arrive there safely. What do you think?"`
			choice
				`	"Sounds like a plan. You'll be taking 70,000 credits, then?"`
				`	"Sorry, that just sounds too dangerous for me."`
					decline
			`	"That's right. Now, let's go! The cargo'll be loaded on your ship by sundown. Oh, and if you didn't already know, you can get to <planet> from here in just four jumps. North, west, southwest, then south."`
				accept
	on enter Moktar
		dialog `As expected, there are pirates waiting for you in Moktar. Unfortunately, the <npc> makes no attempt to attack them, instead turning its guns on you.`
		dialog `You receive a hail from the <npc>: "Gotcha, you didn't suspect a thing!"`
		"reputation: Escort (Betraying)" <?= -1000
		fail
	on enter Menkar
		dialog `The <npc> hails you: "Wrong way, mate! You'll miss the deadline if you go the whole way round. Head back up to Mirfak, then north, west, southwest and south."`
	on enter Zaurak
		dialog `The <npc> hails you again: "Figured it out, did you? Bit late for that now, mate. You're still going down."`
		"reputation: Escort (Betraying)" <?= -1000
		fail
	on enter Oblate Cardax Volax Nihal Elnath Acamar Kugel Algol Hamal
		dialog `You receive a message from the <npc>, which is now several systems away: "Hello? You still there? I don't know what just happened, but on the off chance you're still alive, I thought I'd just let you know that the deal's off." You open up the cargo that he wanted you to carry, and find nothing but worthless barrels of water.`
		fail
	on abort
		dialog `The <npc> hails you: "Figured it out, did you? Bit late for that now, mate. You're still going down."`
		"reputation: Escort (Betraying)" <?= -1000
	npc
		government "Pirate"
		personality staying nemesis harvests plunders
		system Moktar
		ship "Splinter" "Hellblade"
	npc accompany save
		government "Escort (Betraying)"
		personality nemesis harvests plunders
		ship "Marauder Firebird (Weapons)" "Hellspear"



mission "Quicksilver Mixup 0"
	minor
	name "Package to Silver"
	description "Deliver a package to <planet> by <date>. Payment is <payment>."
	"apparent payment" 17100
	cargo package 1
	deadline 4 0
	to offer
		random < 25
	source
		near Algol 1 3
	destination Silver
	on offer
		conversation
			`You're looking at some job listings when a man with a harried face approaches you, carrying a package.`
			`	"Excuse me, Captain," he says. "I need this package delivered in the next four days. Details are on the package. I'll pay you <payment> once it's done." Without waiting for a response, he shoves the package into your hands and runs off to attend to whatever business has gotten him in such a hurry. The package is addressed to a location on <planet>.`
			branch "can't make it in time"
				has "hyperjumps to planet: Silver" > 3
			`	It's going to be close to his deadline, but it's possible.`
				goto choice
			label "can't make it in time"
			`	How he expects you to deliver that package in four days is beyond you, seeing as <planet> is not within three jumps of <origin>, but you might as well try and get there as soon as possible.`
			label choice
			choice
				`	(Deliver the package.)`
				`	(Find another pilot to give the package to.)`
					goto declined
			`	You take the package to your ship, leave it in the cargo bay, and prepare for the flight to <planet>.`
				accept
			
			label declined
			`	It takes a while searching for a pilot who can handle the delivery, but you do eventually find one. You hand them the package, explain the situation, thank them, and leave.`
				decline
	on visit
		dialog phrase "generic cargo on visit"

mission "Quicksilver Mixup 1"
	name "Redirect Package to <planet>"
	description "Apparently the package labeled for <origin> was actually intended for <planet>. You'll have missed the deadline, so you probably won't be paid the <payment> offered."
	landing
	cargo package 1
	source Silver
	destination Quicksilver
	to offer
		not "Quicksilver Mixup 0: aborted"
		or
			has "Quicksilver Mixup 0: done"
			has "Quicksilver Mixup 0: failed"
	on offer
		conversation
			branch late
				not "Quicksilver Mixup 0: done"
			`Barely making the deadline, you take the package to the post office in <origin>'s spaceport. The service clerk immediately lets out a sigh of frustration before setting the package down on the counter in front of you.`
				goto "can't take package"
			
			label late
			`Despite missing the deadline, you take the package to the post office in <origin>'s spaceport. The service clerk immediately lets out a sigh of frustration before setting the package down on the counter in front of you.`
			
			label "can't take package"
			`	"I'm sorry, but we can't take this package," they say.`
			choice
				`	"Is something wrong?"`
					goto misdirected
				`	"What do you mean? Surely you can."`
			`	"Again, I'm sorry, but we can't send the package," they reiterate. "It's got an incorrect address.`
			label misdirected
			`	"This package is addressed to 2081 Amethyst Avenue, Mercury City, <origin>. Mercury City is <planet>'s capital. Y'know, that planet out east in Algol. Syndicate space. Not a place on <origin>. The package was posted to the wrong planet."`
			`	"Oh," you say.`
			`	"I've lost count of how many times this has happened just this month. <origin>, <planet>, I wonder what's the difference! At this point, I don't know why no one's started to regularly meet with <planet>'s postmaster to exchange all this wrongly-posted mail. Alright, here's a word of advice: I highly recommend you take a picture of the incorrect address. I've had plenty of captains get put on blast 'cause of an error the sender made. Not your fault it got addressed to the wrong planet."`
			`	You thank the clerk and take the package back to your ship.`
			choice
				`	(Take a picture of the incorrect address.)`
				`	(Don't bother taking a picture.)`
					accept
			action
				set "took picture of quicksilver package"
			`	You take a few photographs of the address label, just to be sure that you've got a clear picture of the wrong address.`
				accept
	on visit
		dialog phrase "generic cargo on visit"
	on complete
		payment 17100
		event "quicksilver mixup 2 available" 90
		conversation
			`When you talk to a post officer in <planet>'s spaceport and point out the incorrect address before handing it over, you note that he exhibits the same frustration the clerk on <origin> did regarding the frequent switch-ups. He takes the package, muttering something about off-worlders "not knowing the difference even if it smacked 'em in the face" as he did.`
			`	Once you return to your ship, you notice that the man who gave you that package had sent you a message. Or, to be more precise, a series of messages. An angry series of messages.`
			`	"WHAT TOOK YOU SO LONG???"`
			`	"I NEEDED THAT DELIVERED DAYS AGO"`
			branch picture "didn't take picture"
				has "took picture of quicksilver package"

			label picture
			`	You send the man the picture you took of his error and point out that it was his mistake that got the package initially got sent to the wrong place, and politely inform him that had he wanted a smoother delivery, then maybe he should've filed a proper job listing and made sure that he placed the correct address.`
			branch "picture success" "picture failure"
				random < 50

			label "picture failure"
			action
				payment -17100
			`	He doesn't respond.`
				decline

			label "picture success"
			action
				payment 5000
			`	He sees the message, but doesn't send a reply. Just before you walk away from your ship's terminal, you see a new message appear:`
			`	"I am so sorry."`
			`	The man then proceeds to apologize profusely for his mistake and his outburst, offering to pay an extra 5,000 credits for the trouble. You gladly accept.`
				decline

			label "didn't take picture"
			action
				payment -17100
			`	You try to defend yourself, but the man remains adamant that it was your mistake that got the package sent so late. After a frustrating back-and-forth, you decide to relent and (reluctantly) offer an apology. He ignores it and threatens to get spaceport authorities to "STOP OFFERING JOBS TO INCOMPETENTS LIKE YOU."`
			`	You don't bother to reply.`
			

event "quicksilver mixup 2 available"


mission "Quicksilver Mixup 2"
	name "Misposted Mail Delivery"
	description "Deliver <tons> of misposted mail from <origin> to <planet> by <date> and then come back with the return shipment. You will be paid <payment> after you return from <planet>."
	minor
	deadline 10 1
	source "Silver"
	destination "Quicksilver"
	cargo "misposted mail" 38
	"apparent payment" 100000
	to offer
		has "Quicksilver Mixup 1: done"
		has "event: quicksilver mixup 2 available"
	on offer
		conversation
			`As you walk through <origin>'s spaceport, somebody wearing office attire and carrying a tablet power walks up to you after ending a hurried conversation with another pilot.`
			`	"Captain! I work for the postmaster's office. The regular pilot who carries misposted mail to <planet> and back couldn't make it this month, some mechanical issues with his ship, I'm told. Would you be willing to carry this month's load there by <day> and then return with the mail from <planet>? We'll pay you what he'd be paid: <payment>."`
			choice
				`	"Oh, so you guys did set up that regular shipment after all!"`
					goto context

				`	"Sure, how much mail are we talking about?"`
					goto shipment

				`	"Sorry, but I'm not heading in that direction."`
					goto refuse

			label context
			`	The mail employee appears confused for a moment, leaning his head to the side slightly.`
			choice
				`	"I once delivered a misposted package like that, and the clerk mentioned that it happened so often somebody should set up a regular delivery."`
				`	"Never mind. What's the size of the shipment?"`
					goto shipment
			`	The post employee smiles and responds, "Oh! That was me, actually, back when I worked as a clerk for the post office. I was sick of always having that same conversation with so many pilots a day, so I went out and found a captain to set up a regular delivery with and made the proposal to my boss, who was just as sick of my and the <planet> postmaster's endless reports. Got a bonus and promotion for it; I'm now responsible for the delivery's management, instead! Anyways, are you interested in covering for them?"`
			choice
				`	"Yeah, what's the size of the shipment?"`
					goto shipment
				`	"Sorry, but I'm not able to work that into my plans."`
					goto refuse

			label shipment
			`	The man takes a look at his tablet and says, "This week, it totaled... <tons> of letters and miscellaneous packages here, and then 29 tons to be brought back from Quicksilver."`
			`	"<tons> of misposted packages? Just this month?!" you ask.`
			`	He nods. "Told you it happened often. And only a few of these packages even weigh over a kilo! Big shipments hardly get misposted; it's mostly private citizens who make these kinds of mistakes. Mostly. You'd be amazed!"`
			`	You two shake hands and arrange for the misposted packages to be loaded onto the <ship>. Time to head to <planet>.`
				accept

			label refuse
			`	The mail employee thanks you for your time, and continues his search for a willing captain. At least pilots that get hired to deliver such wrongly-posted packages, like you once did, won't have to finish those deliveries themselves in the future.`
				decline
	on visit
		dialog `You have reached <planet>, but your escort, loaded with the shipment, has not arrived. Better depart and wait for your escorts to arrive in this star system.`
	on complete
		dialog `You contact the spaceport authorities and they direct you to the respective landing pad, where the post office staff is already waiting. They transfer the cargo and you prepare to head back to <origin>. Again, you have 10 days to make the delivery.`


mission "Quicksilver Mixup 3"
	name "Misposted Mail Delivery"
	deadline 10 1
	landing
	description "Return to <planet> with <cargo>. You will be paid <payment>."
	source "Quicksilver"
	destination "Silver"
	cargo "misposted mail" 29
	to offer
		has "Quicksilver Mixup 2: done"
	on visit
		dialog `You have reached <planet>, but your escort carrying the misposted mail has not arrived. Better depart and wait for your escorts to arrive in this star system.`
	on complete
		payment 100000
		dialog `The same manager from before is waiting with the unloading crew, and thanks you for covering for the other pilot before handing you the credit chip for payment. It's nice to know that captains who get hired to deliver such wrongly-posted packages, like you once did, won't have to finish those deliveries themselves in the future."`



mission "Argosy Hijacking"
	minor
	landing
	name "Stop Ship Hijacking"
	description "The <npc> was hijacked on <origin>; disable it and return to <origin>. Do not board, capture, or destroy it; Syndicated Security will deal with the hijackers in space after you have disabled it."
	source
		government "Syndicate"
		not attributes "station"
		not near "Sol" 3
	to offer
		"combat rating" > 200
		random < 5
	on offer
		conversation
			`You're signing the standard Syndicate landing papers with an officer on <origin>. "Everything seems to be in order. And of course, we'll have your ship refueled promptly. Have a good day, Captain <last>." He nods his head at you and starts to move off towards the next ship.`
			`	Before he can make it there, you hear a commotion by the <npc>, the <npc model> on the landing pad next to you.`
			choice
				`	(Turn around to see what's going on.)`
					goto turn
				`	(Ignore the commotion.)`
					goto ignore
			label turn
			`	Both of you turn your heads towards the <npc> to see what's happening, but as you do you hear the deafening blare of warning sirens through <origin>'s spaceport; at the same time, the <npc> suddenly jolts up with its loading ramp still extended.`
				goto hijack
			
			label ignore
			`	You turn back towards the <ship> only to hear the deafening blares of warning sirens through <origin>'s spaceport. Looking around instinctively, you notice the <npc> jolting up with its loading ramp still extended.`

			label hijack
			`	"Hey, what's going on here?" the officer tries to shout over the noise of the sirens and the repulsors, but the rogue <npc model> veers rapidly and uncertainly towards you and the officer.`
			choice
				`	(Jump for cover.)`
				`	(Take a shot at the <npc model> with your sidearm.)`
					goto shoot
			`	Both of you barely jump down for cover before the ship clips a stack of cargo crates, sending them flying into the refueling platform. The Quad Blaster Turret mounted on the top of the <npc model> swivels around aimlessly, then fires without warning, its energy bolts scattering some of the startled onlookers nearby and sending up debris where they hit the ground. It comes dangerously close to colliding with the <ship> before it veers off to the side and sends its repulsors into full thrust, fleeing away into the sky.`
				goto dazed

			label shoot
			`	You fire a shot right at the cockpit with your pistol but the shot is absorbed by the <npc model>'s shield matrix, rendering it useless. The <npc> flies right over you, sending you backwards and into the ground.`
			`	You prop yourself up to hear the <npc model>'s Quad Blaster Turret fire aimlessly around the spaceport, shortly replaced by the sounds of its repulsors being sent up to full thrust. By the time you get up, the <npc> has already started fleeing off into the sky.`

			label dazed
			`	The Syndicated Security officer, dazed and coated in dust kicked up from the unpermitted departure, only just pulls himself up before another person runs up to accost him. "Oi, those kids, they just hijacked my <npc model>! Get someone on their tail!"`
			choice
				`	"I'll do it!"`
				`	(Let Syndicated Security deal with it.)`
					goto securityjob
			`	The captain of the stolen <npc model> turns towards you. "Thank you, Captain! Don't destroy the <npc>, I'm already late for my bloody contract. Agh, this doesn't help at all," he mutters to himself.`
			`	The officer looks back at you, having dusted himself off and regained his senses. "Yes, go and deal with his ship now. Don't board it, we'll have Syndicated Security ships come after you to board the hijacked ship and tug it down. Go!"`
			`	You run towards the <ship> and take off after the hijacked <npc>...`
				launch
			
			label securityjob
			`	The officer, slightly flustered, calls for a small squadron of Syndicated Security ships to chase the hijacked <npc>, then runs off to one of <origin>'s spaceport terminals to file the paperwork with the captain.`
				decline
	
	npc save disable
		personality launching daring uninterested target
			confusion 80
		government "Bounty (Disguised)"
		ship "Argosy (Blaster)" "Moonshake Express"
		dialog `The <npc> has been disabled. Syndicated Security will now deal with the hijackers, but you should go back and report to the captain of the ship.`
		on board
			set "boarded hijacked argosy"
			dialog `You've boarded the Moonshake Express, against the orders of the Syndicated Security officer. The ship's captain won't be impressed.`
			fail
		on kill
			set "destroyed hijacked argosy"
			dialog `You have destroyed the Moonshake Express. The ship's captain won't be impressed.`

	on fail
		conversation
			branch fail
				or
					has "boarded hijacked argosy"
					has "destroyed hijacked argosy"
			`You've landed without disabling the <npc>. It's probably gone now, but you might want to report to its captain.`
			choice
				`	(Find the captain.)`
				`	(Don't worry about it.)`
					decline
			`	You find him in the spaceport lounge. As you walk in, he recognizes you and calls you over. "How are you doing? Did you recover the <npc>?"`
			choice
				`	"No, I wasn't able to."`
				`	"It fled before I could disable it."`
				`	"I blew it up, just like you wanted."`
					goto blew
			`	He frowns at this and lets out a sigh. "Well, I'll contact security and let them deal with this. Don't worry, they'll sort it out. But thanks for getting back to me about it." He walks off towards the Syndicated Security offices.`
				decline

			label blew
			`	He jolts his head back. "What'd you say?"`
			choice
				`	"Yeah, I blew it up."`
					goto destroyed
				`	"The hijackers got away, sorry."`
			`	He sighs and says, "Man, I don't have time for this. Tell me what actually happened."`
			choice
				`	"I blew it up, didn't you hear me?"`
				`	"You ship got away. That's what happened."`
			`	"If you're going to waste my time, get out of here." Before you can react, he storms off towards the Syndicated Security offices.`
				decline

			label fail
			`When you land, the captain of the <npc> comes up to you, his face rather red.`
			branch boarded destroyed
				and
					has "boarded hijacked argosy"
					not "destroyed hijacked argosy"
			label boarded
			`	He grabs your shoulders and shakes you hard, shouting, "Didn't I tell you not to board my ship? Do you know how many credits I've just lost because of you?"`
			choice
				`	"I'm sorry, I was just trying to help!"`
				`	"I'm sure whatever you lost wasn't worth all that much."`
					goto worthless
			`	He stops shaking you for a moment to say, "Well, you didn't need to shoot up the insides of my <npc model> while you were trying to help, weren't you? Fat lot of help that was, even if you tried to do the right thing. Oh, well..."`
			`	The captain lets you go with a push and turns around to walk off towards the direction of the bar, leaving you to contemplate your actions.`
				decline

			label destroyed
			`	He grabs your shoulders and shakes you hard, shouting, "Didn't I tell you not to destroy my ship? Do you know how many credits I've just lost because of you?"`
			choice
				`	"I'm sorry, I was just trying to help!"`
				`	"I'm sure whatever you lost wasn't worth all that much."`
					goto worthless
			`	He stops shaking you for a moment to say, "Well, you shouldn't have blown up my <npc model> while you were trying to help, weren't you? Fat lot of help that was, even if you tried to do the right thing. Oh, well..."`
			`	The captain lets you go with a push and turns around to walk off towards the direction of the bar, leaving you to contemplate your actions.`
				decline

			label worthless
			`	He looks at you incredulously, scrunching up his face. "Not--not that much? Is that what you just said?" He pauses for a moment to look at the wall above you with a lost look in his eyes. "That was my life's work up there, an <npc model> that had served me for 14 years, and you have the audacity to say it was all for nothing?!"`
			choice
				`	"Well, yeah."`
				`	"No, that's not what I meant."`
			`	The captain scoffs, staring you down again with even more intensity than before, and lets you go with a rough push. "I don't need your explanation, I don't think you could give me one. I just can't understand how you can walk away feeling alright that you've set back one man's life so much."`
			`	Suddenly, he turns around and walks off towards the direction of the bar, leaving you to contemplate your actions.`
				decline

	on visit
		fail

	on complete
		log `Helped an unfortunate captain recover his Argosy after a bunch of delinquents hijacked it.`
		payment 48000
		conversation
			`As you land, Syndicated Security have the <npc> in tow, escorted by a trio of Quicksilvers. The formation lands on one of the larger pads reserved for Syndicated Security vessels, fenced off from the rest of the spaceport.`
			`	The hijackers, just a raucous group of young kids, are hauled out of the <npc model> by Syndicated Security personnel towards an armored van. Multiple times the kids try to run away, but after a few minutes they're finally detained; the van drives off towards the spaceport terminal.`
			`	After the incident is wrapped up, the captain of the <npc> sends you <payment>, and a message thanking you for helping him recover his ship.`



mission "Blind Man from Martini"
	name "Transport a blind passenger to <planet>"
	description "This blind man, Douglas, wishes to be transported to <destination>, so he can be with his daughter while she undergoes treatment there. He will pay you <payment>."
	source Martini
	destination Chiron
	to offer
		has "main plot completed"
		random < 15
	on offer
		conversation
			`As you walk through <origin>'s cramped new planetary spaceport, you see a middle-aged man on the other side of the corridor, behind a column of people. He sits on a bench with a suitcase at his side, doing nothing particular aside from the occasional tap of his cane when someone passes by.`
			choice
				`	(Go up to him.)`
				`	(Ignore him.)`
					decline
			`	Wading through the mix of passengers, stevedores, and captains in the overflowing corridor, you reach the man with the cane. It's obvious now that he's blind; he doesn't move to look at you and continues looking straight ahead, but he taps his cane twice when you come by him.`
			choice
				`	"Hello."`
				`	"Are you alright?"`
				`	(Never mind.)`
					decline
			`	"Yes, hello, how are you doing?" the man responds, shifting his head toward your direction. "I'm here waiting for someone to pick me up," he says in a voice that sounds like he expects it at any moment.`

			label questions
			choice
				`	"Are they far away?"`
					goto far
					to display
						not "Blind Man from Martini: label far"
				`	"Who is it you're looking for?"`
					goto looking
					to display
						has "Blind Man from Martini: label far"
						not "Blind Man from Martini: label looking"
				`	"Where is she?"`
					goto somewhere
					to display
						has "Blind Man from Martini: label looking"
				`	"I see. Safe travels to you." (Walk away.)`
					decline
			
			label far
			action
				set "Blind Man from Martini: label far"
			`	"Well, I suppose you could say that they are far away, or they could be right here. I don't know." He taps his cane twice more.`
				goto questions
			
			label looking
			action
				set "Blind Man from Martini: label looking"
			`	"Someone to take me to my daughter, Anita." Yet again, his cane taps twice.`
				goto questions

			label somewhere
			`	He looks over to his side, as if he feels reserved about something. "She's on <planet>, getting some experimental treatment from the University of New Sydney. I want to be by her side if anything goes wrong, to tell her that I'm there for her, that I love her, and that everything will be okay. She's been waiting for the treatment for so long now. And since nobody else seems to have arrived here yet, I hope you'll be the one to take me there."`
			choice
				`	"Of course, I can take you to <planet>."`
				`	"Sorry, I won't be able to."`
					goto can't
			`	The man musters a broad smile, says "Thank you all too much. Would you like to help me with the luggage?" He scans the floor with his cane for it. Later, while boarding, he tells you his name is Douglas Pears, and he promises to you <payment> for transporting him.`
				accept

			label can't
			`	"Then I will wait until another comes to help me." The blind man taps his cane once more, then returns to looking straight ahead.`
				decline

	on complete
		log `Brought a blind man named Douglas to Chiron so he could visit his daughter, who will undergo experimental treatment at the University of New Sydney.`
		payment 58000
		conversation
			`Throughout the trip, Douglas has been relatively quiet and has kept to himself. When you land, he lets you help him bring down his luggage once more; it turns out you needn't have done so because an attendant from the planetary spaceport quickly comes to his side. He guides both of you to the spaceport's intracity transit complex; the bustling spaceport makes it a challenge to keep together, but all of you manage to reach it. From there, you hail a taxi while Douglas arranges for the <payment> to be sent to you.`
			`	"Well, I must go now to the University of New Sydney. They and my daughter are expecting me at their Health Sciences quarter."`
			choice
				`	"Goodbye."`
					goto bye
				`	"I hope your daughter has a safe recovery."`
					goto recovery
				`	"Everything is going to be alright."`
					goto recovery
				`	"Could I come with you?"`
					goto comealong
			label bye
			`	"Bye, now. I wish you greater luck in your travels and your sights." With that, he taps his cane twice, and then steps into one of New Sydney's taxis, going toward the University of New Sydney campus on the far side of town.`
				decline

			label recovery
			`	"Yes, thank you so much. I hope so too, of course; actually, it's a little foolish saying that, of course I do. But now I have to go. Again, thank you for making this journey possible."`
			choice
				`	"Goodbye."`
					goto bye
				`	"Could I come with you?"`
					goto comealong
			
			label comealong
			`	Douglas looks taken aback for a moment, but says, "Well, I suppose you can come along. I'm not sure if the university would let you in, though. But I think Anita would like to meet you, or at least say hello." You get into the taxi with him, and it starts toward New Sydney's University District.`

			# The player can do three actions before arriving at the hospital.
			label taxi
			branch questions hospital
				"Blind Man from Martini: taxi questions count" != 3
			label questions
			choice
				`	"How did you become blind?"`
					goto blind
					to display
						not "Blind Man from Martini: label blind"

				`	"How did becoming blind change your life?"`
					goto blind-1
					to display
						has "Blind Man from Martini: label blind"
						not "Blind Man from Martini: label blind-1"

				`	"How do you feel about the atomic bombings?"`
					goto atomic-bombings
					to display
						has "Blind Man from Martini: label blind"
						not "Blind Man from Martini: label atomic-bombings"

				`	"Was your daughter caught in the atomic bombings?"`
					goto daughter
					to display
						or
							has "Blind Man from Martini: label blind"
							has "Blind Man from Martini: label illness"
						not "Blind Man from Martini: label daughter"
				
				`	"What happened to your daughter?"`
					goto illness
					to display
						not "Blind Man from Martini: label illness"
						has "Blind Man from Martini: label daughter"

				`	(Stay silent.)`
					goto waiting
					to display
						not "Blind Man from Martini: label waiting"

			label blind
			action
				set "Blind Man from Martini: label blind"
				"Blind Man from Martini: taxi questions count" ++
			`	"It was the fourth of July, 3014. I was in my office, on one of the high rises on the outskirts of the capital, with my office window pointed right at the city center." He turns to look out the window, as if he knew New Sydney's skyline was out there where he couldn't see. In the small lull, he takes an audible breath.`
			`	"It was a beautiful day that day. I... I remember that Pollux was especially bright and colorful that day, and the songbirds that inhabited the city were alive with sound. They were unusually so. It was very vivid, very strange. Maybe I should have listened to the birds...`
			`	"But when the bomb dropped, I was looking right at it, from my office window. All I could remember next was that I was in a lot of pain, that I couldn't see, but one of my colleagues - thank goodness for her - found me afterwards, during the evacuation, covered in glass from the shockwave. I survived mostly because I was sitting at my terminal and that protected me from the bulk of the shards."`
				goto taxi

			label blind-1
			action
				set "Blind Man from Martini: label blind-1"
				"Blind Man from Martini: taxi questions count" ++
			`	"Hmm... well, it was really only one of many things that hit my life then, not least of which was my newfound blindness, and the loss of my company and my job." He gives a heavy sigh, and he shifts in his seat as if something heavy was placed on his shoulders. "I was able to keep things intact for a while, but no, it was too much. Anything can be taken away from you if you get too used to it."`
				goto taxi
			
			label atomic-bombings
			action
				set "Blind Man from Martini: label atomic-bombings"
				"Blind Man from Martini: taxi questions count" ++
			`	"How do I feel about the bombings? Well, they changed everything. In some ways I'm very grateful that it showed - no, it exposed to me, that people, they- there's people that live this way. With no sight. Who need other people to help them just... live. And that there are plenty of people who don't have people to help them live. I was lucky, I could get treatment for my blindness. But others, no...`
			# This will need to be updated once new Human campaigns are written.
			branch reconciliation checkmate
				has "free worlds reconciliation"
			label reconciliation
			`	"And for the bombings themselves, they were certainly a malicious act. The Syndicate needs to take full accountability for it, not only for the people who were killed or affected in some form or another. I'm too cynical to say that they will, with all the power they still have in Parliament."`
				goto taxi

			label checkmate
			`	"And for the bombings themselves, they were certainly a malicious act. I hear the authorities are still investigating the bombings, although it's very curious that Korban, the CEO of the Syndicate, resigned as soon as the Republic started poking their heads that way. I'm still not sure who's responsible for the bombings, the deaths, the war... I can only hope the investigation will be thorough."`
				goto taxi

			label daughter
			action
				set "Blind Man from Martini: label daughter"
				"Blind Man from Martini: taxi questions count" ++
			`	"Luckily, my daughter was off-planet during the bombings. Anita was studying nanoengineering on Vinci and was going to apply for a job at Polymath there. But she gave that up to come take care of me after the bombings. When things were more ironed over, it was the midst of the civil war, and she managed to go back to Vinci and work at Polymath then, but... well, she has not been well since then."`
				goto taxi

			label illness
			action
				set "Blind Man from Martini: label illness"
				"Blind Man from Martini: taxi questions count" ++
			`	"I don't know if I really should tell you this, but Anita was working on a project on nanomachines at Polymath when she got back. She was, uh... infected by them by accident. The experimental treatment is meant to try and eliminate the rogue machines, but since they're so small... that's why the treatment is experimental."`
				goto taxi

			label waiting
			action
				"Blind Man from Martini: taxi questions count" ++
			`	Deciding not to ask Douglas anything, you look out the windows of the taxi. You're in the midst of New Sydney, and skyscrapers stare down at your tiny taxi from each side of the avenue, but despite this it is still quite green and cheery, with trees on each side and people walking to work in the morning.`
				to display
					"Blind Man from Martini: taxi questions count" == 1
				goto taxi

			`	As the taxi drives on a highway on the edge of a small hill, the window gives you a panorama of the suburbs of New Sydney and the two skylines on each side, one marking the commercial sector where the spaceport is prominent in its gleaming steel-glass architecture, and the other being the University District, a series of clean and white, flowing buildings and skyscrapers. Far away on the horizon, you can barely notice the smokestacks of factories.`
				to display
					"Blind Man from Martini: taxi questions count" == 2
				goto taxi

			`	The taxi enters the University district proper now, and the window shows thongs of energetic university students from the University of New Sydney travelling to and from lectures and classrooms; going over steel walkways that run from building to building above you, and on footpaths beside the streets; clutching their backpacks and data pads. Your datapad shows that University isn't actually the only university district in New Sydney. The University of Chiron's campus is on the other side of town, presumably to keep the fierce competition between the two institutions from boiling over each other.`
				to display
					"Blind Man from Martini: taxi questions count" == 3
				goto taxi

			label hospital
			`	Eventually, the taxi passes by a sign for the "UNS Health Sciences" quarter, which by the looks of it takes up an entire section of the University District. The taxi pulls up beside the entrance of the university hospital, where you help Douglas out with his luggage. The building is stark from the outside, to match the architecture of the surroundings, yet strangely colorful on the inside, as if the person building it decided that hospital interiors were far too unimaginative.`
			`	After a short queue, you reach the reception with Douglas. The receptionist, placed behind a sterile-looking screen that looks far out of place with the colorful hallways, asks with a well-practiced smile, "How may I help you?"`
			choice
				`	"We're looking for Anita Pears. Where can we find her?"`
			`	For a moment, the receptionist shuffles information around on her terminal. "Is one of you a parent?"`
			`	"I'm the father, Douglas Pears," he replies.`
			`	She takes a few more seconds before looking at you and saying, "Ah, but we cannot let you in. Only Mr. Pears is booked in for his daughter's procedure; we have a family-only policy, to keep the privacy of our patients."`
			choice
				`	"Alright."`
					goto end
				`	"Are you sure?"`
			`	"We can't allow immediate exceptions, sorry. There's nothing I can do."`
			label end
			`	Douglas gives you a compassionate look, and says to the receptionist, "There'll be no worry." He turns back to you once more and says, "I'm sure that when Anita is recovered and well, we can meet again some day. I don't want to keep you from your business too long, either. I expect ship captains are busy folk." He comes up to you and, to your surprise, gives you a hug. "Thank you so much for bringing me here and coming along with me. I really can't say how I want to express my gratitude. But I hope we meet again. Farewell."`
			choice
				`	"Goodbye."`
				`	"Farewell to you too."`
			action
				clear "Blind Man from Martini: label blind"
				clear "Blind Man from Martini: label blind-1"
				clear "Blind Man from Martini: label atomic-bombings"
				clear "Blind Man from Martini: label illness"
				clear "Blind Man from Martini: label daughter"
				clear "Blind Man from Martini: label waiting"
				clear "Blind Man from Martini: taxi questions count"
				clear "Blind Man from Martini: label far"
				clear "Blind Man from Martini: label looking"
			`	With that, he grabs his cane and his luggage, and follows a hospital attendant toward his daughter's room, leaving you in the reception.`

mission "Care Package to South 1"
	minor
	name "Care package to <planet>"
	description "An activist named Torrey has asked you to take a care package to her friend, an NCO named Irene in the Southern Mutual Defense Pact militia, stationed on <destination>. Payment is <payment>."
	source
		government "Republic" "Syndicate"
		attributes "near earth"
		not attributes "station"
	destination
		attributes "rim" "south"
		not government "Pirate"
		not system "Alniyat" "Atria" "Han"
		not planet "Glaze"
	to offer
		not "event: war begins"
		random < 65
	cargo "care package" 1
	on offer
		conversation
			`Among the bustle of the spaceport, one figure catches your attention. A woman stands alone on one side of the passageway with a bubble of space around her that is maintained by sheer force of personality. She doesn't seem to be saying anything, at least. As you get closer, you notice a large package at her feet. Something about you catches her attention, and she looks you in the eye and beckons.`
			choice
				`	(Go over to her.)`
				`	(Ignore her.)`
					decline
			`	You make your way through the crowd to the edge of her bubble. As soon as you do, she extends her hand. "I'm Torrey. Torrey Dupont."`
			`	You take the hand and shake it. "<first> <last>."`
			`	"I can tell you're an independent captain. I would like to hire you to transport a package." Torrey indicates the box beside her with a nudge of her toe.`
			choice
				`	"What's in the box?"`
				`	"Why can't you send it via the job board?"`
					goto commercial
			`	She glances down at it. "It's nothing too special - some local stuff from around here. Mostly foods and things that you just can't get made the same anywhere else."`
			`	"Why can't you send it via the job board?" you ask.`
			label commercial
			`	Torrey gives a sardonic smile. "Well, yes; the thing is, I'm sending it to a friend who's an NCO in the militia for the Southern Mutual Defense Pact. Normally, of course, that would be fine, but... then there's who I am." She reaches into a pocket and pulls out a piece of paper - a printout of a news headline. "Protests Block Access To Council Chambers For Fourth Straight Day." Underneath the headline is a picture of Torrey holding up a sign decrying recent actions by the government.`
			`	"So you see," she continues, "I'm already being watched by the Republic government. What with the rumors lately, I really don't want to do anything that would throw any suspicion onto Irene, but..." She glances down at the box. "She's really been missing some of the stuff from home, and I don't want to make her life less pleasant because of what I've been doing."`
			choice
				`	"All right; I'll deliver the package."`
					goto deliver
				`	"I don't support those protests, or the people who participate in them."`
				`	"If you're being watched, then I might get in trouble too. Sorry."`
			`	Torrey grimaces, but nods. "That's understandable. Well, have a good day, then." She turns back to looking out at the passing crowds, and you head back on your way.`
				decline
			label deliver
			`	Torrey breaks out into a brilliant grin. "Well, that's great news, then. You'll find Irene at the militia base on <destination> - that's Gunnery Sergeant Irene Brower. I do appreciate this. You'll be paid upon receipt of the package, too, lest you think my appreciation is all I can give."`
			`	She picks up the package and hands it to you; it's surprisingly heavy, but doesn't seem to shift or rattle at all as you settle it in your arms to carry to your ship.`
				accept
	on complete
		payment 7500 750
		log "Minor People" "Torrey and Irene" `Torrey Dupont, an activist, is friends with SMDP militia NCO Irene Brower. You delivered a package for them.`
		conversation
			`You arrive at the militia base on <destination>, and ask at the gate for Gunnery Sergeant Irene Brower. After a few minutes, a compact young woman with close-cropped blonde hair appears and walks over. When she sees the package at your feet, her face splits into a lopsided grin and her steps quicken. "I see you've brought me a package; this must be from Torrey! She said she was sending something."`
			`	You nod, introduce yourself, and briefly recount your meeting with her friend on <origin>. Irene laughs. "Yep, that's her. Well, thank you so much for bringing this." She hefts the heavy box with no apparent effort, gives you a firm nod, and turns to head back into the base.`
			`	Before going more than three steps, she stops and turns back to you. "Oh, sorry - I'll authorize your payment as soon as I get back to my room. I don't have it with me."`
			`	Sure enough, less than five minutes later, your communicator bleeps and reports that <payment> have been credited to your account.`

mission "Care Package to South 2"
	landing
	source "Rust"
	to offer
		has "Care Package to South 1: done"
		has "FW Pirates: Diplomacy 4: done"
		not "event: navy occupying the north"
	on offer
		conversation
			`As you step out of your ship, you spot a familiar face: Irene Brower, the gunnery sergeant you delivered a care package to before the war, though she seems to have master sergeant insignia now. She's on crutches, with what looks like a brand-new prosthetic leg. When she spots you, her pained face brightens. "Hey, I know you! You brought me that package from Tor before. Thanks!" She shifts her weight, then winces and shifts it back.`
			`	She notices you looking at her leg, and grins lopsidedly. "Yeah. My CO thought it was a good idea to follow Voigt's plan to suppress the pirates on Greenrock. To be honest, I agreed with him at the time." She pauses a moment. "Now, not so sure, and not just because a blown-out shield capacitor lost me a leg. I heard what happened on Thule, both the good and the bad of it."`
			choice
				`	"I'm so sorry for your loss."`
					goto sorry
				`	"So... that prosthetic is very new, then?"`
					goto new
				`	"With that prosthetic, soon you'll have a leg up on the rest of us, eh?"`
			`	She grins broadly at your pun. "Yep! Just here to get a float chair for the first few weeks of adjustment."`
				goto leave
			label sorry
			`	She waves it off, but her face softens. "Thanks. I'm here to pick up a float chair, for the first six weeks of adjustment."`
				goto leave
			label new
			`	She nods. "Yep, just came from getting it fitted, and gotta check in at the quartermaster's to get myself a float chair for the first six weeks of adjustment to it."`
			label leave
			`	"Six months of medical leave, then I'll be back in action. And hopefully assigned to ships a little less eager to jump into the thick of it when it's not really necessary, eh?"`
			`	You join in her wry chuckle, then she gives you a wave with one crutch and bids you farewell.`
				decline



mission "Moving House 1"
	minor
	name "Moving House"
	description "An anarchist named Kris has asked you to help move them and <cargo> from <planet stopovers> to <destination>. Payment is <payment>."
	source
		government "Republic" "Syndicate"
		attributes "near earth" "paradise" "core"
	destination "Lichen"
	stopover
		distance 3 7
		government "Syndicate"
	to offer
		not "event: war begins"
		random < 35
	passengers 1
	cargo "personal belongings" 5
	on offer
		conversation
			`As you walk through the spaceport, you see someone ahead making very obvious disruptions in the flow of the crowd. They're going up to various people and talking to them, usually very briefly, before moving on to someone else. Before you know it, "someone else" is you.`
			`	"You, you're a captain. Will you give me a ride? I need to get back to <stopovers>, pack up my things, and travel to <destination>." Their hair is slicked back to match their sharp suit.`
			choice
				`	"Sure, as long as you can pay."`
					goto sure
				`	"No, I've got better things to do."`
			`	Just like with the others, as soon as you decline, they move on to someone else.`
				decline
				
			label sure
			`	They stop in surprise, then nod briefly. "I'll be at your ship within an hour.`
			`	An hour later, you see them approach the <ship> carrying a small suitcase. They've exchanged their formal appearance for a button-down shirt and skirt with their hair loose, hanging down to their shoulders. They walk right up to you and stick out a hand. "Kris Brecht."`
			choice
				`	(Shake their hand.)`
					goto shake
				`	(Just stare.)`
			`	You stare at Kris' unorthodox getup while they stand there with their hand out for a few beats. Then they sigh and take it back. "Will this be a problem?" They gesture to themselves.`
			choice
				`	"No, I was just surprised."`
					goto surprised
				`	"I don't think I can carry someone like you."`
			`	Their expression turns cold. "Right. I get it. Someone like me." They turn and stalk away.`
				decline
			
			label surprised
			`	Their confident demeanor returns, and they nod. "I can have that effect on people. Glad to see you're not another of those stuck-up establishment types. Well, all the rest of my stuff is on <planet stopovers>, so we'd better get going!"`
				goto establishment
			
			label shake
			`	You shake their hand. "<first> <last>. That's all you've got with you?"`
			`	Kris nods. "All the rest of my stuff is on <planet stopovers>. I was just here for a meeting with some others who feel like I do about the establishment."`

			label establishment
			choice
				`	"The... establishment?"`
				`	(Just let it pass.)`
					goto pass
			`	Kris nods again. "Yeah, y'know, The Man!`
			label pass
			`	"I don't support government or any of its tools, and I've heard that the South is more open to this kind of philosophy and lifestyle."`
			`	Before you can say more, they walk past you onto the <ship>. "Which did you say my berth was again...?"`
				accept
			
	on stopover
		conversation
			`As you traveled to <planet stopovers>, you found yourself frequently listening to Kris' opinions on the subject of governments. While they had some very good points, other times they would spend hours ranting about things that seem completely impractical and without a solid foundation. If it weren't for the fact that they were unfailingly polite otherwise, and eager to help with chores around the ship, you would've declared the cockpit off-limits.`
			`	Still, you are somewhat relieved that when you arrive, both of you are too out of breath from moving furniture to talk more.`
			`	You soon have it loaded up, though, and start the trip south to <planet>.`
	on complete
		payment
		payment 5000
		log "Minor People" "Kris Brecht" `An anarchist committed enough to their ideals to move to the South in hopes of finding a less statist community.`
		conversation
			`At last, you reach <planet>, and Kris enthusiastically unloads their possessions into a waiting transport van. Before they disappear, they press a credit chip for <payment> into your hands and assure you that you are a valuable ally to the "anti-statist movement."`

mission "Moving House Timer"
	invisible
	landing
	to offer
		has "Moving House 1: done"
		has "event: Thule becomes independent"
		has "fw first chapter done"
	on offer
		event "kris gets frustrated" 5 35
		fail
		
event "kris gets frustrated"

mission "Moving House 2"
	minor
	name "Moving House, Again"
	description "Kris is unsatisfied with life on <destination> and wants your help to move."
	landing
	source
		near "Atria" 1 100
	destination "Lichen"
	to offer
		has "event: kris gets frustrated"
	on offer
		conversation
			`When you check your messages upon landing, you notice one from an unfamiliar source. At first, you think it's a scam, because it tries to redirect you through three different servers, but then you see it calls you "ally of the anti-statist movement."`
			`	Sure enough, it's from Kris Brecht, the anarchist you transported to <planet>. "You have to come and get me. I can't stand living here any longer!" It includes directions to a home somewhere on <planet> where you last saw Kris, but nothing more.`
			choice
				`	(Accept.)`
					accept
				`	(Decline.)`
					decline
	on complete
		conversation
			`You arrive on <planet>, rent a local transport, and make your way to the location specified. When you knock on the door, Kris bursts out almost instantly. This time, they've got on a ruffly skirt, a button-down shirt, and suspenders, and their hair is in a tight bun. "Finally!" they say. "Everything's packed already; we just need to load it in and get to the spaceport."`
			`	It takes much less time to load everything this time than the last time you helped Kris move, and soon they hop in the driver's seat of the van, calling to you, "I'll meet you at the spaceport in an hour or two!"`

mission "Moving House 3"
	name "Moving House, Again"
	description "Kris is unsatisfied on <origin> and wants your help to move to <destination> instead. Payment is <payment>."
	source "Lichen"
	destination "Thule"
	passengers 1
	cargo "personal belongings" 4
	to offer
		has "Moving House 2: done"
	on offer
		conversation
			`Kris' possessions fit more easily into your hold this time - it seems like they really do have less than before. Once they're loaded in and Kris climbs aboard, they open their mouth to begin what is sure to be another of their interminable tirades on the power of the state.`
			choice
				`	(Try to change the subject.)`
					goto weather
				`	(Let them talk.)`
			`	Surprisingly, Kris begins by talking about how uncomfortable the ever-damp weather on <origin> is, and how they'll be glad to be properly dry for the first time in weeks. This doesn't last, though, as soon talk of the planet brings up the other people there.`
				goto fire
			
			label weather
			`	You ask, "So, what is it about <origin> you can't stand? Is it the damp weather?"`
			
			label fire
			`	A fire kindles in Kris' eyes, and a righteous fury seems to possess them. "I thought when I came here that I'd be among like-minded souls. There's barely any government to speak of here! But then when the war started, they were aaaaall sooooo delighted with the so-called Free Worlds! 'Free!' They're just another state!"`
			`	Kris continues in this vein as you complete your pre-flight checks. Fortunately, they do at least mention your destination is <destination> during their rant.`
				accept
	on complete
		payment
		payment 5000
		conversation
			`You arrive at Thule, and Kris once more eagerly unloads their belongings into a local transport. As with the previous journey, they were a strange combination of genuinely polite and helpful and deeply aggravating.`
			`	Now, though, they stand on the tarmac and take in great lungfuls of air, proclaiming it "the air of true freedom." You're somewhat more skeptical of how the locals will treat them, being an outsider, but... well, maybe they'll actually get along.`
			`	Kris skips back up the ramp to hand you a credit chip for <payment> before taking their transport and heading off to whatever is awaiting them out there on <planet>.`

mission "Stranded In Paradise 1"
	minor
	name "Transport Burnbecks to <planet>"
	description "The Burnbeck family was stranded by the bombings, and needs <bunks> free for transport back home to <destination>. Payment is <payment>."
	source
		attributes "paradise"
	destination
		attributes "rim" "south"
		not government "Pirate"
		not system "Alniyat" "Atria" "Lesath" "Han"
		not planet "Glaze" "Zug" "Bourne"
	passengers 4
	to offer
		has "event: war begins"
		not "chosen sides"
		random < 30
	on offer
		conversation
			`No sooner have you entered the spaceport than you are bowled over by a trio of adults, two women and a man, with a teenager trailing close behind them.`
			`	"Oh - sorry!" the older of the two women exclaims. She puts out a hand to help you up, then gets a better look at you as you take it, stand, and dust yourself off. "Wait; are you a ship captain?" she says after a moment.`
			`	"<first> <last>, captain of the <ship>," you reply. "Why?"`
			`	"Oh! You may be the answer to our prayers, dearie!" She and the others have now gotten themselves a bit more organized, and you can tell that they must be a family. Confirming this, the woman says, "I'm Shirley Burnbeck, and this is my husband Darren. These are our children, Erin and Leigh." The other, younger woman, Erin, greets you with a smile, while the teen, Leigh, glances at you before turning their gaze towards the ground. "We were on vacation here on <origin> when news of the secession and those awful bombings came out. Well, I don't need to tell you, it's caused us some trouble! Or, well, maybe I do, because we're from <destination>, down in what they're now calling the Free Worlds!"`
			`	Her husband cuts in, "Anyway, the short of it is that we really need to get home, and right now, none of the regular services are running from here to <planet> because of the likelihood of war. Could you possibly take the four of us back home? We... can't pay a lot, right now, but we can pay."`
			choice
				`	"Of course. I wouldn't leave people stranded like this."`
					goto help
				`	"Sorry, I'm not headed that way. Best of luck."`
			`	Four faces fall in front of you, and after a moment, they gather up their luggage again and start heading out the doors they crashed into you in. Shirley nods sadly as she goes, and says, "Well, I guess we understand. We'll find a way home somehow..."`
				decline
		
			label help
			`	Four faces light up in front of you, and after a moment, they gather up their luggage again, and stand expectantly. "Well, where should we go?"`
			`	You direct them to the berth where your ship is currently being refueled, and they all bustle off, seeming much more hopeful and relieved.`
				accept
	on complete
		payment
		payment 5000
		log "Minor People" "The Burnbecks" `Shirley, Darren, Leigh, and Erin Burnbeck were vacationing in the Paradise Worlds when Geminus and Martini were bombed, stranding them. You helped them get back home.`
		conversation
			`The trip south with the Burnbecks was mostly quite pleasant, but while they stop short of openly blaming them for the bombings on Geminus and Martini, they are very angry at the Free Worlds for seceding from the Republic. "We were perfectly happy belonging to the Republic," Darren said one evening in the mess. "I mean, seriously, did those people way down in, where is it, Zug? Bourne? Did they even think about the regular people and how this would affect them? Affect us?"`
			`	While some of their complaints seem a bit selfish, it's hard to argue with the fact that this has disrupted a lot of lives. After touching down on <planet>, Darren, Leigh, and Erin joyfully run into the arms of their friends and family here. Shirley hangs back to hand you a credit chip for <payment> and thank you warmly (and at some length) for your help in getting home, before heading out to join her family in their reunion.`

mission "Stranded In Paradise 2"
	minor
	source
		attributes "rim" "south"
		not government "Pirate"
	to offer
		has "Stranded In Paradise 1: done"
		has "FW Embassy 1B: done"
	on offer
		conversation
			`While walking through the spaceport, you are surprised to see Shirley and Darren Burnbeck, along with a young man, who you recognize as Leigh after a few seconds. They greet you warmly, reassure you that Erin is just off to university on Zug and so couldn't join them on this vacation, and invite you to have dinner with them at the spaceport cafe.`
			choice
				`	(Accept.)`
					goto cafe
				`	(Decline.)`
			`	You apologize, and they reassure you it's fine and thank you once again.`
				decline
			
			label cafe
			`	You join them, and they listen raptly to your stories of participating in the Free Worlds' campaign to remain independent from the Republic. When you talk about transporting the Earth ambassadors to Bourne, Darren shakes his head in something like admiration.`
			`	"You know," he says, "I was never quite sure that the Free Worlds hadn't really been behind those awful bombings, but now, it looks like I was wrong. In fact, I think I might have been wrong about a lot of things about the Free Worlds Council and Senate, back then. It's still true that they've upended our lives, but from what I've seen of their actions since, especially with the pirates, they really do seem to have the best interests of the people here in the South at heart."`
			`	After a round of compliments and words of solidarity from the other members of the family, you finish up your dinners and bid them goodbye.`
				decline

mission "Southern Fiance 1"
	minor
	name "Fiance to <planet>"
	description "Tom, formerly a marketer for the Syndicate, is going to live with his fiance on <destination>. Payment is <payment>."
	source
		government "Syndicate"
		attributes "core"
		attributes "urban"
	destination "Cornucopia"
	to offer
		has "event: war begins"
		not "chosen sides"
		random < 30
	passengers 1
	on offer
		conversation
			`Walking through the spaceport, you see a man in a very neat suit standing by the side of the concourse holding a sign reading "Transport To <planet>" in beautiful lettering.`
			choice
				`	(Walk towards him.)`
				`	(Ignore him.)`
					decline
			`	He turns a very professional smile on you and introduces himself. "My name is Tom Ardwright. My fiance is the Agriculture Minister on <destination>, down in the Free Worlds. We had planned to get married up here in a few months, but, well..." He gestures around at the general situation. "So I'm heading down to <planet> instead. Can you help?"`
			choice
				`	"You're in luck; I'm the captain of the <ship>."`
					goto take
				`	"I can't help."`
			`	Tom sighs and nods. "Thanks for hearing me out. Best of luck, wherever you end up."`
				decline
			
			label take
			`	Tom's whole posture relaxes as his professional grin becomes a genuine smile. "Wow. This really means so much to me. You said it was the <ship>? I'll be on board in an hour."`
				accept
	on complete
		payment
		payment 10000
		log "Minor People" "Tom and Carl" `Tom Ardwright was a marketer for the Syndicate, but moved south to live with his fiance Carl Chamberlain after war broke out.`
		event "tom and carl's wedding" 60
		conversation
			`During the trip to <destination>, you had several conversations with Tom on a wide range of topics, including his fiance, Carl, as well as his job as a marketer and designer for a division of Syndicated Systems - at least until he quit. "It'll be a shame to see my work for the Syndicate be replaced, but I don't regret leaving. Carl's got big plans in store for <planet>, now that we aren't stuck with the Republic's shoestring budget, and I wouldn't miss them for the galaxy."`
			`	You stand at the foot of the ramp accepting Tom's fare of <payment> and bidding him farewell as Carl runs across the tarmac toward you. You step back as they practically leap into each other's arms, reuniting in spite of these tumultuous times.`

event "tom and carl's wedding"

mission "Southern Fiance 2"
	minor
	landing
	source
		near "Kappa Centauri" 1 100
	to offer
		has "event: tom and carl's wedding"
	on offer
		conversation
			`After landing, you receive a message from Tom and Carl. Attached are photos of their wedding on Cornucopia, as well as a letter:`
			``
			`Dear <first> <last>,`
			`	We are delighted to announce that despite the many hardships around us in these times, the two of us were married three days ago at the Hart's Hill Vineyard on Cornucopia. This would not have been possible without you, and we thank you from the bottom of our hearts. Please enjoy these photos from the wedding.`
			`				Tom & Carl Ardwright-Chamberlain`
			``
			`	You recognize Tom's style in the design of the photo set, which includes a photo of them on the tarmac at the Cornucopia spaceport where they were reunited after the uncertainty of the war parted them.`
				decline


mission "FW Refugees to Humanika"
	name "Refugee family to <planet>"
	description "Transport a family of <bunks> refugees and <cargo> to <destination>. Payment is <payment>."
	minor
	source
		attributes "dirt belt" "rim" "south"
		not government Quarg
		not near Tarazed 1
	destination Humanika
	to offer
		has "event: war begins"
		not "chosen sides"
		random < 15
	to fail
		has "chosen sides"
	passengers 3
	cargo "household goods" 2
	on offer
		conversation
			`A young family of three is walking around the spaceport talking to merchant captains. From the looks of it, they're not having much luck.`
			choice
				`	(Approach them.)`
				`	(Ignore them.)`
					defer
			`	The parents introduce themselves as Penny Little and Rosa Perkins. Their young child is named Eduardo. Penny asks, "Any chance you're willing to take us and <tons> of our belongings to <destination>? We're concerned that the war between the Republic and the Free Worlds is going to get dangerous, so we want to raise Eduardo on a Quarg planet instead. We can pay <payment>."`
			label "main choice"
			choice
				`	"Why were those other captains refusing to take you?"`
					to display
						not "FW Refugees to Humanika: other captains"
					goto "other captains"
				`	"What do you mean, 'Quarg planet'?"`
					to display
						not "FW Refugees to Humanika: quarg"
						not "First Contact: Quarg: offered"
					goto quarg
				`	"The Quarg let humans live on one of their planets?"`
					to display
						not "FW Refugees to Humanika: quarg"
						has "First Contact: Quarg: offered"
						not "visited planet: Humanika"
					goto quarg
				`	"Sure, I can take you."`
					accept
				`	"Sorry, I'm not headed that way."`
					decline
			label "other captains"
			action
				set "FW Refugees to Humanika: other captains"
			`	"I think many of them are a bit distrustful of the Quarg. Plus, people are just generally more on edge these days with the tensions between the Free Worlds and the Republic, so they're less interested in flying somewhere unfamiliar. While I do understand those feelings, it seems to me that humans have done much worse to each other than the Quarg have ever done to us."`
				goto "main choice"
			label "quarg"
			action
				set "FW Refugees to Humanika: quarg"
			`	She looks a bit surprised that you don't already know. "The Quarg are an advanced alien species that live in a corner of human space, near Tarazed. I honestly don't know that much else about them, but I've heard that they prefer to stay out of human matters. You could try talking to them if you want to know more."`
				to display
					not "First Contact: Quarg: offered"
			`	"There's a planet they control that has too much gravity for them, but is just right for humans, so they let humans settle there under their protection. Or at least that's what I've heard."`
				goto "main choice"
	on visit
		dialog phrase "generic cargo and passenger on visit"
	on complete
		payment
		payment 20000
		dialog "Penny and Rosa thank you for getting them safely to <destination>, handing you <payment> for your troubles. You wish them and Eduardo the best of luck starting their new life away from a potential war in human space."
		log "Minor People" "Penny Little, Rosa Perkins, and Eduardo" `A young family who wanted to escape a potential war in human space. Took them to the planet Humanika, where the Quarg let humans settle.`

mission "Returning to Paradise"
	name "Transport family home to <planet>"
	description `A family worried about the potential destruction within the Free Worlds wants to cut their vacation short and go home to <destination>. They promise to "pay you very well."`
	source
		government "Free Worlds"
		attributes "tourism"
	destination "Mainsail"
	passengers 4
	cargo "personal belongings" 1
	to offer
		random < 30
		not "chosen sides"
		has "assisted free worlds"
	on offer
		conversation
			`After looking around <origin>'s spaceport, you head back to your ship to find a middle-aged couple and two grade-school girls (probably their daughters, you reason) waiting for you at your landing pad. While the man tries to resolve an argument between the two girls, the lady notices you immediately and begins to approach you.`
			`	"Thank goodness you're here," she says. "We've been going from ship to ship looking for transport back home to <destination>. This war has caught us right in the middle of our vacation and we can't risk being anywhere near here when the Navy attacks, especially with our little angels," she gestures toward her daughters, now in a full-blown fight.`
			`	She looks back at you pleadingly. "If you can find the time to take us to <planet>, we will pay you very well."`
			choice
				`	"Sure, I'll take you."`
				`	"Okay, but that's pretty far. This better be worth it."`
				`	"No, I don't think so. Sorry."`
					decline

			`	"Then it's a deal," she says as she gives you a firm handshake. The whole family gets onto the <ship> without a word, leaving you to load their many bags and cases.`
				accept

	on visit
		dialog phrase "generic cargo and passenger on visit"

	on complete
		conversation
			branch luxury
				has "outfit: Luxury Accommodations"

			action
				payment 66999
			`You're not sure if you've ever met a more pretentious and entitled family. The girls fought non-stop, and every family member complained constantly about the lack of luxury accommodations on your ship. Once you land on <planet>, the lady gives you <payment> and the family leaves without a word of thanks; they never even tell you their names. Considering what they put you through they should have paid you more, but nonetheless you're happy to be rid of them.`
				decline

			label luxury
			action
				payment 120000
			`You're not sure if you've ever met a more pretentious and entitled family. The girls fought non-stop, but fortunately, the family was satisfied with the luxury accommodations on your ship. Once you land on <planet>, the lady gives you <payment> and the family leave without a word of thanks; they never even tell you their names. Nonetheless, you're happy to be rid of them.`



mission "Hogshead's Dilemma"
	minor
	invisible
	source
		near Sol 1 10
	to offer
		random < 5
	on offer
		conversation
			`While passing through the spaceport, you notice a few energetic pilots gathered around a computer terminal, invested in some sort of conversation. One of the pilots speaks louder than the rest, sometimes getting looks from others in the spaceport. "You've fooled me before, and I reckoned you were this time! And here I thought them dang things were old news!" The pilot lets out a hearty chuckle. "Even nowadays them Firkins are still getting names!" After another minute or two, the group walks away from the terminal and out of your sight.`
			choice
				`	(Go see what this is about.)`
				`	(Ignore it.)`
					decline
			scene "thumbnail/hogshead"
			`	You walk up to the computer terminal, and on it is displayed a news article with a title that reads "Popular Votes For Ship Name Poll - Unexpected Results." The article is about a small transport company hearkening back to older times with a special transport voyage centered around a Hogshead space liner. You recall that, back in their day, Hogsheads were sort of a business fad because of endless discussion and nicknames based on the shape of their engine pods. Nowadays, the ship has all but lost the charm it once had, but it seems a good number of pilots are interested in this ordeal.`
			`	For the event, the transport company decided to have a public poll to name the ship, and while initial suggestions were casual names such as "Stark Lady" or "Timelight", some of the most popular ones are actually a collection of joke names - ones you would imagine a toddler would have come up with. Apparently, the names have gotten enough attention and enjoyment out of pilots that the company decided to take the top five most popular results and hold a vote on them.`
			`	Would you like to vote on the name as well?`
			choice
				`	(Yes.)`
				`	(No.)`
					decline
			`	You navigate the article until you are directed to the poll itself, presenting you with the top five options.`
			choice
				`	Star Empress`
				`	Tycho's Legacy`
				`	Shippy McShipface`
				`	It's Dark Here`
				`	What Asteroid`
			action
				event "hogshead poll" 7
			`	After you made your selection, a "thank you" message appears, telling you that the result of the poll will be broadcast on the news once the voting period has finished. Afterwards, you go back about your business.`
				decline

event "hogshead poll"

mission "Hogshead's Dilemma II"
	invisible
	source
		near Sol 1 10
	to offer
		has "Hogshead's Dilemma: offered"
		has "event: hogshead poll"
	on offer
		clear "hogshead poll"
		conversation
			`As you are walking around the spaceport, you see that more than a few pilots are watching the news on nearby displays. There are mixed emotions amongst the crowd - some pilots are having a good laugh while others seem disappointed or even confused. You aren't sure what this is about until, lo and behold, the result of that Hogshead naming poll from a while ago is clearly shown on a display - Shippy McShipface. You can't say it's all that much worse than some of the names you've heard pirates give their ships before, but it still seems silly that the transport company is actually going through with the name.`
			`	All of the hyped discussions around Hogsheads in the past gave them a brief but strong popularity amongst transport organizations looking to grab the average passenger's attention. In the end, the company responsible for this naming poll got what they wanted, and a little bit of the Hogshead's spirit has been brought back, along with the interest of several pilots. Perhaps the name "Shippy McShipface" is fitting after all.`
				decline



<<<<<<< HEAD
mission "Adelita 1"
	name "Exhibition installations to <planet>"
	description `Transport <tons> of exhibition installations to <destination> for the Adelita collective. Payment is <payment>.`
	minor
	cargo "exhibition installations" 5
	source "Follower"
	destination "Moonshake"
	to offer
		or
			random < 10
			and
				random < 60
				has "Expedition to Hope 2: done"
		"combat rating" > 40

	on offer
		conversation
			branch "know about disaster"
				has "FW Katya 4: done"
			branch "has visited"
				has "visited planet: Hope"
			`Walking on the edges of <origin>'s spaceport district, you notice signage advertising an exhibition about the planet Hope and the disaster and evacuation that happened on it in 2994; you vaguely remember it as being a planet in a system southwest of New Boston. But what makes it stand out from the typical advertisements that you see on notice boards and interactive screens is some of its colorful language: "Considered Offensive by Paradisians," "Why We Can't Give Up Hope," and "Evicted by the Paradise Planets."`
				goto directions

			label "has visited"
			`Walking on the edges of <origin>'s spaceport district, you notice signage advertising an exhibition about the planet Hope and the disaster and evacuation that happened on it in 2994; you remember having been there once before on an excursion. But what makes it stand out from the typical advertisements that you see on notice boards and interactive screens is some of its colorful language: "Considered Offensive by Paradisians," "Why We Can't Give Up Hope," and "Evicted by the Paradise Planets."`
				goto directions

			label "know about disaster"
			`Walking on the edges of <origin>'s spaceport district, you notice signage advertising an exhibition about the planet Hope and the disaster and evacuation that happened on it in 2994; you remember talking about it with Katya and Ijes while you were investigating the source of the nuclear bombings. But what makes it stand out from the typical advertisements that you see on notice boards and interactive screens is some of its colorful language: "Considered Offensive by Paradisians," "Why We Can't Give Up Hope," and "Evicted by the Paradise Planets."`

			label directions
			`	At the bottom of each sign are the directions to get to the exhibition. It appears to be located in a warehouse yard nearby, where the spaceport district borders the city that surrounds it.`
			choice
				`	(Check it out.)`
				`	(Not interested.)`
					decline
			`	Following the signage, you notice a substantial group of people gathered in front in front of a large warehouse that stands out amongst the rest of the warehouses in the yard. As you wait in the queue, a young woman lines up behind you with a readily apparent exuberance and asks you, "Just out of curiosity, how much do you know about Hope and its history?"`
			choice
				`	"Not much at all."`
				`	"I come from the Dirt Belt, but I really don't know too much about what happened on Hope."`
				`	"I've been there myself and know what happened, but other than that I don't know."`
					goto "been to hope"
					to display
						has "visited planet: Hope"
						and
							not "Expedition to Hope 2: done"
							not "FW Katya 4: done"
				`	"I've been there myself, actually, and met some people affected by it."`
					goto "been to hope"
					to display
						or
							has "Expedition to Hope 2: done"
							has "FW Katya 4: done"
			`	"Well then it's a good thing you're seeing Adelita's exhibition on Hope. It's really moving. You'll learn a lot about the tragedy and what Parliament and the Paradise Worlds did to everybody who tried to help," she adds somewhat sullenly. "You know, this was their first work that really got them famous in the interplanetary scene, but they've been forced to close it, so today's their final day. I had to see it one more time before they went."`
				goto questions

			label "been to hope"
			`	"Oh, wow! It must have been a harrowing experience. Adelita does a powerful job of giving you the whole story, though, and I bet you'll still learn a lot. You might even feel as if you've been transported back there yourself," she says. "You know, this was their first work that really got them famous in the interplanetary scene, but they've been forced to close it and today's their final day. I had to see it one more time before they went."`

			label questions
			choice
				`	"Who's Adelita?"`
				`	"Why did they have to close it?"`
					goto signage

			`	"They're an independent journalistic collective all about the injustices of human civilization. No one knows who they really are, but Adelita's work is what inspired me to study journalism. Their use of mixed media, their eye for story telling... I just love it. I know you're going to love it too," she says.`
				goto exhibition

			label signage
			`	"Well, this exhibition used to be permanent, but the planetary government was pressured by the Paradise Planets to force Adelita to leave. What Parliament and the Paradise Planets did to the people of Hope was abhorrent. Now Adelita's bringing light to it, and they're being silenced. It's wrong."`

			label exhibition
			`	You reach the entrance to the exhibition soon enough. Inside is a large room filled with photos, videos, interviews, and other mixed media. They focus on three groups: the refugees of Hope, the Navy that saved them, and the Paradise Worlds that protested the evacuation. At one end of the hangar, there is an installation with nearly a hundred original protest signs from rallies against the Dirt Belt and the Republic Navy; some of them are quite crude and tasteless. It's a strong rebuke to see those displayed here, so close to the Paradise Planets.`
			`	There are many, many photos, but one in particular catches your eye. It's of a woman standing in line to board a ship, a baby held at her hip and a look of sadness and determination on her face. The mother and child's cheeks, rosy and chapped, stand out in contrast with the cold blues in the background.`
			`	You head toward the exit, but as the automatic doors open, an arctic blast pummels into you from out of nowhere. Instead of <origin>'s spaceport, you find yourself in a life-sized 3D representation of the evacuation of Hope, complete with simulated climate effects and a projected horizon. There are huge Navy Cruisers and Auxiliaries in a snowy field near a small town gradually being covered by ash as hundreds of refugees slowly board. But what stands out most is the massive volcano erupting in the background.`
			`	"It's more of a collage than an exact rendering," says the young woman you met in line, having followed you all this way. "They took 3D recordings from different moments and areas of Hope and edited them together in various loops. The volcano was actually on the other side of the planet, for example. The magic of editing. What do you think?"`
			choice
				`	"Impressive."`
				`	"It's alright."`

			`	"I've been here ten times and I always manage to be awestruck," the woman replies. "Enjoy the exhibition. I think it's closing soon, and for the last time." She heads for the exit.`
			choice
				`	(Continue wandering around the exhibit.)`
				`	(Go to the exit.)`
					goto exit

			branch katya
				has "FW Katya 4: done"

			`	Inside houses, you see families frantically gathering their belongings and running for the Navy ships. You walk down one of the lines of refugees, observing each person - their faces harried, frightened, resolute. From the corner of your eye, you notice that a Navy officer slips in the snow, and as you look around, a young man helps him up. Wandering around the exhibit gives you a sense of the desperation of the people as they evacuate, though it's a bit disconcerting when the occasional hologram walks through you.`
				goto "move on"

			label katya
			`	Inside houses, you see families frantically gathering their belongings and running for the Navy ships; it strikes you that somewhere here is a young Katya leaving her doomed home. You walk down one of the lines of refugees, observing each person - their faces harried, frightened, resolute. From the corner of your eye, you notice that a Navy officer slips in the snow, and as you look around, a young man helps him up. Wandering around the exhibit gives you a sense of the desperation of the people as they evacuate, though it's a bit disconcerting when the occasional hologram walks through you.`

			label "move on"
			`	As you move on, you're startled to find yourself face-to-face with the woman holding the baby, right where they were in the photo. She takes little steps toward the ship while bouncing the baby on her hip. A young woman with a camera and a respirator covering her face walks up to her, asks a question, and begins to take photos.`
			`	Suddenly, the entire projection disappears in a disorienting flash, leaving you in a cordoned-off section of the hangar bay. The exhibit is nearly empty as a woman walks up to you. "One of the authors loves that moment too. That's probably why she fought so hard to have that part left in." She mutters something about a "security risk" under her breath, and then turns her attention back to you.`
			`	"Oh, how rude of me," she says, offering her hand. "My name is Mariel. I organize these exhibitions and act as a spokesperson for Adelita. And you are?"`
			choice
				`	"Captain <last>."`
				`	"<first> <last>, Captain of the <ship>."`

			`	"Captain," she says, her eyes lighting up. "Well, as you may know, this is the last day of the exhibition. The captain I hired to transport everything back to <destination> is not only rude, but is now late. I would much rather have it in the hands of someone who appreciates the work. I was going to pay him 60,000 credits, but I'll pay you <payment> to take his contract instead given the short notice. What do you say?"`
			choice
				`	"I would love to."`
					goto accept
				`	"I've got more pressing matters at hand."`

			`	"Oh. I thought that would be a pretty good deal for you, especially given the chance to meet the artists. But it's your call."`
			choice
				`	"Okay, I'll do it."`
				`	"I'm sorry, I can't take the job."`
					goto decline

			label accept
			`	"Great!" Mariel says. "Bring your ship to this hangar, and I will have our crew get everything ready to load."`
			`	After a couple hours, the whole exhibition is packed up and ready for transport to <planet>.`
				accept

			label decline
			`	"That's unfortunate. I'll have to try my luck with another captain, then." Mariel glances at her watch. "Well, anyway, the exhibition has closed. I'm going to have to ask you to leave."`
				decline

			label exit
			`	Following where the woman went, you find the true exit of the warehouse and go back out onto the more familiar grounds of <origin>'s spaceport.`
				decline

	on accept
		log `Saw an impressive exhibition on the Evacuation of Hope and ended up with a job taking the whole thing to Moonshake.`

	on visit
		dialog `You arrive on <planet>, but realize that your escort carrying the exhibition installations has not arrived yet. Better depart and wait for your escorts to enter the system.`

	on complete
		payment 80000
		event "adelita 2 offer expired" 1
		conversation
			`After navigating the thick fog of Moonshake's atmosphere, you find a motley crew waiting on your landing pad. Once you sign your landing documents with the Syndicate officials, one of the crew walks up to you and hands you a credit chip for <payment> and a note. It reads:`
			``
			`Meet me at the Common Grounds Cafe in the spaceport if you're interested in assisting us with a new project. Make sure you're not followed.`
			`	Adelita Zero`



event "adelita 2 offer expired"



mission "Adelita 2"
	name "Film Syndicate sweatshop on <planet>"
	description "Participate in an unauthorized filming of a Syndicate sweatshop on <destination>. You will be paid <payment> after you complete the entire job."
	cargo "stealth drones" 1
	passengers 3
	"apparent payment" 200000
	source "Moonshake"
	destination "Maker"
	to offer
		has "Adelita 1: done"
		not "adelita 2 offer expired"

	on offer
		conversation
			`It takes a while to navigate through the bustling spaceport and the almost viscous fog of <origin>. After finding an information screen, you're able to get to the Common Grounds Cafe, which has a funky vibe to it and is quite busy. Nobody seems to recognize you, so you take a seat at a booth and order something to eat.`
			`	Before your meal arrives, however, a woman with dark hair, maybe in her late thirties, sits down across from you and hails the server. She cheerfully orders a smoothie with a long list of ingredients, many of which you have neither heard of nor can pronounce.`
			`	"Sorry for the cloak and dagger bit," the woman says to you finally. "We have enemies in high places. So Captain <last>, what did you think of the exhibition?"`
			choice
				`	"I found it quite moving."`
				`	"It was okay."`
					goto wasok
				`	"It was too political for me."`
					goto political
			`	"I'm glad you liked it," she says, smiling.`
				goto choice

			label wasok
			`	"Not exactly a rave review, but you're entitled to your opinion," she says, smiling.`
				goto choice

			label political
			`	"Oh. Unfortunately for many, everything is political. It was political when the Paradise Worlds tried to block the evacuation. And it was political when the Navy did it anyway without the permission of Parliament. And the same goes for every single act of oppression and liberation since the dawn of humanity. Our oppressors are very political. Maybe you have the hope of being one someday: wealthy, authoritarian, exploitative. Or maybe you just don't care. Either way, you don't sound like a good fit for this project. But thanks for transporting the installations," she says with a smile. She gets her smoothie to-go and walks out.`
				decline

			label choice
			`	"I heard from Mariel that you saw me take the photos of the woman and her baby," she says. "I really liked that moment, but not many notice it." She takes a quick glance around before leaning in closer. "We need a captain to transport a team to one planet, quickly land on another, and then pick up the team and return here with everyone safe and sound. I can't tell you much more than that until you accept, but it's nothing too dicey. It's a dangerous universe, though, so who knows?" She looks at you expectantly.`
			`	"Oh, and we have to leave today. It will pay, of course. <payment>. So, what do you say? Are you in or out?" When she finishes speaking, your order is served while she drinks her smoothie.`
			choice
				`	"In."`
				`	"Out."`
					goto out

			`	"Great. My name is Alejandra, but call me Ale. Here's the plan: you're going to drop me and a friend off at <planet>, where we'll to film the conditions in a secret Syndicate sweatshop.`
			`	"Thing is, these aren't just poorly paid factory workers. They're slaves. As you can imagine, we can't get in as regular workers, so with a bit of hacking, we got ourselves jobs on-site as private security. We know that one of the Syndicate's 'trusted contractors' is getting the slaves from the pirates on Covert, and we also know where they're doing the transaction.`
			`	"So while we get the footage we need in the factories, you'll be going with my associate, Bunker, to spy on the Syndicate's rendezvous with the pirates on <planet>."`
			choice
				`	"Hold on, pirates?"`
				`	"Won't this get me in trouble with the Syndicate?"`
					goto syndicate
			`	"Don't worry, Bunker is a pro, and we have an array of long-range stealth drones that do the spying. You won't be anywhere near them. You might encounter some lone pirates on the way though, so you'll need to be quick."`
				goto leave

			label syndicate
			`	"Well, I did say we had enemies in high places, didn't I? But don't worry. Bunker's a pro. We have an array of long-range stealth drones that do the spying. You won't be anywhere near them, though pirates do frequent the system, so you'll need to be quick."`

			label leave
			`	She waves to the server for the bill as she finishes the last gulp of her smoothie. "Let's go. Everyone will be meeting at the landing pad shortly."`
			`	You go back to the <ship>'s landing pad, and sure enough, there are two people with backpacks and a few cases waiting for you. They introduce themselves as River and Bunker, and they enthusiastically stow their equipment away without a hitch.`
			`	"Good. Now that that's done with, let's load up," says Bunker, before letting out a holler. "Taking down the Man. I love it!"`
				accept

			label out
			`	"I'm sorry to hear that... I suppose it just wasn't meant to be." She gulps down her smoothie at lightning speed before leaving just as quickly.`
				decline

	on visit
		dialog `You've landed on <planet>, but the filming equipment isn't in the system. Better depart and wait for your escorts to arrive in this star system.`



mission "Adelita 3"
	name "Film slave transaction"
	description "Do a flyby of <destination> while Bunker spies on the slave transaction. You will be paid <payment> after you complete the entire job."
	landing
	cargo "stealth drones" 1
	passengers 1
	infiltrating
	"apparent payment" 200000
	source "Maker"
	destination "Hippocrates"
	to offer
		has "Adelita 2: done"

	on offer
		conversation
			`You drop off Ale and River at the spaceport, watching as they try to seem neither visibly embarrassed to be in their security uniforms nor uncomfortable with their disguises, even though they're now virtually indistinguishable from other Syndicate personnel. Bunker can't stop laughing at them. Everyone wishes each other luck as the two walk off, and you and Bunker go back to the <ship> and prepare for the journey to <planet>.`
				accept

	on visit
		dialog `You realize that your escort carrying the drones hasn't entered the system yet. Better depart and wait for it.`



mission "Adelita 4"
	name "Take the film to <planet>"
	description "Take the film to <destination>, where the rest of the Adelita group remained behind. You will be paid <payment> after you complete the entire job."
	landing
	passengers 1
	cargo "stealth drones" 1
	infiltrating
	"apparent payment" 200000
	source "Hippocrates"
	destination "Maker"
	to offer
		has "Adelita 3: done"

	on offer
		conversation
			branch "player has a fleet"
				"total ships" - ( "ships: Fighter" + "ships: Drone" ) > 1

			`It's not hard to find a remote canyon within range of the target area. Being so close to the surface of <origin> you're forced to deactivate your shields, but you keep the <ship> hovering in case you need to make a quick escape.`
				goto release

			label "player has a fleet"
			`You carefully bring the <ship> into the atmosphere while the rest of your fleet stays in space so that the pirates won't catch wind of Adelita's operation. Luckily, it's not hard to find a remote canyon within range of the target area for you to lie low. Being so close to the surface of <origin> you're forced to deactivate your shields, but you keep the <ship> hovering in case you need to make a quick escape.`
			label release
			`	After settling on a secure location within the canyon, Bunker releases the drones from the open cargo bay; the drones are so small you can't make them out from the cockpit, nor can you see them on your ship's scanners. When Bunker returns to the cockpit, he sets up a display and sits at the controller. "Okay, they're on autopilot to the rendezvous site."`

			`	As you watch the display, the drones arrive on site, and you can see a lone Syndicate-built freighter with a security detail posted in front of the loading ramp. "The pirates must be late," says Bunker, smirking. "Typical. I'm going to scatter the drones and set a proximity alert."`
			`	He hums to himself for a while before he turns to you and starts talking again. "You know, there's a part of me that would much rather be liberating slaves instead of filming them, but for now it seems like this is the best way for me to help. Say we did liberate them right now; there's just going to be another slave ship tomorrow. But if we create political and social pressure, that could stop the slave ships forever."`
			choice
				`	"I think you're right."`
				`	"What about doing both?"`
					goto plan

			`	"And you know they'll use those poor people as human shields. Say we-" A chirp from the proximity alert cuts him off.`
				goto showtime

			label plan
			`	"Now you're talking! But it would take a lot of planning to do it without killing the people we're trying to liberate. You know they'll use those poor people as human shields. Say we-" A chirp from the proximity alert cuts him off.`

			label showtime
			`	"Showtime!" he exclaims, rubbing his hands together. Both of you watch as a capital ship accompanied by a small flotilla of Quicksilver escorts, all in pirate colors, lands near the security detail, probably deafening them with the sound of their repulsors. As soon as the loading ramp is down, the security detail gets to work herding the slaves from one ship to another - hitting, shoving, and shouting at anyone that moves too slowly for their liking.`
			`	"Pigs," blurts out Bunker. He zooms in on two men talking a few meters away from everyone else. One is in a suit, the other a black hooded robe. "Must be the leaders," he whispers as if they can hear him. Just then, the hooded man looks up to the sky as if he sees something. He motions, and the Quicksilvers fire up their engines.`
			`	"Oh, I don't like the look of this," says Bunker.`
			choice
				`	"Did he see us?"`
					goto "see us"
				`	"Call back the drones now."`
					goto "call drones"
				`	"I think we'll have to leave the drones behind."`
				`	"Keep filming."`
					goto "no can do"

			`	"I don't know. I think we oughta get going," says Bunker, grimacing.`
			choice
				`	"Okay. Call the drones back."`
					goto "call drones"
				`	"That's an order!"`

			`	"You're the captain," Bunker responds in a sore tone. Meanwhile, you continue to watch the display. It takes a couple minutes before the last of the slaves are loaded, followed by the security team. The two men in the suit and hood are the last to board their ships.`
			`	You hear the sudden hum of thrusters from outside, just as the <ship> receives a hail of particle cannon fire from a pirate Quicksilver, appearing seemingly out of nowhere as it tears through your hull. You shunt the <ship>'s repulsors to full blast to get into orbit, but another pair of Quicksilvers sends a volley of particle fire that breaks through and takes the repulsors offline. The last thing you experience is the ship slowing to a halt, pausing in the air for just a moment before the pilot seat goes out from under you, the cockpit filled with screams as the <ship> makes a one way trip towards the surface.`
				die

			label "see us"
			`	"I have no idea," says Bunker. "But it's probably time to go."`
			choice
				`	"Call back the drones immediately."`
					goto "call drones"
				`	"I think we have to leave the drones behind."`

			label "no can do"
			`	Bunker hits the recall button for the drones anyway. "This display is a low resolution proxy," explains Bunker. "If we leave the drones, we'll lose all the footage we need. It looks like the Quicksilvers aren't coming straight for us. We have time. The drones are less than two minutes out."`
			choice
				`	"We're leaving. Now!"`
				`	"Fine. Get to the cargo bay and lock down the drones as soon as they land. We take off on your mark."`
					goto escape

			`	"I can't let you do that, <first>," says Bunker, standing between you and the controls. "The drones are almost here. Just let me go to the cargo bay to lock them down and we're out of here.`
			choice
				`	(Force him to stand down.)`
					goto blaster
				`	(Let him go to the cargo bay and lock down the drones.)`
					goto escape

			label "call drones"
			`	"Aye aye, Captain," he says as he hits a button. "Drone ETA: two minutes, fifteen seconds."`
			`	"Get to the cargo bay," you say. "Lock down the drones as soon as they arrive and get belted in. We'll take off on your mark."`

			label escape
			`	Less than a minute later, you hear Bunker on the comms. "Drones are locked down and ready to go."`
			`	You immediately raise the shields and take off. The moment you pull out of the canyon, pirate Quicksilvers appear from every direction. You shunt the <ship>'s repulsors into full blast and accelerate into space with the pirates in hot pursuit.`
				launch

			label blaster
			`	You get up and point your pistol at Bunker while ordering him to stand down. "Don't do this," he says, shrinking from you as he puts his hands up. As you are restraining him, you notice the humming of thrusters from outside - then the <ship> receives a hail of particle cannon fire out of nowhere! You turn around and see pirate Quicksilvers all converging towards you, tearing through the <ship>'s hull. You shunt the <ship>'s repulsors to full blast to get into orbit, but a volley of particle fire breaks through and takes the repulsors offline. The last thing you experience is the ship slowing to a halt, pausing in the air for just a moment before the pilot seat goes out from under you, the cockpit filled with screams as the <ship> makes a one way trip towards the surface.`
				die

	npc
		personality heroic nemesis vindictive launching marked
		government "Pirate"
		ship "Quicksilver" "Dog's Leash"
		ship "Quicksilver" "Burning Whip"
		ship "Quicksilver" "Iron Chains"

	on visit
		dialog `Your escort carrying the spy drones was left behind. Better take off and wait for them to enter the system.`



mission "Adelita 5"
	name "Return Adelita to <planet>"
	description "Bring everyone back to <destination>. You will be paid <payment> after you complete the entire job."
	landing
	passengers 3
	cargo "stealth drones" 1
	"apparent payment" 200000
	source "Maker"
	destination "Moonshake"
	to offer
		has "Adelita 4: done"

	on offer
		conversation
			`You managed to deal with the Quicksilvers and arrive on <origin> alive. As soon as you land, Ale and River rush on board, obviously relieved to be out of their disguises, and they spend a lot of time talking with Bunker about his part of the mission. Although exhausted, all of them are eager to get back and process what they filmed - both emotionally and literally.`
			`	"That was horrible, but we got it done," Ale mumbles. "Can we leave now?"`
				accept

	on visit
		dialog phrase "generic cargo and passenger on visit"

	on complete
		payment 220000
		log `Helped the underground journalism collective "Adelita" gather video evidence of Syndicate participation in the slave trade while escaping from pirates.`
		conversation
			`Ale, River, and Bunker look glad to be back on <planet>. "Being there in person was bad enough," Ale grumbles as she looks through a stack of folders on her datapad. "Now we have to watch it over and over again to edit it into something presentable."`
			`	As they are leaving, Ale hands you a stack of credit chips totaling <payment>. "There's a bonus in there for you. We really couldn't have done it without you," she tells you with a bittersweet smile. "Of course, you'll be one of the first to know when it's done."`
			`	She starts off to join River and Bunker out in the spaceport before turning around one last time in the doorway. "We might be in need of you for some future projects too, Captain <last>. But goodbye for now. Stay safe on the star lanes!"`
=======
mission "Lost Dog"
	name "Lost dog to <planet>"
	description "Bring Caesar, a dog you found on <origin>, to their owners on <destination>."
	source "Calda"
	destination "Glory"
	to offer
		random < 15
	on offer
		conversation
			`Your walk from the <ship> takes you out of <planet>'s bustling spaceport and into the overtly welcoming and carefully inoffensive streets of the spaceport town. Each path seems to be saturated with tourists and purpose-built to whisk travelers further away from their ships and deeper into the preternatural radiance of this Paradise World. The hand-crafted beauty is inescapable, a never-ending sequence of breathtaking views.`
			`	As you walk, you eventually come across a perfectly manicured garden park named "Parc Manifold." You approach the gates to discover a ticket office, with signs advertising a free entry promotion this week only, crossing out the 3,400 credit regular admission fee.`
			choice
				`	(Go to the park.)`
					goto park
				`	(Head back to your ship.)`

			`	You have more important things to do than wander around an expensive terraformed garden.`
				decline

			label park
			`	The park has been meticulously sculpted so that no matter where you stand, it appears as though you are in the center of a lush naturalist painting. Colorful, comforting flora bleed away from you at all angles, and adorable yet inaccessible fauna seem to hug the very periphery of your every step.`
			`	The air is clear and crisp, and even the crunch of leaves and thud of the earth beneath your feet seems somehow delicious and satisfying. Finally, the sun begins to set and you remember from the signs that the park closes soon.`
			`	As you approach the exit to the park a small dog pads over to you and looks at you with mournful eyes. It seems to be alone, with no owner anywhere in sight.`
			choice
				`	(Call to the dog.)`
					goto doglover
				`	(Ignore the dog.)`

			`	You ignore the dog and eventually it sulks away to interact with another patron of the park. As you return to your ship it begins to get dark, and you feel your day of quiet contemplation come to a close.`
				decline

			label doglover
			`	"Come here," you call to the dog, which looks to be a poodle mix, and it obediently does as you command. You see that the dog is a male and check his collar:`
			``
			`	"Caesar Augustus - Property of the Mitchells"`
			`	3 Mitchell Drive`
			`	Palmyra City, Avalonia District,`
			`	Glory, Wazn System`
			``
			`	"That's odd," you say to Caesar. "How did you get lost on the wrong planet, huh boy?"`
			choice
				`	(Take Caesar to his owners on Glory.)`
					goto takehim
				`	(Leave Caesar here.)`

			action
				event "lost dog: homeward bound" 30 60
			`	Perhaps his owners are on vacation and will be back looking for him any minute. Although it's getting dark and no one seems to be around, you decide the best course of action is to leave Caesar where you found him.`
			`	As you turn away, Caesar begins to whine, but he soon quiets down when you don't come back to pick him up. Looking back, you notice him slinking off into the shadow of a perfectly manicured shrub.`
				decline

			label takehim
			`	"Well, come on boy," you say. "Let's go."`
			`	Caesar eagerly follows you back to your ship. He seems greatly relieved to be with you, and not left all alone at the park.`
			`	Once back on your ship, you make sure he's fed, watered, and settled in for his interstellar journey.`
				accept

	on complete
		payment 1000
		conversation
			branch "transported pookie"
				has "Pookie, Part 2: done"
				not "outfit: Puny"
			`Caesar has been very obedient the whole trip, much to your relief. He lies down by the airlock while your ship sets down in the local Palmyra spaceport, which is enclosed on all sides by a squalid urban landscape - the honeycombed homes of the humble help. You rent a vehicle and take yourself and Caesar beyond the blighted city and out into the pleasant, picture-perfect paradise of the affluent. One princely estate after another rolls past you as you drive deeper into the rural domains of the Republic's super-wealthy. Eventually, you come across a large metal gate that reads, "Mitchell Ranch."`
				goto ranch

			label "transported pookie"
			`Caesar has been very obedient the whole trip, unlike certain other dogs you've transported in the past. He lays down by the airlock while your ship sets down in the local Palmyra spaceport, which is enclosed on all sides by a squalid urban landscape - the honeycombed homes of the humble help. You rent a vehicle and take yourself and Caesar beyond the blighted city and out into the pleasant picture-perfect paradise of the affluent. One princely estate after another rolls past you as you drive deeper into the rural domains of the Republic's super-wealthy. Eventually, you come across a large metal gate that reads, "Mitchell Ranch."`

			label ranch
			`	You spend another forty-five minutes of driving down long winding roads, past various outbuildings, lodges, retreats, guest houses, and hobby barns. At long last, you arrive at the massive central mansion. Waiting at the bottom of stone stairs is a footman who opens the door for you and summons the senior butler.`
			`	The butler arrives and looks you over unhappily. "The lady of the manor is not expecting... guests. Perhaps, you've misread your appointment, or more likely, arrived at the wrong estate."`
			choice
				`	(Show Caesar to the butler and ask to see his owner.)`

			`	The butler's frown deepens as you show Caesar to him.`
			`	He sighs and says, "Card, please." He holds out a silver tray and awaits your calling card.`
			choice
				`	(Explain you don't have a calling card.)`
					goto nocard
				`	(Place your card on the tray.)`
					to display
						"net worth" > 20000000

			`	The butler's eyebrows rise in the slightest hint of surprise when you place your card on the tray. He promptly turns and disappears into the overlarge house. You, Caesar, and the footman all wait for half an hour before a woman arrives at the front entrance, wearing an exceedingly complicated gown.`
				goto boolinbrook

			label nocard
			`	The butler smiles smugly. "How unfortunate. In that case, I have no choice but to bring you in through the servants' entrance. It's only proper."`
			`	Instead of taking you up the wide stairs to the beautifully inscribed wooden doors, he ushers you around the side to a small plain door. You are left there with the footman to wait.`
			`	Three quarters of an hour later, a woman wearing an exceedingly impractical dress arrives.`

			label boolinbrook
			`	"Mr. Boolinbrook says you've brought back my darling See-See?" She looks down her nose at you and waits for your response.`
			choice
				`	"Your dog is safe and sound with me."`
				`	"I found Caesar alone, out in a park on Calda."`
				`	"Here he is. You're welcome."`

			`	Before you can respond, Caesar starts yapping happily and runs up to the lady.`
			`	She snatches up the dog and draws it to her bosom. "Oh my darling See-See! It has been most dreadful waiting for news of you!"`
			`	After a moment she turns her attention back to you, looking slightly softer than before. "See-See tires of the parks here, and so every Tuesday I send him to Calda for a change of pace. It's good for his constitution, you know. Anyway, the horrid man who normally ferries our dogs on these little excursions had some sort of episode. A stroke, or a heart attack - you get the idea. He had an assistant return the dogs, but in the confusion, they forgot my little See-See. I was sure some gauche tourist would have snatched him up and eaten him by now."`
			`	She turns her attention back to the dog and speaks to him in baby talk. "But, instead, this gallant captain saved you!"`
			`	The lady snaps her fingers, and the butler is immediately at her side. "We must make this person whole. I can't be perceived as owing favors to vagabonds. Imagine the talk!`
			`	The butler quickly procures a credit chip and shows it to her, accepting a curt nod for approval. "I realize that this is probably a fortune to you," she says. "I recommend you find a financial advisor and invest it well."`
			`	With that, she turns and leaves; the butler likewise disappears, and you're escorted by the footman back to your vehicle.`
			`	You look down at the credit chip in your hand and read its value: <payment>.`


event "lost dog: homeward bound"


mission "Lost Dog: Homeward Bound"
	minor
	invisible
	source
		government "Republic" "Free Worlds" "Syndicate" "Neutral" "Independent"
	to offer
		has "event: lost dog: homeward bound"
	on offer
		conversation
			`As you're walking through the spaceport, your eye is drawn to a marginally familiar figure on a nearby newsfeed. Although you can't make out exactly what it is saying over the din, you are able to gather that Caesar, the little lost dog you ran into on Calda, has become something of a minor celebrity after it managed to get back home to Glory all by itself. The newsfeed scrolls down to show images of the dog skiing, sneaking onto transports, and riding automatic farming equipment.`
				decline
>>>>>>> 0fdca45b
<|MERGE_RESOLUTION|>--- conflicted
+++ resolved
@@ -6772,7 +6772,132 @@
 
 
 
-<<<<<<< HEAD
+mission "Lost Dog"
+	name "Lost dog to <planet>"
+	description "Bring Caesar, a dog you found on <origin>, to their owners on <destination>."
+	source "Calda"
+	destination "Glory"
+	to offer
+		random < 15
+	on offer
+		conversation
+			`Your walk from the <ship> takes you out of <planet>'s bustling spaceport and into the overtly welcoming and carefully inoffensive streets of the spaceport town. Each path seems to be saturated with tourists and purpose-built to whisk travelers further away from their ships and deeper into the preternatural radiance of this Paradise World. The hand-crafted beauty is inescapable, a never-ending sequence of breathtaking views.`
+			`	As you walk, you eventually come across a perfectly manicured garden park named "Parc Manifold." You approach the gates to discover a ticket office, with signs advertising a free entry promotion this week only, crossing out the 3,400 credit regular admission fee.`
+			choice
+				`	(Go to the park.)`
+					goto park
+				`	(Head back to your ship.)`
+
+			`	You have more important things to do than wander around an expensive terraformed garden.`
+				decline
+
+			label park
+			`	The park has been meticulously sculpted so that no matter where you stand, it appears as though you are in the center of a lush naturalist painting. Colorful, comforting flora bleed away from you at all angles, and adorable yet inaccessible fauna seem to hug the very periphery of your every step.`
+			`	The air is clear and crisp, and even the crunch of leaves and thud of the earth beneath your feet seems somehow delicious and satisfying. Finally, the sun begins to set and you remember from the signs that the park closes soon.`
+			`	As you approach the exit to the park a small dog pads over to you and looks at you with mournful eyes. It seems to be alone, with no owner anywhere in sight.`
+			choice
+				`	(Call to the dog.)`
+					goto doglover
+				`	(Ignore the dog.)`
+
+			`	You ignore the dog and eventually it sulks away to interact with another patron of the park. As you return to your ship it begins to get dark, and you feel your day of quiet contemplation come to a close.`
+				decline
+
+			label doglover
+			`	"Come here," you call to the dog, which looks to be a poodle mix, and it obediently does as you command. You see that the dog is a male and check his collar:`
+			``
+			`	"Caesar Augustus - Property of the Mitchells"`
+			`	3 Mitchell Drive`
+			`	Palmyra City, Avalonia District,`
+			`	Glory, Wazn System`
+			``
+			`	"That's odd," you say to Caesar. "How did you get lost on the wrong planet, huh boy?"`
+			choice
+				`	(Take Caesar to his owners on Glory.)`
+					goto takehim
+				`	(Leave Caesar here.)`
+
+			action
+				event "lost dog: homeward bound" 30 60
+			`	Perhaps his owners are on vacation and will be back looking for him any minute. Although it's getting dark and no one seems to be around, you decide the best course of action is to leave Caesar where you found him.`
+			`	As you turn away, Caesar begins to whine, but he soon quiets down when you don't come back to pick him up. Looking back, you notice him slinking off into the shadow of a perfectly manicured shrub.`
+				decline
+
+			label takehim
+			`	"Well, come on boy," you say. "Let's go."`
+			`	Caesar eagerly follows you back to your ship. He seems greatly relieved to be with you, and not left all alone at the park.`
+			`	Once back on your ship, you make sure he's fed, watered, and settled in for his interstellar journey.`
+				accept
+
+	on complete
+		payment 1000
+		conversation
+			branch "transported pookie"
+				has "Pookie, Part 2: done"
+				not "outfit: Puny"
+			`Caesar has been very obedient the whole trip, much to your relief. He lies down by the airlock while your ship sets down in the local Palmyra spaceport, which is enclosed on all sides by a squalid urban landscape - the honeycombed homes of the humble help. You rent a vehicle and take yourself and Caesar beyond the blighted city and out into the pleasant, picture-perfect paradise of the affluent. One princely estate after another rolls past you as you drive deeper into the rural domains of the Republic's super-wealthy. Eventually, you come across a large metal gate that reads, "Mitchell Ranch."`
+				goto ranch
+
+			label "transported pookie"
+			`Caesar has been very obedient the whole trip, unlike certain other dogs you've transported in the past. He lays down by the airlock while your ship sets down in the local Palmyra spaceport, which is enclosed on all sides by a squalid urban landscape - the honeycombed homes of the humble help. You rent a vehicle and take yourself and Caesar beyond the blighted city and out into the pleasant picture-perfect paradise of the affluent. One princely estate after another rolls past you as you drive deeper into the rural domains of the Republic's super-wealthy. Eventually, you come across a large metal gate that reads, "Mitchell Ranch."`
+
+			label ranch
+			`	You spend another forty-five minutes of driving down long winding roads, past various outbuildings, lodges, retreats, guest houses, and hobby barns. At long last, you arrive at the massive central mansion. Waiting at the bottom of stone stairs is a footman who opens the door for you and summons the senior butler.`
+			`	The butler arrives and looks you over unhappily. "The lady of the manor is not expecting... guests. Perhaps, you've misread your appointment, or more likely, arrived at the wrong estate."`
+			choice
+				`	(Show Caesar to the butler and ask to see his owner.)`
+
+			`	The butler's frown deepens as you show Caesar to him.`
+			`	He sighs and says, "Card, please." He holds out a silver tray and awaits your calling card.`
+			choice
+				`	(Explain you don't have a calling card.)`
+					goto nocard
+				`	(Place your card on the tray.)`
+					to display
+						"net worth" > 20000000
+
+			`	The butler's eyebrows rise in the slightest hint of surprise when you place your card on the tray. He promptly turns and disappears into the overlarge house. You, Caesar, and the footman all wait for half an hour before a woman arrives at the front entrance, wearing an exceedingly complicated gown.`
+				goto boolinbrook
+
+			label nocard
+			`	The butler smiles smugly. "How unfortunate. In that case, I have no choice but to bring you in through the servants' entrance. It's only proper."`
+			`	Instead of taking you up the wide stairs to the beautifully inscribed wooden doors, he ushers you around the side to a small plain door. You are left there with the footman to wait.`
+			`	Three quarters of an hour later, a woman wearing an exceedingly impractical dress arrives.`
+
+			label boolinbrook
+			`	"Mr. Boolinbrook says you've brought back my darling See-See?" She looks down her nose at you and waits for your response.`
+			choice
+				`	"Your dog is safe and sound with me."`
+				`	"I found Caesar alone, out in a park on Calda."`
+				`	"Here he is. You're welcome."`
+
+			`	Before you can respond, Caesar starts yapping happily and runs up to the lady.`
+			`	She snatches up the dog and draws it to her bosom. "Oh my darling See-See! It has been most dreadful waiting for news of you!"`
+			`	After a moment she turns her attention back to you, looking slightly softer than before. "See-See tires of the parks here, and so every Tuesday I send him to Calda for a change of pace. It's good for his constitution, you know. Anyway, the horrid man who normally ferries our dogs on these little excursions had some sort of episode. A stroke, or a heart attack - you get the idea. He had an assistant return the dogs, but in the confusion, they forgot my little See-See. I was sure some gauche tourist would have snatched him up and eaten him by now."`
+			`	She turns her attention back to the dog and speaks to him in baby talk. "But, instead, this gallant captain saved you!"`
+			`	The lady snaps her fingers, and the butler is immediately at her side. "We must make this person whole. I can't be perceived as owing favors to vagabonds. Imagine the talk!`
+			`	The butler quickly procures a credit chip and shows it to her, accepting a curt nod for approval. "I realize that this is probably a fortune to you," she says. "I recommend you find a financial advisor and invest it well."`
+			`	With that, she turns and leaves; the butler likewise disappears, and you're escorted by the footman back to your vehicle.`
+			`	You look down at the credit chip in your hand and read its value: <payment>.`
+
+
+event "lost dog: homeward bound"
+
+
+mission "Lost Dog: Homeward Bound"
+	minor
+	invisible
+	source
+		government "Republic" "Free Worlds" "Syndicate" "Neutral" "Independent"
+	to offer
+		has "event: lost dog: homeward bound"
+	on offer
+		conversation
+			`As you're walking through the spaceport, your eye is drawn to a marginally familiar figure on a nearby newsfeed. Although you can't make out exactly what it is saying over the din, you are able to gather that Caesar, the little lost dog you ran into on Calda, has become something of a minor celebrity after it managed to get back home to Glory all by itself. The newsfeed scrolls down to show images of the dog skiing, sneaking onto transports, and riding automatic farming equipment.`
+				decline
+
+
+
 mission "Adelita 1"
 	name "Exhibition installations to <planet>"
 	description `Transport <tons> of exhibition installations to <destination> for the Adelita collective. Payment is <payment>.`
@@ -7151,129 +7276,4 @@
 		conversation
 			`Ale, River, and Bunker look glad to be back on <planet>. "Being there in person was bad enough," Ale grumbles as she looks through a stack of folders on her datapad. "Now we have to watch it over and over again to edit it into something presentable."`
 			`	As they are leaving, Ale hands you a stack of credit chips totaling <payment>. "There's a bonus in there for you. We really couldn't have done it without you," she tells you with a bittersweet smile. "Of course, you'll be one of the first to know when it's done."`
-			`	She starts off to join River and Bunker out in the spaceport before turning around one last time in the doorway. "We might be in need of you for some future projects too, Captain <last>. But goodbye for now. Stay safe on the star lanes!"`
-=======
-mission "Lost Dog"
-	name "Lost dog to <planet>"
-	description "Bring Caesar, a dog you found on <origin>, to their owners on <destination>."
-	source "Calda"
-	destination "Glory"
-	to offer
-		random < 15
-	on offer
-		conversation
-			`Your walk from the <ship> takes you out of <planet>'s bustling spaceport and into the overtly welcoming and carefully inoffensive streets of the spaceport town. Each path seems to be saturated with tourists and purpose-built to whisk travelers further away from their ships and deeper into the preternatural radiance of this Paradise World. The hand-crafted beauty is inescapable, a never-ending sequence of breathtaking views.`
-			`	As you walk, you eventually come across a perfectly manicured garden park named "Parc Manifold." You approach the gates to discover a ticket office, with signs advertising a free entry promotion this week only, crossing out the 3,400 credit regular admission fee.`
-			choice
-				`	(Go to the park.)`
-					goto park
-				`	(Head back to your ship.)`
-
-			`	You have more important things to do than wander around an expensive terraformed garden.`
-				decline
-
-			label park
-			`	The park has been meticulously sculpted so that no matter where you stand, it appears as though you are in the center of a lush naturalist painting. Colorful, comforting flora bleed away from you at all angles, and adorable yet inaccessible fauna seem to hug the very periphery of your every step.`
-			`	The air is clear and crisp, and even the crunch of leaves and thud of the earth beneath your feet seems somehow delicious and satisfying. Finally, the sun begins to set and you remember from the signs that the park closes soon.`
-			`	As you approach the exit to the park a small dog pads over to you and looks at you with mournful eyes. It seems to be alone, with no owner anywhere in sight.`
-			choice
-				`	(Call to the dog.)`
-					goto doglover
-				`	(Ignore the dog.)`
-
-			`	You ignore the dog and eventually it sulks away to interact with another patron of the park. As you return to your ship it begins to get dark, and you feel your day of quiet contemplation come to a close.`
-				decline
-
-			label doglover
-			`	"Come here," you call to the dog, which looks to be a poodle mix, and it obediently does as you command. You see that the dog is a male and check his collar:`
-			``
-			`	"Caesar Augustus - Property of the Mitchells"`
-			`	3 Mitchell Drive`
-			`	Palmyra City, Avalonia District,`
-			`	Glory, Wazn System`
-			``
-			`	"That's odd," you say to Caesar. "How did you get lost on the wrong planet, huh boy?"`
-			choice
-				`	(Take Caesar to his owners on Glory.)`
-					goto takehim
-				`	(Leave Caesar here.)`
-
-			action
-				event "lost dog: homeward bound" 30 60
-			`	Perhaps his owners are on vacation and will be back looking for him any minute. Although it's getting dark and no one seems to be around, you decide the best course of action is to leave Caesar where you found him.`
-			`	As you turn away, Caesar begins to whine, but he soon quiets down when you don't come back to pick him up. Looking back, you notice him slinking off into the shadow of a perfectly manicured shrub.`
-				decline
-
-			label takehim
-			`	"Well, come on boy," you say. "Let's go."`
-			`	Caesar eagerly follows you back to your ship. He seems greatly relieved to be with you, and not left all alone at the park.`
-			`	Once back on your ship, you make sure he's fed, watered, and settled in for his interstellar journey.`
-				accept
-
-	on complete
-		payment 1000
-		conversation
-			branch "transported pookie"
-				has "Pookie, Part 2: done"
-				not "outfit: Puny"
-			`Caesar has been very obedient the whole trip, much to your relief. He lies down by the airlock while your ship sets down in the local Palmyra spaceport, which is enclosed on all sides by a squalid urban landscape - the honeycombed homes of the humble help. You rent a vehicle and take yourself and Caesar beyond the blighted city and out into the pleasant, picture-perfect paradise of the affluent. One princely estate after another rolls past you as you drive deeper into the rural domains of the Republic's super-wealthy. Eventually, you come across a large metal gate that reads, "Mitchell Ranch."`
-				goto ranch
-
-			label "transported pookie"
-			`Caesar has been very obedient the whole trip, unlike certain other dogs you've transported in the past. He lays down by the airlock while your ship sets down in the local Palmyra spaceport, which is enclosed on all sides by a squalid urban landscape - the honeycombed homes of the humble help. You rent a vehicle and take yourself and Caesar beyond the blighted city and out into the pleasant picture-perfect paradise of the affluent. One princely estate after another rolls past you as you drive deeper into the rural domains of the Republic's super-wealthy. Eventually, you come across a large metal gate that reads, "Mitchell Ranch."`
-
-			label ranch
-			`	You spend another forty-five minutes of driving down long winding roads, past various outbuildings, lodges, retreats, guest houses, and hobby barns. At long last, you arrive at the massive central mansion. Waiting at the bottom of stone stairs is a footman who opens the door for you and summons the senior butler.`
-			`	The butler arrives and looks you over unhappily. "The lady of the manor is not expecting... guests. Perhaps, you've misread your appointment, or more likely, arrived at the wrong estate."`
-			choice
-				`	(Show Caesar to the butler and ask to see his owner.)`
-
-			`	The butler's frown deepens as you show Caesar to him.`
-			`	He sighs and says, "Card, please." He holds out a silver tray and awaits your calling card.`
-			choice
-				`	(Explain you don't have a calling card.)`
-					goto nocard
-				`	(Place your card on the tray.)`
-					to display
-						"net worth" > 20000000
-
-			`	The butler's eyebrows rise in the slightest hint of surprise when you place your card on the tray. He promptly turns and disappears into the overlarge house. You, Caesar, and the footman all wait for half an hour before a woman arrives at the front entrance, wearing an exceedingly complicated gown.`
-				goto boolinbrook
-
-			label nocard
-			`	The butler smiles smugly. "How unfortunate. In that case, I have no choice but to bring you in through the servants' entrance. It's only proper."`
-			`	Instead of taking you up the wide stairs to the beautifully inscribed wooden doors, he ushers you around the side to a small plain door. You are left there with the footman to wait.`
-			`	Three quarters of an hour later, a woman wearing an exceedingly impractical dress arrives.`
-
-			label boolinbrook
-			`	"Mr. Boolinbrook says you've brought back my darling See-See?" She looks down her nose at you and waits for your response.`
-			choice
-				`	"Your dog is safe and sound with me."`
-				`	"I found Caesar alone, out in a park on Calda."`
-				`	"Here he is. You're welcome."`
-
-			`	Before you can respond, Caesar starts yapping happily and runs up to the lady.`
-			`	She snatches up the dog and draws it to her bosom. "Oh my darling See-See! It has been most dreadful waiting for news of you!"`
-			`	After a moment she turns her attention back to you, looking slightly softer than before. "See-See tires of the parks here, and so every Tuesday I send him to Calda for a change of pace. It's good for his constitution, you know. Anyway, the horrid man who normally ferries our dogs on these little excursions had some sort of episode. A stroke, or a heart attack - you get the idea. He had an assistant return the dogs, but in the confusion, they forgot my little See-See. I was sure some gauche tourist would have snatched him up and eaten him by now."`
-			`	She turns her attention back to the dog and speaks to him in baby talk. "But, instead, this gallant captain saved you!"`
-			`	The lady snaps her fingers, and the butler is immediately at her side. "We must make this person whole. I can't be perceived as owing favors to vagabonds. Imagine the talk!`
-			`	The butler quickly procures a credit chip and shows it to her, accepting a curt nod for approval. "I realize that this is probably a fortune to you," she says. "I recommend you find a financial advisor and invest it well."`
-			`	With that, she turns and leaves; the butler likewise disappears, and you're escorted by the footman back to your vehicle.`
-			`	You look down at the credit chip in your hand and read its value: <payment>.`
-
-
-event "lost dog: homeward bound"
-
-
-mission "Lost Dog: Homeward Bound"
-	minor
-	invisible
-	source
-		government "Republic" "Free Worlds" "Syndicate" "Neutral" "Independent"
-	to offer
-		has "event: lost dog: homeward bound"
-	on offer
-		conversation
-			`As you're walking through the spaceport, your eye is drawn to a marginally familiar figure on a nearby newsfeed. Although you can't make out exactly what it is saying over the din, you are able to gather that Caesar, the little lost dog you ran into on Calda, has become something of a minor celebrity after it managed to get back home to Glory all by itself. The newsfeed scrolls down to show images of the dog skiing, sneaking onto transports, and riding automatic farming equipment.`
-				decline
->>>>>>> 0fdca45b
+			`	She starts off to join River and Bunker out in the spaceport before turning around one last time in the doorway. "We might be in need of you for some future projects too, Captain <last>. But goodbye for now. Stay safe on the star lanes!"`