--- conflicted
+++ resolved
@@ -4331,16 +4331,13 @@
 		or
 			has "Bought Off Artifacts"
 			has "Saving Artifacts 3: done"
-<<<<<<< HEAD
 			and
 				has "Saving Artifacts 2: done"
 				not "Duel Lokust"
 	landing
-=======
 	
 	on visit
 		dialog `You land on <planet>, but realize you haven't acquired the statues from Greenrock yet. Better return to Shaula to make sure Lokust is defeated before claiming them on the planet.`
->>>>>>> e1615b17
 	on complete
 		payment 1800000
 		conversation
