--- conflicted
+++ resolved
@@ -88,239 +88,6 @@
 			"My first ship was a Shuttle. I kind of miss that glorified tour bus."
 			"I love doing Syndicate jobs. Easy money for not much work. I guess they're all so rich that they can afford to pay for the best."
 
-<<<<<<< HEAD
-
-
-# Visual suggestion: a bit quirky or weird; expression is content, confident, or stoic
-news "food in Hai space"
-	location
-		government "Hai"
-	name
-		word
-			"Visiting chef"
-			"Food connoisseur"
-			"Tourist"
-			"Tour guide"
-	portrait
-		portrait/human26
-		portrait/human31
-		portrait/human57
-		portrait/human68
-	message
-		word
-			"This may sound odd, but the acorn cookies they sell here are the best cookies I've ever eaten."
-			"A Hai-Human fusion restaurant near here sells peanut pizza. It sounds gross, but the taste is heavenly."
-			"They make beer from fermented nuts here. I didn't know you could do that!"
-			"I just can't get enough acorn stew. These Hai cooks are amazing."
-			"Peanut this, walnut that, hazelnut icecream. What I wouldn't give for some good steak right now..."
-
-
-# Visual suggestion: glasses, clean-cut attire, possibly scientific accoutrements
-news "trading in Hai space"
-	location
-		government "Hai"
-	name
-		word
-			"Merchant captain"
-	portrait
-		portrait/human02
-		portrait/human04
-		portrait/human06
-		portrait/human10
-		portrait/human15
-		portrait/human17
-		portrait/human31
-		portrait/human58
-		portrait/human63
-		portrait/human72
-		portrait/human73
-		portrait/human76
-		portrait/human79
-		portrait/human98
-		portrait/human108
-		portrait/human112
-		portrait/human125
-	message
-		word
-			"Hai Tech is incredible compared to ours. Every time I add a ship to my fleet, I always make a trip up here to stock up on Hai tech."
-			"Have you tried out one of those Hai anti-missile systems? They'll waste any missile in Human space."
-			"Can you believe these Hai? They're light-years ahead of us, right under our noses."
-			"Have you visited the Quarg ringworld here in Hai space? It's a humbling sight. There's probably more Quarg in there than there are humans anywhere. Makes you feel pretty insignificant."
-			"Did you see the stuff they sell on Icelake? Hai technology is amazing."
-			"I met some young Hai pilots. It sounds like they start out as poor as we do."
-			"I sold my entire stock of food at this port. I guess even Hai get tired of nuts."
-			"Some Hai were protesting the work week. They want to work only 32 hours a week instead of 40. I used to work 70 hours a week for the Syndicate!"
-
-
-# Visual suggestion: glasses, clean-cut attire, possibly scientific accoutrements
-news "science in Hai space"
-	location
-		government "Hai"
-	name
-		word
-			"Scientist"
-			"Engineer"
-	portrait
-		portrait/human13
-		portrait/human37
-		portrait/human43
-		portrait/human64
-		portrait/human71
-		portrait/human83
-	message
-		word
-			"A while back, my Hai research partner was nearing a breakthrough, and then she vanished. I haven't seen her since. She probably joined the Unfettered."
-			"Can you believe these Hai? They're light-years ahead of us, right under our noses."
-			"Have you visited the Quarg ringworld here in Hai space? It's a humbling sight. There's probably more Quarg in there than there are humans anywhere. Makes you feel pretty insignificant."
-			"It's amazing how effective Hai fertilizer has become. If we had that technology, hunger would be a thing of the past."
-			"Hai can terraform planets a hundred times faster than we can. I wonder why they didn't do that at Darkwaste?"
-			"Hai have the most amazing holographic technology. One of them put on a backpack holoprojector. When he turned it on, he looked like an elephant. The legs and tail even tracked his movements! I wonder if they can mimic humans too?"
-			"The Hai have an amazing grasp of quantum chromodynamics. It's why their shield generators are so effective."
-			"The alloys Hai use in their ships are way beyond our technology."
-
-# Visual suggestion: young, normal-looking, more female than male
-news "cute story in Hai space"
-	location
-		government "Hai"
-	name
-		word
-			"Tourist"
-	portrait
-		portrait/human00
-		portrait/human01
-		portrait/human11
-		portrait/human18
-		portrait/human35
-		portrait/human55
-		portrait/human66
-		portrait/human69
-		portrait/human114
-		portrait/human123
-		portrait/human128
-	message
-		word
-			"My little daughter loved her stuffed bear back in human space, but now she wants to hug every Hai she sees instead."
-			"These Hai are so fluffy I want to hug one every time I see them!"
-			"I saw the Hai-Human fusion band Nuclear Martini playing on Luna. Nobody realized the hairy drummer was really a Hai in disguise."
-			"I saw a Hai wearing the cutest bonnet the other day. When I get back to human space, I'm definitely getting a pet squirrel."
-			"Do you see that Hai woman carrying her baby? Doesn't it look like a long-tailed teddy-bear? The Hai are so cute."
-
-# Visual suggestion: a bit quirky or weird; expression is content, confident, or stoic
-news "concerned merchant in Hai space"
-	location
-		government "Hai"
-	name
-		word
-			"Merchant captain"
-	portrait
-		portrait/human02
-		portrait/human04
-		portrait/human06
-		portrait/human10
-		portrait/human15
-		portrait/human17
-		portrait/human31
-		portrait/human58
-		portrait/human63
-		portrait/human72
-		portrait/human73
-		portrait/human76
-		portrait/human79
-		portrait/human98
-		portrait/human108
-		portrait/human112
-		portrait/human125
-	message
-		word
-			"Don't go too far north up here. The Hai have their own pirates, and they're much more powerful than anything we're used to in human space."
-			"I took a shortcut through Wah Ki with six ships. Just two seconds later, BAM! half my fleet is dust."
-			"I hear Hai space wasn't peaceful a few centuries ago when some reptiles were raiding the place. I wonder where they went?"
-			"These Hai are so creepy. What are they hiding? I can't wait to get back to human space."
-			"The Hai don't like my ship's armory of laser rifles, but I was once boarded by a pirate crew and I'm never letting that happen again! If some overgrown squirrel is going to take away my rifle, it'll have to be from my cold dead hands!"
-			"I met some young Hai pilots. It sounds like they start out as poor as we do."
-			"I hope nobody is smuggling Hai technology out of here. I don't want to think about what would happen if the pirates got their hands on this stuff."
-			"The Hai will pay you to rush cargo to human space and back. Don't die trying."
-
-# Visual suggestion: a bit quirky or weird; expression is content, confident, or stoic
-news "human citizen in Hai space"
-	location
-		government "Hai"
-	name
-		word
-			"Human citizen"
-	portrait
-		portrait/human02
-		portrait/human04
-		portrait/human06
-		portrait/human10
-		portrait/human15
-		portrait/human17
-		portrait/human31
-		portrait/human58
-		portrait/human63
-		portrait/human72
-		portrait/human73
-		portrait/human76
-		portrait/human79
-		portrait/human98
-		portrait/human108
-		portrait/human112
-		portrait/human125
-	message
-		word
-			"Don't go too far north up here. The Hai have their own pirates, and they're much more powerful than anything we're used to in human space."
-			"I hear Hai space wasn't peaceful a few centuries ago when some reptiles were raiding the place. I wonder where they went?"
-			"My Hai friend went on one of those prison cruises a while back, but it got lost in an ion storm near Allhome."
-			"One of my Hai co-workers went to Sunracer to formalize a business deal. I warned her that part of human space is dangerous. I hope I'll see her again."
-			"A Hai that lives near me went to sleep one night and woke up in a box on Prime. Isn't that weird?"
-			"Where I lived in human space, pirates kidnapped dozens of people a month. Here there are no pirates, and people rarely disappear."
-			"One of my scientist friends told me the Hai can make wearable holographic projectors. I wonder if they're using those to hide in human space?"
-			"Hai scientists that live near me chartered a flight to Allhome, but it got lost and ended up all the way on Canyon. Some people have the worst sense of direction."
-
-
-# Visual suggestion: dangerous mofos, lunatics, reavers
-news "reformed pirate in Hai space"
-	location
-		government "Hai"
-	name
-		word
-			"Reformed pirate"
-	portrait
-		portrait/human19
-		portrait/human24
-		portrait/human25
-		portrait/human27
-		portrait/human34
-		portrait/human44
-		portrait/human51
-		portrait/human59
-		portrait/human62
-	message
-		word
-			"I used to rob people for a living, and I'd be in jail now if I stayed in human space. Here, they've given me a job, and I've been sober for six weeks. This has really turned my life around."
-			"I lived on Freedom before I came here, and I could get space weed, death sticks, stardust, and toad juice any time of day or night. Here, the best I can find is spicy acorns."
-			"I used to be a slave on a pirate ship. My fool of a captain decided to attack Hai space. The Hai freed me, and now I work in one of their factories."
-			"I tried smuggling some bad blue to Hai space, but they caught me right away. I don't know what scanners they use in those Hai ships, but it's a lot more effective than the Navy's toys."
-			"If you think the Hai are weak-willed fur-balls, try watching one of their fencing matches. I've never seen a human move that fast."
-			"I always said I'd get out of piracy one day, but I know the navy would lock me up for sure. Here in Hai space, I've made a new start."
-			"Being in Hai space has taught me to be a better person."
-			"Some of my friends abuse the Hai's kindness. After all they've done for me, I'd never do that."
-			"Back home, I had to rob people just to get enough money for food. Here I never go hungry."
-			"Don't judge me. You have no idea what I had to go through before I got here."
-			"I haven't stabbed anyone in months. This is an easier life."
-			"Hai are so forgiving here. I got into a fight with one and instead of pressing charges, he had a long talk with me about my choices in life."
-			"I always said I'd rethink my life, and now I have. I'm a farmer, not a killer."
-			"I used to hate myself for all the terrible crimes I did in human space. Here, the Hai have given me a fresh start."
-			"You have to re-invent yourself sometimes. I used to be a killer on a pirate ship, now I'm a canner in Hai factory."
-			# Duplicated intentionally so pirates say it too:
-			"I hope nobody is smuggling Hai technology out of here. I don't want to think about what would happen if the pirates got their hands on that stuff."
-			"A Hai that lives near me went to sleep one night and woke up in a box on Prime. Isn't that weird?"
-			"Hai scientists that live near me chartered a flight to Allhome, but it got lost and ended up all the way on Canyon. Some people have the worst sense of direction."
-			"These Hai are so fluffy I want to hug one every time I see them!"
-			"The Hai will pay you to rush cargo to human space and back. Don't die trying."
-
-=======
->>>>>>> 56a05450
 # Visual suggestion: hard-bitten, tough, often dark-skinned and/or wearing a hat
 news "human farming"
 	location
