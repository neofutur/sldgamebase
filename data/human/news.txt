--- conflicted
+++ resolved
@@ -1012,13 +1012,8 @@
 
 news "ship salesperson"
 	location
-<<<<<<< HEAD
 		government "Republic" "Free Worlds" "Syndicate" "Neutral" "Independent" "Humanika Rafeki Port"
-	# TODO: Add filter for only planets with shipyards (once we can use conditions to filter this).
-=======
-		government "Republic" "Free Worlds" "Syndicate" "Neutral" "Independent"
 		attributes "shipyard"
->>>>>>> 8ef40bdf
 	name
 		word
 			"Used spaceship "
