--- conflicted
+++ resolved
@@ -2125,15 +2125,9 @@
 		"shields" 700
 		"hull" 700
 		"required crew" 1
-<<<<<<< HEAD
-		"bunks" 8
+		"bunks" 10
 		"mass" 110
 		"drag" 1.85
-=======
-		"bunks" 10
-		"mass" 90
-		"drag" 1.9
->>>>>>> 3f7a581f
 		"heat dissipation" .8
 		"fuel capacity" 500
 		"cargo space" 40
