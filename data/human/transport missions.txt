--- conflicted
+++ resolved
@@ -3709,7 +3709,6 @@
 		personality heroic vindictive unconstrained launching
 			confusion 20
 		ship "Vanguard (Plasma Slow)" "Anglerfish"
-<<<<<<< HEAD
 		dialog `The Anglerfish and "The captain of the Esca" have been destroyed. You consider going back to Wayfarer to see if you can grab some sort of reward for your effort.`
 	
 	on complete
@@ -3723,14 +3722,6 @@
 						decline
 				label more
 				`	You decide to read more of the bounty documents. It appears that the pirate that you killed was Enrico Snake, a pirate that mainly dealt in cargo smuggling. However, he also had a curious tick of hunting aspiring privateers by luring them to Umbral, where he easily took them out with his superior ship.`
-=======
-		dialog `The Anglerfish and the "captain of the Esca" have been destroyed. You consider going back to Wayfarer to see if you can grab some sort of reward for your effort.`
-
-government "Independent (Friendly before duel)"
-	"display name" "Independent"
-	swizzle 6
-	"hostile hail" "hostile bounty hunter"
->>>>>>> 25c60ca7
 
 ship "Vanguard" "Vanguard (Plasma Slow)"
 	outfits
