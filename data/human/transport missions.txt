# Copyright (c) 2014 by Michael Zahniser
#
# Endless Sky is free software: you can redistribute it and/or modify it under the
# terms of the GNU General Public License as published by the Free Software
# Foundation, either version 3 of the License, or (at your option) any later version.
#
# Endless Sky is distributed in the hope that it will be useful, but WITHOUT ANY
# WARRANTY; without even the implied warranty of MERCHANTABILITY or FITNESS FOR A
# PARTICULAR PURPOSE.  See the GNU General Public License for more details.

mission "Immigrant Workers"
	description "This young couple wants to start a new life on <destination>."
	minor
	passengers 2
	cargo "luggage and furniture" 2
	to offer
		random < 50
	source "New Iceland"
	destination
		attributes "core"
		attributes "factory" "textile"
	on complete
		payment
		payment 10000
		dialog "The young couple from <origin> pays you and thanks you profusely as they gather up their goods and depart. You wish them the best of luck in their new life on <planet>."
		log "Minor People" "George and Samantha" `George and Samantha used to work on New Iceland before they decided to leave due to Samantha's conditions.`
	on offer
		conversation
			"As you leave your ship and walk toward the cafeteria at the center of the spaceport, you notice a young couple standing near the edge of the landing area next to a cart loaded high with a jumble of boxes and furniture. Like many of the locals, they are both wearing dust masks over their mouths, and the woman is also wearing goggles."
			choice
				"	(Talk to them.)"
				"	(Ignore them.)"
					decline
			"	The couple introduces themselves as George and Samantha. As you shake hands with them, you notice that Samantha's eyes under the goggles are rimmed in red, and she keeps coughing quietly: a dry, careful cough. George explains that they came here several years ago to take jobs in the factories, but the volcanic fumes have been giving Samantha trouble ever since they arrived. They will pay for transport for themselves and their household goods to <destination>."
			choice
				"	(Accept.)"
				"	(Decline.)"
					decline
			"	They thank you for your assistance, and you give them a hand pushing the heavy cart into your cargo bay."
				accept
	on visit
		dialog phrase "generic cargo and passenger on visit"



mission "Pookie, Part 1"
	name "Pookie"
	description "Travel to <destination> and meet Pookie, who is staying with her aunt and may be scared of flying."
	minor
	to offer
		random < 50
	source "Hestia"
	destination "Shroud"
	passengers 1
	cargo "(reserved)" 1
	on offer
		conversation
			`As you walk through the spaceport, you hear a voice behind you, saying, "Excuse me, captain." You turn around and see a woman trying to flag you down. Her hairdo is tall and somewhat confusing; her high heels are also tall and are giving her considerable trouble as she walks towards you.`
			`	"You look like the sort of captain I can trust," she says. "My darling Pookie has been visiting her aunt on Shroud, and it's time for her to come home, but she's not used to space travel and it scares her. I would feel so much better if you could go pick her up and bring her back here. Can you do that for me?" You can't help noticing that the jewelry she's wearing probably costs as much as a small fighter craft. This job sounds easy, and has the potential to be quite lucrative.`
			choice
				"	(Accept.)"
				"	(Decline.)"
					decline
			"	You tell her that you would be glad to assist, and that you can personally assure her that no harm will come to Pookie while on board your ship. She thanks you, and gives you contact information for her aunt in the <system> system."
				accept
	on visit
		dialog `You have reached <planet>, but your escort with the space reserved for Pookie has not arrived! Better depart and wait for your escorts to arrive in this star system.`



mission "Pookie, Part 2"
	name "Pookie"
	landing
	description "Return Pookie the poodle to <destination>."
	source "Shroud"
	destination "Hestia"
	passengers 1
	cargo "chew toys" 1
	to offer
		has "Pookie, Part 1: done"
	on offer
		conversation
			`You called ahead while your ship was landing and agreed to meet Pookie's aunt at the spaceport. She told you, "Meet me outside the shop with the ridiculous sheepskin coats." The shop is not hard to find; the mannequins in the window look like feral sheep with overgrown wool in bad need of grooming.`
			"	The only person standing outside the shop is a tall woman in a suit who is busy making furious marks on some sort of document with a red pen. She has a small poodle on a leash; it is busy nipping the heels of everyone who walks by."
			choice
				"	(Interrupt her.)"
					goto interrupt
				"	(Wait to see if someone else shows up.)"
					goto wait
		
			label interrupt
			`	"Excuse me," you say. She looks up at you with a withering glare. "I'm looking for someone named Pookie."`
				goto response
		
			label wait
			`	Eventually she looks up from the paper and sees you standing there. "Are you Captain <last>?" she asks. You nod.`
				goto response
		
			label response
			`	"Thank heavens," she says. "She's all yours." She hands you the leash and a large bag that appears to be full of chew toys. "Here are her toys, her food, and her... outfits. Which she hates. Feed her twice a day, or she will go berserk. Do not feed her more than twice a day, or she will throw up..."`
			`	As she continues rattling off instructions, you ask, "Wait, Pookie is the dog?"`
			`	"Short for 'Pocahontas,"' she explains. "Good luck, and I hope my sister pays you well." She walks away. There's nothing else you can do but bring Pookie back to your ship, where she immediately lifts her leg against the landing strut.`
				accept
	on visit
		dialog `You have reached <planet>, but your escort carrying Pookie has not arrived! Better depart and wait for your escorts to arrive in this star system.`
	on complete
		payment 80000
		dialog "In the past few days, Pookie has barked incessantly and thrown up several times despite being fed perfectly on schedule, and the room you've been keeping her in will likely smell like dog urine for months. You are all too happy to return her to her owner, who pays you <payment>."
		log "Minor People" "Pocahontas (Pookie)" `A dog...`
		


mission "Smuggler's Den, Part 1"
	name "Refugees to <planet>"
	description "You met Joe and Maria, a young couple with a newborn baby, on the Smuggler's Den station. They want to start a new life on <destination>."
	minor
	source "Smuggler's Den"
	destination "Arabia"
	passengers 2
	on offer
		conversation
			`You wander into one of several dimly lit, smoke-filled bars near your docking bay. Soon after you sit down, a pair of hooded figures stand up and begin moving toward you. They aren't carrying any visible weapons, but on a station like this one there's a good chance that everyone you meet has a concealed gun. One of them is carrying a bundle wrapped in cloth. You can't see their faces.`
			choice
				`	(Get out of here.)`
				`	(Wait and see what they want.)`
					goto meet
			
			`	You've heard too many stories of kidnappings and murders on this station to be willing to take any risks. You quickly get up and leave the bar, and walk down the passageway back toward your ship. Glancing behind you, you see that the hooded figures have decided not to follow you.`
				decline
			
			label meet
			`	The hooded figures turn out to be a boy and a girl, both perhaps thirteen or fourteen years old. The bundle in the girl's arms is a baby. "Are you a captain?" the boy asks.`
			`	"Yes," you say.`
			`	"We're looking for passage off-world," he says. "My cousin works in the refineries on Arabia, and I'm hoping he can get me a job there."`
			choice
				`	"I don't want to be involved in anything illegal. Are you in some sort of trouble with the law?"`
					goto legal
				`	"Well, how much would you be able to pay me?"`
					goto payment
			
			label legal
			`	The boy grins. "No, not at all. I mean, aside from the fact that we're pirates."`
			`	Seeing the incredulous look on your face, the girl says, "Members of a pirate gang. Crew on a pirate ship. Captains are usually older, but most of the pirate ships you see out there are crewed by kids like us. It's a hard place to grow up. We want something better for our daughter."`
				goto search
			
			label payment
			`	They are silent for a long moment, looking down at the table. Finally, the boy says, "We're crew on a pirate ship, hardly better than slaves. The captain keeps our wages. We don't get paid anything unless they agree to let us go. But if you help us start a new life, we'll work hard and some day we'll pay you back."`
			`	The girl adds, "You don't know what it's like for a little girl to grow up on a pirate ship. We want something better than that for our daughter."`
			
			label search
			`	As you are conversing a bearded man and a rough-looking teenage boy enter the bar and begin looking around the room. "That's our captain," she says. "Please, you have to help us. There's a service tunnel that connects to the back entrance of the bar. We can escape through there."`
			`	You've heard of these service passageways: the most dangerous part of this lawless station, dimly lit and seldom traveled, except by drug addicts and prostitutes. This whole thing might just be a ruse to lure you into one, where they can attack you without anyone interfering. "No," says the boy, "if we head for the service tunnel, they'll be sure to notice us. Let's just stay at the table until they go away."`
			`	The baby begins to cry, softly, and she bounces it gently, trying desperately to quiet it. "Shh. Shh." For the moment, it falls silent.`
			choice
				`	(Try the service tunnel.)`
					goto tunnel
				`	(Wait.)`
					goto outside
				`	"I'm sorry, this isn't worth risking my life for. I'm leaving."`
	
			`	You stand up and leave. The men in the doorway make no effort to stop you.`
				decline
			
			label `tunnel`
			`	The boy stands up. "Wait ten seconds, then head to the tunnel," he says. He walks into the bathroom, which is right next to the back entrance that she pointed out. You wait for a few seconds, then stand up. "Don't run," says the girl. "Walk slowly. Pretend. You've had a bit too much to drink. We're headed out back to find some privacy." You don't dare look behind you to see if the men in the doorway are watching you.`
			`	Finally, you reach the back entrance, and she spins the wheel to unlock it. The hinges squeal, but it opens enough for you to squeeze through. You find yourselves in a narrow corridor lit only by flickering sodium lamps. In the yellow lamplight her face and hands look pale, jaundiced. The floor of the corridor is littered with beer bottles and discarded hypodermic needles. To one side of the door are several over-stuffed trash cans. As you step into the corridor, a rat scurries away into the darkness.`
			`	A few seconds later, watching through the open airlock, you see the boy walk out of the bathroom. He can't help stealing a quick glance towards the men in the doorway, after which he quickly ducks through the airlock and slams the door shut. "Run!" he whispers.`
			`	You begin running down the corridor, in the direction of your ship. You pass a man, slumped over in a corner; there is no time to see if he is dead, or just sleeping. In places the lights have gone out, and it is so dim that you can barely see the floor beneath you. Your footsteps pounding on the metal decking ring terribly loud up and down the empty hallway.`
			`	Eventually the passageway widens out into a maintenance room, full of humming equipment and large tanks. You duck behind one of them and listen for sounds of pursuit. "I think we're safe," says the boy. He walks over to another airlock door on the opposite wall and tugs it open. Light pours in, almost blinding at first. You are looking out into the rimway, the main passage in this ring of the station. Crowds of people are walking past, paying no attention to you. He glances quickly in both directions, then gestures for you to follow.`
				goto ship
			
			label outside
			`	You wait at the table, pretending that you are busy placing a drink order. The men at the door do not leave. Instead, they step into the room and begin circling around the edge of it. "What berth is your ship in?" asks the boy. You tell him. "Wait ten seconds, then follow," he says. He stands up and walks through the door. The searchers glance at him as he leaves, but they must be looking for two people together, because they ignore him.`
			`	The searchers approach the bar and begin talking to one of the bartenders. You and the girl stand up. "Walk slowly," she hisses under her breath. "Saunter. Don't run." You put an arm around her shoulders and do your best to act like an ordinary bar patron headed home with a new friend after having a bit too much to drink. You don't dare to glance at the bar to see if you are being watched.`
			`	Finally you reach the door. You are in the rimway, the main passage in this ring of the station. It is crowded and brightly lit. You quicken your pace slightly and begin walking toward your ship, still afraid that if you break into a run, you will attract attention. The girl keeps glancing at the shop windows that you pass by: checking the reflection to see if anyone is following you. "They're leaving the bar," she says. And then, "They're walking in the other direction. I think we're safe."`
			`	You pass a narrow doorway, probably an entrance to one of the service tunnels. The boy is standing there, holding a gun by his side. His grim expression softens somewhat when he sees you approaching.`
				goto ship
			
			label ship
			`	You quickly make your way back to your ship. As soon as the door has closed behind you, all three of you breathe a sigh of relief. A second later, the baby begins to wail, loudly. As you show them to their bunks, they introduce themselves as Joe and Maria; the baby's name is Jesse. "I don't know how to thank you," says Maria.`
			`	"Please don't take too long leaving the station," adds Joe. "But, I think we'll be safe here until you're ready to leave. There's no way they can search all the ships at the dock."`
				accept
	on visit
		dialog `You land on <planet> and look for Joe and Maria, but you realize that they were in one of your escorts that has not yet entered the system. Better depart and wait for them.`



mission "Smuggler's Den, Part 2"
	landing
	name "Refugees to <planet>"
	description "Joe and Maria were unable to find work on <origin>. Take them to <destination> to see if they can get a job there."
	destination "Millrace"
	passengers 2
	to offer
		has "Smuggler's Den, Part 1: done"
	on offer
		conversation
			`As soon as you have landed, Joe finds a computer terminal and tries to look up his cousin who works here, but with no success. You go with him to the company office, where after a short wait you are ushered in to meet with a foreman. After Joe introduces himself, the man says, "I'm really sorry to tell you this, but Leroy died in a refinery fire several months ago."`
			`	Joe is crestfallen. After a long silence, you say, "Sir, do you have any work available for Joe? He and his family were hoping to be able to put down roots here."`
			`	"I'm sorry," says the foreman, "but we've had a ton of immigrants recently. The waiting list for new jobs is about five months long. They could stay here and hope for the best, but if they need work right away, they would be better off going to one of the Syndicate worlds, like <planet>."`
			choice
				`	(Volunteer to take them to <planet>.)`
				`	(Leave them here and hope for the best.)`
					decline
			
			`	Despite his shock and grief, Joe is quite grateful. "You know we can't pay you, right?"`
			`	"Don't worry about it," you say. You return to your ship and tell the bad news to Maria.`
				accept
	on visit
		dialog `You land on <planet> and look for Joe and Maria, but you realize that they were in one of your escorts that has not yet entered the system. Better depart and wait for them.`
	on complete
		event "smuggler's den: payment" 365
		log `Helped two teens named Joe and Maria and their daughter Jesse to escape their pirate captain. Dropped them off on Millrace where they'll start a new life.`
		conversation
			`You help Joe and Maria, and their daughter Jesse, to carry their few belongings down to the immigration desk, where a clerk lists the job openings available and asks them each to fill out a skill survey. Maria says, "Captain <last>, I don't know how to thank you, but I promise you that once we've got steady jobs, we'll save up and pay you our fare for transporting us here."`
			`	You wish them the best of luck, and return to your ship.`

event "smuggler's den: payment"



mission "Smuggler's Den: Payment"
	landing
	source
		government "Republic" "Free Worlds" "Syndicate" "Quarg" "Neutral"
		near Sol 100
	to offer
		has "event: smuggler's den: payment"
	
	on offer
		payment 35000
		conversation
			`When you land, you are surprised to find a message waiting for you from Joe and Maria, the young couple you transported from Smuggler's Den to Millrace a year ago to help them and their baby escape their lives as pirate crew members. "Dear Captain <last>," they write, "we promised you we would save up enough money to pay you back for transporting us. Attached is <payment>. Thank you for giving us a chance at a new life." They've also enclosed a picture of themselves and their baby Jesse, who is now more than a year old.`
				decline



mission "Smuggler's Den: Follow Up"
	invisible
	landing
	source Millrace
	to offer
		has "Smuggler's Den: Payment: offered"
	
	on offer
		conversation
			`As you're coming in for a landing, you realize that Millrace is where Joe and Maria live, the couple you transported from Smuggler's Den. They recently wrote to you thanking you for helping them to begin a new life. Do you want to stop by and see how they are doing?`
			choice
				`	(Yes.)`
				`	(No.)`
					decline
			`	You contact Joe and Maria and they say they would definitely enjoy seeing you. On your way to the workers' barracks where they live, you stop by a small store and buy some chocolate, plus bread and fresh fruit and some canned goods you think they would be able to use. They thank you for coming and welcome you into their home. Jesse is continuing to grow up, and they have another baby too, now. Joe says the work in the factories is exhausting, and the hours are long, but they never need to worry about where their next meal will come from, or what they'll be required to do to earn it. You leave feeling very glad that you have been able to make such a difference in someone's life.`
				accept
				
	on accept
		log `Visited Joe and Maria on Millrace. Life is tough, but they are doing far better now than they were on a pirate ship. Jesse has grown and the couple already has another baby to look after.`
		log "Minor People" "Joe and Maria" `Two teenagers who were under the employs of pirates, the couple wanted your aid with an escape from their lives and after a time have informed you that they are now living in relative peace where you left them on Millrace.`
		fail



mission "Expedition to Hope 1"
	name "Expedition to Hope"
	description "Transport a team of scientists to the abandoned world of <planet>, where they will be placing some meteorological equipment."
	minor
	source
		near Wei 2 8
		attributes "dirt belt"
	destination Hope
	to offer
		random < 40
	cargo "scientific equipment" 4
	passengers 4
	
	on offer
		conversation
			`A group of scientists approaches you and asks if you would be willing to take them to the abandoned planet of Hope, and then back home from there. "The transport we'd arranged for bailed out on us at the last moment," says their leader, a middle-aged man wearing thick-rimmed glasses.`
			choice
				`	"Sure, I'd be glad to help."`
					goto yes
				`	"What sort of research are you doing?"`
				`	"Sorry, I don't have space for you."`
					decline
			`	"You probably know about the supervolcano that forced the evacuation of Hope some decades ago," he says. "My family lived on Hope back then. We want to measure how much ash is still in the air, to see how long it will be before the glaciers recede and the planet is habitable again."`
			choice
				`	"That sounds like a worthy cause. I'd be glad to transport you."`
					goto yes
				`	"Sorry, I'm not going to be headed in that direction any time soon."`
					decline
			label yes
			`	"Thank you," he says. You help them to load their meteorological equipment onto your ship.`
				accept
	
	on visit
		dialog `You enter the atmosphere of <planet>, but realize that the scientists and their equipment were on one of your escorts who hasn't entered the system yet. Better depart and wait for them.`
	on complete
		payment 40000



mission "Expedition to Hope 2"
	landing
	name "Expedition to Hope"
	description "Transport the team of scientists home to <destination>."
	source Hope
	destination
		distance 2 5
		government Republic "Free Worlds" Neutral
	to offer
		has "Expedition to Hope 1: done"
	passengers 4
	
	on offer
		conversation
			`You fly around the planet to several different sites that the scientists have identified as good places for their equipment. They also make some deep radar scans of the glaciers. "That's my old house, down there," says one of the scientists, pointing to the radar picture of one of the buried villages. "Under thirty meters of ice, now."`
			`	The lead scientist hands you forty thousand credits, and says, "Here's the first part of your payment. Now we need to get home to <planet>. I'll pay you the rest once we get there."`
				accept
	
	on visit
		dialog `You land on <planet>, but realize that the scientists and their equipment were on one of your escorts who hasn't entered the system yet. Better depart and wait for them.`
	on complete
		payment 40000
		dialog `You drop the team of scientists off on <planet>. They thank you for helping them out, and pay you <payment>.`



mission "Transport Workers A"
	name "Transport Family"
	description "Transport this family to <destination>, where they hope that steady work will be easier to come by."
	minor
	source
		attributes "dirt belt"
	destination
		government "Syndicate"
		attributes "factory"
	to offer
		random < 5
	passengers 4
	cargo "household goods" 2
	
	on offer
		dialog `In one of the corners of the spaceport, you meet a family with two kids, and a pile of trunks and boxes spread out next to them. They tell you that they are trying to book passage to <planet>. "Work has gotten way too hard to come by here," explains the father. "I've had seven different jobs in the past year, and none of them lasted more than a month. So we thought we'd try our luck on a Syndicate world."`
	
	on visit
		dialog phrase "generic cargo and passenger on visit"
	on complete
		payment
		payment 20000
		dialog `You drop off the family from <origin>, and wish them the best of luck on <planet>. They seem optimistic, and their kids are still quite excited about having taken their first ever space journey. You're sure that they will be remembering this trip for years to come. Their parents thank you, and pay you <payment>.`



mission "Transport Workers B"
	name "Transport Worker"
	description `This young man is headed to the factories on <destination>. He says he wants to save enough money to be able to ask his "true love" to marry him.`
	minor
	source
		attributes "dirt belt"
	destination
		government "Syndicate"
		attributes "factory"
	to offer
		random < 5
	passengers 1
	
	on offer
		conversation
			`As you are walking through the spaceport, a young man approaches you and says, "Excuse me, Captain. Is there any chance you're traveling towards the Core?" He's probably in his late teens, barely more than a kid.`
			choice
				`	"I'm sure I could work that into my plans. Where are you headed?"`
				`	"You're traveling all by yourself? You aren't in any trouble, I hope?"`
				`	"Sorry, I don't expect to be headed that way any time soon."`
					decline
			`	"Well, here's the story," he says. "My girlfriend's father won't let us get married until I have some money saved up. They say there's plenty of jobs to be had on <planet>. So I'm headed there to put down roots and get myself established, then in a year or two she can come and join me."`
			choice
				`	"I'd be glad to take you there."`
					goto thanks
				`	"Are you sure about that? I've heard some bad things about the Syndicate's company towns."`
					goto towns
				`	"Do you really think she's going to wait around for you?"`
					goto wait
			label towns
			`	"Me too," he says, "but it's a lifetime of steady work, and you know how hard that is to come by in this part of the galaxy. Can you help me out?"`
				goto choice
			label wait
			`	"She'll be true to me," he says, with absolute confidence.`
				goto choice
			label choice
			choice
				`	"Okay, I'll take you to <planet>."`
					goto thanks
				`	"Sorry, I'm not headed in that direction."`
					decline
			label thanks
			`	"Thank you, Captain," he says, shaking your hand. You bring him aboard your ship and show him to one of the empty bunks.`
				accept
	
	on visit
		dialog phrase "generic cargo and passenger on visit"
	on complete
		payment
		payment 10000
		dialog `You drop off the young man from <origin> who is hoping to find work and save enough money for his girlfriend to join him. "Good luck," you say. "Be wise. Don't let yourself get into debt." He thanks you, and pays you <payment>.`



mission "Transport Workers C"
	name "Farming Family"
	description "Transport this family of farmers, and their livestock, to <destination>."
	minor
	source
		attributes "dirt belt"
		attributes "farming"
	destination
		government "Syndicate"
		attributes "farming"
	to offer
		random < 15
	passengers 5
	cargo "farm animals" 10
	
	on offer
		conversation
			`On the dirt near your landing pad is parked a large wagon, hitched to a draft horse and loaded down with furniture and various farming implements. A family is gathered in the shade of the cart, and several goats and sheep are tied up behind it. Do you approach them and find out where they are headed?`
			choice
				`	(Yes.)`
				`	(No, I'm not interested in carrying livestock in my shiny new space ship.)`
					defer
			`	The farmers introduce themselves as Jim and Annette Patterson; their kids are Erin, Kyle, and Sarah. "Any chance you've got space for some livestock?" asks Jim. "The droughts the last few years have been fierce, and we're hoping to start a new homestead on <planet>."`
			choice
				`	"Sure, I'd be glad to take you there."`
					accept
				`	"Sorry, that's way too far from here."`
					decline
	
	on visit
		dialog phrase "generic cargo and passenger on visit"
	on complete
		payment
		payment 10000
		dialog `You drop off the Pattersons, the farm family from <origin>, and help them to unload their wagon and cattle from your cargo hold. They thank you, and Jim pays you <payment>.`
		log "Minor People" "Jim and Annette Patterson" `An unusual family who needed you to make a very unconventional trip with a sizeable number of farm animals that had to be kept happy in an enclosed area of your spaceship.`



mission "WR Star 1"
	name "Star Research"
	description "Fly through the <waypoints> system with this team of scientists, then return them to <destination>."
	minor
	source
		attributes "deep"
		attributes "urban" "research"
	waypoint "Ildaria"
	to offer
		random < 20
	passengers 3
	cargo "sensors" 2
	
	on offer
		dialog `A group of scientists approaches you and asks if you will be headed to the Rim any time soon. "We're doing research on Wolf-Rayet stars," they explain, "and we're hoping to find a captain who can do a fly-by of <waypoints>." Scientific research in the Deep is notoriously well-funded, so they will probably pay you quite well.`
	
	on visit
		dialog phrase "generic missing waypoint or cargo and passengers"
	on complete
		payment 250000
		dialog `The team of scientists thanks you for bringing them to <waypoints> and back, and pays you <payment>. They seem eager to get back to their lab and start analyzing their measurements.`



mission "There Might Be Riots 1"
	name "Transport band to <planet>"
	description `Give the band "There Might Be Riots" a ride to <destination>.`
	minor
	source
		near Tarazed 5 10
		government "Republic" "Free Worlds" "Neutral"
	destination "Wayfarer"
	cargo "musical equipment" 4
	passengers 8
	to offer
		random < 15
	
	on offer
		conversation
			`A woman in a well-tailored suit approaches you. "Captain <last>?" she asks. You nod. "My name is Becca," she says. "I'm a stage manager for a band, and the transport we had under contract bailed out on us. Any chance you could take us to <destination>? Given the circumstances, we can pay quite well."`
			choice
				`	"Sure!"`
				`	"Sorry, I'm not headed in that direction right now."`
					defer
			`	"Great," she says, "I'll tell the boys to start loading their gear into your ship." About a half an hour later the road crew begins carting instruments and amplifiers into your cargo hold. Soon after that, you hear the roar of a crowd in the distance and another group of men comes running into your ship. "We're with the band," they say. "Quick, shut the hatch." Half a minute later, a mob of people has surrounded your ship and a few of them are even climbing on top of it. It takes you a second to realize they're not angry or bent on destruction - they're just a group of crazy fans.`
			`	"Happens everywhere we go," says one of the musicians, calmly, as he watches a video feed of the mob on one of your monitors. He tells you that he's Ulrich, the lead singer. Then he introduces the rest of the singers and musicians.`
			choice
				`	"Pleased to meet you all. What's the name of your band?"`
			`	"Oh," Ulrich says, "we call ourselves, 'There Might Be Riots.'"`
			`	Eventually, the spaceport police arrive and disperse the crowd, and the band settles in for their trip to <destination>.`
				accept
	
	on visit
		dialog `You arrive on <planet>, but realize that your escort carrying the band and their supplies has not arrived yet. Better depart and wait for your escorts to enter the system.`
	on complete
		payment
		payment 100000
		log `Dropped the famous band "There Might Be Riots" off on Wayfarer. They drew quite the crowd, and paid very well.`
		conversation
			`You drop off the band "There Might Be Riots" on <destination>. Along the way, you got to hear some of their music, which is mostly characterized by frenzied instrumentals, a very energetic brass section, and bizarre lyrics. One day while you were in transit, they nearly drove you insane by playing their catchy but nonsensical song "Henhouse In Your Soul" for four hours straight, but other than that they have been good passengers, and their stage manager gives you an incredibly generous payment of <payment>.`
			`	"We've already got a gig lined up for tonight," says Ulrich. "Want to come? We'll give you free tickets." Given how well they just paid you, it might be worth going just to build a relationship with the band, even if not for the music itself.`
			choice
				`	"Sure!"`
				`	"Sorry, I've got other things to do."`
					decline
			`	The band is even louder in concert than they were when practicing in the confines of your ship. About thirty minutes into the concert, the energy of the crowd and the surreal lyrics finally begin to soak in, and rather than seeming meaningless their music feels fraught with meaning that hovers just beyond your grasp.`
			`	Finally the band announces that their last song will be "Sad Archie." You've never heard of it, but the fans scream in approval. It's a slow, ballad-like song about a man named Archie who lives forever and is sad because the friends he makes all grow old and die. Archie has a pet dragon, and he builds a beautiful house for the dragon, but the dragon dies young. Archie is so sad seeing the dragon's house empty and gathering dust that he rents it out to some friends, but they fight with each other and trash the place. The story makes no sense, but some of the fans are wiping away tears as the song ends.`
			`	Becca, who is sitting next to you in the VIP section, says, "We learned years ago that we need to end every concert with a sad song. Otherwise the fans leave with way too much energy and start destroying public property."`
			`	The concert ends, and you say goodbye to the band. They say they'll be in touch if they ever need a ride again.`



mission "There Might Be Riots part 2"
	name "Transport band to <planet>"
	description `Give the band "There Might Be Riots" a ride to <destination>.`
	minor
	source
		government Syndicate
	destination "Prime"
	cargo "musical equipment" 4
	passengers 8
	to offer
		has "There Might Be Riots 1: done"
		has "Deep Archaeology 5: done"
		random < 30
	
	on offer
		conversation
			`As you walk through the spaceport, you see a large crowd gathered outside a small pub, and hear the unmistakable music of There Might Be Riots from inside. The concert seems to be just winding down. Do you want to wait around and say hello to them?`
			choice
				`	(Okay.)`
				`	(Not right now.)`
					defer
			`	"<first>!" says Ulrich, when they see you. "What luck! We're doing a concert tonight on landing pad ninety-four, part of our 'Trouble on the Tarmac Tour.' We're going to need a lift to <planet> right after the concert. Or possibly in the middle of it. Can you help us out?"`
			choice
				`	"Okay. But why the hurry to leave?"`
					goto okay
				`	"Sorry, I've got other plans."`
			`	"Please," he says, "I'm serious. You'll be saving our skins. Whatever else you've got, it's not this important."`
			choice
				`	"Okay, I'll do it. Why's it so urgent?"`
				`	"Sorry, I really don't want to work with you guys anymore."`
					decline
			label okay
			`	"You'll see," he says. "You should park your ship right behind us in case the natives get restless and we need to skedaddle."`
			`	With some trepidation, you sit by the hatchway of your ship and watch as the band sets up directly outside it and the concert begins. Nothing seems out of the ordinary until the band introduces a song called "Gluttony," and you can feel a sudden tension fill the air. The Syndicate security guards, who until now have been standing at the periphery of the landing pad, begin to disperse themselves throughout the crowd.`
			`	It's a song about a man who will die if he ever stops eating, so he eats more and more and grows bigger and bigger. A second after you realize that the whole thing is a thinly veiled critique of the Syndicate, a group up front unrolls a banner that reads "End Wage Slavery!" and begins shouting and chanting slogans. As the band plays on, there is some sort of scuffle at the back of the crowd, and then you see stun guns begin to flash, and rising plumes of what you would guess is tear gas.`
			`	As the demonstrators are driven away, a group of guards approach you. "What is your connection to these musicians?" they ask.`
			choice
				`	"I'm just their transport. They're paying me to carry them to their next destination."`
					goto transport
				`	"They're friends of mine. Why? They haven't done anything illegal, that I can see."`
			`	"Be careful what friends you choose," says the guard, "or you might find that no one in this sector will offer you any jobs. Now, get them packed up and get out of here." You have no choice but to leave the planet immediately...`
				launch
			label transport
			`	"Then I suggest you do your job and transport them. Immediately." The guards leave. As soon as the band is packed up, you leave the planet...`
				launch
	
	on visit
		dialog `You arrive on <planet>, but realize that your escort carrying the band and their supplies has not arrived yet. Better depart and wait for your escorts to enter the system.`
	on complete
		payment
		payment 200000
		conversation
			`As generous as before, the band pays you generously: <payment>. "Where will you be going next, from here?" you ask.`
			`	"Who knows," says Ulrich. "Our music has taken us throughout human space, and beyond."`
			choice
				`	"What do you mean, 'beyond' human space?"`
				`	"Well, I'll look forward to the next time we meet."`
					accept
			`	Ulrich launches into a story. "Years ago when the band was young and we had a month off in between gigs, we found an old grey merchant captain with a glass eye and asked him to transport us to one of the Paradise Worlds for an extended 'drug vacation,' if you know what I mean. He said, 'Boys, why don't you leave the drugs behind, and I'll take you on a real mind-altering trip,' and a few days later we were playing a concert on this world where the people were giant squirrels. They loved our music, too. Never did find anyone who could take us back there, though."`
			branch known
				has "First Contact: Hai: offered"
			`	You're tempted to laugh, but he sounds serious. "Well," you say, "if I ever find a planet of intelligent squirrels, I'll be glad to take you guys there." You help them to unload their stuff, and say goodbye for now.`
				accept
			label known
			apply
				set "met hai before TMBR"
			`	"It sounds like you were visiting Hai space," you say, and you describe the aliens who live beyond the wormhole. "Yeah, that would be them," says Ulrich. "I'd love to go back there some time, but for now we have commitments closer to home." You help them to unload their stuff, and say goodbye for now.`
				accept



mission "There Might Be Riots part 3A"
	name "Transport band to <planet>"
	description `Give the band "There Might Be Riots" a ride to <destination>.`
	minor
	source
		attributes "dirt belt" "south" "rim"
		government "Republic" "Free Worlds" "Neutral"
	destination "Pilot"
	clearance
	infiltrating
	cargo "musical equipment" 4
	passengers 8
	to offer
		has "There Might Be Riots part 2: done"
		has "First Contact: Hai: offered"
		random < 30
	
	on offer
		conversation
			`As you walk through the spaceport, you see a distinctive group of people lugging a collection of instruments: the band There Might Be Riots. Would you like to see if there is anything more you can do for them?`
			choice
				`	(Yes.)`
				`	(Not right now.)`
					defer
			`	They're very happy to see you. "You always seem to have amazing timing," says Ulrich. "We were just wondering who could transport us to a... gig of sorts... up north, and then you come along. Any chance you could take us to <destination>?"`
			`	You've heard of that planet. "The weapons testing world for Lovelace Labs?" you ask. "I'm surprised you'd be able to find a big audience there."`
			`	"Oh, we'll have an audience, all right," he says. "We've just put out a new album called 'Songs for the End of Civilization.' A war protest album. We want to film ourselves playing a concert right in the middle of the missile testing range. Of course we'll probably end up running out of there with Republic Intelligence nipping at our heels. What do you say?"`
			choice
				`	"Sorry, that's further than I'm willing to go for you guys."`
					goto no
				`	"Sounds like a worthy cause. Count me in!"`
					goto yes
				`	"You're going to do a concert on ground that could be littered with unexploded ordnance?"`
			`	"Yeah. What an adventure!" he says. "Come on, it will be worth it."`
			choice
				`	"Sorry, that's further than I'm willing to go for you guys."`
					goto no
				`	"Sounds like a worthy cause. Count me in!"`
					goto yes
			label no
			`	"Are you sure?" he asks. "We'll pay you with more than just money. Do this for us, and I'll share a story with you that very few have heard."`
			choice
				`	"Sorry, but it's still a 'no.'"`
					decline
				`	"Okay, I'm intrigued. But it still sounds risky."`
			label yes
			branch known
				has "met hai before TMBR"
			`	"Great," he says. "Now, the only question is where we'll go afterwards until the fuss dies down. Say, did you ever find that planet of squirrel people? We'd love to go back there."`
			`	"Yes," you say, "they're called the Hai. They live in a whole big region to the north."`
				goto end
			label known
			`	"Great," he says. "Now, the only question is where we'll go afterwards until the fuss dies down. I was thinking it'd be a great chance for our band to reconnect with the squirrel people - what did you call them?"`
			`	"The Hai," you say.`
			label end
			`	"Excellent," he says. "We go thumb our noses at the military industrial complex, then you take us to stay with the peaceful squirrel people where the government won't bother us."`
			`	Once more, they begin loading their stuff onto your ship, while you chart a course to <destination>.`
				accept
	on visit
		dialog `You arrive on <planet>, but realize that your escort carrying the band and their supplies has not arrived yet. Better depart and wait for your escorts to enter the system.`



mission "There Might Be Riots part 3B"
	landing
	name "Transport band to <planet>"
	description `Avoid the Navy combat drones and give the band "There Might Be Riots" a ride to <destination>.`
	source "Pilot"
	destination "Allhome"
	cargo "musical equipment" 4
	passengers 8
	to offer
		has "There Might Be Riots part 3A: done"
	
	on offer
		conversation
			`You bring your ship to a gingerly landing in a section of the testing range that doesn't look too pockmarked with craters, and the band begins setting up their equipment and video cameras. "This is great," says Ulrich. "We'll be broadcasting live over the Net. It's time people started asking why the government thinks it needs all these weapons of war."`
			`	The band plays through about a third of their set without any evidence that the locals even know you are here, which is surprising for such a tightly secured planet. Then, right in the middle of a particularly crunchy anti-war song, your long range radar picks up something: a large number of ships approaching from a hundred kilometers away.`
			choice
				`	"Guys, I think we should get out of here."`
				`	"We've got ships incoming. Could be trouble."`
					goto ships
			`	The band stops playing. Ulrich turns to the cameras and says, "For all our fans out there, we'll be back after a brief intermission." Then he walks over to you and says, "What is it?"`
			`	"Ships incoming," you say.`
				goto bad
			label ships
			`	The band stops playing. Ulrich turns to the cameras and says, "For all our fans out there, we'll be back after a brief intermission." Then he walks over to you.`
			label bad
			`	"Did they hail us?" asks Ulrich.`
			`	"No," you say.`
			`	He swears, then shouts to the rest of the band, "Gentlemen, time to pack it up posthaste, before we get turned into a tragic industrial accident!"`
			`	The band has just packed the last of their equipment away when the ships come into view. It's a swarm of unpiloted combat drones, and they seem to be engaged in mock combat with each other. But, their flight path is taking them straight in your direction. You power up your shields just as the first of the drones decide that your ship is a valid target for their lasers...`
				launch
	
	npc
		government "Team Red"
		personality heroic nemesis
		fleet
			variant
				"Combat Drone" 15
	npc
		government "Team Red"
		personality waiting heroic
		fleet
			variant
				"Combat Drone" 20
	npc
		government "Team Blue"
		personality waiting heroic
		fleet
			variant
				"Combat Drone" 35
	
	on visit
		dialog `You arrive on <planet>, but realize that your escort carrying the band and their supplies has not arrived yet. Better depart and wait for your escorts to enter the system.`
	on complete
		payment 500000
		log `Brought "There Might Be Riots" to the Hai world of Allhome after escaping a swarm of combat drones that disrupted their performance on Pilot. Ulrich spoke of a cloudy star in the Rim where he heard a voice in his head after parking his ship.`
		conversation
			`You drop off There Might Be Riots on Allhome. Ulrich is looking around the spaceport in wide-eyed excitement. "This is it, guys!" he says. "We're back in the land of the peaceful squirrels. Captain <last>, I don't know how to thank you, but here's a start." He hands you <payment>.`
			`	As the rest of the band begins unloading their things, Ulrich adds speaking more quietly, "And, in good minstrel fashion I will pay you not just with money, but with a story.`
			`	"Back when the fame first became too much for me, I rented a shuttlecraft under an assumed name and went tooling around the galaxy just to get away from it all. I found some cloudy star out along the Rim, parked my ship where no one would bother me, shut down everything but life support, and just sat there meditating and enjoying the silence for two or three days.`
			`	"Then suddenly clear as day I heard a voice say, 'Are you okay? Do you need anything?' I was so shocked that without even thinking I said, 'I'm fine. How about you?' And the voice told me he was sad. Sad, because that part of space used to be the home of another species, and now they're all dead. He said we humans built our cities on the graveyards of a great civilization and didn't even know it. And if we didn't stop fighting each other, our species would die off too.`
			`	"That's when the band started to speak out against war."`
			choice
				`	"Do you think the voice was real, or just in your head?"`
				`	"It sounds like a good warning. I'll try to take it to heart."`
					goto end
			`	"It was in my head," he says, "And it was real. Very real. When it spoke I felt like the whole galaxy had just tipped sideways, or like I'd just stepped too close to the edge of a cliff and got vertigo. I've imagined some crazy things, but I tell you, this I did not imagine."`
			`	You wish him the best of luck in Hai space, and he heads off into the spaceport with the rest of the band.`
				accept
			label end
			`	"Then best of luck to you," he says, and he heads off into the spaceport with the rest of the band.`
				accept



mission "Drug Running 1"
	name "Drug Running"
	description "Bring a shipment of illegal drugs to <destination>. If you are caught with this cargo, you may be fined."
	minor
	repeat
	source
		attributes "near earth" "dirt belt" "north"
	destination
		attributes "paradise"
		distance 1 100
	cargo "illegal drugs" 5 2 .1
	illegal 40000 `In addition to the fine, the illegal drugs are confiscated from your cargo hold.`
	stealth
	to offer
		random < 10
		"said no to drugs" < 4
	
	on offer
		dialog `As you are walking through the spaceport, a man pulls you aside and asks if you would like to help transport some "recreational pharmaceuticals" to <planet>. (This sounds like an illegal mission, so you'll need to avoid getting scanned or landing on planets with high security.)`
	
	on accept
		"said no to drugs" --
	on decline
		"said no to drugs" ++
	
	on visit
		dialog phrase "generic cargo on visit"
	on complete
		payment
		payment 80000
		"drug smuggler" ++
		dialog `Some disreputable-looking locals unload the illegal drugs from your cargo bay, and hand you your payment of <payment>.`



mission "Drug Running 2"
	name "Drug Running"
	description "Bring a shipment of illegal drugs to <destination>. If you are caught with this cargo, you may be fined."
	minor
	repeat
	source
		attributes "near earth" "dirt belt" "north"
	destination
		attributes "rich"
		distance 1 100
	cargo "illegal drugs" 5 2 .1
	illegal 50000 `In addition to the fine, the illegal drugs are confiscated from your cargo hold.`
	stealth
	to offer
		random < 10
		has "Drug Running 1: done"
	
	on offer
		dialog `When you walk into the local bar, a man sitting in the corner waves you over and says in a hushed voice, "Captain, we've got a shipment of the good stuff that needs to get to <planet>. I promise you this will be a very lucrative operation. What do you say?"`
	
	on visit
		dialog phrase "generic cargo on visit"
	on complete
		payment
		payment 100000
		"drug smuggler" ++
		dialog `Immediately after you land, some workers show up to unload the "stuff." They give you <payment>.`



mission "Drug Running 3"
	name "Drug Running"
	description "Bring a shipment of illegal drugs to <destination>. If you are caught with this cargo, you may be fined."
	minor
	repeat
	source
		attributes "near earth" "dirt belt" "north"
	destination
		attributes "urban"
		distance 1 100
	cargo "illegal drugs" 5 2 .1
	illegal 70000 `In addition to the fine, the illegal drugs are confiscated from your cargo hold.`
	stealth
	to offer
		random < 10
		has "Drug Running 2: done"
	
	on offer
		dialog `A well-dressed woman approaches you as you are walking through the spaceport and asks quietly if you would be willing to help facilitate the transport of some "naughty substances" to a certain individual on <planet>.`
	
	on visit
		dialog phrase "generic cargo on visit"
	on complete
		payment
		payment 120000
		"drug smuggler" ++
		dialog `You hand off the illegal "substances" to your contact on <planet>, who pays you <payment>.`



effect "puff"
	sprite "effect/puff"
		"no repeat"
		"frame rate" 10
	"lifetime" 20
	"random angle" 360
	"velocity scale" -.005

outfit "Imaginary Weapon"
	category "Guns"
	"gun ports" -1
	weapon
		sprite "projectile/rainbow"
			"frame rate" 12
			"random start frame"
		"hit effect" "puff"
		"die effect" "puff"
		"inaccuracy" 20
		"velocity" 12
		"lifetime" 60
		"reload" 10
		"acceleration" 1.2
		"drag" .1
		"turn" 3
		"homing" 4
		"tracking" 1.

ship "Hallucination"
	sprite "ship/hallucination"
		"frame rate" 1
		"random start frame"
	"never disabled"
	attributes
		"hull" 1000
		"mass" 180
		"drag" 2.1
		"heat dissipation" .7
		"fuel capacity" 100000
		"jump fuel" 100
		"jump speed" 1
		"jump drive" 1
		"automaton" 1
		"thrust" 30
		"turn" 500
		"energy generation" 1
	outfits
		"Imaginary Weapon" 1
	gun 0 0

mission "Hallucination"
	invisible
	landing
	to offer
		has "Drug Running 2: active"
		random < 50
	
	on offer
		conversation
			`During your brief stop on <origin>, it occurs to you that it really is a shame to have a cargo hold full of the finest of illegal drugs, and not to take even a small sample for yourself. There is no way the loss of a tiny bit of drugs could be noticed. Give it a try?`
			choice
				`	(No, I never touch that stuff.)`
					defer
				`	(Sure, sounds like fun!)`
			`	The room begins to spin, and strange things happen...`
				launch
	
	npc kill
		government "Bad Trip"
		personality nemesis heroic
		ship "Hallucination" "Love"
		ship "Hallucination" "Peace"
		ship "Hallucination" "Happy"
		ship "Hallucination" "Shiny"
		
	on complete
		log `Agreed to transport illegal drugs. Tried some of them while refueling and instantly regretted it. The sky truly is endless.`



mission "Shady passenger transport 1"
	name "Shady passenger transport"
	description "Discreetly transport a passenger to <destination>. If you are caught with him, you may be fined."
	minor
	repeat
	source
		attributes "near earth" "core" "urban"
	destination
		attributes "frontier" "dirt belt" "rim" "north" "south" "pirate"
		distance 2 3
	passengers 1
	illegal 75000 `Your passenger turns out to be a small-time wanted criminal. As he is hauled off in chains, you vehemently protest that you knew nothing of his shady history. You wind up quite a bit poorer through a combination of fines and bribes (the breakdown remains somewhat unclear).`
	stealth

	to offer
		random < 10
		"rejected illegal jobs" < 3

	on offer
		dialog `While having a drink at one of the spaceport's bars, a somewhat scruffy-looking man in a dark cloak pulls you aside and offers <payment> for discreet, no-questions-asked passage to <destination>, which is quite close by. This could be a quick and lucrative job. (It also sounds illegal, so you'll need to avoid getting scanned or landing on planets with high security.)`

	on accept
		"rejected illegal jobs" --

	on decline
		"rejected illegal jobs" ++

	on visit
		dialog phrase "generic passenger on visit"
	on complete
		"getaway driver" ++
		payment 50000
		dialog `Your mysterious passenger has spoken hardly a word during the entire trip. As soon as you land, he hands you your payment of <payment> and disappears into a crowd.`



mission "Shady passenger transport 2"
	name "Shady passenger transport"
	description "Discreetly transport two passengers to <destination>. If you are caught with them, you may be fined."
	minor
	repeat
	source
		attributes "near earth" core urban
	destination
		attributes "frontier" "dirt belt" "rim" "north" "south" "pirate"
		distance 3 7
	passengers 2
	illegal 150000 `Your passengers turn out to be wanted criminals. As they are hauled off in chains, you vehemently protest that you knew nothing of their shady histories. You wind up quite a bit poorer through a combination of fines and bribes (the breakdown remains somewhat unclear).`
	stealth

	to offer
		random < 8
		"rejected illegal jobs" < 3
		"getaway driver" > 2

	on offer
		dialog `As you are walking through the spaceport, two men in nondescript clothing appear out of nowhere and offer <payment> for discreet, no-questions-asked passage to <destination>. Though they say very little, you get the distinct sense that their presence on this planet and motivation to be elsewhere may not be entirely legal.`

	on accept
		"rejected illegal jobs" --
		"getaway driver" ++
		dialog `You bundle the men onto your ship before anyone sees them. As you're helping unpack their luggage, one of them casually mentions that they may have attracted the attention of some bounty hunters, and would prefer not to be captured. You should probably avoid being scanned, too.`

	on decline
		"rejected illegal jobs" ++

	on visit
		dialog phrase "generic passenger on visit"
	on complete
		"getaway driver" ++
		payment 100000
		dialog `Your passengers depart after paying you the agreed-upon sum of <payment>, off to make new lives for themselves doing who-knows-what.`

	npc
		government "Bounty Hunter"
		personality nemesis plunders waiting
		system
			distance 6 9
		fleet "Bounty Hunters"



mission "Shady passenger transport 3"
	name "Shady passenger transport"
	description "Discreetly transport <bunks> passengers to <destination>. If you are caught with them, the legal consequences may be severe."
	minor
	repeat
	source
		attributes "frontier" "dirt belt" "rim" "north" "south" "pirate"
	destination
		attributes "near earth" "core" "urban"
		distance 5 10
	passengers 4 8
	illegal 400000 `It's difficult to feign ignorance of your passengers' background during your questioning. You wind up having to pay a small fortune in fines and bribes to keep yourself from being charged as an accomplice to some very serious-sounding crimes.`
	stealth

	to offer
		random < 5
		"rejected illegal jobs" < 3
		"getaway driver" > 5
		has "Shady passenger transport 2: done"

	on offer
		dialog `A group of <bunks> fearsome-looking young men and women brazenly walk up to you in broad daylight, explaining that they're in some legal trouble and need to get to <destination> as quickly as possible. They offer <payment> to secure discreet passage. You must be getting quite a reputation in certain circles. Transporting them might be very dangerous. On the other hand, they're offering a small fortune...`

	on accept
		dialog `The mercenaries (or gang members, or fleeing bank robbers, or who knows what else) make themselves at home on your ship, and begin drinking and arguing. You wonder what you've gotten yourself into...`
		"rejected illegal jobs" --

	on decline
		"rejected illegal jobs" ++

	on visit
		dialog phrase "generic passenger on visit"
	on complete
		payment 350000
		dialog `During the voyage, you've come to understand that your passengers are mercenaries whose latest exploits put them on the wrong side of the law. They pay you the agreed-upon sum of <payment> and disappear into a crowd, no doubt off to cause chaos and mayhem for some unsuspecting victims. Oh well, not your problem...`
		"getaway driver" ++
	npc
		government "Bounty Hunter"
		personality nemesis plunders
		system
			distance 2 3
		fleet "Bounty Hunters"
	npc
		government "Bounty Hunter"
		personality nemesis plunders
		system
			distance 2 3
		fleet "Bounty Hunters"
	npc
		government "Bounty Hunter"
		personality nemesis plunders
		system
			distance 6 9
		fleet "Bounty Hunters"



mission "Shady passenger transport 3 - double cross"
	name "Shady passenger transport"
	description "Discreetly transport <bunks> passengers to <destination>. If you are caught with them, the legal consequences may be severe."
	minor
	source
		attributes "frontier" "dirt belt" "rim" "north" "south" "pirate"
	destination
		attributes "near earth" "core" "urban"
		distance 5 10
	passengers 4 8

	to offer
		random < 5
		"rejected illegal jobs" < 3
		"getaway driver" > 5
		has "Shady passenger transport 2: done"
		credits >= 10000000

	on offer
		dialog `A group of <bunks> fearsome-looking young men and women brazenly walk up to you in broad daylight, explaining that they're in some legal trouble and need to get to <destination> as quickly as possible. They offer <payment> to secure discreet passage. You must be getting quite a reputation in certain circles. Transporting them might be very dangerous. On the other hand, they're offering a small fortune...`

	to fail
		has "bribed mercenaries"

	to complete
		not "bribed mercenaries"

	on accept
		dialog `The mercenaries (or gang members, or fleeing bank robbers, or who knows what else) make themselves at home on your ship, and begin drinking and arguing. You wonder what you've gotten yourself into...`
		"rejected illegal jobs" --

	on decline
		"rejected illegal jobs" ++

	on enter
		conversation
			`You'd begun to doubt the wisdom of your decision to transport this band of cutthroats from the moment you agreed to it, but the money was too good to resist. You settle into the captain's chair and prepare for the voyage ahead.`
			`	But something feels wrong. You expect to hear the sounds of drunkenness and violence coming from the passenger compartment, but instead a deathly silence fills the air. You whirl around in your seat and come face-to-face with the entire gang. They're all armed. And their weapons are pointing at you. Your heart sinks.`
			`	Their leader appears to be a lithe and dangerous-looking young woman who holds an enormous shotgun that's almost as big as her. "Looks like we boarded the ship of fools, and here's the biggest one!" she says mockingly. "We didn't have a credit to our names, but soon we'll own your ship. Hand over the access codes and we'll let you live."`
			choice
				`	(Shoot first!)`
					goto shoot
				`	(Negotiate.)`
					goto negotiate
				`	(Surrender.)`
					goto betrayed

			label shoot
			branch "shoot and die" "shoot and live"
				random < 75

			label "shoot and die"
			`	That turns out to be a really bad decision. It's also your last. A truly excessive barrage of projectiles ends your life.`
				die

			label negotiate
			`	"You don't want my ship, you want my money," you stammer, stalling for time while you try to think of a way out of this situation. "This ship is registered to me; nobody would believe that you came across it honestly. You want a fresh start in an anonymous ship. I'll give you 4 million credits, and you can buy a Modified Argosy or some other vessel better suited to your line of work."`
			`	The gang leader snorts derisively. "Why don't we just kill you and hotwire this ship? That sounds more fun."`
			choice
				`	(Shoot first!)`
					goto shoot
				`	(Offer more money.)`
					goto "more money"
				`	(Surrender.)`
					goto betrayed

			label "more money"
			apply
				set "bribed mercenaries"
			`	You up your bribe to 8 million credits. It's enough. A sigh of relief escapes your lips as everyone lowers their weapons.`
			`	You arrange for a merchant captain to transport the renegades down to the surface, along with a password-protected credit chip. Once the airlock closes, you send them the password. At least you have escaped with your life and your ship.`
				defer

			label betrayed
			`You go to the security station and bitterly hand over the ship's access codes.`
			`	"Smart move," the leader says. "Or was it? Now we don't need you alive for anything, do we?"`
			`	She fires her shotgun into you from behind, and for a brief moment, you are treated to the sight of your internal organs splattered all over the console. It's the last thing you ever see.`
				die

			label "shoot and live"
			`Somehow, miraculously, you manage to reach your gun before she fires. Perhaps it's the sheer brazenness of it - no one would expect someone staring down the barrels of half a dozen guns to actually draw against them. Nevertheless, you do, and it works.`
			`	Your first shot finds its mark, and the gang leader crumples to the floor. The other thugs shriek in alarm and begin to spray gunfire in all directions, but it's ineffective panic fire. Taking cover behind the armored captain's chair, you dispatch two more with well-aimed shots.`
			`	The remaining goons attempt to flee, but your fingers find the button controlling the bridge door and it slams down before they can escape. They throw down their weapons and surrender. You toss them into the brig and decide that it might be a hoot to take them to their original destination as prisoners instead of passengers, and see if you can get a bounty for bringing them in.`

	on visit
		dialog phrase "generic passenger on visit"
	on complete
		dialog `You hand off your prisoners to the planetary authorities who gratefully take them into custody. It turns out that they were wanted, and there's a substantial bounty. You find yourself richer to the tune of <payment>.`
		payment 250000

	npc
		government "Bounty Hunter"
		personality nemesis plunders
		system
			distance 2 3
		fleet "Bounty Hunters"
	npc
		government "Bounty Hunter"
		personality nemesis plunders
		system
			distance 2 3
		fleet "Bounty Hunters"
	npc
		government "Bounty Hunter"
		personality nemesis plunders
		system
			distance 6 9
		fleet "Bounty Hunters"



mission "Shady passenger transport 3 - double cross big payment"
	name "Shady passenger transport big payment"
	landing
	invisible

	to offer
		has "bribed mercenaries"
		credits >= 8000000

	on offer
		payment -8000000
		conversation
			`You receive a message informing you of an unusually large transaction: 8 million credits. The gang of cutthroats must have withdrawn the money you bought them off with. You are now free to continue your career - poorer, but hopefully wiser.`
				decline



mission "Rescue Miners 1"
	description "Participate in the medical evacuation of some miners injured in a recent accident on <planet>."
	name "Rescue Miners"
	minor
	source
		attributes "core"
		attributes "urban"
	destination
		attributes "core"
		attributes "mining"
		distance 1 100
	passengers 15
	cargo "emergency supplies" 15
	to offer
		random < 60
	
	on offer
		dialog `You've just sat down in the spaceport bar and ordered a drink when someone in uniform runs into the room and shouts, "There's been a mine explosion on <planet>! We need all available ships to carry relief workers and supplies and to evacuate the injured to a world where there are better medical facilities." Do you volunteer?`
	on visit
		dialog phrase "generic cargo and passenger on visit"



mission "Rescue Miners 2"
	landing
	description "Participate in the medical evacuation of some miners injured in a recent accident on <origin>."
	name "Rescue Miners"
	destination
		attributes "core"
		attributes "urban"
		distance 2 10
	passengers 15
	to offer
		has "Rescue Miners 1: done"
	
	on offer
		dialog `You drop off the medical personnel on <origin>. There are nearly a hundred injured miners waiting for medical evacuation to <planet>. Do you volunteer to carry some of them?`
	
	on visit
		dialog phrase "generic passenger on visit"
	on complete
		payment 80000
		dialog `You drop off the injured miners at one of the medical facilities on <planet> that has agreed to care for the survivors. It's a somewhat chaotic process, but eventually someone thanks you for your help and pays you <payment>.`



mission "Courier 1"
	name "Rush delivery to <planet>"
	repeat
	deadline
	description "Deliver <cargo> to <destination> by <date>. Payment is <payment>."
	minor
	cargo random 5 2 .1
	to offer
		random < 5
	source
		government "Republic" "Free Worlds" "Syndicate" "Quarg" "Neutral"
	destination
		distance 4 10
		government "Republic" "Free Worlds" "Syndicate" "Quarg" "Neutral"
	on offer
		dialog `As you are walking through the spaceport, a man approaches you and says, "Excuse me, Captain. I took on a rush delivery to <planet>, but my ship needs repairs and there's no way I can make it there before <day>. Can you take this job for me?"`
	on visit
		dialog phrase "generic cargo on visit"
	on complete
		payment
		payment 30000
		dialog phrase "generic cargo delivery payment"


phrase "generic human package offer"
	word
		`A local`
		`A man`
		`A resident of <origin>`
		`A stranger`
		`A woman`
	word
		` `
	word
		`appears from seemingly nowhere to ask,`
		`approaches you and says,`
		`flags you down and asks,`
		`walks up to you and asks,`
		`stops you and asks,`
	word
		` "`
	word
		`Captain,`
		`Excuse me, Captain.`
		`Sorry to interrupt, but`
		`Hey there, Captain.`
	word
		` `
	word
		`I have a small package that needs to get to <planet> by <day>.`
		`I'm trying to get a package to a relative on <planet> by <day>.`
		`I need to get this package to one of my clients on <planet> by <day>.`
		`I'm trying to get this package to <planet> before <day>.`
	word
		` `
	word
		`Are you able to carry it for me?`
		`Can you carry it for me?`
		`Could you take it there?`
		`Can you help me out with this?`
	word
		` I'll give you <payment> for the effort.`
		` I'm willing to pay you <payment>.`
		` I can afford to give you <payment> for it.`
	word
		`"`

mission "Courier 2"
	name "Package to <planet>"
	repeat
	deadline
	description "Deliver a package to <destination> by <date>. Payment is <payment>."
	minor
	cargo package 2
	to offer
		random < 5
	source
		government "Republic" "Free Worlds" "Syndicate" "Quarg" "Neutral"
	destination
		distance 7 14
		government "Republic" "Free Worlds" "Syndicate" "Quarg" "Neutral"
	on offer
		dialog phrase "generic human package offer"
	on visit
		dialog phrase "generic cargo on visit"
	on complete
		payment
		payment 50000
		dialog "You drop off the package and collect your payment of <payment>."



mission "Courier 3"
	name "Papers to <planet>"
	deadline
	description "Deliver some legal papers to <destination> by <date>. Payment is <payment>."
	minor
	cargo "legal papers" 1
	to offer
		random < 5
	source
		government "Republic" "Free Worlds" "Syndicate" "Quarg" "Neutral"
	destination
		distance 7 14
		government "Republic" "Free Worlds" "Syndicate" "Quarg" "Neutral"
	on offer
		dialog `A woman in a suit walks up to you and says, "Pardon me, Captain. I represent a recently deceased client here on <origin> whose legal papers need to be delivered to his next of kin on <destination>. Would you be willing to do some courier work? The papers must be delivered by <day>."`
	on visit
		dialog phrase "generic cargo on visit"
	on complete
		payment 100000
		dialog "You drop off the legal papers and collect your payment of <payment>."



mission "Courier 4"
	name "Lizard to <planet>"
	deadline
	description "Deliver an exotic pet to <destination> by <date>. Payment is <payment>."
	minor
	cargo "exotic lizard" 3
	to offer
		random < 5
	source
		government "Republic" "Free Worlds" "Syndicate" "Quarg" "Neutral"
	destination
		distance 7 14
		government "Republic" "Free Worlds" "Syndicate" "Quarg" "Neutral"
		attributes "rich"
	on offer
		conversation
			`A man wearing a very complicated hat waves to you from the other side of a landing pad. "Yoo-hoo, Captain!" he says. "I have a courier mission for you if you're interested."`
			choice
				`	(Find out what he wants.)`
				`	(Ignore him.)`
					decline
			`	"My name is Alphonse," he says. "I am a breeder of exotic lizards. A new client on <planet> has just ordered one, and will pay you quite handsomely to transport it. Naturally, being a live animal, it's a rush delivery; it needs to be done by <day>. What do you say?"`
			choice
				`	"I'd be glad to."`
				`	"Sorry, I'm not interested in that sort of work."`
					decline
			`	"Excellent!" he says. "Come, let me introduce you to your cargo." He leads you to a supply shed where an enormous lizard, taller than you and probably weighing several tons, is being held in a cage that looks far too flimsy for it. "I'll have my men load her aboard your ship at once," says the man, "along with some meat for her to eat on the journey. Watch out for your fingers when you feed her, by the way. Thank you!"`
				accept
	
	on visit
		dialog phrase "generic cargo on visit"
	on complete
		payment
		payment 100000
		dialog `Somehow, you have managed to bring the large lizard to <planet> without it breaking loose and eating you. You unload it and wait for its new owner to come. When he does, he pays you <payment>.`



mission "Migrant Workers 1"
	name "Migrant Workers"
	description "Bring this group of migrant workers to <planet>."
	minor
	passengers 6 7
	source
		attributes "dirt belt"
		attributes "farming"
		near "Zeta Aquilae" 1 100
	destination Rand
	to offer
		random < 5
	
	on offer
		conversation
			`In the spaceport, you can't help but notice a group of six or seven men in ragged farm clothing, sitting by the edge of one of the launch pads. They are probably migrant workers looking for a lift.`
			choice
				`	(Approach them.)`
				`	(Ignore them.)`
					defer
			`	You strike up a conversation with the workers. They say that they are tired of the seasonal fluctuations of farm work, and are looking for something a bit steadier and better paying. "We hear there's always work to be had in the mines on <planet>," they say. "Can you take us there?"`
			choice
				`	"Sure!"`
					accept
				`	"No, sorry, I'm not headed in that direction."`
					decline
	
	on visit
		dialog phrase "generic passenger on visit"
	on complete
		payment
		payment 20000
		dialog `The migrant workers thank you for transporting them, and hand you <payment>. You hope that they will be able to find better work here than they had on <origin>.`



mission "Humanitarian 1"
	name "Vaccine to <planet>"
	description "Bring a shipment of flu vaccines to the lawless world of <planet>. Be sure the medicine gets into the right hands."
	minor
	cargo "vaccine" 20
	to offer
		random < 5
		"combat rating" > 0
	source
		government "Republic" "Free Worlds" "Syndicate" "Quarg" "Neutral"
	destination
		government "Pirate"
		distance 2 10
	clearance
	
	on offer
		conversation
			`While you are sitting at a table in a local cafe, a woman sits down across from you and says, "Pardon me, Captain. I wonder if you would be interested in helping with a humanitarian mission."`
			choice
				`	"Tell me more."`
				`	"Sorry, I'm too busy."`
					decline
			`	"There's a flu epidemic on <planet>," she says. "It's a lawless world, so they have not been able to find any merchants willing to bring them medicine. But if they don't get a shipment of vaccine soon, the epidemic could become much worse, and even spread to other worlds."`
			choice
				`	"I'd be glad to help."`
				`	"Sorry, I don't believe in helping pirates."`
					decline
			`	"Thank you," she says. "Your contact on <planet> will be a man named 'Raven Hunter.' Don't let anyone but him trick you into giving them the supplies."`
				accept
	
	on visit
		dialog phrase "generic cargo on visit"
	on complete
		payment
		payment 50000
		dialog
			`After several shady characters have offered to buy the vaccines off you, or threatened to rob you, "Raven Hunter" finally shows up and collects them. He thanks you, and pays you <payment>.`



mission "Humanitarian 2"
	name "Food to <planet>"
	description "Bring a shipment of food to the lawless world of <planet>, to help alleviate a famine."
	minor
	cargo "emergency rations" 50
	to offer
		random < 5
		"combat rating" > 0
	source
		government "Republic" "Free Worlds" "Syndicate" "Quarg" "Neutral"
	destination
		government "Pirate"
		distance 2 10
	clearance
	
	on offer
		conversation
			`As you are walking through the local market, a man says, "Captain, do you have room in your hold to bring food to a starving planet?"`
			choice
				`	"Yes, but I hadn't heard news of a famine recently."`
				`	"Sorry, not today."`
					decline
			`	"No, this one wouldn't be in the news," he says. "It's <planet>, a lawless world. They're desperately in need of food, although it's mostly due to corruption and mismanagement of resources."`
			choice
				`	"Well, it sounds like they're getting exactly what they deserve. And, I have no intention of risking my life to land on a pirate world."`
					decline
				`	"Well, even so, no one deserves to starve to death. I'll help them."`
			`	"Thank you," he says. "We'll load the food into your cargo hold immediately. The sooner you can drop it off on <planet>, the better."`
				accept
	
	on visit
		dialog phrase "generic cargo on visit"
	on complete
		payment
		payment 50000
		dialog
			`It takes a while to figure out who exactly is in charge here. You sell off parts of your shipment of food to a few different local leaders, receiving <payment> in exchange.`



mission "Terraforming 1"
	name "Terraforming Rand"
	description "Bring a delegation from Rand to the Academy of Planetary Sciences on Glory."
	minor
	source "Rand"
	destination "Glory"
	passengers 2
	
	to offer
		or
			has "main plot completed"
			and
				not "event: pug invasion"
				not "event: fwc pug invasion"
	on offer
		conversation
			`You stop in to the spaceport bar for a drink. The bar seems to be frequented mostly by the managers of the mining corporation; you suspect the workers don't earn enough to visit a bar very frequently. In one corner, two of the managers are having a very animated discussion. When they see you, they say, "Hello there, Captain! Interested in taking us on a business trip?"`
			choice
				`	"What sort of trip?"`
				`	"Sorry, I'm just in here for the drinks."`
					defer
			`	"To Glory, to the Academy of Planetary Sciences," he says. "This world is rich in resources, and we're thinking that if we could only cool down the deserts a bit and get more plants to grow here, it would be a decent place to live. We've been dreaming about this for years, and I think it's time to go pay a terraforming consultant to tell us whether it's actually possible or not."`
			choice
				`	"Sure, I'd be glad to take you there."`
					accept
				`	"Sorry, that's way too far away for me to travel right now."`
					decline
	on visit
		dialog `You land on <planet>, but realize that your escort carrying the managers hasn't entered the system yet. Better depart and wait for it.`



mission "Terraforming 2"
	landing
	name "Terraforming Rand"
	description "Return to Rand with a student who thinks she can terraform the planet cheaply."
	source "Glory"
	destination "Rand"
	passengers 3
	blocked "You have reached <origin>, but you need <capacity> in order to take on the next mission. Return here when you have the required space free."
	to offer
		has "Terraforming 1: done"
	
	on offer
		log `Brought Eric and Alaric to Glory, two managers of a mining corporation on Rand hoping to terraform the planet. Terraforming Rand would be immensely expensive, but a girl named Amy has a theory that may make the process cheap.`
		conversation
			`You drop off the two managers from Rand, whose names are Eric and Alaric, at the Academy. While you wait for their meeting to end, you look around the lobby. The students have apparently just had some sort of science symposium, and poster boards are on display all along the walls. One of them catches your eye: the title is "Affordable Terraforming through Equilibrium Mapping."`
			`	The basic concept of the poster seems to be that instead of altering the climate of a planet through brute force, it ought to instead be feasible to use a properly timed nudge in the right direction to cause the climate to shift toward a new equilibrium point that supports greater biological complexity. This student seems to think that planets naturally "want" to grow more complex and support more life, but that they sometimes get "stuck" in less optimum states.`
			`	It's an intriguing idea. On the other hand, at the bottom of the paper, the professor has written, "Very poor scholarship. Do not anthropomorphize planets."`
			`	Just then, Eric and Alaric return, looking disappointed.`
			choice
				`	"No luck?"`
			`	They shake their heads. "It would cost fifteen million just to bring a specialist out for an initial consultation," says Eric, "and besides, the cost of terraforming machinery and upkeep is prohibitive. I think this whole Academy is just a money-making racket."`
			choice
				`	"Have a look at this poster. Maybe this student would help us. We could bill it as a sort of internship for her."`
				`	"Indeed. They gave this student a failing grade just for suggesting it could be done more cheaply."`
			
			`	They look at the poster. "Sounds almost too good to be true," says Alaric. "Hang on, I'll look her up in the campus directory." A few minutes later, he is on the phone with the student who made the poster. Her name is Amy. It turns out she is about to flunk out anyway, and is more than willing to travel back to Rand with you when offered a tiny fraction of what the consultant would have received.`
			`	An hour later, you meet up with Amy, and arrange for her to join you on your ship before it takes off. Eric and Alaric are very excited, but you are a bit worried about the wisdom of entrusting their planet's future to someone so young and inexperienced.`
				accept
	
	on visit
		dialog `You land on <planet>, but realize that your escort carrying Eric, Alaric, and Amy hasn't entered the system yet. Better depart and wait for it.`
	on complete
		payment 140000
		dialog `On the entire return journey, Eric and Alaric have been busy showing Amy geological survey maps of Rand and asking her for ideas. The moment you land, they hurry out of the ship. "I'm going to show Amy around," says Eric, "but meet us in the spaceport bar later if you want to help out with whatever we do next." Alaric hands you <payment> as payment for your services, and then follows after them.`



ship "Asteroid"
	noun "asteroid"
	sprite "asteroid/medium rock/spin"
		"frame rate" 10
	attributes
		"fuel capacity" 1
		"hull" 10000
		"mass" 1000
		"drag" 10
		"heat dissipation" .1
		"required crew" 0
		"automaton" 1
		"bunks" 0
		"thrust" 10
		"turn" 100
		"thrusting energy" 1
		"turning energy" 1
		"energy generation" 3
		"inscrutable" 1
	explode "small explosion" 25
	explode "medium explosion" 35
	explode "large explosion" 45
	explode "huge explosion" 30



mission "Terraforming 3"
	name "Terraforming Rand"
	description "Plant a thruster on an asteroid to guide it into a collision with the northern pole of Rand."
	blocked "You'll need more cargo space in order to take the next mission from Eric and Alaric. Return here when you have <capacity>."
	cargo "thruster equipment" 10
	source "Rand"
	to offer
		has "Terraforming 2: done"
	
	on offer
		conversation
			`Alaric, Eric, and Amy are having a heated conversation at a table in the bar. When they see you, Alaric says, "Okay, let's let Captain <last> be the tie breaker." He motions to you to join them.`
			`	Amy explains, "Based on my data, it appears that Rand once had a cooler, more moist climate. But the trouble is, it has almost no axial tilt."`
			`	"That means no changing seasons," explains Eric.`
			`	"The result is that much of the planet is very hot, but the poles are very cold. Nearly all the planet's water has migrated to the poles and ended up frozen into the ice caps. Because the weather is so unchanging here, nothing ever prompts that water to melt and rejoin the hydrological cycle."`
			choice
				`	"Well, that seems impossible to fix. It's not like you can rotate a planet's axis."`
					goto rotate
				`	"Are you suggesting melting the ice caps somehow?"`
					goto melting
			label rotate
			`	"Of course not," she says. "But what we can do is introduce a sudden variation in the planet's climate that will allow water to be distributed more evenly across the surface again."`
				goto danger
			label melting
			`	"That would be the traditional terraforming approach," she says, "using orbital mirrors, or geothermal power, or something similar to evaporate the ice caps at a faster rate than new ice is being deposited. That approach would take a century or so."`
				goto danger
			label danger
			`	"This is where Amy's plan gets a bit scary," says Alaric.`
			`	"I'm proposing crashing a medium-sized asteroid into the ice cap," she says. "If we pick the right asteroid, we can control the amount of dust that is created. The result will be a sudden influx of variability, that may allow the planet to revert to a wetter, more biodiverse state."`
			choice
				`	"That is a stupid idea, and I want nothing to do with it."`
					decline
				`	"Well, if you think it will work, I'm willing to try it!"`
			`	"Great!" says Amy. "I'll mark the asteroid on your radar. You just need to board it, install a small ion thruster, and return here."`
			`	Eric contacts some spaceport workers and has them load a small thruster onto your ship, along with the equipment you will need to mount it on the asteroid.`
				accept
	
	npc save assist
		government "Uninhabited"
		personality derelict fleeing uninterested waiting pacifist mute
		ship "Asteroid" "Target Asteroid"
	
	on visit
		dialog `You return to the spaceport to the confused looks of Eric, Alaric, and Amy. "You didn't put the thrusters on the asteroid," Amy says. "Just board the asteroid to attach the thrusters." Amy begins pushing you back to your ship, clearly eager to see the results of this experiment.`
	on complete
		payment 20000
		log `Agreed with Amy's idea to steer an asteroid into Rand's polar ice cap in order to change the planet's climate. Hopefully this ends well.`
		dialog
			`When you land, the sky already seems noticeably darker than before. Eric runs up to your ship. "You did it!" he says, excited. "A perfect hit. Now we just have to wait and see what the results are. Meet us in the spaceport bar again in a few hours, and Amy will have her initial measurements ready." He hands you a credit chip for <payment>.`



mission "Terraforming 4"
	name "Terraforming Rand"
	description "Collect some hardy plants that can grow in a low-light environment from <destination>."
	source "Rand"
	destination "New Portland"
	to offer
		has "Terraforming 3: done"
	passengers 1
	
	on offer
		conversation
			`By the time you meet up with Eric, Alaric, and Amy, the cloud cover already seems to have visibly increased. Amy is very enthusiastic. "Atmospheric water vapor is on the rise," she says. "The impact vaporized enough ice to form a small ocean. I wouldn't be surprised if we get a rainstorm here in a day or two."`
			`	"What's next?" you ask.`
			`	She says, "I'd like to travel with you to <planet>, and collect some seeds and cuttings from plants that can handle a cooler world with dimmer light, since that's what we'll have here until the dust settles down. I'd say we'll need about ten tons of cargo space."`
			choice
				`	"I'd be glad to take you there."`
					accept
				`	"Sorry, I need to move on to some other work now."`
					decline
	
	on visit
		dialog `You land on <planet>, but realize that your escort carrying Amy hasn't entered the system yet. Better depart and wait for it.`
	on complete
		dialog `As soon as you land, Amy heads off to meet with some local biologists who she contacted during the trip over here. "We'll be back in the spaceport in two hours," she says. "Be sure to have ten tons of cargo space free."`



mission "Terraforming 5"
	name "Terraforming Rand"
	description "Bring some hardy plants that can grow in a low-light environment back to <destination>."
	source "New Portland"
	destination "Rand"
	to offer
		has "Terraforming 4: done"
	passengers 1
	cargo "seeds and plants" 10
	
	on offer
		conversation
			`You meet up with Amy, and load the seeds and plant cuttings onto your ship.`
			choice
				`	"Looks good, let's head back to Rand."`
					accept
				`	"So, how do you plan to seed the whole planet with these, anyway?"`
			`	She says, "My idea is to just disperse them in a few different locations, and trust that they will spread out over the next decade or so. We picked plants that are hardy and can spread very rapidly."`
			choice
				`	"Sounds good to me."`
					accept
				`	"What happens if the plants are too invasive, and choke out all the local wildlife?"`
			`	"Well," she says, "in order to keep the climate on <planet> dynamic, they're going to need regular asteroid impacts every few decades. If these plants are too invasive, they can just wait an extra decade or so in between impacts and let the desert creep back in and kill off the invasive plants."`
			choice
				`	"Okay, I guess that would work."`
					accept
				`	"Wait, they're going to have to keep smashing asteroids into their world in perpetuity to maintain the new environment?"`
			`	"For a century or so, yes," she says. "But that's a whole lot more economical than vaporizing the ice caps using traditional terraforming equipment. Come on, let's get back to <planet>."`
				accept
	
	on visit
		dialog `You land on <planet>, but realize that your escort carrying Amy and the seeds hasn't entered the system yet. Better depart and wait for it.`
	on complete
		payment 60000
		event "terraforming timer" 4 8
		log `Amy's theory to terraform Rand seems to have worked. Precipitation around the planet has greatly increased with the introduction of new water into the water cycle.`
		conversation
			`When you get back to <planet>, Amy has you fly in a random path a few kilometers above the surface while she periodically dumps loads of seeds and plant material out the airlock. In the process, you fly through several rainstorms. This world's climate has indeed been altered. But you can't help wonder how a few tons of seed spread out over the entire surface of a planet is really going to help anything.`
			`	Then you meet up with Eric and Alaric. Eric is elated. "We just got a massive rainstorm here!" he says. "We haven't had that much precipitation in a decade!"`
			`	Alaric is less enthusiastic. "Flash floods washed out the road through the canyon," he says, "and very nearly flooded one of the mines, too."`
			`	Amy says, "It will take a year or two for things to begin to settle down. Then we can figure out what our next steps should be."`
			`	"I just hope we haven't made things worse than they were," says Alaric. He hands you your payment of <payment>. "Anyway, thanks for your help, <first>. It sounds like there's nothing more to be done here for the time being."`
		event "terraforming Rand"



event "terraforming Rand"
	planet "Rand"
		add description `	Recent terraforming experiments have caused an increase in precipitation. Flash floods have scoured the landscape in some areas, but sandstorms are also less frequent, and the locals say the heat is a bit less oppressive than it used to be.`

event "terraforming timer"

mission "Terraforming 6"
	landing
	name "Unlawful Use of an Asteroid"
	description `Travel to <destination> by <date> for questioning on your "unlawful use of an asteroid."`
	source
		government "Republic"
		attributes "spaceport"
		not attributes "deep"
		not system "Sol"
	destination "Earth"
	deadline
	deadline 2
	to offer
		has "event: terraforming timer"
		or
			has "main plot completed"
			and
				not "event: pug invasion"
				not "event: fwc pug invasion"
	
	on offer
		conversation
			`When you land on <origin> and exit your ship, you are stopped by a Navy officer with a group of guards. "Captain <last>. You are wanted for..." The officer pauses and looks down at the tablet in his hand. "The 'unlawful use of an asteroid.' You are to travel to <destination> immediately for questioning."`
			choice
				`	"Understood, officer."`
					accept
				`	"I'm wanted for what?"`
				`	(Run away.)`
					flee
			
			`	"The unlawful use of an asteroid, Captain. I'm not entirely sure what that means, but I've been told to send you to <planet> by <day>. Your compliance would be much appreciated."`
			choice
				`	"Alright. Hopefully I can get an answer as to what this is about."`
					accept
				`	(Run away.)`
					flee
			
	on decline
		"reputation: Republic" <?= -10
	on fail
		"reputation: Republic" <?= -10
		dialog `You receive a message from the Republic itself. "Captain <last>. You have not arrived on Earth for your trial on the 'unlawful use of an asteroid' in the time provided to you and therefore are now a criminal of the Republic."`
	on complete
		log `Had to travel to Earth to answer for crashing an asteroid into Rand. Luckily, thanks to Alaric and Eric's lawyer, the case was dropped.`
		conversation
			`You are quickly escorted from the crowded <planet> spaceport to a court building in a wealthy district of the city and asked multiple questions pertaining to the events on Rand. "Why did you purposefully crash an asteroid into a planet? What did you expect to happen? Do you know how many people could have died?" You answer to the best of your ability, and after roughly an hour of questioning you are transferred to a different room where you find Eric, Alaric, and Amy.`
			choice
				`	"What are we going to do?"`
					goto lawyer
				`	"Do you know what we're doing here?"`
			
			`	"Apparently someone had a problem with us terraforming Rand," Amy says, looking rather disappointed.`
			
			label lawyer
			`	"Don't worry," Alaric says. "Our lawyer is on his way right now. We'll all be out of here by the end of the day."`
			`	Alaric's optimism turns out to be justified, as the lawyer quickly finds that there are no actual laws on the books that define lawful or unlawful uses of an asteroid. Since no one was hurt by the asteroid impact and data that Amy had been collecting shows that Rand's climate has changed for the better so far, the case is quickly dropped and you are escorted back to your ship.`
			`	Before you are able to leave, Amy stops you. "Could you meet me in the spaceport bar, Captain? I have some good news to share with you."`



mission "Terraforming 7"
	name "Terraforming Research"
	description "Bring Amy and Nolan to <destination>, where they will research and publish Amy's terraforming methods."
	source "Earth"
	destination "Valhalla"
	passengers 2
	blocked "You need <capacity> in order to take on the next mission. Return here when you have the required space free."
	to offer
		has "Terraforming 6: done"
	
	on offer
		conversation
			`You find Amy in heated discussion with someone about her academy project, "Affordable Terraforming through Equilibrium Mapping." She takes a sip of her drink and invites you to sit down with them.`
			`	"Hello, Captain! This is Nolan. He works in the Deep's Department of Terraforming Research and Application, and he contacted me after hearing about how we started terraforming Rand."`
			`	Nolan outstretches his hand to you. "Nice to meet you, Captain."`
			choice
				`	"Nice to meet you too."`
					goto next
				`	"I take it you're interested in Amy's ideas."`
			
			`	"Absolutely. It's an extraordinary concept, and no offense to you Amy, but it's spectacular that someone of such little experience would imagine such a method of terraforming."`
			
			label next
			`	Amy continues. "Nolan wants to help pursue research of my terraforming techniques. Would you be able to give us a lift to <destination>? I'll pay you <payment>."`
			choice
				`	"Sure, I'd be glad to take you there."`
					accept
				`	"Sorry, I have other places to be."`
					decline
	
	on visit
		dialog `You land on <planet>, but realize that your escort carrying Amy and Nolan hasn't entered the system yet. Better depart and wait for it.`
	on complete
		payment 50000
		event "terraforming research" 120 180
		log `Amy has been noticed by the Deep's Department of Terraforming Research. She will be spending time researching her terraforming theories in the hopes that there are more worlds that can be helped.`
		dialog `The whole journey to <planet>, Amy and Nolan discussed the multiple planets within the Dirt Belt that would be perfect candidates for terraforming. "Nolan and I will spend the next few months here researching my theories," Amy says as she steps off of your ship. "I'll make sure to contact you once we're ready to try terraforming another planet." She hands you <payment>, then follows Nolan out of the spaceport.`



event "terraforming research"

mission "Terraforming 8"
	landing
	name "Terraforming Research"
	description "Meet with Amy and Nolan on <destination> to talk about experimentally terraforming another planet."
	source
		near "Epsilon Leonis" 1 100
	destination "Valhalla"
	to offer
		has "event: terraforming research"
	
	on offer
		dialog `You receive a message from Amy: "Hello, Captain <last>. I just wanted to tell you that Nolan and I have recently published our work on 'Reducing Terraforming Expenses Through Equilibrium Mapping,' and we've received a grant from the Deep for it! We're going to begin experiments with terraforming on a different world. Don't worry, the Republic has approved our experiment this time, so we won't get dragged off for any more cases of an 'unlawful use of an asteroid.' If you're interested in helping, pick us up on <destination>."`



mission "Terraforming 9"
	landing
	name "Terraforming Tundra"
	description "Travel to <destination> with Amy, Nolan, and four others."
	source "Valhalla"
	destination "Tundra"
	passengers 6
	cargo "scientific equipment" 10
	blocked "You need <capacity> in order to take on the next mission. Return here when you have the required space free."
	to offer
		has "Terraforming 8: done"
	
	on offer
		conversation
			`The spaceport is crowded with ships and people when you land. Amy's publication must have stirred up quite the commotion among terraforming scientists.`
			`	Spaceport security clears a path to your ship for Amy, Nolan, and four people you do not recognize. You notice that a few among the crowd of people are jeering and holding signs, one reading "Don't asteroid my planet!" and a half-eaten sandwich gets thrown in Amy's path as she approaches.`
			`	"Not everyone is as happy with the prospect of affordable terraforming as we are," Amy says to you as she boards your ship along with suitcases full of scientific supplies. "But that's no reason to stop, now is it?"`
			`	Amy introduces you to the four others that she brought on board. Two of them are terraforming experts who helped Amy and Nolan with their research. The other two are representatives: one sent by the Republic Parliament in order to oversee the project, and another from Tundra.`
			`	"Once you're ready, Captain, please bring us to <destination>. Tundra was a tropical world millions of years ago, but became cold after a cataclysmic event of some sort. There's a good chance that we may be able to nudge the planet back toward a warmer climate if we do this right."`
				accept
	
	on visit
		dialog `You land on <planet>, but realize that your escort carrying the scientists and their equipment hasn't entered the system yet. Better depart and wait for it.`
	on complete
		dialog 
			`The journey to Tundra was spent by your passengers discussing the possible methods of terraforming the planet. The Republic representative was none too pleased when Nolan, perhaps jokingly, suggested crashing an asteroid into it.`
			`	Everyone except for the Tundra native begins to shiver after stepping out of your ship onto the planet, even while inside a protective dome. "Meet us in the spaceport bar in a few hours. We need to finalize our plans of how we're going to execute this experiment."`



mission "Terraforming 10"
	name "Terraforming Tundra"
	description "Bring the Republic representative overseeing the terraforming project to <destination>, where he will attempt to find an alternative solution to terraforming Tundra that does not involve an asteroid."
	source "Tundra"
	destination "Earth"
	passengers 1
	to offer
		has "Terraforming 9: done"
	
	on offer
		log `Began the process of trying to terraform Tundra with new research from Amy and Nolan. Nolan has suggested that another asteroid be used, but the representative for the Republic overseeing the project is displeased with this approach.`
		conversation
			`Amy, Nolan, and the other two scientists tell you the known history of Tundra's climate. Millions of years ago, an asteroid impact or large volcanic eruption altered the planet's atmosphere. Now, the planet no longer retains enough heat from its host star in order to stay warm.`
			`	"Tundra's snow covered surface only exacerbates the problem, reflecting most of the star's light back into space," Nolan explains. "This means that we need to both alter the atmosphere in order for it to retain more heat and alter the surface in order for it to reflect less heat."`
			`	Amy rolls out a map of the entire planet onto the table. Different regions of the surface are color coded, and a large red spot in the planet's southern hemisphere sticks out to you.`
			`	"Tundra has very low volcanic activity, but seismic mapping has lead us to this area." Amy circles the red spot with her finger. "Magma from the planet's mantle is building up under this area of the crust, which lucky for us is unusually thin. Still, it could be another ten thousand years before the magma builds up enough pressure under the surface to cause a supereruption, melting the snow around it and releasing greenhouse gases into the atmosphere that over time will raise the global temperatures."`
			choice
				`	"So are we going to wait ten thousand years for it to erupt?"`
				`	"How does this help our situation?"`
					goto situation
			
			`	The Republic representative scoffs at your comment. "If we were then we wouldn't be here, now would we, Captain?"`
			
			label situation
			`	One of the other scientists responds, "What we plan to do is encourage the eruption of this volcano by making the crust above the volcano thinner. When the pressure of the magma is able to overcome the pressure of the crust, an eruption will occur."`
			`	"How exactly do you plan to do that?" the Tundra representative responds. "And what will happen to the people who live near that area?"`
			`	Nolan answers, "The people who live near the volcano will need to evacuate the area with all their belongings. The Republic should provide any assistance needed for the evacuation. As for how we will cause the volcano to erupt, we need something energetic enough to crack the planet's crust in the location of the volcano, releasing the pressure that the magma is causing to spark an eruption. That's where we bring in another asteroi--"`
			`	"No, no, no!" the Republic representative exclaims, cutting Nolan off mid-sentence. "The Republic will not gain a reputation for crashing asteroids into its own planets. The consequences of such an action could be disastrous should it go wrong! And in what way will this warm the planet when the resulting volcanic winter could last decades and only result in an even colder climate? Are you not even old enough to remember how a supereruption on Hope caused the evacuation of the entire planet? If the people of Tundra are this desperate to terraform their planet then normal techniques should be employed, none of this 'equilibrium mapping' nonsense."`
			`	"Sir," Amy speaks up with a stern tone of voice, "we have already been authorized by the Republic to undergo this terraforming experiment, so unless you have half a teraton of cheap explosives, we're going to need to use an asteroid. The volcanic winter can be easily avoided by having a fleet of freighters sweep the volcanic ash out of the atmosphere, meaning we'll get the benefits of the greenhouse gases without the detriments of volcanic ash reflecting Cebalrai's heat back into space. No one knew the volcano on Hope was going to erupt, but we can prepare for this eruption and take steps to mitigate the problems." Amy looks the representative straight in the eyes and smirks. "We're scientists, we have this handled."`
			`	The representative falls silent. After a moment of thinking, he says "Captain, I need you to take me to Parliament. I may be able to authorize the use of explosives that should suffice, but it may not be as cheap as Ms. Amy is hoping. We're not about to turn asteroids into our single solution for everything."`
			choice
				`	"I'll get my ship ready to launch."`
				`	"Sorry, I have other things I could be doing."`
					decline
			
			`	The representative leaves the bar. "We'll wait here," Amy says to you. "I'll speak with the Tundra government about evacuating the area around where the impact site will be so that we can start when you get back."`
				accept
	on visit
		dialog `You land on <planet>, but realize that your escort carrying the representative hasn't entered the system yet. Better depart and wait for it.`



mission "Terraforming 11"
	landing
	name "Terraforming Tundra"
	description "Return to <destination> with the Republic representative."
	source "Earth"
	destination "Tundra"
	passengers 1
	to offer
		has "Terraforming 10: done"
	
	on offer
		conversation
			`"Wait here," the Republic representative says curtly. Several hours later, he returns, not looking very happy. "What a waste of time. Parliament has declined my request. I don't much agree with this, but you will need to crash an asteroid into Tundra if you wish to achieve your goal." Before you ready for launch, you send a message to Amy and Nolan telling them that an asteroid will be used after all. You don't receive an immediate response.`
				accept
	
	on enter "Cebalrai"
		dialog
			`Your ship is targeted by pirate fleets when you enter the system. Before you engage, you receive a message from Amy.`
			`"Captain, these pirate ships have been occupying the system for days. You must take them out if we are to safely crash an asteroid into Tundra."`
	on visit
		dialog `You return to <planet>, but not all of the pirates have been fought off. They don't look like they're leaving any time soon either. Better depart and finish them off for good.`
	npc evade
		government "Pirate"
		personality nemesis staying target
		system "Cebalrai"
		fleet
			names "pirate"
			variant
				"Marauder Quicksilver"
				"Marauder Arrow (Weapons)"
				"Marauder Bounder (Engines)"
				"Bastion"



mission "Terraforming 12"
	landing
	name "Terraforming Tundra"
	description "Plant a thruster on an asteroid to guide it into a collision with the dormant supervolcano on Tundra."
	source "Tundra"
	cargo "thruster equipment" 10
	blocked "You need <capacity> in order to take on the next mission. Return here when you have the required space free."
	to offer
		has "Terraforming 11: done"
	
	on offer
		payment 300000
		conversation
			`The pirates that occupied the system did not make an effort to land on Tundra, but they did harass any merchant ships that passed through the system. The government of Tundra pays you <payment> for ridding the system of the pirates, a pleasantly unexpected reward.`
			`	You gather with the scientists in the spaceport bar. The Tundra native informs you that all residents close enough to the volcano to be in danger have been evacuated. "All we need to do now is find the right asteroid," Amy says, and after only a short time of searching, she finds the perfect candidate. "Just like last time, Captain."`
			`	 Spaceport workers load a small thruster and the equipment you will need to mount it on the asteroid into your ship.`
				accept
	
	npc assist
		government "Uninhabited"
		personality derelict fleeing uninterested waiting pacifist mute
		ship "Asteroid" "Target Asteroid"
	
	on visit
		dialog `You return to the spaceport to the confused looks of Amy and the rest of the scientists. "You didn't put the thrusters on the asteroid," Amy says. "Just board the asteroid to attach the thrusters." Amy begins pushing you back to your ship, clearly eager to see the results of this experiment.`
	on complete
		payment 200000
		event "terraforming timer 2" 730 912
		event "terraforming Tundra"
		log `Fought off a fleet of pirates preventing the terraforming of Tundra, then maneuvered an asteroid into Tundra to trigger the eruption of a supervolcano. Tundra's global temperatures will initially drop, but the increased volume of greenhouse gases in the atmosphere will eventually improve Tundra's climate.`
		conversation
			`A plume of debris has formed in a mushroom cloud shape above where the asteroid hit. The scientists are viewing their instruments in anticipation for what happens next.`
			`	Almost an hour after the impact, the ground begins to shake slightly, even though the volcano is located hundreds of kilometers away. "This might be it!" Nolan exclaims as he closely watches a seismometer receiving readings from near the impact site. Suddenly the seismometer spikes, and another plume, much larger than the asteroid impact, rises from the impact site. Half an hour later, the low sound of the massive eruption can be heard in the spaceport, triggering another burst of cheers from the scientists. "It actually worked!" one of them yells out.`
			`	You fly the scientists over top of the volcano, allowing them to take readings of the air and surface. "Greenhouse gas levels are off the charts!" Amy exclaims. "Once these gases disperse across the planet's atmosphere, they should begin warming the entire planet."`
			`	The heat has formed a huge circle of melted snow around the volcano, revealing the green color of trees and the dull grays and browns of rock. Closer to the center of the eruption you spot dozens of lava flows emanating from the center of the impact crater.`
			choice
				`	"What do we do now?"`
					goto what
				`	"It looks beautiful from up here."`
			
			`	"Yes it does, Captain," the Republic representative says. "Yes it does."`
				goto end
			
			label what
			`	"First we need to clear all this volcanic ash out of the atmosphere, as otherwise the planet's temperature will drop, then we wait," Amy says to you. "We should be able to tell how this will affect Tundra's climate in a year or two."`
			
			label end
			`	You steer your ship back to the spaceport. Amy pays you <payment> after you land. "Thanks for your help, Captain. We're going to stay here and monitor Tundra's climate as it shifts, so there's nothing more that we need you for."`



event "terraforming Tundra"
	planet "Tundra"
		description `Millions of years ago, this was a warm world, perhaps even tropical. But some cataclysmic event, perhaps a meteor strike or a massive volcanic eruption, altered the planet's atmosphere enough to turn it into the nearly lifeless, frozen planet it is today. Recent experiments in terraforming the planet have attempted to remedy the climate by causing a supervolcano to prematurely erupt.`
		description `	The first settlers came here to drill for the oil trapped deep under the surface, a relic of Tundra's former, more lively days. Instead of refining the oil into plastic, which sells relatively cheap in this region, they have developed an industry in synthetic fabrics and clothing.`



event "terraforming timer 2"

mission "Terraforming Follow-up"
	landing
	source
		government "Republic" "Free Worlds" "Syndicate" "Independent" "Neutral"
		near "Sol" 100
		attributes spaceport
	to offer
		has "event: terraforming timer 2"
	on offer
		event "terraforming follow-up"
		conversation
			`When you land, you receive a message from Amy, the girl you helped to terraform Rand and Tundra.`
			`	"I hope everything is going well, Captain. I just wanted to give you an update on what has occurred in the past year.`
			`	"Tundra's climate has drastically improved. Areas around the equator are starting to become completely snow free, and I was amazed when I was able to walk outside without a heavy coat on. The Republic has placed a halt on any more experiments, as they wish to see how the situations on Tundra and Rand turn out.`
			`	"Speaking of Rand, last month I got to catch up with Eric and Alaric when I visited the planet. They've told me that Rand is becoming a far better place to live on now. It's even becoming a popular tourist destination. They wanted me to relay their gratitude to you for making their dream come true.`
			`	"That's all I have to say. Thanks again for all the help. I don't know where I would be without it."`
				decline



event "terraforming follow-up"
	planet "Rand"
		add attributes "tourism"
		description `Rand is a desert world, too dry for much farming and with gravity low enough to be uncomfortable for most human beings. It is, however, the best source of heavy metals in the galactic south. Aside from the managers of the mining companies, nearly all the people here are migrant workers from elsewhere in the Dirt Belt, who have come to spend a season working for the relatively high wages that uranium mining offers, either to send money off-world or to save it up in order to build a better life for themselves.`
		description `	Due to the results of recent terraforming experiments, Rand has become a moderately more habitable place. Fascination with this change in climate has led to Rand becoming a semi-popular tourist destination of the Dirt Belt.`
	planet "Tundra"
		spaceport `The spaceport village consists of several large domes, which keep out the wind and driving snow; ships enter and exit the largest of the domes through a hatch that closes as soon as they have come through. Before the planet was terraformed, enough snow would pile up on top of one of the domes every decade or so that it became a danger of collapsing under its own weight; the locals would simply move out of that dome and build another one higher up on the snowpack, but the changing climate has reduced the amount of snow enough that the locals may never need to build another dome again.`



mission "A wolf, a goat, and a cabbage"
	job
	description "Transport a wolf, a goat, and a cabbage to <destination>. Payment will be 100,000 credits."
	to offer
		"day" == 1
		"month" == 4
	source
		government "Republic" "Free Worlds" "Syndicate" "Neutral"
	destination
		distance 3 5
		government "Republic" "Free Worlds" "Syndicate" "Neutral"
	cargo "wolf" 1
	
	on enter
	on enter
		dialog
			`You hear a strange crunching sound coming from your cargo hold.`
	on enter
		dialog
			`The worrisome munching sound in your ship's hold is followed by a horrific shrieking bleating noise and then an equally horrific silence. Turning on your cargo hold's security camera, you discover that there is nothing left of the goat and the cabbage that you were transporting except a few scraps of cabbage, some bones, and a lot of blood.`
			`	Meanwhile, the wolf is calmly gnawing on what you suspect is the goat's femur, with a rather self-satisfied look in its eyes. Apparently the goat ate the cabbage, and shortly after that the wolf ate the goat.`
	
	on complete
		payment 33000
		dialog
			`The man who collects the wolf from you on the landing pad is furious. "I told the shipping company not to put the goat in the same ship as the wolf or the cabbage," he says, "but I guess they tried to save money by subcontracting it all to the same captain."`
			`	Because you only delivered a third of the cargo safely, he only pays you 33,000 credits.`



mission "Terminus exploration"
	name "Missing drone"
	description "Travel to the <waypoints> system to see if you can find any sign of a probe drone that had been launched by a team of scientists before they were attacked by pirates and forced to flee."
	source 
		planet "Memory" "Haze" "Nifel"
	waypoint "Terminus"
	destination "Bounty"
	to offer
		"combat rating" > 20
	on offer
		conversation
			`As you are exploring the marketplace, a man wearing comically thick glasses comes over to talk to you. "Captain <last>?" he asks. You nod. "I hear that you're not averse to taking on risks," he says. "I'm the lead scientist on a project studying a spatial anomaly in an uninhabited system nearby. We had just launched a probe to study the anomaly more closely when a band of pirates arrived and forced us to flee the system. Would you be willing to travel there and see if you can retrieve the drone's data?"`
			choice
				`	"Sure, I would be glad to."`
					goto end
				`	"How strong of a threat is the pirate fleet?"`
				`	"Sorry, I don't have time to help you."`
					decline
			`	"Just a couple of interceptors," he says. "We were in a scoutship, with no real weapons to speak of, and none of us on the ship have any combat experience. So, we felt it was safer to run away than to try to fight, even though we were leaving valuable equipment behind."`
			choice
				`	"That doesn't sound like much of a threat. I'd be glad to help."`
				`	"Sorry, I don't want to help with this."`
					decline
			label end
			`	"Thank you so much!" he says. "All I need you to do is board the drone and download its database. Unless the pirates have already stripped out the computer, of course. The drone is in the Terminus system, a few jumps away from here. We'll be waiting on <destination> for your return."`
				accept
	npc assist
		system "Terminus"
		government "Derelict"
		personality derelict target pacifist mute
		ship "Science Drone" "Beagle"
		dialog `You board the science drone and discover that the pirates have stripped just about everything of value from it: the engines, the sensors, and the fuel cell that powered it. But the computer system is either too deeply integrated into the drone, or too specialized, to be of any value to the pirates. You transfer enough power to the drone's batteries to reactivate it, and are able to retrieve the data that the scientist was looking for. But it's clear that this drone, or what's left of it, is not going anywhere. You'll have to leave it behind.`
	npc
		system "Terminus"
		government "Pirate"
		personality staying
		fleet "Small Southern Pirates" 2
	on visit
		dialog `You've returned to <planet>, but you don't have the drone's data. Go to Terminus and board the science drone to retrieve the data.`
	on complete
		payment 90000
		log `Recovered data from a derelict science drone for a team of scientists, who were studying a strange red anomaly in the Terminus system. They suggest that it may be a partially collapsed wormhole.`
		conversation
			`The scientist is overjoyed that you were able to retrieve the data from the drone. Almost in tears, he says, "We were worried that all our planning and fundraising had been for nothing. These measurements will help us to understand that spatial anomaly far better than we do right now." He hands you a credit chip worth <payment>. "And by the way, my name is Ivan. I have an office near the spaceport on Valhalla that you can visit if ever you're wanting to help, or just curious."`
			choice
				`	"Can you tell me more about this anomaly you are studying?"`
				`	"I'm glad I was able to help."`
					decline
			`	Ivan says, "It seems to be a partially collapsed wormhole, something that once linked this part of the galaxy to somewhere else. But, we haven't succeeded in sending anything through it. Maybe the wormhole is no longer passable. Or maybe there's some way to make it open more fully. Or maybe only ships that are specially attuned to its energy signature can travel through it. We don't even know if the wormhole is a natural phenomenon or some sort of alien artifact. Honestly, we aren't even sure if it's even a wormhole at all. We'll need to study the data you've recovered to understand it further."`
			`	You thank him for the information, and return to your ship.`
				decline
	
ship "Science Drone"
	sprite "ship/science drone"
	attributes
		category "Drone"
		hull 200
		mass 30
		drag 2
		"heat dissipation" 1
	explode "tiny explosion" 5
	explode "small explosion" 2



mission "Lost Boy 1"
	minor
	name `Rescue Tod`
	description `Travel to <destination> in search for Tod, the son of a single mother from <origin>.`
	source "Moonshake"
	destination "Deadman's Cove"
	to offer
		"combat rating" > 100
	
	on offer
		conversation
			`Wandering around the spaceport to see what it has to offer, you make your way into one of the dimly lit restaurants to avoid the crowded streets and metallic-tasting air outside. The restaurant is mostly empty. One of its only inhabitants is a dirty looking woman crying with her head down in one of the booths.`
			choice
				`	(Approach the woman and ask why she is crying.)`
				`	(Ignore her and leave the restaurant.)`
					goto leave
			
			`	As you walk close to the woman, she raises her head from her arms and brushes her hair out of her face to look at you. Tears run down her cheeks and her nose is running. "Wh-wh-what do you w-want?" she asks in a quiet voice, trying to speak through sobs.`
			choice
				`	"Can I help you?"`
				`	"Why are you crying?"`
			
			`	You ask the woman if she needs help. She wipes away the tears with the sleeve of her shirt and tells you that she is looking for her son, Tod. "I sent him away to a mining job on Placer because I don't have the money to support him myself, but on the way the ship he was on was attacked and boarded by pirates." She begins to sob again. "I d-don't know if he's d-dead or a slave. I tried t-talking to someone from the Syndicate, but they said that saving him wouldn't be w-worth it.`
			`	"W-would you be able to help? Please do if you c-can."`
			choice
				`	"Alright, I'll help you. Where should I look for him?"`
					goto accept
				`	"Sorry, I'm not going to risk my life for someone I don't know."`
			
			`	The woman begins crying even louder than she was before. A waiter walks up to you and suggests that you leave before making the situation worse, and one of the few customers in the restaurant gives you a dirty look for making his meal experience even worse.`
			
			label leave
			`	You wait for the streets to become less crowded before leaving the restaurant. As you look back through the windows of the restaurant, you catch a glimpse of the woman still crying in the booth before the crowd blocks your line of sight and you continue walking.`
				decline

			label accept
			`	"Thank you s-so much! The closest pirate planet to here is <destination>. If he's still alive then I'm sure he would be there. I can feel it." The woman gives you a description of Tod Copper so that you may find him and thanks you again for agreeing to help her. She asks that if you find him to bring him to a location in the <origin> spaceport where she will be waiting.`
				accept



mission "Lost Boy 2"
	landing
	name `Rescue Tod`
	description `Locate the <npc> and board it to rescue Tod, then bring him to <destination> so that he may reunite with his mother.`
	source "Deadman's Cove"
	destination "Moonshake"
	to offer
		has "Lost Boy 1: done"
	
	on offer
		conversation
			`The air in the <origin> spaceport smells of tobacco and tastes of the salt from the world's vast oceans. You receive sideways looks from rough-looking pirates, but none make a move to cause any trouble. As lawless as pirates can be, they still adhere to a form of honor code when in a planet's main spaceport. At least generally.`
			`	You ask a bartender for directions to the local slave traders, as that is the likely place that Tod would be if he was taken here. He points you to a slave trader by the name of Cygnet Brig who "runs the slave trade 'round these parts."`
			`	Cygnet owns a large warehouse building located on the edge of the spaceport island where he keeps all his slaves packed together in groups of three in small holding cells. Some slaves are rattling the bars on their cell or screaming in protest, but many have seemed to accept their fate. Cygnet, a tall, thin, mustachioed man, notices you gazing at the cells. "Can't keep 'em too packed together, oth'wise they's get each otha sick," he remarks in a thick accent of unknown origin to you. "What can I get ya?"`
			choice
				`	"I'm here to buy a slave."`
					goto description
				`	"Do you have a boy by the name of Tod Copper?"`
			
			`	Cygnet strokes his mustache. "Tod Copper. Tod Copper. Tell you what, that name doesn' ring a bell. Heck, I don' even keep track of names 'less I get someone impor'ant. If ya lookin' for someone in particular to buy, can I get a description?"`
			
			label description
			`	You provide Cygnet with the description of Tod that his mother gave you, then explain to him that Tod would have been taken from a ship bound for Placer.`
			`	"Oh yeah, that bugger! That little rebel was causin' me trouble so I sold him off soon as I could. If ya looking for him, then you're gonna need to look for a ship by the name of <npc>. They bought your boy Tod 'bout four days ago. Might be hangin' around a system nearby."`
			`	You thank Cygnet, who has been surprisingly polite for a slave trader, for the information. "If ya ever need a slave, just come talk to me," he remarks as you walk back to your ship. "I've got the cheapest slaves this side of Sol."`
				accept
	on visit
		dialog `You've landed on <planet>, but you haven't yet found Tod. Keep looking for the <npc> and then board the ship; it can't be far from Deadman's Cove.`
	
	npc board
		personality staying nemesis target plunders
		government "Bounty"
		system
			distance 2 4
		ship "Vanguard (Particle)" "Lord Ligonier"
		conversation
			`When you breach the ship's hull, you find the crew of the <npc> more concerned with containing the fires caused by your weapons than with you walking onto their ship. Almost every one of the crew members is a teenager. One looks at you and the pistol in your hand with mortal fear in his eyes.`
			`	Through the smoke and steam, you see a boy running toward you who fits the description of Tod Copper.`
			choice
				`	"Get on my ship!"`
					goto ship
				`	"Are you Tod?"`
			
			`	"Yeah! Are you here to save me?"`
			`	"Get on my ship!" you yell, motioning for him to come toward you.`
			
			label ship
			`	The boy runs past you and into your ship. Following closely behind Tod is a large bearded man holding a laser rifle in one hand and a fragmentation grenade in the other.`
			`	"That's my crew member, you no-good piece of sh--"`
			`	Before the captain is able to finish his sentence, pipes in the wall next to him explode, blasting hot steam all over the right side of his body, causing him to begin rolling on the floor in horrible screeches of pain. Not wanting to stay connected to the ship any longer than you need to be, you run back into your ship and fly away.`
				launch



mission "Lost Boy 3"
	landing
	name `Bring Tod to <planet>`
	description `Now that Tod's mother knows he is safe, bring him to <destination> so that he may start his mining job to support him and his mother.`
	source "Moonshake"
	destination "Placer"
	passengers 1
	blocked "This mission requires that you have at least one free bunk. Return once you have the space."
	to offer
		has "Lost Boy 2: done"
	
	on offer
		payment 952
		conversation
			`Tod's mother almost tears up at the sight of him as you approach. "Oh, my baby boy is alive!" she exclaims, running up and hugging Tod as his face reddens with embarrassment. "Are you hurt? Are you okay? Do you think you'll be fine?" Tod's mother asks, kissing his cheeks between each question.`
			`	"I'm fine, Mom," Tod says in an annoyed tone of voice. Some things never change.`
			`	The mother gives you a handful of credit chips. At a glance, you guess that they couldn't be worth more than 1,000 credits. "I know it isn't much for the work you've done, Captain, but it's all I have to give you in return."`
			choice
				`	"Don't worry."`
				`	"You're lucky I agreed to help you in the first place."`
					goto money
			
			`	"This is just so wonderful. There aren't many people around here who would do such a thing for such little pay."`
				goto end
			
			label money
			`	"I know, I know, and I'm eternally grateful for that, Captain. There aren't many people around here who would do such a thing for such little pay."`
			
			label end
			`	"Hold on," Tod chimes in. "I still need to get to <planet>."`
			`	"Of course!" his mother yells out. "Captain, would you please make sure that Tod has a safe passage to <destination>?"`
			`	"And make sure I don't become a slave this time," Tod quips jokingly.`
			choice
				`	"Okay, I'll take Tod to <planet>."`
					accept
				`	"Sorry, I'm not headed in that direction."`
					decline
	
	npc
		government "Pirate"
		personality staying plunders disables
		system "Al Dhanab"
		ship "Falcon (Heavy)" "Cygnet's Slaver"
	
	on visit
		dialog `You land on <planet>, but remember that Tod is in one of your escorts that has yet to enter the system. Better depart and wait for it to arrive.`
	on complete
		dialog `You wish Tod the best of luck on <planet>. "Thank you, Captain. Hopefully I can repay you one day. As cliche as it sounds, I owe you my life."`



mission "Paradise Fortune 1"
	minor
	name `Flee to <planet>`
	description `Flee from <origin> to <destination> with the girl you let on to your ship.`
	source
		planet "Follower" "Mainsail"
	destination
		attributes spaceport
		distance 1 1
	passengers 1
	to offer
		has "main plot completed"
		random < 50
	
	on offer
		conversation
			`As with all Paradise Worlds, the air is just the right temperature when you step out of your ship, and a light breeze rustles the leaves of the trees planted around the spaceport. While taking a moment to breathe in the fresh air, you hear yelling coming from the entrance to the <origin> shipyard. Looking over, you spot a young girl with a backpack running from two spaceport security guards. "Get back here!" they yell at the girl, chasing her with no success.`
			`	"Someone help me!" the girl shrieks out. As she runs, a credit chip falls out of her backpack. `
			choice
				`	(Let her onto my ship.)`
					goto continue
				`	(Ignore the scene.)`
			
			`	The girl looks you in the eyes as she approaches, expecting help that will never come. Air rushes past you as she and the security guards run by. After a few meters, the security guards catch up to the girl, tackling her to the ground and detaining her as they remove her backpack full of credit chips.`
				decline
			
			label continue
			`	You open the hatch to your ship and yell "Get on!" as the girl approaches. "Thank you, Captain," she says while getting closer, to much protest from the approaching security guards.`
			`	As she enters your ship, she grabs your arm and pulls you in with her before closing the hatch. "Launch and go to <destination>, now! I'll explain when we get there."`
				launch
	on visit
		dialog `You land on <planet>, but realize that the girl is in one of your escorts that hasn't entered the system yet. Better depart and wait for it to arrive.`



mission "Paradise Fortune 2"
	landing
	name `Escaping Paradise`
	description `Escape the Paradise Worlds and travel to <destination> where Diana Howl will give over part of her family's fortune to the local government of <planet>.`
	destination
		attributes "dirt belt"
		government Republic
	passengers 1
	to offer
		has "Paradise Fortune 1: done"
	
	on offer
		conversation
			`"You need to explain what is going on here," you say just after setting your ship down.`
			`	"Alright, alright, I'll explain." You notice that the girl has a strange mix between a posh Paradise World accent and a Dirt Belt or possibly even Rim accent. "My name is Diana Howl. My father is the CEO of a large marketing firm. And this," Diana opens her backpack, revealing its full contents of thousands of credit chips, "this is part of my family fortune, about half a billion credits of it. Don't worry, my father should be able to make this back in a few months' time."`
			choice
				`	"Why have you stolen all this?"`
					goto story
				`	"I'm calling the spaceport authorities."`
			
			`	"No, wait! Let me explain!" Diana protests.`
			
			label story
			`	"All my life I've been fascinated with the world outside my little bubble of the Paradise Planets. My father met my mother on Heartland in the Cor Caroli system while he was on a business trip, so my mother would often take me on trips to the Dirt Belt. The last time I went was before the war though; my mother didn't want me anywhere near the 'Free Loafers,' as she called them. Back then life in the Dirt Belt didn't seem anywhere near comparable to life in the Paradise Worlds, and I can only imagine how much worse it might be after being so close to a war, so I decided that I needed to do something to help.`
			`	"Now, can you take me to <destination>? I wish to hand this over to the government there to help them. It may not seem like much in the grand scheme of how many credits go into running a planet, but it should be a huge boost to their economy."`
			choice
				`	"Alright, I'll help you."`
					goto accept
				`	"What makes you think they won't hand it over to your father?"`
				`	"This is a crime. I don't want to get in trouble helping you."`
					goto decline
			
			`	Diana pauses. "I hadn't thought of that," she says in a downtrodden tone, "but I at least have to try! Please just bring me to <planet>. Please!" Diana looks up at you with puppy dog eyes, quivering her lip with the backpack of credit chips held against her chest.`
			choice
				`	"Alright, I'll bring you to <planet>."`
				`	"Sorry, but I'm not putting myself on the line for this."`
					goto decline
			
			label accept
			`	"Excellent!" Diana yells out. She drops the bag of credits on the floor and gives you a hug. "We'll have to leave immediately, for I fear that the spaceport authorities here might be searching for us."`
				launch
			
			label decline
			`	You call the spaceport authorities and tell them that Diana Howl is on your ship. Moments later when they arrive, they take Diana kicking and screaming off of your ship. She yells harsh profanities at you as she is taken away, one among them being "Syndicate lover." As a reward for "catching" Diana, the spaceport authorities transfer 150,000 credits to your account.`
				decline
			
	on decline
		payment 150000
		log "People" "Diana Howl" `A teenager who stole half a billion credits from her family's wealth, you turned her in to the authorities for a meagre reward.`
	on visit
		dialog `You land on <planet>, but realize that Diana is in one of your escorts that hasn't entered the system yet. Better depart and wait for it to arrive.`



mission "Paradise Fortune 3"
	landing
	name `Last Hope`
	description `Escape from the Navy and travel to <destination> where Diana Howl hopes that the Free Worlds will help her.`
	destination "Bourne"
	passengers 1
	to offer
		has "Paradise Fortune 2: done"
	
	on offer
		conversation
			`Diana is eager to get going as soon as you land. "This is going to be great! I'm going to do so much good with this! I can't wait to see the look on their faces when I open up my backpack in front of them!" Diana says rapidly as she bounces up and down with the backpack of credit chips on her back.`
			`	As you gather a few credits to bring with you in case you see something you want to buy, Diana bounces off the ship. Suddenly, her crazed rambling stops. Diana comes running back onto the ship yelling "We need to go! Fly to <destination>! The Free Worlds should protect me!"`
			choice
				`	"What is it? What's happening?"`
				`	(Launch immediately.)`
					launch
			
			`	"Look outside," Diana says with a ghastly look on her face. You check your ship's external cameras, and roaming around your ship is a group of men in Navy uniforms. One of them raises a megaphone to their mouth.`
			`	"Hand over the girl and her credits and we can all walk away from this peacefully, Captain."`
			choice
				`	"Why do you need her?"`
				`	"Over my dead body!"`
					goto launch
				`	"Alright, I'll bring her out."`
					goto agree
			
			`	"In case you haven't noticed, Captain, that girl is in possession of over half a billion stolen credits. She's a criminal, and helping her makes you a criminal too. Given your status, Captain <last>, I'd appreciate it if you didn't make me the officer that put <first> <last> behind bars."`
			choice
				`	"I'm sorry officer, but I can't help you."`
					goto launch
				`	"Okay, I'll hand her over."`
			
			label agree
			`	Diana looks to you in shock. "You wouldn't!" she screeches. "You can't! Fly me to <planet> right now!"`
			choice
				`	"I'm not going to become a criminal to fulfill your crazy dream."`
				`	"Okay, we'll fly to <planet>."`
					goto launch
			
			`	You allow the Navy officer and his troops onto your ship, where they apprehend Diana and her stolen credits. They take her kicking and screaming off of your ship. She yells harsh profanities at you as she is taken away, one among them being "Syndicate lover."`
			`	"Thank you for not causing any more trouble, Captain," the officer says to you. He then hands you 500,000 credits for "playing nice" and leaves.`
				decline
			
			label launch
			`	You activate your repulsor engines, sending the Navy troops recoiling away from your ship. As you ascend into space, your computers detect multiple ships targeting you.`
				launch
			
	on accept
		"reputation: Republic" <?= -10
	
	on decline
		payment 500000
		log "People" "Diana Howl" `A teenager who stole half a billion credits from her family's wealth, you turned her in to the authorities for a moderate reward.`
	
	on visit
		dialog `You land on <planet>, but realize that Diana is in one of your escorts that hasn't entered the system yet. Better depart and wait for it to arrive.`
	
	npc evade
		government "Republic"
		personality heroic
		fleet "Large Republic"



mission "Paradise Fortune 4"
	landing
	name `Exchange of Goods`
	description `Travel to <destination> and hand the backpack of credits and Diana Howl's note over to the Navy.`
	source "Bourne"
	destination "New Boston"
	to offer
		has "Paradise Fortune 3: done"
	
	on offer
		conversation
			`While in flight, Diana tells you the stories that she heard of the war. In the Paradise Planets region, they were told that declaring independence and bombing Geminus and Martini was the Free Worlds' first step in overthrowing the Republic.`
			`	"We should talk to Alondo," Diana says. "He'll be able to handle this situation."`
			
			branch epilogue
				has "FW Epilogue: Alondo: offered"
			`	As you're coming in for a landing on Bourne, you receive a message from Alondo. "<first>!" he says. "I just heard that you were in system. Want to meet up for a drink and talk about old times?"`
			choice
				`	"I'd be glad to any other time, but I need your help at the moment."`
					goto conversation
			
			label epilogue
			`	As you're coming in for a landing, you contact Alondo, who is luckily on Bourne. "What have you gotten yourself into?" he responds after you mention that you need his help.`
			choice
				`	"I'll explain the situation when we meet."`
			
			label conversation
			`	You meet with Alondo at his office in the Free Worlds Senate building. After he and Diana exchange greetings, you explain the situation to him.`
			`	"You what?" Alondo responds. "You have to turn her in. The war may be over, Captain, but there is still tension between the Republic and Free Worlds that we can not have a situation like this exacerbating."`
			`	"You can't do that!" Diana yells in protest. "I thought the Free Worlds was supposed to be all about going against the Republic, but you're just going to give in?"`
			`	"Look here, kid," Alondo says in a stern tone. "The Free Worlds was never about being against the Republic, it was only ever about being against Parliament. There's a big difference there. What you've done is a crime, even to the Free Worlds. We are not about to gain a reputation of harboring criminals of the Republic."`
			`	Diana, instead of protesting further, puts her head down. "I'll be in your ship, Captain," she says. Diana storms off, making an effort to create as much noise as possible with the stomps of her feet.`
			`	"Spoiled kid," Alondo says quietly. "Attitudes like that are why I joined the Southern Defense Pact. Anyway Captain, I suggest you hand her over to the Navy immediately. I'll contact the Republic if you need me to."`
			choice
				`	"Alright, I'll hand her over."`
				`	"Sorry, Alondo, but I agree with her cause."`
					goto agree
			
			apply
				set "navy contacted"
			`	Alondo breathes a sigh of relief. "You should probably go check on her. I'll message you where the Navy wants to pick her up."`
				goto end
			
			label agree
			`	"I understand. Please, just don't drag the Free Worlds into this."`
			
			label end
			`	You say goodbye to Alondo and return to your ship. When you arrive and look around, Diana is notably absent. In your pilot's seat she has left her backpack and a written note. The paper has noticeable tear stains in one of the corners.`
			``
			`Dear <first> <last>,`
			`	I don't care about the credits anymore, but I can't go back to my family. I'll be too much of a disgrace, and I can't even imagine looking my parents in the eyes after what I've done. I've left the credits with you. You can do with them as you wish.`
			`	I've taken this chance to escape from my old life. I want to become my own person in the world, and I want to do it on my own. Please don't come looking for me, because wherever I am I'll be happier than when I was with my parents. I've failed myself today, but I'm still going to strive for the betterment of the less fortunate. Thank you for trying to make my dreams come true, even if you couldn't succeed.`
			`	Sincerely,`
			`				Diana W. Howl`
			``
			`	You stare down at the backpack, stuffed full with over half a billion credits.`
			choice
				`	(Hand the credits over to the Navy.)`
				`	(Steal the credits.)`
					goto steal
			
			branch navy
				has "navy contacted"
			`	You fold the note and slip it into the backpack so that you can show it to the Navy to explain why Diana is not with you. You contact the Navy's crime report hotline and tell them that you have the stolen credits. A few minutes later, they respond telling you that a fleet is waiting on <destination> to retrieve the credits.`
				accept
			
			label navy
			apply
				clear "navy contacted"
			`	You fold the note and slip it into the backpack so that you can show it to the Navy to explain why Diana is not with you. Alondo sends you a message, telling you that the Navy says they are waiting on <destination> for the credits.`
				accept
			
			label steal
			`	You rip the note apart and begin counting the credits. In total, the backpack contains a whopping 525,894,400 credits. Over half a billion credits richer, you sit down and wonder what you will spend it on.`
				decline
	
	on accept
		"reputation: Republic" >?= 10
	on decline
		payment 525894400
		"reputation: Republic" <?= -1000
		log "People" "Diana Howl" `A teenager who stole half a billion credits from her family's wealth, she decided to start a new life outside the Paradise Planets while you decided to pocket the substantial fortune she left behind to avoid being hunted down.`
	on complete
		payment 1000000
		conversation
			`You spot a fleet of docked Navy ships as you come in for a landing. A small squad of troops gather around your ship after you land. You are greeted by a Navy officer upon exiting your ship and explain to him where Diana is, showing him the note she wrote.`
			`	"That is unfortunate," he responds with a troubled look on his face. "We'll contact the Howl family about this." Before letting you go, the officer hands you <payment>. "This is the reward that Mr. Howl put out for the return of his credits. Thank you for doing the right thing, Captain."`
		log "People" "Diana Howl" `A teenager who stole half a billion credits from her family's wealth, she decided to start a new life outside the Paradise Planets while you dutifully turned in the credits to the authorities to keep the peace. You received a substantial reward for your integrity.`



mission "Northern Blockade"
	minor
	name `Mebsuta Disaster`
	description `<destination> is under attack by pirates. Assist the Republic by delivering <commodity> to the planet as soon as possible.`
	source
		near "Mebsuta" 2 4
	destination "Featherweight"
	cargo "relief supplies" 178
	to offer
		random < 20
		"combat rating" > 200
		"reputation: Republic" >= 0
	
	on offer
		conversation
			`You are approached by a Navy officer. "Are you Captain <last>?" You nod. "Would you be able to assist us? A sizable gang of pirates has occupied <system> and raided the spaceport. A Navy fleet is on its way to eliminate the pirates, but reports from the planet indicate that the spaceport of <planet> is in dire need of supplies. Any building above three stories was badly damaged and everything in the warehouses was either stolen or destroyed. We need a ship to bring <cargo> to them as soon as possible, but there are no available Navy ships capable of doing the job. Would you deliver the supplies for us, Captain?"`
			choice
				`	"I'd be glad to help, Officer."`
					accept
				`	"Sorry, but I'm not traveling in that direction."`
					decline
	
	npc
		government "Pirate"
		personality staying harvests plunders
		system destination
		fleet "Large Northern Pirates" 3
	npc
		government "Republic"
		personality staying heroic
		system destination
		fleet "Large Republic"
		fleet "Small Republic" 2
	npc
		government "Pirate"
		personality nemesis staying harvests plunders
		system "Mirzam"
		fleet "Large Northern Pirates"
		fleet "Small Northern Pirates" 3
	
	on visit
		dialog phrase "generic cargo on visit"
	on complete
		payment
		payment 7500
		dialog `As the last crate of supplies is loaded off of your ship, the Navy ships defending the system land. The local authorities thank you for helping, and you are paid <payment>.`



mission "Southern Blockade"
	minor
	name `Spaceport Defenses`
	description `<stopovers> are under attack and in need of spaceport defenses. Drop off your cargo on these three planets and return to <destination> for payment.`
	source
		near "Pherkad" 2 4
		government "Free Worlds"
	stopover "Cornucopia"
	stopover "Solace"
	stopover "Winter"
	cargo "spaceport turrets" 75
	to offer
		random < 20
		"combat rating" > 150
		not "event: Thule becomes independent"
		"reputation: Free Worlds" >= 0
	
	on offer
		conversation
			`A captain in a Free Worlds uniform enters the spaceport and turns on a megaphone. "Attention! The Free Worlds are in need of volunteers able to carry <cargo> to <stopovers> for fortifying the spaceports nearest to the pirate system of Men. Free Worlds ships are currently preoccupied with fighting off a pirate incursion into those systems, and we are unable to spare enough ships for the job. Our hope is that these defenses will deter any future incursions. Payment will be <payment> for the first captain who accepts." The spaceport falls quiet as captains contemplate this offer.`
			choice
				`	(Volunteer.)`
				`	(Ignore.)`
					decline
			
			`	The Free Worlds captain thanks you for offering your help. Spaceport workers load the turrets onto your ship, and the captain tells you to return to <origin> once you have dropped off the turrets for payment.`
				accept
	
	npc
		government "Pirate"
		personality staying harvests plunders
		system "Kappa Centauri"
		fleet "Large Southern Pirates"
	npc
		government "Pirate"
		personality nemesis staying harvests plunders
		system "Kappa Centauri"
		fleet "Large Southern Pirates"
	npc
		government "Pirate"
		personality staying harvests plunders
		system "Yed Prior"
		fleet "Large Southern Pirates"
		fleet "Small Southern Pirates" 2
	npc
		government "Pirate"
		personality nemesis staying harvests plunders
		system "Yed Prior"
		fleet "Large Southern Pirates"
	npc
		government "Pirate"
		personality staying harvests plunders
		system "Pherkad"
		fleet "Small Southern Pirates" 3
	npc
		government "Free Worlds"
		personality staying heroic
		system "Kappa Centauri"
		fleet "Large Free Worlds"
	npc
		government "Free Worlds"
		personality staying heroic
		system "Yed Prior"
		fleet "Large Free Worlds"
	npc
		government "Free Worlds"
		personality staying heroic
		system "Pherkad"
		fleet "Large Free Worlds"
	on stopover
		dialog `The last of the defenses are quickly unloaded from your ship, put into place, and activated. A pirate ship attacking the system attempts to follow you down to the surface, but the fire coming from the newly installed spaceport turrets forces the pirate to turn away and flee for orbit. Time to return to <destination>.`
	on visit
		dialog phrase "generic cargo on visit"
	on complete
		payment
		payment 5000
		log `Installed spaceport defense turrets on three frontier worlds. The Free Worlds hopes that this will reduce the piracy in the region.`
		dialog `The Free Worlds captain thanks you for helping to fortify the frontier worlds, and pays you <payment>.`



mission "Core Blockade"
	minor
	name `Bad Harvest`
	description `The pirate world of <destination> is experiencing a famine. Warlords of the planet have threatened the Syndicate into giving them food. Deliver <cargo> to the world for <payment>.`
	source
		near "Almach" 2 4
	destination "Deadman's Cove"
	clearance
	cargo "food" 287
	to offer
		random < 20
		"combat rating" > 400
	
	on offer
		conversation
			`In the <origin> spaceport, you are approached by a Syndicate employee. By the looks of his uniform, he works for Syndicated Security. "Hello, Captain. You're a competent pilot, correct?" You nod your head. "Excellent. The Syndicate needs <cargo> transported to <destination>. The pirate world has seen a particularly bad harvest this past season, so much of the population is without sufficient food. Pirate warlords have threatened to begin raiding our freighters and frontier worlds if we don't provide them with food. It's cheaper to do what they want, so we've agreed to the deal, but we don't want to risk any of our own ships being destroyed. The Syndicate will pay you <payment> should you accept and complete this job."`
			choice
				`	"Alright, I'll get my ship ready."`
					accept
				`	"Sorry, but I have better things to be doing."`
					decline
	
	npc
		government "Pirate"
		personality nemesis staying harvests plunders
		system destination
		fleet "Large Core Pirates" 2
	npc
		government "Pirate"
		personality nemesis staying harvests plunders
		system "Schedar"
		fleet "Large Core Pirates"
		fleet "Small Core Pirates" 3
	
	on visit
		dialog phrase "generic cargo on visit"
	on complete
		payment
		payment 10000
		dialog `Multiple bands of pirates, each run by a different warlord, are waiting in the spaceport when you land. They take the food from your cargo hold like animals, leaving quite the mess behind. When you return to your ship, you find that the Syndicate has deposited <payment> into your account.`



mission "Pirate Blockade"
	minor
	name `Escape to Freedom`
	description `Bring <bunks> escaped slaves to freedom on <destination>, far away from their pirate oppressor. The woman on <origin> promised that a person on <planet> would give you <payment>.`
	source "Buccaneer Bay"
	destination "Hippocrates"
	passengers 19
	to offer
		"combat rating" > 500
	
	on offer
		conversation
			`It is dusk at the <origin> spaceport, and the setting sun casts long shadows across the spaceport deck. You take notice of a slim cloaked figure walking only a few meters behind you who seems to be keeping pace.`
			choice
				`	(Confront them.)`
					goto confront
				`	(Stop walking and see if they stop as well.)`
			
			`	You stop by the entrance to a store that claims to have "the best Polecats!" and lean against the building, trying not to draw attention to yourself. The figure keeps walking at the same pace, and as they pass you, a soft voice says, "Follow me," from under the cloak. The figure bolts off into a dark alleyway next to the building.`
				goto choice
			
			label confront
			`	You turn around and stare right at the figure, who stops within a foot of you. The shadows cast by the sun make it impossible for you to make out their face under the cloak. "Follow me," a soft voice says from under the cloak, before the figure bolts off into a dark alleyway next to the building.`
			
			label choice
			choice
				`	(Follow the figure.)`
				`	(Return to my ship.)`
					decline
			
			`	You step into the alleyway and find the figure standing under a lamp. The figure removes their cloak, revealing the face of a woman with short dark hair and a distinct, jagged scar across her right cheek. She begins whispering to you. "You're not from this world. I can tell. You're too clean and unscarred. Could you help me?"`
			choice
				`	"What do you want?"`
					goto need
				`	"Why would I help a pirate?"`
			
			`	The woman chuckles. "Not everyone who lives on a pirate world is a pirate, you know. Maybe you need to learn how not to stereotype. Regardless..." She trails off.`
			
			label need
			`	"It isn't what I want, it's what I need," she whispers, putting heavy emphasis on the word "need."`
			`	"You undoubtedly know about the horrendous slave trade that still exists on pirate worlds today. A slave trade that the Republic doesn't care to abolish, leaving innocent people to waste away like rats in a cage, working for their lives. As if the politicians of the Republic aren't vermin themselves..." Her face twists into a hate filled scorn as she speaks of the Republic. It then returns to normal as she continues. "I'm part of a group of people who have decided to take matters into our own hands. We're mostly people who grew up on pirate worlds, but some of us were born elsewhere.`
			`	"I assassinated a pirate warlord a couple of days ago, and I have been sheltering his slaves ever since. What I need from you is to transport the <bunks> people in my care to <destination>. Another member of my group should be there to pay you <payment> and take the people somewhere far away from here." She cocks her head to the right. "Will you fight for justice and transport these people, Captain?" The look in her eyes suggests that she won't take no for an answer.`
			choice
				`	"Anything for the freedom of the innocent."`
				`	"Sorry, but I'm not going to risk my life for your cause."`
					goto decline
			
			`	"Good choice, Captain. We'll wait till the sun has fully set, then I will bring the people to your ship. I'll be traveling in my own ship and launch ahead of you, which should hopefully distract the pirates looking for their warlord's assassin and give you enough room to escape. Wait for me after you land on <planet>."`
				accept
			
			label decline
			apply
				set "denied freeing slaves"
			`	"Poor choice, Captain." The woman pulls a knife from under her cloak and tilts it to blind you with the glare of the lamp above her. You stumble backward in anticipation of an attack, but the woman does not move. "I'll remember this, Captain," she hisses at you. The woman puts her cloak back up and sprints down the alleyway into darkness.`
				decline
	
	npc
		government "Pirate"
		personality nemesis staying harvests plunders
		system destination
		fleet "Large Core Pirates"
	npc
		government "Pirate"
		personality nemesis staying harvests plunders
		system "Persian"
		fleet "Small Core Pirates" 3
	npc
		government "Pirate"
		personality nemesis staying harvests plunders
		fleet "Large Core Pirates"
	
	on visit
		dialog `You land on <planet> and begin looking around for the man you are suppose to meet, but then you realize that not all of the escaped slaves are here. Better depart and wait for your escorts holding the rest to arrive.`
	on complete
		payment
		payment 1000
		log `Helped members of a group fighting to end slavery on pirate worlds. Safely rescued 19 slaves from Buccaneer Bay and left them with a man who said that they will be brought somewhere safer, but the woman of the group seems to have not made it out.`
		conversation
			`Just as was promised, a man approaches you in the spaceport and tells you that he is part of the same group as the woman. Interestingly, the man has a similar scar as the woman on his left cheek. "I'll make sure these people find a safe home somewhere far away from here," he says to you. After greeting each of your former passengers, he thanks you and pays you <payment>.`
			`	You and the man, who does not give his name to you in order to "keep us both safe," wait for the woman to arrive in her own ship. Hours pass, but there is no sign of her. The man tries to contact her, but he is unable to reach her. "You can leave now," the man says to you. "I don't think she'll be coming."`



mission "Capture Smuggler"
	name "Capture rogue smuggler"
	minor
	description `A smuggler absconded with his illegal cargo near <system>. The unknown person he stole it from wants it back. Recover the cargo from the <npc> and return both it and the smuggler to <origin> for <payment>.`
	to offer
		random < 15
		"combat rating" > 2000
		"reputation: Pirate" > 10
	passengers 1
	source
		government "Pirate"
	on offer
		require "Brig"
		conversation
			`As you step into a dive bar for a quick drink, the largest man you've ever seen stands up and blocks your path. He's well over two meters tall, and his muscles seem to ripple with barely restrained violence when he moves. "<first> <last>," he says in a thick accent. "My employer hears you do certain jobs, take money, do not ask questions. He hears you are reliable. A man, a smuggler, he steals cargo from my employer. My employer very much wants cargo returned, and this man as well."`
			choice
				`	"I'm sorry, sir, but I'm not taking new jobs today. Please give your employer my most gracious thanks for this kind offer."`
				`	"Of course. I won't say a word."`
					goto accept
				`	"Get out of my way. I don't take jobs from any schlub who bothers me when I need a drink."`
					goto mistake

			`	The man looks down at you with no change in expression. "My employer, he will not be happy. I will tell him, '<first> <last> is not so reliable.' I hope next time, you are reliable." As the man speaks, you notice that his teeth are filed to vicious points. Every patron in the bar stares at you in shock as you sit down for a badly-needed drink.`
				decline

			label accept
			`	The man looks down at you with no change in expression. "This is good. To be reliable, it is a great thing on <origin>." As the man speaks, you notice that his teeth are filed to vicious points. He holds out a round, flat object about the size of your palm. It has a recessed button in the center of one side. "This is gift for this smuggler. Press button, it becomes surprise. Make sure surprise is not on you." He hands you the object and a data chip containing details of the job. As the man leaves, you see every patron in the bar staring warily at his back.`
				accept

			label mistake
			`	The man looks down at you with no change in expression. "This is great shame. I will tell my employer, '<first> <last> was not so reliable. I had to make example.'" The man grabs your neck with one monstrous hand. The last thing you see as your vision fades to black is a mouth full of pointed teeth.`
				die
	npc board
		conversation
			`The smuggler and his crew are ready and waiting when you board. You pull out the "gift" and press the button, then quickly toss it down the hallway. For a moment, you meet the smuggler's eyes. They widen with terror when he sees the "gift." You duck back into cover. A few seconds later, you hear a strangely muted detonation, followed by silence. After a minute, you hazard another peek out of cover. The smuggler and all his men are unconscious on the ground. One crewman has blood dripping from his nose and ears. You tie them all up and stow the smuggler in a locked cabin on your ship.`
			`	Once they're secured, you sweep the ship. Ultimately you find the stolen cargo in the captain's cabin, hidden behind a false panel. The cargo is a nondescript storage container, but upon closer inspection you see that it's code-locked and covered with interference plating.`
				launch
		government "Merchant"
		personality staying uninterested timid target marked
		system
			distance 2 3
		fleet
			names "civilian"
			variant
				"Modified Argosy (Smuggler)"
	on fail
		dialog `You have failed to capture the smuggler and recover the stolen cargo. This will probably not be good for your reputation.`
		"reputation: Pirate" <?= -10
	on visit
		dialog `You land on <origin>, but you don't have the smuggler and the cargo he stole. You should probably be careful not to run into your contact until you do.`
	on complete
		payment 150000
		conversation
			`The huge man drags the unconscious smuggler out of the cargo container with one hand and carries the cargo box with the other. He stops in front of you. "<first> <last>," he says. "My employer, he will be very happy. Your payment, you will receive soon. Is it not good, to be reliable?" The man leaves your ship, letting the smuggler's legs scrape along the ground as he walks. A moment later, you receive <payment> from an anonymous account.`



mission "Inheritance Redirection"
	description "Travel to <destination> to act as heir for the late warlord Limping Pappa."
	minor
	source
		attributes "frontier"
	destination
		distance 7 9
		government "Republic" "Free Worlds" "Syndicate"
	to offer
		credits >= 400000
	on accept
		payment -200000
	on offer
		conversation
			`You are walking near the spaceport and suddenly a computer terminal starts blinking and beeping when you pass it.`
			choice
				`	(Check it out.)`
				`	(Ignore it.)`
					decline
			`When you approach, you are greeted by a voice from the terminal: "Dear Sir or Madam, please respond!"`
			choice
				`	"Hello!"`
				`	(Ignore it and walk away.)`
					decline
			`	"My name is Mr. Smith and I'm contacting you with a highly confidential and urgent proposal. I am, or more accurately was, the financial manager of the recently deceased warlord Limping Pappa. I am looking for a highly trustworthy individual who can help me relocate Mr. Pappa's fortune of 300 million credits."`
			choice
				`	"How did Mr. Pappa acquire his fortune exactly?"`
				`	"What are you proposing?"`
					goto proposal
				`	"This sounds like a credits-stealing scam, I will not fall for this!"`
					decline
			`	"Oh, uh, Mr. Pappa was specialized into tricking rich victims to transfer credits to him.`
			label proposal
			`	"I obviously cannot make myself an heir to Mr. Pappa. So what I propose is to present you as an heir and have the inheritance transferred to you.`
			`	"When you receive the inheritance on <destination>, then you send half of it back to me."`
			choice
				`	"Okay, let's do this."`
				`	"Sounds too good to be true. What's the catch?"`
				`	"Sorry, this sounds too fishy for me."`
					decline
			`	Mr. Smith responds: "There is one small problem with the inheritance tax, it needs to be paid upfront. Can you pay 200,000 credits so that I can get the process going?"`
			choice
				`	"Sure, no problem."`
					goto pay
				`	"Are you trying to trick me?"`
				`	"Sounds too risky, I don't want to pay anything upfront."`
					goto no
			`	"Of course I'm not trying to trick you! Mr. Pappa's victims were all persons that had more credits than common sense. But you look a lot smarter than any of Mr. Pappa's victims.`
			`	"Think of the huge amount of credits you will receive just for acting as heir! Can I count on you to pay the tax and make both of us very wealthy?"`
			choice
				`	"Sure, no problem."`
					goto pay
				`	"Sounds too risky, I don't want to pay anything upfront."`
					goto no
			label pay
			`	The terminal suddenly goes black after you transfer 200,000 credits to the account given by Mr. Smith.`
			`	You wonder if you did the right thing.`
				accept
			label no
			`	The terminal suddenly goes black. Mr. Smith is apparently no longer interested in doing business with you.`
				decline
	on complete
		dialog "There is no inheritance for Mr. Pappa waiting for you at the bank, but there are many other victims that paid some credits while expecting to earn a larger amount of credits in return. Some make a big fuss about it, until the alerted authorities start fining them for attempted inheritance fraud. You leave the bank in silence."
		log "Minor People" "Mr. Smith" `A mysterious individual who asked for 200,000 credits to process a rich inheritance from the deceased warlord Limping Pappa, but was then proven to be a scam.`
	on decline
		log "Minor People" "Mr. Smith" `A mysterious individual who asked for 200,000 credits to process a rich inheritance from the deceased warlord Limping Pappa. You presume he was a scammer and had no part in it.`



mission "Hauler VI cargo prototype 1"
	name "Escort Hauler prototype to formal dinner"
	description "Escort the <npc> to <destination> to deliver sushi for a formal dinner."
	minor
	source
		planet "Deep"
	destination "Skymoot"
	npc accompany
		government "Merchant"
		personality escort timid
		ship "Hauler III" "SB-Labs Testament"
	on offer
		conversation
			`A lady in a formal business suit walks gracefully over to you. "Captain <last>, Captain <last>! It is so nice to meet you here!"`
			choice
				`	"Hello, did we meet before? How do you know my name?"`
				`	"Hello, nice to meet you too."`
					goto "hello too"
				`	"Sorry, I don't have time to talk. I'm really busy."`
					defer
			`	She smiles and replies, "Well, I actually don't know you, but I just read your name on one of the cargo manifests. And my experience is that this greeting works best if you need something from a spaceship captain."`
			label "hello too"
			`	She says, "My name is Veronica Oxygenpocket, and I'm the lead for a team that's designing the new Hauler VI transport ship series at Southbound Shipyards."`
			choice
				`	"'Oxygenpocket' is an uncommon name."`
				`	"And what help do you need from me?"`
					goto "help request"
			`	Veronica responds, "Well, it might sound uncommon to people from a planet with a breathable atmosphere, but it is actually similar to Vanderberg, which means 'from the mountain,' or Langley, which means 'woodland.'`
			`	"Oxygenpockets were as much a feature on my home-planet as mountains and woodlands are on more habitable planets."`
			label "help request"
			`	Veronica pauses for a moment and then continues, "We're testing the VI's cargo refrigeration system using the Testament, a modified Hauler III. This system is one of our biggest achievements. To show how well it works, we plan to throw a formal dinner on <destination> with fresh sushi transported from here. I'm sure everyone at the dinner will be amazed by how well the food has been preserved despite the travel time. I'd like you to escort the ship and its cargo to <planet>."`
			choice
				`	"Isn't it a bit risky to transport food using a refrigeration system that hasn't been tested yet?"`
					goto refrigerate
				`	"Am I also invited for the dinner?"`
					goto invited
				`	"Why do you need me to escort the ship?"`
					goto internal
				`	"Shouldn't you be making the Hauler IV first?"`
				`	"Sure, I'll help you."`
					accept
			`	Veronica softly chuckles. "That would be the obvious choice, wouldn't it be? But this isn't just a case of slapping another cargo pod between the cockpit and engines. We've modified the design to have the optimal amount of cargo pods without compromising the integrity of the vessel, or making it difficult to build in our existing shipyards. And besides, our marketing department has found that captains willing to buy a Hauler IV are just as willing to buy larger Haulers."`
			choice
				`	"Isn't it a bit risky to transport food using a refrigeration system that hasn't been tested yet?"`
				`	"Am I also invited for the dinner?"`
					goto invited
				`	"Why do you need me to escort the ship?"`
					goto internal
			label "refrigerate"
			`	"Risky, why? I don't see what can go wrong. The system is quite well designed. I'm so proud of my team."`
			choice
				`	"Am I also invited for the dinner?"`
				`	"Why do you need me to escort the ship?"`
					goto internal
			label "invited"
			`	"I'm sorry, but you are not invited. This dinner is only for Southbound Shipyards top-level management and representatives of the <planet> government.`
			label "internal"
			`	"Normally we'd look internally to satisfy any escort needs, that's true. But we suspect there is a mole in our organization spying for Syndicated Shipyards. Going externally is safer in this case, and you came recommended when we searched through the list of captains available on short notice. You will be paid well for your time. Will you help us?"`
			choice
				`	"Sure, I'll help you."`
					accept
				`	"Sorry, I don't have time to help you."`
					decline
	on visit
		dialog `You land on <planet>, but the Testament hasn't caught up with you yet. Better take off and wait for it to appear in this system.`
	on complete
		dialog
			`You wait for the Testament to land, but it remains in orbit. There is no response to your hails. Maybe you should take off and investigate.`

mission "Hauler VI cargo prototype 2"
	name "Escort Hauler prototype to <planet>"
	description "Escort the <npc> to <destination> to deliver cooked fish dishes to a streetfood festival."
	source "Skymoot"
	destination "Zug"
	landing
	to offer
		has "Hauler VI cargo prototype 1: done"	
	npc accompany
		government "Merchant"
		personality escort timid
		ship "Hauler III" "SB-Labs Testament"
	on enter
		dialog
			`You take off and try to contact Veronica, but you receive an angry message: "Why were you trying to contact me? Does everyone need to know that we're here?"`
			`	She adds, "The cooling failed and the sushi nearly cooked. Let's go to the Southbound Shipyards on <destination> instead, then we can save face by claiming that we were in time for the dinner, but on the wrong planet due to some miscommunication. We might even be able to hide all evidence of the overheating by giving away the sushi as fish dishes on a streetfood festival."`
	on visit
		dialog `You land on <planet>, but the Testament didn't catch up with you yet.`
	on complete
		dialog
			`This time the Testament appears to be landing right behind you, but the ship flies away at full thrust just before touching the landing pad. You receive another message: "The Sushi completely burned. We cannot be seen near the festival or near the shipyard with this burned sushi! Our new destination is the waste processing plant at Longjump."`

mission "Hauler VI cargo prototype 3"
	name "Escort Hauler prototype to waste plant"
	description "Escort the <npc> to <destination> to deliver charred food waste to a waste-processing plant."
	destination "Longjump"
	landing
	to offer
		has "Hauler VI cargo prototype 2: done"
	npc accompany
		government "Merchant"
		personality escort timid
		ship "Hauler III" "SB-Labs Testament"
	on visit
		dialog `You land on <planet>, but the Testament didn't catch up with you yet.`
	on complete
		payment 140000
		dialog
			`The Testament enters the planet's atmosphere at high speed and lands somewhat uncontrolled near a waste processing plant. The cargo hold is glowing red hot and some areas in the cargo hold appear to be on fire.`
			`	Veronica disembarks, walks over to you, and apologizes for the difficult trip. She explains that the cooling systems failed, causing the sushi calamity you experienced during the multiple legs of your journey.`
			`	You are paid <payment> and she asks you not to talk about this escort job to anybody. You leave the docks quickly in order to escape the horrible smell of overheated fish that is coming from Veronica and her ship.`



mission "Antibiotics To South"
	name "Antibiotics shipment to <planet>"
	description `Deliver <cargo> to <destination>. Payment is <payment>. Expect attacks from a pirate ship known as the "Australis."`
	minor
	source
		attributes "medical"
		not attributes "south" "rim"
		near "Sol" 100
	destination
		attributes "south"
	to offer
		"combat rating" > 10
		"armament deterrence" > 2
		random < 5
	cargo "antibiotics" 25 2 .05
	
	on offer
		conversation
			`As you wander around the spaceport, you spot a well dressed man who seems to be eyeing your ship. When you approach him, he turns to you and asks, "Is this your ship? I'm looking for someone in charge of a heavily armed fleet."`
			choice
				`	"It is. Why?"`
				`	"Sorry, I think you're mistaken."`
					decline
			`	The man begins to explain himself. "I'm arranging a shipment from a pharmaceutical plant here on <origin> to <destination>. Specifically, <cargo>. I'm sure you're aware of the fact that they're in very high demand in the south, so we have a trade deal with that planet. Unfortunately, <commodity> are in even higher demand in pirate territory, so the last two merchants I've sent down there have been attacked by pirate ships. My company won't give the budget for an escort, so anyone I send down there has to be alone. Fortunately, I do have the budget for a high risk contract, so if you can take one of these shipments to <destination>, I can arrange a payment of <payment>. Does this sound fair so far?"`
			choice
				`	"Sure, but do you know anything about these pirates?"`
				`	"No thanks, that sounds too risky for me."`
					decline
			`	He seems to have anticipated this question, and quickly responds by saying "Oh, it's mostly just opportunistic raiders, much like the ones you've probably already seen a lot of down there. Pretty sure a ship like this one will make those guys hesitant enough. The problem is a modified medium warship called the <npc>. It's faster than a Bounder and persistent beyond any reasonable measure. Which is, of course, why I'm talking to you. There is no way you're going to avoid a fight with it. However, I think your ship is a match for it. So, is this acceptable?"`
			choice
				`	"Of course."`
				`	"No thanks, that sounds like too much of a risk."`
					decline
			`	"Thank you very much, Captain," he says. "I'll take care of everything else from here."`
				accept
	npc
		government "Bounty Hunter"
		personality nemesis heroic disables harvests plunders
			confusion 20
		system
			distance 2 3
		ship "Marauder Manta (Engines)" "Australis"
	
	on visit
		dialog phrase "generic cargo on visit"
	on complete
		payment
		payment 20000
		dialog phrase "generic cargo delivery payment"



mission "Pirate Duel"
	name "Fight at Umbral"
	description `Head as quickly as you can to the Umbral system, where you will duel with a small militia vessel named the Esca. After fighting, go to <destination> to follow up.`
	minor
	deadline 5 1
	source
		near "Tarazed" 1 5
		government "Republic" "Free Worlds"
	waypoint "Umbral"
	destination "Wayfarer"
	
	to offer
		"combat rating" > 20
		"combat rating" < 400
		random < 35
		not "ships: Medium Warship"
		not "ships: Heavy Warship"
		not "ships: Heavy Freighter"
		"ships: Light Warship" + "ships: Light Freighter" + "ships: Transport" + "ships: Interceptor" == 1
	
	on offer
		conversation
			`While you are walking around the spaceport, you accidentally bump into a sturdily-built man. "Oh, I'm sorry," he responds in a gruff voice. When he takes a closer look at you, his expression changes to shock. "Oh! You're Captain <last>!"`
			choice
				`	"How did you know my name?"`
					goto offer
				`	"I don't know who you're talking about."`
			`	The man's expression changes to one of slight disappointment. "Oh. I see." He walks away without another word.`
				decline
			label offer
			`	"I happen to take an interest in young pioneering privateers, and your performance, even in a small vessel like the <ship>, has impressed me greatly. I'll tell you more if you let me take you somewhere."`
			choice
				`	"Sure, I'll follow."`
					goto follow
				`	"Where are you taking me?"`
			`	The man chuckles nervously. "Just to somewhere more private. Don't worry, I won't bite."`
			choice
				`	"Fine, I'll go."`
				`	"I still don't buy this. I'm out."`
					decline
			label follow
			`	You follow the man into a series of winding alleyways, keeping your eyes alert for any danger. After a while, the man stops. "I suppose I can tell you more about myself now. I... am the leader of the local militia, and I believe that, considering your proficiency in piloting smaller craft, you would be a great candidate to join our team. However, there is a test you must pass. I will use one of our smaller ships in our fleet, the Esca, to challenge you to a duel in the system of Umbral. If you manage to disable me, go to our base in Wayfarer, and I'll let you join."`
			choice
				`	"What sort of vessel is the Esca?"`
					goto vessel
				`	"Why did you need to bring me to here? Couldn't you have made this offer in the spaceport?"`
			`	The man hesitates for a moment. "Well, being in the open when admitting that you're the leader of the ragtag that hunts down pirates in a potentially pirate infested spaceport isn't a good idea. You can't ever be too sure about who's listening.`
				goto end
			label vessel
			`	The man hesitates for a moment. "Oh, just some low-end Southbound Shipyards light warship. Nothing to worry about for a captain like you.`
			label end
			`	"Well, I better be going now. Meet me at Umbral as fast as you can if you want to take up my challenge." The man walks away, leaving you to your own devices.`
			choice
				`	(Ready your ship for the battle with the Esca.)`
					accept
				`	(Ignore the invitation.)`
					decline
	
	on accept
		"reputation:  Independent " = 10
	
	on enter
		dialog `When you take off, you run a quick scan on all other ships that are taking off. You see no sign of the Esca. Maybe it's already waiting for you at Umbral.`
	on enter "Umbral"
		"reputation: Independent (Killable)" = -1000
		conversation
			`When you enter Umbral, you continue to see no sign of the Esca. Suddenly, an alarm rings out as your sensors detect that a pirate Vanguard has entered the system alongside you. Before you can respond, your ship intercepts a hail, and it opens communication.`
			`	The voice of the alleged captain of the Esca shouts out towards you. "Ho ho ho! Did you really think that I was the leader of the militia? Well, considering that you're here, I suppose you did. And now you'll pay for your mistake! Don't bother trying to call for help either, the militia don't patrol this system!"`
			`	The Vanguard powers up its weapons.`
	
	npc kill
		government "Independent (Killable)"
		personality heroic vindictive unconstrained launching
			confusion 20
		ship "Vanguard (Plasma Slow)" "Anglerfish"
		dialog `The Anglerfish and the "captain of the Esca" have been destroyed. You consider going back to Wayfarer to see if you can grab some sort of reward for your effort.`
	
	on complete
		"reputation: Independent (Killable)" = 10
		payment 250000
		conversation
			`When you land on Wayfarer, you look up bounties and wanted pirate documents, searching for any mention of the Anglerfish and the Esca. Eventually, you find a bounty for the destruction of the Anglerfish.`
			choice
				`	(Take the bounty money.)`
					goto end
				`	(Read more about the bounty.)`
			`	You decide to read more of the bounty documents. It appears that the pirate that you killed was Enrico Snake, a pirate that mainly dealt in cargo smuggling. However, he also had a curious tick of hunting aspiring privateers by luring them to Umbral, where he easily took them out with his superior ship.`
			label end
			`	You head to the local authorities, and show them your combat logs of your fight against the Anglerfish. They pay you <payment> for your effort.`

ship "Vanguard" "Vanguard (Plasma Slow)"
	outfits
		"Plasma Cannon" 7
		"Heavy Anti-Missile Turret"
		"Fusion Reactor"
		Supercapacitor
		"D14-RN Shield Generator"
		"Fuel Pod" 5
		"Small Radar Jammer" 2
		"Interference Plating" 4
		"Cargo Expansion" 3
		"Laser Rifle" 11
		"X3700 Ion Thruster"
		"X3200 Ion Steering"
		"Scram Drive"



mission "Earth Retirement"
	name "Retired Family to Earth"
	description "Transport two seniors to <destination>, where they plan to retire. They can only promise you <payment>."
	minor
	source
		attributes paradise
	destination "Earth"
	to offer
		random < 15
	passengers 2
	
	on offer
		conversation
			`As you wander through the spaceport, you see an elderly man and woman sitting on a bench, talking about something that seems to be causing them some amount of stress.`
			choice
				`	(Ask them what the problem is.)`
				`	(Ignore them.)`
					decline
			`	You inquire as to what's troubling them, and the woman begins telling you her life's story. "We were yard workers here on <origin> for nearly fifty years, but we're both starting to get too old for our jobs. So, we've made the hard decision to retire. We've already chosen a location on the best place we could afford, which... well, happened to be on Earth, so Charles and I are looking for someone to transport us. Oh, where are my manners? I'm Donna. Pleased to meet you."`
			`	Donna was clearly looking for someone besides her husband to talk to, but Charles begins to frown. "I suppose you could put it like that."`
			`	"Is that wrong?" Donna replies anxiously, bracing for the response.`
			`	The man's look of resignation starts to turn to one of anger. "Of course it's wrong. We've spent our whole lives working for these spoiled brats, and what do we get in return? We get dumped on Earth like we're dead weight!"`
			`	"I know you're upset about this," interrupts Donna, "but just getting angry isn't going to change anything!" Charles remains silent for a long time, and then mutters a reluctant apology.`
			`	Donna talks to you again. "I'm sorry about that. As you can tell, we're under a lot of stress right now. I can tell that you're a star captain. Can you help take us to Earth? We don't have a lot of money, but we'll be glad to pay <payment>."`
			choice
				`	"I can handle two passengers."`
				`	"I'm sorry, but I'm not headed to Earth right now."`
					decline
			`	You show Charles and Donna to their bunks, and they both thank you in advance.`
				accept
	
	on visit
		dialog phrase "generic passenger on visit"
	on complete
		payment 2000 80 # To be made conditional later.
		conversation
			`Once you land on Earth, Donna and Charles pick up their belongings and start to leave your ship. Before he leaves, Charles stops and takes out a large clump of credit chips with a total value of <payment>. "Here you go," he mutters. "I hope your life goes better than ours has."`
			choice
				`	"Thank you. I hope you have the best of luck on Earth."`
					goto payment
				`	"You can keep those. You sound like you need them more than I do."`
					goto reject
			
			label payment
			`	They slowly make their way to the train station. Presumably, their new apartment is far from here.`
				accept
			label reject
			`	Charles looks surprised for a moment, and then, for the first time you've seen, he smiles. "Thank you, Captain <last>. I wish there were more people like you in the Paradise Worlds."`
			`	You wish the couple the best of luck on Earth, and they slowly make their way to the train station. Presumably, their new apartment is far from here.`



mission "Spacediving professionals"
	job
	repeat
	name "Spacediving at <planet>"
	description "Head to <destination> with <bunks> professionally equipped skydivers and drop them from the edge of space. They've agreed to pay <payment> when they land."
	passengers 5 10
	source
		government "Republic" "Free Worlds" "Syndicate" "Neutral" "Independent"
	destination
		distance 1 7
		government "Republic" "Free Worlds" "Syndicate" "Neutral" "Independent"
		not attributes "station" "research" "moon"
	to offer
		random < 14
	on visit
		dialog phrase "generic passenger on visit"
	on complete
		payment 120000
		dialog "As you descend through the upper atmosphere, the skydivers jump from your ship, spectacularly diving until they open their parachutes and land safely near the spaceport. You collect your payment of <payment>."



mission "Spacediving professionals accident"
	job
	repeat
	name "Spacediving at <planet>"
	description "Head to <destination> with <bunks> professionally equipped skydivers and drop them from the edge of space. They've agreed to pay 120000 credits when they land."
	passengers 5 10
	source
		government "Republic" "Free Worlds" "Syndicate" "Neutral" "Independent"
	destination
		distance 1 7
		government "Republic" "Free Worlds" "Syndicate" "Neutral" "Independent"
		not attributes "station" "research" "moon"
	to offer
		"Spacediving professionals: done" > 7
		random < 2
	on visit
		dialog phrase "generic passenger on visit"
	on complete
		dialog "As you descend through the upper atmosphere, the skydivers jump from your ship, spectacularly diving until they try to open their parachutes. Some of the parachutes open only partially and part of the team suffers an uncontrolled hard landing. Medical teams respond quickly, but the skydivers are too preoccupied with their injured teammates to pay you the credits they owe you."



mission "Spacediving professionals disaster"
	job
	repeat
	name "Spacediving at <planet>"
	description "Head to <destination> with <bunks> professionally equipped skydivers and drop them from the edge of space. They've agreed to pay 120000 credits when they land."
	passengers 5 10
	source
		government "Republic" "Free Worlds" "Syndicate" "Neutral" "Independent"
	destination
		distance 1 7
		government "Republic" "Free Worlds" "Syndicate" "Neutral" "Independent"
		not attributes "station" "research" "moon"
	to offer
		has "Spacediving professionals accident: done"
		random < 1
		credits >= 5000000
	on visit
		dialog phrase "generic passenger on visit"
	on complete
		payment -200000
		dialog "As you descend through the upper atmosphere, the skydivers jump from your ship. Some minutes into the jump disaster strikes; the skydivers start moving in an uncontrolled manner. It's unclear if the spacesuits or the oxygen supplies were at fault, but it looks unlikely that any of the skydivers makes it safely to the ground. Authorities investigate the incident and although they don't find serious wrongdoings on your part, they still fine you <payment> for enabling such a dangerous and deadly act."



mission "Spacediving amateurs"
	job
	repeat
	name "Spacediving at <planet>"
	description "Head to <destination> with <bunks> poorly equipped skydivers and drop them from the edge of space. They've agreed to pay 120000 credits when they land."
	passengers 5 10
	source
		government "Republic" "Free Worlds" "Syndicate" "Neutral" "Independent"
	destination
		distance 1 7
		government "Republic" "Free Worlds" "Syndicate" "Neutral" "Independent"
		not attributes "station" "research" "moon"
	to offer
		"Spacediving professionals: done" > 3
		random < 5
	on visit
		dialog phrase "generic passenger on visit"
	on complete
		payment 30000
		dialog "As you descend through the upper atmosphere, you inform your skydivers that it's time to jump. However, after being able to see the distances and atmospheric conditions involved, all of them are far less keen on the idea than when you first picked them up. You bring them down to the landing pad, and they pay you a meager <payment> before hopping off."


<<<<<<< HEAD

mission "Human to Hai Space - No Contact"
	minor
	source
		government "Republic" "Syndicate" "Free Worlds"
		attributes "tourism" "urban"
	to offer
		random < 2
		not "First Contact: Hai: offered"
	on offer
		conversation
			`	A young man carrying luggage approaches you. "You look like a knowledgeable captain," he says. "In all your travels, have you ever heard tell of any... intelligent rodents?"`
			choice
				`	"What are you talking about?"`
					goto confused
				`	"What, like in a zoo?"`
					goto confused
				`	"Are you high?"`
			`	"No, I want to go to the high-" He stops once he realizes you have no idea what he's talking about. "Oh, never mind then," he says, with a note of disappointment in his voice. As he leaves, you can't help feeling like you were missing some context.`
				decline
			label confused
			`	"Oh, never mind then," he says, with a note of disappointment in his voice. As he leaves, you can't help feeling like you were missing some context.`
				decline

mission "Human to Hai Space"
	minor
	description "Bring a human passenger to <destination> in Hai space."
	source
		government "Republic" "Syndicate" "Free Worlds"
		attributes "tourism" "urban"
	destination "Greenwater"
	to offer
		random < 10
		has "First Contact: Hai: offered"
		not "Human to Hai Space - No Contact: offered"
	on offer
		conversation
			`	A young man carrying luggage approaches you. "You look like a knowledgeable captain," he says. "In all your travels, have you ever heard tell of any... intelligent rodents?"`
			choice
				`	"You mean the Hai? You'll have to go up north for that."`
					goto hai
				`	"Ah, I think I know of some large squirrels to the north of here."`
					goto hai
				`	"What are you talking about?"`
			`	"Oh, never mind then," he says, with a note of disappointment in his voice. You feel good knowing that you are helping to keep the Hai's existence a secret in human space. Better safe than sorry.`
				decline
			
			label hai
			`	"If that's the case, could you bring me to <destination>? I'll give you <payment>."`
			choice
				`	"Alright, I'll take you there."`
					accept
				`	"Sorry, I'm too busy right now."`
					decline
				`	"Why would you want to go all the way out to <planet>?"`
			`	"I have family there," he says. "I came out here to do some traveling and see a bit of human space, but now I have to get back home. You see, I was born on <planet>, and this is my first time out of the wormhole."`
			choice
				`	"Really? How did you like human space?"`
					goto travel
				`	"You've never been to human space before?"`
			`	"Nope, first time! I've never been so far from home before. Now that I think about it, I probably should've arranged transport back to Hai space beforehand. You wouldn't believe how hard it is to find a captain here that knows about the Hai. I had to ask about six others until I found you. They all thought I was crazy, talking about meeting giant squirrels." He laughs and shakes his head. "So anyways, would you be willing to take me to <destination>?"`
				goto decision
			
			label travel
			`	"It was quite the trip! It's a bit odd to see only humans around, and I had to be careful to not mention where I was from. But it was definitely worth it! I got to see Earth, Skymoot, Chiron, and so many other beautiful planets. Seeing human culture with my own eyes was an eye-opening experience, although some of the places there were less... clean than I expected. I was almost robbed on Earth; I'm not used to pickpockets back home. Perhaps human space isn't as safe as Hai space, but I still don't regret coming here. It's about time for me to go back, though."`
				
			label decision
			choice
				`	"Alright, I'll take you there."`
					accept
				`	"Sorry, I'm too busy right now."`
					decline
	on complete
		payment 9000
		conversation
			`During the trip, you learn that your passenger is named Benjamin. He gets off your ship, thanks you, and gives you your payment of <payment>. Benjamin then walks over to greet a group of Hai, who embrace him and start talking in a mix of the human and Hai languages.`
			choice
				`	(Leave.)`
					decline
				`	"That's your family?"`
			`	The man looks at you. "I'm adopted," he says. One of the Hai notices your confusion, and chitters. "Ah, you have not seen a human-Hai family, have you? Perhaps it is strange, but we are happy together nonetheless. Thank you for transporting our son safely."`
			choice
				`	"I didn't mean to be rude, I just didn't know that Hai adopted humans here."`
				`	"No problem, I hope you enjoyed the trip."`
			`	After thanking you once again, they walk off. As they leave, you overhear Benjamin talk to his family about his trip. "They had so many kinds of food there, it was delicious! Although I did get homesick for pickled acorns..."`
=======
mission "Mafia Extortion"
	minor
	source
		government "Pirate"
	on accept
		payment -200000
		fail
	to offer
		random < 2
		credits >= 2000000
	on offer
		conversation
			`A man in a tailored suit, sunglasses, shiny shoes, and green hair approaches you. "Hey, that's a very nice ship you have there. Would be a shame if anything happened to it."`
			`	You notice that he is missing a finger on each hand.`
			choice
				`	"Thank you. My name is <first> <last>. To whom do I have the pleasure of speaking?`
					goto nameless
				`	"Yes, I'm very happy with my ship."`
					goto specifics
				`	"What should I be afraid of happening to my ship?"`
					goto specifics
				`	"You sound like one of those Mafia goons."`
					goto mafia
				`	"Are you trying to extort me?"`
					goto mafia
				`	"Yes, it helps me transport goods for some of the most dangerous people on this planet."`
					goto unnerved
				`	"I don't have time to talk."`
					goto funeral
			label nameless
			`	The man snorts. "Wow, telling everybody you meet your full name. That totally won't end up painting a huge target on your head if said name has a bounty on it. But I digress."`
			choice
				`	"What should I be afraid of happening to my ship?"`
					goto specifics
				`	"You sound like one of those mafia goons."`
					goto mafia
				`	"Are you trying to extort me?"`
					goto mafia
			label specifics
			`	The man responds, "Well, a fleet of unfriendly ships in this system might blow you to pieces when you take off. It's been known to happen from time to time."`
			choice
				`	"Ha, business as usual around here."`
					goto unconcerned
				`	"Are you trying to extort me?"`
					goto mafia
				`	"And you have a way to prevent this from happening?"`
					goto mafia
				`	"And you're the local goon who takes bribes to keep such ships docked?"`
					goto mafia
				`	"That would be unfortunate. I run jobs for some of the most dangerous people on this planet, and they wouldn't be happy if that happened."`
					goto unnerved
				`	"I really don't have time to talk to you."`
					goto funeral
			label unconcerned
			`	The man responds, "Maybe you want to improve that situation?`
				goto donation
			label mafia
			`	The man acts shocked by your remark. "No way! I'm just a simple man walking around the spaceport and helping people out. You would be wise to listen to locals with experience, especially in dangerous places like this."`
			label donation
			`	"If you care about safety, then I could make a donation to the System Safety Foundation on your behalf. 200,000 credits really goes a long way around here."`
			choice
				`	(Pay 200,000 credits.)`
					goto payup
				`	"How can I be sure the money is spent well?"`
					goto impatient
				`	"Sorry, I already made a donation to the 'Security Support Fund' earlier today, and I don't donate twice in one day."`
					goto impatient
				`	"I've already heard enough, I'm going to talk to the authorities."`
					goto nextsteps
				`	"And what dangers should I be afraid of?"`
					goto impatient
				`	"Listen, I see that you're missing a finger on each hand. You look like a goon, and not a very successful one."`
					goto unnerved
			label impatient
			`	The man sounds annoyed. "Listen, I don't have all day to talk! Are you going to pay or not?!"`
			choice
				`	(Pay 200,000 credits.)`
					goto payup
				`	"I don't trust you. You aren't getting any money from me."`
					goto funeral
				`	"I've heard enough, I'm going to talk to the authorities."`
					goto nextsteps
				`	"Listen, I see that you're missing a finger on each hand. You look like a goon, and not a very successful one."`
					goto unnerved
			label funeral
			`	The man responds "Your funeral, not mine," and turns away from you.`
				goto walksaway
			label nextsteps
			`	"Look, that's not a smart move. Most of them are in on it anyway."`
			label walksaway
			`	The man walks away. You consider what to do next.`
			choice
				`	(Shrug off the whole thing and take no further action.)`
					decline
				`	(Find the closest thing to a police force that this planet has.)`
					goto police
				`	(Go to a bar and ask for whoever is in charge.)`
					goto bar
			label police
			`	It's not long before you find the ruins of what used to be a police station... you think. The building has been thoroughly destroyed, hopefully not while anybody was inside.`
			choice
				`	(Go to a bar and ask for whoever is in charge.)`
					goto bar
				`	(Shrug off the whole thing and take no further action.)`
					decline
			label bar
			`	You walk towards the closest bar, but stumble into the green-haired man that you just had a conversation with.`
			`	He looks surprised and asks, "Were you going to rat me out to the local boss?"`
			choice
				`	"What an excellent idea! Yes, I'll just do that."`
				`	"What I'm going to do is none of your business."`
				`	"Don't worry, I'm just taking a walk."`
			label unnerved
			`	The man is starting to act a bit nervous. "Sorry I bothered you. Can we forget this happened?"`
			choice
				`	"Well, conversations like this are hard to forget."`
					goto cornered
				`	"Nice scam you have running here. Would be a shame if somebody told the local godfather about it."`
					goto payback
				`	(Agree.)`
					goto zerodeal
			label cornered
			`	"Well, what do you want? Do I have to do something for you?"`
			choice
				`	"No, let's just forget it happened."`
					goto zerodeal
				`	"Compensation for the time that you've wasted would be excellent."`
			label payback
			`	A bead of sweat travels down the man's face as he asks, "How many credits do you need to just forget this whole conversation happened?"`
			choice
				`	"100,000,000."`
					goto panicking
				`	"1,000,000."`
					goto much
				`	"200,000."`
					goto much
				`	"50,000."`
					goto much
				`	"5,000."`
					goto counterdeal
				`	"2,000."`
					goto counterdeal
				`	"1,000."`
					goto counterdeal
				`	"I don't need your credits, just forget it."`
					goto zerodeal
			label zerodeal
			`The man walks away without saying a word.`
				decline
			label much
			`	"That's too much! 2,389 credits is all I have. Would that be enough?"`
			choice
				`	"Sure."`
					goto counterdeal
				`	"No way, I want a lot more."`
					goto panicking
			label counterdeal
			`	The man hands you a credit chip, nods and walks away. You pocket the chip quickly, more ready to be done with this neighborhood than you want to visibly show.`
			`	A few minutes later you reach into your pocket for the chip... to find it missing. Looks like even a hardened captain like you isn't immune to being pickpocketed on a planet like this.`
				decline
			label panicking
			`	The man starts panicking and clumsily reaches into his jacket, maybe to get some money, but more likely reaching for a gun.`
			choice
				`	(Try to calm down the man.)`
					goto draws
				`	(Mock the man further.)`
					goto draws
				`	(Draw your sidearm and shoot the man.)`
					goto shoot
			label draws
			`	The man manages to draw a weapon! You brace for impact, but after a few seconds of waiting, you realize his weapon is only making a clicking sound when he tries to shoot.`
			choice
				`	"Ha, ha, you really are a failure of a goon."`
				`	(Draw your sidearm and shoot the man.)`
					goto shoot
			`	As you finish talking, you see a flash of light come from the muzzle of the man's weapon as a bullet hits you between the eyes. You die almost instantly, but you do have a few microseconds to reflect on the wisdom of mocking a man that is trying to fire a gun at you.`
				die
			label shoot
			`	Your bullet hits the man right between the eyes; he dies instantly, and a crowd starts to form around you.`
			`	Most bystanders are surprised, but you also notice an angry sentiment brewing in the (not unarmed) crowd. It might be wise to leave quickly.`
			choice
				`	(Run towards your ship and leave immediately.)`
					goto leave
				`	(Put away your sidearm and pretend nothing happened.)`
			`	You walk away nonchalantly, but you don't get far before multiple laser blasts slice through you.`
				die
			label leave
			`	You make it to your ship alive and depart under a rain of bullets and laser-weapons fire. This is a pirate planet so there are unlikely to be any lasting consequences, but you might want to stay away for a few days.`
				flee
			label payup
			`	The man takes your credits, responds with a brief "Thank you," and walks away.`
				accept
>>>>>>> a1a496e7
<|MERGE_RESOLUTION|>--- conflicted
+++ resolved
@@ -3301,8 +3301,7 @@
 		payment 30000
 		dialog "As you descend through the upper atmosphere, you inform your skydivers that it's time to jump. However, after being able to see the distances and atmospheric conditions involved, all of them are far less keen on the idea than when you first picked them up. You bring them down to the landing pad, and they pay you a meager <payment> before hopping off."
 
-
-<<<<<<< HEAD
+human-to-hai-space-mission
 
 mission "Human to Hai Space - No Contact"
 	minor
@@ -3327,6 +3326,7 @@
 			`	"Oh, never mind then," he says, with a note of disappointment in his voice. As he leaves, you can't help feeling like you were missing some context.`
 				decline
 
+
 mission "Human to Hai Space"
 	minor
 	description "Bring a human passenger to <destination> in Hai space."
@@ -3388,7 +3388,9 @@
 				`	"I didn't mean to be rude, I just didn't know that Hai adopted humans here."`
 				`	"No problem, I hope you enjoyed the trip."`
 			`	After thanking you once again, they walk off. As they leave, you overhear Benjamin talk to his family about his trip. "They had so many kinds of food there, it was delicious! Although I did get homesick for pickled acorns..."`
-=======
+
+
+
 mission "Mafia Extortion"
 	minor
 	source
@@ -3581,4 +3583,4 @@
 			label payup
 			`	The man takes your credits, responds with a brief "Thank you," and walks away.`
 				accept
->>>>>>> a1a496e7
+master