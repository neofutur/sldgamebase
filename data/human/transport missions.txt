--- conflicted
+++ resolved
@@ -3216,23 +3216,14 @@
 	job
 	repeat
 	name "Spacediving at <planet>"
-<<<<<<< HEAD
-	description "Head to <destination> with <bunks> skydivers, then drop them from the edge of space as you land. They are wearing thermal spacesuits, durable parachutes, and oxygen bottles to ensure their survival. Extreme sports like skydiving typically carry more risks than regular passenger transports. Payment is <payment>."
-=======
 	description "Head to <destination> with <bunks> professionally equipped skydivers and drop them from the edge of space. They've agreed to pay <payment> when they land."
->>>>>>> 1b392087
 	passengers 5 10
 	source
 		government "Republic" "Free Worlds" "Syndicate" "Neutral" "Independent"
 	destination
 		distance 1 7
 		government "Republic" "Free Worlds" "Syndicate" "Neutral" "Independent"
-<<<<<<< HEAD
-		not attributes "station"
-		not attributes "research"
-=======
 		not attributes "station" "research" "moon"
->>>>>>> 1b392087
 	to offer
 		random < 14
 	on visit
@@ -3247,23 +3238,14 @@
 	job
 	repeat
 	name "Spacediving at <planet>"
-<<<<<<< HEAD
-	description "Head to <destination> with <bunks> skydivers, then drop them from the edge of space as you land. They are wearing thermal spacesuits, durable parachutes, and oxygen bottles to ensure their survival. Extreme sports like skydiving typically carry more risks than regular passenger transports. Payment is 120000."
-=======
 	description "Head to <destination> with <bunks> professionally equipped skydivers and drop them from the edge of space. They've agreed to pay 120000 credits when they land."
->>>>>>> 1b392087
 	passengers 5 10
 	source
 		government "Republic" "Free Worlds" "Syndicate" "Neutral" "Independent"
 	destination
 		distance 1 7
 		government "Republic" "Free Worlds" "Syndicate" "Neutral" "Independent"
-<<<<<<< HEAD
-		not attributes "station"
-		not attributes "research"
-=======
 		not attributes "station" "research" "moon"
->>>>>>> 1b392087
 	to offer
 		"Spacediving professionals: done" > 7
 		random < 2
@@ -3278,23 +3260,14 @@
 	job
 	repeat
 	name "Spacediving at <planet>"
-<<<<<<< HEAD
-	description "Head to <destination> with <bunks> skydivers, then drop them from the edge of space as you land. They are wearing thermal spacesuits, durable parachutes, and oxygen bottles to ensure their survival. Extreme sports like skydiving typically carry more risks than regular passenger transports. Payment is 120000."
-=======
 	description "Head to <destination> with <bunks> professionally equipped skydivers and drop them from the edge of space. They've agreed to pay 120000 credits when they land."
->>>>>>> 1b392087
 	passengers 5 10
 	source
 		government "Republic" "Free Worlds" "Syndicate" "Neutral" "Independent"
 	destination
 		distance 1 7
 		government "Republic" "Free Worlds" "Syndicate" "Neutral" "Independent"
-<<<<<<< HEAD
-		not attributes "station"
-		not attributes "research"
-=======
 		not attributes "station" "research" "moon"
->>>>>>> 1b392087
 	to offer
 		has "Spacediving professionals accident: done"
 		random < 1
@@ -3311,23 +3284,14 @@
 	job
 	repeat
 	name "Spacediving at <planet>"
-<<<<<<< HEAD
-	description "Head to <destination> with <bunks> skydivers, then drop them from the edge of space as you land. They are wearing tricked-out wingsuits, brightly-patterned parachutes, and carrying beer bottles for an after-landing celebration. Extreme sports like skydiving typically carry more risks than regular passenger transports. Payment is 120000 credits."
-=======
 	description "Head to <destination> with <bunks> poorly equipped skydivers and drop them from the edge of space. They've agreed to pay 120000 credits when they land."
->>>>>>> 1b392087
 	passengers 5 10
 	source
 		government "Republic" "Free Worlds" "Syndicate" "Neutral" "Independent"
 	destination
 		distance 1 7
 		government "Republic" "Free Worlds" "Syndicate" "Neutral" "Independent"
-<<<<<<< HEAD
-		not attributes station
-		not attributes research
-=======
 		not attributes "station" "research" "moon"
->>>>>>> 1b392087
 	to offer
 		"Spacediving professionals: done" > 3
 		random < 5
@@ -3335,9 +3299,6 @@
 		dialog phrase "generic passenger on visit"
 	on complete
 		payment 30000
-<<<<<<< HEAD
-		dialog "As you descend through the upper atmosphere, you inform your skydivers that it's time to jump. However, after being able to see the distances and atmospheric conditions involved, all of them are far less keen on the idea than when you first picked them up. You bring them down to the landing pad, and they pay you a meager <payment> before hopping off."
-=======
 		dialog "As you descend through the upper atmosphere, you inform your skydivers that it's time to jump. However, after being able to see the distances and atmospheric conditions involved, all of them are far less keen on the idea than when you first picked them up. You bring them down to the landing pad, and they pay you a meager <payment> before hopping off."
 
 
@@ -3620,5 +3581,4 @@
 				flee
 			label payup
 			`	The man takes your credits, responds with a brief "Thank you," and walks away.`
-				accept
->>>>>>> 1b392087
+				accept