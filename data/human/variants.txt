# Copyright (c) 2014 by Michael Zahniser
#
# Endless Sky is free software: you can redistribute it and/or modify it under the
# terms of the GNU General Public License as published by the Free Software
# Foundation, either version 3 of the License, or (at your option) any later version.
#
# Endless Sky is distributed in the hope that it will be useful, but WITHOUT ANY
# WARRANTY; without even the implied warranty of MERCHANTABILITY or FITNESS FOR A
# PARTICULAR PURPOSE. See the GNU General Public License for more details.
#
# You should have received a copy of the GNU General Public License along with
# this program. If not, see <https://www.gnu.org/licenses/>.

<<<<<<< HEAD
ship "Aerie" "Aerie (Derelict)"
	"uncapturable"
	add attributes
		"cost" -3325000
		"hull" -650
		"outfit space" -65
		"weapon capacity" -50
		"bunks" -28
		"required crew" -10
		"automaton" 1
	outfits
		"KP-6 Photovoltaic Panel"
		"LP072a Battery Pack"
		"Large Radar Jammer"
		"Laser Rifle" 3
		"X3700 Ion Thruster"
		"X3200 Ion Steering"
		"Hyperdrive"
	gun -12 -78
	turret 0 1.5
	turret 31 15.5
=======


ship "Aerie" "Aerie (Miner)"
	outfits
		"Mining Laser" 2
		"Mining Laser Turret" 2
		"Tractor Beam"
		
		"Asteroid Scanner" 2
		"NT-200 Nucleovoltaic"
		"KP-6 Photovoltaic Panel" 2
		"LP072a Battery Pack"
		"D67-TM Shield Generator"
		"Cargo Expansion"
		"Large Radar Jammer"
		"Laser Rifle" 3
		
		"X1100 Ion Reverse Thruster"
		"X3700 Ion Thruster"
		"X3200 Ion Steering"
		"Hyperdrive"
	gun "Mining Laser"
	gun "Mining Laser"
	turret "Tractor Beam"
	turret "Mining Laser Turret"
	turret "Mining Laser Turret"

>>>>>>> ee561898


ship "Argosy" "Argosy (Blaster)"
	outfits
		"Energy Blaster" 4
		"Quad Blaster Turret" 2
		"Fission Reactor"
		"LP072a Battery Pack"
		"D41-HY Shield Generator"
		"Outfits Expansion"
		"Greyhound Plasma Thruster"
		"Impala Plasma Steering"
		"Hyperdrive"


ship "Argosy" "Argosy (Derelict)"
	"uncapturable"
	add attributes
		"cost" -1875000
		"hull" -1200
		"outfit space" -25
		"bunks" -14
		"required crew" -4
		"automaton" 1
	outfits
		"Energy Blaster"
		"RT-I Radiothermal"
		"Greyhound Plasma Thruster"
		"Greyhound Plasma Steering"
		"Hyperdrive"


ship "Argosy" "Argosy (Laser)"
	outfits
		"Beam Laser" 2
		"Heavy Laser" 2
		"Laser Turret" 2
		"NT-200 Nucleovoltaic"
		"Supercapacitor"
		"D67-TM Shield Generator"
		"Outfits Expansion" 2
		"Greyhound Plasma Thruster"
		"Impala Plasma Steering"
		"Hyperdrive"


ship "Argosy" "Argosy (Missile)"
	outfits
		"Meteor Missile Launcher" 4
		"Meteor Missile" 165
		"Meteor Missile Box" 3
		"Anti-Missile Turret" 2
		"Fission Reactor"
		"Supercapacitor"
		"D41-HY Shield Generator"
		"Outfits Expansion" 2
		"A370 Atomic Thruster"
		"A255 Atomic Steering"
		"Hyperdrive"
	turret "Anti-Missile Turret"
	turret "Anti-Missile Turret"


ship "Argosy" "Argosy (Proton)"
	outfits
		"Proton Gun" 2
		"Proton Turret"
		"NT-200 Nucleovoltaic"
		"Supercapacitor"
		"D67-TM Shield Generator"
		"Outfits Expansion" 2
		"Greyhound Plasma Thruster"
		"Impala Plasma Steering"
		"Hyperdrive"


ship "Argosy" "Argosy (Turret)"
	outfits
		"Heavy Laser Turret" 2
		"S3 Thermionic"
		"LP072a Battery Pack"
		"D41-HY Shield Generator"
		"Small Radar Jammer"
		"Outfits Expansion"
		"X3700 Ion Thruster"
		"Greyhound Plasma Steering"
		"Hyperdrive"



ship "Arrow" "Arrow (Hai)"
	outfits
		"Sidewinder Missile Pod" 2
		"Sidewinder Missile" 8
		"Bullfrog Anti-Missile"
		"Pebble Core"
		"Supercapacitor" 2
		"D14-RN Shield Generator"
		"Luxury Accommodations"
		`"Benga" Atomic Thruster`
		`"Biroo" Atomic Steering`
		"Hyperdrive"



ship "Auxiliary" "Auxiliary (Mark II)"
	outfits
		"Sidewinder Missile Launcher" 2
		"Sidewinder Missile" 90
		"Quad Blaster Turret" 2
		"Heavy Anti-Missile Turret" 2
		
		"Fusion Reactor"
		"LP288a Battery Pack"
		"D94-YV Shield Generator"
		"D67-TM Shield Generator"
		"Water Coolant System"
		"Large Radar Jammer"
		"Catalytic Ramscoop"
		
		"X4700 Ion Thruster"
		"X1700 Ion Thruster"
		"X5200 Ion Steering"
		"Scram Drive"


ship "Auxiliary" "Auxiliary (Cargo Mark II)"
	plural "Auxiliaries"
	sprite "ship/auxiliaryc"
	thumbnail "thumbnail/auxiliaryc"
	add attributes
		"bunks" -112
		"cargo space" 200
	outfits
		"Sidewinder Missile Launcher" 2
		"Sidewinder Missile" 90
		"Quad Blaster Turret" 2
		"Heavy Anti-Missile Turret" 2
		
		"Fusion Reactor"
		"LP288a Battery Pack"
		"D94-YV Shield Generator"
		"D67-TM Shield Generator"
		"Water Coolant System"
		"Large Radar Jammer"
		"Catalytic Ramscoop"
		
		"X4700 Ion Thruster"
		"X1700 Ion Thruster"
		"X5200 Ion Steering"
		"Scram Drive"


ship "Auxiliary" "Auxiliary (Transport Mark II)"
	plural "Auxiliaries"
	sprite "ship/auxiliaryt"
	thumbnail "thumbnail/auxiliaryt"
	add attributes
		"bunks" 112
		"cargo space" -200
	outfits
		"Sidewinder Missile Launcher" 2
		"Sidewinder Missile" 90
		"Quad Blaster Turret" 2
		"Heavy Anti-Missile Turret" 2
		
		"Fusion Reactor"
		"LP288a Battery Pack"
		"D94-YV Shield Generator"
		"D67-TM Shield Generator"
		"Water Coolant System"
		"Large Radar Jammer"
		"Catalytic Ramscoop"
		
		"X4700 Ion Thruster"
		"X1700 Ion Thruster"
		"X5200 Ion Steering"
		"Scram Drive"


ship "Auxiliary" "Auxiliary (Jump Transport)"
	plural "Auxiliaries"
	sprite "ship/auxiliaryt"
	thumbnail "thumbnail/auxiliaryt"
	"crew" 362
	add attributes
		"bunks" 112
		"cargo space" -200
	outfits
		"Sidewinder Missile Launcher" 2
		"Sidewinder Missile" 90
		"Quad Blaster Turret" 2
		"Heavy Anti-Missile Turret" 2
		"Jump Drive"
		"Catalytic Ramscoop"
		"Liquid Helium Cooler"
		"Cooling Ducts"
		"Outfits Expansion" 2
		"S-970 Regenerator" 5
		"Armageddon Core"
		"LP288a Battery Pack"
		"A520 Atomic Thruster"
		"A525 Atomic Steering"
		"Laser Rifle" 362
		"Fragmentation Grenades" 500
	gun -12 -186
	gun 12.5 -186
	turret 0 -74 "Heavy Anti-Missile Turret"
	turret 0 -17
	turret 0 20
	turret 0 78 "Heavy Anti-Missile Turret"
	bay "Fighter" 0 -74
	bay "Fighter" 0 -17
	bay "Fighter" 0 20
	bay "Fighter" 0 78



ship "Bactrian" "Bactrian (Hai Engines)"
	outfits
		"Sidewinder Missile Launcher" 2
		"Sidewinder Missile" 90
		"Torpedo Launcher"
		"Torpedo" 30
		"Heavy Laser Turret" 4
		"Heavy Anti-Missile Turret" 2
		"Fusion Reactor"
		"Geode Reactor"
		"Hai Gorge Batteries"
		"D67-TM Shield Generator"
		"Hai Williwaw Cooling" 3
		"Ramscoop"
		"Pulse Rifle" 12
		"Outfits Expansion" 2
		`"Bufaer" Atomic Thruster`
		`"Bufaer" Atomic Steering`
		"Hyperdrive"


ship "Bactrian" "Bactrian (Hai Weapons)"
	outfits
		"Pulse Cannon" 2
		"Hai Tracker Pod" 2
		"Hai Tracker" 112
		"Chameleon Anti-Missile" 2
		"Pulse Turret" 2
		"Heavy Laser Turret" 2
		"Fusion Reactor"
		"Pebble Core"
		"Hai Ravine Batteries"
		"Hai Diamond Regenerator"
		"Hai Williwaw Cooling" 2
		"Ramscoop"
		"Pulse Rifle" 16
		"Large Radar Jammer"
		"X4700 Ion Thruster"
		"X5200 Ion Steering"
		"Hyperdrive"
	gun "Pulse Cannon"
	gun "Pulse Cannon"
	gun "Hai Tracker Pod"
	gun "Hai Tracker Pod"
	turret "Chameleon Anti-Missile"
	turret "Heavy Laser Turret"
	turret "Pulse Turret"
	turret "Pulse Turret"
	turret "Chameleon Anti-Missile"
	turret "Heavy Laser Turret"


ship "Bactrian" "Bactrian (Hired Gun)"
	outfits
		"Heavy Laser" 4
		"Heavy Laser Turret" 6
		"Armageddon Core"
		"LP144a Battery Pack"
		"D94-YV Shield Generator"
		"D41-HY Shield Generator"
		"Liquid Nitrogen Cooler"
		"Water Coolant System"
		"Outfits Expansion" 2
		"Laser Rifle" 20
		"Large Radar Jammer"
		"A520 Atomic Thruster"
		"A525 Atomic Steering"
		"Hyperdrive"


# Troop transport Bactrians
ship "Bactrian" "Bactrian (Troop Jump)"
	outfits
		"Liquid Helium Cooler"
		"Catalytic Ramscoop"
		"Hai Tracker Pod" 4
		"Hai Tracker" 224
		`"Bufaer" Atomic Thruster`
		"Jump Drive"
		"Outfits Expansion"
		"Boulder Reactor" 2
		`"Bufaer" Atomic Steering`
		"Pulse Rifle" 247
		"Bullfrog Anti-Missile" 4
		"Hai Diamond Regenerator" 2
		"Hai Chasm Batteries"
		Brig
		Supercapacitor 2
		"Small Bunk Room"
		"Fuel Pod"
		"Liquid Nitrogen Cooler"
		"Security Station"
		"Fragmentation Grenades" 247
		"Quad Blaster Turret" 2
		"Quantum Key Stone"


# This variant uses outfits acquired in the post-war condition that were surplus or black market for diversity *after* the main campaign.
ship "Bactrian" "Bactrian (Plasma Blaster Anti-Missile)"
	outfits
		"Heavy Anti-Missile Turret" 3
		"Armageddon Core"
		"LP036a Battery Pack"
		"S-970 Regenerator"
		"Liquid Helium Cooler" 2
		Hyperdrive
		"LP072a Battery Pack"
		"Outfits Expansion" 5
		"Liquid Nitrogen Cooler"
		"Plasma Cannon" 4
		"A520 Atomic Thruster"
		"A255 Atomic Steering"
		"A525 Atomic Steering"
		"Fission Reactor"
		"Quad Blaster Turret" 3
		"Laser Rifle" 15



ship "Barb" "Barb (Proton)"
	outfits
		"Proton Gun"
		
		"nGVF-AA Fuel Cell"
		"Supercapacitor"
		"D14-RN Shield Generator"

		"X1050 Ion Engines"



ship "Barb" "Barb (Gatling)"
	outfits
		"Gatling Gun"
		"Gatling Gun Ammo" 3000
		"Anti-Missile Turret"
		"nGVF-AA Fuel Cell"
		Supercapacitor 3
		"D14-RN Shield Generator"
		"X1050 Ion Engines"


ship "Barb" "Barb (Miner)"
	outfits
		"Mining Laser Turret"

		"nGVF-AA Fuel Cell"
		"LP036a Battery Pack"
		"D14-RN Shield Generator"

		"X1050 Ion Engines"



ship "Bastion" "Bastion (Derelict)"
	"uncapturable"
	add attributes
		"cost" -3700000
		"hull" -2150
		"cargo space" -45
		"outfit space" -75
		"weapon capacity" -55
		"fuel capacity" -100
		"bunks" -40
		"required crew" -17
		"automaton" 1
	outfits
		"Heavy Rocket Rack" 2
		"nGVF-BB Fuel Cell"
		"Water Coolant System"
		"Laser Rifle" 7
		"Impala Plasma Thruster"
		"Impala Plasma Steering"
		"Hyperdrive"
	gun 52.5 -0.5
	gun 52.5 -0.5
	gun -52.5 -0.5
	turret 35.5 29.5
	turret 0 0.5


ship "Bastion" "Bastion (Heavy)"
	outfits
		"Plasma Cannon" 4
		"Quad Blaster Turret" 2
		"Anti-Missile Turret"
		"Fusion Reactor"
		"LP072a Battery Pack"
		"D67-TM Shield Generator"
		"Liquid Nitrogen Cooler"
		"Tactical Scanner"
		"Laser Rifle" 8
		"Outfits Expansion" 2
		"X3700 Ion Thruster"
		"Orca Plasma Steering"
		"Hyperdrive"
	turret "Anti-Missile Turret"
	turret "Quad Blaster Turret"
	turret "Quad Blaster Turret"


ship "Bastion" "Bastion (Laser)"
	outfits
		"Heavy Laser" 4
		"Heavy Anti-Missile Turret"
		"Heavy Laser Turret" 2
		"Fusion Reactor"
		"Supercapacitor" 4
		"D94-YV Shield Generator"
		"Small Radar Jammer"
		"Water Coolant System"
		"Laser Rifle" 6
		"Outfits Expansion"
		"A370 Atomic Thruster"
		"A525 Atomic Steering"
		"Hyperdrive"
	turret "Heavy Anti-Missile Turret"
	turret "Heavy Laser Turret"
	turret "Heavy Laser Turret"


ship "Bastion" "Bastion (Scanner)"
	outfits
		"Plasma Cannon" 2
		"Heavy Rocket Launcher" 2
		"Heavy Rocket" 40
		"Blaster Turret" 3
		"S3 Thermionic"
		"LP144a Battery Pack"
		"nGVF-BB Fuel Cell"
		"D67-TM Shield Generator"
		"Water Coolant System"
		"Laser Rifle" 5
		"Cargo Scanner"
		"Impala Plasma Thruster"
		"Impala Plasma Steering"
		"Hyperdrive"
	gun "Heavy Rocket Launcher"
	gun "Plasma Cannon"
	gun "Heavy Rocket Launcher"
	gun "Plasma Cannon"



ship "Behemoth" "Behemoth (Hai)"
	outfits
		"Sidewinder Missile Launcher" 2
		"Sidewinder Missile" 90
		"Pulse Turret" 6
		"Boulder Reactor"
		"Hai Ravine Batteries"
		"Hai Diamond Regenerator"
		"Large Radar Jammer"
		"Pulse Rifle" 2
		"Liquid Nitrogen Cooler"
		"Outfits Expansion" 6
		`"Benga" Atomic Thruster`
		`"Biroo" Atomic Steering`
		`"Benga" Atomic Steering`
		"Hyperdrive"


ship "Behemoth" "Behemoth (Heavy)"
	outfits
		"Torpedo Launcher" 2
		Torpedo 60
		"Quad Blaster Turret" 2
		"Plasma Turret" 2
		"Heavy Anti-Missile Turret"
		"Anti-Missile Turret"
		"Laser Rifle" 16
		"Fusion Reactor"
		"Supercapacitor"
		"D94-YV Shield Generator"
		"Outfits Expansion" 6
		"Liquid Helium Cooler"
		"Liquid Nitrogen Cooler"
		"Greyhound Plasma Thruster"
		"Impala Plasma Steering"
		"Hyperdrive"
	turret "Quad Blaster Turret"
	turret "Quad Blaster Turret"
	turret "Plasma Turret"
	turret "Plasma Turret"
	turret "Heavy Anti-Missile Turret"
	turret "Anti-Missile Turret"


ship "Behemoth" "Behemoth (Proton)"
	outfits
		"Sidewinder Missile Launcher" 2
		"Sidewinder Missile" 90
		"Proton Turret" 4
		"Heavy Anti-Missile Turret" 2
		"Breeder Reactor"
		"LP144a Battery Pack"
		"D94-YV Shield Generator"
		"Large Radar Jammer"
		"Liquid Nitrogen Cooler"
		"Outfits Expansion" 6
		"A250 Atomic Thruster"
		"A125 Atomic Steering"
		"A375 Atomic Steering"
		"Scram Drive"
	turret "Proton Turret"
	turret "Proton Turret"
	turret "Proton Turret"
	turret "Proton Turret"
	turret "Heavy Anti-Missile Turret"
	turret "Heavy Anti-Missile Turret"


ship "Behemoth" "Behemoth (Speedy)"
	outfits
		"Sidewinder Missile Launcher"
		"Sidewinder Missile" 45
		"Heavy Laser Turret" 6
		"Breeder Reactor"
		"LP144a Battery Pack"
		"D94-YV Shield Generator"
		"Large Radar Jammer"
		"Liquid Nitrogen Cooler"
		"Outfits Expansion" 6
		"A250 Atomic Thruster"
		"A125 Atomic Steering"
		"A375 Atomic Steering"
		"Scram Drive"


ship "Behemoth" "Behemoth (Miner)"
	outfits
		"Meteor Missile Launcher" 2
		"Meteor Missile" 90
		"Mining Laser Turret" 4
		"Tractor Beam" 2
		
		"Asteroid Scanner" 2
		"NT-200 Nucleovoltaic"
		"LP144a Battery Pack"
		"D67-TM Shield Generator"
		"Cooling Ducts" 2
		"Large Radar Jammer"
		"Cargo Expansion" 2
		"Laser Rifle" 6
		
		"AR120 Reverse Thruster"
		"A250 Atomic Thruster"
		"A375 Atomic Steering"
		"Scram Drive"
	gun "Meteor Missile Launcher"
	gun "Meteor Missile Launcher"
	turret "Tractor Beam"
	turret "Mining Laser Turret"
	turret "Mining Laser Turret"
	turret "Mining Laser Turret"
	turret "Mining Laser Turret"
	turret "Tractor Beam"



ship "Berserker" "Berserker (Afterburner)"
	outfits
		"Energy Blaster" 2
		"Javelin Mini Pod" 2
		"Javelin" 80
		"nGVF-CC Fuel Cell"
		"LP036a Battery Pack"
		"D23-QP Shield Generator"
		"Ramscoop"
		"Chipmunk Plasma Thruster"
		"Greyhound Plasma Steering"
		"Volcano Afterburner"
		"Hyperdrive"


ship "Berserker" "Berserker (Derelict)"
	"uncapturable"
	add attributes
		"cost" -450000
		"hull" -175
		"fuel capacity" -100
		"outfit space" -25
		"weapon capacity" -15
		"bunks" -2
		"required crew" -1
		"automaton" 1
	outfits
		"nGVF-CC Fuel Cell"
		"X2700 Ion Thruster"
		"X3200 Ion Steering"
		"Hyperdrive"
	gun -20 12
	gun 44 10


ship "Berserker" "Berserker (Strike)"
	outfits
		"Heavy Rocket Pod"
		"Heavy Rocket" 2
		"Sidewinder Missile Pod"
		"Sidewinder Missile" 4
		"nGVF-CC Fuel Cell"
		"Supercapacitor"
		"D23-QP Shield Generator"
		"Ramscoop"
		"Chipmunk Plasma Thruster"
		"Chipmunk Plasma Steering"
		"Hyperdrive"


ship "Blackbird" "Blackbird (Prisoner Transport)"
	outfits
		"Heavy Laser Turret"
		"Heavy Anti-Missile Turret"
		"S3 Thermionic"
		"LP072a Battery Pack"
		"D23-QP Shield Generator"
		"Small Radar Jammer"
		"Brig"
		"Impala Plasma Thruster"
		"Impala Plasma Steering"
		"Hyperdrive"


ship "Blackbird" "Blackbird (Hai Trafficker)"
	add attributes
		"mass" 53
		"outfit space" -51
		"energy capacity" 5200
		"shield generation" 3.1
		"shield energy" 4.6
		"hull repair rate" 0.4
		"hull energy" 0.4
		"hull heat" 0.6
	outfits
		`"Bondir" Atomic Thruster`
		"Pulse Rifle" 12
		Brig
		"Fuel Pod" 2
		`"Benga" Atomic Steering`
		"Scram Drive"
		"Chameleon Anti-Missile"
		Ramscoop
		"Pulse Turret"
		"Boulder Reactor"
		"Outfits Expansion"
		"Liquid Nitrogen Cooler"
		"Security Station" 3


ship "Bounder" "Bounder (Derelict)"
	"uncapturable"
	add attributes
		"cost" -810000
		"hull" -225
		"fuel capacity" -400
		"cargo space" -10
		"outfit space" -20
		"engine capacity" -16
		"bunks" -17
		"required crew" -1
		"automaton" 1
	outfits
		"KP-6 Photovoltaic Array"
		"LP036a Battery Pack"
		"X3700 Ion Thruster"
		"X3200 Ion Steering"
		"Hyperdrive"


ship "Bounder" "Bounder (Hai)"
	outfits
		"Pulse Turret"
		"Bullfrog Anti-Missile"
		"Pebble Core"
		"Hai Fissure Batteries"
		"D14-RN Shield Generator"
		"Hai Williwaw Cooling"
		"X3700 Ion Thruster"
		"X3200 Ion Steering"
		"Hyperdrive"


ship "Bounder" "Bounder (Luxury)"
	outfits
		"Anti-Missile Turret" 2
		"nGVF-CC Fuel Cell"
		"LP036a Battery Pack"
		"D14-RN Shield Generator"
		"Luxury Accommodations"
		"X3700 Ion Thruster"
		"X3200 Ion Steering"
		"Hyperdrive"


ship "Bounder" "Bounder (Hai Trafficker)"
	outfits
		"A255 Atomic Steering"
		"A370 Atomic Thruster"
		"Fuel Pod"
		"Hai Fissure Batteries"
		"Hai Corundum Regenerator"
		"Water Coolant System"
		"NT-200 Nucleovoltaic"
		"Ramscoop"
		"Scram Drive"
		"Brig"
		"Outfits Expansion"
		"Pulse Rifle" 7



ship "Bulk Freighter" "Bulk Freighter (Blaster)"
	outfits
		"Anti-Missile Turret"
		"Heavy Anti-Missile Turret"
		"Quad Blaster Turret" 3
		"Meteor Missile Launcher"
		"Meteor Missile" 30
		"Fusion Reactor"
		"LP036a Battery Pack"
		"D94-YV Shield Generator"
		"Water Coolant System"
		"Cooling Ducts"
		"Outfits Expansion" 2
		"Laser Rifle" 2
		"Impala Plasma Thruster"
		"A255 Atomic Steering"
		"Scram Drive"
	turret "Quad Blaster Turret"
	turret "Heavy Anti-Missile Turret"
	turret "Quad Blaster Turret"
	turret "Anti-Missile Turret"
	turret "Quad Blaster Turret"


ship "Bulk Freighter" "Bulk Freighter (Derelict)"
	"uncapturable"
	add attributes
		"cost" -10750000
		"hull" -4600
		"fuel capacity" -300
		"cargo space" -290
		"outfit space" -45
		"bunks" -21
		"required crew" -12
		"automaton" 1
	outfits
		"RT-I Radiothermal"
		"LP144a Battery Pack"
		"Laser Rifle"
		"X3700 Ion Thruster"
		"X3200 Ion Steering"
		"Scram Drive"


ship "Bulk Freighter" "Bulk Freighter (Hai)"
	outfits
		"Sidewinder Missile Launcher" 2
		"Sidewinder Missile" 90
		"Pulse Turret" 2
		"Chameleon Anti-Missile" 3
		"RT-I Radiothermal"
		"Hai Ravine Batteries"
		"D23-QP Shield Generator"
		"Pulse Rifle" 4
		"X3700 Ion Thruster"
		`"Benga" Atomic Steering`
		`"Basrem" Atomic Steering`
		"Scram Drive"
	turret "Pulse Turret"
	turret "Chameleon Anti-Missile"
	turret "Chameleon Anti-Missile"
	turret "Chameleon Anti-Missile"
	turret "Pulse Turret"


ship "Bulk Freighter" "Bulk Freighter (Heavy)"
	outfits
		"Laser Turret" 2
		"Heavy Laser Turret" 2
		"Heavy Anti-Missile Turret"
		"Sidewinder Missile Launcher"
		"Sidewinder Missile" 45
		"Fission Reactor"
		"LP072a Battery Pack"
		"KP-6 Photovoltaic Panel" 2
		"D94-YV Shield Generator"
		"Outfits Expansion"
		"Laser Rifle" 5
		"A250 Atomic Thruster"
		"A375 Atomic Steering"
		"Scram Drive"
	turret "Heavy Laser Turret"
	turret "Laser Turret"
	turret "Heavy Anti-Missile Turret"
	turret "Laser Turret"
	turret "Heavy Laser Turret"


ship "Bulk Freighter" "Bulk Freighter (Long Haul)"
	outfits
		"Laser Turret" 2
		"Anti-Missile Turret" 2
		"Quad Blaster Turret"
		"Sidewinder Missile Launcher"
		"Sidewinder Missile" 45
		"Fission Reactor"
		"KP-6 Photovoltaic Panel"
		"LP144a Battery Pack"
		"D23-QP Shield Generator"
		"Ramscoop"
		"Fuel Pod" 2
		"Bunk Room"
		"Laser Rifle" 6
		"A250 Atomic Thruster"
		"A375 Atomic Steering"
		"X1200 Ion Steering"
		"Scram Drive"
	turret "Anti-Missile Turret"
	turret "Laser Turret"
	turret "Quad Blaster Turret"
	turret "Laser Turret"
	turret "Anti-Missile Turret"


ship "Bulk Freighter" "Bulk Freighter (Proton)"
	outfits
		"Proton Turret" 3
		"Heavy Anti-Missile Turret"
		"Anti-Missile Turret"
		"Sidewinder Missile Launcher"
		"Sidewinder Missile" 45
		"Fission Reactor"
		"LP072a Battery Pack"
		"Water Coolant System"
		"D94-YV Shield Generator"
		"Outfits Expansion"
		"Laser Rifle" 2
		"A250 Atomic Thruster"
		"A375 Atomic Steering"
		"Scram Drive"
	turret "Heavy Anti-Missile Turret"
	turret "Proton Turret"
	turret "Proton Turret"
	turret "Proton Turret"
	turret "Anti-Missile Turret"



ship "Bulwark" "Bulwark (Heavy)"
	outfits
		"Plasma Cannon" 2
		"Torpedo Launcher" 2
		"Torpedo" 60
		"Heavy Laser Turret"
		"Anti-Missile Turret" 2
		"Fission Reactor"
		"LP144a Battery Pack"
		"nGVF-BB Fuel Cell"
		"D94-YV Shield Generator"
		"Water Coolant System"
		"Tactical Scanner"
		"Laser Rifle" 19
		"Impala Plasma Thruster"
		"Impala Plasma Steering"
		"Hyperdrive"
	
	gun "Torpedo Launcher"
	gun "Plasma Cannon"
	gun "Torpedo Launcher"
	gun "Plasma Cannon"
	turret "Heavy Laser Turret"
	turret "Anti-Missile Turret"
	turret "Anti-Missile Turret"



ship "Carrier" "Carrier (Jump)"
	outfits
		"Particle Cannon" 4
		"Sidewinder Missile Launcher" 4
		"Sidewinder Missile" 180
		"Electron Turret" 2
		"Heavy Anti-Missile Turret" 2
		"Laser Rifle" 40
		"Fragmentation Grenades" 40
		"Armageddon Core"
		"Dwarf Core"
		"LP072a Battery Pack"
		"D94-YV Shield Generator"
		"Large Radar Jammer"
		"Liquid Helium Cooler"
		"Water Coolant System"
		"Fuel Pod"
		"Outfits Expansion" 5
		"A860 Atomic Thruster"
		"A525 Atomic Steering"
		"Jump Drive"
	gun "Particle Cannon"
	gun "Particle Cannon"
	gun "Sidewinder Missile Launcher"
	gun "Sidewinder Missile Launcher"
	gun "Particle Cannon"
	gun "Particle Cannon"
	gun "Sidewinder Missile Launcher"
	gun "Sidewinder Missile Launcher"
	turret "Heavy Anti-Missile Turret"
	turret "Electron Turret"
	turret "Heavy Anti-Missile Turret"
	turret "Electron Turret"


ship "Carrier" "Carrier (Mark II)"
	outfits
		"Particle Cannon" 4
		"Sidewinder Missile Launcher" 4
		"Sidewinder Missile" 180
		"Electron Turret" 2
		"Heavy Anti-Missile Turret" 2
		"Armageddon Core"
		"Dwarf Core"
		"LP036a Battery Pack"
		"Supercapacitor" 3
		"D94-YV Shield Generator"
		"Large Radar Jammer"
		"Liquid Helium Cooler"
		"Outfits Expansion" 4
		"Brig"
		"Laser Rifle" 45
		"Fragmentation Grenades" 45
		"A860 Atomic Thruster"
		"A525 Atomic Steering"
		"Hyperdrive"
	gun "Particle Cannon"
	gun "Particle Cannon"
	gun "Sidewinder Missile Launcher"
	gun "Sidewinder Missile Launcher"
	gun "Particle Cannon"
	gun "Particle Cannon"
	gun "Sidewinder Missile Launcher"
	gun "Sidewinder Missile Launcher"
	turret "Heavy Anti-Missile Turret"
	turret "Electron Turret"
	turret "Heavy Anti-Missile Turret"
	turret "Electron Turret"



ship "Clipper" "Clipper (Derelict)"
	"uncapturable"
	add attributes
		"cost" -810000
		"hull" -225
		"fuel capacity" -200
		"cargo space" -25
		"outfit space" -20
		"weapon capacity" -10
		"bunks" -9
		"required crew" -3
		"automaton" 1
	outfits
		"nGVF-AA Fuel Cell"
		"LP072a Battery Pack"
		"Greyhound Plasma Thruster"
		"Greyhound Plasma Steering"
		"Hyperdrive"
	gun -21.5 -18
	gun 21.5 -18
	gun -11 -8.5


ship "Clipper" "Clipper (Heavy)"
	outfits
		"Heavy Rocket Pod" 2
		"Heavy Rocket" 4
		"Meteor Missile Launcher" 2
		"Meteor Missile" 60
		"RT-I Radiothermal"
		"Supercapacitor"
		"D67-TM Shield Generator"
		"Greyhound Plasma Thruster"
		"Impala Plasma Steering"
		"Scram Drive"


ship "Clipper" "Clipper (Nuclear)"
	outfits
		"Nuclear Missile" 4
		"S3 Thermionic"
		"Supercapacitor"
		"D67-TM Shield Generator"
		"Catalytic Ramscoop"
		"A250 Atomic Thruster"
		"A255 Atomic Steering"
		"Hyperdrive"
		"Volcano Afterburner"


ship "Clipper" "Clipper (Speedy)"
	outfits
		"Heavy Laser" 4
		"Fission Reactor"
		"Supercapacitor"
		"D41-HY Shield Generator"
		"Cooling Ducts"
		"A370 Atomic Thruster"
		"A255 Atomic Steering"
		"Hyperdrive"


ship "Clipper" "Clipper (Hai Trafficker)"
	add attributes
		"mass" 31
		"outfit space" -25
		"energy capacity" 2600
		"shield generation" 1.6
		"shield energy" 2.4
		"hull repair rate" 0.2
		"hull energy" 0.2
		"hull heat" 0.3
	outfits
		"Pulse Rifle" 3
		Brig
		"Fuel Pod"
		"A370 Atomic Thruster"
		"A255 Atomic Steering"
		Hyperdrive
		"Hai Tracker Pod" 3
		Ramscoop
		"Outfits Expansion" 3
		"Liquid Nitrogen Cooler"
		"Breeder Reactor"
		"Security Station" 2



ship "Combat Drone" "Combat Drone (Sidewinder Missiles)"
	outfits
		"Sidewinder Missile" 50
		"Sidewinder Missile Pod"
		"Sidewinder Missile Rack" 2
		"X1050 Ion Engines"
		"nGVF-AA Fuel Cell"



ship "Container Transport" "Container Transport (Blaster)"
	outfits
		"Quad Blaster Turret" 5
		"Sidewinder Missile Launcher"
		"Sidewinder Missile" 30
		"Fusion Reactor"
		"LP072a Battery Pack"
		"D94-YV Shield Generator"
		"Water Coolant System"
		"Outfits Expansion" 2
		"Laser Rifle"
		"A250 Atomic Thruster"
		"A375 Atomic Steering"
		"Scram Drive"


ship "Container Transport" "Container Transport (Hai)"
	outfits
		"Sidewinder Missile Launcher"
		"Sidewinder Missile" 45
		"Pulse Turret" 3
		"Chameleon Anti-Missile" 2
		"Geode Reactor"
		"Hai Ravine Batteries"
		"D23-QP Shield Generator"
		"Pulse Rifle" 2
		`"Benga" Atomic Thruster`
		`"Biroo" Atomic Steering`
		"Scram Drive"
	turret "Chameleon Anti-Missile"
	turret "Pulse Turret"
	turret "Pulse Turret"
	turret "Pulse Turret"
	turret "Chameleon Anti-Missile"


ship "Container Transport" "Container Transport (Heavy)"
	outfits
		"Laser Turret" 2
		"Heavy Laser Turret" 2
		"Heavy Anti-Missile Turret"
		"Sidewinder Missile Launcher"
		"Sidewinder Missile" 45
		"Fission Reactor"
		"LP072a Battery Pack"
		"KP-6 Photovoltaic Panel" 2
		"D94-YV Shield Generator"
		"Outfits Expansion"
		"Laser Rifle" 3
		"A250 Atomic Thruster"
		"A375 Atomic Steering"
		"Scram Drive"
	turret "Laser Turret"
	turret "Heavy Laser Turret"
	turret "Heavy Anti-Missile Turret"
	turret "Heavy Laser Turret"
	turret "Laser Turret"


ship "Container Transport" "Container Transport (Proton)"
	outfits
		"Proton Turret" 3
		"Heavy Anti-Missile Turret"
		"Anti-Missile Turret"
		"Sidewinder Missile Launcher"
		"Sidewinder Missile" 45
		"Fission Reactor"
		"LP072a Battery Pack"
		"KP-6 Photovoltaic Panel"
		"D94-YV Shield Generator"
		"Outfits Expansion"
		"Laser Rifle"
		"A250 Atomic Thruster"
		"A375 Atomic Steering"
		"Scram Drive"
	turret "Heavy Anti-Missile Turret"
	turret "Proton Turret"
	turret "Proton Turret"
	turret "Proton Turret"
	turret "Anti-Missile Turret"


ship "Container Transport" "Container Transport (Short Haul)"
	outfits
		"Anti-Missile Turret" 2
		"Blaster Turret" 3
		"Sidewinder Missile Launcher"
		"Sidewinder Missile" 45
		"RT-I Radiothermal"
		"KP-6 Photovoltaic Array"
		"LP036a Battery Pack"
		"D14-RN Shield Generator"
		"Bunk Room" 6
		"Laser Rifle"
		"A250 Atomic Thruster"
		"Impala Plasma Steering"
		"Scram Drive"
	turret "Anti-Missile Turret"
	turret "Blaster Turret"
	turret "Blaster Turret"
	turret "Blaster Turret"
	turret "Anti-Missile Turret"



ship "Corvette" "Corvette (Hai)"
	outfits
		"Hai Tracker Pod" 4
		"Hai Tracker" 224
		"Heavy Anti-Missile Turret" 2
		"Fission Reactor"
		"LP036a Battery Pack"
		"D94-YV Shield Generator"
		"Cooling Ducts"
		"Cargo Expansion"
		"Pulse Rifle" 3
		`"Biroo" Atomic Thruster`
		`"Bondir" Atomic Steering`
		"Hyperdrive"


ship "Corvette" "Corvette (Missile)"
	outfits
		"Torpedo Launcher" 2
		"Torpedo" 60
		"Sidewinder Missile Launcher" 2
		"Sidewinder Missile" 159
		"Sidewinder Missile Rack" 3
		"Anti-Missile Turret"
		"Heavy Anti-Missile Turret"
		"Fission Reactor"
		"LP036a Battery Pack"
		"D67-TM Shield Generator"
		"Cooling Ducts"
		"Laser Rifle" 4
		"A370 Atomic Thruster"
		"A375 Atomic Steering"
		"Hyperdrive"
	gun "Sidewinder Missile Launcher"
	gun "Sidewinder Missile Launcher"
	gun "Torpedo Launcher"
	gun "Torpedo Launcher"
	turret "Anti-Missile Turret"
	turret "Heavy Anti-Missile Turret"


ship "Corvette" "Corvette (Speedy)"
	outfits
		"Particle Cannon" 4
		"Heavy Anti-Missile Turret"
		"Fusion Reactor"
		"Supercapacitor"
		"D41-HY Shield Generator"
		"Liquid Nitrogen Cooler"
		"Cooling Ducts"
		"Laser Rifle" 2
		"A370 Atomic Thruster"
		"A375 Atomic Steering"
		"Hyperdrive"

ship "Corvette" "Corvette (Particle Chaser)"
	outfits
		"Particle Cannon" 4
		"Heavy Anti-Missile Turret"
		"Fusion Reactor"
		"Supercapacitor"
		"D41-HY Shield Generator"
		"Liquid Nitrogen Cooler"
		"Water Coolant System"
		"Laser Rifle" 2
		"A370 Atomic Thruster"
		"A375 Atomic Steering"
		"Hyperdrive"
		"Fuel Pod"
		"Outfits Expansion" 2
		"Catalytic Ramscoop"


ship "Corvette" "Corvette (Hai Trafficker)"
	add attributes
		"mass" 53
		"outfit space" -51
		"energy capacity" 5200
		"shield generation" 3.1
		"shield energy" 4.6
		"hull repair rate" 0.4
		"hull energy" 0.4
		"hull heat" 0.6
	outfits
		`"Bondir" Atomic Thruster`
		`"Biroo" Atomic Steering`
		"Pulse Rifle" 16
		Brig
		"Fuel Pod" 4
		"Hai Tracker" 224
		"Scram Drive"
		"Bullfrog Anti-Missile" 2
		"Hai Tracker Pod" 4
		Ramscoop
		"Boulder Reactor"
		"Outfits Expansion"
		"Liquid Nitrogen Cooler"
		"Security Station" 4


# This variant uses outfits acquired in the post-war condition that were surplus or black market for diversity *after* the main campaign.
ship "Corvette" "Corvette (Flamethrower Electron Anti-Missile)"
	outfits
		"Heavy Anti-Missile Turret" 2
		"LP036a Battery Pack"
		"S-970 Regenerator"
		"Catalytic Ramscoop"
		Hyperdrive
		Supercapacitor
		"Fuel Pod" 3
		"Outfits Expansion" 2
		"Liquid Nitrogen Cooler"
		"A370 Atomic Thruster"
		"A375 Atomic Steering"
		Flamethrower 2
		"Electron Beam" 2
		"Laser Rifle" 3
		"Water Coolant System"
		"Fusion Reactor"



ship "Cruiser" "Cruiser (Heavy)"
	outfits
		"Heavy Rocket Launcher" 2
		"Heavy Rocket" 40
		"Particle Cannon" 4
		"Heavy Laser Turret" 2
		"Heavy Anti-Missile Turret"
		"Quad Blaster Turret"
		"Laser Rifle" 20
		"Fragmentation Grenades" 20
		"Armageddon Core"
		"Dwarf Core"
		"Supercapacitor"
		"D94-YV Shield Generator"
		"Small Radar Jammer"
		"Liquid Helium Cooler"
		"Ramscoop"
		"Outfits Expansion" 2
		"Brig"
		"A520 Atomic Thruster"
		"A525 Atomic Steering"
		"X2200 Ion Steering"
		"Scram Drive"
	gun "Particle Cannon"
	gun "Particle Cannon"
	gun "Particle Cannon"
	gun "Particle Cannon"
	gun "Heavy Rocket Launcher"
	gun "Heavy Rocket Launcher"
	turret "Quad Blaster Turret"
	turret "Heavy Laser Turret"
	turret "Heavy Laser Turret"
	turret "Heavy Anti-Missile Turret"


ship "Cruiser" "Cruiser (Jump)"
	outfits
		"Typhoon Launcher" 2
		"Typhoon Torpedo" 60
		"Sidewinder Missile Launcher" 2
		"Sidewinder Missile" 90
		"Electron Turret" 3
		"Heavy Anti-Missile Turret"
		"Laser Rifle" 20
		"Fragmentation Grenades" 20
		"Armageddon Core"
		"LP144a Battery Pack"
		"LP036a Battery Pack"
		"D94-YV Shield Generator"
		"Small Radar Jammer"
		"Liquid Helium Cooler"
		"Fuel Pod" 2
		"Catalytic Ramscoop"
		"Outfits Expansion" 2
		"A520 Atomic Thruster"
		"A525 Atomic Steering"
		"Jump Drive"
	gun "Sidewinder Missile Launcher"
	gun "Sidewinder Missile Launcher"
	gun "Typhoon Launcher"
	gun "Typhoon Launcher"
	gun
	gun
	turret "Electron Turret"
	turret "Electron Turret"
	turret "Electron Turret"
	turret "Heavy Anti-Missile Turret"


ship "Cruiser" "Cruiser (Mark II)"
	outfits
		"Typhoon Launcher" 2
		"Typhoon Torpedo" 60
		"Sidewinder Missile Launcher" 3
		"Sidewinder Missile" 134
		"Electron Turret" 2
		"Heavy Anti-Missile Turret" 2
		"Armageddon Core"
		"LP144a Battery Pack"
		"D94-YV Shield Generator"
		"Large Radar Jammer"
		"Small Radar Jammer" 2
		"Liquid Helium Cooler"
		"Fuel Pod"
		"Tactical Scanner"
		"Laser Rifle" 25
		"Fragmentation Grenades" 25
		"A520 Atomic Thruster"
		"A525 Atomic Steering"
		"Hyperdrive"
		"Outfits Expansion"
	gun "Sidewinder Missile Launcher"
	gun "Sidewinder Missile Launcher"
	gun "Sidewinder Missile Launcher"
	gun
	gun "Typhoon Launcher"
	gun "Typhoon Launcher"
	turret "Heavy Anti-Missile Turret"
	turret "Electron Turret"
	turret "Electron Turret"
	turret "Heavy Anti-Missile Turret"


ship "Cruiser" "Cruiser (Republic Intelligence)"
	outfits
		"Typhoon Launcher" 2
		"Typhoon Torpedo" 60
		"Sidewinder Missile Launcher" 3
		"Sidewinder Missile" 134
		"Electron Turret" 2
		"Heavy Anti-Missile Turret" 2
		"Armageddon Core"
		"LP144a Battery Pack"
		"S-970 Regenerator"
		"Large Radar Jammer"
		"Small Radar Jammer" 2
		"Liquid Helium Cooler"
		"Fuel Pod"
		"Tactical Scanner"
		"Laser Rifle" 25
		"Fragmentation Grenades" 25
		"A520 Atomic Thruster"
		"A525 Atomic Steering"
		"Hyperdrive"
		"Outfit Scanner" 3
		"Cargo Scanner" 2
		"Catalytic Ramscoop"
		"Outfits Expansion"
	gun "Sidewinder Missile Launcher"
	gun "Sidewinder Missile Launcher"
	gun "Sidewinder Missile Launcher"
	gun
	gun "Typhoon Launcher"
	gun "Typhoon Launcher"
	turret "Heavy Anti-Missile Turret"
	turret "Electron Turret"
	turret "Electron Turret"
	turret "Heavy Anti-Missile Turret"


# Used in the Hai Reveal campaign, Danforth pulls strings with the Free Worlds to get some cruisers equipped for deep-range deployment, intended against the Hai.
ship "Cruiser" "Cruiser (Plasma Anti-Missile)"
	outfits
		"Heavy Anti-Missile Turret" 3
		"Armageddon Core"
		"S-970 Regenerator"
		"Liquid Helium Cooler" 2
		"Catalytic Ramscoop"
		Hyperdrive
		"Volcano Afterburner"
		"Outfits Expansion" 2
		"Plasma Cannon" 6
		"A520 Atomic Thruster"
		"A525 Atomic Steering"
		"Fragmentation Grenades" 20
		"Fission Reactor"
		"Laser Rifle" 20
		"LP144a Battery Pack"


# Danforth's personal ship in HR. Outfitted against the Hai and then modified to fight devil hide.
ship "Cruiser" "Cruiser (Jump Plasma Anti-Missile)"
	crew 136
	outfits
		"Plasma Cannon" 6
		"Plasma Turret"
		"Heavy Anti-Missile Turret" 2
		
		"Catalytic Ramscoop"
		"Fuel Pod" 3
		"Jump Drive"
		"S-970 Regenerator" 3
		"Liquid Helium Cooler"
		"Outfits Expansion" 2
		
		"A370 Atomic Thruster"
		"A525 Atomic Steering"
		"Volcano Afterburner"
		
		"Stack Core"
		"LP144a Battery Pack"
		"Supercapacitor" 2
		"Laser Rifle" 82
		"Fragmentation Grenades" 60



ship "Cutthroat" "Cutthroat (Jousting)"
	outfits
		"Twin Modified Blaster" 2
		"Heavy Rocket Pod" 2
		"Heavy Rocket Rack"
		"Heavy Rocket" 14
		
		"Fission Reactor"
		"Supercapacitor"
		"Water Coolant System"
		"D23-QP Shield Generator"
		"Laser Rifle" 5
		
		"A520 Atomic Thruster"
		"A255 Atomic Steering"
		"Hyperdrive"
	gun -21.5 -18 "Heavy Rocket Pod"
	gun 21.5 -18 "Heavy Rocket Pod"
	gun -11 -8.5 "Twin Modified Blaster"
	gun 11 -8.5 "Twin Modified Blaster"



ship "Dagger" "Dagger (Miner)"
	outfits
		"Mining Laser"

		"nGVF-BB Fuel Cell"
		"Supercapacitor"
		"D14-RN Shield Generator"
		
		"X1700 Ion Thruster"
		"X1200 Ion Steering"



ship "Dreadnought" "Dreadnought (Jump)"
	outfits
		"Torpedo Launcher" 4
		"Torpedo" 120
		"Plasma Turret" 3
		"Heavy Anti-Missile Turret" 2
		"Stack Core"
		"LP072a Battery Pack"
		"D41-HY Shield Generator"
		"Small Radar Jammer"
		"Liquid Helium Cooler"
		"Tactical Scanner"
		"Laser Rifle" 25
		"Orca Plasma Thruster"
		"Orca Plasma Steering"
		"Jump Drive"
	turret "Plasma Turret"
	turret "Heavy Anti-Missile Turret"
	turret "Heavy Anti-Missile Turret"
	turret "Plasma Turret"
	turret "Plasma Turret"


# This variant uses outfits acquired in the post-war condition that were surplus or black market for diversity *after* the main campaign.
ship "Dreadnought" "Dreadnought (Plasma Blaster Anti-Missile)"
	outfits
		"Heavy Anti-Missile Turret" 3
		"Armageddon Core"
		"S-970 Regenerator"
		"Liquid Helium Cooler" 2
		Hyperdrive
		"Volcano Afterburner"
		Supercapacitor
		"Outfits Expansion" 2
		"Plasma Cannon" 4
		"A520 Atomic Thruster"
		"A525 Atomic Steering"
		"Breeder Reactor"
		"Quad Blaster Turret" 2
		"Laser Rifle" 25
		"Water Coolant System"
		"S-270 Regenerator" 2
		"LP144a Battery Pack"


# Same as above but repurposed for Hai Reveal.
ship "Dreadnought" "Dreadnought (Plasma Jump)"
	outfits
		"Heavy Anti-Missile Turret" 2
		"Plasma Turret" 3
		"Stack Core"
		"S-970 Regenerator" 3
		"Liquid Helium Cooler" 2
		"Jump Drive"
		"Volcano Afterburner"
		"Outfits Expansion" 2
		"A520 Atomic Thruster"
		"A525 Atomic Steering"
		"Laser Rifle" 25
		"LP144a Battery Pack"
		"Fuel Pod" 2
		"Catalytic Ramscoop"


ship "Falcon" "Falcon (Derelict)"
	"uncapturable"
	add attributes
		"cost" -10575000
		"hull" -1950
		"cargo space" -90
		"outfit space" -90
		"engine capacity" -22
		"fuel capacity" -300
		"bunks" -91
		"required crew" -52
		"automaton" 1
	outfits
		"KP-6 Photovoltaic Array"
		"KP-6 Photovoltaic Panel" 2
		"LP144a Battery Pack"
		"Laser Rifle" 15
		"Impala Plasma Thruster"
		"Impala Plasma Steering"
		"Hyperdrive"
	gun -37.5 -31.5
	gun 37.5 -31.5
	gun -49 -19.5
	gun 49 -19.5
	turret 25.5 12.5


ship "Falcon" "Falcon (Heavy)"
	outfits
		"Torpedo Launcher" 2
		"Torpedo" 60
		"Meteor Missile Launcher" 2
		"Meteor Missile" 60
		"Heavy Laser Turret" 3
		"Heavy Anti-Missile Turret"
		"Fusion Reactor"
		"D67-TM Shield Generator"
		"Small Radar Jammer"
		"Tactical Scanner"
		"Laser Rifle" 20
		"Orca Plasma Thruster"
		"A375 Atomic Steering"
		"Hyperdrive"
		"Supercapacitor"
		"Outfits Expansion"
	gun "Torpedo Launcher"
	gun "Torpedo Launcher"
	gun "Meteor Missile Launcher"
	gun "Meteor Missile Launcher"


ship "Falcon" "Falcon (Prisoner Transport)"
	outfits
		"Plasma Cannon" 2
		"Torpedo Launcher" 2
		"Torpedo" 60
		"Quad Blaster Turret" 3
		"Heavy Anti-Missile Turret"
		"Breeder Reactor"
		"LP144a Battery Pack"
		"D41-HY Shield Generator"
		"Large Radar Jammer"
		"Liquid Nitrogen Cooler"
		"Laser Rifle" 15
		"Impala Plasma Thruster"
		"Impala Plasma Steering"
		"Hyperdrive"
		"Brig"

ship "Falcon" "Falcon (Laser)"
	outfits
		"Heavy Laser" 4
		"Heavy Laser Turret" 3
		"Heavy Anti-Missile Turret"
		"Breeder Reactor"
		"LP072a Battery Pack"
		"D94-YV Shield Generator"
		"Small Radar Jammer"
		"Tactical Scanner"
		"Laser Rifle" 18
		"Impala Plasma Thruster"
		"Orca Plasma Steering"
		"Hyperdrive"


ship "Falcon" "Falcon (Plasma)"
	outfits
		"Plasma Turret" 4
		"Breeder Reactor"
		"LP144a Battery Pack"
		"D41-HY Shield Generator"
		"Small Radar Jammer"
		"Liquid Nitrogen Cooler"
		"Tactical Scanner"
		"Laser Rifle" 16
		"Impala Plasma Thruster"
		"Impala Plasma Steering"
		"Hyperdrive"

ship "Falcon" "Falcon (Laser Chaser)"
	outfits
		"Outfits Expansion" 2
		Hyperdrive
		"A370 Atomic Thruster"
		"A525 Atomic Steering"
		"Liquid Helium Cooler"
		"D94-YV Shield Generator"
		"Catalytic Ramscoop"
		"Heavy Anti-Missile Turret"
		"Quad Blaster Turret" 3
		"Laser Rifle" 30
		"LP036a Battery Pack"
		"Heavy Laser" 4
		"Armageddon Core"



ship "Firebird" "Firebird (Derelict)"
	"uncapturable"
	add attributes
		"cost" -3600000
		"hull" -550
		"cargo space" -25
		"outfit space" -25
		"fuel capacity" -100
		"bunks" -22
		"required crew" -7
		"automaton" 1
	outfits
		"nGVF-AA Fuel Cell"
		"Laser Rifle" 3
		"X3700 Ion Thruster"
		"X3200 Ion Steering"
		"Hyperdrive"


ship "Firebird" "Firebird (Hai Shields)"
	outfits
		"Plasma Cannon" 4
		"Bullfrog Anti-Missile" 2
		"Breeder Reactor"
		"Hai Fissure Batteries"
		"Hai Diamond Regenerator"
		"Hai Corundum Regenerator" 2
		"Liquid Nitrogen Cooler"
		"Hai Williwaw Cooling"
		"Outfits Expansion" 2
		"Pulse Rifle" 2
		"X3700 Ion Thruster"
		"A375 Atomic Steering"
		"Hyperdrive"


ship "Firebird" "Firebird (Hai Weapons)"
	outfits
		"Ion Cannon" 2
		"Pulse Cannon" 2
		"Chameleon Anti-Missile"
		"Bullfrog Anti-Missile"
		"Geode Reactor"
		"Hai Gorge Batteries"
		"D41-HY Shield Generator"
		"Hai Williwaw Cooling" 2
		"Pulse Rifle" 3
		"X3700 Ion Thruster"
		"X3200 Ion Steering"
		"Hyperdrive"


ship "Firebird" "Firebird (Laser)"
	outfits
		"Heavy Laser" 4
		"Heavy Laser Turret" 2
		"RT-I Radiothermal"
		"nGVF-AA Fuel Cell"
		"LP144a Battery Pack"
		"D41-HY Shield Generator"
		"Laser Rifle" 3
		"X3700 Ion Thruster"
		"X3200 Ion Steering"
		"Hyperdrive"


ship "Firebird" "Firebird (Missile)"
	outfits
		"Meteor Missile Launcher" 2
		"Meteor Missile" 90
		"Meteor Missile Box" 2
		"Torpedo Launcher" 2
		"Torpedo" 75
		"Torpedo Storage Rack"
		"Heavy Laser Turret"
		"Laser Turret"
		"Fission Reactor"
		"LP072a Battery Pack"
		"D67-TM Shield Generator"
		"Outfits Expansion"
		"Laser Rifle" 2
		"Impala Plasma Thruster"
		"A375 Atomic Steering"
		"Hyperdrive"
	gun "Meteor Missile Launcher"
	gun "Meteor Missile Launcher"
	gun "Torpedo Launcher"
	gun "Torpedo Launcher"
	turret "Laser Turret"
	turret "Heavy Laser Turret"


ship "Firebird" "Firebird (Plasma)"
	outfits
		"Plasma Cannon" 4
		"Quad Blaster Turret" 2
		"Breeder Reactor"
		"LP072a Battery Pack"
		"LP036a Battery Pack"
		"D41-HY Shield Generator"
		"Liquid Nitrogen Cooler"
		"Outfits Expansion"
		"Laser Rifle" 3
		"X3700 Ion Thruster"
		"A375 Atomic Steering"
		"Hyperdrive"
		


ship "Flivver" "Flivver (Hai)"
	outfits
		"RT-I Radiothermal"
		"D14-RN Shield Generator"
		"Hai Williwaw Cooling"
		`"Basrem" Atomic Thruster`
		`"Benga" Atomic Steering`
		"Hyperdrive"


ship "Flivver" "Flivver (Luxury)"
	outfits
		"Meteor Missile Pod"
		"Meteor Missile" 7
		"nGVF-BB Fuel Cell"
		"LP036a Battery Pack"
		"D14-RN Shield Generator"
		"Luxury Accommodations"
		"A120 Atomic Thruster"
		"X1200 Ion Steering"
		"Hyperdrive"


ship "Flivver" "Flivver (Racing)"
	outfits
		"RT-I Radiothermal"
		"D14-RN Shield Generator"
		"Water Coolant System"
		"A120 Atomic Thruster"
		"A125 Atomic Steering"
		"Hyperdrive"



<<<<<<< HEAD
ship "Freighter" "Freighter (Derelict)"
	"uncapturable"
	add attributes
		"cost" -675000
		"hull" -900
		"cargo space" -45
		"outfit space" -20
		"fuel capacity" -100
		"bunks" -7
		"required crew" -2
		"automaton" 1
	outfits
		"nGVF-AA Fuel Cell"
		"LP072a Battery Pack"
		"X2700 Ion Thruster"
		"X2200 Ion Steering"
		"Hyperdrive"
=======
ship "Freighter" "Freighter (Miner A)"
	outfits
		"Mining Laser Turret"
		"Tractor Beam" 2

		"Asteroid Scanner"
		"nGVF-CC Fuel Cell"
		"LP072a Battery Pack"
		"D14-RN Shield Generator"

		"Greyhound Plasma Thruster"
		"Greyhound Plasma Steering"
		"X1100 Ion Reverse Thruster"
		"Scram Drive"
	turret "Tractor Beam"
	turret "Mining Laser Turret"
	turret "Tractor Beam"


ship "Freighter" "Freighter (Miner B)"
	outfits
		"Mining Laser Turret" 2
		"Tractor Beam"

		"nGVF-CC Fuel Cell"
		"LP072a Battery Pack"
		"D14-RN Shield Generator"

		"Asteroid Scanner"
		"Greyhound Plasma Thruster"
		"Greyhound Plasma Steering"
		"X1100 Ion Reverse Thruster"
		"Scram Drive"
	turret "Mining Laser Turret"
	turret "Tractor Beam"
	turret "Mining Laser Turret"
>>>>>>> ee561898


ship "Freighter" "Freighter (Fancy)"
	outfits
		"Laser Turret" 2
		"Heavy Anti-Missile Turret"
		"NT-200 Nucleovoltaic"
		"Supercapacitor"
		"D14-RN Shield Generator"
		"Ramscoop"
		"Outfits Expansion"
		"Greyhound Plasma Thruster"
		"X3200 Ion Steering"
		"Scram Drive"
	turret "Laser Turret"
	turret "Heavy Anti-Missile Turret"
	turret "Laser Turret"


ship "Freighter" "Freighter (Hai)"
	outfits
		"Pulse Turret"
		"Laser Turret"
		"Bullfrog Anti-Missile"
		"Geode Reactor"
		"Hai Chasm Batteries"
		"D14-RN Shield Generator"
		"Ramscoop"
		"Outfits Expansion"
		"Greyhound Plasma Thruster"
		"X3200 Ion Steering"
		"Hyperdrive"
	turret "Pulse Turret"
	turret "Bullfrog Anti-Missile"
	turret "Laser Turret"


ship "Freighter" "Freighter (Proton)"
	outfits
		"Proton Turret"
		"Heavy Anti-Missile Turret"
		"NT-200 Nucleovoltaic"
		"Supercapacitor"
		"D14-RN Shield Generator"
		"Ramscoop"
		"Outfits Expansion"
		"Greyhound Plasma Thruster"
		"X3200 Ion Steering"
		"Scram Drive"
	turret "Proton Turret"
	turret "Heavy Anti-Missile Turret"
	turret


ship "Freighter" "Freighter (Secret Cargo)"
	outfits
		"Blaster Turret" 2
		"Heavy Anti-Missile Turret"
		"nGVF-EE Fuel Cell"
		"LP036a Battery Pack"
		"D14-RN Shield Generator"
		"X2700 Ion Thruster"
		"X2200 Ion Steering"
		"Scram Drive"
		"Secret Cargo"
	turret "Blaster Turret"
	turret "Heavy Anti-Missile Turret"
	turret "Blaster Turret"


ship "Freighter" "Freighter (Hai Trafficker)"
	add attributes
		"mass" 31
		"outfit space" -25
		"energy capacity" 2600
		"shield generation" 1.6
		"shield energy" 2.4
		"hull repair rate" 0.2
		"hull energy" 0.2
		"hull heat" 0.3
	outfits
		"Pulse Rifle" 3
		Brig
		"Fuel Pod" 2
		`"Biroo" Atomic Thruster`
		"A255 Atomic Steering"
		Hyperdrive
		"Bullfrog Anti-Missile"
		"Pulse Turret" 2
		Ramscoop
		"Outfits Expansion" 5
		"Liquid Nitrogen Cooler"
		"Breeder Reactor"
		"Security Station" 2


ship "Frigate" "Frigate (Republic Intelligence)"
	outfits
		"A370 Atomic Thruster"
		"Blaster Turret" 2
		Brig
		"Cargo Scanner"
		"Catalytic Ramscoop"
		"Electron Beam" 2
		"Fission Reactor"
		"Fuel Pod"
		"Heavy Anti-Missile Turret"
		Hyperdrive
		"Impala Plasma Steering"
		"LP144a Battery Pack"
		"Laser Rifle" 15
		"Fragmentation Grenades" 15
		"Outfit Scanner"
		"Outfits Expansion"
		"S-270 Regenerator"
		"Sidewinder Missile" 45
		"Sidewinder Missile Launcher"
		Torpedo 30
		"Torpedo Launcher"
		"Water Coolant System"


ship "Frigate" "Frigate (Mark II)"
	outfits
		"Particle Cannon" 4
		"Anti-Missile Turret"
		"Blaster Turret" 2
		"NT-200 Nucleovoltaic"
		"Dwarf Core"
		"LP072a Battery Pack"
		"Supercapacitor"
		"D41-HY Shield Generator"
		"Small Radar Jammer"
		"Water Coolant System"
		"Outfits Expansion"
		"Laser Rifle" 8
		"Fragmentation Grenades" 8
		"A250 Atomic Thruster"
		"A375 Atomic Steering"
		"Hyperdrive"
	turret "Anti-Missile Turret"
	turret "Blaster Turret"
	turret "Blaster Turret"



ship "Fury" "Fury (Bomber)"
	outfits
		"Heavy Rocket Pod"
		"Heavy Rocket" 2
		"Meteor Missile Pod" 2
		"Meteor Missile" 14
		"nGVF-BB Fuel Cell"
		"Supercapacitor"
		"D14-RN Shield Generator"
		"Small Radar Jammer" 2
		"X2700 Ion Thruster"
		"Chipmunk Plasma Steering"
		"Hyperdrive"
		

ship "Fury" "Fury (Derelict)"
	"uncapturable"
	add attributes
		"cost" -435000
		"hull" -120
		"outfit space" -20
		"weapon capacity" -15
		"bunks" -3
		"required crew" -1
		"automaton" 1
	outfits
		"Energy Blaster"
		"nGVF-AA Fuel Cell"
		"LP036a Battery Pack"
		"X2700 Ion Thruster"
		"X2200 Ion Steering"
		"Hyperdrive"
	gun -11 -28
	gun 17 -19.5
	gun 5.5 -33


ship "Fury" "Fury (Flamethrower)"
	outfits
		"Flamethrower" 4
		"nGVF-BB Fuel Cell"
		"Supercapacitor"
		"D14-RN Shield Generator"
		"Ramscoop"
		"X2700 Ion Thruster"
		"X2200 Ion Steering"
		"Hyperdrive"


ship "Fury" "Fury (Gatling)"
	outfits
		"Gatling Gun" 4
		"Gatling Gun Ammo" 6000
		"nGVF-CC Fuel Cell"
		"Supercapacitor"
		"D23-QP Shield Generator"
		"X2700 Ion Thruster"
		"A125 Atomic Steering"
		"Hyperdrive"
		
		
ship "Fury" "Fury (Heavy)"
	outfits
		"Proton Gun"
		"Javelin Pod"
		"Javelin" 200
		"nGVF-BB Fuel Cell"
		"LP036a Battery Pack"
		"D14-RN Shield Generator"
		"X2700 Ion Thruster"
		"Chipmunk Plasma Steering"
		"Hyperdrive"


ship "Fury" "Fury (Laser)"
	outfits
		"Heavy Laser" 2
		"RT-I Radiothermal"
		"Supercapacitor"
		"D23-QP Shield Generator"
		"Cooling Ducts"
		"Chipmunk Plasma Thruster"
		"A125 Atomic Steering"
		"Hyperdrive"


ship "Fury" "Fury (Missile)"
	outfits
		"Javelin Pod"
		"Javelin" 200
		"Meteor Missile Pod" 2
		"Meteor Missile" 14
		"nGVF-BB Fuel Cell"
		"Supercapacitor" 3
		"D14-RN Shield Generator"
		"Greyhound Plasma Thruster"
		"Chipmunk Plasma Steering"
		"Hyperdrive"


ship "Fury" "Fury (Miner A)"
	outfits
		"Heavy Laser" 2
		"nGVF-CC Fuel Cell"
		"Supercapacitor"
		"D14-RN Shield Generator"
		"Asteroid Scanner"
		"X2700 Ion Thruster"
		"X2200 Ion Steering"
		"Hyperdrive"


ship "Fury" "Fury (Miner B)"
	outfits
		"Mining Laser" 2
		"Energy Blaster" 2
		
		"nGVF-CC Fuel Cell"
		"LP036a Battery Pack"
		"Small Radar Jammer" 2
		
		"X2700 Ion Thruster"
		"X2200 Ion Steering"
		"Hyperdrive"
	gun "Mining Laser"
	gun "Mining Laser"
	gun
	gun
	gun "Energy Blaster"
	gun "Energy Blaster"



ship "Gunboat" "Gunboat (Mark II)"
	outfits
		"Electron Beam" 2
		"Electron Turret"
		"Fission Reactor"
		"LP036a Battery Pack"
		"Supercapacitor" 3
		"D41-HY Shield Generator"
		"Water Coolant System"
		"Outfits Expansion" 2
		"Brig"
		"A250 Atomic Thruster"
		"A255 Atomic Steering"
		"Hyperdrive"



ship "Hauler" "Hauler (Derelict)"
	"uncapturable"
	add attributes
		"cost" -1340000
		"hull" -1850
		"cargo space" -50
		"outfit space" -10
		"fuel capacity" -100
		"bunks" -12
		"required crew" -3
		"automaton" 1
	outfits
		"Quad Blaster Turret"
		"nGVF-AA Fuel Cell"
		"LP072a Battery Pack"
		"Small Radar Jammer"
		"Greyhound Plasma Thruster"
		"Impala Plasma Steering"
		"Hyperdrive"


ship "Hauler" "Hauler (Hai)"
	outfits
		"Meteor Missile Launcher" 2
		"Meteor Missile" 60
		"Quad Blaster Turret" 2
		"Chameleon Anti-Missile" 2
		"Geode Reactor"
		"Hai Gorge Batteries"
		"Hai Corundum Regenerator"
		"Hai Williwaw Cooling"
		"Small Radar Jammer"
		"Greyhound Plasma Thruster"
		"Impala Plasma Steering"
		"Hyperdrive"
	turret "Quad Blaster Turret"
	turret "Chameleon Anti-Missile"
	turret "Chameleon Anti-Missile"
	turret "Quad Blaster Turret"



ship "Hauler II" "Hauler II (Derelict)"
	"uncapturable"
	add attributes
		"cost" -2200000
		"hull" -2350
		"cargo space" -90
		"outfit space" -25
		"fuel capacity" -100
		"bunks" -12
		"required crew" -3
		"automaton" 1
	outfits
		"Meteor Missile Pod"
		"Meteor Missile" 4
		"Meteor Missile Box"
		"S3 Thermionic"
		"Greyhound Plasma Thruster"
		"Impala Plasma Steering"
		"Hyperdrive"


ship "Hauler II" "Hauler II (Hai)"
	outfits
		"Meteor Missile Launcher" 2
		"Meteor Missile" 60
		"Quad Blaster Turret" 2
		"Chameleon Anti-Missile" 2
		"Geode Reactor"
		"Hai Gorge Batteries"
		"Hai Corundum Regenerator"
		"Hai Williwaw Cooling"
		"Small Radar Jammer"
		"Pulse Rifle"
		"Greyhound Plasma Thruster"
		"Impala Plasma Steering"
		"Hyperdrive"
	turret "Quad Blaster Turret"
	turret "Chameleon Anti-Missile"
	turret "Chameleon Anti-Missile"
	turret "Quad Blaster Turret"



ship "Hauler III" "Hauler III (Hai)"
	outfits
		"Meteor Missile Launcher" 2
		"Meteor Missile" 60
		"Quad Blaster Turret" 2
		"Chameleon Anti-Missile" 2
		"Geode Reactor"
		"Hai Gorge Batteries"
		"Hai Corundum Regenerator"
		"Hai Williwaw Cooling"
		"Small Radar Jammer"
		"Pulse Rifle"
		"Greyhound Plasma Thruster"
		"Impala Plasma Steering"
		"Hyperdrive"
	turret "Quad Blaster Turret"
	turret "Chameleon Anti-Missile"
	turret "Chameleon Anti-Missile"
	turret "Quad Blaster Turret"



ship "Hawk" "Hawk (Bomber)"
	outfits
		"Heavy Rocket Pod"
		"Heavy Rocket" 2
		"Torpedo Pod"
		"Torpedo" 3
		"nGVF-CC Fuel Cell"
		"Supercapacitor"
		"D41-HY Shield Generator"
		"Small Radar Jammer" 2
		"X2700 Ion Thruster"
		"Greyhound Plasma Steering"
		"Hyperdrive"


ship "Hawk" "Hawk (Derelict)"
	"uncapturable"
	add attributes
		"cost" -600000
		"hull" -220
		"outfit space" -15
		"weapon capacity" -5
		"bunks" -4
		"required crew" -1
		"automaton" 1
	outfits
		"KP-6 Photovoltaic Panel"
		"LP036a Battery Pack"
		"Greyhound Plasma Thruster"
		"Greyhound Plasma Steering"
		"Hyperdrive"


ship "Hawk" "Hawk (Plasma)"
	outfits
		"Plasma Cannon" 2
		"RT-I Radiothermal"
		"LP036a Battery Pack"
		"D23-QP Shield Generator"
		"X2700 Ion Thruster"
		"Greyhound Plasma Steering"
		"Hyperdrive"


ship "Hawk" "Hawk (Rocket)"
	outfits
		"Heavy Rocket Pod" 2
		"Heavy Rocket" 4
		"RT-I Radiothermal"
		"Supercapacitor" 2
		"D41-HY Shield Generator"
		"Greyhound Plasma Thruster"
		"Greyhound Plasma Steering"
		"Hyperdrive"


ship "Hawk" "Hawk (Speedy)"
	outfits
		"Heavy Laser" 2
		"S3 Thermionic"
		"Supercapacitor" 3
		"D41-HY Shield Generator"
		"A250 Atomic Thruster"
		"A255 Atomic Steering"
		"Hyperdrive"


ship "Hawk" "Hawk (Miner A)"
	outfits
		"Heavy Laser" 2
		"S3 Thermionic"
		"LP036a Battery Pack"
		"D41-HY Shield Generator"
		"Asteroid Scanner"
		"A120 Atomic Thruster"
		"A255 Atomic Steering"
		"Hyperdrive"


ship "Hawk" "Hawk (Miner B)"
	outfits
		"Mining Laser" 2
		
		"nGVF-CC Fuel Cell"
		"KP-6 Photovoltaic Panel" 2
		"LP036a Battery Pack"
		"D23-QP Shield Generator"
		"Small Radar Jammer"
		
		"Greyhound Plasma Thruster"
		"Greyhound Plasma Steering"
		"Hyperdrive"



ship "Headhunter" "Headhunter (Hai)"
	outfits
		"Particle Cannon" 2
		"Geode Reactor"
		"Hai Chasm Batteries"
		"Hai Corundum Regenerator"
		"Hai Williwaw Cooling"
		"A250 Atomic Thruster"
		"A375 Atomic Steering"
		"Hyperdrive"


ship "Headhunter" "Headhunter (Particle)"
	outfits
		"Particle Cannon" 2
		"NT-200 Nucleovoltaic"
		"LP036a Battery Pack"
		"D23-QP Shield Generator"
		"A250 Atomic Thruster"
		"A375 Atomic Steering"
		"Hyperdrive"


ship "Headhunter" "Headhunter (Miner A)"
	outfits
		"Particle Cannon" 2
		"NT-200 Nucleovoltaic"
		"LP036a Battery Pack"
		"D14-RN Shield Generator"
		"Asteroid Scanner"
		"A250 Atomic Thruster"
		"A375 Atomic Steering"
		"Hyperdrive"


ship "Headhunter" "Headhunter (Miner B)"
	outfits
		"Mining Laser" 4
		
		"Asteroid Scanner"
		"RT-I Radiothermal"
		"KP-6 Photovoltaic Array"
		"LP072a Battery Pack"
		"D23-QP Shield Generator"
		
		"Greyhound Plasma Thruster"
		"Greyhound Plasma Steering"
		"Hyperdrive"


ship "Headhunter" "Headhunter (Strike)"
	outfits
		"Javelin Pod" 2
		"Javelin" 400
		"Meteor Missile Pod" 2
		"Meteor Missile" 14
		"Anti-Missile Turret"
		"RT-I Radiothermal"
		"LP072a Battery Pack"
		"D23-QP Shield Generator"
		"Greyhound Plasma Thruster"
		"Greyhound Plasma Steering"
		"Hyperdrive"



ship "Heavy Shuttle" "Heavy Shuttle (Armed)"
	outfits
		"Energy Blaster" 2
		"nGVF-BB Fuel Cell"
		"LP036a Battery Pack"
		"D14-RN Shield Generator"
		"Chipmunk Plasma Thruster"
		"Chipmunk Plasma Steering"
		"Hyperdrive"



ship "Lance" "Lance (Gatling)"
	outfits
		"Gatling Gun" 2
		"Gatling Gun Ammo" 6000
		Supercapacitor
		"nGVF-BB Fuel Cell"
		"D14-RN Shield Generator"
		"X1700 Ion Thruster"
		"X1200 Ion Steering"
	gun
	gun "Gatling Gun"
	gun "Gatling Gun"



ship "Leviathan" "Leviathan (Derelict)"
	"uncapturable"
	add attributes
		"cost" -9450000
		"hull" -2800
		"cargo space" -30
		"outfit space" -105
		"weapon capacity" -90
		"fuel capacity" -100
		"bunks" -64
		"required crew" -43
		"automaton" 1
	outfits
		"nGVF-AA Fuel Cell"
		"LP144a Battery Pack"
		"Laser Rifle" 15
		"X3700 Ion Thruster"
		"X4200 Ion Steering"
		"Hyperdrive"
	gun -37.5 -31.5
	gun 37.5 -31.5
	gun -49 -19.5
	gun 49 -19.5
	turret 25.5 12.5


ship "Leviathan" "Leviathan (Hai Engines)"
	outfits
		"Particle Cannon" 4
		"Quad Blaster Turret" 2
		"Chameleon Anti-Missile" 2
		"Boulder Reactor"
		"Hai Ravine Batteries"
		"D67-TM Shield Generator"
		"Liquid Helium Cooler"
		"Pulse Rifle" 13
		`"Bondir" Atomic Thruster`
		`"Bondir" Atomic Steering`
		"Hyperdrive"


ship "Leviathan" "Leviathan (Hai Weapons)"
	outfits
		"Hai Tracker Pod" 4
		"Hai Tracker" 224
		"Heavy Laser Turret" 4
		"Boulder Reactor"
		"Hai Ravine Batteries"
		"Hai Diamond Regenerator"
		"Liquid Nitrogen Cooler"
		"Pulse Rifle" 20
		"Impala Plasma Thruster"
		"A375 Atomic Steering"
		"Volcano Afterburner"
		"Scram Drive"
		"Ramscoop"


ship "Leviathan" "Leviathan (Heavy)"
	outfits
		"Torpedo Launcher" 2
		"Torpedo" 60
		"Meteor Missile Launcher" 2
		"Meteor Missile" 60
		"Heavy Laser Turret" 3
		"Heavy Anti-Missile Turret"
		"Breeder Reactor"
		"LP036a Battery Pack"
		"D94-YV Shield Generator" 2
		"Liquid Nitrogen Cooler"
		"Laser Rifle" 25
		"Impala Plasma Thruster"
		"A375 Atomic Steering"
		"Volcano Afterburner"
		"Scram Drive"
		"Ramscoop"
	gun "Meteor Missile Launcher"
	gun "Meteor Missile Launcher"
	gun "Torpedo Launcher"
	gun "Torpedo Launcher"
	turret "Heavy Laser Turret"
	turret "Heavy Laser Turret"
	turret "Heavy Anti-Missile Turret"
	turret "Heavy Laser Turret"


ship "Leviathan" "Leviathan (Laser)"
	outfits
		"Heavy Laser" 4
		"Heavy Laser Turret" 3
		"Heavy Anti-Missile Turret"
		"Armageddon Core"
		"LP036a Battery Pack"
		"Supercapacitor"
		"D94-YV Shield Generator"
		"Liquid Helium Cooler"
		"Ramscoop"
		"Laser Rifle" 18
		"A370 Atomic Thruster"
		"A525 Atomic Steering"
		"Hyperdrive"
	turret "Heavy Laser Turret"
	turret "Heavy Laser Turret"
	turret "Heavy Anti-Missile Turret"
	turret "Heavy Laser Turret"
	

ship "Leviathan" "Leviathan (Plasma Repeater)"
	outfits
		"A375 Atomic Steering"
		"Volcano Afterburner"
		"Breeder Reactor"
		"D94-YV Shield Generator" 2
		"Heavy Anti-Missile Turret" 2
		"Impala Plasma Thruster"
		"Laser Rifle" 25
		"Liquid Nitrogen Cooler"
		"LP036a Battery Pack"
		"Plasma Repeater" 4
		"Ramscoop"
		"Scram Drive"
	gun "Plasma Repeater"
	gun "Plasma Repeater"
	gun "Plasma Repeater"
	gun "Plasma Repeater"
	turret
	turret
	turret "Heavy Anti-Missile Turret"
	turret "Heavy Anti-Missile Turret"

ship "Leviathan" "Leviathan (Particle Chaser)"
	outfits
		"Scram Drive"
		"Outfits Expansion" 3
		"A370 Atomic Thruster"
		"A525 Atomic Steering"
		"D94-YV Shield Generator"
		"Heavy Anti-Missile Turret"
		"Liquid Helium Cooler"
		"Liquid Nitrogen Cooler"
		"Catalytic Ramscoop"
		"Fuel Pod" 4
		"LP072a Battery Pack"
		"Particle Cannon" 4
		"Laser Rifle" 32
		"Quad Blaster Turret" 2
		"Armageddon Core"



ship "Manta" "Manta (Mark II)"
	outfits
		"Particle Cannon" 4
		"Sidewinder Missile Launcher"
		"Sidewinder Missile" 45
		"Fission Reactor"
		"LP072a Battery Pack"
		"S-270 Regenerator"
		"Water Coolant System"
		"Outfits Expansion"
		"Laser Rifle"
		"A250 Atomic Thruster"
		"A375 Atomic Steering"
		"Hyperdrive"
		"Ionic Afterburner"
	gun "Sidewinder Missile Launcher"
	gun
	gun "Particle Cannon"
	gun "Particle Cannon"
	gun "Particle Cannon"
	gun "Particle Cannon"


ship "Manta" "Manta (Nuclear)"
	outfits
		"Particle Cannon" 4
		"Nuclear Missile" 2
		"Fission Reactor"
		"LP072a Battery Pack"
		"S-270 Regenerator"
		"Water Coolant System"
		"Outfits Expansion"
		"A250 Atomic Thruster"
		"A375 Atomic Steering"
		"Hyperdrive"
	gun "Nuclear Missile"
	gun "Nuclear Missile"
	gun "Particle Cannon"
	gun "Particle Cannon"
	gun "Particle Cannon"
	gun "Particle Cannon"


ship "Manta" "Manta (Proton)"
	outfits
		"Meteor Missile Launcher" 2
		"Meteor Missile" 60
		"Proton Gun" 4
		"RT-I Radiothermal"
		"LP144a Battery Pack"
		"D14-RN Shield Generator"
		"Laser Rifle" 2
		"X3700 Ion Thruster"
		"X3200 Ion Steering"
		"Hyperdrive"
	gun "Meteor Missile Launcher"
	gun "Meteor Missile Launcher"
	gun "Proton Gun"
	gun "Proton Gun"
	gun "Proton Gun"
	gun "Proton Gun"



ship "Marauder Bounder" "Marauder Bounder (Hai)"
	outfits
		"Pulse Cannon"
		"Pulse Turret"
		"Chameleon Anti-Missile"
		"Pebble Core"
		"Hai Gorge Batteries"
		"Hai Corundum Regenerator"
		"Hai Williwaw Cooling"
		"Outfits Expansion"
		"Laser Rifle" 18
		"Security Station"
		`"Biroo" Atomic Thruster`
		`"Biroo" Atomic Steering`
		"Hyperdrive"


ship "Marauder Firebird" "Marauder Firebird (Hai)"
	outfits
		"Pulse Cannon" 4
		"Pulse Turret" 2
		"Boulder Reactor"
		"Hai Chasm Batteries"
		"Hai Diamond Regenerator"
		"Hai Williwaw Cooling" 4
		"Fuel Pod" 5
		"Outfits Expansion"
		"Laser Rifle" 25
		`"Biroo" Atomic Thruster`
		`"Basrem" Atomic Steering`
		`"Bondir" Atomic Steering`
		"Hyperdrive"



ship "Marauder Splinter" "Marauder Splinter (Hai)"
	outfits
		"Pulse Turret" 2
		"Ion Cannon"
		"Hai Tracker Pod"
		"Hai Tracker" 84
		"Tracker Storage Pod"
		"Chameleon Anti-Missile"
		"Boulder Reactor"
		"Hai Chasm Batteries"
		"Hai Diamond Regenerator"
		"Hai Williwaw Cooling" 3
		"Fuel Pod" 3
		"Outfits Expansion" 2
		"Laser Rifle" 22
		"Security Station" 4
		`"Biroo" Atomic Thruster`
		`"Bondir" Atomic Steering`
		"Hyperdrive"



ship "Marauder Quicksilver" "Marauder Quicksilver (Hai)"
	outfits
		"Pulse Cannon" 2
		"Chameleon Anti-Missile"
		"Geode Reactor"
		"Supercapacitor"
		"Hai Corundum Regenerator"
		"Hai Williwaw Cooling" 2
		"Fuel Pod" 5
		"Laser Rifle" 4
		"Security Station" 2
		`"Benga" Atomic Thruster`
		`"Biroo" Atomic Steering`
		"Hyperdrive"



ship "Modified Argosy" "Modified Argosy (Blaster)"
	outfits
		"Modified Blaster" 4
		"Quad Blaster Turret"
		"Heavy Anti-Missile Turret"
		"Fission Reactor"
		"LP072a Battery Pack"
		"LP036a Battery Pack"
		"D67-TM Shield Generator"
		"Liquid Nitrogen Cooler"
		"Brig"
		"Laser Rifle" 3
		"Greyhound Plasma Thruster"
		"X3200 Ion Steering"
		"Hyperdrive"


ship "Modified Argosy" "Modified Argosy (Heavy)"
	outfits
		"Heavy Laser" 4
		"Heavy Laser Turret"
		"Heavy Anti-Missile Turret"
		"Fission Reactor"
		"LP036a Battery Pack"
		"D23-QP Shield Generator"
		"Water Coolant System"
		"Brig"
		"Laser Rifle" 3
		"A250 Atomic Thruster"
		"A375 Atomic Steering"
		"Hyperdrive"


ship "Modified Argosy" "Modified Argosy (Missile)"
	outfits
		"Meteor Missile Launcher" 2
		"Meteor Missile" 105
		"Meteor Missile Box" 3
		"Torpedo Launcher" 2
		"Torpedo" 60
		"Laser Turret"
		"Heavy Anti-Missile Turret"
		"S3 Thermionic"
		"LP072a Battery Pack"
		"D41-HY Shield Generator"
		"Brig"
		"Outfits Expansion"
		"Laser Rifle"
		"X3700 Ion Thruster"
		"Greyhound Plasma Steering"
		"Hyperdrive"


ship "Modified Argosy" "Modified Argosy (Smuggler)"
	outfits
		"Beam Laser" 4
		"Heavy Laser Turret"
		"Heavy Anti-Missile Turret"
		"Fission Reactor"
		"LP036a Battery Pack"
		"D23-QP Shield Generator"
		"Water Coolant System"
		"Interference Plating" 3
		"A250 Atomic Thruster"
		"A375 Atomic Steering"
		"Scram Drive"



ship "Mule" "Mule (Hai Engines)"
	outfits
		"Sidewinder Missile Launcher" 2
		"Sidewinder Missile" 90
		"Heavy Laser Turret" 2
		"Laser Turret"
		"Chameleon Anti-Missile"
		"Boulder Reactor"
		"Hai Fissure Batteries"
		"D41-HY Shield Generator"
		"Small Radar Jammer" 2
		"Water Coolant System"
		"Cooling Ducts"
		"Outfits Expansion"
		"Ramscoop"
		"Pulse Rifle"
		`"Bondir" Atomic Thruster`
		`"Biroo" Atomic Steering`
		"Hyperdrive"


ship "Mule" "Mule (Hai Trafficker)"
	outfits
		`"Basrem" Reverse Thruster`
		`"Bondir" Atomic Thruster`
		"A375 Atomic Steering"
		"Boulder Reactor"
		Brig
		"Chameleon Anti-Missile" 4
		"Fuel Pod" 3
		"Hai Chasm Batteries"
		"Hai Diamond Regenerator"
		"Liquid Nitrogen Cooler"
		"Pulse Rifle" 10
		Ramscoop
		"Scram Drive"
		"Security Station"


ship "Mule" "Mule (Hai Weapons)"
	outfits
		"Ion Cannon"
		"Pulse Turret" 2
		"Chameleon Anti-Missile" 2
		"Geode Reactor"
		"Hai Ravine Batteries"
		"Hai Fissure Batteries"
		"D67-TM Shield Generator"
		"Water Coolant System"
		"Outfits Expansion" 3
		"Ramscoop"
		"Pulse Rifle" 2
		"A370 Atomic Thruster"
		"A375 Atomic Steering"
		"Hyperdrive"


ship "Mule" "Mule (Heavy)"
	outfits
		"Sidewinder Missile Launcher"
		"Sidewinder Missile" 45
		"Heavy Laser Turret" 3
		"Heavy Anti-Missile Turret"
		"Fission Reactor"
		"LP072a Battery Pack"
		"Supercapacitor" 4
		"D67-TM Shield Generator"
		"Water Coolant System"
		"Outfits Expansion"
		"Ramscoop"
		"Laser Rifle" 2
		"A370 Atomic Thruster"
		"A375 Atomic Steering"
		"Hyperdrive"



ship "Nest" "Nest (Sidewinder)"
	outfits
		"Sidewinder Missile Launcher" 2
		"Sidewinder Missile" 90
		"Quad Blaster Turret" 2
		"Anti-Missile Turret"
		"Heavy Anti-Missile Turret"
		"S3 Thermionic"
		"LP144a Battery Pack"
		"D94-YV Shield Generator"
		"Large Radar Jammer"
		"Laser Rifle" 2
		"A250 Atomic Thruster"
		"A375 Atomic Steering"
		Hyperdrive



ship "Nighthawk" "Nighthawk (Raider)"
	crew 28
	outfits
		"Quad Blaster Turret" 2
		"Heavy Anti-Missile Turret"
		
		"RT-I Radiothermal"
		"KP-6 Photovoltaic Array" 3
		"LP072a Battery Pack"
		"D23-QP Shield Generator"
		"Large Radar Jammer"
		"Tactical Scanner"
		"Laser Rifle" 28
		"Nerve Gas" 10
		
		"Impala Plasma Thruster"
		"Impala Plasma Steering"
		"Hyperdrive"



ship "Nighthawk" "Nighthawk (Slaver)"
	outfits
		"Quad Blaster Turret" 2
		"Heavy Anti-Missile Turret"
		
		"RT-I Radiothermal"
		"KP-6 Photovoltaic Array" 3
		"LP072a Battery Pack"
		"D23-QP Shield Generator"
		"Large Radar Jammer"
		"Laser Rifle" 6
		"Brig"
		
		"Impala Plasma Thruster"
		"Impala Plasma Steering"
		"Hyperdrive"



ship "Osprey" "Osprey (Alien Weapons)"
	outfits
		"Ion Cannon" 2
		"Pulse Cannon" 2
		"Pulse Turret"
		"Chameleon Anti-Missile"
		"Boulder Reactor"
		"Hai Fissure Batteries"
		"Hai Corundum Regenerator"
		"Liquid Nitrogen Cooler"
		"Pulse Rifle" 3
		`"Bondir" Atomic Thruster`
		`"Bondir" Atomic Steering`
		Hyperdrive


ship "Osprey" "Osprey (Derelict)"
	"uncapturable"
	add attributes
		"cost" -3950000
		"hull" -775
		"cargo space" -5
		"outfit space" -75
		"weapon capacity" -65
		"bunks" -24
		"required crew" -9
		"automaton" 1
	outfits
		"nGVF-AA Fuel Cell"
		"LP036a Battery Pack"
		"Laser Rifle" 3
		"Impala Plasma Thruster"
		"Impala Plasma Steering"
		"Hyperdrive"
	gun 9.5 -95.5
	turret -15.5 -12
	turret 15.5 -12


ship "Osprey" "Osprey (Laser)"
	outfits
		"Heavy Laser" 4
		"Heavy Laser Turret"
		"Heavy Anti-Missile Turret"
		"Breeder Reactor"
		"LP036a Battery Pack"
		"Supercapacitor" 4
		"D94-YV Shield Generator"
		"Water Coolant System"
		"Tactical Scanner"
		"Laser Rifle" 3
		"Impala Plasma Thruster"
		"X4200 Ion Steering"
		"Hyperdrive"


ship "Osprey" "Osprey (Missile)"
	outfits
		"Torpedo Launcher" 2
		"Torpedo" 60
		"Heavy Rocket Launcher" 2
		"Heavy Rocket" 40
		"Heavy Laser Turret"
		"Heavy Anti-Missile Turret"
		"Breeder Reactor"
		"LP036a Battery Pack"
		"Supercapacitor" 3
		"D41-HY Shield Generator"
		"Water Coolant System"
		"Tactical Scanner"
		"Outfits Expansion"
		"Laser Rifle" 3
		"A520 Atomic Thruster"
		"A375 Atomic Steering"
		"Hyperdrive"
	gun "Heavy Rocket Launcher"
	gun "Heavy Rocket Launcher"
	gun "Torpedo Launcher"
	gun "Torpedo Launcher"


# This variant uses outfits acquired in the post-war condition that were surplus or black market for diversity *after* the main campaign.
ship "Osprey" "Osprey (Particle Anti-Missile)"
	outfits
		"Heavy Anti-Missile Turret"
		"LP036a Battery Pack"
		"S-970 Regenerator"
		Hyperdrive
		"LP072a Battery Pack"
		"Volcano Afterburner"
		"Outfits Expansion" 2
		"Liquid Nitrogen Cooler"
		"Particle Cannon" 4
		"A370 Atomic Thruster"
		"A375 Atomic Steering"
		"Laser Rifle" 3
		"Water Coolant System"
		"Fusion Reactor"



ship "Protector" "Protector (Derelict)"
	"uncapturable"
	add attributes
		"cost" -5250000
		"hull" -3650
		"cargo space" -30
		"outfit space" -75
		"weapon capacity" -35
		"engine capacity" -11
		"bunks" -69
		"required crew" -30
		"automaton" 1
	outfits
		"Quad Blaster Turret" 2
		"Anti-Missile Turret"
		"nGVF-AA Fuel Cell"
		"LP288a Battery Pack"
		"Small Radar Jammer"
		"Laser Rifle" 6
		"X3700 Ion Thruster"
		"X3200 Ion Steering"
		"Hyperdrive"
	turret 0 -28.5
	turret -48.5 -48.5
	turret 48.5 -48.5
	turret -68.5 0 "Quad Blaster Turret"
	turret 68.5 0
	turret -48.5 48.5
	turret 48.5 48.5 "Quad Blaster Turret"
	turret 0 30 "Anti-Missile Turret"


ship "Protector" "Protector (Laser)"
	outfits
		"Sidewinder Missile Launcher"
		"Sidewinder Missile" 45
		"Anti-Missile Turret" 2
		"Heavy Laser Turret" 4
		"Fusion Reactor"
		"LP072a Battery Pack"
		"D94-YV Shield Generator"
		"D67-TM Shield Generator"
		"Water Coolant System"
		"Laser Rifle" 8
		"A370 Atomic Thruster"
		"A375 Atomic Steering"
		"Hyperdrive"
	turret "Heavy Laser Turret"
	turret "Heavy Laser Turret"
	turret
	turret "Anti-Missile Turret"
	turret "Anti-Missile Turret"
	turret
	turret "Heavy Laser Turret"
	turret "Heavy Laser Turret"


ship "Protector" "Protector (Proton)"
	outfits
		"Sidewinder Missile Launcher"
		"Sidewinder Missile" 45
		"Proton Turret" 4
		"Heavy Anti-Missile Turret" 2
		"Fusion Reactor"
		"LP036a Battery Pack"
		"Supercapacitor" 1
		"D94-YV Shield Generator" 2
		"Water Coolant System"
		"Laser Rifle" 4
		"A370 Atomic Thruster"
		"A375 Atomic Steering"
		"Hyperdrive"
	turret "Proton Turret"
	turret "Proton Turret"
	turret
	turret "Heavy Anti-Missile Turret"
	turret "Heavy Anti-Missile Turret"
	turret
	turret "Proton Turret"
	turret "Proton Turret"


ship "Protector" "Protector (Quad Blaster)"
	outfits
		"Quad Blaster Turret" 8
		"Fusion Reactor"
		"LP288a Battery Pack"
		"D94-YV Shield Generator"
		"D67-TM Shield Generator"
		"Liquid Nitrogen Cooler"
		"Laser Rifle" 6
		"X3700 Ion Thruster"
		"X3200 Ion Steering"
		"Hyperdrive"



ship "Quicksilver" "Quicksilver (Derelict)"
	"uncapturable"
	add attributes
		"cost" -600000
		"hull" -325
		"fuel capacity" -100
		"outfit space" -25
		"weapon capacity" -20
		"bunks" -6
		"required crew" -3
		"automaton" 1
	outfits
		"nGVF-DD Fuel Cell"
		"Greyhound Plasma Thruster"
		"Greyhound Plasma Steering"
		"Hyperdrive"
	gun -6 -39.5


ship "Quicksilver" "Quicksilver (Mark II)"
	outfits
		"Particle Cannon" 2
		"Fission Reactor"
		"LP036a Battery Pack"
		"S-270 Regenerator"
		"Water Coolant System"
		"A250 Atomic Thruster"
		"A255 Atomic Steering"
		"Hyperdrive"


ship "Quicksilver" "Quicksilver (Proton)"
	outfits
		"Proton Gun" 2
		"RT-I Radiothermal"
		"LP036a Battery Pack"
		"D23-QP Shield Generator"
		"Cooling Ducts"
		"Greyhound Plasma Thruster"
		"Greyhound Plasma Steering"
		"Hyperdrive"


ship "Quicksilver" "Quicksilver (Scanner)"
	outfits
		"Particle Cannon" 2
		"RT-I Radiothermal"
		"LP036a Battery Pack"
		"D23-QP Shield Generator"
		"Cooling Ducts"
		"Cargo Scanner"
		"Greyhound Plasma Thruster"
		"Greyhound Plasma Steering"
		"Hyperdrive"



ship "Rainmaker" "Rainmaker (Mark II)"
	outfits
		"Sidewinder Missile Launcher" 3
		"Sidewinder Missile" 135
		"nGVF-CC Fuel Cell"
		"LP036a Battery Pack"
		"D67-TM Shield Generator"
		"Fuel Pod"
		"A120 Atomic Thruster"
		"A125 Atomic Steering"
		"Scram Drive"
	gun
	gun
	gun "Sidewinder Missile Launcher"
	gun "Sidewinder Missile Launcher"
	gun "Sidewinder Missile Launcher"
	gun


ship "Rainmaker" "Rainmaker (Mark II Old Weapons)"
	outfits
		"Energy Blaster" 2
		"Meteor Missile Launcher" 4
		"Meteor Missile" 180
		"Meteor Missile Box" 4
		"Dwarf Core"
		"Supercapacitor"
		"Water Coolant System"
		"D67-TM Shield Generator"
		"Fuel Pod" 2
		"Outfits Expansion"
		"A120 Atomic Thruster"
		"A125 Atomic Steering"
		"Hyperdrive"



ship "Raven" "Raven (Afterburner)"
	outfits
		"Heavy Laser" 4
		"NT-200 Nucleovoltaic"
		"D41-HY Shield Generator"
		"Fuel Pod"
		"X3700 Ion Thruster"
		"X3200 Ion Steering"
		"Hyperdrive"
		"Volcano Afterburner"


ship "Raven" "Raven (Heavy)"
	outfits
		"Particle Cannon" 2
		"Meteor Missile Launcher" 2
		"Meteor Missile" 60
		"Fission Reactor"
		"Supercapacitor" 3
		"D23-QP Shield Generator"
		"Cooling Ducts"
		"Laser Rifle" 3
		"A250 Atomic Thruster"
		"A375 Atomic Steering"
		"Hyperdrive"
	gun "Particle Cannon"
	gun "Particle Cannon"
	gun "Meteor Missile Launcher"
	gun "Meteor Missile Launcher"



ship "Roost" "Roost (Sidewinder)"
	outfits
		"Sidewinder Missile Launcher" 2
		"Sidewinder Missile" 90
		"Quad Blaster Turret" 2
		"Heavy Anti-Missile Turret"
		"Anti-Missile Turret"
		"LP144a Battery Pack"
		"S3 Thermionic"
		"D94-YV Shield Generator" 2
		"Small Radar Jammer"
		"Laser Rifle" 2
		"A250 Atomic Thruster"
		"A375 Atomic Steering"
		Hyperdrive



ship "Scout" "Scout (Derelict)"
	"uncapturable"
	add attributes
		"cost" -800000
		"hull" -175
		"fuel capacity" -100
		"weapon capacity" -10
		"bunks" -12
		"required crew" -1
		"automaton" 1
	outfits
		"nGVF-AA Fuel Cell"
		"LP036a Battery Pack"
		"Small Radar Jammer"
		"X3700 Ion Thruster"
		"X3200 Ion Steering"
		"Hyperdrive"
	gun -18.5 -6
	turret 0 -2.5


ship "Scout" "Scout (Speedy)"
	outfits
		"Meteor Missile Pod"
		"Meteor Missile" 7
		"Sidewinder Missile Pod"
		"Sidewinder Missile" 4
		"Anti-Missile Turret"
		"NT-200 Nucleovoltaic"
		"Supercapacitor"
		"D23-QP Shield Generator"
		"Cooling Ducts"
		"Outfits Expansion"
		"A370 Atomic Thruster"
		"A255 Atomic Steering"
		"Hyperdrive"



ship "Scrapper" "Scrapper (Derelict)"
	"uncapturable"
	add attributes
		"cost" -45000
		"hull" -20
		"cargo space" -11
		"weapon capacity" -4
		"engine capacity" -9
		"bunks" -4
		"required crew" -1
		"automaton" 1
	outfits
		"KP-6 Photovoltaic Panel" 4
		"X2700 Ion Thruster"
		"X2200 Ion Steering"
		"Hyperdrive"
	gun -18.5 -6
	turret 0 -2.5


ship "Scrapper" "Scrapper (Minimal)"
	outfits
		"Energy Blaster"
		"KP-6 Photovoltaic Panel"
		"LP036a Battery Pack"
		"X1700 Ion Thruster"
		"X1200 Ion Steering"
		"Hyperdrive"



ship "Scrapper" "Scrapper (Gatling)"
	outfits
		"Gatling Gun"
		"Gatling Gun Ammo" 3000
		"nGVF-AA Fuel Cell"
		"LP036a Battery Pack"
		"D14-RN Shield Generator"
		"Chipmunk Plasma Thruster"
		"Chipmunk Plasma Steering"
		"Hyperdrive"



ship "Scrapper" "Scrapper (Mod Blaster)"
	outfits
		"Modified Blaster"
		"nGVF-AA Fuel Cell"
		"LP036a Battery Pack"
		"D14-RN Shield Generator"
		"X2700 Ion Thruster"
		"X2200 Ion Steering"
		"Hyperdrive"



ship "Skein" "Skein (Sidewinder)"
	outfits
		"Sidewinder Missile Launcher" 2
		"Sidewinder Missile" 90
		"Quad Blaster Turret" 2
		"Heavy Anti-Missile Turret"
		"Anti-Missile Turret"
		"LP144a Battery Pack"
		"Fission Reactor"
		"D94-YV Shield Generator" 3
		"Large Radar Jammer"
		"Outfits Expansion" 2
		"Laser Rifle" 2
		"A250 Atomic Thruster"
		"A375 Atomic Steering"
		Hyperdrive



ship "Sparrow" "Sparrow (Gatling)"
	outfits
		"Gatling Gun" 2
		"Gatling Gun Ammo" 6000
		"nGVF-AA Fuel Cell"
		"LP036a Battery Pack"
		"D14-RN Shield Generator"
		"Chipmunk Plasma Thruster"
		"Chipmunk Plasma Steering"
		"Hyperdrive"


ship "Sparrow" "Sparrow (Patrol)"
	outfits
		"Beam Laser" 2
		"nGVF-BB Fuel Cell"
		"LP036a Battery Pack"
		"D14-RN Shield Generator"
		"Cargo Scanner"
		"Outfit Scanner"
		"Chipmunk Plasma Thruster"
		"Chipmunk Plasma Steering"
		"Hyperdrive"


ship "Sparrow" "Sparrow (Miner)"
	outfits
		"Mining Laser" 2
		
		"nGVF-BB Fuel Cell"
		"LP036a Battery Pack"

		"Chipmunk Plasma Thruster"
		"Chipmunk Plasma Steering"
		"Hyperdrive"



ship "Splinter" "Splinter (Derelict)"
	"uncapturable"
	add attributes
		"cost" -2775000
		"hull" -650
		"fuel capacity" -200
		"outfit space" -70
		"weapon capacity" -55
		"bunks" -21
		"required crew" -7
		"automaton" 1
	outfits
		"nGVF-AA Fuel Cell"
		"LP144a Battery Pack"
		"Small Radar Jammer"
		"Water Coolant System"
		"Laser Rifle"
		"X3700 Ion Thruster"
		"X3200 Ion Steering"
		"Hyperdrive"
	gun -12 -93
	gun 12 -93
	turret -13 42


ship "Splinter" "Splinter (Laser)"
	outfits
		"Heavy Laser" 2
		"Heavy Laser Turret" 2
		"Heavy Anti-Missile Turret"
		"Water Coolant System"
		"Fission Reactor"
		"LP036a Battery Pack"
		"D94-YV Shield Generator"
		"Laser Rifle"
		"X3700 Ion Thruster"
		"Impala Plasma Steering"
		"Hyperdrive"
	turret "Heavy Laser Turret"
	turret "Heavy Anti-Missile Turret"
	turret "Heavy Laser Turret"


ship "Splinter" "Splinter (Mark II)"
	outfits
		"Particle Cannon" 2
		"Quad Blaster Turret" 3
		"Fusion Reactor"
		"Supercapacitor"
		"S-970 Regenerator"
		"Water Coolant System" 4
		"Outfits Expansion" 2
		"Laser Rifle" 3
		"A250 Atomic Thruster"
		"A375 Atomic Steering"
		"Hyperdrive"
		"Ionic Afterburner"


ship "Splinter" "Splinter (Proton)"
	outfits
		"Proton Gun" 2
		"Proton Turret" 2
		"Anti-Missile Turret"
		"Water Coolant System"
		"Fission Reactor"
		"LP036a Battery Pack"
		"D94-YV Shield Generator"
		"Laser Rifle" 2
		"X3700 Ion Thruster"
		"Impala Plasma Steering"
		"Hyperdrive"
	turret "Proton Turret"
	turret "Anti-Missile Turret"
	turret "Proton Turret"


# Used in the Hai Reveal campaign by a special Syndicated Security team. Should not be used before.
ship "Splinter" "Splinter (Flamethrower Blaster)"
	outfits
		"Heavy Anti-Missile Turret"
		"Catalytic Ramscoop"
		Hyperdrive
		"LP072a Battery Pack"
		"Fuel Pod" 5
		"Outfits Expansion" 3
		"Liquid Nitrogen Cooler"
		"A370 Atomic Thruster"
		"A375 Atomic Steering"
		Flamethrower 2
		"Quad Blaster Turret" 2
		"Cooling Ducts"
		"Laser Rifle"
		"Water Coolant System"
		"S-270 Regenerator" 2
		"Fusion Reactor"



ship "Star Barge" "Star Barge (Armed)"
	outfits
		"Blaster Turret"
		"nGVF-BB Fuel Cell"
		"LP036a Battery Pack"
		"D14-RN Shield Generator"
		"Laser Rifle"
		"Chipmunk Plasma Thruster"
		"Chipmunk Plasma Steering"
		"Hyperdrive"


ship "Star Barge" "Star Barge (Miner)"
	outfits
		"Mining Laser Turret"

		"nGVF-BB Fuel Cell"
		"LP036a Battery Pack"
		"D14-RN Shield Generator"
		
		"X1700 Ion Thruster"
		"X1200 Ion Steering"
		"Hyperdrive"



ship "Star Queen" "Star Queen (Derelict)"
	"uncapturable"
	add attributes
		"cost" -4025000
		"hull" -850
		"cargo space" -15
		"fuel capacity" -300
		"outfit space" -50
		"weapon capacity" -15
		"bunks" -112
		"required crew" -33
		"automaton" 1
	outfits
		"KP-6 Photovoltaic Array" 3
		"Small Radar Jammer"
		"Luxury Accommodations"
		"X3700 Ion Thruster"
		"X2200 Ion Steering"
		"Hyperdrive"
	gun 0 -113
	gun -24 -76
	turret -21.5 2.5
	turret 21.5 2.5


ship "Star Queen" "Star Queen (Hai)"
	outfits
		"Hai Tracker Pod" 3
		"Hai Tracker" 168
		"Chameleon Anti-Missile" 2
		"NT-200 Nucleovoltaic"
		"Hai Chasm Batteries"
		"D94-YV Shield Generator"
		"Small Radar Jammer"
		"X3700 Ion Thruster"
		"A375 Atomic Steering"
		"Luxury Accommodations"
		"Hyperdrive"



ship "Star Queen" "Star Queen (Hai Trafficker)"
	outfits
		`"Biroo" Atomic Steering`
		`"Biroo" Atomic Thruster`
		"AR120 Reverse Thruster"
		"Breeder Reactor"
		Brig
		"Fuel Pod" 2
		"Hai Chasm Batteries"
		"Hai Diamond Regenerator"
		"Heavy Anti-Missile Turret" 2
		"Liquid Nitrogen Cooler"
		"Outfits Expansion"
		Ramscoop
		"Scram Drive"
		"Security Station" 2



ship "Sunder" "Sunder (Heavy)"
	outfits
		"Mining Laser" 2
		"Mining Laser Turret"

		"Asteroid Scanner"
		"nGVF-DD Fuel Cell"
		"LP036a Battery Pack"
		"D23-QP Shield Generator"

		"Greyhound Plasma Thruster"
		"Greyhound Plasma Steering"
		"Scram Drive"



ship "Vanguard" "Vanguard (Missile)"
	outfits
		"Sidewinder Missile Launcher" 4
		"Sidewinder Missile" 226
		"Sidewinder Missile Rack" 2
		"Torpedo Launcher" 3
		"Torpedo" 90
		"Heavy Anti-Missile Turret"
		"Fission Reactor"
		"Supercapacitor"
		"D94-YV Shield Generator"
		"D67-TM Shield Generator"
		"Large Radar Jammer" 2
		"Liquid Nitrogen Cooler"
		"Laser Rifle" 2
		"X3700 Ion Thruster"
		"X4200 Ion Steering"
		"Hyperdrive"
	gun "Torpedo Launcher"
	gun "Torpedo Launcher"
	gun "Torpedo Launcher"
	gun "Sidewinder Missile Launcher"
	gun "Sidewinder Missile Launcher"
	gun "Sidewinder Missile Launcher"
	gun "Sidewinder Missile Launcher"


ship "Vanguard" "Vanguard (Particle)"
	outfits
		"Particle Cannon" 7
		"Fusion Reactor"
		"LP072a Battery Pack"
		"D67-TM Shield Generator"
		"Liquid Nitrogen Cooler"
		"Laser Rifle" 6
		"X3700 Ion Thruster"
		"X4200 Ion Steering"
		"Hyperdrive"
	gun "Particle Cannon"
	gun "Particle Cannon"
	gun "Particle Cannon"
	gun "Particle Cannon"
	gun "Particle Cannon"
	gun "Particle Cannon"
	gun "Particle Cannon"



ship "Wasp" "Wasp (Gatling)"
	outfits
		"Gatling Gun" 3
		"Gatling Gun Ammo" 9000
		"nGVF-BB Fuel Cell"
		"LP036a Battery Pack"
		"D14-RN Shield Generator"
		"X2700 Ion Thruster"
		"X2200 Ion Steering"
		"Hyperdrive"
		
		
ship "Wasp" "Wasp (Javelin)"
	outfits
		"Javelin Pod" 2
		"Javelin" 400
		"nGVF-BB Fuel Cell"
		"LP036a Battery Pack"
		"D14-RN Shield Generator"
		"X2700 Ion Thruster"
		"X2200 Ion Steering"
		"Hyperdrive"
	gun
	gun "Javelin Pod"
	gun "Javelin Pod"
	gun
	gun
	

ship "Wasp" "Wasp (Meteor)"
	outfits
		"Energy Blaster"
		"Meteor Missile Pod" 2
		"Meteor Missile" 14
		"nGVF-BB Fuel Cell"
		"LP036a Battery Pack"
		"D14-RN Shield Generator"
		"X2700 Ion Thruster"
		"X2200 Ion Steering"
		"Hyperdrive"
	gun "Energy Blaster"
	gun "Meteor Missile Pod"
	gun "Meteor Missile Pod"


ship "Wasp" "Wasp (Plasma)"
	outfits
		"Plasma Cannon"
		"nGVF-BB Fuel Cell"
		"LP036a Battery Pack"
		"D14-RN Shield Generator"
		"X2700 Ion Thruster"
		"X2200 Ion Steering"
		"Hyperdrive"
		

ship "Wasp" "Wasp (Proton)"
	outfits
		"Proton Gun"
		"nGVF-BB Fuel Cell"
		"LP036a Battery Pack"
		"D14-RN Shield Generator"
		"X2700 Ion Thruster"
		"X2200 Ion Steering"
		"Hyperdrive"<|MERGE_RESOLUTION|>--- conflicted
+++ resolved
@@ -11,7 +11,6 @@
 # You should have received a copy of the GNU General Public License along with
 # this program. If not, see <https://www.gnu.org/licenses/>.
 
-<<<<<<< HEAD
 ship "Aerie" "Aerie (Derelict)"
 	"uncapturable"
 	add attributes
@@ -33,7 +32,6 @@
 	gun -12 -78
 	turret 0 1.5
 	turret 31 15.5
-=======
 
 
 ship "Aerie" "Aerie (Miner)"
@@ -60,8 +58,6 @@
 	turret "Tractor Beam"
 	turret "Mining Laser Turret"
 	turret "Mining Laser Turret"
-
->>>>>>> ee561898
 
 
 ship "Argosy" "Argosy (Blaster)"
@@ -1900,8 +1896,6 @@
 		"Hyperdrive"
 
 
-
-<<<<<<< HEAD
 ship "Freighter" "Freighter (Derelict)"
 	"uncapturable"
 	add attributes
@@ -1919,7 +1913,8 @@
 		"X2700 Ion Thruster"
 		"X2200 Ion Steering"
 		"Hyperdrive"
-=======
+
+
 ship "Freighter" "Freighter (Miner A)"
 	outfits
 		"Mining Laser Turret"
@@ -1956,7 +1951,6 @@
 	turret "Mining Laser Turret"
 	turret "Tractor Beam"
 	turret "Mining Laser Turret"
->>>>>>> ee561898
 
 
 ship "Freighter" "Freighter (Fancy)"
