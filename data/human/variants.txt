# Copyright (c) 2014 by Michael Zahniser
#
# Endless Sky is free software: you can redistribute it and/or modify it under the
# terms of the GNU General Public License as published by the Free Software
# Foundation, either version 3 of the License, or (at your option) any later version.
#
# Endless Sky is distributed in the hope that it will be useful, but WITHOUT ANY
# WARRANTY; without even the implied warranty of MERCHANTABILITY or FITNESS FOR A
# PARTICULAR PURPOSE. See the GNU General Public License for more details.
#
# You should have received a copy of the GNU General Public License along with
# this program. If not, see <https://www.gnu.org/licenses/>.

ship "Argosy" "Argosy (Blaster)"
	outfits
		"Energy Blaster" 4
		"Quad Blaster Turret" 2
		"Fission Reactor"
		"LP072a Battery Pack"
		"D41-HY Shield Generator"
		"Outfits Expansion"
		"Greyhound Plasma Thruster"
		"Impala Plasma Steering"
		"Hyperdrive"


ship "Argosy" "Argosy (Laser)"
	outfits
		"Beam Laser" 2
		"Heavy Laser" 2
		"Laser Turret" 2
		"NT-200 Nucleovoltaic"
		"Supercapacitor"
		"D67-TM Shield Generator"
		"Outfits Expansion" 2
		"Greyhound Plasma Thruster"
		"Impala Plasma Steering"
		"Hyperdrive"


ship "Argosy" "Argosy (Missile)"
	outfits
		"Meteor Missile Launcher" 4
		"Meteor Missile" 165
		"Meteor Missile Box" 3
		"Anti-Missile Turret" 2
		"Fission Reactor"
		"Supercapacitor"
		"D41-HY Shield Generator"
		"Outfits Expansion" 2
		"A370 Atomic Thruster"
		"A255 Atomic Steering"
		"Hyperdrive"
	turret "Anti-Missile Turret"
	turret "Anti-Missile Turret"


ship "Argosy" "Argosy (Proton)"
	outfits
		"Proton Gun" 2
		"Proton Turret"
		"NT-200 Nucleovoltaic"
		"Supercapacitor"
		"D67-TM Shield Generator"
		"Outfits Expansion" 2
		"Greyhound Plasma Thruster"
		"Impala Plasma Steering"
		"Hyperdrive"


ship "Argosy" "Argosy (Turret)"
	outfits
		"Heavy Laser Turret" 2
		"S3 Thermionic"
		"LP072a Battery Pack"
		"D41-HY Shield Generator"
		"Small Radar Jammer"
		"Outfits Expansion"
		"X3700 Ion Thruster"
		"Greyhound Plasma Steering"
		"Hyperdrive"



ship "Arrow" "Arrow (Hai)"
	outfits
		"Sidewinder Missile Pod" 2
		"Sidewinder Missile" 8
		"Bullfrog Anti-Missile"
		"Pebble Core"
		"Supercapacitor" 2
		"D14-RN Shield Generator"
		"Luxury Accommodations"
		`"Benga" Atomic Thruster`
		`"Biroo" Atomic Steering`
		"Hyperdrive"



ship "Auxiliary" "Auxiliary (Jump Transport)"
	plural "Auxiliaries"
	sprite "ship/auxiliaryt"
	thumbnail "thumbnail/auxiliaryt"
	add attributes
		"bunks" 112
		"cargo space" -200
	outfits
		"Sidewinder Missile Launcher" 2
		"Sidewinder Missile" 90
		"Quad Blaster Turret" 2
		"Heavy Anti-Missile Turret" 2
		"Fusion Reactor"
		"LP288a Battery Pack"
		"D94-YV Shield Generator"
		"D67-TM Shield Generator"
		"Water Coolant System"
		"Large Radar Jammer"
		"Ramscoop"
		"X4700 Ion Thruster"
		"X1700 Ion Thruster"
		"X5200 Ion Steering"
		"Jump Drive"
		"Fuel Pod"
		"Quantum Keystone"
	gun -12 -186
	gun 12.5 -186
	turret 0 -74 "Heavy Anti-Missile Turret"
	turret 0 -17
	turret 0 20
	turret 0 78 "Heavy Anti-Missile Turret"
	bay "Fighter" 0 -74
	bay "Fighter" 0 -17
	bay "Fighter" 0 20
	bay "Fighter" 0 78



ship "Bactrian" "Bactrian (Hai Engines)"
	outfits
		"Sidewinder Missile Launcher" 2
		"Sidewinder Missile" 90
		"Torpedo Launcher"
		"Torpedo" 30
		"Heavy Laser Turret" 4
		"Heavy Anti-Missile Turret" 2
		"Fusion Reactor"
		"Geode Reactor"
		"Hai Gorge Batteries"
		"D67-TM Shield Generator"
		"Hai Williwaw Cooling" 3
		"Ramscoop"
		"Pulse Rifle" 12
		"Outfits Expansion" 2
		`"Bufaer" Atomic Thruster`
		`"Bufaer" Atomic Steering`
		"Hyperdrive"


ship "Bactrian" "Bactrian (Hai Weapons)"
	outfits
		"Pulse Cannon" 2
		"Hai Tracker Pod" 2
		"Hai Tracker" 112
		"Chameleon Anti-Missile" 2
		"Pulse Turret" 2
		"Heavy Laser Turret" 2
		"Fusion Reactor"
		"Pebble Core"
		"Hai Ravine Batteries"
		"Hai Diamond Regenerator"
		"Hai Williwaw Cooling" 2
		"Ramscoop"
		"Pulse Rifle" 16
		"Large Radar Jammer"
		"X4700 Ion Thruster"
		"X5200 Ion Steering"
		"Hyperdrive"
	gun "Pulse Cannon"
	gun "Pulse Cannon"
	gun "Hai Tracker Pod"
	gun "Hai Tracker Pod"
	turret "Chameleon Anti-Missile"
	turret "Heavy Laser Turret"
	turret "Pulse Turret"
	turret "Pulse Turret"
	turret "Chameleon Anti-Missile"
	turret "Heavy Laser Turret"


ship "Bactrian" "Bactrian (Hired Gun)"
	outfits
		"Heavy Laser" 4
		"Heavy Laser Turret" 6
		"Armageddon Core"
		"LP144a Battery Pack"
		"D94-YV Shield Generator"
		"D41-HY Shield Generator"
		"Liquid Nitrogen Cooler"
		"Water Coolant System"
		"Outfits Expansion" 2
		"Laser Rifle" 20
		"Large Radar Jammer"
		"A520 Atomic Thruster"
		"A525 Atomic Steering"
		"Hyperdrive"


# Troop transport Bactrians
ship "Bactrian" "Bactrian (Troop Jump)"
	outfits
		"Liquid Helium Cooler"
		"Catalytic Ramscoop"
		"Hai Tracker Pod" 4
		"Hai Tracker" 224
		`"Bufaer" Atomic Thruster`
		"Jump Drive"
		"Outfits Expansion"
		"Boulder Reactor" 2
		`"Bufaer" Atomic Steering`
		"Pulse Rifle" 247
		"Bullfrog Anti-Missile" 4
		"Hai Diamond Regenerator" 2
		"Hai Chasm Batteries"
		Brig
		Supercapacitor 2
		"Small Bunk Room"
		"Fuel Pod"
		"Liquid Nitrogen Cooler"
		"Security Station"
		"Fragmentation Grenades" 247
		"Quad Blaster Turret" 2
		"Quantum Key Stone"


# This variant uses outfits acquired in the post-war condition that were surplus or black market for diversity *after* the main campaign.
ship "Bactrian" "Bactrian (Plasma Blaster Anti-Missile)"
	outfits
		"Heavy Anti-Missile Turret" 3
		"Armageddon Core"
		"LP036a Battery Pack"
		"S-970 Regenerator"
		"Liquid Helium Cooler" 2
		Hyperdrive
		"LP072a Battery Pack"
		"Outfits Expansion" 5
		"Liquid Nitrogen Cooler"
		"Plasma Cannon" 4
		"A520 Atomic Thruster"
		"A255 Atomic Steering"
		"A525 Atomic Steering"
		"Fission Reactor"
		"Quad Blaster Turret" 3
		"Laser Rifle" 15



ship "Barb" "Barb (Gatling)"
	outfits
		"Gatling Gun"
		"Gatling Gun Ammo" 3000
		"Anti-Missile Turret"
		"nGVF-AA Fuel Cell"
		Supercapacitor 3
		"D14-RN Shield Generator"
		"X1050 Ion Engines"



ship "Bastion" "Bastion (Heavy)"
	outfits
		"Plasma Cannon" 4
		"Quad Blaster Turret" 2
		"Anti-Missile Turret"
		"Fusion Reactor"
		"LP072a Battery Pack"
		"D67-TM Shield Generator"
		"Liquid Nitrogen Cooler"
		"Tactical Scanner"
		"Laser Rifle" 8
		"Outfits Expansion" 2
		"X3700 Ion Thruster"
		"Orca Plasma Steering"
		"Hyperdrive"
	turret "Anti-Missile Turret"
	turret "Quad Blaster Turret"
	turret "Quad Blaster Turret"


ship "Bastion" "Bastion (Laser)"
	outfits
		"Heavy Laser" 4
		"Heavy Anti-Missile Turret"
		"Heavy Laser Turret" 2
		"Fusion Reactor"
		"Supercapacitor" 4
		"D94-YV Shield Generator"
		"Small Radar Jammer"
		"Water Coolant System"
		"Laser Rifle" 6
		"Outfits Expansion"
		"A370 Atomic Thruster"
		"A525 Atomic Steering"
		"Hyperdrive"
	turret "Heavy Anti-Missile Turret"
	turret "Heavy Laser Turret"
	turret "Heavy Laser Turret"


ship "Bastion" "Bastion (Scanner)"
	outfits
		"Plasma Cannon" 2
		"Heavy Rocket Launcher" 2
		"Heavy Rocket" 40
		"Blaster Turret" 3
		"S3 Thermionic"
		"LP144a Battery Pack"
		"nGVF-BB Fuel Cell"
		"D67-TM Shield Generator"
		"Water Coolant System"
		"Laser Rifle" 5
		"Cargo Scanner"
		"Impala Plasma Thruster"
		"Impala Plasma Steering"
		"Hyperdrive"



ship "Behemoth" "Behemoth (Hai)"
	outfits
		"Sidewinder Missile Launcher" 2
		"Sidewinder Missile" 90
		"Pulse Turret" 6
		"Boulder Reactor"
		"Hai Ravine Batteries"
		"Hai Diamond Regenerator"
		"Large Radar Jammer"
		"Pulse Rifle" 2
		"Liquid Nitrogen Cooler"
		"Outfits Expansion" 6
		`"Benga" Atomic Thruster`
		`"Biroo" Atomic Steering`
		`"Benga" Atomic Steering`
		"Hyperdrive"


ship "Behemoth" "Behemoth (Heavy)"
	outfits
		"Torpedo Launcher" 2
		Torpedo 60
		"Quad Blaster Turret" 2
		"Plasma Turret" 2
		"Heavy Anti-Missile Turret"
		"Anti-Missile Turret"
		"Laser Rifle" 16
		"Fusion Reactor"
		"Supercapacitor"
		"D94-YV Shield Generator"
		"Outfits Expansion" 6
		"Liquid Helium Cooler"
		"Liquid Nitrogen Cooler"
		"Greyhound Plasma Thruster"
		"Impala Plasma Steering"
		"Hyperdrive"
	turret "Quad Blaster Turret"
	turret "Quad Blaster Turret"
	turret "Plasma Turret"
	turret "Plasma Turret"
	turret "Heavy Anti-Missile Turret"
	turret "Anti-Missile Turret"


ship "Behemoth" "Behemoth (Proton)"
	outfits
		"Sidewinder Missile Launcher" 2
		"Sidewinder Missile" 90
		"Proton Turret" 4
		"Heavy Anti-Missile Turret" 2
		"Breeder Reactor"
		"LP144a Battery Pack"
		"D94-YV Shield Generator"
		"Large Radar Jammer"
		"Liquid Nitrogen Cooler"
		"Outfits Expansion" 6
		"A250 Atomic Thruster"
		"A125 Atomic Steering"
		"A375 Atomic Steering"
		"Scram Drive"
	turret "Proton Turret"
	turret "Proton Turret"
	turret "Proton Turret"
	turret "Proton Turret"
	turret "Heavy Anti-Missile Turret"
	turret "Heavy Anti-Missile Turret"


ship "Behemoth" "Behemoth (Speedy)"
	outfits
		"Sidewinder Missile Launcher"
		"Sidewinder Missile" 45
		"Heavy Laser Turret" 6
		"Breeder Reactor"
		"LP144a Battery Pack"
		"D94-YV Shield Generator"
		"Large Radar Jammer"
		"Liquid Nitrogen Cooler"
		"Outfits Expansion" 6
		"A250 Atomic Thruster"
		"A125 Atomic Steering"
		"A375 Atomic Steering"
		"Scram Drive"



ship "Berserker" "Berserker (Afterburner)"
	outfits
		"Energy Blaster" 2
		"Javelin Mini Pod" 2
		"Javelin" 80
		"nGVF-CC Fuel Cell"
		"LP036a Battery Pack"
		"D23-QP Shield Generator"
		"Ramscoop"
		"Chipmunk Plasma Thruster"
		"Greyhound Plasma Steering"
		"Volcano Afterburner"
		"Hyperdrive"


ship "Berserker" "Berserker (Strike)"
	outfits
		"Heavy Rocket Pod"
		"Heavy Rocket" 2
		"Sidewinder Missile Pod"
		"Sidewinder Missile" 4
		"nGVF-CC Fuel Cell"
		"Supercapacitor"
		"D23-QP Shield Generator"
		"Ramscoop"
		"Chipmunk Plasma Thruster"
		"Chipmunk Plasma Steering"
		"Hyperdrive"


ship "Blackbird" "Blackbird (Prisoner Transport)"
	outfits
		"Heavy Laser Turret"
		"Heavy Anti-Missile Turret"
		"S3 Thermionic"
		"LP072a Battery Pack"
		"D23-QP Shield Generator"
		"Small Radar Jammer"
		"Brig"
		"Impala Plasma Thruster"
		"Impala Plasma Steering"
		"Hyperdrive"


ship "Blackbird" "Blackbird (Hai Trafficker)"
	add attributes
		"mass" 53
		"outfit space" -51
		"energy capacity" 5200
		"shield generation" 3.1
		"shield energy" 4.6
		"hull repair rate" 0.4
		"hull energy" 0.4
		"hull heat" 0.6
	outfits
		`"Bondir" Atomic Thruster`
		"Pulse Rifle" 12
		Brig
		"Fuel Pod" 2
		`"Benga" Atomic Steering`
		"Scram Drive"
		"Chameleon Anti-Missile"
		Ramscoop
		"Pulse Turret"
		"Boulder Reactor"
		"Outfits Expansion"
		"Liquid Nitrogen Cooler"
		"Security Station" 3


ship "Bounder" "Bounder (Hai)"
	outfits
		"Pulse Turret"
		"Bullfrog Anti-Missile"
		"Pebble Core"
		"Hai Fissure Batteries"
		"D14-RN Shield Generator"
		"Hai Williwaw Cooling"
		"X3700 Ion Thruster"
		"X3200 Ion Steering"
		"Hyperdrive"


ship "Bounder" "Bounder (Luxury)"
	outfits
		"Anti-Missile Turret" 2
		"nGVF-CC Fuel Cell"
		"LP036a Battery Pack"
		"D14-RN Shield Generator"
		"Luxury Accommodations"
		"X3700 Ion Thruster"
		"X3200 Ion Steering"
		"Hyperdrive"



ship "Bulk Freighter" "Bulk Freighter (Blaster)"
	outfits
		"Anti-Missile Turret"
		"Heavy Anti-Missile Turret"
		"Quad Blaster Turret" 3
		"Meteor Missile Launcher"
		"Meteor Missile" 30
		"Fusion Reactor"
		"LP036a Battery Pack"
		"D94-YV Shield Generator"
		"Water Coolant System"
		"Cooling Ducts"
		"Outfits Expansion" 2
		"Laser Rifle" 2
		"Impala Plasma Thruster"
		"A255 Atomic Steering"
		"Scram Drive"
	turret "Quad Blaster Turret"
	turret "Heavy Anti-Missile Turret"
	turret "Quad Blaster Turret"
	turret "Anti-Missile Turret"
	turret "Quad Blaster Turret"


ship "Bulk Freighter" "Bulk Freighter (Hai)"
	outfits
		"Sidewinder Missile Launcher" 2
		"Sidewinder Missile" 90
		"Pulse Turret" 2
		"Chameleon Anti-Missile" 3
		"RT-I Radiothermal"
		"Hai Ravine Batteries"
		"D23-QP Shield Generator"
		"Pulse Rifle" 4
		"X3700 Ion Thruster"
		`"Benga" Atomic Steering`
		`"Basrem" Atomic Steering`
		"Scram Drive"
	turret "Pulse Turret"
	turret "Chameleon Anti-Missile"
	turret "Chameleon Anti-Missile"
	turret "Chameleon Anti-Missile"
	turret "Pulse Turret"


ship "Bulk Freighter" "Bulk Freighter (Heavy)"
	outfits
		"Laser Turret" 2
		"Heavy Laser Turret" 2
		"Heavy Anti-Missile Turret"
		"Sidewinder Missile Launcher"
		"Sidewinder Missile" 45
		"Fission Reactor"
		"LP072a Battery Pack"
		"KP-6 Photovoltaic Panel" 2
		"D94-YV Shield Generator"
		"Outfits Expansion"
		"Laser Rifle" 5
		"A250 Atomic Thruster"
		"A375 Atomic Steering"
		"Scram Drive"
	turret "Heavy Laser Turret"
	turret "Laser Turret"
	turret "Heavy Anti-Missile Turret"
	turret "Laser Turret"
	turret "Heavy Laser Turret"


ship "Bulk Freighter" "Bulk Freighter (Long Haul)"
	outfits
		"Laser Turret" 2
		"Anti-Missile Turret" 2
		"Quad Blaster Turret"
		"Sidewinder Missile Launcher"
		"Sidewinder Missile" 45
		"Fission Reactor"
		"KP-6 Photovoltaic Panel"
		"LP144a Battery Pack"
		"D23-QP Shield Generator"
		"Ramscoop"
		"Fuel Pod" 2
		"Bunk Room"
		"Laser Rifle" 6
		"A250 Atomic Thruster"
		"A375 Atomic Steering"
		"X1200 Ion Steering"
		"Scram Drive"
	turret "Anti-Missile Turret"
	turret "Laser Turret"
	turret "Quad Blaster Turret"
	turret "Laser Turret"
	turret "Anti-Missile Turret"


ship "Bulk Freighter" "Bulk Freighter (Proton)"
	outfits
		"Proton Turret" 3
		"Heavy Anti-Missile Turret"
		"Anti-Missile Turret"
		"Sidewinder Missile Launcher"
		"Sidewinder Missile" 45
		"Fission Reactor"
		"LP072a Battery Pack"
		"Water Coolant System"
		"D94-YV Shield Generator"
		"Outfits Expansion"
		"Laser Rifle" 2
		"A250 Atomic Thruster"
		"A375 Atomic Steering"
		"Scram Drive"
	turret "Heavy Anti-Missile Turret"
	turret "Proton Turret"
	turret "Proton Turret"
	turret "Proton Turret"
	turret "Anti-Missile Turret"



ship "Carrier" "Carrier (Jump)"
	outfits
		"Particle Cannon" 4
		"Sidewinder Missile Launcher" 4
		"Sidewinder Missile" 180
		"Electron Turret" 2
		"Heavy Anti-Missile Turret" 2
		"Laser Rifle" 40
		"Fragmentation Grenades" 40
		"Armageddon Core"
		"Dwarf Core"
		"LP072a Battery Pack"
		"D94-YV Shield Generator"
		"Large Radar Jammer"
		"Liquid Helium Cooler"
		"Water Coolant System"
		"Fuel Pod"
		"Outfits Expansion" 5
		"A860 Atomic Thruster"
		"A525 Atomic Steering"
		"Jump Drive"
	gun "Particle Cannon"
	gun "Particle Cannon"
	gun "Sidewinder Missile Launcher"
	gun "Sidewinder Missile Launcher"
	gun "Particle Cannon"
	gun "Particle Cannon"
	gun "Sidewinder Missile Launcher"
	gun "Sidewinder Missile Launcher"
	turret "Heavy Anti-Missile Turret"
	turret "Electron Turret"
	turret "Heavy Anti-Missile Turret"
	turret "Electron Turret"


ship "Carrier" "Carrier (Mark II)"
	outfits
		"Particle Cannon" 4
		"Sidewinder Missile Launcher" 4
		"Sidewinder Missile" 180
		"Electron Turret" 2
		"Heavy Anti-Missile Turret" 2
		"Armageddon Core"
		"Dwarf Core"
		"LP036a Battery Pack"
		"Supercapacitor" 3
		"D94-YV Shield Generator"
		"Large Radar Jammer"
		"Liquid Helium Cooler"
		"Outfits Expansion" 4
		"Brig"
		"Laser Rifle" 45
		"Fragmentation Grenades" 45
		"A860 Atomic Thruster"
		"A525 Atomic Steering"
		"Hyperdrive"
	gun "Particle Cannon"
	gun "Particle Cannon"
	gun "Sidewinder Missile Launcher"
	gun "Sidewinder Missile Launcher"
	gun "Particle Cannon"
	gun "Particle Cannon"
	gun "Sidewinder Missile Launcher"
	gun "Sidewinder Missile Launcher"
	turret "Heavy Anti-Missile Turret"
	turret "Electron Turret"
	turret "Heavy Anti-Missile Turret"
	turret "Electron Turret"



ship "Clipper" "Clipper (Heavy)"
	outfits
		"Heavy Rocket Pod" 2
		"Heavy Rocket" 4
		"Meteor Missile Launcher" 2
		"Meteor Missile" 60
		"RT-I Radiothermal"
		"Supercapacitor"
		"D67-TM Shield Generator"
		"Greyhound Plasma Thruster"
		"Impala Plasma Steering"
		"Scram Drive"


ship "Clipper" "Clipper (Nuclear)"
	outfits
		"Nuclear Missile" 4
		"S3 Thermionic"
		"Supercapacitor"
		"D67-TM Shield Generator"
		"Catalytic Ramscoop"
		"A250 Atomic Thruster"
		"A255 Atomic Steering"
		"Hyperdrive"
		"Volcano Afterburner"


ship "Clipper" "Clipper (Speedy)"
	outfits
		"Heavy Laser" 4
		"Fission Reactor"
		"Supercapacitor"
		"D41-HY Shield Generator"
		"Cooling Ducts"
		"A370 Atomic Thruster"
		"A255 Atomic Steering"
		"Hyperdrive"


ship "Clipper" "Clipper (Hai Trafficker)"
	add attributes
		"mass" 31
		"outfit space" -25
		"energy capacity" 2600
		"shield generation" 1.6
		"shield energy" 2.4
		"hull repair rate" 0.2
		"hull energy" 0.2
		"hull heat" 0.3
	outfits
		"Pulse Rifle" 3
		Brig
		"Fuel Pod"
		"A370 Atomic Thruster"
		"A255 Atomic Steering"
		Hyperdrive
		"Hai Tracker Pod" 3
		Ramscoop
		"Outfits Expansion" 3
		"Liquid Nitrogen Cooler"
		"Breeder Reactor"
		"Security Station" 2



ship "Container Transport" "Container Transport (Blaster)"
	outfits
		"Quad Blaster Turret" 5
		"Sidewinder Missile Launcher"
		"Sidewinder Missile" 30
		"Fusion Reactor"
		"LP072a Battery Pack"
		"D94-YV Shield Generator"
		"Water Coolant System"
		"Outfits Expansion" 2
		"Laser Rifle"
		"A250 Atomic Thruster"
		"A375 Atomic Steering"
		"Scram Drive"


ship "Container Transport" "Container Transport (Hai)"
	outfits
		"Sidewinder Missile Launcher"
		"Sidewinder Missile" 45
		"Pulse Turret" 3
		"Chameleon Anti-Missile" 2
		"Geode Reactor"
		"Hai Ravine Batteries"
		"D23-QP Shield Generator"
		"Pulse Rifle" 2
		`"Benga" Atomic Thruster`
		`"Biroo" Atomic Steering`
		"Scram Drive"
	turret "Chameleon Anti-Missile"
	turret "Pulse Turret"
	turret "Pulse Turret"
	turret "Pulse Turret"
	turret "Chameleon Anti-Missile"


ship "Container Transport" "Container Transport (Heavy)"
	outfits
		"Laser Turret" 2
		"Heavy Laser Turret" 2
		"Heavy Anti-Missile Turret"
		"Sidewinder Missile Launcher"
		"Sidewinder Missile" 45
		"Fission Reactor"
		"LP072a Battery Pack"
		"KP-6 Photovoltaic Panel" 2
		"D94-YV Shield Generator"
		"Outfits Expansion"
		"Laser Rifle" 3
		"A250 Atomic Thruster"
		"A375 Atomic Steering"
		"Scram Drive"
	turret "Laser Turret"
	turret "Heavy Laser Turret"
	turret "Heavy Anti-Missile Turret"
	turret "Heavy Laser Turret"
	turret "Laser Turret"


ship "Container Transport" "Container Transport (Proton)"
	outfits
		"Proton Turret" 3
		"Heavy Anti-Missile Turret"
		"Anti-Missile Turret"
		"Sidewinder Missile Launcher"
		"Sidewinder Missile" 45
		"Fission Reactor"
		"LP072a Battery Pack"
		"KP-6 Photovoltaic Panel"
		"D94-YV Shield Generator"
		"Outfits Expansion"
		"Laser Rifle"
		"A250 Atomic Thruster"
		"A375 Atomic Steering"
		"Scram Drive"
	turret "Heavy Anti-Missile Turret"
	turret "Proton Turret"
	turret "Proton Turret"
	turret "Proton Turret"
	turret "Anti-Missile Turret"


ship "Container Transport" "Container Transport (Short Haul)"
	outfits
		"Anti-Missile Turret" 2
		"Blaster Turret" 3
		"Sidewinder Missile Launcher"
		"Sidewinder Missile" 45
		"RT-I Radiothermal"
		"KP-6 Photovoltaic Array"
		"LP036a Battery Pack"
		"D14-RN Shield Generator"
		"Bunk Room" 6
		"Laser Rifle"
		"A250 Atomic Thruster"
		"Impala Plasma Steering"
		"Scram Drive"
	turret "Anti-Missile Turret"
	turret "Blaster Turret"
	turret "Blaster Turret"
	turret "Blaster Turret"
	turret "Anti-Missile Turret"



ship "Corvette" "Corvette (Hai)"
	outfits
		"Hai Tracker Pod" 4
		"Hai Tracker" 224
		"Heavy Anti-Missile Turret" 2
		"Fission Reactor"
		"LP036a Battery Pack"
		"D94-YV Shield Generator"
		"Cooling Ducts"
		"Cargo Expansion"
		"Pulse Rifle" 3
		`"Biroo" Atomic Thruster`
		`"Bondir" Atomic Steering`
		"Hyperdrive"


ship "Corvette" "Corvette (Missile)"
	outfits
		"Torpedo Launcher" 2
		"Torpedo" 60
		"Sidewinder Missile Launcher" 2
		"Sidewinder Missile" 159
		"Sidewinder Missile Rack" 3
		"Anti-Missile Turret"
		"Heavy Anti-Missile Turret"
		"Fission Reactor"
		"LP036a Battery Pack"
		"D67-TM Shield Generator"
		"Cooling Ducts"
		"Laser Rifle" 4
		"A370 Atomic Thruster"
		"A375 Atomic Steering"
		"Hyperdrive"
	gun "Sidewinder Missile Launcher"
	gun "Sidewinder Missile Launcher"
	gun "Torpedo Launcher"
	gun "Torpedo Launcher"
	turret "Anti-Missile Turret"
	turret "Heavy Anti-Missile Turret"


ship "Corvette" "Corvette (Speedy)"
	outfits
		"Particle Cannon" 4
		"Heavy Anti-Missile Turret"
		"Fusion Reactor"
		"Supercapacitor"
		"D41-HY Shield Generator"
		"Liquid Nitrogen Cooler"
		"Cooling Ducts"
		"Laser Rifle" 2
		"A370 Atomic Thruster"
		"A375 Atomic Steering"
		"Hyperdrive"

ship "Corvette" "Corvette (Particle Chaser)"
	outfits
		"Particle Cannon" 4
		"Heavy Anti-Missile Turret"
		"Fusion Reactor"
		"Supercapacitor"
		"D41-HY Shield Generator"
		"Liquid Nitrogen Cooler"
		"Water Coolant System"
		"Laser Rifle" 2
		"A370 Atomic Thruster"
		"A375 Atomic Steering"
		"Hyperdrive"
		"Fuel Pod"
		"Outfits Expansion" 2
		"Catalytic Ramscoop"


ship "Corvette" "Corvette (Hai Trafficker)"
	add attributes
		"mass" 53
		"outfit space" -51
		"energy capacity" 5200
		"shield generation" 3.1
		"shield energy" 4.6
		"hull repair rate" 0.4
		"hull energy" 0.4
		"hull heat" 0.6
	outfits
		`"Bondir" Atomic Thruster`
		`"Biroo" Atomic Steering`
		"Pulse Rifle" 16
		Brig
		"Fuel Pod" 4
		"Hai Tracker" 224
		"Scram Drive"
		"Bullfrog Anti-Missile" 2
		"Hai Tracker Pod" 4
		Ramscoop
		"Boulder Reactor"
		"Outfits Expansion" 
		"Liquid Nitrogen Cooler"
		"Security Station" 4


# This variant uses outfits acquired in the post-war condition that were surplus or black market for diversity *after* the main campaign.
ship "Corvette" "Corvette (Flamethrower Electron Anti-Missile)"
	outfits
		"Heavy Anti-Missile Turret" 2
		"LP036a Battery Pack"
		"S-970 Regenerator"
		"Catalytic Ramscoop"
		Hyperdrive
		Supercapacitor
		"Fuel Pod" 3
		"Outfits Expansion" 2
		"Liquid Nitrogen Cooler"
		"A370 Atomic Thruster"
		"A375 Atomic Steering"
		Flamethrower 2
		"Electron Beam" 2
		"Laser Rifle" 3
		"Water Coolant System"
		"Fusion Reactor"



ship "Cruiser" "Cruiser (Heavy)"
	outfits
		"Heavy Rocket Launcher" 2
		"Heavy Rocket" 40
		"Particle Cannon" 4
		"Heavy Laser Turret" 2
		"Heavy Anti-Missile Turret"
		"Quad Blaster Turret"
		"Laser Rifle" 20
		"Fragmentation Grenades" 20
		"Armageddon Core"
		"Dwarf Core"
		"Supercapacitor"
		"D94-YV Shield Generator"
		"Small Radar Jammer"
		"Liquid Helium Cooler"
		"Ramscoop"
		"Outfits Expansion" 2
		"Brig"
		"A520 Atomic Thruster"
		"A525 Atomic Steering"
		"X2200 Ion Steering"
		"Scram Drive"
	gun "Particle Cannon"
	gun "Particle Cannon"
	gun "Particle Cannon"
	gun "Particle Cannon"
	gun "Heavy Rocket Launcher"
	gun "Heavy Rocket Launcher"
	turret "Quad Blaster Turret"
	turret "Heavy Laser Turret"
	turret "Heavy Laser Turret"
	turret "Heavy Anti-Missile Turret"


ship "Cruiser" "Cruiser (Jump)"
	outfits
		"Typhoon Launcher" 2
		"Typhoon Torpedo" 60
		"Sidewinder Missile Launcher" 2
		"Sidewinder Missile" 90
		"Electron Turret" 3
		"Heavy Anti-Missile Turret"
		"Laser Rifle" 20
		"Fragmentation Grenades" 20
		"Armageddon Core"
		"LP144a Battery Pack"
		"LP036a Battery Pack"
		"D94-YV Shield Generator"
		"Small Radar Jammer"
		"Liquid Helium Cooler"
		"Fuel Pod" 2
		"Ramscoop"
		"Outfits Expansion" 2
		"A520 Atomic Thruster"
		"A525 Atomic Steering"
		"Jump Drive"
	gun "Sidewinder Missile Launcher"
	gun "Sidewinder Missile Launcher"
	gun "Typhoon Launcher"
	gun "Typhoon Launcher"
	gun
	gun
	turret "Electron Turret"
	turret "Electron Turret"
	turret "Electron Turret"
	turret "Heavy Anti-Missile Turret"


ship "Cruiser" "Cruiser (Mark II)"
	outfits
		"Typhoon Launcher" 2
		"Typhoon Torpedo" 60
		"Sidewinder Missile Launcher" 3
		"Sidewinder Missile" 134
		"Electron Turret" 2
		"Heavy Anti-Missile Turret" 2
		"Armageddon Core"
		"LP144a Battery Pack"
		"D94-YV Shield Generator"
		"Large Radar Jammer"
		"Small Radar Jammer" 2
		"Liquid Helium Cooler"
		"Fuel Pod"
		"Tactical Scanner"
		"Laser Rifle" 25
		"Fragmentation Grenades" 25
		"A520 Atomic Thruster"
		"A525 Atomic Steering"
		"Hyperdrive"
		"Outfits Expansion"
	gun "Sidewinder Missile Launcher"
	gun "Sidewinder Missile Launcher"
	gun "Sidewinder Missile Launcher"
	gun
	gun "Typhoon Launcher"
	gun "Typhoon Launcher"
	turret "Heavy Anti-Missile Turret"
	turret "Electron Turret"
	turret "Electron Turret"
	turret "Heavy Anti-Missile Turret"


<<<<<<< HEAD
=======
# Used in the Hai Reveal campaign, Danforth pulls strings with the Free Worlds to get some cruisers equipped for deep-range deployment.
>>>>>>> aa70f390
ship "Cruiser" "Cruiser (Plasma Anti-Missile)"
	outfits
		"Heavy Anti-Missile Turret" 3
		"Armageddon Core"
		"S-970 Regenerator"
		"Liquid Helium Cooler" 2
		"Catalytic Ramscoop"
		Hyperdrive
		Afterburner
		"Outfits Expansion" 2
		"Plasma Cannon" 6
		"A520 Atomic Thruster"
		"A525 Atomic Steering"
		"Fragmentation Grenades" 20
		"Fission Reactor"
		"Laser Rifle" 20
		"LP144a Battery Pack"


<<<<<<< HEAD
=======
# Danforth's personal ship in HR.
ship "Cruiser" "Cruiser (Jump Plasma Anti-Missile)"
	outfits
		"Heavy Anti-Missile Turret" 3
		"Armageddon Core"
		"S-970 Regenerator"
		"Liquid Helium Cooler" 2
		"Catalytic Ramscoop"
		"Jump Drive"
		Afterburner
		"Outfits Expansion" 2
		"Plasma Cannon" 6
		"A520 Atomic Thruster"
		"A525 Atomic Steering"
		"Fragmentation Grenades" 20
		"Fission Reactor"
		"Laser Rifle" 20
		"LP144a Battery Pack"
		"Quantum Keystone"



>>>>>>> aa70f390
ship "Dreadnought" "Dreadnought (Jump)"
	outfits
		"Torpedo Launcher" 4
		"Torpedo" 120
		"Plasma Turret" 3
		"Heavy Anti-Missile Turret" 2
		"Stack Core"
		"LP072a Battery Pack"
		"D41-HY Shield Generator"
		"Small Radar Jammer"
		"Liquid Helium Cooler"
		"Tactical Scanner"
		"Laser Rifle" 25
		"Orca Plasma Thruster"
		"Orca Plasma Steering"
		"Jump Drive"
	turret "Plasma Turret"
	turret "Heavy Anti-Missile Turret"
	turret "Heavy Anti-Missile Turret"
	turret "Plasma Turret"
	turret "Plasma Turret"


# This variant uses outfits acquired in the post-war condition that were surplus or black market for diversity *after* the main campaign.
ship "Dreadnought" "Dreadnought (Plasma Blaster Anti-Missile)"
	outfits
		"Heavy Anti-Missile Turret" 3
		"Armageddon Core"
		"S-970 Regenerator"
		"Liquid Helium Cooler" 2
		Hyperdrive
		Afterburner
		Supercapacitor
		"Outfits Expansion" 2
		"Plasma Cannon" 4
		"A520 Atomic Thruster"
		"A525 Atomic Steering"
		"Breeder Reactor"
		"Quad Blaster Turret" 2
		"Laser Rifle" 25
		"Water Coolant System"
		"S-270 Regenerator" 2
		"LP144a Battery Pack"


# Same as above but repurposed for Hai Reveal.
ship "Dreadnought" "Dreadnought (Plasma Jump Keystone)"
	outfits
		"Heavy Anti-Missile Turret" 3
		"Armageddon Core"
		"S-970 Regenerator"
		"Liquid Helium Cooler" 2
		"Jump Drive"
		"Volcano Afterburner"
		Supercapacitor
		"Outfits Expansion" 2
		"Plasma Cannon" 4
		"A520 Atomic Thruster"
		"A525 Atomic Steering"
		"Breeder Reactor"
		"Quad Blaster Turret" 2
		"Laser Rifle" 25
		"Water Coolant System"
		"S-270 Regenerator" 2
		"LP144a Battery Pack"
		"Quantum Keystone"



ship "Falcon" "Falcon (Heavy)"
	outfits
		"Torpedo Launcher" 2
		"Torpedo" 60
		"Meteor Missile Launcher" 2
		"Meteor Missile" 60
		"Heavy Laser Turret" 3
		"Heavy Anti-Missile Turret"
		"Fusion Reactor"
		"D67-TM Shield Generator"
		"Small Radar Jammer"
		"Tactical Scanner"
		"Laser Rifle" 20
		"Orca Plasma Thruster"
		"A375 Atomic Steering"
		"Hyperdrive"
		"Supercapacitor"
		"Outfits Expansion"
	gun "Torpedo Launcher"
	gun "Torpedo Launcher"
	gun "Meteor Missile Launcher"
	gun "Meteor Missile Launcher"


ship "Falcon" "Falcon (Prisoner Transport)"
	outfits
		"Plasma Cannon" 2
		"Torpedo Launcher" 2
		"Torpedo" 60
		"Quad Blaster Turret" 3
		"Heavy Anti-Missile Turret"
		"Breeder Reactor"
		"LP144a Battery Pack"
		"D41-HY Shield Generator"
		"Large Radar Jammer"
		"Liquid Nitrogen Cooler"
		"Laser Rifle" 15
		"Impala Plasma Thruster"
		"Impala Plasma Steering"
		"Hyperdrive"
		"Brig"

ship "Falcon" "Falcon (Laser)"
	outfits
		"Heavy Laser" 4
		"Heavy Laser Turret" 3
		"Heavy Anti-Missile Turret"
		"Breeder Reactor"
		"LP072a Battery Pack"
		"D94-YV Shield Generator"
		"Small Radar Jammer"
		"Tactical Scanner"
		"Laser Rifle" 18
		"Impala Plasma Thruster"
		"Orca Plasma Steering"
		"Hyperdrive"


ship "Falcon" "Falcon (Plasma)"
	outfits
		"Plasma Turret" 4
		"Breeder Reactor"
		"LP144a Battery Pack"
		"D41-HY Shield Generator"
		"Small Radar Jammer"
		"Liquid Nitrogen Cooler"
		"Tactical Scanner"
		"Laser Rifle" 16
		"Impala Plasma Thruster"
		"Impala Plasma Steering"
		"Hyperdrive"

ship "Falcon" "Falcon (Laser Chaser)"
	outfits
		"Outfits Expansion" 2
		Hyperdrive
		"A370 Atomic Thruster"
		"A525 Atomic Steering"
		"Liquid Helium Cooler"
		"D94-YV Shield Generator"
		"Catalytic Ramscoop"
		"Heavy Anti-Missile Turret"
		"Quad Blaster Turret" 3
		"Laser Rifle" 30
		"LP036a Battery Pack"
		"Heavy Laser" 4
		"Armageddon Core"



ship "Firebird" "Firebird (Hai Shields)"
	outfits
		"Plasma Cannon" 4
		"Bullfrog Anti-Missile" 2
		"Breeder Reactor"
		"Hai Fissure Batteries"
		"Hai Diamond Regenerator"
		"Hai Corundum Regenerator" 2
		"Liquid Nitrogen Cooler"
		"Hai Williwaw Cooling"
		"Outfits Expansion" 2
		"Pulse Rifle" 2
		"X3700 Ion Thruster"
		"A375 Atomic Steering"
		"Hyperdrive"


ship "Firebird" "Firebird (Hai Weapons)"
	outfits
		"Ion Cannon" 2
		"Pulse Cannon" 2
		"Chameleon Anti-Missile"
		"Bullfrog Anti-Missile"
		"Geode Reactor"
		"Hai Gorge Batteries"
		"D41-HY Shield Generator"
		"Hai Williwaw Cooling" 2
		"Pulse Rifle" 3
		"X3700 Ion Thruster"
		"X3200 Ion Steering"
		"Hyperdrive"


ship "Firebird" "Firebird (Laser)"
	outfits
		"Heavy Laser" 4
		"Heavy Laser Turret" 2
		"RT-I Radiothermal"
		"nGVF-AA Fuel Cell"
		"LP144a Battery Pack"
		"D41-HY Shield Generator"
		"Laser Rifle" 3
		"X3700 Ion Thruster"
		"X3200 Ion Steering"
		"Hyperdrive"


ship "Firebird" "Firebird (Missile)"
	outfits
		"Meteor Missile Launcher" 2
		"Meteor Missile" 90
		"Meteor Missile Box" 2
		"Torpedo Launcher" 2
		"Torpedo" 75
		"Torpedo Storage Rack"
		"Heavy Laser Turret"
		"Laser Turret"
		"Fission Reactor"
		"LP072a Battery Pack"
		"D67-TM Shield Generator"
		"Outfits Expansion"
		"Laser Rifle" 2
		"Impala Plasma Thruster"
		"A375 Atomic Steering"
		"Hyperdrive"
	gun "Meteor Missile Launcher"
	gun "Meteor Missile Launcher"
	gun "Torpedo Launcher"
	gun "Torpedo Launcher"
	turret "Laser Turret"
	turret "Heavy Laser Turret"


ship "Firebird" "Firebird (Plasma)"
	outfits
		"Plasma Cannon" 4
		"Quad Blaster Turret" 2
		"Breeder Reactor"
		"LP072a Battery Pack"
		"LP036a Battery Pack"
		"D41-HY Shield Generator"
		"Liquid Nitrogen Cooler"
		"Outfits Expansion"
		"Laser Rifle" 3
		"X3700 Ion Thruster"
		"A375 Atomic Steering"
		"Hyperdrive"
		


ship "Flivver" "Flivver (Hai)"
	outfits
		"RT-I Radiothermal"
		"D14-RN Shield Generator"
		"Hai Williwaw Cooling"
		`"Basrem" Atomic Thruster`
		`"Benga" Atomic Steering`
		"Hyperdrive"


ship "Flivver" "Flivver (Luxury)"
	outfits
		"Meteor Missile Pod"
		"Meteor Missile" 7
		"nGVF-BB Fuel Cell"
		"LP036a Battery Pack"
		"D14-RN Shield Generator"
		"Luxury Accommodations"
		"A120 Atomic Thruster"
		"X1200 Ion Steering"
		"Hyperdrive"


ship "Flivver" "Flivver (Racing)"
	outfits
		"RT-I Radiothermal"
		"D14-RN Shield Generator"
		"Water Coolant System"
		"A120 Atomic Thruster"
		"A125 Atomic Steering"
		"Hyperdrive"



ship "Freighter" "Freighter (Fancy)"
	outfits
		"Laser Turret" 2
		"Heavy Anti-Missile Turret"
		"NT-200 Nucleovoltaic"
		"Supercapacitor"
		"D14-RN Shield Generator"
		"Ramscoop"
		"Outfits Expansion"
		"Greyhound Plasma Thruster"
		"X3200 Ion Steering"
		"Scram Drive"
	turret "Laser Turret"
	turret "Heavy Anti-Missile Turret"
	turret "Laser Turret"


ship "Freighter" "Freighter (Hai)"
	outfits
		"Pulse Turret"
		"Laser Turret"
		"Bullfrog Anti-Missile"
		"Geode Reactor"
		"Hai Chasm Batteries"
		"D14-RN Shield Generator"
		"Ramscoop"
		"Outfits Expansion"
		"Greyhound Plasma Thruster"
		"X3200 Ion Steering"
		"Hyperdrive"
	turret "Pulse Turret"
	turret "Bullfrog Anti-Missile"
	turret "Laser Turret"


ship "Freighter" "Freighter (Proton)"
	outfits
		"Proton Turret"
		"Heavy Anti-Missile Turret"
		"NT-200 Nucleovoltaic"
		"Supercapacitor"
		"D14-RN Shield Generator"
		"Ramscoop"
		"Outfits Expansion"
		"Greyhound Plasma Thruster"
		"X3200 Ion Steering"
		"Scram Drive"
	turret "Proton Turret"
	turret "Heavy Anti-Missile Turret"
	turret


ship "Freighter" "Freighter (Secret Cargo)"
	outfits
		"Blaster Turret" 2
		"Heavy Anti-Missile Turret"
		"nGVF-EE Fuel Cell"
		"LP036a Battery Pack"
		"D14-RN Shield Generator"
		"X2700 Ion Thruster"
		"X2200 Ion Steering"
		"Scram Drive"
		"Secret Cargo"
	turret "Blaster Turret"
	turret "Heavy Anti-Missile Turret"
	turret "Blaster Turret"


ship "Freighter" "Freighter (Hai Trafficker)"
	add attributes
		"mass" 31
		"outfit space" -25
		"energy capacity" 2600
		"shield generation" 1.6
		"shield energy" 2.4
		"hull repair rate" 0.2
		"hull energy" 0.2
		"hull heat" 0.3
	outfits
		"Pulse Rifle" 3
		Brig
		"Fuel Pod" 2
		`"Biroo" Atomic Thruster`
		"A255 Atomic Steering"
		Hyperdrive
		"Bullfrog Anti-Missile"
		"Pulse Turret" 2
		Ramscoop
		"Outfits Expansion" 5
		"Liquid Nitrogen Cooler"
		"Breeder Reactor"
		"Security Station" 2



ship "Frigate" "Frigate (Mark II)"
	outfits
		"Particle Cannon" 4
		"Anti-Missile Turret"
		"Blaster Turret" 2
		"NT-200 Nucleovoltaic"
		"Dwarf Core"
		"LP072a Battery Pack"
		"Supercapacitor"
		"D41-HY Shield Generator"
		"Small Radar Jammer"
		"Water Coolant System"
		"Outfits Expansion"
		"Laser Rifle" 8
		"Fragmentation Grenades" 8
		"A250 Atomic Thruster"
		"A375 Atomic Steering"
		"Hyperdrive"
	turret "Anti-Missile Turret"
	turret "Blaster Turret"
	turret "Blaster Turret"



ship "Fury" "Fury (Bomber)"
	outfits
		"Heavy Rocket Pod"
		"Heavy Rocket" 2
		"Meteor Missile Pod" 2
		"Meteor Missile" 14
		"nGVF-BB Fuel Cell"
		"Supercapacitor"
		"D14-RN Shield Generator"
		"Small Radar Jammer" 2
		"X2700 Ion Thruster"
		"Chipmunk Plasma Steering"
		"Hyperdrive"
		

ship "Fury" "Fury (Flamethrower)"
	outfits
		"Flamethrower" 4
		"nGVF-BB Fuel Cell"
		"Supercapacitor"
		"D14-RN Shield Generator"
		"Ramscoop"
		"X2700 Ion Thruster"
		"X2200 Ion Steering"
		"Hyperdrive"


ship "Fury" "Fury (Gatling)"
	outfits
		"Gatling Gun" 4
		"Gatling Gun Ammo" 6000
		"nGVF-CC Fuel Cell"
		"Supercapacitor"
		"D23-QP Shield Generator"
		"X2700 Ion Thruster"
		"A125 Atomic Steering"
		"Hyperdrive"
		
		
ship "Fury" "Fury (Heavy)"
	outfits
		"Proton Gun"
		"Javelin Pod"
		"Javelin" 200
		"nGVF-BB Fuel Cell"
		"LP036a Battery Pack"
		"D14-RN Shield Generator"
		"X2700 Ion Thruster"
		"Chipmunk Plasma Steering"
		"Hyperdrive"


ship "Fury" "Fury (Laser)"
	outfits
		"Heavy Laser" 2
		"RT-I Radiothermal"
		"Supercapacitor"
		"D23-QP Shield Generator"
		"Cooling Ducts"
		"Chipmunk Plasma Thruster"
		"A125 Atomic Steering"
		"Hyperdrive"


ship "Fury" "Fury (Missile)"
	outfits
		"Javelin Pod"
		"Javelin" 200
		"Meteor Missile Pod" 2
		"Meteor Missile" 14
		"nGVF-BB Fuel Cell"
		"Supercapacitor" 3
		"D14-RN Shield Generator"
		"Greyhound Plasma Thruster"
		"Chipmunk Plasma Steering"
		"Hyperdrive"


ship "Fury" "Fury (Miner)"
	outfits
		"Heavy Laser" 2
		"nGVF-CC Fuel Cell"
		"Supercapacitor"
		"D14-RN Shield Generator"
		"Asteroid Scanner"
		"X2700 Ion Thruster"
		"X2200 Ion Steering"
		"Hyperdrive"



ship "Gunboat" "Gunboat (Mark II)"
	outfits
		"Electron Beam" 2
		"Electron Turret"
		"Fission Reactor"
		"LP036a Battery Pack"
		"Supercapacitor" 3
		"D41-HY Shield Generator"
		"Water Coolant System"
		"Outfits Expansion" 2
		"Brig"
		"A250 Atomic Thruster"
		"A255 Atomic Steering"
		"Hyperdrive"



ship "Hauler" "Hauler (Hai)"
	outfits
		"Meteor Missile Launcher" 2
		"Meteor Missile" 60
		"Quad Blaster Turret" 2
		"Chameleon Anti-Missile" 2
		"Geode Reactor"
		"Hai Gorge Batteries"
		"Hai Corundum Regenerator"
		"Hai Williwaw Cooling"
		"Small Radar Jammer"
		"Greyhound Plasma Thruster"
		"Impala Plasma Steering"
		"Hyperdrive"
	turret "Quad Blaster Turret"
	turret "Chameleon Anti-Missile"
	turret "Chameleon Anti-Missile"
	turret "Quad Blaster Turret"



ship "Hauler II" "Hauler II (Hai)"
	outfits
		"Meteor Missile Launcher" 2
		"Meteor Missile" 60
		"Quad Blaster Turret" 2
		"Chameleon Anti-Missile" 2
		"Geode Reactor"
		"Hai Gorge Batteries"
		"Hai Corundum Regenerator"
		"Hai Williwaw Cooling"
		"Small Radar Jammer"
		"Pulse Rifle"
		"Greyhound Plasma Thruster"
		"Impala Plasma Steering"
		"Hyperdrive"
	turret "Quad Blaster Turret"
	turret "Chameleon Anti-Missile"
	turret "Chameleon Anti-Missile"
	turret "Quad Blaster Turret"



ship "Hauler III" "Hauler III (Hai)"
	outfits
		"Meteor Missile Launcher" 2
		"Meteor Missile" 60
		"Quad Blaster Turret" 2
		"Chameleon Anti-Missile" 2
		"Geode Reactor"
		"Hai Gorge Batteries"
		"Hai Corundum Regenerator"
		"Hai Williwaw Cooling"
		"Small Radar Jammer"
		"Pulse Rifle"
		"Greyhound Plasma Thruster"
		"Impala Plasma Steering"
		"Hyperdrive"
	turret "Quad Blaster Turret"
	turret "Chameleon Anti-Missile"
	turret "Chameleon Anti-Missile"
	turret "Quad Blaster Turret"



ship "Hawk" "Hawk (Bomber)"
	outfits
		"Heavy Rocket Pod"
		"Heavy Rocket" 2
		"Torpedo Pod"
		"Torpedo" 3
		"nGVF-CC Fuel Cell"
		"Supercapacitor"
		"D41-HY Shield Generator"
		"Small Radar Jammer" 2
		"X2700 Ion Thruster"
		"Greyhound Plasma Steering"
		"Hyperdrive"


ship "Hawk" "Hawk (Plasma)"
	outfits
		"Plasma Cannon" 2
		"RT-I Radiothermal"
		"LP036a Battery Pack"
		"D23-QP Shield Generator"
		"X2700 Ion Thruster"
		"Greyhound Plasma Steering"
		"Hyperdrive"


ship "Hawk" "Hawk (Rocket)"
	outfits
		"Heavy Rocket Pod" 2
		"Heavy Rocket" 4
		"RT-I Radiothermal"
		"Supercapacitor" 2
		"D41-HY Shield Generator"
		"Greyhound Plasma Thruster"
		"Greyhound Plasma Steering"
		"Hyperdrive"


ship "Hawk" "Hawk (Speedy)"
	outfits
		"Heavy Laser" 2
		"S3 Thermionic"
		"Supercapacitor" 3
		"D41-HY Shield Generator"
		"A250 Atomic Thruster"
		"A255 Atomic Steering"
		"Hyperdrive"


ship "Hawk" "Hawk (Miner)"
	outfits
		"Heavy Laser" 2
		"S3 Thermionic"
		"LP036a Battery Pack"
		"D41-HY Shield Generator"
		"Asteroid Scanner"
		"A120 Atomic Thruster"
		"A255 Atomic Steering"
		"Hyperdrive"



ship "Headhunter" "Headhunter (Hai)"
	outfits
		"Particle Cannon" 2
		"Geode Reactor"
		"Hai Chasm Batteries"
		"Hai Corundum Regenerator"
		"Hai Williwaw Cooling"
		"A250 Atomic Thruster"
		"A375 Atomic Steering"
		"Hyperdrive"


ship "Headhunter" "Headhunter (Particle)"
	outfits
		"Particle Cannon" 2
		"NT-200 Nucleovoltaic"
		"LP036a Battery Pack"
		"D23-QP Shield Generator"
		"A250 Atomic Thruster"
		"A375 Atomic Steering"
		"Hyperdrive"


ship "Headhunter" "Headhunter (Miner)"
	outfits
		"Particle Cannon" 2
		"NT-200 Nucleovoltaic"
		"LP036a Battery Pack"
		"D14-RN Shield Generator"
		"Asteroid Scanner"
		"A250 Atomic Thruster"
		"A375 Atomic Steering"
		"Hyperdrive"


ship "Headhunter" "Headhunter (Strike)"
	outfits
		"Javelin Pod" 2
		"Javelin" 400
		"Meteor Missile Pod" 2
		"Meteor Missile" 14
		"Anti-Missile Turret"
		"RT-I Radiothermal"
		"LP072a Battery Pack"
		"D23-QP Shield Generator"
		"Greyhound Plasma Thruster"
		"Greyhound Plasma Steering"
		"Hyperdrive"



ship "Heavy Shuttle" "Heavy Shuttle (Armed)"
	outfits
		"Energy Blaster" 2
		"nGVF-BB Fuel Cell"
		"LP036a Battery Pack"
		"D14-RN Shield Generator"
		"Chipmunk Plasma Thruster"
		"Chipmunk Plasma Steering"
		"Hyperdrive"



ship "Lance" "Lance (Gatling)"
	outfits
		"Gatling Gun" 2
		"Gatling Gun Ammo" 6000
		Supercapacitor
		"nGVF-BB Fuel Cell"
		"D14-RN Shield Generator"
		"X1700 Ion Thruster"
		"X1200 Ion Steering"



ship "Leviathan" "Leviathan (Hai Engines)"
	outfits
		"Particle Cannon" 4
		"Quad Blaster Turret" 2
		"Chameleon Anti-Missile" 2
		"Boulder Reactor"
		"Hai Ravine Batteries"
		"D67-TM Shield Generator"
		"Liquid Helium Cooler"
		"Pulse Rifle" 13
		`"Bondir" Atomic Thruster`
		`"Bondir" Atomic Steering`
		"Hyperdrive"


ship "Leviathan" "Leviathan (Hai Weapons)"
	outfits
		"Hai Tracker Pod" 4
		"Hai Tracker" 224
		"Heavy Laser Turret" 4
		"Boulder Reactor"
		"Hai Ravine Batteries"
		"Hai Diamond Regenerator"
		"Liquid Nitrogen Cooler"
		"Pulse Rifle" 20
		"Impala Plasma Thruster"
		"A375 Atomic Steering"
		"Volcano Afterburner"
		"Scram Drive"
		"Ramscoop"


ship "Leviathan" "Leviathan (Heavy)"
	outfits
		"Torpedo Launcher" 2
		"Torpedo" 60
		"Meteor Missile Launcher" 2
		"Meteor Missile" 60
		"Heavy Laser Turret" 3
		"Heavy Anti-Missile Turret"
		"Breeder Reactor"
		"LP036a Battery Pack"
		"D94-YV Shield Generator" 2
		"Liquid Nitrogen Cooler"
		"Laser Rifle" 25
		"Impala Plasma Thruster"
		"A375 Atomic Steering"
		"Volcano Afterburner"
		"Scram Drive"
		"Ramscoop"
	gun "Meteor Missile Launcher"
	gun "Meteor Missile Launcher"
	gun "Torpedo Launcher"
	gun "Torpedo Launcher"
	turret "Heavy Laser Turret"
	turret "Heavy Laser Turret"
	turret "Heavy Anti-Missile Turret"
	turret "Heavy Laser Turret"


ship "Leviathan" "Leviathan (Laser)"
	outfits
		"Heavy Laser" 4
		"Heavy Laser Turret" 3
		"Heavy Anti-Missile Turret"
		"Armageddon Core"
		"LP036a Battery Pack"
		"Supercapacitor"
		"D94-YV Shield Generator"
		"Liquid Helium Cooler"
		"Ramscoop"
		"Laser Rifle" 18
		"A370 Atomic Thruster"
		"A525 Atomic Steering"
		"Hyperdrive"
	turret "Heavy Laser Turret"
	turret "Heavy Laser Turret"
	turret "Heavy Anti-Missile Turret"
	turret "Heavy Laser Turret"
	

ship "Leviathan" "Leviathan (Plasma Repeater)"
	outfits
		"A375 Atomic Steering"
		"Volcano Afterburner"
		"Breeder Reactor"
		"D94-YV Shield Generator" 2
		"Heavy Anti-Missile Turret" 2
		"Impala Plasma Thruster"
		"Laser Rifle" 25
		"Liquid Nitrogen Cooler"
		"LP036a Battery Pack"
		"Plasma Repeater" 4
		"Ramscoop"
		"Scram Drive"
	gun "Plasma Repeater"
	gun "Plasma Repeater"
	gun "Plasma Repeater"
	gun "Plasma Repeater"
	turret
	turret
	turret "Heavy Anti-Missile Turret"
	turret "Heavy Anti-Missile Turret"

ship "Leviathan" "Leviathan (Particle Chaser)"
	outfits
		"Scram Drive"
		"Outfits Expansion" 3
		"A370 Atomic Thruster"
		"A525 Atomic Steering"
		"D94-YV Shield Generator"
		"Heavy Anti-Missile Turret"
		"Liquid Helium Cooler"
		"Liquid Nitrogen Cooler"
		"Catalytic Ramscoop"
		"Fuel Pod" 4
		"LP072a Battery Pack"
		"Particle Cannon" 4
		"Laser Rifle" 32
		"Quad Blaster Turret" 2
		"Armageddon Core"



ship "Manta" "Manta (Mark II)"
	outfits
		"Particle Cannon" 4
		"Sidewinder Missile Launcher"
		"Sidewinder Missile" 45
		"Fission Reactor"
		"LP072a Battery Pack"
		"S-270 Regenerator"
		"Water Coolant System"
		"Outfits Expansion"
		"Laser Rifle"
		"A250 Atomic Thruster"
		"A375 Atomic Steering"
		"Hyperdrive"
		"Ionic Afterburner"
	gun "Particle Cannon"
	gun "Particle Cannon"
	gun "Particle Cannon"
	gun "Particle Cannon"
	gun "Sidewinder Missile Launcher"
	gun


ship "Manta" "Manta (Nuclear)"
	outfits
		"Particle Cannon" 4
		"Nuclear Missile" 2
		"Fission Reactor"
		"LP072a Battery Pack"
		"S-270 Regenerator"
		"Water Coolant System"
		"Outfits Expansion"
		"A250 Atomic Thruster"
		"A375 Atomic Steering"
		"Hyperdrive"
	gun "Particle Cannon"
	gun "Particle Cannon"
	gun "Particle Cannon"
	gun "Particle Cannon"
	gun "Nuclear Missile"
	gun "Nuclear Missile"


ship "Manta" "Manta (Proton)"
	outfits
		"Meteor Missile Launcher" 2
		"Meteor Missile" 60
		"Proton Gun" 4
		"RT-I Radiothermal"
		"LP144a Battery Pack"
		"D14-RN Shield Generator"
		"Laser Rifle" 2
		"X3700 Ion Thruster"
		"X3200 Ion Steering"
		"Hyperdrive"
	gun "Meteor Missile Launcher"
	gun "Meteor Missile Launcher"
	gun "Proton Gun"
	gun "Proton Gun"
	gun "Proton Gun"
	gun "Proton Gun"



ship "Marauder Bounder" "Marauder Bounder (Hai)"
	outfits
		"Pulse Cannon"
		"Pulse Turret"
		"Chameleon Anti-Missile"
		"Pebble Core"
		"Hai Gorge Batteries"
		"Hai Corundum Regenerator"
		"Hai Williwaw Cooling"
		"Outfits Expansion"
		"Laser Rifle" 18
		"Security Station"
		`"Biroo" Atomic Thruster`
		`"Biroo" Atomic Steering`
		"Hyperdrive"


ship "Marauder Firebird" "Marauder Firebird (Hai)"
	outfits
		"Pulse Cannon" 4
		"Pulse Turret" 2
		"Boulder Reactor"
		"Hai Chasm Batteries"
		"Hai Diamond Regenerator"
		"Hai Williwaw Cooling" 4
		"Fuel Pod" 5
		"Outfits Expansion"
		"Laser Rifle" 25
		`"Biroo" Atomic Thruster`
		`"Basrem" Atomic Steering`
		`"Bondir" Atomic Steering`
		"Hyperdrive"



ship "Marauder Splinter" "Marauder Splinter (Hai)"
	outfits
		"Pulse Turret" 2
		"Ion Cannon"
		"Hai Tracker Pod"
		"Hai Tracker" 84
		"Tracker Storage Pod"
		"Chameleon Anti-Missile"
		"Boulder Reactor"
		"Hai Chasm Batteries"
		"Hai Diamond Regenerator"
		"Hai Williwaw Cooling" 3
		"Fuel Pod" 3
		"Outfits Expansion" 2
		"Laser Rifle" 22
		"Security Station" 4
		`"Biroo" Atomic Thruster`
		`"Bondir" Atomic Steering`
		"Hyperdrive"



ship "Marauder Quicksilver" "Marauder Quicksilver (Hai)"
	outfits
		"Pulse Cannon" 2
		"Chameleon Anti-Missile"
		"Geode Reactor"
		"Supercapacitor"
		"Hai Corundum Regenerator"
		"Hai Williwaw Cooling" 2
		"Fuel Pod" 5
		"Laser Rifle" 4
		"Security Station" 2
		`"Benga" Atomic Thruster`
		`"Biroo" Atomic Steering`
		"Hyperdrive"



ship "Modified Argosy" "Modified Argosy (Blaster)"
	outfits
		"Modified Blaster" 4
		"Quad Blaster Turret"
		"Heavy Anti-Missile Turret"
		"Fission Reactor"
		"LP072a Battery Pack"
		"LP036a Battery Pack"
		"D67-TM Shield Generator"
		"Liquid Nitrogen Cooler"
		"Brig"
		"Laser Rifle" 3
		"Greyhound Plasma Thruster"
		"X3200 Ion Steering"
		"Hyperdrive"


ship "Modified Argosy" "Modified Argosy (Heavy)"
	outfits
		"Heavy Laser" 4
		"Heavy Laser Turret"
		"Heavy Anti-Missile Turret"
		"Fission Reactor"
		"LP036a Battery Pack"
		"D23-QP Shield Generator"
		"Water Coolant System"
		"Brig"
		"Laser Rifle" 3
		"A250 Atomic Thruster"
		"A375 Atomic Steering"
		"Hyperdrive"


ship "Modified Argosy" "Modified Argosy (Missile)"
	outfits
		"Meteor Missile Launcher" 2
		"Meteor Missile" 105
		"Meteor Missile Box" 3
		"Torpedo Launcher" 2
		"Torpedo" 60
		"Laser Turret"
		"Heavy Anti-Missile Turret"
		"S3 Thermionic"
		"LP072a Battery Pack"
		"D41-HY Shield Generator"
		"Brig"
		"Outfits Expansion"
		"Laser Rifle"
		"X3700 Ion Thruster"
		"Greyhound Plasma Steering"
		"Hyperdrive"


ship "Modified Argosy" "Modified Argosy (Smuggler)"
	outfits
		"Beam Laser" 4
		"Heavy Laser Turret"
		"Heavy Anti-Missile Turret"
		"Fission Reactor"
		"LP036a Battery Pack"
		"D23-QP Shield Generator"
		"Water Coolant System"
		"Interference Plating" 3
		"A250 Atomic Thruster"
		"A375 Atomic Steering"
		"Scram Drive"



ship "Mule" "Mule (Hai Engines)"
	outfits
		"Sidewinder Missile Launcher" 2
		"Sidewinder Missile" 90
		"Heavy Laser Turret" 2
		"Laser Turret"
		"Chameleon Anti-Missile"
		"Boulder Reactor"
		"Hai Fissure Batteries"
		"D41-HY Shield Generator"
		"Small Radar Jammer" 2
		"Water Coolant System"
		"Cooling Ducts"
		"Outfits Expansion"
		"Ramscoop"
		"Pulse Rifle"
		`"Bondir" Atomic Thruster`
		`"Biroo" Atomic Steering`
		"Hyperdrive"


ship "Mule" "Mule (Hai Weapons)"
	outfits
		"Ion Cannon"
		"Pulse Turret" 2
		"Chameleon Anti-Missile" 2
		"Geode Reactor"
		"Hai Ravine Batteries"
		"Hai Fissure Batteries"
		"D67-TM Shield Generator"
		"Water Coolant System"
		"Outfits Expansion" 3
		"Ramscoop"
		"Pulse Rifle" 2
		"A370 Atomic Thruster"
		"A375 Atomic Steering"
		"Hyperdrive"


ship "Mule" "Mule (Heavy)"
	outfits
		"Sidewinder Missile Launcher"
		"Sidewinder Missile" 45
		"Heavy Laser Turret" 3
		"Heavy Anti-Missile Turret"
		"Fission Reactor"
		"LP072a Battery Pack"
		"Supercapacitor" 4
		"D67-TM Shield Generator"
		"Water Coolant System"
		"Outfits Expansion"
		"Ramscoop"
		"Laser Rifle" 2
		"A370 Atomic Thruster"
		"A375 Atomic Steering"
		"Hyperdrive"



ship "Nest" "Nest (Sidewinder)"
	outfits
		"Sidewinder Missile Launcher" 2
		"Sidewinder Missile" 90
		"Quad Blaster Turret" 2
		"Anti-Missile Turret"
		"Heavy Anti-Missile Turret"
		"S3 Thermionic"
		"LP144a Battery Pack"
		"D94-YV Shield Generator"
		"Large Radar Jammer"
		"Laser Rifle" 2
		"A250 Atomic Thruster"
		"A375 Atomic Steering"
		Hyperdrive



ship "Osprey" "Osprey (Alien Weapons)"
	outfits
		"Ion Cannon" 2
		"Pulse Cannon" 2
		"Pulse Turret"
		"Chameleon Anti-Missile"
		"Boulder Reactor"
		"Hai Fissure Batteries"
		"Hai Corundum Regenerator"
		"Liquid Nitrogen Cooler"
		"Pulse Rifle" 3
		`"Bondir" Atomic Thruster`
		`"Bondir" Atomic Steering`
		Hyperdrive


ship "Osprey" "Osprey (Laser)"
	outfits
		"Heavy Laser" 4
		"Heavy Laser Turret"
		"Heavy Anti-Missile Turret"
		"Breeder Reactor"
		"LP036a Battery Pack"
		"Supercapacitor" 4
		"D94-YV Shield Generator"
		"Water Coolant System"
		"Tactical Scanner"
		"Laser Rifle" 3
		"Impala Plasma Thruster"
		"X4200 Ion Steering"
		"Hyperdrive"


ship "Osprey" "Osprey (Missile)"
	outfits
		"Torpedo Launcher" 2
		"Torpedo" 60
		"Heavy Rocket Launcher" 2
		"Heavy Rocket" 40
		"Heavy Laser Turret"
		"Heavy Anti-Missile Turret"
		"Breeder Reactor"
		"LP036a Battery Pack"
		"Supercapacitor" 3
		"D41-HY Shield Generator"
		"Water Coolant System"
		"Tactical Scanner"
		"Outfits Expansion"
		"Laser Rifle" 3
		"A520 Atomic Thruster"
		"A375 Atomic Steering"
		"Hyperdrive"
	gun "Heavy Rocket Launcher"
	gun "Heavy Rocket Launcher"
	gun "Torpedo Launcher"
	gun "Torpedo Launcher"


# This variant uses outfits acquired in the post-war condition that were surplus or black market for diversity *after* the main campaign.
ship "Osprey" "Osprey (Particle Anti-Missile)"
	outfits
		"Heavy Anti-Missile Turret"
		"LP036a Battery Pack"
		"S-970 Regenerator"
		Hyperdrive
		"LP072a Battery Pack"
		Afterburner
		"Outfits Expansion" 2
		"Liquid Nitrogen Cooler"
		"Particle Cannon" 4
		"A370 Atomic Thruster"
		"A375 Atomic Steering"
		"Laser Rifle" 3
		"Water Coolant System"
		"Fusion Reactor"



ship "Protector" "Protector (Laser)"
	outfits
		"Sidewinder Missile Launcher"
		"Sidewinder Missile" 45
		"Anti-Missile Turret" 2
		"Heavy Laser Turret" 4
		"Fusion Reactor"
		"LP072a Battery Pack"
		"D94-YV Shield Generator"
		"D67-TM Shield Generator"
		"Water Coolant System"
		"Laser Rifle" 8
		"A370 Atomic Thruster"
		"A375 Atomic Steering"
		"Hyperdrive"
	turret
	turret "Heavy Laser Turret"
	turret "Heavy Laser Turret"
	turret "Anti-Missile Turret"
	turret "Anti-Missile Turret"
	turret "Heavy Laser Turret"
	turret "Heavy Laser Turret"
	turret


ship "Protector" "Protector (Proton)"
	outfits
		"Sidewinder Missile Launcher"
		"Sidewinder Missile" 45
		"Proton Turret" 4
		"Heavy Anti-Missile Turret" 2
		"Fusion Reactor"
		"LP036a Battery Pack"
		"Supercapacitor" 1
		"D94-YV Shield Generator" 2
		"Water Coolant System"
		"Laser Rifle" 4
		"A370 Atomic Thruster"
		"A375 Atomic Steering"
		"Hyperdrive"
	turret
	turret "Proton Turret"
	turret "Proton Turret"
	turret "Heavy Anti-Missile Turret"
	turret "Heavy Anti-Missile Turret"
	turret "Proton Turret"
	turret "Proton Turret"
	turret


ship "Protector" "Protector (Quad Blaster)"
	outfits
		"Quad Blaster Turret" 8
		"Fusion Reactor"
		"LP288a Battery Pack"
		"D94-YV Shield Generator"
		"D67-TM Shield Generator"
		"Liquid Nitrogen Cooler"
		"Laser Rifle" 6
		"X3700 Ion Thruster"
		"X3200 Ion Steering"
		"Hyperdrive"



ship "Quicksilver" "Quicksilver (Mark II)"
	outfits
		"Particle Cannon" 2
		"Fission Reactor"
		"LP036a Battery Pack"
		"S-270 Regenerator"
		"Water Coolant System"
		"A250 Atomic Thruster"
		"A255 Atomic Steering"
		"Hyperdrive"


ship "Quicksilver" "Quicksilver (Proton)"
	outfits
		"Proton Gun" 2
		"RT-I Radiothermal"
		"LP036a Battery Pack"
		"D23-QP Shield Generator"
		"Cooling Ducts"
		"Greyhound Plasma Thruster"
		"Greyhound Plasma Steering"
		"Hyperdrive"


ship "Quicksilver" "Quicksilver (Scanner)"
	outfits
		"Particle Cannon" 2
		"RT-I Radiothermal"
		"LP036a Battery Pack"
		"D23-QP Shield Generator"
		"Cooling Ducts"
		"Cargo Scanner"
		"Greyhound Plasma Thruster"
		"Greyhound Plasma Steering"
		"Hyperdrive"



ship "Rainmaker" "Rainmaker (Mark II)"
	outfits
		"Sidewinder Missile Launcher" 3
		"Sidewinder Missile" 135
		"nGVF-CC Fuel Cell"
		"LP036a Battery Pack"
		"D67-TM Shield Generator"
		"Fuel Pod"
		"A120 Atomic Thruster"
		"A125 Atomic Steering"
		"Scram Drive"
	gun
	gun
	gun "Sidewinder Missile Launcher"
	gun "Sidewinder Missile Launcher"
	gun "Sidewinder Missile Launcher"
	gun


ship "Rainmaker" "Rainmaker (Mark II Old Weapons)"
	outfits
		"Energy Blaster" 2
		"Meteor Missile Launcher" 4
		"Meteor Missile" 180
		"Meteor Missile Box" 4
		"Dwarf Core"
		"Supercapacitor"
		"Water Coolant System"
		"D67-TM Shield Generator"
		"Fuel Pod" 2
		"Outfits Expansion"
		"A120 Atomic Thruster"
		"A125 Atomic Steering"
		"Hyperdrive"



ship "Raven" "Raven (Afterburner)"
	outfits
		"Heavy Laser" 4
		"NT-200 Nucleovoltaic"
		"D41-HY Shield Generator"
		"X3700 Ion Thruster"
		"X3200 Ion Steering"
		"Hyperdrive"
		"Volcano Afterburner"


ship "Raven" "Raven (Heavy)"
	outfits
		"Particle Cannon" 2
		"Meteor Missile Launcher" 2
		"Meteor Missile" 60
		"Fission Reactor"
		"Supercapacitor" 3
		"D23-QP Shield Generator"
		"Cooling Ducts"
		"Laser Rifle" 3
		"A250 Atomic Thruster"
		"A375 Atomic Steering"
		"Hyperdrive"
	gun "Particle Cannon"
	gun "Particle Cannon"
	gun "Meteor Missile Launcher"
	gun "Meteor Missile Launcher"



ship "Roost" "Roost (Sidewinder)"
	outfits
		"Sidewinder Missile Launcher" 2
		"Sidewinder Missile" 90
		"Quad Blaster Turret" 2
		"Heavy Anti-Missile Turret"
		"Anti-Missile Turret"
		"LP144a Battery Pack"
		"S3 Thermionic"
		"D94-YV Shield Generator" 2
		"Small Radar Jammer"
		"Laser Rifle" 2
		"A250 Atomic Thruster"
		"A375 Atomic Steering"
		Hyperdrive



ship "Scout" "Scout (Speedy)"
	outfits
		"Meteor Missile Pod"
		"Meteor Missile" 7
		"Sidewinder Missile Pod"
		"Sidewinder Missile" 4
		"Anti-Missile Turret"
		"NT-200 Nucleovoltaic"
		"Supercapacitor"
		"D23-QP Shield Generator"
		"Cooling Ducts"
		"Outfits Expansion"
		"A370 Atomic Thruster"
		"A255 Atomic Steering"
		"Hyperdrive"



ship "Skein" "Skein (Sidewinder)"
	outfits
		"Sidewinder Missile Launcher" 2
		"Sidewinder Missile" 90
		"Quad Blaster Turret" 2
		"Heavy Anti-Missile Turret"
		"Anti-Missile Turret"
		"LP144a Battery Pack"
		"Fission Reactor"
		"D94-YV Shield Generator" 3
		"Large Radar Jammer"
		"Outfits Expansion" 2
		"Laser Rifle" 2
		"A250 Atomic Thruster"
		"A375 Atomic Steering"
		Hyperdrive



ship "Sparrow" "Sparrow (Gatling)"
	outfits
		"Gatling Gun" 2
		"Gatling Gun Ammo" 6000
		"nGVF-AA Fuel Cell"
		"LP036a Battery Pack"
		"D14-RN Shield Generator"
		"Chipmunk Plasma Thruster"
		"Chipmunk Plasma Steering"
		"Hyperdrive"


ship "Sparrow" "Sparrow (Patrol)"
	outfits
		"Beam Laser" 2
		"nGVF-BB Fuel Cell"
		"LP036a Battery Pack"
		"D14-RN Shield Generator"
		"Cargo Scanner"
		"Outfit Scanner"
		"Chipmunk Plasma Thruster"
		"Chipmunk Plasma Steering"
		"Hyperdrive"



ship "Splinter" "Splinter (Laser)"
	outfits
		"Heavy Laser" 2
		"Heavy Laser Turret" 2
		"Heavy Anti-Missile Turret"
		"Water Coolant System"
		"Fission Reactor"
		"LP036a Battery Pack"
		"D94-YV Shield Generator"
		"Laser Rifle"
		"X3700 Ion Thruster"
		"Impala Plasma Steering"
		"Hyperdrive"
	turret "Heavy Laser Turret"
	turret "Heavy Anti-Missile Turret"
	turret "Heavy Laser Turret"


ship "Splinter" "Splinter (Mark II)"
	outfits
		"Particle Cannon" 2
		"Quad Blaster Turret" 3
		"Fusion Reactor"
		"Supercapacitor"
		"S-970 Regenerator"
		"Water Coolant System" 4
		"Outfits Expansion" 2
		"Laser Rifle" 3
		"A250 Atomic Thruster"
		"A375 Atomic Steering"
		"Hyperdrive"
		"Ionic Afterburner"


ship "Splinter" "Splinter (Proton)"
	outfits
		"Proton Gun" 2
		"Proton Turret" 2
		"Anti-Missile Turret"
		"Water Coolant System"
		"Fission Reactor"
		"LP036a Battery Pack"
		"D94-YV Shield Generator"
		"Laser Rifle" 2
		"X3700 Ion Thruster"
		"Impala Plasma Steering"
		"Hyperdrive"
	turret "Proton Turret"
	turret "Anti-Missile Turret"
	turret "Proton Turret"


# Used in the Hai Reveal campaign by a special Syndicate Security team. Should not be used before.
ship "Splinter" "Splinter (Flamethrower Blaster)"
	outfits
		"Heavy Anti-Missile Turret"
		"Catalytic Ramscoop"
		Hyperdrive
		"LP072a Battery Pack"
		"Fuel Pod" 5
		"Outfits Expansion" 3
		"Liquid Nitrogen Cooler"
		"A370 Atomic Thruster"
		"A375 Atomic Steering"
		Flamethrower 2
		"Quad Blaster Turret" 2
		"Cooling Ducts"
		"Laser Rifle"
		"Water Coolant System"
		"S-270 Regenerator" 2
		"Fusion Reactor"



ship "Star Barge" "Star Barge (Armed)"
	outfits
		"Blaster Turret"
		"nGVF-BB Fuel Cell"
		"LP036a Battery Pack"
		"D14-RN Shield Generator"
		"Laser Rifle"
		"Chipmunk Plasma Thruster"
		"Chipmunk Plasma Steering"
		"Hyperdrive"



ship "Star Queen" "Star Queen (Hai)"
	outfits
		"Hai Tracker Pod" 3
		"Hai Tracker" 168
		"Chameleon Anti-Missile" 2
		"NT-200 Nucleovoltaic"
		"Hai Chasm Batteries"
		"D94-YV Shield Generator"
		"Small Radar Jammer"
		"X3700 Ion Thruster"
		"A375 Atomic Steering"
		"Luxury Accommodations"
		"Hyperdrive"



ship "Vanguard" "Vanguard (Missile)"
	outfits
		"Sidewinder Missile Launcher" 4
		"Sidewinder Missile" 226
		"Sidewinder Missile Rack" 2
		"Torpedo Launcher" 3
		"Torpedo" 90
		"Heavy Anti-Missile Turret"
		"Fission Reactor"
		"Supercapacitor"
		"D94-YV Shield Generator"
		"D67-TM Shield Generator"
		"Large Radar Jammer" 2
		"Liquid Nitrogen Cooler"
		"Laser Rifle" 2
		"X3700 Ion Thruster"
		"X4200 Ion Steering"
		"Hyperdrive"
	gun "Torpedo Launcher"
	gun "Torpedo Launcher"
	gun "Torpedo Launcher"
	gun "Sidewinder Missile Launcher"
	gun "Sidewinder Missile Launcher"
	gun "Sidewinder Missile Launcher"
	gun "Sidewinder Missile Launcher"


ship "Vanguard" "Vanguard (Particle)"
	outfits
		"Particle Cannon" 7
		"Fusion Reactor"
		"LP072a Battery Pack"
		"D67-TM Shield Generator"
		"Liquid Nitrogen Cooler"
		"Laser Rifle" 6
		"X3700 Ion Thruster"
		"X4200 Ion Steering"
		"Hyperdrive"
	gun "Particle Cannon"
	gun "Particle Cannon"
	gun "Particle Cannon"
	gun "Particle Cannon"
	gun "Particle Cannon"
	gun "Particle Cannon"
	gun "Particle Cannon"



ship "Wasp" "Wasp (Gatling)"
	outfits
		"Gatling Gun" 3
		"Gatling Gun Ammo" 9000
		"nGVF-BB Fuel Cell"
		"LP036a Battery Pack"
		"D14-RN Shield Generator"
		"X2700 Ion Thruster"
		"X2200 Ion Steering"
		"Hyperdrive"
		
		
ship "Wasp" "Wasp (Javelin)"
	outfits
		"Javelin Pod" 2
		"Javelin" 400
		"nGVF-BB Fuel Cell"
		"LP036a Battery Pack"
		"D14-RN Shield Generator"
		"X2700 Ion Thruster"
		"X2200 Ion Steering"
		"Hyperdrive"
	gun
	gun "Javelin Pod"
	gun "Javelin Pod"
		

ship "Wasp" "Wasp (Meteor)"
	outfits
		"Energy Blaster"
		"Meteor Missile Pod" 2
		"Meteor Missile" 14
		"nGVF-BB Fuel Cell"
		"LP036a Battery Pack"
		"D14-RN Shield Generator"
		"X2700 Ion Thruster"
		"X2200 Ion Steering"
		"Hyperdrive"
	gun "Energy Blaster"
	gun "Meteor Missile Pod"
	gun "Meteor Missile Pod"


ship "Wasp" "Wasp (Plasma)"
	outfits
		"Plasma Cannon"
		"nGVF-BB Fuel Cell"
		"LP036a Battery Pack"
		"D14-RN Shield Generator"
		"X2700 Ion Thruster"
		"X2200 Ion Steering"
		"Hyperdrive"
		

ship "Wasp" "Wasp (Proton)"
	outfits
		"Proton Gun"
		"nGVF-BB Fuel Cell"
		"LP036a Battery Pack"
		"D14-RN Shield Generator"
		"X2700 Ion Thruster"
		"X2200 Ion Steering"
		"Hyperdrive"<|MERGE_RESOLUTION|>--- conflicted
+++ resolved
@@ -109,18 +109,16 @@
 		"Sidewinder Missile" 90
 		"Quad Blaster Turret" 2
 		"Heavy Anti-Missile Turret" 2
-		"Fusion Reactor"
-		"LP288a Battery Pack"
-		"D94-YV Shield Generator"
-		"D67-TM Shield Generator"
-		"Water Coolant System"
-		"Large Radar Jammer"
-		"Ramscoop"
+		"Catalytic Ramscoop"
+		"Armageddon Core"
+		"LP144a Battery Pack"
+		"S-970 Regenerator" 3
+		"Liquid Helium Cooler"
+		"Large Radar Jammer" 2
 		"X4700 Ion Thruster"
 		"X1700 Ion Thruster"
 		"X5200 Ion Steering"
 		"Jump Drive"
-		"Fuel Pod"
 		"Quantum Keystone"
 	gun -12 -186
 	gun 12.5 -186
@@ -1091,10 +1089,7 @@
 	turret "Heavy Anti-Missile Turret"
 
 
-<<<<<<< HEAD
-=======
 # Used in the Hai Reveal campaign, Danforth pulls strings with the Free Worlds to get some cruisers equipped for deep-range deployment.
->>>>>>> aa70f390
 ship "Cruiser" "Cruiser (Plasma Anti-Missile)"
 	outfits
 		"Heavy Anti-Missile Turret" 3
@@ -1114,31 +1109,30 @@
 		"LP144a Battery Pack"
 
 
-<<<<<<< HEAD
-=======
 # Danforth's personal ship in HR.
 ship "Cruiser" "Cruiser (Jump Plasma Anti-Missile)"
 	outfits
+		"A520 Atomic Thruster"
+		"A525 Atomic Steering"
+		Afterburner
+		"Armageddon Core"
+		"Catalytic Ramscoop"
+		"Fission Reactor"
+		"Fragmentation Grenades" 20
 		"Heavy Anti-Missile Turret" 3
-		"Armageddon Core"
-		"S-970 Regenerator"
+		"Jump Drive"
+		"LP072a Battery Pack"
+		"LP036a Battery Pack"
+		"Laser Rifle" 20
 		"Liquid Helium Cooler" 2
-		"Catalytic Ramscoop"
-		"Jump Drive"
-		Afterburner
 		"Outfits Expansion" 2
 		"Plasma Cannon" 6
-		"A520 Atomic Thruster"
-		"A525 Atomic Steering"
-		"Fragmentation Grenades" 20
-		"Fission Reactor"
-		"Laser Rifle" 20
-		"LP144a Battery Pack"
 		"Quantum Keystone"
-
-
-
->>>>>>> aa70f390
+		"S-970 Regenerator"
+		"Fuel Pod" 2
+
+
+
 ship "Dreadnought" "Dreadnought (Jump)"
 	outfits
 		"Torpedo Launcher" 4
