--- conflicted
+++ resolved
@@ -676,7 +676,6 @@
 		"fire effect" "meteor fire"
 		"die effect" "missile death"
 		"hit effect" "missile hit"
-<<<<<<< HEAD
 		"inaccuracy" 10.0
 		"velocity" 5.5
 		"lifetime" 980.0
@@ -685,28 +684,12 @@
 		"firing heat" 40.0
 		"acceleration" 1
 		"drag" .1
-		"turn" 1.35
-		"homing" 3
-		"infrared tracking" .8
-		"shield damage" 520.0
-		"hull damage" 320.0
-		"hit force" 440.0
-=======
-		"inaccuracy" 5
-		"velocity" 11
-		"lifetime" 350
-		"reload" 80
-		"firing energy" 1
-		"firing heat" 20
-		"acceleration" 1
-		"drag" .1
 		"turn" 1.8
 		"homing" 1
 		"infrared tracking" .65
-		"shield damage" 260
-		"hull damage" 160
-		"hit force" 220
->>>>>>> 108c95b7
+		"shield damage" 520.0
+		"hull damage" 320.0
+		"hit force" 220.0
 		"missile strength" 6
 	description "The Meteor Missile is the cheapest and simplest homing weapon available in human space. Meteors are quickly destroyed by anti-missile systems, and their infrared tracking systems have trouble homing in on targets with low heat levels. Nevertheless, their large warheads can spell doom for poorly-defended targets when the missiles are fired in great numbers."
 
@@ -755,21 +738,12 @@
 		"fire effect" "sidewinder fire"
 		"die effect" "missile death"
 		"hit effect" "missile hit"
-<<<<<<< HEAD
 		"inaccuracy" 8.0
 		"velocity" 7.0
-		"lifetime" 940.0
+		"lifetime" 700.0
 		"reload" 120.0
 		"firing energy" 2.0
 		"firing heat" 30.0
-=======
-		"inaccuracy" 4
-		"velocity" 14
-		"lifetime" 350
-		"reload" 60
-		"firing energy" 1
-		"firing heat" 15
->>>>>>> 108c95b7
 		"acceleration" 1.2
 		"drag" .1
 		"turn" 4
@@ -875,21 +849,12 @@
 		"fire effect" "torpedo fire"
 		"hit effect" "torpedo hit"
 		"die effect" "tiny explosion"
-<<<<<<< HEAD
 		"inaccuracy" 10.0
-		"velocity" 3.0
-		"lifetime" 1200.0
+		"velocity" 3.5
+		"lifetime" 1800
 		"reload" 300.0
 		"firing energy" 4.0
 		"firing heat" 90.0
-=======
-		"inaccuracy" 5
-		"velocity" 7
-		"lifetime" 900
-		"reload" 150
-		"firing energy" 2
-		"firing heat" 45
->>>>>>> 108c95b7
 		"acceleration" .15
 		"drag" .025
 		"turn" 1.5
@@ -946,35 +911,20 @@
 		"fire effect" "typhoon fire"
 		"hit effect" "torpedo hit"
 		"die effect" "tiny explosion"
-<<<<<<< HEAD
 		"inaccuracy" 10.0
-		"velocity" 2.5
-		"lifetime" 1200.0
+		"velocity" 3
+		"lifetime" 2200.0
 		"reload" 240.0
 		"firing energy" 8.0
 		"firing heat" 100.0
-=======
-		"inaccuracy" 5
-		"velocity" 6
-		"lifetime" 1100
-		"reload" 120
-		"firing energy" 4
-		"firing heat" 50
->>>>>>> 108c95b7
 		"acceleration" .1
 		"drag" .02
 		"turn" 1.5
 		"homing" 4
 		"optical tracking" .9
-<<<<<<< HEAD
 		"shield damage" 1760.0
 		"hull damage" 1760.0
-		"hit force" 900.0
-=======
-		"shield damage" 920
-		"hull damage" 920
-		"hit force" 450
->>>>>>> 108c95b7
+		"hit force" 450.0
 		"missile strength" 40
 	description "Typhoon Torpedoes are an improved torpedo technology; they do considerably more damage than ordinary torpedoes. However, they are also much slower, because they are intended mostly for use against large and slow-moving capital ships. As a result, sufficiently skilled pilots can often dodge around them."
 
