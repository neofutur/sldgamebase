# Copyright (c) 2014 by Michael Zahniser
#
# Endless Sky is free software: you can redistribute it and/or modify it under the
# terms of the GNU General Public License as published by the Free Software
# Foundation, either version 3 of the License, or (at your option) any later version.
#
# Endless Sky is distributed in the hope that it will be useful, but WITHOUT ANY
# WARRANTY; without even the implied warranty of MERCHANTABILITY or FITNESS FOR A
# PARTICULAR PURPOSE. See the GNU General Public License for more details.
#
# You should have received a copy of the GNU General Public License along with
# this program. If not, see <https://www.gnu.org/licenses/>.

outfit "Energy Blaster"
	category "Guns"
	cost 16000
	thumbnail "outfit/blaster"
	"mass" 5
	"outfit space" -5
	"weapon capacity" -5
	"gun ports" -1
	weapon
		sprite "projectile/blaster"
		sound "blaster"
		"hit effect" "blaster impact"
		"inaccuracy" 3
		"velocity" 10.625
		"lifetime" 48
		"reload" 12
		"firing energy" 5.8
		"firing heat" 18
		"shield damage" 10.6
		"hull damage" 6.6
	description "Although not the most accurate or damaging of weapons, the Energy Blaster is popular because it is small enough to be installed on even the tiniest of ships. One blaster is not enough to do appreciable damage to anything larger than a fighter, but a ship equipped with several of them becomes a force to be reckoned with."

outfit "Twin Blaster"
	category "Guns"
	cost 40000
	thumbnail "outfit/twin blaster"
	"mass" 12
	"outfit space" -12
	"weapon capacity" -12
	"gun ports" -1
	weapon
		sound "blaster"
		"submunition" "Blaster Submunition"
			"offset" 1 0
			"facing" 0.3
		"submunition" "Blaster Submunition"
			"offset" -1 0
			"facing" -0.3
		"hit effect" "blaster impact" 2
		"inaccuracy" 3
		"lifetime" 0
		"velocity override" 10.625
		"range override" 510
		"reload" 12
		"firing energy" 11.6
		"firing heat" 36
	description "The Energy Blaster's ubiquity, low price, and stable performance have made it irresistible to tinkerers from the day it was first introduced. These blasters have been bolted together to fit within a single gun port, offering twice the damage of a single blaster at the cost of twice the heat and power consumption, along with some additional mass."

outfit "Blaster Submunition"
	weapon
		sprite "projectile/blaster"
		"hit effect" "blaster impact"
		"velocity" 10.625
		"lifetime" 48
		"shield damage" 10.6
		"hull damage" 6.6

outfit "Blaster Turret"
	category "Turrets"
	cost 100000
	thumbnail "outfit/blaster turret"
	"mass" 15
	"outfit space" -15
	"weapon capacity" -15
	"turret mounts" -1
	"required crew" 1
	weapon
		sprite "projectile/blaster"
		"hardpoint sprite" "hardpoint/blaster turret"
		"hardpoint offset" 9.
		sound "blaster"
		"hit effect" "blaster impact"
		"inaccuracy" 3
		"turret turn" 3.7
		"velocity" 10.625
		"lifetime" 48
		"reload" 6
		"firing energy" 5.8
		"firing heat" 18
		"shield damage" 10.6
		"hull damage" 6.6
	description "A Blaster Turret is a pair of Energy Blasters mounted on a rotating platform, allowing it to fire in any direction. Sophisticated software algorithms allow the turret to correct for a target's motion, making the Blaster Turret effective even against small, quickly moving fighters. Because it needs a special mounting point with a 360 degree field of view, not all ships are capable of being equipped with a turret."

outfit "Quad Blaster Turret"
	category "Turrets"
	cost 230000
	thumbnail "outfit/quad blaster turret"
	"mass" 25
	"outfit space" -25
	"weapon capacity" -25
	"turret mounts" -1
	"required crew" 1
	weapon
		sprite "projectile/blaster"
		"hardpoint sprite" "hardpoint/quad blaster turret"
		"hardpoint offset" 9.
		sound "blaster"
		"hit effect" "blaster impact"
		"inaccuracy" 3
		"turret turn" 3.2
		"velocity" 10.625
		"lifetime" 48
		"reload" 3
		"firing energy" 5.8
		"firing heat" 18
		"shield damage" 10.6
		"hull damage" 6.6
	description "A Quad Blaster Turret carries four guns on a single turret mount, doubling the firepower of an ordinary Blaster Turret for ships with enough space to install one and energy to drive it."

effect "blaster impact"
	sprite "effect/blaster impact"
		"no repeat"
		"frame rate" 30
	"lifetime" 7
	"random angle" 40
	"velocity scale" -.05


outfit "Modified Blaster"
	category "Guns"
	cost 35000
	thumbnail "outfit/mod blaster"
	"mass" 6
	"outfit space" -6
	"weapon capacity" -6
	"gun ports" -1
	weapon
		sprite "projectile/mod blaster"
		sound "mod blaster"
		"hit effect" "blaster impact"
		"inaccuracy" 4
		"velocity" 10
		"lifetime" 48
		"reload" 12
		"firing energy" 6.5
		"firing heat" 25.2
		"shield damage" 13.2
		"hull damage" 8.8
	description "This is an Energy Blaster that has been tampered with to increase its power slightly, at the cost of reduced range and higher energy consumption. Modified Blasters also produce an extreme amount of heat when firing, increasing the risk that your ship will overheat."

outfit "Twin Modified Blaster"
	category "Guns"
	cost 84000
	thumbnail "outfit/twin mod blaster"
	"mass" 14
	"outfit space" -14
	"weapon capacity" -14
	"gun ports" -1
	weapon
		sound "mod blaster"
		"submunition" "Modified Blaster Submunition"
			"offset" 1 0
			"facing" 0.45
		"submunition" "Modified Blaster Submunition"
			"offset" -1 0
			"facing" -0.45
		"hit effect" "blaster impact" 2
		"inaccuracy" 4
		"lifetime" 0
		"velocity override" 10
		"range override" 480
		"reload" 12
		"firing energy" 13
		"firing heat" 50.4
	description "An enterprising engineer, presumably having decided that the Modified Blaster's already-frightening lack of safety control was insufficient, has taken two of the weapons and shoved them together in the same gun port, crudely welded together with fervid enthusiasm. Whether or not this weapon will destroy the target before it melts its own components is anyone's guess; perhaps the intent was that the twin barrels would intimidate enemies into submission before the weapon would have to be fired."

outfit "Modified Blaster Submunition"
	weapon
		sprite "projectile/mod blaster"
		"hit effect" "blaster impact"
		"velocity" 10
		"lifetime" 48
		"shield damage" 13.2
		"hull damage" 8.8

outfit "Modified Blaster Turret"
	category "Turrets"
	cost 170000
	thumbnail "outfit/mod blaster turret"
	"mass" 18
	"outfit space" -18
	"weapon capacity" -18
	"turret mounts" -1
	"required crew" 1
	weapon
		sprite "projectile/mod blaster"
		"hardpoint sprite" "hardpoint/mod blaster turret"
		"hardpoint offset" 9.
		sound "mod blaster"
		"hit effect" "blaster impact"
		"inaccuracy" 4
		"turret turn" 3.5
		"velocity" 10
		"lifetime" 48
		"reload" 6
		"firing energy" 6.5
		"firing heat" 25.2
		"shield damage" 13.2
		"hull damage" 8.8
	description "This is a turreted version of the Modified Blaster, which is an Energy Blaster modified for greater power at the cost of higher energy consumption and heat. These turrets are popular with pirates and others who are trying to cram as much firepower into their ships as possible."


outfit "Beam Laser"
	category "Guns"
	cost 29000
	thumbnail "outfit/laser"
	"mass" 8
	"outfit space" -8
	"weapon capacity" -8
	"gun ports" -1
	weapon
		sprite "projectile/laser"
			"frame rate" 1
		sound "laser"
		"hit effect" "beam laser impact"
		"inaccuracy" .5
		"velocity" 300
		"lifetime" 1
		"reload" 1
		"firing energy" .67
		"firing heat" 1.6
		"shield damage" 1
		"hull damage" 1.3
	description "In the early part of the space era, the settlements in the region of space known as the Deep developed in relative isolation from the rest of human space. One result of that isolation is that their weapons technology mostly uses beam weapons, instead of the energy projectile weapons that are more common elsewhere."

outfit "Laser Turret"
	category "Turrets"
	cost 140000
	thumbnail "outfit/laser turret"
	"mass" 22
	"outfit space" -22
	"weapon capacity" -22
	"turret mounts" -1
	"required crew" 1
	weapon
		sprite "projectile/2x laser"
			"frame rate" 1
		"hardpoint sprite" "hardpoint/laser turret"
		"hardpoint offset" -0.5 8.
		sound "laser"
		"hit effect" "beam laser impact"
		"inaccuracy" .5
		"turret turn" 4.0
		"velocity" 300
		"lifetime" 1
		"reload" 1
		"firing energy" 1.33
		"firing heat" 3.2
		"shield damage" 2
		"hull damage" 2.6
	description "Laser Turrets are hated by fighter pilots because it is nearly impossible to dodge them once you are within their reach. This turret carries a pair of lasers and can swivel almost instantly to fire on new targets as they approach. Laser Turrets are especially useful when mounted on slow-moving freighters to fend off packs of small pirate vessels."

effect "beam laser impact"
	sprite "effect/laser impact"
		"no repeat"
		"frame rate" 30
	"lifetime" 5
	"random angle" 2
	"random spin" 1
	"velocity scale" -.005


outfit "Heavy Laser"
	category "Guns"
	cost 60000
	thumbnail "outfit/heavy laser"
	"mass" 15
	"outfit space" -15
	"weapon capacity" -15
	"gun ports" -1
	weapon
		sprite "projectile/heavy laser"
			"frame rate" 1
		sound "heavy laser"
		"hit effect" "heavy laser impact"
		"inaccuracy" .4
		"velocity" 400
		"lifetime" 1
		"reload" 1
		"firing energy" 1.33
		"firing heat" 2.8
		"shield damage" 1.7
		"hull damage" 2.4
	description "The Heavy Laser is an upgraded Beam Laser with a significantly longer range and higher power. It is mostly intended for larger ships, where energy and space are plentiful, but some pilots consider a single Heavy Laser to be a worthwhile alternative to a pair of Beam Lasers, because the longer range makes up for the fact that it does not quite deal twice as much damage."

outfit "Heavy Laser Turret"
	category "Turrets"
	cost 320000
	thumbnail "outfit/heavy laser turret"
	"mass" 40
	"outfit space" -40
	"weapon capacity" -40
	"turret mounts" -1
	"required crew" 1
	weapon
		sprite "projectile/2x heavy laser"
			"frame rate" 1
		"hardpoint sprite" "hardpoint/heavy laser turret"
		"hardpoint offset" 8.
		sound "heavy laser"
		"hit effect" "heavy laser impact"
		"inaccuracy" .4
		"turret turn" 2.2
		"velocity" 400
		"lifetime" 1
		"reload" 1
		"firing energy" 2.66
		"firing heat" 5.6
		"shield damage" 3.4
		"hull damage" 4.8
	description "For ships with enough space to install one, the Heavy Laser Turret is a powerful weapon, equally useful for driving off fighters and for bombarding larger targets with continuous fire without having to worry about pointing your ship in the right direction."

effect "heavy laser impact"
	sprite "effect/heavy laser impact"
		"no repeat"
		"frame rate" 30
	"lifetime" 5
	"random angle" 2
	"random spin" 1
	"random velocity" 1
	"velocity scale" -.007


outfit "Electron Beam"
	category "Guns"
	cost 170000
	thumbnail "outfit/electron beam"
	"mass" 21
	"outfit space" -21
	"weapon capacity" -21
	"gun ports" -1
	weapon
		sprite "projectile/electron"
			"frame rate" 60
		sound "electron beam"
		"hit effect" "electron impact"
		"inaccuracy" .3
		"velocity" 450
		"lifetime" 1
		"reload" 1
		"firing energy" 2
		"firing heat" 3.6
		"shield damage" 2.4
		"hull damage" 3.3
	description "The Electron Beam is a recent development by the Deep Sky labs, a more powerful weapon with a design similar to their perennially popular laser guns."

outfit "Electron Turret"
	category "Turrets"
	cost 720000
	thumbnail "outfit/electron turret"
	"mass" 54
	"outfit space" -54
	"weapon capacity" -54
	"turret mounts" -1
	"required crew" 1
	weapon
		sprite "projectile/2x electron"
			"frame rate" 60
		"hardpoint sprite" "hardpoint/electron turret"
		"hardpoint offset" 8.
		sound "electron beam"
		"hit effect" "electron impact"
		"inaccuracy" .3
		"turret turn" 1.4
		"velocity" 450
		"lifetime" 1
		"reload" 1
		"firing energy" 4
		"firing heat" 7.2
		"shield damage" 4.8
		"hull damage" 6.6
	description "This turret places two of Deep Sky's recently developed electron beam weapons onto a rotating turret, providing unsurpassed accuracy and power for shooting down fast-moving targets."

effect "electron impact"
	sprite "effect/electron impact"
		"no repeat"
		"frame rate" 30
	"lifetime" 5
	"random angle" 2
	"random spin" 1
	"velocity scale" -.003


outfit "Anti-Missile Turret"
	category "Turrets"
	cost 60000
	thumbnail "outfit/anti-missile"
	"mass" 16
	"outfit space" -16
	"weapon capacity" -16
	"turret mounts" -1
	weapon
		"hardpoint sprite" "hardpoint/anti-missile"
		"hardpoint offset" 4.
		"hit effect" "small anti-missile"
		"anti-missile" 5
		"velocity" 150
		"lifetime" 1
		"reload" 8
		"firing energy" 5
		"firing heat" 3
	description "Centuries ago, space battles were fought mostly with missiles, with the outcome dependent only on which ship had more shielding or ammunition. Lovelace Labs was originally founded to remedy that situation by developing a protective system that could shoot missiles out of the air, defending freighter convoys from pirates who could otherwise simply bombard them into submission without ever venturing within range of their guns."

effect "small anti-missile"
	sprite "effect/small anti missile"
		"no repeat"
		"frame rate" 3
	sound "anti-missile"
	"lifetime" 21
	"velocity scale" 1


outfit "Heavy Anti-Missile Turret"
	category "Turrets"
	cost 150000
	thumbnail "outfit/heavy anti-missile"
	"mass" 30
	"outfit space" -30
	"weapon capacity" -30
	"turret mounts" -1
	weapon
		"hardpoint sprite" "hardpoint/heavy anti-missile"
		"hardpoint offset" 5.
		"hit effect" "large anti-missile"
		"anti-missile" 8
		"velocity" 200
		"lifetime" 1
		"reload" 6
		"firing energy" 10
		"firing heat" 5
	description "The Heavy Anti-Missile turret has a longer range, higher power, and shorter reload time than its smaller sibling. The only way to overcome it is by firing missiles in a cluster so that while one is being targeted, the others can get through, and as a result all missile systems on the market now default to firing in clusters if multiple copies of the same launcher are installed, rather than staggering their fire as ordinary guns do."

effect "large anti-missile"
	sprite "effect/large anti missile"
		"no repeat"
		"frame rate" 2
	sound "heavy anti-missile"
	"lifetime" 31
	"velocity scale" 1


outfit "Particle Cannon"
	category "Guns"
	cost 220000
	thumbnail "outfit/particle cannon"
	"mass" 30
	"outfit space" -30
	"weapon capacity" -30
	"gun ports" -1
	weapon
		sprite "projectile/particle beam"
		sound "particle"
		"hit effect" "particle impact"
		"inaccuracy" .5
		"velocity" 30
		"lifetime" 25
		"reload" 20
		"firing energy" 35
		"firing force" 10
		"firing heat" 120
		"hit force" 80
		"shield damage" 65
		"hull damage" 62
	description "The Particle Cannon works by accelerating a short burst of particles to near-relativistic speeds. When mounted on a ship that can turn fast enough to keep it trained on approaching ships, it becomes a nearly unbeatable weapon, capable of destroying smaller ships before they can even approach close enough for their comparatively short-ranged weapons to be effective."

effect "particle impact"
	sprite "effect/particle impact"
		"no repeat"
		"frame rate" 30
	sound "explosion small"
	"lifetime" 20
	"random angle" 2
	"random spin" 10
	"velocity scale" -.05


outfit "Proton Gun"
	category "Guns"
	cost 150000
	thumbnail "outfit/proton gun"
	"mass" 28
	"outfit space" -28
	"weapon capacity" -28
	"gun ports" -1
	weapon
		sprite "projectile/proton"
		sound "proton"
		"hit effect" "proton impact" 3
		"inaccuracy" 4
		"submunition" "Proton Fragment" 3
		"velocity" 24
		"lifetime" 2
		"reload" 8
		"firing energy" 15
		"firing force" 2
		"firing heat" 60
	description "The Proton Gun started out as the Syndicate's attempt to reverse engineer and mass produce a cheap competitor for the Particle Cannon. Unfortunately, they were unable to find a reliable way to keep the beam coherent, but the resulting weapon is still popular with some captains, particularly as an anti-fighter gun."

outfit "Proton Fragment"
	weapon
		sprite "projectile/proton fragment"
			"no repeat"
			"frame rate" 2
		"hit effect" "proton impact"
		"inaccuracy" 2
		"lifetime" 24
		"hit force" 6
		"shield damage" 10.1
		"hull damage" 8.4

effect "proton impact"
	sprite "effect/proton impact"
		"no repeat"
		"frame rate" 30
	"lifetime" 20
	"random angle" 2
	"velocity scale" -.005


outfit "Proton Turret"
	category "Turrets"
	cost 260000
	thumbnail "outfit/proton turret"
	"mass" 34
	"outfit space" -34
	"weapon capacity" -34
	"turret mounts" -1
	"required crew" 1
	weapon
		sprite "projectile/proton"
		"hardpoint sprite" "hardpoint/proton turret"
		"hardpoint offset" 14.
		sound "proton"
		"hit effect" "proton impact" 3
		"inaccuracy" 4
		"turret turn" 2.0
		"submunition" "Proton Fragment" 3
		"velocity" 24
		"lifetime" 2
		"reload" 8
		"firing energy" 15
		"firing force" 2
		"firing heat" 60
	description "The Syndicate Proton Turret is a relatively new product designed to compete with Deep Sky's perennially popular laser turrets in the anti-fighter defense market. Though cruder than its competition, the Proton Turret maintains a loyal following among captains dissatisfied with laser weapons' short range."


outfit "Plasma Cannon"
	category "Guns"
	cost 190000
	thumbnail "outfit/plasma cannon"
	"mass" 25
	"outfit space" -25
	"weapon capacity" -25
	"gun ports" -1
	weapon
		sprite "projectile/plasma"
			"frame rate" 3
		sound "plasma"
		"hit effect" "plasma explosion"
		"inaccuracy" 2
		"velocity" 12
		"lifetime" 40
		"reload" 18
		"firing energy" 30
		"firing heat" 180
		"hit force" 30
		"shield damage" 63
		"hull damage" 25
		"heat damage" 340
	description "The Plasma Cannon fires bursts of superheated plasma. In addition to damaging your target, these plasma bursts impart a significant amount of heat, especially to a target whose shields are down."

outfit "Plasma Turret"
	category "Turrets"
	cost 520000
	thumbnail "outfit/plasma turret"
	"mass" 60
	"outfit space" -60
	"weapon capacity" -60
	"turret mounts" -1
	"required crew" 1
	weapon
		sprite "projectile/plasma"
			"frame rate" 3
		"hardpoint sprite" "hardpoint/plasma turret"
		"hardpoint offset" 15.
		sound "plasma"
		"hit effect" "plasma explosion"
		"inaccuracy" 2
		"turret turn" 1.2
		"velocity" 12
		"lifetime" 40
		"reload" 9
		"firing energy" 30
		"firing heat" 180
		"hit force" 30
		"shield damage" 63
		"hull damage" 25
		"heat damage" 340
	description "The Plasma Turret is a pair of plasma cannons mounted on a turret so that they can fire in any direction. It is a fearsome weapon, but only the largest of ships have the space and the energy that it requires."

outfit "Plasma Repeater"
	category "Guns"
	cost 274000
	thumbnail "outfit/plasma repeater"
	"mass" 32
	"outfit space" -32
	"weapon capacity" -32
	"gun ports" -1
	weapon
		sprite "projectile/plasma"
			"frame rate" 3
		sound "plasma"
		"hit effect" "plasma explosion"
		"lifetime" 38
		"velocity" 12
		"inaccuracy" 5
		"reload" 7
		"firing energy" 13
		"firing heat" 100
		"shield damage" 33
		"hull damage" 13
		"heat damage" 144
		"hit force" 19
	description `Decades after buying the rights for the Plasma Cannon, Kraz Cybernetics put this weapon on the shelves of every high-end outfitter of the Southern Rim. The repeater has so far proved immensely popular amongst any who braved testing it, and is shaping up to become an essential deterrent for anyone who flaunts their haul for pirate plunder.`
	description `	Derived from the original Plasma Cannon, this heavier version trades off its larger bursts for a much faster rate of fire. Although the smaller bursts of superheated plasma deal far less damage than its predecessor, the volume of fire results in more damage to the target overall.`

effect "plasma explosion"
	sprite "effect/plasma explosion"
		"no repeat"
		"frame rate" 20
	sound "explosion tiny"
	"lifetime" 21
	"random angle" 360
	"random spin" 4
	"random velocity" .1
	"velocity scale" -.05


outfit "Flamethrower"
	category "Secondary Weapons"
	cost 190000
	thumbnail "outfit/flamethrower"
	"mass" 9
	"outfit space" -9
	"weapon capacity" -9
	"gun ports" -1
	weapon
		sprite "effect/explosion/small"
			"frame rate" 60
			"no repeat"
		sound "flamethrower"
		icon "icon/flamethrower"
		"submunition" "Flamethrower Projectile"
		"inaccuracy" 12
		"velocity" 9
		"lifetime" 5
		"reload" 1
		"firing energy" .1
		"firing fuel" .25
<<<<<<< HEAD
		"firing heat" 4
	description "A crude but impressive-looking weapon, the Flamethrower ignites your hyperspace fuel and directs a stream of it towards your adversaries. The damage it does is relatively minor, but it can be useful for causing a target that is already operating near its thermal capacity to overheat, temporarily taking its energy reactors offline and potentially taking it out of flight if it runs out of battery power."
=======
		"firing heat" 2
	description "A crude but impressive-looking weapon, the Flamethrower ignites your hyperspace fuel and directs a stream of it towards your adversaries. The damage it does is relatively minor, but it can be useful for causing a target that is already operating near its thermal capacity to overheat, temporarily taking it out of the fight."
>>>>>>> 0345fae9

outfit "Flamethrower Projectile"
	weapon
		sprite "projectile/flamethrower"
			"frame rate" 17
			"random start frame"
		"hit effect" "flamethrower hit"
		"die effect" "flamethrower die"
		"inaccuracy" 20
		"lifetime" 22
		"damage dropoff" 0 198
		"dropoff modifier" .5
		"shield damage" .8
		"hull damage" .7
		"heat damage" 150

effect "flamethrower die"
	sprite "effect/explosion/small"
		"no repeat"
		"frame rate" 15
		"random start frame"
	"lifetime" 24
	"random angle" 360
	"random frame rate" 5
	"random spin" 2
	"random velocity" .4
	"velocity scale" .4

effect "flamethrower hit"
	sprite "effect/explosion/medium"
		"no repeat"
		"frame rate" 15
		"random start frame"
	"lifetime" 28
	"random angle" 360
	"random frame rate" 5
	"random spin" 3
	"random velocity" .6
	"velocity scale" .4


outfit "Meteor Missile"
	category "Ammunition"
	cost 500
	thumbnail "outfit/meteor"
	"mass" .2
	"meteor capacity" -1
	description "A Meteor Missile serves as ammunition for the Meteor Missile Launcher. Each missile launcher has its own capacity; you cannot install missiles if you have not first purchased a pod, launcher, or storage to store them in."

outfit "Meteor Missile Box"
	plural "Meteor Missile Boxes"
	category "Ammunition"
	cost 9000
	thumbnail "outfit/meteor storage"
	"mass" 2
	"outfit space" -5
	"meteor capacity" 15
	ammo "Meteor Missile"
	description "The Meteor Missile Box is used to store extra ammunition for Meteor Missile Launchers."

outfit "Meteor Missile Launcher"
	category "Secondary Weapons"
	cost 15000
	thumbnail "outfit/meteor launcher"
	"mass" 8
	"outfit space" -14
	"weapon capacity" -14
	"gun ports" -1
	"meteor capacity" 30
	weapon
		sprite "projectile/meteor"
			"no repeat"
			"frame rate" .25
		sound "meteor"
		ammo "Meteor Missile"
		icon "icon/meteor"
		"fire effect" "meteor fire"
		"die effect" "missile death"
		"hit effect" "missile hit"
		"inaccuracy" 5
		"velocity" 0
		"velocity override" 20
		"lifetime" 192
		"range override" 3850
		"reload" 80
		"firing energy" 1
		"firing heat" 20
		"acceleration" .4
		"drag" .02
		"turn" 2
		"homing" 1
		"infrared tracking" .65
		"shield damage" 360
		"hull damage" 220
		"hit force" 220
		"missile strength" 6
	description "The Meteor Missile is the cheapest and simplest homing weapon available in human space, with only rudimentary infrared tracking systems that can have trouble homing in on targets with low heat levels. True to its name, the missile reaches a very high speed to leave its target's anti-missile defenses with little time to react. The trade-off is maneuverability, so Meteor Missiles are practically useless against agile targets farther than point-blank range."

outfit "Meteor Missile Pod"
	category "Secondary Weapons"
	cost 5000
	thumbnail "outfit/meteor pod"
	"mass" 1
	"outfit space" -3
	"weapon capacity" -3
	"gun ports" -1
	"meteor capacity" 7
	weapon
		sprite "projectile/meteor"
			"no repeat"
			"frame rate" .25
		sound "meteor"
		ammo "Meteor Missile"
		icon "icon/meteor"
		"fire effect" "meteor fire"
		"die effect" "missile death"
		"hit effect" "missile hit"
		"inaccuracy" 5
		"velocity" 0
		"velocity override" 20
		"lifetime" 192
		"range override" 3850
		"reload" 200
		"burst count" 7
		"burst reload" 80
		"firing energy" 1
		"firing heat" 20
		"acceleration" .4
		"drag" .02
		"turn" 2
		"homing" 1
		"infrared tracking" .65
		"shield damage" 360
		"hull damage" 220
		"hit force" 220
		"missile strength" 6
	description "The Meteor Missile is the cheapest and simplest homing weapon available in human space, with only rudimentary infrared tracking systems that can have trouble homing in on targets with low heat levels. True to its name, the missile reaches a very high speed to leave its target's anti-missile defenses with little time to react. The trade-off is maneuverability, so Meteor Missiles are practically useless against agile targets farther than point-blank range."
	description "	Pods enable fighters and other light craft to carry small quantities of missiles into battle while retaining enough space for other weapons. Large ships are better off with full-size launchers."

effect "meteor fire"
	sprite "effect/meteor fire"
		"no repeat"
		"frame rate" 30
	"lifetime" 12
	"random velocity" 10


outfit "Sidewinder Missile"
	category "Ammunition"
	cost 900
	thumbnail "outfit/sidewinder"
	"mass" .2
	"sidewinder capacity" -1
	description "The Sidewinder Missile is ammunition for the Sidewinder Missile Launcher; each launcher that you have installed can be armed with up to 45 of them, while pods can carry 4. You cannot install a missile without a pod or launcher to fire it from."

outfit "Sidewinder Missile Rack"
	category "Ammunition"
	cost 20000
	thumbnail "outfit/sidewinder storage"
	"mass" 2.4
	"outfit space" -7
	"sidewinder capacity" 23
	ammo "Sidewinder Missile"
	description "The Sidewinder Missile Rack is used to store extra ammunition for Sidewinder Missile Launchers."

outfit "Sidewinder Missile Launcher"
	category "Secondary Weapons"
	cost 60000
	thumbnail "outfit/sidewinder launcher"
	"mass" 11
	"outfit space" -20
	"weapon capacity" -20
	"gun ports" -1
	"sidewinder capacity" 45
	weapon
		sprite "projectile/sidewinder"
			"no repeat"
			"frame rate" .25
		sound "sidewinder"
		ammo "Sidewinder Missile"
		icon "icon/sidewinder"
		"fire effect" "sidewinder fire"
		"die effect" "missile death"
		"hit effect" "missile hit"
		"inaccuracy" 4
		"velocity" 0
		"velocity override" 14
		"lifetime" 350
		"range override" 4900
		"reload" 60
		"firing energy" 1
		"firing heat" 15
		"acceleration" .3
		"drag" .021
		"turn" 4
		"homing" 4
		"radar tracking" .9
		"shield damage" 260
		"hull damage" 180
		"hit force" 170
		"missile strength" 12
	description "The Sidewinder Missile is designed by Lovelace Labs, which is ironically also the designer of the Anti-Missile Turret. Rumors say that the two engineering teams at Lovelace who make the missiles and the anti-missiles are locked in furious competition with each other: the result has been generation after generation of smarter missiles and then smarter turrets to fend them off."
	description "	Although not as powerful or cheap as the popular Meteor missiles, Sidewinders have several advantages, including their superior maneuverability, better tracking systems, and protective casings that make them much harder for anti-missile systems to destroy."

outfit "Sidewinder Missile Pod"
	category "Secondary Weapons"
	cost 20000
	thumbnail "outfit/sidewinder pod"
	"mass" 2
	"outfit space" -4
	"weapon capacity" -4
	"gun ports" -1
	"sidewinder capacity" 4
	weapon
		sprite "projectile/sidewinder"
			"no repeat"
			"frame rate" .25
		sound "sidewinder"
		ammo "Sidewinder Missile"
		icon "icon/sidewinder"
		"fire effect" "sidewinder fire"
		"die effect" "missile death"
		"hit effect" "missile hit"
		"inaccuracy" 4
		"velocity" 0
		"velocity override" 14
		"lifetime" 350
		"range override" 4900
		"reload" 150
		"burst count" 4
		"burst reload" 60
		"firing energy" 1
		"firing heat" 15
		"acceleration" .3
		"drag" .021
		"turn" 4
		"homing" 4
		"radar tracking" .9
		"shield damage" 260
		"hull damage" 180
		"hit force" 170
		"missile strength" 12
	description "The Sidewinder Missile is designed by Lovelace Labs, which is ironically also the designer of the Anti-Missile Turret. Rumors say that the two engineering teams at Lovelace who make the missiles and the anti-missiles are locked in furious competition with each other: the result has been generation after generation of smarter missiles and then smarter turrets to fend them off."
	description "	Although not as powerful or cheap as the popular Meteor missiles, Sidewinders have several advantages, including their superior maneuverability, better tracking systems, and protective casings that make them much harder for anti-missile systems to destroy."
	description "	Pods enable fighters and other light craft to carry small quantities of missiles into battle while retaining enough space for other weapons. Large ships are better off with full-size launchers."


effect "sidewinder fire"
	sprite "effect/sidewinder fire"
		"no repeat"
		"frame rate" 30
	"lifetime" 9
	"random velocity" 2


outfit "Javelin"
	category "Ammunition"
	cost 50
	thumbnail "outfit/javelin"
	"mass" .04
	"javelin capacity" -1
	description "A Javelin missile is ammunition for the Javelin Pod; without a Pod to store them in you cannot purchase or use Javelins."

outfit "Javelin Storage Crate"
	category "Ammunition"
	cost 5000
	thumbnail "outfit/javelin storage"
	"mass" 2
	"outfit space" -6
	"javelin capacity" 100
	ammo "Javelin"
	description "The Javelin Storage Crate is used to store extra ammunition for Javelin Pods."

outfit "Javelin Pod"
	category "Secondary Weapons"
	cost 20000
	thumbnail "outfit/javelin pod"
	"mass" 4
	"outfit space" -12
	"weapon capacity" -12
	"gun ports" -1
	"javelin capacity" 200
	weapon
		sprite "projectile/javelin"
		sound "javelin"
		ammo "Javelin"
		icon "icon/javelin"
		"hit effect" "tiny explosion"
		"inaccuracy" 1
		"velocity" 10
		"lifetime" 60
		"reload" 15
		"firing energy" .2
		"firing heat" 12
		"shield damage" 48
		"hull damage" 26
		"hit force" 50
		"missile strength" 3
	description "The Javelin Pod fires a rapid stream of unguided missiles. A Javelin Pod does far more damage than any gun of a comparable size, and has a longer range as well, but once a ship has expended all of its ammunition it must leave combat and find a planet where it can buy more, which makes Javelins less useful in protracted battles."
	description "	The weapon's high rate of fire also makes it useful for saturating well-protected ships' anti-missile defenses so that more dangerous projectiles fired by allied ships can sneak through."

outfit "Javelin Mini Pod"
	category "Secondary Weapons"
	cost 5000
	thumbnail "outfit/javelin mini pod"
	"mass" 1
	"outfit space" -3
	"weapon capacity" -3
	"gun ports" -1
	"javelin capacity" 40
	weapon
		sprite "projectile/javelin"
		sound "javelin"
		ammo "Javelin"
		icon "icon/javelin"
		"hit effect" "tiny explosion"
		"inaccuracy" 1
		"velocity" 10
		"lifetime" 60
		"range override" 300
		"reload" 40
		"burst count" 40
		"burst reload" 15
		"firing energy" .2
		"firing heat" 12
		"shield damage" 48
		"hull damage" 26
		"hit force" 50
		"missile strength" 3
	description "The Javelin Pod fires a rapid stream of unguided missiles. A Javelin Pod does far more damage than any gun of a comparable size, and has a longer range as well, but once a ship has expended all of its ammunition it must leave combat and find a planet where it can buy more, which makes Javelins less useful in protracted battles."
	description "	The weapon's high rate of fire also makes it useful for saturating well-protected ships' anti-missile defenses so that more dangerous projectiles fired by allied ships can sneak through."
	description "	Mini pods enable fighters and other light craft to carry small quantities of javelins into battle while retaining enough space for other weapons. Large ships are better off with full-size pods."


outfit "Torpedo"
	plural "Torpedoes"
	category "Ammunition"
	cost 1400
	thumbnail "outfit/torpedo"
	"mass" .4
	"torpedo capacity" -1
	description "Torpedoes are ammunition for the Torpedo Launcher. Each Torpedo Launcher can hold 30 of them. You cannot install torpedoes unless you have also installed a launcher to fire them from."

outfit "Torpedo Storage Rack"
	category "Ammunition"
	cost 21000
	thumbnail "outfit/torpedo storage"
	"mass" 3
	"outfit space" -9
	"torpedo capacity" 15
	ammo "Torpedo"
	description "The Torpedo Storage Rack is used to store extra ammunition for Torpedo Launchers."

outfit "Torpedo Launcher"
	category "Secondary Weapons"
	cost 80000
	thumbnail "outfit/torpedo launcher"
	"mass" 18
	"outfit space" -30
	"weapon capacity" -30
	"gun ports" -1
	"torpedo capacity" 30
	weapon
		sprite "projectile/torpedo"
			"frame rate" 2
			"random start frame"
		sound "torpedo"
		ammo "Torpedo"
		icon "icon/torpedo"
		"fire effect" "torpedo fire"
		"hit effect" "torpedo hit"
		"die effect" "tiny explosion"
		"inaccuracy" 5
		"velocity" 0
		"velocity override" 7
		"lifetime" 900
		"range override" 6300
		"reload" 150
		"firing energy" 2
		"firing heat" 45
		"acceleration" .1
		"drag" .015
		"turn" 1.5
		"homing" 3
		"optical tracking" .8
		"shield damage" 820
		"hull damage" 820
		"hit force" 300
		"missile strength" 30
	description "Torpedoes are the most powerful homing weapon, but they move slowly enough that fast ships can simply outrun them, making them most useful against large targets or against small ships at times when they are too distracted to dodge. Torpedo launchers are also much larger than other missile systems, so they are most often found in capital ships."

outfit "Torpedo Pod"
	category "Secondary Weapons"
	cost 30000
	thumbnail "outfit/torpedopod"
	"mass" 5
	"outfit space" -8
	"weapon capacity" -8
	"gun ports" -1
	"torpedo capacity" 3
	weapon
		sprite "projectile/torpedo"
			"frame rate" 2
			"random start frame"
		sound "torpedo"
		ammo "Torpedo"
		icon "icon/torpedo"
		"fire effect" "torpedo fire"
		"hit effect" "torpedo hit"
		"die effect" "tiny explosion"
		"inaccuracy" 5
		"velocity" 0
		"velocity override" 7
		"lifetime" 900
		"range override" 6300
		"reload" 320
		"burst count" 3
		"burst reload" 150
		"firing energy" 2
		"firing heat" 45
		"acceleration" .1
		"drag" .015
		"turn" 1.5
		"homing" 3
		"optical tracking" .8
		"shield damage" 820
		"hull damage" 820
		"hit force" 300
		"missile strength" 30
	description "Torpedoes are the most powerful homing weapon, but they move slowly enough that fast ships can simply outrun them, making them most useful against large targets or against small ships at times when they are too distracted to dodge."
	description "	Pods enable fighters and other light craft to carry small quantities of torpedoes into battle while retaining enough space for other weapons. Large ships are better off with full-size launchers."

effect "torpedo fire"
	sprite "effect/torpedo fire"
		"no repeat"
		"frame rate" 10
	"lifetime" 15


outfit "Typhoon Torpedo"
	plural "Typhoon Torpedoes"
	category "Ammunition"
	cost 2700
	thumbnail "outfit/typhoon"
	"mass" .5
	"typhoon capacity" -1
	description "Typhoon Torpedoes are ammunition for the Typhoon Launcher. Each launcher can hold 30 of them. You cannot install Typhoon Torpedoes unless you have also installed a launcher to fire them from."

outfit "Typhoon Storage Tube"
	category "Ammunition"
	cost 40500
	thumbnail "outfit/typhoon storage"
	"mass" 2.5
	"outfit space" -10
	"typhoon capacity" 15
	ammo "Typhoon Torpedo"
	description "The Typhoon Storage Tube is used to store extra ammunition for Typhoon Launchers."

outfit "Typhoon Launcher"
	category "Secondary Weapons"
	cost 260000
	thumbnail "outfit/typhoon launcher"
	"mass" 25
	"outfit space" -40
	"weapon capacity" -40
	"gun ports" -1
	"typhoon capacity" 30
	weapon
		sprite "projectile/typhoon"
			"frame rate" 4
			"random start frame"
		sound "typhoon"
		ammo "Typhoon Torpedo"
		icon "icon/typhoon"
		"fire effect" "typhoon fire"
		"hit effect" "torpedo hit"
		"die effect" "tiny explosion"
		"inaccuracy" 5
		"velocity" 0
		"velocity override" 6
		"lifetime" 1100
		"range override" 6600
		"reload" 120
		"firing energy" 4
		"firing heat" 50
		"acceleration" .1
		"drag" .017
		"turn" 1.5
		"homing" 4
		"optical tracking" .9
		"shield damage" 1050
		"hull damage" 1050
		"hit force" 450
		"missile strength" 40
	description "Typhoon Torpedoes are an improved torpedo technology; they do considerably more damage than ordinary torpedoes. However, they are also much slower, because they are intended mostly for use against large and slow-moving capital ships. As a result, sufficiently skilled pilots can often dodge around them."

outfit "Typhoon Pod"
	category "Secondary Weapons"
	cost 100000
	thumbnail "outfit/typhoonpod"
	"mass" 6
	"outfit space" -12
	"weapon capacity" -12
	"gun ports" -1
	"typhoon capacity" 2
	weapon
		sprite "projectile/typhoon"
			"frame rate" 4
			"random start frame"
		sound "typhoon"
		ammo "Typhoon Torpedo"
		icon "icon/typhoon"
		"fire effect" "typhoon fire"
		"hit effect" "torpedo hit"
		"die effect" "tiny explosion"
		"inaccuracy" 5
		"velocity" 0
		"velocity override" 6
		"lifetime" 1100
		"range override" 6600
		"reload" 252
		"burst count" 2
		"burst reload" 120
		"firing energy" 4
		"firing heat" 50
		"acceleration" .1
		"drag" .017
		"turn" 1.5
		"homing" 4
		"optical tracking" .9
		"shield damage" 1050
		"hull damage" 1050
		"hit force" 450
		"missile strength" 40
	description "Typhoon Torpedoes are an improved torpedo technology; they do considerably more damage than ordinary torpedoes. However, they are also much slower, because they are intended mostly for use against large and slow-moving capital ships. As a result, sufficiently skilled pilots can often dodge around them."
	description "	Pods enable fighters and other light craft to carry small quantities of typhoon torpedoes into battle while retaining enough space for other weapons. Large ships are better off with full-size launchers."

effect "typhoon fire"
	sprite "effect/typhoon fire"
		"no repeat"
		"frame rate" 10
	"lifetime" 15


outfit "Heavy Rocket"
	category "Ammunition"
	cost 2000
	thumbnail "outfit/rocket"
	"mass" .5
	"rocket capacity" -1
	description "Heavy Rockets are ammunition for the Heavy Rocket Launcher. You cannot install one unless you have first installed a launcher to fire it from. Each launcher holds up to 20 rockets."

outfit "Heavy Rocket Rack"
	category "Ammunition"
	cost 20000
	thumbnail "outfit/rocket storage"
	"mass" 2
	"outfit space" -7
	"rocket capacity" 10
	ammo "Heavy Rocket"
	description "The Heavy Rocket Rack is used to store extra ammunition for Heavy Rocket Launchers."

outfit "Heavy Rocket Launcher"
	category "Secondary Weapons"
	cost 40000
	thumbnail "outfit/rocket launcher"
	"mass" 15
	"outfit space" -25
	"weapon capacity" -25
	"gun ports" -1
	"rocket capacity" 20
	weapon
		sprite "projectile/rocket"
			"frame rate" 4
		sound "rocket"
		ammo "Heavy Rocket"
		icon "icon/rocket"
		"hit effect" "heavy rocket hit"
		"die effect" "small explosion"
		"inaccuracy" 1
		"velocity" 0
		"velocity override" 8
		"lifetime" 125
		"range override" 1000
		"reload" 240
		"firing energy" 1
		"firing heat" 250
		"acceleration" .2
		"drag" .025
		"trigger radius" 20
		"blast radius" 50
		"shield damage" 1060
		"hull damage" 900
		"hit force" 600
		"missile strength" 16
	description "Heavy Rockets are the most powerful missile weapon available, but at a price: instead of having a homing system, they simply fire straight forward and rely on a proximity trigger to set them off. Once triggered, however, they damage all ships within their blast radius, making them highly effective against clusters of fighters."

outfit "Heavy Rocket Pod"
	category "Secondary Weapons"
	cost 15000
	thumbnail "outfit/rocket pod"
	"mass" 3
	"outfit space" -6
	"weapon capacity" -6
	"gun ports" -1
	"rocket capacity" 2
	weapon
		sprite "projectile/rocket"
			"frame rate" 4
		sound "rocket"
		ammo "Heavy Rocket"
		icon "icon/rocket"
		"hit effect" "heavy rocket hit"
		"die effect" "small explosion"
		"inaccuracy" 1
		"velocity" 0
		"velocity override" 8
		"lifetime" 125
		"range override" 1000
		"reload" 500
		"range override" 500
		"burst count" 2
		"burst reload" 240
		"firing energy" 1
		"firing heat" 250
		"acceleration" .2
		"drag" .025
		"trigger radius" 20
		"blast radius" 50
		"shield damage" 1060
		"hull damage" 900
		"hit force" 600
		"missile strength" 16
	description "Heavy Rockets are the most powerful missile weapon available, but at a price: instead of having a homing system, they simply fire straight forward and rely on a proximity trigger to set them off. Once triggered, however, they damage all ships within their blast radius, making them highly effective against clusters of fighters."
	description "	Pods enable fighters and other light craft to carry small quantities of rockets into battle while retaining enough space for other weapons. Large ships are better off with full-size launchers."

effect "heavy rocket hit"
	sprite "effect/explosion/huge"
		"no repeat"
		"frame rate" 15
	sound "heavy rocket hit"
	"lifetime" 36
	"random angle" 360
	"random frame rate" 5
	"random spin" 5
	"random velocity" 1
	"velocity scale" .4


outfit "Nuclear Missile"
	category "Secondary Weapons"
	cost 1000000
	thumbnail "outfit/nuke"
	"mass" 10
	"outfit space" -10
	"weapon capacity" -10
	"gun ports" -1
	weapon
		sprite "projectile/missile"
			"no repeat"
			"frame rate" .25
		"hardpoint sprite" "hardpoint/nuke"
		sound "nuke"
		ammo "Nuclear Missile"
		stream
		icon "icon/nuke"
		"hit effect" "nuke explosion"
		"hit effect" "nuke residue fast" 10
		"hit effect" "nuke residue slow" 10
		"die effect" "missile death"
		"inaccuracy" 1
		"velocity" 6
		"lifetime" 800
		"reload" 400
		"firing energy" 10
		"firing heat" 400
		"acceleration" .8
		"drag" .1
		"turn" 4
		"homing" 4
		"radar tracking" .5
		"optical tracking" 1
		"trigger radius" 30
		"blast radius" 150
		"shield damage" 9000
		"hull damage" 7000
		"hit force" 4000
		"missile strength" 200
	description "It has been centuries since the last nuclear war was fought, and until very recently, most people in the galaxy assumed that that era of chaos and destruction was forever behind us..."
	description "	[Nuclear missiles are a one-shot weapon: each missile occupies a gun slot, and after it is fired, the slot it was in is left empty.]"

effect "nuke explosion"
	sprite "effect/explosion/nuke"
		"no repeat"
		"frame rate" 30
	sound "explosion nuke"
	"lifetime" 15
	"random angle" 360
	"random spin" 5
	"random velocity" 1
	"velocity scale" .4

effect "nuke residue fast"
	sprite "effect/explosion/huge"
		"no repeat"
		"frame rate" 15
	"lifetime" 36
	"random angle" 360
	"random spin" 5
	"random velocity" 8
	"velocity scale" 0.1

effect "nuke residue slow"
	sprite "effect/explosion/huge"
		"no repeat"
		"frame rate" 10
	"lifetime" 60
	"random angle" 360
	"random spin" 5
	"random velocity" 5
	"velocity scale" 0.1


outfit "Gatling Gun Ammo"
	plural "Gatling Gun Ammo"
	category "Ammunition"
	cost 4
	thumbnail "outfit/bullet"
	"mass" .002
	"gatling round capacity" -1
	description "This simple cartridge is the ammunition for the Gatling Gun, with a projectile of depleted nuclear fuel or an illuminated tracer round. Since this ammunition is primarily manufactured on pirate worlds by slave children in poor working conditions, muzzle velocity can vary by up to 30%, and tracer distribution is seldom uniform."

outfit "Bullet Boxes"
	plural "Bullet Boxes"
	category "Ammunition"
	cost 3000
	thumbnail "outfit/bullet storage"
	"mass" 2
	"outfit space" -5
	"gatling round capacity" 1500
	ammo "Gatling Gun Ammo"
	description "Bullet Boxes are used to store extra ammunition for Gatling Guns."

outfit "Gatling Gun"
	category "Secondary Weapons"
	cost 20000
	thumbnail "outfit/gat"
	"mass" 2
	"outfit space" -8
	"weapon capacity" -8
	"gun ports" -1
	"gatling round capacity" 3000
	weapon
		sprite "projectile/tinyflare"
			"random start frame"
		sound "gatling"
		ammo "Gatling Gun Ammo"
		icon "icon/gat"
		"inaccuracy" 2
		"velocity" 16
		"lifetime" 1
		"reload" 3
		"burst count" 180
		"burst reload" 1
		"firing energy" .03
		"firing heat" 2.5
		"submunition" "gbullet"
		"cluster"
		"hit effect" "bullet impact"
	description `When Dr. Richard J. Gatling invented the rapid-fire gun bearing his name in the 19th century, he hoped that its destructiveness would lead to the end of war itself. Over a millennium later, this modern incarnation of the Gatling gun sees action in the stars, a testament to its fundamentally robust design - and Dr. Gatling's naivete. While capable of a high fire rate, this gun needs to cool down for twice as long as it fires, and can only sustain a maximum of three seconds of continuous fire.`

outfit "gbullet"
	weapon
		sprite "projectile/bullet"
			"delay" 5
			"random start frame"
			"frame rate" 0
		"random velocity" 8
		"lifetime" 20
		"random lifetime" 5
		"shield damage" 3
		"hull damage" 6
		"hit force" 2
		"hit effect" "bullet impact"

effect "bullet impact"
	sprite "effect/bullet impact"
		"no repeat"
		"frame rate" 60
	"lifetime" 8
	"random angle" 40
	"velocity scale" -.05<|MERGE_RESOLUTION|>--- conflicted
+++ resolved
@@ -670,13 +670,8 @@
 		"reload" 1
 		"firing energy" .1
 		"firing fuel" .25
-<<<<<<< HEAD
 		"firing heat" 4
-	description "A crude but impressive-looking weapon, the Flamethrower ignites your hyperspace fuel and directs a stream of it towards your adversaries. The damage it does is relatively minor, but it can be useful for causing a target that is already operating near its thermal capacity to overheat, temporarily taking its energy reactors offline and potentially taking it out of flight if it runs out of battery power."
-=======
-		"firing heat" 2
 	description "A crude but impressive-looking weapon, the Flamethrower ignites your hyperspace fuel and directs a stream of it towards your adversaries. The damage it does is relatively minor, but it can be useful for causing a target that is already operating near its thermal capacity to overheat, temporarily taking it out of the fight."
->>>>>>> 0345fae9
 
 outfit "Flamethrower Projectile"
 	weapon
