# Copyright (c) 2017 by Michael Zahniser
#
# Endless Sky is free software: you can redistribute it and/or modify it under the
# terms of the GNU General Public License as published by the Free Software
# Foundation, either version 3 of the License, or (at your option) any later version.
#
# Endless Sky is distributed in the hope that it will be useful, but WITHOUT ANY
# WARRANTY; without even the implied warranty of MERCHANTABILITY or FITNESS FOR A
# PARTICULAR PURPOSE.  See the GNU General Public License for more details.

ship "Subsidurial"
	noun "creature"
	sprite "ship/subsidurial"
	thumbnail "thumbnail/subsidurial"
	"never disabled"
	attributes
		category "Light Freighter"
		"hull" 11600
		"required crew" 3
		"bunks" 3
		"mass" 700
		"drag" 8.2
		"heat dissipation" .8
		"cargo space" 70
		"thrust" 15
		"turn" 800
		"hull repair rate" 3
		"energy capacity" 1
		"fuel capacity" 100
		"inscrutable" 1
		"gaslining" 1
	outfits
		Mouthparts? 3
	gun 0 -97 Mouthparts?
	gun -23 -95 Mouthparts?
	gun 23 -95 Mouthparts?
	turret -28 0
	turret 28 0
	leak "blood" 30 50
	explode "blood" 45
<<<<<<< HEAD
	"final explode" "subsidurial death"
	description "It is unclear what these creatures are, where they come from, or how they evolved. Scientists have dissected several, but so far the results have simply been that these creatures contain no materials or resources of value; are not even slightly edible, and are only barely sentient."
	description "	To date, none have demonstrated any sign of sapience, and the few captains who have seen them basically consider them to be the cows of space."

effect "subsidurial death"
	sprite "effect/subsidurial death/subsidurial death"
		"no repeat"
		"frame rate" 20
	"lifetime" 16
	"velocity scale" .01

=======
	"final explode" "void sprite adult death"
	description "It is unclear what these creatures are, where they come from, or how they evolved. Scientists have dissected several, but so far the results have simply been that these creatures contain no materials or resources of value, are not even slightly edible, and are only barely sentient. To date, none have demonstrated any sign of sapience."
>>>>>>> 3b90588b

ship "Void Sprite"
	noun "creature"
	sprite "ship/void sprite adult"
		"frame rate" 3.2
		rewind
	"never disabled"
	attributes
		category "Medium Warship"
		"hull" 9600
		"required crew" 4
		"bunks" 4
		"mass" 480
		"drag" 8.2
		"heat dissipation" .8
		"cargo space" 40
		"thrust" 20
		"turn" 900
		"hull repair rate" 3
		"energy capacity" 1
		"fuel capacity" 1
		"inscrutable" 1
		"gaslining" 1
	outfits
		Mouthparts? 2
	gun -4 -111
	gun 6 -111
	leak "blood" 40 40
	explode "blood" 40
	"final explode" "void sprite adult death"

effect "blood"
	sprite "effect/blood"
		"no repeat"
		"frame rate" 10
		"random start frame"
	"lifetime" 61
	"random angle" 20
	"random velocity" 1
	"random spin" 5

effect "void sprite adult death"
	sprite "effect/void sprite adult death"
		"no repeat"
		"frame rate" 20
	"lifetime" 16
	"velocity scale" .01



ship "Void Sprite" "Void Sprite (Infant)"
	sprite "ship/void sprite infant"
		"frame rate" 7.4
		rewind
	"never disabled"
	attributes
		category "Light Warship"
		"hull" 2800
		"required crew" 2
		"bunks" 2
		"mass" 200
		"drag" 5.4
		"heat dissipation" .9
		"cargo space" 20
		"thrust" 18
		"turn" 450
		"hull repair rate" 1
		"energy capacity" 1
		"fuel capacity" 1
		"inscrutable" 1
		"gaslining" 1
	outfits
		Mouthparts?
	gun 4 -41
	leak "blood" 60 50
	explode "blood" 25
	"final explode" "void sprite infant death"

effect "void sprite infant death"
	sprite "effect/void sprite infant death"
		"no repeat"
		"frame rate" 15
	"lifetime" 21
	"velocity scale" .01



outfit Mouthparts?
	category "Guns"
	"gun ports" -1
	weapon
		sound "crunch"
		"hit effect" "void sprite chewing"
		"inaccuracy" 180
		"velocity" 10
		"lifetime" 1
		"reload" 70
		"burst reload" 35
		"burst count" 3
		"cluster"
		"shield damage" 300
		"hull damage" 300

effect "void sprite chewing"
	sprite "effect/smoke"
		"no repeat"
		"frame rate" 15
	"lifetime" 29
	"random angle" 360
	"random velocity" .4
	"random spin" 2
	"random frame rate" 5
	"velocity scale" .0001



fleet "Subsidurial"
	government "Indigenous Lifeform"
	cargo 0
	personality
		timid mining harvests mute unconstrained
	variant 100
		"Subsidurial"
	variant 1
		"Subsidurial" 2



fleet "Void Sprites"
	government "Indigenous Lifeform"
	cargo 0
	personality
		timid mining harvests mute
	variant
		"Void Sprite"
	variant
		"Void Sprite"
		"Void Sprite (Infant)"
	variant
		"Void Sprite"
		"Void Sprite (Infant)" 2
	variant
		"Void Sprite"
		"Void Sprite (Infant)" 3<|MERGE_RESOLUTION|>--- conflicted
+++ resolved
@@ -38,9 +38,8 @@
 	turret 28 0
 	leak "blood" 30 50
 	explode "blood" 45
-<<<<<<< HEAD
 	"final explode" "subsidurial death"
-	description "It is unclear what these creatures are, where they come from, or how they evolved. Scientists have dissected several, but so far the results have simply been that these creatures contain no materials or resources of value; are not even slightly edible, and are only barely sentient."
+	description "It is unclear what these creatures are, where they come from, or how they evolved. Scientists have dissected several, but so far the results have simply been that these creatures contain no materials or resources of value; are not even slightly edible, and are too big to be kept as pets."
 	description "	To date, none have demonstrated any sign of sapience, and the few captains who have seen them basically consider them to be the cows of space."
 
 effect "subsidurial death"
@@ -50,10 +49,7 @@
 	"lifetime" 16
 	"velocity scale" .01
 
-=======
-	"final explode" "void sprite adult death"
-	description "It is unclear what these creatures are, where they come from, or how they evolved. Scientists have dissected several, but so far the results have simply been that these creatures contain no materials or resources of value, are not even slightly edible, and are only barely sentient. To date, none have demonstrated any sign of sapience."
->>>>>>> 3b90588b
+
 
 ship "Void Sprite"
 	noun "creature"
