--- conflicted
+++ resolved
@@ -303,67 +303,42 @@
 		align right
 		pad 10 0
 	
-<<<<<<< HEAD
-	if "has jobs"
-	sprite "ui/planet dialog button" -400 150
-	label "_Job Board" -460 142
-=======
-	visible if "is inhabited"
+	visible if "has jobs"
 	sprite "ui/planet dialog button"
 		center -400 150
 	button j "_Job Board"
 		center -400 150
 		dimensions 140 40
->>>>>>> 1a2b8c22
-		size 18
-		align left
-<<<<<<< HEAD
-	button j -400 150
-		size 140 40
-	
-	if "has trading"
-	sprite "ui/planet dialog button" -400 90
-	label "_Trading" -460 82
-=======
+		size 18
+		align left
 		pad 10 0
+	
+	visible if "has hiring"	
 	sprite "ui/planet dialog button"
 		center 280 210
 	button h "_Hire Crew"
 		center 280 210
 		dimensions 140 40
->>>>>>> 1a2b8c22
 		size 18
 		align right
 		pad 10 0
 	
-<<<<<<< HEAD
-	if "has hiring"
-	sprite "ui/planet dialog button" 280 210
-	label "_Hire Crew" 340 202
-=======
 	visible if "has trade"
 	sprite "ui/planet dialog button"
 		center -400 90
 	button t "_Trading"
 		center -400 90
 		dimensions 140 40
->>>>>>> 1a2b8c22
 		size 18
 		align left
 		pad 10 0
 	
-<<<<<<< HEAD
-	if "has banking"
-	sprite "ui/planet dialog button" -400 210
-	label "_Bank" -460 202
-=======
-	visible if "has bank"
+	visible if "has banking"
 	sprite "ui/planet dialog button"
 		center -400 210
 	button b "_Bank"
 		center -400 210
 		dimensions 140 40
->>>>>>> 1a2b8c22
 		size 18
 		align left
 		pad 10 0
