# Copyright (c) 2014 by Michael Zahniser
#
# Endless Sky is free software: you can redistribute it and/or modify it under the
# terms of the GNU General Public License as published by the Free Software
# Foundation, either version 3 of the License, or (at your option) any later version.
#
# Endless Sky is distributed in the hope that it will be useful, but WITHOUT ANY
# WARRANTY; without even the implied warranty of MERCHANTABILITY or FITNESS FOR A
# PARTICULAR PURPOSE. See the GNU General Public License for more details.
#
# You should have received a copy of the GNU General Public License along with
# this program. If not, see <https://www.gnu.org/licenses/>.

# Colors used to reflect the active or hovered interface button.
color "hover" 1. 1. 1. 0.
color "active" .75 .75 .75 0.
color "inactive" .25 .25 .25 0.

# Colors generally used for drawing text or lines.
color "bright" .75 .75 .75 0.
color "medium" .5 .5 .5 0.
color "dim" .25 .25 .25 0.
color "dimmer" .18 .18 .18 0.
color "faint" .1 .1 .1 0.

# Colors used for drawing ship list in player info panel.
color "flagship" .5 .5 .1 0.
color "disabled" .5 .3 .1 0.
color "dead" .4 0. 0. 0.

# Colors used for certain UI elements. These elements generally have a variable
# size (e.g. they may fit to the current screen dimensions).
color "panel background" .1 .1 .1 1.
color "dialog backdrop" 0. 0. 0. .7
color "conversation background" .125 .125 .125 1.
color "map side panel background" .125 .125 .125 1.
color "map view range color" .1 .1 .1 .0
color "map jump range color" .3 .3 .3 .0
color "shop side panel background" .2 .2 .2 1.
color "shop side panel footer" .3 .3 .3 1.
color "shop info panel background" .055 .055 .055 1.
color "tooltip background" .2 .2 .2 1.
color "logbook sidebar" .09 .09 .09 1.
color "logbook background" .125 .125 .125 1.
color "logbook line" .2 .2 .2 1.
color "item selected" 0. 0. 0. .3

# Colors used to draw certain HUD elements in-flight.
color "shields" .43 .55 .70 .75
color "hull" .70 .62 .43 .75
color "disabled hull" .3 0 0 .3
color "heat" .70 .43 .43 .75
color "overheat" .70 .61 .43 .75
color "energy" .6 .6 .6 .75
color "fuel" .70 .62 .43 .75

color "flagship highlight" .5 .8 .2 0.

color "drag select" .2 1. 0. 0.

# Colors used for drawing mission or job pointers on the map,
# to indicate where the player should go.
color "available job" .9 .6 0. 1.
color "available back" .5 .3 0. .5
color "unavailable job" .5 .3 0. 1.
color "unavailable back" .3 .1 0. .5
color "active mission" .2 .7 1. 1.
color "active back" 0. .4 .5 .5
color "blocked mission" 0. .4 .6 1.
color "blocked back" 0. .15 .2 .5
color "special mission" 1. 1. 1. 1.
color "waypoint" .1 .2 .9 1.
color "waypoint back" 0. .3 .7 .5

# Colors for the Escort HUD that is displayed in-flight.
color "escort present" .8 .8 .8 1.
color "escort elsewhere" .4 .4 .6 1.
color "escort not ready" .9 .8 0. 1.
color "escort blocked" .9 .2 0. 1.
color "escort selected" .2 .8 0. 1.
color "escort hostile" 1. .6 .4 1.

# Colors used when "status overlays" are enabled, and to show scan progress.
color "overlay friendly shields" 0. .5 0. .25
color "overlay friendly hull" .45 .5 0. .25
color "overlay friendly disabled" .5 0 0 .25
color "overlay hostile shields" .5 .15 0. .25
color "overlay hostile hull" .5 .3 0. .25
color "overlay hostile disabled" .3 .3 0 .25
color "overlay outfit scan" .5 .5 .5 .25
color "overlay cargo scan" .7 .7 .7 .25

# Colors used when "missile overlays" are enabled
color "missile enemy" 1. 1. .25 .7
color "missile locked" 1. .9 0. .9
color "missile dangerous" 1. .1 .1 1.

# Colors used in the radar map while in-flight.
color "radar player" .2 1. 0. 0.
color "radar friendly" .4 .6 1. 0.
color "radar unfriendly" .8 .8 .4 0.
color "radar hostile" 1. .6 .4 0.
color "radar inactive" .4 .4 .4 0.
color "radar special" 1. 1. 1. 0.
color "radar anomalous" .7 0. 1. 0.
color "radar blink" 1. 1. 1. 0.
color "radar viewport" 0. .3 0. 0.

# Colors used for warnings and errors.
color "error back" .25 .1 .1 1.
color "warning back" .21 .18 .08 1.
color "warning conflict" .315 .27 .12 1.

# Colors used for messages
color "message importance highest"	1. .5 0. 1.
color "message importance default"	1. 1. 1. 1.

# Colors used when drawing the map (system names, links, and the player's desired route).
# (The color of the ring that represents a given system is context-sensitive.)
color "map link" .6 .6 .6 .6
color "map name" .6 .6 .6 .6
color "map travel ok fleet" .2 .5 0. 0.
color "map travel ok flagship" .5 .4 0. 0.
color "map travel ok none" .55 .1 0. 0.
color "map used wormhole" .5 .2 .9 1.
color "map unused wormhole" .165 .066 .3 .333
color "map orbits fleet destination" 1. 1. 1. 1.

# Color of warning message when users enable or disable plugins via in-game UI.
color "plugin reload required" .75 .1 .1 0.



interface "map detail panel"
	value "max planet panel height" 2022
	value "starting X" 100
	value "starting Y" 45
	value "government Y" 280
	value "text margin" 15
	value "trade height" 120
	value "arrow x offset" 3
	value "arrow y offset" 10



interface "map planet card"
	value "text start" 13
	value "category size" 20
	value "height" 130
	value "width" 235
	value "planet icon max size" 100
	value "categories" 5



interface "menu background"
	sprite "_menu/g5"
		center 0 -280
	sprite "_menu/forest2"
		center 0 280
	sprite "_menu/oberon"
		center 140 180
	sprite "_menu/compass"
		center 0 0
	sprite "_menu/title"
		center 0 -200



interface "main menu"
	# Credits:
	sprite "_menu/side panel"
		center -360 0
	box "credits"
		from -470 -165
		to -250 115

	sprite "_menu/side panel"
		center 360 0
	
	visible if "pilot loaded"
	button e "_Enter Ship"
		center 435 155
		dimensions 90 30
	visible if "!pilot loaded"
	button n "_New Pilot"
		center 435 155
		dimensions 90 30
	
	visible
	button l "_Load / Save..."
		center 300 155
		dimensions 120 30
	
	# Left panel (credits):
	button q "_Quit"
		center -285 155
		dimensions 90 30
	button p "_Preferences..."
		center -420 155
		dimensions 120 30



interface "menu player info"
	outline "ship sprite"
		center 360 -105
		dimensions 100 100
	label "pilot:"
		from 250 -35
		align left
	string "pilot"
		from 315 -35
		align left
		width 165
		truncate middle
	label "ship:"
		from 250 -15
		align left
	string "ship"
		from 315 -15
		align left
		width 165
		truncate back
	label "planet:"
		from 250 15
		align left
	string "planet"
		from 315 15
		align left
		width 165
		truncate back
	label "system:"
		from 250 35
		align left
	string "system"
		from 315 35
		align left
		width 165
		truncate back
	label "credits:"
		from 250 65
		align left
	string "credits"
		from 315 65
		align left
	label "date:"
		from 250 85
		align left
	string "date"
		from 315 85
		align left
	label "playtime:"
		from 250 105
		align left
	string "playtime"
		from 315 105
		align left



interface "menu start info"
	visible if "chosen start"
	image "thumbnail"
		center 360 -100
		dimensions 220 240
	label "name:"
		from 250 -35
		align left
	string "name"
		from 310 -35
		align left
	label "date:"
		from 250 -15
		align left
	string "date"
		from 310 -15
		align left
	label "planet:"
		from 250 15
		align left
	string "planet"
		from 310 15
		align left
	label "system:"
		from 250 35
		align left
	string "system"
		from 310 35
		align left
	label "credits:"
		from 250 65
		align left
	string "credits"
		from 310 65
		align left
	label "debt:"
		from 250 85
		align left
	string "debt"
		from 310 85
		align left



interface "start conditions menu"
	sprite "_menu/side panel"
		center -360 0
	sprite "_menu/buttonless side panel"
		center 0 0
	sprite "_menu/buttonless side panel"
		center 360 0
	
	button b "_Back to Menu"
		center -420 155
		dimensions 120 30
	active if "chosen start"
	button s "_Start Game"
		center -285 155
		dimensions 90 30
	
	# The box that will contain the description text
	box "start description"
		from -105 -160
		to 105 160
	# Bounding box for the list of start conditions.
	box "start entry list"
		from -475 -160
		to -245 120
	# Size of the highlighted box for the selected start
	box "start entry item bounds"
		dimensions 230 20
	# Visual padding applied to each scenario item
	box "start entry text padding"
		dimensions 5 2



interface "load menu"
	sprite "_menu/side panel"
		center -360 0
	sprite "_menu/side panel"
		center 0 0
	sprite "_menu/side panel"
		center 360 0
	
	button n "_New Pilot"
		center -420 155
		dimensions 120 30
	active if "pilot selected"
	button d "_Delete"
		center -285 155
		dimensions 90 30
	
	active if "pilot alive"
	button a "_Add Snapshot"
		center -60 155
		dimensions 120 30
	active if "snapshot selected"
	button R "Remove"
		center 75 155
		dimensions 90 30
	
	active
	button b "_Back to Menu"
		center 300 155
		dimensions 120 30
	active if "pilot loaded"
	button l "_Load Game"
		center 435 155
		dimensions 90 30



interface "controls"
	sprite "ui/keys panel"
		center -65 -20
	button c "_Controls"
		center -300 -230
		dimensions 90 30
		color bright
	button s "_Settings"
		center -300 -190
		dimensions 90 30
		color medium
		hover bright
	button p "_Plugins"
		center -300 -150
		dimensions 90 30
		color medium
		hover bright



interface "settings"
	sprite "ui/settings panel"
		center -20 -20
	button c "_Controls"
		center -300 -230
		dimensions 90 30
		color medium
		hover bright
	button s "_Settings"
		center -300 -190
		dimensions 90 30
		color bright
	button p "_Plugins"
		center -300 -150
		dimensions 90 30
		color medium
		hover bright
	visible if "multiple pages"
	sprite "ui/dialog cancel"
		center -115 210
	active if "show next"
	button n "_Next"
		center -115 210
		dimensions 70 30
	sprite "ui/wide button"
		center -210 210
	active if "show previous"
	button r "P_revious"
		center -210 210
		dimensions 90 30
	



interface "plugins"
	sprite "ui/plugins panel"
		center -20 -20
	button c "_Controls"
		center -300 -230
		dimensions 90 30
		color medium
		hover bright
	button s "_Settings"
		center -300 -190
		dimensions 90 30
		color medium
		hover bright
	button p "_Plugins"
		center -300 -150
		dimensions 90 30
		color bright
<<<<<<< HEAD
	visible if "show plugins changed"
	label "Restart to apply changes"
		from -225 -236
		align top left
		color "plugin reload required"
	visible if "!show plugins changed"
	label "Installed Plugins:"
		from -225 -236
		align top left
		color bright
=======
	button o "_Open Plugins"
		center -195 210
		dimensions 120 30
>>>>>>> 20d2d9de



interface "preferences"
	button b "_Back to Menu..."
		center 195 210
		dimensions 120 30
	bar "volume"
		from 280.5 15
		dimensions 0 -200
		color "energy"
		size 3



interface "hud"
	# Player status.
	anchor top right
	
	sprite "ui/status"
		from 0 0
		align top right
	
	string "location"
		from -160 25
		color "medium"
		align right
		width 140
		truncate back
	string "date"
		from -20 45
		color "medium"
		align right
	string "credits"
		from -20 65
		color "medium"
		align right
	
	outline "player sprite"
		center -75 155
		dimensions 70 70
	ring "shields"
		center -75 155
		dimensions 120 120
		color "shields"
		size 1.5
	ring "hull"
		center -75 155
		dimensions 110 110
		color "hull"
		size 1.5
	ring "disabled hull"
		center -75 155
		dimensions 110 110
		color "disabled hull"
		size 1.5
	bar "fuel"
		from -53.5 425
		dimensions 0 -192
		color "fuel"
		size 2
	bar "energy"
		from -33.5 415
		dimensions 0 -192
		color "energy"
		size 2
	bar "heat"
		from -13.5 403
		dimensions 0 -192
		color "heat"
		size 2
	bar "overheat"
		from -13.5 403
		dimensions 0 -192
		color "overheat"
		size 2
	bar "overheat blink"
		from -13.5 403
		dimensions 0 -192
		color "dim"
		size 2

	# Targets.
	anchor top left
	sprite "ui/radar"
		from 0 0
		align top left
	point "radar"
		center 128 128
	value "radar radius" 110
	value "radar pointer radius" 130
	
	sprite "ui/navigation"
		from 200 0
		align top left
	string "navigation mode"
		from 215 20
		align left
		color "medium"
	string "destination"
		from 230 40
		align left
		color "medium"
		width 135
		truncate back
	
	sprite "ui/target"
		from 0 240
		align top left
	point "target"
		center 75 315
		dimensions 140 140
	value "target radius" 70
	outline "target sprite"
		center 75 315
		dimensions 70 70
		colored
	ring "target shields"
		center 75 315
		dimensions 120 120
		color "shields"
		size 1.5
	ring "target hull"
		center 75 315
		dimensions 110 110
		color "hull"
		size 1.5
	ring "target disabled hull"
		center 75 315
		dimensions 110 110
		color "disabled hull"
		size 1.5
	
	visible if "range display"
	sprite "ui/range"
		from 130 263
		align top left
	string "target range"
		from 160 260
		align top left
	visible if "tactical display"
	sprite "ui/tactical"
		from 130 290
		align top left
	string "target crew"
		from 162 298
		align top left
	string "target fuel"
		from 162 318
		align top left
	string "target energy"
		from 157 338
		align top left
	string "target heat"
		from 147 358
		align top left
	visible
	
	string "target name"
		center 75 395
		color "bright"
		width 150
		truncate middle
	string "target type"
		center 75 415
		color "medium"
		width 150
		truncate middle
	string "target government"
		center 75 435
		color "medium"
		width 150
		truncate middle
	point "faction markers"
		center 75 435
	string "mission target"
		center 75 455
		color "medium"
	
	# Other HUD elements:
	box "escorts"
		from 0 460 top left
		to 120 0 bottom left
	box "messages"
		from 120 0 bottom left
		to -110 -200 bottom right
	box "ammo"
		from -110 450 top right
		to 0 0 bottom right
	anchor top
	point "mini-map"
		center 0 100



interface "planet"
	image "land"
		center -60 -140
	sprite "ui/planet dialog"
		center -60 0
	button l
		center -60 -140
		dimensions 720 360
	
	visible if "has shipyard"
	sprite "ui/planet dialog button"
		center 280 90
	button s "_Shipyard"
		center 280 90
		dimensions 140 40
		size 18
		align right
		pad 10 0
	
	visible if "has outfitter"
	sprite "ui/planet dialog button"
		center 280 150
	button o "_Outfitter"
		center 280 150
		dimensions 140 40
		size 18
		align right
		pad 10 0
	
	visible if "is inhabited"
	sprite "ui/planet dialog button"
		center -400 150
	button j "_Job Board"
		center -400 150
		dimensions 140 40
		size 18
		align left
		pad 10 0
	sprite "ui/planet dialog button"
		center 280 210
	button h "_Hire Crew"
		center 280 210
		dimensions 140 40
		size 18
		align right
		pad 10 0
	
	visible if "has trade"
	sprite "ui/planet dialog button"
		center -400 90
	button t "_Trading"
		center -400 90
		dimensions 140 40
		size 18
		align left
		pad 10 0
	
	visible if "has bank"
	sprite "ui/planet dialog button"
		center -400 210
	button b "_Bank"
		center -400 210
		dimensions 140 40
		size 18
		align left
		pad 10 0
	
	visible if "has spaceport"
	sprite "ui/planet dialog button"
		center -400 270
	button p "Space_port"
		center -400 270
		dimensions 140 40
		size 18
		align left
		pad 10 0
	
	visible if "has ship"
	sprite "ui/planet dialog button"
		center 280 270
	button d "_Depart"
		center 280 270
		dimensions 140 40
		size 18
		align right
		pad 10 0



interface "news"
	sprite "ui/news"
		center -160 -45
	image "portrait"
		center 20 -40
	string "name"
		from -400 -100
		align center left
		color "bright"
	box "message portrait"
		from -400 -80
		to -50 10
	box "message"
		from -400 -80
		to 80 10



interface "boarding"
	sprite "ui/boarding dialog"
	
	label "item"
		from -320 -189
		align left
	label "value"
		from -60 -189
		align right
	label "size"
		from 10 -189
		align right
	
	label "cargo space free:"
		from -320 75
		align left
	string "cargo space"
		from 10 75
		align right
	
	label "crew"
		from 190 -112
		align right
	label "attack"
		from 260 -112
		align right
	label "defense"
		from 330 -112
		align right
	
	label "your ship:"
		from 50 -92
		align left
	string "your crew"
		from 190 -92
		align right
	string "your attack"
		from 260 -92
		align right
	string "your defense"
		from 330 -92
		align right
	
	label "enemy ship:"
		from 50 -72
		align left
	string "enemy crew"
		from 190 -72
		align right
	string "enemy attack"
		from 260 -72
		align right
	string "enemy defense"
		from 330 -72
		align right
	
	label "capture odds (attacking):"
		from 50 -42
		align left
	string "attack odds"
		from 330 -42
		align right
	label "expected casualties:"
		from 50 -22
		align left
	string "attack casualties"
		from 330 -22
		align right
	
	label "survival odds (defending):"
		from 50 8
		align left
	string "defense odds"
		from 330 8
		align right
	label "expected casualties:"
		from 50 28
		align left
	string "defense casualties"
		from 330 28
		align right
	
	active if "can take"
	button t "_Take"
		center -235 115
		dimensions 70 30
	
	active if "can exit"
	button x "_Done"
		center -155 115
		dimensions 70 30
	
	active if "can capture"
	button c "Attempt _Capture"
		center -40 115
		dimensions 140 30
	
	active if "can attack"
	button a "_Attack"
		center 120 185
		dimensions 80 30
	
	active if "can defend"
	button d "_Defend"
		center 210 185
		dimensions 80 30



# The top of the text panel is the planet dialog is at +70, and it is 500 x 260.
interface "hiring"
	label "flagship"
		center -70 85
		color "bright"
		align right
	label "entire fleet"
		center 50 85
		color "bright"
		align right
	label "salary"
		center 170 85
		color "bright"
		align right
	
	line
		from -60 95
		dimensions 480 1

	label "bunks"
		center -290 110
		align left
	string "flagship bunks"
		center -70 110
		align right
	string "fleet bunks"
		center 50 110
		align right
	
	label "required crew"
		center -290 130
		align left
	string "flagship required"
		center -70 130
		align right
	string "fleet required"
		center 50 130
		align right
	string "salary required"
		center 170 130
		align right
	
	label "extra crew"
		center -290 150
		align left
	string "flagship extra"
		center -70 150
		align right
	string "salary extra"
		center 170 150
		align right
	
	active if "can hire"
	sprite "ui/dialog cancel"
		center 140 355
	button h "_Hire"
		center 140 355
		dimensions 80 40
	
	active if "can fire"
	sprite "ui/dialog cancel"
		center 60 355
	button f "_Fire"
		center 60 355
		dimensions 80 40
	
	active
	string "modifier"
		from -65 150
		color "dim"
		align left
	
	label "passenger space"
		center -290 180
		align left
	string "flagship unused"
		center -70 180
		align right
	string "fleet unused"
		center 50 180
		align right
	
	label "passengers"
		center -290 200
		align left
	string "passengers"
		center 50 200
		align right
	
	label "(Extra crew for your flagship increases your odds of capturing ships,"
		center -60 290
	label "and once you capture a ship you need crew members to serve on it.)"
		center -60 310



interface "trade"
	line
		from -60 95
		dimensions 480 1

	active if "can buy"
	sprite "ui/dialog cancel"
		center 40 355
	button B "Buy All"
		center 40 355
		dimensions 70 30
	
	sprite "ui/wide button"
		center 130 355
	
	active if "can sell"
	visible if "!can sell outfits"
	button S "Sell All"
		center 130 355
		dimensions 90 30
	
	active if "can sell outfits"
	visible if "can sell outfits"
	button S "Sell Outfits"
		center 130 355
		dimensions 90 30



interface "bank"
	line
		from -60 95
		dimensions 480 1

	active if "can pay"
	sprite "ui/dialog cancel"
		center 140 355
	button a "Pay _All"
		center 140 355
		dimensions 80 40



interface "mission" bottom
	sprite "ui/mission"
		align bottom
	
	label "cargo space free:"
		center -130 -85
	string "cargo free"
		center -130 -65
	
	label "passenger space:"
		center 0 -85
	string "bunks free"
		center 0 -65
	
	label "today's date:"
		center 130 -85
	string "today"
		center 130 -65
	
	active if "can accept"
	button a "_Accept Mission"
		center -45 -25
		dimensions 130 30
	
	active if "can abort"
	button A "Abort"
		center 70 -25
		dimensions 80 30



interface "map buttons" bottom right
	active if "!is shipyards"
	sprite "ui/wide button"
		from -464 -50 to -354 0
	button s "_Shipyards"
		from -454 -40 to -364 -10
	
	active if "!is outfitters"
	sprite "ui/wide button"
		from -364 -50 to -254 0
	button o "_Outfitters"
		from -354 -40 to -264 -10
	
	active if "!is missions"
	sprite "ui/dialog cancel"
		from -264 -50 to -174 0
	button i "M_issions"
		from -254 -40 to -184 -10
	
	active if "!is ports"
	sprite "ui/dialog cancel"
		from -184 -50 to -94 0
	button p "_Ports"
		from -174 -40 to -104 -10
	
	active
	sprite "ui/dialog cancel"
		from -90 -50 to 0 0
	button d "_Done"
		from -80 -40 to -10 -10
	
	active
	sprite "ui/dialog cancel"
		from 0 -40 to -90 -90
	button f "_Find"
		from -80 -80 to -10 -50

	sprite "ui/zoom"
		from 0 -80 to -90 -130
	active if "!max zoom"
	button + "_+"
		from -10 -90 to -40 -120
		size 18
	active if "!min zoom"
	button - "_-"
		from -50 -90 to -80 -120
		size 18



interface "map"
	value "max zoom" 2
	value "min zoom" -2



interface "info panel"
	sprite "ui/info panel"
		center 0 -5
	visible if "five buttons"
	sprite "ui/five info buttons"
		center 0 305
	visible if "three buttons"
	sprite "ui/three info buttons"
		center 0 305
	
	box "player"
		from -500 -290 to -250 280
	box "fleet"
		from -250 -290 to 500 280
	
	box "stats"
		from -500 -290 to -250 280
	box "outfits"
		from -250 -290 to 500 30
	box "weapons"
		from -250 30 to 250 280
	box "cargo"
		from 250 -290 to 500 280
	
	visible if "ship tab"
	button R
		center -375 -270
		dimensions 250 30
	sprite "ui/ship tab"
		center 0 -310
	label "Ship Info"
		center -300 -305
		color "bright"
	label "Player _Info"
		center -420 -305
	button i
		center -420 -305
		dimensions 120 30
	
	visible if "player tab"
	sprite "ui/player tab"
		center 0 -310
	label "_Ship Info"
		center -300 -305
	label "Player Info"
		center -420 -305
		color "bright"
	button s
		center -300 -305
		dimensions 120 30
	
	visible
	button d "_Done"
		center 455 305
		dimensions 90 30
	button m "_Missions..."
		center 355 305
		dimensions 90 30
	active if "enable logbook"
	button l "_Logbook..."
		center 255 305
		dimensions 90 30
	active
	
	visible if "five buttons"
	button n "_Next"
		center 145 305
		dimensions 90 30
	button p "_Previous"
		center 45 305
		dimensions 90 30
	
	visible if "show park"
	active if "can park"
	sprite "ui/dialog cancel"
		center -55 305
	button k "Par_k"
		center -55 305
		dimensions 70 30
	active
	
	visible if "show unpark"
	sprite "ui/dialog cancel"
		center -55 305
	button k "Unpar_k"
		center -55 305
		dimensions 70 30
	
	visible if "show disown"
	sprite "ui/dialog cancel"
		center -150 305
	button D "Disown"
		center -150 305
		dimensions 70 30
	
	visible if "show dump"
	active if "enable dump"
	sprite "ui/wide button"
		center -65 305
	button c "Dump _Cargo"
		center -65 305
		dimensions 90 30
	active
	
	visible if "show park all"
	sprite "ui/wide button"
		center 145 305
	button a "Park _All"
		center 145 305
		dimensions 90 30
	visible if "show unpark all"
	sprite "ui/wide button"
		center 145 305
	button a "Unpark _All"
		center 145 305
		dimensions 90 30
	visible if "show park system"
	sprite "ui/wide button"
		center 40 305
	button c "Park Lo_cal"
		center 40 305
		dimensions 90 30
	visible if "show unpark system"
	sprite "ui/wide button"
		center 40 305
	button c "Unpark Lo_cal"
		center 40 305
		dimensions 90 30
	visible if "show save order"
	sprite "ui/wide button"
		center -195 305
	button v "Sa_ve Order"
		center -195 305
		dimensions 90 30



interface "hail panel"
	sprite "ui/hail panel"
	string "header"
		from -50 -65
		align left
		width 330
		truncate back

	button d "_Done"
		center 250 115
		dimensions 80 30

	active if "can bribe"
	button b "Offer _Bribe"
		center 130 115
		dimensions 140 30
		
	visible if "show dominate"
	active if "can dominate"
	button t "Demand _Tribute"
		center -20 115
		dimensions 140 30
	visible if "show relinquish"
	button t "Relinquish _Tribute"
		center -20 115
		dimensions 140 30
	visible if "show assist"
	active if "can assist"
	button h "Ask For _Help"
		center -20 115
		dimensions 140 30<|MERGE_RESOLUTION|>--- conflicted
+++ resolved
@@ -443,7 +443,9 @@
 		center -300 -150
 		dimensions 90 30
 		color bright
-<<<<<<< HEAD
+	button o "_Open Plugins"
+		center -195 210
+		dimensions 120 30
 	visible if "show plugins changed"
 	label "Restart to apply changes"
 		from -225 -236
@@ -454,11 +456,6 @@
 		from -225 -236
 		align top left
 		color bright
-=======
-	button o "_Open Plugins"
-		center -195 210
-		dimensions 120 30
->>>>>>> 20d2d9de
 
 
 
