--- conflicted
+++ resolved
@@ -422,15 +422,6 @@
 				set "patir: asked about ka'het"
 			`	Taely looks towards the console again. On the screen a tactical view of the Fetri'sei appears. "Well, consider that the Ka'het are true battleships, heavily shielded and always with their weapons ready. These are more akin to reconnaissance and mining probes. Their structure is extremely weak, and they do not have any weapons except the equipment necessary to mine asteroids. I imagine it would take decades for even just a Maeri'het to replicate itself.`
 			`	"There is also the tactical problem: forcing a Ka'het to spend such a long time building copies of itself makes them vulnerable to enemy attacks and unable to effectively fight back, making them ill-suited for the job."`
-<<<<<<< HEAD
-			choice
-				`	"If they can duplicate themselves, why aren't there more Ka'sei here?"`
-					goto kasei
-				`	"If they were able to get here, does this suggest they have jump drives?"`
-				`	"Why aren't they in other systems?"`
-=======
-				goto questions
->>>>>>> 1be9ae3a
 			label jumpdrive
 			`	"They do not have any drives on board, not even a hyperdrive. Limited to sub-light velocity, they would need hundreds of years to pass from one system to another, which is a testament to the Builders' patience. Most species we have encountered abandon any form of sub-light transportation between star systems immediately after developing hyperdrive technology. For all we know, the Ember Waste could have been visited by these Fetri'sei or some other Ka'sei, but they had to leave for some reason we are not aware of. The last Builder died almost 100,000 years ago - so long that having a clear idea of what happened is impossible.`
 			choice
