# Copyright (c) 2014-2015 by Michael Zahniser
#
# Endless Sky is free software: you can redistribute it and/or modify it under the
# terms of the GNU General Public License as published by the Free Software
# Foundation, either version 3 of the License, or (at your option) any later version.
#
# Endless Sky is distributed in the hope that it will be useful, but WITHOUT ANY
# WARRANTY; without even the implied warranty of MERCHANTABILITY or FITNESS FOR A
# PARTICULAR PURPOSE.  See the GNU General Public License for more details.

mission "Kestrel Testing"
	name "Warship Testing"
	description "Travel to the <waypoints> system to fight and disable a prototype warship that Tarazed Corporation is testing. Do not destroy the ship, or you will lose your payment and your opportunity to buy one."
	source "Wayfarer"
	waypoint "Umbral"
	to offer
		"combat rating" > 8000
	
	on offer
		conversation
			`As you are visiting one of the spaceport bars, a man recognizes you. "<first> <last>!" he says. "It's an honor to meet you. Your exploits in battle are well known." He picks up his drink and walks over to sit next to you. "My name is Charles Atinoda," he says, "the chief starship designer for Tarazed Corporation. Say, would you be willing to help us test out a new warship?"`
			choice
				`	"Tell me more."`
				`	"Sorry, I don't have time right now."`
					defer
			`	"Well," he says, "here's the story. Seven years ago, in a time of deep personal crisis, I left my job at Tarazed to wander the galaxy with nothing in my backpack but a change of clothes, a canteen of water, and a few boxes of emergency rations. An anarchist commune on one of the fringe worlds took me in. After I had been there for a month, the village elder, sensing my inner turmoil, invited me to a vision quest in their sweat lodge. I fell into a trance and my consciousness journeyed through many universes, where I saw strange things. I saw a sword made of light. I saw a blue sun. I saw..." He pauses for a moment. "...a Welsh Corgi hacking into a computer? Some of it was hard to understand."`
			choice
				`	"Fascinating."`
					goto continue
				`	"Were there illicit substances involved in this vision quest?"`
			`	He ignores your question. "But then I saw one more thing," he says.`
				goto kestrel
			label continue
			`	"But then I saw one more thing," he says.`
			label kestrel
			`	He is silent for a long moment, then says, "I saw a dark ship, more graceful and elegant than any I had ever designed, battling an alien vessel with a mottled red hull. And when I saw that ship, I knew that I must build one like it. I hitched a ride back to Wayfarer, begged for my old job back, and got to work. Seven years later, the ship is nearly done. It has passed all our non-destructive testing with flying colors, which leaves only the combat test remaining. And who better to battle it than the renowned warrior, <first> <last>?"`
			choice
				`	"I would be glad to."`
					goto test
				`	"What will I receive in return?"`
			`	"A generous payment," he says, "and the right to purchase one of the very first units off the production line, if you wish."`
			`	"Sounds fair," you say.`
			label test
			`	"Excellent," he says. "I'll need your signature on a few forms. Waivers of liability in case you die, permission to use your name and likeness in certain promotional materials. You know, the usual legal stuff."`
			choice
				`	"No problem. Where will I battle this ship?"`
				`	"Sorry, I don't think I can agree to that."`
					decline
			`	"We do most of our starship testing in the <waypoints> system," he says. "The test ship is unmistakable. Journey there, disable it without destroying it, then return here and we'll ask you about any weaknesses you found or improvements you would make. And if you destroy the ship or steal it, naturally you will forfeit your payment."`
				accept
	
	npc disable save
		government "Test Dummy"
		personality staying nemesis heroic
		system "Umbral"
		ship "Unknown Ship Type" "Tarazed Prototype"
	
	on complete
		payment 2000000
		conversation
			`Atinoda meets up with you soon after you land. "I see that you survived," he says. "Was it a difficult fight?"`
			choice
				`	"Yes, you have built an impressive ship."`
					goto yes
				`	"No, I'm afraid I made short work of it."`
					goto no
			
			label yes
			`	"Glad to hear it," he says. "Now, we have the opportunity to make a few tweaks before we start mass producing this ship. What changes would you recommend?"`
				goto changes
			
			label no
			`	"Oh well," he says, "you are the infamous <first> <last>, after all, so I suppose any single warship will be little threat to you. Now, we have the opportunity to make a few tweaks before we start mass producing this ship. What changes would you recommend?"`
				goto changes
			
			label changes
			choice
				`	"Lots of weapon space is always my first priority."`
					goto weapons
				`	"You should make sure it has enough space for any engine."`
					goto engines
				`	"Maybe you should work on improving the shields and hull."`
					goto shields
			
			label weapons
			apply
				set "kestrel: more weapons"
			`	"Very well," he says, "we'll see if we can expand the weapon capacity so that even the biggest weapons will fit."`
				goto name
			
			label engines
			apply
				set "kestrel: more engines"
			`	"Very well," he says, "we'll see if we can expand the engine capacity enough that even the biggest engines will fit."`
				goto name
			
			label shields
			apply
				set "kestrel: more shields"
			`	"Okay," he says, "we'll focus on strengthening the hull and the shield matrix."`
				goto name
			
			label name
			`	"Does the ship model have a name yet?" you ask.`
			`	"Not yet," he says. "Do you have a suggestion?"`
			choice
				`	"The Wraith."`
					goto wraith
				`	"The Grey Goose."`
					goto goose
			
			label wraith
			`	"Not a bad name, I suppose," he says, "but at Tarazed we usually name our ships after animals. Any other ideas?"`
			choice
				`	"The Dire Wolf."`
					goto wolf
				`	"The Kestrel."`
					goto kestrel
			
			label goose
			`	"I suppose it does sort of look like a goose in flight," he says, "but that's hardly an intimidating name. Do you have any scarier ideas?"`
			choice
				`	"The Reaper."`
					goto reaper
				`	"The Kestrel."`
					goto kestrel
			
			label wolf
			`	"Not bad," he says, "but all our other ships - the Falcon, the Osprey, the Hawk - they're all birds. Maybe a bird name?"`
			choice
				`	"The Grey Goose."`
					goto goose
				`	"The Kestrel."`
					goto kestrel
			
			label reaper
			`	"I don't know," he says, "that sounds a little bit over the top. Any other suggestions?"`
			choice
				`	"The Wraith."`
					goto wraith
				`	"The Kestrel."`
					goto kestrel
			
			label kestrel
			`	"When you say the word 'Kestrel' he jerks as if he's just been electrocuted. "Yes," he says, "that's it! That's the name we'll go with. Thank you, Captain. I will let you know as soon as the Kestrel is available for sale, and we will take your recommendations into account when making our final modifications to the design." He pays you two million credits and wishes you the best of luck in your future endeavors.`



mission "Kestrel: More Weapons"
	landing
	invisible
	to offer
		has "kestrel: more weapons"
	on offer
		event "kestrel available: more weapons" 50
	to complete
		has "kestrel available"



mission "Kestrel: More Engines"
	landing
	invisible
	to offer
		has "kestrel: more engines"
	on offer
		event "kestrel available: more engines" 50
	to complete
		has "kestrel available"



mission "Kestrel: More Shields"
	landing
	invisible
	to offer
		has "kestrel: more shields"
	on offer
		event "kestrel available: more shields" 50
	to complete
		has "kestrel available"



mission "Kestrel Available"
	landing
	source
		near "Tarazed" 100
	to offer
		has "kestrel available"
	destination "Wayfarer"
	on offer
		conversation
			scene ship/kestrel
			`You receive a message from Charles Atinoda, the ship designer at Tarazed Corporation: "Captain <last>, we are pleased to inform you that our latest warship is now available for sale here on Wayfarer. We've taken all your feedback into account in the final design. Thank you again!"`
				decline



event "kestrel available: more weapons"
	set "kestrel available"
	shipyard "Tarazed Advanced"
		"Kestrel (More Weapons)"
event "kestrel available: more engines"
	set "kestrel available"
	shipyard "Tarazed Advanced"
		"Kestrel (More Engines)"
event "kestrel available: more shields"
	set "kestrel available"
	shipyard "Tarazed Advanced"
		"Kestrel (More Shields)"


ship "Unknown Ship Type"
	sprite "ship/kestrel"
	attributes
		category "Heavy Warship"
		"cost" 10300000
<<<<<<< HEAD
		"shields" 17400
		"hull" 6200
		"required crew" 64
		"bunks" 128
		"mass" 740
		"drag" 9.8
		"heat dissipation" .6
		"fuel capacity" 600
=======
		"shields" 19400
		"hull" 7200
		"required crew" 64
		"bunks" 128
		"mass" 740
		"drag" 11
		"heat dissipation" .6
		"fuel capacity" 500
>>>>>>> d2e19f15
		"cargo space" 120
		"outfit space" 810
		"weapon capacity" 390
		"engine capacity" 210
		weapon
			"blast radius" 260
			"shield damage" 2600
			"hull damage" 1300
			"hit force" 3900
	outfits
		"Particle Cannon" 4
		"Torpedo Launcher" 2
		"Torpedo" 60
		"Heavy Laser Turret" 4
		
		"Fusion Reactor"
		"LP144a Battery Pack"
		"D94-YV Shield Generator"
		"Liquid Nitrogen Cooler"
		"Tactical Scanner" 2
		
		"Orca Plasma Thruster"
		"Orca Plasma Steering"
		"Hyperdrive"
	engine -14 177
	engine 14 177
	gun -75 57 "Torpedo Launcher"
	gun 75 57 "Torpedo Launcher"
	gun -53 61 "Particle Cannon"
	gun 53 61 "Particle Cannon"
	gun -31 66 "Particle Cannon"
	gun 31 66 "Particle Cannon"
	turret -7 -4 "Heavy Laser Turret"
	turret 7 -4 "Heavy Laser Turret"
	turret -23 14 "Heavy Laser Turret"
	turret 23 14 "Heavy Laser Turret"
	explode "small explosion" 25
	explode "medium explosion" 35
	explode "large explosion" 45
	explode "huge explosion" 30
	"final explode" "final explosion large"


ship "Kestrel"
	sprite "ship/kestrel"
	thumbnail "thumbnail/kestrel"
	attributes
		category "Heavy Warship"
		"cost" 10300000
<<<<<<< HEAD
		"shields" 17400
		"hull" 6200
		"required crew" 64
		"bunks" 128
		"mass" 740
		"drag" 9.8
		"heat dissipation" .6
		"fuel capacity" 600
=======
		"shields" 19400
		"hull" 7200
		"required crew" 64
		"bunks" 128
		"mass" 740
		"drag" 11
		"heat dissipation" .6
		"fuel capacity" 500
>>>>>>> d2e19f15
		"cargo space" 120
		"outfit space" 810
		"weapon capacity" 390
		"engine capacity" 210
		weapon
			"blast radius" 260
			"shield damage" 2600
			"hull damage" 1300
			"hit force" 3900
	outfits
		"Particle Cannon" 4
		"Torpedo Launcher" 2
		"Torpedo" 60
		"Heavy Laser Turret" 4
		
		"Fusion Reactor"
		"LP144a Battery Pack"
		"D94-YV Shield Generator"
		"Liquid Nitrogen Cooler"
		"Tactical Scanner" 2
		
		"Orca Plasma Thruster"
		"Orca Plasma Steering"
		"Hyperdrive"
	engine -14 177
	engine 14 177
	gun -75 57 "Torpedo Launcher"
	gun 75 57 "Torpedo Launcher"
	gun -53 61 "Particle Cannon"
	gun 53 61 "Particle Cannon"
	gun -31 66 "Particle Cannon"
	gun 31 66 "Particle Cannon"
	turret -7 -4 "Heavy Laser Turret"
	turret 7 -4 "Heavy Laser Turret"
	turret -23 14 "Heavy Laser Turret"
	turret 23 14 "Heavy Laser Turret"
	explode "small explosion" 25
	explode "medium explosion" 35
	explode "large explosion" 45
	explode "huge explosion" 30
	"final explode" "final explosion large"
	description "Several years ago, while visiting a sweat lodge in search of spiritual renewal, Tarazed's chief ship designer fell into a trance and journeyed to a reality separate from our own. There he saw visions of a strange and elegant starship. Returning to his work with renewed purpose, he spent the next seven years making the Kestrel a reality."


<<<<<<< HEAD

ship "Kestrel" "Kestrel (More Weapons)"
	add attributes
		"weapon capacity" 40

ship "Kestrel" "Kestrel (More Engines)"
	add attributes
=======
ship "Kestrel" "Kestrel (More Engines)"
	add attributes
		"drag" -1.0
		"fuel capacity" 100
>>>>>>> d2e19f15
		"engine capacity" 30

ship "Kestrel" "Kestrel (More Shields)"
	add attributes
		"shields" 3000
		"hull" 1500

ship "Kestrel" "Kestrel (More Weapons)"
	add attributes
		"weapon capacity" 40
	gun -31 66 "Particle Cannon"
	gun 31 66 "Particle Cannon"
	gun -31 66
	gun 31 66
	gun -31 66
	gun 31 66
	gun -53 61 "Particle Cannon"
	gun 53 61 "Particle Cannon"
	gun -53 61
	gun 53 61
	gun -53 61
	gun 53 61
	gun -75 57 "Torpedo Launcher"
	gun 75 57 "Torpedo Launcher"
	gun -75 57
	gun 75 57
	gun -75 57
	gun 75 57
	turret -7 -4 "Heavy Laser Turret"
	turret 7 -4 "Heavy Laser Turret"
	turret -23 14 "Heavy Laser Turret"
	turret 23 14 "Heavy Laser Turret"<|MERGE_RESOLUTION|>--- conflicted
+++ resolved
@@ -216,16 +216,6 @@
 	attributes
 		category "Heavy Warship"
 		"cost" 10300000
-<<<<<<< HEAD
-		"shields" 17400
-		"hull" 6200
-		"required crew" 64
-		"bunks" 128
-		"mass" 740
-		"drag" 9.8
-		"heat dissipation" .6
-		"fuel capacity" 600
-=======
 		"shields" 19400
 		"hull" 7200
 		"required crew" 64
@@ -234,7 +224,6 @@
 		"drag" 11
 		"heat dissipation" .6
 		"fuel capacity" 500
->>>>>>> d2e19f15
 		"cargo space" 120
 		"outfit space" 810
 		"weapon capacity" 390
@@ -284,16 +273,6 @@
 	attributes
 		category "Heavy Warship"
 		"cost" 10300000
-<<<<<<< HEAD
-		"shields" 17400
-		"hull" 6200
-		"required crew" 64
-		"bunks" 128
-		"mass" 740
-		"drag" 9.8
-		"heat dissipation" .6
-		"fuel capacity" 600
-=======
 		"shields" 19400
 		"hull" 7200
 		"required crew" 64
@@ -302,7 +281,6 @@
 		"drag" 11
 		"heat dissipation" .6
 		"fuel capacity" 500
->>>>>>> d2e19f15
 		"cargo space" 120
 		"outfit space" 810
 		"weapon capacity" 390
@@ -347,20 +325,10 @@
 	description "Several years ago, while visiting a sweat lodge in search of spiritual renewal, Tarazed's chief ship designer fell into a trance and journeyed to a reality separate from our own. There he saw visions of a strange and elegant starship. Returning to his work with renewed purpose, he spent the next seven years making the Kestrel a reality."
 
 
-<<<<<<< HEAD
-
-ship "Kestrel" "Kestrel (More Weapons)"
-	add attributes
-		"weapon capacity" 40
-
-ship "Kestrel" "Kestrel (More Engines)"
-	add attributes
-=======
 ship "Kestrel" "Kestrel (More Engines)"
 	add attributes
 		"drag" -1.0
 		"fuel capacity" 100
->>>>>>> d2e19f15
 		"engine capacity" 30
 
 ship "Kestrel" "Kestrel (More Shields)"
