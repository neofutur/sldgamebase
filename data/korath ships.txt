# Copyright (c) 2014-2016 by Michael Zahniser
#
# Endless Sky is free software: you can redistribute it and/or modify it under the
# terms of the GNU General Public License as published by the Free Software
# Foundation, either version 3 of the License, or (at your option) any later version.
#
# Endless Sky is distributed in the hope that it will be useful, but WITHOUT ANY
# WARRANTY; without even the implied warranty of MERCHANTABILITY or FITNESS FOR A
# PARTICULAR PURPOSE.  See the GNU General Public License for more details.

ship "Korath Raider"
	sprite "ship/raider"
	attributes
		category "Heavy Warship"
		"cost" 16570000
		"shields" 27000
		"hull" 9000
		"required crew" 145
		"bunks" 250
		"mass" 720
		"drag" 12
		"heat dissipation" .5
		"fuel capacity" 600
		"cargo space" 175
		"outfit space" 721
		"weapon capacity" 284
		"engine capacity" 159
		weapon
			"blast radius" 250
			"shield damage" 3600
			"hull damage" 1800
			"hit force" 5400
	outfits
		"Korath Grab-Strike" 4
		"Korath Banisher"
		"Korath Warder"
		
		"Triple Plasma Core"
		"Systems Core (Medium)"
		"Large Heat Shunt" 2
		"Small Heat Shunt"
<<<<<<< HEAD
		"Korath Fuel Processor"
		"Intrusion Countermeasures" 4
=======
		"Ramscoop"
		"Korath Repeater Rifle" 196
>>>>>>> 432b9a9b
		
		"Thruster (Planetary Class)"
		"Steering (Planetary Class)"
		"Jump Drive"
	
	engine -20 130
	engine 20 130
	turret -8 -145 "Korath Grab-Strike"
	turret 8 -145 "Korath Grab-Strike"
	turret -34 -143 "Korath Grab-Strike"
	turret 34 -143 "Korath Grab-Strike"
	turret 0 35 "Korath Banisher"
	turret 0 90 "Korath Warder"
	fighter -75 100
	fighter 75 100
	explode "tiny explosion" 20
	explode "small explosion" 45
	explode "medium explosion" 50
	explode "large explosion" 40
	explode "huge explosion" 10
	"final explode" "final explosion large"
	description "The Korath Raider is their warship of choice for plundering neighboring species."

ship "Korath Raider" "Korath Raider (Hyperdrive)"
	sprite "ship/raider"
	outfits
		"Korath Grab-Strike" 4
		"Korath Banisher"
		"Korath Warder"
		
		"Triple Plasma Core"
		"Systems Core (Medium)"
		"Large Heat Shunt" 2
		"Small Heat Shunt"
		"Ramscoop"
		"Korath Repeater Rifle" 196
		
		"Thruster (Planetary Class)"
		"Steering (Planetary Class)"
		"Hyperdrive"

	turret "Korath Grab-Strike"
	turret "Korath Grab-Strike"
	turret "Korath Grab-Strike"
	turret "Korath Grab-Strike"
	turret "Korath Banisher"
	turret "Korath Warder"



ship "Korath Chaser"
	sprite "ship/chaser"
	attributes
		category "Fighter"
		"cost" 671000
		"shields" 2300
		"hull" 900
		"required crew" 1
		"bunks" 1
		"mass" 40
		"drag" .9
		"heat dissipation" .9
		"outfit space" 92
		"weapon capacity" 25
		"engine capacity" 30
		weapon
			"blast radius" 48
			"shield damage" 320
			"hull damage" 160
			"hit force" 480
	outfits
		"Korath Fire-Lance"
		
		"Generator (Furnace Class)"
		"Small Heat Shunt"
		"Korath Repeater Rifle" 
		
		"Thruster (Asteroid Class)"
		"Steering (Asteroid Class)"
	
	engine -7 23
	engine 7 23
	gun 0 -28 "Korath Fire-Lance"
	explode "tiny explosion" 20
	description "The Korath Chaser is a fighter carried by most of their capital ships."



ship "Korath World-Ship"
	sprite "ship/world-ship a"
	attributes
		category "Heavy Freighter"
		cost 27690000
		shields 47000
		hull 34000
		"required crew" 794
		"bunks" 1492
		"mass" 1735
		"drag" 21
		"heat dissipation" .4
		"fuel capacity" 1000
		"cargo space" 264
		"outfit space" 778
		"weapon capacity" 314
		"engine capacity" 165
		weapon
			"blast radius" 400
			"shield damage" 8000
			"hull damage" 4000
			"hit force" 12000
	outfits
		"Korath Grab-Strike" 2
		"Korath Banisher" 3
		"Korath Warder" 3
		
		"Triple Plasma Core"
		"Systems Core (Large)"
		"Large Heat Shunt" 2
<<<<<<< HEAD
		"Korath Fuel Processor"
		"Intrusion Countermeasures" 6
=======
		"Ramscoop"
		"Korath Repeater Rifle" 150
>>>>>>> 432b9a9b
		
		"Thruster (Planetary Class)"
		"Steering (Planetary Class)"
		"Hyperdrive"
	
	engine -37 343 .8
	engine 0 343 .9
	engine 37 343 .8
	turret -76 -157 "Korath Grab-Strike"
	turret 76 -157 "Korath Banisher"
	turret -59 -135 "Korath Warder"
	turret 59 -135 "Korath Grab-Strike"
	turret -61 -6 "Korath Banisher"
	turret 61 -6 "Korath Warder"
	turret -66 210 "Korath Warder"
	turret 66 210 "Korath Banisher"
	explode "tiny explosion" 30
	explode "small explosion" 45
	explode "medium explosion" 50
	explode "large explosion" 40
	explode "huge explosion" 50
	"final explode" "final explosion large"
	description "Korath World-Ships are massive nomadic habitats that hold all that is left of their people."

ship "Korath World-Ship" "Korath World-Ship B"
	sprite "ship/world-ship b"
	turret -76 -219 "Korath Grab-Strike"
	turret 76 -219 "Korath Grab-Strike"
	turret -75 -112 "Korath Banisher"
	turret 75 -112 "Korath Banisher"
	turret 0 -92 "Korath Warder"
	turret -83 165 "Korath Warder"
	turret 83 165 "Korath Warder"
	turret 0 277 "Korath Banisher"

ship "Korath World-Ship" "Korath World-Ship C"
	sprite "ship/world-ship c"
	turret -45 -243 "Korath Warder"
	turret 45 -243 "Korath Grab-Strike"
	turret -47 -136 "Korath Grab-Strike"
	turret 47 -136 "Korath Banisher"
	turret -70 57 "Korath Warder"
	turret 70 57 "Korath Banisher"
	turret -91 290 "Korath Banisher"
	turret 91 290 "Korath Warder"

ship "Korath World-Ship" "Korath World-Ship A (Jump)"
	outfits
		"Korath Grab-Strike" 2
		"Korath Banisher" 3
		"Korath Warder" 3
		
		"Triple Plasma Core"
		"Systems Core (Large)"
		"Large Heat Shunt" 2
		"Ramscoop"
		"Korath Repeater Rifle" 150
		
		"Thruster (Planetary Class)"
		"Steering (Planetary Class)"
		"Jump Drive"
	
	turret -76 -157 "Korath Grab-Strike"
	turret 76 -157 "Korath Banisher"
	turret -59 -135 "Korath Warder"
	turret 59 -135 "Korath Grab-Strike"
	turret -61 -6 "Korath Banisher"
	turret 61 -6 "Korath Warder"
	turret -66 210 "Korath Warder"
	turret 66 210 "Korath Banisher"

ship "Korath World-Ship" "Korath World-Ship B (Jump)"
	sprite "ship/world-ship b"
	outfits
		"Korath Grab-Strike" 2
		"Korath Banisher" 3
		"Korath Warder" 3
		
		"Triple Plasma Core"
		"Systems Core (Large)"
		"Large Heat Shunt" 2
		"Ramscoop"
		"Korath Repeater Rifle" 150
		
		"Thruster (Planetary Class)"
		"Steering (Planetary Class)"
		"Jump Drive"
	
	turret -76 -219 "Korath Grab-Strike"
	turret 76 -219 "Korath Grab-Strike"
	turret -75 -112 "Korath Banisher"
	turret 75 -112 "Korath Banisher"
	turret 0 -92 "Korath Warder"
	turret -83 165 "Korath Warder"
	turret 83 165 "Korath Warder"
	turret 0 277 "Korath Banisher"

ship "Korath World-Ship" "Korath World-Ship C (Jump)"
	sprite "ship/world-ship c"
	outfits
		"Korath Grab-Strike" 2
		"Korath Banisher" 3
		"Korath Warder" 3
		
		"Triple Plasma Core"
		"Systems Core (Large)"
		"Large Heat Shunt" 2
		"Ramscoop"
		"Korath Repeater Rifle" 150
		
		"Thruster (Planetary Class)"
		"Steering (Planetary Class)"
		"Jump Drive"
	
	turret -45 -247 "Korath Warder"
	turret 45 -247 "Korath Grab-Strike"
	turret -47 -140 "Korath Grab-Strike"
	turret 47 -140 "Korath Banisher"
	turret -70 53 "Korath Warder"
	turret 70 53 "Korath Banisher"
	turret -91 286 "Korath Banisher"
	turret 91 286 "Korath Warder"



ship "Kar Ik Vot 349"
	sprite "ship/kar ik vot 349"
	attributes
		category "Heavy Warship"
		"cost" 41280000
		"shields" 57200
		"hull" 65400
		"automaton" 1
		"mass" 1350
		"drag" 16.8
		"heat dissipation" .5
		"fuel capacity" 400
		"cargo space" 87
		"outfit space" 1054
		"weapon capacity" 447
		"engine capacity" 173
		"self destruct" .8
		"ramscoop" 3
		weapon
			"blast radius" 450
			"shield damage" 6400
			"hull damage" 3200
			"hit force" 9600
	outfits
		"Korath Detainer" 2
		"Korath Piercer Launcher" 2
		"Korath Piercer" 62
		"Korath Warder" 2
		"Korath Repeater Turret" 6
		
		"Triple Plasma Core"
		"Plasma Core"
		"Systems Core (Large)"
		"Large Heat Shunt" 4
		"Small Heat Shunt" 2
		"Control Transceiver"
		
		"Thruster (Planetary Class)"
		"Steering (Stellar Class)"
		Hyperdrive
	
	engine -24 237
	engine 24 237
	gun -8 -212 "Korath Detainer"
	gun 8 -212 "Korath Detainer"
	gun -16 -158 "Korath Piercer Launcher"
	gun 16 -158 "Korath Piercer Launcher"
	turret -37 -150 "Korath Repeater Turret"
	turret 37 -150 "Korath Repeater Turret"
	turret -38 -132 "Korath Repeater Turret"
	turret 38 -132 "Korath Repeater Turret"
	turret -40 -111 "Korath Repeater Turret"
	turret 40 -111 "Korath Repeater Turret"
	turret -102 188 "Korath Warder"
	turret 102 188 "Korath Warder"
	explode "tiny explosion" 120
	explode "small explosion" 60
	explode "medium explosion" 70
	explode "large explosion" 50
	explode "huge explosion" 15
	"final explode" "final explosion large"
	description "The largest and deadliest of the Kor Sestor robotic warships, a single one of these battlecruisers can hold its own against an entire fleet of lesser ships."

ship "Kar Ik Vot 349" "Kar Ik Vot 349 (Offense)"
	outfits
		"Korath Piercer Launcher" 4
		"Korath Piercer" 124
		"Korath Repeater Turret" 6
		"Korath Grab-Strike" 2
		
		"Triple Plasma Core"
		"Plasma Core"
		"Systems Core (Large)"
		"Systems Core (Medium)"
		"Large Heat Shunt" 5
		"Outfits Expansion"
		"Control Transceiver"
		
		"Thruster (Planetary Class)"
		"Thruster (Asteroid Class)"
		"Steering (Stellar Class)"
		Hyperdrive
	
	turret "Korath Repeater Turret"
	turret "Korath Repeater Turret"
	turret "Korath Repeater Turret"
	turret "Korath Repeater Turret"
	turret "Korath Repeater Turret"
	turret "Korath Repeater Turret"
	turret "Korath Grab-Strike"
	turret "Korath Grab-Strike"

ship "Kar Ik Vot 349" "Kar Ik Vot 349 (Defense)"
	outfits
		"Korath Piercer Launcher" 4
		"Korath Piercer" 124
		"Korath Warder" 3
		"Korath Grab-Strike" 3
		"Korath Banisher" 2
		
		"Triple Plasma Core"
		"Plasma Core"
		"Systems Core (Large)"
		"Systems Core (Medium)"
		"Large Heat Shunt" 3
		"Outfits Expansion"
		"Control Transceiver"
		
		"Thruster (Stellar Class)"
		"Steering (Planetary Class)"
		Hyperdrive
	
	turret "Korath Warder"
	turret "Korath Grab-Strike"
	turret "Korath Grab-Strike"
	turret "Korath Grab-Strike"
	turret "Korath Banisher"
	turret "Korath Banisher"
	turret "Korath Warder"
	turret "Korath Warder"

ship "Kar Ik Vot 349" "Kar Ik Vot 349 (Trapper)"
	outfits
		"Korath Detainer" 2
		"Korath Grab-Strike" 4
		"Korath Banisher" 2
		
		"Triple Plasma Core"
		"Double Plasma Core"
		"Systems Core (Large)"
		"Systems Core (Medium)"
		"Large Heat Shunt" 3
		"Small Heat Shunt"
		"Outfits Expansion" 4
		"Control Transceiver"
		
		"Thruster (Planetary Class)"
		"Steering (Stellar Class)"
		Hyperdrive
	
	gun "Korath Detainer"
	gun "Korath Detainer"
	gun
	gun
	turret "Korath Grab-Strike"
	turret "Korath Grab-Strike"
	turret "Korath Grab-Strike"
	turret "Korath Grab-Strike"
	turret "Korath Banisher"
	turret "Korath Banisher"
	turret
	turret


ship "Tek Far 71 - Lek"
	sprite "ship/tek far 71 lek"
	attributes
		category "Medium Warship"
		"cost" 22870000
		"shields" 25400
		"hull" 29500
		"automaton" 1
		"mass" 610
		"drag" 9.6
		"heat dissipation" .6
		"fuel capacity" 400
		"cargo space" 36
		"outfit space" 533
		"weapon capacity" 235
		"engine capacity" 102
		"self destruct" .7
		"ramscoop" 3
		weapon
			"blast radius" 320
			"shield damage" 4000
			"hull damage" 2000
			"hit force" 6000
	outfits
		"Korath Detainer"
		"Korath Piercer Launcher" 2
		"Korath Piercer" 62
		"Korath Banisher"
		"Korath Warder" 2
		
		"Double Plasma Core"
		"Generator (Furnace Class)"
		"Systems Core (Medium)"
		"Large Heat Shunt"
		"Control Transceiver"
		
		"Thruster (Lunar Class)"
		"Steering (Lunar Class)"
		"Hyperdrive"
	
	engine -9 219
	engine 9 219
	gun 10 -180 "Korath Detainer"
	gun 10 -180 "Korath Piercer Launcher"
	gun 10 -180 "Korath Piercer Launcher"
	turret -10 -85 "Korath Warder"
	turret -13 -61
	turret -14 -38 "Korath Banisher"
	turret 14 177 "Korath Warder"
	drone 20.5 -65 over
	drone 44.5 -40 over
	drone 30 67 over
	drone 61.5 83 over
	drone 43 137 over
	drone 18 171.5 over
	drone 30 -106 under
	drone 24 -8 under
	drone 42 55 under
	drone 34 172 under
	explode "tiny explosion" 80
	explode "small explosion" 45
	explode "medium explosion" 50
	explode "large explosion" 40
	explode "huge explosion" 10
	"final explode" "final explosion large"
	description "The Kor Sestor war fleets rely heavily on small, powerful fighters and drones. This ship can carry up to ten of their drones, clamped to the exterior of its hull."

ship "Tek Far 71 - Lek" "Tek Far 71 - Lek (Close Quarters)"
	outfits
		"Korath Detainer"
		"Korath Repeater" 2
		"Korath Repeater Turret" 3
		"Korath Warder"
		
		"Double Plasma Core"
		"Generator (Furnace Class)"
		"Systems Core (Medium)"
		"Large Heat Shunt" 2
		"Small Heat Shunt"
		"Outfits Expansion"
		"Control Transceiver"
		
		"Thruster (Lunar Class)"
		"Steering (Lunar Class)"
		"Hyperdrive"
	
	turret "Korath Repeater Turret"
	turret "Korath Repeater Turret"
	turret "Korath Warder"
	turret "Korath Repeater Turret"


ship "Tek Far 78 - Osk"
	sprite "ship/tek far 78 osk"
	attributes
		category "Medium Warship"
		"cost" 25630000
		"shields" 27600
		"hull" 34100
		"automaton" 1
		"mass" 690
		"drag" 10.2
		"heat dissipation" .55
		"fuel capacity" 400
		"cargo space" 43
		"outfit space" 611
		"weapon capacity" 272
		"engine capacity" 117
		"self destruct" .7
		"ramscoop" 3
		weapon
			"blast radius" 340
			"shield damage" 4400
			"hull damage" 2200
			"hit force" 6600
	outfits
		"Korath Detainer"
		"Korath Piercer Launcher" 3
		"Korath Piercer" 93
		"Korath Banisher"
		"Korath Warder" 2
		
		"Double Plasma Core"
		"Generator (Inferno Class)"
		"Systems Core (Medium)"
		"Large Heat Shunt"
		"Control Transceiver"
		
		"Thruster (Lunar Class)"
		"Steering (Planetary Class)"
		Hyperdrive
	
	engine -9 245
	engine 9 245
	gun 0 -239 "Korath Detainer"
	gun 0 -239 "Korath Piercer Launcher"
	gun -9 -220 "Korath Piercer Launcher"
	gun -9 -220 "Korath Piercer Launcher"
	turret 17 -133 "Korath Warder"
	turret 19 -110
	turret 21 -87
	turret 23 -64 "Korath Banisher"
	turret 38 145 "Korath Warder"
	fighter -18.5 -163 over
	fighter -43.5 -103.5 over
	fighter -16.5 -32.5 over
	fighter -30 57 over
	fighter -55.5 96.5 over
	fighter -21.5 150.5 over
	fighter -32.5 -76.5 under
	fighter -14.5 43.5 under
	fighter -42.5 193.5 under
	explode "tiny explosion" 90
	explode "small explosion" 50
	explode "medium explosion" 55
	explode "large explosion" 45
	explode "huge explosion" 12
	"final explode" "final explosion large"
	description "This carrier is equipped with docking clamps for up to nine fighters. When loaded with a full complement of the powerful Kor Sestor robotic fighters, it is a formidable opponent."

ship "Tek Far 78 - Osk" "Tek Far 78 - Osk (Close Quarters)"
	outfits
		"Korath Detainer"
		"Korath Warder" 2
		"Korath Repeater Turret" 3
		
		"Triple Plasma Core"
		"Systems Core (Medium)"
		"Large Heat Shunt" 3
		"Outfits Expansion"
		"Control Transceiver"
		
		"Thruster (Lunar Class)"
		"Steering (Planetary Class)"
		Hyperdrive
	
	turret "Korath Warder"
	turret "Korath Repeater Turret"
	turret "Korath Repeater Turret"
	turret "Korath Repeater Turret"
	turret "Korath Warder"


ship "Tek Far 109"
	sprite "ship/tek far 109"
	attributes
		category "Medium Warship"
		"cost" 18290000
		"shields" 17900
		"hull" 15800
		"automaton" 1
		"mass" 540
		"drag" 9.1
		"heat dissipation" .65
		"fuel capacity" 400
		"cargo space" 31
		"outfit space" 491
		"weapon capacity" 217
		"engine capacity" 98
		"self destruct" .7
		"ramscoop" 3
		weapon
			"blast radius" 280
			"shield damage" 3200
			"hull damage" 1600
			"hit force" 4800
	outfits
		"Korath Detainer"
		"Korath Piercer Launcher" 2
		"Korath Piercer" 62
		"Korath Banisher" 2
		
		"Double Plasma Core"
		"Systems Core (Medium)"
		"Small Heat Shunt" 2
		"Control Transceiver"
		
		"Thruster (Lunar Class)"
		"Steering (Planetary Class)"
		Hyperdrive
	
	engine -9 205
	engine 9 205
	gun 0 -214 "Korath Detainer"
	gun -14 -206 "Korath Piercer Launcher"
	gun 14 -206 "Korath Piercer Launcher"
	turret -89 32
	turret 89 32
	drone 38.5 -115.5 over
	drone 25 -50.5 over
	drone 59 28 over
	drone 28 79 over
	drone 19.5 145.5 over
	drone 57.5 -56.5 under
	drone 40 19 under
	drone 60 58.5 under
	drone 45.5 135 under
	fighter -36.5 -130.5 over
	fighter -61.5 -68 over
	fighter -29.5 -17 over
	fighter -54.5 55 over
	fighter -62 24 under
	fighter -35 136.5 under
	fighter -22 -82 under
	explode "tiny explosion" 70
	explode "small explosion" 40
	explode "medium explosion" 45
	explode "large explosion" 30
	explode "huge explosion" 8
	"final explode" "final explosion medium"
	description "The TF109 is designed almost solely for the purpose of carrying a fleet of Kor Sestor fighters and drones. Without them to serve as a protective screen, the ship itself is relatively helpless."


ship "Met Par Tek 53"
	sprite "ship/met par tek 53"
	attributes
		category "Light Warship"
		"cost" 14480000
		"shields" 15100
		"hull" 22200
		"automaton" 1
		"mass" 420
		"drag" 5.7
		"heat dissipation" .8
		"fuel capacity" 400
		"cargo space" 26
		"outfit space" 610
		"weapon capacity" 213
		"engine capacity" 110
		"self destruct" .65
		"ramscoop" 3
		weapon
			"blast radius" 250
			"shield damage" 3200
			"hull damage" 1600
			"hit force" 4800
	outfits
		"Korath Repeater" 3
		"Korath Repeater Turret" 6
		
		"Double Plasma Core"
		"Generator (Inferno Class)"
		"Systems Core (Medium)"
		"Large Heat Shunt" 3
		"Control Transceiver"
		
		"Thruster (Lunar Class)"
		"Steering (Planetary Class)"
		"Hyperdrive"
	
	engine -24 132
	engine 24 132
	gun 0 -92 "Korath Repeater"
	gun -10 -65 "Korath Repeater"
	gun 10 -65 "Korath Repeater"
	turret -36 -45 "Korath Repeater Turret"
	turret 36 -45 "Korath Repeater Turret"
	turret -38 -28 "Korath Repeater Turret"
	turret 38 -28 "Korath Repeater Turret"
	turret -40 -8 "Korath Repeater Turret"
	turret 40 -8 "Korath Repeater Turret"
	
	explode "tiny explosion" 60
	explode "small explosion" 30
	explode "medium explosion" 35
	explode "large explosion" 20
	explode "huge explosion" 6
	"final explode" "final explosion medium"
	description "Although this is the smallest Kor Sestor ship other than their fighters, it is larger than most human capital ships and considerably more powerful."

ship "Met Par Tek 53" "Met Par Tek 53 (Sniper)"
	outfits
		"Korath Detainer"
		"Korath Piercer Launcher" 2
		"Korath Piercer" 62
		"Korath Grab-Strike"
		"Korath Warder"
		
		"Double Plasma Core"
		"Generator (Inferno Class)"
		"Generator (Candle Class)"
		"Systems Core (Medium)"
		"Large Heat Shunt"
		"Control Transceiver"
		
		"Thruster (Lunar Class)"
		"Steering (Planetary Class)"
		"Steering (Comet Class)"
		"Hyperdrive"
	
	gun "Korath Detainer"
	gun "Korath Piercer Launcher"
	gun "Korath Piercer Launcher"
	turret "Korath Grab-Strike"
	turret "Korath Warder"
	turret
	turret
	turret
	turret


ship "Far Lek 14"
	sprite "ship/far lek 14"
	attributes
		category "Drone"
		"cost" 573000
		"shields" 900
		"hull" 1600
		"automaton" 1
		"mass" 26
		"drag" .8
		"heat dissipation" 1.1
		"outfit space" 65
		"weapon capacity" 11
		"engine capacity" 24
		"self destruct" .6
		"ramscoop" 3
		weapon
			"blast radius" 5
			"shield damage" 50
			"hull damage" 25
			"hit force" 75
	outfits
		"Korath Repeater"
		
		"Generator (Candle Class)"
		"Small Heat Shunt"
		
		"Thruster (Asteroid Class)"
		"Steering (Asteroid Class)"
		
	engine -2 28
	engine 8 28
	gun 0 -30
	explode "tiny explosion" 20
	explode "small explosion" 10
	description "At the peak of their recent civil war, the Kor Sestor faction developed these automated attack drones, easy to manufacture and encased in an ultra-dense hull that can absorb a significant amount of damage."



ship "Far Osk 27"
	sprite "ship/far osk 27"
	attributes
		category "Fighter"
		"cost" 761000
		"shields" 1500
		"hull" 2400
		"automaton" 1
		"mass" 34
		"drag" 1.1
		"heat dissipation" 1.0
		"outfit space" 99
		"weapon capacity" 22
		"engine capacity" 24
		"self destruct" .6
		"ramscoop" 3
		weapon
			"blast radius" 12
			"shield damage" 120
			"hull damage" 60
			"hit force" 180
	outfits
		"Korath Repeater" 2
		
		"Generator (Furnace Class)"
		"Small Heat Shunt" 2
		
		"Thruster (Asteroid Class)"
		"Steering (Asteroid Class)"
		
	engine -4 37
	engine 4 37
	gun 7 -15
	gun 13 -8
	explode "tiny explosion" 25
	explode "small explosion" 15
	description "Because it is piloted by a computer and has no need for a cockpit or life support systems, the FS27 fighter is able to carry far more weaponry than any comparable human ship."


ship "Model 8"
	sprite "ship/model 8"
	attributes
		category "Interceptor"
		"cost" 3725000
		"shields" 5450
		"hull" 3320
		"automaton" 1
		"mass" 110
		"drag" 3.2
		"heat dissipation" 1.5
		"fuel capacity" 200
		"cargo space" 29
		"outfit space" 220
		"weapon capacity" 49
		"engine capacity" 60
		"self destruct" .60
		"ramscoop" 3
		weapon
			"blast radius" 100
			"shield damage" 1200
			"hull damage" 600
			"hit force" 1800
	outfits
		"Korath Slicer"
		
		"Generator (Furnace Class)"
		"Generator (Candle Class)"
		"Systems Core (Small)"
		"Reasoning Node"
		
		"Thruster (Comet Class)"
		"Steering (Lunar Class)"
		Hyperdrive
	
	engine -11 49
	engine 11 49
	gun 9 -36 "Korath Slicer"
	gun -11 -15
	explode "tiny explosion" 30
	explode "small explosion" 10
	"final explode" "final explosion small"
	description "The primary role of the smallest Kor Mereti drones is asteroid mining, but their lasers can also be employed as offensive weapons when necessary."


ship "Model 16"
	sprite "ship/model 16"
	attributes
		category "Light Warship"
		"cost" 8449000
		"shields" 15700
		"hull" 9800
		"automaton" 1
		"mass" 250
		"drag" 6.9
		"heat dissipation" 1.3
		"fuel capacity" 400
		"cargo space" 7
		"outfit space" 426
		"weapon capacity" 149
		"engine capacity" 107
		"self destruct" .65
		"ramscoop" 3
		weapon
			"blast radius" 200
			"shield damage" 2200
			"hull damage" 1100
			"hit force" 3300
	outfits
		"Korath Minelayer"
		"Korath Mine" 17
		"Korath Disruptor"
		"Korath Slicer Turret"
		
		"Plasma Core"
		"Generator (Inferno Class)"
		"Systems Core (Small)"
		"Small Heat Shunt"
		"Reasoning Node"
		
		"Thruster (Planetary Class)"
		"Steering (Lunar Class)"
		Hyperdrive
	
	engine -10 99
	engine 10 99
	gun 0 -99 "Korath Minelayer"
	turret -18 -31 "Korath Disruptor"
	turret 19 49 "Korath Slicer Turret"
	explode "tiny explosion" 60
	explode "small explosion" 40
	explode "medium explosion" 30
	explode "large explosion" 10
	"final explode" "final explosion small"
	description "The Kor Mereti war drones are constructed in a modular fashion, which allows them to grow over time as more materials become available. This one is recently built, and relatively small."


ship "Model 32"
	sprite "ship/model 32"
	attributes
		category "Light Warship"
		"cost" 12765000
		"shields" 27900
		"hull" 13400
		"automaton" 1
		"mass" 370
		"drag" 9.0
		"heat dissipation" 1.3
		"fuel capacity" 400
		"cargo space" 16
		"outfit space" 481
		"weapon capacity" 205
		"engine capacity" 110
		"self destruct" .70
		"ramscoop" 3
		weapon
			"blast radius" 240
			"shield damage" 3200
			"hull damage" 1600
			"hit force" 4800
	outfits
		"Korath Minelayer"
		"Korath Mine" 17
		"Korath Disruptor"
		"Korath Slicer Turret" 2
		
		"Double Plasma Core"
		"Generator (Candle Class)"
		"Systems Core (Small)"
		"Small Heat Shunt"
		"Reasoning Node"
		
		"Thruster (Planetary Class)"
		"Steering (Lunar Class)"
		Hyperdrive

	engine -10 128
	engine 10 128
	gun 0 -129 "Korath Minelayer"
	turret 32 -24 "Korath Disruptor"
	turret -31 -9 "Korath Slicer Turret"
	turret 24 19 "Korath Slicer Turret"
	explode "tiny explosion" 80
	explode "small explosion" 55
	explode "medium explosion" 40
	explode "large explosion" 15
	"final explode" "final explosion medium"
	description "The Kor Mereti built their drones to mimic life: capable of growth and development throughout their life cycles. Their automated factories can convert the drones from one configuration to another by adding or removing modules."


ship "Model 64"
	sprite "ship/model 64"
	attributes
		category "Medium Warship"
		"cost" 19552000
		"shields" 41700
		"hull" 18000
		"automaton" 1
		"mass" 580
		"drag" 11.1
		"heat dissipation" 1.1
		"fuel capacity" 400
		"cargo space" 34
		"outfit space" 567
		"weapon capacity" 263
		"engine capacity" 114
		"self destruct" .74
		"ramscoop" 3
		weapon
			"blast radius" 280
			"shield damage" 4000
			"hull damage" 2000
			"hit force" 6000
	outfits
		"Korath Minelayer"
		"Korath Mine" 17
		"Korath Disruptor" 2
		"Korath Slicer Turret" 2
		
		"Double Plasma Core"
		"Generator (Furnace Class)"
		"Systems Core (Medium)"
		"Reasoning Node" 2
		
		"Thruster (Lunar Class)"
		"Thruster (Asteroid Class)"
		"Steering (Planetary Class)"
		Hyperdrive
	
	engine -19 159
	engine 19 159
	gun 0 -159 "Korath Minelayer"
	turret 20 -74 "Korath Slicer Turret"
	turret -35 -69 "Korath Disruptor"
	turret -29 71 "Korath Slicer Turret"
	turret 34 77 "Korath Disruptor"
	explode "tiny explosion" 100
	explode "small explosion" 70
	explode "medium explosion" 50
	explode "large explosion" 20
	"final explode" "final explosion medium"
	description "This medium-sized drone serves the Kor Mereti fleets in much the same way as a human Frigate, but in terms of total firepower it is far beyond anything humans have constructed."


ship "Model 128"
	sprite "ship/model 128"
	attributes
		category "Medium Warship"
		"cost" 24073000
		"shields" 57000
		"hull" 23100
		"automaton" 1
		"mass" 780
		"drag" 13.2
		"heat dissipation" 1.0
		"fuel capacity" 400
		"cargo space" 53
		"outfit space" 713
		"weapon capacity" 344
		"engine capacity" 132
		"self destruct" .77
		"ramscoop" 3
		weapon
			"blast radius" 320
			"shield damage" 4600
			"hull damage" 2300
			"hit force" 6900
	outfits
		"Korath Minelayer" 2
		"Korath Mine" 34
		"Korath Disruptor" 2
		"Korath Slicer Turret" 3
		
		"Double Plasma Core"
		"Generator (Inferno Class)"
		"Systems Core (Medium)"
		"Reasoning Node" 2
		
		"Thruster (Planetary Class)"
		"Steering (Planetary Class)"
		"Steering (Asteroid Class)"
		Hyperdrive

	engine -14 178
	engine 14 178
	gun -11 -166 "Korath Minelayer"
	gun 11 -166 "Korath Minelayer"
	turret 29 -83 "Korath Slicer Turret"
	turret -26 -53 "Korath Disruptor"
	turret 56 35 "Korath Slicer Turret"
	turret 50 84 "Korath Disruptor"
	turret -24 115 "Korath Slicer Turret"
	explode "tiny explosion" 120
	explode "small explosion" 85
	explode "medium explosion" 60
	explode "large explosion" 25
	"final explode" "final explosion large"
	description "As Kor Mereti drones continue to grow and develop into their final form, they split down the middle. At the same time, their shielding and weaponry continue to become stronger."


ship "Model 256"
	sprite "ship/model 256"
	attributes
		category "Heavy Warship"
		"cost" 34920000
		"shields" 71700
		"hull" 28700
		"automaton" 1
		"mass" 970
		"drag" 15.3
		"heat dissipation" .9
		"fuel capacity" 400
		"cargo space" 78
		"outfit space" 857
		"weapon capacity" 393
		"engine capacity" 145
		"self destruct" .79
		"ramscoop" 3
		weapon
			"blast radius" 340
			"shield damage" 5200
			"hull damage" 2600
			"hit force" 7800
	outfits
		"Korath Minelayer" 2
		"Korath Mine" 34
		"Korath Disruptor" 3
		"Korath Slicer Turret" 3
		
		"Triple Plasma Core"
		"Systems Core (Large)"
		"Large Heat Shunt"
		"Reasoning Node" 3
		
		"Thruster (Planetary Class)"
		"Steering (Planetary Class)"
		"Steering (Comet Class)"
		Hyperdrive

	engine -60 147
	engine 60 147
	gun -22 -148 "Korath Minelayer"
	gun 22 -148 "Korath Minelayer"
	turret 36 -85 "Korath Disruptor"
	turret -56 -45 "Korath Slicer Turret"
	turret 69 3 "Korath Disruptor"
	turret -73 38 "Korath Slicer Turret"
	turret 66 64 "Korath Slicer Turret"
	turret -56 101 "Korath Disruptor"
	explode "tiny explosion" 140
	explode "small explosion" 100
	explode "medium explosion" 70
	explode "large explosion" 30
	"final explode" "final explosion large"
	description "There is a saying among the Quarg that every species which insists on studying war will eventually construct a weapon that outlives its creators. For the Korath, their war drones have very nearly done so."


ship "Model 512"
	sprite "ship/model 512"
	attributes
		category "Heavy Warship"
		"cost" 40375000
		"shields" 86400
		"hull" 34200
		"automaton" 1
		"mass" 1150
		"drag" 17.4
		"heat dissipation" .8
		"fuel capacity" 400
		"cargo space" 107
		"outfit space" 994
		"weapon capacity" 440
		"engine capacity" 161
		"self destruct" .80
		"ramscoop" 3
		weapon
			"blast radius" 380
			"shield damage" 5600
			"hull damage" 2800
			"hit force" 8400
	outfits
		"Korath Minelayer" 2
		"Korath Mine" 34
		"Korath Disruptor" 3
		"Korath Slicer Turret" 4
		
		"Triple Plasma Core"
		"Plasma Core"
		"Systems Core (Large)"
		"Large Heat Shunt"
		"Small Heat Shunt" 2
		"Reasoning Node" 3
		
		"Thruster (Planetary Class)"
		"Steering (Stellar Class)"
		Hyperdrive

	engine -145 97
	engine 145 97
	gun -22 -143 "Korath Minelayer"
	gun 22 -143 "Korath Minelayer"
	turret -23 -134 "Korath Slicer Turret"
	turret 91 -102 "Korath Disruptor"
	turret 124 -57 "Korath Slicer Turret"
	turret -130 -33 "Korath Disruptor"
	turret 138 20 "Korath Slicer Turret"
	turret -121 86 "Korath Slicer Turret"
	turret 54 138 "Korath Disruptor"
	explode "tiny explosion" 160
	explode "small explosion" 115
	explode "medium explosion" 80
	explode "large explosion" 35
	"final explode" "final explosion large"
	description "This is the final state in the evolution of a Kor Mereti war drone: a perfect ring, with incredibly powerful shields and turrets firing in every direction."<|MERGE_RESOLUTION|>--- conflicted
+++ resolved
@@ -39,13 +39,8 @@
 		"Systems Core (Medium)"
 		"Large Heat Shunt" 2
 		"Small Heat Shunt"
-<<<<<<< HEAD
 		"Korath Fuel Processor"
-		"Intrusion Countermeasures" 4
-=======
-		"Ramscoop"
 		"Korath Repeater Rifle" 196
->>>>>>> 432b9a9b
 		
 		"Thruster (Planetary Class)"
 		"Steering (Planetary Class)"
@@ -164,13 +159,8 @@
 		"Triple Plasma Core"
 		"Systems Core (Large)"
 		"Large Heat Shunt" 2
-<<<<<<< HEAD
 		"Korath Fuel Processor"
-		"Intrusion Countermeasures" 6
-=======
-		"Ramscoop"
 		"Korath Repeater Rifle" 150
->>>>>>> 432b9a9b
 		
 		"Thruster (Planetary Class)"
 		"Steering (Planetary Class)"
