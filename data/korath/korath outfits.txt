--- conflicted
+++ resolved
@@ -184,17 +184,6 @@
 	category "Engines"
 	"cost" 187000
 	thumbnail "outfit/tiny korath engine"
-<<<<<<< HEAD
-	"mass" 21
-	"outfit space" -21
-	"engine capacity" -21
-	"thrust" 9.8
-	"turn" 240
-	"thrusting energy" 1.4
-	"thrusting heat" 3.3
-	"turning energy" 0.6
-	"turning heat" 1.8
-=======
 	"mass" 18
 	"outfit space" -18
 	"engine capacity" -18
@@ -204,7 +193,6 @@
 	"thrusting heat" 2.9
 	"turning energy" 0.5
 	"turning heat" 1.6
->>>>>>> 9f88c199
 	"flare sprite" "effect/korath flare/tiny"
 		"frame rate" 8
 	"flare sound" "plasma tiny"
