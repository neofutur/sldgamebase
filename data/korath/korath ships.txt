--- conflicted
+++ resolved
@@ -336,11 +336,8 @@
 	explode "large explosion" 50
 	explode "huge explosion" 15
 	"final explode" "final explosion large"
-<<<<<<< HEAD
-	description "The Korath Ravager is powerful artillery ship armed with numerous missile ports, designed to rain fire down on enemies before getting close enough to burn them up with their powerful heat lances."
-=======
-	description "The Korath Ravager is a powerful artillery ship armed with numerous missile ports, designed to rain fire on enemies before they are close enough to burn them up with their powerful heat lances."
->>>>>>> ac526826
+	description "The Korath Ravager is a powerful artillery ship armed with numerous missile ports, designed to rain fire on enemies before getting close enough to burn them up with their powerful heat lances."
+
 
 
 ship "Korath Chaser"
