--- conflicted
+++ resolved
@@ -1010,7 +1010,7 @@
 	"random velocity" 2
 	"velocity scale" 0.1
 
-<<<<<<< HEAD
+
 outfit "Microbot Factory"
 	category "Guns"
 	thumbnail "outfit/unknown"
@@ -1038,7 +1038,7 @@
 		"piercing" 0.1
 		"safe"
 	description "This is a huge factory that digests incoming material with the aid of microbots. With intake bays large enough to swallow a drone whole, wrecking claws massive enough to tear apart the hulls of heavy warships, and a seemingly omnicidal swarm of microbots ready to break down anything that falls in to its component molecules, it is a fearsome sight that any captain would be foolish to fly within reach of."
-=======
+
 
 outfit "Firestorm Torpedo"
 	plural "Firestorm Torpedoes"
@@ -1115,5 +1115,4 @@
 	sound "firestorm hit"
 	"random angle" 360
 	"random velocity" 3
-	"velocity scale" 0.1
->>>>>>> 46a0796f
+	"velocity scale" 0.1