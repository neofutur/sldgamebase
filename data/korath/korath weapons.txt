# Copyright (c) 2014-2016 by Michael Zahniser
#
# Endless Sky is free software: you can redistribute it and/or modify it under the
# terms of the GNU General Public License as published by the Free Software
# Foundation, either version 3 of the License, or (at your option) any later version.
#
# Endless Sky is distributed in the hope that it will be useful, but WITHOUT ANY
# WARRANTY; without even the implied warranty of MERCHANTABILITY or FITNESS FOR A
# PARTICULAR PURPOSE.  See the GNU General Public License for more details.

outfit "Korath Grab-Strike"
	category "Turrets"
	cost 821000
	thumbnail "outfit/grab-strike"
	"mass" 52
	"outfit space" -52
	"weapon capacity" -52
	"energy capacity" 100
	"turret mounts" -1
	"required crew" 1
	weapon
		sprite "projectile/grab-strike"
			"frame rate" 25
			"random start frame"
		"hardpoint sprite" "hardpoint/grab-strike"
		"hardpoint offset" 7.
		sound "grab-strike"
		"hit effect" "grab-strike impact"
		"die effect" "grab-strike impact"
		"inaccuracy" 1
		"turret turn" 1.9
		"velocity" 10
		"lifetime" 100
		"reload" 20
		"firing energy" 60
		"firing heat" 150
		"acceleration" 1
		"drag" .1
		"turn" .2
		"homing" 4
		"tracking" .7
		"shield damage" 108
		"hull damage" 32
		"hit force" -160
	description "Korath Grab-Strike projectiles are designed to pull a target closer to the Korath ship, to keep it from escaping."

effect "grab-strike impact"
	sprite "effect/grab-strike impact"
		"no repeat"
		"frame rate" 20
	"lifetime" 15
	"random angle" 360
	"velocity scale" -.1


outfit "Korath Banisher"
	category "Turrets"
	cost 943000
	thumbnail "outfit/banisher"
	"mass" 41
	"outfit space" -41
	"weapon capacity" -41
	"turret mounts" -1
	"required crew" 1
	weapon
		sprite "projectile/banisher"
			"frame rate" 60
		"hardpoint sprite" "hardpoint/banisher"
		"hardpoint offset" 5.
		sound "banisher"
		"hit effect" "banisher impact"
		"inaccuracy" .4
		"turret turn" 4.2
		"velocity" 590
		"lifetime" 1
		"reload" 1
		"firing energy" 3.3
		"firing heat" 4.9
		"shield damage" 2.8
		"hull damage" .9
		"hit force" 40
	description "The Korath like to keep their enemies close... but not too close."

outfit "Korath Expeller"
	category "Guns"
	cost 819000
	thumbnail "outfit/expeller"
	"mass" 25
	"outfit space" -25
	"weapon capacity" -25
	"gun ports" -1
	weapon
		sprite "projectile/expeller"
			"frame rate" 60
		sound "banisher"
		"hit effect" "banisher impact"
		"inaccuracy" .4
		"velocity" 400
		"lifetime" 1
		"reload" 1
		"firing energy" 2.9
		"firing heat" 3.6
		"shield damage" 1.7
		"hull damage" .75
		"hit force" 20
	description "The short-range Expeller is designed for fighters to push vessels away from Korath carriers."

effect "banisher impact"
	sprite "effect/banisher impact"
		"random start frame"
		"frame rate" 60
	"lifetime" 2
	"velocity scale" 0.


outfit "Korath Warder"
	category "Turrets"
	cost 845000
	thumbnail "outfit/warder"
	"mass" 28
	"outfit space" -28
	"weapon capacity" -28
	"energy capacity" 50
	"turret mounts" -1
	weapon
		"hardpoint sprite" "hardpoint/warder"
		"hardpoint offset" 3.
		"hit effect" "korath warder"
		"anti-missile" 10
		"velocity" 350
		"lifetime" 1
		"reload" 5
		"firing energy" 24
		"firing heat" 10
	description "This anti-missile system helps defend Korath warships from long-range attacks."

effect "korath warder"
	sprite "effect/warder"
		"no repeat"
		"frame rate" 6
	sound "warder"
	"lifetime" 11
	"velocity scale" 1


outfit "Korath Fire-Lance"
	category "Guns"
	cost 697000
	thumbnail "outfit/fire-lance"
	"mass" 22
	"outfit space" -22
	"weapon capacity" -22
	"gun ports" -1
	weapon
		sprite "projectile/fire-lance"
			"frame rate" 12
			"random start frame"
		sound "fire-lance"
		"hit effect" "fire-lance impact"
		"inaccuracy" .4
		"velocity" 350
		"lifetime" 1
		"reload" 1
		"firing energy" 2.5
		"firing heat" 1.7
		"shield damage" 3.5
		"hull damage" 1.5
		"heat damage" 12
	description "The Korath Fire-Lance is a medium-range beam weapon designed to be used by their fighters."

effect "fire-lance impact"
	sprite "effect/fire-lance impact"
		"no repeat"
		"frame rate" 20
	"lifetime" 10
	"random angle" 360
	"velocity scale" 0.


outfit "Korath Repeater"
	category "Guns"
	cost 306000
	thumbnail "outfit/repeater"
	"mass" 11
	"outfit space" -11
	"weapon capacity" -11
	"energy capacity" 100
	"gun ports" -1
	weapon
		sprite "projectile/repeater"
			"frame rate" 5
		sound "repeater"
		"hit effect" "repeater impact"
		"inaccuracy" 4
		"velocity" 13
		"lifetime" 40
		"reload" 10
		"burst reload" 4
		"burst count" 3
		"cluster"
		"firing energy" 24
		"firing heat" 108
		"shield damage" 26
		"hull damage" 22
		"heat damage" 33
	description "This is the smallest and simplest Korath projectile weapon, designed mostly for use on fighters and drones. As with most Korath technology, it generates a large amount of heat, enough that the gun must pause briefly after every few shots to cool down."

effect "repeater impact"
	sprite "effect/repeater impact"
		"no repeat"
		"frame rate" 12
	"lifetime" 21
	"random angle" 360
	"random spin" 100
	"random velocity" .6
	"velocity scale" -.1

outfit "Korath Repeater Turret"
	category "Turrets"
	cost 874000
	thumbnail "outfit/repeater turret"
	"mass" 29
	"outfit space" -29
	"weapon capacity" -29
	"energy capacity" 200
	"required crew" 1
	"turret mounts" -1
	weapon
		sprite "projectile/repeater"
			"frame rate" 5
		"hardpoint sprite" "hardpoint/repeater turret"
		"hardpoint offset" 7.
		sound "repeater"
		"hit effect" "repeater impact"
		"inaccuracy" 3
		"turret turn" 2.6
		"velocity" 13
		"lifetime" 40
		"reload" 5
		"burst reload" 2
		"burst count" 6
		"cluster"
		"firing energy" 24
		"firing heat" 108
		"shield damage" 26
		"hull damage" 22
		"heat damage" 33
	description "Korath repeaters fire compact bolts of superheated plasma at their targets. For every one of these turrets installed on a ship, an auxiliary cooling system is typically required to cope with its heat output."


outfit "Korath Piercer"
	category "Ammunition"
	cost 3500
	thumbnail "outfit/piercer"
	"mass" .3
	"piercer capacity" -1
	description "This missile is fired from a Korath Piercer Launcher."

outfit "Korath Piercer Rack"
	category "Ammunition"
	cost 56000
	thumbnail "outfit/korath piercer storage"
	"mass" 2.2
	"outfit space" -7
	"piercer capacity" 16
	ammo "Korath Piercer"
	description "The Korath Piercer Rack is used to store extra ammunition for Korath Piercer Launchers."

outfit "Korath Piercer Launcher"
	category "Secondary Weapons"
	cost 593000
	thumbnail "outfit/piercer launcher"
	"mass" 18
	"outfit space" -27
	"weapon capacity" -27
	"energy capacity" 50
	"gun ports" -1
	"piercer capacity" 31
	weapon
		sprite "projectile/piercer"
			"frame rate" 5
			"random start frame"
		sound "piercer"
		ammo "Korath Piercer"
		icon "icon/piercer"
		"fire effect" "piercer fire"
		"hit effect" "piercer impact"
		"hit effect" "piercer explosion"
		"die effect" "piercer explosion"
		"inaccuracy" 3
		"velocity" 18
		"lifetime" 200
		"reload" 72
		"firing energy" 29
		"firing heat" 144
		"acceleration" .54
		"drag" .03
		"turn" 1.6
		"homing" 4
		"infrared tracking" .9
		"shield damage" 290
		"hull damage" 440
		"piercing" .2
		"hit force" 300
		"missile strength" 73
		"stream"
	description "Korath Piercer missiles carry a pair of warheads. The first, a smaller one in the very tip of the missile, explodes on impact to blast a hole in the ship's shields to allow some of the subsequent, larger explosion to pierce through."

effect "piercer fire"
	sprite "effect/piercer fire"
		"no repeat"
		"frame rate" 8
	"lifetime" 30
	"random angle" 5
	"random spin" 10
	"random velocity" .5
	"velocity scale" 1.2

effect "piercer impact"
	sprite "effect/piercer impact"
		"no repeat"
		"frame rate" 8
	sound "explosion tiny"
	"lifetime" 31
	"random angle" 360
	"random spin" 60
	"random velocity" .1
	"velocity scale" .001

effect "piercer explosion"
	sprite "effect/piercer explosion"
		"no repeat"
		"frame rate" 20
	"lifetime" 28
	"random angle" 360
	"random spin" 60
	"random velocity" .1
	"velocity scale" .08


outfit "Korath Detainer"
	category "Guns"
	cost 1340000
	thumbnail "outfit/detainer"
	"mass" 76
	"outfit space" -76
	"weapon capacity" -76
	"energy capacity" 1600
	"gun ports" -1
	weapon
		sprite "projectile/detainer"
			"frame rate" 2.5
		sound "detainer"
		"hit effect" "detainer impact" 3
		"hit effect" "detainer smoke" 5
		"live effect" "detainer sparks" 50
		"inaccuracy" .5
		"velocity" 14
		"lifetime" 140
		"reload" 60
		"burst reload" 10
		"burst count" 2
		"firing energy" 756
		"firing force" 40
		"firing heat" 400
		"hit force" 80
		"shield damage" 320
		"hull damage" 240
		"slowing damage" 40
		"blast radius" 20
	description "Although not the most damaging weapon of its size, the Korath Detainer is feared for two reasons: its exceptionally long range, and its ability to interfere with the propulsion systems of any ship it strikes."

effect "detainer sparks"
	sprite "effect/detainer sparks"
		"no repeat"
		"frame rate" 10
	"lifetime" 37
	"random spin" 2
	"random velocity" .1
	"velocity scale" .5

effect "detainer impact"
	sprite "effect/detainer impact"
		"no repeat"
		"frame rate" 40
	"lifetime" 13
	"random spin" 10
	"random velocity" .5
	"velocity scale" -.01

effect "detainer smoke"
	sprite "effect/smoke"
		"no repeat"
		"random start frame"
		"frame rate" 8
	"lifetime" 60
	"random angle" 360
	"random spin" 5
	"random velocity" 1
	"velocity scale" -.01


outfit "Korath Mine"
	category "Ammunition"
	cost 3500
	thumbnail "outfit/korath mine"
	"mass" .7
	"minelayer capacity" -1
	description "This is ammunition for a Korath Minelayer. Each mine splits into eleven submunitions after it is deployed."

outfit "Korath Mine Rack"
	category "Ammunition"
	cost 31500
	thumbnail "outfit/korath mine storage"
	"mass" 2.7
	"outfit space" -9
	"minelayer capacity" 9
	ammo "Korath Mine"
	description "The Korath Mine Rack is used to store extra ammunition for Korath Minelayers."

outfit "Korath Minelayer"
	category "Secondary Weapons"
	cost 1073000
	thumbnail "outfit/korath minelayer"
	"mass" 36
	"outfit space" -48
	"weapon capacity" -48
	"energy capacity" 50
	"gun ports" -1
	"minelayer capacity" 17
	weapon
		sprite "projectile/korath minelayer"
			"frame rate" .6
			"no repeat"
		sound "minelayer"
		ammo "Korath Mine"
		icon "icon/minelayer"
		"fire effect" "minelayer fire"
		"hit effect" "huge explosion"
		"die effect" "minelayer split" 5
		"submunition" "Korath Mine Submunition" 11
		"inaccuracy" 10
		"velocity" 3
		"lifetime" 100
		"reload" 180
		"firing energy" 36
		"firing heat" 36
		"acceleration" .16
		"drag" .04
		"turn" 2
		"homing" 4
		"infrared tracking" .9
		"missile strength" 35
		"shield damage" -3200
		"hull damage" -2400
		"hit force" -150
		"stream"
	description "This launcher fires cluster munitions that split into a cloud of stationary mines that each do a considerable amount of damage if a ship crashes into them. However, if a ship hits the mine before it has a chance to deploy, the damage is considerably reduced."

outfit "Korath Mine Submunition"
	weapon
		sprite "projectile/korath mine"
			"frame rate" 1
			"no repeat"
		"hit effect" "large explosion"
		"die effect" "tiny explosion"
		"inaccuracy" 360
		"velocity" 2
		"random velocity" 5
		"lifetime" 1000
		"random lifetime" 60
		"acceleration" .00001
		"drag" .05
		"shield damage" 350
		"hull damage" 280
		"hit force" 200
		"missile strength" 22

effect "minelayer fire"
	sprite "effect/minelayer split"
		"no repeat"
		"frame rate" 3
	"lifetime" 61
	"random angle" 5
	"random spin" 10
	"random velocity" .5
	"velocity scale" 1.2

effect "minelayer split"
	sprite "effect/minelayer split"
		"no repeat"
		"frame rate" 6
	sound "mine deploy"
	"lifetime" 31
	"random angle" 360
	"random spin" 5
	"random velocity" 2.5
	"velocity scale" .8


outfit "Korath Disruptor"
	category "Turrets"
	cost 983000
	thumbnail "outfit/disruptor"
	"mass" 35
	"outfit space" -35
	"weapon capacity" -35
	"turret mounts" -1
	"required crew" 1
	weapon
		sprite "projectile/disruptor"
			"frame rate" 15
		"hardpoint sprite" "hardpoint/disruptor"
		"hardpoint offset" 15.
		sound "disruptor"
		"hit effect" "disruptor impact"
		"inaccuracy" 1
		"turret turn" 1.5
		"velocity" 480
		"lifetime" 1
		"reload" 1
		"firing energy" 8.0
		"firing heat" 2.7
		"shield damage" 3.8
		"hull damage" .5
		"disruption damage" .24
	description "Korath Disruptors interfere with a ship's shields, allowing a ship's hull to be damaged even when shields are up. However, they do very little hull damage by themselves."

effect "disruptor impact"
	sprite "effect/static"
		"no repeat"
		"frame rate" 30
	"lifetime" 13
	"random angle" 360
	"random spin" 10
	"random velocity" 5
	"velocity scale" -.004


outfit "Korath Slicer"
	category "Guns"
	cost 832000
	thumbnail "outfit/slicer"
	"mass" 46
	"outfit space" -46
	"weapon capacity" -46
	"gun ports" -1
	weapon
		sprite "projectile/slicer"
			"frame rate" 6
		sound "slicer"
		"hit effect" "slicer impact"
		"inaccuracy" 0
		"velocity" 520
		"lifetime" 1
		"reload" 1.62
		"burst reload" 1
		"burst count" 17
		"firing energy" 5.6
		"firing heat" 17.8
		"shield damage" 6.3
		"hull damage" 16.7
	description "This massive beam weapon is relatively ineffective against shields, but cuts through hull armor like it's made of paper."

outfit "Korath Slicer Turret"
	category "Turrets"
	cost 1473000
	thumbnail "outfit/slicer turret"
	"mass" 59
	"outfit space" -59
	"weapon capacity" -59
	"turret mounts" -1
	"required crew" 1
	weapon
		sprite "projectile/slicer"
			"frame rate" 6
		"hardpoint sprite" "hardpoint/slicer turret"
		"hardpoint offset" 17.
		sound "slicer"
		"hit effect" "slicer impact"
		"inaccuracy" 0
		"turret turn" 2.9
		"velocity" 520
		"lifetime" 1
		"reload" 1.62
		"burst reload" 1
		"burst count" 17
		"firing energy" 5.6
		"firing heat" 17.8
		"shield damage" 6.3
		"hull damage" 16.7
	description "This turret fires a tightly focused energy beam that is particularly effective against hull armor. When paired with a disruptor turret, it is a deadly combination."

effect "slicer impact"
	sprite "effect/slicer impact"
		"no repeat"
		"frame rate" 10
	"lifetime" 19
	"random angle" 360
	"random spin" 2
	"random velocity" .1
	"velocity scale" -.002

outfit "Firestorm Torpedo"
	plural "Firestorm Torpedoes"
	category "Ammunition"
	cost 19800
	thumbnail "outfit/firestorm torpedo"
	"mass" 0.7
	"firestorm torpedo capacity" -1
	description `Ammo for the Firestorm Turret`

outfit "Firestorm Torpedo Rack"
	plural "Firestorm Torpedo Racks"
	category "Ammunition"
	cost "135000"
	thumbnail "outfit/firestorm torpedo rack"
	"mass" 6
	"outfit space" -20
	"firestorm torpedo capacity" 20
	ammo "Firestorm Torpedo"
	description "This appears to be a modified Korath Mine Rack, designed to carry Firestorm Torpedoes."

outfit "Firestorm Turret"
	category "Secondary Weapons"
	cost 2383000
	thumbnail "outfit/firestorm turret"
	"mass" 20
	# Small size is compensated by high energy and heat requirements which
	# necessitate larger generators and more cooling.
	"outfit space" -48
	"weapon capacity" -48
	"turret mounts" -1
	"required crew" 1
	"firestorm torpedo capacity" 40
	# Massive energy per shot; Korath don't have batteries and
	# compensate using batteries in outfits.
	"energy capacity" 1300
	weapon
		sprite "projectile/firestorm torpedo"
			"frame rate" 2
			"no repeat"
		"hardpoint sprite" "hardpoint/firestorm torpedo"
		sound "firestorm"
		ammo "Firestorm Torpedo"
		"turret turn" 2.7
		icon "icon/firestorm torpedo"
		"hit effect" "firestorm ring" 40
		"die effect" "small explosion"
		stream
		"reload" 210
		"firing energy" 1235
		"firing heat" 851
		"inaccuracy" 3
		"lifetime" 1900
		"velocity" 6.5
		"acceleration" .6
		"drag" .12
		"turn" 1.6
		"homing" 4
		"infrared tracking" .7
		"optical tracking" .9
		"trigger radius" 20
		"blast radius" 90
		"shield damage" 1900
		"hull damage" 1300
		"ion damage" 21
		"heat damage" 2000
		"hit force" 4000
<<<<<<< HEAD
		"missile strength" 285
=======
		"missile strength" 105
>>>>>>> d4bdc765
	description "This torpedo contains an augmented Korath Plasma Core reactor element, with no protective casing. When it activates, there is a tremendous explosion that heats up all ships in the vicinity, interferes with their generators, and imparts a large hit force."

effect "firestorm ring"
	sprite "effect/firestorm ring"
		"no repeat"
		"frame rate" 12
	"lifetime" 25
	sound "firestorm hit"
	"random angle" 360
	"random velocity" 4
	"velocity scale" 0.1


outfit "Korath Heaver"
	category "Secondary Weapons"
	cost 3450000
	thumbnail "outfit/korath heaver"
	"mass" 46
	"outfit space" -46
	"weapon capacity" -46
	# Built-in fuel storage is a reservoir used during firing.
	"fuel capacity" 100
	# Fuel storage is a dismantled Fuel Processor, hence ramscoop:
	"ramscoop" 1
	"turret mounts" -1
	"required crew" 1
	weapon
		sprite "projectile/heaver hyperspace"
			"frame rate" 12
			rewind
		"hardpoint sprite" "hardpoint/korath heaver"
		icon "icon/korath heaver"
		velocity 30
		lifetime 8
		"hit force" 3600
		"hit effect" "heaver hyperspace hit"
		sound "heaver"
		submunition "Heaver Shard" 20
		"turret turn" 2.2
		"reload" 40
		"burst reload" 12
		"burst count" 6
		"firing energy" 31
		"firing heat" 190
		"firing fuel" 12.5
		"inaccuracy" 0.5
	description `Korath Heavers raise to a fine art the age-old warfare method of, "Throw rocks at your enemy until they die." Small asteroids or other debris fly into an unstable hyperspace window, exiting a few seconds later. At close range, this merely pushes the enemy, but after the debris exits hyperspace, they are deadly projectiles.`

effect "heaver hyperspace hit"
	sprite "effect/heaver hyperspace hit"
		"no repeat"
		rewind
		"frame rate" 60
	lifetime 36
	"velocity scale" .1
	sound "heaver hyperspace hit"

outfit "Heaver Shard"
	weapon
		sprite "projectile/heaver shard"
			"frame rate" 12
			"rewind"
		"random velocity" 3
		"velocity" 10
		"lifetime" 100
		"random lifetime" 20
		"shield damage" 22
		"hull damage" 24
		"inaccuracy" 3.5
		"hit force" 3
		"heat damage" 30
		"hit effect" "heaver shard hit" 5
		"missile strength" 12

effect "heaver shard hit"
	sprite "effect/heaver shard hit"
		"no repeat"
		"frame rate" 12
	lifetime 60
	sound "heaver shard hit"
	"velocity scale" .05
	"random angle" 10

outfit "Korath Inferno"
	category "Turrets"
	cost 1970000
	thumbnail "outfit/korath inferno"
	"mass" 40
	"outfit space" -71
	"weapon capacity" -71
	"turret mounts" -1
	"required crew" 1
	weapon
		sprite "projectile/korath inferno"
			"frame rate" 20
		"hardpoint sprite" "hardpoint/korath inferno"
		sound "korath inferno"
		"hit effect" "korath inferno hit"
		"inaccuracy" 1
		"turret turn" 1.9
		"velocity" 720
		"lifetime" 1
		"reload" 1
		"firing energy" 7.5
		"firing heat" 25
		"shield damage" 8.2
		"hull damage" 6.1
		"heat damage" 59
	description "The Korath Inferno was the crowning achievement of Kor Sestor weapon design before they were driven out of their territory."

effect "korath inferno hit"
	sprite "effect/korath inferno hit"
		"no repeat"
		"frame rate" 30
	"lifetime" 5
	"random angle" 360
	"random spin" 1
	"random velocity" 5
	"velocity scale" .005

outfit "Korath Digger Turret"
	category "Turrets"
	cost 509000
	thumbnail "outfit/korath digger turret"
	"mass" 21
	"outfit space" -21
	"weapon capacity" -21
	"turret mounts" -1
	"required crew" 1
	weapon
		sprite "projectile/korath digger"
			"frame rate" 20
		"hardpoint sprite" "hardpoint/digger turret"
		sound "korath digger"
		"hit effect" "korath digger hit"
		"inaccuracy" 1
		"turret turn" 3
		"velocity" 480
		"lifetime" 1
		"reload" 1
		"firing energy" 2.4
		"firing heat" 5.2
		"shield damage" 2.1
		"hull damage" 4.2
		"disruption damage" .04
	description `When the Korath Exiles needed a cheap mining laser for their large vessels, they turned to an ancient but robust design. Updated with modern engineering, the mild shield disruption lets it damage ships as well, when multiple Diggers are used at once.`

outfit "Korath Digger"
	category "Guns"
	cost 419000
	thumbnail "outfit/korath digger"
	"mass" 22
	"outfit space" -18
	"weapon capacity" -18
	"gun ports" -1
	weapon
		sprite "projectile/korath digger short"
			"frame rate" 20
		sound "korath digger"
		"hit effect" "korath digger hit"
		"inaccuracy" 0.4
		"velocity" 400
		"lifetime" 1
		"reload" 1
		"firing energy" 2.4
		"firing heat" 5.2
		"shield damage" 2.1
		"hull damage" 4.2
		"disruption damage" .04
	description `The basis for the design of a Korath Digger was an old turret. This modified version has no turret mount and is more accurate at the cost of a shorter range.`

effect "korath digger hit"
	sprite "effect/korath digger hit"
		"no repeat"
		"frame rate" 30
	"lifetime" 5
	"random angle" 30
	"velocity scale" .005<|MERGE_RESOLUTION|>--- conflicted
+++ resolved
@@ -667,11 +667,7 @@
 		"ion damage" 21
 		"heat damage" 2000
 		"hit force" 4000
-<<<<<<< HEAD
-		"missile strength" 285
-=======
 		"missile strength" 105
->>>>>>> d4bdc765
 	description "This torpedo contains an augmented Korath Plasma Core reactor element, with no protective casing. When it activates, there is a tremendous explosion that heats up all ships in the vicinity, interferes with their generators, and imparts a large hit force."
 
 effect "firestorm ring"
