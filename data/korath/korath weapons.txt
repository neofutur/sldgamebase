--- conflicted
+++ resolved
@@ -95,26 +95,15 @@
 		sound "banisher"
 		"hit effect" "banisher impact"
 		"inaccuracy" .4
-<<<<<<< HEAD
-		"velocity" 472
-=======
 		"velocity" 400
->>>>>>> 9f88c199
 		"lifetime" 1
 		"reload" 1
 		"firing energy" 2.9
 		"firing heat" 3.6
-<<<<<<< HEAD
-		"shield damage" 2.6
-		"hull damage" .85
-		"hit force" 25
-	description "This smaller version of the Banisher is designed for fighters to push vessels away from Korath carriers."
-=======
 		"shield damage" 1.7
 		"hull damage" .75
 		"hit force" 20
 	description "The short-range Expeller is designed for fighters to push vessels away from Korath carriers."
->>>>>>> 9f88c199
 
 effect "banisher impact"
 	sprite "effect/banisher impact"
@@ -619,12 +608,7 @@
 	thumbnail "outfit/firestorm torpedo"
 	"mass" 0.7
 	"firestorm torpedo capacity" -1
-<<<<<<< HEAD
-	description "This torpedo contains an augmented Korath Plasma Core reactor element, with no protective casing. When it activates, there is a tremendous explosion that heats up all ships in the vicinity, interferes with their generators, and imparts a large hit force."
-	description "Though the warhead is a Korath design, the torpedo casing and drive systems are distinctly not Korath in style. This may be a device the Korath discovered or pillaged, and have learned to reproduce."
-=======
 	description `Ammo for the Firestorm Turret`
->>>>>>> 9f88c199
 
 outfit "Firestorm Torpedo Rack"
 	plural "Firestorm Torpedo Racks"
@@ -677,17 +661,6 @@
 		"infrared tracking" .7
 		"optical tracking" .9
 		"trigger radius" 20
-<<<<<<< HEAD
-		"blast radius" 60
-		"shield damage" 1900
-		"hull damage" 1900
-		"ion damage" 30
-		"heat damage" 5000
-		"hit force" 3600
-		"missile strength" 285
-	description "This turret fires a Firestorm Torpedo in any direction. Though you may dodge it for a while, the Firestorm Torpedo's long range and blast radius will eventually catch up with you (or an innocent asteroid). The weapon's damage is small for its hefty requirements, but it has devastating side-effects. It heats ships, drains their generators, and pushes with a considerable force."
-	description "Though the warhead is a simple Korath design, the torpedo casing, launcher, and drive systems are distinctly not Korath in style. This may be a device the Korath discovered or pillaged, and have learned to reproduce."
-=======
 		"blast radius" 90
 		"shield damage" 1900
 		"hull damage" 1300
@@ -696,23 +669,15 @@
 		"hit force" 4000
 		"missile strength" 105
 	description "This torpedo contains an augmented Korath Plasma Core reactor element, with no protective casing. When it activates, there is a tremendous explosion that heats up all ships in the vicinity, interferes with their generators, and imparts a large hit force."
->>>>>>> 9f88c199
 
 effect "firestorm ring"
 	sprite "effect/firestorm ring"
 		"no repeat"
 		"frame rate" 12
-<<<<<<< HEAD
-	"lifetime" 30
-	sound "firestorm hit"
-	"random angle" 360
-	"random velocity" 2
-=======
 	"lifetime" 25
 	sound "firestorm hit"
 	"random angle" 360
 	"random velocity" 4
->>>>>>> 9f88c199
 	"velocity scale" 0.1
 
 
@@ -749,12 +714,7 @@
 		"firing heat" 190
 		"firing fuel" 12.5
 		"inaccuracy" 0.5
-<<<<<<< HEAD
-	description `Korath Heavers raise to a fine art the age-old warfare method of, "Throw rocks at your enemy until they die." Small asteroids or other debris fly into an unstable hyperspace window, exiting a few seconds later. Within a range of 240, the weapon does no damage, but pushes with a force that makes a Banisher feel like a light breeze. Beyond that, small chunks of matter exit hyperspace and travel a long distance at extreme velocity.`
-	description `This is a canonical example of modern Korath Exile engineering: jury-rigged, inefficient even by Korath standards, but cheap to produce. There are parts from a Hyperdrive, Fuel Processor, Banisher, and thruster, wrapped in steel, and mounted on the lower half of a Firestorm Turret. Despite the slap-shod design, the device is extremely effective.`
-=======
 	description `Korath Heavers raise to a fine art the age-old warfare method of, "Throw rocks at your enemy until they die." Small asteroids or other debris fly into an unstable hyperspace window, exiting a few seconds later. At close range, this merely pushes the enemy, but after the debris exits hyperspace, they are deadly projectiles.`
->>>>>>> 9f88c199
 
 effect "heaver hyperspace hit"
 	sprite "effect/heaver hyperspace hit"
@@ -770,17 +730,10 @@
 		sprite "projectile/heaver shard"
 			"frame rate" 12
 			"rewind"
-<<<<<<< HEAD
-		"random velocity" 5
-		"velocity" 20
-		"lifetime" 55
-		"random lifetime" 10
-=======
 		"random velocity" 3
 		"velocity" 10
 		"lifetime" 100
 		"random lifetime" 20
->>>>>>> 9f88c199
 		"shield damage" 22
 		"hull damage" 24
 		"inaccuracy" 3.5
@@ -814,26 +767,16 @@
 		sound "korath inferno"
 		"hit effect" "korath inferno hit"
 		"inaccuracy" 1
-<<<<<<< HEAD
-		"turret turn" 2.2
-=======
 		"turret turn" 1.9
->>>>>>> 9f88c199
 		"velocity" 720
 		"lifetime" 1
 		"reload" 1
 		"firing energy" 7.5
 		"firing heat" 25
 		"shield damage" 8.2
-<<<<<<< HEAD
-		"hull damage" 7.1
-		"heat damage" 71
-	description "The Korath Inferno was the crowning achievement of Kor Sestor weapon design before they were driven out of their territory. The Korath Exiles cannot build the original Kor Sestor design, but even this lesser version is devastatingly powerful."
-=======
 		"hull damage" 6.1
 		"heat damage" 59
 	description "The Korath Inferno was the crowning achievement of Kor Sestor weapon design before they were driven out of their territory."
->>>>>>> 9f88c199
 
 effect "korath inferno hit"
 	sprite "effect/korath inferno hit"
@@ -889,21 +832,12 @@
 		"velocity" 400
 		"lifetime" 1
 		"reload" 1
-<<<<<<< HEAD
-		"firing energy" 3.8
-		"firing heat" 5.7
-		"shield damage" 2.1
-		"hull damage" 4.2
-		"disruption damage" .04
-	description `The basis for the design of a Korath Digger was an old turret. This modified version has no turret mount and is more accurate, but sacrifices efficiency and range.`
-=======
 		"firing energy" 2.4
 		"firing heat" 5.2
 		"shield damage" 2.1
 		"hull damage" 4.2
 		"disruption damage" .04
 	description `The basis for the design of a Korath Digger was an old turret. This modified version has no turret mount and is more accurate at the cost of a shorter range.`
->>>>>>> 9f88c199
 
 effect "korath digger hit"
 	sprite "effect/korath digger hit"
