# Copyright (c) 2014-2016 by Michael Zahniser
# Copyright (c) 2022 by Lia Gerty, Saugia, and Zitchas
#
# Endless Sky is free software: you can redistribute it and/or modify it under the
# terms of the GNU General Public License as published by the Free Software
# Foundation, either version 3 of the License, or (at your option) any later version.
#
# Endless Sky is distributed in the hope that it will be useful, but WITHOUT ANY
# WARRANTY; without even the implied warranty of MERCHANTABILITY or FITNESS FOR A
# PARTICULAR PURPOSE. See the GNU General Public License for more details.
#
# You should have received a copy of the GNU General Public License along with
# this program. If not, see <https://www.gnu.org/licenses/>.

# Ship names:
phrase "korath"
	word
		"Sesk"
		"Tek"
		"Grak"
		"Set"
		"Prat"
		"Pask"
		"Sork"
		"Met"
		"Chik"
		"Sker"
		"Fer"
		"Sob"
		"Ber"
		"Lek"
		"Skor"
		"Mak"
		"Asik"
		"Bek"
		"Lem"
		"Bar"
		"Bask"
		"Esk"
		"Art"
		"At"
		"Erat"
		"Urk"
		"Uk"
		"Um"
		"Om"
		"Op"
		"Ad"
		"Ask"
		"Awk"
		"Ent"
		"Esk"
		"Er"
		"Ed"
		"Isk"
		"Iket"
		"Iper"
	word
		"erat"
		"efar"
		"eskat"
		"etak"
		"et"
		"op"
		"uk"
		"suk"
		"sper"
		"chata"
		"chask"
		"esk"
		"oper"
		"oder"
		"orm"
		"urik"
		"ip"
		"ork"
		"frek"
		"war"
		"wask"
		"went"
		"far"
		"par"
		"pruk"
		"urm"
		"otor"
		"istin"
		" Ertak"
		" Stak"
		" Skar"
		" Prat"
		" Mark"
		" Per"
		" Terch"
		" Grat"
	word
		"eskar"
		"iki"
		"istek"
		"akfar"
		"uket"
		"tari"
		"uto"
		"atip"
		"ast"
		"ask"
		"elect"
		"ikt"
		"ipta"
		"oshtar"
		"osk"
		"ari"
		"arati"
		"orim"
		"etar"
		"eldar"
		"waru"
		"wasi"
		"e"
		"i"
		"o"
		"u"
		"a"
		"at"
		"ak"
		"sas"
		"as"
		"os"
		"us"
		"ap"
		"or"
		"ar"
		"far"

phrase "kor sestor"
	phrase
		"digit"
	phrase
		"digit"
	word
		"-"
	phrase
		"digit"
	phrase
		"digit"
	phrase
		"digit"
	word
		"."
	phrase
		"digit"

phrase "kor sestor fighter"
	phrase
		"digit"
	phrase
		"digit"
	phrase
		"digit"
	word
		" "
	phrase
		"digit"
	word
		"-"
	phrase
		"digit"
	phrase
		"digit"
	word
		"."
	phrase
		"digit"

phrase "kor mereti"
	phrase
		"digit"
	phrase
		"digit"
	word
		":"
	phrase
		"digit"
	phrase
		"digit"
	word
		":"
	phrase
		"digit"
	phrase
		"digit"
	word
		":"
	phrase
		"digit"


fleet "Korath Raid"
	government "Korath"
	names "korath"
	fighters "korath"
	cargo 1
	personality
		disables plunders opportunistic harvests
	variant 4 
		"Palavret"
		"'olofez" 2
	variant 1
		"Palavret (Blaze)"
		"'olofez" 2

fleet "Korath Ember Waste Raid"
	government "Korath"
	names "korath"
	fighters "korath"
	cargo 1
	commodities Food Metal Plastic "Heavy Metals"
	outfitters "Korath Basics" "Korath Exiles"
	personality
		disables plunders opportunistic harvests
	variant 15
		"Palavret (Ember)"
		"'olofez" 2
	variant 3
<<<<<<< HEAD
=======
		"Palavret (Ember Blaze)"
		"'olofez" 2
	variant 3
>>>>>>> 247724cf
		"Palavret (Ember Shunt)"
		"'olofez" 2
	variant 2
		"Rano'erek"
		"'olofez" 4
	variant 2
		"Rano'erek (Shunt)"
		"'olofez" 4

fleet "Korath Miners"
	government "Korath"
	names "korath"
	fighters "korath"
	cargo 0
	personality
		timid disables plunders frugal mining harvests
	variant
		"Rano'erek (Digger)"
		"'olofez (Digger)" 4

fleet "Korath Civilian Miners"
	government "Korath (Civilian)"
	names "korath"
	fighters "korath"
	cargo 0
	personality
		heroic disables frugal mining harvests coward
	variant
		"Rano'erek (Civilian)"
		"'olofez (Digger)" 4
	variant 2
		"Lor'kas Ik 577 (Digger)"
		"'olofez (Digger)" 3
	variant 1
		"Ra'at Ik 621 (Digger)"
		"'olofez (Digger)" 9

fleet "Korath Home"
	government "Korath"
	names "korath"
	fighters "korath"
	cargo 3
	personality
		timid opportunistic
	variant 3
		"Lor'kas Ik 577"
		"'olofez" 3
	variant 1
		"Kas'lor Ik 582"
		"'olofez" 3
	variant 1
		"Lor'nag Ik 590 (Grab)"
		"'olofez" 3

fleet "Korath Defense"
	government "Korath"
	names "korath"
	fighters "korath"
	cargo 1
	personality
		disables plunders opportunistic harvests
	variant 4
		"Ra'gru Ik 618"
	variant 4
		"Ra'at Ik 621"
		"'olofez" 9
	variant 2
		"Rano'erek (Shunt)"
		"'olofez" 2
		"'olofez (Expeller)" 2
	variant 1
		"Rano'erek (Heaver)"
		"'olofez" 4
	variant 3
		"Palavret" 3
		"'olofez" 6
	variant 2
		"Palavret" 2
		"Palavret (Blaze)" 2
		"'olofez" 8
	variant 2
		"Palavret (Ember Shunt)" 3
		"'olofez" 6
	variant 1
		"Rano'erek"
		"Palavret (Blaze)"
		"'olofez" 4
		"'olofez (Expeller)" 2
	variant 2
		"Ra'gru Ik 618 (Grab)"
	variant 1
		"Ra'gru Ik 618 (Storm)"
	variant 1
		"Ra'gru Ik 618"
		"Palavret" 3
		"'olofez" 6
	variant 1
		"Ra'at Ik 621 (Storm)"
		"Palavret" 3
		"'olofez" 11
		"'olofez (Expeller)" 4
	variant 1
		"Rano'erek"
		"Palavret (Blaze)"
		"'olofez" 4
		"'olofez (Expeller)" 2

fleet "Korath Large Raid"
	government "Korath"
	names "korath"
	fighters "korath"
	cargo 1
	personality
		disables plunders opportunistic harvests
	variant 5
		"Palavret" 2
		"'olofez"  4
	variant 5
		"Palavret (Blaze)" 2
		"'olofez" 4
	variant 2
		"Rano'erek"
		"Palavret (Blaze)"
		"'olofez" 6

<<<<<<< HEAD
fleet "Korath Ember Waste Large Raid"
	government "Korath"
	names "korath"
	fighters "korath"
	cargo 1
	personality
		disables plunders opportunistic harvests
	variant 15
		"Palavret (Ember)"
		"'olofez" 2
	variant 3
		"Palavret (Ember Blaze)"
		"'olofez" 2
	variant 3
		"Palavret (Ember Shunt)"
		"'olofez" 2
	variant 2
		"Rano'erek"
		"'olofez" 4
	variant 2
		"Rano'erek (Shunt)"
		"'olofez" 4
	variant 1
		"Ra'gru Ik 618 (Ember)"
		"Rano'erek (Heaver)"
		"Palavret (Ember)" 3
		"'olofez" 10
	variant 1
		"Ra'at Ik 621"
		"Rano'erek (Heaver)"
		"Palavret (Ember)" 3
		"'olofez" 19
	variant 1
		"Lor'kas Ik 577 (Ember)"
		"Palavret (Ember Shunt)"
		"Palavret (Ember Blaze)" 2
		"'olofez" 9

=======
>>>>>>> 247724cf
fleet "Korath Civilian Large"
	government "Korath (Civilian)"
	names "korath"
	fighters "korath"
	cargo 3
	personality
		frugal opportunistic disables forbearing
	variant 11
		"Lor'nag Ik 590"
		"'olofez (Expeller)" 3
	variant 6
		"Lor'kas Ik 577"
		"'olofez (Expeller)" 3
	variant 5
		"Kasichara A'awoj"
		"Palavret" 2
		"'olofez" 4
	variant 8
		"Kasichara A'awoj"
	variant 5
		"Kas'lor Ik 582"
		"'olofez (Expeller)" 3
	variant 2
		"Rano'erek (Civilian)" 2
		"'olofez (Digger)" 4
		"'olofez (Expeller)" 4
	variant 1
		"Ra'at Ik 621"
		"'olofez" 9
	variant 1
		"Ra'gru Ik 618"
	variant 1
		"Ra'gru Ik 618 (Grab)"
	variant 1
		"'olofez (World-Ship)"

fleet "Korsmanath A'awojs"
	government "Korath (Civilian)"
	names "korath"
	fighters "korath"
	cargo 3
	variant 21
		"Korsmanath A'awoj"
		"'olofez" 14
		"'olofez (Expeller)" 10
	variant 9
		"Korsmanath A'awoj (Strike)"
		"'olofez" 17
		"'olofez (Expeller)" 7
	variant 6
		"Korsmanath A'awoj (Special)"
		"'olofez (Expeller)" 13
		"'olofez (Digger)" 6
		"'olofez" 5
	variant
		"Korsmanath A'awoj (Blaze)"
		"'olofez (Expeller)" 15
		"'olofez" 9


fleet "Kor Efret Home"
	government "Kor Efret"
	names "korath"
	fighters "korath"
	cargo 3
	personality
		timid
	variant 3
		"Echo-Galleon"
	variant 5
		"Arch-Carrack"
	variant 1
		"Charm-Shallop"


fleet "Kor Efret Miners"
	government "Kor Efret"
	names "korath"
	fighters "korath"
	cargo 0
	personality
		timid disables plunders frugal mining harvests
	variant
		"Charm-Shallop"


fleet "Small Kor Sestor"
	government "Kor Sestor"
	names "kor sestor"
	fighters "kor sestor fighter"
	commodities Plastic Equipment Industrial Electronics "Heavy Metals"
	variant 5
		"Met Par Tek 53" 3
	variant 5
		"Met Par Tek 53" 2
		"Met Par Tek 53 (Sniper)"
	variant 5
		"Met Par Tek 53"
		"Met Par Tek 53 (Sniper)" 2
	variant 5
		"Met Par Tek 53 (Sniper)" 3
	variant 8
		"Tek Far 71 - Lek"
		"Far Lek 14" 10
	variant 5
		"Tek Far 71 - Lek (Close Quarters)"
		"Far Lek 14" 10
	variant 1
		"Tek Far 71 - Lek"
		"Far Lek 14" 6
	variant 1
		"Tek Far 71 - Lek (Close Quarters)"
		"Far Lek 14" 4
	variant 1
		"Tek Far 71 - Lek (Close Quarters)"
		"Far Lek 14" 2
	variant 6
		"Tek Far 78 - Osk"
		"Far Osk 27" 9
	variant 4
		"Tek Far 78 - Osk (Close Quarters)"
		"Far Osk 27" 9
	variant 1
		"Tek Far 78 - Osk"
		"Far Osk 27" 7
	variant 1
		"Tek Far 78 - Osk (Close Quarters)"
		"Far Osk 27" 5
	variant 1
		"Tek Far 78 - Osk"
		"Far Osk 27" 2
	variant 3
		"Tek Far 109"
		"Far Lek 14" 9
		"Far Osk 27" 7
	variant 1
		"Tek Far 109"
		"Far Lek 14" 6
		"Far Osk 27" 3
	variant 1
		"Tek Far 109"
		"Far Lek 14" 3
		"Far Osk 27" 2

fleet "Large Kor Sestor"
	government "Kor Sestor"
	names "kor sestor"
	fighters "kor sestor fighter"
	commodities Plastic Equipment Industrial Electronics "Heavy Metals"
	variant 8
		"Kar Ik Vot 349"
		"Tek Far 71 - Lek"
		"Far Lek 14" 10
		"Met Par Tek 53" 2
	variant 4
		"Kar Ik Vot 349 (Defense)"
		"Tek Far 71 - Lek (Close Quarters)"
		"Far Lek 14" 8
		"Met Par Tek 53 (Sniper)" 2
	variant 4
		"Kar Ik Vot 349 (Offense)"
		"Tek Far 71 - Lek"
		"Far Lek 14" 9
		"Met Par Tek 53"
		"Met Par Tek 53 (Sniper)"
	variant 4
		"Kar Ik Vot 349 (Trapper)"
		"Tek Far 71 - Lek (Close Quarters)"
		"Far Lek 14" 7
		"Met Par Tek 53"
		"Met Par Tek 53 (Sniper)"
	variant 8
		"Kar Ik Vot 349"
		"Tek Far 78 - Osk"
		"Far Osk 27" 9
		"Met Par Tek 53"
	variant 4
		"Kar Ik Vot 349 (Defense)"
		"Tek Far 78 - Osk (Close Quarters)"
		"Far Osk 27" 7
		"Met Par Tek 53"
	variant 4
		"Kar Ik Vot 349 (Offense)"
		"Tek Far 78 - Osk"
		"Far Osk 27" 8
		"Met Par Tek 53 (Sniper)"
	variant 4
		"Kar Ik Vot 349 (Trapper)"
		"Tek Far 78 - Osk (Close Quarters)"
		"Far Osk 27" 6
		"Met Par Tek 53 (Sniper)"
	variant 4
		"Kar Ik Vot 349"
		"Tek Far 71 - Lek"
		"Far Lek 14" 10
		"Tek Far 78 - Osk"
		"Far Osk 27" 9
	variant 2
		"Kar Ik Vot 349 (Defense)"
		"Tek Far 71 - Lek (Close Quarters)"
		"Far Lek 14" 8
		"Tek Far 78 - Osk"
		"Far Osk 27" 8
	variant 2
		"Kar Ik Vot 349 (Offense)"
		"Tek Far 71 - Lek"
		"Far Lek 14" 9
		"Tek Far 78 - Osk (Close Quarters)"
		"Far Osk 27" 7
	variant 2
		"Kar Ik Vot 349 (Trapper)"
		"Tek Far 71 - Lek (Close Quarters)"
		"Far Lek 14" 7
		"Tek Far 78 - Osk (Close Quarters)"
		"Far Osk 27" 6
	variant 2
		"Kar Ik Vot 349"
	variant 1
		"Kar Ik Vot 349 (Defense)"
	variant 1
		"Kar Ik Vot 349 (Offense)"
	variant 1
		"Kar Ik Vot 349 (Trapper)"
	variant 2
		"Kar Ik Vot 349"
		"Met Par Tek 53" 3
	variant 1
		"Kar Ik Vot 349 (Defense)"
		"Met Par Tek 53" 2
		"Met Par Tek 53 (Sniper)"
	variant 1
		"Kar Ik Vot 349 (Offense)"
		"Met Par Tek 53"
		"Met Par Tek 53 (Sniper)" 2
	variant 1
		"Kar Ik Vot 349 (Trapper)"
		"Met Par Tek 53 (Sniper)" 3
	variant 5
		"Tek Far 109" 3
		"Far Lek 14" 27
		"Far Osk 27" 21
	variant 3
		"Tek Far 109"
		"Tek Far 71 - Lek"
		"Tek Far 78 - Osk"
		"Far Lek 14" 17
		"Far Osk 27" 13
		"Met Par Tek 53 (Sniper)" 2
	variant 3
		"Tek Far 109"
		"Tek Far 71 - Lek (Close Quarters)"
		"Tek Far 78 - Osk (Close Quarters)"
		"Far Lek 14" 17
		"Far Osk 27" 13
		"Met Par Tek 53" 2


fleet "Small Kor Mereti"
	government "Kor Mereti"
	names "kor mereti"
	fighters "kor mereti"
	commodities Plastic Equipment Industrial Electronics "Heavy Metals"
	personality
		opportunistic
	variant 1
		"Model 64"
		"Model 32"
		"Model 16" 2
	variant 2
		"Model 64"
		"Model 32" 2
	variant 3
		"Model 128"
	variant 3
		"Model 64"
		"Model 32" 2
		"Model 16"
	variant 1
		"Model 32"
		"Model 16" 5
	variant 3
		"Model 32" 2
		"Model 16" 3
	variant 6
		"Model 64"
		"Model 32"
		"Model 16"
	variant 4
		"Model 64"
		"Model 32"
	variant 3
		"Model 32"
		"Model 16" 4
	variant 4
		"Model 32"
		"Model 16" 3
	variant 5
		"Model 32"
		"Model 16" 2
	variant 6
		"Model 16" 3
	variant 4
		"Model 16" 2
	variant 3
		"Model 32"
	variant 5
		"Model 64"

fleet "Large Kor Mereti"
	government "Kor Mereti"
	names "kor mereti"
	fighters "kor mereti"
	commodities Plastic Equipment Industrial Electronics "Heavy Metals"
	personality
		opportunistic
	variant 5
		"Model 512"
		"Model 32"
		"Model 16" 2
	variant 4
		"Model 512"
	variant 2
		"Model 512"
		"Model 256"
		"Model 128"
		"Model 64"
		"Model 32"
		"Model 16"
	variant 3
		"Model 512"
		"Model 256" 2
	variant 1
		"Model 512"
		"Model 128" 2
		"Model 64"
		"Model 32" 2
	variant 1
		"Model 512"
		"Model 32" 5
		"Model 16" 8
	variant 2
		"Model 256"
		"Model 128" 2
		"Model 64" 3
		"Model 32" 5
		"Model 16" 8
	variant 3
		"Model 256" 2
		"Model 64"
		"Model 32" 3
		"Model 16" 2
	variant 6
		"Model 256"
		"Model 64" 4
	variant 3
		"Model 256" 3
	variant 8
		"Model 256"
		"Model 128"
		"Model 64"
		"Model 32"
		"Model 16"
	variant 7
		"Model 256" 2
		"Model 128"
	variant 14
		"Model 256"
		"Model 64" 2
	variant 5
		"Model 128" 3
	variant 2
		"Model 256"
		"Model 128"
		"Model 64"
		"Model 32"
		"Model 16"
	variant 4
		"Model 256" 2
	variant 3
		"Model 128" 2
		"Model 64"
		"Model 32" 2
	variant 4
		"Model 128" 2
		"Model 64" 3
		"Model 32" 5
		"Model 16" 8
	variant 5
		"Model 256"
		"Model 64"
		"Model 32" 3
		"Model 16" 2
	variant 9
		"Model 256"
		"Model 64" 2
	variant 3
		"Model 256" 2
	variant 8
		"Model 128"
		"Model 64"
		"Model 32"
		"Model 16"
	variant 7
		"Model 256"
		"Model 128"
	variant 14
		"Model 256"
		"Model 64"
	variant 5
		"Model 128" 2

fleet "Kor Mereti Miners"
	government "Kor Mereti"
	names "kor mereti"
	cargo 0
	personality
		mining harvests
	variant 10
		"Model 8"
	variant 3
		"Model 8" 2
	variant 1
		"Model 8" 3


outfitter "Korath Basics"
	"Piercer Missile Rack"
	"Cluster Mine Rack"
	"Command Center"
	"Hyperdrive"
	"Small Bunk Room"
	"Bunk Room"
	"Fuel Processor"
	"Outfits Expansion"
	"Cargo Expansion"
	"Local Map"

outfitter "Korath Exiles"
	"Banisher Grav-Turret"
	"Fire-Lance"
	"Grab-Strike Turret"
	"Warder Anti-Missile"
	"Steering (Asteroid Class)"
	"Steering (Lunar Class)"
	"Steering (Planetary Class)"
	"Thruster (Asteroid Class)"
	"Thruster (Comet Class)"
	"Thruster (Planetary Class)"
	"Generator (Furnace Class)"
	"Triple Plasma Core"
	"Small Heat Shunt"
	"Large Heat Shunt"
	"Command Center"
	"Hyperdrive"
	"Jump Drive"
	"Jump Drive (Broken)"
	"Small Bunk Room"
	"Bunk Room"
	"Fuel Processor"
	"Systems Core (Small)"
	"Systems Core (Medium)"
	"Systems Core (Large)"
	"Outfits Expansion"
	"Cargo Expansion"
	"Local Map"
	"Thermal Repeater Rifle"<|MERGE_RESOLUTION|>--- conflicted
+++ resolved
@@ -221,12 +221,9 @@
 		"Palavret (Ember)"
 		"'olofez" 2
 	variant 3
-<<<<<<< HEAD
-=======
 		"Palavret (Ember Blaze)"
 		"'olofez" 2
 	variant 3
->>>>>>> 247724cf
 		"Palavret (Ember Shunt)"
 		"'olofez" 2
 	variant 2
@@ -352,7 +349,6 @@
 		"Palavret (Blaze)"
 		"'olofez" 6
 
-<<<<<<< HEAD
 fleet "Korath Ember Waste Large Raid"
 	government "Korath"
 	names "korath"
@@ -391,8 +387,6 @@
 		"Palavret (Ember Blaze)" 2
 		"'olofez" 9
 
-=======
->>>>>>> 247724cf
 fleet "Korath Civilian Large"
 	government "Korath (Civilian)"
 	names "korath"
