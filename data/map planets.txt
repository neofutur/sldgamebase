--- conflicted
+++ resolved
@@ -854,14 +854,13 @@
 	"required reputation" 15
 	security 0.35
 
-<<<<<<< HEAD
 planet "Deka Dathnak"
 	attributes "gas giant" "requires: gaslining" uninhabited
 	landscape land/nasa21
 	description `For whatever reason, someone has gone to the trouble of bombarding this gas giant with thousands of nuclear warheads. Swirls of radioactive isotopes are plainly visible in the lower atmosphere, and the amount of soot floating around points towards a large amount of some material having been incinerated in the recent past. The Korath were presumably the ones who decided to drop several gigatons worth of nuclear weapons into this gas giant during their civil war, but exactly why they did so remains unknown.`
 	description `	Unfortunately there is no eerie green radioactive glow to illuminate the layers beneath the clouds. Instead, your ship is shrouded in shadow and ash, plunging your viewports into darkness.`
 	government Uninhabited
-=======
+
 planet "Deli Kasi"
 	attributes bunrodea farming
 	landscape land/fields3
@@ -878,7 +877,6 @@
 	spaceport `The spaceport of Deli Kat is in a remote location where the coming and going of spaceships is unlikely to disturb any livestock. Goods are brought into the spaceport via high speed train-like vehicles, except without the need to travel on rails thanks to the use of technology that looks similar to the repulsor engines on human ships. Deli Kat's flat terrain makes it easy for these amphibious vehicles to bullet across the surface, picking up supplies from farms and bringing them to the spaceport for transportation off-world.`
 	"required reputation" 10
 	bribe 0
->>>>>>> dbd047e6
 	security 0
 
 planet Delve
@@ -2195,14 +2193,13 @@
 	government Uninhabited
 	security 0
 
-<<<<<<< HEAD
 planet Jupiter
 	attributes "gas giant" "requires: gaslining" uninhabited
 	landscape land/nasa12
 	description `Once called the King of the Solar System, Jupiter is just as impressive even considering the variety of gas giants in the galaxy. Its famous Great Red Spot is still well-known by most of humanity, and you make sure to steer clear of it while taking in the rich yellows and browns of the planet's atmosphere.`
 	description `	From your vantage point, deep below the furthest excursions of human probes, you can see the glint of a few sensor balloons and floating deuterium collectors high above you.`
 	government Uninhabited
-=======
+
 planet Jentuthro
 	attributes bunrodea guild medical
 	landscape land/sky5
@@ -2215,7 +2212,6 @@
 	outfitter "Bunrodea Advanced"
 	"required reputation" 50
 	bribe 0
->>>>>>> dbd047e6
 	security 0
 
 planet Kaeyin
