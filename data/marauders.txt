--- conflicted
+++ resolved
@@ -390,25 +390,14 @@
 		"A525 Atomic Steering"
 		"Hyperdrive"
 	
-<<<<<<< HEAD
 	engine -31.5 68
 	engine 31.5 68
-	turret 0 -44 "Heavy Anti-Missile Turret"
-	turret 0 -2.5 "Heavy Laser Turret"
 	gun -28 -34 "Plasma Cannon"
 	gun 28 -34 "Plasma Cannon"
 	gun -39 -19 "Plasma Cannon"
 	gun 39 -19 "Plasma Cannon"
-=======
-	engine -31.5 78
-	engine 31.5 78
-	gun -28 -24 "Plasma Cannon"
-	gun 28 -24 "Plasma Cannon"
-	gun -39 -9 "Plasma Cannon"
-	gun 39 -9 "Plasma Cannon"
-	turret 0 -34 "Heavy Anti-Missile Turret"
-	turret 0 8.5 "Heavy Laser Turret"
->>>>>>> 8073cc04
+	turret 0 -44 "Heavy Anti-Missile Turret"
+	turret 0 -2.5 "Heavy Laser Turret"
 	explode "tiny explosion" 18
 	explode "small explosion" 36
 	explode "medium explosion" 24
