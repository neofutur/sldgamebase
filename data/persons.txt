--- conflicted
+++ resolved
@@ -854,7 +854,7 @@
 	frequency 20000
 	government "Author"
 	personality
-		forbearing mining surveillance unconstrained swarming
+		forbearing mining unconstrained swarming
 	system
 		attributes "ember waste"
 	phrase
@@ -868,15 +868,9 @@
 			"My goals are beyond your understanding."
 			"What the Quarg say about the Builders is false. I am the only one responsible for their extinction, and I am proud of it."
 			"You think that nuclear weapons are bad? Come closer and you will see what a real weapon is."
-<<<<<<< HEAD
 			"I have been classified as a weapon of mass destruction by most human and alien governments. You don't want to see what I am capable of."
 			"Sometimes, just for fun, I set myself on a close trajectory on an inhabited planet and pass just above their atmosphere. I love how lesser species start to freak out as they think that the end is near."
 			"I have been watching you, <first> <last>, current captain of the <ship>."
-=======
-			"I have been classified as a mass destruction weapon by most human and alien governments. You don't want to see what I am capable of."
-			"Sometimes, just for fun, I set myself on a close trajectory with an inhabited planet, passing just above their atmosphere. I love how lesser species freak out when they think their end is near."
-			"I have been watching you, <first> <last> from New Boston, current captain of the <ship>."
->>>>>>> 03c42a83
 			"I am here for you."
 			"I want your money."
 			"Three Skeleton Key. Three Skeleton Key. Three Skeleton Key. Three Skeleton Key. Three Skeleton Key. Three Skeleton Key. Three Skeleton Key. Three Skeleton Key."
@@ -976,8 +970,6 @@
 		"jump fuel" 50
 		"hyperdrive" 1
 		"energy generation" 1
-		"tactical scan power" 20
-		"asteroid scan power" 30
 		"atmosphere scan" 100
 		"spinal mount" 1
 		"crystal projector" 1
