--- conflicted
+++ resolved
@@ -2267,13 +2267,8 @@
 		attributes "north pirate"
 	npc evade
 		government "Republic"
-<<<<<<< HEAD
 		personality heroic staying waiting
-		fleet "Large Republic"
-		fleet "Large Republic"
-=======
 		fleet "Large Republic" 2
->>>>>>> 18bacbc4
 		dialog "The Navy fleets have been eliminated. Return to <destination>."
 	npc
 		government "Pirate"
@@ -2312,13 +2307,8 @@
 		dialog "The Syndicate fleets have been eliminated. Return to <destination>."
 	npc
 		government "Pirate"
-<<<<<<< HEAD
 		personality plunders staying
-		fleet "Small Core Pirates"
-		fleet "Small Core Pirates"
-=======
 		fleet "Small Core Pirates" 2
->>>>>>> 18bacbc4
 	on offer
 		conversation
 			`Suddenly you hear raised voices and shouting outside: "We are under attack! <planet> is under attack by the Syndicate! We need every combat-worthy ship to join in the defenses!" This could also be an easy way to get yourself killed, and you can't even guarentee that you will be paid for your work.`
@@ -2351,13 +2341,8 @@
 		dialog "The militia fleets have been eliminated. Return to <destination>."
 	npc
 		government "Pirate"
-<<<<<<< HEAD
 		personality plunders staying
-		fleet "Small Southern Pirates"
-		fleet "Small Southern Pirates"
-=======
 		fleet "Small Southern Pirates" 2
->>>>>>> 18bacbc4
 	on offer
 		conversation
 			`Suddenly you hear raised voices and shouting outside: "We are under attack! <planet> is under attack by the militia! We need every combat-worthy ship to join in the defenses!" This could also be an easy way to get yourself killed, and you can't even guarentee that you will be paid for your work.`
@@ -2480,7 +2465,7 @@
 		payment 1500000
 		dialog "The pirates of <planet> take the secret cargo from your cargo hold and pay you <payment>."
 
-#must destroy hunters and land to fail
+# Must destroy hunters and land to fail
 mission "Hunted by State [0]"
 	invisible
 	landing
@@ -2489,7 +2474,7 @@
 	source
 		government "Republic" "Syndicate" "Free Worlds" "Neutral" "Pirate"
 	to offer
-		random > 90
+		random < 10
 		or
 			not "chosen sides"
 			has "main plot completed"
