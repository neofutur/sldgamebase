--- conflicted
+++ resolved
@@ -99,15 +99,9 @@
 		"turn" 4
 		"homing" 5
 		"tracking" .5
-<<<<<<< HEAD
 		"shield damage" 19.2
 		"hull damage" 10.4
-		"hit force" 2
-=======
-		"shield damage" 24
-		"hull damage" 13
 		"hit force" 3
->>>>>>> 5d493011
 		"missile strength" 40
 	description "You have no idea how this weapon works. It requires no ammunition, but its energy-based projectiles have the ability to home in on a target ship."
 
