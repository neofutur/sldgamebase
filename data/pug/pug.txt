# Copyright (c) 2015 by Michael Zahniser
#
# Endless Sky is free software: you can redistribute it and/or modify it under the
# terms of the GNU General Public License as published by the Free Software
# Foundation, either version 3 of the License, or (at your option) any later version.
#
# Endless Sky is distributed in the hope that it will be useful, but WITHOUT ANY
# WARRANTY; without even the implied warranty of MERCHANTABILITY or FITNESS FOR A
# PARTICULAR PURPOSE.  See the GNU General Public License for more details.

phrase "pug"
	word
		"Pak"
		"Mug"
		"Prot"
		"Dor"
		"Mek"
		"Cam"
		"Yot"
		"Quim"
		"Tsoop"
		"Froid"
		"Groip"
		"Ploort"
		"Schmar"
		"Klar"
		"Brek"
	word
		" "
		" Kim "
		" Wor "
		" Moof "
		" Plat "
		" Del "
		" Ben "
		" Gred "
		" Klort "
		" Rep "
		" For "
		" a "
		" io "
		" el "
		" "
		" "
	word
		"Glorf"
		"Florp"
		"Marg"
		"Graw"
		"Ged"
		"Peg"
		"Plog"
		"Hort"
		"Noor"
		"Joop"
		"Drap"
		"Loit"
		"Sol"
		"Wan"

phrase "friendly pug"
	word
		"We"
		"The Pug"
		"Our mission is to"
		"Our calling is to"
		"Our species will"
		"We intend to"
		"We only desire to"
	word
		" "
	word
		"bring"
		"promote"
		"advance"
		"ensure"
		"create"
		"develop"
		"stimulate"
		"support"
		"uphold"
		"assist in bringing"
		"aid the cause of"
		"work for"
		"bring about"
	word
		" "
	word
		"peace"
		"healing"
		"justice"
		"freedom"
		"an end of conflict"
		"an end to violence"
		"an end to warfare"
		"prosperity"
		"reconciliation"
		"friendship"
		"unity"
		"the end of violence"
	word
		"."
		" in the galaxy."
		" through-out the universe."
		" among all sentient beings."

phrase "friendly disabled pug"
	word
		"We are only a part of a larger whole"
		"Our time has come"
		"We are defeated, but the cause continues"
	word
		"; "
	word
		"leave us be to perish"
		"continue fighting without us"
		"worry not about us"
	word
		"."

phrase "hostile pug"
	word
		"You"
	word
		" "
	word
		"have made"
		"are making"
		"have committed"
		"are guilty of"
		"are perpetrating"
		"have chosen"
		"are acting out"
		"are perpetuating"
	word
		" "
	word
		"a regrettable"
		"an understandable"
		"an unfortunate"
		"a serious"
		"a grave"
		"an extreme"
		"an ill-advised"
		"an absurd"
		"a foolish"
		"a stupid"
		"a crazy"
		"a preposterous"
		"an unwise"
		"a bad"
	word
		" "
	word
		"mistake"
		"error"
		"lapse in judgement"
		"choice"
		"decision"
		"blunder"
		"miscalculation"
		"misstep"
		"fault"
		"misdeed"
	word
		"."

outfit "Pug Zapper"
	category "Guns"
	cost 290000
	thumbnail "outfit/pug zapper"
	"mass" 25
	"outfit space" -25
	"weapon capacity" -25
	"gun ports" -1
	weapon
		sprite "projectile/lightning"
			"frame rate" 60
			"random start frame"
			"delay" 6
		sound "zapper"
		"hit effect" "skylance impact"
		"inaccuracy" .3
		"velocity" 320
		"lifetime" 1
		"reload" 1
		"firing energy" 2.7
		"firing heat" 1.4
		"shield damage" 3.7
		"hull damage" 2.9
	description "This is a formidable beam weapon, more damaging than even the most advanced energy beams that humanity has developed. Pug ships have integrated power plants that produce the considerable amount of energy that is needed to drive weapons like this one."

outfit "Pug Zapper Turret"
	category "Turrets"
	cost 860000
	thumbnail "outfit/pug zapper turret"
	"mass" 66
	"outfit space" -66
	"weapon capacity" -66
	"turret mounts" -1
	"required crew" 1
	weapon
		sprite "projectile/lightning"
			"frame rate" 60
			"random start frame"
		"hardpoint sprite" "hardpoint/pug zapper turret"
		"hardpoint offset" 7.
		sound "zapper"
		"hit effect" "skylance impact"
		"inaccuracy" .3
		"turret turn" 2.5
		"velocity" 320
		"lifetime" 1
		"reload" 1
		"firing energy" 5.4
		"firing heat" 2.8
		"shield damage" 7.4
		"hull damage" 5.8
	description "Mounted on a turret, this Pug weapon becomes even more devastatingly powerful. However, its energy requirements are higher than most human ships can support."


outfit "Pug Seeker"
	category "Guns"
	cost 540000
	thumbnail "outfit/pug seeker"
	"mass" 34
	"outfit space" -34
	"weapon capacity" -34
	"gun ports" -1
	weapon
		sprite "projectile/seeker"
			"frame rate" 20
			"random start frame"
		sound "seeker"
		"hit effect" "seeker impact"
		"die effect" "seeker impact"
		"inaccuracy" 2
		"velocity" 13
		"lifetime" 200
		"reload" 10
		"firing energy" 25
		"firing heat" 20
		"acceleration" 1.3
		"drag" .1
		"turn" 4
		"homing" 5
		"tracking" .5
		"shield damage" 24
		"hull damage" 13
		"hit force" 2
		"missile strength" 40
	description "You have no idea how this weapon works. It requires no ammunition, but its energy-based projectiles have the ability to home in on a target ship."

effect "seeker impact"
	sprite "effect/seeker impact"
		"no repeat"
		"frame rate" 10
	"lifetime" 31
	"random angle" 360
	"random spin" 360
	"velocity scale" 0.


outfit "Pug Anti-Missile"
	category "Turrets"
	cost 350000
	thumbnail "outfit/pug anti-missile"
	"mass" 41
	"outfit space" -41
	"weapon capacity" -41
	"turret mounts" -1
	weapon
		"hardpoint sprite" "hardpoint/pug anti-missile"
		"hardpoint offset" 6.
		"hit effect" "pug anti-missile"
		"anti-missile" 5
		"velocity" 200
		"lifetime" 1
		"reload" 2
		"firing energy" 8
		"firing heat" 2
	description "This anti-missile system designed by the Pug draws a lot of energy, but its fast firing rate makes it twice as effective as anything that Lovelace Labs has been able to come up with. A ship with one of these turrets will be very difficult to hit with missiles."

effect "pug anti-missile"
	sprite "effect/large anti missile"
		"no repeat"
		"frame rate" 6
	sound "pug anti-missile"
	"lifetime" 11
	"velocity scale" 1


outfit "Tier 3 Anti-Missile"
	category "Turrets"
	cost 12000000
	thumbnail "outfit/t3 anti missile"
	"mass" 67
	"outfit space" -67
	"weapon capacity" -67
	"turret mounts" -1
	weapon
		"hardpoint sprite" "hardpoint/t3 anti missile"
		"fire effect" "tier 3 anti-missile fire"
		"die effect" "tier 3 anti-missile die" 2
		"anti-missile" 100
		"velocity" 570
		"lifetime" 1
		"reload" 6
		"firing energy" 80
		"firing heat" 10
	description "This powerful anti-missile turret is capable of destroying even the strongest of missiles."

effect "tier 3 anti-missile fire"
	sprite "effect/anti-missile 3 fire"
		"no repeat"
		"frame rate" 20
	"lifetime" 3
	"random angle" 360
	"velocity scale" 1

effect "tier 3 anti-missile die"
	sprite "effect/anti-missile 3 die"
		"no repeat"
		"frame rate" 10
	"lifetime" 31
	"random angle" 360
	"velocity scale" .4


outfit "Pug Gridfire Turret"
	category "Turrets"
	cost 24000000
	thumbnail "outfit/pug gridfire turret"
	"mass" 83
	"outfit space" -83
	"weapon capacity" -83
	"turret mounts" -1
	weapon
		"hardpoint sprite" "hardpoint/pug gridfire turret"
		"fire effect" "gridfire fire"
		"hit effect" "gridfire hit" 2
		"hit effect" "gridfire cloud"
		"phasing"
		"velocity" 1440
		"lifetime" 1
		"reload" 20
		"turret turn" 20
		"firing energy" 800
		"firing heat" 400
		"firing force" 150
		"shield damage" 600
		"hull damage" 600
		"blast radius" 40
		"piercing" .3
	description "No one understands how the Gridfire Turret works, and the Pug aren't interested in explaining."

effect "gridfire fire"
	sprite "effect/gridfire fire"
		"no repeat"
		"frame rate" 20
	"lifetime" 7
	"random angle" 360
	"random spin" 20
	"velocity scale" 1

effect "gridfire hit"
	sprite "effect/gridfire hit"
		"no repeat"
		"frame rate" 10
	"lifetime" 25
	"random angle" 360
	"velocity scale" .00001

effect "gridfire cloud"
	sprite "effect/gridfire cloud"
		"no repeat"
		"frame rate" 2
	"lifetime" 61
	"random angle" 360
	"random spin" 10
	"velocity scale" .00001



outfit "Pug Akfar Thruster"
	category "Engines"
	"cost" 608000
	thumbnail "outfit/pug akfar thruster"
	"mass" 43
	"outfit space" -43
	"engine capacity" -43
	"thrust" 28.0
	"thrusting energy" 2.2
	"thrusting heat" 3.1
	"flare sprite" "effect/ion flare/medium"
		"frame rate" 8
	"flare sound" "ion medium"
	description "This is a small thruster designed by the Pug. It is not quite as powerful as a similarly sized atomic engine, but it makes up for that by being almost as energy efficient as ion engines."

outfit "Pug Akfar Steering"
	category "Engines"
	"cost" 472000
	thumbnail "outfit/pug akfar steering"
	"mass" 33
	"outfit space" -33
	"engine capacity" -33
	"turn" 750
	"turning energy" 1.3
	"turning heat" 2.1
	"steering flare sprite" "effect/ion flare/medium"
		"frame rate" 8
	"steering flare sound" "ion medium"
	description "This is a small steering system designed by the Pug. It is not quite as powerful as a similarly sized atomic engine, but it makes up for that by being almost as energy efficient as ion engines."

outfit "Pug Cormet Thruster"
	category "Engines"
	"cost" 1050000
	thumbnail "outfit/pug cormet thruster"
	"mass" 60
	"outfit space" -60
	"engine capacity" -60
	"thrust" 44.0
	"thrusting energy" 3.3
	"thrusting heat" 4.6
	"flare sprite" "effect/ion flare/large"
		"frame rate" 9
	"flare sound" "ion large"
	description "This is a medium-sized thruster designed by the Pug. It is not quite as powerful as a similarly sized atomic engine, but it makes up for that by being almost as energy efficient as ion engines."

outfit "Pug Cormet Steering"
	category "Engines"
	"cost" 880000
	thumbnail "outfit/pug cormet steering"
	"mass" 46
	"outfit space" -46
	"engine capacity" -46
	"turn" 1130
	"turning energy" 1.9
	"turning heat" 3.1
	"steering flare sprite" "effect/ion flare/large"
		"frame rate" 9
	"steering flare sound" "ion large"
	description "This is a medium-sized steering system designed by the Pug. It is not quite as powerful as a similarly sized atomic engine, but it makes up for that by being almost as energy efficient as ion engines."

outfit "Pug Lohmar Thruster"
	category "Engines"
	"cost" 1740000
	thumbnail "outfit/pug lohmar thruster"
	"mass" 84
	"outfit space" -84
	"engine capacity" -84
	"thrust" 66.0
	"thrusting energy" 4.9
	"thrusting heat" 6.9
	"flare sprite" "effect/ion flare/huge"
		"frame rate" 9
	"flare sound" "ion huge"
	description "This is a large thruster designed by the Pug. It is not quite as powerful as a similarly sized atomic engine, but it makes up for that by being almost as energy efficient as ion engines."

outfit "Pug Lohmar Steering"
	category "Engines"
	"cost" 1580000
	thumbnail "outfit/pug lohmar steering"
	"mass" 64
	"outfit space" -64
	"engine capacity" -64
	"turn" 1700
	"turning energy" 2.8
	"turning heat" 4.7
	"steering flare sprite" "effect/ion flare/huge"
		"frame rate" 9
	"steering flare sound" "ion huge"
	description "This is a large steering system designed by the Pug. It is not quite as powerful as a similarly sized atomic engine, but it makes up for that by being almost as energy efficient as ion engines."



outfit "Pug Biodefenses"
	plural "Pug Biodefenses"
	category "Hand to Hand"
	cost 100000
	thumbnail "outfit/pug biodefenses"
	"capture defense" 250
	"unplunderable" 1
	description "This defense system is designed to release a suite of toxins that are lethal to human beings (and probably to some other species, as well) but which have no effect at all on the Pug."

outfit "Pug Peacekeeping Staff"
	plural "Pug Peacekeeping Staves"
	category "Hand to Hand"
	cost 123456
	thumbnail "outfit/pug staff"
	"capture attack" 2.3
	"capture defense" 2.3
	"unplunderable" 1
	description "Though designed for planetary population control, the peacekeeping staff also works exceptionally well for ship defense. The staff emits a short-ranged beam that incapacitates anyone it touches by causing them to enter a euphoric and hallucinogenic state, wandering off to somewhere where they won't cause any trouble. Coming down from the state of euphoria is never pleasant."



ship "Pug Zibruka"
	sprite "ship/pug zibruka"
	thumbnail "thumbnail/pug zibruka"
	attributes
		category "Light Warship"
		"cost" 1900000
		"shields" 4000
		"hull" 1000
		"required crew" 4
		"bunks" 6
		"mass" 240
		"drag" 3.1
		"heat dissipation" .8
		"fuel capacity" 600
		"cargo space" 20
		"outfit space" 180
		"weapon capacity" 68
		"engine capacity" 76
		"energy capacity" 1000
		"energy generation" 10
		"heat generation" 20
		"shield generation" 6
		"shield energy" 6
		weapon
			"blast radius" 100
			"shield damage" 400
			"hull damage" 200
			"hit force" 600
	outfits
		"Pug Zapper" 2
		
		"Pug Biodefenses" 4
		"Pug Peacekeeping Staff" 4
		
		"Pug Akfar Thruster"
		"Pug Akfar Steering"
		"Jump Drive"
		
	engine -7 35
	engine 7 35
	gun -15 -42 "Pug Zapper"
	gun 15 -42 "Pug Zapper"
	explode "pug tiny explosion" 10
	explode "pug small explosion" 15
	explode "pug medium explosion" 20
	explode "pug large explosion" 10
	"final explode" "final explosion small"
	description "The Zibruka is the smallest Pug ship that you know of."


ship "Pug Enfolta"
	sprite "ship/pug enfolta"
	thumbnail "thumbnail/pug enfolta"
	attributes
		category "Medium Warship"
		"cost" 6300000
		"shields" 6800
		"hull" 1700
		"required crew" 19
		"bunks" 27
		"mass" 410
		"drag" 5.9
		"heat dissipation" .7
		"fuel capacity" 600
		"cargo space" 40
		"outfit space" 360
		"weapon capacity" 184
		"engine capacity" 106
		"energy capacity" 2000
		"energy generation" 22
		"heat generation" 32
		"shield generation" 8
		"shield energy" 8
		weapon
			"blast radius" 180
			"shield damage" 720
			"hull damage" 360
			"hit force" 1080
	outfits
		"Pug Zapper" 2
		"Pug Seeker" 2
		"Pug Zapper Turret"
		
		"Pug Biodefenses" 6
		"Pug Peacekeeping Staff" 19
		
		"Pug Cormet Thruster"
		"Pug Cormet Steering"
		"Jump Drive"
		
	engine -11 68
	engine 11 68
	gun -11 -85 "Pug Zapper"
	gun 11 -85 "Pug Zapper"
	gun -11 -85 "Pug Seeker"
	gun 11 -85 "Pug Seeker"
	turret 0 7 "Pug Zapper Turret"
	explode "pug tiny explosion" 5
	explode "pug small explosion" 20
	explode "pug medium explosion" 25
	explode "pug large explosion" 15
	"final explode" "final explosion medium"
	description "This is a medium-sized Pug warship."


ship "Pug Maboro"
	sprite "ship/pug maboro"
	thumbnail "thumbnail/pug maboro"
	attributes
		category "Heavy Warship"
		"cost" 9500000
		"shields" 12600
		"hull" 2700
		"required crew" 54
		"bunks" 87
		"mass" 940
		"drag" 9.8
		"heat dissipation" .6
		"fuel capacity" 600
		"cargo space" 70
		"outfit space" 560
		"weapon capacity" 309
		"engine capacity" 148
		"energy capacity" 4000
		"energy generation" 32
		"heat generation" 48
		"shield generation" 10
		"shield energy" 10
		weapon
			"blast radius" 300
			"shield damage" 1200
			"hull damage" 600
			"hit force" 1800
	outfits
		"Pug Seeker" 4
		"Pug Zapper Turret" 2
		"Pug Anti-Missile"
		
		"Pug Biodefenses" 8
		"Pug Peacekeeping Staff" 54
		
		"Pug Lohmar Thruster"
		"Pug Lohmar Steering"
		"Jump Drive"
		
	engine -20 136
	engine 20 136
	gun -20 -150 "Pug Seeker"
	gun 20 -150 "Pug Seeker"
	gun -10 -150 "Pug Seeker"
	gun 10 -150 "Pug Seeker"
	turret 0 -50 "Pug Anti-Missile"
	turret -15 -35 "Pug Zapper Turret"
	turret 15 -35 "Pug Zapper Turret"
	explode "pug small explosion" 25
	explode "pug medium explosion" 30
	explode "pug large explosion" 20
	explode "pug huge explosion" 5
	"final explode" "final explosion large"
	description "This is the largest Pug warship."


ship "Pug Arfecta"
	sprite "ship/pug arfecta"
	thumbnail "thumbnail/pug arfecta"
	attributes
		category "Medium Warship"
		"cost" 90000000
		"shields" 98000
		"hull" 80000
		"required crew" 36
		"bunks" 46
		"mass" 670
		"drag" 7.5
		"heat dissipation" .8
		"fuel capacity" 1200
		"cargo space" 64
		"outfit space" 640
		"weapon capacity" 390
		"engine capacity" 220
		"energy capacity" 10000
		"energy generation" 200
		"heat generation" 10
		"shield generation" 32
		"shield energy" 32
		"hull repair rate" 5
		"hull energy" 5
		"cloaking fuel" -.2
		"reverse thrust" 66
		"reverse thrusting energy" 4.9
		"reverse thrusting heat" 6.9
		weapon
			"blast radius" 320
			"shield damage" 9000
			"hull damage" 4500
			"hit force" 7000
	outfits
		"Tier 3 Anti-Missile" 2
		"Pug Gridfire Turret" 3
		
		"Cloaking Device"
		"Pug Biodefenses" 12
		"Pug Peacekeeping Staff" 36
		
		"Pug Lohmar Thruster"
		"Pug Lohmar Steering" 2
		"Jump Drive"
	
	engine -15 164
	engine 15 164
	turret -50 -29 "Tier 3 Anti-Missile"
	turret 50 -29 "Tier 3 Anti-Missile"
	turret 0 40 "Pug Gridfire Turret"
	turret -73 84 "Pug Gridfire Turret"
	turret 73 84 "Pug Gridfire Turret"
	explode "pug tiny explosion" 100
	explode "pug small explosion" 60
	explode "pug medium explosion" 30
	explode "pug large explosion" 10
	"final explode" "final explosion large"
	description `This is a Pug "tier 3" warship, intended for use in combat against either a species on par with the Quarg, or a lesser species that has decided to be particularly meddlesome.`



fleet "Small Pug"
	government "Pug"
	names "pug"
	cargo 1
	personality
		heroic
	variant 1
		"Pug Zibruka"
	variant 2
		"Pug Zibruka" 2
	variant 2
		"Pug Enfolta"
	variant 1
		"Pug Enfolta"
		"Pug Zibruka"

fleet "Large Pug"
	government "Pug"
	names "pug"
	cargo 1
	personality
		heroic
	variant 1
		"Pug Enfolta"
		"Pug Zibruka" 2
	variant 1
		"Pug Enfolta" 2
	variant 1
		"Pug Zibruka" 5
	variant 2
		"Pug Maboro"
		"Pug Zibruka" 2
	variant 3
		"Pug Maboro"
		"Pug Enfolta"
		"Pug Zibruka"
	variant 2
		"Pug Maboro"
		"Pug Enfolta" 2
	variant 1
		"Pug Maboro"
		"Pug Enfolta"
		"Pug Zibruka" 2



fleet "Small Pug (Wanderer)"
	government "Pug (Wanderer)"
	names "pug"
	cargo 1
	personality
		heroic
	variant 1
		"Pug Zibruka"
	variant 2
		"Pug Zibruka" 2
	variant 2
		"Pug Enfolta"
	variant 1
		"Pug Enfolta"
		"Pug Zibruka"

fleet "Large Pug (Wanderer)"
	government "Pug (Wanderer)"
	names "pug"
	cargo 1
	personality
		heroic
	variant 1
		"Pug Enfolta"
		"Pug Zibruka" 2
	variant 1
		"Pug Enfolta" 2
	variant 1
		"Pug Zibruka" 5
	variant 2
		"Pug Maboro"
		"Pug Zibruka" 2
	variant 3
		"Pug Maboro"
		"Pug Enfolta"
		"Pug Zibruka"
	variant 2
		"Pug Maboro"
		"Pug Enfolta" 2
	variant 1
		"Pug Maboro"
		"Pug Enfolta"
		"Pug Zibruka" 2


<<<<<<< HEAD
=======

>>>>>>> 6b727bfa
mission "Ruin: Landing"
	landing
	source Ruin
	
	on offer
		conversation
			`You scan this planet's surface and pick up only a single, faint energy source. Cautiously, you approach it, and find an abandoned fueling depot: a ring of landing pads around a cluster of tanks of all different shapes and sizes. Some of the tanks must be cryogenic, because they are covered in ice. A few slow-moving insectoid robots are busy clearing off the ice and cleaning the tanks, but they do not appear to be armed and you see no sign of any other creatures or of any defense systems.`
			`	You land your ship. Your sensors say the air is safe to breathe, but you wear a respirator just in case as you step off your ship and explore the depot. The spider robots pay no attention to you. From the fact that some of the tanks are covered in frost and others are not, you would guess that each one contains a different fuel, and each tank has dozens of different connectors branching off from it. With surprise, you discover that one of those connectors is the style used in human space, and you are able to use it to refuel your ship.`
			`	Other than the robots and the fog swirling in the valley below you, there is no sign of life or motion here, and the air is uncomfortably moist and cold despite the hot steam rising up from a few nearby vents in the ground.`
				decline

mission "Pug Cease Hostilities"
	landing
	invisible
	to offer
		has "main plot completed"
	on offer
		"reputation: Pug" >?= 1
		fail

mission "Pug in Wanderer Space"
	landing
	to offer
		has "main plot completed"
		not "Wanderers Invaded 3C: offered"
	source "Vara Pug"
	on offer
		conversation
			`This world is populated by the Pug, the same enigmatic species that recently invaded human space - and left without giving you any clear answers about why they did so. Here, they appear peaceful enough, but they are ignoring you completely. Do you want to try to talk to one of them?`
			choice
				`	(Yes.)`
				`	(No, don't risk it.)`
					goto ship
			`	You try to talk to several of the Pug who are walking by, but they do not respond or even look at you. If you stand to block their path, they step around you, and you determine by intentionally bumping into one of them that they are real and not just a holographic projection. From the brief eye contact that a few of them make before looking away from you, you get the feeling that they are intentionally ignoring you.`
			`	The Pug are not terribly strong. You could probably grab one of them and demand that it answer your questions, without much risk of it hurting you.`
			choice
				`	(Grab one of them.)`
				`	(Give up and leave.)`
					goto ship
			`	You grab one of the Pug by the arm. "You need to give me some answers," you say. It begins to babble in a language you do not know, and a crowd of Pug gather around you. Eventually a few more of them arrive holding some sort of staff that they point at you menacingly, while shouting commands at you, again in their own language. It is possible that none of the Pug here actually speak the human language, in which case trying to communicate with them will be fruitless.`
			choice
				`	(Let the Pug go, and walk away.)`
					goto ship
				`	(Threaten to shoot them.)`
			`	The moment you reach for your gun, one of the armed Pug fires a burst of light from its staff, and a warm, pleasant feeling washes over you - the most wonderful feeling you have ever experienced. In a daze, you begin to wander back to your ship, stopping occasionally to marvel at the things around you that you had not noticed before: the glittering of sunlight on the water, the sparkling drops of ocean spray hanging from the tips of sea marsh grass, the sky that has the bluest blueness of all the blues you have ever seen. It is all so beautiful that you start to cry. Once you reach your ship, you sit in the cockpit fascinated by the blinking lights on the control panel and unable to remember what any of them are for.`
			`	A few hours later, the wonderful feeling is replaced by a wave of nausea and a pounding headache.`
				decline
			
			label ship
			`	You decide to play it safe and return to your ship. The Pug remain as enigmatic as ever.`
				decline

mission "Pug Angry at Being Farmed"
	landing
	invisible
	to offer
		"reputation: Pug (Wanderer)" < -100
	npc kill
		government "Pug (Wanderer)"
		personality nemesis unconstrained staying
		system "Pug Iyik"
		ship "Pug Arfecta" "Ayee Eee Eek"<|MERGE_RESOLUTION|>--- conflicted
+++ resolved
@@ -810,10 +810,7 @@
 		"Pug Zibruka" 2
 
 
-<<<<<<< HEAD
-=======
-
->>>>>>> 6b727bfa
+
 mission "Ruin: Landing"
 	landing
 	source Ruin
