# Copyright (c) 2014 by Michael Zahniser
#
# Endless Sky is free software: you can redistribute it and/or modify it under the
# terms of the GNU General Public License as published by the Free Software
# Foundation, either version 3 of the License, or (at your option) any later version.
#
# Endless Sky is distributed in the hope that it will be useful, but WITHOUT ANY
# WARRANTY; without even the implied warranty of MERCHANTABILITY or FITNESS FOR A
# PARTICULAR PURPOSE.  See the GNU General Public License for more details.

ship "Quarg Skylark"
	sprite "ship/skylark"
	attributes
		category "Heavy Warship"
		"cost" 5900000
		"shields" 120000
		"hull" 70000
		"required crew" 120
		"bunks" 210
		"mass" 460
		"drag" 12.3
		"heat dissipation" .7
		"fuel capacity" 1000
		"cargo space" 200
		"outfit space" 600
		"weapon capacity" 200
		"engine capacity" 120
		"hull repair rate" 5
		"hull energy" 5
		"ramscoop" 10
		weapon
			"blast radius" 250
			"shield damage" 1000
			"hull damage" 500
			"hit force" 1500
	outfits
		"Quarg Skylance" 2
		"Quarg Anti-Missile" 2
<<<<<<< HEAD
		"Antimatter Core"
=======
		
>>>>>>> e77df8d9
		"Nanotech Battery"
		"Quantum Shield Generator"
		"Intrusion Countermeasures" 120
		
		"Medium Graviton Thruster"
		"Medium Graviton Steering"
		"Jump Drive"
		
	engine -15 117
	engine 15 117
	turret -12 -80 "Quarg Skylance"
	turret 12 -80 "Quarg Skylance"
	turret -34 24 "Quarg Anti-Missile"
	turret 34 24 "Quarg Anti-Missile"
	explode "tiny explosion" 12
	explode "small explosion" 16
	explode "medium explosion" 30
	explode "large explosion" 40
	explode "huge explosion" 20
	"final explode" "final explosion medium"
	description "The Skylark is used by the Quarg as a freighter and warship."


ship "Quarg Wardragon"
	sprite "ship/wardragon"
	attributes
		category "Heavy Warship"
		"cost" 5900000
		"shields" 160000
		"hull" 50000
		"required crew" 160
		"bunks" 185
		"mass" 360
		"drag" 9.3
		"heat dissipation" .5
		"fuel capacity" 800
		"cargo space" 50
		"outfit space" 600
		"weapon capacity" 200
		"engine capacity" 120
		"hull repair rate" 5
		"hull energy" 5
		"ramscoop" 10
		weapon
			"blast radius" 250
			"shield damage" 1000
			"hull damage" 500
			"hit force" 1500
	outfits
		"Quarg Skylance" 2
		"Quarg Anti-Missile" 2
<<<<<<< HEAD
		"Antimatter Core"
		"Nanotech Battery"
=======
		
		"Nanotech Battery"		
>>>>>>> e77df8d9
		"Quantum Shield Generator"
		"Intrusion Countermeasures" 160
		
		"Medium Graviton Thruster"
		"Medium Graviton Steering"
		"Jump Drive"
		
	engine -14 47
	engine 14 47
	turret -28 7 "Quarg Skylance"
	turret 28 7 "Quarg Skylance"
	turret -9 -14 "Quarg Anti-Missile"
	turret 9 -14 "Quarg Anti-Missile"
	explode "tiny explosion" 12
	explode "small explosion" 16
	explode "medium explosion" 30
	explode "large explosion" 40
	explode "huge explosion" 20
	"final explode" "final explosion medium"
	description "The Wardragon is used by the Quarg as a light warship."<|MERGE_RESOLUTION|>--- conflicted
+++ resolved
@@ -36,11 +36,8 @@
 	outfits
 		"Quarg Skylance" 2
 		"Quarg Anti-Missile" 2
-<<<<<<< HEAD
+    
 		"Antimatter Core"
-=======
-		
->>>>>>> e77df8d9
 		"Nanotech Battery"
 		"Quantum Shield Generator"
 		"Intrusion Countermeasures" 120
@@ -92,13 +89,9 @@
 	outfits
 		"Quarg Skylance" 2
 		"Quarg Anti-Missile" 2
-<<<<<<< HEAD
+    
 		"Antimatter Core"
 		"Nanotech Battery"
-=======
-		
-		"Nanotech Battery"		
->>>>>>> e77df8d9
 		"Quantum Shield Generator"
 		"Intrusion Countermeasures" 160
 		
