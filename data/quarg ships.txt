# Copyright (c) 2014 by Michael Zahniser
#
# Endless Sky is free software: you can redistribute it and/or modify it under the
# terms of the GNU General Public License as published by the Free Software
# Foundation, either version 3 of the License, or (at your option) any later version.
#
# Endless Sky is distributed in the hope that it will be useful, but WITHOUT ANY
# WARRANTY; without even the implied warranty of MERCHANTABILITY or FITNESS FOR A
# PARTICULAR PURPOSE.  See the GNU General Public License for more details.

ship "Quarg Skylark"
	sprite "ship/skylark"
	attributes
		category "Heavy Warship"
		"cost" 5900000
		"shields" 120000
		"hull" 70000
		"required crew" 120
		"bunks" 210
		"mass" 460
		"drag" 12.3
		"heat dissipation" .7
		"fuel capacity" 1000
		"cargo space" 200
		"outfit space" 600
		"weapon capacity" 200
		"engine capacity" 120
		"energy generation" 80
		weapon
			"blast radius" 250
			"shield damage" 1000
			"hull damage" 500
			"hit force" 1500
	outfits
		"Quarg Skylance" 2
		"Quarg Anti-Missile" 2
		"Nanotech Battery"
		"Quantum Shield Generator"
		"Intrusion Countermeasures" 120
		"Medium Graviton Thruster"
		"Medium Graviton Steering"
		"Jump Drive"
	engine -15 117
	engine 15 117
	turret -12 -80 "Quarg Skylance"
	turret 12 -80 "Quarg Skylance"
	turret -12 -80 "Quarg Anti-Missile"
	turret 12 -80 "Quarg Anti-Missile"
	explode "tiny explosion" 12
	explode "small explosion" 16
	explode "medium explosion" 30
	explode "large explosion" 40
	explode "huge explosion" 20
	"final explode" "final explosion medium"
	description "The Skylark is used by the Quarg as a freighter and warship."

ship "Quarg Wardragon"
	sprite "ship/wardragon"
	attributes
		category "Heavy Warship"
		"cost" 5900000
		"shields" 160000
		"hull" 50000
		"required crew" 160
		"bunks" 185
		"mass" 360
		"drag" 9.3
		"heat dissipation" .5
		"fuel capacity" 800
		"cargo space" 50
		"outfit space" 600
		"weapon capacity" 200
		"engine capacity" 120
		"energy generation" 80
		weapon
			"blast radius" 250
			"shield damage" 1000
			"hull damage" 500
			"hit force" 1500
	outfits
		"Quarg Skylance" 2
		"Quarg Anti-Missile" 2
		"Nanotech Battery"
		"Quantum Shield Generator"
		"Intrusion Countermeasures" 160
		"Medium Graviton Thruster"
		"Medium Graviton Steering"
		"Jump Drive"
	engine -14 47
	engine 14 47
	turret -29 6 "Quarg Skylance"
	turret 29 6 "Quarg Skylance"
	turret -29 6 "Quarg Anti-Missile"
	turret 29 6 "Quarg Anti-Missile"
	explode "tiny explosion" 12
	explode "small explosion" 16
	explode "medium explosion" 30
	explode "large explosion" 40
	explode "huge explosion" 20
<<<<<<< HEAD
	"final explode" "final explosion medium"
	description "The Wardragon is used by the Quarg as a light warship."
=======
	description "The Wardragon is used by the Quarg as a light warship."

ship "Quarg Elderdragon"
	sprite "ship/elderdragon"
	attributes
		category "Heavy Warship"
		"cost" 5900000
		"shields" 1200000
		"hull" 120000
		"required crew" 200
		"bunks" 235
		"mass" 400
		"drag" 9.5
		"heat dissipation" .7
		"fuel capacity" 900
		"cargo space" 75
		"outfit space" 850
		"weapon capacity" 400
		"engine capacity" 120
		"energy generation" 190
		weapon
			"blast radius" 250
			"shield damage" 1200
			"hull damage" 700
			"hit force" 1600
	outfits
		"Quarg Skylance" 4
		"Quarg Anti-Missile" 4
		"Nanotech Battery" 2
		"Quantum Shield Generator"
		"Intrusion Countermeasures" 200
		"Medium Graviton Thruster"
		"Medium Graviton Steering"
		"Jump Drive"
	turret 9 9 "Quarg Anti-Missile"
	turret 8 -10 "Quarg Anti-Missile"
	turret 24 -10 "Quarg Skylance"
	turret 27 22 "Quarg Skylance"
	turret -9 9 "Quarg Anti-Missile"
	turret -8 -10 "Quarg Anti-Missile"
	turret -24 -10 "Quarg Skylance"
	turret -27 22 "Quarg Skylance"
	engine -14 66
	engine 14 66
	explode "tiny explosion" 12
	explode "small explosion" 16
	explode "medium explosion" 30
	explode "big explosion" 40
	explode "huge explosion" 20
	description "The Elderdragon is used by the Quarg as a heavy warship. It is rarely deployed as the Quarg’s smaller vessels are normally more than sufficient to resolve any conflict."
>>>>>>> aa095866
<|MERGE_RESOLUTION|>--- conflicted
+++ resolved
@@ -97,10 +97,7 @@
 	explode "medium explosion" 30
 	explode "large explosion" 40
 	explode "huge explosion" 20
-<<<<<<< HEAD
 	"final explode" "final explosion medium"
-	description "The Wardragon is used by the Quarg as a light warship."
-=======
 	description "The Wardragon is used by the Quarg as a light warship."
 
 ship "Quarg Elderdragon"
@@ -150,5 +147,4 @@
 	explode "medium explosion" 30
 	explode "big explosion" 40
 	explode "huge explosion" 20
-	description "The Elderdragon is used by the Quarg as a heavy warship. It is rarely deployed as the Quarg’s smaller vessels are normally more than sufficient to resolve any conflict."
->>>>>>> aa095866
+	description "The Elderdragon is used by the Quarg as a heavy warship. It is rarely deployed as the Quarg’s smaller vessels are normally more than sufficient to resolve any conflict."