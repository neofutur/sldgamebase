--- conflicted
+++ resolved
@@ -25,13 +25,7 @@
 		"outfit space" 660
 		"weapon capacity" 200
 		"engine capacity" 120
-<<<<<<< HEAD
-		"energy generation" 80
-=======
-		"hull repair rate" 5
-		"hull energy" 5
 		"ramscoop" 10
->>>>>>> 87c22a9c
 		weapon
 			"blast radius" 250
 			"shield damage" 1000
@@ -41,10 +35,7 @@
 		"Quarg Skylance" 2
 		"Quarg Anti-Missile" 2
 		
-<<<<<<< HEAD
-=======
 		"Antimatter Core"
->>>>>>> 87c22a9c
 		"Nanotech Battery"
 		"Quantum Shield Generator"
 		"Quantum Hull Repair"
@@ -86,13 +77,7 @@
 		"outfit space" 660
 		"weapon capacity" 200
 		"engine capacity" 120
-<<<<<<< HEAD
-		"energy generation" 80
-=======
-		"hull repair rate" 5
-		"hull energy" 5
 		"ramscoop" 10
->>>>>>> 87c22a9c
 		weapon
 			"blast radius" 250
 			"shield damage" 1000
@@ -102,10 +87,7 @@
 		"Quarg Skylance" 2
 		"Quarg Anti-Missile" 2
 		
-<<<<<<< HEAD
-=======
 		"Antimatter Core"
->>>>>>> 87c22a9c
 		"Nanotech Battery"
 		"Quantum Shield Generator"
 		"Quantum Hull Repair"
