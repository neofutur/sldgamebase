# Copyright (c) 2014 by Michael Zahniser
#
# Endless Sky is free software: you can redistribute it and/or modify it under the
# terms of the GNU General Public License as published by the Free Software
# Foundation, either version 3 of the License, or (at your option) any later version.
#
# Endless Sky is distributed in the hope that it will be useful, but WITHOUT ANY
# WARRANTY; without even the implied warranty of MERCHANTABILITY or FITNESS FOR A
# PARTICULAR PURPOSE. See the GNU General Public License for more details.
#
# You should have received a copy of the GNU General Public License along with
# this program. If not, see <https://www.gnu.org/licenses/>.

mission "First Contact: Quarg"
	landing
	source
		attributes "quarg"
	on offer
		log "Factions" "Quarg" `The Quarg are tall, thin, inscrutable aliens who evolved on a very small planet and can live comfortably on worlds with atmosphere so thin that a human being could not breathe it. They discovered spaceflight millions of years ago. Many of them live on artificially constructed ringworlds, including one in human space. They live at peace with most sentient species and claim to be in communication with an even older species named the Drak.`
		log "Factions" "Drak" `The Drak are supposedly the oldest living species in the galaxy. The Quarg say that the Drak act as something like galactic peacekeepers or police, and will intervene if a species invents a weapon so terrible that it could drive that species to extinction.`
		conversation
			`You had seen pictures and videos of the Quarg before, but this is your first time in a spaceport that is owned by them. The architecture is truly alien: uncomfortably tall ceilings, strange colors, and walls that never quite seem to meet at right angles. The Quarg themselves are equally strange, towering above you, some nearly three meters tall. Their legs bend backwards at the bottom, like a dog walking on its hind feet, and they move gracefully and almost silently.`
			`	Most of the Quarg you see are dressed entirely in shades of gray, or only slight hints of color. Quarg fashion seems to revolve not around color, but texture: coarse and fine woven fabrics, patterns like lizard scales or cobblestones, and occasional decorative fringes of sponge-like material. Their skin is deep gray, sometimes with a hint of green or blue or brown beneath it, with a fine scale pattern like a reptile. But what makes their eyes startling is that they look very human, except that some of them have gold or violet irises instead of green or blue or brown. They have no hair, but many are wearing small cloth caps or hoods.`
			`	One of the Quarg notices you gawking at them and walks over. It squats down on its haunches so that its eyes are level with your own, and says, "Hello." Its voice is deep, sounding like an accordion or the buzz of a beehive blended with the hum of a starship engine.`
			choice
				`	"Hello."`
			`	Speaking slowly and deliberately, it says, "I think you are new here. Are you what is called a tourist?"`
			choice
				`	"Yes."`
				`	"No, I'm a merchant captain, I'm here to buy and sell cargo."`
			`	"I see." The Quarg blinks slowly. Its eyelids come from the sides of its eyes, instead of up and down. In an otherwise so human eye, the effect is disconcerting. "Many humans have many questions when they see us, and we the Quarg live for many lifetimes of humans, so it is not burdensome for this one to speak with you."`
			
			label choice
			choice
				`	"Can you tell me about the Quarg?"`
					goto quarg
				`	"Are there other alien species in the galaxy?"`
				`	"It is an honor to speak with you, but I do not have any questions."`
					decline
			
			`	"Many. Most of them young, so much younger than the Quarg. Many foolish. A few wise. Many travel only along the ancient roads between the stars. A few need no roads to travel by. And some reshape the galaxy at will. But the Quarg are like no other, because we have nothing that the others covet."`
			choice
				`	"What do you mean?"`
			
			label quarg
			`	"We the Quarg are unique of all the species in the galaxy. Our species began on the moon of a great gas giant, on a planet most small, that gathered about itself very little air. We cannot step many steps on the worlds that the Hai, the Korath, the other species desire. And the worlds like our home, you could not breathe their so thin air, for our lungs are very subtle. And we are an old race, and do not kill for sport or whimsy, so the Drak gave us the gift, that we may go among the other races and settle where we please, and make friends of all, because none dare be our enemy."`
			choice
				`	"Who are the Drak?"`
					goto drak
				`	"Why do none dare to be your enemy?"`
			
			`	"Because we are very strong, and because we speak with the Drak."`
			choice
				`	"Who are the Drak?"`
			
			label drak
			`	"The Drak are the eldest living. Not the firstborn, for they are long gone, but the eldest living, and yet they are far younger than the stars. They tend and cultivate the pathways between the stars, and prune away the paths that any species could travel to make war against another. And they hold the secret of travel beyond those pathways, and give the secret only to a worthy few, so that peace may prevail." It taps its chest with one hand, signaling that the Quarg are among those few.`
			`	"Not that the Drak are strangers to war. Planets and moons and even stars were consumed in their wars and are no more. But then they learned wisdom, and have fought no more wars, many millions of human years. They live nearby, but they keep to themselves, and intervene in the affairs of other races only to prevent their destruction or the use of obscene technologies of war."`
			choice
				`	"We humans have used some rather destructive weapons against each other, and no alien species ever stepped in to put a stop to it."`
				`	"Well, I hope we never do anything bad enough to force them to intervene."`
					goto closing
			
			`	"You have done what? Awakened the atom? There are weapons far worse than that. Consuming planets. Snuffing out stars. Tearing the flesh of space and time itself. Weapons of chaos I pray your reckless race cannot yet even conceive of. These things will attract the attention of the Drak, because they nearly destroyed this galaxy once, and must not be allowed to do so again."`
			choice
				`	"Well, if there are technologies that dangerous out there, I hope the Drak do continue to succeed in keeping them from being used."`
			
			label closing
			`	"I hope so too, human." The Quarg stands up, towering over you once again. "As long as you are a seeker of peace, you are most welcome on our worlds at any time." It bows to you. You are not sure if that is a Quarg gesture too, or if it is simply imitating a human custom, but you bow in return, and the Quarg walks quietly away.`
				decline



mission "First Contact: Kuwaru Efreti"
	landing
	source "Kuwaru Efreti"
	to offer
		has "First Contact: Quarg: offered"
	on offer
		conversation
			`In your past experience, you've never seen the Quarg move with anything approaching haste or excitement, but when you land on this station a group of them run up to you, moving faster than you thought they were able to. For a minute or two they just gawk at you and talk amongst themselves in their own language; you think you recognize the word "Humani," and perhaps, "Eartha."`
			`	Finally a Quarg appears who speaks your language, or at least is willing to try. It says, "Salutations, astonishing sojourner. Whither came you, and wherefore visit you us here in the unquiet graveyard of the Korathi?"`
			choice
				`	"I'm just here to explore. Can you tell me more about the Korath?"`
				`	"I came here to learn what happened to the Korath."`
			`	"Ah, the unwise Korath," it says. "Once a mighty empire, now sadly splintered and diminished. Their own thinking war machines, now breeding with abandon and inimical to all, hunt the survivors. And of them some, too, were exiled for their great crimes."`
			choice
				`	"What crimes did they commit?"`
					goto crimes
				`	"What do you mean, 'thinking war machines'?"`
			`	"Robotic starships, and autonomous factories to create them. Though now directed by no living being, they yet reproduce and wage against each other senseless war. Ware their ships should you wander north and east of here, for they wield weapons diverse and strange, and bring you can we no succor within the bourne of their space."`
			choice
				`	"You mentioned 'crimes.' What crimes did they commit?"`
			`	"Of that we shall not speak, lest awaken in you we the desire to in their footsteps follow. But you may observe the wreckage of their abominations and take warning."`
				goto korath
			
			label crimes
			`	"Of that we shall not speak, lest awaken in you we the desire to in their footsteps follow. But you may observe the wreckage of their abominations and take warning."`
			choice
				`	"You mentioned 'thinking war machines.' What are those?"`
			`	"Robotic starships, and autonomous factories to create them. Though now directed by no living being, they yet reproduce and wage against each other senseless war. Ware their ships should you wander north and east of here, for they wield weapons diverse and strange, and bring you can we no succor within the bourne of their space."`
			
			label korath
			`	You are interrupted as one of the Korath who inhabit this ringworld walks by, and the Quarg says, "Friend Korath, meet the human."`
			`	"<first> <last>," you say, holding out a hand automatically. The Korath does not shake your hand, but instead greets you by holding up both hands, palms toward you. It says something in its own language, then hurries away.`
			`	The Quarg says to you, "One faction among the Korathi sought peace. 'Korath Efreti,' they name themselves, which means 'Korath Friends.' They are under our protection and intend you no harm. But, they have not your language; here humans are rare. Another question have you?"`
			choice
				`	"Will the friendly Korath let me purchase their technology?"`
				`	"Why don't you destroy the robots, if they're such a threat?"`
					goto destroy
				`	"No, but I'm glad to meet you."`
					decline
			`	"Visit their worlds," says the Quarg. "Though they learn not your words, you are clever and may speak as does one without words, by pointing at things." You thank it for its time, and the crowd of Quarg that has been gawking at you slowly disperses.`
				decline
			
			label destroy
			`	It clicks its teeth together, which might be the Quarg equivalent of laughter. "It was hoped that one faction of robots would destroy the other, and leave for us less work to do, but they are sadly too evenly matched. Instead we merely restrain them from expanding, as one isolates a fire one cannot extinguish and for it to burn out waits." You thank it for its time, and the crowd of Quarg that has been gawking at you slowly disperses.`
				decline



mission "Quarg Satellites"
	minor
	name "Deploy Quarg Scanners"
	description "Head to each of the marked systems to deploy the Quarg scanning satellites, then head to <destination> to collect your payment."
	source
		near "Umbral" 1 3
		government "Quarg"
		not planet "Humanika"
	waypoint "Kappa Centauri"
	waypoint "Graffias"
	waypoint "Antares"
	waypoint "Han"
	to offer
		has "main plot completed"
		has "First Contact: Quarg: offered"
		not "Coalition: First Contact: offered"
		"pirate attraction" <= 1
	on offer
		conversation
			`A Quarg slowly makes its way to you when it notices you in the spaceport. "Greetings, human friend. Would you happen to have the time to listen to a proposal? We are looking for a pilot willing to help us deploy some scanning satellites."`
			choice
				`	"Sure, where am I deploying them?"`
					goto where
				`	"What are the satellites for?"`
				`	"I don't have the time, no."`
					decline
			`	"To help humans in the other end of this region, the South, be better prepared against incoming attacks, and help them keep track of ships that pass by their systems."`
			choice
				`	"I'd like to help with that then. Where am I deploying them?"`
					goto where
				`	"Help? Why do you want to help people there all of a sudden?"`
				`	"I am actually headed to a different part of the galaxy now, sorry."`
					decline
			`	"Why?" It pauses for a second. "Surely you have seen the foolish thugs that plague this whole region. We can deal with them here, but we do not usually travel far. To promote peace all around, without even more needless slaughter, providing some measures to deter further attacks is but a courtesy."`
			choice
				`	"I'd like to help with that then. Where am I deploying them?"`
				`	"I am actually headed to a different part of the galaxy now, sorry."`
					decline
			label where
			`	"To <waypoints>. Once you are done, return here and you will receive <payment>."`
			`	As soon as you arrive at your ship, you find various Quarg with loaderbots, putting the four satellites inside your ship's cargo hold. The satellites are shaped like triangular pyramids, with each point of the main pyramid being tipped with another, smaller triangular pyramid. You can't quite make it out from this distance, but you wonder if the smaller pyramids are also tipped with even smaller pyramids. Each of the devices is roughly half your size, but probably weigh a lot more than you.`
				accept
	on enter "Kappa Centauri"
		dialog "You open your cargo hold, and let a Quarg scanner drift out to the void."
	on enter "Graffias"
		dialog "Looking at the former slave-colony planet here as you deploy their scanner, you wonder if the Quarg heard about Poisonwood's history, and that's why decided to help with surveillance."
	on enter "Antares"
		dialog "You set a Quarg scanner free, and let it leave your ship."
	on enter "Han"
		dialog "Although those that live on the planet here don't seem to mind the occasional pirates demanding tribute, maybe they will come to appreciate the reduced pirate presence here, assuming the Quarg scanner really does help with that."
	on visit
		dialog phrase "generic waypoint on visit"
	on complete
		payment 263000
		dialog `You land to find a Quarg waiting right at the docks. It hands you <payment>, and thanks you for your help.`



mission "Lagrange Ring: Cargo"
	minor
	name "Human Construction Materials"
	description "Head to <stopovers> to pick up <cargo>, then bring it all to <destination>, where the Quarg are preparing to open the first section of their ringworld for human visit."
	cargo "construction materials" 254
	source
		near "Enif" 1
		government "Quarg"
		not planet "Humanika"
	stopover "Chiron"
	destination "Lagrange"
	to offer
		has "First Contact: Quarg: offered"
		"pirate attraction" <= 3
	on offer
		conversation
			`In the spaceport, a group of Quarg is talking to dozens of human captains. Some nod and head right back to their ships, while a few others remain and appear to discuss a bit more with the Quarg.`
			choice
				`	(Join them to see what's going on.)`
				`	(Ignore them.)`
					decline
			`	You join the group, and one of the Quarg diverts its attention to you, while the others continue speaking with the human merchants.`
			`	"Would you also be someone willing to provide us a cargo service, Captain?" it asks, all the while checking a data pad, which seems to be related to the ships docked here. "Not many of you humans in this region have the cargo space required, much less proper defenses for cargo convoys. We are willing to pay adequately for whoever meets the criteria and is willing to help us."`
			choice
				`	"Are those other Captains also doing this? What do you need so much cargo for?"`
				`	"I'm not looking for any more cargo jobs right now, sorry."`
					decline
			`	"Many have agreed to help us already, but we still need many more. Those that have agreed to help are headed all to different portions of human space, to safely bring us the materials we have ordered.`
			`	"Our ringworld, under construction around the star of <system>, is to have a special open section for humans to visit soon. We wish to make the internal style and decoration of that section closer to human standards, so we are asking every capable captain to help. You are one such captain, are you willing to help us?"`
			choice
				`	"Alright, I'm interested. Where should I go to pick up the cargo?"`
				`	"Sorry, I'm not looking for any cargo job right now, I was just curious."`
					decline
			`	It fiddles with the data pad a bit more, then says, "You are to pick up <cargo> on <stopovers>, then deliver that cargo to <destination>. You will be paid <payment> for the service. Be well, human."`
			`	It gestures a bow to you, then leaves to speak with another merchant captain that got curious as well.`
				accept
	on stopover
		dialog `The <cargo> is loaded into your ship under strict supervision, each crate carefully accounted for.`
	on visit
		dialog phrase "generic missing stopover or cargo"
	on complete
		payment 953000
		conversation
			`Much like your own ship, several other human freighters and convoys are arriving, and the cargo being meticulously checked by the Quarg, as they use their own machinery to unload what must be tens of thousands of tons from all the ships.`
			`	About halfway through the unload of your own cargo, a Quarg comes up to you and hands you <payment>.`



mission "Ask Quarg About Coalition Early"
	landing
	to offer
		has "First Contact: Quarg: offered"
		has "Coalition: First Contact: done"
		not "assisted heliarch"
		not "Heliarch Recon 1: offered"
		not "Resistance: Introductions: offered"
	source
		attributes "quarg"
		attributes "station"
	on offer
		conversation
			`You've met the Coalition, and the Heliarchs that rule their space from within the ringworlds the Quarg built there who claim that they "defeated the Quarg oppressors." Would you like to look for some Quarg here and ask for their side of the story?`
			choice
				`	(Yes.)`
				`	(No.)`
					decline
			`	You stop the first Quarg that passes by you, and ask if they could tell their side of the story about the Coalition.`
			`	"Ah, so you have encountered the foolish Coalition," it begins. "They once were three promising species, before they succumbed to the unwise desire for usurpation of the great deeds of others.`
			`	"Not that all of them are petty thieves, but sadly the civilization they have become is now ruled by a fanatical military, as I am sure you have seen, having spoken with those wretched Heliarchs."`
			choice
				`	"Is it true that they defeated you?"`
					goto defeat
				`	"Is it true what they told me? That you oppressed them and hindered their development?"`
					goto oppress
			label defeat
			`	It clicks its teeth together for a moment, and frowns a bit. "Do not underestimate us, human. We are numerous, and we are strong." It pauses for a moment, with a blank expression on its face, as if trying to remember something. "We just know better than to slaughter billions for the sake of maintaining our position."`
				goto end
			label oppress
			`	"Of course not. Have you seen us do such things with humanity? Or with any other alien species you might have reached in your travels with a jump drive? The Heliarchs, like any other fanatical military, merely fabricated an excuse to justify attacking us."`
			label end
			`	Before you can ask it anything else, the Quarg bids you farewell, and walks away.`
				decline



<<<<<<< HEAD
mission "Quarg Pug Arfecta Warning"
	minor
	landing
	to offer
		has "First Contact: Quarg: offered"
		has "flagship model: Pug Arfecta"
	source
		attributes "quarg" "ringworld"
	on offer
		conversation
			`As soon as you land your ship a crowd of visibly irritated Quarg start to gather around. As you go to disembark, you find a rather imposing Quarg blocking the exit while staring piercingly at you.`
			`	"It is as though a baby in swaddling has tamed a dragon and now rides it through the sky spewing fire with reckless abandon," it says with a mix of amusement and disgust.`
			choice
				`	"It's a long story..."`
					goto evasive
				`	"It was an act of righteous defiance."`
					goto righteous
				`	"The Pug fancy themselves gods, but since God is dead..."`
					goto anarchy
				`	"I saw something I liked, so I made it mine."`
					goto greedy
			label evasive
			`	It scoffs, "It matters not how it happened."`
				goto end
			label righteous
			`	“You fancy yourself a savior or a revolutionary then?” the Quarg says with what you assume is a sarcastic tone.`
				goto end
			label anarchy
			`	"So you took it upon yourself to prove them wrong?" the Quarg says with an amused, incredulous smile.`
				goto end
			label greedy
			`	"A baby in swaddling, as I said before."`
				goto end
			label end
			`	"We give you a warning. You know not what you have, child - the weapon you wield."`
			`	"We have seen its power. We have felt its power. We have learned from its power. But you and your kind know nothing of this power and its burdens and dangers. Be careful that you are the one who directs this power, and not it you."`
			`	"And be careful to remember that we have learned how to overcome it."`
			`	The Quarg curtly motions farewell then takes one last long look at your ship before leaving you to your business. The crowd too starts to disperse, with a few staying behind to gawk at it.`
			`	As you make your way through the ring, you notice that many of the Quarg onboard glare at you with disgust.`
				decline
=======
mission "Quarg Ships Atrocity"
	landing
	invisible
	source
		government "Quarg"
	to offer
		or
			has "ship model: Quarg Skylark"
			has "ship model: Quarg Wardragon"
	on offer
		conversation "quarg imprisonment"
>>>>>>> 3500f2c7
<|MERGE_RESOLUTION|>--- conflicted
+++ resolved
@@ -262,7 +262,20 @@
 
 
 
-<<<<<<< HEAD
+mission "Quarg Ships Atrocity"
+	landing
+	invisible
+	source
+		government "Quarg"
+	to offer
+		or
+			has "ship model: Quarg Skylark"
+			has "ship model: Quarg Wardragon"
+	on offer
+		conversation "quarg imprisonment"
+
+
+
 mission "Quarg Pug Arfecta Warning"
 	minor
 	landing
@@ -302,17 +315,4 @@
 			`	"And be careful to remember that we have learned how to overcome it."`
 			`	The Quarg curtly motions farewell then takes one last long look at your ship before leaving you to your business. The crowd too starts to disperse, with a few staying behind to gawk at it.`
 			`	As you make your way through the ring, you notice that many of the Quarg onboard glare at you with disgust.`
-				decline
-=======
-mission "Quarg Ships Atrocity"
-	landing
-	invisible
-	source
-		government "Quarg"
-	to offer
-		or
-			has "ship model: Quarg Skylark"
-			has "ship model: Quarg Wardragon"
-	on offer
-		conversation "quarg imprisonment"
->>>>>>> 3500f2c7
+				decline