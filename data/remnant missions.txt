# Copyright (c) 2017 by Michael Zahniser
# Copyright (c) 2018 by Zitchas
#
# Endless Sky is free software: you can redistribute it and/or modify it under the
# terms of the GNU General Public License as published by the Free Software
# Foundation, either version 3 of the License, or (at your option) any later version.
#
# Endless Sky is distributed in the hope that it will be useful, but WITHOUT ANY
# WARRANTY; without even the implied warranty of MERCHANTABILITY or FITNESS FOR A
# PARTICULAR PURPOSE.  See the GNU General Public License for more details.

mission "First Contact: Remnant"
	landing
	invisible
	source
		government "Remnant"
	on offer
		conversation
			`Although they are unusually tall and dark-skinned, the people here appear to be human. You wouldn't know it from the architecture, however: the buildings with their curved, twisted surfaces and ramifying arches look more alien than any human dwelling you have seen before.`
			`	Stranger still, no one is speaking: the usual background murmur of voices that you would associate with a spaceport is absent here. Instead, the locals are communicating in a rapid and graceful sign language, their hands tracing arcs through the air almost faster than your eyes can follow.`
			`	A few of them approach your ship and one of them greets you out loud, but instead of speaking he sings the words in a high, monotone chant: "Do you comprehend the ancestral tongue?"`
			choice
				`	(Say, "Yes, I do.")`
				`	(Try to chant, "Yes, I do.")`
					goto chant

			`	Their expressions are inscrutable; you aren't sure if they even understood you or not. They turn away from you for a second and converse in sign language.`
				goto blood
			label chant
			`	You sing, "Yes, I do," trying to match the leader's pitch. As you do so, several of them hum notes that harmonize with you.`
			label blood
			`	Two of them walk up to you. One is carrying a small device that looks like a handheld scanner. The other unwraps a small foil package, pulls out a lancet, and jabs his finger with it. A dark, red drop of blood wells up. He presses his finger onto a port on the scanner, then hands you another one of the packets. "We kindly request that you identify yourself," he chants. Several of the others hum along with him.`
			choice
				`	(Give them a blood sample.)`
					goto yes
				`	(Refuse to give them a sample.)`
					goto no
				`	(Run back to my ship and escape from here.)`

			`	You run into your airlock, slam the door shut, and blast off from the planet. Already, several of their ships are moving to intercept you. It seems that you are no longer welcome in this region of space...`
				launch

			label no
			`	You try to pull away, but the man's hand snakes out and grabs you by the wrist. Before you are even able to react he jabs your finger and shoves it onto the scanner. "You are in our space," he sings. "You will abide by our rules." No longer a monotone, his song is a jarring and atonal melody.`
			label yes
			`	Several of them gather around the one with the scanner as if waiting to see what the results will be. As you watch them you notice that all of them, even the women, have their hair cropped short. Also, their clothing looks like nothing that has ever been in fashion at any point in human history that you know of.`
			`	Finally the scanner beeps, and a yellow light flashes. You can almost feel the tension leaving the air as the crowd relaxes. "So you are pure. You are human," chants one of the women. "You are one of us."`
			choice
				`	"Of course I'm human. But what are human beings doing out here?"`
				`	"Who are you?"`

			`	Several of them burst into song, singing together in harmony, "We are the hidden ones. We are the Remnant. In time of great chaos to this place we came, lest all true-born humans be killed or enslaved, by those who evolved not, but unwisely were made."`
			`	As they continue to sing, you begin to piece together their story. They are the descendants of people who fled to this region of space through an unstable wormhole at the peak of the first Alpha War, which means they have been here for more than half a millennium. That doesn't explain why their culture is so radically different, though.`
			`	Eventually they invite you to a dinner. Their food has strange and complex flavors, not all of them pleasant, but you do your best to be polite and pretend to enjoy it all. After the meal, they entertain you by singing songs, some of which you recognize as classical Earth music. It appears that people in this culture use sign language for day to day communication, and use their voices only for making music.`
			`	When you return to your ship, you do a search on videos of historical dialects of human sign language. None of them bear even a passing resemblance to the language of these people who call themselves the Remnant.`
				decline
			
	on enter
		conversation
			`As you break orbit and get ready to escape, you receive a message from <planet>. A chant comes from your speakers.`
			`	"My compatriots seem to have gotten off on the wrong foot. I am Prefect Chilia of the Remnant. We established ourselves here as a bastion of humanity to survive when the rest of human space was under threat by the Alphas.`
			`	"The blood test we requested is mandatory for all who come to our worlds. We will not tolerate the presence of anyone of Alpha heritage. Should you agree to the blood test and pass, we will allow you to visit our worlds in peace."`
			choice
				`	"Okay, I'll take the blood test."`
					goto accept
				`	"I'm not taking any blood test."`
			apply
				set "remnant: declined second chance"
				"reputation: Remnant" <?= -10
			`	"Then leave immediately or be eliminated. You will not be welcomed here again."`
				decline
			
			label accept
			apply
				set "remnant: accepted second chance"
			`	"Please return to <planet>. Be on your best behavior, as there will be no third chance."`
	
	to fail
		has "remnant: declined second chance"
	
	on fail
		log "Discovered a strange, isolated human community in an otherwise uninhabited region of space south of the Core. Angered them by refusing to submit to some sort of blood test."
		log "Factions" "Remnant" `The Remnant are a group of unusual-looking humans that live in a secluded section of the galaxy. It is unclear how long they have lived apart from the rest of humanity, but they have been free of human influences for long enough that their culture is wildly different from any found in human record. Their buildings seem to be alien in origin, and they communicate amongst each other primarily with sign language. When they do use their voices they sing or chant, rather than speak.`
	
	on decline
		event "ember waste label"
		log "Discovered a strange, isolated human community in an otherwise uninhabited region of space south of the Core. They call themselves the Remnant."
		log "Factions" "Remnant" `Half a millennium ago, during the Alpha Wars, a group of humans fleeing the conflict and looking for a safer place to live discovered a wormhole into a region of space known as the Ember Waste. They built settlements there, and chose to call themselves the Remnant. Although they no longer fear the Alphas as much as they once did, they still have not rejoined human society.`
			`Since their colonies were first formed, the Remnant's culture has changed drastically. They communicate in sign language, using their voices only for singing. Their food and architecture and much of their technology is strange, and much of it has been borrowed or stolen from nearby alien species.`
	
	npc
		government "Remnant"
		personality heroic coward disables plunders
		fleet "Large Remnant" 2
	
	to complete
		has "remnant: accepted second chance"
	
	on complete
		event "ember waste label"
		log "Discovered a strange, isolated human community in an otherwise uninhabited region of space south of the Core. They call themselves the Remnant."
		log "Factions" "Remnant" `Half a millennium ago, during the Alpha Wars, a group of humans fleeing the conflict and looking for a safer place to live discovered a wormhole into a region of space known as the Ember Waste. They built settlements there, and chose to call themselves the Remnant. Although they no longer fear the Alphas as much as they once did, they still have not rejoined human society.`
			`Since their colonies were first formed, the Remnant's culture has changed drastically. They communicate in sign language, using their voices only for singing. Their food and architecture and much of their technology is strange, and much of it has been borrowed or stolen from nearby alien species.`
		conversation
			`Your return trip is a bit more nerve-wracking. Unlike the previous time, your flight computer keeps blaring warnings that the ships escorting you are weapons-hot and locked on. As soon as you land, your ship is surrounded by soldiers with a variety of weapons, and the same man appears in the midst of them. As before, he pricks his finger, presses it to a spot on the device, then offers a still-sealed lancet to you. He begins chanting in a severe tone, "The first may be a misunderstanding, but now you know our law. Will you submit to a blood test, or be declared guilty once and for all?"`
			choice
				`(Provide the blood sample.)`
					goto comply
				`(Refuse and run for your ship.)`
				
			`	As you turn to start running back to your ship, the soldiers nearby begin raising their weapons and firing at you. As you feel your body begin to liquify under the assault of the strange energy bolts, the last thing you see is the look of pity, resignation, and confusion on the face of the man with the scanner. Probably wondering why you would decide to return if you were just going to run again. You suppose they'll never know...`
				die
			
			label comply
			`	Several of them gather around the one with the scanner as if waiting to see what the results will be. As you watch them you notice that all of them, even the women, have their hair cropped short. Also, their clothing looks like nothing that has ever been in fashion at any point in human history that you know of.`
			`	Finally the scanner beeps, and a yellow light flashes. You can almost feel the tension leaving the air as the crowd relaxes. "So you are pure. You are human," chants one of the women. "You are one of us."`
			choice
				`	"Of course I'm human. But what are human beings doing out here?"`
				`	"Who are you?"`

			`	Several of them burst into song, singing together in harmony, "We are the hidden ones. We are the Remnant. In time of great chaos to this place we came, lest all true-born humans be killed or enslaved, by those who evolved not, but unwisely were made."`
			`	As they continue to sing, you begin to piece together their story. They are the descendants of people who fled to this region of space through an unstable wormhole at the peak of the first Alpha War, which means they have been here for more than half a millennium. That doesn't explain why their culture is so radically different, though.`
			`	Eventually they invite you to a dinner. Their food has strange and complex flavors, not all of them pleasant, but you do your best to be polite and pretend to enjoy it all. After the meal, they entertain you by singing songs, some of which you recognize as classical Earth music. It appears that people in this culture use sign language for day to day communication, and use their voices only for making music.`
			`	When you return to your ship, you do a search on videos of historical dialects of human sign language. None of them bear even a passing resemblance to the language of these people who call themselves the Remnant.`

event "ember waste label"
	galaxy "label waste"
		sprite label/waste

# Compatibility patch for those who made contact with the Remnant prior to v0.9.9
mission "Remnant Blood Test Patch"
	landing
	invisible
	to offer
		has "event: ember waste label"
	on offer
		set "remnant blood test pure"
		fail




mission "Remnant: Defense 1"
	name "Defend <planet>"
	description "Assist in defending <planet> from a Korath raid, then return to the planet."
	source "Caelian"
	to offer
		has "remnant blood test pure"
		not "Remnant defense delay"
	on offer
		conversation
			`In the relative quiet of this Remnant spaceport, it's unusually jarring when an alarm siren begins howling. All around you, people are rushing to get their ships into the air. Even though no one stops to explain to you what is happening, it's pretty clear that this is a planetary defense operation.`
			choice
				`	(Assist the defenders.)`
					launch
				`	(Stay here, and don't help them.)`
			`	You remain behind on the planet. You probably just missed out on a great opportunity to earn the gratitude of the Remnant.`
				defer
	on defer
		set "Remnant defense delay"
		event "remnant defense timer" 20
	npc
		government "Remnant"
		personality staying uninterested disables plunders
		fleet "Large Remnant"
	npc evade
		government "Korath"
		personality heroic plunders harvests target
		fleet "Korath Ember Waste Raid" 6
	on visit
		dialog "There are still Korath raiders circling overhead. You should take off and help the Remnant ships to fight them."
	on complete
		payment 500000

event "remnant defense timer"
	clear "Remnant defense delay"



mission "Remnant: Defense 2"
	landing
	name "Remnant bounty"
	description "A Korath ship is flying around Remnant territory. Hunt it down and destroy it, then return to <planet> for payment."
	source "Caelian"
	to offer
		has "Remnant: Defense 1: done"
	on offer
		conversation
			`The people here are grateful for your help in fighting off the Korath raid, and they offer you a payment of <payment>. They explain to you (in song, of course; the explanation takes the form of an epic ballad) that these raids have been taking place for nearly a century.`
			choice
				`	"Have you done anything to try to stop the Korath from raiding you?"`
				`	"What do you think the Korath are hoping to accomplish?"`
					goto motives
	
			`	"Of course not," chants one of them. "Why would we give up a good opportunity to plunder new technology?" His voice is such a perfect monotone that you can't tell whether the comment was meant facetiously or not.`
				goto next
	
			label motives
			`	"Perhaps they seek new territory, or perhaps they are just innately aggressive," chants one person.`
			`	"Of course," says another, "the fact that our ships dump their cargo when the raiders attack probably makes us a tempting target."`
			`	A third person explains, "We do that intentionally, to keep luring them back. The technology we gain when we manage to plunder one of their ships more than outweighs the cargo we lose."`
	
			label next
			`	While you're conversing with the group, a uniformed woman walks up and tells them something in sign language. They sign back and point to you. She says to you, "Thank you for your help. A Korath ship that came with the raiders and fled the battle is still lurking around our territory. Would you be willing to hunt it down?"`
			choice
				`	"Sure."`
				`	"Sorry, I don't have time to help you out."`
					decline

			`	"Thank you," she sings. "It keeps jumping between systems in our territory. Maybe its jump drive was damaged or something, and it can't escape. I'll spread news that you've taken on the bounty for hunting it, so others won't risk their lives fighting it."`
				accept
	npc kill
		government "Korath"
		personality coward target uninterested marked waiting
		system
			distance 1 2
		fleet
			names "korath"
			cargo 3
			variant
				"Korath World-Ship B (Crippled)"
		dialog "You have destroyed the Korath ship that was left over from the raid on <planet>. You can now return there to collect your payment."
	on complete
		payment 500000
		dialog `The same woman meets you when you land on <planet>. "Again, thank you," she says. "I will suggest to others that they might offer you similar bounty hunting jobs in the future." She pays you <payment>.`
		log "Factions" "Remnant" `Recently, Korath ships have begun raiding Remnant worlds. The Remnant have decided not to try to discourage these raids, because they are a perfect opportunity to steal jump drives and other valuable alien technology from the Korath.`



mission "Remnant: Bounty"
	job
	repeat
	name "Remnant bounty"
	description "Hunt down a crippled Korath ship that is lurking in Remnant territory, then return to <planet> to receive your payment of <payment>."
	source
		government "Remnant"
	to offer
		has "Remnant: Defense 2: done"
		random < 60
	npc kill
		government "Korath"
		personality coward target uninterested marked waiting
		system
			distance 1 2
		fleet
			names "korath"
			cargo 3
			variant
				"Korath Raider (Crippled)"
		dialog "You have destroyed the Korath ship. You can now return to <planet> to collect your payment."
	on complete
		payment 300000
		dialog "A Remnant military leader thanks you for hunting down the <npc>, and gives you the agreed-upon payment of <payment>."



mission "Remnant: Defense 3"
	landing
	name "Remnant surveillance"
	description "Travel to the <waypoints> system, destroy any Korath ships you find there, then deploy a Remnant surveillance satellite to give them advance warning of Korath raids in the future. Return to <planet> when you are done."
	source
		government "Remnant"
	to offer
		"Remnant: Bounty: done" >= 3
	cargo "surveillance equipment" 13
	waypoint "Parca"
	on offer
		conversation
			`A man approaches your ship soon after you collect your latest bounty, and sings, "You have been most helpful in fighting the Korath. Would you be willing to assist us in another way?"`
			choice
				`	"Sure, tell me more."`
				`	"Sorry, I'm not interested in helping you out anymore."`
					decline

			`	He explains that they hope to gain advance notice of future raids by setting up remote surveillance equipment in the system in the Ember Waste that is closest to Korath space. The equipment will communicate with the Remnant via something called an "entangled particle pair" that does not require a hyperspace relay network. Ironically, this is technology that the Remnant acquired by raiding the Korath decades ago.`
			`	"I will mark the target system on your map," he says, "and give you the equipment necessary to deploy the surveillance satellite. Please do not deploy it while any Korath ships are watching. Our scouts encountered Korath Raiders, but they have crippled them enough to where they should not be a problem."`
				accept
	on accept
		event "remnant: surveillance begin"
	npc kill
		government "Korath"
		personality heroic nemesis staying
		system "Parca"
		fleet
			names "korath"
			cargo 3
			variant
				"Korath Raider (Crippled)"
				"Korath Chaser" 2
		dialog "Now that you are alone, you are able to deploy the Remnant surveillance satellite unobserved. Time to report back to <planet>."
	on complete
		event "remnant: surveillance end"
		payment 500000
		conversation
			`When you return to <planet>, the same Remnant man meets you and says that they have begun receiving data from the surveillance satellite that you deployed. "Thank you for your assistance," he sings. He pays you <payment>.`
			choice
				`	"You're welcome."`
					decline
				`	"You know, a great way to say 'thank you' would be to offer me a license to buy your technology."`

			`	He grins, very slightly. "That is not my decision alone to make," he says, "but I will put in a word for you and see what I can do."`

event "remnant: surveillance begin"
	system "Parca"
		remove fleet "Korath Ember Waste Raid"

event "remnant: surveillance end"
	system "Parca"
		add fleet "Korath Ember Waste Raid" 10000



mission "Remnant: Key Stones"
	name "Keystones"
	description "The manager of the outfitter on <planet> has offered to pay you six million credits in exchange for a shipment of fifty Quantum Keystones (which you will have to purchase from the Hai)."
	source "Viminal"
	to offer
		has "remnant blood test pure"
	on offer
		require "Quantum Keystone"
		conversation
			`As you are walking through the spaceport, a man comes up to you and introduces himself as the manager of the local outfitter. He says, "I could not help but notice that you have a Key Stone that looks different from the ones from our mines. Have you found another world where these stones can be mined?"`
			choice
				`	"Yes, in the territory of some aliens far to the north of here."`
					goto hai
				`	"Yes, but I would prefer not to tell you where."`

			`	"That is understandable," he says. "I am a businessman and I understand how valuable certain trade secrets can be. But perhaps I can interest you in a mutually profitable endeavor?"`
				goto more

			label hai
			`	"Intriguing," he sings. "Are they aware of how valuable these stones are?" You tell him about the Hai, that they are an old species and that to them the Key Stones are just good luck charms. "Perhaps they have forgotten the true use of the Stones," says the man. "This may give us an opportunity for a mutually profitable endeavor."`

			label more
			`	"Tell me more," you say.`
			`	He says, "If you could fetch me a large supply of these stones, say fifty of them, I would purchase them from you for a high enough price that you would earn a tidy profit. What do you say?"`
			choice
				`	"Sure, I would be glad to accept that deal."`
				`	"Sorry, I'm really not interested in doing business with you Remnant folks."`
					decline

			`	After a bit of haggling, he agrees to pay you six million credits in exchange for a cargo of fifty Hai "Keystones." Given how cheap they are to purchase in Hai space, you will be earning a very tidy profit on the deal.`
				accept
	
	on complete
		outfit "Quantum Keystone" -50
		payment 6000000
		conversation
			`You visit the local outfitter and tell the manager that you have brought a shipment of "Quantum Keystones" to sell to him. He is overjoyed, and gladly pays you six million credits for them. You can't help noticing that based on how much the Key Stones sell for here, he will be earning even more profit than you did, even though you did nearly all the work.`
			`	"You have made a valuable contribution to our people by doing this," he says. "These stones will allow more of our ships to explore the Ember Waste and discover the secrets that it holds."`



mission "Remnant: Void Sprites 1"
	name "Space creatures"
	description "A man on the Remnant homeworld of <planet> asked you to collect data on some strange space creatures in the <waypoints> system, in another part of the Ember Waste."
	source "Aventine"
	waypoint "Nenia"
	cargo "scanning equipment" 8
	to offer
		has "remnant blood test pure"
	on offer
		conversation
			`As you explore the spaceport, you meet a Remnant man wearing some sort of optical prosthesis over his eyes, a visor with several tiny cameras mounted on it. "Ah," he sings, "the outsider. Human yet not of our culture, distinct from our mindset. That is useful. Would you be willing to invest in a research project?"`
			choice
				`	"Perhaps. Tell me more."`
				`	"Sorry, I'm not interested."`
					decline
			`	"Excellent," he sings. "Centuries ago, we discovered some space-dwelling organisms elsewhere in the Waste, and undertook to study them. Certain mistakes were made, certain underestimations, and we can no longer safely approach these organisms. Would you be willing to visit their home system and collect some sensor data? I call this an investment, because I cannot pay you until I publish the results of these studies."`
			choice
				`	"Yes, I'd be glad to."`
					goto end
				`	"Wait, that sounds super shady. Can you explain why you think it's safe for me to enter that star system, but not for you to do so?"`

			`	He says, "We studied the organisms and determined that they could not possibly be sentient. Therefore we saw no moral issues with collecting, well, ah... a sample. Unexpected things happened and certain grudges have been, ah, borne against Remnant ships for centuries as a result."`
			choice
				`	"Well, as long as you don't ask me to do something that will get me in similar trouble, I'll help you out."`
					goto end
				`	"Sorry, I'm not interested in helping you."`

			`	"Are you sure?" he chants. "We could learn some incredible things."`
			choice
				`	"No, I'm really not interested."`
					decline
				`	"Fine, tell me what you want me to do."`

			label end
			`	He sings, "Thank you. To begin with, all I ask is that you visit this star system and scan the creatures with certain special equipment that I will provide. Report back to me when you are done."`
			choice
				`	"How should I find you?"`
				`	"What is your name?"`
					goto name

			`	"Don't worry," he says, "I will find you. You are our only visitor from the outside in many decades; when you land here, it quickly becomes known."`
				accept
	
			label name
			`	He says, "My name is..." and then performs an elaborate gesture with his hands. "Don't worry if you can't perform my name," he says, "I will seek you out when you land. You won't need to ask around for me."`
				accept
	
	npc
		government "Indigenous Lifeform"
		personality timid mining harvests staying mute
		system "Nenia"
		fleet
			cargo 0
			variant
				"Void Sprite"
				"Void Sprite (Infant)" 3
	on enter "Nenia"
		dialog `There are indeed some strange space-faring life forms in this system. You collect measurements with the special sensors, and then prepare to return to <planet>.`



mission "Remnant: Void Sprites 2"
	landing
	name "Scan the void sprites"
	description "Return to the <waypoints> system, and use an outfit scanner on one of each of the types of void sprites to see if you can tell how their propulsion works."
	source "Aventine"
	waypoint "Nenia"
	to offer
		has "Remnant: Void Sprites 1: done"
	on offer
		conversation
			`Sure enough, soon after you land the Remnant researcher with the optical prosthesis arrives at your ship. When he looks at the data that you collected using his special scanners, he is disappointed. He chants, "I had hoped the scanners would show us how the creatures are able to generate enough force to fly out of the gravity wells of their planets, but this tells me nothing. Perhaps it would help if you scan them more closely. Could you equip your ship with one of the scanners that are used to inspect the outfits that ships are carrying, and see if that scanner yields additional information?"`
			choice
				`	"Okay, I'll install an outfit scanner and see what it can tell me."`
					accept
				`	"Are you sure they won't interpret the scanner beam as an attack?"`

			`	"I doubt it," he says. "It is a very low-power beam. And after all, you were not attacked just now when you scanned them with my equipment."`
			choice
				`	"Okay, I'll install an outfit scanner and see what it can tell me."`
					accept
				`	"Wait, are you saying that you thought I might get attacked last time around, and you didn't tell me that?"`

			`	He says, "It was a small enough chance that I did not see a need to worry you."`
			choice
				`	"Sorry, I don't want to help with this project anymore."`
					decline
				`	"Okay, I'll install an outfit scanner and see what it can tell me."`
					accept
	npc "scan outfits"
		government "Indigenous Lifeform"
		personality timid mining harvests staying mute
		system "Nenia"
		fleet
			cargo 0
			variant
				"Void Sprite"
				"Void Sprite (Infant)"
	on accept
		event "remnant: nenia empty"
	on complete
		event "remnant: nenia restored"

event "remnant: nenia empty"
	system "Nenia"
		remove fleet "Void Sprites"

event "remnant: nenia restored"
	system "Nenia"
		add fleet "Void Sprites" 500



mission "Remnant: Void Sprites 3"
	landing
	name "Visit void sprite planets"
	description `Purchase a "gascraft" ship from the Remnant world of Viminal, and use it to explore the two gas giants where the void sprites live. Then, return to <planet>.`
	source "Aventine"
	stopover "Viminal"
	stopover "Nasqueron"
	stopover "Slylandro"
	cargo "scanning equipment" 8
	blocked "The Remnant researcher has another job for you, but you're going to have to free up some cargo space in order to take it on."
	to offer
		has "Remnant: Void Sprites 2: done"
	on offer
		conversation
			`The Remnant researcher seems disappointed that an outfit scan didn't reveal any information about the void sprites, but he is also excited about a new idea for studying them. "I found that our university had several old mothballed ships suitable for exploring the upper atmosphere of a gas giant," he says. "Until I can publish my results I won't have the money to purchase one, but if you buy one you could land on the void sprite worlds and observe them in their natural habitat."`
			choice
				`	"How much will it cost to buy one?"`
				`	"Didn't you say before that anyone entering that system in a Remnant ship gets attacked?"`
					goto attack
				`	"Sorry, I'm not interested in helping you any more."`
					decline

			`	"Only a few million credits," he says. "Don't worry, you can sell it back to them afterwards and recoup most of your investment. And, just think of how much you will be doing to advance the cause of science."`
				goto end

			label attack
			`	"Don't worry about it," he says. "These exploration craft are exceptionally fast and maneuverable. Even if you do provoke a negative reaction, you should be able to dodge any direct confrontation."`

			label end
			choice
				`	"Okay, I'll do it."`
				`	"Sorry, that's more than I'm willing to commit to."`
					decline

			`	"Excellent," he says. "The ship should be available for purchase in the shipyard on Viminal."`
				accept
	on accept
		event "remnant: gascraft"
	npc
		government " Drak "
		system "Nenia"
		personality staying heroic nemesis uninterested
		ship "Archon (Cloaked)" "Lifted Lorax"
	on stopover
		conversation
			`You have dodged the Archon and landed on the second of the two gas giants where the void sprites live. The hull of your tiny ship creaks and groans under the high atmospheric pressure, but seems to be holding together. Its sensors pick up flocks of void sprites floating between the planet's cloud layers, presumably feeding on airborne creatures too small to detect from this range.`
			`	You also observe some void sprites leaving the planet, soaring upward on thermal updrafts. As they rise, their bodies swell to several times their original size, like an aerostat balloon gaining altitude. But clearly they have another form of propulsion as well, something akin to the antigravity repulsors that human ships use to travel from a planet's surface into orbit.`
			`	After collecting some atmospheric samples for good measure, you prepare to return to <planet>. Hopefully the Archon will calm down once it sees that you have not attacked or disturbed the Sprites on either of these planets.`
	on complete
		event "remnant: void sprite research" 20
		log "Factions" "Void Sprites" `The "void sprites" are space-dwelling lifeforms. They are apparently not sentient. They evolved in the atmosphere of a gas giant, but have some biological mechanism for altering or reflecting gravity that allows them to fly into outer space, in the same way that human ships use antigravity to escape a planet's gravity well. The void sprites are not particularly powerful or dangerous creatures, but they are guarded by a Drak Archon.`
		log "Factions" "Archons" `Archons are partly biological, but do not seem to be naturally evolved creatures. Some of their biological characteristics may have been based on the "void sprites" that inhabit the Ember Waste.`
		conversation
			`The Remnant researcher is ecstatic when he sees all the data you collected. "I will begin assembling this into a research paper immediately!" he sings. "It may be months before it is published, but when it is you will be named as a co-author, and I will share the payment with you."`
			choice
				`	"What do you know about the Archon that attacked me?"`
				`	"I'm glad I could help you out. I'll look forward to hearing from you."`
					decline

			`	He begins singing you a song about the Archons. The song says that the Archons are servants of the mysterious Drak, whom no one has seen but whom the Quarg claim to speak to and take orders from. "That's all our histories say," he sings, "but what interests me is the biological similarities between the Archons and the void sprites. We do not think the Archons are naturally evolved creatures. Perhaps their creators incorporated elements of void sprite biology into them when they were made. Or perhaps the Archons just feel an affinity with them because they are both space-faring organisms."`
			choice
				`	"Well, I'll look forward to hearing the results of your research when it is done."`
					decline
				`	"Do you think the Archons will continue to be angry at me?"`

			`	He says, "As long as you did not harm any of the void sprites, I doubt they will bear you a permanent grudge. The Archons are thinking creatures, after all; they cannot blame you for your curiosity."`
			`	You thank him for the information and tell him that you will look forward to reading the results of his study (and, getting paid for your help) once it is complete.`

event "remnant: gascraft"
	planet "Viminal"
		add shipyard "Remnant Gascraft"

government " Drak "
	"player reputation" -1000

event "remnant: void sprite research"



mission "Remnant: Technology Available"
	landing
	invisible
	source
		government "Remnant"
	to offer
		has "event: remnant: void sprite research"
		has "Remnant: Key Stones: done"
		has "Remnant: Defense 3: done"
	on offer
		payment 2000000
		set "license: Remnant"
		log "The prefects have reached a consensus that you should be considered a valuable friend of the Remnant, and shall be given permission to purchase their ships and technology."
		conversation
			`An elderly man approaches your ship and introduces himself as a local "prefect," presumably some sort of government position. In a song so elaborate that he must have composed and practiced it ahead of time, he informs you that a scientific study on the void sprites has just been published, and as the co-author you are entitled to a payment of two million credits, which he presents to you.`
			`	"When your name came up in the study," he says, "I asked around and discovered that you have helped us in other ways as well. The other prefects have reached a consensus that you should be considered a valuable friend of the Remnant, and shall henceforth be given permission to purchase our ships and technology."`
			choice
				`	"I'm honored. Thank you."`
					decline
				`	"Is there anything else I can do to assist your people?"`
			`	"Not that I am aware of right now," he says, "but we will call on you if a need ever arises."`
				decline



mission "Remnant: Learn Sign 1"
	name "Learn Remnant Sign"
	description `Travel to <destination> for more lessons on how to speak using Remnant sign language.`
	minor
	source "Caelian"
	destination "Aventine"
	repeat 3
	to offer
		has "remnant blood test pure"
		not "Remnant: Learn Sign 1: done"
		not "Remnant: Learn Sign 1: active"
		random < 30
	on offer
		conversation
			`As you make your way through the spaceport, you become increasingly aware of how quiet it is. Looking around, you note that it doesn't seem any less busy than usual, just that only a handful of people are paying attention to you. As a result, they have reverted to their normal gestures instead of singing. It feels oddly isolating, and eerie, to realize that there are hundreds of conversations going on around you, yet you can't understand a single one.`
			choice
				`	(Ask someone to teach you.)`
				`	(Ignore it.)`
					decline
					
			`	Looking around the spaceport, you eventually find someone at what looks like an information desk.`
			choice
				`	"I would like to learn your sign language."`
					goto words
				`	(Sing a short verse about not understanding people because your hands are still.)`
					goto song
			label words
			`	She looks at you with a confused expression, her hands making a few quick gestures. After a moment she points at the hand scanner embedded in the desk.`
				goto scan
			label song
			`	She looks surprised, but then recovers and sings a verse about how hands can learn, but must be cautious, and gestures at the hand scanner embedded in the desk.`
			label scan
			`	As you place your hand on the scanner, you feel a quick tingle as it scans your hand, then a pinprick as it extracts a drop of blood. The lady behind the desk looks at her screen. She nods, taps on the screen a few times, then retrieves a datapad from beneath the desk.`
			`	She hands the pad to you, and sings a brief verse about perseverance and hope.`
			`	Back on your ship you flip the pad on. The datapad appears to be loaded with a number of historic musicals and operas where the meaning of the lyrics has been replicated with gestures as subtitles. It is interspersed with what appear to be Remnant children's videos slowly explaining gestures and pausing to give you the opportunity to practice.`
			`	You spend a few hours going through the lessons. It takes a while to start vaguely understanding the signs, but you eventually learn how to sign a number of basic phrases. Eventually, the pad goes black and a note pops up on the screen informing you that additional lessons are available from the director's desk on Aventine.`
				accept

mission "Remnant: Learn Sign 2"
	landing
	name "Learn Remnant Sign"
	description `Travel to <destination> for more lessons on how to speak using Remnant sign language.`
	source "Aventine"
	destination "Viminal"
	to offer
		has "Remnant: Learn Sign 1: done"
	on offer
		conversation
			`While searching for the director's desk in the Aventine spaceport, you are very conscious of all the conversations going on around you. You manage to catch a word here and there, but not enough to understand the conversations. With some trouble, you ask for directions using what you have learned, and you arrive at a similar desk in a busy plaza.`
			`	It looks like the person behind the desk has been expecting you. They gesture very slowly, asking how your lessons are going using very basic signs and songs. After a few minutes of conversation, they ask you to place your hand on the scanner, which takes a sample of your blood, and then give you a data chip with more lessons.`
			`	You return to your ship and begin going through the lessons. These lessons focus more on purely conversing through sign with almost no singing.`
			`	Just as last time, the screen goes black and reveals a note saying that there will be a final package of lessons waiting for you on Viminal.`
				accept

	on complete
		event "remnant: sign studies complete" 60
		log "Have been introduced to the basics of the Remnant sign language. Will need to practice using the video lessons for some time in order to fully understand Remnant sign language."
		conversation
			`As soon as you land, you look around for someone to ask directions from. Approaching a dockhand who doesn't appear to be busy, you carefully sign, "Can you direct me to the port director?" He looks at you curiously for a moment and replies with exaggerated slowness. You thank him and head towards the spaceport following his directions.`
			`	Once again the director seems to be expecting you, and has a simple conversation with you about how the flight was and how your lessons are progressing. You manage to convey that you have learned a bit, and he gives you a few tips on your rehearsed phrases before directing you to place your hand on the scanner. Once again, the scanner takes a sample of your blood.`
			choice
				`	(Sign asking what the scanners are for.)`
				`	(Sing a verse about your confusion of the hand scanners.)`
			`	The man begins to sign, but then realizes that you don't understand much of what he is signing, so he switches to singing. "Long ago it was decided that being infiltrated by Alpha agents was a big risk, and we couldn't depend on our interstellar network to remain secure. So we implemented a policy where the first time a Remnant is granted formal access to a new planet their purity and identity is verified. Thus even if someone hacked our networks to give themselves a clean identity, they would still be caught when they started working on a new planet. We also don't broadcast that requirement on our networks, simply enforce it locally. It isn't foolproof, but it adds an additional layer of safety."`
			`	You thank the man for explaining the scanners to you and accept the next set of lessons.`
			`	You spend a few hours viewing some of the lessons, one of which involves watching an ancient show about a merchant captain making his way through the galaxy with an unlikely crew, re-enacted by a cast of Remnant who sing and sign their way through the dialogs with exaggerated simplicity. It is oddly familiar, but you can't quite place it. You notice that it seems to have a lot of subtext about the dangers of manipulation and government secrecy, especially surrounding genetics.`
			`	Skimming through the rest of the lessons, you notice that there is a lot more here than the last two times. It may take some time to get through it all, but you should be fairly fluent if you practice over a couple of months.`

event "remnant: sign studies complete"



mission "Remnant: Learn Sign Follow Up"
	invisible
	source 
		government "Remnant"
	to offer
		has "event: remnant: sign studies complete"
	on offer
		log "Have achieved a degree of fluency in the Remnant sign language sufficient for general conversation."
		conversation
			`As you make your way into the spaceport, it occurs to you that one of the information directors who gave you the instructional videos might appreciate how much you have learned over the past months of practice. You stretch your fingers and stop by the desk where you are able to have a simple conversation with the information director.`
			`	"Congratulations, Captain <last>!" the director signs. "Your fluency is good enough that even those unwilling to sing with a stranger should be comfortable working with you. At this rate you will be one of us in more ways than just by blood. I look forward to seeing what results from your work with us." The director is interrupted by the arrival of other Remnant asking for something and bids you farewell with an apologetic gesture.`
				decline



mission "Remnant: Heavy Laser"
	name "Retrieve Heavy Lasers for the Remnant"
	description "A Remnant engineer on <planet> has offered to pay you <payment> in exchange for obtaining two heavy lasers for them to study."
	minor
	source
		government "Remnant"
	to offer
		has "Remnant: Technology Available: offered"
		not "Remnant: Catalytic Ramscoop: active"
		not "Remnant: Catalytic Ramscoop: done"
		not "Remnant: Plasma Cannons: active"
		not "Remnant: Plasma Cannons: done"
		random < 50
	on offer
		require "Heavy Laser"
		conversation
			`As you are browsing the spaceport shops, a woman approaches you and introduces herself as a researcher at one of the Remnant weapons facilities. She awkwardly pauses before beginning to recite a quick tune: "We can see that your ship has beam weapons that match human techniques, but are unlike anything we have record of. What kind of weapons are they?"`
			choice
				`	"They're heavy lasers."`
				`	"I'd rather not share that."`
					decline
			
			`	"Really? Our records indicate that humanity had primitive laser technology at the time of the Exodus, but nothing that would be considered useful as weapons." She pauses to look down at her scanner. "And yet our scans indicate that they are capable of significant power output.`
			`	"Based on these scans, we may well be able to learn quite a bit from these weapons. Would you be able to acquire a pair of them for us? We could offer you very good compensation for doing so."`
			choice
				`	"Sure, I would be glad to accept that deal."`
				`	"Sorry, I'm not really interested in helping Remnant research."`
					decline

			`	After a bit of haggling, she agrees to pay you <payment> in exchange for two heavy lasers.`
				accept
	on complete
		outfit "Heavy Laser" -2
		payment 870000
<<<<<<< HEAD
		"remnant taely" ++
		conversation
			`As you land on a pad adjacent to the research center, a group of researchers mount some kind of weapon on a platform aimed down a firing range. The researcher that asked you for the heavy lasers presses a button from behind a thick barrier to activate the weapon. A flash of light erupts from the muzzle as the target downrange is cut in half. The barrel of the weapon raises into the air and the researchers rush out onto the range with tools and devices to inspect the damage.`
			`	The researcher approaches you while the heavy lasers are being unloaded from your ship. She's dusty, but appears pleased with the results of her experiments. "Captain <first>, I see you have the lasers as we agreed." You aren't sure if Remnant rub their hands in eagerness, but she looks ready to do so.`
			`	She taps her comlink, and moments later another Remnant appears from the scaffolding around a nearby Starling. The researcher straightens up and switches to a more stately melody. "Captain <last>, this is Prefect Taely. She is our most experienced engineer for dealing with alien tech."`
=======
		"remnant met taely" ++
		conversation
			`As you land on a pad adjacent to the research center, a group of researchers mount some kind of weapon on a platform aimed down a firing range. The researcher that asked you for the heavy lasers presses a button from behind a thick barrier to activate the weapon. A flash of light erupts from the muzzle as the target downrange is cut in half. The barrel of the weapon raises into the air and the researchers rush out onto the range with tools and devices to inspect the damage.`
			`	The researcher approaches you while the heavy lasers are being unloaded from your ship. She's dusty, but appears pleased with the results of her experiments. "Captain <first>, I see you have the lasers as we agreed." You aren't sure if Remnant rub their hands in eagerness, but she looks ready to do so.`
			`	She taps her commlink, and moments later another Remnant appears from the scaffolding around a nearby Starling. The researcher straightens up and switches to a more stately melody. "Captain <last>, this is Prefect Taely. She is our most experienced engineer for dealing with alien tech."`
>>>>>>> 95d7cf5d
			`	Taely steps forward and makes what seems to be a kind of welcoming gesture. "Greetings Captain. We appreciate your help in acquiring these samples. It looks like we are far behind the rest of humanity in some respects. We have a lot of work to do if we are to catch up with them."`



mission "Remnant: Catalytic Ramscoop"
	name "Retrieve Ramscoops for the Remnant"
	description "A Remnant engineer on <planet> has offered to pay you <payment> in exchange for obtaining two catalytic ramscoops for them to study."
	minor
	source
		government "Remnant"
	to offer
		has "Remnant: Technology Available: offered"
		not "Remnant: Plasma Cannons: active"
		not "Remnant: Plasma Cannons: done"
		not "Remnant: Heavy Laser: active"
		not "Remnant: Heavy Laser: done"
		random < 50
	on offer
		require "Catalytic Ramscoop"
		conversation
			`As you are walking through the spaceport, a woman comes up to you and introduces herself as an engineer at one of the Remnant development labs. She pauses awkwardly before beginning to chant: "As your ship is the only one we have seen in many decades that has outfits from ancestral space, we are intrigued by it. Could we take a closer look?"`
			choice
				`	"Yes, you are welcome to examine it."`
					goto deep
				`	"Yes, but don't touch anything."`
				`	"No, stay away from my ship."`
					decline

			`	"I'll be careful," she sings with a tinge of sadness. "I am an engineer, not a Korath."`
				goto more

			label deep
			`	"Fascinating," she sings as she clambers over the <ship> with the grace of someone who obviously knows her ships. "Above all else, I am an engineer of movement," she chants. "We have done well to hide as deep in the Ember Waste as we have, but our ships' limited ranges struggle to take us farther. Examining systems from elsewhere may inspire new developments."`

			label more
			`	After examining the <ship> for quite some time, she stops beneath it and looks up. "Is this a new form of ramscoop?" she asks as she gestures at your ship's ramscoop. As you nod in the affirmative, she continues. "Fuel has always been a great limiter of our exploration. If you could get a couple extra that we could dismantle, this could be very useful to us."`
			choice
				`	"Sure, I could bring you some."`
				`	"Sorry, I'm really not interested in helping Remnant research."`
					decline

			`	After a short discussion, she agrees to pay you <payment> in exchange for two catalytic ramscoops.`
				accept
	
	on complete
		outfit "Catalytic Ramscoop" -2
		payment 1390000
<<<<<<< HEAD
		"remnant taely" ++
=======
		"remnant met taely" ++
>>>>>>> 95d7cf5d
		conversation
			`You visit the local shipyard and eventually find the engineer busily repairing a damaged Starling. You inform her that you have brought a pair of catalytic ramscoops for her to study. She quickly tightens a couple more connectors and jumps down from her perch, gesturing at an assistant to transfer you the credits you were promised. "Thank you! Our maps of human space are old, and if they are still accurate, you traveled a very long way to bring these to us." Her chanting voice echoes off the Starling above you with an interesting resonance.`
			`	"If we can unlock the secrets of these ramscoops, it will give our ships greater range as they search for a safer refuge." As she picks up the remote control for the small loading truck with the two ramscoops, she trills at you over her shoulder. "Oh, my name is Taely. I'll let you know what I find."`



mission "Remnant: Plasma Cannons"
	name "Retrieve Plasma Cannons for the Remnant"
	description "A Remnant engineer on <planet> has offered to pay you <payment> in exchange for obtaining two plasma cannons for them to study."
	minor
	source
		government "Remnant"
	to offer
		has "Remnant: Technology Available: offered"
		not "Remnant: Catalytic Ramscoop: active"
		not "Remnant: Catalytic Ramscoop: done"
		not "Remnant: Heavy Laser: active"
		not "Remnant: Heavy Laser: done"
		random < 50
	on offer
		require "Plasma Cannon"
		conversation
			`As you are browsing the spaceport shops, a man approaches you and introduces himself as a weapons specialist at one of the Remnant research facilities. He pauses hesitantly before beginning to chant: "Because your ship is the only one we have seen in generations that has weapons from human space, we are curious about it. Could we take a closer look?"`
			choice
				`	"Yes, you are welcome to examine it."`
					goto deep
				`	"Yes, but don't touch anything."`
				`	"No, stay away from my ship."`
					decline

			`	"Don't worry," he sings with a tinge of reproach. "I am a Remnant, not a Korath."`
			`	He proceeds to methodically examine your ship from every angle on the ground, eventually focusing on your weapon ports and hardpoints. After examining the <ship> for quite some time, he walks over to you.`
				goto more

			label deep
			`	He clips his harness to one of the overhead lifts, presses a button on the back of his gauntlet, and is promptly whisked up into the air. The lift appears designed to give engineers and technicians almost as much freedom as a zero-g environment by suspending them with just enough force to counteract gravity, so they can move around a ship with ease. Having completed a quick once-over he quickly gravitates to the weapon hardpoints. After examining the <ship> for quite some time, he calls down to you.`

			label more
			`	"I have never seen weapons designed to handle such a high heat output! Is this some kind of plasma based weapon?" he asks, gesturing at a plasma cannon. You nod, and he continues, "Intriguing. We have noticed that the Korath ships seem to run particularly hot, and have speculated that overheating them might be an effective means of disabling them. I would enjoy researching these a bit more. If you could acquire some for us you would be well compensated."`
			choice
				`	"Sure, I would be glad to work out a deal."`
				`	"Sorry, I'm really not interested in helping Remnant research."`
					decline

			`	After a bit of negotiation, he agrees to pay you <payment> in exchange for two plasma cannons.`
				accept
	
	on complete
		outfit "Plasma Cannon" -2
		payment 1130000
<<<<<<< HEAD
		"remnant taely" ++
=======
		"remnant met taely" ++
>>>>>>> 95d7cf5d
		conversation
			`As the <ship> settles onto the pad closest to the research facility, you can see the weapons specialist checking over a large cannon on a platform beneath a nearby Albatross. When he sees you starting to unload the two plasma cannons, he snaps the casing closed and gestures to someone out of sight. Within moments both him and an empty flatbed are there to pick up the weapons.`
			`	"Thank you for your help," he says. "Our Inhibitors provide us with something of a mobility advantage against the Korath, but they aren't particularly effective at disabling them. These plasma cannons will open new avenues of research for us." He pauses, then continues. "I also included a bonus for you. It is a 'finder's fee,' as we always appreciate new tech."`
			`	The weapon technician finishes strapping down the plasma cannons and looks up to see another Remnant approaching. He gives the new Remnant a respectful dip of his head that almost seems like a bow before turning to you and chanting, "Ah, Captain <last>, have you met Taely? She is the engineering prefect here on Viminal. She asked me to let her know when or if you managed to procure the new tech for me."`
			`	Taely steps forward to face you. "Well met, newcomer among the Remnant," she trills. "Fresh blood amongst us sets songs in motion that have long been in caesura. I have a few things to finish up right now, but I hope to work with you soon." She gives you a polite nod and heads back the way she came.`



<<<<<<< HEAD
mission "Remnant: Wanderer Ramscoop"
	name "Retrieve Wanderer Ramscoops for the Remnant"
	description "A Remnant engineer on <planet> has offered to pay you <payment> in exchange for obtaining two ramscoops from the Wanderers for them to study."
	minor
	source
		government "Remnant"
	destination "Viminal"
	to offer
		has "Remnant: Technology Available: offered"
		random < 50
	on offer
		require "Wanderer Ramscoop"
		conversation
			`Strolling into the starport, you wonder if someone from the nosy gull would be approaching you. While you have made the approach to <planet> many times, this time was differentiated by a gull that seemed to be shadowing you closely. Just looking at it, you guessed that it was probably a reconnaissance ship, or possibly a science vessel. Few other ships would carry quite so much scanning equipment.`
			`	Looking around, you quickly notice a young Remnant trotting into the area from a different landing pad. He spots you and approaches, then clears his throat nervously "Greetings, traveler" he warbles, as if unused to singing. "We scanned you as you flew by, and noticed some unusual technology mounted to your hull. Can you tell us what they are?" With this, he pulls up his comlink and shows you an image of what appear to be your ramscoops.`
			choice
				`	"Those are wanderer ramscoops."`
				`	"I'd rather not share that."`
					decline
			
			`	"They are?" He looks disappointed. "I guess I'll be taking Mala's next watch duty, then. She guessed that they were ramscoops, I thought they were a scanning array." He looks slightly disappointed, but quickly regains his usual impassivity. "You said 'Wanderer' ramscoops? Who are these 'Wanderers?' Are they a group like us, hidden away somewhere?"`
			choice
				`	"Wanderers are an alien race that live in counter-spinward from humanity."`
				`	"I would prefer to not talk about them."`
					goto notalk
			`	He listens to your explanation calmly, but his tone takes on a note of eagerness as he chants "These Wanderers sound very interesting. Thank you for telling me about them. It seems that we might have much that we could learn from them." He looks thoughtful for a moment before continuing.`
			label notalk
			`	"Be that as it may, the opportunity to study the fuel generation systems from someone with a different technological path would be most advantageous. If you could procure two of these 'Wanderer Ramscoops' for us, we would reimburse you for the cost, plus 750000 credits for your efforts."`
			choice
				`	"Sure, I could do that."`
					accept
				`	"Sorry, that's a bit too far to travel."`
					decline
	on complete
		outfit "Wanderer Ramscoop" -2
		payment 1670000
		"remnant taely" ++
		conversation
			`Following the directions of the starport director, you land on the designated pad. A few minutes later a team of Remnant jog up with a flatbed transport following along behind. "Captain <first>? We were told to expect a delivery for the research labs" chants the man in the lead.`
			`	You nod an affirmative and gesture at the two Wanderer ramscoops. The team takes a few minutes to examine them and figure out how they are secured, then carefully loads them onto the flatbed trailer. As they finish securing it the leader taps on his comlink a few times then approaches you and offers a credstick. "As agreed, here is your payment, Captain. It looks like the equipment arrived in good condition. Speaking of which, our engineering prefect likes to see new pieces of tech when they arrive. She should be here in a few moments."`
			branch taely
				"remnant taely" >= 1
			`	As the leader finishes saying that you see a tall solidly built woman in short sleeves approaching. She strides purposefully up to the two of you and chants "Greetings, Captain. I have received word that you brought us new ramscoops to study." The first Remnant you had been speaking to turns towards her. "Captain <first>, I would like to introduce you to Taely, the engineering prefect responsible for the study of alien technologies."`
			`	Taely gestures in the direction of the Wanderer ramscoops. "I heard from the engineer who gave you this request that these are from a group known as the Wanderers. If they are as effective as the preliminary scans he gave me show, we could have much to learn from them. Now, if you will excuse me, I have some testing to do." And with that, Taely heads off after the departing flatbed trailers. The technician you had been speaking with turns back to you. "It can be hard to keep up with her sometimes, but she is definitely one of the most skilled among us. I should be off to." He gives you a polite nod, then quickly heads down the path following the others.`
				accept
			label taely
			`	As you are about to tell him that you've already met Taely, you see a tall solidly built woman in short sleeves approaching up the ramp behind him. "Looks like she is already here," you reply.`
			`	"Greetings, Captain <first>. I have received word that you brought us new ramscoops to study." The first Remnant you had been speaking to turns towards her. "I see you two need no introduction. I should go catch up with my team." With that, the technician trots off to accompany the rest of his team.`
			`	Taely gestures in the direction of the Wanderer ramscoops. "I heard from the engineer who gave you this request that these are from a group known as the Wanderers. If they are as effective as the preliminary scans he gave me show, we could have much to learn from them." She looks thoughtful, then continues. "One of these days we should have a conversation about these 'Wanderers,' but right now is not the time for it. For now, I have new technology to study. Farewell, Captain." Taely turns and strides across the spaceport, quickly catching up to the departing team of technicians.`



mission "Remnant: Taely Intro Log"
	description "You have just met Taely, an engineering prefect among the Remnant"
=======
mission "Remnant: taely intro log"
>>>>>>> 95d7cf5d
	invisible
	source
		government "Remnant"
	to offer
<<<<<<< HEAD
		"remnant taely" >= 1
=======
		"remnant met taely" >= 1
>>>>>>> 95d7cf5d
	on offer
		log "People" "Taely" `As an engineering prefect, Taely is the foremost authority among the Remnant on salvaged technology and a senior leader in their reverse engineering program.`
		fail



mission "Remnant: Return the Samples"
	name "Return the Samples"
	description "A researcher on <planet> has asked you to return void sprite eggs to Nasqueron that the Remnant stole many years ago."
	source "Aventine"
	stopover "Nasqueron"
	to offer
		has "Remnant: Technology Available: offered"
		random < 50
	on offer
		conversation
			`As you are walking through the spaceport, the researcher you previously assisted with the studies on the void sprites approaches you in a hustle. "We have made some new discoveries!" he exclaims in a trill. "Some of the samples that we took all those years ago are actually eggs of some kind. So the Archon must view our previous research as being disruptive to the void sprites' lifecycles.`
			`	"We have been storing these eggs in a cryogenic stasis tank, so they should still be viable and intact. Well, most of them, anyway." His notes trail off on a mournful tone.`
			`	"Could you return some of them to Nasqueron? According to our logs, they were found floating in the lower levels of the atmosphere, where their natural buoyancy should keep them afloat."`
			choice
				`	"Sure, I would be glad to return them."`
				`	"Sorry, I'm really not interested in dodging the Archon again."`
					decline

			`	"Thank you. Since we are continuing to work together, I would like to introduce myself again." He takes a breath, thinks for a second, and speaks a short verse about plumage with a complex chord that sounds at once grandiose and self-deprecating. The best you can make out is that his name is "Plume."`
			`	"Just remember: you will need to use a gascraft to make this delivery. If you don't still have one, there are a few in storage in Viminal." He taps on his commlink, and an assistant emerges from a nearby building with a flatbed truck. Onboard is a large collection of cocoon-like pods cradling large eggs, as well as a big spacesuit that looks more reminiscent of an ancient deep-sea diving suit than anything carried on a modern ship. "Now, remember, you need to remove the eggs from the cocoons and release them gently. Please make sure they don't hit anything on the way out."`
				accept
	npc
		government " Drak "
		system "Nenia"
		personality staying heroic nemesis uninterested
		ship "Archon (Cloaked)" "Lifted Lorax"
	on accept
		log "People" "Plume" `A Remnant researcher specializing in xenobiology, Plume is at the forefront of recent efforts to restart research on the void sprites and a leading expert in non-carbon based lifeforms.`
	on stopover
		conversation
			`Once again you have successfully dodged the Archon to land on Nasqueron. Somehow, knowing it was going to be there was both better and worse than the surprise of the first time.`
			`	As the <ship> sinks through the cloud layers, you gently activate the repulsors to slow your descent to avoid startling the void sprites. A few nearby sprites descend with you, seeming to match your velocity. You slow down as you reach the altitude listed in the log of where the eggs are to be released.`
			`	Setting the ship on auto-pilot, you walk to the back and struggle into the pressure suit. Readying the eggs in the cargo hold, you equalize pressure in the main cargo hold to the swirling clouds outside, and open the bay doors. As predicted, at this pressure level, the eggs are almost weightless, and are fairly easy to carry to the door of the ship and release.`	
			`	By the time you finish releasing the eggs back into the clouds, several void sprites have converged on your ship and appear to be herding the eggs away from you with gentle buffets of their wings. You take a moment to appreciate the alien beauty of these creatures before closing the hatch and purging the ship with fresh air.`
	on complete
		conversation
			`Back on the ground, you report on how the release went. The researcher is pleased to hear that the void sprites responded to their presence. "We will give them a few weeks, then try sending another ship to monitor them. Hopefully the Archon will be pacified by this. Meet me in the alien environments lab just off the spaceport if you are interested in pursuing this."`



mission "Remnant: Return the Samples 2"
	name "Return the Samples"
	description "Plume has asked you to return more stolen eggs, this time to Slylandro. Then return to <planet> with footage of the void sprites."
	source "Aventine"
	stopover "Slylandro"
	to offer
		has "Remnant: Return the Samples: done"
	on offer
		conversation
			`Following Plume's directions, you find a lab tucked behind the main area of the spaceport, where a short walkway leads into an underground structure. Stepping inside the door you note a rack of camouflage netting positioned easily at hand. Given what you have learned of their history, it is probably a last ditch preparation in case they need to hide the entrance from a raid.`
			`	The lab itself is a microcosm of Remnant development, the structure appears to be some strange semi-organic material, and you can see an eclectic mix of familiar and unfamiliar shapes cluttering the tables. If you had to guess, you would think that this lab was the result of several different families of technology, only one of which was human.`
			`	Plume and several other Remnant are at the back of the room inspecting a bunch of cocoon-like containers, similar to the ones that carried the last batch of eggs back to Nasqueron. After checking a screen he looks up and seems momentarily startled to see you.`
			`	"Ah, <first>! You are just in time," Plume chants quickly, his hands unconsciously dancing in a quick series of gestures. "These eggs are ready to be delivered, this time to Slylandro. Could you drop them off like you did before?"`
			choice
				`	"Yes, I would be happy to bring them home."`
				`	"Sorry, I'm really not interested in risking the Archon a third time."`
					decline

			`	"Thank you. Like last time, we can't pay you for this. But we are still hopeful that the Archon might let us resume our studies." He follows you out to the <ship> and helps you load the cocoons holding the eggs. Just before parting ways he asks, "Oh, could you record the void sprites this time? We would like to see the behaviors you mentioned last time."`
				accept
	npc
		government "Drak"
		system "Nenia"
		personality staying heroic nemesis uninterested
		ship "Archon" "Lifted Lorax"
	on stopover
		conversation
			`As you approach Slylandro you watch the Archon like a hawk, but this time it doesn't attempt to drive you off with tridents of white energy. Cautiously you make your way to Slylandro and begin your descent.`
			`	As the <ship> sinks through the cloud layers, you notice the void sprites seem to be tailing you. A few drop past you with startling speed, only to reappear from below as you approach the designated altitude. At the last minute you remember Plume's request to record them, and hit the switch to activate the recorder for the exterior cameras.`
			`	Setting the ship on auto-pilot, you head back and suit-up in the bulky pressure suit once again. Readying the eggs in the cargo hold, you equalize pressure and open the bay doors. As before, the eggs are already floating as you open the cocoons and gently carry them to the door.`
			`	Almost as soon as you release the first egg, a void sprite is there, brushing against the ship to scoop the egg away into the swirling mists. By the time you return with the next one, another sprite is already waiting at the door, undulating in the eerie light. By the time the last egg is released you can see dozens of the strange creatures swarming around the collection of eggs. It occurs to you that very few humans would ever have the chance to see anything like this.`
			`	After taking a moment to enjoy the view, you shut the door as gently as you can, purge the ship with fresh air, and begin the journey back to Aventine.`
	on complete
		"reputation: Drak" += 1
		conversation
			`Back on Aventine, you share the recording of the void sprite's behavior with Plume. "These Sprites demonstrate considerably more communication than we originally thought. And obviously they must have communicated what you did on Nasqueron. Interesting..." Plume's excited staccato exclamations trail off as he begins to make notes on a datapad he has on hand. "Thank you for your help, we will let you know what we find out."`



mission "Remnant: Salvage 1"
	name "Remnant History Updates"
	description `The Remnant are interested in learning about what has happened in human space since they left. Find a copy of human history on <destination>.`
	minor
	source "Viminal"
	destination "Alexandria"
	to offer
		has "Remnant: Learn Sign Follow Up: offered"
		random < 50
		or
			has "Remnant: Catalytic Ramscoop: done"
			has "Remnant: Plasma Cannons: done"
			has "Remnant: Heavy Laser: done"
	on offer
		conversation
			`As you step out into the icy chill of Viminal, you get a message from Taely, the engineering prefect, asking if you could meet her in the cafeteria.`
			choice
				`	(Not right now.)`
					defer
				`	(Accept her invitation.)`
			`	Replying that you can, you make your way through the crowds and find an empty table. Moments later Taely appears and grabs two trays from the dispenser before heading towards you. She settles down in the opposite chair with a look of exhaustion.`
			`	"It is good to see you again, <first>," she sings softly. When you sign a reply she sits up, smiles, and switches to sign. "My, you are a quick learner. This is much faster." Her quick gestures are hard to follow, but the language videos seem to have focused on a practical vocabulary that has most of the words she uses.`
			`	"I haven't fully..." (She makes a sign that you don't understand, but seems similar to the signs for "break" and "understand".) "...the technology you retrieved for us, but we are learning much from what we have already found. Could you help us catch up with what has happened in ancestral space since our Exodus?"`
			choice
				`	"Yes. What can I do to help?"`
				`	"Sorry, not interested."`
					decline
			branch library
				has "Human Cultural Archives: done"
			`	"Excellent! According to a friend of mine who is versed in history from the war, there were rumors that a grand library was being built in the Deep to house all of human knowledge. If it exists, that would likely be where to go."`
				accept
			label library
			`	"Excellent! According to a friend of mine who is versed in history from the war, there were rumors that a grand library was being built in the Deep to house all of human knowledge. If it exists..." She stops when she notices you nodding with a knowing expression. "You have already been there? Well, you certainly get around, Captain <last>. I suppose that makes things rather straight forward."`
				accept
	on visit
		dialog
			`The station has a small museum gift shop that sells a copy of the entire archive on a data card. It only costs 40 credits, but because you have done a horrible job at managing your finances you do not have even that much cash on hand right now.`
			`	Go earn some money, then return here.`
	on complete
		payment -40



mission "Remnant: Salvage 1B"
	name "Remnant History Updates"
	description `Return the copy of human history to <destination>.`
	landing
	source "Alexandria"
	destination "Viminal"
	to offer
		has "Remnant: Salvage 1: done"
	on offer
		conversation
			`After having traveled clear across the galaxy, you finally have arrived at the archives of human history. On the direction of the librarians you locate the gift shop and buy a "souvenir copy" of the archive. You idly wonder if you should buy a couple spare copies just in case, but decide against it.`
				accept



mission "Remnant: Salvage 2"
	landing
	name "Defend <planet>"
	description "Assist in defending <planet> from a Korath raid, then return to the planet."
	source "Viminal"
	to offer
		has "Remnant: Salvage 1B: done"
	on offer
		conversation
			`Having acquired a copy of the archive, you gently set your ship down on Viminal hoping that this information is helpful. The port seems unusually busy, but the comm channels are quiet beyond the bare minimum to keep traffic organized.`
<<<<<<< HEAD
			`	Before you have even taken the time to shut down the engines Taely is halfway up the side of your ship securing a refueling hose and charging cable. As you reach for the comlink she scrambles up to the bridge windows and quickly rattles off a series of signs at you. All you can make out is "Keep it hot, incoming!" Before you can frame a reply she has raced across your wing and leapt to the Albatross parked next to you.`
=======
			`	Before you have even taken the time to shut down the engines Taely is halfway up the side of your ship securing a refueling hose and charging cable. As you reach for the commlink she scrambles up to the bridge windows and quickly rattles off a series of signs at you. All you can make out is "Keep it hot, incoming!" Before you can frame a reply she has raced across your wing and leapt to the Albatross parked next to you.`
>>>>>>> 95d7cf5d
			`	Looking around more carefully, you note that every ship in the port is idling with fuel lines still connected. If this were some Republic port the safety inspectors would be having a nightmare. One Starling is getting holes in its wings patched even as the crew appear to be running prep-for-flight checklists. It also looks like every ship has a guard. Something tells you that right now would be a bad time to take a walk around town.`
			`	After some tense minutes of waiting, the planetary defense sirens start and the idling ships begin to ascend one by one. You quickly figure out where you are in the launch sequence and follow the stream of craft heading for orbit.`
				launch
	npc
		government "Remnant"
		personality staying uninterested disables plunders
		fleet "Large Remnant" 2
	npc evade
		government "Korath"
		personality heroic plunders harvests target
		fleet "Korath Ember Waste Raid" 7
		fleet
			names "korath"
			cargo 3
			variant
				"Korath World-Ship B (Ember)"
	on visit
		dialog "There are still Korath raiders circling overhead. You should take off and help the Remnant ships to fight them."
	on complete
		payment 1000000
		conversation
			`As some ships maintain orbital sentry positions, most ships return to their berths. Mechanics are soon swarming over the ships, and what you suppose are ambulances are waiting at the ramps to collect the injured. Farther back, flatbed tractor units wait to pick up any salvage that has been collected.`
			`	Eventually a tired but pleased-looking prefect stops by your ship. He starts chanting, "Do you understand our language, or do I need to sing?" He looks relieved when you reply that you can understand most of what is said so long as he signs slowly. "Thank you for your assistance during the raid. The sensors you placed in Parca picked up the fleet coming in and gave us sufficient warning to get everyone ready."`
			`	He is silent for a moment, with the air of someone who is enjoying not having to run for the first time in a while. "Oh, Taely said that you might have some historical records for us?" You hand over the copy of the archive in response, telling him that is probably the best available. He hands you a credit chip with <payment> on it. "Thank you, I'll make sure this gets where it needs to go. In the meantime, we could use your help in the spaceport."`



mission "Remnant: Salvage 3"
	name "Transport injured Remnant"
	description `Some injured Remnant need to be transported away from the front lines to Aventine.`
	source "Viminal"
	passengers 8
	cargo "medical gear" 5
	blocked "A prefect informs you that they need to evacuate some injured to a hospital on Aventine, but you will need 8 free bunks and 5 tons of cargo space in order to handle the injured."
	stopover Aventine
	to offer
		has "Remnant: Salvage 2: done"
	on offer
		conversation
			`After watching the mechanics start repairs on the <ship>, you make the short trek to the spaceport common area. People are still rushing around as ships continue to land. No wrecks so far, and judging by the scrolling arrivals displays there are still quite a few ships on approach. Looking around for someone to talk to, you spot the prefect who had just visited your ship. He notices you and comes over. "No ships lost yet," he signs harshly, "but there are a few ships that haven't checked in."`
			`	He shakes his head and continues, "We need to keep our medical facilities as free as possible. Could you take some of our injured to Aventine? They are stable and healthy enough for an unattended transport, and it would free up medics and space here."`
			choice
				`	"Of course."`
				`	"I'd rather not."`
					decline
			`	He looks relieved. "Thanks. I was going to have to divert one of our sentries to take them." He pauses and consults his commlink. "The medical team will have the injured settled onboard shortly, along with everything they need to ensure they arrive safely. They will probably have some fresh crew to send back with you."`
				accept
	on stopover
		dialog
			`The injured crew made for an eerily quiet jaunt from Viminal to Aventine. They didn't sing, and rarely signed. Some spent the trip mellowed out on powerful painkillers, while the few that left their rooms seem to be mostly intent on doing prescribed stretches and movements to help damaged muscles heal. A few are interested in visiting with someone from outside the Ember Waste, but they lacked the energy to do so for long.`
			`	On Aventine there are ambulances and medical staff waiting to transport the injured to longer-term medical facilities. As they depart, a fresh crew arrives to take their places.`
	on complete
		payment 100000
		set "license: Remnant Capital"
		conversation
			`When you return to Viminal, the Remnant crew members leave your ship and disperse across the tarmac to the ships they have been assigned to, each one of them signing their thanks as they leave. A few minutes after they leave your commlink beeps, notifying you that a message from the prefect has arrived:`
			`	"Captain <last>! Thank you for your help in defending Viminal and transporting those wounded. I have transferred a small token of our gratitude to you. That being said, perhaps you would appreciate this a bit more: the other prefects and I have agreed to grant you access to a wider range of ships. Our capital class ships will now be available to you, including the Albatross and the Pelican. At the rate these raids are going, it is in everyone's best interests that you have access to a better warship. Please, meet us in the spaceport to further discuss the situation."`



mission "Remnant: Salvage 4"
	name "Track down the <npc>"
	description "Track down and disable a Korath ship that escaped the raid on Viminal so that the Remnant may salvage it for technology."
	source "Viminal"
	to offer
		has "Remnant: Salvage 3: done"
	on offer
		conversation
			`Walking into the cafeteria you immediately sense the buoyant mood. According to a report on the video screen, very few Remnant ships were actually lost. Furthermore, of the ships that were lost, the escape pods worked perfectly, ensuring none of the crew were killed. Groups of crew are gathered around tables intermingled with the ground teams that keep their ships operational, and based on the snippets you can catch, they seem to be trading stories of crack shots and clever improvisations.`
			`	Taely sits over at a corner booth with the prefect who met you at the dock and a couple other mechanics, and she waves you over. "Captain <last>! So, how do you like fighting with our fleet?" asks one of the mechanics.`
			choice
				`	"It seems odd to have a planetary defense fleet plundering."`
				`	"It was a tough battle."`
					goto next
	
			`	"I suppose it would," chants one of them. "We need access to their tech, though. Otherwise we'll fall behind." Judging by the finality of his statement, this is held to be common knowledge among the Remnant.`
				goto next
	
			label next
			`	While you're conversing with the group, the prefect suddenly glances down at his commlink, reads a message, then looks up at you. "It appears that a Korath ship survived the raid and has destroyed a few ships without taking cargo. Could you deal with it?"`
			choice
				`	"Sure."`
				`	"Sorry, I don't have time to help you out."`
					decline

			`	"Thank you," he signs. "It is acting oddly, jumping around destroying ships instead of looting and running. If it simply looted and left we would be pleased, but now it is learning about us instead, so it has reached the end of its usefulness. Please disable it so that we can salvage parts from it." He pauses, then continues, "I doubt we'll be able to salvage the ship itself - they pack those things with soldiers - but we should be able to strip everything else of use off it."`
				accept
	npc save disable
		government "Korath"
		personality heroic vindictive target uninterested waiting marked
		system
			distance 1 2
		fleet
			names "korath"
			cargo 3
			variant
				"Korath Raider (Hyperdrive)"
		dialog "You have disabled the Korath ship that was left over from the raid on <planet>. You can now return there to collect your payment."
	on fail
		payment 350000
		dialog `You are met by a prefect who looks upset. "The ship was supposed to be disabled so its contents could be salvaged!" he signs angrily. Nonetheless, he shoves a credit chip worth <payment> into your hand. "That's half what you would have earned if the ship had been disabled." He pauses and shakes his head. "I think Taely might have some more work for you in the spaceport, but in the meantime, why don't you go find some Korath to practice disabling? It is a valuable skill among the Remnant."`
	on complete
		payment 700000
		dialog `You are met by a prefect who thanks you for disabling it and hands you a credit chip for <payment>. "I think Taely might have some more work for you in the spaceport, but in the meantime, don't forget to drop off any salvaged outfits in the outfitters so the researchers can look at them."`



mission "Remnant: Salvage 5"
	name "Salvage Delivery"
	description `Deliver <cargo> to Caelian.`
	source "Viminal"
	cargo "Korath salvage" 20
	blocked `Taely would like you to deliver some valuable Korath equipment to Caelian, but you will need 20 tons of space to carry it.`
	destination "Caelian"
	to offer
		or
			has "Remnant: Salvage 4: done"
			has "Remnant: Salvage 4: failed"
	on offer
		conversation
			`As you stroll across the tarmac under the great dome you spot Taely heading your way with a flatbed tractor filled with components in tow.`
			`	"<first>! I'm glad I ran into you. The last raid gave us some particularly good pieces of equipment to study. Could you take these to the weapons laboratory on Caelian?"`
			choice
				`	"I could do that."`
				`	"I'm not interested."`
					decline
			`	Taely quickly helps load the cargo onboard your ship. It doesn't appear to be actual whole items anymore, but rather pieces thereof. "They will be expecting you, but you might have to pry them out of their lab to get some help unloading. They can be a bit single-minded when they have something interesting to work on."`
				accept
	
	on complete
		payment 150000
		dialog `On Caelian, you are able to find the appropriate research warehouse just off the main landing pad. After a few minutes, a lab technician disentangles herself from a project and brings a wagon and camel team out to the ship to unload the salvage. It strikes you as a bit incongruous that a lab technician is using a graviton repulsion lifter to load cargo from your ship into a wagon pulled by a camel. "If you can, I should have some things to send back to Taely if you could meet me in the cafeteria this afternoon."`



mission "Remnant: Salvage 6"
	name "Transport outfits to Taely"
	description `Deliver <cargo> to Viminal.`
	source "Caelian"
	cargo "ship parts" 20
	blocked `The technician you delivered Taely's salvaged parts to would like you to take some finished parts back to Taely, but you will need 20 tons of space to do so.`
	destination "Viminal"
	to offer
		has "Remnant: Salvage 5: done"
	on offer
		event "Remnant Salvage Available"
		conversation
			`You spot the laboratory technician entering the cafeteria, and she approaches you.`
			`	"Thank you for waiting. I have a shipment of parts ready for Taely, and with the recent increase in attacks she needs them sooner rather than later. Please take them to her."`
			`	Outside you find a camel pulling a wagon filled with ship parts to be loaded on board the <ship>.`
				accept
		
	on complete
		payment 150000
		conversation 
			`Taely meets you at the dock with a flatbed ready to offload the shipment. As you run through your shutdown routine you hit the switch for the cargo bay doors, and by the time you have gone down to the hold, Taely has half the shipment already unloaded.`
			`	Her signs flick at you with a gentleness that you are slowly deciding equates to a cheerful tone. "Thank you for all the help you've provided in recovering this salvage," she says as she hands you <payment>. "I have discussed it with the other engineers, and we have decided to give you access to our salvage."`
			`	She leads you over to the warehouse, scans her ID on the console, and taps a few commands. Then she scans your ID card. "There you go, I have updated your access codes," she signs cheerfully. She hands you your ID and pulls you to a door on the far side of the outfitting shop. Beyond the door is a vast room filled with outfits and weapons that clearly don't fit the same style as the other Remnant technology. You have seen most of the things here on scans and when salvaging equipment from other ships, but never up close.`
			`	"This section of our warehouse is the salvage area. Everything in here we have we collected in sufficient quantities that it is available for general use." She nods at a rack of Korath Heat Shunts while she explains, then turns back to you.`
			`	"Of course the really advanced and rare stuff is still going to the labs first, and won't be available until we have learned all we can from it." She looks around proudly. "We don't have the industrial capacity or the number of researchers to keep up with the Alphas, the Korath, or whoever else might be out there. But we are very good at figuring out what others have built and learning from it.`
			`	"Any salvage or unrecognized technology gets scanned in our quarantine area for threats, then looked over to figure out if there is anything new in it. If there is, it is shipped to a lab for our researchers to dissect. Anything we have already figured out ends up in here, where a select few captains are welcome to use it as they see fit."`
			choice
				`	"Threats?"`
					goto threats
				`	"Interesting."`
			`	"Yes, it is, isn't it? So many new things out there to discover and learn about.`
				goto end
			label threats
			`	"Yes, sometimes salvage that is brought in is dangerous. System Cores come with fleets of micro-bots, for instance. If they aren't de-activated properly, they keep trying to rebuild their surroundings in the form of the last ship they were configured to serve. And while it hasn't happened yet, we are worried that someday we might run into someone who builds traps into their equipment, or uses nanobots that have run amok. We haven't seen any of that yet, but our science-fiction stories are filled with tales of nanotech apocalypses and things like that.`
			label end
			`	"Well, I need to get back to work. That last battle put us behind schedule on our repairs. Have a good day!" With a final flourish that you think is the equivalent of an exclamation mark, Taely strides out of the outfitters, heading towards another landing bay.`

event "Remnant Salvage Available"
	planet "Aventine"
		outfitter "Remnant Salvage"
	planet "Caelian"
		outfitter "Remnant Salvage"
	planet "Viminal"
		outfitter "Remnant Salvage"



mission "Remnant: Bounty 2"
	job
	repeat
	name "Remnant bounty"
	description "Hunt down a Korath ship that is lurking in Remnant territory, then return to <planet> to receive your payment of <payment>."
	source
		government "Remnant"
	to offer
		has "Remnant: Salvage 4: offered"
		random < 60
	npc kill
		government "Korath"
		personality heroic vindictive target uninterested waiting marked
		system
			distance 1 2
		fleet
			names "korath"
			cargo 3
			variant
				"Korath Raider (Hyperdrive)"
		dialog "You have destroyed the Korath ship. You can now return to <planet> to collect your payment."
	on complete
		payment 400000
		dialog "A Remnant military leader thanks you for hunting down the Korath ship <npc>, and gives you the agreed-upon payment of <payment>."



mission "Remnant: Expanded Horizons Quarg 1"
	name "Visiting the Quarg"
	description "Take Remnant researchers to <destination> to see the Quarg."
	minor
	source
		government "Remnant"
	passengers 3
	destination "Wayfarer"
	to offer
		has "Remnant: Learn Sign Follow Up: offered"
		has "Remnant: Salvage 2: done"
		has "First Contact: Quarg: offered"
		random < 40
	on offer
		conversation
			`As you relax in the cafeteria on <origin> you are approached by a young Remnant. Judging by the hand-held sensors and tools hanging off her belt, you suppose she is a researcher or an engineer.`
			`	"Hello Captain <last>. My name is Dawn, and I have been spending the past few days skimming the archive you retrieved. I wanted to ask you a few questions. May I?"`
			`	She slides into the chair opposite you without waiting for your reply, and pulls out a datapad. "Firstly, our histories mention how humanity met a race called the 'Quarg' and had some ongoing dialogs with them, but not much beyond that. Now here in this history that you brought us, it says that humanity has started exchanging technology with them! Is this true?" She looks at you intently. You sign negatively, and she dejectedly continues. "Could you explain about them, then?" You reply that the Quarg have allowed humanity to live near them, and that the Quarg are usually willing to answer questions, including scientific ones. You continue, elaborating that while the Quarg don't seem to mind having an innovative shipyard studying them as best it can, they don't actually share their technology with anyone.`
			`	After several hours of telling her about meeting the Quarg and visiting their worlds, it finally occurs to you that it would be easy enough to take her to visit the Tarazed system.`
			choice
				`	(Offer to take her there.)`
				`	(Don't offer.)`
					decline
			`	 You offer to take her and a couple of her colleagues to see the Quarg. She eagerly accepts, although she expresses a preference for landing on the human world, so they can observe the Quarg ships from a distance, as they would rather not draw any attention to themselves. She runs out of the cafeteria after telling you they will meet you at your ship in half an hour.`
				accept
	on complete
		log "People" "Dawn" `Dawn is a young Remnant researcher with a strong interest in engineering. She has yet to pick a specialty, but appears to have a talent for exo-engineering.`
		conversation
			`Dawn and her colleagues are thrilled with the trip. While they had each served on Remnant ships exploring the Ember Waste or patrolling their territory, none had ever been more than a handful of jumps away from their own space. They explain that their ships were always cautious to stay far away from human space to avoid leading anyone back.`
			`	It occurs to you that Dawn and her colleagues seem much less reserved than most Remnant. You aren't sure if it is because they are younger, less secretive, or if the Remnant have been holding back from you. It is also possible that you just have better opportunities to figure it out now that you can understand their signs.`
			`	Upon arriving at Wayfarer they spend considerable amount of time watching the few Quarg in evidence, however it is easy to see that the real draw of their attention is the ships. You wave your ID across the scanner for the shipyard and take them inside to see what Tarazed Shipyards has on display.`
			branch rich
				"net worth" >= 20000000
			`	After a few minutes a sales agent meanders over to ask if there's anything he can do to help. You ask a few questions about the different ships for Dawn's benefit, listen to the sales agent repeat a few lines from the display, then politely tell him you'll just browse on your own.`
				goto end
			label rich
			`	Almost before you are in the main hall a sales manager is at your side, inquiring as to how he can help. You can almost see the credit signs in his eyes and you suspect that scanning your license may have done a quick check of your net worth too.`
			`	You ask a few leading questions about new designs and play the part of a captain with more money than brains, and the manager eagerly directs you to the large hangars near the end that house their largest and fanciest ships. After it becomes clear that he doesn't have any experience flying them you politely disentangle yourselves from him to look at the ships in peace.`
			label end
			`	After an hour of browsing, the young Remnant agree to meet you back at the spaceport in an hour and take off to the outfitters.`



mission "Remnant: Expanded Horizons Quarg 2"
	name "Quarg Scanning"
	description "Perform an outfit scan on the Quarg ship <npc>, then land again on <destination>."
	source "Wayfarer"
	to offer
		has "Remnant: Expanded Horizons Quarg 1: done"	
	on offer
		conversation
			`Dawn and her fellow researchers show up a few minutes after you do, excitedly talking about the various things they have seen. "<first>, there is a Quarg ship taking off shortly, and we were hoping you might be able to get scans of it while it is in flight. It would be really helpful for our understanding of how they work."`
				accept

	on accept
		log "Volunteered to show Dawn and some of her fellow researchers the world where humans and Quarg co-exist."
	
	npc "scan outfits"
		government "Quarg"
		personality staying uninterested target launching
		fleet "Quarg"
		dialog
			`Dawn and her compatriots eagerly pore over the readouts as they come in, then ask if you could land again to compare their scans to ones taken on the ground.`

	on complete
		conversation
			`The Remnant researcher's attention to detail is impressive. They carefully quantify every aspect of the scans, including notes about the ship's behaviors. By the time you are on the ground again, they have amassed quite a collection of data crystals filled with analysis. You note that they are careful to ensure everything they collect is backed up in multiple places, including what appears to be a small lead lined box.`
			`	Dawn does some follow-up scans of idle Quarg ships, and her fellow researchers take some time to make sure all their pictures are crisp and detailed. They let you know that they will meet you back in the spaceport bar once they are done.`



mission "Remnant: Expanded Horizons Quarg 3"
	name "Expanded Horizons Return"
	description "Return the Remnant researchers to <planet>."
	source "Wayfarer"
	passengers 3
	blocked `This mission requires bunks for three passengers.`
	destination
		government "Remnant"
	to offer
		has "Remnant: Expanded Horizons Quarg 2: done"
	on offer
		conversation
			`Back in the spaceport bar you wait around for a couple hours. Just when you were about to go find them, the trio walk in looking like they had spent all day on the move, but otherwise unreadable.`
			`	"Okay, I think we are ready to go. Can you take us to <planet>?"`
				accept
	on complete
		payment 150000
		conversation
			`Once you are back in the privacy of the <ship>, the stony reserve fades to cheerfulness as the trio are a blur of motion, chattering back and forth with their signs. Apparently this will be one of the biggest boosts to their research since the first time they salvaged the gear off a Korath raider.`
			`	They eventually slow down their signs a bit and explain that up until the time the Remnant departed from ancestral space, human scanners had been unable to penetrate the outer layers of Quarg ships. One of Dawn's fellow researchers continues with the explanation.`
			`	"Our historical records just have a few pictures and videos of Quarg ships, along with a basic scan that doesn't provide more than the general outline of the ship. These scans," he says while tapping the databanks, "actually picked up detailed structural layouts and even identified a number of key components. It isn't nearly enough information to be able to duplicate them, but it is enough that we can start trying to figure out how they work."`
			`	Upon arriving at <planet> they quickly thank you, hand you <payment>, and run back to their offices to finish prepping their material to publish and distribute.`



mission "Remnant: Broken Jump Drive 1"
	name "Broken Jump Drive Delivery"
	description "You have been asked to deliver a broken jump drive to the researchers on <planet>."
	minor
	landing
	repeat
	to offer
		has "remnant blood test pure"
		not "Remnant: Broken Jump Drive 1: active"
		not "Remnant: Broken Jump Drive 1: done"
	source
		government "Remnant"
		attributes outfitter
	destination
		government "Remnant"
		attributes outfitter
		not distance 0
	on offer
		require "Jump Drive (Broken)"
		conversation
			branch repeated
				has "Remnant: Broken Jump Drive 1: offered"
			`As the <ship> settles onto its designated landing pad, you see someone emerge from the nearby outfitter and quickly make their way to you. The man waits a safe distance before approaching once you cycle the hatch and disembark. "Greetings, Captain <last>," trills the Remnant, "we saw the news that the newcomer among us was tracking down an erratic Korath ship. When you came in to land, we saw on the scans that you salvaged its malfunctioning jump drive. Could we take it to study?"`
			choice
				`	"Maybe later."`
					goto refuse
				`	"That would be a good use for it."`
					goto accept
			
			label repeated
			`You have a broken jump drive that the Remnant might be interested in. Do you want to seek out someone to give it to?`
			choice
				`	(Maybe later.)`
					defer
				`	(Yes.)`
			`	You find a Remnant director and inform them about the broken jump drive that you have.`
			
			label accept
			`	"Excellent!" he glances at his datapad. "There are several teams working on aspects of the jump drive, and the team with the highest priority for this one is on <planet>. I will notify them to expect you."`
				accept
			label refuse
			`	He considers this, and sings, "If you wish. Our offer stands, whenever you choose to return."`
				decline
	on complete
		outfit "Jump Drive (Broken)" -1
		"remnant: broken jump drive count" ++
		payment 300000
		"reputation: Remnant" ++
		conversation
			`When you arrive on <planet> there is a team of engineers and mechanics waiting for you, along with a flatbed freight truck. Once you open the cargo doors they quickly free the broken jump drive from its moorings and load it delicately onto their truck. The lead engineer comes over to hand you <payment>. "Thank you for salvaging this. I suspect my compatriot who spoke to you never mentioned this, but we have a fund set aside for rewarding captains who bring in rare pieces of alien technology. If you find any more of these drives, there is sure to be a research team somewhere that is willing to reward you for it."`
			choice
				`	"I will keep a lookout for more."`
					goto end
				`	"Aren't you going to replace it with a hyperdrive?"`
			`	The engineer looks at you incredulously. "You mean you were actually trying to use this drive?" He shakes his head in disbelief. "You are lucky you managed to get this far, then. It is surprising that they exist at all, so it is too much to expect them to work too. If you need a replacement drive, there are plenty available in the outfitter.`
			label end
			`	"Next time you find one of these drives, just check with a starport director. They will know where it will need to go. A word of warning though; I strongly recommend not trying to use these drives - they may disappear at the most inconvenient of times, and there won't always be an outfitter on hand." He turns and heads off with the rest of the team, turning briefly to give you friendly wave as they disembark.`



mission "Remnant: Broken Jump Drive 2"
	name "Broken Jump Drive Delivery"
	description "The researchers on <planet> have requested your broken jump drive."
	to offer
		has "Remnant: Broken Jump Drive 1: done"
	source
		government "Remnant"
	destination
		government "Remnant"
		attributes outfitter
		not distance 0
	on offer
		require "Jump Drive (Broken)"
		conversation
			`You've plundered another broken jump drive. Do you want to seek out a director to give it to?`
			choice
				`	(Maybe later.)`
					defer
				`	(Yes.)`
			`	Information must flow quickly amongst the Remnant, because by the time you arrive at the director's desk she already has the information ready for you.`
			`	"Greetings, newcomer," she chants. "Are you interested in turning in the broken jump drive you salvaged to our researchers?"`
			`	You nod.`
			`	"They will definitely appreciate new material to research. The team is located on <planet>. I will send a notification ahead so they will be expecting you."`
				accept
	on complete
		outfit "Jump Drive (Broken)" -1
		"remnant: broken jump drive count" ++
		payment 300000
		"reputation: Remnant" ++
		conversation
			`As promised, there is a team of researchers waiting when you settle onto the designated landing pad. One comes over to hand you <payment> while the rest carefully unload the broken drive and start hauling it back to their lab.`
			`	"Our thanks, Captain <last>. Having the remains of a drive like this will be very beneficial to our efforts." His voice cracks a bit, as if unused to being used much.`
			choice
				`	"Great! I will find more."`
					goto end
				`	"What are you studying?"`
			`	"Our previous research into jump drives determined that these drives are unsurprisingly multi-part systems. We know the outer part that we can see and handle is mostly the machinery for generating some kind of containment field or pocket. As to how it works or why it is needed..." his chant trails off and he makes a gesture you suspect may be the equivalent of a shrug. "Anyways, our team is focused on the nature of this outer system. It is our hope that, damaged as it is, its continued existence might allow us to look a little farther inside its inner workings to figure out exactly what that field does and how it is used.`
			label end
			`	"Well, my compatriots finished unloading rather quickly, so I should be off. For all our sakes, I hope you find more of these for us."`



mission "Remnant: Broken Jump Drive 3"
	name "Broken Jump Drive Delivery"
	description "The researchers on <planet> need a broken jump drive for testing."
	to offer
		has "Remnant: Broken Jump Drive 2: done"
	source
		government "Remnant"
	destination
		government "Remnant"
		attributes outfitter
		not distance 0
	on offer
		require "Jump Drive (Broken)"
		conversation
			`You've plundered another broken jump drive. Do you want to seek out a director to give it to?`
			choice
				`	(Maybe later.)`
					defer
				`	(Yes.)`
			`	As you approach the director in the spaceport concourse, he looks up and waves at you. "Good timing, Captain <first>," he sings. "We have a team of researchers on <planet> who have requested a broken jump drive. Could you deliver one to them?"`
			`	"I can," you respond.`
			`	"Excellent. The recent discovery of these broken drives has spurred discussion and excitement in various quarters. We have had teams researching jump drives for at least a century now without a lot of success. I'm told they are rather intricate, but your finds are opening new avenues of investigation. That being said, I'll notify the team on <planet> to expect you."`
				accept
	on complete
		outfit "Jump Drive (Broken)" -1
		"remnant: broken jump drive count" ++
		payment 300000
		"reputation: Remnant" ++
		conversation
			`The team waiting for you on <planet> is definitely eager to begin. You barely have the hatch open before they are chivying their camel-pulled wagon up the ramp. They load the broken jump drive surprisingly quickly despite their delicate movements.`
			`	"This is an exciting day, Captain <first>! Countless theories may be proven or put back into the fires of refinement based on the testing we can do with this!"`
			choice
				`	"Great! I will find more."`
					goto end
				`	"Any theories of note?"`
			`	He looks thoughtful for a moment, then warbles, "As you may know, standard hyperdrives work by generating a fusion reaction and folding it into the fabric of space/time, and these folds naturally fall along the known hyperlanes. I suppose one could view those lanes as the 'crease lines' of the universe. My favorite theory is that jump drives have some additional machinery to guide the fold. That way they can dictate where the fold occurs instead of just aligning with the nearest crease. Given their increased fuel draw, it makes sense that it would take more fuel to generate a fresh fold than to re-use an existing crease.`
			label end
			`	"Oh, before I forget..." he hands you <payment>. "Off to start setting up the tests." He sings half to himself as he trundles off after the wagon.`



mission "Remnant: Broken Jump Drive 4"
	name "Broken Jump Drive Delivery"
	description "You have been asked to deliver a broken jump drive to the researchers on <planet>."
	to offer
		has "Remnant: Broken Jump Drive 3: done"
	source
		government "Remnant"
	destination
		government "Remnant"
		attributes outfitter
		not distance 0
	on offer
		require "Jump Drive (Broken)"
		conversation
			`You've plundered another broken jump drive. Do you want to seek out a director to give it to?`
			choice
				`	(Maybe later.)`
					defer
				`	(Yes.)`
			`You head over to the director's desk to see who is in need of the next broken jump drive. The director smiles at you, looks over several messages on her screen, then clears her throat.`
			`	"Your finds are very much in demand," she sings. "Could you bring this one to a team working on <planet>?"`
			`	You nod in response.`
			`	"Thank you. We are looking forward to seeing what comes from this."`
				accept
	on complete
		outfit "Jump Drive (Broken)" -1
		"remnant: broken jump drive count" ++
		payment 300000
		"reputation: Remnant" ++
		conversation
			`As you approach your designated pad, you spot a team of researchers with unloading equipment hustling out of a nearby entrance. Once you have completed your shutdown sequence they quickly set to work unloading the drive. Once the task is complete, they pause for a moment to hand you <payment>. "Thanks for finding this," they sing in unison. "Our labs are eager to begin work on your most recent find, Captain <first>. Our thanks!"`
			choice
				`	"Good luck with that."`
					goto end
				`	"How is your research going?"`
			`	"Good, and about to get better," they sing. "We are working on various aspects of a theory that the jump drive actually disregards traditional jumping entirely, and uses the folding mechanism to put the ship itself into a pocket, while somehow triggering an opening to said pocket in the target system." One of them continues, "If this is true, it could be fairly dangerous to try activating these anywhere close to fragile things like cities or mountains, which is why they put our lab on the far side of the planet from all such things.`
			label end
			`	"Well, we have a bit of a trip to get to our lab, but it should be exciting once we get there. Fare well!" With that, they head off towards a large vehicle nearby.`



mission "Remnant: Broken Jump Drive 5"
	name "Broken Jump Drive Delivery"
	description "A team of engineers on <planet> would like a broken jump drive to study."
	to offer
		has "Remnant: Broken Jump Drive 4: done"
	source
		government "Remnant"
	destination
		government "Remnant"
		attributes outfitter
		not distance 0
	on offer
		require "Jump Drive (Broken)"
		conversation
			`You've plundered another broken jump drive. Do you want to seek out a director to give it to?`
			choice
				`	(Maybe later.)`
					defer
				`	(Yes.)`
			`	You stop by the director's desk to report having salvaged another broken jump drive for one of their research teams. The director nods in appreciation and checks his list. "There is a new team starting a project on <planet>. Could you take it there please?"`
			`	"Sure," you respond.`
			`	"Much appreciated. The sooner they get it, the sooner they can start on their project. That being said, I have spoken with the other directors, and we have decided that we are getting so many requests that we will put these into the job board for you. Any time the landing scans detect one of these broken jump drives, the system will display a message on the job board listing where the next one needs to be delivered."`
				accept
	on complete
		outfit "Jump Drive (Broken)" -1
		"remnant: broken jump drive count" ++
		payment 300000
		event "remnant research update bjd1" 100 200
		"reputation: Remnant" ++
		conversation
			`The landing pad on <planet> is tucked away just behind the spaceport. A handful of engineers have a conveyor belt already set up to offload the drive from your ship when you arrive. When you open the hatch they extend it right up the ramp, and quickly load the drive onto it. The machinery quickly whisks the drive into a nearby structure along with its escort. A couple of the engineers stop by to talk with you and hand you <payment>.`
			`	"Thanks for bringing us this drive. It is a rare piece of technology for us to get our hands on."`
			choice
				`	"I will leave you to it."`
					goto end
				`	"What are you studying?"`
			`	With a pleased expression they break into song about mining the deeps for the mysteries of the sky. As best you can tell, they are trying to figure out the materials that the drive is made with, followed by experiments to replicate those materials.`
			label end
			`	"Our experiments await. May your search be fruitful!" they trill as they head off.`



event "remnant research update bjd1"



mission "Remnant: Broken Jump Drive job"
	name "Broken Jump Drive Delivery"
	description "The researchers on <planet> need another broken jump drive to continue their project."
	job
	repeat 4
	to offer
		has "Remnant: Broken Jump Drive 5: done"
	source
		government "Remnant"
	destination
		government "Remnant"
		attributes outfitter
		not distance 0
	on complete
		outfit "Jump Drive (Broken)" -1
		"remnant: broken jump drive count" ++
		payment 300000
		"reputation: Remnant" ++
		"Remnant: Broken Jump Drive job: offered" --
		dialog "The research team quickly offloads the broken jump drive and pays you <payment> before hurrying back to their lab."

<|MERGE_RESOLUTION|>--- conflicted
+++ resolved
@@ -689,19 +689,11 @@
 	on complete
 		outfit "Heavy Laser" -2
 		payment 870000
-<<<<<<< HEAD
-		"remnant taely" ++
-		conversation
-			`As you land on a pad adjacent to the research center, a group of researchers mount some kind of weapon on a platform aimed down a firing range. The researcher that asked you for the heavy lasers presses a button from behind a thick barrier to activate the weapon. A flash of light erupts from the muzzle as the target downrange is cut in half. The barrel of the weapon raises into the air and the researchers rush out onto the range with tools and devices to inspect the damage.`
-			`	The researcher approaches you while the heavy lasers are being unloaded from your ship. She's dusty, but appears pleased with the results of her experiments. "Captain <first>, I see you have the lasers as we agreed." You aren't sure if Remnant rub their hands in eagerness, but she looks ready to do so.`
-			`	She taps her comlink, and moments later another Remnant appears from the scaffolding around a nearby Starling. The researcher straightens up and switches to a more stately melody. "Captain <last>, this is Prefect Taely. She is our most experienced engineer for dealing with alien tech."`
-=======
 		"remnant met taely" ++
 		conversation
 			`As you land on a pad adjacent to the research center, a group of researchers mount some kind of weapon on a platform aimed down a firing range. The researcher that asked you for the heavy lasers presses a button from behind a thick barrier to activate the weapon. A flash of light erupts from the muzzle as the target downrange is cut in half. The barrel of the weapon raises into the air and the researchers rush out onto the range with tools and devices to inspect the damage.`
 			`	The researcher approaches you while the heavy lasers are being unloaded from your ship. She's dusty, but appears pleased with the results of her experiments. "Captain <first>, I see you have the lasers as we agreed." You aren't sure if Remnant rub their hands in eagerness, but she looks ready to do so.`
 			`	She taps her commlink, and moments later another Remnant appears from the scaffolding around a nearby Starling. The researcher straightens up and switches to a more stately melody. "Captain <last>, this is Prefect Taely. She is our most experienced engineer for dealing with alien tech."`
->>>>>>> 95d7cf5d
 			`	Taely steps forward and makes what seems to be a kind of welcoming gesture. "Greetings Captain. We appreciate your help in acquiring these samples. It looks like we are far behind the rest of humanity in some respects. We have a lot of work to do if we are to catch up with them."`
 
 
@@ -749,11 +741,7 @@
 	on complete
 		outfit "Catalytic Ramscoop" -2
 		payment 1390000
-<<<<<<< HEAD
-		"remnant taely" ++
-=======
 		"remnant met taely" ++
->>>>>>> 95d7cf5d
 		conversation
 			`You visit the local shipyard and eventually find the engineer busily repairing a damaged Starling. You inform her that you have brought a pair of catalytic ramscoops for her to study. She quickly tightens a couple more connectors and jumps down from her perch, gesturing at an assistant to transfer you the credits you were promised. "Thank you! Our maps of human space are old, and if they are still accurate, you traveled a very long way to bring these to us." Her chanting voice echoes off the Starling above you with an interesting resonance.`
 			`	"If we can unlock the secrets of these ramscoops, it will give our ships greater range as they search for a safer refuge." As she picks up the remote control for the small loading truck with the two ramscoops, she trills at you over her shoulder. "Oh, my name is Taely. I'll let you know what I find."`
@@ -804,11 +792,7 @@
 	on complete
 		outfit "Plasma Cannon" -2
 		payment 1130000
-<<<<<<< HEAD
-		"remnant taely" ++
-=======
 		"remnant met taely" ++
->>>>>>> 95d7cf5d
 		conversation
 			`As the <ship> settles onto the pad closest to the research facility, you can see the weapons specialist checking over a large cannon on a platform beneath a nearby Albatross. When he sees you starting to unload the two plasma cannons, he snaps the casing closed and gestures to someone out of sight. Within moments both him and an empty flatbed are there to pick up the weapons.`
 			`	"Thank you for your help," he says. "Our Inhibitors provide us with something of a mobility advantage against the Korath, but they aren't particularly effective at disabling them. These plasma cannons will open new avenues of research for us." He pauses, then continues. "I also included a bonus for you. It is a 'finder's fee,' as we always appreciate new tech."`
@@ -817,7 +801,6 @@
 
 
 
-<<<<<<< HEAD
 mission "Remnant: Wanderer Ramscoop"
 	name "Retrieve Wanderer Ramscoops for the Remnant"
 	description "A Remnant engineer on <planet> has offered to pay you <payment> in exchange for obtaining two ramscoops from the Wanderers for them to study."
@@ -871,19 +854,11 @@
 
 
 mission "Remnant: Taely Intro Log"
-	description "You have just met Taely, an engineering prefect among the Remnant"
-=======
-mission "Remnant: taely intro log"
->>>>>>> 95d7cf5d
 	invisible
 	source
 		government "Remnant"
 	to offer
-<<<<<<< HEAD
-		"remnant taely" >= 1
-=======
 		"remnant met taely" >= 1
->>>>>>> 95d7cf5d
 	on offer
 		log "People" "Taely" `As an engineering prefect, Taely is the foremost authority among the Remnant on salvaged technology and a senior leader in their reverse engineering program.`
 		fail
@@ -1037,11 +1012,7 @@
 	on offer
 		conversation
 			`Having acquired a copy of the archive, you gently set your ship down on Viminal hoping that this information is helpful. The port seems unusually busy, but the comm channels are quiet beyond the bare minimum to keep traffic organized.`
-<<<<<<< HEAD
-			`	Before you have even taken the time to shut down the engines Taely is halfway up the side of your ship securing a refueling hose and charging cable. As you reach for the comlink she scrambles up to the bridge windows and quickly rattles off a series of signs at you. All you can make out is "Keep it hot, incoming!" Before you can frame a reply she has raced across your wing and leapt to the Albatross parked next to you.`
-=======
 			`	Before you have even taken the time to shut down the engines Taely is halfway up the side of your ship securing a refueling hose and charging cable. As you reach for the commlink she scrambles up to the bridge windows and quickly rattles off a series of signs at you. All you can make out is "Keep it hot, incoming!" Before you can frame a reply she has raced across your wing and leapt to the Albatross parked next to you.`
->>>>>>> 95d7cf5d
 			`	Looking around more carefully, you note that every ship in the port is idling with fuel lines still connected. If this were some Republic port the safety inspectors would be having a nightmare. One Starling is getting holes in its wings patched even as the crew appear to be running prep-for-flight checklists. It also looks like every ship has a guard. Something tells you that right now would be a bad time to take a walk around town.`
 			`	After some tense minutes of waiting, the planetary defense sirens start and the idling ships begin to ascend one by one. You quickly figure out where you are in the launch sequence and follow the stream of craft heading for orbit.`
 				launch
