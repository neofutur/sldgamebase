--- conflicted
+++ resolved
@@ -377,11 +377,7 @@
 	"flare sprite" "effect/remnant flare/small"
 		"frame rate" 5
 	"flare sound" "plasma tiny"
-<<<<<<< HEAD
-	description "This tiny set of engines were designed specifically for craft so small that they to combine both thrusters and steering into one unit."
-=======
 	description "This tiny set of engines was designed specifically for craft so small that it combines both thrusters and steering into one unit."
->>>>>>> 441c70ad
 
 outfit "Crucible-Class Thruster"
 	category "Engines"
