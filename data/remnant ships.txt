# Copyright (c) 2017 by Michael Zahniser
#
# Endless Sky is free software: you can redistribute it and/or modify it under the
# terms of the GNU General Public License as published by the Free Software
# Foundation, either version 3 of the License, or (at your option) any later version.
#
# Endless Sky is distributed in the hope that it will be useful, but WITHOUT ANY
# WARRANTY; without even the implied warranty of MERCHANTABILITY or FITNESS FOR A
# PARTICULAR PURPOSE.  See the GNU General Public License for more details.



ship "Albatross"
	plural "Albatrosses"
	sprite "ship/albatross"
	thumbnail "thumbnail/albatross"
	attributes
		category "Heavy Warship"
		licenses
			"Remnant Capital"
		cost 20250000
		"shields" 34200
		"hull" 12600
		"required crew" 44
		"bunks" 75
		"cargo space" 124
		"mass" 610
		"drag" 8.6
		"heat dissipation" 0.6
		"fuel capacity" 600
		"ramscoop" 2
		"outfit space" 668
		"weapon capacity" 236
		"engine capacity" 142
		"shield generation" 5.2
		"shield energy" 4.6
		"hull repair rate" 1.5
		"hull energy" 1.2
		"outfit scan power" 18
		"outfit scan speed" 1
		"tactical scan power" 39
		weapon
			"blast radius" 360
			"shield damage" 3600
			"hull damage" 1800
			"hit force" 5400
	outfits
		"Inhibitor Cannon" 6
		"Thrasher Turret" 2
		"Point Defense Turret"

		"Aeon Cell"
		"Epoch Cell"
		"Crystal Capacitor"
		"Thermoelectric Cooler" 2
		"Quantum Key Stone"

		"Smelter-Class Thruster"
		"Smelter-Class Steering"
		"Scram Drive"

	engine -28 155 .8
	engine 28 155 .8
	engine 0 184 .9
	gun 0 -190
	gun -9 -177 "Inhibitor Cannon"
	gun 9 -177 "Inhibitor Cannon"
	gun -14 -162 "Inhibitor Cannon"
	gun 14 -162 "Inhibitor Cannon"
	gun -18 -144 "Inhibitor Cannon"
	gun 18 -144 "Inhibitor Cannon"
	turret -23 -34 "Thrasher Turret"
	turret 23 -34 "Thrasher Turret"
	turret -74 62
	turret 74 62
	turret 0 77 "Point Defense Turret"
	explode "small explosion" 30
	explode "medium explosion" 60
	explode "large explosion" 40
	explode "huge explosion" 10
	"final explode" "final explosion large" 1
	description "Once they left human space, it became apparent to the Remnant that they would need to build their own shipyards in order to defend themselves if they were discovered by the Alphas or any other unfriendly faction. Using new composite materials that they discovered, they built ships very different from anything seen in human space."

ship "Albatross" "Albatross (Sniper)"
	outfits
		"Inhibitor Cannon" 5
		"EMP Torpedo Bay" 2
		"Point Defense Turret" 3
		"EMP Torpedo" 18

		"Aeon Cell"
		"Epoch Cell"
		"Crystal Capacitor"
		"Thermoelectric Cooler" 2
		"Quantum Key Stone"
		"Salvage Scanner"
		"Outfits Expansion"
		"Tuning Rifle" 57

		"Forge-Class Thruster"
		"Crucible-Class Thruster"
		"Smelter-Class Steering"
		"Forge-Class Steering"
		"Scram Drive"

	gun "Inhibitor Cannon"
	gun "Inhibitor Cannon"
	gun "Inhibitor Cannon"
	gun "Inhibitor Cannon"
	gun "Inhibitor Cannon"
	gun "EMP Torpedo Bay"
	gun "EMP Torpedo Bay"

	turret "Point Defense Turret"
	turret "Point Defense Turret"
	turret
	turret
	turret "Point Defense Turret"

ship "Albatross" "Albatross (Turret)"
	outfits
		"Thrasher Turret" 4
		"Point Defense Turret"

		"Aeon Cell"
		"Epoch Cell"
		"Millennium Cell"
		"Crystal Capacitor"
		"Thermoelectric Cooler"
		"Outfits Expansion" 2
		"Tuning Rifle" 49

		"Smelter-Class Thruster"
		"Smelter-Class Steering"
		"Scram Drive"

	turret "Thrasher Turret"
	turret "Thrasher Turret"
	turret "Thrasher Turret"
	turret "Thrasher Turret"
	turret "Point Defense Turret"

ship "Albatross" "Albatross (Heavy)"
	outfits
		"Inhibitor Cannon" 3
		"Thrasher Cannon" 4
		"Thrasher Turret" 3

		"Aeon Cell"
		"Epoch Cell"
		"Millennium Cell"
		"Crystal Capacitor" 2
		"Thermoelectric Cooler" 2
		"Outfits Expansion" 4
		"Tuning Rifle" 65

		"Forge-Class Thruster"
		"Crucible-Class Thruster"
		"Smelter-Class Steering"
		"Forge-Class Steering"
		"Scram Drive"

	gun "Inhibitor Cannon"
	gun "Inhibitor Cannon"
	gun "Inhibitor Cannon"
	gun "Thrasher Cannon"
	gun "Thrasher Cannon"
	gun "Thrasher Cannon"
	gun "Thrasher Cannon"
	turret "Thrasher Turret"
	turret "Thrasher Turret"
	turret
	turret
	turret "Thrasher Turret"

ship "Albatross" "Albatross (Shield)"
	outfits
		"Point Defense Turret" 4
		"Thrasher Turret"

		"Aeon Cell"
		"Millennium Cell"
		"Thermoelectric Cooler" 1
		"Outfits Expansion" 6
		"Systems Core (Large)" 3
		"Small Heat Shunt" 1
		"Large Heat Shunt" 1
		
		"Tuning Rifle" 75

		"Crucible-Class Thruster"
		"Forge-Class Steering"
		"Hyperdrive"

	turret "Thrasher Turret"
	turret "Point Defense Turret"
	turret "Point Defense Turret"
	turret "Point Defense Turret"
	turret "Point Defense Turret"



ship "Gascraft"
	plural "Gascraft"
	sprite "ship/gascraft"
	thumbnail "thumbnail/gascraft"
	attributes
		category Transport
		cost 530000
		"shields" 800
		"hull" 1500
		"required crew" 1
		"bunks" 2
		"mass" 44
		"drag" 1.27
		"heat dissipation" 0.9
		"fuel capacity" 700
		"energy capacity" 150
		"ramscoop" 0.5
		"cargo space" 8
		"outfit space" 80
		"engine capacity" 26
		"shield generation" 0.6
		"shield energy" 0.4
		"hull repair rate" 1.2
		"hull energy" 0.9
		"gaslining" 1
		"outfit scan power" 24
		"outfit scan speed" 1
		"tactical scan power" 52
		"atmosphere scan" 100
	outfits
		"Millennium Cell"
		"Emergency Ramscoop"
		"Quantum Key Stone"

		"Anvil-Class Engine"
		"Hyperdrive"

	engine 0 30
	explode "tiny explosion" 8
	explode "small explosion" 7
	description "Centuries ago, the Remnant built these ships in order to explore the upper atmosphere of nearby gas giants. The Archons took issue with the Remnant's research methods, and the studies were unable to be completed. The remaining gascraft have been gathering dust in storage for centuries while the Remnant wait to see if the anger of the Archons will subside."



ship "Gull"
	sprite "ship/gull"
	thumbnail "thumbnail/gull"
	attributes
		category "Light Freighter"
		licenses
			Remnant
		cost 9500000
		"shields" 6500
		"hull" 2500
		"required crew" 3
		"bunks" 20
		"mass" 270
		"drag" 6
		"heat dissipation" 0.7
		"fuel capacity" 600
		"ramscoop" 1
		"cargo space" 175
		"outfit space" 310
		"weapon capacity" 83
		"engine capacity" 101
		"shield generation" 1.6
		"shield energy" 1.1
		"hull repair rate" 0.7
		"hull energy" 0.5
		"cloak" .02
		"cloaking energy" 5
		"cloaking fuel" .1
		"outfit scan power" 12
		"outfit scan speed" 1
		"tactical scan power" 26
		weapon
			"blast radius" 80
			"shield damage" 800
			"hull damage" 400
			"hit force" 1200
	outfits
		"Inhibitor Cannon" 1
		"Point Defense Turret"

		"Epoch Cell"
		"Crystal Capacitor"
		"Emergency Ramscoop" 2
		"Quantum Key Stone"
		"Salvage Scanner"
		"Tuning Rifle" 3

		"Forge-Class Thruster"
		"Forge-Class Steering"
		"Hyperdrive"

	engine -12 70 0.7
	engine 12 70 0.7
	engine 0 78 1
	gun 0 -96 "Inhibitor Cannon"
	gun -7 -94
	gun 7 -94
	turret 0 26 "Point Defense Turret"
	explode "tiny explosion" 40
	explode "small explosion" 20
	explode "medium explosion" 10
	"final explode" "final explosion small" 1
	description "While the Starling was the first successful ship to use technology derived from alien ruins, the Gull is the most recent. The current increase in Korath activities has caused foraging for resources to become a risky endeavor, forcing the Remnant to develop a specialized freighter for hauling cargo from remote sites without revealing their presence to hostile aliens."
	description "	The Gull has quickly proven its worth, allowing the Starling fleets to return to riskier activities while the Gull takes over the hazardous convoy routes. It is now the primary element of the Remnant's extra-territorial resource operations."
	description "	The cloaking technology is built into the Gull's hull; it cannot be removed or transferred to another ship."

ship "Gull" "Gull (Sniper)"
	outfits
		"Inhibitor Cannon" 3
		"Point Defense Turret"

		"Epoch Cell"
		"Millennium Cell"
		"Crystal Capacitor"
		"Salvage Scanner" 2
		"Outfits Expansion"
		"Tuning Rifle" 4

		"Forge-Class Thruster"
		"Forge-Class Steering"
		"Hyperdrive"

ship "Gull" "Gull (Support)"
	outfits
		"EMP Torpedo Bay"
		"Inhibitor Cannon" 2
		"Point Defense Turret"
		"EMP Torpedo" 5

		"Epoch Cell"
		"Millennium Cell"
		"Crystal Capacitor"
		"Salvage Scanner" 2
		"Outfits Expansion"
		"Tuning Rifle" 3

		"Forge-Class Thruster"
		"Forge-Class Steering"
		"Hyperdrive"

ship "Gull" "Gull (Cargo)"
	outfits
		"Cargo Expansion" 4

		"Epoch Cell"
		"Crystal Capacitor"
		"Salvage Scanner"
		"Tuning Rifle" 3

		"Forge-Class Thruster"
		"Forge-Class Steering"
		"Hyperdrive"

ship "Gull" "Gull (Bunks)"
	outfits
		"Bunk Room" 4

		"Epoch Cell"
		"Crystal Capacitor"
		"Salvage Scanner"
		"Tuning Rifle" 3

		"Forge-Class Thruster"
		"Forge-Class Steering"
		"Hyperdrive"



ship "Pelican"
	sprite "ship/pelican"
	thumbnail "thumbnail/pelican"
	attributes
		category "Heavy Freighter"
		licenses
			"Remnant Capital"
		cost 9900000
		"shields" 11300
		"hull" 5700
		"required crew" 14
		"bunks" 35
		"cargo space" 302
		"mass" 320
		"drag" 7.2
		"heat dissipation" 0.7
		"fuel capacity" 600
		"ramscoop" 2
		"outfit space" 480
		"weapon capacity" 157
		"engine capacity" 144
		"shield generation" 2.7
		"shield energy" 1.8
		"hull repair rate" 1
		"hull energy" 0.75
		"outfit scan power" 12
		"outfit scan speed" 1
		"tactical scan power" 26
		weapon
			"blast radius" 160
			"shield damage" 1600
			"hull damage" 800
			"hit force" 2400
	outfits
		"Thrasher Turret"
		"Point Defense Turret" 2

		"Aeon Cell"
		"Crystal Capacitor" 2
		"Thermoelectric Cooler" 3
		"Emergency Ramscoop"
		"Quantum Key Stone"
		"Tuning Rifle" 15

		"Smelter-Class Thruster"
		"Smelter-Class Steering"
		"Scram Drive"

	engine 22 92 0.7
	engine -22 92 0.7
	engine 0 114 1.1
	gun 8 -135
	gun -8 -135
	turret 0 -67 "Thrasher Turret"
	turret 56 35 "Point Defense Turret"
	turret -56 35 "Point Defense Turret"
	explode "small explosion" 15
	explode "medium explosion" 30
	explode "large explosion" 20
	explode "huge explosion" 5
	"final explode" "final explosion large" 1
	description "The Pelican is closely based on the original semi-organic materials the Remnant found in the Ember Waste. While they are not technically alive, their internal mechanisms and method of construction bear such a close resemblance to living organisms that they are often considered as such. One key feature of this living resemblence is the innate sensory capabilities they posses, akin to sensor suites less advanced ships require for detailed scanning. These ships serve as the backbone of Remnant bulk salvage efforts, as well as their fast-logistics distribution network."



ship "Penguin"
	sprite "ship/penguin/penguin"
		"frame rate" 3
	thumbnail "thumbnail/penguin"
	attributes
<<<<<<< HEAD
		category Transport
=======
		category "Transport"
>>>>>>> dcfe4e3a
		cost 2530000
		"shields" 3000
		"hull" 1500
		"required crew" 1
<<<<<<< HEAD
		"bunks" 5
=======
		"bunks" 3
>>>>>>> dcfe4e3a
		"mass" 71
		"drag" 1.25
		"heat dissipation" 0.9
		"fuel capacity" 800
		"energy capacity" 300
		"ramscoop" 0.5
		"cargo space" 19
		"outfit space" 108
<<<<<<< HEAD
		"engine capacity" 54
		"weapon capacity" 33
		"shield generation" 1
		"shield energy" 0.4
		"hull repair rate" 2
		"hull energy" 0.9
=======
		"weapon capacity" 33
		"engine capacity" 54
		"shield generation" 1
		"shield energy" 0.5
		"hull repair rate" 2
		"hull energy" 1.0
>>>>>>> dcfe4e3a
		"cloak" .03
		"cloaking energy" 3
		"cloaking fuel" .05
		"outfit scan power" 50
		"outfit scan speed" 1
		"tactical scan power" 50
		"atmosphere scan" 100
		"reverse thrust" 16
		"reverse thrusting energy" 2.5
		"reverse thrusting heat" 2.0
		weapon
			"blast radius" 20
			"shield damage" 260
			"hull damage" 160
			"hit force" 800
	outfits
		"Millennium Cell"
		"Emergency Ramscoop"
		"Quantum Key Stone"
		"Tuning Rifle" 1
		
		"Crucible-Class Thruster"
		"Crucible-Class Steering"
		"Hyperdrive"
	
	engine 0 30
	gun 0 -60
	turret 0 -60
	explode "tiny explosion" 8
	explode "small explosion" 7
	description "Inspired by close contact with void sprites and the reinvigoration of xenobiology, the Penguin is a prototype designed to serve the dual roles of testing new starship technology while exploring hostile planets throughout the Ember Waste. One of this ship's distinguishing features is that it is truly alive and has a mind that approaches self-awareness."
	description "	The cloaking technology is built into the Penguin's hull; it cannot be removed or transferred to another ship."



ship "Starling"
	sprite "ship/starling"
	thumbnail "thumbnail/starling"
	attributes
		category "Light Warship"
		licenses
			Remnant
		cost 8800000
		"shields" 8800
		"hull" 4900
		"required crew" 6
		"bunks" 15
		"mass" 270
		"drag" 3.8
		"heat dissipation" 0.7
		"fuel capacity" 900
		"ramscoop" 1
		"cargo space" 36
		"outfit space" 312
		"weapon capacity" 83
		"engine capacity" 94
		"shield generation" 1.8
		"shield energy" 1.2
		"hull repair rate" 0.8
		"hull energy" 0.6
		"cloak" .02
		"cloaking energy" 5
		"cloaking fuel" .1
		"outfit scan power" 12
		"outfit scan speed" 1
		"tactical scan power" 26
		weapon
			"blast radius" 80
			"shield damage" 800
			"hull damage" 400
			"hit force" 1200
	outfits
		"Inhibitor Cannon" 3
		"Point Defense Turret"
		
		"Epoch Cell"
		"Crystal Capacitor"
		"Emergency Ramscoop" 2
		"Quantum Key Stone"
		"Salvage Scanner"
		
		"Forge-Class Thruster"
		"Forge-Class Steering"
		"Crucible-Class Steering"
		"Hyperdrive"

	engine -16 82 0.7
	engine 16 82 0.7
	engine 0 90 1
	gun 0 -99 "Inhibitor Cannon"
	gun -12 -72 "Inhibitor Cannon"
	gun 12 -72 "Inhibitor Cannon"
	gun -18 -49
	gun 18 -49
	turret 0 2 "Point Defense Turret"
	explode "tiny explosion" 40
	explode "small explosion" 20
	explode "medium explosion" 10
	"final explode" "final explosion small" 1
	description "One of the strangest and most useful things that the Remnant discovered in the abandoned worlds of the Ember Waste is alien cloaking technology. They designed their scout ships to be able to cloak when needed, in order to explore alien territory without being seen... or to escape in a hurry after stealing something particularly valuable from those aliens."
	description "	The cloaking technology is built into the Starling's hull; it cannot be removed or transferred to another ship."

ship "Starling" "Starling (Heavy)"
	outfits
		"Thrasher Cannon" 5
		"Point Defense Turret"

		"Epoch Cell"
		"Millennium Cell"
		"Crystal Capacitor"
		"Tuning Rifle" 10

		"Forge-Class Thruster"
		"Forge-Class Steering"
		"Hyperdrive"

ship "Starling" "Starling (Sniper)"
	outfits
		"EMP Torpedo Bay"
		"Inhibitor Cannon" 4
		"EMP Torpedo" 9

		"Epoch Cell"
		"Crystal Capacitor"
		"Emergency Ramscoop"
		"Quantum Key Stone"
		"Tuning Rifle" 9

		"Forge-Class Thruster"
		"Smelter-Class Steering"
		"Hyperdrive"

	gun "EMP Torpedo Bay"
	gun "Inhibitor Cannon"
	gun "Inhibitor Cannon"
	gun "Inhibitor Cannon"
	gun "Inhibitor Cannon"

ship "Starling" "Starling (Hunter)"
	outfits
		"Inhibitor Cannon" 2
		"Thrasher Turret"

		"Epoch Cell"
		"Millennium Cell"
		"Crystal Capacitor"
		"Emergency Ramscoop"
		"Tuning Rifle" 11

		"Forge-Class Thruster"
		"Forge-Class Steering"
		"Hyperdrive"

	gun
	gun "Inhibitor Cannon"
	gun "Inhibitor Cannon"
	gun
	gun

ship "Starling" "Starling (Thrasher)"
	outfits
		"Thrasher Cannon" 3
		"Thrasher Turret"

		"Epoch Cell"
		"Millennium Cell"
		"Crystal Capacitor"
		"Quantum Key Stone"
		"Tuning Rifle" 8

		"Forge-Class Thruster"
		"Forge-Class Steering"
		"Hyperdrive"

	gun "Thrasher Cannon"
	gun "Thrasher Cannon"
	gun "Thrasher Cannon"
	gun
	gun

<|MERGE_RESOLUTION|>--- conflicted
+++ resolved
@@ -442,20 +442,12 @@
 		"frame rate" 3
 	thumbnail "thumbnail/penguin"
 	attributes
-<<<<<<< HEAD
-		category Transport
-=======
 		category "Transport"
->>>>>>> dcfe4e3a
 		cost 2530000
 		"shields" 3000
 		"hull" 1500
 		"required crew" 1
-<<<<<<< HEAD
-		"bunks" 5
-=======
 		"bunks" 3
->>>>>>> dcfe4e3a
 		"mass" 71
 		"drag" 1.25
 		"heat dissipation" 0.9
@@ -464,21 +456,12 @@
 		"ramscoop" 0.5
 		"cargo space" 19
 		"outfit space" 108
-<<<<<<< HEAD
-		"engine capacity" 54
-		"weapon capacity" 33
-		"shield generation" 1
-		"shield energy" 0.4
-		"hull repair rate" 2
-		"hull energy" 0.9
-=======
 		"weapon capacity" 33
 		"engine capacity" 54
 		"shield generation" 1
 		"shield energy" 0.5
 		"hull repair rate" 2
 		"hull energy" 1.0
->>>>>>> dcfe4e3a
 		"cloak" .03
 		"cloaking energy" 3
 		"cloaking fuel" .05
