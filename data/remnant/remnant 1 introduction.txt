--- conflicted
+++ resolved
@@ -3742,7 +3742,6 @@
 			`	She looks at you quizzically for a moment, and then her display shifts to a mass of symbols. She skims briefly. "I have never even heard of such a unit. Apparently it is a very old one, though. Our records say that it had largely stopped being used by early in the 21st century. Well, I learned something new today." The display and its field of symbols vanishes as she slings her backpack over her shoulder.`
 			label stormend
 			`	"Thanks for the ride, Captain. I have to get working on this data, but if you are interested in helping some more, I hope to have more research expeditions planned soon."`
-<<<<<<< HEAD
 
 
 
@@ -3811,6 +3810,4 @@
 				goto thanks
 			label thanks
 			`	Before you can ask more about transport jobs, Eon takes out his commlink and taps on it for a few minutes. "You now have access to the logistics job board. You should be able to see our current job list for each system when you check."`
-			`	You chat with Eon about how you've outfitted the <ship> as you finish your...coffee. Then, his commlink chirps. As he stands, he signs what you think means "goodbye" as he says he has to leave for another meeting. He walks off quickly with his head down looking at the datapad. Your commlink notifies you that <payment> have been added to your account.`
-=======
->>>>>>> b17025cd
+			`	You chat with Eon about how you've outfitted the <ship> as you finish your...coffee. Then, his commlink chirps. As he stands, he signs what you think means "goodbye" as he says he has to leave for another meeting. He walks off quickly with his head down looking at the datapad. Your commlink notifies you that <payment> have been added to your account.`