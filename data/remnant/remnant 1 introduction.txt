# Copyright (c) 2017 by Michael Zahniser
# Copyright (c) 2018 by Zitchas
# Copyright (c) 2022 by williaji
#
# Endless Sky is free software: you can redistribute it and/or modify it under the
# terms of the GNU General Public License as published by the Free Software
# Foundation, either version 3 of the License, or (at your option) any later version.
#
# Endless Sky is distributed in the hope that it will be useful, but WITHOUT ANY
# WARRANTY; without even the implied warranty of MERCHANTABILITY or FITNESS FOR A
# PARTICULAR PURPOSE. See the GNU General Public License for more details.
#
# You should have received a copy of the GNU General Public License along with
# this program. If not, see <https://www.gnu.org/licenses/>.

mission "First Contact: Remnant"
	landing
	invisible
	source
		government "Remnant"
	on offer
		conversation
			`Although they are unusually tall and dark-skinned, the people here appear to be human. You wouldn't know it from the architecture, however: the buildings with their curved, twisted surfaces and ramifying arches look more alien than any human dwelling you have seen before.`
			`	Stranger still, no one is speaking: the usual background murmur of voices that you would associate with a spaceport is absent here. Instead, the locals are communicating in a rapid and graceful sign language, their hands tracing arcs through the air almost faster than your eyes can follow.`
			`	A few of them approach your ship and one of them greets you out loud, but instead of speaking he sings the words in a high, monotone chant: "Do you comprehend the ancestral tongue?"`
			choice
				`	(Say, "Yes, I do.")`
				`	(Try to chant, "Yes, I do.")`
					goto chant

			`	Their expressions are inscrutable; you aren't sure if they even understood you or not. They turn away from you for a second and converse in sign language.`
				goto blood
			label chant
			`	You sing, "Yes, I do," trying to match the leader's pitch. As you do so, several of them hum notes that harmonize with you.`
			label blood
			`	Two of them walk up to you. One is carrying a small device that looks like a handheld scanner. The other unwraps a small foil package, pulls out a lancet, and jabs his finger with it. A dark, red drop of blood wells up. He presses his finger onto a port on the scanner, then hands you another one of the packets. "We kindly request that you identify yourself," he chants. Several of the others hum along with him.`
			choice
				`	(Give them a blood sample.)`
					goto yes
				`	(Refuse to give them a sample.)`
					goto no
				`	(Run back to my ship and escape from here.)`

			`	You run into your airlock, slam the door shut, and blast off from the planet. Already, several of their ships are moving to intercept you. It seems that you are no longer welcome in this region of space...`
				launch

			label no
			`	You try to pull away, but the man's hand snakes out and grabs you by the wrist. Before you are even able to react he jabs your finger and shoves it onto the scanner. "You are in our space," he sings. "You will abide by our rules." No longer a monotone, his song is a jarring and atonal melody.`
			label yes
			`	Several of them gather around the one with the scanner as if waiting to see what the results will be. As you watch them you notice that all of them, even the women, have their hair cropped short. Also, their clothing looks like nothing that has ever been in fashion at any point in human history that you know of.`
			`	Finally the scanner beeps, and a yellow light flashes. You can almost feel the tension leaving the air as the crowd relaxes. "So you are pure. You are human," chants one of the women. "You are one of us."`
			choice
				`	"Of course I'm human. But what are human beings doing out here?"`
				`	"Who are you?"`

			`	Several of them burst into song, singing together in harmony, "We are the hidden ones. We are the Remnant. In time of great chaos to this place we came, lest all true-born humans be killed or enslaved, by those who evolved not, but unwisely were made."`
			`	As they continue to sing, you begin to piece together their story. They are the descendants of people who fled to this region of space through an unstable wormhole at the peak of the first Alpha War, which means they have been here for more than half a millennium. That doesn't explain why their culture is so radically different, though.`
			`	Eventually they invite you to a dinner. Their food has strange and complex flavors, not all of them pleasant, but you do your best to be polite and pretend to enjoy it all. The meal itself is generous and stretches out as your hosts consume considerably more food than you would expect for such a trim group. After the meal, they entertain you by singing songs, some of which you recognize as classical Earth music. It appears that people in this culture use sign language for day to day communication, and use their voices only for making music.`
			`	When you return to your ship, you do a search on videos of historical dialects of human sign language. None of them bear even a passing resemblance to the language of these people who call themselves the Remnant.`
				decline
			
	on enter
		"remnant chilia" ++
		conversation
			`As you break orbit and get ready to escape, you receive a message from <planet>. A chant comes from your speakers.`
			`	"My compatriots seem to have gotten off on the wrong foot. I am Prefect Chilia of the Remnant. We established ourselves here as a bastion of humanity to survive when the rest of human space was under threat by the Alphas.`
			`	"The blood test we requested is mandatory for all who come to our worlds. We will not tolerate the presence of anyone of Alpha heritage. Should you agree to the blood test and pass, we will allow you to visit our worlds in peace."`
			choice
				`	"Okay, I'll take the blood test."`
					goto accept
				`	"I'm not taking any blood test."`
			action
				set "remnant: declined second chance"
				"reputation: Remnant" <?= -10
			`	"Then leave immediately or be eliminated. You will not be welcomed here again."`
				decline
			
			label accept
			action
				set "remnant: accepted second chance"
			`	"Please return to <planet>. Be on your best behavior, as there will be no third chance."`
	
	to fail
		has "remnant: declined second chance"
	
	on fail
		log "Discovered a strange, isolated human community in an otherwise uninhabited region of space south of the Core. Angered them by refusing to submit to some sort of blood test."
		log "Factions" "Remnant" `The Remnant are a group of unusual-looking humans that live in a secluded section of the galaxy. It is unclear how long they have lived apart from the rest of humanity, but they have been free of human influences for long enough that their culture is wildly different from any found in human record. Their buildings seem to be alien in origin, and they communicate amongst each other primarily with sign language. When they do use their voices they sing or chant, rather than speak.`
	
	on decline
		event "ember waste label"
		log "Discovered a strange, isolated human community in an otherwise uninhabited region of space south of the Core. They call themselves the Remnant."
		log "Factions" "Remnant" `Half a millennium ago, during the Alpha Wars, a group of humans fleeing the conflict and looking for a safer place to live discovered a wormhole into a region of space known as the Ember Waste. They built settlements there, and chose to call themselves the Remnant. Although they no longer fear the Alphas as much as they once did, they still have not rejoined human society.`
			`Since their colonies were first formed, the Remnant's culture has changed drastically. They communicate in sign language, using their voices only for singing. Their food and architecture and much of their technology is strange, and much of it has been borrowed or stolen from nearby alien species.`
	
	npc
		government "Remnant"
		personality heroic coward disables plunders
		fleet "Large Remnant" 2
	
	to complete
		has "remnant: accepted second chance"
	
	on complete
		event "ember waste label"
		log "Discovered a strange, isolated human community in an otherwise uninhabited region of space south of the Core. They call themselves the Remnant."
		log "Factions" "Remnant" `Half a millennium ago, during the Alpha Wars, a group of humans fleeing the conflict and looking for a safer place to live discovered a wormhole into a region of space known as the Ember Waste. They built settlements there, and chose to call themselves the Remnant. Although they no longer fear the Alphas as much as they once did, they still have not rejoined human society.`
			`Since their colonies were first formed, the Remnant's culture has changed drastically. They communicate in sign language, using their voices only for singing. Their food and architecture and much of their technology is strange, and much of it has been borrowed or stolen from nearby alien species.`
		conversation
			`Your return trip is a bit more nerve-wracking. Unlike the previous time, your flight computer keeps blaring warnings that the ships escorting you are weapons-hot and locked on. As soon as you land, your ship is surrounded by soldiers with a variety of weapons, and the same man appears in the midst of them. As before, he pricks his finger, presses it to a spot on the device, then offers a still-sealed lancet to you. He begins chanting in a severe tone, "The first may be a misunderstanding, but now you know our law. Will you submit to a blood test, or be declared guilty once and for all?"`
			choice
				`	(Provide the blood sample.)`
					goto comply
				`	(Refuse and run for my ship.)`
				
			`	As you turn to start running back to your ship, the soldiers nearby begin raising their weapons and firing at you. As you feel your body begin to liquefy under the assault of the strange energy bolts, the last thing you see is the look of pity, resignation, and confusion on the face of the man with the scanner. Probably wondering why you would decide to return if you were just going to run again. You suppose they'll never know...`
				die
			
			label comply
			`	Several of them gather around the one with the scanner as if waiting to see what the results will be. As you watch them you notice that all of them, even the women, have their hair cropped short. Also, their clothing looks like nothing that has ever been in fashion at any point in human history that you know of.`
			`	Finally the scanner beeps, and a yellow light flashes. You can almost feel the tension leaving the air as the crowd relaxes. "So you are pure. You are human," chants one of the women. "You are one of us."`
			choice
				`	"Of course I'm human. But what are human beings doing out here?"`
				`	"Who are you?"`

			`	Several of them burst into song, singing together in harmony, "We are the hidden ones. We are the Remnant. In time of great chaos to this place we came, lest all true-born humans be killed or enslaved, by those who evolved not, but unwisely were made."`
			`	As they continue to sing, you begin to piece together their story. They are the descendants of people who fled to this region of space through an unstable wormhole at the peak of the first Alpha War, which means they have been here for more than half a millennium. That doesn't explain why their culture is so radically different, though.`
			`	Eventually they invite you to a dinner. Their food has strange and complex flavors, not all of them pleasant, but you do your best to be polite and pretend to enjoy it all. After the meal, they entertain you by singing songs, some of which you recognize as classical Earth music. It appears that people in this culture use sign language for day to day communication, and use their voices only for making music.`
			`	When you return to your ship, you do a search on videos of historical dialects of human sign language. None of them bear even a passing resemblance to the language of these people who call themselves the Remnant.`



# Compatibility patch for those who made contact with the Remnant prior to v0.9.15
# v2 has been added to force those on continuous who already have the patch to get it again so that they get the post-scanning hostility/tolerance hail changes
mission "Remnant: Blood Test Patch v2"
	landing
	invisible
	to offer
		has "event: ember waste label"
		not "Remnant: Scanning Tolerances: done"
	on offer
		set "remnant: blood test pure"
		event "remnant: change hail"
		fail



mission "Remnant: Lost in Ember Waste: Trigger"
	landing
	invisible
	source
		government "Remnant"
	to offer
		has "remnant: blood test pure"
		not "license: Remnant"
		not "outfit: Quantum Keystone"
		not "outfit: Quantum Key Stone"
		not "outfit: Jump Drive"
		not "outfit: Shield Beetle Pendant"
	on offer
		event "remnant: lost in ember waste" 14
		fail



mission "Remnant: Lost in Ember Waste"
	landing
	invisible
	source
		government "Remnant"
	to offer
		has "event: remnant: lost in ember waste"
		not "license: Remnant"
		not "outfit: Quantum Keystone"
		not "outfit: Quantum Key Stone"
		not "outfit: Jump Drive"
		not "outfit: Shield Beetle Pendant"
	on offer
		outfit "Quantum Key Stone" 1
		log `Became stuck in the Ember Waste, but was given a Quantum Key Stone by an old woman who claims to have once been stuck in Republic space under similar circumstances.`
		conversation
			`You wander the <origin> spaceport feeling very lost in this strange region of space. Having flown around for a few weeks with no idea of how to get out, you wonder if you'll be stuck here forever.`
			`	You sit down on a bench and think about how you're going to get out of this situation. While you think, an old woman approaches you and signs something.`
			choice
				`	"Sorry, I don't understand."`
			`	The old woman chuckles to herself. "You seem lost," she says. You nod. To your surprise, she doesn't sing everything she says like the other Remnant.`
			`	"I'm guessing you don't know about the wormholes."`
			choice
				`	"The what?"`
				`	"I do, I just can't get through them."`
					goto know
			
			`	"There are red wormholes scattered around this region of space. You can only access them if you have a Key Stone on your ship, though. Don't ask me how it works, but that's how it is."`
				goto keystone
			
			label know
			`	"Lost your Key Stone?" she asks with another chuckle. "Or maybe your jump drive, and now you're stuck here? No problem."`
			
			label keystone
			`	The woman reaches into a bag that she has with her and hands you a Quantum Key Stone. "Just put this on your ship and you can be on your way out of here."`
			choice
				`	"You're just giving this to me?"`
					goto thanks
				`	"What's the catch?"`
			`	She chuckles again. "No catch."`
			
			label thanks
			`	The woman sits down on the bench next to you. "I was once lost in Republic space for many years after losing my Key Stone. I know what it can be like to be away from your people for that long, so I'd rather not see you share the same fate."`
			choice
				`	"Thanks for the help. I'll go fit this on my ship."`
				`	"How'd you get to Republic space?"`
					goto republic
			
			`	You say goodbye to the woman and begin walking to your ship. "Safe travels, Captain," she sings with a big grin on her face as you walk away.`
				decline
			
			label republic
			`	"I was an adventurous spirit in my youth," she says. "One day I found my way out of the Ember Waste and back to what I learned was the rest of humanity. For years my people had hidden here believing the Alphas had killed everyone else, but I discovered that we had little to fear.`
			`	"I explored the Republic for many months, learning what had happened since the Alpha Wars, but when I attempted to return to the Ember Waste to tell my people, I found that my Key Stone had been stolen at some point during my journey. I had no way to return."`
			`	She lets out a long sigh. "I don't want to bore you with all the details, but I resigned myself to my new life. I met a man, had two daughters, but never lost hope of returning to my true home. One day, after my daughters had grown and my husband had passed in an accident, I decided to go on another adventure. I dusted off my old ship, and soon discovered the Hai."`
			branch hai
				has "First Contact: Hai: offered"
			choice
				`	"The who?"`
			`	"How you've become lost here without having discovered the Hai first is beyond me." She chuckles. "The Hai are a peaceful alien people north of humanity. Go looking for a purple wormhole in the uninhabited systems of the Far North. You may find your way there.`
				goto next
			
			label hai
			choice
				`	"You've met the Hai?"`
			`	"Well of course. How else would I have been able to return home?`
			
			label next
			`	"To my surprise, the Hai had a large number of Quantum Key Stones." She pauses for a moment. "Might be a good idea for you to bring some of those Hai keystones here. Anyway, I was so thrilled that I didn't even ask any questions about how they had them. I bought one and flew as fast as I could back to the Ember Waste, and I've been here ever since."`
			choice
				`	"How long ago was that?"`
				`	"What about your daughters?"`
					goto daughters
			
			`	"Well I got lost when I was 17 and returned when I was 64, so perhaps some 130 years ago now that I returned." She chuckles at the surprised look on your face as you realize that she is nearly 200 years old. "Uncovering ancient alien technology is quite the blessing.`
				goto end
			
			label daughters
			`	"Oh, I only told them about deciding to travel the galaxy. Never told them about returning home. I made trips to see them every so often, but they both passed many decades ago now. It seems like the Republic can't quite get anyone to live past 130 years.`
			
			label end
			`	"I really must get going, now," she says. The woman gets up to leave, but before walking away she turns to you and sings, "Safe travels, Captain," with a big grin on her face. You say goodbye to her in return and part ways.`
				decline



mission "Remnant: Defense 1"
	name "Defend <planet>"
	description "Assist in defending <planet> from a Korath raid, then return to the planet."
	source "Caelian"
	to offer
		has "remnant: blood test pure"
		not "remnant: defense delay"
	on offer
		conversation
			`In the relative quiet of this Remnant spaceport, it's unusually jarring when an alarm siren begins howling. All around you, people are rushing to get their ships into the air. Even though no one stops to explain to you what is happening, it's pretty clear that this is a planetary defense operation.`
			choice
				`	(Assist the defenders.)`
					launch
				`	(Stay here, and don't help them.)`
			`	You remain behind on the planet. You probably just missed out on a great opportunity to earn the gratitude of the Remnant.`
				defer
	on defer
		set "remnant: defense delay"
		event "remnant: defense timer" 20
	npc
		government "Remnant"
		personality staying uninterested disables plunders
		fleet "Large Remnant"
	npc evade
		government "Korath"
		personality staying heroic plunders harvests target
		fleet "Korath Ember Waste Raid" 6
	on visit
		dialog "There are still Korath raiders circling overhead. You should take off and help the Remnant ships to fight them."
	on complete
		payment 500000



mission "Remnant: Defense 2"
	landing
	name "Remnant bounty"
	description "A Korath ship is flying around Remnant territory. Hunt it down and destroy it, then return to <planet> for payment."
	source "Caelian"
	to offer
		has "Remnant: Defense 1: done"
	on offer
		conversation
			`The people here are grateful for your help in fighting off the Korath raid, and they offer you a payment of <payment>. They explain to you (in song, of course; the explanation takes the form of an epic ballad) that these raids have been taking place for nearly a century.`
			choice
				`	"Have you done anything to try to stop the Korath from raiding you?"`
				`	"What do you think the Korath are hoping to accomplish?"`
					goto motives
	
			`	"Of course not," chants one of them. "Why would we give up a good opportunity to plunder new technology?" His voice is such a perfect monotone that you can't tell whether the comment was meant facetiously or not.`
				goto next
	
			label motives
			`	"Perhaps they seek new territory, or perhaps they are just innately aggressive," chants one person.`
			`	"Of course," says another, "the fact that our ships dump their cargo when the raiders attack probably makes us a tempting target."`
			`	A third person explains, "We do that intentionally, to keep luring them back. The technology we gain when we manage to plunder one of their ships more than outweighs the cargo we lose."`
	
			label next
			`	While you're conversing with the group, a uniformed woman walks up and tells them something in sign language. They sign back and point to you. She says to you, "Thank you for your help. A Korath ship that came with the raiders and fled the battle is still lurking around our territory. Would you be willing to hunt it down?"`
			choice
				`	"Sure."`
				`	"Sorry, I don't have time to help you out."`
					decline

			`	"Thank you," she sings. "It keeps jumping between systems in our territory. Maybe its jump drive was damaged or something, and it cannot escape. I will spread the information that you've taken on the bounty for hunting it, so others will not risk their lives fighting it."`
				accept
	npc kill
		government "Korath"
		personality coward target uninterested marked waiting
		system
			distance 1 2
		fleet
			names "korath"
			# This ship has been here for a while and all its cargo outfits are gone, it just has commodities.
			cargo 4
			commodities "Food" "Clothing" "Metal" "Plastic" "Medical" "Heavy Metals"
			variant
				"Rano'erek (Crippled)"
		dialog "You have destroyed the Korath ship that was left over from the raid on <planet>. You can now return there to collect your payment."
	on visit
		dialog phrase "generic bounty hunting on visit"
	on complete
		payment 500000
		dialog `The same woman meets you when you land on <planet>. "Again, thank you," she says. "I will suggest to others that they might offer you similar bounty hunting jobs in the future." She pays you <payment>.`
		log "Factions" "Remnant" `Recently, Korath ships have begun raiding Remnant worlds. The Remnant have decided not to try to discourage these raids, because they are a perfect opportunity to steal jump drives and other valuable alien technology from the Korath.`



mission "Remnant: Defense 3"
	landing
	name "Remnant surveillance"
	description "Travel to the <waypoints> system, destroy any Korath ships you find there, then deploy a Remnant surveillance satellite to give them advance warning of Korath raids in the future. Return to <planet> when you are done."
	source
		government "Remnant"
	to offer
		"Remnant: Bounty: done" >= 3
	cargo "surveillance equipment" 13
	waypoint "Parca"
	on offer
		conversation
			`A man approaches your ship soon after you collect your latest bounty, and sings, "You have been most helpful in fighting the Korath. Would you be willing to assist us in another way?"`
			choice
				`	"Sure, tell me more."`
				`	"Sorry, I'm not interested in helping you out anymore."`
					decline

			`	He explains that they hope to gain advance notice of future raids by setting up remote surveillance equipment in the system in the Ember Waste that is closest to Korath space. The equipment will communicate with the Remnant via something called an "entangled particle pair" that does not require a hyperspace relay network. Ironically, this is technology that the Remnant acquired by raiding the Korath decades ago.`
			`	"I will mark the target system on your map," he says, "and give you the equipment necessary to deploy the surveillance satellite. Please do not deploy it while any Korath ships are watching. Our scouts encountered Palavrets, but they have crippled them enough to where they should not be a problem."`
				accept
	on accept
		event "remnant: surveillance begin"
	npc kill
		government "Korath"
		personality heroic nemesis staying
		system "Parca"
		fleet
			names "korath"
			cargo 0
			variant
				"Palavret (Crippled)"
				"'olofez" 2
		dialog "Now that you are alone, you are able to deploy the Remnant surveillance satellite unobserved. Time to report back to <planet>."
	on visit
		dialog `You have returned to <planet>, but you haven't deployed the surveillance satellite yet. Return to <waypoints> and make sure that all of the Korath there have been eliminated.`
	on complete
		event "remnant: surveillance end"
		payment 500000
		conversation
			`When you return to <planet>, the same Remnant man meets you and says that they have begun receiving data from the surveillance satellite that you deployed. "Thank you for your assistance," he sings. He pays you <payment>.`
			choice
				`	"You're welcome."`
					decline
				`	"You know, a great way to say 'thank you' would be to offer me a license to buy your technology."`

			`	He grins, very slightly. "That is not my decision alone to make," he says, "but I will put in a word for you and see what I can do."`



conversation "remnant key stones"
	branch found
		has "Remnant: Found Keystones: offered"
	
	`As you are walking through the spaceport, a man comes up to you and introduces himself as the manager of the local outfitter. "Greetings, outsider," he says. "I have heard many good things about you and your assistance to our people. Would you be interested in going on a quest for me?"`
	choice
		`	"What kind of quest?"`
			goto quest
		`	"Sorry, I'm not interested."`

	`	"Please, I assure you, this quest will be very lucrative for you.`

	label quest
	`	"You may have noticed the red anomalies scattered within this region of space. What you may not have known is that these are wormholes, accessible only with the possession of a Quantum Key Stone. My people highly value these Key Stones because of this, but our mines produce very few of them." The manager shows you a Key Stone that he has with him.`
	scene "outfit/keystone"
	
	branch "hai 1"
		has "First Contact: Hai: offered"
	
	`	"We have explored all of the Ember Waste, but have been unable to find any large concentrations of these stones."`
	`	"You seem to be able to easily explore outside of this region. If you manage to discover a source of Key Stones outside of the Ember Waste, would you please inform me of them?"`
	choice
		`	"If I find anything, I'll let you know."`
		`	"No thanks. This seems like a wild goose chase to me."`
			decline
	
	`	The outfitter manager thanks you. "We'll discuss payment once you return," he says.`
		accept
	
	label found
	`You find the outfitter manager and tell him that you have good news. "You found another world where the stones can be mined?" he asks.`
		goto exchange
	
	label "hai 1"
	`	"I've seen that before," you say.`
	`	He looks at you with surprise. "You found another world where these stones can be mined?"`
	
	label exchange
	choice
		`	"Yes, in the territory of some aliens far to the north of here."`
			goto "hai 2"
		`	"Yes, but I would prefer not to tell you where."`
	
	`	"That is understandable," he says. "I am a businessman and I understand how valuable certain trade secrets can be. But perhaps I can interest you in a mutually profitable endeavor?"`
		goto more
	
	label "hai 2"
	`	"Intriguing," he sings. "Are they aware of how valuable these stones are?" You tell him about the Hai, that they are an old species and that to them the Key Stones are just good luck charms. "Perhaps they have forgotten the true use of the Stones," says the man. "This may give us an opportunity for a mutually profitable endeavor."`
	
	label more
	`	"Tell me more," you say.`
	`	He says, "If you could fetch me a large supply of these stones, say fifty of them, I would purchase them from you for a high enough price that you would earn a tidy profit. What do you say?"`
	choice
		`	"Sure, I would be glad to accept that deal."`
		`	"Sorry, I'm really not interested in doing business with you Remnant folks."`
			decline
	
	`	After a bit of haggling, he agrees to pay you six million credits in exchange for a cargo of fifty Hai "keystones." Given how cheap they are to purchase in Hai space, you will be earning a very tidy profit on the deal.`
	`	"We look forward to receiving this shipment," he sings. "Just so we are clear, however: you do not need to install them on your ship - delivering them in your cargo hold will work just fine."`
	choice
		`	"I can purchase outfits into my cargo bay?"`
		`	"Why would you even need to specify that?"`
			goto "why mention"
		`	"Okay."`
			accept
	`	"Of course. There are several different methods available for doing so." He switches to a chant as he begins listing methods.`
	`	"Firstly, our outfitter interface has a small toggle labeled 'in-cargo' that - when checked - will instruct the dockworkers to load any outfits you purchase into your cargo bay instead of installing it.`
	`	"Secondly, if you do not have any ships selected in the outfitter control panel when you make a purchase, our logistics system will assign it for delivery to your cargo hold instead of scheduling an installation.`
	`	"Lastly, if you have an outfit installed, just tap the 'U' key on the outfitter to request that the selected outfit be uninstalled. After removal they will be left in your cargo hold."`
	`	He glances at his commlink and starts tapping at something. "We look forward to your return," he trills, before striding away still looking at his display.`
		accept
	label "why mention"
	`	"What seems straightforward to you and I is not always so simple for others. I have met more than a few pilots who thought that outfits could only be transported installed on their hull." He smiles briefly at the thought before turning and heading away.`
		accept



conversation "remnant key stones done"
	`You visit the local outfitter and tell the manager that you have brought a shipment of "quantum keystones" to sell to him. He is overjoyed, and gladly pays you six million credits for them. You can't help noticing that based on how much the Key Stones sell for here, he will be earning even more profit than you did, even though you did nearly all the work.`
	`	"You have made a valuable contribution to our people by doing this," he says. "These stones will allow more of our ships to explore the Ember Waste and discover the secrets that it holds."`



mission "Remnant: Key Stones (Pre-Hai) 1"
	name "Key Stones"
	description "The manager of the outfitter on <planet> is interested in finding alternative sources of Key Stones. The Remnant have explored the entire Ember Waste, so you will need to search elsewhere for these stones."
	source "Viminal"
	to offer
		not "outfit: Quantum Keystone"
		not "Remnant: Key Stones (Hai): offered"
		not "Remnant: Key Stones: offered"
		not "First Contact: Hai: offered"
		or
			has "event: remnant: void sprite research"
			has "Remnant: Defense 3: done"
	on offer
		conversation "remnant key stones"
		
	to complete
		has "Remnant: Found Keystones: offered"



mission "Remnant: Found Keystones"
	landing
	invisible
	source
		government "Hai"
	to offer
		has "Remnant: Key Stones (Pre-Hai) 1: active"
		has "First Contact: Hai: offered"
	on offer
		conversation
			`While exploring the Hai spaceport, you notice something interesting about some of the Hai ships. Many of them appear to be decorated with a stone that looks very similar to the Quantum Key Stones found in the Ember Waste. You ask a nearby Hai what they are, and she tells you that the stones are good luck charms that many Hai use on their ships that can be purchased from any Hai outfitter.`
			`	You should return to the Remnant outfitter manager to tell him about the stones in Hai space.`
				decline



mission "Remnant: Key Stones (Pre-Hai) 2"
	landing
	name "Key Stones"
	description "The manager of the outfitter on <planet> has offered to pay you six million credits in exchange for a shipment of fifty quantum keystones (which you will have to purchase from the Hai)."
	source "Viminal"
	to offer
		has "Remnant: Key Stones (Pre-Hai) 1: done"
	on offer
		conversation "remnant key stones"
		
	on visit
		dialog `You have returned to <planet>, but you don't have 50 "quantum keystones" to give to the outfitter. Buy the keystones from the Hai before returning here.`
	on complete
		outfit "Quantum Keystone" -50
		payment 6000000
		conversation "remnant key stones done"
	
	
	
	
mission "Remnant: Key Stones (Hai)"
	name "Keystones"
	description "The manager of the outfitter on <planet> has offered to pay you six million credits in exchange for a shipment of fifty quantum keystones (which you will have to purchase from the Hai)."
	source "Viminal"
	to offer
		not "outfit: Quantum Keystone"
		not "Remnant: Key Stones (Pre-Hai) 1: offered"
		not "Remnant: Key Stones: offered"
		has "First Contact: Hai: offered"
		or
			has "event: remnant: void sprite research"
			has "Remnant: Defense 3: done"
	on offer
		conversation "remnant key stones"
		
	on visit
		dialog `You have returned to <planet>, but you don't have 50 "quantum keystones" to give to the outfitter. Buy the keystones from the Hai before returning here.`
	on complete
		outfit "Quantum Keystone" -50
		payment 6000000
		conversation "remnant key stones done"
		


mission "Remnant: Key Stones"
	name "Keystones"
	description "The manager of the outfitter on <planet> has offered to pay you six million credits in exchange for a shipment of fifty quantum keystones (which you will have to purchase from the Hai)."
	source "Viminal"
	to offer
		has "outfit: Quantum Keystone"
		has "remnant: blood test pure"
		not "Remnant: Key Stones (Pre-Hai) 1: offered"
		not "Remnant: Key Stones (Hai): offered"
	on offer
		conversation
			`As you are walking through the spaceport, a man comes up to you and introduces himself as the manager of the local outfitter. He says, "I could not help but notice that you have a Key Stone that looks different from the ones from our mines. You may have noticed the red anomalies scattered within this region of space. What you may not have known is that these are wormholes, accessible only with the possession of a Quantum Key Stone. My people highly value these Key Stones because of this, but our mines produce very few of them. Have you found another world where these stones can be mined?"`
			choice
				`	"Yes, in the territory of some aliens far to the north of here."`
					goto hai
				`	"Yes, but I would prefer not to tell you where."`
			
			`	"That is understandable," he says. "I am a businessman and I understand how valuable certain trade secrets can be. But perhaps I can interest you in a mutually profitable endeavor?"`
				goto more
			
			label hai
			`	"Intriguing," he sings. "Are they aware of how valuable these stones are?" You tell him about the Hai, that they are an old species and that to them the Key Stones are just good luck charms. "Perhaps they have forgotten the true use of the Stones," says the man. "This may give us an opportunity for a mutually profitable endeavor."`
			
			label more
			`	"Tell me more," you say.`
			`	He says, "If you could fetch me a large supply of these stones, say fifty of them, I would purchase them from you for a high enough price that you would earn a tidy profit. What do you say?"`
			choice
				`	"Sure, I would be glad to accept that deal."`
				`	"Sorry, I'm really not interested in doing business with you Remnant folks."`
					decline
			
			`	After a bit of haggling, he agrees to pay you six million credits in exchange for a cargo of fifty Hai "keystones." Given how cheap they are to purchase in Hai space, you will be earning a very tidy profit on the deal.`
			`	"We look forward to receiving this shipment," he sings. "Just so we are clear, however: you do not need to install them on your ship - delivering them in your cargo hold will work just fine."`
			choice
				`	"I can purchase outfits into my cargo bay?"`
				`	"Why would you even need to specify that?"`
					goto "why mention"
				`	"Okay."`
					accept
			`	"Of course. There are several different methods available for doing so." He switches to a chant as he begins listing methods.`
			`	"Firstly, our outfitter interface has a small toggle labeled 'in-cargo' that - when checked - will instruct the dockworkers to load any outfits you purchase into your cargo bay instead of installing it.`
			`	"Secondly, if you do not have any ships selected in the outfitter control panel when you make a purchase, our logistics system will assign it for delivery to your cargo hold instead of scheduling an installation.`
			`	"Lastly, if you have an outfit installed, just tap the 'U' key on the outfitter to request that the selected outfit be uninstalled. After removal they will be left in your cargo hold."`
			`	He glances at his commlink and starts tapping at something. "We look forward to your return," he trills, before striding away still looking at his display.`
				accept
			label "why mention"
			`	"What seems straightforward to you and I is not always so simple for others. I have met more than a few pilots who thought that outfits could only be transported installed on their hull." He smiles briefly at the thought before turning and heading away.`
				accept
	
	on visit
		dialog `You have returned to <planet>, but you don't have 50 "quantum keystones" to give to the outfitter. Buy the keystones from the Hai before returning here.`
	on complete
		outfit "Quantum Keystone" -50
		payment 6000000
		conversation "remnant key stones done"



mission "Remnant: Void Sprites 1"
	name "Space creatures"
	description "A man on the Remnant homeworld of <planet> asked you to collect data on some strange space creatures in the <waypoints> system, in another part of the Ember Waste."
	source "Aventine"
	waypoint "Nenia"
	cargo "scanning equipment" 8
	to offer
		has "remnant: blood test pure"
	on offer
		conversation
			`As you explore the spaceport, you meet a Remnant man wearing some sort of optical prosthesis over his eyes, a visor with several tiny cameras mounted on it. "Ah," he sings, "the outsider. Human yet not of our culture, distinct from our mindset. That is useful. Would you be willing to invest in a research project?"`
			choice
				`	"Perhaps. Tell me more."`
				`	"Sorry, I'm not interested."`
					decline
			`	"Excellent," he sings. "Centuries ago, we discovered some space-dwelling organisms elsewhere in the Waste, and undertook to study them. Certain mistakes were made, certain underestimations, and we can no longer safely approach these organisms. Would you be willing to visit their home system and collect some sensor data? I call this an investment, because I cannot pay you until I publish the results of these studies."`
			choice
				`	"Yes, I'd be glad to."`
					goto end
				`	"Wait, that sounds super shady. Can you explain why you think it's safe for me to enter that star system, but not for you to do so?"`

			`	He says, "We studied the organisms and determined that they could not possibly be sentient. Therefore we saw no moral issues with collecting, well, ah... a sample. Unexpected things happened and certain grudges have been, ah, borne against Remnant ships for centuries as a result."`
			choice
				`	"Well, as long as you don't ask me to do something that will get me in similar trouble, I'll help you out."`
					goto end
				`	"Sorry, I'm not interested in helping you."`

			`	"Are you sure?" he chants. "We could learn some incredible things."`
			choice
				`	"No, I'm really not interested."`
					decline
				`	"Fine, tell me what you want me to do."`

			label end
			`	He sings, "Thank you. To begin with, all I ask is that you visit this star system and scan the creatures with certain special equipment that I will provide. Report back to me when you are done."`
			choice
				`	"How should I find you?"`
				`	"What is your name?"`
					goto name

			`	"Don't worry," he says, "I will find you. You are our only visitor from the outside in many decades; when you land here, it quickly becomes known."`
				accept
	
			label name
			`	He says, "My name is..." and then performs an elaborate gesture with his hands. "Do not worry if you can not perform my name," he says, "I will seek you out when you land. You will not need to ask around for me."`
				accept
	
	npc
		government "Indigenous Lifeform"
		personality timid mining harvests staying mute
		system "Nenia"
		fleet
			cargo 0
			variant
				"Void Sprite"
				"Void Sprite (Infant)" 3
	on enter "Nenia"
		dialog `There are indeed some strange space-faring life forms in this system. You collect measurements with the special sensors, and then prepare to return to <planet>.`
	on visit
		dialog `You have returned to <planet>, but you're missing something! Either you haven't visited <waypoints> to scan the void sprites, or your escort carrying the scanning equipment has not arrived in the system.`



mission "Remnant: Void Sprites 2"
	landing
	name "Scan the void sprites"
	description "Return to the <waypoints> system, and use an outfit scanner on one of each of the types of void sprites to see if you can tell how their propulsion works."
	source "Aventine"
	waypoint "Nenia"
	to offer
		has "Remnant: Void Sprites 1: done"
	on offer
		conversation
			`Sure enough, soon after you land, the Remnant researcher with the optical prosthesis arrives at your ship. When he looks at the data that you collected using his special scanners, he is disappointed. He chants, "I had hoped the scanners would show us how the creatures are able to generate enough force to fly out of the gravity wells of their planets, but this tells me nothing. Perhaps it would help if you scan them more closely. Could you equip your ship with one of the scanners that are used to inspect the outfits that ships are carrying, and see if that scanner yields additional information?"`
			choice
				`	"Okay, I'll install an outfit scanner and see what it can tell me."`
					accept
				`	"Are you sure they won't interpret the scanner beam as an attack?"`

			`	"I doubt it," he says. "It is a very low-power beam. And after all, you were not attacked just now when you scanned them with my equipment."`
			choice
				`	"Okay, I'll install an outfit scanner and see what it can tell me."`
					accept
				`	"Wait, are you saying that you thought I might get attacked last time around, and you didn't tell me that?"`

			`	He says, "It was a small enough chance that I did not see a need to worry you."`
			choice
				`	"Sorry, I don't want to help with this project anymore."`
					decline
				`	"Okay, I'll install an outfit scanner and see what it can tell me."`
					accept
	npc "scan outfits"
		government "Indigenous Lifeform"
		personality timid mining harvests staying mute
		system "Nenia"
		fleet
			cargo 0
			variant
				"Void Sprite"
				"Void Sprite (Infant)"
	on accept
		event "remnant: nenia empty"
	on visit
		dialog `You land on <planet>, but you haven't scanned the void sprites in <waypoints>. Make sure you scan all the void sprites using an outfit scanner.`
	on complete
		event "remnant: nenia restored"



mission "Remnant: Void Sprites 3"
	landing
	name "Visit void sprite planets"
	description `Use the Puffin to explore the two gas giants where the void sprites live. Then, return to <planet>.`
	source "Aventine"
	stopover "Nasqueron"
	stopover "Slylandro"
	cargo "scanning equipment" 8
	blocked "The Remnant researcher has another job for you, but you're going to have to free up some cargo space in order to take it on."
	to offer
		has "Remnant: Void Sprites 2: done"
	on offer
		conversation
			`The Remnant researcher seems disappointed that an outfit scan didn't reveal any information about the void sprites, but he is also excited about a new idea for studying them. "I found that we have several old mothballed ships suitable for exploring the upper atmosphere of a gas giant," he says. "Until I can publish my results I will not have the resources to compensate you, but I can provide you with one of our ships. Then you could land on the void sprite worlds and observe them in their natural habitat."`
			choice
				`	"How much will it cost to buy one?"`
				`	"Didn't you say before that anyone entering that system in a Remnant ship gets attacked?"`
					goto attack
				`	"Sorry, I'm not interested in helping you anymore."`
					decline

			`	"Only a few million credits," he says. "Do not worry, I will provide you with one. Consider it an advance on the resources I owe you. And, just think of how much you will be doing to advance the cause of science."`
				goto end

			label attack
			`	"Do not worry about it," he says. "These exploration craft are exceptionally fast and maneuverable. Even if you do provoke a negative reaction, you should be able to dodge any direct confrontation."`

			label end
			choice
				`	"Okay, I'll do it."`
				`	"Sorry, that's more than I'm willing to commit to."`
					decline

			`	"Excellent," he says. "This ship is an antique, so be careful with the shields. They are projected around the ship and are unable to adapt to new obstacles. Hard-shell shields, I believe they were called at the time of the Exodus, as opposed to the skin shields of today that fit close to the hull." He pauses and looks thoughtful, then continues. "Just make sure nothing valuable is near the hull when the shields activate - it will either be sheared in two or break the shields. And it is important to know that the pressure suit included with the ship is able to remotely activate and deactivate the shields and other ship systems."`
			`	He moves to step away, then looks back at you. "My notes indicate that there is a superstition about how visiting Crataegusa in the Cardea system was considered to bring good fortune to explorers. There is no scientific reason that should be the case, but might be worth landing on it anyway."`
				accept
	on accept
		event "remnant: puffin"
		give ship "Puffin" "Shadow in the Depths"
	npc
		government "Drak (Hostile)"
		system "Nenia"
		personality staying heroic nemesis frugal uninterested
		ship "Archon (Cloaked)" "Lifted Lorax"
	on stopover
		conversation
			`You have dodged the Archon and landed on the second of the two gas giants where the void sprites live. The hull of your tiny ship creaks and groans under the high atmospheric pressure, but seems to be holding together. Its sensors pick up flocks of void sprites floating between the planet's cloud layers, presumably feeding on airborne creatures too small to detect from this range.`
			`	You also observe some void sprites leaving the planet, soaring upward on thermal updrafts. As they rise, their bodies swell to several times their original size, like an aerostat balloon gaining altitude. But clearly they have another form of propulsion as well, something akin to the antigravity repulsors that human ships use to travel from a planet's surface into orbit.`
			`	After collecting some atmospheric samples for good measure, you prepare to return to <planet>. Hopefully the Archon will calm down once it sees that you have not attacked or disturbed the Sprites on either of these planets.`
	on visit
		dialog phrase "generic stopover on visit"
	on complete
		event "remnant: void sprite research" 20
		log "Factions" "Void Sprites" `The "void sprites" are space-dwelling lifeforms. They are apparently not sentient. They evolved in the atmosphere of a gas giant, but have some biological mechanism for altering or reflecting gravity that allows them to fly into outer space, in the same way that human ships use antigravity to escape a planet's gravity well. The void sprites are not particularly powerful or dangerous creatures, but they are guarded by a Drak Archon.`
		log "Factions" "Archons" `Archons are partly biological, but do not seem to be naturally evolved creatures. Some of their biological characteristics may have been based on the "void sprites" that inhabit the Ember Waste.`
		conversation
			`The Remnant researcher is ecstatic when he sees all the data you collected. "I will begin assembling this into a research paper immediately!" he sings. "It may be months before it is published, but when it is you will be named as a co-author, and I will share the credit with you."`
			choice
				`	"What do you know about the Archon that attacked me?"`
				`	"I'm glad I could help you out. I'll look forward to hearing from you."`
					decline

			`	He begins singing you a song about the Archons. The song says that the Archons are servants of the mysterious Drak, whom no one has seen but whom the Quarg claim to speak to and take orders from. "That's all our histories say," he sings, "but what interests me is the biological similarities between the Archons and the void sprites. We do not think the Archons are naturally evolved creatures. Perhaps their creators incorporated elements of void sprite biology into them when they were made. Or perhaps the Archons just feel an affinity with them because they are both space-faring organisms."`
			choice
				`	"Well, I'll look forward to hearing the results of your research when it is done."`
					decline
				`	"Do you think the Archons will continue to be angry at me?"`

			`	He says, "As long as you did not harm any of the void sprites, I doubt they will bear you a permanent grudge. The Archons are thinking creatures, after all; they cannot blame you for your curiosity."`
			`	You thank him for the information and tell him that you will look forward to reading the results of his study (and, getting paid for your help) once it is complete.`



mission "Remnant: Gascraft-Puffin Compatibility"
	landing
	invisible
	to offer
		has "event: remnant: gascraft"
	on offer
		event "remnant: puffin"
		clear "event: remnant: gascraft"
		fail



mission "Remnant: Technology Available"
	name "License Training"
	description "Transport a prefect to <destination> so he can tell you more about the Remnant license."
	landing
	invisible
	source
		government "Remnant"
	destination
		government "Remnant"
		not distance 0
	to offer
		has "event: remnant: void sprite research"
		has "Remnant: Defense 3: done"
		or
			has "Remnant: Key Stones: done"
			has "Remnant: Key Stones (Hai): done"
			has "Remnant: Key Stones (Pre-Hai) 2: done"
			has "Remnant: Broken Jump Drive 2: done"
	on offer
		payment 600000
		set "license: Remnant"
		log "The prefects have reached a consensus: now considered a valuable friend of the Remnant, and given permission to purchase their ships and technology."
		conversation
			`An elderly man approaches your ship and introduces himself as a local "prefect," presumably some sort of government position. In a song so elaborate that he must have composed and practiced it ahead of time, he informs you that a scientific study on the void sprites has just been published, and as the co-author you are entitled to a payment of two million credits, which he presents to you.`
			`	"When your name came up in the study," he says, "I asked around and discovered that you have helped us in other ways as well. The other prefects have reached a consensus that you should be considered a valuable friend of the Remnant, and shall henceforth be given permission to purchase our ships and technology." He hands you a small cube that looks like it is made of interlocking blocks of material similar to their ships.`
			scene "outfit/remnant license"
			choice
				`	"I'm honored. Thank you."`
					goto onwards
				`	"Is there anything else I can do to assist your people?"`
			`	"I do not have anything at the moment," he says, "but I am sure other Remnant will have tasks you can help with, now that you have demonstrated your trustworthiness. We have been keeping track of you, and we are impressed with your curiosity, perseverance, and ability to survive where most would be destroyed. All three are valued characteristics among the Remnant, and thus many will welcome your assistance on their projects."`
			label onwards
			`	As he talks, he gestures for you to walk with him towards a nearby hall. Inside, you discover that it is one of the many cafeterias that seem to be common in Remnant starports. He picks up two trays from the window and leads you to an empty table. "While you are welcome to become one of us, we suspect that you are a citizen of the galaxy - wandering hither and yon building coalitions and enmities with species and groups across the breadth of accessible space, unfettered by conventional allegiances. As such, we hope that you will continue to explore and stop by to let us know what you have found. We ask only that you keep the secret with which you are trusted and bring us word of anything that might influence humanity's long-term survival."`
			choice
				`	"What secret do you want me to keep?`
					goto secret
				`	"I would be honored to be one of the Remnant."`
					goto honored
				`	"While I have enjoyed my time among you, I can never stay in one place."`
					goto traveler
				`	"What constitutes 'things that influence humanity's survival'?"`
			label survival
			`	He takes a bite before responding. "Basically, anything that might either pose an existential threat to humanity, or anything that we might learn from and put to use to ensure humanity's survival. It might be an invading fleet of automated machines or a spaceborn plague. But it is just as possible you might find beings that we can work alongside to form strong partnerships or ancient ruins with old technology that points us towards new discoveries. The possibilities are indeed infinite.`
				goto feast
			label honored
			action
				set "remnant: desired to join them"
			`	He nods, smiling. "You are not there yet, but I think you might well become one of us before too long." He takes a bite from his plate, then continues. "Keep learning, and you may well earn yourself a place among us."`
			choice
				`	"What secret do you want me to keep?`
					goto secret
				`	"What constitutes 'things that influence humanity's survival'?"`
					goto survival
			label traveler
			`	He nods. "Thank you for confirming our impression. We are grateful to have you with us, and look forward to hearing about your travels."`
			choice
				`	"What secret do you want me to keep?`
					goto secret
				`	"What constitutes 'things that influence humanity's survival'?"`
					goto survival
			label secret
			`	He sips on a thick drink before responding. "Quite simply, the fact that we are here. To the best of our knowledge, only the Drak and the Korath know that we exist, and of those only the Korath have raided our worlds. Our intention is to be the last bastion of humanity, and we rely on secrecy to achieve that goal." He pauses for a moment to eat, then he continues. "The Alphas are a fearsome threat, but they may be the least of humanity's worries in the grand scheme of things. We strive to maintain whatever advantages we can in case any of those threats proves itself such, and one of our best tools is surprise. If no one knows we are here, we have the advantage over any that might seek to conquer or destroy us.`
			`	"Of course, maintaining the secrecy of our capabilities is also very important - and the reason why you had to prove yourself before we let you purchase our ships and outfits - but it is secondary to the fundamental secrecy of our existence. Ideally, no one should know we exist. Those who do know should think of us as little more than refugees struggling to survive in a hostile environment."`
			label feast
			`	He waves dismissively. "I am sure you have more questions, but let us leave it there for now. Our meals await, and, well, I need to show you some things in regards to our security procedures. So finish your meal, and let's head over to <destination>."`
				accept
	on enter
		conversation
			`Once you reach space, the prefect interrupts your normal routine. "I'm sure you've noticed that your 'license' isn't exactly a normal ID card. There's a reason for that, namely that it has extra circuitry in it and includes a couple sensors on the surface. I don't understand everything in it, but the security specialists assure me that it is incredibly resistant to being hacked or compromised."`
			choice
				`	"Okay, sounds good."`
					goto continue
				`	"How do you know what regular licenses look like?"`
			`	The old man smiles. "While we might not have access to modern licenses, we do have all our old entertainment programs from before the Exodus. Some of them included details such as what licenses looked like. While things might have changed in the intervening years, licenses were historically governed by petty bureaucracy, and those are very resistant to change. So it seemed very likely that things have not changed much. And definitely not so much as to resemble ours." He seems amused, but then his smile fades.`
			`	"Then again, ancestral space never designed their licenses to withstand much. They are incentivized to be not so secure, are they not? Enough money and the right connections, and licenses for anything can be acquired. These?" He holds up a Remnant license. "Not so much." He shakes his head and becomes serious. "Now, your license has a handful of connection pads on the bottom which can be connected to your ship's IFF. When you are inbound for landing, simply tap this code on the license, and the cube will verify the pattern as well as your fingerprints and a few other biometrics to ensure you are indeed living and conscious, and then transmit an encrypted code. Our IFF systems will verify the transmitted signal and respond accordingly."`
			choice
				`	"That sounds thorough."`
					goto thorough
				`	"So why have I not been shot down yet?"`
					goto "shot down"
				`	"What is an 'IFF' system?"`
			`	"You aren't familiar with IFF?" he asks, looking slightly incredulous. "IFF stands for 'Identify Friend or Foe,' and is the general name for the system that identifies your ship to those around it. It is what determines which ships should be highlighted red or orange on your system map, and provides limited movement detail to allied ships so that targeting systems can fire past you. I do not know about their current practices, but historically the Navy and most other organizations had complex methods of verifying the identify of other ships, so it is not simply a case of having your IFF state that you are a friendly."`
			choice
				`	"Thanks for the explanation."`
					goto continue
				`	"That sounds thorough."`
					goto thorough
				`	"So why have I not been shot down yet?"`
			label "shot down"
			`	"Because every system has potential failures and vulnerabilities, we ensure that people are always involved in the decision making process. Our initial scans showed that you were not likely an Alpha, and we were curious as to who you were and what opportunities might come of it. Since then the various monitors of the system have had to manually designate you as 'friendly' every time you made an approach. It worked, for a time. But now it is time to make your acceptance official. While our monitors are effective, it still wastes time to force them to track you and cancel the alerts every time you approach. Since you are trustworthy, better to give you the means to identify yourself so our defenses can focus on real threats.`
				goto continue
			label thorough
			`	The prefect nods in agreement. "We take our security very seriously.`
			label continue
			`	"Now, before we arrive at <planet>, pick a pattern for yourself. Something short - a second or two at most, and something memorable to you." The prefect turns away from you to install a small device on the side of one of your bridge consoles, and connects a few wires into the panel. "Now, insert your license here, and tap your pattern on the license." He looks away as you follow his directions.`
			`	"Done? Good. When we approach <planet>, you will have a few options: for a normal approach when everything is nominal, tap your pattern on the license. If there is a threat following you in - an enemy ship or some other kind of danger you want the monitors to watch for, pinch or squeeze the license instead. And if you have a problem onboard, such as having been captured and forced to fly the ship in, tap the license in a random pattern. Lastly, if you are having trouble landing due to injury or damage to the ship, just press briefly on the license. If you don't touch the license at all, the monitors will assume that you are either incapacitated or otherwise not in command of your ship. We will still attempt to let you land safely and provide assistance, but will also be standing ready to destroy you and block your approach if we think you are becoming a threat."`
	on complete
		conversation
			`As you enter the upper atmosphere of <planet>, the prefect gestures toward the small bracket he installed on your console. You insert your license and tap the pattern you created. He checks his commlink and then nods. "Your license and clearance have been accepted, Captain <first>. Carry on with landing as normal."`
			`	You proceed with the approach and landing, with the prefect pointing out noteworthy features along the way. He also points out various approach paths, including preferred routes to take if you are being chased. "If you have a hostile threat on your tail, take this landing corridor, which will expose trailing ships to fire from these points. And if you have something sticking tight in your shadow, do a roll at this point or that point. That will expose them to our high-precision batteries."`
			choice
				`	"Thank you for the advice."`
					goto conclusion
				`	"I'm surprised you are telling me all this."`
			`	"Oh, do not worry that you know too much. There are far more defenses that I have not mentioned, and we are always improving them. Generally, our defenses should be invisible to you - as in, they stay out of your way."`
			label conclusion
			`	Your approach goes smoothly, and you glide past a number of anti-air batteries that are methodically covering the sky around you. Once the <ship> has settled safely to the ground, the prefect pulls the license from the socket and hands it back to you. "At the risk of sounding like a parody: keep it secret, keep it safe. May the Embers burn bright for you." And with that, the old prefect walks off your ship.`



mission "Remnant: Learn Sign 1"
	name "Learn Remnant Sign"
	description `Travel to <destination> for more lessons on how to speak using Remnant sign language.`
	minor
	source "Caelian"
	destination "Aventine"
	repeat 3
	to offer
		has "Remnant: Void Sprites 3: done"
		has "Remnant: Defense 3: done"
		not "Remnant: Learn Sign 1: done"
		not "Remnant: Learn Sign 1: active"
		random < 30
		or
			has "Remnant: Key Stones: done"
			has "Remnant: Key Stones (Hai): done"
			has "Remnant: Key Stones (Pre-Hai) 2: done"
			has "Remnant: Broken Jump Drive 2: done"
	on offer
		conversation
			`As you make your way through the spaceport, you become increasingly aware of how quiet it is. Looking around, you note that it doesn't seem any less busy than usual, just that only a handful of people are paying attention to you. As a result, they have reverted to their normal gestures instead of singing. It feels oddly isolating, and eerie, to realize that there are hundreds of conversations going on around you, yet you can't understand a single one.`
			choice
				`	(Ask someone to teach me.)`
				`	(Ignore it.)`
					decline
					
			`	Looking around the spaceport, you eventually find someone at what looks like an information desk.`
			choice
				`	"I would like to learn your sign language."`
					goto words
				`	(Sing a short verse about not understanding people because my hands are still.)`
					goto song
			label words
			`	She looks at you with a confused expression, her hands making a few quick gestures. After a moment she points at the hand scanner embedded in the desk.`
				goto scan
			label song
			`	She looks surprised, but then recovers and sings a verse about how hands can learn, but must be cautious, and gestures at the hand scanner embedded in the desk.`
			label scan
			`	As you place your hand on the scanner, you feel a quick tingle as it scans your hand, then a pinprick as it extracts a drop of blood. The lady behind the desk looks at her screen. She nods, taps on the screen a few times, then retrieves a data pad from beneath the desk.`
			`	She hands the pad to you, and sings a brief verse about perseverance and hope.`
			`	Back on your ship you flip the pad on. The data pad appears to be loaded with a number of historic musicals and operas where the meaning of the lyrics has been replicated with gestures as subtitles. It is interspersed with what appear to be Remnant children's videos slowly explaining gestures and pausing to give you the opportunity to practice.`
			`	You spend a few hours going through the lessons. It takes a while to start vaguely understanding the signs, but you eventually learn how to sign a number of basic phrases. Eventually, the pad goes black and a note pops up on the screen informing you that additional lessons are available from the director's desk on Aventine.`
				accept

mission "Remnant: Learn Sign 2"
	landing
	name "Learn Remnant Sign"
	description `Travel to <destination> for more lessons on how to speak using Remnant sign language.`
	source "Aventine"
	destination "Viminal"
	to offer
		has "Remnant: Learn Sign 1: done"
	on offer
		conversation
			`While searching for the director's desk in the Aventine spaceport, you are very conscious of all the conversations going on around you. You manage to catch a word here and there, but not enough to understand the conversations. With some trouble, you ask for directions using what you have learned, and you arrive at a similar desk in a busy plaza.`
			`	It looks like the person behind the desk has been expecting you. They gesture very slowly, asking how your lessons are going using very basic signs and songs. After a few minutes of conversation, they ask you to place your hand on the scanner, which takes a sample of your blood, and then give you a data chip with more lessons.`
			`	You return to your ship and begin going through the lessons. These lessons focus more on purely conversing through sign with almost no singing.`
			`	Just as last time, the screen goes black and reveals a note saying that there will be a final package of lessons waiting for you on Viminal.`
				accept

	on complete
		event "remnant: sign studies complete" 60
		log "Have been introduced to the basics of the Remnant sign language. Will need to practice using the video lessons for some time in order to fully understand Remnant sign language."
		conversation
			`As soon as you land, you look around for someone to ask directions from. Approaching a dockhand who doesn't appear to be busy, you carefully sign, "Can you direct me to the port director?" He looks at you curiously for a moment and replies with exaggerated slowness. You thank him and head towards the spaceport following his directions.`
			`	Once again the director seems to be expecting you, and has a simple conversation with you about how the flight was and how your lessons are progressing. You manage to convey that you have learned a bit, and he gives you a few tips on your rehearsed phrases before directing you to place your hand on the scanner. Once again, the scanner takes a sample of your blood.`
			choice
				`	(Sign asking what the scanners are for.)`
				`	(Sing a verse about my confusion of the hand scanners.)`
			`	The man begins to sign, but then realizes that you don't understand much of what he is signing, so he switches to singing. "Long ago it was decided that being infiltrated by Alpha agents was a big risk, and we couldn't depend on our interstellar network to remain secure. So we implemented a policy where the first time a Remnant is granted formal access to a new planet their purity and identity is verified. Thus even if someone hacked our networks to give themselves a clean identity, they would still be caught when they started working on a new planet. We also don't broadcast that requirement on our networks, simply enforce it locally. It isn't foolproof, but it adds an additional layer of safety."`
			`	You thank the man for explaining the scanners to you and accept the next set of lessons.`
			`	You spend a few hours viewing some of the lessons, one of which involves watching an ancient show about a merchant captain making his way through the galaxy with an unlikely crew, re-enacted by a cast of Remnant who sing and sign their way through the dialogs with exaggerated simplicity. It is oddly familiar, but you can't quite place it. You notice that it seems to have a lot of subtext about the dangers of manipulation and government secrecy, especially surrounding genetics.`
			`	Skimming through the rest of the lessons, you notice that there is a lot more here than the last two times. It may take some time to get through it all, but you should be fairly fluent if you practice over a couple of months.`



mission "Remnant: Learn Sign Follow Up"
	invisible
	source
		government "Remnant"
	to offer
		has "event: remnant: sign studies complete"
	on offer
		log "Have achieved a degree of fluency in the Remnant sign language sufficient for general conversation."
		conversation
			`As you make your way into the spaceport, it occurs to you that one of the information directors who gave you the instructional videos might appreciate how much you have learned over the past months of practice. You stretch your fingers and stop by the desk where you are able to have a simple conversation with the information director.`
			`	"Congratulations, Captain <last>!" the director signs. "Your fluency is good enough that even those unwilling to sing with a stranger should be comfortable working with you. At this rate you will be one of us in more ways than just by blood. I look forward to seeing what results from your work with us." The director is interrupted by the arrival of other Remnant asking for something and bids you farewell with an apologetic gesture.`
				decline



mission "Remnant: Deep Surveillance"
	name "Investigate Ivan"
	description "Travel to <stopovers> where Ivan's office is in order to ask him what he knows about the Ember Waste, then return to <destination> with your findings."
	minor
	source
		government "Remnant"
	stopover "Valhalla"
	to offer
		has "license: Remnant"
		or
			and
				has "Terminus exploration: done"
				not "Deep: Remnant 0: done"
			has "Deep: Remnant Research: offered"
	on offer
		conversation
			branch "told before"
				has "remnant: told about deep"
			
			branch "terminus 1"
				not "Deep: Remnant Research: offered"
			
			`	While wandering the spaceport, you think back to the scientists from the Deep that you helped discover the Ember Waste. Given that the Remnant value their secrecy, they may be interested in knowing about this.`
			choice
				`	(Find a prefect to tell.)`
					goto telling
				`	(Don't tell the Remnant.)`
					decline
			
			label "terminus 1"
			`	While wandering the spaceport, you think back to the scientists researching the wormhole in Terminus. Given that the Remnant value their secrecy, they may be interested in knowing about this.`
			choice
				`	(Find a prefect to tell.)`
				`	(Don't tell the Remnant.)`
					decline
			
			label telling
			action
				set "remnant: told about deep"
			`	You ask one of the Remnant in the spaceport where you would be able to find a prefect, and they point you to what looks like an information desk of sorts. There you tell the attendant that you have something potentially important to discuss in regards to Remnant security. They tap a few buttons then give you directions down a hallway. You quickly find yourself in an armory where several Remnant guards are in the process of cleaning their weapons. One stands up and comes over to you.`
			`	"Greetings, Captain. I am Prefect Torza. I was told you had information that could be important to our security." He takes a seat on a bench on the far side of the room from the other Remnant and gestures for you to do the same. "What do you have to tell us?"`
			branch "terminus 2"
				not "Deep: Remnant Research: offered"
			
			choice
				`	"I helped a group of scientists from the Deep to discover the Ember Waste."`
				`	"A group of scientists from the Deep has discovered the Ember Waste."`
					goto discovered
			
			action
				set "remnant: admitted to helping deep"
			`	Torza's eyes go wide. "Why would you do this?" he asks. "Do you not understand that our secrecy is of upmost importance?"`
			choice
				`	"I don't believe that they will be a threat to you."`
					goto threat
				`	"I'm sorry, but I helped them before coming to understand this."`
			
			`	Torza seems to relax slightly. "This is unfortunate. I cannot get angry at you for that which you did not understand. But now that you do understand, seek to not make this same mistake in the future.`
			`	"What do they know?"`
				goto knowledge
			
			label "terminus 2"
			choice
				`	"I helped a group of scientists who were researching the wormhole in Terminus."`
				`	"I discovered that a group of scientists are researching the wormhole in Terminus."`
			
			`	"Do they know how to enter it?" Torza asks, not sounding concerned with this new information.`
			`	"No," you say. "But they know, or at least think, that it is a wormhole, and are attempting to learn how to enter it."`
			`	"Well, it is unlikely that they will ever learn. The only way to stabilize the wormholes is by using a Key Stone, but I have never heard of one being found in Ancestral space. Learning what these scientists know would still be helpful, though. Would you be able to get us a copy of their findings?"`
			choice
				`	"I'll try. The lead scientist told me where his office is."`
					goto accept
				`	"I'm sorry, but I don't believe I'll be able to."`
			`	"This is unfortunate," Torza responds. "But thank you for informing us about this. I do not expect anything to come of this for now, but should anything occur we can be more prepared than we otherwise would have been." Torza gets up from the bench and shows you out. "May the Embers burn bright for you."`
				decline
			
			label accept
			`	"This is good," Torza responds. "Once you have the findings, simply return to the spaceport here and give them to the information desk. We will look over them shortly thereafter." Torza gets up from the bench and shows you out. "Have a safe journey, Captain. May the Embers burn bright for you."`
				accept
			
			label "told before"
			`	Since you last told the Remnant about Ivan's research on the wormhole in Terminus, you have helped him to discover the Ember Waste. The Remnant may be interested in being updated on Ivan's progress.`
			choice
				`	(Find a prefect to tell.)`
				`	(Don't update the Remnant.)`
					decline
			
			`	You approach a spaceport information desk and ask to see Prefect Torza, who you spoke to the last time you informed the Remnant about the Deep researching the wormhole. Luckily, Torza is on-world at the moment, and you are told to meet him in the cafeteria. When you arrive, you find that Torza has just finished a meal and was leaving.`
			`	"Ah, Captain. I was told you were looking for me. We should find a private place to talk."`
			`	You follow Torza to a similar armory as before. "Is there an update to the research on the Threshold that the Deep are doing?" he asks after sitting down.`
			choice
				`	"I've helped the scientists learn how to pass through the wormhole."`
				`	"The scientists have discovered how to pass through the wormhole."`
					goto discovered
			
			action
				set "remnant: admitted to helping deep"
			`	Torza's eyes go wide. "Why would you do this?" he asks. "Do you not understand that our secrecy is of upmost importance?"`
			choice
				`	"I don't believe that they will be a threat to you."`
					goto threat
				`	"I'm sorry, but I helped them before coming to understand this."`
			
			action
				set "remnant: lied to torza: understanding"
			`	"Liar!" Torza yells at you while standing up from the bench. "You told us of these scientists after we had already trusted you with a license." Torza walks away from you angrily, then turns his head.`
			`	"What do they know?"`
				goto knowledge
			
			label threat
			`	"It is not a matter of them being a threat," Torza says angrily. "They may be peaceful, but who they tell or who may learn from them may not.`
			`	"What do they know?"`
				goto knowledge
			
			label discovered
			`	Torza's eyes go wide. "What do they know?"`
			
			label knowledge
			choice
				`	"They don't know about the Remnant, at least not yet."`
					to display
						has "deep: did not reveal remnant"
				`	"They have only discovered the void sprites."`
					to display
						has "deep: did not reveal remnant"
					goto sprites
				`	"They know where the Remnant are in the Ember Waste."`
					to display
						has "deep: did reveal remnant"
					goto location
				`	"They have scans of a few Remnant ships."`
					to display
						has "deep: did reveal remnant"
					goto scans
				`	"They have samples of some Remnant technology."`
					to display
						has "Deep: Remnant: Engines: done"
					goto tech
				`	"They are actively surveilling Remnant worlds."`
					to display
						has "Deep: Remnant Surveillance: done"
					goto surveilled
			
			action
				set "remnant: told that deep knows nothing"
			`	Torza seems to calm down greatly after hearing this. "This is most fortunate. We will need to work to ensure that this remains the case."`
				goto end
			
			label sprites
			action
				set "remnant: told that deep knows sprites"
			`	Torza seems to calm down greatly after hearing this. "Then may they not anger the Archon with their curiosity, as we have."`
				goto end
			
			label location
			action
				set "remnant: told that deep knows location"
			`	Torza pauses for a long while. "I assume it only makes sense that they would know of us after discovering the Ember Waste."`
				goto end
			
			label scans
			action
				set "remnant: told that deep has scans"
			`	Torza pauses for a long while. "These scientists knowing of our whereabouts is much more of a concern than them having scans of our ships."`
				goto end
			
			label tech
			action
				set "remnant: told that deep has tech"
			`	"And you were the one who brought it to them," Torza responds.`
			branch reciprocal
				has "Remnant: Tech Retrieval: done"
			
			choice
				`	"Yes, but what I do with your technology after buying it is none of your concern."`
					goto concern
				`	"No, they obtain it by other means."`
					goto other
			
			label reciprocal
			choice
				`	"Yes, but it is no different than me bringing technology from the Republic to you."`
				`	"No, they obtained it by other means."`
					goto other
			
			`	Torza scowls in response to this, but doesn't say anything.`
				goto end
			
			label concern
			`	"What you do with our technology is much of a concern to us!" Torza yells.`
				goto end
			
			label other
			action
				set "remnant: lied to torza: technology"
			`	Torza grits his teeth. "There are no reports of missing ships or outfits, and the only visitor capable of delivering our technology is you."`
				goto end
			
			label surveilled
			action
				set "remnant: told about surveillance"
			`	"How are they doing this?" Torza asks.`
			choice
				`	"Surveillance devices have been placed in each of your spaceports."`
				`	"I don't know. I only know that they are."`
					goto secret
			
			action
				set "remnant: told about cubes"
			`	Torza punches a wall in anger, then relaxes. "Thank you for telling us this. We will search for and remove these devices immediately."`
				goto end
			
			label secret
			`	"Whatever methods they are using, we will discover them in due time," Torza says.`
			
			label end
			`	Torza begins tapping on a data pad. "We must act to rectify this situation," he says calmly.`
			branch repeat
				has "retrieved before"
			
			`	"I presume that you know of the whereabouts of these scientists. Would you be able to get us a copy of their findings?"`
			choice
				`	"I'll try. The lead scientist told me where his office is."`
					goto accepted
				`	"I'm sorry, but I don't believe I'll be able to."`
					goto decline
			
			label repeat
			`	"You have brought us the information that these scientists had before. I ask that you do so again."`
			choice
				`	"I'll return with their information as quickly as I can."`
					goto accepted
				`	"I'm sorry, but I don't believe I'll be able to."`
					goto decline
			
			label decline
			branch revealed
				has "deep: did reveal remnant"
			
			branch admitted
				has "remnant: admitted to helping deep"
			
			`	"This is unfortunate," Torza responds. "But thank you for informing us about this. We will be on high alert to see if these scientists make any moves deeper into the Ember Waste." Torza gets up from the bench and shows you out. "May the Embers burn bright for you."`
				decline
			
			label admitted
			`	"This is unfortunate," Torza responds. "But thank you for informing us about this. We will be on high alert to see if these scientists make any moves deeper into the Ember Waste." Torza gets up from the bench and shows you out. "We may also be keeping a closer eye on you going forward to avoid another situation like this."`
				decline
			
			label revealed
			branch liar
				or
					has "remnant: lied to torza: technology"
					has "remnant: lied to torza: understanding"
			
			`	"This is unfortunate," Torza responds. "Very unfortunate. We will be on high alert to see if these scientists make any moves. I at least commend you for giving what information you have to us." Torza gets up from the bench and shows you out without another word.`
				decline
			
			label liar
			action
				set "remnant: player is surveilled"
			`	"Then perhaps the Remnant should reassess their trust placed in you," Torza responds. "We will be on high alert to see if these scientists make any moves. I at least commend you for giving what information you have to us, but know that you will be watched closely by us from now on." Torza gets up from the bench and shows you out without another word.`
				decline
			
			label accepted
			branch "revealed 2"
				has "deep: did reveal remnant"
			
			branch "admitted 2"
				has "remnant: admitted to helping deep"
			
			`	"This is good," Torza responds. "Once you have the findings, simply return to the spaceport here and give them to the information desk. We will look over them shortly thereafter." Torza gets up from the bench and shows you out. "Have a safe journey, Captain. May the Embers burn bright for you."`
				accept
			
			label "admitted 2"
			`	"This is good," Torza responds. "Once you have the findings, simply return to the spaceport here and give them to the information desk. We will look over them shortly thereafter." Torza gets up from the bench and shows you out. "Have a safe journey, Captain. But know that we may be keeping a closer eye on you going forward to avoid another situation like this."`
				accept
			
			label "revealed 2"
			branch "liar 2"
				or
					has "remnant: lied to torza: technology"
					has "remnant: lied to torza: understanding"
			
			`	"This is good," Torza responds. "Once you have the findings, simply return to the spaceport here and give them to the information desk. We will look over them shortly thereafter." Torza gets up from the bench and shows you out without another word.`
				accept
			
			label "liar 2"
			action
				set "remnant: player is surveilled"
			`	"This is good," Torza responds. "Once you have the findings, simply return to the spaceport here and give them to the information desk. We will look over them shortly thereafter." Torza gets up from the bench and shows you out. "Know that you will be watched closely by us from now on, Captain. I commend you for agreeing to bring us this information, but we cannot allow another situation like this to occur."`
				accept
	
	on stopover
		"retrieved information" ++
		conversation
			branch "retrieved before"
				"retrieved information" == 2
			
			`	You look up the location of Ivan's office that he gave you back when you helped him save the science drone in Terminus and find that it is in a building just outside the spaceport, just one room among many in a massive office complex. The complex looks pristine by Dirt Belt standards, but when compared to architecture you've seen elsewhere in the Deep, it's rather brutalistic.`
			branch gone
				has "Deep: Remnant Research: offered"
			
			`	You ask a receptionist what Ivan's room number is, and he points you to a room on the twentieth floor. After taking an elevator up, you knock on the door to Ivan's office.`
			`	"Who is it?" Ivan says before peaking out the blinds. "Oh! Captain <last>! Please, come in."`
			`	Ivan opens the door and lets you inside. The office is cramped, the walls almost entirely obscured by filing cabinets. Ivan walks over to a desk that he barely has space to get behind, picking up a collection of papers and shoving them into the nearest cabinet. "Sorry about the mess," he says nervously. "I didn't know you were coming. Is there something I can help you with?"`
			choice
				`	"I was wondering if you'd found out anything new about the anomaly in Terminus."`
				`	"Do you think I could get a copy of your research on the anomaly in Terminus?"`
					goto "terminus copy"
			
			`	"Oh, yes. We haven't been able to do too much with what funding we have left, but we have made one important discovery." Ivan turns to one of his filing cabinets and pulls out some sort of graphic that you would guess is depicting the anomaly, but you can't make any sense of it.`
			`	"One of our ideas has been that the anomaly is some sort of unstable wormhole. Reports of its existence go back to at least the times of the first Alpha War, with rumors that ships have left for Terminus to never return, presumably having entered the anomaly somehow. Now I'm not one to go off of rumors, but they certainly have to come from somewhere, so the idea was at least worth investigating.`
			`	"Going under the assumption that it is a wormhole that is simply too unstable to allow a ship to pass through, we wanted to see if we could get anything at all to pass through. What we've discovered is that given a small and smooth enough object, we can get it to disappear within the anomaly without a trace." He then pulls out a small metallic sphere about the size of a ping pong ball from one of the cabinets which he holds onto by a wire.`
			`	"Now this is only a model, but we created a number of small sensors about this size and sent them through the anomaly. We'd hoped that we could take some readings from whatever is on the other side of the anomaly, as it clearly goes somewhere, but we only ever get static coming back through the wire, followed by nothing a few minutes later. And unfortunately, whatever we send in we can't seem to pull back. The wire always snaps.`
			`	"So the anomaly is clearly a wormhole. Now we just need to figure out how to get whatever we send into it to come back, and how to get something the size of a ship to enter it."`
			`	"Sounds like you're making good progress," you respond. "Do you think I could get a copy of your research so far?"`
			
			label "terminus copy"
			`	"A copy?" Ivan looks off into space for a moment. "Well, I suppose since you helped us from losing valuable equipment, I could make an exception for you. I typically don't share findings with those not on my research team until they're finalized. I've been burned one too many times because of that."`
			`	Ivan moves to another filing cabinet and pulls out a number of folders. "This will be for your eyes only. Promise you won't share this with anyone."`
			choice
				`	"I promise."`
					goto digitize
				`	"I'll try."`
			`	"Funny," Ivan says with a blank expression.`
			label digitize
			`	"Let me just get these folders digitized for you, then I can hand you a data chip with everything on it. It'll only be a few minutes."`
			action
				set "remnant: got deep anomaly research"
			`	Ivan leaves the room with all the folders, and when he returns, he hands you a data chip before shoving all the folders back into the filing cabinet. "Well, anything else you need?"`
			`	"No. That's all I was here for," you respond. "Good luck on the rest of your work."`
			`	"Thank you," Ivan says. "We might be in touch in the future. I might need your help again for this project, hopefully during a less dire situation than last time."`
				decline
			
			label "retrieved before"
			`	You return to the office complex where Ivan's office is and ask the receptionist if Ivan is available, and he looks at you with confusion.`
				goto moved
			
			label gone
			`	You ask a receptionist what Ivan's room number is, and he looks at you with confusion.`
			
			label moved
			`	"Ivan Haataja? He moved out weeks ago. Said something about 'moving up in this world' while dragging a pallet of filing cabinets out of the building. I can look up where he is now if you need me to."`
			`	"I'd appreciate that," you say.`
			`	The receptionist spends a few minutes tapping away at a keyboard. "Looks like he had his office moved to... the Deep Polytechnic Institute of Valhalla?" he says with a surprised look. "Oh wow, must have gotten someone's attention in the government to be moved there. Do you need directions?"`
			`	You get directions from the receptionist and thank him for his time. Turns out this Institute is in the heart of the university district of the spaceport city. Several planets in the Deep, Paradise Worlds, and even many near Earth have a similar university district, but the one on Valhalla is the largest of its kind in the entire Republic.`
			`	As you enter the district, you note that the architecture here is much more appealing than the brutalistic architecture of Ivan's old office building. The buildings consist of more curves than right angles with a textured metallic surface that scatters the sunlight to give the area a warm glow, as opposed to directing it right into your eyes if you happen to be standing in the wrong spot. Even among all the metallic buildings, there is still a good amount of greenery: well-trimmed bushes and trees line the streets, and many of the buildings are topped with gardens.`
			`	You ascend the stairs of the Institute, the massive building looming over you as you approach. Its more ancient design makes the building stand out from the rest of the district, the entrance being guarded by massive marble pillars that manage to not clash with the metallic sheen of the rest of the buildings. The interior is similarly impressive, with a massive lobby area centered by an impressive water fountain.`
			`	You approach one of the receptionist desks and ask to see Ivan Haataja. "It looks like he's available right now," she says. "We'll let him know you're coming and have someone here to escort you to Doctor Haataja's office shortly."`
			`	You're escorted through what seems like endless hallways and stairwells, the entire building being as impressively decorated as the lobby, before finally coming to Ivan's office. You thank the escort for bringing you here (as you would have been lost for hours without him, surely why they have people just for escorting guests) and knock on Ivan's door.`
			`	Ivan opens the door with a big smile on his face. "Captain <last>! So great to see you here. Please, have a seat." Ivan ushers you inside his office, an impressively large room with a window wall overseeing a beautiful courtyard. You sit down in a cushioned chair on the opposite side of a desk. You lean back into the chair and get comfortable. "I know the chairs are cozy," Ivan says. "Don't fall asleep on me though."`
			branch second
				"retrieved information" == 2
			`	Ivan then takes a seat in his own cushioned chair. "Welcome to my office. This is miles above what I'm used to. After gaining the attention of the Deep government with the discoveries we were making, they immediately had my office moved from the dingy complex it used to be at to here. I have you to thank for much of that work.`
				goto reason
			
			label second
			`	Ivan then takes a seat in his own cushioned chair. "Welcome to my office. Much better than the old place, isn't it? After gaining the attention of the Deep government with the discoveries we were making, they immediately had my office moved from that dingy complex to here. I have you to thank for much of that work.`
			
			label reason
			`	"So. What brings you here, Captain?" he asks.`
			branch remnant
				has "deep: did reveal remnant"
			choice
				`	"I was wondering what your research on the wormholes and alien creatures has brought up."`
				`	"Could I get a copy of your research on the wormholes and alien creatures?"`
					goto "sprites copy"
			`	"Ah. Well, there's quite a bit to talk about." Ivan reclines his chair.`
			`	"As far as the wormholes go, we're still trying to theorize how the wormholes in this region of space work. A wormhole in the classical sense is some aberration in the fabric of space that allows for instantaneous movement between two points. You can think of it like a tunnel, where you can go one way or the other. But how then does the loop of wormholes that you discovered work? Four different wormholes creating a loop where travel is unidirectional." Ivan turns his chair and glances out at the courtyard. "We aren't yet sure how they could be functioning like this. Anything we come up with seems to violate some law of physics that we're certain is true."`
			`	Ivan turns back to you. "As for those alien creatures, they're similarly complexing. Humanity has found life on other worlds before, but it has always conformed to our ideas of what life is given our experience on Earth centuries ago. But these creatures are something else entirely. There are no terrestrial planets in the system you found them in suitable for life, so they must have evolved on the gas giants in the system. How life can even begin in such an environment, let alone evolve to be able to travel the vacuum of space, is a mystery to us.`
			`	"By the way, do you want to take the honors of naming these creatures? My team has some ideas, but we're not particularly convinced by any of them, so I thought I'd ask you."`
			choice
				`	"How about 'void sprites'?"`
					goto sprites
				`	"How about 'Floaty McFloat Face'?"`
					goto joke
				`	"Sorry, I don't have any ideas."`
			
			`	"That's unfortunate," Ivan says. "I've been thinking of a name that references the void of space. I'll come up with something eventually."`
				goto ask
			
			label joke
			`	"In a joking mood, I see. We're not naming them 'Floaty McFloat Face,'" Ivan says with a blank expression. "I've been thinking of something in relation to the void of space. I'll come up with something eventually."`
				goto ask
			
			label sprites
			action
				set "deep: named void sprites"
			`	"Void sprites," Ivan says slowly, as if letting the name sit on his tongue. "Void sprites... I like it."`
			
			label ask
			`	"Do you think I could get a copy of your research?" you ask.`
			label "sprites copy"
			branch again
				"retrieved information" == 2
			
			`	"A copy?" Ivan looks off into space for a moment. "Well, I suppose since you helped me so much, I could make an exception for you. I typically don't share findings with those not on my research team until they're finalized. I've been burned one too many times because of that."`
			`	Ivan leans over to his desk. "This will be for your eyes only."`
				goto next
			
			label again
			`	"Again?" Ivan asks. He leans over to his desk. "I like that you're so interested in my research. I suppose it only makes sense with you helping me, but typically merchant captains aren't this interested in following up on odd jobs they do."`
			
			label next
			action
				set "remnant: got deep wormhole and sprite research"
			`	He presses a button on the desk. "Abigail, could you please make a copy of the encrypted folders 'TAB-RP,' 'WLT-RP', and 'GGA-RP' on the Institute network under my name and bring them to my office in a data chip? Thank you."`
				goto reencrypt
			
			label remnant
			action
				"ivan's suspicion" = ( "retrieved information" / 2 * "deep: knew of stones before scientists" ) + "deep: knew of stones before scientists" + 2 * "Deep: Remnant: Engines: declined" + 2 * "Deep: Remnant: Engines: failed" + "Deep: Remnant Surveillance: declined" + "Deep: Remnant Surveillance: failed"
			
			branch technology
				has "remnant: told that deep has technology"
			
			branch surveillance
				has "remnant: told about surveillance"
			
			choice
				`	"I was wondering what your research on those Remnant ship scans has brought up."`
				`	"Could I get a copy of your research on those Remnant ship scans?"`
					goto suspicion
			branch cubes
				has "Deep: Remnant Surveillance: done"
			`	"Ah. Well, there's quite a bit to talk about." Ivan reclines his chair.`
			`	"The ship scans look like nothing we've ever seen before. The ships seem to have a sort of... organic property to them. Here, let me show you." Ivan pulls up a schematic on his computer of the Remnant ships that you scanned. You're somewhat surprised that he could pull so much information from an outfit scan. "The ships look relatively normal for the most part, but their hulls have an almost organic structure to them." He zooms in on a section of the schematic that highlights the hull structure. "Now, when it comes to ships designed by, say, Betelgeuse, or even the Navy, the hull supports are arranged in triangular or square sections. But these ships have a pseudo-hexagonal design to them, completely non-uniform. It almost looks like the cell structure of some plants.`
			`	"Aside from the strange hull structure, they also seem to have a considerable amount of equipment integrated directly into the ships themselves. Built-in scanners and ramscoops, for example. Stuff that didn't come up on the surface of the outfit scan but that we can tell is there. The smaller of the two ships you scanned also has some sort of built-in device that we can't make any sense of. It doesn't look like any sort of device that we've seen before, but it takes up a considerable portion of the ship's structure, so it must have some purpose. We'd need to get a closer look to figure out what it is."`
			`	"Do you think I could get a copy of your research?" you ask.`
				goto suspicion
			
			label technology
			choice
				`	"I was wondering what your research on Remnant technology has brought up."`
				`	"Could I get a copy of your research on Remnant technology?"`
					goto suspicion
			branch cubes
				has "Deep: Remnant Surveillance: done"
			`	"Ah. Well, there's quite a bit to talk about." Ivan reclines his chair.`
			`	Ivan pulls out a schematic showing the engines you brought. "The engines you brought us are very interesting. We already mentioned to you how they're rather powerful for their size, more so than even atomic engines of a similar size, while not producing very much heat at all. Their major downside though seems to be the immense amount of energy they draw. The energy drain is not surprising given that they seem to be improved ion engines, but the fact that ion engines could ever become more powerful for their size than atomic engines is something spectacular. The thrusters also seem to have the ability to provide reverse thrust, making any ship with them rather maneuverable."`
			
			branch skip
				not "Deep: Remnant: Generators: done"
			`	He pulls out a schematic showing the generator. "The generator on the other hand wasn't all too interesting. Little more than an improved generator of the type you might find down in the Rim. Somewhat interesting that it doesn't produce much energy when compared to something like a fusion reactor given the energy requirement of their engines, but I suppose this people are concerned more with keeping their ships running cool then having excess energy. The one interesting characteristic we discovered though is that the generator seemed to handle the effects of ionization, like something the Hai Ion Cannons apply, much better than normal. It seemed to be an intentional result of how the generator was designed."`
			
			branch skip
				not "Deep: Remnant: Inhibitor Cannon: done"
			`	He then pulls out a schematic showing the weapon. "And finally, the weapon you brought us. The Inhibitor Cannon is quite the technical marvel, having properties we've never seen before. Imagine a Particle Cannon, but half the size and with more range. Two Inhibitor Cannons would take up about the same amount of space as a single Particle Cannon, yet the Inhibitor Cannons would deal more damage. On top of that, the projectiles of the Inhibitor Cannons have the strange ability to slow down any ship they hit. Ships that we tested them on were unable to turn and accelerate at their normal rates."`
			
			label skip
			`	"Do you think I could get a copy of your research?" you ask.`
			
			label suspicion
			branch cubes
				has "Deep: Remnant Surveillance: done"
			branch "again 2"
				"retrieved information" == 2
			
			`	"A copy?" Ivan looks off into space for a moment. "Well, I suppose since you helped me so much, I could make an exception for you. I typically don't share findings with those not on my research team until they're finalized. I've been burned one too many times because of that."`
			`	Ivan leans over to his desk. "This will be for your eyes only."`
				goto branches
			
			label "again 2"
			`	"Again?" Ivan asks. He leans over to his desk. "I like that you're so interested in my research. I suppose it only makes sense with you helping me, but typically merchant captains aren't this interested in following up on odd jobs they do."`
			
			label branches
			branch one
				"ivan's suspicion" == 1
			
			branch two
				"ivan's suspicion" == 2
			
			branch three
				"ivan's suspicion" == 3
			
			branch four
				"ivan's suspicion" == 4
			
			label one
			action
				set "remnant: got deep research"
			`	He presses a button on the desk. "Abigail, could you please make a copy of the encrypted folders 'TAB-RP' and 'RTS-RP' on the Institute network under my name and bring them to my office in a data chip? Thank you."`
				goto reencrypt
			
			label two
			action
				set "remnant: got deep research"
			`	He hesitates for a moment before pressing a button on the desk. "Abigail, could you please make a copy of the encrypted folders 'TAB-RP' and 'RTS-RP' on the Institute network under my name and bring them to my office in a data chip? Thank you.`
			`	"So, not handing this off to anyone, are we?" he asks you.`
			choice
				`	"Of course not."`
					goto course
				`	"No. Why do you ask?"`
			`	"Just curious," he responds.`
				goto reencrypt
			label course
			`	"Good," he responds.`
				goto reencrypt
			
			label three
			action
				set "remnant: got old deep research"
			`	He hesitates for a moment, looks up at you, then presses a button on the desk while still looking into your eyes. "Abigail, could you please make a copy of the encrypted folders... 'TAI-RP' on the Institute network under my name and bring them to my office in a data chip? Thank you."`
			`	"So, you said you knew of the Remnant before working with me, right?" he asks you.`
			choice
				`	"Yeah. Why do you ask?"`
				`	"Not that I recall."`
					goto recall
			`	"Just curious. Do you care to tell me what your relationship with them is like?"`
				goto relationship
			label recall
			`	"Well I seem to recall that being what you told me. Do you care to tell me what your relationship with them is like?"`
			label relationship
			choice
				`	"I just do odd jobs for them. Nothing official."`
				`	"I'd rather not disclose that."`
			`	"Interesting," he says.`
				goto reencrypt
			
			label four
			action
				set "remnant: got no deep research"
			`	He is about to press a button on his desk, then pulls away from it and turns his chair toward the courtyard. "Never mind. I can't give you a copy. That research is classified."`
			choice
				`	"Okay. I'll just head out then."`
					goto leave
				`	"But I helped you with it. I really can't see it?"`
			
			`	"No, you can't see it. Is there a problem with that?"`
			choice
				`	"Yes. I need that research."`
				`	"No, there's no problem. I'll just see myself out."`
					goto leave
			
			`	He turns his chair back to you and stands up. "News flash, pal. I'm on to you. You asked for the research I had back before we had entered the wormhole in Terminus, and then you later told me that you'd already been through there and met these Remnant. Then when I asked you to help me learn more about them, you said no. I think you're covering for them in some way and giving them information on what I know. Why you're doing that, I don't know, but that's what my gut says, and I've learned to trust my gut on feelings like these. Now get out of my office.`
			choice
				`	"You've got me. I'll leave."`
					goto out
				`	"You have it all wrong, Ivan."`
			`	"I said get out of my office. Or do I need to call security?" Ivan hovers his finger over the button on the desk.`
			choice
				`	"Okay, okay. I'll leave."`
					goto out
				`	"I think you do need to call security. I'm not leaving without that research."`
			`	Ivan presses down on the button. "Security. I have a guest in my office who is no longer welcome."`
			`	Not even thirty seconds later, a group of security guards enter the office. "<first> <last>, you're going to need to come with us," one of them says.`
			choice
				`	"Okay, okay. I'll leave."`
					goto escorted
				`	"I don't think so."`
					goto resist
			
			label resist
			`	"Well I think so," the security guard quips back, pulling a taser from his holster. The other security guards equip various equipment of their own, some of it looking lethal. "I'm going to give you one more chance to leave."`
			choice
				`	"Okay, okay. I'll leave."`
					goto escorted
				`	"Well you're going to need to make me leave."`
			
			`	Before you can even finish your sentence, you can already feel your muscles tensing up from the taser. You collapse, hitting your head on Ivan's desk as you go down. Before you lose consciousness from the impact, you hear Ivan yell, "Come on! Now I'm going to need to get a new desk."`
			`	You eventually wake up in a cell with handcuffs on. You look around and see a security guard looking at you from outside of the cell. "Ah, you're finally awake." The guard opens the cell. "Doctor Haataja says he isn't going to be pressing charges. Right this way, please."`
			`	The guard escorts you out of the cell, which was inside the security office of the Institute near the lobby. You get some puzzled looks from those in the lobby as you're escorted by the security guard in cuffs. After bringing you outside, the guard unlocks the cuffs. "Don't cause any more trouble, now," he says.`
				decline
			
			label escorted
			`	The security guards escort you out of Ivan's office, and then out of the building. Looks like the Remnant won't be getting what they were hoping for.`
				decline
				
			label out
			`	You back out of Ivan's office with him looking at you the entire time. Looks like the Remnant won't be getting what they were hoping for.`
				decline
			
			label leave
			`	Ivan smiles, but it looks forced. "Come back any time you want. You're free to roam the Institute whenever you desire. Most of the building is closed to the public, but I can always mark you as my guest whenever you're interested in looking around."`
				decline
			
			label cubes
			`	Ivan laughs as he reclines his chair. "Screw that. You should see what I've been able to recover from those sensor cubes you placed.`
				goto ramble
			
			label surveillance
			choice
				`	"I was wondering what came of those sensor cubes I placed."`
				`	"Could I get a copy of what you've found from those sensor cubes?"`
					goto "surveillance copy"
			`	Ivan laughs as he reclines his chair. "Oh, it's absolutely fascinating what I've been able to find.`
			label ramble
			`	"With a cube in each of the Remnant systems, I was able to track all their fleet movements, and I've discovered some interesting things. For one, ships either make trips between the three systems, or they leave the cluster entirely for significant amounts of time, often at least a month at a time. There weren't very many ships or fleets that took short trips out of the cluster, say only one or two weeks in length. Seems like they're sending people on rather lengthy missions.`
			`	"Aside from fleet movements, the number of ships was of note. The cubes track the number of unique ships seen, and they rarely tracked the same ship more than a handful of times. The Remnant seem to have an incredible number of ships, more than perhaps Deep Security and the Navy combined. Certainly impressive for a group consisting of only three star systems. The cubes are also able to make low quality scans of any ships in the system. While those individual scans are less than what an outfit scan provides, given enough scans you're able to get a clearer picture. These ship scan results were... interesting, though. There seemed to be very few ships like the ones you scanned. Perhaps those were their most advanced ships, but the rest of what I was able to see didn't seem more powerful than your average merchant ship."`
			`	"I actually lost connection to the cubes a few weeks ago now, but I'd gathered enough information already."`
			`	"Do you think I could get a copy of your research?" you ask.`
			label "surveillance copy"
			`	"A copy? Of course! Of course! You're the reason I have any of this information in the first place, so you have every right to it." Ivan presses a button on his desk. "Abigail, could you please make a copy of everything on the Institute network under my name and bring them to my office in a data chip? Thank you."`
			action
				set "remnant: got all deep research"
				
			label reencrypt
			`	Only a few minutes later there is a knock at the door. Ivan retrieves the data chip from the person who brought it, then plugs it into a computer on his desk. "Let me reencrypt these then leave the new key in the chip for you. Leaving the key right next to the lock isn't exactly the most secure thing to do, but I take it you'll be smart enough to remedy that whenever you use this. Aaaand... done." He pulls the chip from his computer and hands it to you.`
			`	"Anything else?" he asks.`
			`	"No. That's all I was here for," you respond. "Good luck on the rest of your work."`
			`	"Thank you," Ivan says. "Come back any time you want. You're free to roam the Institute whenever you desire. Most of the building is closed to the public, but I can always mark you as my guest whenever you're interested in looking around."`
				decline
			
	on complete
		payment 1000000
		conversation
			`	When you return to <origin>, you approach the information desk that Torza told you to go to. You tell the person at the desk that you're here to meet Torza. They have you wait on a bench nearby, and Torza arrives some time later. "Hello, Captain. I take it you have a copy of the findings."`
			
			branch terminus
				"retrieved information" == 1
				has "remnant: got deep anomaly research"
			
			branch sprites
				has "remnant: got deep wormhole and sprite research"
			
			branch everything
				has "remnant: got all deep research"
			
			branch research
				has "remnant: got deep research"
			
			branch old
				"retrieved information" == 1
				has "remnant: got old research"
			
			branch repeat
				"retrieved information" == 2
				has "remnant: got old research"
			
			branch nothing
				has "remnant: got no deep research"
			
			label terminus
			`	You hand Torza the data chip that Ivan gave you. Torza takes it and plugs it into a terminal behind the desk. He appears to read through the research rather quickly, nodding and scratching his chin at various points. "Interesting research they have done," he says. "So they understand that it is a wormhole, but still have no means of passing through to the other side." Torza removes the data chip from the terminal and pockets it. "We will keep hold of this information. For the time being we have little to fear, but I ask that you inform us if they make any further progress. May the Embers burn bright for you."`
				decline
			
			label sprites
			`	You hand Torza the data chip that Ivan gave you. Torza takes it and plugs it into a terminal behind the desk. He appears to read through the research rather quickly, nodding and scratching his chin at various points. "They seem to have taken a liking to the void sprites," he says. "It is human nature to be curious, and they will be kept curious by the void sprites for a while. This buys us time." Torza removes the data chip from the terminal and pockets it. "We will keep hold of this information, and keep an eye on the Threshold in case they decide to venture further into the Ember Waste. Should that occur, we will call on you. May the Embers burn bright for you."`
				decline
			
			label everything
			`	You hand Torza the data chip that Ivan gave you. Torza takes it and plugs it into a terminal behind the desk. He appears to read through the research rather quickly, nodding and scratching his chin at various points. "Impressive that you've brought us so much," he says. "This appears to be absolutely everything they know about us. While not ideal, at the very least we now know what they know and can use that to our advantage." Torza removes the data chip from the terminal and pockets it. He then pulls out what you recognize as the sensor cubes you placed on the Remnant worlds and puts them on the table. "We disabled these some time ago, but not before feeding them some junk data. And judging by this information, it worked. We will keep hold of this information, and keep an eye on the Threshold in case they decide to venture into the Ember Waste. Should that occur, we will call on you. May the Embers burn bright for you."`
				decline
			
			label research
			`	You hand Torza the data chip that Ivan gave you. Torza takes it and plugs it into a terminal behind the desk. He appears to read through the research rather quickly, nodding and scratching his chin at various points. "So, they know of some, but not all, of our technological capabilities," he says. "We can use this fog of war to our advantage, should we need to." Torza removes the data chip from the terminal and pockets it. "We will keep hold of this information, and keep an eye on the Threshold in case they decide to venture further into the Ember Waste. Should that occur, we will call on you. May the Embers burn bright for you."`
				decline
			
			label old
			`	You hand Torza the data chip that Ivan gave you. Torza takes it and plugs it into a terminal behind the desk. He appears to read through the research rather quickly with a puzzled look on his face. "There is nothing here like what you mentioned that the Deep knows. Are you sure you received the correct information?"`
				goto tricked
			
			label repeat
			`	You hand Torza the data chip that Ivan gave you. Torza takes it and plugs it into a terminal behind the desk. He appears to read through the research rather quickly with a puzzled look on his face. "This is the same information as what you brought us last time. Are you sure you received the correct information?"`
			
			label tricked
			`	Torza turns the terminal to face you. You read through it and see that all the data is on the wormhole in Terminus, but it says that they are still looking for a way to pass through it. "This isn't what I asked for," you say. "He must have purposefully given me the wrong information."`
			`	"Then he understands why you asked for it," he responds as he turns the terminal back and pockets the data chip.`
				goto disappointing
			
			label nothing
			`	"No," you respond. "The lead scientist guessed correctly that I was asking for his research to give to you."`
			
			label disappointing
			`	Torza scratches his chin. "This is... disappointing. You've helped to place us in a scenario where a potential adversary knows much about us, but we know little about them." Torza stares at you, but doesn't appear to be angry. "Perhaps espionage is in order. But given your connections to the Deep, we will pursue such actions on our own. Should something arise in the future where we need you, we'll contact you. Until then, do not compromise our position any further. We will not take it so lightly a second time."`
				decline



mission "Remnant: Tech Retrieval"
	name "Remnant Human Tech Retrieval"
	description "The Remnant are interested in learning what advances humanity has made over the past centuries. Bring them samples of advanced technology, such as newly developed ramscoops, weapons, or shields."
	source "Viminal"
	to offer
		has "Remnant: Technology Available: offered"
		random < 30
	on offer
		"remnant met taely" ++
		conversation
			`As you enter the spaceport, you notice someone across the plaza appears to have been waiting for you. A tall, solidly built woman in short-sleeved coveralls stands up from where she was sitting near the information desk. With a few quick gestures at the person behind the counter, she heads towards you with a confident stride. As she approaches, you note that the crowds of people moving around the plaza seem to be staying out of her way as if she were someone important. In contrast, she reminds you of the mechanics who maintained the textile factories back on New Boston. In particular, the tools at her belt and the wear marks on her clothing suggest someone who is more comfortable inside a ship access duct than behind a desk.`
			`	Before you can decide if you want to avoid this person or not, she is standing in front of you, clearing her throat. "You are captain <first> <last> of the <ship>?" She asks in a lyrical chant.`
			choice
				`	"That's me."`
					goto admit
				`	"I don't know who that is."`
			`	She looks at you with an inscrutable expression for a moment. "Trying to be inconspicuous is admirable. Being oblivious to the fact that you stand out like a star in empty space is not."`
			label admit
			`	"I have an opportunity for you, if you are interested in being helpful to the Remnant." When you express your interest she leads you over to a balcony overlooking the primary shipyards. As she leans on the railing a cold breeze makes you shiver, but she seems oblivious to it. "I am known as Taely. As a prefect among the Remnant, I am responsible for this." She gestures at the shipyards, where you can see a myriad of the Remnant's alien-looking ships in various stages of construction or repair. "The ships we have serve us well, but they are old designs. Only the Ibis is comparatively new. We need new ideas, new inspiration." She pauses, focusing briefly on a small bay where several people appear to be pulling what looks like a supercapacitor out of a Puffin.`
			choice
				`	"So, what are you asking?"`
					goto request
				`	"What are they doing?"`
			`	"Oh, those are apprentices," she trills with a touch of amusement. "They need to learn how to handle unusual tech. One of the first steps is to deal with old tech. Like salvaging an obsolete supercapacitor out of that Puffin so it can be reprocessed into something useful, and replacing it with newer integrated energy storage." She glances at you in amusement. "You've flown the Puffin, you know how old that ship is: primitive energy systems, antique 'hard-shell' shields that have to be manually raised and lowered..." She trails off into momentary silence. "Be glad that you got one that had already been refurbished prior to your visit to Nenia. At least it had modern engines and an updated sensor array."`
			label request
			`	"To the point," her tone shifts to a more martial cadence. "We want to know how humanity has advanced in the past five and a half centuries. If you found us, I am sure it is only a matter of time until the Alphas, their servants, or others intent on galactic domination discover us. We need to know what sort of weapons they will be wielding, how their ships will be protected, and how fast they can travel in deep space."`
			choice
				`	"Okay, I will see what I can find."`
					goto find
				`	"Could you elaborate on 'how fast they can travel in deep space'?"`
				`	"No, I don't want to get involved in this."`
					goto "not help"
			`	She considers her thoughts briefly, then chants, "How fast a ship can move through an area of deep space basically depends on how fast they can collect fuel. Ramscoops were common at the time of the exodus, and if humanity has developed better ramscoops or other means of generating fuel, these would significantly improve their speed at exploring or crossing large volumes of space."`
			choice
				`	"Okay, I will see what I can find."`
				`	"No, I don't want to get involved in this."`
					goto "not help"
			label find
			`	Taely nods "I will look forward to seeing what you find. In the meantime, I should get back to work." With that, she swings over the railing and climbs quickly down the wall in the direction of the shipyard, seemingly unconcerned about the height.`
				accept
			label "not help"
			`	Taely looks at you with a blank expression, then chants in a monotone voice "If that is your choice, you are unlikely to find much of interest to do among us." With that, she vaults over the edge of the railing and drops from view. As you quickly peer over the railing, you discover that she had must have caught a handhold somehow, as she is rapidly moving down the wall in a controlled fashion with ease of a spider.`
				decline
	to complete
		or
			has "Remnant: Heavy Laser: done"
			has "Remnant: Catalytic Ramscoop: done"
			has "Remnant: Plasma Cannon: done"
			has "Remnant: Electron Beam: done"
			has "Remnant: D94-YV Shield Generator: done"
			has "Remnant: S-970 Regenerator: done"



mission "Remnant: Heavy Laser"
	name "Retrieve Heavy Lasers"
	description "A Remnant engineer has asked you for a delivery of two Heavy Lasers to <planet> for them to study."
	source "Viminal"
	destination
		government "Remnant"
		attributes outfitter
		not attributes "requires: gaslining"
		not distance 0
	to offer
		or
			has "Remnant: Tech Retrieval: active"
			has "Remnant: Tech Retrieval: done"
	on offer
		require "Heavy Laser"
		conversation
			`You remember that Taely was interested in seeing examples of technology from human space. Would you like to show her your Heavy Laser?`
			choice
				`	(Not now.)`
					defer
				`	(Yes.)`
			branch familiar
				has "Remnant: Tech Retrieval: done"
			`	After asking a few people, you finally get directed to a bay in the shipyard where you find Taely just finishing the installation of a Thrasher Cannon in a Starling. "Greetings, <first>. I will be down in a minute." She does a few more things inside a panel, reseals the hatch, and slides down a fin to land next to you. "So, do you have something for me?"`
				goto next
			label familiar
			`	You recall that Taely is responsible for the shipyards, so you head straight there and ask the nearest mechanic. They direct you to a large hangar tucked into a cliff face, where you find her working at a terminal filled with schematics. Behind her, the room fades quickly into darkness where you can faintly make out what appears to be a large tank and a lot of whirring machinery. As you approach she looks up from her work and turns to face you. "Ah, you have returned. Do you have something new for me?"`
			label next
			`	You lead her back to your ship, where you show her the Heavy Laser. "A laser cannon?" she asks. "Our records indicate that humanity had primitive laser technology at the time of the Exodus, but nothing that would be considered useful as weapons." She pauses to look down at her scanner. "And yet my scans indicate that they are capable of significant power output." She pauses for a moment before continuing, "These could be quite useful to examine more thoroughly. Please deliver two of these Heavy Lasers to a research team on <planet>."`
				accept
	on visit
		dialog `You have returned to <planet>, but you don't have the two Heavy Lasers that Taely requested. Go buy two Heavy Lasers before returning.`
	on complete
		outfit "Heavy Laser" -2
		payment 870000
		"remnant met taely" ++
		conversation
			`As you land on a pad adjacent to the research center, a group of researchers mount some kind of weapon on a platform aimed down a firing range. The researchers retreat behind a thick barrier and press a button to activate the weapon. A flash of light erupts from the muzzle as the target downrange is cut in half. The barrel of the weapon raises into the air, and the researchers rush out onto the range with tools and devices to inspect the damage.`
			`	Noticing your arrival, one of the researchers veers off and heads towards you. "So, you are the one with the samples of humanity's laser weapons?" chants the researcher. "Always interesting to see new things." He turns and waves at a Remnant standing near the edge of the landing pad with a camel hitched to a wagon.`
			`	The researchers quickly unload the Heavy Lasers from your ship, and hand you a credstick with <payment>. "Thank you for bringing us something new to examine. We appreciate the breath of fresh air." With that, they quickly head off into a nearby lab, escorting their cargo of weaponry on the oddly archaic transportation.`



mission "Remnant: Plasma Cannon"
	name "Retrieve Plasma Cannons"
	description "A Remnant engineer has offered you a reward in exchange for delivering two Plasma Cannons to a team on <planet>."
	source "Viminal"
	destination
		government "Remnant"
		attributes outfitter
		not attributes "requires: gaslining"
		not distance 0
	to offer
		or
			has "Remnant: Tech Retrieval: active"
			has "Remnant: Tech Retrieval: done"
	on offer
		require "Plasma Cannon"
		conversation
			`You recall that Taely was interested in examining examples of technology from ancestral space. Would you like to show her the Plasma Cannons you retrieved?`
			choice
				`	(Not now.)`
					defer
				`	(Yes.)`
			branch familiar
				has "Remnant: Tech Retrieval: done"
			`	After asking a few people, you finally get directed to a bay in the shipyard where you find Taely just finishing the installation of a Thrasher Cannon in a Starling. "Greetings, <first>. I will be down in a minute." She does a few more things inside a panel, reseals the hatch, and slides down a fin to land next to you. "So, do you have something for me?"`
				goto next
			label familiar
			`	Aware that Taely's main area of responsibility is in the shipyards, you head straight there and have almost arrived when you are approached by another Remnant who introduces herself as one of Taely's aides. "Greetings, Captain" she trills. "Our scans picked up indications of uncatalogued human weaponry. Were you bringing it to show us?"`
			label next
			`	You lead her back to your ship, where you show her the Plasma Cannon. "I have never seen weapons designed to handle such a high heat output! Is this some kind of plasma based weapon?" she asks, gesturing at a cannon. You nod, and she continues, "Intriguing. We have noticed that the Korath ships seem to run particularly hot, and have speculated that overheating them might be an effective means of disabling them. I would enjoy researching these a bit more. If you could deliver two to <planet> for us you would be well compensated."`
				accept
	on visit
		dialog `You have returned to <planet>, but you don't have the two Plasma Cannons that Taely requested. Go buy two Plasma Cannons before returning.`
	on complete
		outfit "Plasma Cannon" -2
		payment 1130000
		"remnant met taely" ++
		conversation
			`As the <ship> settles onto the pad closest to the research facility, you can see a weapons specialist checking over a large cannon on a platform beneath a nearby Albatross. When he sees you starting to unload the two Plasma Cannons, he snaps the casing closed and gestures to someone out of sight. Within moments both him and an empty flatbed are there to pick up the weapons.`
			`	"Thank you for your help," he says. "Our Inhibitors provide us with something of a mobility advantage against the Korath, but they aren't particularly effective at disabling them. These Plasma Cannons will open new avenues of research for us." He pauses, then continues. "I also included a bonus for you. It is a 'finder's fee,' as we always appreciate new tech."`
			branch wave
				has "Remnant: Learn Sign 1: done"
			`	The weapons technician finishes strapping down the Plasma Cannons and makes a gesture towards you, then heads off toward the lab.`
				goto end
			label wave
			`	The weapons technician finishes strapping down the Plasma Cannons and makes a gesture that you recognize as "farewell," then heads off toward the lab.`
			label end
			`	As you watch the Remnant heading off with their new weapons to study, you cannot help but wonder what will be the result of it.`



mission "Remnant: Catalytic Ramscoop"
	name "Retrieve Catalytic Ramscoops"
	description "A Remnant engineer has offered you <payment> for delivering two Catalytic Ramscoops to a lab on <planet>."
	source "Viminal"
	destination
		government "Remnant"
		attributes outfitter
		not attributes "requires: gaslining"
		not distance 0
	to offer
		or
			has "Remnant: Tech Retrieval: active"
			has "Remnant: Tech Retrieval: done"
	on offer
		require "Catalytic Ramscoop"
		conversation
			`You recall that Taely was interested in seeing examples of new human technology, and the Catalytic Ramscoop definitely fits the criteria. Would you like to show her?`
			choice
				`	(Not now.)`
					defer
				`	(Yes.)`
			branch familiar
				has "Remnant: Tech Retrieval: done"
			`	After asking a few people, you finally get directed to a bay in the shipyard where you find Taely calibrating an Inhibitor Cannon on an Albatross. "Greetings, <first>. I am just finishing these calibrations." She does a few more things inside the casing, reseals the hatch, and drops to the ground on a tether. "So, did you recover something?"`
				goto next
			label familiar
			`	Remembering that she spends most of her time in the shipyard, you head straight there and almost immediately are intercepted by another Remnant who introduces herself as one of Taely's assistants. "Good day, Captain" she chants. "Our scans picked up a new form of ramscoop onboard your ship. Have you brought it for us to look at?"`
			label next
			`	You lead her back to your ship, where you show her the Catalytic Ramscoop. "Interesting. This is a new design?" She asks, gesturing at the ramscoop. You nod, and she continues, "Even if it does not perform well, new perspectives on the problem could be valuable. There is a research team on <planet> that is currently working on new ramscoop designs. If you could deliver two Catalytic Ramscoops to them we could offer you <payment>."`
				accept
	on visit
		dialog `You have returned to <planet>, but you don't have the two Catalytic Ramscoops that Taely requested. Go buy two Catalytic Ramscoops before returning.`
	on complete
		outfit "Catalytic Ramscoop" -2
		payment 1390000
		"remnant met taely" ++
		conversation
			`As the <ship> settles onto the pad closest to the research laboratory, you can see several people exiting an adjacent hangar with a trailer pulled by a camel. They quickly approach your landing pad and wait for you to complete your shutdown routines before boarding and starting to unload the ramscoops. Once they are done one of them comes up to you and hands you your payment of <payment>. "Thank you for the delivery, Captain. We are looking forward to seeing what they have done differently."`



mission "Remnant: Electron Beam"
	name "Retrieve Electron Beams for the Remnant"
	description "A Remnant engineer has offered you a reward for delivering two electron beams to a testing range on <planet>."
	source "Viminal"
	destination
		government "Remnant"
		attributes outfitter
		not attributes "requires: gaslining"
		not distance 0
	to offer
		or
			has "Remnant: Tech Retrieval: active"
			has "Remnant: Tech Retrieval: done"
	on offer
		require "Electron Beam"
		conversation
			`You recall that Taely was interested in seeing examples of new human technology, and the electron beam certainly fits the criteria. Would you like to show her?`
			choice
				`	(Not now.)`
					defer
				`	(Yes.)`
			branch familiar
				has "Remnant: Tech Retrieval: done"
			`	After asking a few people, you finally get directed to a bay in the shipyard where you find Taely closing up the panel on a Thrasher Turret. "Greetings, <first>. You have good timing: I was just finishing." She reseals the hatch, and drops to the ground on a tether. "So, did you recover something?"`
				goto next
			label familiar
			`	Given what you know about Taely, you decide to skip the spaceport proper and head for the shipyard. After a frustrating half hour spent wandering around trying to find her, you finally encounter a helpful weapons tech who says they can check the weapon on Taely's behalf.`
			label next
			`	You accompany her back to your ship, where she examines the electron beam. "This could be useful. Focusing energy into continuous beams has been a popular idea for centuries. It is very useful to know that they have finally managed to make it into an effective weapon. If you could deliver two electron beams to one of our testing ranges on <planet> you would be well compensated."`
				accept
	on visit
		dialog `You have returned to <planet>, but you don't have the two electron beams that Taely requested. Go buy two electron beams before returning.`
	on complete
		outfit "Electron Beam" -2
		payment 1090000
		"remnant met taely" ++
		conversation
			`On <planet> you follow the landing instructions to arrive at a pad set next to a small complex of testing ranges and workshops. A group of technicians is just finishing the disassembly of a weapon from the test stand when you settle onto the stand, and a few minutes later they arrive to unload the electron beams from your ship. They move eagerly to secure the new weapons to their flatbed and quickly hand you your payment of <payment> before vanishing into the lab.`



mission "Remnant: D94-YV Shield Generator"
	name "Retrieve D94-YV Shield Generators"
	description "A Remnant engineer has offered you <payment> for delivering two D94-YV Shield Generators to a research facility on <planet>."
	source "Viminal"
	destination
		government "Remnant"
		attributes outfitter
		not attributes "requires: gaslining"
		not distance 0
	to offer
		or
			has "Remnant: Tech Retrieval: active"
			has "Remnant: Tech Retrieval: done"
	on offer
		require "D94-YV Shield Generator"
		conversation
			`You know that Taely was interested in seeing examples of recently developed human technology, and the D94-YV Shield Generator probably fits the criteria. Would you like to show her?`
			choice
				`	(Not now.)`
					defer
				`	(Yes.)`
			branch familiar
				has "Remnant: Tech Retrieval: done"
			`	After asking a few people, you finally get directed to a bay in the shipyard where you find Taely applying some kind of material over a hole in a hull. "Greetings, <first>. What brings you here today?" She reseals the hatch, and drops to the ground on a tether. "Did you bring us something?"`
				goto next
			label familiar
			`	You decide that you are more likely to find her in the shipyard, so you skip the starport and head out among the ships. As you search through the yard you are soon approached by another engineer. "Well met, Captain. Taely said you may be bringing back samples of new technology from ancestral space. Do you have something to show us?`
			label next
			`	You nod in the affirmative and lead her back to your ship, where she examines the D94-YV Shield Generator. "It certainly looks impressive," she chants as she paces around the massive piece of equipment. "It will be valuable to see what our enemies might be shielded with, and maybe something we can learn from it too." She comes to a stop in front of you. "If you could deliver two of these to a lab on <planet> we could compensate you with <payment>."`
				accept
	on visit
		dialog `You have returned to <planet>, but you don't have the two D94-YV Shield Generators that Taely requested. Go buy the two shield generators before returning.`
	on complete
		outfit "D94-YV Shield Generator" -2
		payment 1150000
		"remnant met taely" ++
		conversation
			`On <planet> you follow the landing instructions to arrive at a pad set next to a large warehouse. As you complete your shutdown routine the doors slide open and a large crawler emerges, accompanied by several Remnant. They carefully unload the D94-YV Shield Generators and strap them down. As they start heading back to the warehouse one of them comes over to hand you <payment>. "Thank you for the delivery. Our team is eager to see what humanity has achieved in these past centuries."`



mission "Remnant: S-970 Regenerator"
	name "Retrieve S-970 Regenerators"
	description "A Remnant engineer has offered you <payment> for delivering two S-970 Regenerators to an impact testing facility on <planet>."
	source "Viminal"
	destination
		government "Remnant"
		attributes outfitter
		not attributes "requires: gaslining"
		not distance 0
	to offer
		or
			has "Remnant: Tech Retrieval: active"
			has "Remnant: Tech Retrieval: done"
	on offer
		require "S-970 Regenerator"
		conversation
			`You recall that Taely was interested in seeing instances of new human technology, and the S-970 Regenerator is definitely a recent development. Would you like to show her?`
			choice
				`	(Not now.)`
					defer
				`	(Yes.)`
			branch familiar
				has "Remnant: Tech Retrieval: done"
			`	After asking a few people, you finally get directed to a bay in the shipyard where you find Taely adjusting something on the hull that you can't quite see. "Greetings, <first>. What brings you here today?" She taps something, then hangs her tools on her belt and drops to the ground on a tether. "Did you bring us something?"`
				goto next
			label familiar
			`	Taely seems like the sort of person who spends most of their time working directly on ships, so finding people repairing ships seems the most likely place to find her. As you enter the maintenance section, you spot an engineer waiting for you. She quickly introduces herself as an engineer who works with Taely. "She was not able to be here, so she sent me to see what you have brought" chants the engineer.`
			label next
			`	You nod in the agreement and lead her back to your ship, where she does a cursory scan of the S-970 Regenerator. "Hmm," she murmurs as she peers at the readings on her instrument as she waves it up and down the regenerator. "This looks like they may have found a few techniques that would be beneficial for us to study. If you could deliver two of these to a lab on <planet> we could compensate you with <payment>."`
				accept
	on visit
		dialog `You have returned to <planet>, but you don't have the two S-970 Regenerator that Taely requested. Go buy the two shield regenerators before returning.`
	on complete
		outfit "S-970 Regenerator" -2
		payment 2350000
		"remnant met taely" ++
		conversation
			`On <planet> you follow the landing instructions to arrive at a pad set next to a substantial facility with a large equipment bay. As you complete your shutdown routine the doors to the bay slide open and a crawler emerges, accompanied by several Remnant. They carefully unload the S-970 Regenerators and strap them down. As they start heading back into the bay, one of them comes over to hand you <payment>. "Thank you for the new outfits to study. Our team is quite interested to see what humanity has achieved since our exodus."`



mission "Remnant: Taely Intro Log"
	invisible
	source
		government "Remnant"
	to offer
		"remnant met taely" >= 1
	on offer
		log "People" "Taely" `As an engineering prefect, Taely is the foremost authority among the Remnant on salvaged technology and a senior leader in their reverse engineering program.`
		fail



mission "Remnant: Chilia Intro Log"
	invisible
	source
		government "Remnant"
	to offer
		"remnant chilia" >= 1
	on offer
		log "People" "Chilia" `As a military prefect, Chilia is responsible for the defense of Remnant space. He can usually be found on the front lines of combat unless required to work on tactics for the Remnant as a whole.`
		fail



mission "Remnant: Chilia Intro Log 2"
	invisible
	source
		government "Remnant"
	to offer
		"remnant chilia" >= 2
	on offer
		log "People" "Chilia" `Despite being quite young, Chilia is highly respected among Remnant society.`
		fail



mission "Remnant: Chilia Intro Log 3"
	invisible
	source
		government "Remnant"
	to offer
		"remnant chilia" >= 3
	on offer
		log "People" "Chilia" `Prefect Chilia is an unusual person compared to most military leaders: He is inclined to do things himself and rarely stands on protocol.`
		fail



mission "Remnant: Return the Samples"
	name "Return the Samples"
	description "A researcher on <planet> has asked you to return void sprite eggs to Nasqueron that the Remnant stole many years ago."
	source "Aventine"
	stopover "Nasqueron"
	to offer
		has "Remnant: Technology Available: offered"
		random < 50
	on offer
		conversation
			`As you are walking through the spaceport, the researcher you previously assisted with the studies on the void sprites approaches you in a hustle. "We have made some new discoveries!" he exclaims in a trill. "Some of the samples that we took all those years ago are actually eggs of some kind. So the Archon must view our previous research as being disruptive to the void sprites' lifecycles.`
			`	"We have been storing these eggs in a cryogenic stasis tank, so they should still be viable and intact. Well, most of them, anyway." His notes trail off on a mournful tone.`
			`	"Could you return some of them to Nasqueron? According to our logs, they were found floating in the lower levels of the atmosphere, where their natural buoyancy should keep them afloat."`
			choice
				`	"Sure, I would be glad to return them."`
				`	"Sorry, I'm really not interested in dodging the Archon again."`
					decline

			`	"Thank you. Since we are continuing to work together, I would like to introduce myself again." He takes a breath, thinks for a second, and speaks a short verse about plumage with a complex chord that sounds at once grandiose and self-deprecating. The best you can make out is that his name is "Plume."`
			`	"Just remember: you will need to use a Puffin to make this delivery. If you don't still have one, there are a few in storage in Viminal." He taps on his commlink, and an assistant emerges from a nearby building with a flatbed truck. Onboard is a large collection of cocoon-like pods cradling large eggs, as well as a big spacesuit that looks more reminiscent of an ancient deep-sea diving suit than anything carried on a modern ship. "Now, remember, you need to remove the eggs from the cocoons and release them gently. Please make sure they don't hit anything on the way out."`
				accept
	npc
		government "Drak (Hostile)"
		system "Nenia"
		personality staying heroic nemesis frugal uninterested
		ship "Archon (Cloaked)" "Lifted Lorax"
	on accept
		log "People" "Plume" `A Remnant researcher specializing in xenobiology, Plume is at the forefront of recent efforts to restart research on the void sprites and a leading expert in non-carbon based lifeforms.`
	on stopover
		conversation
			`Once again you have successfully dodged the Archon to land on Nasqueron. Somehow, knowing it was going to be there was both better and worse than the surprise of the first time.`
			`	As the <ship> sinks through the cloud layers, you gently activate the repulsors to slow your descent to avoid startling the void sprites. A few nearby sprites descend with you, seeming to match your velocity. You slow down as you reach the altitude listed in the log of where the eggs are to be released.`
			`	Setting the ship on autopilot, you walk to the back and struggle into the pressure suit. Readying the eggs in the cargo hold, you equalize pressure in the main cargo hold to the swirling clouds outside, and open the bay doors. As predicted, at this pressure level, the eggs are almost weightless, and are fairly easy to carry to the door of the ship and release.`
			`	By the time you finish releasing the eggs back into the clouds, several void sprites have converged on your ship and appear to be herding the eggs away from you with gentle buffets of their wings. You take a moment to appreciate the alien beauty of these creatures before closing the hatch and purging the ship with fresh air.`
	on visit
		dialog phrase "generic stopover on visit"
	on complete
		conversation
			`Back on the ground, you report on how the release went. The researcher is pleased to hear that the void sprites responded to their presence. "We will give them a few weeks, then try sending another ship to monitor them. Hopefully the Archon will be pacified by this. Meet me in the alien environments lab just off the spaceport if you are interested in pursuing this."`



mission "Remnant: Return the Samples 2"
	name "Return the Samples"
	description "Plume has asked you to return more stolen eggs, this time to Slylandro. Then return to <planet> with footage of the void sprites."
	source "Aventine"
	stopover "Slylandro"
	to offer
		has "Remnant: Return the Samples: done"
	on offer
		conversation
			`Following Plume's directions, you find a lab tucked behind the main area of the spaceport, where a short walkway leads into an underground structure. Stepping inside the door you note a rack of camouflage netting positioned easily at hand. Given what you have learned of their history, it is probably a last-ditch preparation in case they need to hide the entrance from a raid.`
			`	The lab itself is a microcosm of Remnant development. The structure appears to be some strange semi-organic material, and you can see an eclectic mix of familiar and unfamiliar shapes cluttering the tables. If you had to guess, you would say that this lab was the result of several different families of technology, only one of which was human.`
			`	Plume and several other Remnant are at the back of the room inspecting a bunch of cocoon-like containers, similar to the ones that carried the last batch of eggs back to Nasqueron. After checking a screen he looks up and seems momentarily startled to see you.`
			`	"Ah, <first>! You are just in time," Plume chants quickly, his hands unconsciously dancing in a quick series of gestures. "These eggs are ready to be delivered, this time to Slylandro. Could you drop them off like you did before?"`
			choice
				`	"Yes, I would be happy to bring them home."`
				`	"Sorry, I'm really not interested in risking the Archon a third time."`
					decline

			`	"Thank you. Like last time, we can't pay you for this. But we are still hopeful that the Archon might let us resume our studies." He follows you out to the <ship> and helps you load the cocoons holding the eggs. Just before parting ways he asks, "Oh, could you record the void sprites this time? We would like to see the behaviors you mentioned last time."`
				accept
	npc
		government "Drak"
		system "Nenia"
		personality staying heroic nemesis uninterested frugal
		ship "Archon" "Lifted Lorax"
	on stopover
		conversation
			`As you approach Slylandro you watch the Archon like a hawk, but this time it doesn't attempt to drive you off with tridents of white energy. Cautiously you make your way to Slylandro and begin your descent.`
			`	As the <ship> sinks through the cloud layers, you notice the void sprites seem to be tailing you. A few drop past you with startling speed, only to reappear from below as you approach the designated altitude. At the last minute you remember Plume's request to record them, and hit the switch to activate the recorder for the exterior cameras.`
			`	Setting the ship on autopilot, you head back and suit up in the bulky pressure suit once again. Readying the eggs in the cargo hold, you equalize pressure and open the bay doors. As before, the eggs are already floating as you open the cocoons and gently carry them to the door.`
			`	Almost as soon as you release the first egg, a void sprite is there, brushing against the ship to scoop the egg away into the swirling mists. By the time you return with the next one, another sprite is already waiting at the door, undulating in the eerie light. By the time the last egg is released you can see dozens of the strange creatures swarming around the collection of eggs. It occurs to you that very few humans would ever have the chance to see anything like this.`
			`	After taking a moment to enjoy the view, you shut the door as gently as you can, purge the ship with fresh air, and begin the journey back to Aventine.`
	on visit
		dialog phrase "generic stopover on visit"
	on complete
		"reputation: Drak" += 1
		event "remnant: return the samples timer" 2 4
		conversation
			`Back on Aventine, you share the recording of the void sprite's behavior with Plume. "These Sprites demonstrate considerably more communication than we originally thought. And obviously they must have communicated what you did on Nasqueron. Interesting..." Plume's excited staccato exclamations trail off as he begins to make notes on a data pad he has on hand. "Thank you for your help, we will let you know what we find out."`



# Compatibility patch for those who completed Return the Samples 2 before 0.9.11, where it did not have the timer.
mission "Remnant: Return the Samples Compatibility Patch"
	landing
	invisible
	to offer
		has "Remnant: Return the Samples 2: done"
		not "event: remnant: return the samples timer"
	on offer
		event "remnant: return the samples timer" 2
		fail



# "This mission is intended to serve as a notification that one timer has elapsed and how long to wait until the missions start again."
mission "Remnant: Return the Samples 3 Exploration Hint"
	landing
	source "Aventine"
	to offer
		has "event: remnant: return the samples timer"
		or
			and
				not "Remnant: Face to Maw 1: active"
				not "Remnant: Face to Maw 1: done"
				not "Remnant: Face to Maw 1B: active"
				not "Remnant: Face to Maw 1B: done"
				not "Remnant: Face to Maw 2: active"
				not "Remnant: Face to Maw 2B: active"
			or
				has "Remnant: Face to Maw 2: done"
				has "Remnant: Face to Maw 2B: done"
	on offer
		event "remnant: wait for plume" 7 14
		conversation
			`As you disembark from <ship> you almost run into Plume as he strides across the landing area. "Captain <first>, I didn't see you there!" You glance back at the bulk of your ship that you just stepped out of and look at him curiously, wondering how he could have missed seeing a spaceship land in front of him. His chant takes on a slightly apologetic tone. "I've been lost in thought thinking about everything we have discovered lately, especially the most recent recordings you made. I still have a lot to analyze, though." He pauses, looking thoughtful. "That being said, I will probably have more work for you in a week or two."`
			`	Plume asks a few more questions about what you have been doing, then politely excuses himself to continue his research. "Please let me know if you uncover anything else about Nenia!" he trills to you as he departs.`
				decline



conversation "taely cultural data"
	branch return
		has "Remnant: Salvage 1B: done"
	`As you step out into the icy chill of Viminal, you get a message from Taely, the engineering prefect, asking if you could meet her in the cafeteria.`
	choice
		`	(Accept her invitation.)`
		`	(Not right now.)`
			defer
	`	Replying that you can, you make your way through the crowds and find an empty table. Moments later Taely appears and grabs two trays from the dispenser before heading towards you. She settles down in the opposite chair with a look of exhaustion.`
	`	"It is good to see you again, <first>," she sings softly. When you sign a reply she sits up, smiles, and switches to sign. "My, you are a quick learner. This is much faster." Her quick gestures are hard to follow, but the language videos seem to have focused on a practical vocabulary that has most of the words she uses.`
	`	"I have not fully..." (She makes a sign that you don't understand, but seems similar to the signs for "break" and "understand.") "... the technology you retrieved for us, but we are learning much from what we have already found. Could you help us catch up with what has happened in ancestral space since our Exodus?"`
	choice
		`	"Yes. What can I do to help?"`
		`	"Sorry, not interested."`
			decline
	branch data
		has "human cultural data"
	`	"Excellent! According to a friend of mine who is versed in history from the war, there were rumors that a grand library was being built in the Deep to house all of human knowledge. If it exists, that would likely be where to go."`
		accept
	label data
	`	"Excellent! According to a friend of mine who is versed in history from the war, there were rumors that a grand library was being built in the Deep to house all of human knowledge. If it exists..." She stops when she notices you nodding with a knowing expression. "You have already been there? Well, you certainly get around, Captain <last>. I suppose that makes things rather straight forward."`
	`	"I actually already have a copy of the library's data in my ship," you respond.`
	`	"Oh, that's even better," Taely trills. "Go ahead and get it."`
	`	You return to your ship to get the data chip, but when you glance out the cockpit you notice that the spaceport is more animated than usual. Remnant look to be running to their ships as fast as they can when you notice that Taely is halfway up the side of your ship securing a refueling hose and charging cable. As you reach for the commlink she scrambles up to the bridge windows and quickly rattles off a series of signs at you. All you can make out is "Keep it hot, incoming!" Before you can frame a reply she has raced across your wing and leapt to the Albatross parked next to you.`
		goto launch
	
	label return
	`Having acquired a copy of the archive, you gently set your ship down on Viminal hoping that this information is helpful. The port seems unusually busy, but the comm channels are quiet beyond the bare minimum to keep traffic organized.`
	`	Before you have even taken the time to shut down the engines Taely is halfway up the side of your ship securing a refueling hose and charging cable. As you reach for the commlink she scrambles up to the bridge windows and quickly rattles off a series of signs at you. All you can make out is "Keep it hot, incoming!" Before you can frame a reply she has raced across your wing and leapt to the Albatross parked next to you.`
	
	label launch
	`	Looking around more carefully, you note that every ship in the port is idling with fuel lines still connected. If this were some Republic port the safety inspectors would be having a nightmare. One Starling is getting holes in its wings patched even as the crew appear to be running prep-for-flight checklists. It also looks like every ship has a guard. Something tells you that right now would be a bad time to take a walk around town.`
	`	After some tense minutes of waiting, the planetary defense sirens start and the idling ships begin to ascend one by one. You quickly figure out where you are in the launch sequence and follow the stream of craft heading for orbit.`
		launch



mission "Remnant: Salvage 1"
	name "Remnant History Updates"
	description `The Remnant are interested in learning about what has happened in human space since they left. Find a copy of human history on <destination>.`
	minor
	source "Viminal"
	destination "Alexandria"
	to offer
		not "human cultural data"
		has "Remnant: Learn Sign Follow Up: offered"
		random < 50
		or
			has "Remnant: Catalytic Ramscoop: done"
			has "Remnant: Plasma Cannon: done"
			has "Remnant: Heavy Laser: done"
			has "Remnant: Tech Retrieval: done"
	on offer
		conversation "taely cultural data"
	on visit
		dialog
			`The station has a small museum gift shop that sells a copy of the entire archive on a data card. It only costs 40 credits, but because you have done a horrible job at managing your finances you do not have even that much cash on hand right now.`
			`	Go earn some money, then return here.`
	on complete
		set "human cultural data"
		payment -40



mission "Remnant: Salvage 1B"
	name "Remnant History Updates"
	description `Return the copy of human history to <destination>.`
	landing
	source "Alexandria"
	destination "Viminal"
	to offer
		has "Remnant: Salvage 1: done"
	on offer
		conversation
			`After having traveled clear across the galaxy, you finally arrive at the archives of human history. Upon asking a librarian where you could get a copy of the station's archives, you're surprised to have them point you to a gift shop. There you find a copy of the archives on a data card. ("The perfect gift for the budding historian in your family! Hold all of human history in the palm of your hand. On sale now for only 39.99!") Given that a cheap data card costs a fraction of a credit, it's a bit of a rip-off, but you gladly buy one to take back to Taely.`
				accept



mission "Remnant: Salvage 2"
	landing
	name "Defend <planet>"
	description "Assist in defending <planet> from a Korath raid, then return to the planet."
	source "Viminal"
	to offer
		or
			has "Remnant: Salvage 1B: done"
			and
				has "human cultural data"
				has "Remnant: Learn Sign Follow Up: offered"
				random < 50
				or
					has "Remnant: Catalytic Ramscoop: done"
					has "Remnant: Plasma Cannon: done"
					has "Remnant: Heavy Laser: done"
					has "Remnant: Tech Retrieval: done"
	on offer
		conversation "taely cultural data"
	npc
		government "Remnant"
		personality staying uninterested disables plunders
		fleet "Large Remnant" 2
	npc evade
		government "Korath"
		personality heroic plunders harvests target
		fleet "Korath Ember Waste Raid" 7
		fleet
			names "korath"
			cargo 3
			commodities "Food" "Clothing" "Metal" "Plastic" "Medical" "Heavy Metals"
			outfitters "Korath Exiles Remnant Donations"
			variant
				"Rano'erek"
				"'olofez" 4
	on visit
		dialog "There are still Korath raiders circling overhead. You should take off and help the Remnant ships to fight them."
	on complete
		payment 1000000
		conversation
			`As some ships maintain orbital sentry positions, most ships return to their berths. Mechanics are soon swarming over the ships, and what you suppose are ambulances are waiting at the ramps to collect the injured. Farther back, flatbed tractor units wait to pick up any salvage that has been collected.`
			`	Eventually a tired but pleased-looking prefect stops by your ship. He starts chanting, "Do you understand our language, or do I need to sing?" He looks relieved when you reply that you can understand most of what is said so long as he signs slowly. "Thank you for your assistance during the raid. The sensors you placed in Parca picked up the fleet coming in and gave us sufficient warning to get everyone ready."`
			`	He is silent for a moment, with the air of someone who is enjoying not having to run for the first time in a while. "Oh, Taely said that you might have some historical records for us?" You hand over the copy of the archive in response, telling him that it is probably the best available. He copies the archive onto a data pad, then returns it to you alongside a credit chip with <payment> on it. "Thank you, I will make sure this gets where it needs to go. In the meantime, we could use your help in the spaceport."`



mission "Remnant: Salvage 3"
	name "Transport injured Remnant"
	description `Some injured Remnant need to be transported away from the front lines to Aventine.`
	source "Viminal"
	passengers 8
	cargo "medical gear" 5
	blocked "A prefect informs you that they need to evacuate some injured to a hospital on Aventine, but you will need 8 free bunks and 5 tons of cargo space in order to handle the injured."
	stopover Aventine
	to offer
		has "Remnant: Salvage 2: done"
	on offer
		conversation
			`After watching the mechanics start repairs on the <ship>, you make the short trek to the spaceport common area. People are still rushing around as ships continue to land. No wrecks so far, and judging by the scrolling arrivals displays there are still quite a few ships on approach. Looking around for someone to talk to, you spot the prefect who had just visited your ship. He notices you and comes over. "No ships lost yet," he signs harshly, "but there are a few ships that have not checked in."`
			`	He shakes his head and continues, "We need to keep our medical facilities as free as possible. Could you take some of our injured to Aventine? They are stable and healthy enough for an unattended transport, and it would free up medics and space here."`
			choice
				`	"Of course."`
				`	"I'd rather not."`
					decline
			`	He looks relieved. "Thanks. I was going to have to divert one of our sentries to take them." He pauses and consults his commlink. "The medical team will have the injured settled onboard shortly, along with everything they need to ensure they arrive safely. They will probably have some fresh crew to send back with you."`
				accept
	on stopover
		dialog
			`The injured crew made for an eerily quiet jaunt from Viminal to Aventine. They didn't sing, and rarely signed. Some spent the trip mellowed out on powerful painkillers, while the few that left their rooms seem to be mostly intent on doing prescribed stretches and movements to help damaged muscles heal. Others that you check on appear to be meditating while an intravenous system feeds into their gloves. A few are interested in visiting with someone from outside the Ember Waste, but they lacked the energy to do so for long.`
			`	On Aventine there are ambulances and medical staff waiting to transport the injured to longer-term medical facilities. As they depart, a fresh crew arrives to take their places.`
	on visit
		dialog phrase "generic cargo and passenger on visit"
	on complete
		payment 100000
		set "license: Remnant Capital"
		conversation
			`When you return to Viminal, the Remnant crew members leave your ship and disperse across the tarmac to the ships they have been assigned to, each one of them signing their thanks as they leave. A few minutes after they leave your commlink beeps, notifying you that a message from the prefect has arrived:`
			`	"Captain <last>! Thank you for your help in defending Viminal and transporting those wounded. I have transferred a small token of our gratitude to you. That being said, perhaps you would appreciate this a bit more: the other prefects and I have agreed to grant you access to a wider range of ships. Our capital class ships will now be available to you, including the Albatross and the Pelican. At the rate these raids are going, it is in everyone's best interests that you have access to a better warship. Please, meet us in the spaceport to further discuss the situation."`



mission "Remnant: Salvage 4"
	name "Track down the <npc>"
	description "Track down and disable a Korath ship that escaped the raid on Viminal so that the Remnant may salvage it for technology."
	source "Viminal"
	to offer
		has "Remnant: Salvage 3: done"
	on offer
		conversation
			`Walking into the cafeteria you immediately sense the buoyant mood. According to a report on the video screen, very few Remnant ships were actually lost. Furthermore, of the ships that were lost, their escape pods worked perfectly, ensuring none of the crew were killed. Groups of crew members are gathered around tables covered in food, intermingled with the ground teams that keep their ships operational. Based on the snippets you can catch, they seem to be trading stories of crack shots and clever improvisations.`
			`	Taely sits over at a corner booth with the prefect who met you at the dock and a couple other mechanics, and she waves you over. "Captain <last>! So, how do you like fighting with our fleet?" asks one of the mechanics.`
			choice
				`	"It seems odd to have a planetary defense fleet plundering."`
				`	"It was a tough battle."`
					goto next
	
			`	"I suppose it would," chants one of them. "We need access to their tech, though. Otherwise we'll fall behind." Judging by the finality of his statement, this is held to be common knowledge among the Remnant.`
				goto next
	
			label next
			`	While you're conversing with the group, the prefect suddenly glances down at his commlink, reads a message, then looks up at you. "It appears that a Korath ship survived the raid and has destroyed a few ships without taking cargo. Could you deal with it?"`
			choice
				`	"Sure."`
				`	"Sorry, I don't have time to help you out."`
					decline

			`	"Thank you," he signs. "It is acting oddly, jumping around destroying ships instead of looting and running. If it simply looted and left we would be pleased, but now it is learning about us instead, so it has reached the end of its usefulness. Please disable it so that we can salvage parts from it." He pauses, then continues, "I doubt we'll be able to salvage the ship itself - they pack those things with soldiers - and we do not want it to be captured, even if that is possible for you. The ship and crew should remain intact, and we will salvage what we can after you have it disabled. If you salvage anything we will happily compensate you for it in the outfitter, but do not feel obliged to do so. Destroying the ship should be a last resort."`
				accept
	npc save disable
		government "Korath"
		personality heroic vindictive target uninterested waiting marked
		system
			distance 1 2
		fleet
			names "korath"
			cargo 3
			variant
				"Palavret (Hyperdrive)"
		dialog "You have disabled the Korath ship that was left over from the raid on <planet>. You can now return there to collect your payment."
	on abort
		# No action, the player choose to just walk away from this mission(string)
	on fail
		payment 350000
		dialog `You are met by a prefect who looks upset. "The ship was supposed to be disabled so its contents could be salvaged!" he signs angrily. Nonetheless, he shoves a credit chip worth <payment> into your hand. "That's half what you would have earned if the ship had been disabled." He pauses and shakes his head. "I think Taely might have some more work for you in the spaceport, but in the meantime, why don't you go find some Korath to practice disabling? It is a valuable skill among the Remnant."`
	on complete
		payment 700000
		dialog `You are met by a prefect who thanks you for disabling it and hands you a credit chip for <payment>. "I think Taely might have some more work for you in the spaceport, but in the meantime, don't forget to drop off any salvaged outfits in the outfitters so the researchers can look at them."`



mission "Remnant: Salvage 5"
	name "Salvage Delivery"
	description `Deliver <cargo> to Caelian.`
	source "Viminal"
	destination "Caelian"
	cargo "Korath salvage" 20
	blocked `Taely would like you to deliver some valuable Korath equipment to Caelian, but you will need 20 tons of space to carry it.`
	to offer
		or
			has "Remnant: Salvage 4: done"
			and
				has "Remnant: Salvage 4: failed"
				not "Remnant: Salvage 4: aborted"
	on offer
		conversation
			`As you stroll across the tarmac under the great dome you spot Taely heading your way with a flatbed tractor filled with components in tow.`
			`	"<first>! I'm glad I ran into you. The last raid gave us some particularly good pieces of equipment to study. Could you take these to the weapons laboratory on Caelian?"`
			choice
				`	"I could do that."`
				`	"I'm not interested."`
					decline
			`	Taely quickly helps load the cargo onboard your ship. It doesn't appear to be actual whole items anymore, but rather pieces thereof. "They will be expecting you, but you might have to pry them out of their lab to get some help unloading. They can be a bit single-minded when they have something interesting to work on."`
				accept
	
	on visit
		dialog phrase "generic cargo on visit"
	on complete
		payment 150000
		dialog `On Caelian, you are able to find the appropriate research warehouse just off the main landing pad. After a few minutes, a lab technician disentangles herself from a project and brings a wagon and camel team out to the ship to unload the salvage. It strikes you as a bit incongruous that a lab technician is using a graviton repulsion lifter to load cargo from your ship into a wagon pulled by a camel. "If you can, I should have some things to send back to Taely if you could meet me in the cafeteria this afternoon."`



mission "Remnant: Salvage 6"
	name "Transport outfits to Taely"
	description `Deliver <cargo> to Viminal.`
	source "Caelian"
	destination "Viminal"
	cargo "ship parts" 20
	blocked `The technician you delivered Taely's salvaged parts to would like you to take some finished parts back to Taely, but you will need 20 tons of space to do so.`
	to offer
		has "Remnant: Salvage 5: done"
	on offer
		event "remnant salvage available"
		conversation
			`You spot the laboratory technician entering the cafeteria, and she approaches you.`
			`	"Thank you for waiting. I have a shipment of parts ready for Taely, and with the recent increase in attacks she needs them sooner rather than later. Please take them to her."`
			`	Outside you find a camel pulling a wagon filled with ship parts to be loaded on board the <ship>.`
				accept
		
	on visit
		dialog phrase "generic cargo on visit"
	on complete
		payment 150000
		conversation
			`Taely meets you at the dock with a flatbed ready to offload the shipment. As you run through your shutdown routine you hit the switch for the cargo bay doors, and by the time you have gone down to the hold, Taely has half the shipment already unloaded.`
			`	Her signs flick at you with a gentleness that you are slowly deciding equates to a cheerful tone. "Thank you for all the help you've provided in recovering this salvage," she says as she hands you <payment>. "I have discussed it with the other engineers, and we have decided to give you access to our salvage."`
			`	She leads you over to the warehouse, scans her ID on the console, and taps a few commands. Then she scans your ID card. "There you go, I have updated your access codes," she signs cheerfully. She hands you your ID and pulls you to a door on the far side of the outfitting shop. Beyond the door is a vast room filled with outfits and weapons that clearly don't fit the same style as the other Remnant technology. You have seen most of the things here on scans and when salvaging equipment from other ships, but rarely up close.`
			`	"This section of our warehouse is the salvage area. Everything in here, we have collected in sufficient quantities that it is available for general use." She nods at a rack of Korath Heat Shunts while she explains, then turns back to you.`
			`	"Of course the really advanced and rare stuff is still going to the labs first, and will not be available until we have learned all we can from it." She looks around proudly. "We do not have the industrial capacity or the number of researchers to keep up with the Alphas, the Korath, and whoever else might be out there. But we are very good at figuring out what others have built and learning from it.`
			`	"Any salvage or unrecognized technology gets scanned in our quarantine area for threats, then looked over to figure out if there is anything new in it. If there is, it is shipped to a lab for our researchers to dissect. Anything we have already figured out ends up in here, where a select few captains are welcome to use it as they see fit."`
			choice
				`	"Threats?"`
					goto threats
				`	"Interesting."`
			`	"Yes, it is, isn't it? So many new things out there to discover and learn about.`
				goto end
			label threats
			`	"Yes, sometimes salvage that is brought in is dangerous. A Systems Core comes with fleets of micro-bots, for instance. If they aren't de-activated properly, they keep trying to rebuild their surroundings in the form of the last ship they were configured to serve. And while it hasn't happened yet, we are worried that someday we might run into someone who builds traps into their equipment, or uses nanobots that have run amok. We have not seen any of that yet, but our science-fiction stories are filled with tales of nanotech apocalypses and things like that.`
			label end
			`	"Well, I need to get back to work. That last battle put us behind schedule on our repairs. Have a good day!" With a final flourish that you think is the equivalent of an exclamation mark, Taely strides out of the outfitters, heading towards another landing bay.`



mission "Remnant: Scanning Tolerances"
	name "Deliver Data to <planet>"
	description `Deliver data crystal to a Remnant named Torza on <destination>.`
	landing
	deadline 15
	source
		government "Remnant"
	destination
		government "Remnant"
		not distance 0
		not attributes "remnant station"
	to offer
		has "license: Remnant Capital"
		not "remnant untrusted"
		not "Deep: Remnant 3: Revealed: done"
		"reputation: Remnant" >= 100
		random < 30
	on offer
		conversation
			`You were just in the process of disembarking from the <ship> when a young Remnant jogs up to you. "Good day, Captain <first>. Sorry to interrupt, but we have an urgent delivery that needs to go to Torza on <destination>. Could you deliver this please?"`
			choice
				`	"Yes, I can."`
					goto agreement
				`	"What is it?"`
					goto questioning
				`	"Sorry, not right now."`
					defer
			label questioning
			`	"A data archive with the latest briefings and analyses. Heavily shielded and encrypted, of course, so no need to worry about it showing up on a scan. It has to get there by <date>. So, could you do it?" They hold out a small case with a data crystal visible through the window.`
			choice
				`	"Yes, I can."`
					goto agreement
				`	"Sorry, not right now."`
					defer
			label agreement
			`	"Thank you." They hand you the case. "Take it to <destination> by <date>. Torza will meet you there."`
				accept
	on complete
		event "remnant: scanning tolerance"
		conversation
			`You step out of the <ship> to see a non-descript Remnant standing attentively next to the landing pad. "Captain <first>! We have been waiting for you." They lead you into a nearby bunker. Inside, a single Remnant is standing over a hologram displaying fortifications and what appear to be troops and ships moving around.`
			`	"Torza, Captain <first> is here." The Remnant's gestures convey a deep sense of respect.`
			`	The Remnant steps forward and accepts the case from you. The case pops open, and he slots the crystal into a spot on the display. He nods as the display pops up several confirmations of data integrity. "Well, you have certainly made many ripples since you arrived in our little corner of the galaxy." He gestures and the large display zooms in on a spot to show you walking through a spaceport outfitter. The display shifts to show you helping wounded onto your ship. The scene shifts again to show you launching the small stealth surveillance satellite. Then the table shifts back to the display of troop movements.`
			`	"You have not been with us too long, but you have shown yourself to be trustworthy and eager to help." He gestures at the display. "As you can see, your actions have not gone unobserved. We have decided to amend your IFF registration as a result." He points to a set of slots next to the table similar to the ones that are installed on your ship. "Please place both your licenses in those slots, and I will confirm your side of the change."`
			choice
				`	(Place my licenses in the designated spots.)`
					goto comply
				`	"You have been watching me?"`
			`	"Yes. There is very little that goes on in our worlds that is not observed by someone, and sometimes these events garner more attention than others." He looks at you. "You are one such. As a stranger among us, you were subject to much attention, although you probably did not notice most of it. Some felt it was too risky to trust you as far as we did, but the consensus was that you are worth the trust. Now," he gestures towards the console again, "place your licenses there, please."`
			label comply
			`	Once you do as you are told, he inserts several unique objects, which share similarities with your licenses, into slots on his side of the table and taps several controls. "You are not yet one of us, but this brings you one step closer. Your IFF signature has been updated, and our ships' databases will be updated within a day." He removes the licenses and hands yours back to you with a relieved expression. "We are a curious people, and we fully understand the search for knowledge and to learn more about one's surroundings. But we also know how important it is to maintain our secrets.`
			`	"Going forward, you are now authorized to scan Remnant ships, and we encourage you to do so, although you should wait a day or two for the update to propagate through our fleet." He looks amused by something, but his serious expression returns. "Scanning each other is, after all, a valuable form of security that gives us opportunities to spot infiltrators and unknown contaminants on returning ships. Scans are uploaded to our databases for signature matching via the Quantum Entangled Communicator built into the IFF mechanism onboard your ship, and we will return information such as alien outfit identification and tactical scan readouts whenever possible to help you."`
			`	He gives a tired sigh. "While I would enjoy answering a few of your questions, I should get back to supervising the operation." He gestures at the display, which has resumed showing the tactical movements of troops. "Thanks again for all your help, <first>."`



mission "Remnant: Expanded Horizons Quarg 1"
	name "Visiting the Quarg"
	description "Take Remnant researchers to <destination> to see the Quarg."
	minor
	source
		government "Remnant"
	destination "Wayfarer"
	passengers 3
	to offer
		has "Remnant: Learn Sign Follow Up: offered"
		has "Remnant: Salvage 2: done"
		has "First Contact: Quarg: offered"
		random < 40
	on offer
		conversation
			`As you relax in the cafeteria on <origin> you are approached by a young Remnant. Judging by the hand-held sensors and tools hanging off her belt, you suppose she is a researcher or an engineer.`
			`	"Hello Captain <last>. My name is Dawn, and I have been spending the past few days skimming the archive you retrieved. I wanted to ask you a few questions. May I?"`
			`	She slides into the chair opposite you without waiting for your reply, and pulls out a data pad. "Firstly, our histories mention how humanity met a race called the 'Quarg' and had some ongoing dialogs with them, but not much beyond that. Now here in this history that you brought us, it says that humanity has started exchanging technology with them! Is this true?" She looks at you intently. You sign negatively, and she dejectedly continues. "Could you explain about them, then?" You reply that the Quarg have allowed humanity to live near them, and that the Quarg are usually willing to answer questions, including scientific ones. You continue, elaborating that while the Quarg don't seem to mind having an innovative shipyard studying them as best it can, they don't actually share their technology with anyone.`
			`	After several hours of telling her about meeting the Quarg and visiting their worlds, it finally occurs to you that it would be easy enough to take her to visit the Tarazed system.`
			choice
				`	(Offer to take her there.)`
				`	(Don't offer.)`
					decline
			`	You offer to take her and a couple of her colleagues to see the Quarg. She eagerly accepts, although she expresses a preference for landing on the human world, so they can observe the Quarg ships from a distance, as they would rather not draw any attention to themselves. She runs out of the cafeteria after telling you they will meet you at your ship in half an hour.`
				accept
	on visit
		dialog `You land on <planet>, but realize that you left Dawn and her colleagues on one of your escorts that hasn't entered the system. Better depart and wait for it to arrive.`
	on complete
		log "People" "Dawn" `Dawn is a young Remnant researcher with a strong interest in engineering. She has yet to pick a specialty, but appears to have a talent for exo-engineering.`
		conversation
			`Dawn and her colleagues are thrilled with the trip. While they had each served on Remnant ships exploring the Ember Waste or patrolling their territory, none had ever been more than a handful of jumps away from their own space. They explain that their ships were always cautious to stay far away from human space to avoid leading anyone back.`
			`	It occurs to you that Dawn and her colleagues seem much less reserved than most Remnant. You aren't sure if it is because they are younger, less secretive, or if the Remnant have been holding back from you. It is also possible that you just have better opportunities to figure it out now that you can understand their signs.`
			`	Upon arriving at Wayfarer they spend a considerable amount of time watching the few Quarg in evidence. However, it is easy to see that the real draw of their attention is the ships. You wave your ID across the scanner for the shipyard and take them inside to see what Tarazed Shipyards has on display.`
			branch rich
				"net worth" >= 20000000
			`	After a few minutes a sales agent meanders over to ask if there's anything he can do to help. You ask a few questions about the different ships for Dawn's benefit, listen to the sales agent repeat a few lines from the display, then politely tell him you'll just browse on your own.`
				goto end
			label rich
			`	Almost before you are in the main hall a sales manager is at your side, inquiring as to how he can help. You can almost see the credit signs in his eyes and you suspect that scanning your license may have done a quick check of your net worth too.`
			`	You ask a few leading questions about new designs and play the part of a captain with more money than brains, and the manager eagerly directs you to the large hangars near the end that house their largest and fanciest ships. After it becomes clear that he doesn't have any experience flying them you politely disentangle yourselves from him to look at the ships in peace.`
			label end
			`	After an hour of browsing, the young Remnant agree to meet you back at the spaceport in an hour and take off to the outfitters.`



mission "Remnant: Expanded Horizons Quarg 2"
	name "Quarg Scanning"
	description "Perform an outfit scan on the Quarg ship <npc>, then land again on <destination>."
	source "Wayfarer"
	to offer
		has "Remnant: Expanded Horizons Quarg 1: done"
	on offer
		conversation
			`Dawn and her fellow researchers show up a few minutes after you do, excitedly talking about the various things they have seen. "<first>, there is a Quarg ship taking off shortly, and we were hoping you might be able to get scans of it while it is in flight. It would be really helpful for our understanding of how they work."`
				accept

	on accept
		log "Volunteered to show Dawn and some of her fellow researchers the world where humans and Quarg co-exist."
	
	npc "scan outfits"
		government "Quarg"
		personality staying uninterested target launching
		fleet "Quarg"
		dialog
			`Dawn and her compatriots eagerly pore over the readouts as they come in, then ask if you could land again to compare their scans to ones taken on the ground.`

	on visit
		dialog `You have landed on <planet>, but you have not yet scanned the <npc>'s. Depart and use an outfit scanner to scan the ship.`
	on complete
		conversation
			`The Remnant researchers' attention to detail is impressive. They carefully quantify every aspect of the scans, including notes about the ship's behaviors. By the time you are on the ground again, they have amassed quite a collection of data crystals filled with analysis. You note that they are careful to ensure everything they collect is backed up in multiple places, including what appears to be a small lead lined box.`
			`	Dawn does some follow-up scans of idle Quarg ships, and her fellow researchers take some time to make sure all their pictures are crisp and detailed. They let you know that they will meet you back in the spaceport bar once they are done.`



mission "Remnant: Expanded Horizons Quarg 3"
	name "Expanded Horizons Return"
	description "Return the Remnant researchers to <planet>."
	source "Wayfarer"
	destination
		government "Remnant"
		not attributes "requires: gaslining"
	passengers 3
	blocked `This mission requires bunks for three passengers.`
	to offer
		has "Remnant: Expanded Horizons Quarg 2: done"
	on offer
		conversation
			`Back in the spaceport bar you wait around for a couple hours. Just when you were about to go find them, the trio walk in looking like they had spent all day on the move, but otherwise unreadable.`
			`	"Okay, I think we are ready to go. Can you take us to <planet>?"`
				accept
	on visit
		dialog `You land on <planet>, but realize that you left Dawn and her colleagues on one of your escorts that hasn't entered the system. Better depart and wait for it to arrive.`
	on complete
		payment 150000
		conversation
			`Once you are back in the privacy of the <ship>, the stony reserve fades to cheerfulness as the trio are a blur of motion, chattering back and forth with their signs. Apparently this will be one of the biggest boosts to their research since the first time they salvaged the gear off a Korath raider.`
			`	They eventually slow down their signs a bit and explain that up until the time the Remnant departed from ancestral space, human scanners had been unable to penetrate the outer layers of Quarg ships. One of Dawn's fellow researchers continues with the explanation.`
			`	"Our historical records just have a few pictures and videos of Quarg ships, along with a basic scan that doesn't provide more than the general outline of the ship. These scans," he says while tapping the databanks, "actually picked up detailed structural layouts and even identified a number of key components. It isn't nearly enough information to be able to duplicate them, but it is enough that we can start trying to figure out how they work."`
			`	Upon arriving at <planet> they quickly thank you, hand you <payment>, and run back to their offices to finish prepping their material to publish and distribute.`



phrase "broken jump drive on visit"
	word
		`You've landed on <planet>, but you don't have a broken jump drive to give to the Remnant. You may need to steal one from Palavrets or Rano'ereks found through Remnant jobs, or depart and wait for an escort carrying one to enter the system.`

mission "Remnant: Broken Jump Drive 1"
	repeat
	minor
	landing
	name "Broken Jump Drive Delivery"
	description "You have been asked to deliver a broken jump drive to the researchers on <planet>."
	to offer
		has "remnant: blood test pure"
		not "Remnant: Broken Jump Drive 1: active"
		not "Remnant: Broken Jump Drive 1: done"
	source
		government "Remnant"
		attributes outfitter
	destination
		government "Remnant"
		attributes outfitter
		not attributes "requires: gaslining"
		not distance 0
	on offer
		require "Jump Drive (Broken)"
		conversation
			branch repeated
				has "Remnant: Broken Jump Drive 1: offered"
			`As the <ship> settles onto its designated landing pad, you see someone emerge from the nearby outfitter and quickly make their way to you. The man waits a safe distance before approaching once you cycle the hatch and disembark. "Greetings, Captain <last>," trills the Remnant, "we saw the news that the newcomer among us was tracking down an erratic Korath ship. When you came in to land, we saw on the scans that you salvaged its malfunctioning jump drive. Could we take it to study?"`
			choice
				`	"Maybe later."`
					goto refuse
				`	"That would be a good use for it."`
					goto accept
			
			label repeated
			`You have a broken jump drive that the Remnant might be interested in. Do you want to seek out someone to give it to?`
			choice
				`	(Maybe later.)`
					defer
				`	(Yes.)`
			`	You find a Remnant director and inform them about the broken jump drive that you have.`
			
			label accept
			`	"Excellent!" he glances at his data pad. "There are several teams working on aspects of the jump drive, and the team with the highest priority for this one is on <planet>. I will notify them to expect you."`
				accept
			label refuse
			`	He considers this, and sings, "If you wish. Our offer stands, whenever you choose to return."`
				decline
	on visit
		dialog phrase "broken jump drive on visit"
	on complete
		outfit "Jump Drive (Broken)" -1
		"remnant: broken jump drive count" ++
		payment 300000
		"reputation: Remnant" ++
		conversation
			`When you arrive on <planet> there is a team of engineers and mechanics waiting for you, along with a flatbed freight truck. Once you open the cargo doors they quickly free the broken jump drive from its moorings and load it delicately onto their truck. The lead engineer comes over to hand you <payment>. "Thank you for salvaging this. I suspect my compatriot who spoke to you never mentioned this, but we have a fund set aside for rewarding captains who bring in rare pieces of alien technology. If you find any more of these drives, there is sure to be a research team somewhere that is willing to reward you for it."`
			choice
				`	"I will keep a lookout for more."`
					goto end
				`	"Aren't you going to replace it with a hyperdrive?"`
			`	The engineer looks at you incredulously. "You mean you were actually trying to use this drive?" He shakes his head in disbelief. "You are lucky you managed to get this far, then. It is surprising that they exist at all, so it is too much to expect them to work too. If you need a replacement drive, there are plenty available in the outfitter.`
			label end
			`	"Next time you find one of these drives, just check with a starport director. They will know where it will need to go. A word of warning though; I strongly recommend not trying to use these drives - they may disappear at the most inconvenient of times, and there will not always be an outfitter on hand." He turns and heads off with the rest of the team, turning briefly to give you friendly wave as they disembark.`



mission "Remnant: Broken Jump Drive 2"
	name "Broken Jump Drive Delivery"
	description "The researchers on <planet> have requested your broken jump drive."
	to offer
		has "Remnant: Broken Jump Drive 1: done"
	source
		government "Remnant"
	destination
		government "Remnant"
		attributes outfitter
		not attributes "requires: gaslining"
		not distance 0
	on offer
		require "Jump Drive (Broken)"
		conversation
			`You've plundered another broken jump drive. Do you want to seek out a director to give it to?`
			choice
				`	(Maybe later.)`
					defer
				`	(Yes.)`
			`	Information must flow quickly amongst the Remnant, because by the time you arrive at the director's desk she already has the information ready for you.`
			`	"Greetings, newcomer," she chants. "Are you interested in turning in the broken jump drive you salvaged to our researchers?"`
			`	You nod.`
			`	"They will definitely appreciate new material to research. The team is located on <planet>. I will send a notification ahead so they will be expecting you."`
				accept
	on visit
		dialog phrase "broken jump drive on visit"
	on complete
		outfit "Jump Drive (Broken)" -1
		"remnant: broken jump drive count" ++
		payment 300000
		"reputation: Remnant" ++
		conversation
			`As promised, there is a team of researchers waiting when you settle onto the designated landing pad. One comes over to hand you <payment> while the rest carefully unload the broken drive and start hauling it back to their lab.`
			`	"Our thanks, Captain <last>. Having the remains of a drive like this will be very beneficial to our efforts." His voice cracks a bit, as if unused to being used much.`
			choice
				`	"Great! I will find more."`
					goto end
				`	"What are you studying?"`
			`	"Our previous research into jump drives determined that these drives are unsurprisingly multi-part systems. We know the outer part that we can see and handle is mostly the machinery for generating some kind of containment field or pocket. As to how it works or why it is needed..." his chant trails off and he makes a gesture you suspect may be the equivalent of a shrug. "Anyway, our team is focused on the nature of this outer system. It is our hope that, damaged as it is, its continued existence might allow us to look a little farther inside its inner workings to figure out exactly what that field does and how it is used.`
			label end
			`	"Well, my compatriots finished unloading rather quickly, so I should be off. For all our sakes, I hope you find more of these for us."`



mission "Remnant: Broken Jump Drive 3"
	name "Broken Jump Drive Delivery"
	description "The researchers on <planet> need a broken jump drive for testing."
	to offer
		has "Remnant: Broken Jump Drive 2: done"
	source
		government "Remnant"
	destination
		government "Remnant"
		attributes outfitter
		not attributes "requires: gaslining"
		not distance 0
	on offer
		require "Jump Drive (Broken)"
		conversation
			`You've plundered another broken jump drive. Do you want to seek out a director to give it to?`
			choice
				`	(Maybe later.)`
					defer
				`	(Yes.)`
			`	As you approach the director in the spaceport concourse, he looks up and waves at you. "Good timing, Captain <first>," he sings. "We have a team of researchers on <planet> who have requested a broken jump drive. Could you deliver one to them?"`
			`	"I can," you respond.`
			`	"Excellent. The recent discovery of these broken drives has spurred discussion and excitement in various quarters. We have had teams researching jump drives for at least a century now without a lot of success. I'm told they are rather intricate, but your finds are opening new avenues of investigation. That being said, I will notify the team on <planet> to expect you."`
				accept
	on visit
		dialog phrase "broken jump drive on visit"
	on complete
		outfit "Jump Drive (Broken)" -1
		"remnant: broken jump drive count" ++
		payment 300000
		"reputation: Remnant" ++
		conversation
			`The team waiting for you on <planet> is definitely eager to begin. You barely have the hatch open before they are chivying their camel-pulled wagon up the ramp. They load the broken jump drive surprisingly quickly despite their delicate movements.`
			`	"This is an exciting day, Captain <first>! Countless theories may be proven or put back into the fires of refinement based on the testing we can do with this!"`
			choice
				`	"Great! I will find more."`
					goto end
				`	"Any theories of note?"`
			`	He looks thoughtful for a moment, then warbles, "As you may know, standard hyperdrives work by generating a fusion reaction and folding it into the fabric of space/time, and these folds naturally fall along the known hyperlanes. I suppose one could view those lanes as the 'crease lines' of the universe. My favorite theory is that jump drives have some additional machinery to guide the fold. That way they can dictate where the fold occurs instead of just aligning with the nearest crease. Given their increased fuel draw, it makes sense that it would take more fuel to generate a fresh fold than to re-use an existing crease.`
			label end
			`	"Oh, before I forget..." he hands you <payment>. "Off to start setting up the tests." He sings half to himself as he trundles off after the wagon.`



mission "Remnant: Broken Jump Drive 4"
	name "Broken Jump Drive Delivery"
	description "You have been asked to deliver a broken jump drive to the researchers on <planet>."
	to offer
		has "Remnant: Broken Jump Drive 3: done"
	source
		government "Remnant"
	destination
		government "Remnant"
		attributes outfitter
		not attributes "requires: gaslining"
		not distance 0
	on offer
		require "Jump Drive (Broken)"
		conversation
			`You've plundered another broken jump drive. Do you want to seek out a director to give it to?`
			choice
				`	(Maybe later.)`
					defer
				`	(Yes.)`
			`You head over to the director's desk to see who is in need of the next broken jump drive. The director smiles at you, looks over several messages on her screen, then clears her throat.`
			`	"Your finds are very much in demand," she sings. "Could you bring this one to a team working on <planet>?"`
			`	You nod in response.`
			`	"Thank you. We are looking forward to seeing what comes from this."`
				accept
	on visit
		dialog phrase "broken jump drive on visit"
	on complete
		outfit "Jump Drive (Broken)" -1
		"remnant: broken jump drive count" ++
		payment 300000
		"reputation: Remnant" ++
		conversation
			`As you approach your designated pad, you spot a team of researchers with unloading equipment hustling out of a nearby entrance. Once you have completed your shutdown sequence they quickly set to work unloading the drive. Once the task is complete, they pause for a moment to hand you <payment>. "Thanks for finding this," they sing in unison. "Our labs are eager to begin work on your most recent find, Captain <first>. Our thanks!"`
			choice
				`	"Good luck with that."`
					goto end
				`	"How is your research going?"`
			`	"Good, and about to get better," they sing. "We are working on various aspects of a theory that the jump drive actually disregards traditional jumping entirely, and uses the folding mechanism to put the ship itself into a pocket, while somehow triggering an opening to said pocket in the target system." One of them continues, "If this is true, it could be fairly dangerous to try activating these anywhere close to fragile things like cities or mountains, which is why they put our lab on the far side of the planet from all such things.`
			label end
			`	"Well, we have a bit of a trip to get to our lab, but it should be exciting once we get there. Fare well!" With that, they head off towards a large vehicle nearby.`



mission "Remnant: Broken Jump Drive 5"
	name "Broken Jump Drive Delivery"
	description "A team of engineers on <planet> would like a broken jump drive to study."
	to offer
		has "Remnant: Broken Jump Drive 4: done"
	source
		government "Remnant"
	destination
		government "Remnant"
		attributes outfitter
		not attributes "requires: gaslining"
		not distance 0
	on offer
		require "Jump Drive (Broken)"
		conversation
			`You've plundered another broken jump drive. Do you want to seek out a director to give it to?`
			choice
				`	(Maybe later.)`
					defer
				`	(Yes.)`
			`	You stop by the director's desk to report having salvaged another broken jump drive for one of their research teams. The director nods in appreciation and checks his list. "There is a new team starting a project on <planet>. Could you take it there please?"`
			`	"Sure," you respond.`
			`	"Much appreciated. The sooner they get it, the sooner they can start on their project. That being said, I have spoken with the other directors, and we have decided that we are getting so many requests that we will put these into the job board for you. Any time the landing scans detect one of these broken jump drives, the system will display a message on the job board listing where the next one needs to be delivered."`
				accept
	on visit
		dialog phrase "broken jump drive on visit"
	on complete
		outfit "Jump Drive (Broken)" -1
		"remnant: broken jump drive count" ++
		payment 300000
		event "remnant: research update bjd1" 100 200
		"reputation: Remnant" ++
		conversation
			`The landing pad on <planet> is tucked away just behind the spaceport. A handful of engineers have a conveyor belt already set up to offload the drive from your ship when you arrive. When you open the hatch they extend it right up the ramp, and quickly load the drive onto it. The machinery quickly whisks the drive into a nearby structure along with its escort. A couple of the engineers stop by to talk with you and hand you <payment>.`
			`	"Thanks for bringing us this drive. It is a rare piece of technology for us to get our hands on."`
			choice
				`	"I will leave you to it."`
					goto end
				`	"What are you studying?"`
			`	With a pleased expression they break into song about mining the deeps for the mysteries of the sky. As best you can tell, they are trying to figure out the materials that the drive is made with, followed by experiments to replicate those materials.`
			label end
			`	"Our experiments await. May your search be fruitful!" they trill as they head off.`



mission "Remnant: remnant research update compatibility"
	landing
	invisible
	to offer
		has "event: remnant research update bjd1"
	on offer
		event "remnant: research update bjd1"
		clear "event: remnant research update bjd1"
		fail



mission "Remnant: Face to Maw 1"
	minor
	landing
	name "Talk to Plume about the void sprites"
	description "Plume would be very interested in a report on what happened with the void sprites."
	to offer
		has "event: remnant: return the samples timer"
		or
			not "Remnant: Cognizance 1: offered"
			has "Remnant: Cognizance 19: done"
	source
		system "Nenia"
	destination "Aventine"
	on offer
		conversation
			`As the swirls of gas close over the <ship> you wonder idly what brought you back here. This time, there is no apologetic researcher asking you to risk your life for research, or to return eggs from where they were stolen. You catch a glimpse of the Archon materializing above the clouds as it decloaks, letting you know that you're being watched, but saying nothing; for now, it is nothing more than a silent, brooding presence in the skies of Nenia. The silent depths of an alien world fold over you, gradually erasing the rest of the galaxy from sight.`
			`	As the <ship> levels off at the designated altitude, you strap yourself into a pressure suit. Stepping into the airlock, you grimace at the antiquity of these "hard-shell" shield systems, and lower the shields so that you can exit onto the hull. Out on the surface, you admire the misty kaleidoscope of colors filtering down through the cloud layers, playing over distant shapes moving in the mists.`
			`	Before long several void sprites emerge, weaving and dancing among the clouds. They swirl for a few minutes around your cargo bay doors as if waiting for something, then pulse briefly with flickers of light and drop into the clouds below. Another void sprite flutters around the <ship>, poking at the hull and sliding over it with its tentacles. You quickly think to turn on your video recorder to catch the scene. The void sprite notices your brief movement, and turns towards you with a lunge. As it closes on you, your attention is drawn to what you suspect is its mouth: a zig-zagging crack that peels open like a zipper to reveal an opening that resembles an industrial grinder.`
			`	Up close, the void sprite is massive. Most of its tentacles are easily as thick as your leg, and move with surprising speed and precision. It shifts through the air like a strange deep-sea fish in water. You can make out a low vibration you suspect is from the air whistling over the void sprite as it closes with you. As the giant creature rapidly approaches, you can feel a heavy paralysis weigh down on you. Suddenly, you recall that your shields are keyed to your equipment; you could activate them to protect yourself and they would extend around you. It probably wouldn't be too healthy for the void sprite, though.`
			choice
				`	(Activate the shields.)`
				`	(Do not activate the shields.)`
					goto "hold ground"
			`	You push against the paralysis and trigger the shields in a rush. The millisecond that follows feels like an eternity. The void sprite is just a few meters away, one tendril reaches out and touches you just as the shield slams into place. The tendril becomes caught on both sides of the shield, cleaving it in two. In the same instant, the pressure on your mind vanishes as if it was simply a dream. You momentarily stare at the immobile void sprite, frozen in shock over what just happened. Then time reasserts itself and the sprite spasms away from the ship with an unearthly crescendo of dissonant tones. It plunges down into the clouds, leaving you standing on your hull with the floating severed piece of tendril.`
			`	You carefully scoop up the tendril in a container and seal it. While the attack spoiled the beautiful moment, at least you have a sample and some recordings that might be of interest to Plume.`
				flee
			label "hold ground"
			`	The feeling of paralysis leaves your body as the void sprite is only a few meters away, but you resolve yourself to face down the creature without triggering your shields. Time seems to slow down as the sprite rushes up to you and its leading tentacle reaches out to touch you. As you brace for an impact you realize that the sprite has managed to bring itself to a complete stop and the tentacle has telescoped in on itself slightly. You can see that it is touching you, but you didn't even feel the impact. You and the void sprite stand frozen for a moment, and the force trying to paralyze you snaps off, replaced by a feeling of weightlessness. Moments later the void sprite pulls back and pulses skyward with an unearthly fountain of sounds, spiraling around the <ship> before disappearing into the swirling clouds.`
			`	As you re-enter the ship, you notice that your suit is covered in some kind of translucent slime. You scrape off as much as you can into a sealed container, but your pressure suit appears to be permanently stained an iridescent purplish color as a result. You resolve to go find Plume, since he will almost certainly find this interesting.`
				accept
	on accept
		fail "Remnant: Face to Maw 1B"
	on complete
		conversation
			`When you walk into Plume's lab on Aventine you find him buried in some kind of holographic projection of your egg returning mission. You can see that he appears to be watching the video in slow-motion as he taps out notes on his data pad. After a few minutes he looks up and sees you standing in the entryway. He quickly pulls himself out of the projection and hits what you assume must be the pause button.`
			`	"Captain <first>! What a pleasant surprise," he trills. "If you are looking for more work, I don't have anything for you right now."`
			`	You tell Plume about how you visited Nenia and had an interesting encounter with a void sprite, and offer him the recording and container of slime. He eagerly accepts the data chip and the container from you. Sliding the container into some kind of machine, it immediately starts to whir as he slots the data chip into his console. Moments later his holographic projection shifts to the new footage. He checks the timestamps, then chants, "These will take me a little while to analyze. I will meet you in the spaceport in a few hours to discuss my preliminary findings."`



mission "Remnant: Face to Maw 1B"
	name "Talk to Plume about the void sprites"
	description "Plume would be very interested in a report on what happened with the void sprites."
	landing
	to offer
		has "event: remnant: return the samples timer"
		or
			not "Remnant: Cognizance 1: offered"
			has "Remnant: Cognizance 19: done"
	to fail
		or
			has "Remnant: Face to Maw 1: done"
			has "Remnant: Face to Maw 1: active"
	to complete
		has "Remnant: Face to Maw 1: declined"
	source
		system "Nenia"
	destination "Aventine"
	on complete
		conversation
			`When you walk into Plume's lab on Aventine you find him buried in some kind of holographic projection of your egg returning mission. You can see that he appears to be watching the video in slow-motion as he taps out notes on his data pad. After a few minutes he looks up and sees you standing in the entryway. He quickly pulls himself out of the projection and hits what you assume must be the pause button.`
			`	"Captain <first>! What a pleasant surprise," he trills. "If you are looking for more work, I don't have anything for you right now."`
			`	You tell Plume about how you visited Nenia and had a threatening encounter with a void sprite, and offer him the recording and container with the tentacle. Plume recoils from you in disgust. "After all our work rebuilding trust with the Archon and the void sprites, you go and risk it for... what, exactly? Sightseeing? Thrill of the hunt?" His chant settles into an angry tone. "Leave the recording on the console. I want no part of that tentacle, though."`
			`	As you are leaving Plume's lab a technician pulls you aside. "Our records mention that the tentacles had some interesting properties that were useful in combat. If you are interested, meet me in the spaceport in a few hours."`



mission "Remnant: Face to Maw 2"
	name "Bring slime to <planet>"
	description "The void sprite slime has properties of interest to a team of engineers on <planet>."
	to offer
		has "Remnant: Face to Maw 1: done"
	source "Aventine"
	destination "Viminal"
	cargo "slime sample" 1
	on offer
		conversation
			`When Plume finally arrives you can tell from his step that he is excited. He slides onto the bench opposite to you and pulls out a data pad. "I admire your bravery, Captain. I don't think I would have had the courage to hold my ground against a void sprite like that," he chants respectfully, then changes tone to one of wonder. "In that last moment it almost looked like it was sizing you up or examining you." He shakes his head with an amused expression. "I spend so much time studying non-human creatures I sometimes slip and start anthropomorphizing them." His voice takes on a more militant cadence. "That was probably some kind of territorial display, or possibly some kind of dominance challenge. We don't know enough about void sprite behavior to speculate further, though.`
			`	"Be that as it may be, the more immediate reward for your curiosity is in this sample," he trills with excitement. "Several of our labs on Viminal have been working on the development of a new generation of ship technology, and this substance contains some chemicals that could be a key component. I have already transmitted the data to them, but they would like to compare with the original. Could you take this sample to them?"`
			choice
				`	"Yes, I can."`
					accept
				`	"I would rather not."`
			`	Plume stoically accepts that with a nod. "That is your choice. I will arrange for another ship to transport it."`
				decline
	on accept
		event "remnant: penguin"
	on complete
		log "People" "Taely" `One of Taely's main priorities is improving the maneuverability characteristics of Remnant Ships. To this end she has been working on building a new prototype ship based on the void sprites.`
		"remnant met taely" ++
		give ship "Penguin" "Shadow Hope"
		conversation
			branch taely
				has "remnant met taely"
			`When you land on Viminal a solidly built female Remnant in coveralls is waiting for you. "Greetings, Captain <first>. My name is Taely, and I am a Prefect among the Remnant. Above all else, I study motion, and in particular how our starships move."`
				goto main
			label taely
			`	When you land on Viminal you spot Taely waiting for you. "Greetings, Captain <first>. It is good to see you again."`
			label main
			`	She makes a gesture you are starting to recognize as a sign of curiosity. "So, Plume sent us some very interesting data, along with a message to expect you with a sample?" You hand her the container with the slime sample and she holds it up to the light. "Interesting looking substance," she chants. "Let's go back to my workshop."`
			choice
				`	"Okay, let's go."`
					goto follow
				`	"Could I catch up with you in a minute?"`
			`	"Sure, just don't take too long. My project has reached its final stage."`
			`	You take your time to get to the workshop, admiring the view along the way. When you finally arrive at the workshop you can hear strange noises coming from inside, accompanied by the smell of a thunderstorm in a swamp. You step into the workshop and come to a stop to stare at the thing in front of you.`
				goto skip
			label follow
			`	She leads the way through several side passages to an out-of-the-way landing pad connected to a large hangar. Inside, you can see a giant tank filled with a murky fluid, surrounded by equipment and displays. She makes her way over to a large machine with several slots which she slides the container into.`
			`	As the machine starts to work, she turns back to you. "As the primary example of space-faring life, the void sprites have always been of interest to me. They have numerous advantages that we as atmosphere-bound creatures can only dream of, such as being able to experience space in a much more direct manner. I have been working on a side project to build a new generation of ships that melds these ideas with our current technology, but the data we have on the void sprites is centuries old and incomplete." Her chant trails off as she pulls up a display with your original scans on them. "However, your recent explorations provided new data I could use to update my designs. This slime that you retrieved is the final ingredient."`
			choice
				`	"So my data is helping to develop new technology?"`
				`	"That's good. Any chance of a bonus for me?"`
			`	The machine dings, and she looks over the results and then trills excitedly. "Yes, it matches! So it is time to begin the final activation." She strides over to a central console and taps in a series of commands, followed by an iris scan and a blood prick. The industrial hum of the room suddenly ramps up to a crescendo as your nose is assaulted by what you can only describe as the smell of a thunderstorm in a swamp. A few seconds later the noise softens, and the tank starts lowering into the floor as a shape emerges from the liquid.`
			label skip
			`	The ship before you has some faint traces of the Puffin you have flown to Nenia, along with other elements of Remnant design, but it is clearly something new. Its antennae swivel around, as if taking in its environment, and the tentacles along the side twitch and reach out to touch its surroundings. Solidly built tendrils underneath it flex as it lifts itself off its supports and begins to move around. You have a momentary vision of what this ship might look like in the skies of Nenia.`
			scene "scene/penguinscene"
			`	Taely's droning chant of technical details finally seeps through your reverie: "... So from a captain's point of view flying the Penguin should be very similar to a normal ship, except she flies herself and doesn't need a crew to run her systems." She pauses, and looks at you. "Your curiosity provided the final ingredients to bring her to life. You should be the first to have one." She pats the nose of the Penguin and it makes a whooshing noise. "I call her the 'Shadow Hope,' but you can rename her whatever you like." After a moment she starts going over the ship with a scanner, leaving you to contemplate in silence.`



mission "Remnant: Face to Maw 2B"
	name "Bring tentacle to <planet>"
	description "The tentacle has properties that may be put to use by the engineers on <planet>."
	to offer
		has "Remnant: Face to Maw 1B: done"
	source "Aventine"
	destination "Caelian"
	cargo "tentacle" 1
	on offer
		conversation
			`When the technician arrives in the spaceport he immediately strides over to you. "I checked the records, and my memory was correct. One of our research teams centuries ago discovered that these tentacles could be used as a devastating weapon in close quarters combat."`
			`	He pulls out an image of a strange-looking rifle and continues to chant, "The personal weapons lab under Prefect Chilia has a few of the old weapon frames. If you go visit it on Aventine, they could turn this tentacle into a potent weapon for you."`
			choice
				`	"That sounds good."`
					accept
				`	"I would rather not."`
			`	The technician looks disappointed. "Oh well, enjoy your trophy."`
				decline
	on complete
		payment 250000
		"remnant chilia" ++
		outfit "Void Rifle"
		conversation
			branch chilia
				has "remnant chilia"
			`You follow the directions provided to you and eventually find yourself at a Remnant weapons lab. You enter and are met by security, who asks you to wait. A few minutes later a fit young man emerges from another door. "Greetings, Captain <first>," he sings. "I am Prefect Chilia. I have the nominal responsibility for the overall defense of Remnant space and military operations." He smiles deprecatingly. "I say 'nominal' as virtually all our activities are militaristic in some way, but usually fall under the purview of those who better understand them."`
				goto main
			label chilia
			`You follow the directions provided to you and eventually find yourself at a Remnant weapons lab. You enter and are met by security, who asks you to wait. A few minutes later a fit young man emerges from another door. "Greetings, captain <first>," he sings. "We meet once again." You immediately recognize the voice as being the man who convinced you to provide the blood sample and get to know the Remnant. "We didn't get a proper introduction last time, but you have probably figured out that I have the nominal responsibility for the overall defense of Remnant space and military operations." He smiles deprecatingly, "I say 'nominal' as virtually all our activities are military in some way, but usually fall under the purview of those who better understand them."`
			label main
			`	He leads you to a room that looks like an armory where a team of technicians is putting the finishing touches on a rifle stock. "The request from the technician on your behalf caught my attention, as we have not had the key resources for making Void Rifles in centuries. Fortunately, we have not really needed them since we resolved the threats that originally plagued our settlements.`
			choice
				`	"It's called a 'Void Rifle'?"`
				`	"I don't need details."`
					goto end
			`	"Yes, Void Rifle. I don't know who discovered it, but someone figured out that if a particularly high charge was poured through the tentacle's nervous system in a specific pattern, it emits a paralyzing cone of energy with a reasonably decent range. I'm neither an engineer or a biologist, so I do not really understand the mechanics of it." He pauses to watch as a technician installs the now-caged tentacle on top of the stock. "Suffice it to say, it is useless for sniping, but its ability to shoot through walls and affect areas makes it excellent for sweeping ships and building-to-building clearing operations.`
			label end
			`	"All right, enough history." He turns to the technicians who are finishing the assembly. "The tentacle has been treated to resist decay and the stock mechanisms will provide basic maintenance routines for as long as you charge it regularly." He strides over, picks up the completed Void Rifle, and then hands it to you. "You are holding a piece of our history, Captain. Use it well!"`
			scene "outfit/void rifle"



mission "Remnant: Keystone Research 1"
	name "Retrieve more keystones"
	description `Retrieve quantum keystones from the Hai for the Remnant to study, starting in <destination>.`
	minor
	source "Viminal"
	destination "Greenwater"
	cargo "(reserved)" 19
	to offer
		random < 30
		has "Remnant: Learn Sign 2: done"
		has "Remnant: Technology Available: offered"
		or
			has "Remnant: Key Stones: done"
			has "Remnant: Key Stones (Hai): done"
			has "Remnant: Key Stones (Pre-Hai) 2: done"
	on offer
		log "People" "Aeolus" `As an outfitter, Aeolus is responsible for managing the logistics that supply the Remnant with materials, equipment, and resources. In contrast to outfitters in what the Remnant term "ancestral space," he is focused on ensuring the efficient optimization of Remnant ships, not making a profit.`
		conversation
			`In the spaceport cafeteria, you spot the outfitter who asked you to retrieve a shipment of Hai keystones. He notices you and waves you over, gesturing at an empty chair opposite him.`
			`	"Greetings, <first>! I trust you are settling in among us?" he signs using simple gestures. "I picked up a rumor that you are learning our language, too." You sign the affirmative as you sit down. "Good, that is useful." He pauses, then continues, "I never introduced myself before. My name is Aeolus, and I help manage resource logistics for our fleets." He eyes you for a moment, then ventures, "You came in here with the appearance of looking for something. Is there something on your mind?"`
			choice
				`	"How is the outfit business going?"`
				`	"That last job paid rather well. Do you have any more like it?"`
					goto "crystal jobs"
			`	"Well, fairly well. Stocks are up, there are quite a few new outfits in the current, and some recent supply line disruptions have been resolved," he gestures appreciatively. "I am told that we have you to thank for some of that.`
			`	"Those 'quantum keystones' you brought back have been quite interesting. The process of dismantling them for analysis yielded some intriguing results." He notices your expression. "Oh, you were expecting me to sell them, weren't you?"`
			choice
				`	(Nod affirmatively.)`
					goto "not for sale"
				`	(Shrug noncommittally.)`
					goto "not for sale"
				`	"No, I suspected they would be studied instead."`
					goto "not really"
				`	"What does 'outfits in the current' mean?"`
			`	"Oh, that's just an expression. 'Current' refers to a current of air or water as a metaphor for the development process. It means that there are outfits that are progressing in the development process." He taps at his commlink for a moment. "Back before the Exodus, there was a saying: 'products in the pipeline.' I think that has a comparable meaning to us having 'something in the current.' I am curious, though. Were you expecting me to sell them?"`
			choice
				`	(Nod affirmatively.)`
					goto "not for sale"
				`	(Shrug noncommittally.)`
					goto "not for sale"
				`	"No, I suspected they would be studied instead."`
			label "not really"
			`	Aeolus looks pleased at that. "You are correct. Finding something that does what the Quantum Key Stone does without being identical to it is clearly much more valuable as a subject of research than as a miscellaneous commodity. Add the security implications of slapping an alien device on a ship without thoroughly dismantling it, and the fact that we are not actually concerned with profit in the classical sense, and it is clear that they should not be simply dumped into the outfitting inventory."`
				goto clarification
			label "not for sale"
			`	He looks slightly embarrassed. "Sorry to disappoint you, but none of those outfits were ever going to be used in the form they came in, for several different reasons." He ticks them off on his fingers as he lists them. "First, security: slapping an alien device on every ship without having thoroughly dismantled them would be an invitation to getting tracked. Second, research: something that does what the Quantum Key Stone does without being identical to it? Definitely interesting to our researchers. And third, purpose."`
			`	He pauses to take a drink. "Unlike what you are probably used to from the outfitters you dealt with back in the ancestral worlds, my purpose is not to make money. Instead, I ensure that Remnant captains have the resources they need. What you see listed as the 'price,' Remnant captains see listed instead as a 'logistics adjustment' that indicates the amount of resources needed to supply that component. Every ship has a resource budget allocated to it, determining how much it can utilize for repairs, restocking, and improvements."`
			label clarification
			choice
				`	"Wait, you didn't sell any of that?"`
				`	"Okay, so that shipment you had me get...?"`
			label "crystal jobs"
			`	"I have to apologize for that. We knew from our histories that anyone from the ancestral worlds would be attracted by the opportunity to earn a profit, and we needed to give you both a reason to stay, and a way to gauge your willingness to help. Your shipment was definitely useful, but we had to ensure we framed your job in a way that made sense without revealing what we were actually doing.`
			`	"So no, I don't have any jobs 'just like the last one,' but I know our researchers would like another shipment. Are you interested?"`
			choice
				`	"Yes."`
				`	(Sign in the affirmative.)`
				`	"Why would you assume that I needed a financial motivation?"`
					goto greed
				`	(Decline.)`
					decline
			label "crystal decision"
			`	"Great. They would like you to pick up another 19 keystones. Two differences this time: first, we would like you to pick them up from several different planets. And second, by the time you reach Hai space, we will have made arrangements so the shipments will be already paid for and waiting for you. Pick up the first stones on Greenwater, then the next set on Allhome. I will have a list sent to you by the time you reach Allhome."`
			`	"That being said, if you happen to pick up any additional keystones, you can turn them in to the logistics office. They will handle the distribution and compensate you accordingly."`
			choice
				`	"Wait, how will you get this all set up?"`
				`	"Sounds good."`
					accept
			branch "remnant untrusted"
				has "remnant untrusted"
			`	Aeolus looks faintly amused. "While you are certainly adventurous, you are not the only one to have traveled widely. We mapped the Hai systems long ago with cloaked ships, but never landed or contacted any of them. So we never knew anything more than what we could observe from orbit or from scanning ships. But you are known to them, and have a fairly public reputation. By using your transponder codes, we can place and pay for orders through hyperspace relays. All we need is a ship in position to feed the signal into the network."`
				accept
			label "remnant untrusted"
			`	Aeolus smiles mysteriously at you. "Let's just say that you are not the only resourceful person among the Remnant. We will share more with you once you have demonstrated your loyalty."`
				accept
			label greed
			`	"While we don't know what is happening on the surface of planets in Ancestral space, we do pick up a fair number of transmissions. Between those and our historical records, it is clear to us that 'making money' is the main motivation for why those in ancestral space do anything. Whether it is ferrying cargo, building a structure, or protecting someone; everything we see says that humanity in ancestral space requires credits for everything it does. And then beyond that, the larger the amount of credits, the more enthusiastic they are to do it." Aeolus shakes his head, looking visibly perturbed. "This is what we see. Tell me, are we wrong? A quote we have seen more than a few times says 'Money makes the world go round,' and everything we have seen supports that attitude."`
			choice
				`	"No, you aren't wrong. Money is the reason people work."`
					goto "greed confirmation"
				`	"Yes and no. Most people work for money, but it isn't their only motivation."`
					goto "greed partial"
				`	"You are wrong about that. Some people are all about money, but not everyone."`
				`	"This isn't about everyone, this is about me. I'm not here for the money."`
			`	"I am glad that some are willing to act for what is right, necessary or even just curiosity; and not just what they are paid for. It gives me hope for ancestral humanity." His look brightens a bit. "So, are you interested in another job to help us?"`
			label "greed choice"
			choice
				`	"Yes."`
					goto "crystal decision"
				`	"No."`
					decline
			label "greed confirmation"
			`	Aeolus nods sadly. "We appreciate the confirmation, and hope to learn more about those who remained in ancestral lands. It is depressing, however, to think that humanity is so self-centered to put financial wealth as such a high priority. Nonetheless, we do have another job for you. Are you interested?"`
				goto "greed choice"
			label "greed partial"
			`	Aeolus nods. "So financial wealth is a priority of necessity, but not necessarily what they would prefer to focus on. Interesting. That gives me a bit of hope." He pauses to consider this, then continues. "The economic beliefs of humanity aside, are you interested in helping us out?"`
				goto "greed choice"
	on complete
		dialog
			`It takes a few minutes to contact the yardmaster, but once you do, a mixed crew of Hai and human dockworkers have the crates moved promptly from the warehouse to your cargo bay. Hai and humans seem accustomed to working together here.`



mission "Remnant: Keystone Research 2"
	name "Retrieve more keystones"
	description `Retrieve quantum keystones from the Hai for the Remnant to study, next from <destination>`
	landing
	source "Greenwater"
	destination "Allhome"
	cargo "Keystones" 2
	to offer
		has "Remnant: Keystone Research 1: done"
	on complete
		payment 250000



mission "Remnant: Keystone Research 3"
	name "Retrieve more keystones"
	description `Retrieve quantum keystones from several Hai worlds, ending on Newhome.`
	landing
	source "Allhome"
	destination "Newhome"
	stopover "Makerplace"
	stopover "Stonebreak"
	stopover "Giverstone"
	stopover "Cloudfire"
	stopover "Snowfeather"
	stopover "Icelake"
	stopover "Heartvalley"
	cargo "Keystones" 4
	to offer
		has "Remnant: Keystone Research 2: done"
	on offer
		conversation
			`True to Aeolus' word, there are crates of Hai quantum keystones waiting for you. As you ensure they are securely loaded, your comm system informs you that a message has arrived. It has no indication of provenance, but appears to be a notification that a payment of 250,000 credits marked 'on-assignment allowance' has been made to your account.`
			`	The attached message is brief and to the point. "Greetings, Captain <first>. Hopefully the shipments were waiting for you. We have made arrangements for samples to be acquired from Makerplace, Stonebreak, Giverstone, Cloudfire, Snowfeather, Icelake, and Heartvalley. Once you have collected all those, head to Newhome. There are a few other places that we are still working to set up, and we should have those ready by the time you reach Newhome."`
				accept
	on complete
		payment 250000
		dialog
			`You are just checking in with the port authorities to locate your shipment when your commlink indicates a pair of messages incoming. While you wait for the second one to load, you see the first message is a deposit statement indicating that a payment of <payment> has been deposited from a "Solar Winds Logistics Ltd."`



mission "Remnant: Keystone Research 3A"
	invisible
	landing
	source
		planet "Makerplace" "Stonebreak" "Giverstone" "Cloudfire" "Snowfeather" "Icelake" "Heartvalley"
	destination "Newhome"
	cargo "Keystones" 2
	to offer
		has "Remnant: Keystone Research 3: active"
	on offer
		conversation
			`You quickly locate and load the shipment of quantum keystones. The packaging comes with brochures and images depicting comfortable-looking Hai relaxing on a spaceship observation deck. "Guaranteed to provide the smoothest flight for your passengers!" reads one of the labels.`
				accept



mission "Remnant: Keystone Research 3B"
	invisible
	landing
	source
		planet "Makerplace" "Stonebreak" "Giverstone" "Cloudfire" "Snowfeather" "Icelake" "Heartvalley"
	destination "Newhome"
	cargo "Keystones" 2
	to offer
		has "Remnant: Keystone Research 3A: active"
	on offer
		conversation
			`Sure enough, there is a pair of crates waiting for you. This time the brochure depicts a pair of distinguished elderly Hai relaxing in front of a matte painting.`
				accept



mission "Remnant: Keystone Research 3C"
	invisible
	landing
	source
		planet "Makerplace" "Stonebreak" "Giverstone" "Cloudfire" "Snowfeather" "Icelake" "Heartvalley"
	destination "Newhome"
	cargo "Keystones" 2
	to offer
		has "Remnant: Keystone Research 3B: active"



mission "Remnant: Keystone Research 3D"
	invisible
	landing
	source
		planet "Makerplace" "Stonebreak" "Giverstone" "Cloudfire" "Snowfeather" "Icelake" "Heartvalley"
	destination "Newhome"
	cargo "Keystones" 2
	to offer
		has "Remnant: Keystone Research 3C: active"



mission "Remnant: Keystone Research 3E"
	invisible
	landing
	source
		planet "Makerplace" "Stonebreak" "Giverstone" "Cloudfire" "Snowfeather" "Icelake" "Heartvalley"
	destination "Newhome"
	cargo "Keystones" 2
	to offer
		has "Remnant: Keystone Research 3D: active"



mission "Remnant: Keystone Research 3F"
	invisible
	landing
	source
		planet "Makerplace" "Stonebreak" "Giverstone" "Cloudfire" "Snowfeather" "Icelake" "Heartvalley"
	destination "Newhome"
	cargo "Keystones" 2
	to offer
		has "Remnant: Keystone Research 3E: active"



mission "Remnant: Keystone Research 3G"
	invisible
	landing
	source
		planet "Makerplace" "Stonebreak" "Giverstone" "Cloudfire" "Snowfeather" "Icelake" "Heartvalley"
	destination "Newhome"
	cargo "Keystones" 2
	to offer
		has "Remnant: Keystone Research 3F: active"



mission "Remnant: Keystone Research 4"
	name "Retrieve more keystones"
	description `Return the quantum keystones to Viminal.`
	blocked `The cargo is ready to load, however you do not have enough free space. Come back when you have <tons> of free space.`
	landing
	source "Newhome"
	destination "Viminal"
	cargo "Keystones" 19
	to offer
		has "Remnant: Keystone Research 3: done"
	on offer
		conversation
			`As you were reading the previous message, a freight hauler arrives with the last few crates and starts unloading them. Looking over the assembled stack, you note that each crate bears the logos and advertisements for a different organization, shipper, or enterprise. The second message turns out to be a confirmation that you have picked up 19 keystones. While there are no new instructions, the subtext is clear: Time to head back.`
				accept
	on complete
		payment 2000000
		conversation
			`As you descend through the clouds to Viminal, you get the feeling someone is watching you, but your sensors show nothing more than a smattering of Gulls and a patrol squad in the distance. Looking down, you spot an extra battery of anti-air artillery next to the main entrance to the spaceport. You note the weapons tracking you and quickly tap your recognition code into the IFF system. Within seconds, the large guns are swinging back to cover the initial approach.`
			`	Passing through a cavernous opening into the great spaceport dome, there is a shimmer in the air next to you as a Starling fades into view, settling onto the adjacent platform. The pilot signs a quick, "Greetings, anticipating talking with you," before heading back toward their lock. Behind them, the Starling continues its shutdown checks without any supervision at all.`
			`	As you finish your own shutdown routine, your commlink informs you that your account has been updated with <payment>.`



ship "Starling" "Starling (Keystone)"
	outfits
		"Inhibitor Cannon" 3
		"Point Defense Turret"
		
		"Epoch Cell"
		"Crystal Capacitor"
		"Emergency Ramscoop" 2
		"Quantum Keystone"
		"Salvage Scanner"
		
		"Forge-Class Thruster"
		"Forge-Class Steering"
		"Crucible-Class Steering"
		"Hyperdrive"



mission "Remnant: Keystone Research 5"
	name "Scan the <npc>"
	description `Go scan the <npc> in <waypoints> to record the keystone post-wormhole.`
	landing
	waypoint "Peragenor"
	source "Viminal"
	to offer
		has "Remnant: Keystone Research 4: done"
	on offer
		conversation
			`You exit the ship to find that the pilot is actually Aeolus, who has already marshaled some dock workers with a number of wagons and lifters to unload the cargo.`
			`	"Ah, <first>, thank you for retrieving all these keystones." He sweeps some kind of a device over the crates, then opens one. He pokes at the contents, and pulls out a brochure with a picture of a quantum keystone and a pair of respectable looking Hai. "What's this?" He asks curiously. "Because I bought a keystone, they think I might need more? That seems like a decidedly inefficient way of promoting their product."`
			choice
				`	"I'm not a fan of it either."`
				`	"Those 'inefficient' capitalists did provide a keystone at one twentieth the cost you do."`
					goto capitalists
			`	"You will probably do well here, then. Keep production and resources focused on the goal, that always made the most sense to me." Aeolus signs with confidence. "But economic theory aside, we have some science to do.`
				goto work
			label capitalists
			`	"You've got a point there." Signs Aeolus. "Assuming they value a credit the same as we do and they aren't taking a loss, then it appears they do have a significant production and processing cost advantage." He takes on a defensive tone. "But for all we know, the supply of raw materials is much greater in Hai space, or most of these keystones could be simply recycled from older ships. And that is something we want to figure out." He brightens again. "That being said, we already have the first steps set out."`
			label work
			`	"Our researchers have decided that we need to test how a ship performs with one of these keystones compared to a regular Key Stone. My ship has been outfitted with one built from the samples you brought us earlier. We request that you meet us in Peragenor, where you will scan us after going through the wormhole. Then we will return here and swap out the Hai keystone with one of our Key Stones. Then we will go back to Peragenor and perform another scan. By using the same ships for both tests, we should be able to get the best data."`
			choice
				`	"Wait, you are a pilot?"`
				`	"Okay."`
					accept
			`	"Oh, yes. It is actually quite common among the Remnant. I am not a particularly good pilot, but it is considered an important skill that is taught to almost everyone as a part of a general education. It is especially worthwhile for those of us who work directly with starships on a daily basis and may be called upon to move or fly one at a moment's notice." His gestures suggest both pride and humility as he talks about his piloting skills. "Anyway, let's go!"`
				accept
	npc "scan outfits" "save"
		government "Remnant (Research)"
		personality coward disables plunders staying surveillance target mining
		system "Peragenor"
		ship "Starling (Keystone)" "Winds of Light"
		dialog
			`The scanner chimes softly, informing you that it has completed scanning the Winds of Light and has successfully archived the data.`
	on visit
		dialog `You land on <planet>, but you have not scanned the Starling in <waypoints>. Make sure you scan the ship before returning.`
	on complete
		payment 150000



mission "Remnant: Keystone Research 6"
	name "Scan the <npc>"
	description `Go scan the <npc> in <waypoints> to record the Key Stone post-wormhole.`
	landing
	waypoint "Peragenor"
	source "Viminal"
	npc "scan outfits" "save"
		government "Remnant (Research)"
		personality coward disables plunders staying surveillance target mining
		system "Peragenor"
		ship "Starling" "Winds of Light"
		dialog
			`The scanner chimes softly once again, informing you that it has completed scanning the Winds of Light and has successfully archived the data from this second scanning.`
	to offer
		has "Remnant: Keystone Research 5: done"
	on offer
		conversation
			`When you and the <npc> settle back onto the landing pad, there is already a dockworker waiting with a Key Stone. Once the Starling is settled, the dockworker climbs up the outside of the ship, hooks the keystone to a lift and disconnects it from the ship. As the keystone is hauled up to the roof another lift lowers the replacement Key Stone. The dockworker quickly installs it and jumps down, landing gracefully from the several-meter drop.`
			`	"Ready? Let's go!" Aeolus signs as he fires up his systems and gestures an acknowledgment to the dockworker. You check your cameras and see the worker nimbly step clear of the engine exhausts as the two ships head back out of the dome.`
				launch
	on visit
		dialog `You land on <planet>, but you have not scanned the <npc> in <waypoints>. Make sure you scan the ship before returning.`
	on complete
		payment 150000
		conversation
			`While in transit, you took the opportunity to examine the preliminary results of the scans: there are a few differences between the two stones, but both appear to have functioned similarly. Upon landing on Viminal, Aeolus comes over to collect a copy of the data for the researchers.`
			`	"Thanks for your help, Captain <first>. This information may be valuable in understanding how the wormholes work." He pauses, then continues thoughtfully. "Perhaps more importantly, it may help us understand how the wormholes of the Ember Waste are different from the wormholes elsewhere that require no such aid."`
			`	He looks down at the data crystal. "I have one more task to ask of you. Meet me in the cafeteria in an hour to discuss it. May the Embers burn bright for you, Captain." He gives a wave that seems vaguely like a salute and heads off.`
			`	As he disappears from sight you hear a faint chime from your commlink, which displays a message indicating that two payments of <payment> have been allocated to your account. You recall that you didn't get a message after the last mission, so whichever Remnant person or agency is sending you these payments must have combined them. You do find it odd, however, that they always seem to know exactly when you finish a delivery.`



mission "Remnant: Keystone Research 7"
	name "Deliver Data to <planet>"
	description `A copy of the scanner data needs to be delivered to the researchers on <destination>.`
	source "Viminal"
	destination
		government "Remnant"
		not distance 0
	to offer
		has "Remnant: Keystone Research 6: done"
	on offer
		conversation
			`You walk into the cafeteria and spot Aeolus halfway through an impressively large meal. He waves you over, and by the time you are seated a tray with a significantly smaller meal is waiting for you. While you have become accustomed to a few of the dishes, most of them are still very unappetizing.`
			choice
				`	"The Remnant sure like to eat."`
				`	"Why do the Remnant eat so much?"`
					goto "food volume"
				`	"Maybe I should import some spices."`
					goto spices
				`	"What is our next step?"`
					goto "deliver data"
			`	Aeolus chuckles and makes an amused gesture. "An army lives and dies by its food! A poorly fed soldier is but a short step away from being a deserter, or even a traitor. While we have had lean years in the past, these days we ensure everyone is well fed."`
				goto "deliver data"
			label "food volume"
			branch "capital license"
				has "license: Remnant Capital"
			`	He looks at you appraisingly. "There are some things you cannot learn yet. Ask us again when you have earned more of our trust."`
				goto "deliver data"
			label "capital license"
			action
				"remnant symbionts info" += 1
			`	He leans forward and holds up his hands, poking at the leather fingerless gloves he is wearing, and you realize that they extend up under his sleeves. You note that the leather does not actually look like any leather you have seen - it has fine scales and rough ridges on it. What stands out the most, however, is that it appears to pulse faintly.`
			`	"The truth is, when we eat, we are eating for two. You will have to ask someone else how they came to be or how it works, but suffice it to say that we have developed a symbiotic relationship with a variety of creatures we found here. These ones," He explains while holding up his hands, "have a knack for accuracy and durability. With them, I am more precise than I would otherwise be, and much tougher. In exchange, they feed through us and require regular care and attention. Normally, this causes us no hardship, but if we do not eat enough, we will consume our reserves far faster than we normally would."`
			choice
				`	"That is quite the revelation."`
				`	"Thanks for the explanation."`
				`	"Is that why some of the food tastes terrible?"`
					goto "terrible flavor"
				`	"Sounds creepy."`
					goto creepy
			`	Aeolus nods. "From what I have heard, the ancestral worlds do not seem to have much in the way of exoskeletons or cybernetics. The living organisms we wear would certainly seem to be the realm of science-fiction." He contemplates his symbiont for a few seconds as he absent-mindedly eats more of his meal. "But education aside, there is work to do."`
				goto "deliver data"
			label spices
			`	He shakes his head. "I will not discourage you doing so - and I am sure some might appreciate them - but most of us like our food the way it is." He chuckles, then continues. "But there is still work to do."`
				goto "deliver data"
			label "terrible flavor"
			`	"I suppose it might. Our symbionts have different dietary requirements, and such unusual compounds in our food inevitably change the flavor. We are all long since used to it, but it would definitely be different for an outsider." He seems amused by this. "But enough of food - there is work to do!"`
				goto "deliver data"
			label creepy
			`	"Creepy? I do not understand how something so useful and beneficial could be 'creepy,' but I suppose some might equate our symbionts with leeches. To each their own, I suppose." He shrugs, then continues. "But enough. We still have work to do."`
			label "deliver data"
			`	He pulls out a small metal briefcase and sets it on the table. "Another delivery mission for you, Captain. A short one, at that. We need you to take this case of data crystals with our preliminary data to some researchers on <destination>. This will allow them to combine the data we have collected with their most recent findings, and perhaps help us take a step forward towards understanding the nature of both these stones and the wormholes. Will you do it?"`
			choice
				`	"Okay."`
					accept
	on complete
		payment 100000
		conversation
			`A young researcher is waiting for you when you exit the <ship>. "Thank you for your assistance, Captain," she signs with one hand as she accepts the briefcase with the other. "There has been a lot of concentrated study on the wormholes over the past several centuries. While we know much about them..." she makes a convoluted gesture that you think translates to "knowing that you don't know."`
			`	"Now, thanks to your acquisitions, we have the opportunity for new insights. We are looking forward to learning more about these anomalies. May the Embers burn bright for you, Captain." With that, she turns and heads off towards a lab.`
			`	As you contemplate the implications of the Remnant studying the wormholes, your commlink chimes with a notification of another payment of <payment> being made to your account.`



mission "Remnant: Expanded Horizons Astral 1"
	minor
	name "Preparation for expedition"
	description "Travel to <destination> to prepare for an expedition to Sagittarius A*. Ensure that you have at least six tons of outfit space available."
	passengers 1
	source
		government "Remnant"
	destination
		government "Remnant"
		not distance 0
		not attributes "requires: gaslining"
	to offer
		has "Remnant: Expanded Horizons Quarg 3: done"
		random < 25
	on offer
		conversation
			`You glance into the starport cafeteria and see Dawn sitting at a table looking worried. She hasn't noticed you yet. Do you approach her?`
			choice
				`	(Yes.)`
				`	(Not right now.)`
					defer
			`	She smiles when she sees you, and waves you to the seat opposite her. "Back from gallivanting around the galaxy with more tales to share?" she signs.`
			choice
				`	"Yes, as a matter of fact..."`
				`	"No, just hunting Korath..."`
				`	"No, just testing some stuff..."`
				`	"You look worried. Is something happening?"`
					goto worried
			`	She listens for a minute or two as you tell her about what you've been up to, but it's obvious that she has something else on her mind.`
			choice
				`	"You look worried. Is everything alright?"`
				`	"You look distracted. Do you want to talk about it?"`
			label worried
			`	She makes a gesture of appreciation. "Yes, I am worried, <first>. I keep feeling like there is something I am missing." She frowns, contemplating something unseen. "I should back up a step. Since we last talked, I was assigned to serve with an astrophysics team for a year. My current work is part of the quantum condensate fabric density project, and I have been tasked with reviewing our bulk astrophysical data. It is fairly routine, but I keep getting this prickly feeling that there is a problem that I am missing. Nothing obvious, of course. Our neural networks would pick up something explicit or repetitive very quickly. But the feeling just will not go away."`
			choice
				`	"Have you asked someone with more experience for advice?"`
				`	"Don't worry about it."`
					goto worry
				`	"Can I help with something?"`
					goto help
				`	"What is the quantum condensate fabric density project?"`
					goto "quantum condensate"
			`	"I did. The senior researcher told me that most of the team feels something is not quite right here. They say there are some potential theories, but nothing definitive, so they want me to investigate on my own without contaminating my thoughts with their ideas for now."`
				goto help
			label "quantum condensate"
			`	"It is basically a project examining the density of Bose-Einstein condensates as correlated to the revised relativity paradigm's conceptualization of the fabric of space-time. It has a lot of potential implications, particularly for ramscoop, scanner, and weapons technology. At least, that is the hope. For now, though, I am trying to figure out what is off about this data."`
			choice
				`	"Have you asked someone with more experience for advice?"`
				`	"Don't worry about it."`
					goto worry
				`	"Can I help with something?"`
					goto help
			`	"I did. The senior researcher told me that most of the team feels something is not quite right here. They say there are some potential theories, but nothing definitive, so they want me to investigate on my own without contaminating my thoughts with their ideas for now."`
				goto help
			label worry
			`	"Thanks for the advice, but that is our purpose here - to worry about all the things that humanity either cannot handle or that it turns a blind eye to. No, if there is something in the data to cause worry, we need to find it."`
			label help
			`	"If you would like to help, there is something you can do. I am currently putting together an expedition to Sagittarius A* to collect some fresh data I can use to check our records, and I could use a transport..." She looks at you hopefully.`
			choice
				`	"I don't know where that is."`
					goto center
				`	"Isn't that the center of the galaxy?"`
					goto "center alt"
				`	"I have been there."`
			`	"Really?" She looks surprised. "I have seen sensor logs and recordings from previous visits, but not many people have actually been there." She pauses to take a bite from her neglected meal. "Being able to take part in these fieldwork expeditions is something I have been looking forward to for ages, so of course Sagittarius A* is the first place on my list."`
				goto center
			label "center alt"
			`	"Yes, that is correct." She signs firmly.`
			label center
			`	Her signs take on a rhythmic pace as if reciting something. "Sagittarius A* is a strong astronomical radio source and a supermassive black hole that is located at the center of the Milky Way. According to our best measurements, it has a mass of 3F6290 solar masses and is surrounded by a ring of gas and dust that can range from 63 to 24D2 degrees Kelvin."`
			`	She returns to a conversational cadence. "Would you be interested in taking part in this expedition?"`
			choice
				`	"Sure, what do you need?"`
					goto "science equipment"
				`	"You want me to take you to a black hole?!"`
				`	"Sorry, I'm not interested in visiting a black hole."`
					decline
			`	She looks momentarily surprised by your reaction. "Yes, exactly that. Current gravitational repulsor engines can nullify most of the gravitational pull, and an extra Thermoelectric Cooler or two should be sufficient to manage the heat. As such, the risks are manageable so long as you do not try to approach the event horizon.`
			label "science equipment"
			`	"For this particular mission, we will need some additional scientific equipment that is actually hardwired into your ship, not just carried along with us. When we arrive on <planet>, they will have the equipment ready to install. Just be aware that it will require six tons of outfit space and a scientist to run it, so you will need a free bunk for them, too.`
			`	"Once the laboratory module is installed, it will simply be a matter of traveling to Sagittarius A*. After our measurements, recordings, and observations are complete, we will return and report on our findings."`
			`	She glances down at her half-finished meal. "I am already packed and ready to go. I will meet you onboard the <ship> as soon as I am done eating."`
			branch "dawn symbiont"
				has "remnant symbionts info"
			choice
				`	"Okay, I will meet you onboard the ship."`
					accept
				`	"Developed quite the appetite, haven't you?"`
			branch "dawn license"
				has "license: Remnant Capital"
			`	She shrugs. "I burn a lot of calories, and healthy eating is important. Besides, I don't know how good food will be on your ship." She resumes eating with vigor and does not seem inclined to continue the conversation.`
				accept
			label "dawn license"
			`	"I am not yet used to the nutrient intake required to maintain my symbiont, so I have to consciously make sure that I eat enough to sustain it."`
			choice
				`	"Symbiont? What is that?"`
					goto "what is"
				`	"What? You're joking, right?"`
			`	"Suit yourself. I will meet you onboard once I'm done." She shrugs, and returns to eating.`
				accept
			label "what is"
			action
				"remnant symbionts info" += 1
			`	"Oh, no one has told you about them? I thought once you'd demonstrated your trustworthiness and earned your capital ship license you would have found out." She pauses to take another bite, then continues.`
				goto "dawn details"
			label "dawn symbiont"
			choice
				`	"Okay, I will meet you onboard the ship."`
					accept
				`	"Developed quite the appetite, haven't you?"`
			`	She nods. "Yes, I am not yet used to the nutrient intake required to maintain my symbiont, so I have to consciously make sure that I eat enough to sustain it."`
			choice
				`	"Interesting. I will see you onboard the <ship>."`
					accept
				`	"Could you tell me more about them?"`
			label "dawn details"
			action
				"remnant symbionts info" += 1
			`	"In short, we domesticated some of the creatures found here ages ago and discovered that they could be attached to us to form a symbiotic relationship." She pauses again to eat. "I only recently received mine, so I am not fully adjusted to it yet."`
			choice
				`	"Okay, that's as much as I need to know."`
					goto onwards
				`	"What is it like to have a symbiont?"`
			`	"Oh, it is wonderful. It is very hard to describe. At first it is just slimy, then a lot of tingling. The tingling lasted for several hours, and then it was just like waking up: rising up out of darkness to a brighter world with just so much to see and learn. Suddenly, it was as if everything was moving slower, and I could take a long, hard look at everything..." Dawn is visibly excited, signing so fast you have trouble following.`
			choice
				`	"Thanks for the description. I should go prep the <ship> now."`
					accept
				`	"Where is your symbiont? Yours does not seem to be obvious."`
					goto "dawn where"
				`	"Could I see your symbiont?"`
			`	Dawn looks at you with an amused expression. "We do not know each other nearly well enough for that. Better to focus on the expedition. I will catch up to you on the ship."`
				accept
			label onwards
			`	She nods. "Well, I will finish my meal and meet you on the <ship> shortly." With that, she returns to her meal.`
				accept
			label "dawn where"
			`	Dawn looks at you with an amused expression. "Just as every human is a unique individual, so every symbiont is also unique. As such, they attach to different areas of the body. We do not know each other well enough for me to tell you more than that.`
			`	"We should probably be focusing on the expedition, though. You go get the <ship> ready for launch, and I will be there shortly."`
				accept
	on accept
		event "remnant: lab availability"
	on complete
		outfit "Research Laboratory"
		conversation
			`You follow the directions of the starport control and settle onto a pad next to the outfitter. You barely have a chance to finish your landing checks before a team of Remnant have a compact pod waiting on your loading ramp. Once you open the cargo bay doors, they pick it up and maneuver it inside. They start securing it to the ship while Dawn and one of the scientists approaches you.`
			`	"We have loaded the Research Laboratory onboard. The team will install it if they can find the space, but if they do not, it will be secured in the cargo bay," The Remnant scientist explains. "Before you depart, please verify that the laboratory is installed in the correct location. You know your ship better than we do, after all." She turns back to Dawn and makes a gesture of respect. "Embers guide your path, Seeker." With that, she strides away into the hive of activity that is the outfitting bays.`
			choice
				`	"So, what is our next step?"`
					goto "lab next"
				`	"Seeker?"`
			`	Dawn looks a little embarrassed. "Seeker is a title of respect for deep space explorers. It is unofficial - just a token of respect - but it is a title that I both aspire to earn and do not feel I deserve yet."`
			choice
				`	"I thought all Remnant were spacefarers?"`
				`	"Okay. So what next?"`
					goto "lab next"
			`	"Oh, we are. Every Remnant has had some experience in space. But there is a big difference between a few weeks of duty in a spacefaring post and spending months or years drifting in the void surrounding distant systems."`
			choice
				`	"Years drifting in the void?"`
				`	"Okay, let's get on with this."`
					goto "lab next"
			`	"If you want good data, you need to spend time to get it. And especially when we are tracking stellar phenomena, you need periods of long observation. Snapshots of the sky are good - that is what we will be collecting on this trip. But for watching the galaxy at large, other civilizations, and things of that ilk... Nothing is better than long-term observation." She looks lost in thought for a moment. "That is neither here nor there, however.`
			label "lab next"
			`	"Now that you have the Research Laboratory, you will need to locate a jump drive in order to reach Sagittarius A*." She pauses and checks her commlink. "If you do not already have one, you can salvage one from a Korath raider. Our early warning system indicates that there are several incoming Korath fleets that should be here within the next day or two. Any one of them should have a jump drive you can take. Meet me in the starport once you have a jump drive."`



mission "Remnant: Expanded Horizons Astral 2"
	name "Research expedition to Sagittarius A*"
	description "Travel to Sagittarius A* with a Research Laboratory installed in order to make measurements on the supermassive black hole and then return to <destination>."
	blocked "You need a jump drive and a research laboratory to take this mission."
	source
		government "Remnant"
	destination
		government "Remnant"
		not attributes "requires: gaslining"
	waypoint "Sagittarius A*"
	to offer
		has "Remnant: Expanded Horizons Astral 1: done"
	on offer
		require "Jump Drive"
		require "Research Laboratory"
		conversation
			`Dawn is just finishing her meal when you enter the spaceport cafeteria. She stands up as you approach and deposits the tray in a receptacle next to her table. "Well, ready to go?"`
			choice
				`	"Yes."`
					goto "astral onwards"
				`	"I should double check everything."`
					defer
			`	She nods. "I am ready, so I will come with you and wait onboard the <ship> while you do your checks."`
			label "astral onwards"
			`	She gestures towards the exit closest to your ship and heads off at a quick pace. Outside, she moves calmly through the hustle and bustle of the starport, stepping around quick-moving freight movers and camel wagons alike. Arriving at the <ship>, she turns and waits for you to catch up.`
			`	Just as you arrive and reach for the console to open the airlock, you sense a change in your surroundings. Looking around, you see that a group of Remnant gathered around the two of you, focused on Dawn. A young Remnant - scarcely more than a child - steps forward. "Thank you for your patience," he says, then steps back. An elderly Remnant steps forward. "Thank you for your curiosity," she says, then steps back. A middle-aged Remnant steps forward. "Go with our blessing, Seeker, and know that wherever you go, the Remnant go with you." She says it simply, but you feel the weight of tradition behind them. She turns to you. "And you, stranger who walks the stars... May the Embers guide your steps as you walk among us." She nods respectfully, then steps back.`
			`	As soon as the third steps back there is a flurry of movement as each of the Remnant present quickly step forward, give her a quick hug, and then scurry off into the starport. Before you process what is going on, all the Remnant gathered around you have vanished. You look at Dawn, and her expression is a mixture of awe and humility.`
			choice
				`	"They know you are coming back, right?"`
				`	"What was that about?"`
				`	"Alright, let's get going."`
					goto "astral moving"
			`	"Well, what we are doing is dangerous. We will be crossing Korath territory, a wide expanse of uninhabited space, and then scanning a black hole. I have confidence that we will return, but nonetheless there is still a chance that we will die in the process.`
			`	"Long ago we, as a people, decided that we must face the fear of separation, unknown, and danger. One of the ways we do that is by holding these informal ceremonies. When one of us is going to depart on their first long-distance voyage into hostile territory, a group of Remnant gather to bid them farewell. It is a way to strengthen ourselves and remind each other of our connections."`
			choice
				`	"Thanks for the explanation."`
					goto "astral moving"
				`	"Kind of like a funeral, with friends and family gathering to see you off?"`
			`	"Oh, no. I said my farewells to my friends and relatives before we left. Those who gathered to see me off today were more of a representation of Remnant society. I only recognized a few of them, but they took the time to come down to the <ship> to meet me before I left. They came to see me and wish me well, so that no matter what challenges I face, I will know that the Remnant remember me and appreciate what I am doing." Her gestures fade into contemplative stillness for a moment, then resume motion.`
			label "astral moving"
			`	She gestures towards the airlock door. "Lead the way, Captain."`
				accept
	on enter "Sagittarius A*"
		conversation
			`As the jump drive's energy ripples fade away, the spectacular void that is Sagittarius A* takes shape before you. Compared to the vast darkness of space that you are accustomed to, reality here feels almost like a color negative: even with the automatic filtering in your windows, space is incredibly bright with the densely packed stars that provide a backdrop for its inky mass. The moment of awe is shattered by alarms warning of your impending doom as the <ship> begins to fall inwards towards the black hole. You quickly activate your repulsor engines, which, although vastly under-powered for dealing with the immense pull of a black hole, does provide a degree of protection so long as you maintain a safe distance from it.`
			`	After a few minutes of just absorbing the spectacle before you, Dawn pulls herself away from the cockpit windows and scurries down to the lab. Leaving you to your thoughts, she quickly has the lab set up and running a variety of recordings, tests, and observations. After a few hours of work, she reappears on the bridge.`
			`	"Things are proceeding smoothly, Captain. All the sensors are working nominally, and we are creating extensive archives of astronomical data as well. Another few hours, and we should have all the data we need."`
			choice
				`	"Good work. What kind of data are you recording?`
				`	"Sounds good. Just let me know when you are ready to leave."`
					goto "astral done"
			`	She smiles, and replies. "It might be easier to ask what we are leaving out. The data we are collecting broadly falls into three sets: data on Sagittarius A* itself, data on its environment, and observations of the surrounding galaxy from here. Obviously, we cannot go take samples of Sagittarius A* itself, nor can we take direct measurements of most of its properties, but we can get data from increasingly minute distances from the event horizon. We can then add this data to that gathered by previous expeditions, note the differences, and use it in our modeling."`
			choice
				`	"So this is not the first expedition here?"`
				`	"Anything unusual in the data?"`
					goto "astral data"
				`	"How much longer does the equipment need?"`
<<<<<<< HEAD
					goto "astral finish"
			`	"No, this is the forty-third such expedition. Sagittarius A* was one of the first places our explorers sought to visit after we acquired jump drives, and we have been coming back regularly ever since. I know some of our reconnaissance pilots consider visiting here a pilgrimage of sorts. It is humbling to be here myself after reviewing so many data sets of past expeditions." She looks thoughtful, staring out the window at the the hub of the galaxy, as if her thoughts are jumping from idea to idea.`
=======
					goto astralfinish
			`	"No, this is the forty-third such expedition. Sagittarius A* was one of the first places our explorers sought to visit after we acquired jump drives, and we have been coming back regularly ever since. I know some of our reconnaissance pilots consider visiting here a pilgrimage of sorts. It is humbling to be here myself after reviewing so many data sets of past expeditions." She looks thoughtful, staring out the window at the hub of the galaxy, as if her thoughts are jumping from idea to idea.`
>>>>>>> 32d9bda6
			choice
				`	"Anything unusual in the data?"`
				`	"How much longer does the equipment need?"`
					goto "astral finish"
			label "astral data"
			`	"There are many oddities about this place. Every visit helps revise our physics models a little closer. But they also reveal problems." She frowns, her gestures taking on a curious tone. "For instance, you will note that your ramscoops are not picking up anything. According to standard astronomical theory, this system should be a veritable river of suitable material, and yet there is nothing. Not even the normal background trace amounts we find in deep space. We have visited other black holes, and they conform to the standard models in this respect. But not Sagittarius A*." She pauses, thinking about it for a moment.`
			choice
				`	"Is the equipment finished?"`
				`	"How much longer does the equipment need?"`
			label "astral finish"
			`	"The equipment will be finished shortly, Captain <first>. I just need to make a few observations, and then we will be able to depart. In the meantime, I would recommend against maintaining an active cloak or engaging any systems that consume fuel. For whatever reason, Sagittarius A* continues to be the one place that the stellar wind is utterly devoid of anything to collect as fuel."`
			`	"I will be going outside for a few minutes," Dawn declares. "I shall just be on the hull."`
			choice
				`	"Let me know when you are done."`
					goto "astral done"
				`	"Would you mind if I came too?"`
			`	"Not at all, Captain. The view should be remarkable, and so long as we stay inside the shields, the radiation will not pose a problem." You quickly don your spacesuit and join Dawn outside on the hull. As promised, the view is indeed magnificent. Dawn signs occasionally, pointing out various features, and you appreciate that out here, sound would just be incongruous with the natural splendor.`
			scene "scene/sagittarius a"
			label "astral done"
			`	After what feels like hours, the equipment notifies you that it has finished taking its readings, and Dawn packs up the data in carefully shielded data crystals. Everything is ready to return to <destination>.`
	on complete
		payment 500000
		conversation
			`The journey back to <planet> was a lesson in galactic formation as the <ship> jumped through a steady stream of systems. Gradually, the brilliant density of stars that make up the inner core faded into the ominous and yet comfortingly familiar red glow of the Ember Waste. Finally, you slide into the approach patterns of <planet>, quickly tapping out your code into the IFF system and watching as the protective gaze of the anti-air emplacements sweep the skies around you for shadowing craft.`
			`You settle onto your assigned pad, and within seconds Remnant technicians have resupply cables hooked up while a cheerful group greets Dawn before helping her unload her luggage and data crystals. "Well, <first>, it has been a good trip." She taps at her commlink. "I have transferred our expedition's logistics allotment of <payment> to you. And in case you're wondering what to do with your Research Laboratory, you can keep it. We always need fresh data, and if you are interested, you can check up on places designated in the job board. While I handled the science on this expedition, if you keep it installed your ship systems will automatically hire a scientist to run it." She nods her head in respect to you. "Thank you, and may the Embers watch over you." She turns and heads off into the flows of people.`



outfit "_Ion Storm Timer: Generator"
	# This generator will fail when an ion storm comes and the ship runs out of energy
	"hull repair rate" 60000
	"hull energy" 1



ship "_Ion Timer Ship"
	# The Timer Weapon causes this ship to continually lose hull points
	# The _Ion Storm Timer: Generator outfit counteracts this until there is an ion storm
	# sprite "ship/shuttle" # uncomment this for debugging
	attributes
		"heat dissipation" 1
		"hull" 1.0
		"mass" 100
		"drag" 5
		"automaton" 1
		"energy generation" 1
		"thrust" 10
		"turn" 600
	outfits
		"Timer Weapon"
		"_Ion Storm Timer: Generator"
	gun 0 0



mission "Remnant: Expanded Horizons Storms 1"
	name "Ember Waste Storm Scanning"
	description "Dawn has asked that you scan one of the Ember Waste's storms at <waypoints> and return with the data to <planet>."
	passengers 1
	source
		government "Remnant"
	waypoint
		system "Aescolanus"
	to offer
		has "Remnant: Expanded Horizons Astral 2: done"
		random < 30
	on offer
		require "Research Laboratory"
		conversation
			`As you cross the starport, you are suddenly ambushed by Dawn appearing out of a side hallway. "Captain <first>! I have been hoping to catch you. I need some help." She hurries up, waving a datapad full of charts. "I have some additional leads for my research project, and I need a pilot who can take me out to Aescolanus." She looks at you hopefully.`
			choice
				`	"Sure, I am always willing to help."`
				`	"Not today, sorry."`
					decline
			`	"Excellent! You already have a Research Laboratory onboard, and it has all the equipment I need. Now, before we head out, you should know that the goal of this mission is to do some analysis on the leading edge of a storm that will be breaking on the system shortly. We do not need to weather the entire storm, but we will have to be there for at least the first part."`
			choice
				`	"Are there any special adjustments needed?"`
				`	"The <ship> is ready to go."`
					goto "ready for storms"
			`	"Well, I expect you are already set up to handle the normal Ember Waste heat, correct?" She continues without waiting for you to reply. "The Ember Waste storms are primarily a danger to electrical systems - typically by draining your power. So you can compensate by ensuring that you have some excess available for use. I know some captains carry extra generators to ensure they always have extra power, but others instead carry extra Crystal Capacitors so they can outlast the storm. In theory, you could just accept that your ship will be shut down during the height of the storm, and simply reboot everything afterwards. So long as no threats are present, it is safe but somewhat nerve-wracking. Which strategy fits the <ship> is up to you."`
			label "ready for storms"
			`	"I will settle into a bunk to do some pre-calculations. Please let me know when we arrive in Aescolanus."`
				accept
	on waypoint
		dialog `Dawn quickly sets to work expanding the laboratory and setting up her instruments. After a few minutes, she returns to the cockpit and settles into a chair by the window. "Everything is ready, Captain. Now we just wait for the storm to arrive. I will let you know when we are ready to leave."`
	npc kill
		government "Test Dummy"
		system "Aescolanus"
		ship "_Ion Timer Ship" "Timer"
		personality unconstrained heroic nemesis
		dialog `As the storm starts to swell around you, the instrumentation chimes to indicate that it has collected all the data it needs. Dawn quickly begins the shutdown routine to protect the equipment against potential damage, giving you the OK to return back to <planet>.`
	on complete
		payment 250000
		conversation
			`"Thank you for your help, <first>. Sometimes I have to wait a while before we have a ship available to do missions like these." She pauses, then taps her commlink. "Speaking of which, I have confirmed the transfer of the logistics fee of <payment> to your account."`
			choice
				`	"I am always happy to help. What are you working on now, anyway?"`
				`	"I am always happy to help. See you around!"`
					goto "storm end"
			`	"How familiar are you with the nature of space?"`
			choice
				`	"Not very, to be honest."`
				`	"I know space is a vacuum, and can be either extremely hot or extremely cold depending on circumstances..."`
					goto basics
			`	She nods "Honesty is good. It is hard to learn when we are not willing to admit that we do not know something."`
				goto explanation
			label basics
			`	She nods "Those are the basics, a good starting point."`
			label explanation
			`	A hologram of the Ember Waste appears over her commlink. "As you have no doubt picked up on, the Ember Waste does not conform to humanity's commonly understood rules about space. For instance, the standard background temperature is 2.B1 degrees, and the average density of the interstellar medium is F4240 particles per cubic meter. Here in the Ember Waste, the average background temperature is an order of magnitude greater and has an average density of E8D4A51000 particles per cubic meter."`
			`	The display changes as an overlay of haze appears, pulsing in intensity. "Most interestingly, though, is that this area is significantly more variable than the rest of the galaxy. The haze shown here represents the heat hazard schematic we produce for our captains. It combines the local density with the measured heat values to estimate how much heat ships will be exposed to in the area."`
			choice
				`	"Interesting! Is that what causes the red glow?"`
				`	"Wait a second. Why are there letters in your numbers?"`
					goto "numeric system"
				`	"Thanks! I think that is all the details I can handle right now."`
					goto "storm end"
			label "storm resume"
			`	"Not really, although it does contribute to it. Most of the red glow seems to be the result of clouds of hydrogen gases at approximately 2710 degrees, rather like the process documented by early Earth astronomers investigating nebulae. Except for most of these clouds, there is no obvious source of energy to keep the hydrogen excited. Obviously there is still energy being added to the system, but..." She trails off and gestures deprecatingly. "One more mystery to keep us alert and attentive."`
			`	She smiles thoughtfully, and the display changes with the red haze vanishing and a silvery haze replacing it. "But that is where today's research comes in. We have been measuring these storms since we arrived in the Ember Waste. The human eye can only pick out a few of them on the display, but our algorithms have identified a significant number of ripples of energy." She appears thoughtful.`
			`	"It is almost like watching the surface of a pond during a rainstorm: The surface appears to be chaotic, but with detailed enough instrumentation, one can pick out individual ripples and trace their paths backwards... Except we have yet to find an actual source for any of them. We can trace every ripple on a pond in a storm and find its origin, but we have yet to learn the dance that we have lived in for half a millennia."`
			choice
				`	"What do the storms have to do with the heat?"`
				`	"What units do you use for temperature?"`
					goto "temperature units"
				`	"I think that is all the technical detail I can take."`
					goto "storm end"
			`	She looks mischievous. "I cannot tell you where or how we got it, but look at this." Her display shifts again with the hazes vanishing, and shows the galaxy map with one key difference. "Yes, the Ember Wastes are violet. Actually, they are off the visual spectrum into the ultraviolets, but this downshifts it so we can see it. This is what the Ember Wastes looked like a very long time ago."`
			`	She takes on a serious tone. "This data suggests there is enough energy in the area to maintain the hydrogen at somewhere in excess of 61A8 degrees. It does not tell us the source of that energy, but based on patterns and some other data we have collected, the two appear to be intertwined. At the very least, the ion storms are one of the means by which energy is being transferred into the clouds." Her display vanishes, and she slings her backpack over her shoulder.`
				goto "storm end"
			label "numeric system"
			`	She looks confused for a moment before responding. "It is called hexadecimal. It is a base 16 numeric system." She pauses to look at you. "Based on your reaction, I assume that base 10 is still the standard in human space?"`
			choice
				`	"Yes."`
					goto "storm continue"
				`	"How does that work?"`
			`	"Quite simply: We have added some extra characters. When counting, instead of a single digit position restarting at 0 every 10, they cycle every 16. So when we count, we start at 1, but when we reach 9, the next number will be A. Then B, C, D, E and F. Then, it is at that point that we add an extra digit and restart at 0 with 10. So in hexadecimal F would be equal to 15 in base 10. One of the advantages of using a numeric system with a higher base is that we can handle larger numbers with fewer digits. For example, with two digits we can communicate any integer up to what would be 255 in base 10. Or with three digits we can reach 4095. Saving an extra digit here or there is fairly meaningless in written formats, nor is it much of a difference in oral communication. However, when one communicates by gestures, it is helpful to shorten the numbers where we can."`
			label "storm continue"
			`	"Now that you understand our numbers a bit better, you will be able to recognize that there is a lot of unexplained energy being transferred out there."`
			choice
				`	"Right. Is that what causes the red glow?"`
					goto "storm resume"
				`	"Thanks! I think that is all the details I can handle right now."`
					goto "storm end"
			
			label "temperature units"
			`	She looks at you curiously. "Corrected degrees Kelvin, of course. Why?"`
			choice
				`	"What are 'Corrected degrees Kelvin'?"`
				`	"Just clarifying. I prefer to use degrees Centigrade."`
					goto centigrade
				`	"Just clarifying. I prefer to use degrees Fahrenheit."`
					goto fahrenheit
			`	"Corrected degrees Kelvin are basically the standard Kelvin scale developed millennia ago, but with a slight correction factor to account for the adjustments determined by the conjunction of 2730. It is a rather minuscule change to the scale that is mostly only applicable to experiments or industrial applications that require micro-degree temperature precision, but can be significant at the larger scales." The display and its field of stars vanishes as she slings her backpack over her shoulder.`
				goto "storm end"
			label centigrade
			`	"People still use that? We learned about it in our studies, mostly in case we came across references to it our library. I have seen it a few times, but it is rarely used among us." The display and its field of stars vanishes as she slings her backpack over her shoulder.`
				goto "storm end"
			label fahrenheit
			`	She looks at you quizzically for a moment, and then her display shifts to a mass of symbols. She skims briefly. "I have never even heard of such a unit. Apparently it is a very old one, though. Our records say that it had largely stopped being used by early in the 21st century. Well, I learned something new today." The display and its field of symbols vanishes as she slings her backpack over her shoulder.`
			label "storm end"
			`	"Thanks for the ride, Captain. I have to get working on this data, but if you are interested in helping some more, I hope to have more research expeditions planned soon."`



mission "Remnant: Logistics 1"
	name "Rush delivery to <planet>"
	description `Deliver <cargo> to <destination> by <date>.`
	source "Caelian"
	destination "Viminal"
	cargo "Generator (Furnace Class)" 39
	deadline 2
	to offer
		has "remnant: blood test pure"
		has "Remnant: Defense 1: done"
	on offer
		conversation
			`You step out of the <ship> amidst the strange sight of the <origin> spaceport. The structures that surround the landing pads look as much grown as built, and they seem to merge into the landing pads themselves. As usual, the dock entrance is busy. When your commlink vibrates, you have to find a place where the traffic eddies so you can step aside. When you do, you learn you need to check in with the information desk.`
			`	The woman working the desk seems startled to see you when you walk up. You can see the realization dawn on her as she looks you over with a practiced eye. "Ah," she sings, "you are the ancestral sojourner among us."`
			`	It is typical for people to gawk at you, so you respond by singing, "The Embers guided me to friends I didn't know, and your message invited me to meet a new one."`
			`	Her hands make a short series of shakes and a moment later she remembers to laugh for you. The delayed response makes her laugh again, spontaneously this time, and you both join in. When she recovers herself, she sings, "Logistics have requested that we find someone who can carry <tons> of cargo to <planet>. Is the <ship> available immediately?"`
			choice
				`	"Certainly!"`
					goto "will do"
				`	"Sorry, it is not."`
					goto "not interested"
			label "will do"
			`	"Excellent," she responds in a full alto, "I will let the project manager know the cargo will arrive promptly." She signs what you think is a farewell and turns to address someone else who has stepped up.`
			`	You manage to chant and point your way through the cafeteria line, and you are aware of the flurry of signs around you. There doesn't seem to be a way to pay, so you find a table and sit alone until your commlink chimes to let you know that the <ship> has been refueled and the mystery cargo loaded.`
				accept
			label "not interested"
			`	"That is unfortunate," she sings as she makes a notation on her terminal. "But there will be others who are willing to help."`
				decline
	on complete
		payment
		conversation
			`You step off the <ship> on <planet> to see a man wandering around your ship taking video with a datapad and softly dictating some running commentary. He dodges around the dock workers unloading and refueling, seemingly intent on recording every aspect of your ship.`
			`	"Cousin!" he sings with excitement when you walk up to him. "It is good to meet you and to see your wonderful ship. It excites me to be able to examine something I have only seen in entertainments based on our scouting reports." He holds up the datapad facing you and says, "I am making a video for my companion. He will not believe me unless I have proof, and maybe not even then!" he laughs. You wave at the camera and he stops recording.`
			`	"I hope I have not offended you. I get carried away looking at ships." He runs his hand along the landing strut but then seems to collect himself and turn back to you. "I am named Eon," he says. "Would you have time to talk about logistics support?"`
			choice
				`	"Yes, I've been looking for more work with the Remnant."`
				`	"Yes, there haven't been many opportunities so far."`
			`Eon leads you to the bustling cafeteria, chattering about ship design since the Alpha Wars. He orders a couple of hot drinks and leads you to a quiet table overlooking the docks. You try your drink. It's strongly flavored but a bit odd, like someone's memory of what coffee should taste like, reconstituted from local foods.`
			`	Eon leaves his untouched as he launches into conversation. "Those of us in logistics have noticed that you are spending time in our systems, and we wanted to see if you would be available to pick up work for us. It would be delivery work like the generator you brought for the housing project."`
			choice
				`	(Nod)`
					goto delivery
				`	"You put starship radiothermals in your houses?"`
			`	"You do not?" he responds playfully. "Well, 'generators in each community' would be more accurate. We maintain a decentralized power grid so we have more resiliency in the event of an attack or natural disaster. It also makes use of the power plants we salvage from the Korath and ones we recover from our own damaged ships. Besides, widely deploying the technology ensures that we have expertise to maintain and repair it all across the Remnant. But," he signs a pushing motion, "civil engineering is another subject. I hope you are more interested in how we move our various cargoes."`
				goto delivery
			label delivery
			`	"That generator was originally scheduled for delivery 30 days from now, but it was ready earlier and the project can install it now. So, by bringing it over, you have enabled us to move the project forward and free up delivery capacity next month."`
			`	"So, why did you offer this work to me?" you ask, trying to mimic the gestures you've seen that you think refer to one's self.`
			`	He smiles and responds, "Very good! Very good! We schedule everything, but we maintain slack in the system to take advantage of opportunities like the power system being ready early, or to deal with emergencies. Sometimes, of course, we have to drop everything and sort the schedule out later. But, in normal times, we publish these jobs on the job board and captains that have capacity available can pick them up. The projects provide resource allocations to cover operating and crew costs, but there is no... what is the word? Margin, yes! Since your ship is not in our planned resources, you provide extra capacity, and we might be able to move some of our larger projects forward when you are in our space.`
			choice
				`	"Thanks for the opportunity."`
					goto thanks
				`	"Will your pilots be upset at the competition?"`
			`	Eon smiles at the question. "You should talk to the other pilots and see, but I think the ancestral approach is different. We work more like a military: the ships are owned by the Remnant, but each captain is responsible for the ship, the crew, and the transport work that needs to be done. I think they will be happy to see new homes being built, and freeing up more time for them and their crews to spend within the community."`
				goto thanks
			label thanks
			`	Before you can ask more about transport jobs, Eon takes out his commlink and taps on it for a few minutes. "You now have access to the logistics job board. You should be able to see our current job list for each system when you check."`
			`	You continue to chat with Eon as you sip your drink. When you finish, his commlink chirps. As he stands, he signs what you think means "goodbye" as he says he has to leave for another meeting. He walks off quickly with his head down looking at the datapad. Your commlink notifies you that <payment> have been added to your account.`<|MERGE_RESOLUTION|>--- conflicted
+++ resolved
@@ -3654,13 +3654,8 @@
 				`	"Anything unusual in the data?"`
 					goto "astral data"
 				`	"How much longer does the equipment need?"`
-<<<<<<< HEAD
 					goto "astral finish"
-			`	"No, this is the forty-third such expedition. Sagittarius A* was one of the first places our explorers sought to visit after we acquired jump drives, and we have been coming back regularly ever since. I know some of our reconnaissance pilots consider visiting here a pilgrimage of sorts. It is humbling to be here myself after reviewing so many data sets of past expeditions." She looks thoughtful, staring out the window at the the hub of the galaxy, as if her thoughts are jumping from idea to idea.`
-=======
-					goto astralfinish
 			`	"No, this is the forty-third such expedition. Sagittarius A* was one of the first places our explorers sought to visit after we acquired jump drives, and we have been coming back regularly ever since. I know some of our reconnaissance pilots consider visiting here a pilgrimage of sorts. It is humbling to be here myself after reviewing so many data sets of past expeditions." She looks thoughtful, staring out the window at the hub of the galaxy, as if her thoughts are jumping from idea to idea.`
->>>>>>> 32d9bda6
 			choice
 				`	"Anything unusual in the data?"`
 				`	"How much longer does the equipment need?"`
