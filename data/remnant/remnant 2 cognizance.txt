--- conflicted
+++ resolved
@@ -1454,14 +1454,9 @@
 				"Quicksilver (Proton)" 3
 	on complete
 		payment 250000
-<<<<<<< HEAD
 		event "remnant: ssil vida area unvisted"
 		event "remnant: initial activation"
 		event "remnant: ssil vida activation patched"
-=======
-		event "remnant: ssil vida area unvisited"
-		event "remnant: ssil vida activation"
->>>>>>> ebc2b8e3
 		conversation
 			`When you contact <planet> to confirm where to unload your cargo you are greeted by Dusk, who directs you to a docking bay closer to the main reactor. As you open the hatch, though, it is Gavriil and a group of Remnant with lifters waiting. They welcome you cheerfully, but they definitely seem in a rush to get the processed fuel unloaded and shuttled into the depths of the station. Once the last unit is off your ship, Gavriil slows down enough to thank you for the prompt delivery, but apologizes as they rush off as there is not much time left. Their parting gesture suggests you talk to Dusk up in the control room.`
 
