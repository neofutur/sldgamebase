--- conflicted
+++ resolved
@@ -143,8 +143,7 @@
 				goto questionloop
 			label mainreturn
 			`	Taely leads you around the area for a few more hours, pointing out historical features, places where they resurrected trades and skills from before the advent of flight, and other interesting things. Eventually she heads back to the train station, which deposits you back in the main spaceport.`
-<<<<<<< HEAD
-			`	"I hope you enjoyed the tour, <first>. It was interesting to see our history through fresh eyes." She smiles micheviously. "And I enjoyed the hoverboarding, too. Maybe we can do it again sometime." She pauses for a moment, focusing on something you cannot see. "Looks like duty calls. Embers guide your way, Captain <last>." She waves, and heads off into the crowd.`
+			`	"I hope you enjoyed the tour, <first>. It was interesting to see our history through fresh eyes." She smiles mischievously. "And I enjoyed the hoverboarding, too. Maybe we can do it again sometime." She pauses for a moment, focusing on something you cannot see. "Looks like duty calls. Embers guide your way, Captain <last>." She waves, and heads off into the crowd.`
 
 
 
@@ -385,7 +384,4 @@
 			label shatteredrequest
 			`	Taely gestures take a tone of curiosity. "One thing that you could help us with, if you wish, is resources. Right now we do not have any real need to put all this machinery to work, and as such we do not have the resources to spare to get it fully operational. That being said, if ever you would like a replica of the Shattered Light, we could use this equipment to build one."`
 			`	Her gestures take on an apologetic tone. "It will not be a perfect replica as we will have to use our own systems for most of the internals, and the resource allotment cost will be significantly higher than it would have been back at the Tycho Crater shipyard on Luna... but if you have the resources and interest, the opportunity is there. The shipyard will have more information for you in a day or two." Her gestures trail off with a sign that indicates vast possibilities.`
-			`	"Someday, Captain <first>, much may come from this. But for now, it will be months before we have analyzed everything. Thank you for helping recover a piece of our history, Captain."`
-=======
-			`	"I hope you enjoyed the tour, <first>. It was interesting to see our history through fresh eyes." She smiles mischievously. "And I enjoyed the hoverboarding, too. Maybe we can do it again sometime." She pauses for a moment, focusing on something you cannot see. "Looks like duty calls. Embers guide your way, Captain <last>." She waves, and heads off into the crowd.`
->>>>>>> 45fe2fd7
+			`	"Someday, Captain <first>, much may come from this. But for now, it will be months before we have analyzed everything. Thank you for helping recover a piece of our history, Captain."`