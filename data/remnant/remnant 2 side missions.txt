--- conflicted
+++ resolved
@@ -143,8 +143,7 @@
 				goto questionloop
 			label mainreturn
 			`	Taely leads you around the area for a few more hours, pointing out historical features, places where they resurrected trades and skills from before the advent of flight, and other interesting things. Eventually she heads back to the train station, which deposits you back in the main spaceport.`
-<<<<<<< HEAD
-			`	"I hope you enjoyed the tour, <first>. It was interesting to see our history through fresh eyes." She smiles micheviously. "And I enjoyed the hoverboarding, too. Maybe we can do it again sometime." She pauses for a moment, focusing on something you cannot see. "Looks like duty calls. Embers guide your way, Captain <last>." She waves, and heads off into the crowd.`
+			`	"I hope you enjoyed the tour, <first>. It was interesting to see our history through fresh eyes." She smiles mischievously. "And I enjoyed the hoverboarding, too. Maybe we can do it again sometime." She pauses for a moment, focusing on something you cannot see. "Looks like duty calls. Embers guide your way, Captain <last>." She waves, and heads off into the crowd.`
 
 
 
@@ -201,7 +200,4 @@
 		fleet "Korath Ember Waste Raid"
 	on complete
 		dialog
-			`Now that the most recent Korath raiders have been defeated, you decide to check your sensor logs to see how the new EMP torpedoes Taely talked about performed. You note that the EMP bursts no longer have an impact on the Remnant ships. This could make them much more versatile.`
-=======
-			`	"I hope you enjoyed the tour, <first>. It was interesting to see our history through fresh eyes." She smiles mischievously. "And I enjoyed the hoverboarding, too. Maybe we can do it again sometime." She pauses for a moment, focusing on something you cannot see. "Looks like duty calls. Embers guide your way, Captain <last>." She waves, and heads off into the crowd.`
->>>>>>> 45fe2fd7
+			`Now that the most recent Korath raiders have been defeated, you decide to check your sensor logs to see how the new EMP torpedoes Taely talked about performed. You note that the EMP bursts no longer have an impact on the Remnant ships. This could make them much more versatile.`