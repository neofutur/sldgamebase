--- conflicted
+++ resolved
@@ -263,58 +263,9 @@
 			label celebrationend
 			`	"I always find these Celebrations of Remembrance to be invigorating," Taely says. "What did you think of it, <first>?"`
 			label celebrationquestions
-			choice
-				`	"I think I will have to get back to you on that later."`
-					to display
-						not "remnant: celebration: awestruck"
-						not "remnant: celebration: ask crying"
-						not "remnant: celebration: asked leader"
-						not "remnant: celebration: asked rehearsed"
-					goto celebrationrequest
-				`	"I think that is all for now."`
-					to display
-						or
-							has "remnant: celebration: awestruck"
-							has "remnant: celebration: ask crying"
-							has "remnant: celebration: asked leader"
-							has "remnant: celebration: asked rehearsed"
-					goto celebrationrequest
-				`	"That was awe-inspiring."`
-					to display
-						not "remnant: celebration: awestruck"
-					goto awestruck
-<<<<<<< HEAD
-				`	"Why were some of the people crying?`
-					to display
-						not "remnant: celebration: ask crying"
-=======
-				`	"Why were some of the people crying?"`
->>>>>>> 2c695adc
-					goto askcrying
-				`	"Who leads these ceremonies?"`
-					to display
-						not "remnant: celebration: asked leader"
-					goto ceremonyleader
-				`	"You said 'virtually.' Who is omitted?"`
-					to display
-						has "remnant: celebration: asked leader"
-						not "remnant: celebration: asked omitted"
-					goto celebrationomitted
-				`	"What constitutes your most serious crimes?"`
-					to display
-						has "remnant: celebration: asked omitted"
-						not "remnant: celebration: asked mmost serious crime"
-					goto celebrationcrime
 				`	"That seemed both well-rehearsed and very disorganized."`
-					to display
-						not "remnant: celebration: asked rehearsed"
 			label celebrationrehearsed
-			action
-				set "remnant: celebration: asked rehearsed"
 			`	Taely smiles at that. "Well, it is and it is not. We hold these several times a month, though most people take part in only one every few weeks. Most of us have attended hundreds of these. Although as far as that goes, every one of these celebrations is different. Each person's participation and style is entirely up to them, so the details and feel of the group celebration as a whole are unique every time." After explaining this, she makes a singular gesture you have come to realize encompasses the idea, "If you have more questions, ask them."`
-<<<<<<< HEAD
-				goto celebrationquestions
-=======
 			choice
 				`	"I think that is all for now."`
 					goto celebrationrequest
@@ -323,25 +274,9 @@
 				`	"Why were some of the people crying?"`
 					goto askcrying
 				`	"Who leads these ceremonies?"`
->>>>>>> 2c695adc
 			label ceremonyleader
-			action
-				set "remnant: celebration: asked leader"
 			`	Taely's gestures take on a tone of conviction. "For something like this, or anything of a social or spiritual nature for that matter, we determine who takes the lead for various parts at the moment, based on who is present. Whether we are talking about our connection with society, or our connection to the Universe, we must each forge our own understanding of it. As such, when we gather together for ceremonies such as this, virtually anyone could be chosen to take the lead for one of the segments.`
 			`	"As a result, each celebration takes on a different feel - after all, each of us has our own unique perspective, and bring our own experiences to contribute." She pauses, and adopts a respectful tone. "The ceremony is not just about major events, either. Everyone who takes part brings their own life experiences and memories to the story we tell. Memories of friends and family who are no longer with us are common as well."`
-<<<<<<< HEAD
-				goto celebrationquestions
-			label celebrationomitted
-			action
-				set "remnant: celebration: asked omitted"
-			`	Taely scowls a bit at this. "Only those guilty of the most serious crimes cannot stand as a lead." She pauses, and continues with an amused tone. "Even children take the lead now and then, usually with a parent or sibling to guide them." She smiles at that, then gestures for you to continue asking your questions.`
-				goto celebrationquestions
-			label celebrationcrime
-			action
-				set "remnant: celebration: asked most serious crime"
-			`	Taely gestures harshly. "Crimes against society, of course. Acting against the best interest of our collective well-being is the single most destructive and senseless act someone can perpetrate."`
-				goto celebrationquestions
-=======
 			choice
 				`	"I think that is all for now."`
 					goto celebrationrequest
@@ -372,19 +307,18 @@
 				`	"Why were some of the people crying?"`
 				`	"That seemed both well-rehearsed and very disorganized."`
 					goto celebrationrehearsed
->>>>>>> 2c695adc
 			label askcrying
-			action
-				set "remnant: celebration: asked crying"
 			`	Taely gestures gently. "Many were friends of the crew of a ship that was recently destroyed while studying a black hole. They acquired ground-breaking data from it, but perished in the process. Their friends and families are proud of them, of course, but that does not change the fact that they are lost to us mortals. Sometimes the whole experience is simply overwhelming, and some of us still sorrow for other losses in our stories."`
-				goto celebrationquestions
+			choice
+				`	"I think that is all for now."`
+					goto celebrationrequest
+				`	"That was awe-inspiring."`
+				`	"Who leads these ceremonies?"`
+					goto ceremonyleader
+				`	"That seemed both well-rehearsed and very disorganized."`
+					goto celebrationrehearsed
 			label awestruck
-			action
-				set "remnant: celebration: awestruck"
 			`	Taely nods in agreement and simply gestures expansively at the cavern around you, giving you a few moments to contemplate it. Eventually she gestures asking if you have any further questions.`
-<<<<<<< HEAD
-				goto celebrationquestions
-=======
 			choice
 				`	"I think that is all for now."`
 					goto celebrationrequest
@@ -394,7 +328,6 @@
 					goto ceremonyleader
 				`	"That seemed both well-rehearsed and very disorganized."`
 					goto celebrationrehearsed
->>>>>>> 2c695adc
 			label celebrationrequest
 			`	Taely strides over to a console near the closest door and retrieves a crystal from a compartment within. She slips it into a case and turns back to you. "Our celebrations are something that bind us together, and we share in both the memory of the departed and the hope for the future. As such, we keep recordings of them so that those who are not present at a particular event may still experience it too. This recording is destined for those working in Postverta, as a friend of one of those being mourned today is stationed there. Could you deliver this to them please?"`
 			action
