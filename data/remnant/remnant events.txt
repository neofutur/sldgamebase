# Copyright (c) 2021 by Zitchas
#
# Endless Sky is free software: you can redistribute it and/or modify it under the
# terms of the GNU General Public License as published by the Free Software
# Foundation, either version 3 of the License, or (at your option) any later version.
#
# Endless Sky is distributed in the hope that it will be useful, but WITHOUT ANY
# WARRANTY; without even the implied warranty of MERCHANTABILITY or FITNESS FOR A
# PARTICULAR PURPOSE. See the GNU General Public License for more details.
#
# You should have received a copy of the GNU General Public License along with
# this program. If not, see <https://www.gnu.org/licenses/>.

event "ember waste label"
	galaxy "label waste"
		sprite label/waste



event "remnant: change hail"
	government "Remnant"
		"friendly hail" "remnant friendly"
		"hostile hail" "remnant hostile"
	government "Remnant (Research)"
		"friendly hail" "remnant friendly"
		"hostile hail" "remnant hostile"



event "remnant: lost in ember waste"



event "remnant: defense timer"
	clear "remnant: defense delay"



event "remnant: surveillance begin"
	system "Parca"
		remove fleet "Korath Ember Waste Raid"



event "remnant: surveillance end"
	system "Parca"
		add fleet "Korath Ember Waste Raid" 10000



event "remnant: nenia empty"
	system "Nenia"
		remove fleet "Void Sprites"



event "remnant: nenia restored"
	system "Nenia"
		add fleet "Void Sprites" 500



event "remnant: puffin"
	planet "Viminal"
		add shipyard "Remnant Puffin"



# Replaced by the "remnant: puffin" event but the listed here so older versions of the "Remnant: Void Sprites 3" mission in their save file when they update do not have issues with this event being undefined.
# The actual content of the event is not strictly necessary, since a patch mission already exists that applies the new event if the condition for this event is present.
# But the event still needs to be declared so it can be considered "defined" by the game, otherwise, it will disable the mission referring to it.
# If we ever do something that makes save files from an older version of the game incompatible, this can be removed.
event "remnant: gascraft"



event "remnant: void sprite research"



event "remnant: sign studies complete"



event "remnant: return the samples timer"



event "remnant: wait for plume"



event "remnant salvage available"
	planet "Aventine"
		outfitter "Remnant Salvage"
	planet "Caelian"
		outfitter "Remnant Salvage"
	planet "Viminal"
		outfitter "Remnant Salvage"



event "remnant: scanning tolerance"
	government "Remnant"
		"penalty for"
			scan 0
		remove "provoked on scan"
		"friendly hail" "remnant trusting"
	government "Remnant (Research)"
		"friendly hail" "remnant trusting"



event "remnant: research update bjd1"



event "remnant: penguin"
	shipyard "Remnant Puffin"
		"Penguin"



event "remnant: lab availability"
	outfitter "Remnant"
		add "Research Laboratory"
	outfitter "Remnant Core"
		add "Research Laboratory"



event "korath hunting"
	government "Korath"
		"attitude toward"
			"Indigenous Lifeform" -.01
			"Ember Waste" -.01



event "korath rescue: nenia small"
	system Nenia
		add fleet "Korath Rescue" 2000

event "korath rescue: nenia small end"
	system Nenia
		remove fleet "Korath Rescue"


event "korath rescue: aescolanus medium"
	system Aescolanus
		add fleet "Korath Rescue" 1000

event "korath rescue: aescolanus medium end"
	system Aescolanus
		remove fleet "Korath Rescue"


event "korath rescue: nenia medium"
	system Nenia
		add fleet "Korath Rescue" 1000

event "korath rescue: nenia medium end"
	system Nenia
		remove fleet "Korath Rescue"



event "remnant: postverta reveal"
	unvisit Caeculus
	unvisit Diespiter
	unvisit Egeria
	unvisit Levana
	unvisit Prosa
	unvisit Statina
	unvisit Vaticanus
	link Postverta Diespiter
	link Postverta Prosa
	link Postverta Statina
	system Postverta
		remove hidden
	system Egeria
		add object "Wormhole Barren Alpha"
			sprite planet/wormhole-red
			distance 2313
			period 389
	system Levana
		add object "Wormhole Barren Alpha"
			sprite planet/wormhole-red
			distance 2313
			period 389
	system Caeculus
		add object "Wormhole Barren Beta"
			sprite planet/wormhole-red
			distance 2400
			period 391
	system Prosa
		add object "Wormhole Barren Beta"
			sprite planet/wormhole-red
			distance 2313
			period 389



event "remnant: nenia ember waste node"
	system "Nenia"
		add fleet "Ember Waste Node" 10000



event "remnant: pantica void sprites"
	system "Pantica"
		add fleet "Void Sprites" 4000
	planet "Esquiline"
		government "Remnant"
		add attributes remnant
		remove attributes uninhabited
		description `While Esquiline used to be simply another planet the Remnant harvested valuable resources from, the introduction of void sprites and the activation of their station has turned this world into a hidden research lab: The first human astrobiology station studying void sprites.`
		add spaceport `Although the facilities here are basic, the Remnant cafeteria boasts a food dispenser that is available at any time, along with a mesmerizing view of the clouds outside. Occasionally a void sprite will pass in front of the window, much to the delight of everyone.`



event "remnant: cognizance timer"
	system "Nenia"
		fleet "Ember Waste Node" 6000



event "remnant: cognizance 1 systems available"
	system Diespiter
		remove attributes "inaccessible"
	system Egeria
		remove attributes "inaccessible"
	system Postverta
		remove attributes "inaccessible"
	system Prosa
		remove attributes "inaccessible"
	system Statina
		remove attributes "inaccessible"
	system Vaticanus
		remove attributes "inaccessible"



event "remnant: cognizance merganser"
	shipyard "Remnant"
		"Merganser"



event "remnant: merganser fleet"
	fleet "Small Remnant"
		add variant 5
			"Merganser" 2
		add variant 3
			"Merganser" 4
		add variant 1
			"Starling"
			"Merganser" 2
	fleet "Large Remnant"
		add variant 5
			"Albatross"
			"Merganser" 4
		add variant 4
			"Ibis"
			"Petrel" 2
			"Tern" 4
			"Merganser" 8
	fleet "Remnant Transport"
		add variant 3
			"Gull"
			"Merganser" 2
		add variant 1
			"Pelican"
			"Merganser" 4
	fleet "Remnant Home Guard"
		add variant 5
			"Merganser"
		add variant 3
			"Merganser"
			"Petrel" 2
			"Tern" 4



event "remnant: ssil vida inhabited"
	planet "Ssil Vida"
		attributes emitter sheragi remnant
		landscape land/station0
		description `The silence of this station rings in your ears, and as you explore you are increasingly surprised that it even has an atmosphere. It is obviously ancient, and patches of ambiguous green and purple material resembling fungus grow through the walls. Whoever built this station designed it for beings much larger than you - either that, or they liked spacious environments. Even the shortest doorway you pass through is easily double your height. They are always wider than they are tall.`
		description `	Exploring beyond the docks reveals that most of this facility is infrastructure for some type of massive emitter. It is not clear exactly what it's supposed to be emitting, but it might have something to do with how this system appeared in the first place.`
		spaceport `The Remnant have set up a fully self-contained base of operations in this part of the station. Independent life support, its own power system, and controls tapping into the rest of station occupy much of the space, while a research laboratory and additional equipment fill up the rest. A rudimentary cafeteria, communication links, basic repair equipment, and sleeping quarters round out the amenities of this research camp.`
		bribe 0
		government Remnant



event "korath rescue: egeria tiny"
	system Egeria
		add fleet "Korath Rescue" 4000

event "korath rescue: egeria tiny end"
	system Egeria
		remove fleet "Korath Rescue"



event "remnant: cognizance peregrine"
	outfitter "Remnant"
		"Bellows-Class Afterburner"
	fleet "Small Remnant"
		add variant 1
			"Peregrine"
	fleet "Large Remnant"
		add variant 5
			"Peregrine"
			"Merganser" 3



<<<<<<< HEAD
event "remnant: ssil vida area unvisted"
=======
event "remnant: remove hidden"
	system Diespiter
		remove hidden
	system Egeria
		remove hidden
	system Postverta
		remove hidden
	system Prosa
		remove hidden
	system Statina
		remove hidden
	system Vaticanus
		remove hidden



event "remnant: ssil vida area unvisited"
>>>>>>> ebc2b8e3
	unvisit "Diespiter"
	unvisit "Egeria"
	unvisit "Prosa"
	unvisit "Statina"
	unvisit "Vaticanus"



# Patch event to reset the state of the Postverta cluster systems to the state as defined in map.txt at the time of writing. Only to be used if the old versions of the Ssil Vida activation and deactivation events were applied.
# There are actually some differences to the initial map state:
# Postverta is not hidden.
# Postverta is linked to the neargy systems.
# The "Wormhole Barren (Alpha|Beta)" are present.
event "remnant: ssil vida reset patch"
	system Caeculus
		pos 162.87 343.242
		government Uninhabited
		attributes "ember waste"
		arrival 5000
		habitable 50000
		belt 1797
		haze _menu/haze-red
		link Stercutus
		asteroids "small rock" 3 0.5704
		asteroids "medium rock" 6 0.828
		asteroids "large rock" 1 0.7176
		asteroids "small metal" 23 1.288
		asteroids "medium metal" 14 0.8556
		asteroids "large metal" 37 0.6072
		minables silicon 19 1.02332
		trade Clothing 220
		trade Electronics 792
		trade Equipment 626
		trade Food 403
		trade "Heavy Metals" 1043
		trade Industrial 872
		trade "Luxury Goods" 1041
		trade Medical 508
		trade Metal 272
		trade Plastic 289
		fleet "Korath Ember Waste Raid" 20000
		fleet "Korath Rescue" 60000
		fleet "Small Remnant" 30000
		fleet "Large Remnant" 30000
		fleet Embershades 12000
		hazard "Ember Waste Base Heat" 100
		hazard "Ember Waste Base Storm" 9000
		object
			sprite star/wr
			period 10
		object
			sprite planet/dust6-b
			distance 127.09
			period 8.10479
		object
			sprite planet/desert9
			distance 341.05
			period 35.6288
		object
			sprite planet/gas5-b
			distance 993.81
			period 177.227
			object
				sprite planet/rock14-b
				distance 258
				period 13.7809
			object
				sprite planet/dust0-b
				distance 350
				period 21.7746
		object
			sprite planet/rock3
			distance 1683.81
			period 390.854
		object
			sprite planet/jupiter-b
			distance 2187.82
			period 578.885
			object
				sprite planet/rhea-b
				distance 273
				period 14.1744
			object
				sprite planet/ice0-b
				distance 380
				period 23.2775
			object "Wormhole Barren Beta"
				sprite planet/wormhole-red
				distance 2400
				period 391
	system Diespiter
		pos 332 210
		government Uninhabited
		attributes "ember waste"
		arrival 950
		habitable 950
		belt 1500
		haze _menu/haze-red
		link Postverta
		link Statina
		asteroids "small rock" 65 3
		asteroids "medium rock" 14 1
		asteroids "large rock" 3 1
		asteroids "small metal" 74 2
		asteroids "medium metal" 26 4
		asteroids "large metal" 76 3
		minables iron 22 3
		minables silicon 46 3
		minables tungsten 17 3
		hazard "Ember Waste Base Heat" 100
		hazard "Ember Waste Base Storm" 9000
		object
			sprite star/k5-old
			period 10
		object
			sprite planet/ice6
			distance 745
			period 263.895
		object
			sprite planet/lava0
			distance 922
			period 363.324
		object
			sprite planet/gas11
			distance 1600
			period 830.573
			object
				sprite planet/rock3
				distance 270
				period 14
	system Egeria
		pos 288 146
		government Uninhabited
		attributes "ember waste"
		arrival 2030
		habitable 2030
		belt 1500
		haze _menu/haze-red
		link Statina
		link Vaticanus
		asteroids "small rock" 1 8
		asteroids "medium rock" 20 5
		asteroids "large rock" 9 7
		asteroids "medium metal" 86 3
		asteroids "large metal" 5 4
		minables iron 20 4
		minables lead 28 5
		hazard "Ember Waste Base Heat" 100
		hazard "Ember Waste Base Storm" 9000
		object
			sprite star/k5-old
			distance 58.687
			period 10.2856
			offset 180
		object
			sprite star/g0
			distance 51.6228
			period 10.2856
		object
			sprite planet/ice4
			distance 248
			period 34.6728
		object
			sprite planet/gas9
			distance 1326
			period 428.674
			object
				sprite planet/rhea
				distance 270
				period 16
		object "Wormhole Barren Alpha"
			sprite planet/wormhole-red
			distance 2313
			period 389
	system Levana
		pos 203.504 247.389
		government Uninhabited
		attributes "ember waste"
		arrival 5000
		habitable 8325
		belt 1202
		haze _menu/haze-red
		link Coluber
		asteroids "medium rock" 3 10.005
		asteroids "large rock" 1 10.5125
		asteroids "small metal" 9 8.99
		asteroids "medium metal" 13 9.57
		asteroids "large metal" 31 10.15
		minables lead 2 14.9761
		minables uranium 8 17.5229
		trade Clothing 285
		trade Electronics 740
		trade Equipment 465
		trade Food 426
		trade "Heavy Metals" 802
		trade Industrial 726
		trade "Luxury Goods" 1007
		trade Medical 736
		trade Metal 407
		trade Plastic 222
		fleet "Korath Ember Waste Raid" 10000
		fleet "Korath Rescue" 30000
		hazard "Ember Waste Base Heat" 100
		hazard "Ember Waste Base Storm" 9000
		object
			sprite star/a-giant
			distance 5.42796
			period 7.17345
			offset 180
		object
			sprite star/k5
			distance 153.26
			period 7.17345
		object
			sprite planet/dust1-b
			distance 215.093
			period 13.8295
		object
			sprite planet/venus
			distance 438.933
			period 40.3148
		object
			sprite planet/desert1
			distance 665.023
			period 75.1835
		object
			sprite planet/cloud1
			distance 922.583
			period 122.850
		object "Wormhole Barren Alpha"
			sprite planet/wormhole-red
			distance 2313
			period 389
		object
			sprite planet/neptune-b
			distance 3359.19
			period 853.531
			object
				sprite planet/rock17-b
				distance 213
				period 15.4882
			object
				sprite planet/dust0-b
				distance 310
				period 27.1941
			object
				sprite planet/luna
				distance 391
				period 38.521
	system Postverta
		pos 297 269
		government Uninhabited
		attributes "ember waste"
		arrival 500
		habitable 135
		belt 1500
		link Diespiter
		link Prosa
		link Statina
		haze _menu/haze-red
		asteroids "medium rock" 4 2
		asteroids "large rock" 4 3
		asteroids "medium metal" 52 1
		asteroids "large metal" 9 3
		hazard "Ember Waste Base Heat" 100
		hazard "Ember Waste Base Storm" 9000
		object
			sprite star/m8
			period 10
		object
			sprite planet/desert7
			distance 439
			period 316.657
		object Fertriery
			sprite planet/fog0
			distance 814
			period 799.520
			object
				sprite planet/dust4
				distance 202
				period 21
		object
			sprite planet/rock10
			distance 1208
			period 1445.41
		object "Ssil Vida"
			sprite planet/sheragi_postverta
				scale 0.5
			distance 1408
			period 1818.85
	system Prosa
		pos 303 194
		government Uninhabited
		attributes "ember waste"
		arrival 5000
		habitable 22300
		belt 1500
		haze _menu/haze-red
		link Vaticanus
		asteroids "medium metal" 11 2
		asteroids "large metal" 2 2
		asteroids "small rock" 4 1
		asteroids "medium rock" 16 1
		asteroids "large rock" 16 1
		minables copper 5 2
		hazard "Ember Waste Base Heat" 100
		hazard "Ember Waste Base Storm" 9000
		object
			sprite star/o-giant
			period 10
			offset 180
		object
			sprite planet/cloud1
			distance 443.879
			period 25.0498
		object
			sprite planet/desert9
			distance 881.879
			period 70.1489
		object
			sprite planet/rock6
			distance 1073.88
			period 94.2629
		object
			sprite planet/gas17
			distance 1443.88
			period 146.961
			object
				sprite planet/callisto
				distance 227
				period 14
			object
				sprite planet/dust5
				distance 351
				period 28
		object "Wormhole Barren Beta"
				sprite planet/wormhole-red
				distance 2313
				period 389
	system Statina
		pos 385 198
		government Uninhabited
		attributes "ember waste" "wormhole"
		arrival 500
		habitable 135
		belt 1500
		haze _menu/haze-red
		link Diespiter
		link Egeria
		asteroids "large rock" 1 4
		asteroids "small metal" 39 3
		asteroids "medium metal" 72 3
		asteroids "large metal" 3 5
		minables iron 5 6
		minables silicon 11 5
		minables titanium 10 4
		hazard "Ember Waste Base Heat" 100
		hazard "Ember Waste Base Storm" 9000
		object
			sprite star/m8
			period 10
		object
			sprite planet/desert4
			distance 111
			period 40.2603
		object
			sprite planet/dust3
			distance 308
			period 186.088
		object
			sprite planet/gas8
			distance 636
			period 552.177
		object
			sprite planet/ice5
			distance 1364
			period 1734.26
			object
				sprite planet/dust4
				distance 158
				period 17
		object "Wormhole Link"
			sprite planet/wormhole-red
			distance 2754
			period 4975.52
	system Vaticanus
		pos 324 112
		government Uninhabited
		attributes "ember waste" "wormhole"
		arrival 500
		habitable 320
		belt 1500
		haze _menu/haze-red
		link Egeria
		link Prosa
		asteroids "small rock" 3 6
		asteroids "medium rock" 11 9
		asteroids "large rock" 5 8
		asteroids "small metal" 14 8
		asteroids "medium metal" 47 11
		asteroids "large metal" 11 7
		minables lead 16 13
		minables tungsten 10 13
		hazard "Ember Waste Base Heat" 100
		hazard "Ember Waste Base Storm" 9000
		object
			sprite star/m0
			period 10
		object
			sprite planet/ice6
			distance 261
			period 94.2856
		object
			sprite planet/tethys
			distance 768
			period 475.912
		object
			sprite planet/gas16
			distance 1670
			period 1526.01
			object
				sprite planet/lava1
				distance 204
				period 14
		object
			sprite planet/uranus
			distance 2105
			period 2159.54
			object
				sprite planet/luna
				distance 235
				period 14
		object "Wormhole Link"
			sprite planet/wormhole-red
			distance 2754
			period 3231.69
	
# Permanent changes made when Ssil Vida is first activated and not undone by subsequent activations and deactivations.
event "remnant: ssil vida initial activation"
	system Diespiter
		remove hazard "Ember Waste Base Heat" 100
		add hazard "Ember Waste Base Heat" 50
		add hazard "Ember Waste Base Storm" 15000
	system Egeria
		remove hazard "Ember Waste Base Heat" 100
		add hazard "Ember Waste Base Heat" 50
		add hazard "Ember Waste Base Storm" 15000
	system Postverta
		remove hazard "Ember Waste Base Heat" 100
		add hazard "Ember Waste Base Heat" 50
		add hazard "Ember Waste Base Storm" 15000
	system Prosa
		remove hazard "Ember Waste Base Heat" 100
		add hazard "Ember Waste Base Heat" 50
		add hazard "Ember Waste Base Storm" 15000
	system Statina
		remove hazard "Ember Waste Base Heat" 100
		add hazard "Ember Waste Base Heat" 50
		add hazard "Ember Waste Base Storm" 15000
	system Vaticanus
		remove hazard "Ember Waste Base Heat" 100
		add hazard "Ember Waste Base Heat" 50
		add hazard "Ember Waste Base Storm" 15000



<<<<<<< HEAD
event "remnant: ssil vida activation patched"
	set "remnant: ssil vida patched active"
=======
# The default value of a system's "jump range" is 0. In this state, the global default will be used.
# When the bug preventing ships from jumping when the destination system has too little jump range is fixed,
# the resetting of jump range on deactivation can be removed. Instead, jump range of other systems nearby
# may need to be reduced on activation to prevent escorts outside the Postverta cluster jumping into that region.
event "remnant: ssil vida deactivation"
	clear "remnant: ssil vida active"
>>>>>>> ebc2b8e3
	planet Fertriery
		attributes "requires: gaslining" uninhabited
		landscape land/nasa8
		description `You are not quite sure what Fetriery is. It lacks cohesive edges, and yet it has sufficient atmospheric pressure to threaten the hull integrity of ships not designed for high pressure environments. Despite such density, which would indicate a strong gravitational presence, your sensors are unable to find any kind of core.`
		spaceport `Delving further into the clouds, it becomes obvious that the entire planet appears to be a mix of gases, aerosols, and suspended particles. Despite this, or perhaps because of it, void sprites appear to thrive in its depths, where they can be seen dancing among energy currents reminiscent of the ion storms.`
		government "Ember Waste"
		bribe 0
		security 0
	system Caeculus
		remove object "Wormhole Barren Alpha"
			sprite planet/wormhole-red
			distance 2313
			period 389
	system Diespiter
		"jump range" 50
		minables iron 22 3
		minables silicon 46 3
		minables tungsten 17 3
		minables "plant" 80 5
		minables "plant2" 80 5
		minables "plant cluster" 80 5
		minables "large plant" 40 3
		minables "large plant2" 40 3
		minables "large plant cluster" 40 3
		minables "space flora" 80 5
		minables "large space flora" 40 3
		minables "live crystal" 60 3
		fleet "Void Sprites (Ember Waste)" 400
		fleet "Subsidurial (Ember Waste)" 2000
	system Egeria
<<<<<<< HEAD
=======
		pos 288 146
		government Uninhabited
		attributes "ember waste"
		arrival 2030
		belt 2000
		habitable 1505.92
		haze _menu/haze-red
		"jump range" 0
		link Statina
		link Vaticanus
		asteroids "small rock" 1 8
		asteroids "medium rock" 20 5
		asteroids "large rock" 9 7
		asteroids "medium metal" 86 3
		asteroids "large metal" 5 4
>>>>>>> ebc2b8e3
		minables iron 20 4
		minables lead 28 5
		minables "plant" 80 5
		minables "plant2" 80 5
		minables "plant cluster" 80 5
		minables "large plant" 40 3
		minables "large plant2" 40 3
		minables "large plant cluster" 40 3
		minables "space flora" 80 5
		minables "large space flora" 40 3
		minables "live crystal" 60 3
		fleet "Void Sprites (Ember Waste)" 400
		fleet "Subsidurial (Ember Waste)" 2000
		remove object "Wormhole Barren Alpha"
			sprite planet/wormhole-red
			distance 2313
			period 389
	system Levana
		remove object "Wormhole Barren Alpha"
			sprite planet/wormhole-red
			distance 2313
			period 389
	system Postverta
		minables "plant" 80 5
		minables "plant2" 80 5
		minables "plant cluster" 80 5
		minables "large plant" 40 3
		minables "large plant2" 40 3
		minables "large plant cluster" 40 3
		minables "space flora" 80 5
		minables "large space flora" 40 3
		minables "live crystal" 60 3
		fleet "Void Sprites (Ember Waste)" 400
		fleet "Subsidurial (Ember Waste)" 2000
		remove object Fertriery
			sprite planet/fog0
			distance 814
			period 799.520
		add object Fertriery
			sprite planet/nebula1
			distance 814
			period 362
			object
				sprite planet/dust4
				distance 202
				period 21
	system Prosa
		minables copper 5 2
		minables "plant" 80 5
		minables "plant2" 80 5
		minables "plant cluster" 80 5
		minables "large plant" 40 3
		minables "large plant2" 40 3
		minables "large plant cluster" 40 3
		minables "space flora" 80 5
		minables "large space flora" 40 3
		minables "live crystal" 60 3
		fleet "Void Sprites (Ember Waste)" 400
		fleet "Subsidurial (Ember Waste)" 2000
		remove object "Wormhole Barren Beta"
			sprite planet/wormhole-red
			distance 2313
			period 389
	system Statina
		minables iron 5 6
		minables silicon 11 5
		minables titanium 10 4
		minables "plant" 80 5
		minables "plant2" 80 5
		minables "plant cluster" 80 5
		minables "large plant" 40 3
		minables "large plant2" 40 3
		minables "large plant cluster" 40 3
		minables "space flora" 80 5
		minables "large space flora" 40 3
		minables "live crystal" 60 3
		fleet "Void Sprites (Ember Waste)" 400
		fleet "Subsidurial (Ember Waste)" 2000
	system Vaticanus
		minables lead 16 13
		minables tungsten 10 13
		minables "plant" 80 5
		minables "plant2" 80 5
		minables "plant cluster" 80 5
		minables "large plant" 40 3
		minables "large plant2" 40 3
		minables "large plant cluster" 40 3
		minables "space flora" 80 5
		minables "large space flora" 40 3
		minables "live crystal" 60 3
		fleet "Void Sprites (Ember Waste)" 400
		fleet "Subsidurial (Ember Waste)" 2000



event "remnant: ssil vida deactivation patched"
	clear "remnant: ssil vida patched active"
	planet Fertriery
		attributes "requires: gaslining" uninhabited
		landscape land/nasa8
		description `Fertriery is a fairly typical world with a particularly dense atmosphere that includes significant levels of chlorine and fluorine. The only unusual factor is the above-average temperatures, likely due to the decreased energy loss into the surrounding space.`
		remove spaceport
		government Uninhabited
<<<<<<< HEAD
		bribe 0
		security 0
	system Caeculus
		add object "Wormhole Barren Beta"
			sprite planet/wormhole-red
			distance 2400
			period 391
	system Diespiter
=======
		attributes "ember waste"
		arrival 950
		belt 2000
		habitable 534.375
		haze _menu/haze-red
		"jump range" 0
		link Statina
		link Postverta
>>>>>>> ebc2b8e3
		asteroids "small rock" 65 3
		asteroids "medium rock" 14 1
		asteroids "large rock" 3 1
		asteroids "small metal" 74 2
		asteroids "medium metal" 26 4
		asteroids "large metal" 76 3
		minables iron 22 3
		minables silicon 46 3
		minables tungsten 17 3
		remove fleet
	system Egeria
		asteroids "small rock" 1 8
		asteroids "medium rock" 20 5
		asteroids "large rock" 9 7
		asteroids "medium metal" 86 3
		asteroids "large metal" 5 4
		minables iron 20 4
		minables lead 28 5
		remove fleet
		add object "Wormhole Barren Alpha"
			sprite planet/wormhole-red
			distance 2313
			period 389
	system Levana
		add object "Wormhole Barren Alpha"
			sprite planet/wormhole-red
			distance 2313
			period 389
	system Postverta
<<<<<<< HEAD
=======
		pos 297 269
		government Remnant
		attributes "ember waste"
		arrival 500
		belt 2000
		habitable 135
		haze _menu/haze-red
		"jump range" 0
		link Diespiter
		link Prosa
		link Statina
>>>>>>> ebc2b8e3
		asteroids "medium rock" 4 2
		asteroids "large rock" 4 3
		asteroids "medium metal" 52 1
		asteroids "large metal" 9 3
		remove fleet
		remove object Fertriery
			sprite planet/nebula1
			distance 814
			period 362
		add object Fertriery
			sprite planet/fog0
			distance 814
			period 362
			object
				sprite planet/dust4
				distance 202
				period 21
<<<<<<< HEAD
	system Prosa
=======
		object
			sprite planet/rock10
			distance 1208
			period 654
		object "Ssil Vida"
			sprite planet/sheragi_postverta
				scale 0.5
			distance 1408
			period 554
	system Prosa
		pos 303 194
		government Uninhabited
		attributes "ember waste"
		arrival 5000
		habitable 2372.76
		belt 2000
		haze _menu/haze-red
		"jump range" 0
		link Vaticanus
		link Postverta
>>>>>>> ebc2b8e3
		asteroids "medium metal" 11 2
		asteroids "large metal" 2 2
		asteroids "small rock" 4 1
		asteroids "medium rock" 16 1
		asteroids "large rock" 16 1
		minables copper 5 2
		remove fleet
		add object "Wormhole Barren Beta"
			sprite planet/wormhole-red
			distance 2313
			period 389
	system Statina
<<<<<<< HEAD
=======
		pos 385 198
		government Uninhabited
		attributes "ember waste" "wormhole"
		arrival 500
		belt 2000
		habitable 135
		haze _menu/haze-red
		"jump range" 0
		link Diespiter
		link Egeria
		link Postverta
>>>>>>> ebc2b8e3
		asteroids "large rock" 1 4
		asteroids "small metal" 39 3
		asteroids "medium metal" 72 3
		asteroids "large metal" 3 5
		minables iron 5 6
		minables silicon 11 5
		minables titanium 10 4
		remove fleet
	system Vaticanus
<<<<<<< HEAD
=======
		pos 324 112
		government Uninhabited
		attributes "ember waste"
		arrival 500
		belt 2000
		habitable 320
		haze _menu/haze-red
		"jump range" 0
		link Egeria
		link Prosa
>>>>>>> ebc2b8e3
		asteroids "small rock" 3 6
		asteroids "medium rock" 11 9
		asteroids "large rock" 5 8
		asteroids "small metal" 14 8
		asteroids "medium metal" 47 11
		asteroids "large metal" 11 7
		minables lead 16 13
		minables tungsten 10 13
		remove fleet



# The following event names are preserved here in case a person has already had a mission using them written to their savefile but has not had the event applied, in which case the event will not be serialised and will result in an error if it is not defined. The events are empty; the patch will automatically be applied and the new versions of the jobs, referencing the new events will become available on next landing.
event "remnant: ssil vida activation"



event "remnant: ssil vida deactivation"



event "remnant: ssil vida outfitter"
	planet "Ssil Vida"
		add outfitter "Remnant Core"



event "remnant: cognizance salvage expansion"
	outfitter "Remnant Salvage"
		add "Systems Core (Medium)"
		add "Large Heat Shunt"
		add "Fuel Processor"
		add "Thermal Repeater Rifle"
		add "Grab-Strike Turret"
		add "Banisher Grav-Turret"
		add "Warder Anti-Missile"
	planet "Viminal"
		add shipyard "Remnant Salvage Ships"
	planet "Aventine"
		add shipyard "Remnant Salvage Ships"
	planet "Caelian"
		add shipyard "Remnant Salvage Ships"



event "remnant: cognizance calm"



event "remnant: teciimach deployment"
	outfitter "Remnant"
		remove "EMP Torpedo Bay"
		remove "EMP Torpedo"
		remove "EMP Torpedo Storage Bay"
		add "Teciimach Bay"
		add "Teciimach Pod"
		add "Teciimach Canister"
		add "Teciimach Canister Rack"
	fleet "Small Remnant"
		add variant 5
			"Merganser (II)" 2
		add variant 3
			"Merganser (II)" 4
		add variant 1
			"Starling"
			"Merganser (II)" 2
	fleet "Large Remnant"
		add variant 5
			"Albatross"
			"Merganser (II)" 4
		add variant 4
			"Ibis"
			"Petrel" 2
			"Tern" 4
			"Merganser (II)" 8
	fleet "Remnant Transport"
		add variant 3
			"Gull"
			"Merganser (II)" 2
		add variant 1
			"Pelican"
			"Merganser (II)" 4
		remove variant 4
			"Gull (Support)"
		add variant 4
			"Gull (Support II)"
	fleet "Remnant Home Guard"
		add variant 5
			"Merganser (II)"
		add variant 3
			"Merganser (II)"
			"Petrel" 2
			"Tern" 4
		add variant 3
			"Smew (Teciimach Ferry)"
	fleet "Small Remnant"
		remove variant 1
			"Peregrine"
		add variant 2
			"Peregrine (II)"
	fleet "Large Remnant"
		remove variant 4
			"Peregrine"
			"Merganser" 3
		add variant 5
			"Peregrine (II)"
			"Merganser (II)" 3



event "remnant: shattered light"
	shipyard "Remnant"
		add "Modified Dromedary"



event "remnant: shattered light research"

event "remnant: tubfalet appearance"
	fleet "Korath Raid"
		add variant 1
			"Tubfalet"
			"'olofez" 3
	fleet "Korath Ember Waste Raid"
		add variant 3
			"Tubfalet"
			"'olofez" 3
	fleet "Korath Large Raid"
		add variant 3
			"Tubfalet" 2
			"'olofez" 6<|MERGE_RESOLUTION|>--- conflicted
+++ resolved
@@ -317,27 +317,7 @@
 
 
 
-<<<<<<< HEAD
 event "remnant: ssil vida area unvisted"
-=======
-event "remnant: remove hidden"
-	system Diespiter
-		remove hidden
-	system Egeria
-		remove hidden
-	system Postverta
-		remove hidden
-	system Prosa
-		remove hidden
-	system Statina
-		remove hidden
-	system Vaticanus
-		remove hidden
-
-
-
-event "remnant: ssil vida area unvisited"
->>>>>>> ebc2b8e3
 	unvisit "Diespiter"
 	unvisit "Egeria"
 	unvisit "Prosa"
@@ -804,17 +784,12 @@
 
 
 
-<<<<<<< HEAD
-event "remnant: ssil vida activation patched"
-	set "remnant: ssil vida patched active"
-=======
 # The default value of a system's "jump range" is 0. In this state, the global default will be used.
 # When the bug preventing ships from jumping when the destination system has too little jump range is fixed,
 # the resetting of jump range on deactivation can be removed. Instead, jump range of other systems nearby
 # may need to be reduced on activation to prevent escorts outside the Postverta cluster jumping into that region.
 event "remnant: ssil vida deactivation"
 	clear "remnant: ssil vida active"
->>>>>>> ebc2b8e3
 	planet Fertriery
 		attributes "requires: gaslining" uninhabited
 		landscape land/nasa8
@@ -845,24 +820,6 @@
 		fleet "Void Sprites (Ember Waste)" 400
 		fleet "Subsidurial (Ember Waste)" 2000
 	system Egeria
-<<<<<<< HEAD
-=======
-		pos 288 146
-		government Uninhabited
-		attributes "ember waste"
-		arrival 2030
-		belt 2000
-		habitable 1505.92
-		haze _menu/haze-red
-		"jump range" 0
-		link Statina
-		link Vaticanus
-		asteroids "small rock" 1 8
-		asteroids "medium rock" 20 5
-		asteroids "large rock" 9 7
-		asteroids "medium metal" 86 3
-		asteroids "large metal" 5 4
->>>>>>> ebc2b8e3
 		minables iron 20 4
 		minables lead 28 5
 		minables "plant" 80 5
@@ -966,7 +923,6 @@
 		description `Fertriery is a fairly typical world with a particularly dense atmosphere that includes significant levels of chlorine and fluorine. The only unusual factor is the above-average temperatures, likely due to the decreased energy loss into the surrounding space.`
 		remove spaceport
 		government Uninhabited
-<<<<<<< HEAD
 		bribe 0
 		security 0
 	system Caeculus
@@ -975,16 +931,6 @@
 			distance 2400
 			period 391
 	system Diespiter
-=======
-		attributes "ember waste"
-		arrival 950
-		belt 2000
-		habitable 534.375
-		haze _menu/haze-red
-		"jump range" 0
-		link Statina
-		link Postverta
->>>>>>> ebc2b8e3
 		asteroids "small rock" 65 3
 		asteroids "medium rock" 14 1
 		asteroids "large rock" 3 1
@@ -1014,20 +960,6 @@
 			distance 2313
 			period 389
 	system Postverta
-<<<<<<< HEAD
-=======
-		pos 297 269
-		government Remnant
-		attributes "ember waste"
-		arrival 500
-		belt 2000
-		habitable 135
-		haze _menu/haze-red
-		"jump range" 0
-		link Diespiter
-		link Prosa
-		link Statina
->>>>>>> ebc2b8e3
 		asteroids "medium rock" 4 2
 		asteroids "large rock" 4 3
 		asteroids "medium metal" 52 1
@@ -1045,56 +977,7 @@
 				sprite planet/dust4
 				distance 202
 				period 21
-<<<<<<< HEAD
 	system Prosa
-=======
-		object
-			sprite planet/rock10
-			distance 1208
-			period 654
-		object "Ssil Vida"
-			sprite planet/sheragi_postverta
-				scale 0.5
-			distance 1408
-			period 554
-	system Prosa
-		pos 303 194
-		government Uninhabited
-		attributes "ember waste"
-		arrival 5000
-		habitable 2372.76
-		belt 2000
-		haze _menu/haze-red
-		"jump range" 0
-		link Vaticanus
-		link Postverta
->>>>>>> ebc2b8e3
-		asteroids "medium metal" 11 2
-		asteroids "large metal" 2 2
-		asteroids "small rock" 4 1
-		asteroids "medium rock" 16 1
-		asteroids "large rock" 16 1
-		minables copper 5 2
-		remove fleet
-		add object "Wormhole Barren Beta"
-			sprite planet/wormhole-red
-			distance 2313
-			period 389
-	system Statina
-<<<<<<< HEAD
-=======
-		pos 385 198
-		government Uninhabited
-		attributes "ember waste" "wormhole"
-		arrival 500
-		belt 2000
-		habitable 135
-		haze _menu/haze-red
-		"jump range" 0
-		link Diespiter
-		link Egeria
-		link Postverta
->>>>>>> ebc2b8e3
 		asteroids "large rock" 1 4
 		asteroids "small metal" 39 3
 		asteroids "medium metal" 72 3
@@ -1104,19 +987,6 @@
 		minables titanium 10 4
 		remove fleet
 	system Vaticanus
-<<<<<<< HEAD
-=======
-		pos 324 112
-		government Uninhabited
-		attributes "ember waste"
-		arrival 500
-		belt 2000
-		habitable 320
-		haze _menu/haze-red
-		"jump range" 0
-		link Egeria
-		link Prosa
->>>>>>> ebc2b8e3
 		asteroids "small rock" 3 6
 		asteroids "medium rock" 11 9
 		asteroids "large rock" 5 8
