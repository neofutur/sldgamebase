--- conflicted
+++ resolved
@@ -2245,56 +2245,6 @@
 
 
 
-<<<<<<< HEAD
-mission "Remnant: Expanded Horizons Astral 1"
-	name "Update scans of Sagittarius A*"
-	description "Dawn has asked you to take some scientists and their equipment to scan Sagittarius A**"
-	blocked "You need at least 1 free bunk and 9 cargo space to take this mission."
-	cargo "Scientific equipment" 9
-	passengers 1
-	minor
-	waypoint "Sagittarius A*"
-	to offer
-		has "Remnant: Expanded Horizons Quarg 3"
-		random < 30
-	source
-		government "Remnant"
-	on offer
-		conversation
-			`"In the starport cafeteria you come across Dawn sitting at a table looking worried. She smiles when she sees you, and waves you to the seat opposite her. "Back from galivanting around the galaxy with more tales to share?" she signs.`
-			choice
-				`	"Yes, as a matter of fact..."`
-				`	"No, just hunting Korath..."`
-				`	"No, just testing some stuff..."`
-				`	"You look worried. Is something happening?"`
-					goto worried
-			`	She listens for a minute or two as you tell her about what you have been up to, but it is obvious that she has something on her mind.`
-			choice
-				`	"You look worried. Is everything alright?"`
-					goto worried
-				`	"You look distracted. We can talk later."`
-					defer
-			label worried
-			`	She makes a gesture of appreciation. "Yes, I'm worried, <first>. I keep feeling like there's something I'm missing." She pauses, then continues. "I should back up a step. While I do not have a permanent position yet, I am currently serving with an astrophysics team. We have been studying a variety of things, and I have been tasked with reviewing our bulk astrophysical data. It is fairly routine,  but I keep getting this prickly feeling that there's a problem that I am missing. Nothing obvious, of course. Our neural networks would pick up something obvious or repetitious really quickly. But the feeling just will not go away."`
-			choice
-				`	"Have you asked someone senior for advice?"`
-				`	"Don't worry about it."`
-					goto worry
-				`	"Can I help with something?"`
-					goto help
-			`	"I did. The senior researcher told me that most of the team feels it. There are some concrete theories, but nothing definitive, so they want me to investigate on my own without contaminating my thoughts with their ideas for now."`
-				goto help
-			label worry
-			`	"Thanks for the advice, but that is our purpose here - to worry about all the stuff that humanity either cannot handle or that it turns a blind eye to. No, if there is something in the data to cause worry, we need to find it."`
-			label help
-			`	"If you would like to help, yes, there is something you can do. I am currently putting together an expedition to Sagittarius A*"`
-			branch sagittarius
-				has visited "Sagittarius A*"
-			choice
-				`	"I don't know where that is."`
-				`	"Isn't that the center of the galaxy?"`
-					goto center
-=======
 mission "Remnant: Cognizance 1"
 	name "Follow-up Observations"
 	description "Plume would like you to do a follow-up visit to the planets in <system>."
@@ -2971,4 +2921,54 @@
 event "remnant: cognizance timer"
 	system "Nenia"
 		fleet "Ember Waste Node" 6000
->>>>>>> 017ac118
+
+
+
+mission "Remnant: Expanded Horizons Astral 1"
+	name "Update scans of Sagittarius A*"
+	description "Dawn has asked you to take some scientists and their equipment to scan Sagittarius A**"
+	blocked "You need at least 1 free bunk and 9 cargo space to take this mission."
+	cargo "Scientific equipment" 9
+	passengers 1
+	minor
+	waypoint "Sagittarius A*"
+	to offer
+		has "Remnant: Expanded Horizons Quarg 3"
+		random < 30
+	source
+		government "Remnant"
+	on offer
+		conversation
+			`"In the starport cafeteria you come across Dawn sitting at a table looking worried. She smiles when she sees you, and waves you to the seat opposite her. "Back from galivanting around the galaxy with more tales to share?" she signs.`
+			choice
+				`	"Yes, as a matter of fact..."`
+				`	"No, just hunting Korath..."`
+				`	"No, just testing some stuff..."`
+				`	"You look worried. Is something happening?"`
+					goto worried
+			`	She listens for a minute or two as you tell her about what you have been up to, but it is obvious that she has something on her mind.`
+			choice
+				`	"You look worried. Is everything alright?"`
+					goto worried
+				`	"You look distracted. We can talk later."`
+					defer
+			label worried
+			`	She makes a gesture of appreciation. "Yes, I'm worried, <first>. I keep feeling like there's something I'm missing." She pauses, then continues. "I should back up a step. While I do not have a permanent position yet, I am currently serving with an astrophysics team. We have been studying a variety of things, and I have been tasked with reviewing our bulk astrophysical data. It is fairly routine,  but I keep getting this prickly feeling that there's a problem that I am missing. Nothing obvious, of course. Our neural networks would pick up something obvious or repetitious really quickly. But the feeling just will not go away."`
+			choice
+				`	"Have you asked someone senior for advice?"`
+				`	"Don't worry about it."`
+					goto worry
+				`	"Can I help with something?"`
+					goto help
+			`	"I did. The senior researcher told me that most of the team feels it. There are some concrete theories, but nothing definitive, so they want me to investigate on my own without contaminating my thoughts with their ideas for now."`
+				goto help
+			label worry
+			`	"Thanks for the advice, but that is our purpose here - to worry about all the stuff that humanity either cannot handle or that it turns a blind eye to. No, if there is something in the data to cause worry, we need to find it."`
+			label help
+			`	"If you would like to help, yes, there is something you can do. I am currently putting together an expedition to Sagittarius A*"`
+			branch sagittarius
+				has visited "Sagittarius A*"
+			choice
+				`	"I don't know where that is."`
+				`	"Isn't that the center of the galaxy?"`
+					goto center