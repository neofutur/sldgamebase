# Copyright (c) 2017 by Michael Zahniser
# Copyright (c) 2018 by Zitchas
#
# Endless Sky is free software: you can redistribute it and/or modify it under the
# terms of the GNU General Public License as published by the Free Software
# Foundation, either version 3 of the License, or (at your option) any later version.
#
# Endless Sky is distributed in the hope that it will be useful, but WITHOUT ANY
# WARRANTY; without even the implied warranty of MERCHANTABILITY or FITNESS FOR A
# PARTICULAR PURPOSE.  See the GNU General Public License for more details.

mission "First Contact: Remnant"
	landing
	invisible
	source
		government "Remnant"
	on offer
		conversation
			`Although they are unusually tall and dark-skinned, the people here appear to be human. You wouldn't know it from the architecture, however: the buildings with their curved, twisted surfaces and ramifying arches look more alien than any human dwelling you have seen before.`
			`	Stranger still, no one is speaking: the usual background murmur of voices that you would associate with a spaceport is absent here. Instead, the locals are communicating in a rapid and graceful sign language, their hands tracing arcs through the air almost faster than your eyes can follow.`
			`	A few of them approach your ship and one of them greets you out loud, but instead of speaking he sings the words in a high, monotone chant: "Do you comprehend the ancestral tongue?"`
			choice
				`	(Say, "Yes, I do.")`
				`	(Try to chant, "Yes, I do.")`
					goto chant

			`	Their expressions are inscrutable; you aren't sure if they even understood you or not. They turn away from you for a second and converse in sign language.`
				goto blood
			label chant
			`	You sing, "Yes, I do," trying to match the leader's pitch. As you do so, several of them hum notes that harmonize with you.`
			label blood
			`	Two of them walk up to you. One is carrying a small device that looks like a handheld scanner. The other unwraps a small foil package, pulls out a lancet, and jabs his finger with it. A dark, red drop of blood wells up. He presses his finger onto a port on the scanner, then hands you another one of the packets. "We kindly request that you identify yourself," he chants. Several of the others hum along with him.`
			choice
				`	(Give them a blood sample.)`
					goto yes
				`	(Refuse to give them a sample.)`
					goto no
				`	(Run back to my ship and escape from here.)`

			`	You run into your airlock, slam the door shut, and blast off from the planet. Already, several of their ships are moving to intercept you. It seems that you are no longer welcome in this region of space...`
				launch

			label no
			`	You try to pull away, but the man's hand snakes out and grabs you by the wrist. Before you are even able to react he jabs your finger and shoves it onto the scanner. "You are in our space," he sings. "You will abide by our rules." No longer a monotone, his song is a jarring and atonal melody.`
			label yes
			`	Several of them gather around the one with the scanner as if waiting to see what the results will be. As you watch them you notice that all of them, even the women, have their hair cropped short. Also, their clothing looks like nothing that has ever been in fashion at any point in human history that you know of.`
			`	Finally the scanner beeps, and a yellow light flashes. You can almost feel the tension leaving the air as the crowd relaxes. "So you are pure. You are human," chants one of the women. "You are one of us."`
			choice
				`	"Of course I'm human. But what are human beings doing out here?"`
				`	"Who are you?"`

			`	Several of them burst into song, singing together in harmony, "We are the hidden ones. We are the Remnant. In time of great chaos to this place we came, lest all true-born humans be killed or enslaved, by those who evolved not, but unwisely were made."`
			`	As they continue to sing, you begin to piece together their story. They are the descendants of people who fled to this region of space through an unstable wormhole at the peak of the first Alpha War, which means they have been here for more than half a millennium. That doesn't explain why their culture is so radically different, though.`
			`	Eventually they invite you to a dinner. Their food has strange and complex flavors, not all of them pleasant, but you do your best to be polite and pretend to enjoy it all. The meal itself is generous and stretches out as your hosts consume considerably more food than you would expect for such a trim group. After the meal, they entertain you by singing songs, some of which you recognize as classical Earth music. It appears that people in this culture use sign language for day to day communication, and use their voices only for making music.`
			`	When you return to your ship, you do a search on videos of historical dialects of human sign language. None of them bear even a passing resemblance to the language of these people who call themselves the Remnant.`
				decline
			
	on enter
		"remnant chilia" ++
		conversation
			`As you break orbit and get ready to escape, you receive a message from <planet>. A chant comes from your speakers.`
			`	"My compatriots seem to have gotten off on the wrong foot. I am Prefect Chilia of the Remnant. We established ourselves here as a bastion of humanity to survive when the rest of human space was under threat by the Alphas.`
			`	"The blood test we requested is mandatory for all who come to our worlds. We will not tolerate the presence of anyone of Alpha heritage. Should you agree to the blood test and pass, we will allow you to visit our worlds in peace."`
			choice
				`	"Okay, I'll take the blood test."`
					goto accept
				`	"I'm not taking any blood test."`
			apply
				set "remnant: declined second chance"
				"reputation: Remnant" <?= -10
			`	"Then leave immediately or be eliminated. You will not be welcomed here again."`
				decline
			
			label accept
			apply
				set "remnant: accepted second chance"
			`	"Please return to <planet>. Be on your best behavior, as there will be no third chance."`
	
	to fail
		has "remnant: declined second chance"
	
	on fail
		log "Discovered a strange, isolated human community in an otherwise uninhabited region of space south of the Core. Angered them by refusing to submit to some sort of blood test."
		log "Factions" "Remnant" `The Remnant are a group of unusual-looking humans that live in a secluded section of the galaxy. It is unclear how long they have lived apart from the rest of humanity, but they have been free of human influences for long enough that their culture is wildly different from any found in human record. Their buildings seem to be alien in origin, and they communicate amongst each other primarily with sign language. When they do use their voices they sing or chant, rather than speak.`
	
	on decline
		event "ember waste label"
		log "Discovered a strange, isolated human community in an otherwise uninhabited region of space south of the Core. They call themselves the Remnant."
		log "Factions" "Remnant" `Half a millennium ago, during the Alpha Wars, a group of humans fleeing the conflict and looking for a safer place to live discovered a wormhole into a region of space known as the Ember Waste. They built settlements there, and chose to call themselves the Remnant. Although they no longer fear the Alphas as much as they once did, they still have not rejoined human society.`
			`Since their colonies were first formed, the Remnant's culture has changed drastically. They communicate in sign language, using their voices only for singing. Their food and architecture and much of their technology is strange, and much of it has been borrowed or stolen from nearby alien species.`
	
	npc
		government "Remnant"
		personality heroic coward disables plunders
		fleet "Large Remnant" 2
	
	to complete
		has "remnant: accepted second chance"
	
	on complete
		event "ember waste label"
		log "Discovered a strange, isolated human community in an otherwise uninhabited region of space south of the Core. They call themselves the Remnant."
		log "Factions" "Remnant" `Half a millennium ago, during the Alpha Wars, a group of humans fleeing the conflict and looking for a safer place to live discovered a wormhole into a region of space known as the Ember Waste. They built settlements there, and chose to call themselves the Remnant. Although they no longer fear the Alphas as much as they once did, they still have not rejoined human society.`
			`Since their colonies were first formed, the Remnant's culture has changed drastically. They communicate in sign language, using their voices only for singing. Their food and architecture and much of their technology is strange, and much of it has been borrowed or stolen from nearby alien species.`
		conversation
			`Your return trip is a bit more nerve-wracking. Unlike the previous time, your flight computer keeps blaring warnings that the ships escorting you are weapons-hot and locked on. As soon as you land, your ship is surrounded by soldiers with a variety of weapons, and the same man appears in the midst of them. As before, he pricks his finger, presses it to a spot on the device, then offers a still-sealed lancet to you. He begins chanting in a severe tone, "The first may be a misunderstanding, but now you know our law. Will you submit to a blood test, or be declared guilty once and for all?"`
			choice
				`	(Provide the blood sample.)`
					goto comply
				`	(Refuse and run for my ship.)`
				
			`	As you turn to start running back to your ship, the soldiers nearby begin raising their weapons and firing at you. As you feel your body begin to liquify under the assault of the strange energy bolts, the last thing you see is the look of pity, resignation, and confusion on the face of the man with the scanner. Probably wondering why you would decide to return if you were just going to run again. You suppose they'll never know...`
				die
			
			label comply
			`	Several of them gather around the one with the scanner as if waiting to see what the results will be. As you watch them you notice that all of them, even the women, have their hair cropped short. Also, their clothing looks like nothing that has ever been in fashion at any point in human history that you know of.`
			`	Finally the scanner beeps, and a yellow light flashes. You can almost feel the tension leaving the air as the crowd relaxes. "So you are pure. You are human," chants one of the women. "You are one of us."`
			choice
				`	"Of course I'm human. But what are human beings doing out here?"`
				`	"Who are you?"`

			`	Several of them burst into song, singing together in harmony, "We are the hidden ones. We are the Remnant. In time of great chaos to this place we came, lest all true-born humans be killed or enslaved, by those who evolved not, but unwisely were made."`
			`	As they continue to sing, you begin to piece together their story. They are the descendants of people who fled to this region of space through an unstable wormhole at the peak of the first Alpha War, which means they have been here for more than half a millennium. That doesn't explain why their culture is so radically different, though.`
			`	Eventually they invite you to a dinner. Their food has strange and complex flavors, not all of them pleasant, but you do your best to be polite and pretend to enjoy it all. After the meal, they entertain you by singing songs, some of which you recognize as classical Earth music. It appears that people in this culture use sign language for day to day communication, and use their voices only for making music.`
			`	When you return to your ship, you do a search on videos of historical dialects of human sign language. None of them bear even a passing resemblance to the language of these people who call themselves the Remnant.`

event "ember waste label"
	galaxy "label waste"
		sprite label/waste



# Compatibility patch for those who made contact with the Remnant prior to v0.9.9
mission "Remnant Blood Test Patch"
	landing
	invisible
	to offer
		has "event: ember waste label"
	on offer
		set "remnant blood test pure"
		fail

# Changes Remnant hails once contacted and submitted to blood test
mission "Remnant Hails Change"
	landing
	invisible
	to offer
		has "remnant blood test pure"
	on offer
		event "remnant change hail"
		fail

event "remnant change hail"
	government "Remnant"
		"friendly hail" "friendly remnant"
		"hostile hail" "hostile remnant"

mission "lost in ember waste"
	landing
	invisible
	source
		government "Remnant"
	to offer
		has "remnant blood test pure"
		not "license: Remnant"
	on offer
		require "Quantum Keystone" 0
		require "Quantum Key Stone" 0
		require "Jump Drive" 0
		event "lost in ember waste" 14
		fail

event "lost in ember waste"



mission "Remnant: Lost in Ember Waste"
	landing
	invisible
	source
		government "Remnant"
	to offer
		has "event: lost in ember waste"
	on offer
		outfit "Quantum Key Stone" 1
		log `Became stuck in the Ember Waste, but was given a Quantum Key Stone by an old woman who claims to have once been stuck in Republic space under similar circumstances.`
		conversation
			`You wander the <origin> spaceport feeling very lost in this strange region of space. Having flown around for a few weeks with no idea of how to get out, you wonder if you'll be stuck here forever.`
			`	You sit down on a bench and think about how you're going to get out of this situation. While you think, an old woman approaches you and signs something.`
			choice
				`	"Sorry, I don't understand."`
			`	The old woman chuckles to herself. "You seem lost," she says. You nod. To your surprise, she doesn't sing everything she says like the other Remnant.`
			`	"I'm guessing you don't know about the wormholes."`
			choice
				`	"The what?"`
				`	"I do, I just can't get through them."`
					goto know
			
			`	"There are red wormholes scattered around this region of space. You can only access them if you have a Key Stone on your ship, though. Don't ask me how it works, but that's how it is."`
				goto keystone
			
			label know
			`	"Get scammed out of your Key Stone?" she asks with another chuckle. "Or maybe your jump drive, and now you're stuck here? No problem."`
			
			label keystone
			`	The woman reaches into a bag that she has with her and hands you a Quantum Key Stone. "Just put this on your ship and you can be on your way out of here."`
			choice
				`	"You're just giving this to me?"`
					goto thanks
				`	"What's the catch?"`
			`	She chuckles again. "No catch."`
			
			label thanks
			`	The woman sits down on the bench next to you. "I was once lost in Republic space for many years after losing my Key Stone. I know what it can be like to be away from your people for that long, so I'd rather not see you share the same fate."`
			choice
				`	"Thanks for the help. I'll go fit this on my ship."`
				`	"How'd you get to Republic space?"`
					goto republic
			
			`	You say goodbye to the woman and begin walking to your ship. "Safe travels, Captain," she sings with a big grin on her face as you walk away.`
				decline
			
			label republic
			`	"I was an adventurous spirit in my youth," she says. "One day I found my way out of the Ember Waste and back to what I learned was the rest of humanity. For years my people had hidden here believing the Alphas had killed everyone else, but I discovered that we had little to fear.`
			`	"I explored the Republic for many months, learning what had happened since the Alpha Wars, but when I attempted to return to the Ember Waste to tell my people, I found that my Key Stone had been stolen at some point during my journey. I had no way to return."`
			`	She lets out a long sigh. "I don't want to bore you with all the details, but I resigned myself to my new life. I met a man, had two daughters, but never lost hope of returning to my true home. One day, after my daughters had grown and my husband had passed in an accident, I decided to go on another adventure. I dusted off my old ship, and soon discovered the Hai."`
			branch hai
				has "First Contact: Hai: offered"
			choice
				`	"The who?"`
			`	"How you've become lost here without having discovered the Hai first is beyond me." She chuckles. "The Hai are a peaceful alien people north of humanity. Go looking for a purple wormhole in the uninhabited systems of the Far North. You may find your way there.`
				goto next
			
			label hai
			choice
				`	"You've met the Hai?"`
			`	"Well of course. How else would I have been able to return home?`
			
			label next
			`	"To my surprise, the Hai had a large number of Quantum Key Stones." She pauses for a moment. "Might be a good idea for you to bring some of those Hai keystones here. Anyway, I was so thrilled that I didn't even ask any questions about how they had them. I bought one and flew as fast as I could back to the Ember Waste, and I've been here ever since."`
			choice
				`	"How long ago was that?"`
				`	"What about your daughters?"`
					goto daughters
			
			`	"Well I got lost when I was 17 and returned when I was 64, so perhaps some 130 years ago now that I returned." She chuckles at the surprised look on your face as you realize that she is nearly 200 years old. "Uncovering ancient alien technology is quite the blessing.`
				goto end
			
			label daughters
			`	"Oh, I only told them about deciding to travel the galaxy. Never told them about returning home. I made trips to see them every so often, but they both passed many decades ago now. It seems like the Republic can't quite get anyone to live past 130 years.`
			
			label end
			`	"I really must get going, now," she says. The woman gets up to leave, but before walking away she turns to you and sings, "Safe travels, Captain," with a big grin on her face. You say goodbye to her in return and part ways.`
				decline



mission "Remnant: Defense 1"
	name "Defend <planet>"
	description "Assist in defending <planet> from a Korath raid, then return to the planet."
	source "Caelian"
	to offer
		has "remnant blood test pure"
		not "Remnant defense delay"
	on offer
		conversation
			`In the relative quiet of this Remnant spaceport, it's unusually jarring when an alarm siren begins howling. All around you, people are rushing to get their ships into the air. Even though no one stops to explain to you what is happening, it's pretty clear that this is a planetary defense operation.`
			choice
				`	(Assist the defenders.)`
					launch
				`	(Stay here, and don't help them.)`
			`	You remain behind on the planet. You probably just missed out on a great opportunity to earn the gratitude of the Remnant.`
				defer
	on defer
		set "Remnant defense delay"
		event "remnant defense timer" 20
	npc
		government "Remnant"
		personality staying uninterested disables plunders
		fleet "Large Remnant"
	npc evade
		government "Korath"
		personality heroic plunders harvests target
		fleet "Korath Ember Waste Raid" 6
	on visit
		dialog "There are still Korath raiders circling overhead. You should take off and help the Remnant ships to fight them."
	on complete
		payment 500000

event "remnant defense timer"
	clear "Remnant defense delay"



mission "Remnant: Defense 2"
	landing
	name "Remnant bounty"
	description "A Korath ship is flying around Remnant territory. Hunt it down and destroy it, then return to <planet> for payment."
	source "Caelian"
	to offer
		has "Remnant: Defense 1: done"
	on offer
		conversation
			`The people here are grateful for your help in fighting off the Korath raid, and they offer you a payment of <payment>. They explain to you (in song, of course; the explanation takes the form of an epic ballad) that these raids have been taking place for nearly a century.`
			choice
				`	"Have you done anything to try to stop the Korath from raiding you?"`
				`	"What do you think the Korath are hoping to accomplish?"`
					goto motives
	
			`	"Of course not," chants one of them. "Why would we give up a good opportunity to plunder new technology?" His voice is such a perfect monotone that you can't tell whether the comment was meant facetiously or not.`
				goto next
	
			label motives
			`	"Perhaps they seek new territory, or perhaps they are just innately aggressive," chants one person.`
			`	"Of course," says another, "the fact that our ships dump their cargo when the raiders attack probably makes us a tempting target."`
			`	A third person explains, "We do that intentionally, to keep luring them back. The technology we gain when we manage to plunder one of their ships more than outweighs the cargo we lose."`
	
			label next
			`	While you're conversing with the group, a uniformed woman walks up and tells them something in sign language. They sign back and point to you. She says to you, "Thank you for your help. A Korath ship that came with the raiders and fled the battle is still lurking around our territory. Would you be willing to hunt it down?"`
			choice
				`	"Sure."`
				`	"Sorry, I don't have time to help you out."`
					decline

			`	"Thank you," she sings. "It keeps jumping between systems in our territory. Maybe its jump drive was damaged or something, and it can't escape. I'll spread news that you've taken on the bounty for hunting it, so others won't risk their lives fighting it."`
				accept
	npc kill
		government "Korath"
		personality coward target uninterested marked waiting
		system
			distance 1 2
		fleet
			names "korath"
			cargo 3
			variant
				"Korath World-Ship B (Crippled)"
		dialog "You have destroyed the Korath ship that was left over from the raid on <planet>. You can now return there to collect your payment."
	on visit
		dialog phrase "generic bounty hunting on visit"
	on complete
		payment 500000
		dialog `The same woman meets you when you land on <planet>. "Again, thank you," she says. "I will suggest to others that they might offer you similar bounty hunting jobs in the future." She pays you <payment>.`
		log "Factions" "Remnant" `Recently, Korath ships have begun raiding Remnant worlds. The Remnant have decided not to try to discourage these raids, because they are a perfect opportunity to steal jump drives and other valuable alien technology from the Korath.`



mission "Remnant: Bounty"
	job
	repeat
	name "Remnant bounty"
	description "Hunt down a crippled Korath ship that is lurking in Remnant territory, then return to <planet> to receive your payment of <payment>."
	source
		government "Remnant"
	to offer
		has "Remnant: Defense 2: done"
		random < 60
	npc kill
		government "Korath"
		personality coward target uninterested marked waiting
		system
			distance 1 2
		fleet
			names "korath"
			cargo 3
			variant
				"Korath Raider (Crippled)"
		dialog "You have destroyed the Korath ship. You can now return to <planet> to collect your payment."
	on visit
		dialog phrase "generic bounty hunting on visit"
	on complete
		payment 300000
		dialog "A Remnant military leader thanks you for hunting down the <npc>, and gives you the agreed-upon payment of <payment>."



mission "Remnant: Defense 3"
	landing
	name "Remnant surveillance"
	description "Travel to the <waypoints> system, destroy any Korath ships you find there, then deploy a Remnant surveillance satellite to give them advance warning of Korath raids in the future. Return to <planet> when you are done."
	source
		government "Remnant"
	to offer
		"Remnant: Bounty: done" >= 3
	cargo "surveillance equipment" 13
	waypoint "Parca"
	on offer
		conversation
			`A man approaches your ship soon after you collect your latest bounty, and sings, "You have been most helpful in fighting the Korath. Would you be willing to assist us in another way?"`
			choice
				`	"Sure, tell me more."`
				`	"Sorry, I'm not interested in helping you out anymore."`
					decline

			`	He explains that they hope to gain advance notice of future raids by setting up remote surveillance equipment in the system in the Ember Waste that is closest to Korath space. The equipment will communicate with the Remnant via something called an "entangled particle pair" that does not require a hyperspace relay network. Ironically, this is technology that the Remnant acquired by raiding the Korath decades ago.`
			`	"I will mark the target system on your map," he says, "and give you the equipment necessary to deploy the surveillance satellite. Please do not deploy it while any Korath ships are watching. Our scouts encountered Korath Raiders, but they have crippled them enough to where they should not be a problem."`
				accept
	on accept
		event "remnant: surveillance begin"
	npc kill
		government "Korath"
		personality heroic nemesis staying
		system "Parca"
		fleet
			names "korath"
			cargo 3
			variant
				"Korath Raider (Crippled)"
				"Korath Chaser" 2
		dialog "Now that you are alone, you are able to deploy the Remnant surveillance satellite unobserved. Time to report back to <planet>."
	on visit
		dialog `You have returned to <planet>, but you haven't deployed the surveillance satellite yet. Return to <waypoints> and make sure that all of the Korath there have been eliminated.`
	on complete
		event "remnant: surveillance end"
		payment 500000
		conversation
			`When you return to <planet>, the same Remnant man meets you and says that they have begun receiving data from the surveillance satellite that you deployed. "Thank you for your assistance," he sings. He pays you <payment>.`
			choice
				`	"You're welcome."`
					decline
				`	"You know, a great way to say 'thank you' would be to offer me a license to buy your technology."`

			`	He grins, very slightly. "That is not my decision alone to make," he says, "but I will put in a word for you and see what I can do."`

event "remnant: surveillance begin"
	system "Parca"
		remove fleet "Korath Ember Waste Raid"

event "remnant: surveillance end"
	system "Parca"
		add fleet "Korath Ember Waste Raid" 10000



conversation "remnant key stones"
	branch found
		has "Remnant: Found Keystones: offered"
	
	`As you are walking through the spaceport, a man comes up to you and introduces himself as the manager of the local outfitter. "Greetings, outsider," he says. "I have heard many good things about you and your assistance to our people. Would you be interested in going on a quest for me?"`
	choice
		`	"What kind of quest?"`
			goto quest
		`	"Sorry, I'm not interested."`

	`	"Please, I assure you, this quest will be very lucrative for you.`

	label quest
	`	"You may have noticed the red anomalies scattered within this region of space. What you may not have known is that these are wormholes, accessible only with the possession of a Quantum Key Stone. My people highly value these Key Stones because of this, but our mines produce very few of them." The manager shows you a Key Stone that he has with him.`
	scene "outfit/keystone"
	
	branch hai1
		has "First Contact: Hai: offered"
	
	`	"We have explored all of the Ember Waste, but have been unable to find any large concentrations of these stones."`
	`	"You seem to be able to easily explore outside of this region. If you manage to discover a source of Key Stones outside of the Ember Waste, would you please inform me of them?"`
	choice
		`	"If I find anything, I'll let you know."`
		`	"No thanks. This seems like a wild goose chase to me."`
			decline
	
	`	The outfitter manager thanks you. "We'll discuss payment once you return," he says.`
		accept
	
	label found
	`You find the outfitter manager and tell him that you have good news. "You found another world where the stones can be mined?" he asks.`
		goto exchange
	
	label hai1
	`	"I've seen that before," you say.`
	`	He looks at you with surprise. "You found another world where these stones can be mined?"`
	
	label exchange
	choice
		`	"Yes, in the territory of some aliens far to the north of here."`
			goto hai2
		`	"Yes, but I would prefer not to tell you where."`
	
	`	"That is understandable," he says. "I am a businessman and I understand how valuable certain trade secrets can be. But perhaps I can interest you in a mutually profitable endeavor?"`
		goto more
	
	label hai2
	`	"Intriguing," he sings. "Are they aware of how valuable these stones are?" You tell him about the Hai, that they are an old species and that to them the Key Stones are just good luck charms. "Perhaps they have forgotten the true use of the Stones," says the man. "This may give us an opportunity for a mutually profitable endeavor."`
	
	label more
	`	"Tell me more," you say.`
	`	He says, "If you could fetch me a large supply of these stones, say fifty of them, I would purchase them from you for a high enough price that you would earn a tidy profit. What do you say?"`
	choice
		`	"Sure, I would be glad to accept that deal."`
		`	"Sorry, I'm really not interested in doing business with you Remnant folks."`
			decline
	
	`	After a bit of haggling, he agrees to pay you six million credits in exchange for a cargo of fifty Hai "keystones." Given how cheap they are to purchase in Hai space, you will be earning a very tidy profit on the deal.`
	`	"We look forward to receiving this shipment," he sings. "Just so we are clear, however: you do not need to install them on your ship - delivering them in your cargo hold will work just fine."`
	choice
		`	"I can purchase outfits into my cargo bay?"`
		`	"Why would you even need to specify that?"`
			goto whymention
		`	"Okay."`
			accept
	`	"Of course. There are several different methods available for doing so." He switches to a chant as he begins listing methods.`
	`	"Firstly, our outfitter interface has a small toggle labeled 'in-cargo' that - when checked - will instruct the dockworkers to load any outfits you purchase into your cargo bay instead of installing it.`
	`	"Secondly, if you do not have any ships selected in the outfitter control panel when you make a purchase, our logistics system will assign it for delivery to your cargo hold instead of scheduling an installation.`
	`	"Lastly, if you have an outfit installed, just tap the 'U' key on the outfitter to request that the selected outfit be uninstalled. After removal they will be left in your cargo hold."`
	`	He glances at his commlink and starts tapping at something. "We look forward to your return," he trills, before striding away still looking at his display.`
		accept
	label whymention
	`	"What seems straightforward to you and I is not always so simple for others. I have met more than a few pilots who thought that outfits could only be transported installed on their hull." He smiles briefly at the thought before turning and heading away.`
		accept



conversation "remnant key stones done"
	`You visit the local outfitter and tell the manager that you have brought a shipment of "quantum keystones" to sell to him. He is overjoyed, and gladly pays you six million credits for them. You can't help noticing that based on how much the Key Stones sell for here, he will be earning even more profit than you did, even though you did nearly all the work.`
	`	"You have made a valuable contribution to our people by doing this," he says. "These stones will allow more of our ships to explore the Ember Waste and discover the secrets that it holds."`



mission "Remnant: Key Stones (Pre-Hai) 1"
	name "Key Stones"
	description "The manager of the outfitter on <planet> is interested in finding alternative sources of Key Stones. The Remnant have explored the entire Ember Waste, so you will need to search elsewhere for these stones."
	source "Viminal"
	to offer
		not "Remnant: Key Stones (Hai): offered"
		not "Remnant: Key Stones: offered"
		not "First Contact: Hai: offered"
		or
			has "event: remnant: void sprite research"
			has "Remnant: Defense 3: done"
	on offer
		require "Quantum Keystone" 0
		conversation "remnant key stones"
		
	to complete
		has "Remnant: Found Keystones: offered"



mission "Remnant: Found Keystones"
	landing
	invisible
	source
		government "Hai"
	to offer
		has "Remnant: Key Stones (Pre-Hai) 1: active"
		has "First Contact: Hai: offered"
	on offer
		conversation
			`While exploring the Hai spaceport, you notice something interesting about some of the Hai ships. Many of them appear to be decorated with a stone that looks very similar to the Quantum Key Stones found in the Ember Waste. You ask a nearby Hai what they are, and she tells you that the stones are good luck charms that many Hai use on their ships that can be purchased from any Hai outfitter.`
			`	You should return to the Remnant outfitter manager to tell him about the stones in Hai space.`
				decline



mission "Remnant: Key Stones (Pre-Hai) 2"
	landing
	name "Key Stones"
	description "The manager of the outfitter on <planet> has offered to pay you six million credits in exchange for a shipment of fifty quantum keystones (which you will have to purchase from the Hai)."
	source "Viminal"
	to offer
		has "Remnant: Key Stones (Pre-Hai) 1: done"
	on offer
		conversation "remnant key stones"
		
	on visit
		dialog `You have returned to <planet>, but you don't have 50 "quantum keystones" to give to the outfitter. Buy the keystones from the Hai before returning here.`
	on complete
		outfit "Quantum Keystone" -50
		payment 6000000
		conversation "remnant key stones done"
	
	
	
	
mission "Remnant: Key Stones (Hai)"
	name "Keystones"
	description "The manager of the outfitter on <planet> has offered to pay you six million credits in exchange for a shipment of fifty quantum keystones (which you will have to purchase from the Hai)."
	source "Viminal"
	to offer
		not "Remnant: Key Stones (Pre-Hai) 1: offered"
		not "Remnant: Key Stones: offered"
		has "First Contact: Hai: offered"
		or
			has "event: remnant: void sprite research"
			has "Remnant: Defense 3: done"
	on offer
		require "Quantum Keystone" 0
		conversation "remnant key stones"
			
	on visit
		dialog `You have returned to <planet>, but you don't have 50 "quantum keystones" to give to the outfitter. Buy the keystones from the Hai before returning here.`
	on complete
		outfit "Quantum Keystone" -50
		payment 6000000
		conversation "remnant key stones done"
		


mission "Remnant: Key Stones"
	name "Keystones"
	description "The manager of the outfitter on <planet> has offered to pay you six million credits in exchange for a shipment of fifty quantum keystones (which you will have to purchase from the Hai)."
	source "Viminal"
	to offer
		has "remnant blood test pure"
		not "Remnant: Key Stones (Pre-Hai) 1: offered"
		not "Remnant: Key Stones (Hai): offered"
	on offer
		require "Quantum Keystone"
		conversation
			`As you are walking through the spaceport, a man comes up to you and introduces himself as the manager of the local outfitter. He says, "I could not help but notice that you have a Key Stone that looks different from the ones from our mines. You may have noticed the red anomalies scattered within this region of space. What you may not have known is that these are wormholes, accessible only with the possession of a Quantum Key Stone. My people highly value these Key Stones because of this, but our mines produce very few of them. Have you found another world where these stones can be mined?"`
			choice
				`	"Yes, in the territory of some aliens far to the north of here."`
					goto hai
				`	"Yes, but I would prefer not to tell you where."`
			
			`	"That is understandable," he says. "I am a businessman and I understand how valuable certain trade secrets can be. But perhaps I can interest you in a mutually profitable endeavor?"`
				goto more
			
			label hai
			`	"Intriguing," he sings. "Are they aware of how valuable these stones are?" You tell him about the Hai, that they are an old species and that to them the Key Stones are just good luck charms. "Perhaps they have forgotten the true use of the Stones," says the man. "This may give us an opportunity for a mutually profitable endeavor."`
			
			label more
			`	"Tell me more," you say.`
			`	He says, "If you could fetch me a large supply of these stones, say fifty of them, I would purchase them from you for a high enough price that you would earn a tidy profit. What do you say?"`
			choice
				`	"Sure, I would be glad to accept that deal."`
				`	"Sorry, I'm really not interested in doing business with you Remnant folks."`
					decline
			
			`	After a bit of haggling, he agrees to pay you six million credits in exchange for a cargo of fifty Hai "keystones." Given how cheap they are to purchase in Hai space, you will be earning a very tidy profit on the deal.`
			`	"We look forward to receiving this shipment," he sings. "Just so we are clear, however: you do not need to install them on your ship - delivering them in your cargo hold will work just fine."`
			choice
				`	"I can purchase outfits into my cargo bay?"`
				`	"Why would you even need to specify that?"`
					goto whymention
				`	"Okay."`
					accept
			`	"Of course. There are several different methods available for doing so." He switches to a chant as he begins listing methods.`
			`	"Firstly, our outfitter interface has a small toggle labeled 'in-cargo' that - when checked - will instruct the dockworkers to load any outfits you purchase into your cargo bay instead of installing it.`
			`	"Secondly, if you do not have any ships selected in the outfitter control panel when you make a purchase, our logistics system will assign it for delivery to your cargo hold instead of scheduling an installation.`
			`	"Lastly, if you have an outfit installed, just tap the 'U' key on the outfitter to request that the selected outfit be uninstalled. After removal they will be left in your cargo hold."`
			`	He glances at his commlink and starts tapping at something. "We look forward to your return," he trills, before striding away still looking at his display.`
				accept
			label whymention
			`	"What seems straightforward to you and I is not always so simple for others. I have met more than a few pilots who thought that outfits could only be transported installed on their hull." He smiles briefly at the thought before turning and heading away.`
				accept
	
	on visit
		dialog `You have returned to <planet>, but you don't have 50 "quantum keystones" to give to the outfitter. Buy the keystones from the Hai before returning here.`
	on complete
		outfit "Quantum Keystone" -50
		payment 6000000
		conversation "remnant key stones done"



mission "Remnant: Void Sprites 1"
	name "Space creatures"
	description "A man on the Remnant homeworld of <planet> asked you to collect data on some strange space creatures in the <waypoints> system, in another part of the Ember Waste."
	source "Aventine"
	waypoint "Nenia"
	cargo "scanning equipment" 8
	to offer
		has "remnant blood test pure"
	on offer
		conversation
			`As you explore the spaceport, you meet a Remnant man wearing some sort of optical prosthesis over his eyes, a visor with several tiny cameras mounted on it. "Ah," he sings, "the outsider. Human yet not of our culture, distinct from our mindset. That is useful. Would you be willing to invest in a research project?"`
			choice
				`	"Perhaps. Tell me more."`
				`	"Sorry, I'm not interested."`
					decline
			`	"Excellent," he sings. "Centuries ago, we discovered some space-dwelling organisms elsewhere in the Waste, and undertook to study them. Certain mistakes were made, certain underestimations, and we can no longer safely approach these organisms. Would you be willing to visit their home system and collect some sensor data? I call this an investment, because I cannot pay you until I publish the results of these studies."`
			choice
				`	"Yes, I'd be glad to."`
					goto end
				`	"Wait, that sounds super shady. Can you explain why you think it's safe for me to enter that star system, but not for you to do so?"`

			`	He says, "We studied the organisms and determined that they could not possibly be sentient. Therefore we saw no moral issues with collecting, well, ah... a sample. Unexpected things happened and certain grudges have been, ah, borne against Remnant ships for centuries as a result."`
			choice
				`	"Well, as long as you don't ask me to do something that will get me in similar trouble, I'll help you out."`
					goto end
				`	"Sorry, I'm not interested in helping you."`

			`	"Are you sure?" he chants. "We could learn some incredible things."`
			choice
				`	"No, I'm really not interested."`
					decline
				`	"Fine, tell me what you want me to do."`

			label end
			`	He sings, "Thank you. To begin with, all I ask is that you visit this star system and scan the creatures with certain special equipment that I will provide. Report back to me when you are done."`
			choice
				`	"How should I find you?"`
				`	"What is your name?"`
					goto name

			`	"Don't worry," he says, "I will find you. You are our only visitor from the outside in many decades; when you land here, it quickly becomes known."`
				accept
	
			label name
			`	He says, "My name is..." and then performs an elaborate gesture with his hands. "Don't worry if you can't perform my name," he says, "I will seek you out when you land. You won't need to ask around for me."`
				accept
	
	npc
		government "Indigenous Lifeform"
		personality timid mining harvests staying mute
		system "Nenia"
		fleet
			cargo 0
			variant
				"Void Sprite"
				"Void Sprite (Infant)" 3
	on enter "Nenia"
		dialog `There are indeed some strange space-faring life forms in this system. You collect measurements with the special sensors, and then prepare to return to <planet>.`
	on visit
		dialog `You have returned to <planet>, but you're missing something! Either you haven't visited <waypoints> to scan the void sprites, or your escort carrying the scanning equipment has not arrived in the system.`



mission "Remnant: Void Sprites 2"
	landing
	name "Scan the void sprites"
	description "Return to the <waypoints> system, and use an outfit scanner on one of each of the types of void sprites to see if you can tell how their propulsion works."
	source "Aventine"
	waypoint "Nenia"
	to offer
		has "Remnant: Void Sprites 1: done"
	on offer
		conversation
			`Sure enough, soon after you land the Remnant researcher with the optical prosthesis arrives at your ship. When he looks at the data that you collected using his special scanners, he is disappointed. He chants, "I had hoped the scanners would show us how the creatures are able to generate enough force to fly out of the gravity wells of their planets, but this tells me nothing. Perhaps it would help if you scan them more closely. Could you equip your ship with one of the scanners that are used to inspect the outfits that ships are carrying, and see if that scanner yields additional information?"`
			choice
				`	"Okay, I'll install an outfit scanner and see what it can tell me."`
					accept
				`	"Are you sure they won't interpret the scanner beam as an attack?"`

			`	"I doubt it," he says. "It is a very low-power beam. And after all, you were not attacked just now when you scanned them with my equipment."`
			choice
				`	"Okay, I'll install an outfit scanner and see what it can tell me."`
					accept
				`	"Wait, are you saying that you thought I might get attacked last time around, and you didn't tell me that?"`

			`	He says, "It was a small enough chance that I did not see a need to worry you."`
			choice
				`	"Sorry, I don't want to help with this project anymore."`
					decline
				`	"Okay, I'll install an outfit scanner and see what it can tell me."`
					accept
	npc "scan outfits"
		government "Indigenous Lifeform"
		personality timid mining harvests staying mute
		system "Nenia"
		fleet
			cargo 0
			variant
				"Void Sprite"
				"Void Sprite (Infant)"
	on accept
		event "remnant: nenia empty"
	on visit
		dialog `You land on <planet>, but you haven't scanned the void sprites in <waypoints>. Make sure you scan all the void sprites using an outfit scanner.`
	on complete
		event "remnant: nenia restored"

event "remnant: nenia empty"
	system "Nenia"
		remove fleet "Void Sprites"

event "remnant: nenia restored"
	system "Nenia"
		add fleet "Void Sprites" 500



mission "Remnant: Void Sprites 3"
	landing
	name "Visit void sprite planets"
	description `Purchase a "Puffin" from the Remnant world of Viminal, and use it to explore the two gas giants where the void sprites live. Then, return to <planet>.`
	source "Aventine"
	stopover "Viminal"
	stopover "Nasqueron"
	stopover "Slylandro"
	cargo "scanning equipment" 8
	blocked "The Remnant researcher has another job for you, but you're going to have to free up some cargo space in order to take it on."
	to offer
		has "Remnant: Void Sprites 2: done"
	on offer
		conversation
			`The Remnant researcher seems disappointed that an outfit scan didn't reveal any information about the void sprites, but he is also excited about a new idea for studying them. "I found that our university had several old mothballed ships suitable for exploring the upper atmosphere of a gas giant," he says. "Until I can publish my results I won't have the money to purchase one, but if you buy one you could land on the void sprite worlds and observe them in their natural habitat."`
			choice
				`	"How much will it cost to buy one?"`
				`	"Didn't you say before that anyone entering that system in a Remnant ship gets attacked?"`
					goto attack
				`	"Sorry, I'm not interested in helping you anymore."`
					decline

			`	"Only a few million credits," he says. "Don't worry, you can sell it back to them afterwards and recoup most of your investment. And, just think of how much you will be doing to advance the cause of science."`
				goto end

			label attack
			`	"Don't worry about it," he says. "These exploration craft are exceptionally fast and maneuverable. Even if you do provoke a negative reaction, you should be able to dodge any direct confrontation."`

			label end
			choice
				`	"Okay, I'll do it."`
				`	"Sorry, that's more than I'm willing to commit to."`
					decline

			`	"Excellent," he says. "This ship is an antique, so be careful with the shields. They are projected around the ship and are unable to adapt to new obstacles. Hard-shell shields, I believe they were called at the time of the Exodus, as opposed to the skin shields of today that fit close to the hull." He pauses and looks thoughtful, then continues. "Just make sure nothing valuable is near the hull when the shields activate - it will either be sheared in two or break the shields. And it is important to know that the pressure suit included with the ship is able to remotely activate and deactivate the shields and other ship systems. Good luck."`
				accept
	on accept
		event "remnant: puffin"
	npc
		government "Drak (Hostile)"
		system "Nenia"
		personality staying heroic nemesis uninterested
		ship "Archon (Cloaked)" "Lifted Lorax"
	on stopover
		conversation
			`You have dodged the Archon and landed on the second of the two gas giants where the void sprites live. The hull of your tiny ship creaks and groans under the high atmospheric pressure, but seems to be holding together. Its sensors pick up flocks of void sprites floating between the planet's cloud layers, presumably feeding on airborne creatures too small to detect from this range.`
			`	You also observe some void sprites leaving the planet, soaring upward on thermal updrafts. As they rise, their bodies swell to several times their original size, like an aerostat balloon gaining altitude. But clearly they have another form of propulsion as well, something akin to the antigravity repulsors that human ships use to travel from a planet's surface into orbit.`
			`	After collecting some atmospheric samples for good measure, you prepare to return to <planet>. Hopefully the Archon will calm down once it sees that you have not attacked or disturbed the Sprites on either of these planets.`
	on visit
		dialog phrase "generic stopover on visit"
	on complete
		event "remnant: void sprite research" 20
		log "Factions" "Void Sprites" `The "void sprites" are space-dwelling lifeforms. They are apparently not sentient. They evolved in the atmosphere of a gas giant, but have some biological mechanism for altering or reflecting gravity that allows them to fly into outer space, in the same way that human ships use antigravity to escape a planet's gravity well. The void sprites are not particularly powerful or dangerous creatures, but they are guarded by a Drak Archon.`
		log "Factions" "Archons" `Archons are partly biological, but do not seem to be naturally evolved creatures. Some of their biological characteristics may have been based on the "void sprites" that inhabit the Ember Waste.`
		conversation
			`The Remnant researcher is ecstatic when he sees all the data you collected. "I will begin assembling this into a research paper immediately!" he sings. "It may be months before it is published, but when it is you will be named as a co-author, and I will share the payment with you."`
			choice
				`	"What do you know about the Archon that attacked me?"`
				`	"I'm glad I could help you out. I'll look forward to hearing from you."`
					decline

			`	He begins singing you a song about the Archons. The song says that the Archons are servants of the mysterious Drak, whom no one has seen but whom the Quarg claim to speak to and take orders from. "That's all our histories say," he sings, "but what interests me is the biological similarities between the Archons and the void sprites. We do not think the Archons are naturally evolved creatures. Perhaps their creators incorporated elements of void sprite biology into them when they were made. Or perhaps the Archons just feel an affinity with them because they are both space-faring organisms."`
			choice
				`	"Well, I'll look forward to hearing the results of your research when it is done."`
					decline
				`	"Do you think the Archons will continue to be angry at me?"`

			`	He says, "As long as you did not harm any of the void sprites, I doubt they will bear you a permanent grudge. The Archons are thinking creatures, after all; they cannot blame you for your curiosity."`
			`	You thank him for the information and tell him that you will look forward to reading the results of his study (and, getting paid for your help) once it is complete.`

event "remnant: puffin"
	planet "Viminal"
		add shipyard "Remnant Puffin"

event "remnant: void sprite research"



mission "Remnant: Gascraft-Puffin Compatibility"
	landing
	invisible
	to offer
		has "event: remnant: gascraft"
	on offer
		event "remnant: puffin"
		clear "event: remnant: gascraft"
		fail



mission "Remnant: Technology Available"
	name "License Training"
	description "Transport a prefect to <destination> so he can tell you more about the Remnant license."
	landing
	invisible
	source
		government "Remnant"
	destination
		government "Remnant"
	to offer
		has "event: remnant: void sprite research"
		has "Remnant: Defense 3: done"
		or
			has "Remnant: Key Stones: done"
			has "Remnant: Key Stones (Hai): done"
			has "Remnant: Key Stones (Pre-Hai) 2: done"
			has "Remnant: Broken Jump Drive 2: done"
	on offer
		payment 2000000
		set "license: Remnant"
		log "The prefects have reached a consensus: now considered a valuable friend of the Remnant, and given permission to purchase their ships and technology."
		conversation
			`An elderly man approaches your ship and introduces himself as a local "prefect," presumably some sort of government position. In a song so elaborate that he must have composed and practiced it ahead of time, he informs you that a scientific study on the void sprites has just been published, and as the co-author you are entitled to a payment of two million credits, which he presents to you.`
			`	"When your name came up in the study," he says, "I asked around and discovered that you have helped us in other ways as well. The other prefects have reached a consensus that you should be considered a valuable friend of the Remnant, and shall henceforth be given permission to purchase our ships and technology." He hands you a small cube that looks like it is made of interlocking blocks of material similar to their ships.`
			scene "outfit/remnant license"
			choice
				`	"I'm honored. Thank you."`
					goto onwards
				`	"Is there anything else I can do to assist your people?"`
			`	"I do not have anything at the moment," he says, "but I am sure other Remnant will have tasks you can help with, now that you have demonstrated your trustworthiness. We have been keeping track of you, and we are impressed with your curiosity, perseverance, and ability to survive where most would be destroyed. All three are valued characteristics among the Remnant, and thus many will welcome your assistance on their projects."`
			label onwards
			`	As he talks, he gestures for you to walk with him towards a nearby hall. Inside, you discover that it is one of the many cafeterias that seem to be common in Remnant starports. He picks up two trays from the window and leads you to an empty table. "While you are welcome to become one of us, we suspect that you are a citizen of the galaxy - wandering hither and yon building coalitions and enmities with species and groups across the breadth of accessible space, unfettered by conventional allegiances. As such, we hope that you will continue to explore and stop by to let us know what you have found. We ask only that you keep the secret with which you are trusted and bring us word of anything that might influence humanity's long-term survival."`
			choice
				`	"What secret do you want me to keep?`
					goto secret
				`	"I would be honored to be one of the Remnant."`
					goto honored
				`	"While I have enjoyed my time among you, I can never stay in one place."`
					goto traveler
				`	"What constitutes 'things that influence humanity's survival'?"`
			label survival
			`	He takes a bite before responding. "Basically, anything that might either pose an existential threat to humanity, or anything that we might learn from and put to use to ensure humanity's survival. It might be an invading fleet of automated machines or a spaceborn plague. But it is just as possible you might find beings that we can work alongside to form strong partnerships or ancient ruins with old technology that points us towards new discoveries. The possibilities are indeed infinite.`
				goto feast
			label honored
			apply
				set "remnant: desired to join them"
			`	He nods, smiling. "You are not there yet, but I think you might well become one of us before too long." He takes a bite from his plate, then continues. "Keep learning, and you may well earn yourself a place among us."`
			choice
				`	"What secret do you want me to keep?`
					goto secret
				`	"What constitutes 'things that influence humanity's survival'?"`
					goto survival
			label traveler
			`	He nods. "Thank you for confirming our impression. We are grateful to have you with us, and look forward to hearing about your travels."`
			choice
				`	"What secret do you want me to keep?`
					goto secret
				`	"What constitutes 'things that influence humanity's survival'?"`
					goto survival
			label secret
			`	He sips on a thick drink before responding. "Quite simply, the fact that we are here. To the best of our knowledge, only the Drak and the Korath know that we exist, and of those only the Korath have raided our worlds. Our intention is to be the last bastion of humanity, and we rely on secrecy to achieve that goal." He pauses for a moment to eat, then he continues. "The Alphas are a fearsome threat, but they may be the least of humanity's worries in the grand scheme of things. We strive to maintain whatever advantages we can in case any of those threats proves itself such, and one of our best tools is surprise. If no one knows we are here, we have the advantage over any that might seek to conquer or destroy us.`
			`	"Of course, maintaining the secrecy of our capabilities is also very important - and the reason why you had to prove yourself before we let you purchase our ships and outfits - but it is secondary to the fundamental secrecy of our existence. Ideally, no one should know we exist. Those who do know should think of us as little more than refugees struggling to survive in a hostile environment."`
			label feast
			`	He waves dismissively. "I am sure you have more questions, but let us leave it there for now. Our meals await, and, well, I need to show you some things in regards to our security procedures. So finish your meal, and let's head over to <destination>."`
				accept
	on enter
		conversation
			`Once you reach space, the prefect interrupts your normal routine. "I'm sure you've noticed that your 'license' isn't exactly a normal ID card. There's a reason for that, namely that it has extra circuitry in it and includes a couple sensors on the surface. I don't understand everything in it, but the security specialists assure me that it is incredibly resistant to being hacked or compromised."`
			choice
				`	"Okay, sounds good."`
					goto continue
				`	"How do you know what regular licenses look like?"`
			`	The old man smiles. "While we might not have access to modern licenses, we do have all our old entertainment programs from before the Exodus. Some of them included details such as what licenses looked like. While things might have changed in the intervening years, licenses were historically governed by petty bureaucracy, and those are very resistant to change. So it seemed very likely that things have not changed much. And definitely not so much as to resemble ours." He seems amused, but then his smile fades.`
			`	"Then again, ancestral space never designed their licenses to withstand much. They are incentivized to be not so secure, are they not? Enough money and the right connections, and licenses for anything can be acquired. These?" He holds up a Remnant license. "Not so much." He shakes his head and becomes serious. "Now, your license has a handful of connection pads on the bottom which can be connected to your ship's IFF. When you are inbound for landing, simply tap this code on the license, and the cube will verify the pattern as well as your fingerprints and a few other biometrics to ensure you are indeed living and conscious, and then transmit an encrypted code. Our IFF systems will verify the transmitted signal and respond accordingly."`
			choice
				`	"That sounds thorough."`
					goto thorough
				`	"So why haven't I been shot down yet?"`
					goto shotdown
				`	"What is an 'IFF' system?"`
			`	"You aren't familiar with IFF?" he asks, looking slightly incredulous. "IFF stands for 'Identify Friend or Foe,' and is the general name for the system that identifies your ship to those around it. It is what determines which ships should be highlighted red or orange on your system map, and provides limited movement detail to allied ships so that targeting systems can fire past you. I do not know about their current practices, but historically the Navy and most other organizations had complex methods of verifying the identify of other ships, so it is not simply a case of having your IFF state that you are a friendly."`
			choice
				`	"Thanks for the explanation."`
					goto continue
				`	"That sounds thorough."`
					goto thorough
				`	"So why haven't I been shot down yet?"`
			label shotdown
			`	"Because every system has potential failures and vulnerabilities, we ensure that people are always involved in the decision making process. Our initial scans showed that you were not likely an Alpha, and we were curious as to who you were and what opportunities might come of it. Since then the various monitors of the system have had to manually designate you as 'friendly' every time you made an approach. It worked, for a time. But now it is time to make your acceptance official. While our monitors are effective, it still wastes time to force them to track you and cancel the alerts every time you approach. Since you are trustworthy, better to give you the means to identify yourself so our defenses can focus on real threats.`
				goto continue
			label thorough
			`	The prefects nods in agreement. "We take our security very seriously.`
			label continue
			`	"Now, before we arrive at <planet>, pick a pattern for yourself. Something short - a second or two at most, and something memorable to you." The prefect turns away from you to install a small device on the side of one of your bridge consoles, and connects a few wires into the panel. "Now, insert your license here, and tap your pattern on the license." He looks away as you follow his directions.`
			`	"Done? Good. When we approach <planet>, you will have a few options: for a normal approach when everything is nominal, tap your pattern on the license. If there is a threat following you in - an enemy ship or some other kind of danger you want the monitors to watch for, pinch or squeeze the license instead. And if you have a problem onboard, such as having been captured and forced to fly the ship in, tap the license in a random pattern. Lastly, if you are having trouble landing due to injury or damage to the ship, just press briefly on the license. If you don't touch the license at all, the monitors will assume that you are either incapacitated or otherwise not in command of your ship. We will still attempt to let you land safely and provide assistance, but will also be standing ready to destroy you and block your approach if we think you are becoming a threat."`
	on complete
		conversation
			`As you enter the upper atmosphere of <planet>, the prefect gestures toward the small bracket he installed on your console. You insert your license and tap the pattern you created. He checks his commlink and then nods. "Your license and clearance have been accepted, Captain <first>. Carry on with landing as normal."`
			`	You proceed with the approach and landing, with the prefect pointing out noteworthy features along the way. He also points out various approach paths, including preferred routes to take if you are being chased. "If you have a hostile threat on your tail, take this landing corridor, which will expose trailing ships to fire from these points. And if you have something sticking tight in your shadow, do a roll at this point or that point. That will expose them to our high-precision batteries."`
			choice
				`	"Thank you for the advice."`
					goto conclusion
				`	"I'm surprised you are telling me all this."`
			`	"Oh, do not worry that you know too much. There are far more defenses that I have not mentioned, and we are always improving them. Generally, our defenses should be invisible to you - as in, they stay out of your way."`
			label conclusion
			`	Your approach goes smoothly, and you glide past a number of anti-air batteries that are methodically covering the sky around you. Once the <ship> has settled safely to the ground, the prefect pulls the license from the socket and hands it back to you. "At the risk of sounding like a parody: keep it secret, keep it safe. May the Embers burn bright for you." And with that, the old prefect walks off your ship.`



mission "Remnant: Learn Sign 1"
	name "Learn Remnant Sign"
	description `Travel to <destination> for more lessons on how to speak using Remnant sign language.`
	minor
	source "Caelian"
	destination "Aventine"
	repeat 3
	to offer
		has "Remnant: Void Sprites 3: done"
		has "Remnant: Defense 3: done"
		not "Remnant: Learn Sign 1: done"
		not "Remnant: Learn Sign 1: active"
		random < 30
		or
			has "Remnant: Key Stones: done"
			has "Remnant: Key Stones (Hai): done"
			has "Remnant: Key Stones (Pre-Hai) 2: done"
			has "Remnant: Broken Jump Drive 2: done"
	on offer
		conversation
			`As you make your way through the spaceport, you become increasingly aware of how quiet it is. Looking around, you note that it doesn't seem any less busy than usual, just that only a handful of people are paying attention to you. As a result, they have reverted to their normal gestures instead of singing. It feels oddly isolating, and eerie, to realize that there are hundreds of conversations going on around you, yet you can't understand a single one.`
			choice
				`	(Ask someone to teach me.)`
				`	(Ignore it.)`
					decline
					
			`	Looking around the spaceport, you eventually find someone at what looks like an information desk.`
			choice
				`	"I would like to learn your sign language."`
					goto words
				`	(Sing a short verse about not understanding people because my hands are still.)`
					goto song
			label words
			`	She looks at you with a confused expression, her hands making a few quick gestures. After a moment she points at the hand scanner embedded in the desk.`
				goto scan
			label song
			`	She looks surprised, but then recovers and sings a verse about how hands can learn, but must be cautious, and gestures at the hand scanner embedded in the desk.`
			label scan
			`	As you place your hand on the scanner, you feel a quick tingle as it scans your hand, then a pinprick as it extracts a drop of blood. The lady behind the desk looks at her screen. She nods, taps on the screen a few times, then retrieves a data pad from beneath the desk.`
			`	She hands the pad to you, and sings a brief verse about perseverance and hope.`
			`	Back on your ship you flip the pad on. The data pad appears to be loaded with a number of historic musicals and operas where the meaning of the lyrics has been replicated with gestures as subtitles. It is interspersed with what appear to be Remnant children's videos slowly explaining gestures and pausing to give you the opportunity to practice.`
			`	You spend a few hours going through the lessons. It takes a while to start vaguely understanding the signs, but you eventually learn how to sign a number of basic phrases. Eventually, the pad goes black and a note pops up on the screen informing you that additional lessons are available from the director's desk on Aventine.`
				accept

mission "Remnant: Learn Sign 2"
	landing
	name "Learn Remnant Sign"
	description `Travel to <destination> for more lessons on how to speak using Remnant sign language.`
	source "Aventine"
	destination "Viminal"
	to offer
		has "Remnant: Learn Sign 1: done"
	on offer
		conversation
			`While searching for the director's desk in the Aventine spaceport, you are very conscious of all the conversations going on around you. You manage to catch a word here and there, but not enough to understand the conversations. With some trouble, you ask for directions using what you have learned, and you arrive at a similar desk in a busy plaza.`
			`	It looks like the person behind the desk has been expecting you. They gesture very slowly, asking how your lessons are going using very basic signs and songs. After a few minutes of conversation, they ask you to place your hand on the scanner, which takes a sample of your blood, and then give you a data chip with more lessons.`
			`	You return to your ship and begin going through the lessons. These lessons focus more on purely conversing through sign with almost no singing.`
			`	Just as last time, the screen goes black and reveals a note saying that there will be a final package of lessons waiting for you on Viminal.`
				accept

	on complete
		event "remnant: sign studies complete" 60
		log "Have been introduced to the basics of the Remnant sign language. Will need to practice using the video lessons for some time in order to fully understand Remnant sign language."
		conversation
			`As soon as you land, you look around for someone to ask directions from. Approaching a dockhand who doesn't appear to be busy, you carefully sign, "Can you direct me to the port director?" He looks at you curiously for a moment and replies with exaggerated slowness. You thank him and head towards the spaceport following his directions.`
			`	Once again the director seems to be expecting you, and has a simple conversation with you about how the flight was and how your lessons are progressing. You manage to convey that you have learned a bit, and he gives you a few tips on your rehearsed phrases before directing you to place your hand on the scanner. Once again, the scanner takes a sample of your blood.`
			choice
				`	(Sign asking what the scanners are for.)`
				`	(Sing a verse about my confusion of the hand scanners.)`
			`	The man begins to sign, but then realizes that you don't understand much of what he is signing, so he switches to singing. "Long ago it was decided that being infiltrated by Alpha agents was a big risk, and we couldn't depend on our interstellar network to remain secure. So we implemented a policy where the first time a Remnant is granted formal access to a new planet their purity and identity is verified. Thus even if someone hacked our networks to give themselves a clean identity, they would still be caught when they started working on a new planet. We also don't broadcast that requirement on our networks, simply enforce it locally. It isn't foolproof, but it adds an additional layer of safety."`
			`	You thank the man for explaining the scanners to you and accept the next set of lessons.`
			`	You spend a few hours viewing some of the lessons, one of which involves watching an ancient show about a merchant captain making his way through the galaxy with an unlikely crew, re-enacted by a cast of Remnant who sing and sign their way through the dialogs with exaggerated simplicity. It is oddly familiar, but you can't quite place it. You notice that it seems to have a lot of subtext about the dangers of manipulation and government secrecy, especially surrounding genetics.`
			`	Skimming through the rest of the lessons, you notice that there is a lot more here than the last two times. It may take some time to get through it all, but you should be fairly fluent if you practice over a couple of months.`

event "remnant: sign studies complete"



mission "Remnant: Learn Sign Follow Up"
	invisible
	source 
		government "Remnant"
	to offer
		has "event: remnant: sign studies complete"
	on offer
		log "Have achieved a degree of fluency in the Remnant sign language sufficient for general conversation."
		conversation
			`As you make your way into the spaceport, it occurs to you that one of the information directors who gave you the instructional videos might appreciate how much you have learned over the past months of practice. You stretch your fingers and stop by the desk where you are able to have a simple conversation with the information director.`
			`	"Congratulations, Captain <last>!" the director signs. "Your fluency is good enough that even those unwilling to sing with a stranger should be comfortable working with you. At this rate you will be one of us in more ways than just by blood. I look forward to seeing what results from your work with us." The director is interrupted by the arrival of other Remnant asking for something and bids you farewell with an apologetic gesture.`
				decline



mission "Remnant: Deep Surveillance"
	name "Investigate Ivan"
	description "Travel to <destination> where Ivan's office is in order to ask him what he knows about the Ember Waste."
	minor
	source
		government "Remnant"
	stopover "Valhalla"
	to offer
		has "License: Remnant"
		or
			and
				has "Terminus Exploration: done"
				not "Deep: Remnant 0: done"
			has "Deep: Remnant Research: done"
	on offer
		conversation
			branch "told before"
				has "remnant: told about deep"
			
			branch terminus1
				not "Deep: Remnant Research: done"
			
			`	While wandering the spaceport, you think back to the scientists from the Deep that you helped discover the Ember Waste. Given that the Remnant value their secrecy, they may be interested in knowing about this.`
			choice
				`	(Find a prefect to tell.)`
					goto telling
				`	(Don't tell the Remnant.)`
					decline
			
			label terminus1
			`	While wandering the spaceport, you think back to the scientists researching the wormhole in Terminus. Given that the Remnant value their secrecy, they may be interested in knowing about this.`
			choice
				`	(Find a prefect to tell.)`
				`	(Don't tell the Remnant.)`
					decline
			
			label telling
			apply
				set "remnant: told about deep"
			`	You ask one of the Remnant in the spaceport where you would be able to find a prefect, and they point you to what looks like an information desk of sorts. There you tell the attendant that you have something potentially important to discuss in regards to Remnant security. They tap a few buttons then give you directions down a hallway. You quickly find yourself in an armory where several Remnant guards are in the process of cleaning their weapons. One stands up and comes over to you.`
			`	"Greetings, Captain. I am Prefect Torza. I was told you had information that could be important to our security." He takes a seat on a bench on the far side of the room from the other Remnant and gestures for you to do the same. "What do you have to tell us?"`
			branch terminus2
				not "Deep: Remnant Research: done"
			
			choice
				`	"I helped a group of scientists from the Deep to discover the Ember Waste."`
				`	"A group of scientists from the Deep has discovered the Ember Waste."`
					goto discovered
			
			apply
				set "remnant: admitted to helping deep"
			`	Torza's eyes go wide. "Why would you do this?" he asks. "Do you not understand that our secrecy is of upmost importance?"`
			choice
				`	"I don't believe that they will be a threat to you."`
					goto threat
				`	"I'm sorry, but I helped them before coming to understand this."`
			
			`	Torza seems to relax slightly. "This is unfortunate. I can not get angry at you for that which you did not understand. But now that you do understand, seek to not make this same mistake in the future.`
			`	"What do they know?"`
				goto knowledge
			
			label terminus2
			choice
				`	"I helped a group of scientists who were researching the wormhole in Terminus."`
				`	"I discovered that a group of scientists are researching the wormhole in Terminus."`
			
			`	"Do they know how to enter it?" Torza asks, not sounding concerned with this new information.`
			`	"No," you say. "But they know, or at least think, that it is a wormhole, and are attempting to learn how to enter it."`
			`	"Well, it is unlikely that they will ever learn. The only way to stabilize the wormholes is by using a Key Stone, but I have never heard of one being found in Ancestral space. Learning what these scientists know would still be helpful, though. Would you be able to get us a copy of their findings?"`
			choice
				`	"I'll try. The lead scientist told me where his office is."`
					goto accept
				`	"I'm sorry, but I don't believe I'll be able to."`
			`	"This is unfortunate," Torza responds. "But thank you for informing us about this. I do not expect anything to come of this for now, but should anything occur we can be more prepared than we otherwise would have been." Torza gets up from the bench and shows you out. "May the Embers burn bright for you."`
				decline
			
			label accept
			`	"This is good," Torza responds. "Once you have the findings, simply return to the spaceport here and give them to the information desk. We will look over them shortly thereafter." Torza gets up from the bench and shows you out. "Have a safe journey, Captain. May the Embers burn bright for you."`
				accept
			
			label "told before"
			`	Since you last told the Remnant about Ivan's research on the wormhole in Terminus, you have helped him to discover the Ember Waste. The Remnant may be interested in being updated on Ivan's progress.`
			choice
				`	(Find a prefect to tell.)`
				`	(Don't update the Remnant.)`
					decline
			
			`	You approach a spaceport information desk and ask to see Prefect Torza, who you spoke to the last time you informed the Remnant about the Deep researching the wormhole. Luckily, Torza is on-world at the moment, and you are told to meet him in the cafeteria. When you arrive, you find that Torza has just finished a meal and was leaving.`
			`	"Ah, Captain. I was told you were looking for me. We should find a private place to talk."`
			`	You follow Torza to a similar armory as before. "Is there an update to the research on the Threshold that the Deep are doing?" he asks after sitting down.`
			choice
				`	"I've helped the scientists learn how to pass through the wormhole."`
				`	"The scientists have discovered how to pass through the wormhole."`
					goto discovered
			
			apply
				set "remnant: admitted to helping deep"
			`	Torza's eyes go wide. "Why would you do this?" he asks. "Do you not understand that our secrecy is of upmost importance?"`
			choice
				`	"I don't believe that they will be a threat to you."`
					goto threat
				`	"I'm sorry, but I helped them before coming to understand this."`
			
			apply
				set "remnant: lied to torza: understanding"
			`	"Liar!" Torza yells at you while standing up from the bench. "You told us of these scientists after we had already trusted you with a license." Torza walks away from you angrily, then turns his head.`
			`	"What do they know?"`
				goto knowledge
			
			label threat
			`	"It is not a matter of them being a threat," Torza says angrily. "They may be peaceful, but who they tell or who may learn from them may not.`
			`	"What do they know?"`
				goto knowledge
			
			label discovered
			`	Torza's eyes go wide. "What do they know?"`
			
			label knowledge
			branch unknown
				has "deep: did not reveal remnant"
			
			branch technology
				has "Deep: Remnant: Engines: done"
			
			branch surveillance
				has "Deep: Remnant Surveillance: done"
			
			choice
				`	"They know where the Remnant are in the Ember Waste."`
					goto location
				`	"They have scans of a few Remnant ships."`
					goto scans
			
			label technology
			choice
				`	"They know where the Remnant are in the Ember Waste."`
					goto location
				`	"They have scans of a few Remnant ships."`
					goto scans
				`	"They have samples of some Remnant technology."`
					goto tech
			
			label surveillance
			choice
				`	"They know where the Remnant are in the Ember Waste."`
					goto location
				`	"They have scans of a few Remnant ships."`
					goto scans
				`	"They have samples of some Remnant technology."`
					goto tech
				`	"They are actively surveilling Remnant worlds."`
					goto surveilled
			
			label unknown
			choice
				`	"They don't know about the Remnant, at least not yet."`
				`	"They have only discovered the void sprites."`
					goto sprites
			
			apply
				set "remnant: told that deep knows nothing"
			`	Torza seems to calm down greatly after hearing this. "This is most fortunate. We will need to work to ensure that this remains the case."`
				goto end
			
			label sprites
			apply
				set "remnant: told that deep knows sprites"
			`	Torza seems to calm down greatly after hearing this. "Then may they not anger the Archon with their curiosity, as we have."`
				goto end
			
			label location
			apply
				set "remnant: told that deep knows location"
			`	Torza pauses for a long while. "I assume it only makes sense that they would know of us after discovering the Ember Waste."`
				goto end
			
			label scans
			apply
				set "remnant: told that deep has scans"
			`	Torza pauses for a long while. "These scientists knowing of our whereabouts is much more of a concern than them having scans of our ships."`
				goto end
			
			label tech
			apply
				set "remnant: told that deep has tech"
			`	"And you were the one who brought it to them," Torza responds.`
			branch reciprocal 
				has "Remnant: Tech Retrieval: done"
			
			choice
				`	"Yes, but what I do with your technology after buying it is none of your concern."`
					goto concern
				`	"No, they obtain it by other means."`
					goto other
			
			label reciprocal
			choice
				`	"Yes, but it is no different than me bringing technology from the Republic to you."`
				`	"No, they obtained it by other means."`
					goto other
			
			`	Torza scowls in response to this, but doesn't say anything.`
				goto end
			
			label concern
			`	"What you do with our technology is much of a concern to us!" Torza yells.`
				goto end
			
			label other
			apply
				set "remnant: lied to torza: technology"
			`	Torza grits his teeth. "There are no reports of missing ships or outfits, and the only visitor capable of delivering our technology is you."`
				goto end
			
			label surveilled
			apply
				set "remnant: told about surveillance"
			`	"How are they doing this?" Torza asks.`
			choice
				`	"Surveillance devices have been placed in each of your spaceports."`
				`	"I don't know. I only know that they are."`
					goto secret
			
			apply
				set "remnant: told about cubes"
			`	Torza punches a wall in anger, then relaxes. "Thank you for telling us this. We will search for and remove these devices immediately."`
				goto end
			
			label secret
			`	"Whatever methods they are using, we will discover them in due time," Torza says.`
			
			label end
			`	Torza begins tapping on a data pad. "We must act to rectify this situation," he says calmly.`
			branch repeat
				has "retreived before"
			
			`	"I presume that you know of the whereabouts of these scientists. Would you be able to get us a copy of their findings?"`
			choice
				`	"I'll try. The lead scientist told me where his office is."`
					goto accepted
				`	"I'm sorry, but I don't believe I'll be able to."`
					goto decline
			
			label repeat
			`	"You have brought us the information that these scientists had before. I ask that you do so again."`
			choice
				`	"I'll return with their information as quickly as I can."`
					goto accepted
				`	"I'm sorry, but I don't believe I'll be able to."`
					goto decline
			
			label decline
			branch revealed
				has "deep: did reveal remnant"
			
			branch admitted
				has "remnant: admitted to helping deep"
			
			`	"This is unfortunate," Torza responds. "But thank you for informing us about this. We will be on high alert to see if these scientists make any moves deeper into the Ember Waste." Torza gets up from the bench and shows you out. "May the Embers burn bright for you."`
				decline
			
			label admitted
			`	"This is unfortunate," Torza responds. "But thank you for informing us about this. We will be on high alert to see if these scientists make any moves deeper into the Ember Waste." Torza gets up from the bench and shows you out. "We may also be keeping a closer eye on you going forward to avoid another situation like this."`
				decline
			
			label revealed
			branch liar
				or
					has "remnant: lied to torza: technology"
					has "remnant: lied to torza: understanding"
			
			`	"This is unfortunate," Torza responds. "Very unfortunate. We will be on high alert to see if these scientists make any moves. I at least commend you for giving what information you have to us." Torza gets up from the bench and shows you out without another word.`
				decline
			
			label liar
			apply
				set "remnant: player is surveilled"
			`	"Then perhaps the Remnant should reassess their trust placed in you," Torza responds. "We will be on high alert to see if these scientists make any moves. I at least commend you for giving what information you have to us, but know that you will be watched closely by us from now on." Torza gets up from the bench and shows you out without another word.`
				decline
			
			label accepted
			branch revealed2
				has "deep: did reveal remnant"
			
			branch admitted2
				has "remnant: admitted to helping deep"
			
			`	"This is good," Torza responds. "Once you have the findings, simply return to the spaceport here and give them to the information desk. We will look over them shortly thereafter." Torza gets up from the bench and shows you out. "Have a safe journey, Captain. May the Embers burn bright for you."`
				accept
			
			label admitted2
			`	"This is good," Torza responds. "Once you have the findings, simply return to the spaceport here and give them to the information desk. We will look over them shortly thereafter." Torza gets up from the bench and shows you out. "Have a safe journey, Captain. But know that we may be keeping a closer eye on you going forward to avoid another situation like this."`
				accept
			
			label revealed2
			branch liar2
				or
					has "remnant: lied to torza: technology"
					has "remnant: lied to torza: understanding"
			
			`	"This is good," Torza responds. "Once you have the findings, simply return to the spaceport here and give them to the information desk. We will look over them shortly thereafter." Torza gets up from the bench and shows you out without another word.`
				accept
			
			label liar2
			apply
				set "remnant: player is surveilled"
			`	"This is good," Torza responds. "Once you have the findings, simply return to the spaceport here and give them to the information desk. We will look over them shortly thereafter." Torza gets up from the bench and shows you out. "Know that you will be watched closely by us from now on, Captain. I commend you for agreed to bring us this information, but we can not allow another situation like this to occur."`
				accept
	
	on stopover
		"retrieved information" ++
		conversation
			branch "retrieved before"
				"retrieved information" == 2
			
			`	You look up the location of Ivan's office that he gave you back when you helped him save the science drone in Terminus and find that it is in a building just outside the spaceport, just one room among many in a massive office complex. The complex looks pristine by Dirt Belt standards, but when compared to architecture you've seen elsewhere in the Deep, it's rather brutalistic.`
			branch gone
				has "Deep: Remnant Research: done"
			
			`	You ask a receptionist what Ivan's room number is, and he points you to a room on the tweentieth floor. After taking an elevator up, you knock on the door to Ivan's office.`
			`	"Who is it?" Ivan says before peaking out the blinds. "Oh! Captain <last>! Please, come in."`
			`	Ivan opens the door and lets you inside. The office is cramped, the walls almost entirely obscured by filing cabinets. Ivan walks over to a desk that he barely has space to get behind, picking up a collection of papers and shoving them into the nearest cabinet. "Sorry about the mess," he says nervously. "I didn't know you were coming. Is there something I can help you with?"`
			choice
				`	"I was wondering if you'd found out anything new about the anomaly in Terminus."`
				`	"Do you think I could get a copy of your research on the anomaly in Terminus?"`
					goto "terminus copy"
			
			`	"Oh, yes. We haven't been able to do too much with what funding we have left, but we have made one important discovery." Ivan turns to one of his filing cabinets and pulls out some sort of graphic that you would guess is depicting the anomaly, but you can't make any sense of it.`
			`	"One of our ideas has been that the anomaly is some sort of unstable wormhole. Reports of its existence go back to at least the times of the first Alpha War, with rumors that ships have left for Terminus to never return, presumably having entered the anomaly somehow. Now I'm not one to go off of rumors, but they certainly have to come from somewhere, so the idea was at least worth investigating.`
			`	"Going under the assumption that it is a wormhole that is simply too unstable to allow a ship to pass through, we wanted to see if we could get anything at all to pass through. What we've discovered is that given a small and smooth enough object, we can get it to disappear within the anomaly without a trace." He then pulls out a small metallic sphere about the size of a ping pong ball from one of the cabinets which he holds onto by a wire.`
			`	"Now this is only a model, but we created a number of small sensors about this size and sent them through the anomaly. We'd hoped that we could take some readings from whatever is on the other side of the anomaly, as it clearly goes somewhere, but we only ever get static coming back through the wire, followed by nothing a few minutes later. And unfortunately, whatever we send in we can't seem to pull back. The wire always snaps.`
			`	"So the anomaly is clearly a wormhole. Now we just need to figure out how to get whatever we send into it to come back, and how to get something the size of a ship to enter it."`
			`	"Sounds like you're making good progress," you respond. "Do you think I could get a copy of your research so far?"`
			
			label "terminus copy"
			`	"A copy?" Ivan looks off into space for a moment. "Well, I suppose since you helped us from losing valuable equipment, I could make an exception for you. I typically don't share findings with those not on my research team until they're finalized. I've been burned one too many times because of that."`
			`	Ivan moves to another filing cabinet and pulls out a number of folders. "This will be for your eyes only. Promise you won't share this with anyone."`
			choice
				`	"I promise."`
					goto digitize
				`	"I'll try."`
			`	"Funny," Ivan says with a blank expression.`
			label digitize
			`	"Let me just get these folders digitized for you, then I can hand you a data chip with everything on it. It'll only be a few minutes."`
			apply
				set "remnant: got deep anomaly research"
			`	Ivan leaves the room with all the folders, and when he returns, he hands you a data chip before shoving all the folders back into the filing cabinet. "Well, anything else you need?"`
			`	"No. That's all I was here for," you respond. "Good luck on the rest of your work."`
			`	"Thank you," Ivan says. "We might be in touch in the future. I might need your help again for this project, hopefully during a less dire situation than last time."`
				decline
			
			label "retrieved before"
			`	You return to the office complex where Ivan's office is and ask the receptionist if Ivan is available, and he looks at you with confusion.`
				goto moved
			
			label gone
			`	You ask a receptionist what Ivan's room number is, and he looks at you with confusion.`
			
			label moved
			`	"Ivan Haataja? He moved out weeks ago. Said something about 'moving up in this world' while dragging a pallet of filing cabinets out of the building. I can look up where he is now if you need me to."`
			`	"I'd appreciate that," you say.`
			`	The receptionist spends a few minutes tapping away at a keyboard. "Looks like he had his office moved to... the Deep Polytechnic Institute of Valhalla?" he says with a surprised look. "Damn, must have gotten someone's attention in the government to be moved there. Do you need directions?"`
			`	You get directions from the receptionist and thank him for his time. Turns out this Institute is in the heart of the university district of the spaceport city. Several planets in the Deep, Paradise Worlds, and even many near Earth have a similar university district, but the one on Valhalla is the largest of its kind in the entire Republic.`
			`	As you enter the district, you note that the architecture here is much more appealing than the brutalistic architecture of Ivan's old office building. The buildings consist of more curves than right angles with a textured metallic surface that scatters the sunlight to give the area a warm glow, as opposed to directing it right into your eyes if you happen to be standing in the wrong spot. Even among all the metallic buildings, there is still a good amount of greenery: well-trimmed bushes and trees line the streets, and many of the buildings are topped with gardens.`
			`	You ascend the stairs of the Institute, the massive building looming over you as you approach. Its more ancient design makes the building stand out from the rest of the district, the entrance being guarded by massive marble pillars that manage to not clash with the metallic sheen of the rest of the buildings. The interior is similarly impressive, with a massive lobby area centered by an impressive water fountain.`
			`	You approach one of the receptionist desks and ask to see Ivan Haataja. "It looks like he's available right now," she says. "We'll let him know you're coming and have someone here to escort you to Doctor Haataja's office shortly."`
			`	You're escorted through what seems like endless hallways and stairwells, the entire building being as impressively decorated as the lobby, before finally coming to Ivan's office. You thank the escort for bringing you here (as you would have been lost for hours without him, surely why they have people just for escorting guests) and knock on Ivan's door.`
			`	Ivan opens to door with a big smile on his face. "Captain <last>! So great to see you here. Please, have a seat." Ivan ushers you inside his office, an impressively large room with a window wall overseeing a beautiful courtyard. You sit down in a cushioned chair on the opposite side of a desk. You lean back into the chair and get comfortable. "I know the chairs are cozy," Ivan says. "Don't fall asleep on me though."`
			branch second
				"retrieved information" == 2
			`	Ivan then takes a seat in his own cushioned chair. "Welcome to my office. This is miles above what I'm used to. After gaining the attention of the Deep government with the discoveries we were making, they immediately had my office moved from the dingy complex it used to be at to here. I have you to thank for much of that work .`
				goto reason
			
			label second
			`	Ivan then takes a seat in his own cushioned chair. "Welcome to my office. Much better than the old place, isn't it? After gaining the attention of the Deep government with the discoveries we were making, they immediately had my office moved from that dingy complex to here. I have you to thank for much of that work.`
			
			label reason
			`	"So. What brings you here, Captain?" he asks.`
			branch remnant
				has "deep: did reveal remnant"
			choice
				`	"I was wondering what your research on the wormholes and alien creatures has brought up."`
				`	"Could I get a copy of your research on the wormholes and alien creatures?"`
					goto "sprites copy"
			`	"Ah. Well, there's quite a bit to talk about." Ivan reclines his chair.`
			`	"As far as the wormholes go, we're still trying to theorize how the wormholes in this region of space work. A wormhole in the classical sense is some aberration in the fabric of space that allows for instantaneous movement between two points. You can think of it like a tunnel, where you can go one way or the other. But how then does the loop of wormholes that you discovered work? Four different wormholes creating a loop where travel is unidirectional." Ivan turns his chair and glances out at the courtyard. "We aren't yet sure how they could be functioning like this. Anything we come up with seems to violate some law of physics that we're certain is true."`
			`	Ivan turns back to you. "As for those alien creatures, they're similarly complexing. Humanity has found life on other worlds before, but it has always conformed to our ideas of what life is given our experience on Earth centuries ago. But these creatures are something else entirely. There are no terrestrial planets in the system you found them in suitable for life, so they must have evolved on the gas giants in the system. How life can even begin in such an environment, let alone evolve to be able to travel the vacuum of space, is a mystery to us.`
			`	"By the way, do you want to take the honors of naming these creatures? My team has some ideas, but we're not particularly convinced by any of them, so I thought I'd ask you."`
			choice
				`	"How about 'void sprites'?"`
					goto sprites
				`	"How about 'Floaty McFloat Face'?"`
					goto joke
				`	"Sorry, I don't have any ideas."`
			
			`	"That's unfortunate," Ivan says. "I've been thinking of a name that references the void of space. I'll come up with something eventually."`
				goto ask
			
			label joke
			`	"In a joking mood, I see. We're not naming them 'Floaty McFloat Face,'" Ivan says with a blank expression. "I've been thinking of something in relation to the void of space. I'll come up with something eventually."`
				goto ask
			
			label sprites
			apply
				set "deep: named void sprites"
			`	"Void sprites," Ivan says slowly, as if letting the name sit on his tongue. "Void sprites... I like it."`
			
			label ask
			`	"Do you think I could get a copy of your research?" you ask.`
			label "sprites copy"
			branch again
				"retrieved information" == 2
			
			`	"A copy?" Ivan looks off into space for a moment. "Well, I suppose since you helped me so much, I could make an exception for you. I typically don't share findings with those not on my research team until they're finalized. I've been burned one too many times because of that."`
			`	Ivan leans over to his desk. "This will be for your eyes only."`
				goto next
			
			label again 
			`	"Again?" Ivan asks. He leans over to his desk. "I like that you're so interested in my research. I suppose it only makes sense with you helping me, but typically merchant captains aren't this interested in following up on odd jobs they do."`
			
			label next
			apply
				set "remnant: got deep wormhole and sprite research"
			`	He presses a button on the desk. "Abigail, could you please make a copy of the encrypted folders 'TAB-RP,' 'WLT-RP', and 'GGA-RP' on the Institute network under my name and bring them to my office in a data chip? Thank you."`
				goto reencrypt
			
			label remnant
			apply
				"ivan's suspicion" = ( "retrieved information" / 2 * "deep: knew of stones before scientists" ) + "deep: knew of stones before scientists" + 2 * "Deep: Remnant: Engines: declined" + 2 * "Deep: Remnant: Engines: failed" + "Deep: Remnant Surveillance: declined" + "Deep: Remnant Surveillance: failed"
			
			branch technology
				has "remnant: told that deep has technology"
			
			branch surveillance
				has "remnant: told about surveillance"
			
			choice
				`	"I was wondering what your research on those Remnant ship scans has brought up."`
				`	"Could I get a copy of your research on those Remnant ship scans?"`
					goto suspicion
			branch cubes
				has "Deep: Remnant Surveillance: done"
			`	"Ah. Well, there's quite a bit to talk about." Ivan reclines his chair.`
			`	"The ship scans look like nothing we've ever seen before. The ships seem to have a sort of... organic property to them. Here, let me show you." Ivan pulls up a schematic on his computer of the Remnant ships that you scanned. You're somewhat surprised that he could pull so much information from an outfit scan. "The ships look relatively normal for the most part, but their hulls have an almost organic structure to them." He zooms in on a section of the schematic that highlights the hull structure. "Now, when it comes to ships designed by, say, Betelgeuse, or even the Navy, the hull supports are arranged in triangular or square sections. But these ships have a pseudo-hexagonal design to them, completely non-uniform. It almost looks like the cell structure of some plants.`
			`	"Aside from the strange hull structure, they also seem to have a considerable amount of equipment integrated directly into the ships themselves. Built-in scanners and ramscoops, for example. Stuff that didn't come up on the surface of the outfit scan but that we can tell is there. The smaller of the two ships you scanned also has some sort of built-in device that we can't make any sense of. It doesn't look like any sort of device that we've seen before, but it takes up a considerable portion of the ship's structure, so it must have some purpose. We'd need to get a closer look to figure out what it is."`
			`	"Do you think I could get a copy of your research?" you ask.`
				goto suspicion
			
			label technology
			choice
				`	"I was wondering what your research on Remnant technology has brought up."`
				`	"Could I get a copy of your research on Remnant technology?"`
					goto suspicion
			branch cubes
				has "Deep: Remnant Surveillance: done"
			`	"Ah. Well, there's quite a bit to talk about." Ivan reclines his chair.`
			`	Ivan pulls out a schematic showing the engines you brought. "The engines you brought us are very interesting. We already mentioned to you how they're rather powerful for their size, more so than even atomic engines of a similar size, while not producing very much heat at all. Their major downside though seems to be the immense amount of energy they draw. The energy drain is not surprising given that they seem to be improved ion engines, but the fact that ion engines could ever become more powerful for their size than atomic engines is something spectacular. The thrusters also seem to have the ability to provide reverse thrust, making any ship with them rather maneuverable."`
			
			branch skip
				not "Deep: Remnant: Generators: done"
			`	He pulls out a schematic showing the generator. "The generator on the other hand wasn't all too interesting. Little more than an improved generator of the type you might find down in the Rim. Somewhat interesting that it doesn't produce much energy when compared to something like a fusion reactor given the energy requirement of their engines, but I suppose this people are concerned more with keeping their ships running cool then having excess energy. The one interesting characteristic we discovered though is that the generator seemed to handle the effects of ionization, like something the Hai ion cannons apply, much better than normal. It seemed to be an intentional result of how the generator was designed."`
			
			branch skip
				not "Deep: Remnant: Inhibitor Cannon: done"
			`	He then pulls out a schematic showing the weapon. "And finally, the weapon you brought us. The Inhibitor Cannon is quite the technical marvel, having properties we've never seen before. Imagine a Particle Cannon, but half the size and with more range. Two Inhibitor Cannons would take up about the same amount of space as a single Particle Cannon, yet the Inhibitor Cannons would deal more damage. On top of that, the projectiles of the Inhibitor Cannons have the strange ability to slow down any ship they hit. Ships that we tested them on were unable to turn and accelerate at their normal rates."`
			
			label skip
			`	"Do you think I could get a copy of your research?" you ask.`
			
			label suspicion
			branch cubes
				has "Deep: Remnant Surveillance: done"
			branch again2
				"retrieved information" == 2
			
			`	"A copy?" Ivan looks off into space for a moment. "Well, I suppose since you helped me so much, I could make an exception for you. I typically don't share findings with those not on my research team until they're finalized. I've been burned one too many times because of that."`
			`	Ivan leans over to his desk. "This will be for your eyes only."`
				goto branches
			
			label again2
			`	"Again?" Ivan asks. He leans over to his desk. "I like that you're so interested in my research. I suppose it only makes sense with you helping me, but typically merchant captains aren't this interested in following up on odd jobs they do."`
			
			label branches
			branch one
				"ivan's suspicion" == 1
			
			branch two
				"ivan's suspicion" == 2
			
			branch three
				"ivan's suspicion" == 3
			
			branch four
				"ivan's suspicion" == 4
			
			label one
			apply
				set "remnant: got deep research"
			`	He presses a button on the desk. "Abigail, could you please make a copy of the encrypted folders 'TAB-RP' and 'RTS-RP' on the Institute network under my name and bring them to my office in a data chip? Thank you."`
				goto reencrypt
			
			label two
			apply
				set "remnant: got deep research"
			`	He hesistates for a moment before pressing a button on the desk. "Abigail, could you please make a copy of the encrypted folders 'TAB-RP' and 'RTS-RP' on the Institute network under my name and bring them to my office in a data chip? Thank you.`
			`	"So, not handing this off to anyone, are we?" he asks you.`
			choice
				`	"Of course not."`
					goto course
				`	"No. Why do you ask?"`
			`	"Just curious," he responds.`
				goto reencrypt
			label course
			`	"Good," he responds.`
				goto reencrypt
			
			label three
			apply
				set "remnant: got old deep research"
			`	He hesistates for a moment, looks up at you, then presses a button on the desk while still looking into your eyes. "Abigail, could you please make a copy of the encrypted folders... 'TAI-RP' on the Institute network under my name and bring them to my office in a data chip? Thank you."`
			`	"So, you said you knew of the Remnant before working with me, right?" he asks you.`
			choice
				`	"Yeah. Why do you ask?"`
				`	"Not that I recall."`
					goto recall
			`	"Just curious. Do you care to tell me what your relationship with them is like?"`
				goto relationship
			label recall
			`	"Well I seem to recall that being what you told me. Do you care to tell me what your relationship with them is like?"`
			label relationship
			choice
				`	"I just do odd jobs for them. Nothing official."`
				`	"I'd rather not disclose that."`
			`	"Interesting," he says.`
				goto reencrypt
			
			label four
			apply
				set "remnant: got no deep research"
			`	He is about to press a button on his desk, then pulls away from it and turns his chair toward the courtyard. "Never mind. I can't give you a copy. That research is classified."`
			choice
				`	"Okay. I'll just head out then."`
					goto leave
				`	"But I helped you with it. I really can't see it?"`
			
			`	"No, you can't see it. Is there a problem with that?"`
			choice
				`	"Yes. I need that research."`
				`	"No, there's no problem. I'll just see myself out."`
					goto leave
			
			`	He turns his chair back to you and stands up. "Tough shit, <first>. I'm on to you. You asked for the research I had back before we had entered the wormhole in Terminus, and then you later told me that you'd already been through there and met these Remnant. Then when I asked you to help me learn more about them, you said no. I think you're covering for them in some way and giving them information on what I know. Why you're doing that, I don't know, but that's what my gut says, and I've learned to trust my gut on feelings like these. Now get out of my office.`
			choice
				`	"You've got me. I'll leave."`
					goto out
				`	"You have it all wrong, Ivan."`
			`	"I said get out of my office. Or do I need to call security?" Ivan hovers his finger over the button on the desk.`
			choice
				`	"Okay, okay. I'll leave."`
					goto out
				`	"I think you do need to call security. I'm not leaving without that reserach."`
			`	Ivan presses down on the button. "Security. I have a guest in my office who is no longer welcome."`
			`	Not even thirty seconds later, a group of security guards enter the office. "<first> <last>, you're going to need to come with us," one of them says.`
			choice
				`	"Okay, okay. I'll leave."`
					goto escorted
				`	"I don't think so."`
					goto resist
			
			label resist
			`	"Well I think so," the security guard quips back, pulling a taser from his holster. The other security guards equip various equipment of their own, some of it looking lethal. "I'm going to give you one more chance to leave."`
			choice
				`	"Okay, okay. I'll leave."`
					goto escorted
				`	"Well you're going to need to make me leave."`
			
			`	Before you can even finish your sentence, you can already feel your muscles tensing up from the taser. You collapse, hitting your head on Ivan's desk as you go down. Before you lose consciousness from the impact, you hear Ivan yell, "Come on! Now I'm going to need to get a new desk."`
			`	You eventually wake up in a cell with handcuffs on. You look around and see a security guard looking at you from outside of the cell. "Ah, you're finally awake." The guard opens the cell. "Doctor Haataja says he isn't going to be pressing charges. Right this way, please."`
			`	The guard escorts you out of the cell, which was inside the security office of the Institute near the lobby. You get some puzzled looks from those in the lobby as you're escorted by the security guard in cuffs. After bringing you outside, the guard unlocks the cuffs. "Don't cause any more trouble, now," he says.`
				decline
			
			label escorted
			`	The security guards escort you out of Ivan's office, and then out of the building. Looks like the Remnant won't be getting what they were hoping for.`
				decline
				
			label out
			`	You back out of Ivan's office with him looking at you the entire time. Looks like the Remnant won't be getting what they were hoping for.`
				decline
			
			label leave
			`	Ivan smiles, but it looks forced. "Come back any time you want. You're free to roam the Institute whenver you desire. Most of the building is closed to the public, but I can always mark you as my guest whenever you're interested in looking around."`
				decline
			
			label cubes
			`	Ivan laughs as he reclines his chair. "Screw that. You should see what I've been able to recover from those sensor cubes you placed.`
				goto ramble
			
			label surveillance
			choice
				`	"I was wondering what came of those sensor cubes I placed."`
				`	"Could I get a copy of what you've found from those sensor cubes?"`
					goto "surveillance copy"
			`	Ivan laughs as he reclines his chair. "Oh, it's absolutely fascinating what I've been able to find.`
			label ramble
			`	"With a cube in each of the Remnant systems, I was able to track all their fleet movements, and I've discovered some interesting things. For one, ships either make trips between the three systems, or they leave the cluster entirely for significant amounts of time, often at least a month at a time. There weren't very many ships or fleets that took short trips out of the cluster, say only one or two weeks in length. Seems like they're sending people on rather lengthy missions.`
			`	"Aside from fleet movements, the number of ships was of note. The cubes track the number of unique ships seen, and they rarely tracked the same ship more than a handful of times. The Remnant seem to have an incredible number of ships, more than perhaps Deep Security and the Navy combined. Certainly impressive for a group consisting of only three star systems. The cubes are also able to make low quality scans of any ships in the system. While those individual scans are less than what an outfit scan provides, given enough scans you're able to get a clearer picture. These ship scan results were... interesting, though. There seemed to be very few ships like the ones you scanned. Perhaps those were their most advanced ships, but the rest of what I was able to see didn't seem more powerful than your average merchant ship."`
			`	"I actually lost connection to the cubes a few weeks ago now, but I'd gathered enough information already."`
			`	"Do you think I could get a copy of your research?" you ask.`
			label "surveillance copy"
			`	"A copy? Of course! Of course! You're the reason I have any of this information in the first place, so you have every right to it." Ivan presses a button on his desk. "Abigail, could you please make a copy of everything on the Institute network under my name and bring them to my office in a data chip? Thank you."`
			apply
				set "remnant: got all deep research"
				
			label reencrypt
			`	Only a few minutes later there is a knock at the door. Ivan retrieves the data chip from the person who brought it, then plugs it into a computer on his desk. "Let me reencrypt these then leave the new key in the chip for you. Leaving the key right next to the lock isn't exactly the most secure thing to do, but I take it you'll be smart enough to remedy that whenever you use this. Aaaand... done." He pulls the chip from his computer and hands it to you.`
			`	"Anything else?" he asks.`
			`	"No. That's all I was here for," you respond. "Good luck on the rest of your work."`
			`	"Thank you," Ivan says. "Come back any time you want. You're free to roam the Institute whenever you desire. Most of the building is closed to the public, but I can always mark you as my guest whenever you're interested in looking around."`
				decline
			
	on complete
		payment 1000000
		conversation
			`	When you return to <origin>, you approach the information desk that Torza told you to go to. You tell the person at the desk that you're here to meet Torza. They have you wait on a bench nearby, and Torza arrives some time later. "Hello, Captain. I take it you have a copy of the findings."`
			
			branch terminus
				"retrieved information" == 1
				has "remnant: got deep anomaly research"
			
			branch sprites
				has "remnant: got deep wormhole and sprite research"
			
			branch everything
				has "remnant: got all deep research"
			
			branch research
				has "remnant: got deep research"
			
			branch old
				"retrieved information" == 1
				has "remnant: got old research"
			
			branch repeat
				"retrieved information" == 2
				has "remnant: got old research"
			
			branch nothing
				has "remnant: got no deep research"
			
			label terminus
			`	You hand Torza the data chip that Ivan gave you. Torza takes it and plugs it into a terminal behind the desk. He appears to read through the research rather quickly, nodding and scratching his chin at various points. "Interesting research they have done," he says. "So they understand that it is a wormhole, but still have no means of passing through to the other side." Torza removes the data chip from the terminal and pockets it. "We will keep hold of this information. For the time being we have little to fear, but I ask that you inform us if they make any further progress. May the Embers burn bright for you."`
				decline
			
			label sprites
			`	You hand Torza the data chip that Ivan gave you. Torza takes it and plugs it into a terminal behind the desk. He appears to read through the research rather quickly, nodding and scratching his chin at various points. "They seem to have taking a liking to the void sprites," he says. "This is good that they are distracted. It is human nature to be curious, and they will be kept curious by the void sprites for a while. This buys us time." Torza removes the data chip from the terminal and pockets it. "We will keep hold of this information, and keep an eye on the Threshold in case they decide to venture further into the Ember Waste. Should that occur, we will call on you. May the Embers burn bright for you."`
				decline
			
			label everything
			`	You hand Torza the data chip that Ivan gave you. Torza takes it and plugs it into a terminal behind the desk. He appears to read through the research rather quickly, nodding and scratching his chin at various points. "Impressive that you've brought us so much," he says. "This appears to be absolutely everything they know about us. While not ideal, at the very least we now know what they know and can use that to our advantage." Torza removes the data chip from the terminal and pockets it. He then pulls out what you recognize as the sensor cubes you placed on the Remnant worlds and puts them on the table. "We disabled these some time ago, but not before feeding them some junk data. And judging by this information, it worked. We will keep hold of this information, and keep an eye on the Threshold in case they decide to venture into the Ember Waste. Should that occur, we will call on you. May the Embers burn bright for you."`
				decline
			
			label research
			`	You hand Torza the data chip that Ivan gave you. Torza takes it and plugs it into a terminal behind the desk. He appears to read through the research rather quickly, nodding and scratching his chin at various points. "So, they know of some, but not all, of our technological capabilities," he says. "We can use this fog of war to our advantage, should we need to." Torza removes the data chip from the terminal and pockets it. "We will keep hold of this information, and keep an eye on the Threshold in case they decide to venture further into the Ember Waste. Should that occur, we will call on you. May the Embers burn bright for you."`
				decline
			
			label old
			`	You hand Torza the data chip that Ivan gave you. Torza takes it and plugs it into a terminal behind the desk. He appears to read through the research rather quickly with a puzzled look on his face. "There is nothing here like what you mentioned that the Deep knows. Are you sure you received the correct information?"`
				goto tricked
			
			label repeat
			`	You hand Torza the data chip that Ivan gave you. Torza takes it and plugs it into a terminal behind the desk. He appears to read through the research rather quickly with a puzzled look on his face. "This is the same information as what you brought us last time. Are you sure you received the correct information?"`
			
			label tricked
			`	Torza turns the terminal to face you. You read through it and see that all the data is on the wormhole in Terminus, but it says that they are still looking for a way to pass through it. "This isn't what I asked for," you say. "He must have purposefully given me the wrong information."`
			`	"Then he understands why you asked for it," he responds as he turns the terminal back and pockets the data chip.`
				goto disappointing
			
			label nothing
			`	"No," you respond. "The lead scientist guessed correctly that I was asking for his research to give to you."`
			
			label disappointing
			`	Torza scratches his chin. "This is... disappointing. You've helped to place us in a scenario where a potential adversary knows much about us, but we know little about them." Torza stares at you, but doesn't appear to be angry. "Perhaps espionage is in order. But given your connections to the Deep, we will pursue such actions on our own. Should something arise in the future where we need you, we'll contact you. Until then, do not compromise our position any further. We won't take it so lightly a second time."`
				decline



mission "Remnant: Tech Retrieval"
	name "Remnant Human Tech Retrieval"
	description "The Remnant are interested in learning what advances humanity has made over the past centuries. Bring them samples of advanced technology."
	source "Viminal"
	to offer
		has "Remnant: Technology Available: offered"
		random < 30
	on offer
		"remnant met taely" ++
		conversation
			`As you enter the spaceport, you notice someone across the plaza appears to have been waiting for you. A tall, solidly built woman in short-sleeved coveralls stands up from where she was sitting near the information desk. With a few quick gestures at the person behind the counter, she heads towards you with a confident stride. As she approaches, you note that the crowds of people moving around the plaza seem to be staying out of her way as if she were someone important. In contrast, she reminds you of the mechanics who maintained the textile factories back on New Boston. In particular, the tools at her belt and the wear marks on her clothing suggest someone who is more comfortable inside a ship access duct than behind a desk.`
			`	Before you can decide if you want to avoid this person or not, she is standing in front of you, clearing her throat. "You are captain <first> <last> of the <ship>?" She asks in a lyrical chant.`
			choice
				`	"That's me."`
					goto admit
				`	"I don't know who that is."`
			`	She looks at you with an inscrutable expression for a moment. "Trying to be inconspicuous is admirable. Being oblivious to the fact that you stand out like a star in empty space is not."`
			label admit
			`	"I have an opportunity for you, if you are interested in being helpful to the Remnant." When you express your interest she leads you over to a balcony overlooking the primary shipyards. As she leans on the railing a cold breeze makes you shiver, but she seems oblivious to it. "I am known as Taely. As a prefect among the Remnant, I am responsible for this." She gestures at the shipyards, where you can see a myriad of the Remnant's alien-looking ships in various stages of construction or repair. "The ships we have serve us well, but they are old designs. Only the Gull is comparatively new. We need new ideas, new inspiration." She pauses, focusing briefly on a small bay where several people appear to be pulling what looks like a supercapacitor out of a Puffin.`
			choice
				`	"So, what are you asking?"`
					goto request
				`	"What are they doing?"`
			`	"Oh, those are apprentices," she trills with a touch of amusement. "They need to learn how to handle unusual tech. One of the first steps is to deal with old tech. Like salvaging an obsolete supercapacitor out of that Puffin so it can be reprocessed into something useful, and replacing it with newer integrated energy storage." She glances at you in amusement. "You've flown the Puffin, you know how old that ship is: primitive energy systems, antique 'hard-shell' shields that have to be manually raised and lowered..." She trails off into momentary silence. "Be glad that you got one that had already been refurbished prior to your visit to Nenia. At least it had modern engines and an updated sensor array."`
			label request
			`	"To the point," her tone shifts to a more martial cadence. "We want to know how humanity has advanced in the past five and a half centuries. If you found us, I am sure it is only a matter of time until the Alphas, their servants, or others intent on galactic domination discover us. We need to know what sort of weapons they will be wielding, how their ships will be protected, and how fast they can travel in deep space."`
			choice
				`	"Okay, I will see what I can find."`
					goto find
				`	"Could you elaborate on 'how fast they can travel in deep space'?"`
				`	"No, I don't want to get involved in this."`
					goto nothelp
			`	She considers her thoughts briefly, then chants, "How fast a ship can move through an area of deep space basically depends on how fast they can collect fuel. Ramscoops were common at the time of the exodus, and if humanity has developed better ramscoops or other means of generating fuel, these would significantly improve their speed at exploring or crossing large volumes of space."`
			choice
				`	"Okay, I will see what I can find."`
				`	"No, I don't want to get involved in this."`
					goto nothelp
			label find
			`	Taely nods "I will look forward to seeing what you find. In the meantime, I should get back to work." With that, she swings over the railing and climbs quickly down the wall in the direction of the shipyard, seemingly unconcerned about the height.`
				accept
			label nothelp
			`	Taely looks at you with a blank expression, then chants in a monotone voice "If that is your choice, you are unlikely to find much of interest to do among us." With that, she vaults over the edge of the railing and drops from view. As you quickly peer over the railing, you discover that she had must have caught a handhold somehow, as she is rapidly moving down the wall in a controlled fashion with ease of a spider.`
				decline
	to complete
		or
			has "Remnant: Heavy Laser: done"
			has "Remnant: Catalytic Ramscoop: done"
			has "Remnant: Plasma Cannon: done"
			has "Remnant: Electron Beam: done"
			has "Remnant: D94-YV Shield Generator: done"
			has "Remnant: S-970 Regenerator: done"



mission "Remnant: Heavy Laser"
	name "Retrieve Heavy Lasers"
	description "A Remnant engineer has offered to pay you <payment> in return for delivering two heavy lasers to <planet> for them to study."
	source "Viminal"
	destination
		government "Remnant"
	to offer
		or
			has "Remnant: Tech Retrieval: active"
			has "Remnant: Tech Retrieval: done"
	on offer
		require "Heavy Laser"
		conversation
			`You remember that Taely was interested in seeing examples of technology from human space. Would you like to show her your heavy laser?`
			choice
				`	(Not now.)`
					defer
				`	(Yes.)`
			branch familiar
				has "Remnant: Tech Retrieval: done"
			`	After asking a few people, you finally get directed to a bay in the shipyard where you find Taely just finishing the installation of a thrasher cannon in a Starling. "Greetings, <first>. I'll be down in a minute." She does a few more things inside a panel, reseals the hatch, and slides down a fin to land next to you. "So, do you have something for me?"`
				goto next
			label familiar
			`	You recall that Taely is responsible for the shipyards, so you head straight there and ask the nearest mechanic. They direct you to a large hangar tucked into a cliff face, where you find her working at a terminal filled with schematics. Behind her, the room fades quickly into darkness where you can faintly make out what appears to be a large tank and a lot of whirring machinery. As you approach she looks up from her work and turns to face you. "Ah, you have returned. Do you have something new for me?"`
			label next
			`	You lead her back to your ship, where you show her the heavy laser. "A laser cannon?" she asks. "Our records indicate that humanity had primitive laser technology at the time of the Exodus, but nothing that would be considered useful as weapons." She pauses to look down at her scanner. "And yet my scans indicate that they are capable of significant power output." She pauses for a moment before continuing, "These could be quite useful to examine more thoroughly. Please deliver two of these heavy lasers to a research team on <planet>."`
				accept
	on visit
		dialog `You have returned to <planet>, but you don't have the two heavy lasers that Taely requested. Go buy two heavy lasers before returning.`
	on complete
		outfit "Heavy Laser" -2
		payment 870000
		"remnant met taely" ++
		conversation
			`As you land on a pad adjacent to the research center, a group of researchers mount some kind of weapon on a platform aimed down a firing range. The researchers retreat behind a thick barrier and press a button to activate the weapon. A flash of light erupts from the muzzle as the target downrange is cut in half. The barrel of the weapon raises into the air, and the researchers rush out onto the range with tools and devices to inspect the damage. Noticing your arrival, one of the researchers veers off and heads towards you. "So, you are the one with the samples of humanity's laser weapons?" chants the researcher. "Always interesting to see new things." He turns and waves at a Remnant standing near the edge of the landing pad with a camel hitched to a wagon.`
			`	The researchers quickly unload the heavy lasers from your ship, and hand you a credstick with <payment>. "Thank you for bringing us something new to examine. We appreciate the breath of fresh air." With that, they quickly head off into a nearby lab, escorting their cargo of weaponry on the oddly archaic transportation.`



mission "Remnant: Plasma Cannon"
	name "Retrieve Plasma Cannons"
	description "A Remnant engineer has offered to pay you <payment> in exchange for delivering two plasma cannons to a team on <planet>."
	source "Viminal"
	destination
		government "Remnant"
	to offer
		or
			has "Remnant: Tech Retrieval: active"
			has "Remnant: Tech Retrieval: done"
	on offer
		require "Plasma Cannon"
		conversation
			`You recall that Taely was interested in examining examples of technology from ancestral space. Would you like to show her the plasma cannons you retrieved?`
			choice
				`	(Not now.)`
					defer
				`	(Yes.)`
			branch familiar
				has "Remnant: Tech Retrieval: done"
			`	After asking a few people, you finally get directed to a bay in the shipyard where you find Taely just finishing the installation of a thrasher cannon in a Starling. "Greetings, <first>. I will be down in a minute." She does a few more things inside a panel, reseals the hatch, and slides down a fin to land next to you. "So, do you have something for me?"`
				goto next
			label familiar
			`	Aware that Taely's main area of responsibility is in the shipyards, you head straight there and have almost arrived when you are approached by another Remnant who introduces herself as one of Taely's aides. "Greetings, Captain" she trills. "Our scans picked up indications of uncatalogued human weaponry. Were you bringing it to show us?"`
			label next
			`	You lead her back to your ship, where you show her the plasma cannon. "I have never seen weapons designed to handle such a high heat output! Is this some kind of plasma based weapon?" she asks, gesturing at a cannon. You nod, and she continues, "Intriguing. We have noticed that the Korath ships seem to run particularly hot, and have speculated that overheating them might be an effective means of disabling them. I would enjoy researching these a bit more. If you could deliver two to <planet> for us you would be well compensated."`
				accept
	on visit
		dialog `You have returned to <planet>, but you don't have the two plasma cannons that Taely requested. Go buy two plasma cannons before returning.`
	on complete
		outfit "Plasma Cannon" -2
		payment 1130000
		"remnant met taely" ++
		conversation
			`As the <ship> settles onto the pad closest to the research facility, you can see a weapons specialist checking over a large cannon on a platform beneath a nearby Albatross. When he sees you starting to unload the two plasma cannons, he snaps the casing closed and gestures to someone out of sight. Within moments both him and an empty flatbed are there to pick up the weapons.`
			`	"Thank you for your help," he says. "Our Inhibitors provide us with something of a mobility advantage against the Korath, but they aren't particularly effective at disabling them. These plasma cannons will open new avenues of research for us." He pauses, then continues. "I also included a bonus for you. It is a 'finder's fee,' as we always appreciate new tech."`
			branch wave
				has "Remnant: Learn Sign 1: done"
			`	The weapons technician finishes strapping down the plasma cannons and makes a gesture towards you, then heads off toward the lab.`
				goto end
			label wave
			`	The weapons technician finishes strapping down the plasma cannons and makes a gesture that you recognize as "farewell," then heads off toward the lab.`
			label end
			`	As you watch the Remnant heading off with their new weapons to study, you cannot help but wonder what will be the result of it.`



mission "Remnant: Catalytic Ramscoop"
	name "Retrieve Catalytic Ramscoops"
	description "A Remnant engineer has offered you <payment> for delivering two catalytic ramscoops to a lab on <planet>."
	source "Viminal"
	destination
		government "Remnant"
	to offer
		or
			has "Remnant: Tech Retrieval: active"
			has "Remnant: Tech Retrieval: done"
	on offer
		require "Catalytic Ramscoop"
		conversation
			`You recall that Taely was interested in seeing examples of new human technology, and the catalytic ramscoop definitely fits the criteria. Would you like to show her?`
			choice
				`	(Not now.)`
					defer
				`	(Yes.)`
			branch familiar
				has "Remnant: Tech Retrieval: done"
			`	After asking a few people, you finally get directed to a bay in the shipyard where you find Taely calibrating an Inhibitor Cannon on an Albatross. "Greetings, <first>. I am just finishing these calibrations." She does a few more things inside the casing, reseals the hatch, and drops to the ground on a tether. "So, did you recover something?"`
				goto next
			label familiar
			`	Remembering that she spends most of her time in the shipyard, you head straight there and almost immediately are intercepted by another Remnant who introduces herself as one of Taely's assistants. "Good day, Captain" she chants. "Our scans picked up a new form of ramscoop onboard your ship. Have you brought it for us to look at?"`
			label next
			`	You lead her back to your ship, where you show her the catalytic ramscoop. "Interesting. This is a new design?" She asks, gesturing at the ramscoop. You nod, and she continues, "Even if it does not perform well, new perspectives on the problem could be valuable. There is a research team on <planet> that is currently working on new ramscoop designs. If you could deliver two catalytic ramscoops to them we could offer you <payment>."`
				accept
	on visit
		dialog `You have returned to <planet>, but you don't have the two catalytic ramscoops that Taely requested. Go buy two catalytic ramscoops before returning.`
	on complete
		outfit "Catalytic Ramscoop" -2
		payment 1390000
		"remnant met taely" ++
		conversation
			`As the <ship> settles onto the pad closest to the research laboratory, you can see several people exiting an adjacent hangar with a trailer pulled by a camel. They quickly approach your landing pad and wait for you to complete your shutdown routines before boarding and starting to unload the ramscoops. Once they are done one of them comes up to you and hands you your payment of <payment>. "Thank you for the delivery, Captain. We are looking forward to seeing what they have done differently."`



mission "Remnant: Electron Beam"
	name "Retrieve Electron Beams for the Remnant"
	description "A Remnant engineer has offered you <payment> for delivering two electron beams to a testing range on <planet>."
	source "Viminal"
	destination
		government "Remnant"
	to offer
		or
			has "Remnant: Tech Retrieval: active"
			has "Remnant: Tech Retrieval: done"
	on offer
		require "Electron Beam"
		conversation
			`You recall that Taely was interested in seeing examples of new human technology, and the electron beam certainly fits the criteria. Would you like to show her?`
			choice
				`	(Not now.)`
					defer
				`	(Yes.)`
			branch familiar
				has "Remnant: Tech Retrieval: done"
			`	After asking a few people, you finally get directed to a bay in the shipyard where you find Taely closing up the panel on a thrasher turret. "Greetings, <first>. You have good timing: I was just finishing." She reseals the hatch, and drops to the ground on a tether. "So, did you recover something?"`
				goto next
			label familiar
			`	Given what you know about Taely, you decide to skip the spaceport proper and head for the shipyard. After a frustrating half hour spent wandering around trying to find her, you finally encounter a helpful weapons tech who says they can check the weapon on Taely's behalf.`
			label next
			`	You accompany her back to your ship, where she examines the electron beam. "This could be useful. Focusing energy into continuous beams has been a popular idea for centuries. It is very useful to know that they have finally managed to make it into an effective weapon."`
				accept
	on visit
		dialog `You have returned to <planet>, but you don't have the two electron beams that Taely requested. Go buy two electron beams before returning.`
	on complete
		outfit "Electron Beam" -2
		payment 1090000
		"remnant met taely" ++
		conversation
			`On <planet> you follow the landing instructions to arrive at a pad set next to a small complex of testing ranges and workshops. A group of technicians is just finishing the disassembly of a weapon from the test stand when you settle onto the stand, and a few minutes later they arrive to unload the electron beams from your ship. They move eagerly to secure the new weapons to their flatbed and quickly hand you your payment of <payment> before vanishing into the lab.`



mission "Remnant: D94-YV Shield Generator"
	name "Retrieve D94-YV Shield Generators"
	description "A Remnant engineer has offered you <payment> for delivering two D94-YV Shield Generators to a research facility on <planet>."
	source "Viminal"
	destination
		government "Remnant"
	to offer
		or
			has "Remnant: Tech Retrieval: active"
			has "Remnant: Tech Retrieval: done"
	on offer
		require "D94-YV Shield Generator"
		conversation
			`You know that Taely was interested in seeing examples of recently developed human technology, and the D94-YV Shield Generator probably fits the criteria. Would you like to show her?`
			choice
				`	(Not now.)`
					defer
				`	(Yes.)`
			branch familiar
				has "Remnant: Tech Retrieval: done"
			`	After asking a few people, you finally get directed to a bay in the shipyard where you find Taely applying some kind of material over a hole in a hull. "Greetings, <first>. What brings you here today?" She reseals the hatch, and drops to the ground on a tether. "Did you bring us something?"`
				goto next
			label familiar
			`	You decide that you are more likely to find her in the shipyard, so you skip the starport and head out among the ships. As you search through the yard you are soon approached by another engineer. "Well met, Captain. Taely said you may be bringing back samples of new technology from ancestral space. Do you have something to show us?`
			label next
			`	You nod in the affirmative and lead her back to your ship, where she examines the D94-YV Shield Generator. "It certainly looks impressive," she chants as she paces around the massive piece of equipment. "It will be valuable to see what our enemies might be shielded with, and maybe something we can learn from it too." She comes to a stop in front of you. "If you could deliver two of these to a lab on <planet> we could compensate you with <payment>.`
				accept
	on visit
		dialog `You have returned to <planet>, but you don't have the two D94-YV Shield Generators that Taely requested. Go buy the two shield generators before returning.`
	on complete
		outfit "D94-YV Shield Generator" -2
		payment 1150000
		"remnant met taely" ++
		conversation
			`On <planet> you follow the landing instructions to arrive at a pad set next to a large warehouse. As you complete your shutdown routine the doors slide open and a large crawler emerges, accompanied by several Remnant. They carefully unload the D94-YV Shield Generators and strap them down. As they start heading back to the warehouse one of them comes over to hand you <payment>. "Thank you for the delivery. Our team is eager to see what humanity has achieved in these past centuries."`



mission "Remnant: S-970 Regenerator"
	name "Retrieve S-970 Regenerators"
	description "A Remnant engineer has offered you <payment> for delivering two S-970 Regenerators to an impact testing facility on <planet>."
	source "Viminal"
	destination
		government "Remnant"
	to offer
		or
			has "Remnant: Tech Retrieval: active"
			has "Remnant: Tech Retrieval: done"
	on offer
		require "S-970 Regenerator"
		conversation
			`You recall that Taely was interested in seeing instances of new human technology, and the S-970 Regenerator is definitely a recent development. Would you like to show her?`
			choice
				`	(Not now.)`
					defer
				`	(Yes.)`
			branch familiar
				has "Remnant: Tech Retrieval: done"
			`	After asking a few people, you finally get directed to a bay in the shipyard where you find Taely adjusting something on the hull that you can't quite see. "Greetings, <first>. What brings you here today?" She taps something, then hangs her tools on her belt and drops to the ground on a tether. "Did you bring us something?"`
				goto next
			label familiar
			`	Taely seems like the sort of person who spends most of their time working directly on ships, so finding people repairing ships seems the most likely place to find her. As you enter the maintenance section, you spot an engineer waiting for you. She quickly introduces herself as an engineer who works with Taely. "She was not able to be here, so she sent me to see what you have brought" chants the engineer.`
			label next
			`	You nod in the agreement and lead her back to your ship, where she does a cursory scan of the S-970 Regenerator. "Hmm," she murmurs as she peers at the readings on her instrument as she waves it up and down the regenerator. "This looks like they may have found a few techniques that would be beneficial for us to study. If you could deliver two of these to a lab on <planet> we could compensate you with <payment>."`
				accept
	on visit
		dialog `You have returned to <planet>, but you don't have the two S-970 Regenerator that Taely requested. Go buy the two shield regenerators before returning.`
	on complete
		outfit "S-970 Regenerator" -2
		payment 2350000
		"remnant met taely" ++
		conversation
			`On <planet> you follow the landing instructions to arrive at a pad set next to a substantial facility with a large equipment bay. As you complete your shutdown routine the doors to the bay slide open and a crawler emerges, accompanied by several Remnant. They carefully unload the S-970 Regenerators and strap them down. As they start heading back into the bay, one of them comes over to hand you <payment>. "Thank you for the new outfits to study. Our team is quite interested to see what humanity has achieved since our exodus."`



mission "Remnant: taely intro log"
	invisible
	source
		government "Remnant"
	to offer
		"remnant met taely" >= 1
	on offer
		log "People" "Taely" `As an engineering prefect, Taely is the foremost authority among the Remnant on salvaged technology and a senior leader in their reverse engineering program.`
		fail



mission "Remnant: Chilia Intro Log"
	invisible
	source
		government "Remnant"
	to offer
		"remnant chilia" >= 1
	on offer
		log "People" "Chilia" `As a military prefect, Chilia is responsible for the defense of Remnant space. He can usually be found on the front lines of combat unless required to work on tactics for the Remnant as a whole.`
		fail



mission "Remnant: Chilia Intro Log 2"
	invisible
	source
		government "Remnant"
	to offer
		"remnant chilia" >= 2
	on offer
		log "People" "Chilia" `Despite being quite young, Chilia is highly respected among Remnant society.`
		fail



mission "Remnant: Chilia Intro Log 3"
	invisible
	source
		government "Remnant"
	to offer
		"remnant chilia" >= 3
	on offer
		log "People" "Chilia" `Prefect Chilia is an unusual person compared to most military leaders: He is inclined to do things himself and rarely stands on protocol.`
		fail



mission "Remnant: Return the Samples"
	name "Return the Samples"
	description "A researcher on <planet> has asked you to return void sprite eggs to Nasqueron that the Remnant stole many years ago."
	source "Aventine"
	stopover "Nasqueron"
	to offer
		has "Remnant: Technology Available: offered"
		random < 50
	on offer
		conversation
			`As you are walking through the spaceport, the researcher you previously assisted with the studies on the void sprites approaches you in a hustle. "We have made some new discoveries!" he exclaims in a trill. "Some of the samples that we took all those years ago are actually eggs of some kind. So the Archon must view our previous research as being disruptive to the void sprites' lifecycles.`
			`	"We have been storing these eggs in a cryogenic stasis tank, so they should still be viable and intact. Well, most of them, anyway." His notes trail off on a mournful tone.`
			`	"Could you return some of them to Nasqueron? According to our logs, they were found floating in the lower levels of the atmosphere, where their natural buoyancy should keep them afloat."`
			choice
				`	"Sure, I would be glad to return them."`
				`	"Sorry, I'm really not interested in dodging the Archon again."`
					decline

			`	"Thank you. Since we are continuing to work together, I would like to introduce myself again." He takes a breath, thinks for a second, and speaks a short verse about plumage with a complex chord that sounds at once grandiose and self-deprecating. The best you can make out is that his name is "Plume."`
			`	"Just remember: you will need to use a Puffin to make this delivery. If you don't still have one, there are a few in storage in Viminal." He taps on his commlink, and an assistant emerges from a nearby building with a flatbed truck. Onboard is a large collection of cocoon-like pods cradling large eggs, as well as a big spacesuit that looks more reminiscent of an ancient deep-sea diving suit than anything carried on a modern ship. "Now, remember, you need to remove the eggs from the cocoons and release them gently. Please make sure they don't hit anything on the way out."`
				accept
	npc
		government "Drak (Hostile)"
		system "Nenia"
		personality staying heroic nemesis uninterested
		ship "Archon (Cloaked)" "Lifted Lorax"
	on accept
		log "People" "Plume" `A Remnant researcher specializing in xenobiology, Plume is at the forefront of recent efforts to restart research on the void sprites and a leading expert in non-carbon based lifeforms.`
	on stopover
		conversation
			`Once again you have successfully dodged the Archon to land on Nasqueron. Somehow, knowing it was going to be there was both better and worse than the surprise of the first time.`
			`	As the <ship> sinks through the cloud layers, you gently activate the repulsors to slow your descent to avoid startling the void sprites. A few nearby sprites descend with you, seeming to match your velocity. You slow down as you reach the altitude listed in the log of where the eggs are to be released.`
			`	Setting the ship on auto-pilot, you walk to the back and struggle into the pressure suit. Readying the eggs in the cargo hold, you equalize pressure in the main cargo hold to the swirling clouds outside, and open the bay doors. As predicted, at this pressure level, the eggs are almost weightless, and are fairly easy to carry to the door of the ship and release.`	
			`	By the time you finish releasing the eggs back into the clouds, several void sprites have converged on your ship and appear to be herding the eggs away from you with gentle buffets of their wings. You take a moment to appreciate the alien beauty of these creatures before closing the hatch and purging the ship with fresh air.`
	on visit
		dialog phrase "generic stopover on visit"
	on complete
		conversation
			`Back on the ground, you report on how the release went. The researcher is pleased to hear that the void sprites responded to their presence. "We will give them a few weeks, then try sending another ship to monitor them. Hopefully the Archon will be pacified by this. Meet me in the alien environments lab just off the spaceport if you are interested in pursuing this."`



mission "Remnant: Return the Samples 2"
	name "Return the Samples"
	description "Plume has asked you to return more stolen eggs, this time to Slylandro. Then return to <planet> with footage of the void sprites."
	source "Aventine"
	stopover "Slylandro"
	to offer
		has "Remnant: Return the Samples: done"
	on offer
		conversation
			`Following Plume's directions, you find a lab tucked behind the main area of the spaceport, where a short walkway leads into an underground structure. Stepping inside the door you note a rack of camouflage netting positioned easily at hand. Given what you have learned of their history, it is probably a last-ditch preparation in case they need to hide the entrance from a raid.`
			`	The lab itself is a microcosm of Remnant development. The structure appears to be some strange semi-organic material, and you can see an eclectic mix of familiar and unfamiliar shapes cluttering the tables. If you had to guess, you would say that this lab was the result of several different families of technology, only one of which was human.`
			`	Plume and several other Remnant are at the back of the room inspecting a bunch of cocoon-like containers, similar to the ones that carried the last batch of eggs back to Nasqueron. After checking a screen he looks up and seems momentarily startled to see you.`
			`	"Ah, <first>! You are just in time," Plume chants quickly, his hands unconsciously dancing in a quick series of gestures. "These eggs are ready to be delivered, this time to Slylandro. Could you drop them off like you did before?"`
			choice
				`	"Yes, I would be happy to bring them home."`
				`	"Sorry, I'm really not interested in risking the Archon a third time."`
					decline

			`	"Thank you. Like last time, we can't pay you for this. But we are still hopeful that the Archon might let us resume our studies." He follows you out to the <ship> and helps you load the cocoons holding the eggs. Just before parting ways he asks, "Oh, could you record the void sprites this time? We would like to see the behaviors you mentioned last time."`
				accept
	npc
		government "Drak"
		system "Nenia"
		personality staying heroic nemesis uninterested
		ship "Archon" "Lifted Lorax"
	on stopover
		conversation
			`As you approach Slylandro you watch the Archon like a hawk, but this time it doesn't attempt to drive you off with tridents of white energy. Cautiously you make your way to Slylandro and begin your descent.`
			`	As the <ship> sinks through the cloud layers, you notice the void sprites seem to be tailing you. A few drop past you with startling speed, only to reappear from below as you approach the designated altitude. At the last minute you remember Plume's request to record them, and hit the switch to activate the recorder for the exterior cameras.`
			`	Setting the ship on auto-pilot, you head back and suit up in the bulky pressure suit once again. Readying the eggs in the cargo hold, you equalize pressure and open the bay doors. As before, the eggs are already floating as you open the cocoons and gently carry them to the door.`
			`	Almost as soon as you release the first egg, a void sprite is there, brushing against the ship to scoop the egg away into the swirling mists. By the time you return with the next one, another sprite is already waiting at the door, undulating in the eerie light. By the time the last egg is released you can see dozens of the strange creatures swarming around the collection of eggs. It occurs to you that very few humans would ever have the chance to see anything like this.`
			`	After taking a moment to enjoy the view, you shut the door as gently as you can, purge the ship with fresh air, and begin the journey back to Aventine.`
	on visit
		dialog phrase "generic stopover on visit"
	on complete
		"reputation: Drak" += 1
		event "remnant: return the samples timer" 2 4
		conversation
			`Back on Aventine, you share the recording of the void sprite's behavior with Plume. "These Sprites demonstrate considerably more communication than we originally thought. And obviously they must have communicated what you did on Nasqueron. Interesting..." Plume's excited staccato exclamations trail off as he begins to make notes on a data pad he has on hand. "Thank you for your help, we will let you know what we find out."`



event "remnant: return the samples timer"


# Compatibility patch for those who completed Return the Samples 2 before 0.9.11, where it did not have the timer.
mission "Remnant Return the Samples Compatibility Patch"
	landing
	invisible
	to offer
		has "Remnant: Return the Samples 2: done"
		not "event: remnant: return the samples timer"
	on offer
		event "remnant: return the samples timer" 2
		fail


# "This mission is intended to serve as a notification that one timer has elapsed and how long to wait until the missions start again."
mission "Remnant: Return the Samples 3 Exploration Hint"
	landing
	source "Aventine"
	to offer
		has "event: remnant: return the samples timer"
	on offer
		event "remnant: wait for plume" 7 14
		conversation
			`As you disembark from <ship> you almost run into Plume as he strides across the landing area. "Captain <first>, I didn't see you there!" You glance back at the bulk of your ship that you just stepped out of and look at him curiously, wondering how he could have missed seeing a spaceship land in front of him. His chant takes on a slightly apologetic tone. "I've been lost in thought thinking about everything we have discovered lately, especially the most recent recordings you made. I still have a lot to analyze, though." He pauses, looking thoughtful. "That being said, I will probably have more work for you in a week or two."`
			`	Plume asks a few more questions about what you have been doing, then politely excuses himself to continue his research. "Please let me know if you uncover anything else about Nenia!" he trills to you as he departs.`
				decline



event "remnant: wait for plume"



conversation "taely cultural data"
	branch return
		has "Remnant: Salvage 1B: done"
	`As you step out into the icy chill of Viminal, you get a message from Taely, the engineering prefect, asking if you could meet her in the cafeteria.`
	choice
		`	(Accept her invitation.)`
		`	(Not right now.)`
			defer
	`	Replying that you can, you make your way through the crowds and find an empty table. Moments later Taely appears and grabs two trays from the dispenser before heading towards you. She settles down in the opposite chair with a look of exhaustion.`
	`	"It is good to see you again, <first>," she sings softly. When you sign a reply she sits up, smiles, and switches to sign. "My, you are a quick learner. This is much faster." Her quick gestures are hard to follow, but the language videos seem to have focused on a practical vocabulary that has most of the words she uses.`
	`	"I haven't fully..." (She makes a sign that you don't understand, but seems similar to the signs for "break" and "understand".) "...the technology you retrieved for us, but we are learning much from what we have already found. Could you help us catch up with what has happened in ancestral space since our Exodus?"`
	choice
		`	"Yes. What can I do to help?"`
		`	"Sorry, not interested."`
			decline
	branch data
		has "human cultural data"
	`	"Excellent! According to a friend of mine who is versed in history from the war, there were rumors that a grand library was being built in the Deep to house all of human knowledge. If it exists, that would likely be where to go."`
		accept
	label data
	`	"Excellent! According to a friend of mine who is versed in history from the war, there were rumors that a grand library was being built in the Deep to house all of human knowledge. If it exists..." She stops when she notices you nodding with a knowing expression. "You have already been there? Well, you certainly get around, Captain <last>. I suppose that makes things rather straight forward."`
	`	"I actually already have a copy of the library's data in my ship," you respond.`
	`	"Oh, that's even better," Taely trills. "Go ahead and get it."`
	`	You return to your ship to get the data chip, but when you glance out the cockpit you notice that the spaceport is more animated than usual. Remnant look to be running to their ships as fast as they can when you notice that Taely is halfway up the side of your ship securing a refueling hose and charging cable. As you reach for the commlink she scrambles up to the bridge windows and quickly rattles off a series of signs at you. All you can make out is "Keep it hot, incoming!" Before you can frame a reply she has raced across your wing and leapt to the Albatross parked next to you.`
		goto launch
	
	label return
	`Having acquired a copy of the archive, you gently set your ship down on Viminal hoping that this information is helpful. The port seems unusually busy, but the comm channels are quiet beyond the bare minimum to keep traffic organized.`
	`	Before you have even taken the time to shut down the engines Taely is halfway up the side of your ship securing a refueling hose and charging cable. As you reach for the commlink she scrambles up to the bridge windows and quickly rattles off a series of signs at you. All you can make out is "Keep it hot, incoming!" Before you can frame a reply she has raced across your wing and leapt to the Albatross parked next to you.`
	
	label launch
	`	Looking around more carefully, you note that every ship in the port is idling with fuel lines still connected. If this were some Republic port the safety inspectors would be having a nightmare. One Starling is getting holes in its wings patched even as the crew appear to be running prep-for-flight checklists. It also looks like every ship has a guard. Something tells you that right now would be a bad time to take a walk around town.`
	`	After some tense minutes of waiting, the planetary defense sirens start and the idling ships begin to ascend one by one. You quickly figure out where you are in the launch sequence and follow the stream of craft heading for orbit.`
		launch



mission "Remnant: Salvage 1"
	name "Remnant History Updates"
	description `The Remnant are interested in learning about what has happened in human space since they left. Find a copy of human history on <destination>.`
	minor
	source "Viminal"
	destination "Alexandria"
	to offer
		not "human cultural data"
		has "Remnant: Learn Sign Follow Up: offered"
		random < 50
		or
			has "Remnant: Catalytic Ramscoop: done"
			has "Remnant: Plasma Cannon: done"
			has "Remnant: Heavy Laser: done"
			has "Remnant: Tech Retrieval: done"
	on offer
		conversation "taely cultural data"
	on visit
		dialog
			`The station has a small museum gift shop that sells a copy of the entire archive on a data card. It only costs 40 credits, but because you have done a horrible job at managing your finances you do not have even that much cash on hand right now.`
			`	Go earn some money, then return here.`
	on complete
		set "human cultural data"
		payment -40



mission "Remnant: Salvage 1B"
	name "Remnant History Updates"
	description `Return the copy of human history to <destination>.`
	landing
	source "Alexandria"
	destination "Viminal"
	to offer
		has "Remnant: Salvage 1: done"
	on offer
		conversation
			`After having traveled clear across the galaxy, you finally have arrived at the archives of human history. On the direction of the librarians you locate the gift shop and buy a "souvenir copy" of the archive. You idly wonder if you should buy a couple spare copies just in case, but decide against it.`
				accept



mission "Remnant: Salvage 2"
	landing
	name "Defend <planet>"
	description "Assist in defending <planet> from a Korath raid, then return to the planet."
	source "Viminal"
	to offer
		or
			has "Remnant: Salvage 1B: done"
			and
				has "human cultural data"
				has "Remnant: Learn Sign Follow Up: offered"
				random < 50
				or
					has "Remnant: Catalytic Ramscoop: done"
					has "Remnant: Plasma Cannon: done"
					has "Remnant: Heavy Laser: done"
					has "Remnant: Tech Retrieval: done"
	on offer
		conversation "taely cultural data"
	npc
		government "Remnant"
		personality staying uninterested disables plunders
		fleet "Large Remnant" 2
	npc evade
		government "Korath"
		personality heroic plunders harvests target
		fleet "Korath Ember Waste Raid" 7
		fleet
			names "korath"
			cargo 3
			variant
				"Korath World-Ship B (Ember)"
	on visit
		dialog "There are still Korath raiders circling overhead. You should take off and help the Remnant ships to fight them."
	on complete
		payment 1000000
		conversation
			`As some ships maintain orbital sentry positions, most ships return to their berths. Mechanics are soon swarming over the ships, and what you suppose are ambulances are waiting at the ramps to collect the injured. Farther back, flatbed tractor units wait to pick up any salvage that has been collected.`
			`	Eventually a tired but pleased-looking prefect stops by your ship. He starts chanting, "Do you understand our language, or do I need to sing?" He looks relieved when you reply that you can understand most of what is said so long as he signs slowly. "Thank you for your assistance during the raid. The sensors you placed in Parca picked up the fleet coming in and gave us sufficient warning to get everyone ready."`
			`	He is silent for a moment, with the air of someone who is enjoying not having to run for the first time in a while. "Oh, Taely said that you might have some historical records for us?" You hand over the copy of the archive in response, telling him that it is probably the best available. He hands you a credit chip with <payment> on it. "Thank you, I'll make sure this gets where it needs to go. In the meantime, we could use your help in the spaceport."`



mission "Remnant: Salvage 3"
	name "Transport injured Remnant"
	description `Some injured Remnant need to be transported away from the front lines to Aventine.`
	source "Viminal"
	passengers 8
	cargo "medical gear" 5
	blocked "A prefect informs you that they need to evacuate some injured to a hospital on Aventine, but you will need 8 free bunks and 5 tons of cargo space in order to handle the injured."
	stopover Aventine
	to offer
		has "Remnant: Salvage 2: done"
	on offer
		conversation
			`After watching the mechanics start repairs on the <ship>, you make the short trek to the spaceport common area. People are still rushing around as ships continue to land. No wrecks so far, and judging by the scrolling arrivals displays there are still quite a few ships on approach. Looking around for someone to talk to, you spot the prefect who had just visited your ship. He notices you and comes over. "No ships lost yet," he signs harshly, "but there are a few ships that haven't checked in."`
			`	He shakes his head and continues, "We need to keep our medical facilities as free as possible. Could you take some of our injured to Aventine? They are stable and healthy enough for an unattended transport, and it would free up medics and space here."`
			choice
				`	"Of course."`
				`	"I'd rather not."`
					decline
			`	He looks relieved. "Thanks. I was going to have to divert one of our sentries to take them." He pauses and consults his commlink. "The medical team will have the injured settled onboard shortly, along with everything they need to ensure they arrive safely. They will probably have some fresh crew to send back with you."`
				accept
	on stopover
		dialog
			`The injured crew made for an eerily quiet jaunt from Viminal to Aventine. They didn't sing, and rarely signed. Some spent the trip mellowed out on powerful painkillers, while the few that left their rooms seem to be mostly intent on doing prescribed stretches and movements to help damaged muscles heal. Others that you check on appear to be meditating while an intravenous system feeds into their gloves. A few are interested in visiting with someone from outside the Ember Waste, but they lacked the energy to do so for long.`
			`	On Aventine there are ambulances and medical staff waiting to transport the injured to longer-term medical facilities. As they depart, a fresh crew arrives to take their places.`
	on visit
		dialog phrase "generic cargo and passenger on visit"
	on complete
		payment 100000
		set "license: Remnant Capital"
		conversation
			`When you return to Viminal, the Remnant crew members leave your ship and disperse across the tarmac to the ships they have been assigned to, each one of them signing their thanks as they leave. A few minutes after they leave your commlink beeps, notifying you that a message from the prefect has arrived:`
			`	"Captain <last>! Thank you for your help in defending Viminal and transporting those wounded. I have transferred a small token of our gratitude to you. That being said, perhaps you would appreciate this a bit more: the other prefects and I have agreed to grant you access to a wider range of ships. Our capital class ships will now be available to you, including the Albatross and the Pelican. At the rate these raids are going, it is in everyone's best interests that you have access to a better warship. Please, meet us in the spaceport to further discuss the situation."`



mission "Remnant: Salvage 4"
	name "Track down the <npc>"
	description "Track down and disable a Korath ship that escaped the raid on Viminal so that the Remnant may salvage it for technology."
	source "Viminal"
	to offer
		has "Remnant: Salvage 3: done"
	on offer
		conversation
			`Walking into the cafeteria you immediately sense the buoyant mood. According to a report on the video screen, very few Remnant ships were actually lost. Furthermore, of the ships that were lost, their escape pods worked perfectly, ensuring none of the crew were killed. Groups of crew members are gathered around tables covered in food, intermingled with the ground teams that keep their ships operational. Based on the snippets you can catch, they seem to be trading stories of crack shots and clever improvisations.`
			`	Taely sits over at a corner booth with the prefect who met you at the dock and a couple other mechanics, and she waves you over. "Captain <last>! So, how do you like fighting with our fleet?" asks one of the mechanics.`
			choice
				`	"It seems odd to have a planetary defense fleet plundering."`
				`	"It was a tough battle."`
					goto next
	
			`	"I suppose it would," chants one of them. "We need access to their tech, though. Otherwise we'll fall behind." Judging by the finality of his statement, this is held to be common knowledge among the Remnant.`
				goto next
	
			label next
			`	While you're conversing with the group, the prefect suddenly glances down at his commlink, reads a message, then looks up at you. "It appears that a Korath ship survived the raid and has destroyed a few ships without taking cargo. Could you deal with it?"`
			choice
				`	"Sure."`
				`	"Sorry, I don't have time to help you out."`
					decline

			`	"Thank you," he signs. "It is acting oddly, jumping around destroying ships instead of looting and running. If it simply looted and left we would be pleased, but now it is learning about us instead, so it has reached the end of its usefulness. Please disable it so that we can salvage parts from it." He pauses, then continues, "I doubt we'll be able to salvage the ship itself - they pack those things with soldiers - but we should be able to strip everything else of use off it."`
				accept
	npc save disable
		government "Korath"
		personality heroic vindictive target uninterested waiting marked
		system
			distance 1 2
		fleet
			names "korath"
			cargo 3
			variant
				"Korath Raider (Hyperdrive)"
		dialog "You have disabled the Korath ship that was left over from the raid on <planet>. You can now return there to collect your payment."
	on abort
		# No action, the player choose to just walk away from this mission(string)
	on fail
		payment 350000
		dialog `You are met by a prefect who looks upset. "The ship was supposed to be disabled so its contents could be salvaged!" he signs angrily. Nonetheless, he shoves a credit chip worth <payment> into your hand. "That's half what you would have earned if the ship had been disabled." He pauses and shakes his head. "I think Taely might have some more work for you in the spaceport, but in the meantime, why don't you go find some Korath to practice disabling? It is a valuable skill among the Remnant."`
	on complete
		payment 700000
		dialog `You are met by a prefect who thanks you for disabling it and hands you a credit chip for <payment>. "I think Taely might have some more work for you in the spaceport, but in the meantime, don't forget to drop off any salvaged outfits in the outfitters so the researchers can look at them."`



mission "Remnant: Salvage 5"
	name "Salvage Delivery"
	description `Deliver <cargo> to Caelian.`
	source "Viminal"
	cargo "Korath salvage" 20
	blocked `Taely would like you to deliver some valuable Korath equipment to Caelian, but you will need 20 tons of space to carry it.`
	destination "Caelian"
	to offer
		or
			has "Remnant: Salvage 4: done"
			and
				has "Remnant: Salvage 4: failed"
				not "Remnant: Salvage 4: aborted"
	on offer
		conversation
			`As you stroll across the tarmac under the great dome you spot Taely heading your way with a flatbed tractor filled with components in tow.`
			`	"<first>! I'm glad I ran into you. The last raid gave us some particularly good pieces of equipment to study. Could you take these to the weapons laboratory on Caelian?"`
			choice
				`	"I could do that."`
				`	"I'm not interested."`
					decline
			`	Taely quickly helps load the cargo onboard your ship. It doesn't appear to be actual whole items anymore, but rather pieces thereof. "They will be expecting you, but you might have to pry them out of their lab to get some help unloading. They can be a bit single-minded when they have something interesting to work on."`
				accept
	
	on visit
		dialog phrase "generic cargo on visit"
	on complete
		payment 150000
		dialog `On Caelian, you are able to find the appropriate research warehouse just off the main landing pad. After a few minutes, a lab technician disentangles herself from a project and brings a wagon and camel team out to the ship to unload the salvage. It strikes you as a bit incongruous that a lab technician is using a graviton repulsion lifter to load cargo from your ship into a wagon pulled by a camel. "If you can, I should have some things to send back to Taely if you could meet me in the cafeteria this afternoon."`



mission "Remnant: Salvage 6"
	name "Transport outfits to Taely"
	description `Deliver <cargo> to Viminal.`
	source "Caelian"
	cargo "ship parts" 20
	blocked `The technician you delivered Taely's salvaged parts to would like you to take some finished parts back to Taely, but you will need 20 tons of space to do so.`
	destination "Viminal"
	to offer
		has "Remnant: Salvage 5: done"
	on offer
		event "remnant salvage available"
		conversation
			`You spot the laboratory technician entering the cafeteria, and she approaches you.`
			`	"Thank you for waiting. I have a shipment of parts ready for Taely, and with the recent increase in attacks she needs them sooner rather than later. Please take them to her."`
			`	Outside you find a camel pulling a wagon filled with ship parts to be loaded on board the <ship>.`
				accept
		
	on visit
		dialog phrase "generic cargo on visit"
	on complete
		payment 150000
		conversation 
			`Taely meets you at the dock with a flatbed ready to offload the shipment. As you run through your shutdown routine you hit the switch for the cargo bay doors, and by the time you have gone down to the hold, Taely has half the shipment already unloaded.`
			`	Her signs flick at you with a gentleness that you are slowly deciding equates to a cheerful tone. "Thank you for all the help you've provided in recovering this salvage," she says as she hands you <payment>. "I have discussed it with the other engineers, and we have decided to give you access to our salvage."`
			`	She leads you over to the warehouse, scans her ID on the console, and taps a few commands. Then she scans your ID card. "There you go, I have updated your access codes," she signs cheerfully. She hands you your ID and pulls you to a door on the far side of the outfitting shop. Beyond the door is a vast room filled with outfits and weapons that clearly don't fit the same style as the other Remnant technology. You have seen most of the things here on scans and when salvaging equipment from other ships, but never up close.`
			`	"This section of our warehouse is the salvage area. Everything in here, we have collected in sufficient quantities that it is available for general use." She nods at a rack of Korath Heat Shunts while she explains, then turns back to you.`
			`	"Of course the really advanced and rare stuff is still going to the labs first, and won't be available until we have learned all we can from it." She looks around proudly. "We don't have the industrial capacity or the number of researchers to keep up with the Alphas, the Korath, or whoever else might be out there. But we are very good at figuring out what others have built and learning from it.`
			`	"Any salvage or unrecognized technology gets scanned in our quarantine area for threats, then looked over to figure out if there is anything new in it. If there is, it is shipped to a lab for our researchers to dissect. Anything we have already figured out ends up in here, where a select few captains are welcome to use it as they see fit."`
			choice
				`	"Threats?"`
					goto threats
				`	"Interesting."`
			`	"Yes, it is, isn't it? So many new things out there to discover and learn about.`
				goto end
			label threats
			`	"Yes, sometimes salvage that is brought in is dangerous. A Systems Core comes with fleets of micro-bots, for instance. If they aren't de-activated properly, they keep trying to rebuild their surroundings in the form of the last ship they were configured to serve. And while it hasn't happened yet, we are worried that someday we might run into someone who builds traps into their equipment, or uses nanobots that have run amok. We haven't seen any of that yet, but our science-fiction stories are filled with tales of nanotech apocalypses and things like that.`
			label end
			`	"Well, I need to get back to work. That last battle put us behind schedule on our repairs. Have a good day!" With a final flourish that you think is the equivalent of an exclamation mark, Taely strides out of the outfitters, heading towards another landing bay.`

event "remnant salvage available"
	planet "Aventine"
		outfitter "Remnant Salvage"
	planet "Caelian"
		outfitter "Remnant Salvage"
	planet "Viminal"
		outfitter "Remnant Salvage"



mission "Remnant: Bounty 2"
	job
	repeat
	name "Remnant bounty"
	description "Hunt down a Korath ship that is lurking in Remnant territory, then return to <planet> to receive your payment of <payment>."
	source
		government "Remnant"
	to offer
		has "Remnant: Salvage 4: offered"
		random < 60
	npc kill
		government "Korath"
		personality heroic vindictive target uninterested waiting marked
		system
			distance 1 2
		fleet
			names "korath"
			cargo 3
			variant
				"Korath Raider (Hyperdrive)"
		dialog "You have destroyed the Korath ship. You can now return to <planet> to collect your payment."
	on visit
		dialog phrase "generic bounty hunting on visit"
	on complete
		payment 400000
		dialog "A Remnant military leader thanks you for hunting down the Korath ship <npc>, and gives you the agreed-upon payment of <payment>."



mission "Remnant: Expanded Horizons Quarg 1"
	name "Visiting the Quarg"
	description "Take Remnant researchers to <destination> to see the Quarg."
	minor
	source
		government "Remnant"
	passengers 3
	destination "Wayfarer"
	to offer
		has "Remnant: Learn Sign Follow Up: offered"
		has "Remnant: Salvage 2: done"
		has "First Contact: Quarg: offered"
		random < 40
	on offer
		conversation
			`As you relax in the cafeteria on <origin> you are approached by a young Remnant. Judging by the hand-held sensors and tools hanging off her belt, you suppose she is a researcher or an engineer.`
			`	"Hello Captain <last>. My name is Dawn, and I have been spending the past few days skimming the archive you retrieved. I wanted to ask you a few questions. May I?"`
			`	She slides into the chair opposite you without waiting for your reply, and pulls out a data pad. "Firstly, our histories mention how humanity met a race called the 'Quarg' and had some ongoing dialogs with them, but not much beyond that. Now here in this history that you brought us, it says that humanity has started exchanging technology with them! Is this true?" She looks at you intently. You sign negatively, and she dejectedly continues. "Could you explain about them, then?" You reply that the Quarg have allowed humanity to live near them, and that the Quarg are usually willing to answer questions, including scientific ones. You continue, elaborating that while the Quarg don't seem to mind having an innovative shipyard studying them as best it can, they don't actually share their technology with anyone.`
			`	After several hours of telling her about meeting the Quarg and visiting their worlds, it finally occurs to you that it would be easy enough to take her to visit the Tarazed system.`
			choice
				`	(Offer to take her there.)`
				`	(Don't offer.)`
					decline
			`	 You offer to take her and a couple of her colleagues to see the Quarg. She eagerly accepts, although she expresses a preference for landing on the human world, so they can observe the Quarg ships from a distance, as they would rather not draw any attention to themselves. She runs out of the cafeteria after telling you they will meet you at your ship in half an hour.`
				accept
	on visit
		dialog `You land on <planet>, but realize that you left Dawn and her colleagues on one of your escorts that hasn't entered the system. Better depart and wait for it to arrive.`
	on complete
		log "People" "Dawn" `Dawn is a young Remnant researcher with a strong interest in engineering. She has yet to pick a specialty, but appears to have a talent for exo-engineering.`
		conversation
			`Dawn and her colleagues are thrilled with the trip. While they had each served on Remnant ships exploring the Ember Waste or patrolling their territory, none had ever been more than a handful of jumps away from their own space. They explain that their ships were always cautious to stay far away from human space to avoid leading anyone back.`
			`	It occurs to you that Dawn and her colleagues seem much less reserved than most Remnant. You aren't sure if it is because they are younger, less secretive, or if the Remnant have been holding back from you. It is also possible that you just have better opportunities to figure it out now that you can understand their signs.`
			`	Upon arriving at Wayfarer they spend considerable amount of time watching the few Quarg in evidence, however it is easy to see that the real draw of their attention is the ships. You wave your ID across the scanner for the shipyard and take them inside to see what Tarazed Shipyards has on display.`
			branch rich
				"net worth" >= 20000000
			`	After a few minutes a sales agent meanders over to ask if there's anything he can do to help. You ask a few questions about the different ships for Dawn's benefit, listen to the sales agent repeat a few lines from the display, then politely tell him you'll just browse on your own.`
				goto end
			label rich
			`	Almost before you are in the main hall a sales manager is at your side, inquiring as to how he can help. You can almost see the credit signs in his eyes and you suspect that scanning your license may have done a quick check of your net worth too.`
			`	You ask a few leading questions about new designs and play the part of a captain with more money than brains, and the manager eagerly directs you to the large hangars near the end that house their largest and fanciest ships. After it becomes clear that he doesn't have any experience flying them you politely disentangle yourselves from him to look at the ships in peace.`
			label end
			`	After an hour of browsing, the young Remnant agree to meet you back at the spaceport in an hour and take off to the outfitters.`



mission "Remnant: Expanded Horizons Quarg 2"
	name "Quarg Scanning"
	description "Perform an outfit scan on the Quarg ship <npc>, then land again on <destination>."
	source "Wayfarer"
	to offer
		has "Remnant: Expanded Horizons Quarg 1: done"	
	on offer
		conversation
			`Dawn and her fellow researchers show up a few minutes after you do, excitedly talking about the various things they have seen. "<first>, there is a Quarg ship taking off shortly, and we were hoping you might be able to get scans of it while it is in flight. It would be really helpful for our understanding of how they work."`
				accept

	on accept
		log "Volunteered to show Dawn and some of her fellow researchers the world where humans and Quarg co-exist."
	
	npc "scan outfits"
		government "Quarg"
		personality staying uninterested target launching
		fleet "Quarg"
		dialog
			`Dawn and her compatriots eagerly pore over the readouts as they come in, then ask if you could land again to compare their scans to ones taken on the ground.`

	on visit
		dialog `You've landed on <planet>, but you haven't yet scanned the <npc>'s. Depart and use an outfit scanner to scan the ship.`
	on complete
		conversation
			`The Remnant researchers' attention to detail is impressive. They carefully quantify every aspect of the scans, including notes about the ship's behaviors. By the time you are on the ground again, they have amassed quite a collection of data crystals filled with analysis. You note that they are careful to ensure everything they collect is backed up in multiple places, including what appears to be a small lead lined box.`
			`	Dawn does some follow-up scans of idle Quarg ships, and her fellow researchers take some time to make sure all their pictures are crisp and detailed. They let you know that they will meet you back in the spaceport bar once they are done.`



mission "Remnant: Expanded Horizons Quarg 3"
	name "Expanded Horizons Return"
	description "Return the Remnant researchers to <planet>."
	source "Wayfarer"
	passengers 3
	blocked `This mission requires bunks for three passengers.`
	destination
		government "Remnant"
	to offer
		has "Remnant: Expanded Horizons Quarg 2: done"
	on offer
		conversation
			`Back in the spaceport bar you wait around for a couple hours. Just when you were about to go find them, the trio walk in looking like they had spent all day on the move, but otherwise unreadable.`
			`	"Okay, I think we are ready to go. Can you take us to <planet>?"`
				accept
	on visit
		dialog `You land on <planet>, but realize that you left Dawn and her colleagues on one of your escorts that hasn't entered the system. Better depart and wait for it to arrive.`
	on complete
		payment 150000
		conversation
			`Once you are back in the privacy of the <ship>, the stony reserve fades to cheerfulness as the trio are a blur of motion, chattering back and forth with their signs. Apparently this will be one of the biggest boosts to their research since the first time they salvaged the gear off a Korath raider.`
			`	They eventually slow down their signs a bit and explain that up until the time the Remnant departed from ancestral space, human scanners had been unable to penetrate the outer layers of Quarg ships. One of Dawn's fellow researchers continues with the explanation.`
			`	"Our historical records just have a few pictures and videos of Quarg ships, along with a basic scan that doesn't provide more than the general outline of the ship. These scans," he says while tapping the databanks, "actually picked up detailed structural layouts and even identified a number of key components. It isn't nearly enough information to be able to duplicate them, but it is enough that we can start trying to figure out how they work."`
			`	Upon arriving at <planet> they quickly thank you, hand you <payment>, and run back to their offices to finish prepping their material to publish and distribute.`



phrase "broken jump drive on visit"
	word
		`You've landed on <planet>, but you don't have a broken jump drive to give to the Remnant. You may need to steal one from Korath Raiders found through Remnant jobs, or depart and wait for an escort carrying one to enter the system.`

mission "Remnant: Broken Jump Drive 1"
	name "Broken Jump Drive Delivery"
	description "You have been asked to deliver a broken jump drive to the researchers on <planet>."
	minor
	landing
	repeat
	to offer
		has "remnant blood test pure"
		not "Remnant: Broken Jump Drive 1: active"
		not "Remnant: Broken Jump Drive 1: done"
	source
		government "Remnant"
		attributes outfitter
	destination
		government "Remnant"
		attributes outfitter
		not distance 0
	on offer
		require "Jump Drive (Broken)"
		conversation
			branch repeated
				has "Remnant: Broken Jump Drive 1: offered"
			`As the <ship> settles onto its designated landing pad, you see someone emerge from the nearby outfitter and quickly make their way to you. The man waits a safe distance before approaching once you cycle the hatch and disembark. "Greetings, Captain <last>," trills the Remnant, "we saw the news that the newcomer among us was tracking down an erratic Korath ship. When you came in to land, we saw on the scans that you salvaged its malfunctioning jump drive. Could we take it to study?"`
			choice
				`	"Maybe later."`
					goto refuse
				`	"That would be a good use for it."`
					goto accept
			
			label repeated
			`You have a broken jump drive that the Remnant might be interested in. Do you want to seek out someone to give it to?`
			choice
				`	(Maybe later.)`
					defer
				`	(Yes.)`
			`	You find a Remnant director and inform them about the broken jump drive that you have.`
			
			label accept
			`	"Excellent!" he glances at his data pad. "There are several teams working on aspects of the jump drive, and the team with the highest priority for this one is on <planet>. I will notify them to expect you."`
				accept
			label refuse
			`	He considers this, and sings, "If you wish. Our offer stands, whenever you choose to return."`
				decline
	on visit
		dialog phrase "broken jump drive on visit"
	on complete
		outfit "Jump Drive (Broken)" -1
		"remnant: broken jump drive count" ++
		payment 300000
		"reputation: Remnant" ++
		conversation
			`When you arrive on <planet> there is a team of engineers and mechanics waiting for you, along with a flatbed freight truck. Once you open the cargo doors they quickly free the broken jump drive from its moorings and load it delicately onto their truck. The lead engineer comes over to hand you <payment>. "Thank you for salvaging this. I suspect my compatriot who spoke to you never mentioned this, but we have a fund set aside for rewarding captains who bring in rare pieces of alien technology. If you find any more of these drives, there is sure to be a research team somewhere that is willing to reward you for it."`
			choice
				`	"I will keep a lookout for more."`
					goto end
				`	"Aren't you going to replace it with a hyperdrive?"`
			`	The engineer looks at you incredulously. "You mean you were actually trying to use this drive?" He shakes his head in disbelief. "You are lucky you managed to get this far, then. It is surprising that they exist at all, so it is too much to expect them to work too. If you need a replacement drive, there are plenty available in the outfitter.`
			label end
			`	"Next time you find one of these drives, just check with a starport director. They will know where it will need to go. A word of warning though; I strongly recommend not trying to use these drives - they may disappear at the most inconvenient of times, and there won't always be an outfitter on hand." He turns and heads off with the rest of the team, turning briefly to give you friendly wave as they disembark.`



mission "Remnant: Broken Jump Drive 2"
	name "Broken Jump Drive Delivery"
	description "The researchers on <planet> have requested your broken jump drive."
	to offer
		has "Remnant: Broken Jump Drive 1: done"
	source
		government "Remnant"
	destination
		government "Remnant"
		attributes outfitter
		not distance 0
	on offer
		require "Jump Drive (Broken)"
		conversation
			`You've plundered another broken jump drive. Do you want to seek out a director to give it to?`
			choice
				`	(Maybe later.)`
					defer
				`	(Yes.)`
			`	Information must flow quickly amongst the Remnant, because by the time you arrive at the director's desk she already has the information ready for you.`
			`	"Greetings, newcomer," she chants. "Are you interested in turning in the broken jump drive you salvaged to our researchers?"`
			`	You nod.`
			`	"They will definitely appreciate new material to research. The team is located on <planet>. I will send a notification ahead so they will be expecting you."`
				accept
	on visit
		dialog phrase "broken jump drive on visit"
	on complete
		outfit "Jump Drive (Broken)" -1
		"remnant: broken jump drive count" ++
		payment 300000
		"reputation: Remnant" ++
		conversation
			`As promised, there is a team of researchers waiting when you settle onto the designated landing pad. One comes over to hand you <payment> while the rest carefully unload the broken drive and start hauling it back to their lab.`
			`	"Our thanks, Captain <last>. Having the remains of a drive like this will be very beneficial to our efforts." His voice cracks a bit, as if unused to being used much.`
			choice
				`	"Great! I will find more."`
					goto end
				`	"What are you studying?"`
			`	"Our previous research into jump drives determined that these drives are unsurprisingly multi-part systems. We know the outer part that we can see and handle is mostly the machinery for generating some kind of containment field or pocket. As to how it works or why it is needed..." his chant trails off and he makes a gesture you suspect may be the equivalent of a shrug. "Anyway, our team is focused on the nature of this outer system. It is our hope that, damaged as it is, its continued existence might allow us to look a little farther inside its inner workings to figure out exactly what that field does and how it is used.`
			label end
			`	"Well, my compatriots finished unloading rather quickly, so I should be off. For all our sakes, I hope you find more of these for us."`



mission "Remnant: Broken Jump Drive 3"
	name "Broken Jump Drive Delivery"
	description "The researchers on <planet> need a broken jump drive for testing."
	to offer
		has "Remnant: Broken Jump Drive 2: done"
	source
		government "Remnant"
	destination
		government "Remnant"
		attributes outfitter
		not distance 0
	on offer
		require "Jump Drive (Broken)"
		conversation
			`You've plundered another broken jump drive. Do you want to seek out a director to give it to?`
			choice
				`	(Maybe later.)`
					defer
				`	(Yes.)`
			`	As you approach the director in the spaceport concourse, he looks up and waves at you. "Good timing, Captain <first>," he sings. "We have a team of researchers on <planet> who have requested a broken jump drive. Could you deliver one to them?"`
			`	"I can," you respond.`
			`	"Excellent. The recent discovery of these broken drives has spurred discussion and excitement in various quarters. We have had teams researching jump drives for at least a century now without a lot of success. I'm told they are rather intricate, but your finds are opening new avenues of investigation. That being said, I'll notify the team on <planet> to expect you."`
				accept
	on visit
		dialog phrase "broken jump drive on visit"
	on complete
		outfit "Jump Drive (Broken)" -1
		"remnant: broken jump drive count" ++
		payment 300000
		"reputation: Remnant" ++
		conversation
			`The team waiting for you on <planet> is definitely eager to begin. You barely have the hatch open before they are chivying their camel-pulled wagon up the ramp. They load the broken jump drive surprisingly quickly despite their delicate movements.`
			`	"This is an exciting day, Captain <first>! Countless theories may be proven or put back into the fires of refinement based on the testing we can do with this!"`
			choice
				`	"Great! I will find more."`
					goto end
				`	"Any theories of note?"`
			`	He looks thoughtful for a moment, then warbles, "As you may know, standard hyperdrives work by generating a fusion reaction and folding it into the fabric of space/time, and these folds naturally fall along the known hyperlanes. I suppose one could view those lanes as the 'crease lines' of the universe. My favorite theory is that jump drives have some additional machinery to guide the fold. That way they can dictate where the fold occurs instead of just aligning with the nearest crease. Given their increased fuel draw, it makes sense that it would take more fuel to generate a fresh fold than to re-use an existing crease.`
			label end
			`	"Oh, before I forget..." he hands you <payment>. "Off to start setting up the tests." He sings half to himself as he trundles off after the wagon.`



mission "Remnant: Broken Jump Drive 4"
	name "Broken Jump Drive Delivery"
	description "You have been asked to deliver a broken jump drive to the researchers on <planet>."
	to offer
		has "Remnant: Broken Jump Drive 3: done"
	source
		government "Remnant"
	destination
		government "Remnant"
		attributes outfitter
		not distance 0
	on offer
		require "Jump Drive (Broken)"
		conversation
			`You've plundered another broken jump drive. Do you want to seek out a director to give it to?`
			choice
				`	(Maybe later.)`
					defer
				`	(Yes.)`
			`You head over to the director's desk to see who is in need of the next broken jump drive. The director smiles at you, looks over several messages on her screen, then clears her throat.`
			`	"Your finds are very much in demand," she sings. "Could you bring this one to a team working on <planet>?"`
			`	You nod in response.`
			`	"Thank you. We are looking forward to seeing what comes from this."`
				accept
	on visit
		dialog phrase "broken jump drive on visit"
	on complete
		outfit "Jump Drive (Broken)" -1
		"remnant: broken jump drive count" ++
		payment 300000
		"reputation: Remnant" ++
		conversation
			`As you approach your designated pad, you spot a team of researchers with unloading equipment hustling out of a nearby entrance. Once you have completed your shutdown sequence they quickly set to work unloading the drive. Once the task is complete, they pause for a moment to hand you <payment>. "Thanks for finding this," they sing in unison. "Our labs are eager to begin work on your most recent find, Captain <first>. Our thanks!"`
			choice
				`	"Good luck with that."`
					goto end
				`	"How is your research going?"`
			`	"Good, and about to get better," they sing. "We are working on various aspects of a theory that the jump drive actually disregards traditional jumping entirely, and uses the folding mechanism to put the ship itself into a pocket, while somehow triggering an opening to said pocket in the target system." One of them continues, "If this is true, it could be fairly dangerous to try activating these anywhere close to fragile things like cities or mountains, which is why they put our lab on the far side of the planet from all such things.`
			label end
			`	"Well, we have a bit of a trip to get to our lab, but it should be exciting once we get there. Fare well!" With that, they head off towards a large vehicle nearby.`



mission "Remnant: Broken Jump Drive 5"
	name "Broken Jump Drive Delivery"
	description "A team of engineers on <planet> would like a broken jump drive to study."
	to offer
		has "Remnant: Broken Jump Drive 4: done"
	source
		government "Remnant"
	destination
		government "Remnant"
		attributes outfitter
		not distance 0
	on offer
		require "Jump Drive (Broken)"
		conversation
			`You've plundered another broken jump drive. Do you want to seek out a director to give it to?`
			choice
				`	(Maybe later.)`
					defer
				`	(Yes.)`
			`	You stop by the director's desk to report having salvaged another broken jump drive for one of their research teams. The director nods in appreciation and checks his list. "There is a new team starting a project on <planet>. Could you take it there please?"`
			`	"Sure," you respond.`
			`	"Much appreciated. The sooner they get it, the sooner they can start on their project. That being said, I have spoken with the other directors, and we have decided that we are getting so many requests that we will put these into the job board for you. Any time the landing scans detect one of these broken jump drives, the system will display a message on the job board listing where the next one needs to be delivered."`
				accept
	on visit
		dialog phrase "broken jump drive on visit"
	on complete
		outfit "Jump Drive (Broken)" -1
		"remnant: broken jump drive count" ++
		payment 300000
		event "remnant research update bjd1" 100 200
		"reputation: Remnant" ++
		conversation
			`The landing pad on <planet> is tucked away just behind the spaceport. A handful of engineers have a conveyor belt already set up to offload the drive from your ship when you arrive. When you open the hatch they extend it right up the ramp, and quickly load the drive onto it. The machinery quickly whisks the drive into a nearby structure along with its escort. A couple of the engineers stop by to talk with you and hand you <payment>.`
			`	"Thanks for bringing us this drive. It is a rare piece of technology for us to get our hands on."`
			choice
				`	"I will leave you to it."`
					goto end
				`	"What are you studying?"`
			`	With a pleased expression they break into song about mining the deeps for the mysteries of the sky. As best you can tell, they are trying to figure out the materials that the drive is made with, followed by experiments to replicate those materials.`
			label end
			`	"Our experiments await. May your search be fruitful!" they trill as they head off.`



event "remnant research update bjd1"



mission "Remnant: Broken Jump Drive job"
	name "Broken Jump Drive Delivery"
	description "The researchers on <planet> need another broken jump drive to continue their project."
	job
	repeat 4
	to offer
		has "Remnant: Broken Jump Drive 5: done"
	source
		government "Remnant"
	destination
		government "Remnant"
		attributes outfitter
		not distance 0
	on visit
		dialog phrase "broken jump drive on visit"
	on complete
		outfit "Jump Drive (Broken)" -1
		"remnant: broken jump drive count" ++
		payment 300000
		"reputation: Remnant" ++
		"Remnant: Broken Jump Drive job: offered" --
		dialog "The research team quickly offloads the broken jump drive and pays you <payment> before hurrying back to their lab."



mission "Remnant: Face to Maw 1"
	name "Talk to Plume about the void sprites"
	description "Plume would be very interested in a report on what happened with the void sprites."
	landing
	to offer
		has "event: remnant: return the samples timer"
	source
		system "Nenia"
	destination "Aventine"
	on offer
		conversation
			`As the swirls of gas close over the <ship> you wonder idly what brought you back here. This time, there is no apologetic researcher asking you to risk your life for research, or to return eggs from where they were stolen. You catch a glimpse of the Archon materializing above the clouds as it decloaks, letting you know that you're being watched, but saying nothing; for now, it is nothing more than a silent, brooding presence in the skies of Nenia. The silent depths of an alien world fold over you, gradually erasing the rest of the galaxy from sight.`
			`	As the <ship> levels off at the designated altitude, you strap yourself into a pressure suit. Stepping into the airlock, you grimace at the antiquity of these "hard-shell" shield systems, and lower the shields so that you can exit onto the hull. Out on the surface, you admire the misty kaleidoscope of colors filtering down through the cloud layers, playing over distant shapes moving in the mists.`
			`	Before long several void sprites emerge, weaving and dancing among the clouds. They swirl for a few minutes around your cargo bay doors as if waiting for something, then pulse briefly with flickers of light and drop into the clouds below. Another void sprite flutters around the <ship>, poking at the hull and sliding over it with its tentacles. You quickly think to turn on your video recorder to catch the scene. The void sprite notices your brief movement, and turns towards you with a lunge. As it closes on you, your attention is drawn to what you suspect is its mouth: a zig-zagging crack that peels open like a zipper to reveal an opening that resembles an industrial grinder.`
			`	Up close, the void sprite is massive. Most of its tentacles are easily as thick as your leg, and move with surprising speed and precision. It shifts through the air like a strange deep-sea fish in water. You can make out a low vibration you suspect is from the air whistling over the void sprite as it closes with you. As the giant creature rapidly approaches, you can feel a heavy paralysis weigh down on you. Suddenly, you recall that your shields are keyed to your equipment; you could activate them to protect yourself and they would extend around you. It probably wouldn't be too healthy for the void sprite, though.`
			choice
				`	(Activate the shields.)`
				`	(Do not activate the shields.)`
					goto holdground
			`	You push against the paralysis and trigger the shields in a rush. The millisecond that follows feels like an eternity. The void sprite is just a few meters away, one tendril reaches out and touches you just as the shield slams into place. The tendril becomes caught on both sides of the shield, cleaving it in two. In the same instant, the pressure on your mind vanishes as if it was simply a dream. You momentarily stare at the immobile void sprite, frozen in shock over what just happened. Then time reasserts itself and the sprite spasms away from the ship with an unearthly crescendo of dissonant tones. It plunges down into the clouds, leaving you standing on your hull with the floating severed piece of tendril.`
			`	You carefully scoop up the tendril in a container and seal it. While the attack spoiled the beautiful moment, at least you have a sample and some recordings that might be of interest to Plume.`
				flee
			label holdground
			`	The feeling of paralysis leaves your body as the void sprite is only a few meters away, but you resolve yourself to face down the creature without triggering your shields. Time seems to slow down as the sprite rushes up to you and its leading tentacle reaches out to touch you. As you brace for an impact you realize that the sprite has managed to bring itself to a complete stop and the tentacle has telescoped in on itself slightly. You can see that it is touching you, but you didn't even feel the impact. You and the void sprite stand frozen for a moment, and the force trying to paralyze you snaps off, replaced by a feeling of weightlessness. Moments later the void sprite pulls back and pulses skyward with an unearthly fountain of sounds, spiraling around the <ship> before disappearing into the swirling clouds.`
			`	As you re-enter the ship, you notice that your suit is covered in some kind of translucent slime. You scrape off as much as you can into a sealed container, but your pressure suit appears to be permanently stained an iridescent purplish color as a result. You resolve to go find Plume, since he will almost certainly find this interesting.`
				accept
	on accept
		fail "Remnant: Face to Maw 1B"
	on complete
		conversation
			`When you walk into Plume's lab on Aventine you find him buried in some kind of holographic projection of your egg returning mission. You can see that he appears to be watching the video in slow-motion as he taps out notes on his data pad. After a few minutes he looks up and sees you standing in the entryway. He quickly pulls himself out of the projection and hits what you assume must be the pause button.`
			`	"Captain <first>! What a pleasant surprise," he trills. "If you are looking for more work, I don't have anything for you right now."`
			`	You tell Plume about how you visited Nenia and had an interesting encounter with a void sprite, and offer him the recording and container of slime. He eagerly accepts the data chip and the container from you. Sliding the container into some kind of machine, it immediately starts to whir as he slots the data chip into his console. Moments later his holographic projection shifts to the new footage. He checks the timestamps, then chants, "These will take me a little while to analyze. I will meet you in the spaceport in a few hours to discuss my preliminary findings."`



mission "Remnant: Face to Maw 1B"
	name "Talk to Plume about the void sprites"
	description "Plume would be very interested in a report on what happened with the void sprites."
	landing
	to offer
		has "event: remnant: return the samples timer"
	to fail
		or
			has "Remnant: Face to Maw 1: done"
			has "Remnant: Face to Maw 1: active"
	to complete
		has "Remnant: Face to Maw 1: declined"
	source
		system "Nenia"
	destination "Aventine"
	on complete
		conversation
			`When you walk into Plume's lab on Aventine you find him buried in some kind of holographic projection of your egg returning mission. You can see that he appears to be watching the video in slow-motion as he taps out notes on his data pad. After a few minutes he looks up and sees you standing in the entryway. He quickly pulls himself out of the projection and hits what you assume must be the pause button.`
			`	"Captain <first>! What a pleasant surprise," he trills. "If you are looking for more work, I don't have anything for you right now."`
			`	You tell Plume about how you visited Nenia and had a threatening encounter with a void sprite, and offer him the recording and container with the tentacle. Plume recoils from you in disgust. "After all our work rebuilding trust with the Archon and the void sprites, you go and risk it for... what, exactly? Sightseeing? Thrill of the hunt?" His chant settles into an angry tone. "Leave the recording on the console. I want no part of that tentacle, though."`
			`	As you are leaving Plume's lab a technician pulls you aside. "Our records mention that the tentacles had some interesting properties that were useful in combat. If you are interested, meet me in the spaceport in a few hours."`



mission "Remnant: Face to Maw 2"
	name "Bring slime to <planet>"
	description "The void sprite slime has properties of interest to a team of engineers on <planet>."
	to offer
		has "Remnant: Face to Maw 1: done"
	source "Aventine"
	destination "Viminal"
	cargo "slime sample" 1
	on offer
		conversation
			`When Plume finally arrives you can tell from his step that he is excited. He slides onto the bench opposite to you and pulls out a data pad. "I admire your bravery, Captain. I don't think I would have had the courage to hold my ground against a void sprite like that," he chants respectfully, then changes tone to one of wonder. "In that last moment it almost looked like it was sizing you up or examining you." He shakes his head with an amused expression. "I spend so much time studying non-human creatures I sometimes slip and start anthropomorphizing them." His voice takes on a more militant cadence. "That was probably some kind of territorial display, or possibly some kind of dominance challenge. We don't know enough about void sprite behavior to speculate further, though.`
			`	"Be that as it may be, the more immediate reward for your curiosity is in this sample," he trills with excitement. "Several of our labs on Viminal have been working on the development of a new generation of ship technology, and this substance contains some chemicals that could be a key component. I have already transmitted the data to them, but they would like to compare with the original. Could you take this sample to them?"`
			choice
				`	"Yes, I can."`
					accept
				`	"I would rather not."`
			`	Plume stoically accepts that with a nod. "That is your choice. I will arrange for another ship to transport it."`
				decline
	on accept
		event "remnant: penguin"
	on complete
		log "People" "Taely" `One of Taely's main priorities is improving the maneuverability characteristics of Remnant Ships. To this end she has been working on building a new prototype ship based on the void sprites.`
		"remnant met taely" ++
		give ship "Penguin" "Shadow Hope"
		conversation
			branch taely
				has "remnant met taely"
			`When you land on Viminal a solidly built female Remnant in coveralls is waiting for you. "Greetings, Captain <first>. My name is Taely, and I am a Prefect among the Remnant. Above all else, I study motion, and in particular how our starships move."`
				goto main
			label taely
			`	When you land on Viminal you spot Taely waiting for you. "Greetings, Captain <first>. It is good to see you again."`
			label main
			`	She makes a gesture you are starting to recognize as a sign of curiosity. "So, Plume sent us some very interesting data, along with a message to expect you with a sample?" You hand her the container with the slime sample and she holds it up to the light. "Interesting looking substance," she chants. "Let's go back to my workshop."`
			choice
				`	"Okay, let's go."`
					goto follow
				`	"Could I catch up with you in a minute?"`
			`	"Sure, just don't take too long. My project has reached its final stage."`
			`	You take your time to get to the workshop, admiring the view along the way. When you finally arrive at the workshop you can hear strange noises coming from inside, accompanied by the smell of a thunderstorm in a swamp. You step into the workshop and come to a stop to stare at the thing in front of you.`
				goto skip
			label follow
			`	She leads the way through several side passages to an out-of-the-way landing pad connected to a large hangar. Inside, you can see a giant tank filled with a murky fluid, surrounded by equipment and displays. She makes her way over to a large machine with several slots which she slides the container into.`
			`	As the machine starts to work, she turns back to you. "As the primary example of space-faring life, the void sprites have always been of interest to me. They have numerous advantages that we as atmosphere-bound creatures can only dream of, such as being able to experience space in a much more direct manner. I have been working on a side project to build a new generation of ships that melds these ideas with our current technology, but the data we have on the void sprites is centuries old and incomplete." Her chant trails off as she pulls up a display with your original scans on them. "However, your recent explorations provided new data I could use to update my designs. This slime that you retrieved is the final ingredient."`
			choice
				`	"So my data is helping to develop new technology?"`
				`	"That's good. Any chance of a bonus for me?"`
			`	The machine dings, and she looks over the results and then trills excitedly. "Yes, it matches! So it is time to begin the final activation." She strides over to a central console and taps in a series of commands, followed by an iris scan and a blood prick. The industrial hum of the room suddenly ramps up to a crescendo as your nose is assaulted by what you can only describe as the smell of a thunderstorm in a swamp. A few seconds later the noise softens, and the tank starts lowering into the floor as a shape emerges from the liquid.`
			label skip
			`	The ship before you has some faint traces of the Puffin you have flown to Nenia, along with other elements of Remnant design, but it is clearly something new. Its antennae swivel around, as if taking in its environment, and the tentacles along the side twitch and reach out to touch its surroundings. Solidly built tendrils underneath it flex as it lifts itself off its supports and begins to move around. You have a momentary vision of what this ship might look like in the skies of Nenia.`
			scene "scene/penguinscene"
			`	Taely's droning chant of technical details finally seeps through your reverie: "... So from a captain's point of view flying the penguin should be very similar to a normal ship, except she flies herself and doesn't need a crew to run her systems." She pauses, and looks at you. "Your curiosity provided the final ingredients to bring her to life. You should be the first to have one." She pats the nose of the Penguin and it makes a whooshing noise. "I call her the 'Shadow Hope,' but you can rename her whatever you like." After a moment she starts going over the ship with a scanner, leaving you to contemplate in silence.`

event "remnant: penguin"
	shipyard "Remnant Puffin"
		"Penguin"



mission "Remnant: Face to Maw 2B"
	name "Bring tentacle to <planet>"
	description "The tentacle has properties that may be put to use by the engineers on <planet>."
	to offer
		has "Remnant: Face to Maw 1B: done"
	source "Aventine"
	destination "Caelian"
	cargo "tentacle" 1
	on offer
		conversation
			`When the technician arrives in the spaceport he immediately strides over to you. "I checked the records, and my memory was correct. One of our research teams centuries ago discovered that these tentacles could be used as a devastating weapon in close quarters combat."`
			`	He pulls out an image of a strange-looking rifle and continues to chant, "The personal weapons lab under Prefect Chilia has a few of the old weapon frames. If you go visit it on Aventine, they could turn this tentacle into a potent weapon for you."`
			choice
				`	"That sounds good."`
					accept
				`	"I would rather not."`
			`	The technician looks disappointed. "Oh well, enjoy your trophy."`
				decline
	on complete
		payment 250000
		"remnant chilia" ++
		outfit "Void Rifle"
		conversation
			branch chilia
				has "remnant chilia"
			`You follow the directions provided to you and eventually find yourself at a Remnant weapons lab. You enter and are met by security, who asks you to wait. A few minutes later a fit young man emerges from another door. "Greetings, Captain <first>," he sings. "I am Prefect Chilia. I have the nominal responsibility for the overall defense of Remnant space and military operations." He smiles depreciatingly. "I say 'nominal' as virtually all our activities are militaristic in some way, but usually fall under the purview of those who better understand them."`
				goto main
			label chilia
			`You follow the directions provided to you and eventually find yourself at a Remnant weapons lab. You enter and are met by security, who asks you to wait. A few minutes later a fit young man emerges from another door. "Greetings, captain <first>," he sings. "We meet once again." You immediately recognize the voice as being the man who convinced you to provide the blood sample and get to know the Remnant. "We didn't get a proper introduction last time, but you have probably figured out that I have the nominal responsibility for the overall defense of Remnant space and military operations." He smiles depreciatingly, "I say 'nominal' as virtually all our activities are military in some way, but usually fall under the purview of those who better understand them."`
			label main
			`	He leads you to a room that looks like an armory where a team of technicians is putting the finishing touches on a rifle stock. "The request from the technician on your behalf caught my attention, as we haven't had the key resources for making void rifles in centuries. Fortunately, we haven't really needed them since we resolved the threats that originally plagued our settlements.`
			choice
				`	"It's called a void rifle?"`
				`	"I don't need details."`
					goto end
			`	"Yes, void rifle. I don't know who discovered it, but someone figured out that if a particularly high charge was poured through the tentacle's nervous system in a specific pattern, it emits a paralyzing cone of energy with a reasonably decent range. I'm neither an engineer or a biologist, so I do not really understand the mechanics of it." He pauses to watch as a technician installs the now-caged tentacle on top of the stock. "Suffice it to say, it is useless for sniping, but its ability to shoot through walls and affect areas makes it excellent for sweeping ships and building-to-building clearing operations.`
			label end
			`	"All right, enough history." He turns to the technicians who are finishing the assembly. "The tentacle has been treated to resist decay and the stock mechanisms will provide basic maintenance routines for as long as you charge it regularly." He strides over, picks up the completed void rifle, and then hands it to you. "You are holding a piece of our history, Captain. Use it well!"`
			scene "outfit/void rifle"



mission "Remnant: Keystone Research 1"
	name "Retrieve more keystones"
	description `Retrieve quantum keystones from the Hai for the Remnant to study, starting in <destination>.`
	minor
	source "Viminal"
	destination "Greenwater"
	cargo "(reserved)" 19
	to offer
		random < 30
		has "Remnant: Learn Sign 2: done"
		has "Remnant: Technology Available: offered"
	on offer
		log "People" "Aeolus" `As an outfitter, Aeolus is responsible for managing the logistics that supply the Remnant with materials, equipment, and resources. In contrast to outfitters in what the Remnant term "ancestral space," he is focused on ensuring the efficient optimization of Remnant ships, not making a profit.`
		conversation
			`In the spaceport cafeteria, you spot the outfitter who asked you to retrieve a shipment of Hai keystones. He notices you and waves you over, gesturing at an empty chair opposite him.`
			`	"Greetings, <first>! I trust you are settling in among us?" he signs using simple gestures. "I picked up a rumor that you are learning our language, too." You sign the affirmative as you sit down. "Good, that is useful." He pauses, then continues, "I never introduced myself before. My name is Aeolus, and I help manage resource logistics for our fleets." He eyes you for a moment, then ventures, "You came in here with the appearance of looking for something. Is there something on your mind?"`
			choice
				`	"How is the outfit business going?"`
				`	"That last job payed rather well. Do you have any more like it?"`
					goto crystaljobs
			`	"Well, fairly well. Stocks are up, there are quite a few new outfits in the current, and some recent supply line disruptions have been resolved," he gestures appreciatively. "I am told that we have you to thank for some of that.`
			`	"Those 'quantum keystones' you brought back have been quite interesting. The process of dismantling them for analysis yielded some intriguing results." He notices your expression. "Oh, you were expecting me to sell them, weren't you?"`
			choice
				`	(Nod affirmatively.)`
					goto notforsale
				`	(Shrug noncommittally.)`
					goto notforsale
				`	"No, I suspected they would be studied instead."`
					goto notreally
				`	"What does 'outfits in the current' mean?"`
			`	"Oh, that's just an expression. 'Current' refers to a current of air or water as a metaphor for the development process. It means that there are outfits that are progressing in the development process." He taps at his commlink for a moment. "Back before the Exodus, there was a saying: 'products in the pipeline.' I think that has a comparable meaning to us having 'something in the current.' I am curious, though. Were you expecting me to sell them?"`
			choice
				`	(Nod affirmatively.)`
					goto notforsale
				`	(Shrug noncommittally.)`
					goto notforsale
				`	"No, I suspected they would be studied instead."`
			label notreally
			`	Aeolus looks pleased at that. "You are correct. Finding something that does what the Quantum Key Stone does without being identical to it is clearly much more valuable as a subject of research than as a miscellaneous commodity. Add the security implications of slapping an alien device on a ship without thoroughly dismantling it, and the fact that we are not actually concerned with profit in the classical sense, and it is clear that they should not be simply dumped into the outfitting inventory."`
				goto clarification
			label notforsale
			`	He looks slightly embarrassed. "Sorry to disappoint you, but none of those outfits were ever going to be used in the form they came in, for several different reasons." He ticks them off on his fingers as he lists them. "First, security: slapping an alien device on every ship without having thoroughly dismantled them would be an invitation to getting tracked. Second, research: something that does what the Quantum Key Stone does without being identical to it? Definitely interesting to our researchers. And third, purpose."`
			`	He pauses to take a drink. "Unlike what you are probably used to from the outfitters you dealt with back in the ancestral worlds, my purpose is not to make money. Instead, I ensure that Remnant captains have the resources they need. What you see listed as the 'price,' Remnant captains see listed instead as a 'logistics adjustment' that indicates the amount of resources needed to supply that component. Every ship has a resource budget allocated to it, determining how much it can utilize for repairs, restocking, and improvements."`
			label clarification
			choice
				`	"Wait, you didn't sell any of that?"`
				`	"Okay, so that shipment you had me get...?"`
			label crystaljobs
			`	"I have to apologize for that. We knew from our histories that anyone from the ancestral worlds would be attracted by the opportunity to earn a profit, and we needed to give you both a reason to stay, and a way to gauge your willingness to help. Your shipment was definitely useful, but we had to ensure we framed your job in a way that made sense without revealing what we were actually doing.`
			`	"So no, I don't have any jobs 'just like the last one,' but I know our researchers would like another shipment. Are you interested?"`
			choice
				`	"Yes."`
				`	(Sign in the affirmative.)`
				`	"Why would you assume that I needed a financial motivation?"`
					goto greed
				`	(Decline.)`
					decline
			label crystaldecision
			`	"Great. They would like you to pick up another 19 keystones. Two differences this time: first, we would like you to pick them up from several different planets. And second, by the time you reach Hai space, we will have made arrangements so the shipments will be already paid for and waiting for you. Pick up the first stones on Allhome, then the next set on Greenwater. I will have a list sent to you by the time you reach Greenwater."`
			`	"That being said, if you happen to pick up any additional keystones, you can turn them into the logistics office. They will handle the distribution and compensate you accordingly."`
			choice
				`	"Wait, how will you get this all set up?"`
				`	"Sounds good."`
					accept
			branch remnantuntrusted
				has "remnant untrusted"
			`	Aeolus looks faintly amused. "While you are certainly adventurous, you are not the only one to have traveled widely. We mapped the Hai systems long ago with cloaked ships, but never landed or contacted any of them. So we never knew anything more than what we could observe from orbit or from scanning ships. But you are known to them, and have a fairly public reputation. By using your transponder codes, we can place and pay for orders through hyperspace relays. All we need is a ship in position to feed the signal into the network."`
				accept
			label remnantuntrusted
			`	Aeolus smiles mysteriously at you. "Let's just say that you are not the only resourceful person among the Remnant. We will share more with you once you have demonstrated your loyalty."`
				accept
			label greed
			`	"While we don't know what is happening on the surface of planets in Ancestral space, we do pick up a fair number of transmissions. Between those and our historical records, it is clear to us that 'making money' is the main motivation for why those in ancestral space do anything. Whether it is ferrying cargo, building a structure, or protecting someone; everything we see says that humanity in ancestral space requires credits for everything it does. And then beyond that, the larger the amount of credits, the more enthusiastic they are to do it." Aeolus shakes his head, looking visibly perturbed. "This is what we see. Tell me, are we wrong? A quote we have seen more than a few times says 'Money makes the world go round,' and everything we have seen supports that attitude."`
			choice
				`	"No, you aren't wrong. Money is the reason people work."`
					goto greedconfirmation
				`	"Yes and no. Most people work for money, but it isn't their only motivation."`
					goto greedpartial
				`	"You are wrong about that. Some people are all about money, but not everyone."`
				`	"This isn't about everyone, this is about me. I'm not here for the money."`
			`	"I am glad that some are willling to act for what is right, necessary or even just curiosity; and not just what they are paid for. It gives me hope for ancestral humanity." His look brightens a bit. "So, are you interested in another job to help us?"`
			label greedchoice
			choice
				`	"Yes."`
					goto crystaldecision
				`	"No."`
					decline
			label greedconfirmation
			`	Aeolus nods sadly. "We appreciate the confirmation, and hope to learn more about those who remained in ancestral lands. It is depressing, however, to think that humanity is so self-centered to put financial wealth as such a high priority. Nonetheless, we do have another job for you. Are you interested?"`
				goto greedchoice
			label greedpartial
			`	Aeolus nods. "So financial wealth is a priority of necessity, but not necessarily what they would prefer to focus on. Interesting. That gives me a bit of hope." He pauses to consider this, then continues. "The economic beliefs of humanity aside, are you interested in helping us out?"`
				goto greedchoice
	on complete
		dialog
			`It takes a few minutes to contact the yardmaster, but once you do, a mixed crew of Hai and human dockworkers have the crates moved promptly from the warehouse to your cargo bay. Hai and humans seem accustomed to working together here.`



mission "Remnant: Keystone Research 2"
	name "Retrieve more keystones"
	description `Retrieve quantum keystones from the Hai for the Remnant to study, next from <destination>`
	landing
	source "Greenwater"
	destination "Allhome"
	cargo "Keystones" 2
	to offer
		has "Remnant: Keystone Research 1: done"
	on complete
		payment 250000



mission "Remnant: Keystone Research 3"
	name "Retrieve more keystones"
	description `Retrieve quantum keystones from several Hai worlds, ending on Newhome.`
	landing
	source "Allhome"
	destination "Newhome"
	stopover "Makerplace"
	stopover "Stonebreak"
	stopover "Giverstone"
	stopover "Cloudfire"
	stopover "Snowfeather"
	stopover "Icelake"
	stopover "Heartvalley"
	cargo "Keystones" 4
	to offer
		has "Remnant: Keystone Research 2: done"
	on offer
		conversation
			`True to Aeolus' word, there are crates of Hai quantum keystones waiting for you. As you ensure they are securely loaded, your comm system informs you that a message has arrived. It has no indication of provenance, but appears to be a notification that a payment of 250,000 credits marked 'on-assignment allowance' has been made to your account.`
			`	The attached message is brief and to the point. "Greetings, Captain <first>. Hopefully the shipments were waiting for you. We have made arrangements for samples to be acquired from Makerplace, Stonebreak, Giverstone, Cloudfire, Snowfeather, Icelake, and Heartvalley. Once you have collected all those, head to Newhome. There are a few other places that we are still working to set up, and we should have those ready by the time you reach Newhome."`
				accept
	on stopover
		dialog
			`You quickly locate and load the shipment of quantum keystones. The packaging comes with brochures and images depicting comfortable-looking Hai relaxing on a spaceship observation deck. "Guaranteed to provide the smoothest flight for your passengers!" reads one of the labels.`
	on complete
		payment 250000
		dialog
			`You are just checking in with the port authorities to locate your shipment when your commlink indicates a pair of messages incoming. While you wait for the second one to load, you see the first message is a deposit statement indicating that a payment of <payment> has been deposited from a "Solar Winds Logistics Ltd."`



mission "Remnant: Keystone Research 3A"
	invisible
	landing
	source
		planet "Makerplace" "Stonebreak" "Giverstone" "Cloudfire" "Snowfeather" "Icelake" "Heartvalley"
	destination "Newhome"
	cargo "Keystones" 2
	to offer
		has "Remnant: Keystone Research 3: active"
	on offer
		conversation
			`Sure enough, there is a pair of crates waiting for you. This one depicts of a pair of distinguished elderly Hai relaxing in front of a matte painting.`
				accept



mission "Remnant: Keystone Research 3B"
	invisible
	landing
	source
		planet "Makerplace" "Stonebreak" "Giverstone" "Cloudfire" "Snowfeather" "Icelake" "Heartvalley"
	destination "Newhome"
	cargo "Keystones" 2
	to offer
		has "Remnant: Keystone Research 3A: active"



mission "Remnant: Keystone Research 3C"
	invisible
	landing
	source
		planet "Makerplace" "Stonebreak" "Giverstone" "Cloudfire" "Snowfeather" "Icelake" "Heartvalley"
	destination "Newhome"
	cargo "Keystones" 2
	to offer
		has "Remnant: Keystone Research 3B: active"



mission "Remnant: Keystone Research 3D"
	invisible
	landing
	source
		planet "Makerplace" "Stonebreak" "Giverstone" "Cloudfire" "Snowfeather" "Icelake" "Heartvalley"
	destination "Newhome"
	cargo "Keystones" 2
	to offer
		has "Remnant: Keystone Research 3C: active"



mission "Remnant: Keystone Research 3E"
	invisible
	landing
	source
		planet "Makerplace" "Stonebreak" "Giverstone" "Cloudfire" "Snowfeather" "Icelake" "Heartvalley"
	destination "Newhome"
	cargo "Keystones" 2
	to offer
		has "Remnant: Keystone Research 3D: active"



mission "Remnant: Keystone Research 3F"
	invisible
	landing
	source
		planet "Makerplace" "Stonebreak" "Giverstone" "Cloudfire" "Snowfeather" "Icelake" "Heartvalley"
	destination "Newhome"
	cargo "Keystones" 2
	to offer
		has "Remnant: Keystone Research 3E: active"



mission "Remnant: Keystone Research 3G"
	invisible
	landing
	source
		planet "Makerplace" "Stonebreak" "Giverstone" "Cloudfire" "Snowfeather" "Icelake" "Heartvalley"
	destination "Newhome"
	cargo "Keystones" 2
	to offer
		has "Remnant: Keystone Research 3F: active"



mission "Remnant: Keystone Research 4"
	name "Retrieve more keystones"
	description `Return the quantum keystones to Viminal.`
	blocked `The cargo is ready to load, however you do not have enough free space. Come back when you have <tons> of free space.`
	landing
	source "Newhome"
	destination "Viminal"
	cargo "Keystones" 19
	to offer
		has "Remnant: Keystone Research 3: done"
	on accept
		dialog
			`As you were reading the previous message, a freight hauler arrives with the last few crates and starts unloading them. Looking over the assembled stack, you note that each crate bears the logos and advertisements for a different organization, shipper, or enterprise. The second message turns out to be a confirmation that you have picked up 19 keystones. While there are no new instructions, the subtext is clear: Time to head back.`
	on complete
		payment 2000000
		conversation
			`As you descend through the clouds to Viminal, you get the feeling someone is watching you, but your sensors show nothing more than a smattering of Gulls and a patrol squad in the distance. Looking down, you spot an extra battery of anti-air artillery next to the main entrance to the spaceport. You note the weapons tracking you and quickly tap your recognition code into the IFF system. Within seconds, the large guns are swinging back to cover the initial approach.`
			`	Passing through a cavernous opening into the great spaceport dome, there is a shimmer in the air next to you as a Starling fades into view, settling onto the adjacent platform. The pilot signs a quick, "Greetings, anticipating talking with you," before heading back toward their lock. Behind them, the Starling continues its shutdown checks without any supervision at all.`
			`	As you finish your own shutdown routine, your commlink informs you that your account has been updated with <payment>.`



ship "Starling" "Starling (Keystone)"
	outfits
		"Inhibitor Cannon" 3
		"Point Defense Turret"
		
		"Epoch Cell"
		"Crystal Capacitor"
		"Emergency Ramscoop" 2
		"Quantum Keystone"
		"Salvage Scanner"
		
		"Forge-Class Thruster"
		"Forge-Class Steering"
		"Crucible-Class Steering"
		"Hyperdrive"



mission "Remnant: Keystone Research 5"
	name "Scan the <npc>"
	description `Go scan the <npc> in <waypoints> to record the keystone post-wormhole.`
	landing
	waypoint "Peragenor"
	source "Viminal"
	destination "Viminal"
	to offer
		has "Remnant: Keystone Research 4: done"
	on offer
		conversation
			`You exit the ship to find that the pilot is actually Aeolus, who has already marshaled some dock workers with a number of wagons and lifters to unload the cargo.`
			`	"Ah, <first>, thank you for retrieving all these keystones." He sweeps some kind of a device over the crates, then opens one. He pokes at the contents, and pulls out a brochure with a picture of a quantum keystone and a pair of respectable looking Hai. "What's this?" He asks curiously. "Because I bought a keystone, they think I might need more? That seems like a decidedly inefficient way of promoting their product."`
			choice
				`	"I'm not a fan of it either."`
				`	"Those 'inefficient' capitalists did provide a keystone at one twentieth the cost you do."`
					goto capitalists
			`	"You will probably do well here, then. Keep production and resources focused on the goal, that always made the most sense to me." Aeolus signs with confidence. "But economic theory aside, we have some science to do.`
				goto work
			label capitalists
			`	"You've got a point there." Signs Aeolus. "Assuming they value a credit the same as we do and they aren't taking a loss, then it appears they do have a significant production and processing cost advantage." He takes on a defensive tone. "But for all we know, the supply of raw materials is much greater in Hai space, or most of these keystones could be simply recycled from older ships. And that is something we want to figure out." He brightens again. "That being said, we already have the first steps set out."`
			label work
			`	"Our researchers have decided that we need to test how a ship performs with one of these keystones compared to a regular Key Stone. My ship has been outfitted with one built from the samples you brought us earlier. We request that you meet us in Peragenor, where you will scan us after going through the wormhole. Then we will return here and swap out the Hai keystone with one of our Key Stones. Then we will go back to Peragenor and perform another scan. By using the same ships for both tests, we should be able to get the best data."`
			choice
				`	"Wait, you are a pilot?"`
				`	"Okay."`
					accept
			`	"Oh, yes. It is actually quite common among the Remnant. I am not a particularly good pilot, but it is considered an important skill that is taught to almost everyone as a part of a general education. It is especially worthwhile for those of us who work directly with starships on a daily basis and may be called upon to move or fly one at a moment's notice." His gestures suggest both pride and humility as he talks about his piloting skills. "Anyway, let's go!"`
				accept
	npc "scan outfits" "save"
		government "Remnant"
		personality coward disables plunders staying surveillance target mining
		system "Peragenor"
		ship "Starling (Keystone)" "Winds of Light"
		dialog
			`The scanner chimes softly, informing you that it has completed scanning the Winds of Light and has successfully archived the data.`
	on visit
		dialog `You land on <planet>, but you haven't scanned the Starling in <waypoints>. Make sure you scan the ship before returning.`
	on complete
		payment 150000



mission "Remnant: Keystone Research 6"
	name "Scan the <npc>"
	description `Go scan the <npc> in <waypoints> to record the Key Stone post-wormhole.`
	landing
	waypoint "Peragenor"
	source "Viminal"
	destination "Viminal"
	npc "scan outfits" "save"
		government "Remnant"
		personality coward disables plunders staying surveillance target mining
		system "Peragenor"
		ship "Starling" "Winds of Light"
		dialog
			`The scanner chimes softly once again, informing you that it has completed scanning the Winds of Light and has successfully archived the data from this second scanning.`
	to offer
		has "Remnant: Keystone Research 5: done"
	on offer
		conversation
			`When you and the <npc> settle back onto the landing pad, there is already a dockworker waiting with a Key Stone. Once the Starling is settled, the dockworker climbs up the outside of the ship, hooks the keystone to a lift and disconnects it from the ship. As the keystone is hauled up to the roof another lift lowers the replacement Key Stone. The dockworker quickly installs it and jumps down, landing gracefully from the several-meter drop.`
			`	"Ready? Let's go!" Aeolus signs as he fires up his systems and gestures an acknowledgement to the dockworker. You check your cameras and see the worker nimbly step clear of the engine exhausts as the two ships head back out of the dome.`
				launch
	on visit
		dialog `You land on <planet>, but you haven't scanned the <npc> in <waypoints>. Make sure you scan the ship before returning.`
	on complete
		payment 150000
		conversation
			`While in transit, you took the opportunity to examine the preliminary results of the scans: there are a few differences between the two stones, but both appear to have functioned similarly. Upon landing on Viminal, Aeolus comes over to collect a copy of the data for the researchers.`
			`	"Thanks for your help, Captain <first>. This information may be valuable in understanding how the wormholes work." He pauses, then continues thoughtfully. "Perhaps more importantly, it may help us understand how the wormholes of the Ember Waste are different from the wormholes elsewhere that require no such aid."`
			`	He looks down at the data crystal. "I have one more task to ask of you. Meet me in the cafeteria in an hour to discuss it. May the Embers burn bright for you, Captain." He gives a wave that seems vaguely like a salute and heads off.`
			`	As he disappears from sight you hear a faint chime from your commlink, which displays a message indicating that two payments of <payment> have been allocated to your account. You recall that you didn't get a message after the last mission, so whichever Remnant person or agency is sending you these payments must have combined them. You do find it odd, however, that they always seem to know exactly when you finish a delivery.`



mission "Remnant: Keystone Research 7"
	name "Deliver Data to <planet>"
	description `A copy of the scanner data needs to be delivered to the researchers on <destination>.`
	source "Viminal"
	destination
		government "Remnant"
		not planet "Viminal"
	to offer
		has "Remnant: Keystone Research 6: done"
	on offer
		conversation
			`You walk into the cafeteria and spot Aeolus halfway through an impressively large meal. He waves you over, and by the time you are seated a tray with a significantly smaller meal is waiting for you. While you have become accustomed to a few of the dishes, most of them are still very unappetizing.`
			choice
				`	"The Remnant sure like to eat."`
				`	"Why do the Remnant eat so much?"`
					goto foodvolume
				`	"Maybe I should import some spices."`
					goto spices
				`	"What is our next step?"`
					goto deliverdata
			`	Aeolus chuckles and makes an amused gesture. "An army lives and dies by its food! A poorly fed soldier is but a short step away from being a deserter, or even a traitor. While we have had lean years in the past, these days we ensure everyone is well fed."`
				goto deliverdata
			label foodvolume
			branch capitallicense
				has "license: Remnant Capital"
			`	He looks at you appraisingly. "There are some things you cannot learn yet. Ask us again when you have earned more of our trust."`
				goto deliverdata
			label capitallicense
			apply
				"remnant symbionts info" += 1
			`	He leans forward and holds up his hands, poking at the leather fingerless gloves he is wearing, and you realize that they extend up under his sleeves. You note that the leather does not actually look like any leather you have seen - it has fine scales and rough ridges on it. What stands out the most, however, is that it appears to pulse faintly.`
			`	"The truth is, when we eat, we are eating for two. You will have to ask someone else how they came to be or how it works, but suffice it to say that we have developed a symbiotic relationship with a variety of creatures we found here. These ones," He explains while holding up his hands, "have a knack for accuracy and durability. With them, I am more precise than I would otherwise be, and much tougher. In exchange, they feed through us and require regular care and attention. Normally, this causes us no hardship, but if we do not eat enough, we will consume our reserves far faster than we normally would."`
			choice
				`	"That is quite the revelation."`
				`	"Thanks for the explanation."`
				`	"Is that why some of the food tastes terrible?"`
					goto terribleflavor
				`	"Sounds creepy."`
					goto creepy
			`	Aeolus nods. "From what I have heard, the ancestral worlds do not seem to have much in the way of exoskeletons or cybernetics. The living organisms we wear would certainly seem to be the realm of science-fiction." He contemplates his symbiont for a few seconds as he absent-mindedly eats more of his meal. "But education aside, there is work to do."`
				goto deliverdata
			label spices
			`	He shakes his head. "I will not discourage you doing so - and I am sure some might appreciate them - but most of us like our food the way it is." He chuckles, then continues. "But there is still work to do."`
				goto deliverdata
			label terribleflavor
			`	"I suppose it might. Our symbionts have different dietary requirements, and such unusual compounds in our food inevitably change the flavor. We are all long since used to it, but it would definitely be different for an outsider." He seems amused by this. "But enough of food - there is work to do!"`
				goto deliverdata
			label creepy
			`	"Creepy? I do not understand how something so useful and beneficial could be 'creepy,' but I suppose some might equate our symbionts with leeches. To each their own, I suppose." He shrugs, then continues. "But enough. We still have work to do."`
			label deliverdata
			`	He pulls out a small metal briefcase and sets it on the table. "Another delivery mission for you, Captain. A short one, at that. We need you to take this case of data crystals with our preliminary data to some researchers on <destination>. This will allow them to combine the data we have collected with their most recent findings, and perhaps help us take a step forward towards understanding the nature of both these stones and the wormholes. Will you do it?"`
			choice
				`	"Okay."`
					accept
	on complete
		payment 100000
		conversation
			`A young researcher is waiting for you when you exit the <ship>. "Thank you for your assistance, Captain," she signs with one hand as she accepts the briefcase with the other. "There has been a lot of concentrated study on the wormholes over the past several centuries. While we know much about them..." she makes a convoluted gesture that you think translates to "knowing that you don't know."`
			`	"Now, thanks to your acquisitions, we have the opportunity for new insights. We are looking forward to learning more about these anomalies. May the Embers burn bright for you, Captain." With that, she turns and heads off towards a lab.`
			`	As you contemplate the implications of the Remnant studying the wormholes, your commlink chimes with a notification of another payment of <payment> being made to your account.`



mission "Remnant: Cognizance 1"
	name "Follow-up Observations"
	description "Plume would like you to do a follow-up visit to the planets in <system>."
	minor
	source "Aventine"
	stopover "Nasqueron"
	stopover "Slylandro"
	cargo "scanning equipment" 8
	blocked "The Remnant researcher has another job for you, but you're going to have to free up <tons> cargo space in order to take it on."
	to offer
		has "event: remnant: wait for plume"
		has "Remnant: Learn Sign Follow Up: declined"
		random < 50
	on offer
		conversation
			`A familiar face is waiting for you as you step into the crowded spaceport on Aventine. "Captain <first>!" signs Plume. "I have been hoping you would stop by." He gestures for you to sit down on the bench next to him.`
			`	"Now that most of the cocoons have been returned, I would like you return to Nasqueron and Slylandro to observe the void sprites' behavior. It is my hope that we can gain far greater insight into their life cycle."`
			choice
				`	"Sure, I could do that."`
					goto rc1accept
				`	"Not right now, but I could later."`
					defer
				`	"How much will I get paid?"`
			`	"Once the research is published, you will receive one million credits.`
			choice
				`	"I accept."`
				`	"Not right now, but I could later."`
					defer
			label rc1accept
			`	"Excellent. As before, please visit both Nasqueron and Slylandro, record the void sprites there, and return here."`
				accept
	npc
		government "Drak"
		system "Nenia"
		personality staying heroic disables uninterested
		ship "Archon (Cloaked)" "Lifted Lorax"
	npc
		government "Korath"
		system "Nenia"
		personality entering forbearing timid uninterested surveillance staying
		fleet
			names "korath"
			cargo 1
			commodities "void sprite parts"
			variant
				"Korath Raider (Ember)"
				"Korath Chaser" 2
	on enter "Nenia"
		dialog
			`As you scan the system, the first thing you notice is that the void sprites' behavior seems different: There are fewer of them flying around, and the few that you see seem to be almost timid - floating quietly, and dropping down into the cloud deck whenever your ship moves towards them. You recall that Plume asked you to visit both planets.`
	on stopover
		conversation
			`	The void sprites here prove to be elusive. You spend quite a while chasing radar signatures before you finally manage to get a small flock of them into visual range. You record them from a distance for several minutes, until they suddenly disperse into a storm and vanish.`
	on complete
		conversation
			`Disappointed in the void sprites' behavior, you deliver the recordings to Plume's lab without fanfare. He quickly takes them and reviews the footage. He makes a gesture that you think means 'curious dejection', then seems to notice something, and resumes his usual intent bearing.`
			`	"Here, look!" He rewinds the recording and gestures curtly at the projection in front of you. "There. That one is injured. Some kind of burn in a long, straight line." He zips through the footage farther: "And here, a scattering of scorch marks." He looks up at you and snaps out a series of gestures: "This is outside my experience; I need to consult an expert. Meet me in the spaceport in an hour."`



mission "Remnant: Cognizance 2"
	name "Eliminate Korath Ship"
	description "Plume ordered you to eliminate the Korath ship in the <waypoints> system."
	source "Aventine"
	waypoint
		system "Nenia"
	to offer
		has "Remnant: Cognizance 1: done"
	on offer
		conversation
			`You arrive in the spaceport to find Plume pacing quickly along a walkway. He gestures a quick greeting and jumps straight to the point. "We have never seen marks like these naturally appear on void sprites, but they match the weapon scoring patterns we have seen delivered by Korath ships. As such, we believe the Korath have begun hunting void sprites."`
			`	He looks at you with a surprising amount of vigor. "I will not have our work ruined by reptilian warmongers. Destroy the Korath hunters responsible, then we can continue the research."`
			choice
				`	"Okay, I will destroy the Korath hunters' ship."`
					goto acceptance
				`	"Do you have the authority to order that?"`
			`	He nods curtly. "I do not have the authority to raise a fleet or order a captain to destroy the ship, but I can declare this Korath a threat to Remnant interests. It is up to you to decide how to respond to the identification of that threat."`
			choice
				`	(Accept his explanation.)`
					goto acceptance
				`	"Could you explain?"`
			`	"While the Remnant have an all-encompassing hierarchy to ensure everyone answers to someone, we saw fit to keep all facets of our society merged to prevent fragmentation into 'civilian' or 'military' branches. Two aspects of this merging is the decision of when to invoke military force and what amount of force is worthwhile. According to my position as a researcher, I have the authority to designate something a threat to my projects or to the Remnant as a whole. I could even order someone to act on it. However, given that I am of low status in terms of military proficiency, I cannot dictate the magnitude of the military response, and I am subject to being overruled by those with higher military qualifications."`
			`	"In our particular situation, I have higher xenobiology qualifications than you, so I can dictate to you, and most other xenobiologists, for that matter, that protecting the void sprites is a priority. However, you are more skilled at combat and military matters than I am. Therefore it is your decision as to how important it is relative to other military tasks. Likewise, it is your decision as to what amount of force is required, tactics used, or other such military considerations."`
			`	"This is one of the aspects that set prefects apart: They are Remnant who have demonstrated excellence in their field, sound judgment across a variety of fields, and an affinity for balancing a multitude of demands on Remnant resources. Humility is also a requirement, as they must always recognize that while their particular combination of skills may be unique, there is always someone else who is better than them at any one thing. As such, prefects are the adjudicators in determining the priority of our various tasks and the leaders who keep the Remnant unified."`
			choice
				`	"Thanks for the explanation!"`
					goto acceptance
				`	"I thought prefects were specialists."`
			`	"Well, they are and are not. Most prefects are assigned particular tasks that they are expected to devote themselves to. Often, this task relates to their area of expertise, but it is not always the case. Generally speaking, a prefect is considered to be the ultimate authority on tasks that they have been assigned to, but they are expected to take into account the suggestions from other prefects and the specialists in the fields relevant to the task.`
			`	"Given your own skills, I suspect that the prefects you are most likely to interact with would be Prefect Chilia, who coordinates the military defense of the Remnant, and Prefect Taely, who integrates our latest innovations into usable ships."`
			choice
				`	"Thanks! That was more detail than I was expecting."`
				`	"Okay, that satisfied my curiosity for now."`
			label acceptance
			`	"Excellent. You deal with the Korath, and I will file a report about this threat. Please inform me immediately once you have taken care of it." He pauses, then continues, "Oh, and remember to record the battle. It may be useful in understanding what they are doing there."`
				accept
	on enter Nenia
		dialog
			`As you spot the Korath hunters you recall Plume's request and tap the 'Record' button as your ship prepares for combat.`
	npc kill
		government "Korath"
		system "Nenia"
		personality forbearing timid uninterested surveillance staying
		fleet
			names "korath"
			cargo 1
			commodities "void sprite parts"
			variant
				"Korath Raider (Ember)"
				"Korath Chaser" 2
		dialog "You have destroyed the Korath hunters. You can now return to <planet> to collect your payment."
	on complete
		event "korath hunting"
		conversation
			`When you return to <planet>, you find Plume waiting for you. He eagerly reviews the recording of the combat. "Thank you for eliminating this hunter-" he is interrupted by a flashing light on his commlink. He briefly reads something then looks back up to you. "Apparently something about the Korath hunting the void sprites has concerned the defense prefect. Chilia has requested that you meet with him on Caelian immediately."`



event "korath hunting"
	government "Korath"
		"attitude toward"
			"Indigenous Lifeform" -.01
			"Ember Waste" -.01



mission "Remnant: Cognizance 3"
	name "Go to <planet>"
	description "Prefect Chilia left a message with Plume asking you to meet him on <destination> immediately."
	landing
	source "Aventine"
	to offer
		has "Remnant: Cognizance 2: done"
		not "Remnant: Cognizance 4: offered"
	destination "Caelian"



mission "Remnant: Cognizance 4"
	name "Search for the Korath"
	description "Prefect Chilia has asked you to track down a Korath fleet before returning to <destination>."
	source "Caelian"
	landing
	waypoint
		system "Aescolanus"
	to offer
		has "Remnant: Cognizance 2: done"
	on offer
		"remnant chilia" ++
		conversation
			branch chilia
				has "remnant chilia"
			`The <ship> has barely come to a rest on its designated pad when your panel is blinking with a request for permission to come aboard. A glance at the viewscreen shows a fit young man with a military bearing standing at your airlock. You quickly check with the starport control and confirm that the prefect in charge of Remnant military activities is indeed waiting to board your ship. You hit the unlock button and watch as Prefect Chilia strides onboard.`
			`	"Greetings, Captain <first>," he signs. "I am Prefect Chilia. I have the nominal responsibility for the overall defense of Remnant space and military operations." He smiles deprecatingly. "I say 'nominal' as virtually all our activities are military in some way, but usually fall under the purview of those who better understand them.`
				goto main
			label chilia
			`The <ship> has barely come to a rest on its designated pad when your panel is blinking with a request for permission to come aboard. A quick glance at the viewscreen shows Prefect Chilia standing at your airlock. You quickly hit the unlock button and watch as he strides onboard.`
			`	"Greetings, Captain <first>," he signs. "You seem to have a knack for finding things of importance to us. I am glad, however, that you and Plume discovered this."`
			label main
			branch voidrifle
				has "Remnant: Face to Maw 2B: done"
			`	His gestures take on an abrupt cadence without many of the normal connecting movements that you are accustomed to. "Now, for the task at hand: It seems the Korath have discovered the void sprites and shot at enough of them that almost all have retreated into the depths of Nasqueron and Slylandro. There are military implications of the Korath harvesting void sprites, and we must take steps to prevent this from happening.`
				goto next
			label voidrifle
			`	His gestures take on an abrupt cadence without many of the normal connecting movements that you are accustomed to. "Now, for the task at hand: It seems the Korath have discovered the void sprites, and shot at enough of them that almost all have retreated into the depths of Nasqueron and Slylandro. You are aware of the potential military implications of the Korath harvesting void sprites and must realize the importance of stopping this.`
			label next
			`	 "It is imperative that all the Korath involved in this exploration be located immediately. According to our surveillance, that ship was part of a fleet that recently passed through Parca. Locate the fleet and report back."`
				accept
	npc save
		government "Korath"
		personality staying surveillance
		system "Aescolanus"
		fleet
			names "korath"
			cargo 2
			commodities "void sprite parts"
			variant
				"Korath World-Ship B (Ember)"
				"Korath Raider (Ember)" 4
				"Korath Chaser" 8
	on enter "Aescolanus"
		dialog `You have located the Korath fleet. They do not seem to be going anywhere at the moment.`
	on abort
		# No action, the player choose to just walk away from this mission(string)
	on complete
		payment 500000
		conversation
			`This time, as you complete your post-flight checks you spot Prefect Chilia exiting the Starling next to you and watch as he strides across the pad to your airlock. You hit the open button as he clambers up the ladder. Without a word you pull up the sensor logs from Aescolanus, highlighting the position of the various ships. His eyes flit over the display for a moment, then he nods.`
			`	"I will notify a task force. Meet me in the spaceport, and make sure your ship is ready to fight." As he departs from your ship, your commlink beeps with a message that an organization by the name of 'Remnant Logistics' has allocated you an additional <payment>.`
	on fail
		payment 500000
		conversation
			`This time, as you complete your post-flight checks you spot Prefect Chilia exiting the Starling next to you and watch as he strides across the pad to your airlock. You hit the open button as he clambers up the ladder. Without a word you pull up the sensor logs from Aescolanus, highlighting the destruction of the various ships. His eyes flit over the display for a moment, then he nods.`
			`	"You have demonstrated good initiative, however I suspect that it was not the only hunter fleet out there. I will notify a task force. Meet me in the spaceport, and make sure your ship is ready to fight." As he departs from your ship, your commlink beeps with a message that an organization by the name of 'Remnant Logistics' has allocated you an additional <payment>.`



mission "Remnant: Cognizance 5"
	name "Destroy Korath"
	description "Prefect Chilia has asked you to eliminate the Korath fleet before returning to <destination> by <date>."
	deadline 20
	source "Caelian"
	waypoint "Aescolanus"
	to offer
		or
			has "Remnant: Cognizance 4: done"
			and
				has "Remnant: Cognizance 4: failed"
				not "Remnant: Cognizance 4: aborted"
	on offer
		conversation
			branch fleetkilled
				has "Remnant: Cognizance 4: failed"
			`When you arrive in the spaceport you find Prefect Chilia in the middle of briefing a group of Remnant and waves you forward as soon as you approach. "Everyone, this is Captain <last>, who has located the Korath hunters twice now and will take the lead on tracking the rest for this mission." As you cross the room to join him, you take a good look at the group. One detail that stands out to you is that every one of Remnant in this group is wearing a thick leather neck wrap that extends right up to their hairline. It has a scaly texture and appears to be pulsing faintly. Unfortunately, you do not have time to ask questions as Chilia has not stopped issuing instructions.`
				goto next
			label fleetkilled
			`When you arrive in the spaceport you find Prefect Chilia in the middle of briefing a group of Remnant and waves you forward as soon as you approach. "Everyone, this is Captain <last>, who has located the Korath hunters twice now and recently destroyed part of their fleet. The Captain will take the lead on tracking the rest for this mission." As you cross the room to join him, you take a good look at the group. One detail that stands out to you is that every one of Remnant in this group is wearing a thick leather neck wrap that extends right up to their hairline. It has a scaly texture and appears to be pulsing faintly. Unfortunately, you do not have time to ask questions as Chilia has not stopped issuing instructions.`
			label next
			`	He turns to you. "These are the captains who will be following your lead. They are flying two Albatrosses, two Ibises with full complements, and six Starlings. One of the Albatrosses is outfitted to be a shield to take the brunt of attacks." He pauses, looking around at the group. "This task force would be overkill for the intended target, but we are not taking any chances: Make sure every Korath there is killed. Salvage is secondary, and there should be no escapees."`
			`	He steps back and looks at the group. "May the Embers burn bright for you." With that, he gives the group a respectful nod and walks away. The captains all look around, make various signs you think are probably encouraging combat pilot slang, and variations on Prefect Chilia's parting words. As they disperse to their ships, one gestures to you. "Lead on, Captain."`
				accept
	npc kill
		government "Korath"
		personality staying
		system "Nenia"
		fleet
			names "korath"
			cargo 2
			commodities "void sprite parts"
			variant
				"Korath World-Ship B (Ember)"
				"Korath Raider (Ember)" 4
				"Korath Chaser" 8
		dialog "You have destroyed all the Korath that appeared to be hunting void sprites."
	npc
		government "Remnant"
		personality escort launching appeasing unconstrained disables plunders
		fleet
			names "remnant"
			variant
				"Albatross (Shield)"
				"Albatross"
				"Ibis" 2
				"Starling (Heavy)" 6
				"Petrel" 4
				"Tern" 8
	on enter "Aescolanus"
		dialog `The Korath fleet is gone. Given the urgency Prefect Chilia put on this mission, the onus is on you to find it... Quickly.`
	on complete
		conversation
			`The task force streams back into <planet> without fanfare, its ships settling onto their landing pads with a sense of satisfaction. Within seconds, mechanics are climbing the hulls, and engineers drop from the ceiling on tethers to inspect the engines. Batteries are plugged in, fuel lines connected, and carts with replacement weaponry roll in. As always, the first responsibility of every captain is to ensure that their ship is ready to head out. As the first footsteps echo on the hull of the <ship>, you switch the ship into maintenance mode before heading to the spaceport.`



mission "Remnant: Cognizance 6"
	name "Transport Plume"
	description "Prefect Chilia needs Plume to consult about the void sprites."
	deadline 5
	source "Caelian"
	stopover "Aventine"
	to offer
		has "Remnant: Cognizance 5: done"
	on offer
		conversation
			`You find Prefect Chilia and the rest of the captains gathered in a small side room off the main cafeteria. Everyone is digging into their customarily enormous meals while the prefect works the room talking with everyone. As you pull up a chair, Chilia appears next to you and slides a tray in front of you. "It might not be the sort of fare you are used to from the ancestral worlds," he says, "but it is what we have to offer." Chilia looks around at everyone eating in muted conversation. "It is something of a tradition to eat a meal together when returning from battle. Share memories of those who fall, talk about why they fell, and what we must do differently next time." He eats a few bites from his own plate.`
			`	"So, what should we do differently next time?"`
			choice
				`	"A few more Albatrosses would have been great."`
				`	"The EMPs kept getting in the way."`
				`	"I think that went fairly well, actually."`
			`	He writes something on his notepad. "I appreciate the feedback." He pauses and sips from his glass. "Now, moving forward, we need to know what the Korath are doing. Beyond the obvious of killing void sprites and picking fights with the Archon, the Korath are a cunning foe, and they would not antagonize the Archon for no reason," he says.`
			`	"I have to look into a few things here. In the meantime, please go pick up Plume from <stopovers> and bring him back. We need him to be here for a briefing before <day>."`
				accept
	on stopover
		dialog
			`Plume is waiting for you at the landing pad. Once you have given the all-clear and opened the doors, he boards with little fanfare. "Thanks for dealing with the Korath, Captain <last>. They had me worried." With that, he settles into a bunk and starts reviewing his notes.`
			
	on complete
		payment 100000
		conversation
			`As soon as you land, Plume scurries off to find Chilia. By the time you finish your shutdown checks and head to where the meeting is taking place, you find that Plume has almost finished the briefing already. You catch the last few minutes summarizing what materials might be concentrated within the void sprites and his speculation that the Korath may have decided that these semi-processed resources are useful to their survival, despite the hostility of the Archon.`
			`	After a few minutes of questions and answers about void sprite physiology and speculation by the assembled Remnant pilots, Chilia calls for a recess. "We will reconvene shortly to discuss the implications of this, but there are tasks to be done in the meantime. Captain <first>, meet me in the spaceport." As everyone disperses towards the spaceport, your commlink notifies you that you have received what the message terms 'a resource offset allotment of <payment> from Remnant Logistics.'`



mission "Remnant: Cognizance 7"
	name "Take Plume to <planet>"
	description "Plume wants to witness firsthand what is going on in Nenia."
	source "Caelian"
	destination "Nasqueron"
	to offer
		has "Remnant: Cognizance 6: done"
	on offer
		conversation
			`In the starport, Prefect Chilia and Plume are gesturing at some details on a datapad when you approach. Chilia notices you first and waves you over. "Thank you for joining us. While I put together some more long-term plans, could you take Plume to <planet>?"`
			choice
				`	"Why do we need to go back?"`
				`	"Let's go."`
					goto action
			`	"Recordings and sensor readings are useful data, but they don't really compare to actually seeing what is going on and experiencing the data first-hand." says Plume. "There aren't too many opportunities to do it in my line of work - especially when my expertise is needed by others who would rather not spend their time watching wildlife. But I digress."`
			label action
			`	With a respectful bow to Chilia (who returns it equally respectfully), Plume heads for your ship. "I will be waiting onboard for you, Captain."`
				accept
	npc
		government "Korath"
		personality staying
		system "Nenia"
		fleet
			names "korath"
			variant
				"Korath Raider (Ember)" 2
				"Korath Chaser" 4
	on complete
		conversation
			`Descending into the clouds of Nasqueron is becoming almost familiar to you. Wispy layers of gas give way to more voluminous formations and the occasional turbulent storm. Beside you, Plume is eagerly peering out the window, and you remind yourself that this may well be his first time actually seeing void sprites on their world.`
			`	You reach the altitude where void sprites have previously been found in the greatest concentration before activating your ship's sensors. Plume looks around, peering out the windows. "Where are they? Aren't there usually some around? They always seemed plentiful in the recordings." You focus on the sensors, and after a few minutes pick up some distant contacts. You follow them down into the lower atmosphere and eventually begin to detect some void sprites.`
			`	"That's close enough, Captain," says Plume. "I'll go outside and watch them from the hull." You help him into a pressure suit and cycle the airlock behind him. You quickly suppress a brief feeling of disappointment. "This is, after all, Plume's job," you say to yourself as you settle back into your chair to wait for him to return.`



mission "Remnant: Cognizance 8"
	name "Return Plume to <planet>"
	description "Plume wants to check his records of the research on void sprites to verify some information."
	landing
	source "Nasqueron"
	destination "Aventine"
	to offer
		has "Remnant: Cognizance 7: done"
	on offer
		conversation
			`Plume returns to the ship after several hours, spurred by alarms in his suit warning you both of low oxygen levels. As you help him out of the pressure suit, he looks like he is having trouble deciding if he should be thrilled or worried.`
			`	"It is wonderful to be here, watching them from a distance. A few did venture close, too. But I'm worried about them. Some of the void sprites out there have scorch marks similar to the scoring left by Korath weapons. And we already noticed that they are hiding much deeper in the atmosphere than normal." He glances down at his datapad then back up at you. "Once we are back into the chaos of the Ember Waste, I will send Chilia a signal. It looks like I will need to double-check my records and samples back on Aventine. Please take me there."`
				accept
	npc
		government "Korath"
		personality staying
		system "Nenia"
		fleet
			names "korath"
			variant
				"Korath Raider (Ember)" 3
				"Korath Chaser" 6
	on complete
		conversation
			`As you approach Aventine, Plume gestures toward the pad closest to his lab. "You might as well set down there. If the samples in my lab check out, I will have another mission for you right away. You will need to keep your high-pressure ship active for this one. Stop by the lab in an hour or two and we will be ready to start loading."`



mission "Remnant: Cognizance 9"
	name "Transport engineer to <planet>"
	description "An engineer working for Plume needs transportation for himself and some equipment to <planet>."
	blocked "Plume's engineer needs a free bunk and <tons> of cargo space for his equipment. Come back when you have enough space."
	cargo equipment 8
	passengers 1
	source "Aventine"
	destination "Esquiline"
	to offer
		has "Remnant: Cognizance 8: done"
	on offer
		log "People" "Gavriil" `A technician that works with Plume, and a talented astrobiologist. Gavriil is the project lead for the repurposed Esquiline station.`
		conversation
			`You walk into Plume's lab and are greeted by a large stack of crates and equipment. Plume and another Remnant are gathered around the stack checking items off a list. "Ah, <first>! Good timing. We were just finishing the inventory of supplies that need to go on this delivery. He gestures to the engineer. "This is Gavriil, one of our best technologists and a skilled astrobiologist in his own right. He will be going with you."`
			`	"It will be a pleasure to work with you," signs Gavriil, making a short bow. "We will be traveling to a research station on <planet>. Yes, it is a gas giant." He smiles at that. "I have to get some equipment setup and get the core systems online. There will be a few more loads of materials afterwards." He looks askance at you. "Shall we get started?"`
				accept
	on complete
		payment 100000
		conversation
			`Gavriil gives you precise directions to a set of coordinates that your sensors tell you is an empty area, and when you reach the designated spot, you see a small station shimmering out of the clouds.`
			scene "scene/remnant station"
			`	"We never managed to actually cloak the station," the engineer explains, grinning. "But we managed to hide it very effectively against every form of scanning we knew of. We even managed to give it a cloak-like field that renders it mostly transparent."`
			`	He nods approvingly. "It's rather impressive what my predecessors managed to do with what they had back then."`
			choice
				`	"What do you mean?"`
				`	"Let's get on with it."`
					goto skipinfo
			`	"Well, this place is fairly old. It was built shortly after we learned how to build Starlings - which is where we learned of the troubles of extending the cloaking field beyond small ships. I don't know the mechanics behind it, but it has taken close to two centuries of study and development for cloaks to be feasible on large ships." We had plenty of puffins back then, and the techniques for building high-pressure systems were well understood. The Alphas hadn't shown any interest in gas giants or 'gaslined ships' as we call them, so having somewhere like this to hide in makes sense. Best place to hide is somewhere no one will look, right?" With that, he nods to himself, climbs to his feet, and heads towards the suit locker.`
			label skipinfo
			`	"The station should be pressurized with a normal atmosphere, but it has been running on standby for ages with just yearly maintenance. It is time to get this place up and running again." With two of you operating your ship's loading equipment, everything is transferred in short order. You notice that the last crate includes a substantial amount of field rations and survival gear. It looks like Gavriil is planning on staying here for a while.`
			`	As he heads off deeper into the station, you receive a notification that 'Remnant Logistics' has made a deposit of <payment> to your account.`



mission "Remnant: Cognizance 10"
	name "Technician and supplies to <planet>"
	description "You need to pick up a technician and their equipment from <stopovers> and take them to <planet>."
	blocked "Plume's technician needs a free bunk and <tons> of cargo space for his equipment. Come back when you have enough space."
	cargo equipment 8
	passengers 1
	landing
	source "Esquiline"
	stopover "Caelian"
	to offer
		has "Remnant: Cognizance 9: done"
	on offer
		dialog
			`As you look around this eerily silent station, you get a message on your commlink: Plume requests that you pick up another technician and <tons> of equipment from Caelian and bring it back to Esquiline. `
				accept
	on stopover
		dialog
			`Flight control gives you directions to a landing pad that already has a large pile of crates stacked next to it. As you land, workers swarm out to help load the equipment. Once everything is stowed, a young technician climbs aboard, stows their gear, and lets you know that everything is ready for departure. You shake your head, impressed at how quickly the Remnant make things happen when projects start to move.`
	on complete
		payment 100000
		conversation
			`On the flight over, the technician joins you on the control deck to chat. She's a biotech specialist, adept at managing life-support systems in alien atmospheres, and a recent graduate from a Remnant educational program that seems to be similar to a university. Apparently she studied astrobiology and is part of a project aimed at supporting mutually exclusive environments in close proximity. She spends nearly an hour excitedly telling you the ins and outs of the station.`
			`	As you approach <planet>, it occurs to you that the Remnant might appreciate you taking steps to maintain the secrecy of the station. Altering the <ship>'s path slightly, you swing down into <planet> in an oblique path then meander around the planet under the cloud layer until arriving at the station. Your passenger nods approvingly as she notices the flight path. "Secrecy is always good with projects like this. We appreciate the extra effort, and if anyone were to follow you, a path like that through the clouds would leave few signs to spot."`
			`	The <ship> settles into the landing bay, and the technician quickly disembarks. Apparently there must have been other shipments while you were gone, as there are now a handful of people visible and quite a bit more equipment stacked everywhere. The station itself feels more alive, the air fresher. As before, you promptly receive notification of another payment of <payment> to your account.`



mission "Remnant: Cognizance 11"
	name "Remnant Data Delivery"
	description "Deliver a data crystal to the engineers on <planet>."
	landing
	source "Esquiline"
	destination "Viminal"
	to offer
		has "Remnant: Cognizance 10: done"
	on offer
		conversation
			`As you finish unloading, you spot Gavriil approaching. He gestures in greeting as he approaches. "Thanks for the delivery. We've got standard logistics routes set up now for the rest." He pauses and fishes a data crystal out of a pouch. "Could you take this to Prefect Taely on Viminal? She is overseeing some retrofits and will need this data.`
				accept
	on complete
		conversation
			`On Viminal you easily locate the maintenance yards and eventually find Taely buried in a Pelican. She spots you approaching and frees herself from the machinery. "Greetings, <first>. How is our station faring?" You reply that it is improving rapidly and hand her the data crystal. "Ah, good. The detailed chemical analysis and profiles." She slots it into her console and taps a few commands. "Okay, I just need to incorporate these profiles into the system and make a few more adjustments. Meet me in the spaceport cafeteria in a couple hours."`



mission "Remnant: Cognizance 12"
	name "Meet with escorts"
	description "Travel with the <npc> to pick up a shipment of atmosphere from <stopovers>, and deliver it to <destination>."
	cargo equipment 8
	source "Viminal"
	stopover "Nasqueron"
	destination "Esquiline"
	npc accompany
		government "Remnant"
		personality timid launching escort
		fleet
			names "remnant"
			cargo 8 equipment
			variant
				Pelican
				Puffin 4
	to offer
		has "Remnant: Cognizance 11: done"
	on offer
		conversation
			`In the cafeteria, you are met by Taely and several other captains. "Thank you for joining us," she signs. "The goal of this mission is to travel to Nasqueron together with equipment designed to harvest some atmosphere from the void sprite's worlds before bringing it back to Esquiline. The equipment on the puffins will collect, compress, and store the gas, which you can offload to specially prepared tanks on the Pelican. Then proceed to <planet> and offload what you have collected to the station."`
			branch penguin
				has "event: remnant: penguin"
			`	She turns to face the group of captains and gestures with tones of respect. "May the Embers bring interest to your journey."`
				accept
			label penguin
			`	She nods at you and continues. "The Penguin will be even better than the Puffin for this task, and you are welcome to use her, but we do not have any available to accompany you. Continuing to rely on Puffins is not ideal, but we will make do with what we have." She turns to face the group of captains and gestures with tones of respect. "May the Embers bring interest to your journey."`
				accept
	on stopover
		dialog
			`You cruise through the atmosphere at a relaxed pace, waiting while the equipment does its work. You see fewer void sprites than usual, and many have scars. Once the equipment indicates that it has reached capacity, you climb up to where the Pelican is waiting in the high atmosphere, hook up the connections to offload the gas, and then head back down into the depths of the planet. After several hours, the captain of the Pelican informs you that the tanks are full, and it is time to head to <planet>.`
	on complete
		event "remnant: postverta reveal"
		conversation
			`You arrive at the hidden station on <planet> where Gavriil is waiting to offload the atmospheric gases. His team quickly hooks the Puffins up to ports on the bay walls, and hidden equipment starts pumping its contents into the system. After a few minutes, they disconnect the ships, and you and the Puffins head up to the Pelican to refill your reservoirs and ferry it down to the station.`
			`	As the last load starts to empty into the station, another tech comes up to you. "Captain, we just received a message from Prefect Chilia. He would like you to meet him on Viminal as soon as possible." You nod and start to run checks on the <ship>, making ready to leave once the cargo is done unloading.` 



mission "Remnant: Cognizance 13"
	name "Return to <planet>"
	description "You have been informed that Prefect Chilia would like to meet with you on <destination>."
	landing
	source "Esquiline"
	destination "Viminal"
	to offer
		has "Remnant: Cognizance 12: done"
		not "Remnant: Cognizance 14: offered"

	

event "remnant: postverta reveal"
<<<<<<< HEAD
	unvisit Levana
	unvisit Caeculus
	unvisit Prosa
	unvisit Egeria
=======
	system Postverta
		remove invisible
	system Egeria
		add object wormhole_barren
			distance 2313
			period 389
			sprite planet/wormhole-red
	system Levana
		add object wormhole_barren
			distance 2313
			period 389
			sprite planet/wormhole-red
>>>>>>> 0d29c2ed
	system Caeculus
		add object "Wormhole Barren Beta"
			sprite planet/wormhole-red
			distance 2400
			period 391
	system Egeria
		add object "Wormhole Barren Alpha"
			sprite planet/wormhole-red
<<<<<<< HEAD
=======
	system Prosa
		add object wormhole_barren2
>>>>>>> 0d29c2ed
			distance 2313
			period 389
	system Levana
		add object "Wormhole Barren Alpha"
			sprite planet/wormhole-red
<<<<<<< HEAD
			distance 2313
			period 389
	system Postverta
		pos 297 269
		link Diespiter
		link Prosa
		link Statina
	system Prosa
		add object "Wormhole Barren Beta"
			sprite planet/wormhole-red
			distance 2313
			period 389
	link Postverta Diespiter
	link Postverta Prosa
	link Postverta Statina

=======
		
>>>>>>> 0d29c2ed


mission "Remnant: Cognizance 14"
	name "Investigate strange sensor readings"
	description "Long range sensors have picked up strange gravitational waves. Go investigate, then return to <destination>."
	landing
	source "Viminal"
	waypoint
		system Postverta
	stopover
		planet "Ssil Vida"
	to offer
		has "Remnant: Cognizance 12: done"
	on offer
		conversation
			`You land by the starport and are immediately accosted by a Remnant who informs you that Prefect Chilia is on his personal warship and escorts you to a nearby Starling. Inside you find Chilia and several other Remnant clustered around a holographic display and some display panels. "Ah, Captain. Join us, please." Chilia gestures for you to join them around the displays. As you approach, you note that the holographic display shows the Ember Waste, although there are a few details that do not match the star maps you're familiar with.`
			`	Chilia notices you eyeing the deviations. "Perceptive, Captain. Our sensors have reported some unusual energy signatures coming from this location. Scouts in the area say they are picking up signs of a new system. There were no immediately apparent hyperlinks or wormholes that connect to it, but there are still unusual energy fluctuations in the area. Unusual even for the Ember Waste." He looks up at you. "We are hoping that you might be able to figure out a way in."`
			choice
				`	"I could see if I can reach it with a jump drive."`
				`	"I will see if I can find another way."`
			`	"Thank you, Captain <first>. We have some ships that can follow, and there are other scouts already in the area that should be reporting soon. Given your experience with the wider galaxy, though, we would like you to lead the way."`
				accept
	on enter "Postverta"
		dialog
			`As your ship's sensors re-establish their depiction of the system around you, an alien space station comes into view. It appears to be old and mostly inactive, but your sensors do pick up occasional bursts of energy - and, oddly, faint signs of life almost everywhere.`
	on stopover
		conversation
			`Surprisingly, the station is still operational, despite its apparent age. Ancient environmental systems maintain a breathable atmosphere, although it is thinner than you find comfortable. Likewise, the air is cool - but not dangerously so. Everywhere you look you continually feel like you have stumbled upon a space station built by giants: doors are massive, controls are placed at head height, and displays seem to be angled for a being significantly taller than you. Most unusually, larger rooms often have what look to be benches and tables placed halfway up walls.`
			`	The engineering of the station points to a dedicated construction program aimed at a single purpose. You trace some of the more obvious sets of cables and discover a large spherical chamber in the station's core filled with arcane machinery which is emitting significant amounts of unknown energy - enough that your suit's medical systems emphatically warn you to turn back. While the devices appear to be central to this station's purpose, they will have to remain a mystery for now. Clearly, this is the sort of thing that the Remnant sent you out to find, and they will want to know about it as soon as possible.`
	on complete
		dialog
			`As you arrive back at Viminal, you broadcast a warning to the port authorities that something is following you. You inform them that it is not hostile, but it is an unknown entity that originated in the new system.`



mission "Remnant: Cognizance 15"
	landing
	invisible
	source "Ssil Vida"
	destination "Viminal"
	to offer
		has "Remnant: Cognizance 14: active"
	npc accompany
		government "Ember Waste"
		personality waiting mute
		ship "Ember Waste Node" "Unknown Entity"
	


mission "Remnant: Cognizance 16"
	name "Follow the Creature"
	description "The creature seems to be creating constellations and trying to get you to follow it."
	landing
	source "Viminal"
	waypoint
		system Peragenor
		system Convector
		system Nenia
	destination Nasqueron
	to offer
		has "Remnant: Cognizance 14: done"
	on offer
		conversation
			`Quite a number of Remnant have gathered around the spaceport watching the movements of the strange creature. It gestures wildly in various ways, then freezes in several different positions with the tips of certain tentacles glowing with energy. You note that several anti-air batteries around the area have their formidable-looking weapons trained on the creature in case it turns violent.`
			`	After several hours of watching the creature, one captain pushes his way forward to where you, Chilia, and Plume are talking. "I think I have an idea about this thing, Prefect!" the man signs excitedly. "Look at the positions of the glowing tips when it freezes. That pattern there matches the star positions of the main Ember Waste systems when viewed from Peragenor, and that second matches Convector." He pulls out a datapad and pulls up a projection of the starmap. "It is hard to tell due to the imprecision, but it looks like the third freeze is probably Antevorta or Nenia."`
			`	Plume chimes in, "If those freezes indicate star positions, then the flying and landing behavior in between them may be indicating that it wants you to travel there. Please give it a try."`
				accept
	npc accompany
		government "Ember Waste"
		personality mute
		ship "Ember Waste Node" "Unknown Entity"
	on enter Peragenor
		dialog `The creature comes to a stop in front of you, spins around briefly, then spreads out its tentacles in another pattern. Following the Remnant's intuition, you match it to your star charts as probably being Convector. After holding the position for a minute, the creature realigns itself and starts to shimmer with the tell-tale signs of starting to make a jump, but it holds it, as if waiting for you.`
	on enter Convector
		dialog `It seems the analysis of the location was right. The creature quickly approaches you and repeats its previous dance, ending up with a slightly different frozen position. From this vantage, you suspect that it is probably Nenia. This time, as you watch it more closely, it looks like it is following in your wake somehow.`
	on enter Nenia
		dialog `You have never seen such activity from the void sprites. Many quickly congregate around the strange creature that has been guiding you, and escort it to Nasqueron. It seems like that is where it wanted to be. In the distance, you can see the Archon methodically pulverizing a Korath Raider.`
	on complete
		event "remnant: nenia ember waste node"
		conversation
			`You follow the creature down through the clouds of Nasqueron and emerge into what can only be described as an amphitheater in the clouds. Thousands of void sprites fill the area, and the creature you have been following floats near the center of it. Your external sensors pick up myriad pulses of energy and eerie whistling noises that seem to resonate in the clouds. As the <ship> moves forward, there is a sudden silence, and the flickers of energy synchronize.`
			`	You feel a sudden pressure in your mind and a sense of presence as the world around you fades out somewhat.`
			`	"Know you not, do I. Live creature inside not-quite creature, like ones who flew but not everywhere." You are momentarily disoriented as you look around and see hundreds of views of yourself peering out the cockpit window. "Your intention reverberates - Know and not know - Return with more echoes - Perhaps I shall hear."`
			`	With that, the pressure vanishes, and you are left staring out the window at the rapidly dispersing flock of void sprites. You aren't entirely sure what the voice meant, but you are certain that the Remnant are going to want to hear about this.`



event "remnant: nenia ember waste node"
	system "Nenia"
		add fleet "Ember Waste Node" 10000
	


mission "Remnant: Cognizance 17"
	name "Report back to <planet>"
	description "The Remnant will want to know about what happened on Nasqueron."
	source "Nasqueron"
	landing
	destination "Viminal"
	to offer
		has "Remnant: Cognizance 16: done"
	

mission "Remnant: Cognizance 18"
	name "Collect void sprites"
	description "Escort the Pelican fleet to <waypoints> and back to <planet>."
	source
		government "Remnant"
	landing
	destination Aventine
	waypoint "Nenia"
	to offer
		has "Remnant: Cognizance 17: done"
	on offer
		conversation
			`It is almost starting to feel commonplace to have Remnant pouncing on your ship and using your bridge as a meeting room. This time, it is Prefect Chilia and Plume who seem to appear out of nowhere requesting permission to board. The two gather around your console to watch the recording of your trip. They nod at your narration of what transpired and focus intently when you describe the strange presence in your mind. When you finish recounting your experience, they lean back in thought.`
			`	"Captain <first>, the exact meaning is unclear, but it seems to be the voice of something not accustomed to speaking to us or creatures like us," signs Prefect Chilia. "While interesting, I think we should move forward with our plan and continue investigating this later." Plume reluctantly signs his agreement as Chilia continues. "Best case scenario, we can deprive the Korath of easy access to the void sprites. Worst case scenario, we can move enough that should the Korath hunt them to extinction in Nenia, they will continue to exist in our territory."`
			`	Plume signals his cautious agreement. "This message is intriguing, but I agree it should not be our first priority. That being said, I will plan for additional investigations after we have completed this initial operation."`
			`	The two look at you, and Chilia authoritatively signs, "We are evacuating a large group of void sprites from Nenia to Esquiline. The atmospheres are largely a match, and we have reconfigured the station to provide the nutrients that aren't otherwise present. We have a fleet of Pelicans that have basically been hollowed out so we can lure as many void sprites into it as we can."`
			choice
				`	"How are we supposed to lure them inside?"`
				`	"Are we sure this is a good idea?"`
					goto goodidea
				`	"Okay, let's go do this."`
					goto letsgo
			`	Plume looks a bit embarrassed. "Centuries ago when we first studied the void sprites, we learned how to harvest them. As part of that, we discovered that they were particularly interested in certain types of radiation. Likewise, if they discovered a certain kind of element common in some asteroids, they would ignore almost everything while they chewed on it. So, we have emitters inside the cargo holds along with asteroids to keep them busy for a short while."`
			choice
				`	"Are we sure this is a good idea?"`
				`	"Okay, let's go."`
					goto letsgo
			label goodidea
			`	Chilia signs with a resolute tone. "Is it a good idea? Maybe, maybe not. Is it the best idea we have so far? Yes." He sighs. "I fully expect the Archon to interfere: they do have long memories. As best we can tell, they can pick out who is leading a fleet, so you should expect to them to talk to you. That is, if they do not simply start shooting, anyway."`
			label letsgo
			`	Chilia continues. "You don't need to actually land anywhere in Nenia this time, Captain. Just make sure the Pelicans get there, load up, and return safely." The two stand up and get ready to leave. "May the Embers burn bright for you, Captain." With that, they disembark and quickly clear the blast area around the landing pad. Around you a large group of Pelicans are warming up, each one synchronizing to your IFF and confirming their status.`
				accept
	npc save accompany
		government "Remnant"
		personality pacifist coward launching escort
		fleet
			names "remnant"
			variant
				"Pelican (Heavy Lift)" 6
	npc
		government "Remnant"
		personality launching escort disables plunders
		fleet "Large Remnant" 3
	npc evade
		government "Korath"
		personality heroic disables plunders harvests entering staying
		system "Nenia"
		fleet
			names "korath"
			variant
				"Korath World-Ship B (Ember)"
				"Korath Raider (Ember)" 3
				"Korath Chaser" 6
	on enter "Nenia"
		dialog `As you enter the system, you quickly search for the Archon, but it is nowhere to be seen. A Korath hunting party, however, is clearly waiting for you and moves to attack. As their ships converge on you, the Pelicans immediately set to work collecting void sprites. As the last one closes its hold, the confirmation codes flash across your tactical screen. "Good to go."`
	on enter "Pantica"
		dialog `You watch vigilantly as the Pelicans with the void sprites dip low into Esquiline's atmosphere and open their bay doors. The void sprites emerge tentatively, then confidently launch themselves into the clouds. A few minutes later, you receive a message from Esquiline station informing you that the first void sprite just swooped through the bay, grabbed one of the asteroid supplements, and vanished into the clouds again.`
	on complete
		log "Succesfully introduced a flock of void sprites to Esquiline. Time will tell how they fare."
		"salary: Remnant" = 2500
		payment 1000000
		event "remnant: pantica void sprites"
		event "remnant: cognizance timer" 30
		conversation
			`	Moments later a ping comes in on the commlink, and Prefect Chilia and Plume appear onscreen. "Thank you for your work, Captain. It is unclear what the results of this effort will be, but for now, we wait and see. Hopefully the void sprites settle in," concludes Plume.`
			`	"In the meantime," continues Chilia. "We are allocating you a daily stipend from our resources to cover some of your ongoing crew, maintenance, and upgrading costs. A larger one-time allotment has already been credited to your account with the shipyard facilities to help cover costs incurred during this mission."`



event "remnant: pantica void sprites"
	system "Pantica"
		add fleet "Void Sprites" 4000
	planet "Esquiline"
		government "Remnant"
		add attributes remnant
		remove attributes uninhabited
		description `While Esquiline used to be simply another planet the Remnant harvested valuable resources from, the introduction of void sprites and the activation of their station has turned this world into a hidden research lab: The first human astrobiology station studying void sprites.`
		add spaceport `	Although the facilities here are basic, the Remnant cafeteria boasts a food dispenser that is available at any time, along with a mesmerizing view of the clouds outside. Occasionally a void sprite will pass in front of the window, much to the delight of everyone.`



event "remnant: cognizance timer"
	system "Nenia"
		fleet "Ember Waste Node" 6000



mission "Remnant: Cognizance 19"
	name "Deliver nav data"
	description "Deliver navigational data on the new systems to <destination>."
	landing
	source
		government "Remnant"
	destination
		government "Remnant"
		distance 1 5
	to offer
		has "Remnant: Cognizance 18: done"
	on offer
		conversation
			`As you finish your landing checks, your commlink notifies you of an incoming message from Dawn:`
			`	"Greetings, Captain <first>! We will be compiling updated navigational charts for the new systems and would like a fresh copy of the data your nav system recorded. We are hoping to retrieve some additional data that is not routinely downloaded by the automated starport systems. Stop by <planet>, and the starport systems will copy the data during the systems check. It's a pretty small data set, so there's no need to use data crystals. Thank you!"`
			`	The end of the message is the location of a starport on <planet>, presumably where you are supposed to go.`
				accept
	on complete
		payment 100000
		event "remnant: cognizance 1 systems available"
		dialog `As the starport computer downloads the data, your computer displays a message tacked onto the log file: "Thank you for providing your navigational logs. They will be useful to contrast against those of our scouts. A logistics adjustment of <payment> has been authorized for the <ship>."`



event "remnant: cognizance 1 systems available"
	system Diespiter
		remove attributes "inaccessible"
	system Egeria
		remove attributes "inaccessible"
	system Porrima
		remove attributes "inaccessible"
	system Prosa
		remove attributes "inaccessible"
	system Statina
		remove attributes "inaccessible"
	system Vaticanus
		remove attributes "inaccessible"



mission "Remnant: Expanded Horizons Astral 1"
	name "Preparation for expedition"
	description "Travel to <destination> to prepare for an expedition to Sagittarius A*. Ensure that you have at least six tons of outfit space available."
	passengers 1
	minor
	source
		government "Remnant"
	destination
		government "Remnant"
	to offer
		has "Remnant: Expanded Horizons Quarg 3: done"
		random < 25
	on offer
		conversation
			`You glance into the starport cafeteria and see Dawn sitting at a table looking worried. She hasn't noticed you yet. Do you approach her?`
			choice
				`	(Yes.)`
				`	(Not right now.)`
					defer
			`	She smiles when she sees you, and waves you to the seat opposite her. "Back from gallivanting around the galaxy with more tales to share?" she signs.`
			choice
				`	"Yes, as a matter of fact..."`
				`	"No, just hunting Korath..."`
				`	"No, just testing some stuff..."`
				`	"You look worried. Is something happening?"`
					goto worried
			`	She listens for a minute or two as you tell her about what you've been up to, but it's obvious that she has something else on her mind.`
			choice
				`	"You look worried. Is everything alright?"`
				`	"You look distracted. Do you want to talk about it?"`
			label worried
			`	She makes a gesture of appreciation. "Yes, I am worried, <first>. I keep feeling like there is something I am missing." She frowns, contemplating something unseen. "I should back up a step. Since we last talked, I was assigned to serve with an astrophysics team for a year. My current work is part of the quantum condensate fabric density project, and I have been tasked with reviewing our bulk astrophysical data. It is fairly routine, but I keep getting this prickly feeling that there is a problem that I am missing. Nothing obvious, of course. Our neural networks would pick up something explicit or repetitive very quickly. But the feeling just will not go away."`
			choice
				`	"Have you asked someone with more experience for advice?"`
				`	"Don't worry about it."`
					goto worry
				`	"Can I help with something?"`
					goto help
				`	"What is the quantum condensate fabric density project?"`
					goto quantumcondensate
			`	"I did. The senior researcher told me that most of the team feels something is not quite right here. They say there are some potential theories, but nothing definitive, so they want me to investigate on my own without contaminating my thoughts with their ideas for now."`
				goto help
			label quantumcondensate
			`	"It is basically a project examining the density of Bose-Einstein condensates as correlated to the revised relativity paradigm's conceptualization of the fabric of space-time. It has a lot of potential implications, particularly for ramscoop, scanner, and weapons technology. At least, that is the hope. For now, though, I am trying to figure out what is off about this data."`
			choice
				`	"Have you asked someone with more experience for advice?"`
				`	"Don't worry about it."`
					goto worry
				`	"Can I help with something?"`
					goto help
			`	"I did. The senior researcher told me that most of the team feels something is not quite right here. They say there are some potential theories, but nothing definitive, so they want me to investigate on my own without contaminating my thoughts with their ideas for now."`
				goto help
			label worry
			`	"Thanks for the advice, but that is our purpose here - to worry about all the things that humanity either cannot handle or that it turns a blind eye to. No, if there is something in the data to cause worry, we need to find it."`
			label help
			`	"If you would like to help, there is something you can do. I am currently putting together an expedition to Sagittarius A* to collect some fresh data I can use to check our records, and I could use a transport..." She looks at you hopefully.`
			choice
				`	"I don't know where that is."`
					goto center
				`	"Isn't that the center of the galaxy?"`
					goto centeralt
				`	"I have been there."`
			`	"Really?" She looks surprised. "I have seen sensor logs and recordings from previous visits, but not many people have actually been there." She pauses to take a bite from her neglected meal. "Being able to take part in these fieldwork expeditions is something I have been looking forward to for ages, so of course Sagittarius A* is the first place on my list."`
				goto center
			label centeralt
			`	"Yes, that is correct." She signs firmly.`
			label center
			`	Her signs take on a rhythmic pace as if reciting something. "Sagittarius A* is a strong astronomical radio source and a supermassive black hole that is located at the center of the Milky Way. According to our best measurements, it has a mass of 3F6290 solar masses and is surrounded by a ring of gas and dust that can range from 63 to 24D2 degrees Kelvin."`
			`	She returns to a conversational cadence. "Would you be interested in taking part in this expedition?"`
			choice
				`	"Sure, what do you need?"`
					goto scienceequipment
				`	"You want me to take you to a black hole?!"`
				`	"Sorry, I'm not interested in visiting a black hole."`
					decline
			`	She looks momentarily surprised by your reaction. "Yes, exactly that. Current gravitational repulsor engines can nullify most of the gravitational pull, and an extra thermoelectric cooler or two should be sufficient to manage the heat. As such, the risks are mangeable so long as you do not try to approach the event horizon.`
			label scienceequipment
			`	"For this mission in specific, however, we will need some scientific equipment that is actually hardwired into your ship, not just carried along with us. When we arrive on <planet>, they will have the equipment ready to install. Just be aware that it will require six tons of outfit space and a scientist to run it, so you will need a free bunk for them, too.`
			`	"Once the laboratory module is installed, it will simply be a matter of traveling to Sagittarius A*. After our measurements, recordings, and observations are complete, we will return and report on our findings."`
			`	She glances down at her half-finished meal. "I am already packed and ready to go. I will meet you onboard the <ship> as soon as I am done eating."`
			branch dawnsymbiont
				has "remnant symbionts info"
			choice
				`	"Okay, I will meet you onboard the ship."`
					accept
				`	"Developed quite the appetite, haven't you?"`
			branch dawnlicense
				has "license: Remnant Capital"
			`	She shrugs. "I burn a lot of calories, and healthy eating is important. Besides, I don't know how good food will be on your ship." She resumes eating with vigor and does not seem inclined to continue the conversation.`
				accept
			label dawnlicense
			`	"I am not yet used to the nutrient intake required to maintain my symbiont, so I have to consciously make sure that I eat enough to sustain it."`
			choice
				`	"Symbiont? What is that?"`
					goto whatis
				`	"What? You're joking, right?"`
			`	"Suit yourself. I will meet you onboard once I'm done." She shrugs, and returns to eating."`
				accept
			label whatis
			apply
				"remnant symbionts info" += 1
			`	"Oh, no one has told you about them? I thought once you'd demonstrated your trustworthiness and earned your capital ship license you would have found out." She pauses to take another bite, then continues.`
				goto dawndetails
			label dawnsymbiont
			choice
				`	"Okay, I will meet you onboard the ship."`
					accept
				`	"Developed quite the appetite, haven't you?"`
			`	She nods. "Yes, I am not yet used to the nutrient intake required to maintain my symbiont, so I have to consciously make sure that I eat enough to sustain it."`
			choice
				`	"Interesting. I'll see you onboard the <ship>."`
					accept
				`	"Could you tell me more about them?"`			
			label dawndetails
			apply
				"remnant symbionts info" += 1
			`	"In short, we domesticated some of the creatures found here ages ago and discovered that they could be attached to us to form a symbiotic relationship." She pauses again to eat. "I only recently received mine, so I am not fully adjusted to it yet."`
			choice
				`	"Okay, that's as much as I need to know."`
					goto onwards
				`	"What is it like to have a symbiont?"`
			`	"Oh, it is wonderful. It is very hard to describe. At first it is just slimy, then a lot of tingling. The tingling lasted for several hours, and then it was just like waking up: rising up out of darkness to a brighter world with just so much to see and learn. Suddenly, it was as if everything was moving slower, and I could take a long, hard look at everything..." Dawn is visibly excited, signing so fast you have trouble following.`
			choice
				`	"Thanks for the description. I should go prep the <ship> now."`
					accept
				`	"Where is your symbiont? Yours does not seem to be obvious."`
					goto dawnwhere
				`	"Could I see your symbiont?"`
			`	Dawn looks at you with an amused expression. "We do not know each other nearly well enough for that. Better to focus on the expedition. I will catch up to you on the ship."`
				accept
			label onwards
			`	She nods. "Well, I will finish my meal and meet you on the <ship> shortly." With that, she returns to her meal.`
				accept
			label dawnwhere
			`	Dawn looks at you with an amused expression. "Just as every human is a unique individual, so every symbiont is also unique. As such, they attach to different areas of the body. We do not know each other well enough for me to tell you more than that.`
			`	"We should probably be focusing on the expedition, though. You go get the <ship> ready for launch, and I will be there shortly."`
				accept
	on accept
		event "remnant: lab availability"
	on complete
		outfit "Research Laboratory"
		conversation
			`You follow the directions of the starport control and settle onto a pad next to the outfitter. You barely have a chance to finish your landing checks before a team of Remnant have a compact pod waiting on your loading ramp. Once you open the cargo bay doors, they pick it up and maneuver it inside. They start securing it to the ship while Dawn and one of the scientists approaches you.`
			`	"We have loaded the research laboratory onboard. The team will install it if they can find the space, but if they do not, it will be secured in the cargo bay," The Remnant scientist explains. "Before you depart, please verify that the laboratory is installed in the correct location. You know your ship better that we do, after all." She turns back to Dawn and makes a gesture of respect. "Embers guide your path, Seeker." With that, she strides away into the hive of activity that is the outfitting bays.`
			choice
				`	"So, what is our next step?"`
					goto labnext
				`	"Seeker?"`
			`	Dawn looks a little embarassed. "Seeker is a title of respect for deep space explorers. It is unofficial - just a token of respect - but it is a title that I both aspire to earn and do not feel I deserve yet."`
			choice
				`	"I thought all Remnant were spacefarers?"`
				`	"Okay. So what next?"`
					goto labnext
			`	"Oh, we are. Every Remnant has had some experience in space. But there is a big difference between a few weeks of duty in a spacefaring post and spending months or years drifting in the void surrounding distant systems."`
			choice
				`	"Years drifting in the void?"`
				`	"Okay, let's get on with this."`
					goto labnext
			`	"If you want good data, you need to spend time to get it. And especially when we are tracking stellar phenomenon, you need periods of long observation. Snapshots of the sky are good - that is what we will be collecting on this trip. But for watching the galaxy at large, other civilizations, and things of that ilk... Nothing is better than long-term observation." She looks lost in thought for a moment. "That is neither here nor there, however.`
			label labnext
			`	"Now that you have the research laboratory, you will need to locate a jump drive in order to reach Sagittarius A*." She pauses and checks her commlink. "If you do not already have one, you can salvage one from a Korath Raider. Our early warning system indicates that there are several incoming Korath fleets that should be here within the next day or two. Any one of them should have a jump drive you can take. Meet me in the starport once you have a jump drive."`



event "remnant: lab availability"
	outfitter "Remnant"
		add "Research Laboratory"



mission "Remnant: Expanded Horizons Astral 2"
	name "Research expedition to Sagittarius A*"
	description "Travel to Sagittarius A* with a research laboratory installed in order to make measurements on the supermassive black hole and then return to <destination>."
	blocked "You need a jump drive and a research laboratory to take this mission."
	waypoint "Sagittarius A*"
	source
		government "Remnant"
	destination
		government "Remnant"
	to offer
		has "Remnant: Expanded Horizons Astral 1: done"
	on offer
		require "Jump Drive"
		require "Research Laboratory"
		conversation
			`Dawn is just finishing her meal when you enter the spaceport cafeteria. She stands up as you approach and deposits the tray in a receptacle next to her table. "Well, ready to go?"`
			choice
				`	"Yes."`
					goto astralonwards
				`	"I should double check everything."`
					defer
			`	She nods. "I am ready, so I will come with you and wait onboard the <ship> while you do your checks."`
			label astralonwards
			`	She gestures towards the exit closest to your ship and heads off at a quick pace. Outside, she moves calmly through the hustle and bustle of the starport, stepping around quick-moving freight movers and camel wagons alike. Arriving at the <ship>, she turns and waits for you to catch up.`
			`	Just as you arrive and reach for the console to open the airlock, you sense a change in your surroundings. Looking around, you see that a group of Remnant gathered around the two of you, focused on Dawn. A young Remnant - scarcely more than a child - steps forward. "Thank you for your patience," he says, then steps back. An elderly Remnant steps forward. "Thank you for your curiosity," she says, then steps back. A middle-aged Remnant steps forward. "Go with our blessing, Seeker, and know that wherever you go, the Remnant go with you." She says it simply, but you feel the weight of tradition behind them. She turns to you. "And you, stranger who walks the stars... May the Embers guide your steps as you walk among us." She nods respectfully, then steps back.`
			`	As soon as the third steps back there is a flurry of movement as each of the Remnant present quickly step forward, give her a quick hug, and then scurry off into the starport. Before you process what is going on, all the Remnant gathered around you have vanished. You look at Dawn, and her expression is a mixture of awe and humility.`
			choice
				`	"They know you are coming back, right?"`
				`	"What was that about?"`
				`	"Alright, let's get going."`
					goto astralmoving
			`	"Well, what we are doing is dangerous. We will be crossing Korath territory, a wide expanse of uninhabited space, and then scanning a black hole. I have confidence that we will return, but nonetheless there is still a chance that we will die in the process.`
			`	"Long ago we, as a people, decided that we must face the fear of separation, unknown, and danger. One of the ways we do that is by holding these informal ceremonies. When one of us is going to depart on their first long-distance voyage into hostile territory, a group of Remnant gather to bid them farewell. It is a way to strengthen ourselves and remind each other of our connections."`
			choice
				`	"Thanks for the explanation."`
					goto astralmoving
				`	"Kind of like a funeral, with friends and family gathering to see you off?"`
			`	"Oh, no. I said my farewells to my friends and relatives before we left. Those who gathered to see me off today were more of a representation of Remnant society. I only recognized a few of them, but they took the time to come down to the <ship> to meet me before I left. They came to see me and wish me well, so that no matter what challenges I face, I will know that the Remnant remember me and appreciate what I am doing." Her gestures fade into contemplative stillness for a moment, then resume motion.`
			label astralmoving
			`	She gestures towards the airlock door. "Lead the way, Captain."`
				accept
	on enter "Sagittarius A*"
		conversation
			`As the jump drive's energy ripples fade away, the spectacular void that is Sagittarius A* takes shape before you. Compared to the vast darkness of space that you are accustomed to, reality here feels almost like a color negative: even with the automatic filtering in your windows, space is incredibly bright with the densely packed stars that provide a backdrop for its inky mass. The moment of awe is shattered by alarms warning of your impending doom as the <ship> begins to fall inwards towards the black hole. You quickly activate your repulsor engines, which, although vastly under-powered for dealing with the immense pull of a black hole, does provide a degree of protection so long as you maintain a safe distance from it.`
			`	After a few minutes of just absorbing the spectacle before you, Dawn pulls herself away from the cockpit windows and scurries down to the lab. Leaving you to your thoughts, she quickly has the lab set up and running a variety of recordings, tests, and observations. After a few hours of work, she reappears on the bridge.`
			`	"Things are proceeding smoothly, Captain. All the sensors are working nominally, and we are creating extensive archives of astronomical data as well. Another few hours, and we should have all the data we need."`
			choice
				`	"Good work. What kind of data are you recording?`
				`	"Sounds good. Just let me know when you are ready to leave."`
					goto astraldone
			`	She smiles, and replies. "It might be easier to ask what we are leaving out. The data we are collecting broadly falls into three sets: data on Sagittarius A* itself, data on its environment, and observations of the surrounding galaxy from here. Obviously, we cannot go take samples of Sagittarius A* itself, nor can we take direct measurements of most of its properties, but we can get data from increasingly minute distances from the event horizon. We can then add this data to that gathered by previous expeditions, note the differences, and use it in our modeling."`
			choice
				`	"So this is not the first expedition here?"`
				`	"Anything unusual in the data?"`
					goto astraldata
				`	"How much longer does the equipment need?"`
					goto astralfinish
			`	"No, this is the forty-third such expedition. Sagittarius A* was one of the first places our explorers sought to visit after we acquired jump drives, and we have been coming back regularly ever since. I know some of our reconnaissance pilots consider visiting here a pilgrimage of sorts. It is humbling to be here myself after reviewing so many data sets of past expeditions." She looks thoughtful, staring out the window at the the hub of the galaxy, as if her thoughts are jumping from idea to idea.`
			choice
				`	"Anything unusual in the data?"`
				`	"How much longer does the equipment need?"`
					goto astralfinish
			label astraldata
			`	"There are many oddities about this place. Every visit helps revise our physics models a little closer. But they also reveal problems." She frowns, her gestures taking on a curious tone. "For instance, you will note that your ramscoops are not picking up anything. According to standard astronomical theory, this system should be a veritable river of suitable material, and yet there is nothing. Not even the normal background trace amounts we find in deep space. We have visited other black holes, and they conform to the standard models in this respect. But not Sagittarius A*." She pauses, thinking about it for a moment.`
			choice
				`	"Is the equipment finished?"`
				`	"How much longer does the equipment need?"`
			label astralfinish 
			`	"The equipment will be finished shortly, Captain <first>. I just need to make a few observations, and then we will be able to depart. In the meantime, I would recommend against maintaining an active cloak or engaging any systems that consume fuel. For whatever reason, Sagittarius A* continues to be the one place that the stellar wind is utterly devoid of anything to collect as fuel."`
			`	"I will be going outside for a few minutes," Dawn declares. "I shall just be on the hull."`
			choice
				`	"Let me know when you are done."`
					goto astraldone
				`	"Would you mind if I came too?"`
			`	"Not at all, Captain. The view should be remarkable, and so long as we stay inside the shields, the radiation will not pose a problem." You quickly don your spacesuit and join Dawn outside on the hull. As promised, the view is indeed magnificent. Dawn signs occasionally, pointing out various features, and you appreciate that out here, sound would just be incongruous with the natural splendor.`
			scene "scene/sagittarius a"
			label astraldone
			`	After what feels like hours, the equipment notifies you that it has finished taking its readings, and Dawn packs up the data in carefully shielded data crystals. Everything is ready to return to <destination>.`
	on complete
		payment 500000
		conversation
			`The journey back to <planet> was a lesson in galactic formation as the <ship> jumped through a steady stream of systems. Gradually, the brilliant density of stars that make up the inner core faded into the ominous and yet comfortingly familiar red glow of the Ember Waste. Finally, you slide into the approach patterns of <planet>, quickly tapping out your code into the IFF system and watching as the protective gaze of the anti-air emplacements sweep the skies around you for shadowing craft.`
			`You settle onto your assigned pad, and within seconds Remnant technicians have resupply cables hooked up while a cheerful group greets Dawn before helping her unload her luggage and data crystals. "Well, <first>, it has been a good trip." She taps at her commlink. "I have transferred our expedition's logistics allotment of <payment> to you. And in case you're wondering what to do with your research laboratory, you can keep it. We always need fresh data, and if you are interested, you can check up on places designated in the job board. While I handled the science on this expedition, if you keep it installed your ship systems will automatically hire a scientist to run it." She nods her head in respect to you. "Thank you, and may the Embers watch over you." She turns and heads off into the flows of people.`



mission "Remnant: Expanded Horizons Astral job"
	name "Research Expedition to <waypoints>"
	description "Travel to <waypoints> with a research laboratory to collect data, then return to <destination>."
	job
	repeat
	waypoint
		not attributes "pleiades"
		not attributes "inaccessible"
	to offer
		has "Remnant: Expanded Horizons Astral 2: done"
		random < 50
	on offer
		require "Research Laboratory"
	source
		government "Remnant"
	on waypoint
		dialog "Your scientist unpacks the laboratory and takes the requested observations. A short while later, they have the data compiled on a set of data crystals and inform you that everything is ready for departure."
	on complete
		payment 500000
		"reputation: Remnant" ++
		dialog "When you land, a researcher quickly retrieves the data crystals with the information about the surveyed system and hands you the logistics allotment of <payment>."<|MERGE_RESOLUTION|>--- conflicted
+++ resolved
@@ -3942,63 +3942,28 @@
 	
 
 event "remnant: postverta reveal"
-<<<<<<< HEAD
-	unvisit Levana
-	unvisit Caeculus
-	unvisit Prosa
-	unvisit Egeria
-=======
 	system Postverta
 		remove invisible
 	system Egeria
-		add object wormhole_barren
+		add object "Wormhole Barren Alpha"
+			sprite planet/wormhole-red
 			distance 2313
 			period 389
+	system Levana
+		add object "Wormhole Barren Alpha"
 			sprite planet/wormhole-red
-	system Levana
-		add object wormhole_barren
 			distance 2313
 			period 389
-			sprite planet/wormhole-red
->>>>>>> 0d29c2ed
 	system Caeculus
 		add object "Wormhole Barren Beta"
 			sprite planet/wormhole-red
 			distance 2400
 			period 391
-	system Egeria
-		add object "Wormhole Barren Alpha"
-			sprite planet/wormhole-red
-<<<<<<< HEAD
-=======
-	system Prosa
-		add object wormhole_barren2
->>>>>>> 0d29c2ed
-			distance 2313
-			period 389
-	system Levana
-		add object "Wormhole Barren Alpha"
-			sprite planet/wormhole-red
-<<<<<<< HEAD
-			distance 2313
-			period 389
-	system Postverta
-		pos 297 269
-		link Diespiter
-		link Prosa
-		link Statina
 	system Prosa
 		add object "Wormhole Barren Beta"
 			sprite planet/wormhole-red
 			distance 2313
 			period 389
-	link Postverta Diespiter
-	link Postverta Prosa
-	link Postverta Statina
-
-=======
-		
->>>>>>> 0d29c2ed
 
 
 mission "Remnant: Cognizance 14"
