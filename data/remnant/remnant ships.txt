# Copyright (c) 2017 by Michael Zahniser
#
# Endless Sky is free software: you can redistribute it and/or modify it under the
# terms of the GNU General Public License as published by the Free Software
# Foundation, either version 3 of the License, or (at your option) any later version.
#
# Endless Sky is distributed in the hope that it will be useful, but WITHOUT ANY
# WARRANTY; without even the implied warranty of MERCHANTABILITY or FITNESS FOR A
# PARTICULAR PURPOSE. See the GNU General Public License for more details.
#
# You should have received a copy of the GNU General Public License along with
# this program. If not, see <https://www.gnu.org/licenses/>.



ship "Albatross"
	plural "Albatrosses"
	sprite "ship/albatross"
	thumbnail "thumbnail/albatross"
	attributes
		category "Heavy Warship"
		licenses
			"Remnant Capital"
		cost 20250000
		"shields" 34200
		"hull" 12600
		"required crew" 44
		"bunks" 75
		"cargo space" 124
		"mass" 1443
		"drag" 14.2
		"heat dissipation" 0.37
		"fuel capacity" 600
		"ramscoop" 2.75
		"outfit space" 672
		"weapon capacity" 236
		"engine capacity" 142
		"shield generation" 5.2
		"shield energy" 4.6
		"hull repair rate" 1.5
		"hull energy" 1.2
		"outfit scan power" 18
		"outfit scan efficiency" 24
		"tactical scan power" 39
		weapon
			"blast radius" 360
			"shield damage" 3600
			"hull damage" 1800
			"hit force" 5400
	outfits
		"Inhibitor Cannon" 6
		"Thrasher Turret" 2
		"Point Defense Turret"

		"Aeon Cell"
		"Epoch Cell"
		"Crystal Capacitor"
		"Thermoelectric Cooler" 3
		"Quantum Key Stone"

		"Smelter-Class Thruster"
		"Smelter-Class Steering"
		"Scram Drive"

	engine -28 155 .8
	engine 28 155 .8
	engine 0 184 .9
	gun 0 -190
	gun -9 -177 "Inhibitor Cannon"
	gun 9 -177 "Inhibitor Cannon"
	gun -14 -162 "Inhibitor Cannon"
	gun 14 -162 "Inhibitor Cannon"
	gun -18 -144 "Inhibitor Cannon"
	gun 18 -144 "Inhibitor Cannon"
	turret -23 -34 "Thrasher Turret"
	turret 23 -34 "Thrasher Turret"
	turret -74 62
	turret 74 62
	turret 0 77 "Point Defense Turret"
	leak "remnant leak" 30 10
	leak "remnant leak sparkle" 30 10
	explode "small explosion" 30
	explode "medium explosion" 60
	explode "large explosion" 40
	explode "huge explosion" 10
	"final explode" "final explosion large" 1
	description "Once they left human space, it became apparent to the Remnant that they would need to build their own shipyards in order to defend themselves if they were discovered by the Alphas or any other unfriendly faction. Using new composite materials that they discovered, they built ships very different from anything seen in human space."

ship "Albatross" "Albatross (Sniper)"
	outfits
		"Inhibitor Cannon" 5
		"EMP Torpedo Bay" 2
		"Point Defense Turret" 3
		"EMP Torpedo" 39
		"EMP Torpedo Storage Bay" 3

		"Aeon Cell"
		"Epoch Cell"
		"Crystal Capacitor"
		"Thermoelectric Cooler" 3
		"Quantum Key Stone"
		"Salvage Scanner"
		"Outfits Expansion"
		"Tuning Rifle" 57

		"Forge-Class Thruster"
		"Crucible-Class Thruster"
		"Smelter-Class Steering"
		"Scram Drive"

	gun "Inhibitor Cannon"
	gun "Inhibitor Cannon"
	gun "Inhibitor Cannon"
	gun "Inhibitor Cannon"
	gun "Inhibitor Cannon"
	gun "EMP Torpedo Bay"
	gun "EMP Torpedo Bay"

	turret "Point Defense Turret"
	turret "Point Defense Turret"
	turret
	turret
	turret "Point Defense Turret"

ship "Albatross" "Albatross (Turret)"
	outfits
		"Thrasher Turret" 4
		"Point Defense Turret"

		"Aeon Cell"
		"Epoch Cell"
		"Millennium Cell"
		"Crystal Capacitor"
		"Thermoelectric Cooler"
		"Quantum Key Stone"
		"Outfits Expansion" 2
		"Tuning Rifle" 49

		"Smelter-Class Thruster"
		"Smelter-Class Steering"
		"Scram Drive"

	turret "Thrasher Turret"
	turret "Thrasher Turret"
	turret "Thrasher Turret"
	turret "Thrasher Turret"
	turret "Point Defense Turret"

ship "Albatross" "Albatross (Heavy)"
	outfits
		"Inhibitor Cannon" 3
		"Thrasher Cannon" 4
		"Thrasher Turret" 3

		"Aeon Cell"
		"Epoch Cell"
		"Millennium Cell"
		"Crystal Capacitor" 2
		"Thermoelectric Cooler" 3
		"Quantum Key Stone"
		"Outfits Expansion" 4
		"Tuning Rifle" 65

		"Forge-Class Thruster"
		"Crucible-Class Thruster"
		"Smelter-Class Steering"
		"Forge-Class Steering"
		"Scram Drive"

	gun "Inhibitor Cannon"
	gun "Inhibitor Cannon"
	gun "Inhibitor Cannon"
	gun "Thrasher Cannon"
	gun "Thrasher Cannon"
	gun "Thrasher Cannon"
	gun "Thrasher Cannon"
	turret "Thrasher Turret"
	turret "Thrasher Turret"
	turret
	turret
	turret "Thrasher Turret"

ship "Albatross" "Albatross (Shield)"
	outfits
		"Point Defense Turret" 4
		"Thrasher Turret"

		"Aeon Cell"
		"Millennium Cell"
		"Thermoelectric Cooler" 2
		"Quantum Key Stone"
		"Outfits Expansion" 6
		"Systems Core (Large)" 3
		"Small Heat Shunt" 1
		"Large Heat Shunt" 1
		
		"Tuning Rifle" 75

		"Crucible-Class Thruster"
		"Forge-Class Steering"
		"Hyperdrive"

	turret "Thrasher Turret"
	turret "Point Defense Turret"
	turret "Point Defense Turret"
	turret "Point Defense Turret"
	turret "Point Defense Turret"

ship "Albatross" "Albatross (Ember Shield)"
	outfits
		"Thrasher Turret" 2

		"Aeon Cell"
		"Millennium Cell"
		"Crystal Capacitor" 2
		"Quantum Key Stone"
		"Emergency Ramscoop"
		"Outfits Expansion" 6
		"Systems Core (Large)" 4
		"Large Heat Shunt"
		"Thermoelectric Cooler"
		
		"Tuning Rifle" 47

		"Crucible-Class Thruster"
		"Crucible-Class Steering"
		"Hyperdrive"

	turret "Thrasher Turret"
	turret "Thrasher Turret"
	turret
	turret
	turret

ship "Albatross" "Albatross (Sniper II)"
	outfits
		"Inhibitor Cannon" 5
		"Teciimach Bay" 2
		"Point Defense Turret" 3
		"Teciimach Canister" 45
		"Teciimach Canister Rack" 3

		"Aeon Cell"
		"Epoch Cell"
		"Crystal Capacitor"
		"Thermoelectric Cooler" 3
		"Quantum Key Stone"
		"Salvage Scanner"
		"Outfits Expansion"
		"Tuning Rifle" 57

		"Forge-Class Thruster"
		"Crucible-Class Thruster"
		"Smelter-Class Steering"
		"Scram Drive"

	gun "Inhibitor Cannon"
	gun "Inhibitor Cannon"
	gun "Inhibitor Cannon"
	gun "Inhibitor Cannon"
	gun "Inhibitor Cannon"
	gun "Teciimach Bay"
	gun "Teciimach Bay"

	turret "Point Defense Turret"
	turret "Point Defense Turret"
	turret
	turret
	turret "Point Defense Turret"


ship "Modified Dromedary"
	plural "Modified Dromedaries"
	sprite "ship/modified dromedary"
	thumbnail "thumbnail/modified dromedary"
	attributes
		licenses
			"Remnant Capital"
		category "Utility"
		"cost" 57600000
		"shields" 15100
		"hull" 9600
		"required crew" 95
		"bunks" 300
		"mass" 4732
		"drag" 28.7
		"heat dissipation" .22
		"fuel capacity" 900
		"cargo space" 550
		"outfit space" 740
		"weapon capacity" 270
		"engine capacity" 195
		"solar collection" 1.1
		"outfit scan power" 18
		"outfit scan efficiency" 48
		"tactical scan power" 39
		"asteroid scan power" 42
		"atmosphere scan" 100
		weapon
			"blast radius" 260
			"shield damage" 2600
			"hull damage" 1300
			"hit force" 3900
	outfits
		"Thrasher Turret" 2
		"Point Defense Turret" 2

		"Aeon Cell"
		"Crystal Capacitor" 2
		"Thermoelectric Cooler" 3
		"Quantum Key Stone"
		"Salvage Scanner"
		"Tuning Rifle" 95

		"Smelter-Class Thruster"
		"Smelter-Class Steering"
		"Hyperdrive"
		"Scram Drive"

	engine 32.5 207
	engine 3 207
	engine -27.5 207
	gun 65 -111
		angle 40
	gun -72 -97.5
		angle 320
	gun -66.5 61
		angle 270
	gun 78 64
		angle 90
	turret 10 -136.5 "Thrasher Turret"
	turret -21.5 -57.5 "Point Defense Turret"
	turret 51 101
	turret -63.5 120 "Thrasher Turret"
	turret 52.5 143 "Point Defense Turret"
	bay "Fighter" -51 -54 under
		"launch effect" "human internal"
	bay "Fighter" 47 -40 under
		"launch effect" "human internal"
	leak "leak" 30 50
	leak "flame" 30 80
	leak "big leak" 50 30
	explode "small explosion" 25
	explode "medium explosion" 35
	explode "large explosion" 45
	explode "huge explosion" 30
	"final explode" "final explosion large"
	description `The Tycho Crater Cooperative's Dromedary was one of the foremost colonization ships during the early era before piracy became rampant and triggered the necessity for city-ships to be more combat-oriented. These ships incorporate extensive hydroponics, large construction equipment installations, and hundreds of densely packed "dream cells" built to transport people in bulk.`
	description "	Since the Remnant do not have schematics for the Dromedary, just the highly-modified example of the Shattered Light, this ship is actually a commemorative replica of that specific ship. As such, it combines the original's odd mix of eclectic modifications with new Remnant systems."
	description "	Unfortunately, since they lack the manufacturing facilities that would normally support a large construction project, it will cost massively more than it would have originally back on Luna."


ship "Modified Dromedary" "Modified Dromedary Ghost"
	sprite "ship/modified dromedary ghost"
	thumbnail "thumbnail/modified dromedary wreck"
	"uncapturable"
	"never disabled"
	add attributes
		"shields" -10000
		"hull" -5000
		"automaton" 1
		inscrutable 1
		"quantum keystone" 1
		"burn protection" 100
		"corrosion protection" 100
		"discharge protection" 1
		"disruption protection" 100
		"energy protection" 1
		"force protection" 100
		"fuel protection" 100
		"heat protection" 100
		"hull protection" 100
		"ion protection" 1
		"scramble protection" 1
		"leak protection" 100
		"piercing protection" 100
		"shield protection" 100
		"slowing protection" 1
	outfits
		"Fusion Reactor"
		"LP144a Battery Pack"
		"D94-YV Shield Generator"
		"Large Radar Jammer"
		"Ramscoop"
		"NDR-114 Android" 100
		"Laser Rifle" 100
		
		"X4700 Ion Thruster"
		"X5200 Ion Steering"
		"Hyperdrive"
		

ship "Modified Dromedary" "Modified Dromedary Specter"
	sprite "ship/modified dromedary specter"
	thumbnail "thumbnail/modified dromedary wreck"
	"uncapturable"
	"never disabled"
	add attributes
		"shields" -10000
		"hull" -5000
		"automaton" 1
		inscrutable 1
		"quantum keystone" 1
		"burn protection" 100
		"corrosion protection" 100
		"discharge protection" 1
		"disruption protection" 100
		"energy protection" 1
		"force protection" 100
		"heat protection" 100
		"fuel protection" 100
		"hull protection" 100
		"ion protection" 1
		"scramble protection" 1
		"leak protection" 100
		"piercing protection" 100
		"shield protection" 100
		"slowing protection" 1
	outfits
		"Fusion Reactor"
		"LP144a Battery Pack"
		"D94-YV Shield Generator"
		"Large Radar Jammer"
		"Ramscoop"
		"NDR-114 Android" 100
		"Laser Rifle" 15
		
		"X4700 Ion Thruster"
		"X5200 Ion Steering"
		"Hyperdrive"


ship "Modified Dromedary" "Modified Dromedary Wreck"
	sprite "ship/modified dromedary wreck"
	thumbnail "thumbnail/modified dromedary wreck"
	"uncapturable"
	"never disabled"
	attributes
	add attributes
		"shields" -10000
		"hull" -5000
		"quantum keystone" 1
		"burn protection" 100
		"heat protection" 1
		"discharge protection" 1
		"energy protection" 1
		"hull protection" 1
		"ion protection" 1
		"scramble protection" 1
		"slowing protection" 1
	outfits
		"Laser Turret" 2
		"Quad Blaster Turret"
		"Anti-Missile Turret" 2
		
		"Fusion Reactor"
		"LP144a Battery Pack"
		"D94-YV Shield Generator"
		"Large Radar Jammer"
		"Ramscoop"
		"NDR-114 Android" 100
		"Laser Rifle" 150
		
		"X4700 Ion Thruster"
		"X5200 Ion Steering"
		"Hyperdrive"
	turret "Laser Turret"
	turret "Anti-Missile Turret"
	turret "Quad Blaster Turret"
	turret "Laser Turret"
	turret "Anti-Missile Turret"
	description `The Tycho Crater Cooperative's Dromedary was one of the foremost colonization ships during the early era before piracy became rampant and triggered the necessity for city-ships to be more combat-oriented. These ships incorporate extensive hydroponics, large construction equipment installations, and hundreds of densely packed "dream cells" built to transport people in bulk.`
	description "	This is a wreck. A ship that once might have held hundreds of people has no functional environmental system, the once verdant hydroponics domes are shattered, and much of the ship appears to be destroyed. Burns, strange scrapes, and twists to structural elements abound. Only a smattering of droids persistently continuing their work manage to maintain any degree of functionality."



ship "Gull"
	sprite "ship/gull"
	thumbnail "thumbnail/gull"
	attributes
		category "Light Freighter"
		licenses
			Remnant
		cost 9500000
		"shields" 6500
		"hull" 2500
		"required crew" 3
		"bunks" 20
		"mass" 416
		"drag" 7.5
		"heat dissipation" 0.56
		"fuel capacity" 600
		"ramscoop" 1.75
		"cargo space" 175
		"outfit space" 311
		"weapon capacity" 83
		"engine capacity" 101
		"shield generation" 1.6
		"shield energy" 1.1
		"hull repair rate" 0.7
		"hull energy" 0.5
		"cloak" .02
		"cloaking energy" 5
		"cloaking fuel" .1
		"outfit scan power" 12
		"outfit scan efficiency" 20
		"tactical scan power" 26
		weapon
			"blast radius" 80
			"shield damage" 800
			"hull damage" 400
			"hit force" 1200
	outfits
		"Inhibitor Cannon" 1
		"Point Defense Turret"

		"Epoch Cell"
		"Crystal Capacitor"
		"Emergency Ramscoop" 2
		"Quantum Key Stone"
		"Salvage Scanner"
		"Thermoelectric Cooler"
		"Tuning Rifle" 3

		"Forge-Class Thruster"
		"Forge-Class Steering"
		"Hyperdrive"

	engine -12 70 0.7
	engine 12 70 0.7
	engine 0 78 1
	gun 0 -96 "Inhibitor Cannon"
	gun -7 -94
	gun 7 -94
	turret 0 26 "Point Defense Turret"
	leak "remnant leak" 30 7
	leak "remnant leak sparkle" 30 7
	explode "tiny explosion" 40
	explode "small explosion" 20
	explode "medium explosion" 10
	"final explode" "final explosion small" 1
	description "While the Starling was the first successful ship to use technology derived from alien ruins, the Gull is the most recent. The current increase in Korath activities has caused foraging for resources to become a risky endeavor, forcing the Remnant to develop a specialized freighter for hauling cargo from remote sites without revealing their presence to hostile aliens."
	description "	The Gull has quickly proven its worth, allowing the Starling fleets to return to riskier activities while the Gull takes over the hazardous convoy routes. It is now the primary element of the Remnant's extra-territorial resource operations."
	description "	The cloaking technology is built into the Gull's hull; it cannot be removed or transferred to another ship."

ship "Gull" "Gull (Sniper)"
	outfits
		"Inhibitor Cannon" 3
		"Point Defense Turret"

		"Epoch Cell"
		"Millennium Cell"
		"Crystal Capacitor"
		"Quantum Key Stone"
		"Salvage Scanner" 2
		"Outfits Expansion"
		"Thermoelectric Cooler"
		"Tuning Rifle" 4

		"Forge-Class Thruster"
		"Forge-Class Steering"
		"Hyperdrive"

ship "Gull" "Gull (Support)"
	outfits
		"EMP Torpedo Bay"
		"Inhibitor Cannon" 2
		"Point Defense Turret"
		"EMP Torpedo" 16
		"EMP Torpedo Storage Bay"

		"Epoch Cell"
		"Millennium Cell"
		"Crystal Capacitor"
		"Quantum Key Stone"
		"Thermoelectric Cooler"
		"Salvage Scanner" 2
		"Outfits Expansion" 2
		"Tuning Rifle" 3

		"Forge-Class Thruster"
		"Forge-Class Steering"
		"Hyperdrive"

ship "Gull" "Gull (Support II)"
	outfits
		"Teciimach Bay"
		"Inhibitor Cannon" 2
		"Point Defense Turret"
		"Teciimach Canister" 18
		"Teciimach Canister Rack"

		"Epoch Cell"
		"Millennium Cell"
		"Crystal Capacitor"
		"Quantum Key Stone"
		"Thermoelectric Cooler"
		"Salvage Scanner" 2
		"Outfits Expansion" 2
		"Tuning Rifle" 3

		"Forge-Class Thruster"
		"Forge-Class Steering"
		"Hyperdrive"

ship "Gull" "Gull (Cargo)"
	outfits
		"Cargo Expansion" 4

		"Epoch Cell"
		"Crystal Capacitor"
		"Quantum Key Stone"
		"Salvage Scanner"
		"Thermoelectric Cooler"
		"Tuning Rifle" 3

		"Forge-Class Thruster"
		"Forge-Class Steering"
		"Hyperdrive"

ship "Gull" "Gull (Bunks)"
	outfits
		"Bunk Room" 4

		"Epoch Cell"
		"Crystal Capacitor"
		"Quantum Key Stone"
		"Salvage Scanner"
		"Thermoelectric Cooler"
		"Tuning Rifle" 3

		"Forge-Class Thruster"
		"Forge-Class Steering"
		"Hyperdrive"



ship "Heron"
	sprite "ship/heron"
	attributes
		category "Superheavy"
		licenses
			"Remnant Capital"
		"cost" 256375000
		"shields" 250500
		"hull" 250500
		"required crew" 1000
		"bunks" 3000
		"mass" 15725
		"drag" 62.5
		"heat dissipation" .32
		"fuel capacity" 2500
		"ramscoop" 10.75
		"cargo space" 1110
		"outfit space" 2150
		"weapon capacity" 470
		"engine capacity" 800
		"shield generation" 15
		"shield energy" 1.8
		"hull repair rate" 15
		"hull energy" 0.75
		"cloak" .05
		"cloaking energy" 3
		"cloaking fuel" .05
		"gaslining" 1
		"atmosphere scan" 100
		"outfit scan power" 175
		"outfit scan efficiency" 120
		"tactical scan power" 350
		"force protection" 1
		"heat protection" 1.5
		"ion resistance" 0.3
		"scramble resistance" 0.3
		"slowing resistance" 3
		"remnant node" 11
		"spinal mount" 1
		weapon
			"blast radius" 140
			"shield damage" 1400
			"hull damage" 700
			"hit force" 2100
	outfits
		"Ember Tear"
		"Inhibitor Turret" 6
		"Point Defense Turret" 3

		"Aeon Cell" 4
		"Crystal Capacitor" 10
		"Emergency Ramscoop" 10
		"Large Heat Shunt" 5
		"Quantum Key Stone"
		"Salvage Scanner" 5
		"Thermoelectric Cooler" 5
		
		"Bellows-Class Afterburner" 3
		"Smelter-Class Thruster" 4
		"Smelter-Class Steering" 5
		"Hyperdrive"
		"Jump Drive"
		"Scram Drive"
		
	engine -111 307.5
	engine 112 307.5
	engine -86 289 1.5
	engine 86 289 1.5
	engine -52 274 1.5
	engine 52 274 1.5
	engine 0 328 1.5
	gun 0 -325 "Ember Tear"
	gun -23.5 -302.5
	gun 23.5 -302.5
	turret 0 -240.5 "Point Defense Turret"
	turret -34.5 -134.5 "Inhibitor Turret"
	turret 34.5 -134.5 "Inhibitor Turret"
	turret -53 -17.5 "Inhibitor Turret"
	turret 53 -17.5 "Inhibitor Turret"
	turret 0 0 "Point Defense Turret"
	turret -123.5 125.5 "Inhibitor Turret"
	turret 123.5 125.5 "Inhibitor Turret"
	turret 0 250 "Point Defense Turret"
	bay "Drone" -124 -122.5
		"launch effect" "remnant internal"
	bay "Drone" 124 -122.5
		"launch effect" "remnant internal"
	bay "Drone" -176 -50.5
		"launch effect" "remnant internal"
	bay "Drone" 176 -50.5
		"launch effect" "remnant internal"
	bay "Drone" -148.5 4
		"launch effect" "remnant internal"
	bay "Drone" 148.5 4
		"launch effect" "remnant internal"
	bay "Drone" -56 -150
		"launch effect" "remnant internal"
	bay "Drone" 56 -150
		"launch effect" "remnant internal"
	bay "Drone" -37 -121.5
		"launch effect" "remnant internal"
	bay "Drone" 37 -121.5
		"launch effect" "remnant internal"
	bay "Drone" -33.5 -99
		"launch effect" "remnant internal"
	bay "Drone" 33.5 -99
		"launch effect" "remnant internal"
	bay "Drone" -27 -81
		"launch effect" "remnant internal"
	bay "Drone" 27 -81
		"launch effect" "remnant internal"
	bay "Drone" -24 -49.5
		"launch effect" "remnant internal"
	bay "Drone" 24 -49.5
		"launch effect" "remnant internal"
	bay "Drone" -40 -3
		"launch effect" "remnant internal"
	bay "Drone" 40 -3
		"launch effect" "remnant internal"
	bay "Drone" -28 22.5
		"launch effect" "remnant internal"
	bay "Drone" 28 22.5
		"launch effect" "remnant internal"
	bay "Drone" -77.5 71.5
		"launch effect" "remnant internal"
	bay "Drone" 77.5 71.5
		"launch effect" "remnant internal"
	bay "Drone" -89.5 114
		"launch effect" "remnant internal"
	bay "Drone" 89.5 114
		"launch effect" "remnant internal"
	bay "Drone" -138.5 152.5
		"launch effect" "remnant internal"
	bay "Drone" 138.5 152.5
		"launch effect" "remnant internal"
	bay "Drone" -171 165.5
		"launch effect" "remnant internal"
	bay "Drone" 171 165.5
		"launch effect" "remnant internal"
	bay "Drone" -190.5 197.5
		"launch effect" "remnant internal"
	bay "Drone" 190.5 197.5
		"launch effect" "remnant internal"
	bay "Drone" -105 229.5
		"launch effect" "remnant internal"
	bay "Drone" 105 229.5
		"launch effect" "remnant internal"
	bay "Fighter" -31 70.5
		"launch effect" "remnant internal"
	bay "Fighter" 31 70.5
		"launch effect" "remnant internal"
	bay "Fighter" -40 190
		"launch effect" "remnant internal"
	bay "Fighter" 40 190
		"launch effect" "remnant internal"
	explode "small explosion" 40
	explode "medium explosion" 30
	explode "large explosion" 20
	explode "huge explosion" 5
	"final explode" "final explosion large"
	description "The Heron is the Remnant's ultimate last resort: Flight. These mobile starports are built to serve as the core elements of evacuation fleets when the Remnant are ultimately pushed to the brink of destruction in their home systems. These massive ships are capable of lifting enormous amounts of resources and operate both in space and on land, and are continuously updated to make full use of the latest technological innovations."
	description "	The few Herons in existence are carefully guarded secrets that embody the Remnant's core tactics of speed, stealth, and survival. Given the tiny number that exist, they are never available for discretionary use by Remnant captains and are always operated under the authority and direction of a prefect."



ship "Ibis"
	plural "Ibises"
	sprite "ship/ibis"
	thumbnail "thumbnail/ibis"
	attributes
		category "Medium Warship"
		licenses
			Remnant
		"cost" 11627000
		"shields" 14400
		"hull" 6200
		"required crew" 16
		"bunks" 36
		"mass" 700
		"drag" 7.4
		"heat dissipation" 0.49
		"fuel capacity" 700
		"ramscoop" 2.75
		"cargo space" 103
		"outfit space" 427
		"weapon capacity" 147
		"engine capacity" 109
		"shield generation" 3.5
		"shield energy" 3.1
		"hull repair rate" 1.2
		"hull energy" 0.95
		"outfit scan power" 18
		"outfit scan efficiency" 20
		"tactical scan power" 39
		weapon
			"blast radius" 240
			"shield damage" 2400
			"hull damage" 1200
			"hit force" 3000
	outfits
		"Inhibitor Cannon" 3
		"Point Defense Turret"
		"Thrasher Turret"
		
		"Epoch Cell"
		"Millennium Cell"
		"Crystal Capacitor" 2
		"Emergency Ramscoop"
		"Thermoelectric Cooler" 2
		"Quantum Key Stone"
		"Salvage Scanner"
		"Tuning Rifle" 20
		
		"Forge-Class Thruster"
		"Forge-Class Steering" 2
		"Scram Drive"
		
	bay "Drone" 0 30 over
		"launch effect" "remnant external"
	bay "Drone" -34 68 over
		"launch effect" "remnant external"
	bay "Drone" 0 81 over
		"launch effect" "remnant external"
	bay "Drone" 34 68 over
		"launch effect" "remnant external"
	bay "Fighter" -25 10 under
		"launch effect" "remnant external"
	bay "Fighter" 25 10 under
		"launch effect" "remnant external"
	engine -16.5 120 0.7
	engine 0 116.5 1
	engine 16.5 120 0.7
	gun 0 -135.5 "Inhibitor Cannon"
	gun 15.5 -102 "Inhibitor Cannon"
	gun -15.5 -102 "Inhibitor Cannon"
	turret 0 -62
	turret 0 -20.5 "Point Defense Turret"
	turret 0 58.5 "Thrasher Turret"
	leak "remnant leak" 20 7
	leak "remnant leak sparkle" 30 10
	explode "tiny explosion" 10
	explode "small explosion" 25
	explode "medium explosion" 25
	explode "large explosion" 10
	"final explode" "final explosion medium"
	description "The Ibis is a multipurpose carrier that serves as a mobile mining platform, an escort ship for Pelican fleets, and a combat platform using Terns for screening. It is capable of fielding a single wing of support craft, consisting of two Petrels and four Terns."
	description "	The Ibis was designed shortly after the Albatross as a means of extending the range of resource collection efforts after the Remnant realized that an Alpha invasion might not be as imminent as originally believed."



ship "Merganser"
	sprite "ship/merganser"
	thumbnail "thumbnail/merganser"
	attributes
		category "Interceptor"
		licenses
			Remnant
		"cost" 4830000
		"shields" 3500
		"hull" 3000
		"required crew" 1
		"bunks" 3
		"cargo space" 11
		"fuel capacity" 600
		"ramscoop" 1.75
<<<<<<< HEAD
		"mass" 130
		"drag" 1.6
		"heat dissipation" .9
=======
		"mass" 80
		"drag" 1.8
		"heat dissipation" .75
>>>>>>> 70b41bc4
		"gaslining" 1
		"outfit space" 181
		"weapon capacity" 60
		"engine capacity" 60
		"shield generation" 1.4
		"shield energy" 1.2
		"hull repair rate" 0.9
		"hull energy" 0.6
		"cloak" .03
		"cloaking energy" 4
		"cloaking fuel" .075
		"atmosphere scan" 100
		"outfit scan power" 12
		"outfit scan efficiency" 12
		"tactical scan power" 26
<<<<<<< HEAD
		"ion resistance" 0.06
		"scramble resistance" 0.06
		"thrust" 5.0
		"turn" 60.0
		"reverse thrust" 5.0
		"thrusting energy" 0.75
		"thrusting heat" 0.7
		"turning energy" 0.15
		"turning heat" 0.2
		"reverse thrusting energy" 0.75
		"reverse thrusting heat" 0.7
=======
		"ion resistance" 0.1
		"ion resistance energy" -0.05
		"scramble resistance" 0.1
		"scramble resistance energy" -0.05
		"thrust" 7.5
		"turn" 90.0
		"reverse thrust" 7.5
>>>>>>> 70b41bc4
		"flare sprite" "effect/remnant flare/small"
			"frame rate" 5
		"flare sound" "plasma tiny"
		"steering flare sprite" "effect/remnant flare/small"
			"frame rate" 5
		"steering flare sound" "plasma tiny"
		"reverse flare sprite" "effect/remnant flare/small"
			"frame rate" 5
		"reverse flare sound" "plasma tiny"
		
		weapon
			"blast radius" 10
			"shield damage" 100
			"hull damage" 150
			"hit force" 250
	outfits
		"Inhibitor Cannon" 2
		
		"Millennium Cell" 2
		"Crystal Capacitor"
		"Small Heat Shunt"
		"Quantum Key Stone"
		
		"Crucible-Class Thruster"
		"Crucible-Class Steering"
		"Bellows-Class Afterburner"
		"Hyperdrive"
		
	gun 0 -48.5
	gun -6 -41 "Inhibitor Cannon"
	gun 6 -41 "Inhibitor Cannon"
	turret 0 0
	engine 0 45
	engine -10 49
	engine 10 49
	explode "tiny explosion" 30
	explode "small explosion" 20
	description "The Merganser is the first production ship the Remnant deem to be truly alive, and are considered to be equivalent to dolphins in reasoning tests. These interceptors, deemed for short range operations by Remnant standards, are designed to patrol the upper atmosphere of gas giants and use their decisive speed advantage to conduct hit-and-run attacks on threats in nearby systems."
	description "	The cloaking technology is built into the Merganser's hull; it cannot be removed or transferred to another ship."


ship "Merganser" "Merganser (II)"
	outfits
		"Inhibitor Cannon" 2
		"Teciimach Pod"
		"Teciimach Canister" 3
		
		"Millennium Cell" 2
		"Crystal Capacitor"
		"Small Heat Shunt"
		"Quantum Key Stone"
		
		"Crucible-Class Thruster"
		"Crucible-Class Steering"
		"Bellows-Class Afterburner"
		"Hyperdrive"
		
	gun 0 -48.5 "Teciimach Pod"
	gun -6 -41 "Inhibitor Cannon"
	gun 6 -41 "Inhibitor Cannon"
	turret 0 0



ship "Pelican"
	sprite "ship/pelican"
	thumbnail "thumbnail/pelican"
	attributes
		category "Heavy Freighter"
		licenses
			"Remnant Capital"
		cost 9900000
		"shields" 11300
		"hull" 5700
		"required crew" 14
		"bunks" 35
		"cargo space" 302
		"mass" 640
		"drag" 10.1
		"heat dissipation" 0.5
		"fuel capacity" 600
		"ramscoop" 2.75
		"outfit space" 480
		"weapon capacity" 157
		"engine capacity" 144
		"shield generation" 2.7
		"shield energy" 1.8
		"hull repair rate" 1
		"hull energy" 0.75
		"outfit scan power" 12
		"outfit scan efficiency" 12
		"tactical scan power" 26
		weapon
			"blast radius" 160
			"shield damage" 1600
			"hull damage" 800
			"hit force" 2400
	outfits
		"Thrasher Turret"
		"Point Defense Turret" 2

		"Aeon Cell"
		"Crystal Capacitor" 2
		"Thermoelectric Cooler" 3
		"Emergency Ramscoop"
		"Quantum Key Stone"
		"Tuning Rifle" 15

		"Smelter-Class Thruster"
		"Smelter-Class Steering"
		"Scram Drive"

	engine 22 92 0.7
	engine -22 92 0.7
	engine 0 114 1.1
	gun 8 -135
	gun -8 -135
	turret 0 -67 "Thrasher Turret"
	turret 56 35 "Point Defense Turret"
	turret -56 35 "Point Defense Turret"
	leak "remnant leak" 20 8
	leak "remnant leak sparkle" 30 12
	explode "small explosion" 15
	explode "medium explosion" 30
	explode "large explosion" 20
	explode "huge explosion" 5
	"final explode" "final explosion large" 1
	description "The Pelican is closely based on the original semi-organic materials the Remnant found in the Ember Waste. While they are not technically alive, their internal mechanisms and method of construction bear such a close resemblance to living organisms that they are often considered as such. One key feature of this living resemblance is the innate sensory capabilities they possess, akin to sensor suites less advanced ships require for detailed scanning. These ships serve as the backbone of Remnant bulk salvage efforts, as well as their fast-logistics distribution network."

ship "Pelican" "Pelican (Heavy Lift)"
	outfits
		"Small Heat Shunt" 2
		"Cargo Expansion" 5
		"Scram Drive"
		"Smelter-Class Thruster"
		"Crystal Capacitor" 2
		"Quantum Key Stone"
		"Smelter-Class Steering"
		"Tuning Rifle" 15
		"Emergency Ramscoop" 5
		"Aeon Cell"



ship "Penguin"
	sprite "ship/penguin/penguin"
		"frame rate" 3
	thumbnail "thumbnail/penguin"
	attributes
		category "Transport"
		licenses
			Remnant
		cost 2530000
		"shields" 3000
		"hull" 1500
		"required crew" 1
		"bunks" 3
		"mass" 89
		"drag" 1.37
		"heat dissipation" 0.82
		"fuel capacity" 800
		"energy capacity" 300
		"ramscoop" 1.25
		"cargo space" 19
		"outfit space" 109
		"weapon capacity" 33
		"engine capacity" 54
		"shield generation" 1
		"shield energy" 0.5
		"hull repair rate" 2
		"hull energy" 1.0
		"gaslining" 1
		"cloak" .03
		"cloaking energy" 3
		"cloaking fuel" .05
		"outfit scan power" 50
		"outfit scan efficiency" 36
		"tactical scan power" 50
		"atmosphere scan" 100
		"ion protection" 0.25
		"scramble protection" 0.25
		"ion resistance" 0.05
		"scramble resistance" 0.05
		"thrust" 4.2
		"turn" 80.0
		"reverse thrust" 4.2
		"flare sprite" "effect/remnant flare/small"
			"frame rate" 5
		"flare sound" "plasma tiny"
		"steering flare sprite" "effect/remnant flare/small"
			"frame rate" 5
		"steering flare sound" "plasma tiny"
		"reverse flare sprite" "effect/remnant flare/small"
			"frame rate" 5
		"reverse flare sound" "plasma tiny"
		"remnant node" 1
		weapon
			"blast radius" 20
			"shield damage" 260
			"hull damage" 160
			"hit force" 800
	outfits
		"Millennium Cell"
		"Emergency Ramscoop"
		"Quantum Key Stone"
		"Thermoelectric Cooler"
		"Tuning Rifle" 1
		
		"Crucible-Class Thruster"
		"Crucible-Class Steering"
		"Hyperdrive"
	
	engine 0 30
	"reverse engine" -11 -17
		zoom 0.25
		angle 350
	"reverse engine" 11 -17
		zoom 0.25
		angle 10
	"steering engine" -11 -17
		"zoom" 0.15
		"angle" 90
		under
		right
	"steering engine" 11 -17
		"zoom" 0.15
		"angle" 270
		under
		left
	"steering engine" -11 17
		"zoom" 0.15
		"angle" 90
		under
		left
	"steering engine" 11 17
		"zoom" 0.15
		"angle" 270
		under
		right
	gun 0 -33
	turret 0 5.5
	leak "remnant leak sparkle" 30 2
	explode "tiny explosion" 8
	explode "small explosion" 7
	description "Inspired by close contact with void sprites and the reinvigoration of xenobiology, the Penguin is a prototype designed to serve the dual roles of testing new starship technology while exploring hostile planets throughout the Ember Waste. One of this ship's distinguishing features is that it is truly alive and has a mind that approaches self-awareness."
	description "	The cloaking technology is built into the Penguin's hull; it cannot be removed or transferred to another ship."
	
	
	
ship "Peregrine"
	sprite "ship/peregrine/peregrine"
		"frame rate" 3
		"rewind"
	thumbnail "thumbnail/peregrine"
	attributes
		category "Medium Warship"
		licenses
			"Remnant Capital"
		"cost" 41627000
		"shields" 15400
		"hull" 8600
		"required crew" 9
		"bunks" 25
<<<<<<< HEAD
		"mass" 786
		"drag" 4.3
		"heat dissipation" 0.85
		"fuel capacity" 900
=======
		"mass" 801
		"drag" 6.5
		"heat dissipation" 0.57
		"fuel capacity" 1100
>>>>>>> 70b41bc4
		"ramscoop" 3.25
		"cargo space" 59
		"outfit space" 522
		"weapon capacity" 220
		"engine capacity" 171
		"shield generation" 3.9
		"shield energy" 3.0
		"hull repair rate" 1.5
		"hull energy" 0.90
		"cloak" .03
		"cloaking energy" 4
		"cloaking fuel" .075
		"gaslining" 1
		"outfit scan power" 18
		"outfit scan efficiency" 22
		"tactical scan power" 50
		"ion resistance" .15
		"scrambling resistance" .15
		"remnant node" 5
		weapon
			"blast radius" 240
			"shield damage" 2400
			"hull damage" 1200
			"hit force" 3000
	outfits
		"Thrasher Cannon" 4
		"EMP Torpedo Bay" 1
		"Point Defense Turret"
		"Thrasher Turret"
		"EMP Torpedo" 9
		
		"Aeon Cell"
		"Crystal Capacitor" 2
		"Thermoelectric Cooler" 2
		"Small Heat Shunt"
		"Quantum Key Stone"
		"Salvage Scanner"
		"Tuning Rifle" 11
		
		"Bellows-Class Afterburner"
		"Smelter-Class Thruster"
		"Smelter-Class Steering"
		"Scram Drive"
		
	gun 0 -133.5 "EMP Torpedo Bay"
	gun -12.5 -105 "Thrasher Cannon"
	gun 12.5 -105 "Thrasher Cannon"
	gun -17.5 -83 "Thrasher Cannon"
	gun 17.5 -83 "Thrasher Cannon"
	turret 0 -44 "Point Defense Turret"
	turret 0 21 "Thrasher Turret"
	engine 0 120.5 1.5
	engine -26 126 1.1
	engine 25 123.5 1.1
	leak "leak" 50 50
	leak "flame" 50 80
	leak "big leak" 90 30
	explode "tiny explosion" 10
	explode "small explosion" 25
	explode "medium explosion" 25
	explode "large explosion" 10
	"final explode" "final explosion medium"
	description "The Peregrine is the first capital warship designed by Taely using fresh insights garnered from recent experimentation as well as renewed studies of the void sprites. Encompassing over a century of development since the last generation of warships was built, it is the forerunner of a new breed of Remnant ships."
	description "	The Peregrine was designed along the lines of old-earth's fast-attack cruisers. Drawing on inspiration from its namesake, famed for being the fastest self-propelled lifeform on Earth, it is designed to strike hard and fast. It closes quickly with enemies to unleash devastating barrages in the opening seconds of combat."
	description "	The cloaking technology is built into the Peregrine's hull; it cannot be removed or transferred to another ship."
	
ship "Peregrine" "Peregrine (II)"
	outfits
		"Thrasher Cannon" 4
		"Teciimach Bay"
		"Point Defense Turret"
		"Thrasher Turret"
		"Teciimach Canister" 9
		
		"Aeon Cell"
		"Crystal Capacitor" 2
		"Thermoelectric Cooler" 2
		"Small Heat Shunt"
		"Quantum Key Stone"
		"Salvage Scanner"
		"Tuning Rifle" 11
		
		"Bellows-Class Afterburner"
		"Smelter-Class Thruster"
		"Smelter-Class Steering"
		"Scram Drive"
		
	gun 0 -133.5 "Teciimach Bay"
	gun -12.5 -105 "Thrasher Cannon"
	gun 12.5 -105 "Thrasher Cannon"
	gun -17.5 -83 "Thrasher Cannon"
	gun 17.5 -83 "Thrasher Cannon"
	turret 0 -44 "Point Defense Turret"
	turret 0 21 "Thrasher Turret"



ship "Petrel"
	sprite "ship/petrel"
	thumbnail "thumbnail/petrel"
	attributes
		category "Fighter"
		licenses
			Remnant
		"cost" 1141000
		"shields" 1000
		"hull" 2500
		"cargo space" 15
		"fuel capacity" 100
		"ramscoop" 1.25
		"required crew" 2
		"bunks" 3
		"mass" 68
		"drag" 1.7
		"heat dissipation" .73
		"outfit space" 133
		"weapon capacity" 33
		"engine capacity" 34
		"shield generation" 0.36
		"shield energy" 0.24
		"hull repair rate" 0.82
		"hull energy" 0.54
		"gaslining" 1
		"outfit scan power" 10
		"outfit scan efficiency" 14
		"tactical scan power" 20
		"asteroid scan power" 30
		weapon
			"blast radius" 15
			"shield damage" 150
			"hull damage" 200
			"hit force" 350
	outfits
		"Inhibitor Cannon" 2
		
		"Millennium Cell" 2
		"Crystal Capacitor"
		"Quantum Key Stone"
		"Thermoelectric Cooler"
		
		"Anvil-Class Engine"
		
	gun 0 -38.5
	gun -10.5 -24 "Inhibitor Cannon"
	gun 10.5 -24 "Inhibitor Cannon"
	turret 0 2.5
	engine 0 41.5
	leak "remnant leak sparkle" 20 3
	explode "tiny explosion" 30
	explode "small explosion" 20
	description "The Petrel is a multi-role mining/wing leader fightercraft designed to provide support for flights of lighter Terns in high-risk environments. The ship's design originated as an urban mobile gun platform that flitted around structures and natural terrain, but proved easy to adapt into a spacecraft."
	description "	The Remnant are loath to sacrifice pilots and crew from the comparatively small pool they are drawn from. As such, their fighters are equipped with medium-range weaponry designed to strike enemies from afar."
	description "	Fighters do not come equipped with a hyperdrive. You cannot carry a fighter unless you have a ship in your fleet with a fighter bay."



ship "Puffin"
	sprite "ship/puffin"
	thumbnail "thumbnail/puffin"
	attributes
		category Transport
		licenses
			Remnant
		cost 530000
		"shields" 800
		"hull" 1500
		"required crew" 1
		"bunks" 2
		"mass" 46
		"drag" 1.33
		"heat dissipation" 0.86
		"fuel capacity" 700
		"energy capacity" 150
		"ramscoop" 1.25
		"cargo space" 8
		"outfit space" 80
		"engine capacity" 26
		"shield generation" 0.6
		"shield energy" 0.4
		"hull repair rate" 1.2
		"hull energy" 0.9
		"gaslining" 1
		"cooling" 1
		"active cooling" 8
		"cooling energy" .4
		"outfit scan power" 24
		"outfit scan efficiency" 28
		"tactical scan power" 52
		"atmosphere scan" 100
		"ion protection" 0.25
		"scramble protection" 0.25
		"ion resistance" 0.05
		"scramble resistance" 0.05
	outfits
		"Millennium Cell"
		"Emergency Ramscoop"
		"Quantum Key Stone"
		
		"Anvil-Class Engine"
		"Hyperdrive"
		
	engine 0 30
	leak "remnant leak sparkle" 20 2
	explode "tiny explosion" 8
	explode "small explosion" 7
	description "Centuries ago, the Remnant built these ships in order to explore the upper atmosphere of nearby gas giants. The Archons took issue with the Remnant's research methods, and the studies were unable to be completed. The remaining Puffins have been gathering dust in storage for centuries while the Remnant wait to see if the anger of the Archons will subside."



ship "Smew"
	sprite "ship/smew"
	thumbnail "thumbnail/smew"
	attributes
		category "Fighter"
		licenses
			Remnant
		"cost" 971000
		"shields" 1200
		"hull" 2800
		"required crew" 1
		"bunks" 8
		"mass" 56.5
		"drag" 1.84
		"heat dissipation" .62
		"fuel capacity" 100
		"cargo space" 70
		"outfit space" 80
		"weapon capacity" 10
		"engine capacity" 46
		"energy capacity" 3000
		"ion resistance" 0.002
		"scramble resistance" 0.002
		"ramscoop" 1.55
		"shield generation" 0.48
		"shield energy" 0.32
		"hull repair rate" 0.9
		"hull energy" 0.58
		"outfit scan power" 14
		"outfit scan efficiency" 20
		"tactical scan power" 28
		"asteroid scan power" 50
		weapon
			"blast radius" 24
			"shield damage" 130
			"hull damage" 175
			"hit force" 315
	outfits
		"Millennium Cell"
		"Quantum Key Stone"
		"Thermoelectric Cooler"
		
		"Anvil-Class Engine"

	engine 0 48.5
	gun 0 -47.5
	leak "remnant leak sparkle" 22 3
	explode "tiny explosion" 35
	explode "small explosion" 24
	description "The Remnant have long favored turns of action that avoid putting crew directly at risk; though their Terns are a rather effective result of this ideology, the Remnant still had to face the fact that, eventually, one of their manned ships was going to end up too crippled to escape to safety. To that end, the Smew was developed; though quite lightly armed, Smews are capable of carrying a considerable quantity of cargo and passengers for a ship of their size, and are durable enough to absorb some fire from enemies while doing so."
	description "	Though originally designed as lifeboats, the surprisingly mobile freighter-fighter hybrid has seen a remarkable amount of usage in mining fleets, as a way to supplement the otherwise poor cargo capacity of the Ibis. Because their purpose can vary from fleet to fleet, Smews are traditionally sold with a fair amount of free space: enough for a small weapon, upgraded engines, or additional support systems."
	description "	Fighters do not come equipped with a hyperdrive. You cannot carry a fighter unless you have a ship in your fleet with a fighter bay."

ship "Smew" "Smew (Miner)"
	outfits
		"Thrasher Cannon"
		
		"Millennium Cell"
		"Quantum Key Stone"
		"Thermoelectric Cooler"
		
		"Anvil-Class Engine"

ship "Smew" "Smew (Runabout)"
	outfits
		"Millennium Cell"
		"Quantum Key Stone"
		"Thermoelectric Cooler"
		
		"Anvil-Class Engine"
		"Hyperdrive"

ship "Smew" "Smew (Teciimach Ferry)"
	outfits
		"Teciimach Canister" 3
		"Teciimach Pod"
		
		"Millennium Cell"
		"Quantum Key Stone"
		"Thermoelectric Cooler"
		
		"Anvil-Class Engine"



ship "Starling"
	sprite "ship/starling"
	thumbnail "thumbnail/starling"
	attributes
		category "Light Warship"
		licenses
			Remnant
		cost 8800000
		"shields" 8800
		"hull" 4900
		"required crew" 6
		"bunks" 15
		"mass" 387
		"drag" 4.6
		"heat dissipation" 0.59
		"fuel capacity" 900
		"ramscoop" 1.75
		"cargo space" 36
		"outfit space" 316
		"weapon capacity" 83
		"engine capacity" 94
		"shield generation" 1.8
		"shield energy" 1.2
		"hull repair rate" 0.8
		"hull energy" 0.6
		"cloak" .02
		"cloaking energy" 5
		"cloaking fuel" .1
		"outfit scan power" 12
		"outfit scan efficiency" 20
		"tactical scan power" 26
		weapon
			"blast radius" 80
			"shield damage" 800
			"hull damage" 400
			"hit force" 1200
	outfits
		"Inhibitor Cannon" 3
		"Point Defense Turret"
		
		"Epoch Cell"
		"Crystal Capacitor"
		"Emergency Ramscoop" 2
		"Quantum Key Stone"
		"Salvage Scanner"
		"Thermoelectric Cooler"
		
		"Forge-Class Thruster"
		"Forge-Class Steering"
		"Crucible-Class Steering"
		"Hyperdrive"

	engine -16 82 0.7
	engine 16 82 0.7
	engine 0 90 1
	gun 0 -99 "Inhibitor Cannon"
	gun -12 -72 "Inhibitor Cannon"
	gun 12 -72 "Inhibitor Cannon"
	gun -18 -49
	gun 18 -49
	turret 0 2 "Point Defense Turret"
	leak "remnant leak" 30 4
	leak "remnant leak sparkle" 30 10
	explode "tiny explosion" 40
	explode "small explosion" 20
	explode "medium explosion" 10
	"final explode" "final explosion small" 1
	description "One of the strangest and most useful things that the Remnant have discovered in the abandoned worlds of the Ember Waste is alien cloaking technology. They have designed their scout ships to cloak when needed in order to explore alien territory without being seen... or to escape in a hurry after stealing something particularly valuable from those aliens."
	description "	The cloaking technology is built into the Starling's hull; it cannot be removed or transferred to another ship."

ship "Starling" "Starling (Heavy)"
	outfits
		"Thrasher Cannon" 5
		"Point Defense Turret"

		"Epoch Cell"
		"Millennium Cell"
		"Crystal Capacitor"
		"Quantum Key Stone"
		"Thermoelectric Cooler"
		"Tuning Rifle" 10

		"Forge-Class Thruster"
		"Forge-Class Steering"
		"Hyperdrive"

ship "Starling" "Starling (Sniper)"
	outfits
		"EMP Torpedo Bay"
		"Inhibitor Cannon" 4
		"EMP Torpedo" 16
		"EMP Torpedo Storage Bay"

		"Epoch Cell"
		"Crystal Capacitor"
		"Emergency Ramscoop" 2
		"Quantum Key Stone"
		"Outfits Expansion"
		"Thermoelectric Cooler"
		"Tuning Rifle" 9

		"Forge-Class Thruster"
		"Smelter-Class Steering"
		"Hyperdrive"

	gun "EMP Torpedo Bay"
	gun "Inhibitor Cannon"
	gun "Inhibitor Cannon"
	gun "Inhibitor Cannon"
	gun "Inhibitor Cannon"

ship "Starling" "Starling (Hunter)"
	outfits
		"Inhibitor Cannon" 2
		"Thrasher Turret"

		"Epoch Cell"
		"Millennium Cell"
		"Crystal Capacitor"
		"Quantum Key Stone"
		"Emergency Ramscoop"
		"Thermoelectric Cooler"
		"Tuning Rifle" 11

		"Forge-Class Thruster"
		"Forge-Class Steering"
		"Hyperdrive"

	gun
	gun "Inhibitor Cannon"
	gun "Inhibitor Cannon"
	gun
	gun

ship "Starling" "Starling (Thrasher)"
	outfits
		"Thrasher Cannon" 3
		"Thrasher Turret"

		"Epoch Cell"
		"Millennium Cell"
		"Crystal Capacitor"
		"Quantum Key Stone"
		"Thermoelectric Cooler"
		"Tuning Rifle" 8

		"Forge-Class Thruster"
		"Forge-Class Steering"
		"Hyperdrive"

	gun "Thrasher Cannon"
	gun "Thrasher Cannon"
	gun "Thrasher Cannon"
	gun
	gun



ship "Tern"
	sprite "ship/tern"
	thumbnail "thumbnail/tern"
	attributes
		category "Drone"
		licenses
			Remnant
		"cost" 860000
		"shields" 500
		"hull" 2500
		"automaton" 1
		"crew equivalent" 1
		"cargo space" 5
		"mass" 32
		"drag" 1.0
		"heat dissipation" .9
		"fuel capacity" 50
		"energy capacity" 500
		"ramscoop" 1.25
		"outfit space" 76
		"weapon capacity" 16
		"engine capacity" 26
		"shield generation" 0.25
		"shield energy" 0.16
		"hull repair rate" 0.55
		"hull energy" 0.37
		"gaslining" 1
		"outfit scan power" 10
		"outfit scan efficiency" 12
		"tactical scan power" 20
		"atmosphere scan" 100
		"asteroid scan power" 30
		weapon
			"blast radius" 10
			"shield damage" 100
			"hull damage" 150
			"hit force" 250
	outfits
		"Inhibitor Cannon"
		
		"Millennium Cell"
		"Quantum Key Stone"
		"Thermoelectric Cooler"
		
		"Anvil-Class Engine"
		
	gun 0 -22 "Inhibitor Cannon"
	engine -5 20.5
	engine 5 20.5
	leak "remnant leak sparkle" 30 2
	explode "tiny explosion" 30
	explode "small explosion" 20
	description "The Tern is a small, hardy drone developed to plunge into the atmosphere of nearby gas giants for collecting valuable resources. These thick-shelled craft are also surprisingly effective when pressed into service as screening ships when enemies intrude into Remnant space."
	description "	Unlike most spacefaring nations, the Remnant do not have enough people to pilot fighter wings in waves likely to sustain significant casualties. As such, they frequently use these hardy drones to fulfill similar screening roles in their home systems, allowing manned craft to focus on more specialized tasks."
	description "	Drones do not come equipped with a hyperdrive. You cannot carry a drone unless you have a ship in your fleet with a drone bay."<|MERGE_RESOLUTION|>--- conflicted
+++ resolved
@@ -900,15 +900,9 @@
 		"cargo space" 11
 		"fuel capacity" 600
 		"ramscoop" 1.75
-<<<<<<< HEAD
 		"mass" 130
-		"drag" 1.6
-		"heat dissipation" .9
-=======
-		"mass" 80
 		"drag" 1.8
 		"heat dissipation" .75
->>>>>>> 70b41bc4
 		"gaslining" 1
 		"outfit space" 181
 		"weapon capacity" 60
@@ -924,7 +918,6 @@
 		"outfit scan power" 12
 		"outfit scan efficiency" 12
 		"tactical scan power" 26
-<<<<<<< HEAD
 		"ion resistance" 0.06
 		"scramble resistance" 0.06
 		"thrust" 5.0
@@ -936,15 +929,6 @@
 		"turning heat" 0.2
 		"reverse thrusting energy" 0.75
 		"reverse thrusting heat" 0.7
-=======
-		"ion resistance" 0.1
-		"ion resistance energy" -0.05
-		"scramble resistance" 0.1
-		"scramble resistance energy" -0.05
-		"thrust" 7.5
-		"turn" 90.0
-		"reverse thrust" 7.5
->>>>>>> 70b41bc4
 		"flare sprite" "effect/remnant flare/small"
 			"frame rate" 5
 		"flare sound" "plasma tiny"
@@ -1208,17 +1192,10 @@
 		"hull" 8600
 		"required crew" 9
 		"bunks" 25
-<<<<<<< HEAD
-		"mass" 786
-		"drag" 4.3
-		"heat dissipation" 0.85
-		"fuel capacity" 900
-=======
 		"mass" 801
 		"drag" 6.5
 		"heat dissipation" 0.57
-		"fuel capacity" 1100
->>>>>>> 70b41bc4
+		"fuel capacity" 900
 		"ramscoop" 3.25
 		"cargo space" 59
 		"outfit space" 522
