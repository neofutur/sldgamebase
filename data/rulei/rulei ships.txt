--- conflicted
+++ resolved
@@ -25,13 +25,10 @@
 		"shield generation" 13
 		"shield energy" 13
 		"hull" 49000
-<<<<<<< HEAD
 		"hull repair rate" 1.9
 		"automaton" 1
-=======
 		"required crew" 1
 		"bunks" 100
->>>>>>> b0d0dbe5
 		"mass" 600
 		"drag" 20
 		"heat dissipation" 10
