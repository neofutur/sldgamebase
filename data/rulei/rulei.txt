--- conflicted
+++ resolved
@@ -11,11 +11,8 @@
 # You should have received a copy of the GNU General Public License along with
 # this program. If not, see <https://www.gnu.org/licenses/>.
 
-<<<<<<< HEAD
-=======
 
 # Previous iterations of first two missions are failed on offer to ensure save compatibility.
->>>>>>> af8c7ce6
 mission "Relic of Pasts"
 	invisible
 	landing
