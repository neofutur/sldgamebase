# Copyright (c) 2014-2015 by Michael Zahniser
#
# Endless Sky is free software: you can redistribute it and/or modify it under the
# terms of the GNU General Public License as published by the Free Software
# Foundation, either version 3 of the License, or (at your option) any later version.
#
# Endless Sky is distributed in the hope that it will be useful, but WITHOUT ANY
# WARRANTY; without even the implied warranty of MERCHANTABILITY or FITNESS FOR A
# PARTICULAR PURPOSE.  See the GNU General Public License for more details.

ship "Aerie"
	sprite "ship/aerie"
	attributes
		category "Medium Warship"
		"cost" 3500000
		"shields" 5700
		"hull" 1900
		"required crew" 10
		"bunks" 28
		"mass" 130
		"drag" 4.1
		"heat dissipation" .7
		"fuel capacity" 500
		"cargo space" 50
		"outfit space" 390
		"weapon capacity" 150
		"engine capacity" 95
		weapon
			"blast radius" 80
			"shield damage" 800
			"hull damage" 400
			"hit force" 1200
	outfits
		"Heavy Laser" 2
		"Heavy Laser Turret" 2
		"Heavy Anti-Missile Turret"
		
		"NT-200 Nucleovoltaic"
		"LP072a Battery Pack"
		"D41-HY Shield Generator"
		"Large Radar Jammer"
		
		"X3700 Ion Thruster"
		"X3200 Ion Steering"
		"Hyperdrive"
		
	engine -10 91
	engine 10 91
	gun -13 -79 "Heavy Laser"
	gun 13 -79 "Heavy Laser"
	turret 0 0 "Heavy Anti-Missile Turret"
	turret -17 14 "Heavy Laser Turret"
	turret 17 14 "Heavy Laser Turret"
	fighter -42 -2
	fighter 42 2
	explode "tiny explosion" 10
	explode "small explosion" 25
	explode "medium explosion" 25
	explode "large explosion" 10
	"final explode" "final explosion medium"
	description "The Lionheart Aerie is a light carrier, designed to be just big enough for two fighter bays plus a decent armament of its own. Variations on this same ship design have been in use in the Deep for almost half a millennium, but this model comes with the very latest in generator and weapon technology."



ship "Argosy"
	plural "Argosies"
	sprite "ship/argosy"
	attributes
		category "Light Freighter"
		"cost" 1960000
		"shields" 4200
		"hull" 2600
		"required crew" 4
		"bunks" 14
		"mass" 330
		"drag" 5.9
		"heat dissipation" .7
		"fuel capacity" 400
		"cargo space" 120
		"outfit space" 270
		"weapon capacity" 90
		"engine capacity" 80
		weapon
			"blast radius" 60
			"shield damage" 600
			"hull damage" 300
			"hit force" 900
	outfits
		"Energy Blaster" 2
		"Meteor Missile Launcher" 2
		"Meteor Missile" 70
		"Blaster Turret" 2
		
		"RT-I Radiothermal"
		"LP072a Battery Pack"
		"D23-QP Shield Generator"
		
		"Greyhound Plasma Thruster"
		"Greyhound Plasma Steering"
		"Hyperdrive"
		
	engine -20 91
	engine 20 91
	gun -22 -37 "Energy Blaster"
	gun 22 -37 "Energy Blaster"
	gun -23 -37 "Meteor Missile Launcher"
	gun 23 -37 "Meteor Missile Launcher"
	turret 0 -12 "Blaster Turret"
	turret 0 8 "Blaster Turret"
	explode "tiny explosion" 10
	explode "small explosion" 25
	explode "medium explosion" 25
	explode "large explosion" 10
	"final explode" "final explosion medium"
	description "The Argosy from Southbound Shipyards is very popular with merchants not because of its capacity, which is actually slightly smaller than the Syndicate Freighter, but because it can hold its own in combat even against a small pirate fleet."
	description "	The Argosy is also a very easy ship to upgrade with faster engines or more powerful weapons as needed, so many privately owned Argosies have very different capabilities than the stock model."



ship "Arrow"
	sprite "ship/arrow"
	attributes
		category "Transport"
		"cost" 1200000
		"shields" 2000
		"hull" 400
		"required crew" 1
		"bunks" 5
		"mass" 130
		"drag" 2.7
		"heat dissipation" .85
		"fuel capacity" 400
		"cargo space" 10
		"outfit space" 180
		"weapon capacity" 50
		"engine capacity" 60
		weapon
			"blast radius" 24
			"shield damage" 240
			"hull damage" 120
			"hit force" 360
	outfits
		"Sidewinder Missile Launcher" 2
		"Sidewinder Missile" 100
		"Anti-Missile Turret"
		
		"Dwarf Core"
		"Supercapacitor"
		"D14-RN Shield Generator"
		"Small Radar Jammer"
		
		"A250 Atomic Thruster"
		"A255 Atomic Steering"
		"Hyperdrive"
		
	engine -10 60
	engine 10 60
	gun -8 -34 "Sidewinder Missile Launcher"
	gun 8 -34 "Sidewinder Missile Launcher"
	turret 0 16 "Anti-Missile Turret"
	explode "tiny explosion" 12
	explode "small explosion" 18
	explode "medium explosion" 6
	"final explode" "final explosion small"
	description "The Arrow is a light transport, designed for bringing a small number of very rich passengers - Syndicate CEOs, for example - from one planet to another with speed and style. It makes up for its light armament by being able to outrun nearly every other ship in the sky."



ship "Bactrian"
	sprite "ship/bactrian"
	licenses
		"City-Ship"
	attributes
		category "Heavy Warship"
		"cost" 17600000
		"shields" 17500
		"hull" 8600
		"required crew" 70
		"bunks" 245
		"mass" 940
		"drag" 16.1
		"heat dissipation" .4
		"fuel capacity" 700
		"cargo space" 530
		"outfit space" 740
		"weapon capacity" 300
		"engine capacity" 180
		weapon
			"blast radius" 260
			"shield damage" 2600
			"hull damage" 1300
			"hit force" 3900
	outfits
		"Sidewinder Missile Launcher" 2
		"Sidewinder Missile" 100
		"Torpedo Launcher" 2
		"Torpedo" 60
		"Heavy Laser Turret" 4
		"Heavy Anti-Missile Turret" 2
		
		"Fusion Reactor"
		"LP144a Battery Pack"
		"D94-YV Shield Generator"
		"Large Radar Jammer"
		"Ramscoop"
		
		"X4700 Ion Thruster"
		"X5200 Ion Steering"
		"Hyperdrive"
		
	engine -18 230
	engine 18 230
	gun -15 -226 "Torpedo Launcher"
	gun 15 -226 "Torpedo Launcher"
	gun -40 -133 "Sidewinder Missile Launcher"
	gun -45 -128 "Sidewinder Missile Launcher"
	turret -22 -148 "Heavy Laser Turret"
	turret 26 -80 "Heavy Anti-Missile Turret"
	turret -41 -20 "Heavy Laser Turret"
	turret 32 -7 "Heavy Laser Turret"
	turret 53 82 "Heavy Laser Turret"
	turret -37 186 "Heavy Anti-Missile Turret"
	fighter -38 -26
	fighter 35 36
	fighter -47 97
	explode "small explosion" 25
	explode "medium explosion" 35
	explode "large explosion" 45
	explode "huge explosion" 30
	"final explode" "final explosion large"
<<<<<<< HEAD
	description "The Lionheart Bactrian is the last of the great city-ships, a design hearkening back to the early days of space colonization when a long-distance vessel needed to be a self-contained world, able to survive at times for weeks without encountering an inhabited planet. It is not only a freighter, but a carrier, and a capable warship either at short range or at a distance."
	description "	Naturally, this versatility also makes it extremely expensive, and the Bactrian is normally only for sale to citizens who have been vetted by the local government of the Deep."
=======
	description "The Lionheart Bactrian is the last of the great city-ships, a design hearkening back to the early days of space colonization when a long-distance vessel needed to be a self-contained world, able to survive for weeks at a time without encountering an inhabited planet. It is not only a freighter, but a carrier, and a capable warship either at short range or at a distance. Naturally, this versatility also makes it extremely expensive, and the Bactrian is not normally for sale to ordinary citizens who have not been vetted by the local government of the Deep."
>>>>>>> 5876436f



ship "Barb"
	sprite "ship/barb"
	attributes
		category "Fighter"
		"cost" 50000
		"shields" 800
		"hull" 200
		"required crew" 1
		"bunks" 2
		"mass" 20
		"drag" .8
		"heat dissipation" .78
		"outfit space" 85
		"weapon capacity" 24
		"engine capacity" 22
		weapon
			"blast radius" 12
			"shield damage" 120
			"hull damage" 60
			"hit force" 180
	outfits
		"Energy Blaster"
		"Blaster Turret"
		
		"nGVF-AA Fuel Cell"
		"LP036a Battery Pack"
		"D14-RN Shield Generator"

		"X1050 Ion Engines"
		
	engine -10 28
	engine 9 28
	gun -9 -29 "Energy Blaster"
	turret 8 6 "Blaster Turret"
	explode "tiny explosion" 15
	explode "small explosion" 5
	description `Though the Syndicate doesn't build Fighter carriers, it is testing the waters with the Barb, a cheap and flexible carrier-launched craft featuring newly-developed miniaturized ion engines. The design philosophy of the Barb seems to have been "uglier than the Protector," and as you look at the cockpit nestled between the massive gun port and turret mount, you wonder where the power systems are supposed to go. Though an awkward-looking ship, it seems flexible enough to become a dangerous addition to any fleet with carriers.`



ship "Barb" "Barb (Proton)"
	sprite "ship/barbp"
	attributes
		category "Fighter"
		"cost" 50000
		"shields" 800
		"hull" 200
		"required crew" 1
		"bunks" 1
		"mass" 20
		"drag" .8
		"heat dissipation" .78
		"outfit space" 85
		"weapon capacity" 28
		"engine capacity" 22
		weapon
			"blast radius" 12
			"shield damage" 120
			"hull damage" 60
			"hit force" 180
	outfits
		"Proton Gun"
		
		"nGVF-AA Fuel Cell"
		Supercapacitor
		"D14-RN Shield Generator"

		"X1050 Ion Engines"
		
	engine -10 28
	engine 9 28
	gun -9 -29 "Proton Gun"
	explode "tiny explosion" 15
	explode "small explosion" 5
	description `The Barb's commercial success spurred demand for a variant equipped with a Proton Gun. Syndicated Systems had to remove the turret mounting hardware to fit the powerful cannon, but the result is a level of short-range firepower that is unheard-of for a craft its size.`



ship "Bastion"
	sprite "ship/bastion"
	attributes
		category "Medium Warship"
		"cost" 3560000
		"shields" 6700
		"hull" 4200
		"required crew" 32
		"bunks" 47
		"mass" 580
		"drag" 10.3
		"heat dissipation" .5
		"fuel capacity" 500
		"cargo space" 110
		"outfit space" 470
		"weapon capacity" 180
		"engine capacity" 120
		weapon
			"blast radius" 120
			"shield damage" 1200
			"hull damage" 600
			"hit force" 1800
	outfits
		"Plasma Cannon" 2
		"Heavy Rocket Launcher" 2
		"Heavy Rocket" 40
		"Blaster Turret" 3
		
		"S3 Thermionic"
		"LP144a Battery Pack"
		"nGVF-BB Fuel Cell"
		"D67-TM Shield Generator"
		"Water Coolant System"
		
		"Impala Plasma Thruster"
		"Impala Plasma Steering"
		"Hyperdrive"
		
	engine -28 85
	engine 28 85
	gun -54 -14 "Plasma Cannon"
	gun 54 -14 "Plasma Cannon"
	gun -54 -14 "Heavy Rocket Launcher"
	gun 54 -14 "Heavy Rocket Launcher"
	turret 0 0 "Blaster Turret"
	turret -30 14 "Blaster Turret"
	turret 30 14 "Blaster Turret"
	explode "tiny explosion" 5
	explode "small explosion" 15
	explode "medium explosion" 30
	explode "large explosion" 20
	"final explode" "final explosion medium"
	description "The Southbound Shipyards Bastion is designed as a heavy defense platform to accompany freighter convoys, in addition to having enough cargo capacity to serve as a freighter in its own right. Because of its heavy armament, it is classified as a warship rather than a freighter."



ship "Behemoth"
	sprite "ship/behemoth"
	attributes
		category "Heavy Freighter"
		"cost" 10800000
		"shields" 7600
		"hull" 6300
		"required crew" 12
		"bunks" 30
		"mass" 540
		"drag" 11.7
		"heat dissipation" .4
		"fuel capacity" 600
		"cargo space" 490
		"outfit space" 510
		"weapon capacity" 280
		"engine capacity" 90
		weapon
			"blast radius" 140
			"shield damage" 1400
			"hull damage" 700
			"hit force" 2100
	outfits
		"Heavy Laser Turret" 4
		"Heavy Anti-Missile Turret" 2
		
		"NT-200 Nucleovoltaic"
		"LP144a Battery Pack"
		"D41-HY Shield Generator"
		"Small Radar Jammer"
		
		"X3700 Ion Thruster"
		"X3200 Ion Steering"
		"Scram Drive"
		
	engine -34 154
	engine 34 154
	gun -27 -83
	gun 27 -83
	turret -34 -64 "Heavy Laser Turret"
	turret 34 -64 "Heavy Anti-Missile Turret"
	turret -58 11 "Heavy Laser Turret"
	turret 58 11 "Heavy Laser Turret"
	turret -24 78 "Heavy Anti-Missile Turret"
	turret 24 78 "Heavy Laser Turret"
	explode "small explosion" 15
	explode "medium explosion" 25
	explode "large explosion" 35
	explode "huge explosion" 20
	"final explode" "final explosion large"
	description "The Behemoth is a recent ship design from Betelgeuse Shipyards, designed as an alternative to the Syndicate Bulk Freighter. Although its cargo capacity is somewhat lower, it is also more maneuverable, and packs a heavier armament by default."



ship "Berserker"
	sprite "ship/berserker"
	attributes
		category "Interceptor"
		"cost" 520000
		"shields" 2200
		"hull" 500
		"required crew" 1
		"bunks" 2
		"mass" 110
		"drag" 2.2
		"heat dissipation" .85
		"fuel capacity" 400
		"cargo space" 10
		"outfit space" 200
		"weapon capacity" 35
		"engine capacity" 65
		weapon
			"blast radius" 30
			"shield damage" 300
			"hull damage" 150
			"hit force" 450
	outfits
		"Beam Laser" 4
		
		"nGVF-CC Fuel Cell"
		"LP072a Battery Pack"
		"D23-QP Shield Generator"
		
		"X2700 Ion Thruster"
		"X3200 Ion Steering"
		"Hyperdrive"
		
	engine -10 45
	engine 10 45
	gun -20 12
	gun 20 12
	gun -44 10
	gun 44 10
	explode "tiny explosion" 10
	explode "small explosion" 15
	"final explode" "final explosion small"
	description "Once one of the most popular interceptor-class ships, the Berserker's popularity is now waning in favor of more modern and versatile ships like the Hawk. Although limited numbers are still produced by Betelgeuse Shipyards, most Berserkers that are in service today are more than half a century old."



ship "Blackbird"
	sprite "ship/blackbird"
	attributes
		category "Transport"
		"cost" 2230000
		"shields" 4400
		"hull" 900
		"required crew" 3
		"bunks" 28
		"mass" 220
		"drag" 5.0
		"heat dissipation" .7
		"fuel capacity" 700
		"cargo space" 60
		"outfit space" 350
		"weapon capacity" 90
		"engine capacity" 110
		weapon
			"blast radius" 60
			"shield damage" 600
			"hull damage" 300
			"hit force" 900
	outfits
		"Heavy Laser Turret" 2
		
		"S3 Thermionic"
		"LP072a Battery Pack"
		"D23-QP Shield Generator"
		"Small Radar Jammer"
		
		"Impala Plasma Thruster"
		"Impala Plasma Steering"
		"Hyperdrive"
		
	engine -40 55
	engine 40 55
	turret -18 0 "Heavy Laser Turret"
	turret 18 0 "Heavy Laser Turret"
	explode "tiny explosion" 15
	explode "small explosion" 34
	explode "medium explosion" 18
	explode "large explosion" 2
	"final explode" "final explosion small"
	description "The Tarazed Blackbird is a high-class passenger transport, designed to move large numbers of people across the galaxy with speed and safety. Although not equipped with much weaponry, a Blackbird is well shielded and fast enough to evade pirate attacks, and its cargo capacity is high enough to allow the captain to take courier missions on the side."



ship "Bounder"
	sprite "ship/bounder"
	attributes
		category "Transport"
		"cost" 1140000
		"shields" 2200
		"hull" 700
		"required crew" 1
		"bunks" 17
		"mass" 130
		"drag" 3.7
		"heat dissipation" .8
		"fuel capacity" 900
		"cargo space" 40
		"outfit space" 220
		"weapon capacity" 50
		"engine capacity" 110
		weapon
			"blast radius" 30
			"shield damage" 300
			"hull damage" 150
			"hit force" 450
	outfits
		"Blaster Turret" 2
		
		"nGVF-CC Fuel Cell"
		"LP036a Battery Pack"
		"D14-RN Shield Generator"
		
		"X3700 Ion Thruster"
		"X3200 Ion Steering"
		"Hyperdrive"
		
	engine -12 44
	engine 12 44
	turret -37 4 "Blaster Turret"
	turret 37 4 "Blaster Turret"
	explode "tiny explosion" 10
	explode "small explosion" 20
	explode "medium explosion" 15
	"final explode" "final explosion small"
	description "The Megaparsec Bounder is a scout ship and courier, designed not for battle but for carrying passengers and small amounts of cargo across large distances quickly."



ship "Boxwing"
	sprite "ship/boxwing"
	attributes
		category "Fighter"
		cost 369000
		"shields" 400
		"hull" 800
		"required crew" 1
		"bunks" 1
		"mass" 45
		"drag" .59
		"heat dissipation" .27
		"outfit space" 45
		"engine capacity" 28
		"cargo space" 80
		weapon
			"blast radius" 12
			"shield damage" 120
			"hull damage" 60
			"hit force" 180
	outfits
		"nGVF-AA Fuel Cell"

		"X1050 Ion Engines"

	engine 23 -1
	engine -23 -1
	engine 19 29
	engine -19 29
	explode "tiny explosion" 15
	explode "small explosion" 5
	description `After introducing the "Type F" cargo pod for the Hauler, it became apparent to merchant captains that the new carriers could offer more flexibility within their fleet, if there were a cargo box they could attach to the fighter arms. Enter the "F6-C: Boxwing", the Fighter that doesn't fight, but carries cargo instead. Cargo preservation equipment gives the Boxwing much more mass and very poor heat dissipation characteristics compared to other fighters. That it cannot carry any weapons is only part of the reason jocks call it "Flying Coffin" amongst themselves; besides the ship resembling one and being very sluggish, the pilot "seat" doubles as a bunk, and is cramped beyond the comfort level of most. The interactive panoramic window H.U.D. is the only thing that keeps claustrophobic episodes from becoming a major problem.`


ship "Bulk Freighter"
	sprite "ship/bulk freighter"
	attributes
		category "Heavy Freighter"
		"cost" 9400000
		"shields" 4000
		"hull" 7600
		"required crew" 6
		"bunks" 18
		"mass" 870
		"drag" 15.8
		"heat dissipation" .5
		"fuel capacity" 600
		"cargo space" 600
		"outfit space" 410
		"weapon capacity" 180
		"engine capacity" 85
		weapon
			"blast radius" 120
			"shield damage" 1200
			"hull damage" 600
			"hit force" 1800
	outfits
		"Sidewinder Missile Launcher" 2
		"Sidewinder Missile" 100
		"Laser Turret" 3
		"Heavy Anti-Missile Turret" 2
		
		"RT-I Radiothermal"
		"LP144a Battery Pack"
		"D23-QP Shield Generator"
		
		"X3700 Ion Thruster"
		"X3200 Ion Steering"
		"Scram Drive"
		
	engine -22 198
	engine 22 198
	gun -20 -175 "Sidewinder Missile Launcher"
	gun 20 -175 "Sidewinder Missile Launcher"
	turret -12 -155 "Laser Turret"
	turret 12 -155 "Heavy Anti-Missile Turret"
	turret 0 5 "Laser Turret"
	turret -30 175 "Heavy Anti-Missile Turret"
	turret 30 175 "Laser Turret"
	explode "small explosion" 15
	explode "medium explosion" 25
	explode "large explosion" 35
	explode "huge explosion" 20
	"final explode" "final explosion large"
	description "The Bulk Freighter is the ultimate cargo ship, able to carry as much cargo as four ordinary Syndicate Freighters. It is also, however, an incredibly slow ship and difficult to maneuver, especially when loaded down with cargo. Some freight caravans use ordinary freighters instead of bulk freighters just to avoid the hassle of constantly having to wait for the Bulk Freighter to properly align itself for hyperspace travel."



ship "Carrier"
	sprite "ship/carrier"
	licenses
		Navy
		Carrier
	attributes
		category "Heavy Warship"
		"cost" 15200000
		"shields" 21400
		"hull" 8300
		"required crew" 111
		"bunks" 184
		"mass" 910
		"drag" 17.7
		"heat dissipation" .45
		"fuel capacity" 700
		"cargo space" 100
		"outfit space" 820
		"weapon capacity" 370
		"engine capacity" 210
		weapon
			"blast radius" 300
			"shield damage" 3000
			"hull damage" 1500
			"hit force" 4500
	outfits
		"Particle Cannon" 4
		"Meteor Missile Launcher" 4
		"Meteor Missile" 140
		"Heavy Laser Turret" 3
		"Heavy Anti-Missile Turret"
		
		"Fusion Reactor"
		"LP288a Battery Pack"
		"D94-YV Shield Generator"
		"Large Radar Jammer"
		"Water Coolant System"
		
		"X5700 Ion Thruster"
		"X4200 Ion Steering"
		"Hyperdrive"
		
	engine -35 200
	engine 35 200
	gun -16 -176 "Particle Cannon"
	gun 16 -176 "Particle Cannon"
	gun -16 -176 "Meteor Missile Launcher"
	gun 16 -176 "Meteor Missile Launcher"
	gun -25 -166 "Particle Cannon"
	gun 25 -166 "Particle Cannon"
	gun -25 -166 "Meteor Missile Launcher"
	gun 25 -166 "Meteor Missile Launcher"
	turret 0 -114 "Heavy Laser Turret"
	turret 0 15 "Heavy Laser Turret"
	turret 0 103 "Heavy Anti-Missile Turret"
	turret 0 157 "Heavy Laser Turret"
	fighter -37 -65
	fighter 37 -65
	fighter -46 40
	fighter 46 40
	drone -72 -46
	drone 72 -46
	drone -101 57
	drone 101 57
	drone -74 57
	drone 74 57
	explode "tiny explosion" 20
	explode "small explosion" 45
	explode "medium explosion" 50
	explode "large explosion" 40
	explode "huge explosion" 10
	"final explode" "final explosion large"
	description "The Carrier is more than just a warship: it is practically a mobile space station, with docking bays for an entire squadron of drones and fighters and enough crew to fill a small village. Although designed primarily for engaging enemies from a distance, a Carrier can also do significant damage in close combat."



ship "Class C Freighter"
	sprite "ship/bulk freighter"
	attributes
		category "Heavy Warship"
		"cost" 11400000
		"shields" 13500
		"hull" 7600
		"required crew" 18
		"bunks" 43
		"mass" 810
		"drag" 16.4
		"heat dissipation" .5
		"fuel capacity" 600
		"cargo space" 20
		"outfit space" 400
		"weapon capacity" 140
		"engine capacity" 85
		weapon
			"blast radius" 200
			"shield damage" 2000
			"hull damage" 1000
			"hit force" 3000
	outfits
		"Heavy Laser Turret" 2
		"Heavy Anti-Missile Turret" 2
		
		"Fission Reactor"
		"LP072a Battery Pack"
		"D94-YV Shield Generator"
		
		"X3700 Ion Thruster"
		"X3200 Ion Steering"
		"Scram Drive"
		
	engine -22 198
	engine 22 198
	turret -12 -155 "Heavy Laser Turret"
	turret 12 -155 "Heavy Anti-Missile Turret"
	turret 30 175 "Heavy Laser Turret"
	turret -30 175 "Heavy Anti-Missile Turret"
	drone -66 -115 left
	drone -66 -65 left
	drone -66 -15 left
	drone -66 35 left
	drone -66 85 left
	drone -66 135 left
	drone 66 -115 right
	drone 66 -65 right
	drone 66 -15 right
	drone 66 35 right
	drone 66 85 right
	drone 66 135 right
	explode "small explosion" 15
	explode "medium explosion" 25
	explode "large explosion" 35
	explode "huge explosion" 20
	"final explode" "final explosion large"
	description `The Class C "Freighter" is a stealth warship designed by the Syndicate for baiting pirates with the offer of a seemingly helpless, ordinary bulk freighter. Inside, its cargo space has all been converted into drone bays, allowing it to carry a dozen combat drones.`



ship "Clipper"
	sprite "ship/clipper"
	attributes
		category "Light Freighter"
		"cost" 900000
		"shields" 2700
		"hull" 800
		"required crew" 3
		"bunks" 9
		"mass" 150
		"drag" 3.7
		"heat dissipation" .8
		"fuel capacity" 500
		"cargo space" 70
		"outfit space" 260
		"weapon capacity" 60
		"engine capacity" 80
		weapon
			"blast radius" 36
			"shield damage" 360
			"hull damage" 180
			"hit force" 540
	outfits
		"Beam Laser" 2
		"Javelin Pod" 2
		"Javelin" 400
		
		"nGVF-DD Fuel Cell"
		"LP072a Battery Pack"
		"D23-QP Shield Generator"
		
		"Greyhound Plasma Thruster"
		"Greyhound Plasma Steering"
		"Hyperdrive"
		
	engine -20 45
	engine 20 45
	gun -23 -19 "Javelin Pod"
	gun 23 -19 "Javelin Pod"
	gun -12 -7 "Beam Laser"
	gun 12 -7 "Beam Laser"
	explode "tiny explosion" 15
	explode "small explosion" 20
	explode "medium explosion" 10
	"final explode" "final explosion small"
	description "The Clipper is the smaller sister ship to the popular Southbound Shipyards Argosy. Although not able to carry as much cargo, Clippers are versatile ships that can be used as passenger transports, couriers, or even warships in a pinch, and they come with enough free space to be customized based on an individual captain's needs."



ship "Combat Drone"
	sprite "ship/combat drone"
	licenses
		Navy
	attributes
		category "Drone"
		"cost" 83000
		"hull" 700
		"mass" 20
		"drag" .59
		"heat dissipation" .9
		"outfit space" 58
		"weapon capacity" 8
		"engine capacity" 28
		"automaton" 1
		weapon
			"blast radius" 5
			"shield damage" 50
			"hull damage" 25
			"hit force" 75
	outfits
		"Beam Laser"
		
		"nGVF-AA Fuel Cell"
		"Supercapacitor"
		
		"X1700 Ion Thruster"
		"X1200 Ion Steering"
		
	engine -9 29
	engine 9 29
	gun 0 -29 "Beam Laser"
	explode "tiny explosion" 15
	description "Combat drones are pilotless attack ships used primarily by the Republic Navy. Although very weak and easy to destroy, they can be very effective in large numbers. Because drones do not need a cockpit, they can be filled entirely with equipment and solid metal, which makes their hulls stronger than other small ships."



ship "Corvette"
	sprite "ship/corvette"
	attributes
		category "Medium Warship"
		"cost" 4400000
		"shields" 6100
		"hull" 1200
		"required crew" 8
		"bunks" 32
		"mass" 150
		"drag" 3.5
		"heat dissipation" .7
		"fuel capacity" 500
		"cargo space" 40
		"outfit space" 420
		"weapon capacity" 150
		"engine capacity" 100
		weapon
			"blast radius" 80
			"shield damage" 800
			"hull damage" 400
			"hit force" 1200
	outfits
		"Heavy Laser" 4
		"Heavy Laser Turret" 2
		
		"NT-200 Nucleovoltaic"
		"LP072a Battery Pack"
		"D67-TM Shield Generator"
		"Large Radar Jammer"
		
		"X3700 Ion Thruster"
		"X3200 Ion Steering"
		"Hyperdrive"
		
	engine -11 118
	engine 11 118
	gun -12 -68 "Heavy Laser"
	gun 12 -68 "Heavy Laser"
	gun -14 -60 "Heavy Laser"
	gun 14 -60 "Heavy Laser"
	turret 0 -11 "Heavy Laser Turret"
	turret 0 74 "Heavy Laser Turret"
	explode "tiny explosion" 18
	explode "small explosion" 36
	explode "medium explosion" 24
	explode "large explosion" 8
	"final explode" "final explosion medium"
	description "Incorporating new, experimental lightweight materials, the Lionheart Corvette combines the speed and agility of a fighter with the armament of a heavy warship. Its weak hull is more than compensated for by its advanced shielding matrix."



ship "Cruiser"
	sprite "ship/cruiser"
	licenses
		Navy
		Cruiser
	attributes
		category "Heavy Warship"
		"cost" 11200000
		"shields" 19600
		"hull" 6400
		"required crew" 81
		"bunks" 136
		"mass" 680
		"drag" 10.1
		"heat dissipation" .45
		"fuel capacity" 600
		"cargo space" 60
		"outfit space" 760
		"weapon capacity" 320
		"engine capacity" 170
		weapon
			"blast radius" 260
			"shield damage" 2600
			"hull damage" 1300
			"hit force" 3900
	outfits
		"Particle Cannon" 4
		"Sidewinder Missile Launcher" 2
		"Sidewinder Missile" 100
		"Heavy Laser Turret" 3
		"Heavy Anti-Missile Turret"
		
		"Fusion Reactor"
		"LP288a Battery Pack"
		"D67-TM Shield Generator"
		"Large Radar Jammer"
		"Liquid Nitrogen Cooler"
		
		"X4700 Ion Thruster"
		"X4200 Ion Steering"
		"Hyperdrive"
		
	engine -29 156
	engine 29 156
	gun -31 -63 "Particle Cannon"
	gun 31 -63 "Particle Cannon"
	gun -41 -52 "Particle Cannon"
	gun 41 -52 "Particle Cannon"
	gun -20 -44 "Sidewinder Missile Launcher"
	gun 20 -44 "Sidewinder Missile Launcher"
	turret 0 -40 "Heavy Laser Turret"
	turret -33 -19 "Heavy Laser Turret"
	turret 33 -19 "Heavy Laser Turret"
	turret 0 0 "Heavy Anti-Missile Turret"
	drone -25 18
	drone 25 18
	drone -25 49
	drone 25 49
	explode "tiny explosion" 20
	explode "small explosion" 45
	explode "medium explosion" 50
	explode "large explosion" 40
	explode "huge explosion" 10
	"final explode" "final explosion large"
	description "The Republic Cruiser is a relatively recent design, a much larger version of the Frigate designed to be able to take on an entire pirate fleet if necessary. In addition to a wide variety of weaponry, Cruisers have space to carry four attack drones: fast, pilotless fighters that can be controlled remotely."



ship "Dagger"
	sprite "ship/dagger"
	attributes
		category "Fighter"
		"cost" 129000
		"shields" 1000
		"hull" 300
		"required crew" 1
		"bunks" 1
		"mass" 20
		"drag" .63
		"heat dissipation" .9
		"outfit space" 90
		"weapon capacity" 20
		"engine capacity" 30
		weapon
			"blast radius" 12
			"shield damage" 120
			"hull damage" 60
			"hit force" 180
	outfits
		"Beam Laser" 2
		
		"nGVF-BB Fuel Cell"
		"D14-RN Shield Generator"
		
		"X1700 Ion Thruster"
		"X1200 Ion Steering"
		
	engine -15 30
	engine 15 30
	gun -14 -10 "Beam Laser"
	gun 14 -10 "Beam Laser"
	explode "tiny explosion" 15
	explode "small explosion" 5
	description "The Dagger is a fighter designed by Lionheart Industries, intended to be carried by their Aerie warship, although other ships have been known to carry them, as well. As with many Lionheart ships, its chassis is largely composed of lightweight composite materials, making it considerably faster than other fighters."



ship "Dreadnought"
	sprite "ship/dreadnought"
	attributes
		category "Heavy Warship"
		"cost" 11900000
		"shields" 18100
		"hull" 7300
		"required crew" 84
		"bunks" 147
		"mass" 630
		"drag" 10.1
		"heat dissipation" .65
		"fuel capacity" 600
		"cargo space" 100
		"outfit space" 790
		"weapon capacity" 360
		"engine capacity" 190
		weapon
			"blast radius" 260
			"shield damage" 2600
			"hull damage" 1300
			"hit force" 3900
	outfits
		"Meteor Missile Launcher" 4
		"Meteor Missile" 140
		"Plasma Turret" 5
		
		"Breeder Reactor"
		"S3 Thermionic"
		"LP144a Battery Pack"
		"D41-HY Shield Generator"
		"Small Radar Jammer"
		"Liquid Helium Cooler"
		
		"Orca Plasma Thruster"
		"Orca Plasma Steering"
		"Hyperdrive"
		
	engine -25 172
	engine 25 172
	gun -10 -167 "Meteor Missile Launcher"
	gun 10 -167 "Meteor Missile Launcher"
	gun -20 -151 "Meteor Missile Launcher"
	gun 20 -151 "Meteor Missile Launcher"
	turret 0 -94 "Plasma Turret"
	turret -38 -56 "Plasma Turret"
	turret 38 -56 "Plasma Turret"
	turret -44 118 "Plasma Turret"
	turret 44 118 "Plasma Turret"
	explode "tiny explosion" 50
	explode "small explosion" 50
	explode "medium explosion" 50
	explode "large explosion" 50
	explode "huge explosion" 20
	"final explode" "final explosion large"
	description "The Dreadnought is a new warship that was designed by Southbound Shipyards in order to provide a large capital ship for the Free Worlds fleets, something capable of standing up to a Navy Cruiser or even a Carrier."



ship "Falcon"
	sprite "ship/falcon"
	attributes
		category "Heavy Warship"
		"cost" 10900000
		"shields" 12800
		"hull" 3700
		"required crew" 52
		"bunks" 75
		"mass" 510
		"drag" 6.7
		"heat dissipation" .7
		"fuel capacity" 600
		"cargo space" 90
		"outfit space" 540
		"weapon capacity" 240
		"engine capacity" 150
		weapon
			"blast radius" 160
			"shield damage" 1600
			"hull damage" 800
			"hit force" 2400
	outfits
		"Plasma Cannon" 2
		"Torpedo Launcher" 2
		"Torpedo" 60
		"Quad Blaster Turret" 4
		
		"Breeder Reactor"
		"LP144a Battery Pack"
		"D41-HY Shield Generator"
		"Large Radar Jammer"
		"Liquid Nitrogen Cooler"
		
		"Impala Plasma Thruster"
		"Impala Plasma Steering"
		"Hyperdrive"
		
	engine -17 143
	engine 17 143
	gun -17 -88 "Plasma Cannon"
	gun 17 -88 "Plasma Cannon"
	gun -17 -88 "Torpedo Launcher"
	gun 17 -88 "Torpedo Launcher"
	turret -16 -24 "Quad Blaster Turret"
	turret 16 -24 "Quad Blaster Turret"
	turret -57 40 "Quad Blaster Turret"
	turret 57 40 "Quad Blaster Turret"
	explode "tiny explosion" 40
	explode "small explosion" 55
	explode "medium explosion" 60
	explode "large explosion" 40
	"final explode" "final explosion medium"
	description "The Tarazed Falcon is one of the most powerful warships that civilians can buy, a sleeker and more maneuverable alternative to the venerable and somewhat outdated Leviathan."



ship "Finch"
	plural "Finches"
	sprite "ship/finch"
	attributes
		category "Fighter"
		"cost" 126000
		"shields" 1100
		"hull" 200
		"required crew" 1
		"bunks" 1
		"mass" 40
		"drag" .83
		"heat dissipation" .85
		"outfit space" 110
		"weapon capacity" 20
		"engine capacity" 40
		weapon
			"blast radius" 12
			"shield damage" 120
			"hull damage" 60
			"hit force" 180
	outfits
		"Beam Laser" 2
		
		"nGVF-BB Fuel Cell"
		"LP036a Battery Pack"
		"D14-RN Shield Generator"
		
		"Chipmunk Plasma Thruster"
		"Chipmunk Plasma Steering"
		
	engine -5 32
	engine 5 32
	gun -7 -14 "Beam Laser"
	gun 7 -14 "Beam Laser"
	explode "tiny explosion" 15
	explode "small explosion" 5
	description "When the Free Worlds started requesting a Carrier solution from its local shipyards, Tarazed Shipyards quickly saw that a few modifications could make their entry level interceptor into a top tier fighter. Over 85% of the parts that make up the Finch are shared with the Sparrow assembly line, so it's no surprise that even trimmed down to (barely) fit into a fighter bay, the Finch bears strong resemblance to its hyperspace-faring cousin."



ship "Firebird"
	sprite "ship/firebird"
	attributes
		category "Medium Warship"
		"cost" 3700000
		"shields" 6400
		"hull" 2800
		"required crew" 7
		"bunks" 22
		"mass" 290
		"drag" 4.5
		"heat dissipation" .6
		"fuel capacity" 400
		"cargo space" 50
		"outfit space" 400
		"weapon capacity" 160
		"engine capacity" 100
		weapon
			"blast radius" 100
			"shield damage" 1000
			"hull damage" 500
			"hit force" 1500
	outfits
		"Heavy Laser" 4
		"Heavy Laser Turret" 2
		
		"RT-I Radiothermal"
		"nGVF-AA Fuel Cell"
		"LP144a Battery Pack"
		"D41-HY Shield Generator"
		
		"X3700 Ion Thruster"
		"X3200 Ion Steering"
		"Hyperdrive"
		
	engine -33 65
	engine 33 65
	gun -28 -27 "Heavy Laser"
	gun 28 -27 "Heavy Laser"
	gun -39 -13 "Heavy Laser"
	gun 39 -13 "Heavy Laser"
	turret -5 3 "Heavy Laser Turret"
	turret 5 3 "Heavy Laser Turret"
	explode "tiny explosion" 18
	explode "small explosion" 36
	explode "medium explosion" 24
	explode "large explosion" 8
	"final explode" "final explosion medium"
	description "The Betelgeuse Shipyards Firebird is a warship with a long and storied past; Firebirds fought on both sides of the Alpha Wars over half a millennium ago, and although the equipment and systems have been upgraded continuously since then, the basic design remains almost the same. The Firebird is also a very rugged ship and easy to repair; supposedly a few of the Firebirds that fought in those wars are still in service today."



ship "Flivver"
	sprite "ship/flivver"
	attributes
		category "Transport"
		"cost" 180000
		"shields" 1400
		"hull" 200
		"required crew" 1
		"bunks" 3
		"mass" 40
		"drag" 1.0
		"heat dissipation" .9
		"fuel capacity" 500
		"cargo space" 5
		"outfit space" 130
		"weapon capacity" 25
		"engine capacity" 45
		weapon
			"blast radius" 16
			"shield damage" 160
			"hull damage" 80
			"hit force" 240
	outfits
		"Meteor Missile Launcher" 2
		"Meteor Missile" 70
		
		"nGVF-BB Fuel Cell"
		"LP036a Battery Pack"
		"D14-RN Shield Generator"
		
		"A120 Atomic Thruster"
		"X1200 Ion Steering"
		"Hyperdrive"
		
	engine -16 27
	engine 16 27
	gun -6 -31
	gun 6 -31
	explode "tiny explosion" 10
	explode "small explosion" 10
	description "With space for neither cargo nor passengers nor heavy weaponry, the Flivver's only selling point is speed. Flivvers are sold mostly to wealthy individuals who want to be able to travel the stars without needing to share a bunk room on a merchant transport with common people."



ship "Freighter"
	sprite "ship/freighter"
	attributes
		category "Light Freighter"
		"cost" 730000
		"shields" 2000
		"hull" 2000
		"required crew" 2
		"bunks" 7
		"mass" 240
		"drag" 5.6
		"heat dissipation" .6
		"fuel capacity" 600
		"cargo space" 150
		"outfit space" 250
		"weapon capacity" 80
		"engine capacity" 70
		weapon
			"blast radius" 40
			"shield damage" 400
			"hull damage" 200
			"hit force" 600
	outfits
		"Blaster Turret" 2
		"Heavy Anti-Missile Turret"
		
		"nGVF-EE Fuel Cell"
		"LP036a Battery Pack"
		"D14-RN Shield Generator"
		
		"X2700 Ion Thruster"
		"X2200 Ion Steering"
		"Scram Drive"
		
	engine -9 97
	engine 9 97
	turret 0 -52 "Blaster Turret"
	turret 0 65 "Blaster Turret"
	turret 0 6 "Heavy Anti-Missile Turret"
	explode "tiny explosion" 10
	explode "small explosion" 30
	explode "medium explosion" 20
	"final explode" "final explosion small"
	description "The Freighter is designed by the Syndicate to be an efficient means of carrying cargo from system to system, but is so slow and difficult to land that most pilots hate flying them."
	description "	Freighters are an obvious target for pirates, but turn much too slowly to be able to bring any forward-facing guns to bear on an approaching enemy. As a result, the latest model of freighter is equipped only with turrets, including an anti-missile turret to prevent attackers from simply bombarding them into submission from a safe distance."



ship "Frigate"
	sprite "ship/frigate"
	licenses
		Navy
	attributes
		category "Medium Warship"
		"cost" 5200000
		"shields" 8000
		"hull" 2500
		"required crew" 21
		"bunks" 44
		"mass" 310
		"drag" 5.2
		"heat dissipation" .7
		"fuel capacity" 500
		"cargo space" 35
		"outfit space" 410
		"weapon capacity" 170
		"engine capacity" 100
		weapon
			"blast radius" 100
			"shield damage" 1000
			"hull damage" 500
			"hit force" 1500
	outfits
		"Particle Cannon" 2
		"Torpedo Launcher" 2
		"Torpedo" 60
		"Blaster Turret" 3
		
		"NT-200 Nucleovoltaic"
		"LP144a Battery Pack"
		"D41-HY Shield Generator"
		
		"X3700 Ion Thruster"
		"X3200 Ion Steering"
		"Hyperdrive"
		
	engine -26 92
	engine 26 92
	gun -10 -83 "Particle Cannon"
	gun 10 -83 "Particle Cannon"
	gun -10 -83 "Torpedo Launcher"
	gun 10 -83 "Torpedo Launcher"
	turret 0 -37 "Blaster Turret"
	turret -12 -12 "Blaster Turret"
	turret 12 -12 "Blaster Turret"
	explode "tiny explosion" 18
	explode "small explosion" 36
	explode "medium explosion" 24
	explode "large explosion" 8
	"final explode" "final explosion medium"
	description "For centuries, the Frigate was the largest warship produced by the Republic Navy Yard, but now they seem quite small compared to a Cruiser or a Carrier. Armed with a variety of weapons, and with relatively good maneuverability for a ship its size, the Frigate is equally capable at fending off small fighters or bombarding larger ships."



ship "Fury"
	plural "Furies"
	sprite "ship/fury"
	attributes
		category "Interceptor"
		"cost" 490000
		"shields" 2000
		"hull" 400
		"required crew" 1
		"bunks" 3
		"mass" 70
		"drag" 1.6
		"heat dissipation" .9
		"fuel capacity" 600
		"cargo space" 15
		"outfit space" 160
		"weapon capacity" 40
		"engine capacity" 60
		weapon
			"blast radius" 24
			"shield damage" 240
			"hull damage" 120
			"hit force" 360
	outfits
		"Energy Blaster" 4
		
		"nGVF-CC Fuel Cell"
		"LP036a Battery Pack"
		"D14-RN Shield Generator"
		
		"X2700 Ion Thruster"
		"X2200 Ion Steering"
		"Hyperdrive"
		
	engine -17 35
	engine 17 35
	gun -10 -26
	gun 10 -26
	gun -16 -20
	gun 16 -20
	explode "tiny explosion" 10
	explode "small explosion" 20
	description "The Fury is Southbound Shipyard's most popular design of escort ship. They have greater firepower than any other interceptor-class vessel, meaning that any pirate flying solo will think twice before attacking a convoy that is accompanied by a Fury. However, Furies are also much less maneuverable than other small ships."



ship "Gunboat"
	sprite "ship/gunboat"
	licenses
		Navy
	attributes
		category "Light Warship"
		"cost" 3200000
		"shields" 5800
		"hull" 1400
		"required crew" 7
		"bunks" 12
		"mass" 150
		"drag" 3.1
		"heat dissipation" .8
		"fuel capacity" 600
		"cargo space" 50
		"outfit space" 270
		"weapon capacity" 100
		"engine capacity" 90
		weapon
			"blast radius" 72
			"shield damage" 720
			"hull damage" 360
			"hit force" 1080
	outfits
		"Heavy Laser" 2
		"Heavy Laser Turret"
		
		"RT-I Radiothermal"
		"LP144a Battery Pack"
		"D14-RN Shield Generator"
		"Cargo Scanner"
		"Outfit Scanner"
		
		"X3700 Ion Thruster"
		"X2200 Ion Steering"
		"Hyperdrive"
		
	engine -12 57
	engine 12 57
	gun -28 -28 "Heavy Laser"
	gun 28 -28 "Heavy Laser"
	turret 0 -8 "Heavy Laser Turret"
	explode "tiny explosion" 10
	explode "small explosion" 20
	explode "medium explosion" 15
	"final explode" "final explosion small"
	description "The Navy gunboat is designed for engaging targets at short range, and also serves as the Navy's mobile sensor platform, scanning ships for illegal equipment or cargo."



ship "Hauler"
	sprite "ship/hauler i"
	attributes
		category "Light Freighter"
		"cost" 1430000
		"shields" 2500
		"hull" 3700
		"required crew" 3
		"bunks" 12
		"mass" 250
		"drag" 10.5
		"heat dissipation" .6
		"fuel capacity" 400
		"cargo space" 130
		"outfit space" 350
		"weapon capacity" 140
		"engine capacity" 80
		weapon
			"blast radius" 60
			"shield damage" 600
			"hull damage" 300
			"hit force" 900
	outfits
		"Meteor Missile Launcher" 2
		"Meteor Missile" 70
		"Quad Blaster Turret" 2
		"Heavy Anti-Missile Turret" 2
		
		"S3 Thermionic"
		"LP072a Battery Pack"
		"D23-QP Shield Generator"
		"Small Radar Jammer"
		
		"Greyhound Plasma Thruster"
		"Impala Plasma Steering"
		"Hyperdrive"
		
	engine -45 122
	engine 45 122
	gun -15 -91
	gun 15 -91
	turret -26 -49 "Quad Blaster Turret"
	turret 26 -49 "Heavy Anti-Missile Turret"
	turret -19 77 "Heavy Anti-Missile Turret"
	turret 19 77 "Quad Blaster Turret"
	explode "tiny explosion" 20
	explode "small explosion" 35
	explode "medium explosion" 20
	explode "large explosion" 5
	"final explode" "final explosion medium"
	description "Several centuries ago, in the early days of the Republic, the sudden increase in commerce and space travel led to high demand for cargo ships. Haulers were first created simply by bolting a cockpit and engine block onto a cargo container, and the basic design has not changed much since then."



ship "Hauler II"
	sprite "ship/hauler ii"
	attributes
		category "Heavy Freighter"
		"cost" 2340000
		"shields" 2900
		"hull" 5200
		"required crew" 3
		"bunks" 12
		"mass" 360
		"drag" 11.5
		"heat dissipation" .6
		"fuel capacity" 400
		"cargo space" 260
		"outfit space" 350
		"weapon capacity" 140
		"engine capacity" 80
		weapon
			"blast radius" 80
			"shield damage" 800
			"hull damage" 400
			"hit force" 1200
	outfits
		"Meteor Missile Launcher" 2
		"Meteor Missile" 70
		"Quad Blaster Turret" 2
		"Heavy Anti-Missile Turret" 2
		
		"S3 Thermionic"
		"LP072a Battery Pack"
		"D23-QP Shield Generator"
		"Small Radar Jammer"
		
		"Greyhound Plasma Thruster"
		"Impala Plasma Steering"
		"Hyperdrive"
		
	engine -45 160
	engine 45 160
	gun -15 -128
	gun 15 -128
	turret -26 -85 "Quad Blaster Turret"
	turret 26 -85 "Heavy Anti-Missile Turret"
	turret -19 115 "Heavy Anti-Missile Turret"
	turret 19 115 "Quad Blaster Turret"
	explode "tiny explosion" 10
	explode "small explosion" 25
	explode "medium explosion" 30
	explode "large explosion" 15
	"final explode" "final explosion medium"
	description "This is a mid-sized freighter, designed for a balance between cargo capacity and defensive capability. Centuries ago, various Hauler models made up nearly half of the merchant vessels in service, but today the design is considered somewhat outdated."



ship "Hauler III"
	sprite "ship/hauler iii"
	attributes
		category "Heavy Freighter"
		"cost" 3260000
		"shields" 3300
		"hull" 6700
		"required crew" 3
		"bunks" 12
		"mass" 470
		"drag" 12.5
		"heat dissipation" .6
		"fuel capacity" 400
		"cargo space" 390
		"outfit space" 350
		"weapon capacity" 140
		"engine capacity" 80
		weapon
			"blast radius" 100
			"shield damage" 1000
			"hull damage" 500
			"hit force" 1500
	outfits
		"Meteor Missile Launcher" 2
		"Meteor Missile" 70
		"Quad Blaster Turret" 2
		"Heavy Anti-Missile Turret" 2
		
		"S3 Thermionic"
		"LP072a Battery Pack"
		"D23-QP Shield Generator"
		"Small Radar Jammer"
		
		"Greyhound Plasma Thruster"
		"Impala Plasma Steering"
		"Hyperdrive"
		
	engine -45 196
	engine 45 196
	gun -15 -165
	gun 15 -165
	turret -26 -122 "Quad Blaster Turret"
	turret 26 -122 "Heavy Anti-Missile Turret"
	turret -19 151 "Heavy Anti-Missile Turret"
	turret 19 151 "Quad Blaster Turret"
	explode "small explosion" 15
	explode "medium explosion" 30
	explode "large explosion" 20
	explode "huge explosion" 5
	"final explode" "final explosion large"
	description "Considered by many to be outdated, there are nonetheless many Haulers still in service due to their combination of comparatively low price and simple construction. This large version of the Hauler provides the best tradeoff between price and cargo space."



ship "Hawk"
	sprite "ship/hawk"
	attributes
		category "Interceptor"
		"cost" 670000
		"shields" 2500
		"hull" 500
		"required crew" 2
		"bunks" 4
		"mass" 150
		"drag" 2.1
		"heat dissipation" .8
		"fuel capacity" 300
		"cargo space" 30
		"outfit space" 200
		"weapon capacity" 40
		"engine capacity" 70
		weapon
			"blast radius" 30
			"shield damage" 300
			"hull damage" 150
			"hit force" 450
	outfits
		"Heavy Laser" 2
		
		"nGVF-CC Fuel Cell"
		"LP036a Battery Pack"
		"D23-QP Shield Generator"
		
		"Greyhound Plasma Thruster"
		"Greyhound Plasma Steering"
		"Hyperdrive"
		
	engine -24 41
	engine 24 41
	gun -9 -17
	gun 9 -17
	explode "tiny explosion" 15
	explode "small explosion" 5
	"final explode" "final explosion small"
	description "The Tarazed Hawk is an interceptor-class warship often used as an escort for freighters or in a planetary militia's patrol squadron. Hawks are fast enough to chase down most smaller ships, while also being much more heavily armed and armored. They are also, of course, a favorite ship of pirate captains who have earned enough money to afford one."



ship "Headhunter"
	sprite "ship/headhunter"
	attributes
		category "Light Warship"
		"cost" 1850000
		"shields" 3800
		"hull" 700
		"required crew" 2
		"bunks" 4
		"mass" 120
		"drag" 2.6
		"heat dissipation" .8
		"fuel capacity" 400
		"cargo space" 50
		"outfit space" 250
		"weapon capacity" 60
		"engine capacity" 80
		weapon
			"blast radius" 44
			"shield damage" 440
			"hull damage" 220
			"hit force" 660
	outfits
		"Heavy Laser" 2
		"Heavy Anti-Missile Turret"
		
		"RT-I Radiothermal"
		"LP072a Battery Pack"
		"D23-QP Shield Generator"
		
		"Greyhound Plasma Thruster"
		"Greyhound Plasma Steering"
		"Hyperdrive"
	
	engine -16 47
	engine 16 47
	gun -13 -27 "Heavy Laser"
	gun 13 -27 "Heavy Laser"
	turret 0 9 "Heavy Anti-Missile Turret"
	explode "tiny explosion" 20
	explode "small explosion" 25
	explode "medium explosion" 15
	"final explode" "final explosion small"
	description "The Headhunter is one of the newest ships designed by Lionheart: a versatile ship that can serve equally well for carrying cargo or for bounty hunting. As with many of Lionheart's designs, the hull is mostly composite fiber rather than metal, sacrificing armor strength for the sake of lighter weight and faster movement."



ship "Heavy Shuttle"
	sprite "ship/heavy shuttle"
	attributes
		category "Transport"
		"cost" 320000
		"shields" 700
		"hull" 700
		"required crew" 1
		"bunks" 8
		"mass" 110
		"drag" 2.1
		"heat dissipation" .8
		"fuel capacity" 500
		"cargo space" 35
		"outfit space" 120
		"weapon capacity" 10
		"engine capacity" 60
		weapon
			"blast radius" 12
			"shield damage" 120
			"hull damage" 60
			"hit force" 180
	outfits
		"nGVF-AA Fuel Cell"
		"LP036a Battery Pack"
		"D14-RN Shield Generator"
		
		"X2700 Ion Thruster"
		"X2200 Ion Steering"
		"Hyperdrive"
		
	engine 6 30
	engine -6 30
	gun -7 -37
	gun 7 -37
	explode "tiny explosion" 10
	explode "small explosion" 5
	description "The Heavy Shuttle is an updated shuttle model from Betelgeuse Shipyards, attempting to improve on their perennial classic by offering slightly better cargo and passenger capacity, at the expense of some speed and maneuverability."



ship "Lance"
	sprite "ship/lance"
	attributes
		category "Fighter"
		"cost" 93000
		"shields" 800
		"hull" 400
		"required crew" 1
		"bunks" 1
		"mass" 30
		"drag" .7
		"heat dissipation" .8
		"outfit space" 100
		"weapon capacity" 20
		"engine capacity" 30
		weapon
			"blast radius" 12
			"shield damage" 120
			"hull damage" 60
			"hit force" 180
	outfits
		"Beam Laser" 2
		
		"nGVF-AA Fuel Cell"
		"LP036a Battery Pack"
		"D14-RN Shield Generator"
		
		"X1700 Ion Thruster"
		"X1200 Ion Steering"
		
	engine -15 30
	engine 15 30
	gun -14 -10 "Beam Laser"
	gun 14 -10 "Beam Laser"
	explode "tiny explosion" 15
	explode "small explosion" 5
	description "The Lance is the primary fighter used by the Republic Navy. As with all fighters, it is weak by itself but very effective as part of a larger squadron."



ship "Leviathan"
	sprite "ship/leviathan"
	attributes
		category "Heavy Warship"
		"cost" 9800000
		"shields" 14400
		"hull" 5000
		"required crew" 43
		"bunks" 64
		"mass" 480
		"drag" 7.6
		"heat dissipation" .5
		"fuel capacity" 500
		"cargo space" 80
		"outfit space" 620
		"weapon capacity" 240
		"engine capacity" 120
		weapon
			"blast radius" 80
			"shield damage" 800
			"hull damage" 400
			"hit force" 1200
	outfits
		"Particle Cannon" 4
		"Quad Blaster Turret" 4
		
		"Fusion Reactor"
		"LP144a Battery Pack"
		"D67-TM Shield Generator"
		"Liquid Helium Cooler"
		
		"X3700 Ion Thruster"
		"X4200 Ion Steering"
		"Hyperdrive"
		
	engine -25 125
	engine 25 125
	gun -39 -33 "Particle Cannon"
	gun 39 -33 "Particle Cannon"
	gun -51 -21 "Particle Cannon"
	gun 51 -21 "Particle Cannon"
	turret -15 -50 "Quad Blaster Turret"
	turret 15 -50 "Quad Blaster Turret"
	turret -25 10 "Quad Blaster Turret"
	turret 25 10 "Quad Blaster Turret"
	explode "tiny explosion" 18
	explode "small explosion" 36
	explode "medium explosion" 24
	explode "large explosion" 8
	"final explode" "final explosion large"
	description "The Betelgeuse Shipyards Leviathan has been in service since long before the Republic existed. Although considered today to be an outdated and clunky model, it is still a force to be reckoned with."



ship "Manta"
	sprite "ship/manta"
	attributes
		category "Medium Warship"
		"cost" 3400000
		"shields" 5900
		"hull" 1500
		"required crew" 6
		"bunks" 10
		"mass" 170
		"drag" 4.7
		"heat dissipation" .8
		"fuel capacity" 400
		"cargo space" 20
		"outfit space" 350
		"weapon capacity" 140
		"engine capacity" 100
		weapon
			"blast radius" 80
			"shield damage" 800
			"hull damage" 400
			"hit force" 1200
	outfits
		"Particle Cannon" 4
		"Meteor Missile Launcher" 2
		"Meteor Missile" 70
		
		"RT-I Radiothermal"
		"LP144a Battery Pack"
		"D14-RN Shield Generator"
		
		"X3700 Ion Thruster"
		"X3200 Ion Steering"
		"Hyperdrive"
		
	engine -33 38
	engine 33 38
	gun -21 -35 "Particle Cannon"
	gun 21 -35 "Particle Cannon"
	gun -27 -35 "Particle Cannon"
	gun 27 -35 "Particle Cannon"
	gun -66 -32 "Meteor Missile Launcher"
	gun 66 -32 "Meteor Missile Launcher"
	explode "tiny explosion" 10
	explode "small explosion" 20
	explode "medium explosion" 15
	"final explode" "final explosion small"
	description "After their Quicksilver light warship with its armament of particle cannons became a large success with convoy escorts and planetary defense forces, Megaparsec decided to develop a larger ship with similar maneuverability but heavier firepower. The Manta is the result: a ship with enough long-range firepower that fleeing from a battle with it is almost impossible."



ship "Modified Argosy"
	plural "Modified Argosies"
	sprite "ship/modified argosy"
	attributes
		category "Light Warship"
		"cost" 1960000
		"shields" 4800
		"hull" 1900
		"required crew" 5
		"bunks" 12
		"mass" 250
		"drag" 6.2
		"heat dissipation" .6
		"fuel capacity" 400
		"cargo space" 60
		"outfit space" 340
		"weapon capacity" 140
		"engine capacity" 80
		weapon
			"blast radius" 80
			"shield damage" 800
			"hull damage" 400
			"hit force" 1200
	outfits
		"Heavy Laser" 4
		"Heavy Laser Turret" 2
		
		"NT-200 Nucleovoltaic"
		"LP072a Battery Pack"
		"D23-QP Shield Generator"
		"Small Radar Jammer"
		
		"Greyhound Plasma Thruster"
		"X3200 Ion Steering"
		"Hyperdrive"
		
	engine -20 91
	engine 20 91
	gun -22 -37 "Heavy Laser"
	gun 22 -37 "Heavy Laser"
	gun -23 -37 "Heavy Laser"
	gun 23 -37 "Heavy Laser"
	turret 0 -12 "Heavy Laser Turret"
	turret 0 8 "Heavy Laser Turret"
	explode "tiny explosion" 10
	explode "small explosion" 25
	explode "medium explosion" 30
	explode "large explosion" 15
	"final explode" "final explosion medium"
	description "The Argosy has long been a favorite ship for pirates, who have come up with many tricks for modifying them to be more suitable as warships."



ship "Mule"
	sprite "ship/mule"
	attributes
		category "Medium Warship"
		"cost" 4580000
		"shields" 5400
		"hull" 4400
		"required crew" 6
		"bunks" 43
		"mass" 320
		"drag" 5.7
		"heat dissipation" .5
		"fuel capacity" 600
		"cargo space" 270
		"outfit space" 450
		"weapon capacity" 210
		"engine capacity" 110
		weapon
			"blast radius" 100
			"shield damage" 1000
			"hull damage" 500
			"hit force" 1500
	outfits
		"Sidewinder Missile Launcher" 2
		"Sidewinder Missile" 100
		"Heavy Laser Turret" 3
		"Heavy Anti-Missile Turret"
		
		"NT-200 Nucleovoltaic"
		"LP072a Battery Pack"
		"D41-HY Shield Generator"
		"Small Radar Jammer" 2
		"Ramscoop"
		
		"X3700 Ion Thruster"
		"X3200 Ion Steering"
		"Hyperdrive"
		
	engine -12 123
	engine 12 123
	gun -9 -119 "Sidewinder Missile Launcher"
	gun 9 -119 "Sidewinder Missile Launcher"
	turret 22 -65 "Heavy Laser Turret"
	turret -37 -21 "Heavy Laser Turret"
	turret 39 35 "Heavy Laser Turret"
	turret -9 59 "Heavy Anti-Missile Turret"
	fighter -16 -9
	explode "tiny explosion" 10
	explode "small explosion" 30
	explode "medium explosion" 20
	"final explode" "final explosion medium"
	description "The Mule is as much of a hodgepodge as its looks suggest. The Lionheart ship designers combined a good deal of cargo space with a decent amount of weaponry and even a fighter bay, and ended up with a ship that is mostly used as a freighter but must be classified as a warship because of its heavy armament and shields."



ship "Nest"
	sprite "ship/nest"
	attributes
		category "Medium Warship"
		"cost" 2500000
		"shields" 2500
		"hull" 3700
		"required crew" 5
		"bunks" 14
		"mass" 250
		"drag" 10.5
		"heat dissipation" .67
		"fuel capacity" 500
		"cargo space" 40
		"outfit space" 400
		"weapon capacity" 140
		"engine capacity" 80
		weapon
			"blast radius" 60
			"shield damage" 600
			"hull damage" 300
			"hit force" 900
	outfits
		"Meteor Missile Launcher" 2
		"Meteor Missile" 70
		"Quad Blaster Turret" 2
		"Heavy Anti-Missile Turret" 2
		
		"S3 Thermionic"
		"LP072a Battery Pack"
		"D41-HY Shield Generator" 2
		"Large Radar Jammer"
		
		"Greyhound Plasma Thruster"
		"Impala Plasma Steering"
		"Hyperdrive"
		
	engine -45 122
	engine 45 122
	gun -15 -91
	gun 15 -91
	turret -26 -50 "Quad Blaster Turret"
	turret 26 -50 "Heavy Anti-Missile Turret"
	turret -18 75 "Heavy Anti-Missile Turret"
	turret 18 75 "Quad Blaster Turret"
	fighter -47 12 under
	fighter 47 12 under
	explode "tiny explosion" 20
	explode "small explosion" 35
	explode "medium explosion" 20
	explode "large explosion" 5
	"final explode" "final explosion medium"
	description `Southbound Shipyards quickly answered the Free Worlds' call for a carrier by building modified cargo containers for Haulers - adding a pair of Fighter docking arms, some additional outfit space, and even a couple of bunks. Access to the fighters from within the ship is so inconvenient that most pilots opt to just stay aboard their fighters when in flight. While the technical name for this ship is "Hauler I: Type F", Southbound assembly workers started calling the single container variant the "Nest" due to its complement of Finch Fighters, and the name stuck.`



ship "Osprey"
	sprite "ship/osprey"
	attributes
		category "Medium Warship"
		"cost" 4400000
		"shields" 7200
		"hull" 1600
		"required crew" 9
		"bunks" 24
		"mass" 270
		"drag" 6.1
		"heat dissipation" .8
		"fuel capacity" 600
		"cargo space" 40
		"outfit space" 450
		"weapon capacity" 180
		"engine capacity" 130
		weapon
			"blast radius" 80
			"shield damage" 800
			"hull damage" 400
			"hit force" 1200
	outfits
		"Plasma Cannon" 4
		"Quad Blaster Turret" 2
		
		"Breeder Reactor"
		"LP072a Battery Pack"
		"D41-HY Shield Generator"
		"Small Radar Jammer" 2
		"Liquid Helium Cooler"
		
		"Impala Plasma Thruster"
		"Impala Plasma Steering"
		"Hyperdrive"
		
	engine -40 67
	engine 40 67
	gun -8 -100 "Plasma Cannon"
	gun 8 -100 "Plasma Cannon"
	gun -26 -53 "Plasma Cannon"
	gun 26 -53 "Plasma Cannon"
	turret -16 -16 "Quad Blaster Turret"
	turret 16 -16 "Quad Blaster Turret"
	explode "medium explosion" 24
	explode "large explosion" 16
	explode "small explosion" 40
	explode "tiny explosion" 28
	"final explode" "final explosion medium"
	description "After the Blackbird gained surprising popularity as an agile light warship despite its original design as a transport, Tarazed decided to produce a new design specifically intended as a warship. The Osprey was the result. Although it is considered overpriced by most savvy pilots, it is nevertheless a perennial favorite among those who have the extra cash to spend on it."



ship "Protector"
	sprite "ship/protector"
	attributes
		category "Heavy Warship"
		"cost" 5500000
		"shields" 9500
		"hull" 6500
		"required crew" 30
		"bunks" 69
		"mass" 500
		"drag" 10.3
		"heat dissipation" .6
		"fuel capacity" 400
		"cargo space" 50
		"outfit space" 570
		"weapon capacity" 220
		"engine capacity" 100
		weapon
			"blast radius" 160
			"shield damage" 1600
			"hull damage" 800
			"hit force" 2400
	outfits
		"Torpedo Launcher" 2
		"Torpedo" 60
		"Quad Blaster Turret" 6
		
		"Fusion Reactor"
		"LP288a Battery Pack"
		"D67-TM Shield Generator"
		"Small Radar Jammer" 3
		"Liquid Nitrogen Cooler"
		
		"X3700 Ion Thruster"
		"X3200 Ion Steering"
		"Hyperdrive"
		
	engine -11 125
	engine 11 125
	gun -15 -100 "Torpedo Launcher"
	gun 15 -100 "Torpedo Launcher"
	turret -54 -54 "Quad Blaster Turret"
	turret 54 -54 "Quad Blaster Turret"
	turret -73 0 "Quad Blaster Turret"
	turret 73 0 "Quad Blaster Turret"
	turret -54 54 "Quad Blaster Turret"
	turret 54 54 "Quad Blaster Turret"
	explode "tiny explosion" 18
	explode "small explosion" 36
	explode "medium explosion" 24
	explode "large explosion" 8
	"final explode" "final explosion large"
	description `Voted the "ugliest ship in the sky" by Stars and Starships Magazine, the Protector is a typical example of brutally efficient Syndicate engineering. It is basically nothing more than six blaster turrets attached to a set of engines and crew's quarters, designed as a defense platform that can accompany merchant convoys.`



ship "Quicksilver"
	sprite "ship/quicksilver"
	attributes
		category "Light Warship"
		"cost" 1090000
		"shields" 3000
		"hull" 800
		"required crew" 3
		"bunks" 6
		"mass" 120
		"drag" 2.7
		"heat dissipation" .8
		"fuel capacity" 400
		"cargo space" 10
		"outfit space" 240
		"weapon capacity" 60
		"engine capacity" 70
		weapon
			"blast radius" 40
			"shield damage" 400
			"hull damage" 200
			"hit force" 600
	outfits
		"Particle Cannon" 2
		
		"RT-I Radiothermal"
		"LP036a Battery Pack"
		"D23-QP Shield Generator"
		"Cooling Ducts"
		
		"Greyhound Plasma Thruster"
		"Greyhound Plasma Steering"
		"Hyperdrive"
		
	engine -17 54
	engine 17 54
	gun -6 -38 "Particle Cannon"
	gun 6 -38 "Particle Cannon"
	explode "tiny explosion" 12
	explode "small explosion" 16
	"final explode" "final explosion small"
	description "The Megaparsec Quicksilver is a warship built around a single concept: to design the smallest and fastest ship capable of carrying two particle cannons. Because of its speed and long weapons range, the Quicksilver can keep a safe distance from most targets and bombard them with particle bursts until they are destroyed."



ship "Rainmaker"
	sprite "ship/rainmaker"
	licenses
		Navy
	attributes
		category "Light Warship"
		"cost" 1580000
		"shields" 3500
		"hull" 1200
		"required crew" 7
		"bunks" 14
		"mass" 180
		"drag" 3.8
		"heat dissipation" .6
		"fuel capacity" 500
		"cargo space" 25
		"outfit space" 230
		"weapon capacity" 60
		"engine capacity" 50
		weapon
			"blast radius" 40
			"shield damage" 400
			"hull damage" 200
			"hit force" 600
	outfits
		"Energy Blaster" 2
		"Meteor Missile Launcher" 4
		"Meteor Missile" 140
		
		"nGVF-CC Fuel Cell"
		"LP036a Battery Pack"
		"D14-RN Shield Generator"
		
		"X2700 Ion Thruster"
		"X2200 Ion Steering"
		"Hyperdrive"
		
	engine -8 46
	engine 8 46
	gun -10 -30 "Energy Blaster"
	gun 10 -30 "Energy Blaster"
	gun -27 -5 "Meteor Missile Launcher"
	gun 27 -5 "Meteor Missile Launcher"
	gun -17 -5 "Meteor Missile Launcher"
	gun 17 -5 "Meteor Missile Launcher"
	explode "tiny explosion" 10
	explode "small explosion" 20
	explode "medium explosion" 15
	"final explode" "final explosion small"
	description "The Rainmaker is a missile boat built in the Republic Navy Yard. It comes equipped with four missile launchers and enough ammunition to destroy even ships many times its size. Because of their lack of maneuverability and relatively light shielding, Rainmakers serve best as long-range attack ships, and once their missile supply is spent, they are relatively useless in combat."



ship "Raven"
	sprite "ship/raven"
	attributes
		category "Light Warship"
		"cost" 1800000
		"shields" 4700
		"hull" 1400
		"required crew" 6
		"bunks" 13
		"mass" 130
		"drag" 3.7
		"heat dissipation" .8
		"fuel capacity" 500
		"cargo space" 30
		"outfit space" 280
		"weapon capacity" 90
		"engine capacity" 100
		weapon
			"blast radius" 60
			"shield damage" 600
			"hull damage" 300
			"hit force" 900
	outfits
		"Heavy Laser" 4
		
		"RT-I Radiothermal"
		"LP072a Battery Pack"
		"D41-HY Shield Generator"
		
		"X3700 Ion Thruster"
		"X3200 Ion Steering"
		"Hyperdrive"
		
	engine -12 43
	engine 12 43
	gun -10 -33 "Heavy Laser"
	gun 10 -33 "Heavy Laser"
	gun -16 -28 "Heavy Laser"
	gun 16 -28 "Heavy Laser"
	explode "medium explosion" 24
	explode "large explosion" 16
	explode "tiny explosion" 28
	explode "small explosion" 40
	"final explode" "final explosion small"
	description "The Lionheart Raven is their most popular warship, an agile and elegant vessel that can nevertheless deal out and absorb considerable damage. Ravens are a favorite ship for bounty hunters, because they are more than a match for pirate interceptors and can be used by a skilled pilot to take down much larger ships as well."



ship "Roost"
	sprite "ship/roost"
	attributes
		category "Medium Warship"
		"cost" 3000000
		"shields" 2900
		"hull" 5200
		"required crew" 7
		"bunks" 16
		"mass" 360
		"drag" 11.5
		"heat dissipation" .67
		"fuel capacity" 600
		"cargo space" 80
		"outfit space" 450
		"weapon capacity" 140
		"engine capacity" 80
		weapon
			"blast radius" 80
			"shield damage" 800
			"hull damage" 400
			"hit force" 1200
	outfits
		"Meteor Missile Launcher" 2
		"Meteor Missile" 70
		"Quad Blaster Turret" 2
		"Heavy Anti-Missile Turret" 2
		
		"S3 Thermionic"
		"LP072a Battery Pack"
		"D41-HY Shield Generator" 4
		"Large Radar Jammer"
		
		"Greyhound Plasma Thruster"
		"Impala Plasma Steering"
		"Hyperdrive"
		
	engine -45 159
	engine 45 159
	gun -15 -128
	gun 15 -128
	turret -26 -85 "Quad Blaster Turret"
	turret 26 -85 "Heavy Anti-Missile Turret"
	turret -18 114 "Heavy Anti-Missile Turret"
	turret 18 114 "Quad Blaster Turret"
	fighter -47 -24 under
	fighter 47 -24 under
	fighter -47 50 under
	fighter 47 50 under
	explode "tiny explosion" 10
	explode "small explosion" 25
	explode "medium explosion" 30
	explode "large explosion" 15
	"final explode" "final explosion medium"
	description `Southbound Shipyards' new fighter-carrying containers have created a new use for what many considered an outdated design. Four external fighter bays make this the biggest civilian carrier on the market, if a little awkward as a warship. After Southbound assembly workers successfully named the "Nest", "Hauler II: Type F" was quickly dubbed the "Roost" to continue the theme.`



ship "Scout"
	sprite "ship/scout"
	attributes
		category "Transport"
		"cost" 850000
		"shields" 1200
		"hull" 400
		"required crew" 2
		"bunks" 12
		"mass" 110
		"drag" 3.4
		"heat dissipation" .7
		"fuel capacity" 800
		"cargo space" 55
		"outfit space" 220
		"weapon capacity" 40
		"engine capacity" 100
		weapon
			"blast radius" 16
			"shield damage" 160
			"hull damage" 80
			"hit force" 240
	outfits
		"Energy Blaster" 2
		"Anti-Missile Turret"
		
		"nGVF-CC Fuel Cell"
		"LP036a Battery Pack"
		"D14-RN Shield Generator"
		"Small Radar Jammer"
		"Ramscoop"
		
		"X3700 Ion Thruster"
		"X3200 Ion Steering"
		"Hyperdrive"
		
	engine -8 46
	engine 8 46
	gun -20 -7 "Energy Blaster"
	gun 20 -7 "Energy Blaster"
	turret 0 -7 "Anti-Missile Turret"
	explode "tiny explosion" 10
	explode "small explosion" 20
	explode "medium explosion" 15
	"final explode" "final explosion small"
	description "The Lionheart Scoutship was designed back in the days when the galaxy was more sparsely populated, and ships prospecting for habitable worlds or worlds rich in resources would often travel far away from any habitable ports where they would be able to refuel. Although the galaxy has now been much more thoroughly explored, the Scout remains a popular ship for long-distance travel."



ship "Shuttle"
	sprite "ship/shuttle"
		"frame time" 4
		"delay" 14
		"random start frame"
	attributes
		category "Transport"
		"cost" 180000
		"shields" 500
		"hull" 600
		"required crew" 1
		"bunks" 6
		"mass" 70
		"drag" 1.7
		"heat dissipation" .7
		"fuel capacity" 400
		"cargo space" 20
		"outfit space" 120
		"weapon capacity" 10
		"engine capacity" 60
		weapon
			"blast radius" 12
			"shield damage" 120
			"hull damage" 60
			"hit force" 180
	outfits
		"nGVF-AA Fuel Cell"
		"LP036a Battery Pack"
		"D14-RN Shield Generator"
		
		"X2700 Ion Thruster"
		"X2200 Ion Steering"
		"Hyperdrive"
		
	engine 6 30
	engine -6 30
	gun 0 -30
	explode "tiny explosion" 10
	explode "small explosion" 5
	description "Although Betelgeuse Shipyards produces other ship models as well, the majority of their profits come from sales of the Shuttle. This versatile ship serves equally well as a passenger transport or a cargo courier. It also happens to be the cheapest ship you can buy which is capable of hyperspace travel."
	description `	Shuttles are not designed to withstand combat of any sort, but they are fast and maneuverable enough to get out of harm's way if attacked by a larger, slower ship. Although they are typically unarmed, they have enough space for one weapon, which is the origin of the popular phrase, "as useless as a blaster cannon on a shuttlecraft."`



ship "Skein"
	sprite "ship/skein"
	licenses
		"Militia Carrier"
	attributes
		category "Medium Warship"
		"cost" 3500000
		"shields" 3300
		"hull" 6700
		"required crew" 7
		"bunks" 18
		"mass" 470
		"drag" 12.5
		"heat dissipation" .71
		"fuel capacity" 700
		"cargo space" 120
		"outfit space" 500
		"weapon capacity" 140
		"engine capacity" 80
		weapon
			"blast radius" 100
			"shield damage" 1000
			"hull damage" 500
			"hit force" 1500
	outfits
		"Meteor Missile Launcher" 2
		"Meteor Missile" 70
		"Quad Blaster Turret" 2
		"Heavy Anti-Missile Turret" 2
		
		"S3 Thermionic"
		"LP072a Battery Pack"
		"D67-TM Shield Generator" 4
		"Large Radar Jammer"
		
		"Greyhound Plasma Thruster"
		"Impala Plasma Steering"
		"Hyperdrive"
		
	engine -45 197
	engine 45 197
	gun -15 -165
	gun 15 -165
	turret -26 -123 "Quad Blaster Turret"
	turret 26 -123 "Heavy Anti-Missile Turret"
	turret -18.5 154 "Heavy Anti-Missile Turret"
	turret 18.5 154 "Quad Blaster Turret"
	fighter -47 -61 under
	fighter 47 -61 under
	fighter -47 14 under
	fighter 47 14 under
	fighter -47 88 under
	fighter 47 88 under
	explode "small explosion" 15
	explode "medium explosion" 30
	explode "large explosion" 20
	explode "huge explosion" 5
	"final explode" "final explosion large"
	description `This particular cockpit and engine set has found itself attached to three of Southbound Shipyards' new "Type F" Fighter-carrier pods. When the Free Worlds asked for a carrier, they did not expect one that would be able to carry more fighters than even the heaviest Navy warships. Given this fact, the Free Worlds have asked Southbound and Tarazed to restrict sale of the "Hauler III: Type F", "Skein" to its Militia only.`



ship "Sparrow"
	sprite "ship/sparrow"
	attributes
		category "Interceptor"
		"cost" 225000
		"shields" 1200
		"hull" 300
		"required crew" 1
		"bunks" 2
		"mass" 50
		"drag" 1.0
		"heat dissipation" .8
		"fuel capacity" 300
		"cargo space" 15
		"outfit space" 130
		"weapon capacity" 20
		"engine capacity" 40
		weapon
			"blast radius" 16
			"shield damage" 160
			"hull damage" 80
			"hit force" 240
	outfits
		"Beam Laser" 2
		
		"nGVF-BB Fuel Cell"
		"LP036a Battery Pack"
		"D14-RN Shield Generator"
		
		"Chipmunk Plasma Thruster"
		"Chipmunk Plasma Steering"
		"Hyperdrive"
		
	engine -5 35
	engine 5 35
	gun -7 -10
	gun 7 -10
	explode "tiny explosion" 15
	explode "small explosion" 5
	description "Classified as an interceptor rather than a fighter because it has its own hyperdrive instead of needing to be carried inside a larger ship, the Tarazed Sparrow is the smallest and cheapest combat ship available. Because of its limited cargo and passenger space, the primary way for a Sparrow pilot to pay the bills is by hunting pirates... or by becoming one. In either case, it is a perilous way to earn a living."
	description "	Insurance reports indicate that as many as two out of every three first-time ship buyers who choose to pilot a Sparrow lose their ship (and often, their life as well) within the first month of owning it."



ship "Splinter"
	sprite "ship/splinter"
	attributes
		category "Medium Warship"
		"cost" 3100000
		"shields" 5200
		"hull" 1700
		"required crew" 12
		"bunks" 21
		"mass" 250
		"drag" 4.0
		"heat dissipation" .7
		"fuel capacity" 600
		"cargo space" 75
		"outfit space" 400
		"weapon capacity" 150
		"engine capacity" 100
		weapon
			"blast radius" 60
			"shield damage" 600
			"hull damage" 300
			"hit force" 900
	outfits
		"Proton Gun" 2
		"Blaster Turret" 3
		
		"RT-I Radiothermal"
		"LP144a Battery Pack"
		"D67-TM Shield Generator"
		"Small Radar Jammer" 2
		"Water Coolant System"
		
		"X3700 Ion Thruster"
		"X3200 Ion Steering"
		"Hyperdrive"
		
	engine -15 115
	engine 15 115
	gun -15 -80 "Proton Gun"
	gun 15 -80 "Proton Gun"
	turret -17 -28 "Blaster Turret"
	turret 0 -28 "Blaster Turret"
	turret 17 -28 "Blaster Turret"
	explode "tiny explosion" 18
	explode "small explosion" 36
	explode "medium explosion" 24
	explode "large explosion" 8
	"final explode" "final explosion medium"
	description "The Splinter is the largest warship produced by the Megaparsec shipyard. It is designed to be faster and more maneuverable than other ships of a similar size, in order to serve as a heavy escort ship or as part of a planetary defense and patrol fleet. Because of its intended use in merchant convoys, it also has a fair amount of cargo space."



ship "Star Barge"
	sprite "ship/star barge"
	attributes
		category "Light Freighter"
		"cost" 210000
		"shields" 600
		"hull" 1000
		"required crew" 1
		"bunks" 3
		"mass" 70
		"drag" 2.4
		"heat dissipation" .7
		"fuel capacity" 300
		"cargo space" 50
		"outfit space" 130
		"weapon capacity" 20
		"engine capacity" 40
		weapon
			"blast radius" 16
			"shield damage" 160
			"hull damage" 80
			"hit force" 240
	outfits
		"nGVF-BB Fuel Cell"
		"LP036a Battery Pack"
		"D14-RN Shield Generator"
		
		"Chipmunk Plasma Thruster"
		"Chipmunk Plasma Steering"
		"Hyperdrive"
		
	engine -9 38
	engine 9 38
	turret 0 -8
	explode "tiny explosion" 10
	explode "small explosion" 10
	description "The Syndicate CT-50 Star Barge is little more than a cluster of cargo containers with an engine at one end and a cockpit on the other. It is a slow and ugly ship, but it can carry enough cargo to earn its captain a steady income even in parts of the galaxy where it is hard to find passengers to carry or courier missions."
	description "	Because they often carry valuable cargo, and because they are too slow to evade any attackers, Star Barges are a common target of pirates."



ship "Star Queen"
	sprite "ship/star queen"
	attributes
		category "Transport"
		"cost" 5500000
		"shields" 4100
		"hull" 2200
		"required crew" 43
		"bunks" 112
		"mass" 230
		"drag" 5.5
		"heat dissipation" .65
		"fuel capacity" 500
		"cargo space" 60
		"outfit space" 360
		"weapon capacity" 120
		"engine capacity" 100
		weapon
			"blast radius" 60
			"shield damage" 600
			"hull damage" 300
			"hit force" 900
	outfits
		"Sidewinder Missile Launcher" 3
		"Sidewinder Missile" 150
		"Heavy Anti-Missile Turret" 2
		
		"NT-200 Nucleovoltaic"
		"LP072a Battery Pack"
		"D94-YV Shield Generator"
		"Small Radar Jammer" 3
		
		"X3700 Ion Thruster"
		"X3200 Ion Steering"
		"Hyperdrive"
		
	engine -18 116
	engine 18 116
	gun 0 -116 "Sidewinder Missile Launcher"
	gun -22 -80 "Sidewinder Missile Launcher"
	gun 22 -80 "Sidewinder Missile Launcher"
	turret -28 -9 "Heavy Anti-Missile Turret"
	turret 28 -9 "Heavy Anti-Missile Turret"
	explode "tiny explosion" 10
	explode "small explosion" 25
	explode "medium explosion" 25
	explode "large explosion" 10
	"final explode" "final explosion medium"
	description "The Star Queen is a relic of a more peaceful period of galactic history: a luxury liner for high-end tourists. Every cabin has its own mini-bar, and the bathrooms have marble tile and showers that use actual hot water instead of chemicals or sonic vibrations."



ship "Surveillance Drone"
	sprite "ship/surveillance drone"
	licenses
		Navy
	attributes
		category "Drone"
		"cost" 50000
		"hull" 300
		"mass" 15
		"drag" .53
		"heat dissipation" .9
		"outfit space" 53
		"weapon capacity" 0
		"engine capacity" 28
		"automaton" 1
		weapon
			"blast radius" 3
			"shield damage" 30
			"hull damage" 15
			"hit force" 45
	outfits
		"nGVF-AA Fuel Cell"
		"Surveillance Pod"
		
		"X1700 Ion Thruster"
		"X1200 Ion Steering"
		
	engine -5 29
	engine 5 29
	explode "tiny explosion" 15
	description "Surveillance drones are unarmed drones used by the Republic navy to scan ships and planets in a star system."



ship "Vanguard"
	sprite "ship/vanguard"
	attributes
		category "Heavy Warship"
		"cost" 7200000
		"shields" 9800
		"hull" 6000
		"required crew" 23
		"bunks" 45
		"mass" 500
		"drag" 8
		"heat dissipation" .6
		"fuel capacity" 400
		"cargo space" 50
		"outfit space" 560
		"weapon capacity" 220
		"engine capacity" 120
		weapon
			"blast radius" 160
			"shield damage" 1600
			"hull damage" 800
			"hit force" 2400
	outfits
		"Proton Gun" 7
		"Anti-Missile Turret"

		"Fusion Reactor"
		"LP072a Battery Pack"
		"D67-TM Shield Generator"
		"Liquid Nitrogen Cooler"
		
		"X3700 Ion Thruster"
		"X4200 Ion Steering"
		"Hyperdrive"
	
	engine -15 130
	engine 15 130
	gun 0 -132 "Proton Gun"
	gun -22 -122 "Proton Gun"
	gun 22 -122 "Proton Gun"
	gun -21 -45 "Proton Gun"
	gun 21 -45 "Proton Gun"
	gun -31 -45 "Proton Gun"
	gun 31 -45 "Proton Gun"
	turret 0 40 "Anti-Missile Turret"
	explode "tiny explosion" 18
	explode "small explosion" 36
	explode "medium explosion" 24
	explode "large explosion" 8
	"final explode" "final explosion medium"
	description `The Vanguard is Syndicated Systems' newest warship intended for the heavy anti-pirate defense market. Vanguards offer an unusual feature set, focusing on powerful fixed guns and featuring Syndicated Systems' latest automation technologies, resulting in an atypically low crew complement for a ship its size. Few capital ships will endure for long under the withering fusillade of gunfire that it can unleash against those in front of it.`



ship "Wasp"
	sprite "ship/wasp"
	attributes
		category "Interceptor"
		"cost" 400000
		"shields" 1500
		"hull" 500
		"required crew" 1
		"bunks" 2
		"mass" 60
		"drag" 1.2
		"heat dissipation" .8
		"fuel capacity" 400
		"cargo space" 10
		"outfit space" 150
		"weapon capacity" 28
		"engine capacity" 60
		weapon
			"blast radius" 20
			"shield damage" 200
			"hull damage" 100
			"hit force" 300
	outfits
		"Energy Blaster" 2
		"Javelin Pod"
		"Javelin" 200
		
		"nGVF-BB Fuel Cell"
		"LP036a Battery Pack"
		"D14-RN Shield Generator"
		
		"X2700 Ion Thruster"
		"X2200 Ion Steering"
		"Hyperdrive"
		
	engine -6 33
	engine 6 33
	gun 0 -38 "Javelin Pod"
	gun -13 -31 "Energy Blaster"
	gun 13 -31 "Energy Blaster"
	explode "tiny explosion" 20
	explode "small explosion" 10
	description "The wasp is a medium-strength interceptor, designed by Syndicated Shipyards to serve as an escort for cargo vessels. Like most Syndicate ships, it is not particularly pretty, but it at least serves the purpose it was made for."<|MERGE_RESOLUTION|>--- conflicted
+++ resolved
@@ -228,12 +228,7 @@
 	explode "large explosion" 45
 	explode "huge explosion" 30
 	"final explode" "final explosion large"
-<<<<<<< HEAD
-	description "The Lionheart Bactrian is the last of the great city-ships, a design hearkening back to the early days of space colonization when a long-distance vessel needed to be a self-contained world, able to survive at times for weeks without encountering an inhabited planet. It is not only a freighter, but a carrier, and a capable warship either at short range or at a distance."
-	description "	Naturally, this versatility also makes it extremely expensive, and the Bactrian is normally only for sale to citizens who have been vetted by the local government of the Deep."
-=======
 	description "The Lionheart Bactrian is the last of the great city-ships, a design hearkening back to the early days of space colonization when a long-distance vessel needed to be a self-contained world, able to survive for weeks at a time without encountering an inhabited planet. It is not only a freighter, but a carrier, and a capable warship either at short range or at a distance. Naturally, this versatility also makes it extremely expensive, and the Bactrian is not normally for sale to ordinary citizens who have not been vetted by the local government of the Deep."
->>>>>>> 5876436f
 
 
 
