--- conflicted
+++ resolved
@@ -175,7 +175,6 @@
 star "star/wr"
 	power 0.4
 	wind 4
-<<<<<<< HEAD
 star "star/protostar-orange"
 	power 0.5
 	wind 3
@@ -187,7 +186,7 @@
 star "planet/rogue-radiating"
 	power .2
 	wind .6
-=======
+
 star "star/neutron"
 	power 4
 	wind 0.4
@@ -217,7 +216,6 @@
 star "star/l-dwarf"
 	power 0.4
 	wind 1.3
->>>>>>> e0866452
 
 # Brown Dwarves
 # Because these look like planets, they reverse the trend of increasing solar wind
