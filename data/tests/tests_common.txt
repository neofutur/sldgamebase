test-data "Three Earthly Barges"
	category "savegame"
	contents
		pilot Bobbi Bughunter
		date 16 11 3013
		system Sol
		planet Earth
		clearance
		# Set some reputations to positive to avoid combat
		"reputation with"
			Bounty 1
			"Bounty Hunter" 1
			Pirate 1
		# What you own:
		ship "Star Barge"
			name "Buggy Barge"
			sprite "ship/star barge"
			attributes
				category "Light Freighter"
				cost 190000
				mass 70
				bunks 3
				"cargo space" 50
				drag 2.1
				"engine capacity" 40
				"fuel capacity" 300
				"heat dissipation" 0.8
				hull 1000
				"outfit space" 130
				"required crew" 1
				shields 600
				"turret mounts" 1
				"weapon capacity" 20
			outfits
				"X1700 Ion Thruster"
				"X1200 Ion Steering"
				Hyperdrive
				"Anti-Missile Turret"
				"D14-RN Shield Generator"
				"nGVF-BB Fuel Cell"
				"LP036a Battery Pack"
			crew 1
			fuel 300
			shields 600
			hull 1000
			engine -9 38 1
			engine 9 38 1
			turret 0 -8 "Anti-Missile Turret"
			leak leak 60 50
			explode "tiny explosion" 10
			explode "small explosion" 10
			system Sol
			planet Earth
		ship "Star Barge"
			name "Critical Container"
			sprite "ship/star barge"
			attributes
				category "Light Freighter"
				cost 190000
				mass 70
				bunks 3
				"cargo space" 50
				drag 2.1
				"engine capacity" 40
				"fuel capacity" 300
				"heat dissipation" 0.8
				hull 1000
				"outfit space" 130
				"required crew" 1
				shields 600
				"turret mounts" 1
				"weapon capacity" 20
			outfits
				"X1700 Ion Thruster"
				"X1200 Ion Steering"
				Hyperdrive
				"Anti-Missile Turret"
				"D14-RN Shield Generator"
				"nGVF-BB Fuel Cell"
				"LP036a Battery Pack"
			crew 1
			fuel 300
			shields 600
			hull 1000
			engine -9 38 1
			engine 9 38 1
			turret 0 -8 "Anti-Missile Turret"
			leak leak 60 50
			explode "tiny explosion" 10
			explode "small explosion" 10
			system Sol
			planet Earth
		ship "Star Barge"
			name "Errorous Enclosement"
			sprite "ship/star barge"
			attributes
				category "Light Freighter"
				cost 190000
				mass 70
				bunks 3
				"cargo space" 50
				drag 2.1
				"engine capacity" 40
				"fuel capacity" 300
				"heat dissipation" 0.8
				hull 1000
				"outfit space" 130
				"required crew" 1
				shields 600
				"turret mounts" 1
				"weapon capacity" 20
			outfits
				"X1700 Ion Thruster"
				"X1200 Ion Steering"
				Hyperdrive
				"Anti-Missile Turret"
				"D14-RN Shield Generator"
				"nGVF-BB Fuel Cell"
				"LP036a Battery Pack"
			crew 1
			fuel 300
			shields 600
			hull 1000
			engine -9 38 1
			engine 9 38 1
			turret 0 -8 "Anti-Missile Turret"
			leak leak 60 50
			explode "tiny explosion" 10
			explode "small explosion" 10
			system Sol
			planet Earth
		account
			credits 131000
			score 400
			history
		cargo
			commodities
				Food 150
		visited Sol
		"visited planet" Earth
		visited "Alpha Centauri"
		visited "Vega"
		visited "Menkent"


test-data "Fighters and Carriers and Escorts"
	category "savegame"
	contents
		pilot Bobby Bughunter
		date 16 11 3013
		system Rutilicus
		planet "New Boston"
		clearance
		"map coloring" -6
		"map zoom" 0
		account
			credits 200000000
		conditions
			"Intro [0]: declined"
			"Intro [0]: offered"
		ship Finch
			name "Flame Meteor"
			sprite ship/finch
			thumbnail thumbnail/finch
			attributes
				category Fighter
				cost 126000
				mass 40
				bunks 1
				drag 0.83
				"engine capacity" 40
				"gun ports" 2
				"heat dissipation" 0.85
				hull 200
				"outfit space" 110
				"required crew" 1
				shields 1100
				"weapon capacity" 20
			outfits
				"Emergency Ramscoop"
				Flamethrower
				"Fuel Pod"
				"Meteor Missile" 30
				"Meteor Missile Launcher"
				"Millennium Cell"
				"Small Heat Shunt"
				"Small Steering Module"
				"Small Thrust Module"
				Supercapacitor
				"Thruster (Comet Class)"
			crew 1
			fuel 100
			shields 1100
			hull 200
			position 0 0
			engine -5 32
				zoom 1
				angle 0
				under
			engine 5 32
				zoom 1
				angle 0
				under
			gun -7 -14 "Meteor Missile Launcher"
				under
			gun 7 -14 Flamethrower
				under
			explode "small explosion" 5
			explode "tiny explosion" 15
			system Rutilicus
			planet "New Boston"
		ship Finch
			name "Torpedo Javelin"
			sprite ship/finch
			thumbnail thumbnail/finch
			attributes
				category Fighter
				cost 126000
				mass 40
				bunks 1
				drag 0.83
				"engine capacity" 40
				"gun ports" 2
				"heat dissipation" 0.85
				hull 200
				"outfit space" 110
				"required crew" 1
				shields 1100
				"weapon capacity" 20
			outfits
				"Emergency Ramscoop"
				"Fuel Pod"
				Javelin 200
				"Javelin Pod"
				"Millennium Cell"
				"Small Heat Shunt"
				"Small Steering Module"
				"Small Thrust Module"
				Supercapacitor
				"Thruster (Comet Class)"
				Torpedo 3
				"Torpedo Pod"
			crew 1
			fuel 100
			shields 1100
			hull 200
			position 0 0
			engine -5 32
				zoom 1
				angle 0
				under
			engine 5 32
				zoom 1
				angle 0
				under
			gun -7 -14 "Torpedo Pod"
				under
			gun 7 -14 "Javelin Pod"
				under
			explode "small explosion" 5
			explode "tiny explosion" 15
			system Rutilicus
			planet "New Boston"
		ship Bactrian
			name "Sidewinder Tracker Carrier"
			sprite ship/bactrian
			thumbnail thumbnail/bactrian
			uuid b80ffe76-5796-4b56-a481-c85c8e561bdb
			attributes
				category "Heavy Warship"
				cost 17600000
				mass 940
				bunks 245
				"cargo space" 530
				drag 16.1
				"engine capacity" 180
				"fuel capacity" 700
				"gun ports" 4
				"heat dissipation" 0.4
				hull 8600
				"outfit space" 740
				"required crew" 70
				shields 17500
				"turret mounts" 6
				"weapon capacity" 300
			outfits
				"Antimatter Core"
				"Hai Tracker" 112
				"Hai Tracker Pod" 2
				Hyperdrive
				"Large Battery Module"
				"Large Radar Jammer"
				"Laser Rifle" 15
				"Quarg Skylance" 2
				Ramscoop
				"Sidewinder Missile" 90
				"Sidewinder Missile Launcher" 2
				"Systems Core (Large)"
				"Tier 3 Anti-Missile"
				"X4700 Ion Thruster"
				"X5200 Ion Steering"
			crew 72
			fuel 700
			shields 17500
			hull 8600
			position 0 0
			engine -18 230
				zoom 1
				angle 0
				under
			engine 18 230
				zoom 1
				angle 0
				under
			gun -15 -226 "Hai Tracker Pod"
				under
			gun 15 -226 "Hai Tracker Pod"
				under
			gun -40 -133 "Sidewinder Missile Launcher"
				under
			gun -45 -128 "Sidewinder Missile Launcher"
				under
			turret -22 -148 "Quarg Skylance"
				over
			turret 26 -80
				over
			turret -41 -20
				over
			turret 32 -7 "Tier 3 Anti-Missile"
				over
			turret 53 82
				over
			turret -37 186 "Quarg Skylance"
				over
			bay Fighter -38 -26
				"launch effect" "basic launch"
			bay Fighter 35 36
				"launch effect" "basic launch"
			bay Fighter -47 97
				"launch effect" "basic launch"
			leak leak 30 50
			leak flame 30 80
			leak "big leak" 50 30
			explode "huge explosion" 30
			explode "large explosion" 45
			explode "medium explosion" 35
			explode "small explosion" 25
			"final explode" "final explosion large" 1
			system Rutilicus
			planet "New Boston"
		ship "Aerie"
			name "Sidewinder Carrier"
			sprite "ship/aerie"
			thumbnail "thumbnail/aerie"
			attributes
				category "Medium Warship"
				"cost" 3500000
				"shields" 5700
				"hull" 1900
				"required crew" 10
				"bunks" 28
				"mass" 130
				"drag" 4.1
				"heat dissipation" .7
				"fuel capacity" 500
				"cargo space" 50
				"outfit space" 390
				"weapon capacity" 150
				"engine capacity" 95
				weapon
					"blast radius" 80
					"shield damage" 800
					"hull damage" 400
					"hit force" 1200
			outfits
				"Sidewinder Missile Launcher" 2
				"Sidewinder Missile" 136
				"Sidewinder Missile Rack" 2
				"Heavy Laser Turret" 2
				"Heavy Anti-Missile Turret"
				
				"NT-200 Nucleovoltaic"
				"KP-6 Photovoltaic Panel" 2
				"LP072a Battery Pack"
				"D41-HY Shield Generator"
				"Large Radar Jammer"
				"Laser Rifle" 3
				
				"X3700 Ion Thruster"
				"X3200 Ion Steering"
				"Hyperdrive"
			crew 10
			fuel 500
			shields 5700
			hull 1900
			position 0 0				
			engine -10 91
			engine 10 91
			gun -13 -79 "Sidewinder Missile Launcher"
			gun 13 -79 "Sidewinder Missile Launcher"
			turret 0 0 "Heavy Anti-Missile Turret"
			turret -17 14 "Heavy Laser Turret"
			turret 17 14 "Heavy Laser Turret"
			bay "Fighter" -42 -2
			bay "Fighter" 42 2
			leak "leak" 50 50
			leak "flame" 50 80
			leak "big leak" 90 30
			explode "tiny explosion" 10
			explode "small explosion" 25
			explode "medium explosion" 25
			explode "large explosion" 10
			"final explode" "final explosion medium"
			system Rutilicus
			planet "New Boston"
		ship Sparrow
			name "Escort 1"
			sprite ship/sparrow
			thumbnail thumbnail/sparrow
			attributes
				category Interceptor
				cost 225000
				mass 50
				bunks 2
				"cargo space" 15
				drag 0.9
				"engine capacity" 40
				"fuel capacity" 300
				"gun ports" 2
				"heat dissipation" 0.8
				hull 300
				"outfit space" 130
				"required crew" 1
				shields 1200
				"weapon capacity" 20
			outfits
				"Beam Laser" 2
				"Chipmunk Plasma Steering"
				"Chipmunk Plasma Thruster"
				"D14-RN Shield Generator"
				Hyperdrive
				"LP036a Battery Pack"
				"nGVF-BB Fuel Cell"
			crew 1
			fuel 300
			shields 1200
			hull 300
			position 0 0
			engine -5 35
				zoom 1
				angle 0
				under
			engine 5 35
				zoom 1
				angle 0
				under
			gun -7 -10 "Beam Laser"
				under
			gun 7 -10 "Beam Laser"
				under
			leak flame 60 80
			explode "small explosion" 5
			explode "tiny explosion" 15
			system Sol
			planet Earth
		ship Sparrow
			name "Escort 2"
			sprite ship/sparrow
			thumbnail thumbnail/sparrow
			attributes
				category Interceptor
				cost 225000
				mass 50
				bunks 2
				"cargo space" 15
				drag 0.9
				"engine capacity" 40
				"fuel capacity" 300
				"gun ports" 2
				"heat dissipation" 0.8
				hull 300
				"outfit space" 130
				"required crew" 1
				shields 1200
				"weapon capacity" 20
			outfits
				"Beam Laser" 2
				"Chipmunk Plasma Steering"
				"Chipmunk Plasma Thruster"
				"D14-RN Shield Generator"
				Hyperdrive
				"LP036a Battery Pack"
				"nGVF-BB Fuel Cell"
			crew 1
			fuel 300
			shields 1200
			hull 300
			position 0 0
			engine -5 35
				zoom 1
				angle 0
				under
			engine 5 35
				zoom 1
				angle 0
				under
			gun -7 -10 "Beam Laser"
				under
			gun 7 -10 "Beam Laser"
				under
			leak flame 60 80
			explode "small explosion" 5
			explode "tiny explosion" 15
			system Sol
			planet Earth
		visited Rutilicus
		"visited planet" "New Boston"
		visited Sol
		"visited planet" "Earth"
		visited Vega
		visited Menkent


test "Open Menu"
	status partial
	description "Helper function to open the in-game menu."
	sequence
		input
			key "escape"


test "Load First Savegame"
	status partial
	description "Helper function to load the first savegame. Typically used directly after save-game inject."
	sequence
		input
			key l
		input
			key l


test "Save To Default Snapshot"
	status active
	description "Helper function to save the game to the first snapshot. Typically used directly after opening the menu."
	sequence
		# Open the menu.
		# Future versions should detect if the menu is active and only open the menu when required.
		# But the derived test-conditions that are required for such detection are not yet available.
		input
			key "escape"
		# Go to Load/Save.
		input
			key l
		# Add snapshot.
		input
			key a
		# Confirm usage of the default snapshot name.
		input
			key "enter"
		# Exit the menu that we are in (and return to the game)
		input
			key b
		input
			key e


test "Depart"
	status partial
	description "Helper function to depart from a planet."
	sequence
		input
			key d
		# The game needs 2 gamesteps for processing the launch before commands like the jump command can be given.
		# Using empty inputs to trigger those game loops.
		input
		input
<<<<<<< HEAD


test "Sell first ship"
	status partial
	description "Test procedure that handles selling of the first ship in the list."
	sequence
		# Goto shipyard
		input
			key "s"
		# Sell the first ship
		input
			key "s"
		input
			key "Return"
		# Go back to main menu
		input
			key "l"
=======
		# The ships zoom gets restored at a rate of .02 per step, so wait for a bit more than 50 steps to get to full zoom/full control.
		apply
			"test: Depart: zoom_restore_counter" = 55
		label zoom_restore_loop
		apply
			"test: Depart: zoom_restore_counter" -= 1
		input
		branch zoom_restore_loop
			"test: Depart: zoom_restore_counter" > 0
>>>>>>> f40324f3
<|MERGE_RESOLUTION|>--- conflicted
+++ resolved
@@ -574,25 +574,6 @@
 		# Using empty inputs to trigger those game loops.
 		input
 		input
-<<<<<<< HEAD
-
-
-test "Sell first ship"
-	status partial
-	description "Test procedure that handles selling of the first ship in the list."
-	sequence
-		# Goto shipyard
-		input
-			key "s"
-		# Sell the first ship
-		input
-			key "s"
-		input
-			key "Return"
-		# Go back to main menu
-		input
-			key "l"
-=======
 		# The ships zoom gets restored at a rate of .02 per step, so wait for a bit more than 50 steps to get to full zoom/full control.
 		apply
 			"test: Depart: zoom_restore_counter" = 55
@@ -602,4 +583,20 @@
 		input
 		branch zoom_restore_loop
 			"test: Depart: zoom_restore_counter" > 0
->>>>>>> f40324f3
+
+
+test "Sell first ship"
+	status partial
+	description "Test procedure that handles selling of the first ship in the list."
+	sequence
+		# Goto shipyard
+		input
+			key "s"
+		# Sell the first ship
+		input
+			key "s"
+		input
+			key "Return"
+		# Go back to main menu
+		input
+			key "l"
