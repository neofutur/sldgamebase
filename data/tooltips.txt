# Outfit and ship attributes:
tip "active cooling:"
	`Provides up to this amount of cooling per second. Active cooling requires energy, but if your heat level is low it runs at a lower cooling rate and lower energy draw. The amount of cooling is proportional to the temperature of your ship, reaching the full level only if you are about to overheat.`

tip "afterburner energy:"
	`Energy consumed per second when firing this afterburner.`

tip "afterburner shields:"
	`Shields displaced, consumed, or destroyed, per second when firing this afterburner.`

tip "afterburner hull:"
	`Hull that flakes off, breaks apart, or is otherwise compromised, per second when firing this afterburner.`

tip "afterburner fuel:"
	`Fuel consumed per second when firing this afterburner.`

tip "afterburner discharge:"
	`Accumulated shield discharging per second when firing this afterburner.`

tip "afterburner corrosion:"
	`Accumulated hull corrosion per second when firing this afterburner.`

tip "afterburner ion:"
	`Accumulated ionization per second when firing this afterburner.`

tip "afterburner scramble:"
	`Accumulated scrambling per second when firing this afterburner.`

tip "afterburner leakage:"
	`Accumulated leaking fuel per second when firing this afterburner.`

tip "afterburner burn:"
	`Accumulated exothermic interactions per second when firing this afterburner.`

tip "afterburner slowing:"
	`Accumulated engine interference per second when firing this afterburner.`

tip "afterburner disruption:"
	`Accumulated shield interference per second when firing this afterburner.`

tip "afterburner heat:"
	`Heat created per second when firing this afterburner.`

tip "afterburner thrust:"
	`Thrust produced by this afterburner.`

tip "asteroid scan power:"
	`The range of this asteroid scanner is proportional to the square root of this value.`

tip "atmosphere scan:"
	`This type of scanning cannot be performed by your ship, but this outfit might be useful for certain missions.`

tip "bunks:"
	`How many people (passengers or crew) your ship can hold.`

tip "burn protection:"
	`Protection against weapons that have a burn effect. If you add more than one outfit with this attribute, each additional one is less effective: a total value of 1 results in a 1 percent reduction in burn damage, while a total value of 11 only results in a 10 percent reduction.`

tip "burn resistance:"
	`How much burn damage this ship can resist per second.`

tip "burn resistance energy:"
	`Energy consumed per second when resisting burn damage.`

tip "burn resistance fuel:"
	`Fuel consumed per second when resisting burn damage.`

tip "burn resistance heat:"
	`Heat generated per second when resisting burn damage.`

tip "capture attack:"
	`Increases the "strength" of one crew member when attacking another ship to capture it. Each crew member can only wield one weapon at a time, but they will use whichever weapons provide the highest power.`

tip "capture defense:"
	`Increases the "strength" of one crew member when defending against an attempt to capture this ship. Each crew member can only wield one weapon at a time, but they will use whichever weapons provide the highest power.`

tip "cargo scan:"
	`Lets you scan your target ship's cargo from up to this distance away.`

tip "cargo scan power:"
	`The range of this cargo scanner is proportional to the square root of this value.`

tip "cargo scan speed:"
	`Determines how long it takes to perform a cargo scan. A higher value will correspond to a quicker scan.`

tip "cargo scan efficiency:"
	`The maximum speed of this cargo scanner is proportional to the square root of this value. The observed scan speed will be impacted by multiple factors. Targets which are farther away or have a larger cargo hold will take longer to scan.`

tip "cargo:"
	`Cargo this ship is carrying right now, out of its maximum.`

tip "cargo space:"
	`How much cargo (commodities, mission cargo, and plundered outfits) this ship can carry.`

tip "cargo space needed:"
	`How much cargo space this outfit uses up.`

tip "cloak:"
	`This outfit allows your ship to cloak. The value represents how long it takes to fully activate or deactivate cloaking. Ships cannot fire while cloaked.`

tip "cloaking energy:"
	`Energy per second required to maintain cloaking.`

tip "cloaking fuel:"
	`Fuel per second required to maintain cloaking.`
	
tip "cloaking heat:"
	`Heat generated per second while cloaked.`

tip "cooling:"
	`Reduces heat by this amount per second. This is for when your ship's built-in heat dissipation is not sufficient to keep it from overheating.`

tip "cooling energy:"
	`When active cooling is running at full strength (because your ship's temperature is approaching the overheating threshold) it will draw this much energy.`

tip "cooling inefficiency:"
	`Interferes with your ship's ability to cool itself. Its cooling systems will only be about 75% effective at a cooling inefficiency of 5, and 30% at an inefficiency of 10.`

tip "corrosion protection:"
	`Protection against weapons that have a corrosion effect. If you add more than one outfit with this attribute, each additional one is less effective: a total value of 1 results in a 1 percent reduction in corrosion damage, while a total value of 11 only results in a 10 percent reduction.`

tip "corrosion resistance:"
	`How much corrosion damage this ship can resist per second.`

tip "corrosion resistance energy:"
	`Energy consumed per second when resisting corrosion damage.`

tip "corrosion resistance fuel:"
	`Fuel consumed per second when resisting corrosion damage.`

tip "corrosion resistance heat:"
	`Heat generated per second when resisting corrosion damage.`

tip "cost:"
	`Cost, in credits. If you have sold any used (depreciated) items today, you can buy them back for the same price you sold them for.`

tip "discharge protection:"
	`Protection against weapons that have a discharge effect. If you add more than one outfit with this attribute, each additional one is less effective: a total value of 1 results in a 1 percent reduction in discharge damage, while a total value of 11 only results in a 10 percent reduction.`

tip "discharge resistance:"
	`How much shield discharge damage this ship can resist per second.`

tip "discharge resistance energy:"
	`Energy consumed per second when resisting discharge damage.`

tip "discharge resistance fuel:"
	`Fuel consumed per second when resisting discharge damage.`

tip "discharge resistance heat:"
	`Heat generated per second when resisting discharge damage.`

tip "disruption protection:"
	`Protection against weapons that have a disruption effect. If you add more than one outfit with this attribute, each additional one is less effective: a total value of 1 results in a 1 percent reduction in disruption damage, while a total value of 11 only results in a 10 percent reduction.`

tip "disruption resistance:"
	`How much shield disruption damage this ship can resist per second.`

tip "disruption resistance energy:"
	`Energy consumed per second when resisting disruption damage.`

tip "disruption resistance fuel:"
	`Fuel consumed per second when resisting disruption damage.`

tip "disruption resistance heat:"
	`Heat generated per second when resisting disruption damage.`

tip "drag:"
	`Limits the maximum speed of a ship.`
	
tip "drag reduction:"
	`Reduces drag. If you add more than one outfit with this attribute, each additional one is less effective: a total value of 1 results in a 1 percent reduction in drag, while a total value of 11 only results in a 10 percent reduction.`

tip "drone bays:"
	`The number of ships from the "Drone" category that this ship can carry.`

tip "energy capacity:"
	`How much energy this ship can store. This allows you to temporarily use more power than your generators produce.`

tip "energy consumption:"
	`Energy consumed per second while in flight.`
	
tip "energy generation:"
	`Energy generated per second. If your ship has weapons other than beam weapons, you will probably also need batteries to store energy in.`

tip "engine capacity needed:"
	`Tons of engine space this outfit takes up.`

tip "    engine capacity:"
	`How many tons of engines this ship can hold. (To install an engine, you must also have enough total outfit space available.)`

tip "energy protection:"
	`Protection against weapons that deal energy damage. If you add more than one outfit with this attribute, each additional one is less effective: a total value of 1 results in a 1 percent reduction in energy damage, while a total value of 11 only results in a 10 percent reduction.`

tip "fighter bays:"
	`The number of ships from the "Fighter" category that this ship can carry.`

tip "force protection:"
	`Protection against weapons that apply a hit force. If you add more than one outfit with this attribute, each additional one is less effective: a total value of 1 results in a 1 percent reduction in hit force, while a total value of 11 only results in a 10 percent reduction.`

tip "fuel:"
	`This ship's current fuel amount. An ordinary hyperdrive jump consumes 100 fuel.`

tip "fuel capacity:"
	`An ordinary hyperdrive jump consumes 100 fuel. Fuel is replenished for free when you land on an inhabited planet.`

tip "fuel consumption:"
	`Fuel consumed per second while in flight (can generate energy or heat).`
	
tip "fuel energy:"
	`Energy produced per second while in flight, as a consequence of fuel consumption.`
	
tip "fuel generation:"
	`Fuel generated per second.`
	
tip "fuel heat:"
	`Heat produced per second while in flight, as a consequence of fuel consumption.`

tip "fuel protection:"
	`Protection against weapons that deal fuel damage. If you add more than one outfit with this attribute, each additional one is less effective: a total value of 1 results in a 1 percent reduction in fuel damage, while a total value of 11 only results in a 10 percent reduction.`

tip "gun ports needed:"
	`This weapon uses up a gun port. Guns always fire straight forward; turrets fire in the direction of your currently selected target.`

tip "gun ports free:"
	`How many guns this ship can hold. This includes most missiles and secondary weapons that fire straight forward.`

tip "heat dissipation:"
	`How effectively this ship radiates excess heat.`

tip "heat generation:"
	`Heat generated by this outfit per second. Heat generation can be offset by "cooling" outfits. If your ship exceeds its maximum heat, it must temporarily shut down to cool itself off.`

tip "heat protection:"
	`Protection against weapons that do heat damage. If you add more than one outfit with this attribute, each additional one is less effective: a total value of 1 results in a 1 percent reduction in heat damage, while a total value of 11 only results in a 10 percent reduction.`

tip "heat capacity:"
	`Increases the maximum heat that this ship is able to withstand before becoming overheated. A value of one has the same influence on a ship's maximum heat as one ton of mass, without the effects that mass has on movement.`

tip "hull (repair):"
	`Total hull strength and repair rate (per second). The smallest of ships are disabled when their hull strength drops below about 45%, while very large ships are disabled at close to 10%.`

tip "hull:"
	`Total hull strength. Ships with a higher hull strength are able to take more damage as a proportion of their total strength before being disabled; the smallest of ships are disabled when their hull strength drops below about 45%, while very large ships are disabled at close to 10%.`

tip "hull energy:"
	`Energy consumed per second when repairing the hull.`

tip "hull energy multiplier:"
	`Modifies the energy consumed when repairing the hull by the given factor.`

tip "hull fuel:"
	`Fuel consumed per second when repairing the hull.`

tip "hull fuel multiplier:"
	`Modifies the fuel consumed when repairing the hull by the given factor.`

tip "hull heat:"
	`Heat produced per second when repairing the hull.`

tip "hull heat multiplier:"
	`Modifies the heat produced when repairing the hull by the given factor.`

tip "hull repair rate:"
	`Amount of hull strength that can be repaired per second. Repairs usually consume energy and may generate heat as well.`

tip "repair delay:"
	`How many seconds it takes for hull repairs to begin after taking hull damage.`

tip "disabled repair delay:"
	`How many seconds it takes for hull repairs to begin after being disabled.`

tip "absolute threshold:"
	`The remaining hull strength at which the ship becomes disabled. This attribute takes priority over other attributes that change the disabled threshold.`

tip "hull threshold:"
	`Alters the hull strength value at which the ship will become disabled.`

tip "threshold percentage:"
	`Alters the percentage of the remaining hull strength at which the ship will become disabled.`

tip "hull protection:"
	`Protection against weapons that do hull damage. If you add more than one outfit with this attribute, each additional one is less effective: a total value of 1 results in a 1 percent reduction in hull damage, while a total value of 11 only results in a 10 percent reduction.`

tip "hull repair multiplier:"
	`Modifies the amount of hull strength repaired per second by the given factor.`

tip "illegal:"
	`Amount of credits you can be fined for carrying this outfit.`

tip "income:"
	`Amount of credits you receive per day that you own this outfit, even if it is not in active use.`
	
tip "inertia reduction:"
	`Reduces effective ship mass. If you add more than one outfit with this attribute, each additional one is less effective: a total value of 1 results in a 1 percent reduction in inertia, while a total value of 11 only results in a 10 percent reduction.`

tip "ion protection:"
	`Protection against weapons that do ion damage. If you add more than one outfit with this attribute, each additional one is less effective: a total value of 1 results in a 1 percent reduction in ion damage, while a total value of 11 only results in a 10 percent reduction.`

tip "scramble protection:"
	`Protection against weapons that do scrambling damage. If you add more than one outfit with this attribute, each additional one is less effective: a total value of 1 results in a 1 percent reduction in ion damage, while a total value of 11 only results in a 10 percent reduction.`

tip "ion resistance:"
	`How much ionization damage this ship can resist per second.`

tip "ion resistance energy:"
	`Energy consumed per second when resisting ion damage.`

tip "ion resistance fuel:"
	`Fuel consumed per second when resisting ion damage.`

tip "ion resistance heat:"
	`Heat generated per second when resisting ion damage.`

tip "landing speed:"
	`How fast this ship is able to land on a planet, or travel through a wormhole.`

tip "scramble resistance:"
	`How much scrambling damage this ship can resist per second.`

tip "scramble resistance energy:"
	`Energy consumed per second when resisting scrambling damage.`

tip "scramble resistance fuel:"
	`Fuel consumed per second when resisting scrambling damage.`

tip "scramble resistance heat:"
	`Heat generated per second when resisting scrambling damage.`

tip "jump speed:"
	`How slow the ship must be moving to make a jump.`

tip "jump fuel:"
	`How much fuel is consumed when you jump between systems using this drive.`

tip "jump range:"
	`How far you can jump between systems using this drive.`

tip "jump mass cost:"
	`How much fuel this drive consumes, per 100 tons of mass. Additive with jump fuel.`

tip "jump base mass:"
	`A modifier to the impact your ship's mass has on the jump mass cost. Ships below this mass will have a cheaper jump cost than the base jump fuel cost, while ships above this mass will have more expensive jumps.`

tip "leak protection:"
	`Protection against weapons that cause fuel leakage. If you add more than one outfit with this attribute, each additional one is less effective: a total value of 1 results in a 1 percent reduction in leak damage, while a total value of 11 only results in a 10 percent reduction.`

tip "leak resistance:"
	`How much leak damage this ship can resist per second.`

tip "leak resistance energy:"
	`Energy consumed per second when resisting leak damage.`

tip "leak resistance fuel:"
	`Fuel consumed per second when resisting leak damage.`

tip "leak resistance heat:"
	`Heat generated per second when resisting leak damage.`

tip "maintenance costs:"
	`How many credits per day you need to spend to maintain this outfit. Even if a ship is parked or an outfit is in cargo, you still need to pay for its maintenance.`

tip "map:"
	`How many star systems are included in this map.`

tip "mass with no cargo:"
	`Mass of this ship when not carrying any cargo or fighters. Cargo increases mass, which reduces acceleration and turn rate and increases maximum heat before overheating.`

tip "mass:"
	`Mass, in tons. A ship's mass determines how fast it turns and accelerates and its maximum heat before overheating.`

tip "operating costs:"
	`How many credits per day you need to spend to maintain this outfit while it is in active use.`

tip "operating income:"
	`Amount of credits you receive per day that this outfit is in active use.`

tip "outfit scan:"
	`Lets you scan your target ship's outfits from up to this distance away.`

tip "outfit scan power:"
	`The range of this outfit scanner is proportional to the square root of this value.`

tip "outfit scan speed:"
	``Determines how long it takes to perform an outfit scan. A higher value will correspond to a quicker scan.`

tip "outfit scan efficiency:"
	`The maximum speed of this outfit scanner is proportional to the square root of this value. The observed scan speed will be impacted by multiple factors. Targets which are farther away or have a larger outfit capacity will take longer to scan.`

tip "outfit space added:"
	`How much general-purpose space this outfit provides.`

tip "outfit space needed:"
	`How much general-purpose space this outfit uses up. Some outfits also use up weapon space or engine space.`

tip "outfit space free:"
	`How much space this ship has for outfits (including weapons and engines).`

tip "overheat damage rate:"
	`How much hull damage this ship will take per second that it is overheated. Overheat damage scales with how far past the overheat threshold the ship is.`

tip "overheat damage threshold:"
	`Increases the percentage past overheated at which point overheat damage begins.`

tip "piercing protection:"
	`Protection against weapons that pierce shields. If you add more than one outfit with this attribute, each additional one is less effective: a total value of 1 results in a 1 percent reduction in damage leak, while a total value of 11 only results in a 10 percent reduction.`

tip "optical jamming:"
	`Reduces the ability of optical-guided missiles to track your ship, which is mostly useful for larger ships. The more optical jamming is installed, the greater the distance at which missiles can be jammed, and the greater the chance that a jammed missile will fly off in a random direction.`

tip "radar jamming:"
	`Reduces the ability of radar-guided missiles to track your ship. The more radar jamming is installed, the greater the distance at which missiles can be jammed, and the greater the chance that a jammed missile will fly off in a random direction.`

tip "ramscoop:"
	`Replenishes fuel by harvesting the stellar wind. Ramscoops are more effective when closer to a star. If you add more than one ramscoop, each additional one is less effective: you need four ramscoops to achieve double the recharge rate that one ramscoop provides.`

tip "required crew / bunks:"
	`How many crew members are required to operate this ship, and how many total bunks are available. Extra bunks can be used for passengers or extra crew.`

tip "required crew:"
	`Changes the number of crew members this ship requires by this amount.`

tip "reverse thrust:"
	`Allows a ship to apply reverse thrust instead of needing to turn backward to slow down.`

tip "reverse thrusting energy:"
	`Energy consumed per second when firing reverse thrusters.`

tip "reverse thrusting heat:"
	`Heat produced per second when firing reverse thrusters.`

tip "reverse thrusting shields:"
	`Shields displaced, consumed, or destroyed, per second when firing reverse thrusters.`

tip "reverse thrusting hull:"
	`Hull that flakes off, breaks apart, or is otherwise compromised, per second when firing reverse thrusters.`

tip "reverse thrusting fuel:"
	`Fuel consumed per second when firing reverse thrusters.`

tip "reverse thrusting discharge:"
	`Accumulated shield discharging per second when firing reverse thrusters.`

tip "reverse thrusting corrosion:"
	`Accumulated hull corrosion per second when firing reverse thrusters.`

tip "reverse thrusting ion:"
	`Accumulated ionization per second when firing reverse thrusters.`

tip "reverse thrusting scramble:"
	`Accumulated scrambling per second when firing reverse thrusters.`

tip "reverse thrusting leakage:"
	`Accumulated leaking fuel per second when firing reverse thrusters.`

tip "reverse thrusting burn:"
	`Accumulated exothermic interactions per second when firing reverse thrusters.`

tip "reverse thrusting slowing:"
	`Accumulated engine interference per second when firing reverse thrusters.`

tip "reverse thrusting disruption:"
	`Accumulated shield interference per second when firing reverse thrusters.`

tip "scan interference:"
	`Ability to evade detection when a ship is carrying illegal outfits or cargo. Interference of 1 blocks 50% of scan attempts; 3 blocks 75%, and 9 blocks 90%.`

tip "scram drive:"
	`This hyperdrive allows you to jump without coming to a stop, as long as your velocity is within this range of being lined up with the direction you are jumping in.`

tip "self destruct:"
	`How likely this ship is to self-destruct when you try to board or capture it.`

tip "sells for:"
	`What this outfit will sell for, in credits. Outfits and ships will depreciate (lose resale value) over time, and plunder always starts out fully depreciated.`

tip "shield energy:"
	`Energy consumed per second when recharging shields.`

tip "shield energy multiplier:"
	`Modifies the energy consumed when recharging shields by the given factor.`

tip "shield fuel:"
	`Fuel consumed per second when recharging shields.`

tip "shield fuel multiplier:"
	`Modifies the fuel consumed when recharging shields by the given factor.`

tip "shield heat:"
	`Heat produced per second when recharging shields.`

tip "shield heat multiplier:"
	`Modifies the heat produced when recharging shields by the given factor.`

tip "shield generation:"
	`Shield points recharged per second. Recharging shields usually consumes energy, and may also produce heat.`

tip "shield generation multiplier:"
	`Modifies the amount of shield points recharged per second by the given factor.`

tip "shields (charge):"
	`Total shield strength and regeneration rate (per second).`

tip "shields:"
	`Total shield strength. Most weapons cannot damage your hull until your shields are depleted. Some weapon effects, such as heat damage, become more severe once shields are down.`

tip "shield delay:"
	`How many seconds it takes for shield generation to begin after taking shield damage.`

tip "depleted shield delay:"
	`How many seconds it takes for shield generation to begin after your shields have been depleted.`

tip "shield protection:"
	`Protection against weapons that do shield damage. If you add more than one outfit with this attribute, each additional one is less effective: a total value of 1 results in a 1 percent reduction in shield damage, while a total value of 11 only results in a 10 percent reduction.`

tip "slowing protection:"
	`Protection against weapons that have a slowing effect. If you add more than one outfit with this attribute, each additional one is less effective: a total value of 1 results in a 1 percent reduction in slowing damage, while a total value of 11 only results in a 10 percent reduction.`

tip "slowing resistance:"
	`How much slowing damage this ship can resist per second.`

tip "slowing resistance energy:"
	`Energy consumed per second when resisting slowing damage.`

tip "slowing resistance fuel:"
	`Fuel consumed per second when resisting slowing damage.`

tip "slowing resistance heat:"
	`Heat generated per second when resisting slowing damage.`

tip "solar collection:"
	`Produces a variable amount of energy depending on how far this ship is from the star at the center of the system.`

tip "solar heat:"
	`Produces a variable amount of heat depending on how far this ship is from the star at the center of the system.`

tip "tactical scan power:"
	`Tactical scanners allow you to view your current target's crew complement, fuel, heat, and energy levels when it is within range. The range is proportional to the square root of this value.`

tip "max speed:"
	`The fastest this ship can travel when using ordinary thrusters (that is, without afterburner).`

tip "acceleration:"
	`How quickly this ship gains speed. The higher a ship's mass (including the mass of any cargo or fighters it is carrying), the slower it accelerates.`

tip "movement:"
	`How quickly this ship can accelerate and turn.`

tip "movement (full - no cargo):"
	`How quickly this ship can accelerate and turn when its cargo hold is full versus when it is empty.`

tip "thrust:"
	`Thrust produced by engines. Higher thrust increases a ship's acceleration and top speed. The more mass a ship has, the more thrust is needed to achieve the same acceleration.`

tip "thrusting energy:"
	`Energy consumed per second when firing thrusters.`

tip "thrusting heat:"
	`Heat generated per second when firing thrusters.`

tip "thrusting shields:"
	`Shields displaced, consumed, or destroyed, per second when firing thrusters.`

tip "thrusting hull:"
	`Hull that flakes off, breaks apart, or is otherwise compromised, per second when firing thrusters.`

tip "thrusting fuel:"
	`Fuel consumed per second when firing thrusters.`

tip "thrusting discharge:"
	`Accumulated shield discharging per second when firing thrusters.`

tip "thrusting corrosion:"
	`Accumulated hull corrosion per second when firing thrusters.`

tip "thrusting ion:"
	`Accumulated ionization per second when firing thrusters.`

tip "thrusting scramble:"
	`Accumulated scrambling per second when firing thrusters.`

tip "thrusting leakage:"
	`Accumulated leaking fuel per second when firing thrusters.`

tip "thrusting burn:"
	`Accumulated exothermic interactions per second when firing thrusters.`

tip "thrusting slowing:"
	`Accumulated engine interference per second when firing thrusters.`

tip "thrusting disruption:"
	`Accumulated shield interference per second when firing thrusters.`

tip "turning:"
	`Turn rate, in degrees per second. The higher a ship's mass (including the mass of any cargo or fighters it is carrying), the slower it turns.`

tip "turn:"
	`Turning force generated by this engine. The more mass a ship has, the more thrust is needed to achieve the same acceleration.`

tip "turning energy:"
	`Energy consumed per second when turning.`

tip "turning heat:"
	`Heat generated per second when turning.`

tip "turning shields:"
	`Shields displaced, consumed, or destroyed, per second when turning.`

tip "turning hull:"
	`Hull that flakes off, breaks apart, or is otherwise compromised, per second when turning.`

tip "turning fuel:"
	`Fuel consumed per second when turning.`

tip "turning discharge:"
	`Accumulated shield discharging per second when turning.`

tip "turning corrosion:"
	`Accumulated hull corrosion per second when turning.`

tip "turning ion:"
	`Accumulated ionization per second when turning.`

tip "turning scramble:"
	`Accumulated scrambling per second when turning.`

tip "turning leakage:"
	`Accumulated leaking fuel per second when turning.`

tip "turning burn:"
	`Accumulated exothermic interactions per second when turning.`

tip "turning slowing:"
	`Accumulated engine interference per second when turning.`

tip "turning disruption:"
	`Accumulated shield interference per second when turning.`

tip "turret mounts needed:"
	`This weapon can fire in any direction, tracking your currently selected target. It uses up one of your ship's turret mounts.`

tip "turret mounts free:"
	`How many turrets can be mounted on this ship. Turrets fire in the direction of the currently selected target, instead of firing straight forward like guns.`

tip "weapon capacity needed:"
	`Tons of weapon space this outfit takes up.`

tip "    weapon capacity:"
	`How many tons of weapons this ship can hold. (To install a weapon, you must also have enough total outfit space available.)`

tip "scan brightness:"
	`Modifies the likelihood of this illegal outfit appearing on a cargo scan. The higher the brightness, the more likely a scan will pick it up. A scan brightness of 5 has as much a chance of being scanned as an outfit that is 5 tons.`

tip "scan concealment:"
	`Hides an equivalent mass of illegal cargo from cargo scans, preventing you from being fined for having it. For example, if you had 10 scan concealment, then up to 10 tons of illegal cargo would not appear on cargo scans.`



# Sale labels:
tip "empty hull:"
	`Price the ship itself would sell for without any outfits installed.`

tip "  + outfits:"
	`Price that all this ship's outfits will sell for.`



# Ship heat and energy summary fields:
tip "idle:"
	`Energy and heat generated when this ship is idle, i.e. not firing weapons, turning, or thrusting.`

tip "moving:"
	`Energy consumed and heat generated when this ship is turning and thrusting. This is in addition to the "idle" amount.`

tip "firing:"
	`Energy consumed and heat generated when this ship is firing all its weapons. This is in addition to the "idle" amount.`

tip "shields / hull:"
	`Energy consumed and heat generated when this ship is recharging shields and repairing its hull at the same time. This is in addition to the "idle" amount.`

tip "repairing hull:"
	`Energy consumed and heat generated when this ship is repairing its hull. This is in addition to the "idle" amount.`

tip "charging shields:"
	`Energy consumed and heat generated when this ship is recharging its shields. This is in addition to the "idle" amount.`

tip "max:"
	`Energy storage capacity and maximum safe level for heat generation. Energy capacity allows a ship to temporarily draw more energy than it produces. The heat maximum is the highest your heat generation can be without eventually causing your ship to overheat.`



# Outfit categories:
tip "Guns:"
	`Weapons that are fixed in place (firing in the direction your ship is pointed) and that require no ammunition.`

tip "Turrets:"
	`Weapons that can fire in any direction and will track your currently selected target.`

tip "Secondary Weapons:"
	`Weapons that require ammunition (which must be purchased separately).`

tip "Ammunition:"
	`Outfits that serve as ammunition for other weapons. To fire this ammunition, you need a launcher of the appropriate type.`

tip "Systems:"
	`Outfits that occupy general space, not the space set aside for engines or weapons.`

tip "Power:"
	`Outfits that either supply energy, or store the energy that is generated.`

tip "Engines:"
	`Thrusters and steering systems, which affect how quickly your ship moves.`

tip "Hand to Hand:"
	`Weapons that your crew uses when trying to capture a ship.`

tip "Special:"
	`Items you can purchase or sell but that are not outfits that can be installed in a ship.`



# Weapon attributes:
tip "ammo:"
	`When this weapon fires it consumes outfits of this type.`

tip "ammo usage:"
	`The number of units of ammo that this weapon consumes when fired.`

tip "range:"
	`Total range of this weapon.`

tip "shield damage / second:"
	`Shield damage, converted to damage per second to allow easy comparisons between different weapons.`

tip "hull damage / second:"
	`Hull damage, converted to damage per second to allow easy comparisons between different weapons.`

tip "minable damage / second:"
	`Minable damage, converted to damage per second to allow easy comparisons between different weapons.`

tip "fuel damage / second:"
	`The amount of fuel lost by the target per second when hit by this weapon. If its shields are up, the loss will be cut in half. A negative amount means fuel is added.`

tip "heat damage / second:"
	`When hitting a target this weapon increases the target's heat by this amount per second, or half this amount if the target's shields are up.`

tip "energy damage / second:"
	`When hitting a target this weapon reduces the target's energy by this amount per second, or half this amount if the target's shields are up.`

tip "ion damage / second:"
	`Reduces the target's energy. Ionization slowly wears off over time.`

tip "scrambling damage / second:"
	`Causes weapon failures. Scrambling slowly wears off over time.`

tip "slowing damage / second:"
	`Reduces the target's turn rate, acceleration, and top speed. Slowing wears off over time.`

tip "disruption damage / second:"
	`Disrupts the target's shields, allowing weapon damage to "leak through" to the hull even if shields are up. Shield disruption wears off over time.`

tip "discharge damage / second:"
	`Amount of shield damage over time dealt by this weapon per second when firing.`

tip "corrosion damage / second:"
	`Amount of hull damage over time dealt by this weapon per second when firing.`

tip "leak damage / second:"
	`Amount of fuel damage over time dealt by this weapon per second when firing.`

tip "burn damage / second:"
	`Amount of heat damage over time dealt by this weapon per second when firing.`

tip "% shield damage / second:"
	`Relative shield damage, converted to damage per second to allow easy comparisons between different weapons.`

tip "% hull damage / second:"
	`Relative hull damage, converted to damage per second to allow easy comparisons between different weapons.`

tip "% minable damage / second:"
	`Relative minable damage, converted to damage per second to allow easy comparisons between different weapons.`

tip "% fuel damage / second:"
	`The amount of fuel lost as a percentage of a target's total fuel per second when hit by this weapon. If its shields are up, the loss will be cut in half.`

tip "% heat damage / second:"
	`When hitting a target this weapon increases the target's heat as a percentage of its maximum heat capacity by this amount per second, or half this amount if the target's shields are up.`

tip "% energy damage / second:"
	`When hitting a target this weapon reduces the target's energy as a percentage of its energy capacity by this amount per second, or half this amount if the target's shields are up.`

tip "firing energy / second:"
	`Energy consumed by this weapon per second when firing.`

tip "firing heat / second:"
	`Heat generated by this weapon per second when firing.`

tip "firing fuel / second:"
	`Fuel consumed by this weapon per second when firing.`

tip "firing hull / second:"
	`Amount of hull damaged by this weapon per second when firing.`

tip "firing shields / second:"
	`Amount of shield damaged by this weapon per second when firing.`

tip "firing ion / second:"
	`Reduces energy levels for some time after this weapon is fired.`

tip "firing scramble / second:"
	`Jams the weapons for some time after this weapon is fired.`

tip "firing slowing / second:"
	`Reduces the turn rate, acceleration, and top speed of the ship when this weapon is fired. Slowing wears off over time.`

tip "firing disruption / second:"
	`Disrupts the ships shields after firing this weapon, allowing damage from hostile weapons to "leak through" to the hull even if shields are up. Shield disruption wears off over time.`

tip "firing discharge / second:"
	`Reduces shields for some time after this weapon is fired.`

tip "firing corrosion / second:"
	`Reduces hull for some time after this weapon is fired.`

tip "firing leak / second:"
	`Reduces fuel for some time after this weapon is fired.`

tip "firing burn / second:"
	`Increases heat for some time after this weapon is fired.`

tip "% firing energy / second:"
	`Relative firing energy costs, converted to energy per second to allow easy comparisons between different weapons.`

tip "% firing heat / second:"
	`When firing this weapon then the ship's heat increases as a percentage of its maximum heat capacity by this amount per second.`

tip "% firing fuel / second:"
	`The amount of fuel used or lost as a percentage of the ship's total fuel per second when this weapon is fired.`

tip "% firing hull / second:"
	`Relative hull loss when this weapon is fired, converted to loss per second to allow easy comparisons between different weapons.`

tip "% firing shields / second:"
	`Relative shields loss when this weapon is fired, converted to loss per second to allow easy comparisons between different weapons.`

tip "shots / second:"
	`How many projectiles per second this weapon fires. Weapons that fire continuously do not require batteries if the ship's energy generation per second is higher than the weapon's firing energy per second. Some continuous fire weapons only fire a fraction of the time, in which case the ship's energy production must be higher than the weapon's firing energy divided by the firing time to not require batteries.`

tip "turret turn rate:"
	`How fast this turret turns to track its targets, in degrees per second.`

tip "homing:"
	`How well this projectile tracks its target. Weapons with better homing can adjust to the target's speed to plot a more effective intercept course.`

tip "tracking:"
	`How well this weapon maintains its target lock.`

tip "optical tracking:"
	`How well this weapon maintains an optical target lock, which depends on the size of the target; negatively affected by any potential optical jamming equipement.`

tip "infrared tracking:"
	`How well this weapon maintains an infrared target lock, which depends on the target ship's heat level and distance from the missile; IR-guided missiles become more accurate the closer they are to their targets.`

tip "radar tracking:"
	`How well this weapon maintains a radar target lock; negatively affected by the target ship's radar jamming equipment.`

tip "piercing:"
	`This percentage of this weapon's damage always leaks through to the hull.`

tip "piercing resistance:"
	`What percentage of a weapon's piercing damage is resisted, preventing damage from leaking through the shields to the hull.`

tip "shield damage / shot:"
	`Each shot fired by this weapon does this amount of shield damage.`

tip "hull damage / shot:"
	`Each shot fired by this weapon does this amount of hull damage to ships or minable objects.`

tip "minable damage / shot:"
	`Each shot fired by this weapon does this amount of damage to minable objects, in lieu of hull damage being used.`

tip "fuel damage / shot:"
	`The amount of fuel lost by the target per shot when hit by this weapon. If its shields are up, the loss will be cut in half. A negative amount means fuel is added.`

tip "heat damage / shot:"
	`Each shot increases the target ship's heat by this amount, or half this amount if its shields are up.`

tip "energy damage / shot:"
	`Each shot reduces the target ship's energy by this amount, or half this amount if its shields are up.`

tip "ion damage / shot:"
	`Each shot increases the target's ionization by this amount. Ionization reduces the target's energy. Ionization slowly wears off over time.`

tip "scrambling damage / shot:"
	`Each shot increases the target's scrambling by this amount. scrambling causes weapon failures. It slowly wears off over time.`

tip "slowing damage / shot:"
	`Reduces the target's turn rate, acceleration, and top speed. Slowing wears off over time.`

tip "disruption damage / shot:"
	`Disrupts the target's shields, allowing weapon damage to "leak through" to the hull even if shields are up. Shield disruption wears off over time.`

tip "discharge damage / shot:"
	`Each shot increases the target's shield discharge by this amount. Shield discharge continuously reduces the target's shields and slowly wears off over time.`

tip "corrosion damage / shot:"
	`Each shot increases the target's hull corrosion by this amount. Hull discharge continuously reduces the target's hull and slowly wears off over time.`

tip "leak damage / shot:"
	`Each shot causes the target to leak by this amount. Leak continuously decreases the target's fuel and slowly wears off over time.`

tip "burn damage / shot:"
	`Each shot causes the target to burn by this amount. Burn continuously increases the target's heat and slowly wears off over time.`

tip "% shield damage / shot:"
	`Each shot fired by this weapon does this amount of shield damage as a percentage of the target ship's total shields.`

tip "% hull damage / shot:"
	`Each shot fired by this weapon does this amount of hull damage as a percentage of the target ship's total hull or the target minable object's total health.`

tip "% minable damage / shot:"
	`Each shot fired by this weapon does this amount of damage as a percentage of the target minable object's total health, in lieu of relative hull damage being used.`

tip "% fuel damage / shot:"
	`The amount of fuel lost by the target per shot as a percentage of the ship's total fuel when hit by this weapon. If its shields are up, the loss will be cut in half.`

tip "% heat damage / shot:"
	`Each shot increases the target ship's heat as a percentage of the ship's maximum heat capacity by this amount, or half this amount if its shields are up.`

tip "% energy damage / shot:"
	`Each shot reduces the target ship's energy as a percentage of the ship's energy capacity by this amount, or half this amount if its shields are up.`

tip "firing energy / shot:"
	`Each shot requires this much energy. A weapon will not fire if the ship's batteries do not have at least this amount of energy stored.`

tip "firing heat / shot:"
	`Heat generated per shot.`

tip "firing fuel / shot:"
	`Fuel consumed per shot.`

tip "firing hull / shot:"
	`Each shot fired by this weapon causes this amount of hull to be lost.`

tip "firing shields / shot:"
	`Each shot fired by this weapon causes this amount of shield to be lost.`

tip "firing ion / shot:"
	`Each shot increases the ship's ionization by this amount. Ionization reduces the ship's energy and slowly wears off over time.`

tip "firing scramble / shot:"
	`Each shot increases the ship's scrambling by this amount. This jams the weapons and slowly wears off over time.`

tip "firing slowing / shot:"
	`Each shot reduces the ship's turn rate, acceleration, and top speed. Slowing wears off over time.`

tip "firing disruption / shot:"
	`Each shot disrupts the ship's shields, allowing hostile weapon damage to "leak through" to the hull even if shields are up. Shield disruption wears off over time.`

tip "firing discharge / shot:"
	`Each shot applies discharge to the ship, reducing its shields over time. Shield disruption wears off over time.`

tip "firing corrosion / shot:"
	`Each shot applies corrosion to the ship, reducing the ship's hull over time. Corrosion wears off over time.`

tip "firing leak / shot:"
	`Each shot causes the ship's fuel to leak. Fuel leakage wears off over time.`

tip "firing burn / shot:"
	`Each shot causes the ship to burn, increases the ship's heat over time. Burn wears off over time.`

tip "% firing energy / shot:"
	`Each shot reduces the ship's energy as a percentage of the ship's total energy capacity by this amount.`

tip "% firing heat / shot:"
	`Each shot fired increases the ship's heat as a percentage of the ship's maximum heat capacity by this amount.`

tip "% firing fuel / shot:"
	`The amount of fuel used or lost per shot fired as a percentage of the ship's total fuel.`

tip "% firing hull / shot:"
	`Each shot fired by this weapon causes this amount of hull damage as a percentage of the ship's total hull.`

tip "% firing shields / shot:"
	`Each shot fired by this weapon causes this amount of shield loss as a percentage of the ship's total shields.`

tip "inaccuracy:"
	`Maximum inaccuracy of this weapon, in degrees.`

tip "blast radius:"
	`When this weapon hits something, everything within this distance (including friendly ships) will be damaged.`

tip "missile strength:"
	`How resistant this missile is to anti-missile shots.`

tip "anti-missile:"
	`How powerful this anti-missile system's shots are. Some missiles are harder to destroy than others.`



# Flight checks:
tip "overheating!"
	`This ship's outfits are producing so much heat that it will overheat the moment it takes off. You must either add more cooling or remove some of the outfits that are producing heat.`

tip "no energy!"
	`This ship does not have any source of energy to power its systems. You should install some sort of generator.`

tip "no fuel!"
	`This ship does not have enough fuel to provide energy to power its systems. You should increase the fuel capacity.`

tip "no thruster!"
	`This ship does not have any sort of thruster installed. If it took off, it would be unable to move.`

tip "no steering!"
	`This ship does not have any steering systems installed. If it took off, it would be unable to turn.`

<<<<<<< HEAD
tip "low battery!"
	`This ship does not have enough energy generation or battery storage to provide sustained flight.`
=======
tip "insufficient bunks!"
	`This ship does not have enough bunks for its crew. It cannot take off.`
>>>>>>> 8e4eb04f

tip "afterburner only?"
	`This ship's only thruster is an afterburner. It may be unable to move if the afterburner runs out of fuel.`

tip "reverse only?"
	`This ship has a reverse thruster but no forward thruster, which could make it very difficult to maneuver.`

tip "battery only?"
	`This ship has no means of generating energy. If its batteries are depleted, you could end up stranded and unable to move.`

tip "low battery?"
	`This ship will have very limited sustained flight due to battery capacity.`

tip "limited thrust?"
	`This ship's energy supply is not sufficient to run the thrusters at full power. Its top speed and acceleration will be diminished.`

tip "limited turn?"
	`This ship's energy supply is not sufficient to run the steering at full power. Its turn rate will be diminished.`

tip "solar power?"
	`This ship is powered entirely by solar energy. If you fly too far from the center of a star system, maneuvering may become difficult because your engines will only have a fraction of the power they require.`

tip "fuel?"
	`This ship consumes fuel. However, it would immediately run out of fuel if it departs.`

tip "no hyperdrive?"
	`This ship has no hyperdrive. If it took off, it would be unable to leave this star system.`

tip "no fuel?"
	`This ship has insufficient fuel capacity to make a hyperspace jump. If it took off, it would be unable to leave this star system.`

tip "no bays?"
	`There are insufficient bays available to carry this ship. If you take off, it would be unable to leave this star system.`

tip "insufficient energy to fire?"
	`This ship has insufficient energy storage to fire an installed weapon.`



# Boolean attributes:
tip "This outfit is considered an atrocity."
	`Governments that scan for illegal goods will attack you upon discovering this item in your possession in space, or arrest you if found when landed.`<|MERGE_RESOLUTION|>--- conflicted
+++ resolved
@@ -1013,13 +1013,11 @@
 tip "no steering!"
 	`This ship does not have any steering systems installed. If it took off, it would be unable to turn.`
 
-<<<<<<< HEAD
+tip "insufficient bunks!"
+	`This ship does not have enough bunks for its crew. It cannot take off.`
+
 tip "low battery!"
 	`This ship does not have enough energy generation or battery storage to provide sustained flight.`
-=======
-tip "insufficient bunks!"
-	`This ship does not have enough bunks for its crew. It cannot take off.`
->>>>>>> 8e4eb04f
 
 tip "afterburner only?"
 	`This ship's only thruster is an afterburner. It may be unable to move if the afterburner runs out of fuel.`
