--- conflicted
+++ resolved
@@ -1747,6 +1747,7 @@
 		"thrusting energy" 1
 		"turning energy" 1
 		"energy generation" 3
+    "inscrutable" 1
 	explode "small explosion" 25
 	explode "medium explosion" 35
 	explode "large explosion" 45
@@ -1794,33 +1795,7 @@
 	npc assist
 		government Uninhabited
 		personality derelict fleeing uninterested waiting pacifist mute
-<<<<<<< HEAD
 		ship Asteroid "Target Asteroid"
-=======
-		ship Asteroid
-			name "Target Asteroid"
-			sprite "asteroid/medium rock/spin"
-				"frame rate" 10
-			attributes
-				"fuel capacity" 1
-				"hull" 10000
-				"mass" 1000
-				"drag" 10
-				"heat dissipation" .1
-				"required crew" 0
-				"automaton" 1
-				"bunks" 0
-				"thrust" 10
-				"turn" 100
-				"thrusting energy" 1
-				"turning energy" 1
-				"energy generation" 3
-				"inscrutable" 1
-			explode "small explosion" 25
-			explode "medium explosion" 35
-			explode "large explosion" 45
-			explode "huge explosion" 30
->>>>>>> fd5aa944
 	
 	on complete
 		payment 20000
