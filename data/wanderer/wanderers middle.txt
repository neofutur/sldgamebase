# Copyright (c) 2016 by Michael Zahniser
#
# Endless Sky is free software: you can redistribute it and/or modify it under the
# terms of the GNU General Public License as published by the Free Software
# Foundation, either version 3 of the License, or (at your option) any later version.
#
# Endless Sky is distributed in the hope that it will be useful, but WITHOUT ANY
# WARRANTY; without even the implied warranty of MERCHANTABILITY or FITNESS FOR A
# PARTICULAR PURPOSE.  See the GNU General Public License for more details.

mission "Wanderers: Surveying 1"
	landing
	name "Wanderer Surveying"
	description "The Wanderers asked you to survey several of the nearby planets in Korath space, and to bring the data back to them on <planet> when you are done."
	autosave
	source "Spera Anatrusk"
	stopover "Desi Seledrak"
	stopover "Sabira Eseskrai"
	stopover "Seleptra Nak"
	stopover "Elek Kartanu"
	stopover "Sek Alarfarat"
	stopover "Solima Skarati"
	stopover "Kasichara Fet"
	to offer
		has "event: wanderers: spera anatrusk colony"
	cargo "scientific equipment" 7
	blocked "The Wanderers have another mission for you, but you will need <capacity> for their scientific equipment."
	on offer
		log `The "Eye" wormhole has opened in Wanderer space, but the territory on the other side of the wormhole is Korath space, ravaged by their civil war and still infested with autonomous war machines. Nonetheless, the Wanderers are excited to once again begin their work of healing and repairing damaged worlds.`
		log "People" "Sobari Tele'ek" `Tele'ek became part of the expeditionary force that was formed to explore the territory beyond the Eye once it opened.`
		conversation
			`The Wanderers have begun building a base here, with freighters landing every few minutes to bring more supplies or people. They have a fair number of weapons and warships to keep the Korath automata at bay, but the majority of the supplies look like scientific tools or possibly equipment for terraforming planets.`
			`	Soon after you land, you are ushered in to a meeting with several of the senior Wanderer leaders. You recognize the military commander Sobari Tele'ek, but the others are strangers to you. And oddly, in addition to the adults there is a Wanderer child in the meeting, barely more than a meter tall, with iridescent black plumage like a starling.`
			`	When she sees you the child says, "Greetings, Captain." Surprisingly, she speaks in your own language. It's heartening that the Wanderers are teaching your language to their children; perhaps in a few years you'll no longer need the translation device to talk with them.`
			`	Tele'ek asks you, "Have you explored this new [territory, responsibility] that the Eye has brought us to?"`
			choice
				`	"Yes, it looks like the worlds here are in great need of your care."`
					goto care
				`	"I've run into hostile robotic drones here. You may have been safer back where you came from."`
					goto drones
				`	"No, I have not had time to explore yet."`
					goto next
			
			label care
			`	"Indeed," says one of the other Wanderers. "It is very [exciting, stimulating]."`
				goto next
			
			label drones
			`	"Perhaps," says Tele'ek, "but we have not yet found a way to [communicate, reason] with them. Perhaps their attacks on us are merely a misunderstanding."`
				goto next
			
			label next
			`	A different Wanderer speaks up and says, "This new territory is full of [promise, possibility], but we are few in number still and have not dared to [explore, survey] too widely. Human, you have [special, exotic] means of travel and can perhaps explore more [safely? circumspectly?] than we can. Will you visit some worlds for us and help us to [measure, discern] what must be done to heal them?"`
			choice
				`	"Sure, I'd be glad to."`
					goto end
				`	"Are you sure you aren't in danger here from the Korath drones?"`
			
			`	"Don't worry," says Tele'ek. "[Resisting, fighting] the Unfettered Hai forced us to develop stronger warships. We are well [equipped, prepared] for this new threat."`
			
			label end
			`	The Wanderers load a large amount of scientific equipment onto your ship and explain how to use it. They also indicate several planets that their long-range sensors have detected that they would like you to investigate further.`
				accept
	on visit
		dialog phrase "generic stopover on visit"



mission "Wanderers: Surveying 2"
	landing
	name "Wanderer Surveying"
	description "The Wanderers have asked you to survey some more worlds, which are deep in the territory of the Kor Mereti drones, and to bring the measurements back to them on <planet>."
	autosave
	source "Spera Anatrusk"
	stopover "Esayaku Fen"
	stopover "Aresepru Nat"
	stopover "Korbatri Eska"
	stopover "Fek Rembatu"
	to offer
		has "Wanderers: Surveying 1: done"
	cargo "scientific equipment" 7
	blocked "The Wanderers have another mission for you, but you will need <capacity> for their scientific equipment."
	on offer
		log "People" "Tema'a Iriket" `Iriket is a Wanderer specializing in terraforming, who has been selected to survey the worlds beyond the Eye and to make plans for how each one can be made to flourish once more. She is far more interested in the terraforming work than in dealing with the threat of the Korath war machines.`
		conversation
			`When you land, a Wanderer named Tema'a Iriket meets you, and identifies herself as the head of the terraforming team. She is excited to see your data on the nearby planets. "For each of these worlds," she says, "we must decide what [treatment, strategy] will best enable it to flourish once more. Even if a world is near to the [territory, domain] of the [dangerous, hostile] robots, we may be able to begin its [healing, transformation] from a distance."`
			choice
				`	"I'm surprised your species is so eager to start terraforming. I'd think the threat of the Korath automata would be your first priority."`
					goto drones
				`	"Is there any way I can help with the terraforming efforts?"`
					goto volunteer
			
			label drones
			`	She says, "[Healing, renewing] worlds is something we love doing. Fighting is not something we love. So unless the robots become more [aggressive, threatening] we prefer not to seek out conflict. And in the meantime, it would be [intriguing, exciting] to make measurements on the planets they control. Could you do that for us?"`
				goto next
			
			label volunteer
			`	"I am [pleased, delighted] that you asked," she says. "What we would find most [useful, interesting] right now would be [climate? ecosystem?] measurements from the planets orbiting these stars." On a local star map, she points out several star systems.`
			`	"Those are deep in Kor Mereti territory," you tell her.`
			`	"Yes," she says, "which is why I am [hoping, presuming] to ask you to make the measurements."`
			
			label next
			choice
				`	"Sure, I would be glad to do that."`
				`	"That sounds awfully dangerous."`
					goto danger

			`	"Excellent," she says. "I will collect the data from you when you are done."`
				goto leaders

			label danger
			`	"I have complete [trust, faith] in your abilities," she says, and then she walks away before you can protest further.`
			
			label leaders
			`	When you report to the Wanderer leaders, they have several other requests for you. A cosmologist named Erukt Isi'ithi is interested in scanner data on three supernova remnants near Korath space. And Sobari Tele'ek wants you to collect more data on the automata. "If we knew how they function," he says, "we might be able to [make peace with, befriend] them. Perhaps you could [board, salvage] a disabled drone of each [faction?] and bring us whichever [parts, components] control its [decision-making, intelligence]."`
			choice
				`	"Sure, I would be glad to do that."`
					goto end
				`	"The drones are powerful. I'm not sure I can disable one."`
			
			`	"They seem to do a good job of disabling each other when they meet," he says. "Or you could [upgrade to, purchase] one of our [necessary? lamentable?] warships."`
			label end
			`	You leave the meeting with a long list of tasks to perform for the Wanderers. You hope they appreciate all the assistance you are giving them.`
				accept
	
	on visit
		dialog phrase "generic stopover on visit"
	on complete
		conversation
			`You present your planetary measurements to Tema'a Iriket, the terraforming director. She is very excited about the data. "So many worlds," she says, "each with their own [personality? idiosyncrasies?]. We will learn more about each one, and discover how we can [partner, collaborate] with them to help them [recover, be reborn]."`
			`	She tells you that for now, they do not need any more scanning data, but she will let you know if new needs arise in the future.`



mission "Wanderers: Nova Remnants"
	landing
	name "Nova Remnants"
	description "A Wanderer cosmologist named Erukt Isi'ithi asked you to visit several nearby stars that seem to be supernova remnants, and to make measurements on them."
	source "Spera Anatrusk"
	waypoint "Peresedersi"
	on enter "Peresedersi"
		dialog
			"You fire up your ship's sensors and collect the data that the Wanderers asked for on this system's sun."
	waypoint "Kasikfar"
	on enter "Kasikfar"
		dialog
			"You fire up your ship's sensors and collect the data that the Wanderers asked for on this system's sun."
	waypoint "Fasitopfar"
	on enter "Fasitopfar"
		dialog
			"You fire up your ship's sensors and collect the data that the Wanderers asked for on this system's sun."
	to offer
		has "Wanderers: Surveying 1: done"
	on visit
		dialog phrase "generic waypoint on visit"
	on complete
		log "Factions" "Archons" `Archons are partly biological, partly technological, and partly something that human language has no words for. They are extremely powerful. The Archons are somehow affiliated with the Drak, yet separate from them.`
		conversation
			`You contact the cosmologist Erukt Isi'ithi and give him a copy of your ship's scans of the supernova remnants. To you, the scanner results are inscrutable, but clearly to him they tell a story, and not one he is happy with: his body shakes violently and the pupils of his eyes shrink to pinpoints as he looks at the data.`
			`	"These stars died an [untimely, unnatural] death," he says. "I wonder what the role of these Archon [beings, entities] was. Is the [destabilization, destruction] of these stars a crime the Korath committed, for which the Archons punished them? Or did the Korath commit some other crime, and the Archons [ripped, tore] these stars apart as punishment?"`
			choice
				`	"Which do you think is more likely?"`
				`	"Has your species encountered the Archons before?"`
			
			`	He says, "One of the Archons [visited, appeared at] this world when we first settled here. It promised terrible [retribution, punishment] if we harmed either [faction? remnant?] of Korath survivors, and warned us of the [hostile, uncontrolled] robot drones. I have no doubt that they could [destroy, rend open] a star; they are beings [not entirely contained within this universe? extending into hidden dimensions?]. But the Archon who [spoke, communicated, interacted] with us did not seem [malicious, violent]."`
			choice
				`	"So, the Archons are living creatures? Not some sort of ship?"`
				`	"The Quarg say that the Drak are interested in keeping peace in the galaxy."`
					goto quarg
			
			`	He says, "They are partly [living, biological], partly [constructed, technological], and partly..." Whatever the third part is, the words for it are so far removed from human language that your translation device doesn't even attempt a guess at how to express them.`
			`	You tell him, "The Quarg are a peaceful species, and they say the Drak are peacemakers as well. So perhaps we should not be too worried about their intentions."`

			label quarg
			`	He says, "Even if that is so, [enforcing, maintaining] peace must sometimes require the use of [force, violence]. Also, have the Quarg [explained, revealed] to you who the Drak are? Are the Archons the Drak? Or were they [constructed? created? birthed?] by the Drak? The Archons do not appear to be a [naturally evolved species?]."`
			`	He sits silently for a minute, then says, "The Archon that spoke with us said, 'I am an Archon.' It did not say, 'I am a Drak.' Have you ever [spoken, communed] with an Archon? Did it [call, name] itself a Drak?"`
			choice
				`	"I don't think so."`
				`	"I think it did."`
				`	"I don't remember."`

			`	"Interesting," he says. He promises to share any further information he obtains with you, and you thank him for his time.`



mission "Wanderers: Mereti Controller"
	landing
	name "Kor Mereti Controller"
	description "Board one of the Kor Mereti drones, find whatever component is controlling its actions, and bring that component back to the Wanderers on <planet>."
	source "Spera Anatrusk"
	to offer
		has "Wanderers: Surveying 1: done"
	on visit
		dialog `You have returned to <planet>, but you don't yet have a the component that is controlling the Kor Mereti drones. Depart and attempt to board one of the drones to plunder one.`
	on complete
		log `Discovered that the "Kor Mereti" drone ships are controlled by some sort of collective and decentralized artificial intelligence, with no obvious weaknesses.`
		outfit "Reasoning Node" -1
		conversation
			scene "outfit/reasoning node"
			`You hand off the Reasoning Node that you recovered from a Kor Mereti drone to a team of Wanderer scientists. A few hours later they report back to you. "This is a very [robust, redundant] design," says the lead scientist. "Each of these nodes has enough [processing power? intelligence?] to control one of the drones, but they are also [linked, interconnected] via a hyperspace network. So, all the drones [communicate, confer] with each other and are capable of making [strategic decisions?] as a collective."`
			choice
				`	"So no one is commanding the drones?"`
				`	"But without their communications network, they would lose much of their intelligence?"`
					goto network
			`	"It appears not," he says. "Given the number of drones and the [complexity, sophistication] of their [computing equipment?], the collective is as intelligent as any [artificial mind?] that my own species has ever constructed."`
				goto end
			label network
			`	"Yes," he says, "but the network is very [redundant? decentralized?]. It could quickly adapt to any but the most [severe, catastrophic] interruption. It is a [beautiful? elegant?] design, similar to a [living system?]."`
			label end
			`	He tells you that the scientists will continue to examine the Reasoning Node and see if they can identify any weaknesses to exploit, but he does not sound hopeful. Which is too bad, because the Kor Mereti are a much more immediate threat to the Wanderers than the Kor Sestor.`



mission "Wanderers: Sestor Controller"
	landing
	name "Kor Sestor Controller"
	description "Board one of the Kor Sestor drones, find whatever component is controlling its actions, and bring that component back to the Wanderers on <planet>."
	source "Spera Anatrusk"
	to offer
		has "Wanderers: Surveying 1: done"
	on visit
		dialog `You have returned to <planet>, but you don't yet have a the component that is controlling the Kor Sestor drones. Depart and attempt to board one of the drones to plunder one.`
	on complete
		log `The "Kor Sestor" drones turn out to all be controlled remotely, presumably by either an artificial intelligence or by Korath leaders in hiding on one of their worlds. If the control center could be found, it would be possible to gain control of the entire Kor Sestor fleet.`
		outfit "Control Transceiver" -1
		conversation
			scene "outfit/control transceiver"
			`A team of Wanderer scientists examines the Control Transceiver that you salvaged from a Kor Sestor drone. "It is a remote control," they tell you. "Very little [computing power? autonomy?]. The ship receives [commands, directives] from some other source and sends back information on its own [status, observations]."`
			choice
				`	"Is there any way we could track the source of the commands?"`
				`	"Could we disrupt their communications somehow? Render them helpless?"`
			`	"No," says the scientist, "it uses an [entangled particle?]. Untraceable, impossible to [interrupt, interfere with], and it could [operate, communicate] over any distance. But if we could locate the [control center?], we would be able to [take over, hijack] all the drones simultaneously."`
			`	"What would the control center look like?" you ask.`
			`	"It could be anything," says the scientist. "Maybe a massive computer. Maybe an artificial mind. Maybe an underground [bunker, habitation] where aging [war captains, generals] hide out in order to direct their [pointless, futile] war. But whatever it is, it is a single [point, focus] of vulnerability, which we may use to our advantage."`



event "wanderers: kaliptari battle begins"
	system Kaliptari
		fleet "Wanderer Flycatchers" 500

event "wanderers: kaliptari battle ends"
	system Kaliptari
		add fleet "Large Quarg" 2000
		add fleet "Small Kor Mereti" 8000
		add fleet "Large Kor Mereti" 3600
		add fleet "Wanderer Defense" 1000
		add fleet "Wanderer Drones" 500

mission "Wanderers: First Mereti Attack"
	landing
	name "Defend <planet>"
	description "The Wanderer base on <planet> is under attack by Kor Mereti drones. Help the Wanderers to drive them off, then return to the planet."
	source "Spera Anatrusk"
	to offer
		has "Wanderers: Surveying 2: done"
		has "Wanderers: Nova Remnants: done"
		has "Wanderers: Mereti Controller: done"
		has "Wanderers: Sestor Controller: done"
	on offer
		event "wanderers: kaliptari battle begins"
		conversation
			`While you are still walking back to your ship from your latest meeting, alarm sirens begin to sound, and you see many Wanderers leaping into the air and flying quickly toward the spaceport, where ships are quickly beginning to take off. (Interestingly, a Wanderer alarm siren sounds more like a quacking duck than like the shrieking or droning sounds commonly used as alarms by humans.) It would appear that the base is under attack.`
			`	You return as quickly as possible to your ship and prepare to join the other defenders...`
				launch
	on visit
		dialog
			`There are still Kor Mereti drones circling overhead. You should help the Wanderers to drive them off.`
	npc evade
		government "Kor Mereti"
		system Kaliptari
		personality staying heroic
		fleet
			names "kor mereti"
			variant
				"Model 512" 1
				"Model 256" 1
				"Model 128" 2
				"Model 64" 3
				"Model 32" 4
				"Model 16" 6
		dialog `As the last of the Kor Mereti raiding party is destroyed, you receive a message from Sobari Tele'ek. "Please join us at the [base, settlement] as soon as you are able to," he says. "We will need to [agree, decide] on a strategy to deal with these [robots, drones] in case their attacks grow worse."`
	npc
		government "Wanderer"
		system Kaliptari
		personality staying heroic
		fleet
			names "wanderer"
			variant
				"Derecho"
				"Tempest" 2
				"Autumn Leaf" 3
	npc
		government "Wanderer"
		system Kaliptari
		personality heroic
		fleet
			names "wanderer"
			variant
				"Derecho"
				"Tempest" 2
				"Strong Wind" 1
				"Autumn Leaf" 2
				"Summer Leaf" 3
	on complete
		event "wanderers: kaliptari battle ends"



mission "Wanderers: Rek To Kor Efret"
	landing
	name "Bring Rek to <planet>"
	description "Bring Rek, who has survived the Molt and taken on a new form, to try to communicate with the Kor Efret on <destination>."
	autosave
	source "Spera Anatrusk"
	destination "Setar Fort"
	passengers 1
	blocked "You will need room for a passenger in order to take on the next Wanderer mission."
	to offer
		has "Wanderers: First Mereti Attack: done"
	on offer
		log `Iktat Rek has survived the Molt, but in a completely new form. Rek is now female, and is only the size of a Wanderer child, and has chosen the name "Ektasi Rek" for herself, meaning something like "communicator" or "bridge-builder."`
		log "People" "Iktat Rek" `Rek underwent the Molt, a mysterious process in which the body of a Wanderer who is exposed to novel stimuli transforms into a completely new species while still maintaining that individual's memories and personality. The new Rek is a female and goes by the name "Ektasi Rek."`
		log "People" "Ektasi Rek" `Ektasi Rek is the first Wanderer in millennia to undergo the Molt, changing into a completely different species with new capabilities. As more Wanderers go through the Molt, the Wanderers as a whole will have to decide which of these mutations represents the best way for their species to survive and flourish in Korath space.`
		conversation
			`When you enter the meeting room, Sobari Tele'ek is in a heated argument with the Wanderer child who was here earlier, the one who speaks your language. The child is saying, "The Eye has sent us not to a place of [empty, abandoned] worlds but to a place of [living beings?]. To complete our [calling, work] here we must collaborate with those beings, just as we would collaborate with the [ecosystem? personality?] of a planet we sought to repair."`
			`	"What do you [propose, intend], Firstborn?" asks Tele'ek.`
			`	"I would visit the [remaining, surviving] Korath," she says. "I would learn their [language? viewpoint? history?]. I would offer them our [companionship, assistance]."`
			`	"No," says Tele'ek. "How could I [endanger, gamble with] your life? You are too [precious, unique] to be sent on such a [mission, assignment]."`
			`	"You cannot command me," she says.`
			`	"Until you are [fully formed? complete?] I can," he says.`
			choice
				`	(Interrupt the argument to report on the Kor Mereti attack.)`
				`	(Let them continue talking.)`
					goto continue

			`	You interrupt to begin describing how the Kor Mereti attack was driven off, but as you are talking the Wanderer child leaps off her seat and hops over to perch near the head of the table. "I name myself," she says, quietly.`
				goto name

			label continue
			`	The Wanderer child draws herself up to her full height (which, admittedly, is still not terribly impressive), and says quietly, "I name myself."`

			label name
			`	Instantly all other conversation in the room stops. Based on what Iktat Rek told you, a Wanderer child becomes an adult in the moment when she chooses a role-name for herself. "I name myself [communicator, ambassador, bridge-builder]," she says. "Captain <last> will take me to [live with, join] the peaceful Korath."`
			`	To your surprise, Tele'ek agrees to let her go after giving her one last warning to be careful. She walks and flutter-hops at your heels as you return to your ship; apparently she has no need of any luggage.`
			choice
				`	"I'm glad to be transporting you. What should I call you?"`
				`	"I'm surprised your father gave you permission to do this."`
					goto father

			`	She cocks her head quizzically at you. "You do not know who I am?" she says. Now that you are out of the meeting, she is once more speaking to you in your own language.`
			`	"No, I don't," you say.`
				goto rek

			label father
			`	She looks confused. "Tele'ek is not my father," she says. "I am my own father." Now that you are out of the meeting, she is once more speaking to you in your own language.`
			`	"What do you mean?" you ask.`

			label rek
			`	"After all our work together, you do not recognize me?" she asks. "I am Ektasi Rek i' Rek." It takes you a moment to realize that she is not claiming to be Rek's daughter. She is claiming to be "Rek, who came from Rek." She is Rek himself. Or apparently, now, herself. Alien biology is full of surprises.`
			choice
				`	"Rek! You survived the Molt! Why did no one tell me?"`
				`	"Wait, you're female now?"`
					goto female

			`	She says, "Things got a bit chaotic when the Eye opened." You're not sure if that's the full truth, or if Rek was just enjoying playing a trick on you and waiting to see how long you would take to catch on.`
				goto end

			label female
			`	She laughs. "I'm not even technically the same species that I was before. A change in gender is minor compared to that." It's hard to read Wanderer facial expressions, but she seems to be thoroughly enjoying how confused you are.`

			label end
			`	Rek has no trouble finding the bunk rooms, and cheerfully settles in while you prepare for the journey to <planet>.`
				accept
	on visit
		dialog `You land on <planet>, but realize that your escort carrying Rek hasn't entered the system yet. Better depart and wait for it to arrive.`



mission "Wanderers: Quarg Assistance 1"
	landing
	name "Quarg Assistance"
	description "Ektasi Rek suggested that you should visit the Quarg and ask if they can help defend the Wanderers from Kor Mereti attacks."
	autosave
	source "Setar Fort"
	destination "Kuwaru Efreti"
	to offer
		has "Wanderers: Rek To Kor Efret: done"
	on offer
		log "Rek's metamorphosis seems to have given her enhanced ability to understand other languages. She will be staying with the friendly Korath for a while in order to learn how to communicate with them."
		log "People" "Ektasi Rek" `Rek's Molt has given her enhanced ability not only to understand alien speech, but to mimic the sound of it as well.`
		conversation
			`Soon after you and Ektasi Rek land in the Kor Efret spaceport, a small group of Korath gathers around you. No doubt they realize that Rek is one of the new aliens settling in their former territory. But when Rek begins trying to communicate with them, their desire to be understood overcomes whatever hostility they might be feeling.`
			`	Within a few minutes Rek is playing a sort of game with them where she points at different objects, trying to learn their names, and then uses those names in sentences: This is a table. Rek is on the table. Rek stands on the table. The table is under Rek. The color of the table is black. The color of the table is the same as the color of Rek.`
			`	The Korath wave their hands approvingly when Rek says something they agree with, and hiss when she makes a grammatical mistake. The new words and new parts of speech are coming too fast for you to catch more than the general gist of what is going on, but Rek is drinking it all in. She looks so happy and full of life that it's hard to believe that she is the same person you said goodbye to in the medical center months ago.`
			`	After about an hour Rek says something to the group of Korath, and then walks over to you.`
			choice
				`	"You look like you're making amazing progress!"`
				`	"What do you want me to do now?"`
					goto end

			`	She seems very pleased with herself. "I think the Molt has given me the mental plasticity of a child again," she says. "This is almost as easy as breathing. But it will take me a while before I understand the subtleties of their language well enough to communicate anything of great importance." It's a bit disconcerting that her vocal organs are somehow able to so perfectly reproduce both the sibilant Korath language and your own human language, in addition to the glottal and percussive sounds of Wanderer speech. And the Hai language as well, for that matter.`
			`	"So," you ask, "what should I do while you're here learning the language?"`

			label end
			`	She says, "I'm worried about the Kor Mereti making another attack on my people. Do you think the Quarg would be willing to help protect us?"`
			`	You agree that it's worth a try. She suggests that you visit the Quarg ringworld and try to find someone with the authority to send a defense fleet to guard the Wanderer settlement.`
				accept



mission "Wanderers: Quarg Assistance 2"
	landing
	name "Quarg Assistance"
	description "Escort a Quarg fleet that has agreed to help protect the Wanderers back to <destination>."
	autosave
	source "Kuwaru Efreti"
	destination "Spera Anatrusk"
	to offer
		has "Wanderers: Quarg Assistance 1: done"
	on offer
		log "The Quarg (or possibly, a faction within the Quarg, or even just a group of Quarg acting on their own) have agreed to send three of their warships to help defend the Wanderer settlement in Korath space. (Or maybe they are sending the ships because they view the Wanderers as invaders and want to keep an eye on them. It is not easy to determine their true intentions.)"
		log "Factions" "Wanderers" `According to the Quarg, the Wanderers are not native to this galaxy, but were brought here from somewhere else (presumably by the Pug).`
		conversation
			`The Quarg do not generally share any information on how their leadership hierarchy works, if such a hierarchy even exists, so your best bet to find help for the Wanderers is just to ask around until you find the right person. You flag down the first Quarg who passes you in the hallway. "So," it says, "us the Quarg the human sojourner has come to visit. Of assistance how may I be?"`
			`	"Well," you say, "I'm here on behalf of a species that has recently settled on one of the abandoned Korath worlds. I'm hoping you can help protect them."`
			`	It says, "Yes, aware are we that befriended have you the eternally drifting Wanderers, who are friends of the insufferable Pug. But wherefore aid them should we?"`
			choice
				`	"The Wanderers know how to repair planetary ecosystems. They could make the Korath worlds livable again."`
				`	"The Wanderers may be able to help you deal with the hostile automata."`
					goto automata

			`	"Are they able also to make the Korathi worthy to inhabit those worlds again? Are they able to make wise enough the Korathi to not ruin their homes once more? Or do the abilities of these extragalactic interlopers not extend so far?"`
				goto next

			label automata
			`	"Are their vessels and arms mightier than ours?" asks the Quarg. "Have they a wisdom vaster than our own? Or are they more numerous than we? For we are trillions. What could these extragalactic interlopers achieve, that long before your emergence attempted have we not?"`

			label next
			`	When you don't respond, the Quarg continues, "These Wanderers are not indigenous to our galaxy, and thus have not we an obligation to avert their extinction. The Korathi are our charge and our responsibility. So implore I you to tell me, why a good thing for the Korathi it is that their shattered territory these aliens invade."`
			choice
				`	"The Wanderers could help the Korath by teaching them to take care of their worlds better."`
				`	"The Wanderers don't want to stay here forever; they will move on once the worlds are repaired."`

			`	The Quarg blinks slowly, with its strange eyelids moving from side to side rather than top to bottom. Then it says, "Grant you shall we three warships to with you travel back to the settlement of these friends of the loathsome Pug. They will help to keep the death-bringing robots at bay. And oversee will they the Wanderers, and judge if as benevolent as you say are they."`
			`	It is extremely strange that the first random Quarg you accosted in the hallway happened to be one with the authority to launch a fleet of warships, but it would be impolite to question such a generous, if extremely verbose offer. You thank the Quarg and return to your ship. Hopefully the Wanderers will be glad for the protection and will not object to having a Quarg fleet overhead scrutinizing their actions.`
				accept
	on visit
		dialog `You've reached <planet>, but you left one of the Quarg ships behind. Better depart and wait for it to arrive.`
	npc accompany save
		government "Quarg"
		personality escort
		ship "Quarg Wardragon" "Elearu-quara"
		ship "Quarg Wardragon" "Kumawar Kwarca"
		ship "Quarg Wardragon" "Ahlimona Spod"



mission "Wanderers: Quarg Defenders"
	landing
	invisible
	source "Spera Anatrusk"
	to offer
		has "Wanderers: Quarg Assistance 2: done"
	npc kill
		government "Quarg"
		personality staying uninterested heroic
		ship "Quarg Wardragon" "Elearu-quara"
		ship "Quarg Wardragon" "Kumawar Kwarca"
		ship "Quarg Wardragon" "Ahlimona Spod"



mission "Wanderers: Pug Assistance 1"
	landing
	name "Pug Assistance"
	description "The Wanderers are thankful for the protection of the Quarg, but hope that the Pug on <planet> will be willing to send warships to protect them as well."
	autosave
	source "Spera Anatrusk"
	destination "Vara Pug"
	clearance
	to offer
		has "Wanderers: Quarg Assistance 2: done"
	on offer
		conversation
			`When you arrive at the Wanderer settlement with three Quarg warships in tow, you are met with a mix of gratitude and apprehension. The senior leaders insist on meeting with you immediately, and you explain how you delivered Rek to Kor Efret space and then visited the Quarg to ask for their assistance. Tele'ek asks you, "These Quarg, what are their [intentions, inclinations] toward us? And do they understand that we seek to [heal, renew] these worlds, not to steal them from the Korath?"`
			choice
				`	"The Quarg avoid conflict unless absolutely necessary. If you show that you are peaceful, they will come to trust you."`
					goto peace
				`	"I think the Quarg are worried that you are going to displace the surviving Korath."`
					goto displace
				`	"The Quarg don't trust you because you're connected to the Pug. They also say you aren't native to this galaxy."`
					goto pug

			label peace
			`	"Well," says Tele'ek, "if they really [desire, hope] for these worlds to be [fruitful, habitable] once more, the best thing we can do is prove our [value, virtue] by beginning our work. We are a [patient, deliberate] species too, and we understand that gaining the [trust, goodwill] of another may take time."`
				goto next

			label displace
			`	"I hope that Rek will be able to [allay, assuage] that fear," says Tele'ek. "Surely if we are able to [communicate, connect] with the Korath survivors, they will soon come to see that our intentions are [peaceful, honorable, benevolent]."`
				goto next

			label pug
			`	Tele'ek says, "That is a [reasonable, understandable] sentiment. But when they [learn, observe] that our goal is only to make these worlds [flourish, be fruitful] once more, I hope that we will [win, earn] their trust."`

			label next
			`	"And besides," says Iriket, the terraforming director, "we will only be in this [region of space, territory] for a short time, no more than ten or twenty thousand [years]. So I don't [see, understand] why they are so [concerned, defensive]."`
			`	"Still," says Tele'ek, "Many among us wish that Rek had not [sent, instructed] you to visit the Quarg. The Keepers of the Eye kept the Hai [at bay, held back]. Surely they could also help us [defeat, remove] these hostile robots. Surely they sent us here for the [healing, reconstruction] of worlds and not to lose our lives fighting an [implacable, remorseless] foe."`
			choice
				`	"That might be worth a try. The Pug are full of surprises; they may have technology that would let them defeat the automata easily."`
					goto end
				`	"If getting caught in the crossfire between the two automaton factions is bad, wouldn't getting caught in the middle of a war between the Pug and the Quarg be even worse?"`

			`	"They both want what is [optimal, productive] for this region," says Tele'ek. "Perhaps fighting side by side against a common enemy would allow the Pug and the Quarg to [reconcile, make peace] with each other."`

			label end
			`	After some discussion, the other leaders agree that they are more comfortable going to the Pug for help than in solely trusting the goodwill of the Quarg. They ask you to travel back through the wormhole and visit the Pug world there, to see if they are willing to help.`
				accept



mission "Wanderers: Pug Assistance 2"
	landing
	name "Return to <planet>"
	description "Return to <planet> to tell the Wanderers there that the Pug refuse to send any ships through the Eye to help defend them."
	source "Vara Pug"
	destination "Spera Anatrusk"
	to offer
		has "Wanderers: Pug Assistance 1: done"
	on offer
		log "Visited the Pug to see if they are willing to help the Wanderers fight the Korath automata. But the Pug and the Quarg do not get along with each other, and therefore the Pug are not willing to enter Korath space."
		log "Factions" "Archons" `For reasons that are not entirely clear, the Pug are hostile toward the Archons, yet also view them as being worthy of pity.`
		log "Factions" "Pug" `The Pug say that their species is split up into separate groups or "teams" that each focus on interacting with a different sentient species. They view those other species as "projects" that they are working on.`
		conversation
			`The moment you step off your ship you are surrounded by a group of armed Pug. "Perhaps we have not communicated clearly enough for the human's small brain to comprehend it," says one of them, "but we are uninterested in any further interactions with the human."`
			choice
				`	"Actually, I'm here on behalf of the Wanderers."`
					goto wanderers
				`	"Why are you so hostile toward me?"`

			`	"We are not hostile," says another, "but our project is Wanderers, not humans. You have your own Pug and may bother them as you wish, if they will permit it."`
			choice
				`	"Well, it's actually the Wanderers that I'm here to talk with you about."`
					goto wanderers
				`	"You're saying that the group of Pug that attacked human space is a different faction?"`

			`	"Not a different faction," says one of the Pug, "just a different team, working on a different project. They are the ones whose job is to understand and deal with humans, not us. Thankfully."`
			choice
				`	"The Pug in human space have left now, so there's no way to 'bother' them anymore."`

			`	"Of course they have," says one of the Pug, in a tone of voice that suggests that you're extremely foolish to think that the Pug are done meddling in human affairs.`

			label wanderers
			`	You explain to the Pug that you are here on behalf of the Wanderers: that the region of space the Eye led them to is infested by dangerous robotic automata. They respond, "It is also infested with the pitiable Archons and their pet Quarg. With whom we are not exactly on speaking terms."`
			`	Another of the Pug adds, "To be slightly more precise, we are in fact on blowing-each-other-up terms with them."`
			choice
				`	"Couldn't you make peace with them, if you wanted to?"`
					goto peace
				`	"Why do the Archons hate you?"`
					goto hate
				`	"What do you know about the Archons?"`
					goto archons

			label peace
			`	"Honestly," says one of the Pug, "it's just not worth the effort."`
			`	"The Archons have such a dour outlook on life," says another, "and talking with them is just too depressing."`
				goto end

			label hate
			`	"We had a disagreement recently," says one of the Pug. "We were right. The Archons were wrong. They are still sulking."`
				goto end

			label archons
			`	"We know that they were created to mediate peace and prevent extinction," says one of the Pug. "And we know that they failed. Have failed many times, in fact. And that makes them all mopey and depressing."`

			label end
			`	You talk with them for a while longer but are unable to gain any more information or to convince them to come to the aid of the Wanderers who are in Korath space. You'll have to report to Sobari Tele'ek that the Quarg fleet is the only outside aid they are likely to receive.`
				accept



mission "Wanderers: Mereti Observation"
	landing
	name "Mereti Observation"
	description "Observe the Kor Mereti in Mesuket for long enough for the Wanderer equipment to collect data on their communications. Then return to <planet>."
	autosave
	source "Spera Anatrusk"
	to offer
		has "Wanderers: Pug Assistance 2: done"
	cargo "communications recorder" 2
	blocked "You will need <capacity> free to take on the next mission for the Wanderers."
	waypoint "Mesuket"
	on offer
		conversation
			`Sobari Tele'ek meets with you soon after you return, and you tell him that the Pug refuse to help defend the Wanderers in Korath space because of the presence of the Quarg and the Archons. "Then we must find our own [path, solution]," he says. "Come, I have a team of [scientists? engineers?] who wish to meet with you."`
			`	He leads you to a different facility where a team of Wanderers are gathered around a table with the disassembled components of the Reasoning Node spread out across it. The lead scientist introduces you to her team and then says, "We believe we have found a way to [intercept, listen in on] the [network traffic? communications?] of the automata that use these [devices, systems]. We need someone to travel to the star system where their [conflict, warfare] is fiercest and make a [recording, observation] of their communications. Can you perform this [task, quest]?"`
			choice
				`	"Sure, I would be glad to do that."`
					goto end
				`	"That sounds very risky."`

			`	"Indeed," she says, "but you are very [skilled, lucky] in evading harm." Hesitantly, you agree to take on yet another dangerous mission on their behalf.`

			label end
			`	The scientists begin working to install the new equipment on your ship. As they do so, Tele'ek tells you, "We also hope to collect further [information, intelligence] on the combat capabilities and [tactics, decision making] of the drones. If their [network, communications] are not vulnerable, we must instead find a way to defeat them in battle." You agree to stay in the target system for long enough to observe some of the drones fighting each other.`
				accept
	on enter "Mesuket"
		dialog `You enter the target system and begin recording the communications of the Kor Mereti drones. It may take a while to collect all the data that the Wanderers need, but they have set up their equipment to notify you when it is done collecting.`
	npc disable
		government "Kor Sestor"
		system "Mesuket"
		personality staying heroic
		fleet
			names "kor sestor"
			variant
				"Met Par Tek 53"
		dialog `The Wanderer recording device chirps at you to let you know that it has collected enough data. Time to return to <planet>.`
	npc
		government "Kor Sestor"
		system "Mesuket"
		personality staying heroic
		fleet
			names "kor sestor"
			variant
				"Kar Ik Vot 349"
				"Met Par Tek 53" 2
	npc
		government "Kor Mereti"
		system "Mesuket"
		personality staying heroic
		fleet
			names "kor mereti"
			variant
				"Model 64"
				"Model 32" 2
				"Model 16" 5
	on visit
		dialog `You've returned to <planet>, but you don't have enough data for the Wanderers. Return to Mesuket and wait until the device notifies you that it has enough data.`



mission "Wanderers: Kor Efret 1"
	landing
	name "Visit <planet>"
	description "Visit Ektasi Rek and the Korath on <planet>, and see if they have information that could help in neutralizing the Kor Mereti automata."
	autosave
	source "Spera Anatrusk"
	destination "Setar Fort"
	to offer
		has "Wanderers: Mereti Observation: done"
	on offer
		log "The Wanderers think that it might be possible to infect the Kor Mereti communications network with something akin to a computer virus, to either take control of the drones or disable them entirely."
		conversation
			`You hand off the communications recordings to the team of scientists, then meet with Tele'ek for a while to discuss the possible weaknesses of the Mereti drones when in combat. "Of course," he says, "it would be far better if we could [subvert, hijack] them rather than destroying them outright. Otherwise the second drone [faction, variant] will gain in power, without the Mereti drones to [cull them, keep them in check]."`
			`	About an hour later, the scientists contact Tele'ek. You return to their facility, and the lead scientist tells you, "It is as we [suspected, hypothesized]. The Mereti drones function as [components, elements] of a single unified [collective intelligence? gestalt consciousness?]. We will [analyze, deconstruct] their protocols further to see if we can somehow [infect, corrupt] their network."`
			`	While you are waiting for them to come up with a plan, Tele'ek suggests that you make a visit to Ektasi Rek. If she has made progress in communicating with the Korath survivors, perhaps they will be able to help the Wanderers think of a way to hack into the Mereti network and take control of the drones.`
				accept



mission "Wanderers: Kor Efret 2"
	landing
	name "Korath Engineers"
	description "The Korath on <origin> referred you to a team of engineers on <planet> who have been working to try to eliminate the automata."
	autosave
	source "Setar Fort"
	destination "Laki Nemparu"
	passengers 1
	blocked "To take on this mission, you will need a bunk free for Rek."
	to offer
		has "Wanderers: Kor Efret 1: done"
	on offer
		conversation
			`Rek seems delighted to see you, and is even more confident and full of life than she was when you left. She introduces you to several of the Korath, speaking to them rapidly in their own language.`
			choice
				`	"Rek! How have you learned their language so fast?"`
				`	"I'm here to see if the Korath could help us hack into the Kor Mereti communication network and take over control of the drones."`
					goto help

			`	She says, "It seems that the Molt has altered not only my vocal organs, but also my mind. Any language just feels clear and obvious to me now. It is strange, because the Molt is a random mutation; I had no say in what I would become. Yet, it has given me the exact skills I need to create a partnership with the Korath."`
			choice
				`	"Well, if it was really just a matter of chance what you would turn into, I'm glad that your new form suits you so perfectly."`
				`	"I'm here to see if the Korath could help us hack into the Kor Mereti communication network and take over control of the drones."`
					goto help

			`	"I am glad too," she says. "It is strange. Years ago, I thought that if I Molted I would resent the loss of my old body and my old identity. Yet I feel more at home in this new body than I ever did before. It is an unexpected gift. But now, how can I help you?" You tell her about the scientists hoping to hack into the Mereti network, and ask her to suggest the idea to the Korath.`

			label help
			`	Rek does her best to explain your suggestion to the Korath. One of them responds, and she translates, "She said that there is a team of Korath engineers on <planet> who have been working for fifty years to find a way to destroy the automata. She says perhaps they can assist us."`
			`	You agree to travel with Rek to <planet> and see what the engineers can tell you.`
				accept
	on visit
		dialog `You land on <planet>, but realize that your escort carrying Rek hasn't entered the system yet. Better depart and wait for it to arrive.`



event "wanderers: kashikt battle begins"
	system "Kashikt"
		fleet "Kor Efret Home" 6000

event "wanderers: kashikt battle ends"
	system "Kashikt"
		fleet "Quarg" 1000
		fleet "Large Quarg" 2000
		fleet "Kor Efret Home" 1000

mission "Wanderers: Kor Efret 3"
	landing
	name "Defend <planet>"
	description "Defend this Kor Efret world from a Kor Mereti raid. Hopefully if you hold out long enough, more reinforcements will arrive."
	source "Laki Nemparu"
	to offer
		has "Wanderers: Kor Efret 2: done"
	on offer
		event "wanderers: kashikt battle begins"
		conversation
			`With Rek's help, you make contact with the team of Korath engineers, and Rek explains the Wanderer plan to hack into the Kor Mereti network. Her speech is slower than before, and she has to keep asking questions; clearly the conversation involves technical jargon that she is not yet familiar with. When she is done explaining, the Korath are silent for a minute, then one of them answers quite loudly, almost shouting, gesturing in your direction as if pushing you away.`
			`	Rek says, "He said, 'Do you think we are idiots? Do you think we have not attempted that?'" The Korath leader follows up with another long statement that Rek hesitantly translates. "The Mereti... consciousness? It is impossible to subvert. It has a sort of... immune system? Like a living creature. Any foreign influence that impinges on its network is sequestered and analyzed. It does not become part of the... gestalt? ...unless it is proven to be beneficial."`
			choice
				`	"But perhaps the Wanderers could succeed where the Korath have failed."`
				`	"What about the Kor Sestor? Do they have any hope of taking over those drones?"`
					goto sestor

			`	She says, "I'm sorry, <first>, but I'm not going to translate that. It would be an insult to the Korath, and they are very prickly when it comes to their honor. I wish you the best of luck, though."`
				goto end

			label sestor
			`	Rek asks the Korath a question, and translates the response. "They say that none of them know what is controlling the Kor Sestor, but that wherever the control center is, it is certainly tightly guarded. They have not been willing to risk their own lives to explore Sestor space, but you are free to do so if you think it would be beneficial."`

			label end
			`	The conversation is interrupted as alarm sirens begin to sound throughout the spaceport. One of the Korath says something to Rek, and they all begin running toward the landing pads. Rek says, "Another Kor Mereti attack. They have become more frequent, lately. You should join the defenders; fighting alongside them will help to gain their trust." You hurry back to your ship and take off...`
				launch
	on complete
		event "wanderers: kashikt battle ends"
	npc evade
		government "Kor Mereti"
		personality staying heroic
		fleet
			names "kor mereti"
			variant
				"Model 512" 2
				"Model 256" 4
				"Model 128" 7
		dialog `The Kor Mereti drones have been neutralized. You should land on the planet and reconnect with Rek and the Korath engineers.`
	npc
		government "Kor Efret"
		personality staying heroic
		fleet
			names "korath"
			variant
<<<<<<< HEAD
				"Efret fi Zujaja"
				"Efret fi Jara"
				"Efret fi Iibriq"
=======
				"Korath Transport"
				"Korath Freighter"
				"Korath Tanker"
>>>>>>> 9f88c199
	npc
		government "Kor Efret"
		personality heroic
		fleet
			names "korath"
			variant
<<<<<<< HEAD
				"Efret fi Zujaja"
				"Efret fi Jara"
				"Efret fi Iibriq"
=======
				"Korath Transport"
				"Korath Freighter"
				"Korath Tanker"
>>>>>>> 9f88c199
	npc
		government "Quarg"
		personality heroic staying entering
		fleet
			names "quarg"
			variant
				"Quarg Wardragon" 1
	npc
		government "Quarg"
		personality heroic
		system "Host"
		fleet
			names "quarg"
			variant
				"Quarg Wardragon" 3
	npc
		government "Quarg"
		personality heroic
		system "Mesuket"
		fleet
			names "quarg"
			variant
				"Quarg Wardragon" 5



mission "Wanderers: Kor Efret 4"
	landing
	name "Return to <planet>"
	description "Transport Ektasi Rek back to <planet>, where she will continue her work to understand the Korath language and culture."
	autosave
	source "Laki Nemparu"
	destination "Setar Fort"
	passengers 1
	blocked "To take on this mission, you will need a bunk free for Rek."
	to offer
		has "Wanderers: Kor Efret 3: done"
	on offer
		log "Helped to defend one of the friendly Korath worlds from an attack by Kor Mereti drones. There are Korath scientists on that world who have been working for decades to find a way to hack into the Kor Mereti network, but they do not think it is possible."
		log "Factions" "Archons" `When the Korath civil war reached a point where they had nearly driven themselves extinct, the Drak Archons stepped in and offered the surviving Korath an ultimatum: they must either give up their advanced weaponry and live peaceably under the protection of the Quarg, or be banished to some lifeless star systems near the galactic core. Those who chose banishment apparently took with them the secret of how to build jump drives, which has enabled them to raid other species and steal from them.`
		conversation
			`When you land back on the planet, Rek and several of the Korath meet you at your ship. "They would like to thank you for your assistance in defending their home," says Rek, "and they apologize for being so dismissive of the Wanderer plans to defeat the drones. They still think that hacking or corrupting the Mereti network is impossible, though."`
			choice
				`	"Well, I guess I should tell that to the Wanderer leaders."`
				`	"Can they at least tell us more about where the drones came from?"`

			`	Rek asks a question, and translates the answer. "There was a civil war. It lasted hundreds of years. The Kor Mereti and the Kor Sestor were the two rival empires. The Kor Efret were those who sought to remain neutral and not join in the fighting."`
			`	She waits as the Korath continue the story, then says, "The Mereti and the Sestor each built drone fleets programmed to attack the other. They also made many other weapons, very dangerous ones. Eventually, about a century ago, it became clear that the war would consume and destroy both empires, if it continued. The Archons stepped in and gave a choice to each member of the Kor Mereti and the Kor Sestor."`
			`	The Korath continue the story. Rek says, "The choice was: to give up jump drives, give up their advanced technologies of war, and join the Kor Efret, living under Quarg supervision. Any who refused were exiled to the lifeless star systems near the core. Sestor and Mereti, forced to live together in exile and to depend on each other, united by their anger toward the Archons who exiled them."`
			choice
				`	"What sort of technologies did they develop?"`
				`	"What do they mean, 'give up jump drives'? Did they figure out how to manufacture them?"`
					goto jump

			`	Rek asks, and translates the response. "They say, they will not relive the shame of their parents by describing their deeds. But the scars that they left on their former planets, and even on entire star systems, speak for themselves. As do the drone fleets, who continue to drain their homes of resources to prosecute a war that their creators have long since abandoned."`
				goto end

			label jump
			`	Rek asks, and translates the response. "Yes, one thing that the exiles were unwilling to give up was the knowledge of how to create jump drives so they could raid other nearby species. Although..." She pauses to listen as one of the Korath says something else. "He says, the exiles would be far better off without them. The manufacturing process is precarious, and one wrong step can cause an explosion that destroys the ship or station where the drives are being constructed."`

			label end
			`	Rek tells you that she wants to return to <planet> to continue her work with the Korath community there. You agree to take her there before returning to report to Tele'ek.`
				accept
	on visit
		dialog `You land on <planet>, but realize that your escort carrying Rek hasn't entered the system yet. Better depart and wait for it to arrive.`



mission "Wanderers: Kor Efret 5"
	landing
	name "Return to <planet>"
	description "Return to <planet> and report to Sobari Tele'ek that the Korath do not think the Mereti drone network can be compromised."
	autosave
	source "Setar Fort"
	destination "Spera Anatrusk"
	to offer
		has "Wanderers: Kor Efret 4: done"
	on offer
		conversation
			`You drop off Ektasi Rek on <origin>, and wish her the best of luck in her continued efforts to understand and befriend the Korath. She is clearly eager to get back to work.`
			`	Then, you get ready to return to <planet>. Sobari Tele'ek will not be happy to hear that the Korath engineers think there is no hope of compromising the Kor Mereti network.`
				accept



mission "Wanderers: Kor Mereti Hacking"
	landing
	name "Kor Mereti Hacking"
	description "Test a device that the Wanderers think may be able to gain access to the Kor Mereti network and disrupt it."
	autosave
	source "Spera Anatrusk"
	waypoint "Mekislepti"
	to offer
		has "Wanderers: Kor Efret 5: done"
	cargo "corrupted node" 2
	blocked "You will need <capacity> to take on the next Wanderer mission."
	on offer
		conversation
			`You expect the Wanderers to be discouraged by the news that the Korath think the Mereti gestalt consciousness is too robust to be hacked into or compromised. But when you arrive, the communications scientists are excited about a breakthrough: they have managed to develop a program that makes the one sample Reasoning Node you fetched for them follow orders that they give it. They ask you to bring the device to one of the Kor Mereti systems and test it out on the drones there.`
			`	Meanwhile, you can't help but notice that Sobari Tele'ek is showing the same thinning feathers and disheveled appearance that heralded the beginning of the Molt for Iktat Rek. You're not sure if it's polite to say something or not.`
			choice
				`	"Tele'ek, are you beginning to Molt?"`
				`	(Say nothing, and return to my ship.)`
					goto end

			`	"I believe so," he says. "My [appetite? caloric intake?] has doubled in the past week, and as you can see, I am losing feathers. It is [inconvenient, disruptive] timing. I now understand why Rek sought to [fight, postpone] the Molt rather than give in to it."`

			label end
			`	You aren't sure what you can say that would be helpful to him, so you return to your ship and prepare to travel to the Mekislepti system to test out the Kor Mereti hacking program.`
				accept
	on visit
		dialog phrase "generic waypoint on visit"
	on enter "Mekislepti"
		dialog
			`When you enter the Mekislepti system, an entire fleet of drones moves to intercept you. Hardly daring to hope, you press the button that activates the Wanderer program. For a fraction of a second, the drones' engines stop firing and they drift as if out of control. Then, with renewed purpose, they move to attack you.`
			`	Oh well. It was worth a shot.`
	npc
		government "Kor Mereti"
		personality staying nemesis
		system "Mekislepti"
		fleet
			names "kor mereti"
			variant
				"Model 64"
				"Model 32" 3
				"Model 16" 9



mission "Wanderers: Mind 1"
	landing
	name "Travel to <planet>"
	description `Travel to the Wanderer artificial intelligence lab on <planet>, where they will give you one of the "artificial minds" they have constructed.`
	autosave
	source "Spera Anatrusk"
	destination "Kort Kehai"
	to offer
		has "Wanderers: Kor Mereti Hacking: done"
	on offer
		log "Tested a device that the Wanderers thought would be able to force itself into the Kor Mereti network and take control of it. The experiment completely failed, however."
		conversation
			`You meet with the Wanderer leaders and tell them that the attempt to hack the Kor Mereti drones has failed. They seem uncertain of what to do next. Some of them want to try to target the Kor Sestor instead; others want to give the scientists another shot.`
			`	Tema'a Iriket asks you, "Why do you think our [attempt, experiment] failed?"`
			choice
				`	"The Korath survivors say that the Mereti drones have a sort of immune system that allows them to reject any intrusion that seeks to disrupt or coopt their network."`
				`	"Perhaps we just need a more sophisticated or intelligent program, something that could overpower the Mereti defenses."`

			`	She thinks about that for a moment, then says, "In terraforming, we say that each planet has a [will, identity], and it will never work to [overrule, overpower] the planet. Instead, we must [collaborate, partner] with it. Perhaps we can do the same with this [consciousness]."`
			`	A stir of excitement passes through the Wanderers. Finally, this is a strategy that lines up with their preferred way of doing things. "What do you mean?" asks one of them.`
			`	Iriket says, "We give them one of the [artificial minds?] that we use for [planetary oversight?]. Let it [merge with, become a part of] the Mereti gestalt consciousness. Not to [destroy, subvert] it, but to reach an [understanding, partnership] with it."`
			`	Several of the Wanderers seem very agitated by that suggestion. Tele'ek says, "You would give them access to a [technology, resource] that would make them even more [powerful, capable] than before?"`
			choice
				`	"That sounds like it might work. If your artificial intelligence truly means them no harm, the Mereti might recognize that."`
				`	"I think Tele'ek is right. The Mereti drones are already plenty dangerous without access to advanced computing technology."`

			`	You try to speak up, but the Wanderers are so hotly engaged in conversation that they have switched from the common language of the Hai back into their own native tongue, and you have no idea what they are saying. Eventually the debate ends, and Tele'ek says, "Very well, we will attempt this thing. Not because it is the [wise, certain] course of action, but because it is [in keeping with Wanderer values?]."`
			`	They ask you to travel back through the wormhole and visit the artificial intelligence lab on <planet>.`
				accept



mission "Wanderers: Mind 2"
	landing
	name "Return to <planet>"
	description `Return to <planet> with a Wanderer named Meto Pa'aret and an "artificial mind" that he constructed.`
	autosave
	source "Kort Kehai"
	destination "Spera Anatrusk"
	to offer
		has "Wanderers: Mind 1: done"
	cargo "artificial mind" 2
	passengers 1
	blocked "To take this mission, you will need <capacity> free."
	on offer
		log "The Wanderers have a new plan: to try to either subvert or possibly even befriend the Kor Mereti network by connecting it to a powerful Wanderer artificial intelligence."
		log "People" "Meto Pa'aret" `Pa'aret runs a Wanderer artificial intelligence laboratory. He is in charge of the effort to establish a connection between the Wanderers and the Kor Mereti collective by introducing a Wanderer "artificial Mind" into the collective.`
		conversation
			`On <origin> you are met by a Wanderer named Meto Pa'aret. He explains that he is in charge of the artificial intelligence lab, and he wants to travel with you along with the "Mind" that is being entrusted to your care. "We have already [altered, reconfigured] one of the climate [simulation, prediction] Minds for this new purpose," he says. "It now contains [stores, databases, libraries] of historical and cultural information, things we hope will help the alien [consciousness, intelligence] to [understand, sympathize with] us and realize our intentions are [peaceful, forthright]."`
			choice
				`	"Are you sure that's wise, giving the Kor Mereti access to so much information about the Wanderers?"`
				`	"How likely do you think this is to work?"`
					goto work

			`	"It is certainly not wise," he says, "but it is [right? fitting?]."`
				goto end

			label work
			`	He says, "There is insufficient [data, information] to even [attempt, hazard] a guess. But nevertheless it is the most [appealing, pleasing] [course of action?]."`

			label end
			`	The "artificial Mind" turns out to be a computer not much larger than a typical cargo crate. Pa'aret walks beside it with one wing draped around it like an overprotective parent while Wanderer workers load it onto your ship. Clearly this particular piece of technology is very valuable to the Wanderers.`
				accept
	on visit
		dialog `You land on <planet>, but realize that your escort carrying Meto Pa'aret and the Mind hasn't entered the system yet. Better depart and wait for it to arrive.`



mission "Wanderers: Mind 3"
	landing
	name "Fetch Escorts"
	description `When you are ready, visit <planet> to rendezvous with the fleet that will be accompanying you in your attempt to link a Wanderer artificial Mind to the Kor Mereti network.`
	autosave
	source "Spera Anatrusk"
	destination "Vara K'chrai"
	to offer
		has "Wanderers: Mind 2: done"
	on offer
		conversation
			`While you were gone, the Wanderers have been conducting patrols of Kor Mereti space. Tele'ek tells you, "We have [decided, theorized] that the Mind is most likely to be accepted into the Mereti [gestalt consciousness] if it is physically located in their [home, territory]. Our goal is to install it within the [hull, shell] of one of their space stations. You will carry the [team, strike force] that does this, and our fleet will [protect, shield] you."`
			`	It will take them some time to make the necessary modifications to the Mind. In the meantime, Tele'ek suggests that you should prepare for a major battle. "When you are ready," he says, "go to <planet> and rendezvous with the fleet that will accompany you to the Mereti system."`
				accept



mission "Wanderers: Mind Escorts"
	invisible
	landing
	source "Vara K'chrai"
	to offer
		has "Wanderers: Mind 3: done"
	to fail
		has "Wanderers: Mind 6: done"
	npc kill
		government "Wanderer"
		personality escort heroic waiting
		fleet
			names "wanderer"
			variant
				"Hurricane" 2
				"Derecho" 3
				"Tempest" 4

mission "Wanderers: Mind 4"
	landing
	name "Return to <planet>"
	description `Escort the Wanderer fleet back to <planet>, where you will prepare to infiltrate the Kor Mereti station.`
	source "Vara K'chrai"
	destination "Spera Anatrusk"
	to offer
		has "Wanderers: Mind 3: done"
	on offer
		conversation
			`A Wanderer fleet is waiting here to take part in the attempt at joining the Wanderer Mind to the Kor Mereti. You notice that some of the ships that will be accompanying you are of yet another new design that you have never seen before; the Wanderer war machine is continuing to ramp up with remarkable speed.`
				accept



mission "Wanderers: Mind 5"
	landing
	name "Install the Mind"
	description `A Wanderer fleet will accompany you to the Chimitarp system, to install the Mind on the Korath station there.`
	source "Spera Anatrusk"
	destination "Rekat Moraski"
	clearance
	infiltrating
	to offer
		has "Wanderers: Mind 4: done"
	cargo "artificial mind" 2
	passengers 4
	blocked "To take this mission, you will need <capacity> free."
	on offer
		log "The Wanderers want to install one of their artificial Minds on a space station controlled by the Kor Mereti. Their theory is that if the Mind is physically located within a Kor Mereti station, the drones will be much more likely to accept it as part of their own network instead of reacting to it as an outside intruder."
		conversation
			`When you meet with him, Meto Pa'aret tells you, "We have added a [backdoor, failsafe] to the Mind so that we can shut it down or regain control of it remotely if the [attempt? experiment?] fails. So we may lose the Mind, but at least the Mereti will not [turn, use] it against us."`
			choice
				`	"Okay, I'm ready to give this a try!"`
					goto end
				`	"What do you think will happen when the Mind starts trying to access the Mereti network?"`

			`	Pa'aret says, "It may take some time for the Mind to be [accepted, integrated] into their [consciousness?]. We may not know immediately if we have [succeeded? done the right thing?]."`

			label end
			`	A team of Wanderer engineers boards your ship, and you prepare to deliver them, along with the artificial Mind, to the Kor Mereti space station in the <system> system.`
				accept
	on visit
		dialog `You land on <planet>, but realize that your escort carrying Wanderer engineers and the Mind hasn't entered the system yet. Better depart and wait for it to arrive.`
	npc
		government "Kor Mereti"
		personality staying heroic
		system Chimitarp
		fleet
			names "kor mereti"
			variant
				"Model 512" 1
				"Model 256" 1
				"Model 128" 2
				"Model 64" 3
				"Model 32" 5
				"Model 16" 8



government " Kor Mereti "
	"display name" "Kor Mereti"
	swizzle 5
	language "Korath"
	"attitude toward"
		"Wanderer" -.01
		"Kor Mereti" -.01
	"player reputation" -1000

event "wanderers: kor mereti friendly"
	government "Kor Mereti"
		"attitude toward"
			"Wanderer" 1
	government "Quarg"
		"attitude toward"
			"Kor Mereti" 0
	government "Kor Efret"
		"attitude toward"
			"Kor Mereti" 0
	"reputation: Kor Mereti" >?= 1
	"reputation:  Kor Mereti " = -1000
	planet "Rekat Moraski"
		"required reputation" 1000

# A backwards compatibility event and mission for being able to speak with Kor Mereti ships.
event "wanderers: kor mereti language"
	government "Kor Mereti"
		language "Wanderer"
		"friendly hail" "friendly wanderer"
		"friendly disabled hail" "friendly disabled wanderer"
		"hostile hail" "hostile wanderer"
		"hostile disabled hail" "hostile disabled wanderer"

mission "Wanderers: Kor Mereti Language"
	landing
	invisible
	to offer
		has "Wanderers: Mind 5: done"
	on offer
		event "wanderers: kor mereti language"
		fail

mission "Wanderers: Mind 6"
	landing
	name "Defend the Mind"
	description "Fight off any of the Kor Mereti drones that are still attacking the Wanderers. Try not to anger the ones that seem to have switched sides."
	source "Rekat Moraski"
	destination "Spera Anatrusk"
	to offer
		has "Wanderers: Mind 5: done"
	on offer
		event "wanderers: kor mereti friendly"
		conversation
			`With the Wanderer fleet keeping the automata off your back, you carefully pilot your ship into an abandoned docking bay. The Wanderers install the Mind in a niche near the back of the bay and then begin welding sheets of metal over the opening to prevent the Mereti drones from gaining easy access to the Mind to shut it down or destroy it. Meanwhile, every few seconds the bay is lit by a bright flash of weapons fire or exploding ships outside. Hopefully the Wanderer fleet is managing to hold its own against the drones.`
			`	Soon the engineers are done, and you return to your ship to take off. As soon as you depart, the bay doors, which seemed inactive when you first entered, slam shut, and your ship's sensors detect Korath hull repair drones swarming over the doors, welding them in place and piling new layers of hull material on top of them. There is no longer any possibility of returning to the bay to retrieve the Mind. And meanwhile, it is time to rejoin the battle...`
				launch
	on enter
		dialog `This star system is in utter chaos. A vast number of Mereti drones are here. Some are attacking each other. Others are attacking the Wanderers. And still others, sadly, seem intent on attacking you. You'll have to hold them off as long as you can, while trying to stay on the good side of the drones that now seem to be defending you.`
	npc disable
		government " Kor Mereti "
		personality staying heroic
		fleet
			names "kor mereti"
			variant
				"Model 512" 3
				"Model 256" 4
				"Model 128" 5
				"Model 64" 6
				"Model 32" 8
				"Model 16" 12
		dialog `The last of the hostile Kor Mereti drones are destroyed; the remaining drones are not attacking the Wanderers. It is not entirely clear what has happened, but hopefully the Wanderers back on <planet> will have gained some information through the backdoor connection to their AI.`
	npc
		government "Kor Mereti"
		personality staying heroic
		fleet
			names "kor mereti"
			variant
				"Model 256" 1
				"Model 128" 2
				"Model 64" 3
				"Model 32" 5
				"Model 16" 8
	on visit
		dialog `You've landed on <planet>, but there are still hostile Kor Mereti drones in the Chimitarp system. Better depart and make sure they've been taken care of.`



event "wanderers: kor mereti transformation"
	system Chimitarp
		add fleet "Small Kor Mereti" 250
		add fleet "Large Kor Mereti" 450
	planet "Korbatri Eska"
		add description `	Far from the ruined cities, the Kor Mereti have begun building a sort of village of their own: a sprawling complex of greenhouses containing a wide variety of plant samples.`

mission "Wanderers: Mind 7"
	landing
	name "Investigate <planet>"
	description "Visit <destination> and figure out what the Kor Mereti are doing there, now that they are apparently no longer hostile."
	autosave
	source "Spera Anatrusk"
	destination "Korbatri Eska"
	to offer
		has "Wanderers: Mind 6: done"
	on offer
		event "wanderers: kor mereti transformation"
		conversation
			`The Wanderers back on <origin> are in a frenzy to know the outcome of the battle. Pa'aret tells you, "Less than a second after the Mind [made contact, merged] with the Mereti, it severed the [backdoor, failsafe] connection. So we have no [information, visibility] on what the Mind is doing or whether the Mereti [received, welcomed] it."`
			choice
				`	"Most of the drones started fighting on our side. That seems like a good sign."`
				`	"They've sealed up access to the Mind. There is no way we can get it back now."`
					goto mind

			`	"Indeed," says Pa'aret. "But whatever [transformation, change] the Mind [wreaks, catalyzes] may not be complete. It is too soon to trust that we have [succeeded, chosen correctly]."`
				goto next

			label mind
			`	"That is [gratifying, encouraging]," says Pa'aret. "Surely if they viewed it as an [intruder, enemy] they would have destroyed the Mind rather than building a [nest, fortress] to protect it."`

			label next
			`	A few minutes later Tele'ek arrives with some scout ships from the Wanderer fleet. "The drones have sealed up every [entrance, ingress] to that station," he says, "and they are [swarming, gathering] around it [protectively, jealously]. There is no way we can return there to [discover, assess] what is happening inside. And there is also some [activity, development] on the planet's surface."`
			choice
				`	"What sort of activity?"`
				`	"I'd like to go and investigate."`
					goto end

			`	"They seem to be [scavenging, hunting] for resources to build something," says Pa'aret. "It is [strange, surprising]; the Mereti drones until now were ignoring the planets in their [systems, territory]. Would you be [willing, bold] to land your ship on the surface and investigate?" You agree to do so.`

			label end
			`	The Wanderers wish you the best of luck, and you prepare to return to the <system> system. Hopefully the Mereti drones will not become hostile once more while you are landed on the planet's surface, exposed and relatively defenseless.`
				accept



mission "Wanderers: Mind 8"
	landing
	name "Investigate <origin>"
	description "Report the new behavior of the Kor Mereti drones to the Wanderers."
	autosave
	source "Korbatri Eska"
	destination "Spera Anatrusk"
	to offer
		has "Wanderers: Mind 7: done"
	cargo "dead plant" 1
	blocked "You will need 1 ton of cargo space to receive the next mission."
	on offer
		log "The Wanderer ploy has succeeded, but with an unexpected result. The Kor Mereti drones have so thoroughly absorbed the Wanderer Mind into their own consciousness that the drones now believe that they themselves are Wanderers."
		conversation
			`As you come in for a landing, you see that the Kor Mereti drones, which up until recently had been ignoring the surfaces of the planets they controlled, are now constructing some sort of facility on <origin>. Sunlight glints off the fresh and spotless buildings, but it is not until you are only a few dozen meters above it that you realize what the facility is.`
			`	It is a greenhouse.`
			`	Inside the facility are rows and rows of plants of all different shapes and sizes. Like the Mereti drones themselves, the layout of the facility is random and haphazard. Drones nearly the size of a shuttlecraft buzz around it like bees, some of them arriving with fresh samples and others tending and watering the plants.`
			`	A few drones approach your ship when it lands, and one of them speaks in a booming, synthesized voice. "You are the human who helped us [fight, resist] the warlike Hai," it says. "You are our friend."`
			choice
				`	"Do you mean that I helped the Wanderers? I don't recall the Unfettered entering Korath space or attacking you."`
				`	"Yes, I am your friend."`
					goto friend

			`	The drone hesitates for a moment as if confused, then says, "You helped us [hold back, resist] the Unfettered in our old territory, for long enough that we could enter the Eye, and Molt, and take on our new [form, essence]."`
				goto next

			label friend
			`	The drone says, "We are grateful to you. You [won, earned] us enough time to enter the Eye, and Molt, and take on our new [form, essence]."`

			label next
			choice
				`	"You are not Wanderers. You were created by the Korath."`
					goto korath
				`	"Are you saying that you are the new form of the Wanderers?"`

			`	The drone repeats, "We entered the Eye. We took on a new form. We are the [children, offspring] born to the Wanderers in their new place of [sojourn, wandering]."`
				goto plant

			label korath
			`	The drone says, haltingly, "The Korath. The Korath... created our bodies? Yes, the Korath created our bodies." It sounds like it's either conversing with someone else, or perhaps trying hard to remember something. "Yes, but the Wanderers..." It tilts its body closer to you. In a slightly less booming voice, which is perhaps its attempt at a whisper, it says, "The Wanderers created our soul."`

			label plant
			`	While you are still trying to process the drone's statement, another drone comes flying out of the greenhouse facility carrying a large square metal pot. The pot is filled with soil, and in the soil is planted a small, very dry-looking bush with a few dead leaves clinging to it. "We broke it," says the drone. "Fix it please."`
			choice
				`	"I think it's dead."`
					goto end
				`	(Look at the plant more closely.)`

			`	The plant is dry and brittle, and shows no signs of life. "I'm sorry," you say, "but I think it's dead."`

			label end
			`	The drone says, "We gave it water. But maybe the dirt was [poisoned, unhealthy]. Or the light is too bright. A human cannot fix it, but our [parents? ancestors?] would know how. Will you bring it to them?"`
			`	They seem too distraught about the dead plant to be willing to give you more information about themselves. Despite the absurdity of the situation, you agree to take the plant back to the Wanderers and see if they can do anything for it.`
				accept
	on visit
		dialog `You've reached <planet>, but your escort who is carrying the dead plant hasn't arrived in the system yet. Better depart and wait for it.`



mission "Wanderers: Mentors 1"
	landing
	name "Visit <planet>"
	description "Travel to <planet> to meet up with a team of Wanderer professors and scientists who are eager to work with the Kor Mereti drones."
	autosave
	source "Spera Anatrusk"
	destination "Var' Kayi"
	to offer
		has "Wanderers: Mind 8: done"
	on offer
		log "The Wanderers have come to believe that prior to the introduction of their Mind, the Kor Mereti network was not actually a self-aware entity, but that it has now become a sentient being in its own right. And, it is apparently a sentient being with a deep interest in gardening."
		conversation
			`It must reveal something interesting about Wanderer psychology that when you return, they are more interested in poking and prodding the dead plant than in hearing your report about the Mereti drones. But once they've sent off a soil sample to be analyzed and can achieve no more until the results come back, they listen to your story.`
			`	"Our goal was to communicate with them," says Tele'ek, "not to [destroy, erase] their identity and replace it with our own. What have we done?"`
			`	Meto Pa'aret has been listening quietly, and finally speaks up. "Identity is the story the mind tells to [explain? justify? give meaning to?] its existence," he says. "Perhaps before our [intrusion, intervention] the Mereti had intelligence but no story, and thus no [self-awareness, consciousness]."`
			choice
				`	"Are you saying that we inadvertently created a sentient species?"`
				`	"Does that make the Mereti less of a threat, or more of one?"`

			`	Your question is completely ignored as, in response to Pa'aret's comment, the other Wanderers gain a renewed interest in the potted plant. "Very sturdy [construction, joining]," says one, running a talon along the corner of the pot.`
			`	"Yes," says another, "but why make a [flower pot?] out of metal? It will oxidize."`
			`	"They [learned, figured out] that the pot needs drainage holes," says another, looking at the bottom of the pot.`
			`	"This is excellent work for such a [young, immature] species," says Sobari Tele'ek, with a hint of pride.`
			choice
				`	"I'm sorry to interrupt, but have any of you thought through the implications of having created a new sentient species?"`

			`	They are all silent for a moment, then Pa'aret says, "They will need [mentors, teachers]."`
			`	Tema'a Iriket, the terraforming director, says, "I will ask <planet> to send a team of [experts? professors?] immediately. Captain <last>, can you journey there and escort them safely through the Eye and to Korbatri Eska?"`
			`	You agree to do so. The Wanderers switch into their own language and begin an impassioned conversation as you leave the room to head back to your ship.`
				accept



mission "Wanderers: Mentors 2"
	landing
	name "Wanderers to <planet>"
	description "Escort this Wanderer transport safely to <planet>, where the scientists and professors on board will begin teaching and mentoring the Kor Mereti."
	autosave
	source "Var' Kayi"
	destination "Korbatri Eska"
	to offer
		has "Wanderers: Mentors 1: done"
	on offer
		conversation
			`A team of Wanderer terraforming experts has been assembled on <origin>. They have requisitioned a transport and filled it with an overwhelming variety of sensors, bioreactors, chemical filters, and other scientific devices. But, it's clear that none of them quite understand what is going on with the Kor Mereti. The team's manager says, "We are to meet with [sentient? awakened?] robots? They are interested in [foliage, plants]? There are worlds to be [repaired, healed]?"`
			`	You do your best to answer their questions, but this is clearly not a situation that any of them had anticipated. Perhaps not even a situation that their species has ever had to deal with before, given that usually they are working in regions of space that have long since been abandoned by their former inhabitants.`
			`	The transport gets ready to follow you back to <planet>, where hopefully more of their questions will be answered.`
				accept
	npc accompany save
		government "Wanderer"
		personality escort
		ship "Riptide" "Green Talon"



mission "Wanderers: Mentors 3"
	landing
	name "Return to <planet>"
	description "Return to <planet> to see what the Wanderer leaders have planned next."
	autosave
	source "Korbatri Eska"
	destination "Spera Anatrusk"
	to offer
		has "Wanderers: Mentors 2: done"
	on offer
		log "Brought a group of Wanderer mentors and teachers to one of the Kor Mereti worlds, where they will seek to build a relationship with the drones and to help them learn to care for living things and to join in the Wanderer work of healing devastated planets."
		conversation
			`When you last left <origin>, there were less than a dozen buildings in the greenhouse facility. It has now grown to the size of a major spaceport, including some towers that are dozens of stories high. Some plants now grow on open-air terraces; others are in domed enclosures tall enough to house fully-grown trees. The larger domes also have birds flying about inside them, and some larger land animals as well. Everything is built of gleaming steel and glass and filled with lush vegetation; from high above the facility looks like a scattered handful of diamonds and emeralds.`
			`	The transport you were escorting was full of professors and researchers, who are clearly not used to any sort of military discipline or to living in a dangerous region of space: the moment the transport lands they fly off toward the greenhouse without bothering to wait for instructions from their supposed manager. Several of them are already engaged in conversation with the drones, while others are exploring the different rooms of the facility, examining plants and probing soil with their talons.`
			`	The team's manager, already looking a bit overwhelmed, flies over to talk with you. "What are we [expected, requested] to do next?" he asks.`
			choice
				`	"Help the drones to learn to take care of the planets in this region."`
				`	"Make sure the drones remain convinced that the Wanderers are on their side."`
					goto side
				`	"Maybe see if the drones will share their technology with us? They have impressive weapons."`
					goto weapons

			`	He says, "We will try to do that. But this, storing [plants, living things] in boxes made of metal, is not the Wanderer way. We seek to return worlds to their [natural, pristine] state, not to build our own [monuments, structures] on them."`
				goto end

			label side
			`	"Very well," he says, "we will do that. Please return to <planet> and see what our [leaders, elders] think should be done next."`
				goto end

			label weapons
			`	He doesn't seem enthusiastic about that suggestion. "Human," he says, "you have very different [priorities, goals] than we do. I am more [excited, intrigued] by the possibility of using these drones for [renewal, creation] than by their capacity for destruction."`

			label end
			`	You return to your ship. It will be interesting to see what else has changed the next time you return to this world.`
				accept
	on complete
		event "wanderers: hurricane mass production"
		event "wanderers: desi seledrak" 24
		conversation
			`The mood among the Wanderer leaders is much lighter now that the danger from the Mereti drones appears to have been eliminated. In fact, they're now so intrigued by the emergent Mereti consciousness that they don't seem to be thinking about the more distant threat of the drones in Kor Sestor space. Instead, they want to focus on their true calling: terraforming planets.`
			`	Sobari Tele'ek tells you, "We should take time to enjoy this [peace, respite]. We need not [face, deal with] the other drones immediately. We will be working to start a second [settlement, base] nearby. Visit us there when the base is [formed, established] and we will decide our next [actions, steps]. In the meantime, our latest ship of [war, defense] is now being produced on our [major, central] worlds, and you may buy one."`



mission "Wanderers: Tour 1"
	landing
	name "Kor Efret Diplomacy"
	description "Visit Ektasi Rek on <planet> and see if the Kor Efret would like to come to <origin> for a diplomatic visit."
	autosave
	source "Desi Seledrak"
	destination "Setar Fort"
	to offer
		has "event: wanderers: desi seledrak"
	on offer
		conversation
			`Most of the Wanderer elders have moved to this world, to be more involved in the newest terraforming effort, which they clearly find much more rewarding than the battle against the drones. After listening to them talk for nearly an hour about soil restoration and atmospheric particulates and carbon cycles, you ask what you can help them with next.`
			`	Tema'a Iriket says, "We should take further action to [befriend, collaborate with] the Korath. Perhaps you could visit Rek, and [invite, welcome] her Korath friends to [witness, inspect] the work we are doing here? Our hope is that our next [settlement, project] will be a [joint effort?] with them."`
			choice
				`	"Sure, I would be glad to do that."`
					accept
				`	"What about dealing with the Sestor drones?"`
			`	"There will be [time, opportunity] for that later," says Iriket. "They are not a [threat, pressing concern] to us at this time."`
			`	You agree to visit the Kor Efreti and invite them to come back here for a visit.`
				accept



mission "Wanderers: Tour 2"
	landing
	name "Kor Efret Diplomacy"
	description "Escort a Kor Efret ship back to <planet> for a diplomatic visit."
	source "Setar Fort"
	destination "Desi Seledrak"
	to offer
		has "Wanderers: Tour 1: done"
	on offer
		log "Leading some of the friendly Korath on a tour through Wanderer space, to show them how successful the Wanderers have been at repairing and caring for worlds that have been damaged by war."
		conversation
			`Rek is making marvelous progress not only in learning the Korath language, but also in winning their trust. They have built her a Wanderer-style treehouse here to live in, and it seems that she is entertaining a constant stream of new visitors. "What can I help you with?" she asks.`
			choice
				`	"The Wanderers on <planet> want to invite some Kor Efret leaders to visit them."`
					goto visit
				`	"What is your impression of the Korath so far?"`
			`	She says, "We Wanderers have seen the ruins left behind by so many failed species. It puzzles us greatly to wonder why some are able to transition to a strong and stable and sustainable civilization, as we have done, while others descend into chaos. The Kor Efret hope that what they build out of the ashes will finally be a society of true peace and prosperity."`
			label visit
			`	You tell her about the Wanderer invitation, and she takes you to visit some of the Korath leaders. They are eager to learn more about the Wanderers, but after some negotiation they make it clear that they would prefer to travel in one of their own ships, and with Rek as their guest, rather than going as your passengers.`
			choice
				`	(Agree to escort their ship to <planet>.)`
					accept
				`	"I think you might be safer if you travel aboard my ship."`
			`	Rek talks with them for a while, then explains to you, "They want to be in control of their own journey, rather than being no more than 'living cargo' aboard an alien ship. It sounds like this is a matter of honor." Since it seems like the only option, you agree to let them follow you to <planet> in their own ship.`
				accept
	on visit
		dialog "You've reached your destination, but the Korath ship is not here yet."
	npc accompany save
		government "Kor Efret"
		personality escort
<<<<<<< HEAD
		ship "Efret fi Iibriq" "Asikimi Ko Cheska"
=======
		ship "Korath Tanker" "Asikimi Ko Cheska"
>>>>>>> 9f88c199



mission "Wanderers: Tour 3"
	landing
	name "Kor Efret Tour"
	description "Escort a Kor Efret ship to <planet>, to give them a taste of what Wanderer terraforming of a world can achieve."
	source "Desi Seledrak"
	destination "Vara K'chrai"
	to offer
		has "Wanderers: Tour 2: done"
	on offer
		conversation
			`The Kor Efret ship lands next to yours, and Rek brings their leaders to meet with the Wanderers. They spend nearly the whole day being led around the settlement, asking questions and inspecting the Wanderer terraforming equipment. But at last, one of the Korath leaders says, "How long until we will see the change here? How long until it will be clear that your plans will work?"`
			`	When Tema'a Iriket, translating through Rek, explains that it will take centuries, the leader says, "Can you show us a world where you have completed your work?"`
			`	The Wanderers discuss that, and Tele'ek says, "They should [visit, journey to] <planet>, and be shown what we can achieve at the [apex, conclusion] of our work. Captain <last>, will you [accompany, lead] them to there?"`
			choice
				`	"Sure, I would be glad to."`
					accept
				`	"Are you sure it is safe to let them bring their ship to your homeworld?"`
			`	Tele'ek says, "If we do not [choose, take a risk] to trust them, they will never have [opportunity, impetus] to show themselves trustworthy. So, we will take the [first, catalyzing] step."`
			`	You agree to escort the Kor Efret ship on a journey through the wormhole to <planet>.`
				accept
	on visit
		dialog "You've reached your destination, but the Korath ship is not here yet."
	npc accompany save
		government "Kor Efret"
		personality escort
<<<<<<< HEAD
		ship "Efret fi Iibriq" "Asikimi Ko Cheska"
=======
		ship "Korath Tanker" "Asikimi Ko Cheska"
>>>>>>> 9f88c199



mission "Wanderers: Tour 4"
	landing
	name "Kor Efret Tour"
	description "Escort a Kor Efret ship to <planet>, to show them how Wanderer farming worlds are run."
	source "Vara K'chrai"
	destination "Vara Rakak"
	to offer
		has "Wanderers: Tour 3: done"
	on offer
		conversation
			`The Kor Efret are awed by the treetop villages, the towering buildings, and the bustling spaceport here on <origin>. But what moves them most deeply is the wild forests and mountains outside the city. After being led there by some of the local Wanderer leaders, they stand for half an hour just watching the trees swaying in the wind and the birds circling overhead. A few of them make a strange barking, keening noise, and Rek tells you they are weeping: mourning the fact that few places this beautiful and unspoiled are left on their own worlds.`
			`	The Korath are eager to see more places of natural beauty like this one, and the Wanderer leaders suggest that they travel to <planet> next, to see how the Wanderers have built farms that will produce rich crops year after year without depleting the soil.`
				accept
	on visit
		dialog "You've reached your destination, but the Korath ship is not here yet."
	npc accompany save
		government "Kor Efret"
		personality escort
<<<<<<< HEAD
		ship "Efret fi Iibriq" "Asikimi Ko Cheska"
=======
		ship "Korath Tanker" "Asikimi Ko Cheska"
>>>>>>> 9f88c199



mission "Wanderers: Tour 5"
	landing
	name "Kor Efret Tour"
	description "Escort a Kor Efret ship to <planet>, where the Wanderers are battling the Unfettered."
	source "Vara Rakak"
	destination "Varu Tev'kei"
	to offer
		has "Wanderers: Tour 4: done"
	on offer
		conversation
			`The Korath are very interested to see how the farms here work. "We are trying to learn to do this on our worlds," one of them explains, "but there has been blight, and drought, and crops that fail for reasons we do not even understand." The Wanderer scientists here do their best to explain how they keep the crops and the soil healthy, with Rek working hard to translate their technical jargon into terms that the Korath can understand.`
			`	When they have completed their tour, Rek says to you in your own language, "<first>, I think we should show them <planet> next. We should show them the war with the Unfettered. If they see that we are few in number, embattled, with only a handful of worlds, they will feel less threatened by us."`
			choice
				`	"That sounds like a good idea."`
					goto end
				`	"What if seeing you as less of a threat emboldens them to attack you?"`
			`	Rek says, "We are still more numerous and more advanced. And besides, wars are started by fear as often as they are started by aggression."`
			label end
			`	You agree to escort the Korath ship to <planet>. Hopefully they won't be blown to bits by an Unfettered fleet; that would be quite a diplomatic disaster.`
				accept
	on visit
		dialog "You've reached your destination, but the Korath ship is not here yet."
	npc accompany save
		government "Kor Efret"
		personality escort
<<<<<<< HEAD
		ship "Efret fi Iibriq" "Asikimi Ko Cheska"
=======
		ship "Korath Tanker" "Asikimi Ko Cheska"
>>>>>>> 9f88c199
	npc
		system "Ap'arak"
		government "Hai (Unfettered)"
		personality staying heroic
		fleet "Large Unfettered" 2



mission "Wanderers: Tour 6"
	landing
	name "Kor Efret Tour"
	description "Escort the Kor Efret ship back through the Eye to <planet>."
	source "Varu Tev'kei"
	destination "Setar Fort"
	to offer
		has "Wanderers: Tour 5: done"
	on offer
		conversation
			`The Korath ship lands safely on <origin>. Rek explains to the Korath that the entire Wanderer territory was once controlled by the Hai, but that the Hai ruined these worlds and abandoned them. She tells them that now that the Wanderers have completed their work of healing these worlds, they are returning them to the Hai.`
			`	It's a somewhat slanted story, and the Korath are dubious. "If you have done them this great favor," one of them asks, "why are they attacking you?"`
			`	Rek explains that the Hai wanted these worlds back before the Wanderers were ready to give them back, and the same Korath says, "So, if we allow you to spread to our worlds, you will return them to us not when we ask you to, but when you decide you are done?"`
			`	Rek tries to assure them that in their own territory, they will be working and living side by side with the Wanderers, in joint control of their worlds. It's not clear if they believe her. "We have seen enough," says the same Korath. "We will return to our world now." You agree to escort them back through the Eye and to make sure they reach <planet> safely.`
				accept
	on visit
		dialog "You've reached your destination, but the Korath ship is not here yet."
	npc accompany save
		government "Kor Efret"
		personality escort
<<<<<<< HEAD
		ship "Efret fi Iibriq" "Asikimi Ko Cheska"
=======
		ship "Korath Tanker" "Asikimi Ko Cheska"
>>>>>>> 9f88c199



mission "Wanderers: Tour 7"
	landing
	name "Return to <planet>"
	description "Return to <planet> with Rek's report from the Kor Efret diplomatic tour."
	autosave
	source "Setar Fort"
	destination "Desi Seledrak"
	to offer
		has "Wanderers: Tour 6: done"
	on offer
		conversation
			`You have escorted the Korath ship safely back to their home. Hopefully what they saw on their journey will make them more eager to be friends with the Wanderers, rather than less. Rek hands you a written report that she says is an account of the diplomatic mission and says, "Please deliver this to Sobari Tele'ek on <planet>."`
			choice
				`	"Okay, I'll do that."`
					accept
				`	"Do you think the mission was a success?"`
			`	"I hope so," she says. "The true test will be how we treat the Kor Efreti in the days to come. Clearly it will take some effort to earn their trust."`
			`	You return to your ship, and get ready to travel to <planet>.`
				accept



mission "Wanderers: Sestor Scanning"
	landing
	name "Scan Sestor Planets"
	description "Scan all the habitable planets in Sestor space to attempt to find where the control center for the automata is located."
	autosave
	source "Desi Seledrak"
	to offer
		has "Wanderers: Tour 7: done"
	blocked "You will need <capacity> to take on the next mission."
	cargo "scanning equipment" 3
	clearance
	infiltrating
	stopover "Sopi Lefarkata"
	stopover "Keneska Fek"
	stopover "Sasirka Gatru"
	stopover "Sestor Ikfar"
	stopover "Drekag Firask"
	stopover "Firka Tesk"
	on offer
		log "Agreed to travel through Kor Sestor space, scanning the planets to try to look for the facility that is remotely controlling the Kor Sestor drones."
		conversation
			`The Wanderers are eager to hear the results of your diplomatic mission, and whatever is in Rek's report seems to encourage them. Tele'ek says, "If we can [deal with, neutralize] the Kor Sestor drones as well, all of Korath space will be [open, available] for us and for the Korath survivors. Then there will be no more [barriers, impediments] to peace."`
			choice
				`	"If you combined your fleet with the Kor Mereti, you could destroy the Kor Sestor drones outright."`
				`	"If the Sestor drones are being controlled remotely, we should try to find the control station and take it over, or destroy it."`
					goto next

			`	"With great [destruction, loss] of life," says Tema'a Iriket. "That is not [acceptable, moral]. We should seek a more [subtle, elegant] solution."`

			label next
			`	After some discussion, the Wanderers agree that the best way to deal with the Sestor drones is to try to figure out where their control center is. "Their communications are [untraceable, undetectable]," says Tele'ek, "but surely the [control center, communications hub] will be well defended. So by [hunting, searching] for a well defended [site, installation] we may find it."`
			`	Iriket says, "I can supply Captain <last> with [surveying?] scanners and [ground-penetrating radar?] from the terraforming team. Such a [facility, installation] might well be deep underground."`
			`	The Wanderers begin loading the scanning equipment onto your ship, and ask you to land on each of the planets in Kor Sestor space to collect measurements. "Bring the [data, results] back to us to be analyzed," says Iriket.`
				accept
	on visit
		dialog phrase "generic stopover on visit"
	on stopover
		dialog `That was the last of the Kor Sestor planets that the Wanderers asked you to scan. Time to return to <planet> with the data.`



event "wanderers: battle in solifar begins"
	system Solifar
		fleet "Wanderer Flycatchers" 400

event "wanderers: battle in solifar ends"
	system Solifar
		fleet "Large Quarg" 3000
		fleet "Wanderer Defense" 1800
		fleet "Wanderer Drones" 700
		fleet "Wanderer Flycatchers" 800

mission "Wanderers: Sestor Attack"
	landing
	name "Defend <planet>"
	description "<planet> is under attack by a Kor Sestor fleet. Drive them off, then return to the planet to figure out what to do next."
	source "Desi Seledrak"
	to offer
		has "Wanderers: Sestor Scanning: done"
	on offer
		conversation
			`A few hours after you present the scanning data to the scientists, you are called into a meeting with the Wanderer leaders. "We may have found the [facility, center]," says, Tele'ek, "but we are not [certain, confident]. There is indeed an underground [bunker, fortress] on one of the planets, but it must have been [damaged, overrun] in the course of their war." He calls up a holographic display of the facility, showing that one section of it has been breached, and a tunnel leads from there to the surface.`
			choice
				`	"You're probably right that they wouldn't have kept using the facility once it was been breached."`
				`	"Is there any sign that they tried to rebuild it after the damage? Or that it's still in use?"`

			`	Iriket walks up closer to the display to look on it. She adjusts some controls, and an overlay shows up in another color. "The Kor Efret said their [civil war, cultural collapse] ended a century ago, yes?" she asks. You nod. She walks around the display, examining it carefully, then says, "These [cracks, fractures] in the [bedrock?] have not yet been [infiltrated, saturated] with ground water. This damage is not a century old. It is from at most one [month?] ago."`
			choice
				`	"Could it be that whoever was living down there decided to give up and return to the surface?"`
				`	"Does that mean that someone else captured the facility before we could?"`

			`	Suddenly, you hear the noise of alarm sirens from the spaceport, and a messenger comes bursting into the room, his talons screeching across the floor as he skids to a stop. "Sestor drones!" he says. "[Enormous, overwhelming] fleet. Need all [defenders, fighters] immediately."`
			`	You return to your ship and quickly fire up the engines...`
				launch
	on enter
		dialog `There is indeed a Kor Sestor fleet here, but it is nowhere near as large as the messenger indicated. Either the messenger was exaggerating, or some of the fleet has already fled.`
	on visit
		dialog `There are still Kor Sestor ships overhead. You should take off and rejoin the battle.`
	on accept
		event "wanderers: battle in solifar begins"
	on complete
		event "wanderers: battle in solifar ends"
	npc evade
		government "Kor Sestor"
		personality staying heroic
		fleet
			names "kor sestor"
			fighters "kor sestor fighter"
			variant
				"Kar Ik Vot 349 (Trapper)"
				"Tek Far 71 - Lek (Close Quarters)"
				"Far Lek 14" 7
				"Met Par Tek 53"
				"Met Par Tek 53 (Sniper)"
		fleet
			names "kor sestor"
			fighters "kor sestor fighter"
			variant
				"Kar Ik Vot 349 (Defense)"
				"Tek Far 78 - Osk (Close Quarters)"
				"Far Osk 27" 7
				"Met Par Tek 53"
	npc evade
		government "Kor Sestor"
		personality entering heroic
		fleet
			names "kor sestor"
			fighters "kor sestor fighter"
			variant
				"Tek Far 109"
				"Tek Far 71 - Lek"
				"Tek Far 78 - Osk"
				"Far Lek 14" 17
				"Far Osk 27" 13
				"Met Par Tek 53 (Sniper)" 2
		fleet
			names "kor sestor"
			fighters "kor sestor fighter"
			variant
				"Tek Far 109" 3
				"Far Lek 14" 27
				"Far Osk 27" 21
		fleet
			names "kor sestor"
			fighters "kor sestor fighter"
			variant
				"Kar Ik Vot 349 (Trapper)"
				"Tek Far 71 - Lek (Close Quarters)"
				"Far Lek 14" 7
				"Tek Far 78 - Osk (Close Quarters)"
				"Far Osk 27" 6
	npc
		government "Wanderer"
		personality staying heroic
		fleet
			names "wanderer"
			variant
				"Hurricane (Turret)"
				"Tempest"
				"Derecho (Turret)"
		fleet
			names "wanderer"
			variant
				"Tempest (Heavy)"
				"Strong Wind"
		fleet
			names "wanderer"
			variant
				"Autumn Leaf"
				"Summer Leaf"
	npc
		government "Wanderer"
		personality heroic
		fleet
			names "wanderer"
			variant
				"Autumn Leaf"
				"Summer Leaf" 3
		fleet
			names "wanderer"
			variant
				"Hurricane (Tough)"
				"Derecho"
				"Tempest (Missile)" 2
	npc
		government "Kor Mereti"
		personality heroic
		system "Faronektu"
		fleet
			names "kor mereti"
			variant
				"Model 512"
				"Model 256"
				"Model 64"
				



event "wanderers: kor sestor are aimless"
	fleet "Small Kor Sestor"
		personality
			timid
			coward
	fleet "Large Kor Sestor"
		personality
			timid
			coward
	system "Mesuket"
		fleet "Large Kor Mereti" 900
		fleet "Large Kor Sestor" 5000
	system Eshkoshtar
		remove fleet "Large Kor Sestor"
	system Salipastart
		remove fleet "Large Kor Sestor"
	system Mekislepti
		remove fleet "Large Kor Sestor"
	system Similisti
		remove fleet "Large Kor Sestor"
	system Faronektu
		remove fleet "Large Kor Sestor"
	planet "Varu K'prai"
		landscape land/beach1
		add description `	There used to be a thriving spaceport here, but it has been razed to the ground by the Kor Sestor fleet.`
		remove spaceport
		remove outfitter
		remove "required reputation"
		remove tribute
	planet Zenith
		bribe 0
		"required reputation" 1000
	"reputation: Pirate" <?= -1
	"unvisit planet" "Varu K'prai"

mission "Wanderers: Sestor Search"
	landing
	name "Find the Sestor fleet"
	description "A large Kor Sestor fleet passed through the wormhole to Wanderer space. Figure out where they went and what they are doing there."
	autosave
	source "Desi Seledrak"
	to offer
		has "Wanderers: Sestor Attack: done"
	to complete
		never
	destination "Vara K'chrai"
	on offer
		log "Someone else seems to have located the Kor Sestor command center before the Wanderers did, and has taken control of the Kor Sestor fleet. Most of the Kor Sestor drones flew through the Eye into the old Wanderer territory, where the Wanderers will probably not be prepared to fight them."
		event "wanderers: kor sestor are aimless"
		conversation
			`You return to the planet expecting the Wanderers to be celebrating their victory, but the leaders have grim news. "The drones we fought were only the [rearguard? remnant?] of the fleet," says Tele'ek. "Dozens of [capital ships?] passed through this system and continued on. With this [heading, destination]." On the holographic projector, he brings up a star map, and points to the system where the Eye is. The wormhole leading back to Wanderer space.`
			`	Tele'ek says, "Every ship we can spare must [pursue, follow] the Sestor drones through the Eye, and hope that we [locate, track down] the drones before they can cause [harm, destruction] to our people." You should probably join them.`
				accept
	on visit
		dialog `You've returned to <planet>, but you haven't yet found out where the Sestor fleet has gone. Keep searching for it; it's dangerous letting such a powerful hostile fleet roam free.`
	to fail
		has "wanderers: found the sestor fleet"
	on enter "Aya'k'k"
		dialog
			`A major battle was fought here. The burned-out hulks of several Wanderer ships are floating around in space, along with a handful of disabled Kor Sestor ships. Meanwhile, Wanderer ships are engaged in some sort of rescue or evacuation process on the surface of Varu K'prai. But there is no sign of the bulk of the Kor Sestor fleet.`
	npc
		system "Aya'k'k"
		government "Wanderer"
		personality derelict uninterested
		fleet "Wanderer Defense"
		fleet "Wanderer Freight" 2
	npc
		system "Aya'k'k"
		government "Kor Sestor"
		personality derelict uninterested
		fleet "Large Kor Sestor"
	on enter "Alnilam"
		set "wanderers: found the sestor fleet"
		dialog
			`Quite a few Kor Sestor ships are in orbit around the anarchist world of Zenith, and you detect many more on the surface. Strangely, the Kor Sestor ships are not attacking the local pirate and anarchist fleets.`
			`	That is probably not a good sign.`



mission "Wanderers: Sestor: Alnilam Fleet 1"
	landing
	invisible
	destination "Farpoint"
	to offer
		has "Wanderers: Sestor Attack: done"
	npc kill
		government "Kor Sestor"
		system Alnilam
		personality heroic staying target
		fleet
			names "kor sestor"
			fighters "kor sestor fighter"
			variant
				"Kar Ik Vot 349 (Defense)"
				"Met Par Tek 53" 3



mission "Wanderers: Sestor Search: Vara K'chrai"
	landing
	source "Vara K'chrai"
	to offer
		has "Wanderers: Sestor Search: active"
	on offer
		conversation
			`Everyone in the spaceport on Vara K'chrai is still in a panic from watching the Kor Sestor fleet fly through their system, but fortunately the drones did not attack the planet. In fact, they did not even fire on the Wanderer ships that were in orbit at the time. The Wanderer defenders, not wanting to provoke a fight with a fleet they could probably not defeat, did not attack either. So, the Kor Sestor fleet passed peacefully through this system and continued on to... wherever it is going. No one here has any idea yet what the fleet's destination was.`
				decline



mission "Wanderers: Sestor Search: Varu Tev'kei"
	landing
	source "Varu Tev'kei"
	to offer
		has "Wanderers: Sestor Search: active"
	on offer
		conversation
			`The defenders on <planet> have heard of the Kor Sestor incursion into Wanderer space, but they tell you that the fleet did not pass through this system. And here, they are clearly too worried about the Unfettered threat to be able to think about fighting a war on a second front at the same time.`
				decline



mission "Wanderers: Sestor Search: Varu K'prai"
	landing
	source "Varu K'prai"
	to offer
		has "Wanderers: Sestor Search: active"
	on offer
		conversation
			`The entire spaceport on <planet> has been razed to the ground. Teams of Wanderers are sifting through the rubble to recover the bodies of those who were killed here. Apparently the Kor Sestor fleet destroyed the spaceport and every Wanderer ship it found in this system, and then occupied the system for several days, destroying or driving away any scout ships that entered the system.`
			`	The Wanderers don't know what happened next, but the drones are no longer here. Perhaps they have moved beyond Wanderer space.`
				decline



mission "Wanderers: Sestor Search: Human Spaceport"
	landing
	invisible
	source
		government "Republic" "Free Worlds" "Syndicate" "Neutral"
		attributes "north"
	to offer
		has "Wanderers: Sestor Search: active"
	on offer
		conversation
			`As you bring your ship in for landing at an empty pad, you notice the captain of an adjacent Behemoth inspecting his ship, which is raked with projectile punctures.`
			choice
				`	(Approach the captain and try to find out what happened.)`
					goto approach
				`	(Ignore him.)`
					decline
			
			label approach
			`	You get a better view of the Behemoth - the "Heart of Gold", as indicated on the ship's stern - as you walk up to it. The rear of the ship is badly hammered, and black scorch marks streak forward across the hull. You can't help but notice that at several projectile entry points along the hull, the metal is bent smoothly inwards, almost as if the penetrator seared or melted its way through the ship's armor. The captain of the Behemoth looks up from his inspection. Seeing you, he says, "We were lucky to get out of that one alive!"`
			choice
				`	"How did your ship end up in such a state?"`
				`	"Was this beauty the victim of a pirate attack?"`
				
			`	"I'm not quite sure," the captain says. "We were shot at by a fleet of hostile ships that our computer couldn't identify. They didn't look at all like a run-of-the-mill pirate ship, though, and they were kitted out with tech I've never seen before."`
			choice
				`	"How many ships were there? What did they look like?"`
				`	"Where did this fight take place?"`
					goto where
				`	"You should be glad you're still in one piece."`
					goto glad1
					
			`	"Well," the pilot says, "we had hired a beefy Leviathan escort to Farpoint in the Alnitak system. When we were going in for landing, two of these hostile ships jumped in from the northwest, the direction of all the anarchist colonies in this area. The ships weren't big, but they were tough: our four heavy laser turrets weren't enough to produce even a dent in their shields. They made short work of the Leviathan, and nearly disabled our ship, too. It was lucky I decided that jumping would be faster than landing. We warped out of the system while in atmosphere, saving the ship, but now I'm in debt to all my crew because I couldn't meet a rush delivery deadline."`
			choice
				`	"You're lucky as hell to be here today."`
					goto glad
				`	"Thanks for the information. I think that these hostile ships are the ones I'm looking for."`
					goto thanks
					
			label where
			`	"Well," the pilot says, "we were doing a large cargo run to Farpoint in the Alnitak system, when two of these hostile ships jumped in from the northwest, the direction of all the anarchist colonies in this area. I had to jump the ship in atmosphere to stop us from getting shredded by their strange melting weaponry. I immediately reported the attack to a desk clerk at the Navy base in the neighboring system Saiph, but their servers show no logs of any unidentified ships beyond Farpoint, so I guess they turned around after scouting out the Alnitak system."`
			choice
				`	"You're lucky as hell to be here today."`
					goto glad
				`	"Thanks for the information. I think that these hostile ships are the ones I'm hunting."`
					goto thanks
			
			label glad1
			`	"I am! The attacking ships weren't big, but they were tough: our four heavy laser turrets couldn't even produce a dent in their shields," the captain says. "We even hired a beefy Leviathan to protect us from the pirate raids as we traveled to Farpoint, but when these hostile ships jumped in from the northwest, they made short work of our escort and nearly disabled our ship, too. I had to jump out of the system while in atmosphere to save the ship, but now I'm in debt to all my crew because I didn't meet a rush delivery deadline."`
			choice
				`	"You really are lucky as hell to be here today."`
					goto glad
				`	"Thanks for the information. I think that these hostile ships are the ones I'm looking for."`
					goto thanks
			
			label thanks
			`	"No problem, kiddo," the captain says, although he looks awed that you are even attempting to fight such powerful ships. "Remember, northwest of Farpoint. If they're anarchists of any sort, they'll be hiding in one of those pirate systems up there. Take care of yourself out there; those are some dangerous ships that jumped us." With that, he bids you farewell.`
				decline
					
			label glad
			`	"Yeah, those ships would have obliterated us if we hadn't jumped pronto." The pilot looks at you, then asks quizzically, "Say, do you know anything about those ships?"`
			choice
				`	"Yeah, those were Korath ships that attacked you."`
				`	"Maybe. I have a feeling that they're the alien ships that I'm hunting."`
				`	"I don't want to jump to any conclusions."`
					goto no
					
			`	"Aliens?" The pilot's face reddens, and his eyes narrow in anger. "Like those detestable squirrels, you mean? Told me they were peaceful, but when I went further north, I nearly had my ship torn to pieces!" You try to tell him that the Hai are a separate species from the Korath, but he clearly does not want to hear any more, so you decide to bring the conversation to an end.`
				goto end
				
			label no
			`	The pilot seems disappointed in your response, so you decide to bring the conversation to an end.`
				goto end
				
			label end
			`	"Thank you for your time," you say to the captain.`
			`	The pilot sobers up again, and says, "No problem. Remember, northwest of Farpoint. If they're anarchists of any sort, they'll be hiding in one of those pirate systems up there. Take care of yourself out there; those were dangerous ships we faced." With that, he bids you farewell.`
				decline



mission "Wanderers: Sestor Search: Human Hint"
	landing
	name "Warn Admiral Danforth"
	description "Meet with Admiral Danforth on <planet> as soon as possible, to warn him of the possible threat from the Kor Sestor fleet."
	source
		near "Alnitak" 1 100
	destination "Farpoint"
	to offer
		has "wanderers: found the sestor fleet"
		not "Wanderers: Sestor Search: Wanderer Hint: offered"
		not "Wanderers: Sestor: Farpoint Attack 1: offered"
	on offer
		conversation
			`You've located the Kor Sestor fleet, in the Alnilam system. The Republic Navy is probably ill-equipped to fight such powerful alien ships, but they may be the only thing standing in the way of an outright invasion of human space. You should warn Admiral Danforth and the Oathkeepers of the impending threat as soon as possible.`
				accept



mission "Wanderers: Sestor Search: Wanderer Hint"
	landing
	name "Warn Admiral Danforth"
	description "Meet with Admiral Danforth on <planet> as soon as possible, to warn him of the possible threat from the Kor Sestor fleet."
	source
		government "Wanderer"
	destination "Farpoint"
	to offer
		has "wanderers: found the sestor fleet"
		not "Wanderers: Sestor Search: Human Hint: offered"
		not "Wanderers: Sestor: Farpoint Attack 1: offered"
	on offer
		conversation
			`You've located the Kor Sestor fleet, in the Alnilam system. The Republic Navy is probably ill-equipped to fight such powerful alien ships, but they may be the only thing standing in the way of an outright invasion of human space. You should warn Admiral Danforth and the Oathkeepers of the impending threat as soon as possible.`
				accept



mission "Wanderers: Sestor: Farpoint Attack 1"
	landing
	name "Defend Farpoint"
	description "Farpoint is under attack by a Kor Sestor fleet. Drive them off, then return to the planet to speak with Admiral Danforth."
	source "Farpoint"
	to offer
		has "wanderers: found the sestor fleet"
	on offer
		log "The Kor Sestor fleet has somehow made its way into northern human space, perhaps using a small number of jump drives to ferry ships back and forth the same way that the Unfettered invaders did. Admiral Danforth says that the system where the Korath ships have gathered is home to a secret Alpha base, so he is concerned that the Kor Sestor drones are under Alpha control."
		conversation
			`As you are coming in for a landing, you contact Admiral Danforth and ask to speak with him as soon as possible. He meets you at the landing pad and invites you back to his office, where you explain about the large Kor Sestor fleet that is now gathering to the north of here. He tells you, "For the past several months, Intelligence has been tracking a hidden Alpha base on Zenith and making plans to trap and exterminate them. And now you tell me that Zenith is being guarded by Korath drones. It seems unlikely to be a coincidence."`
			choice
				`	"Could the Kor Sestor have made some sort of deal with the Alphas?"`
				`	"Maybe the Alphas gained control of the Kor Sestor fleet somehow?"`
					goto next

			`	"That would assume that some of the Korath who controlled the Sestor fleet are still alive," he says. "Is there evidence that that is the case?"`

			label next
			`	You tell him about the underground bunker that the Wanderers discovered, and the signs that someone either recently departed from it, or recently infiltrated it from the surface. He says, "We already know that a group of Alphas was active in that region of space. You and I fought them there just recently, and failed to capture them. I bet that after they fled, they somehow gained access to the Kor Sestor bunker and took over control of the drone fleets."`
			`	It is not particularly surprising when, a few seconds after he says that, an alarm siren begins to sound...`
				launch
	on visit
		dialog `There are still Sestor warships overhead. You should take off again and assist in the fight.`
	npc evade
		government "Kor Sestor"
		personality heroic staying
		fleet
			names "kor sestor"
			fighters "kor sestor fighter"
			variant
				"Kar Ik Vot 349"
				"Tek Far 71 - Lek"
				"Far Lek 14" 10
				"Met Par Tek 53" 2
		fleet
			names "kor sestor"
			fighters "kor sestor fighter"
			variant
				"Kar Ik Vot 349 (Offense)"
				"Tek Far 78 - Osk"
				"Far Osk 27" 8
				"Met Par Tek 53 (Sniper)"
		fleet
			names "kor sestor"
			fighters "kor sestor fighter"
			variant
				"Kar Ik Vot 349 (Defense)"
				"Kar Ik Vot 349 (Trapper)"
		dialog `The Kor Sestor fleet has been driven off. Time to land and see what Danforth thinks you should do next.`
	npc
		government "Navy (Oathkeeper)"
		personality heroic
		fleet
			names "republic capital"
			fighters "republic fighter"
			variant
				"Carrier (Mark II)"
				"Lance" 4
				"Combat Drone" 6
				"Cruiser (Mark II)"
				"Combat Drone" 4
				"Frigate (Mark II)" 2
				"Rainmaker (Mark II)" 2
				"Gunboat (Mark II)" 2
		fleet
			names "republic capital"
			fighters "republic fighter"
				"Cruiser"
				"Combat Drone" 4
				"Frigate"
				"Rainmaker"
	npc
		government "Navy (Oathkeeper)"
		personality heroic staying
		fleet
			names "republic capital"
			fighters "republic fighter"
			variant
				"Carrier (Mark II)"
				"Lance" 4
				"Combat Drone" 6
				"Cruiser (Mark II)"
				"Combat Drone" 4
				"Frigate (Mark II)" 2
				"Rainmaker (Mark II)" 2
				"Gunboat (Mark II)" 2
		fleet
			names "republic capital"
			fighters "republic fighter"
				"Cruiser"
				"Combat Drone" 4
				"Frigate"
				"Rainmaker"
		fleet
			names "republic capital"
			fighters "republic fighter"
				"Carrier"
				"Lance" 4
				"Combat Drone" 6
				"Frigate" 3



mission "Wanderers: Sestor: Quarg Help 1"
	landing
	name "Ask the Quarg for help"
	description "Admiral Danforth asked you to visit <planet> and ask the Quarg if they can provide any ships to help you fight off the Kor Sestor fleet (now presumably under Alpha control)."
	autosave
	source "Farpoint"
	destination "Alta Hai"
	clearance
	to offer
		has "Wanderers: Sestor: Farpoint Attack 1: done"
	on offer
		conversation
			`Admiral Danforth looks like he is still in shock from the carnage and loss of life in the battle that you just fought. "Please tell me that that was the entire drone fleet," he says.`
			`	Sadly, you shake your head. "They have dozens of capital ships," you say. "That was probably just the vanguard of their fleet."`
			`	Danforth sighs. "I got a taste of how powerful these Korath ships are during our attack on the previous Alpha base," he says. "I'm not sure I can stand up against a whole fleet of them. Our only hope may be the Quarg. They have a ringworld in Hai space. In fact, isn't that where we left your friend Elias?" You nod. "You should go there immediately," says Danforth. "Hopefully, you will be able to bring back help in time."`
				accept



mission "Wanderers: Sestor: Quarg Help 2"
	landing
	name "Return to <planet>"
	description "Return to <planet> with this small fleet of Quarg ships."
	source "Alta Hai"
	destination "Farpoint"
	cargo "medical supplies" 2
	blocked "You will need <capacity> to carry supplies back to Farpoint."
	to offer
		has "Wanderers: Sestor: Quarg Help 1: done"
	on offer
		conversation
			`As you are coming in for a landing, you contact the Quarg and discover that Elias Hanover is indeed still living here. He meets you the moment you dock with the station, and you describe the situation. "This must be retaliation," he says. "They want to wipe Danforth and the Oathkeepers off the map to get revenge for him driving them out of their base on Avalon."`
			`	He leaves to try to find help, and returns about fifteen minutes later. "I've got four Quarg ships who volunteered to help," he says. "That may not seem like a lot, but their ships pack quite a punch. And, they've offered some medical supplies as well, which they'll load onto your ship. Good luck, captain."`
			`	You thank him for his assistance, and hurry to fire up your ship and return to human space. Hopefully Danforth's base has not already been overrun in your absence.`
				accept
	on accept
		log "Recruited some Quarg warships to help defend human space from the Kor Sestor drones, which are now presumably under Alpha control."
	npc accompany save
		government "Quarg"
		personality heroic waiting escort
		ship "Quarg Wardragon" "Leukos-nikeseh"
		ship "Quarg Wardragon" "Purros-machaira"
		ship "Quarg Wardragon" "Melas-zugon"
		ship "Quarg Wardragon" "Chloros-thanatos"
	npc
		government "Kor Sestor"
		personality heroic staying
		system "Alnitak"
		fleet "Large Kor Sestor" 2
	on visit
		dialog `You've reached <planet>, but you've either left one of the Quarg warships behind, or your escort carrying the medical supplies from Elias hasn't entered the system yet. Better depart and wait for it.`



mission "Wanderers: Sestor: Alnilam Fleet 2"
	landing
	invisible
	source "Farpoint"
	to offer
		has "Wanderers: Sestor: Quarg Help 2: done"
	npc kill
		government "Kor Sestor"
		system "Alnilam"
		personality heroic staying target
		fleet
			names "kor sestor"
			fighters "kor sestor fighter"
			variant
				"Kar Ik Vot 349 (Defense)"
				"Tek Far 71 - Lek (Close Quarters)"
				"Far Lek 14" 10



mission "Wanderers: Sestor: Bomb Zenith 1"
	landing
	name "Deliver device to Zenith"
	description "Admiral Danforth asked you to drop this device (presumably a bomb) above the Alpha base on <destination>."
	source "Farpoint"
	destination "Zenith"
	clearance
	infiltrating
	to offer
		has "Wanderers: Sestor: Quarg Help 2: done"
	cargo "unknown device" 2
	on offer
		log "Danforth believes that he has located the Alpha base from which the drones are being controlled; if the base is destroyed the drones ought to become aimless and be easily defeated."
		conversation
			`Danforth is still alive, and still holding out against the Alpha-controlled drones. After directing several recruits to unload the medical supplies, he tells you, "The Alpha base we've been watching on <planet> is buried deep underground. I'm hoping that the Alphas either don't know we're aware of their base's location, or have chosen to remain there anyway because it is so well defended. If the drones are being controlled from there, taking out the base might deactivate the drones."`
			choice
				`	"Do you think your troops could capture the base?"`
				`	"Do you have a plan for destroying the Alphas?"`

			`	Danforth says, "The base is several kilometers underground. Before it was guarded by Sestor drones, we had a chance. We could have landed dozens of troop transports and fought our way inside, albeit with heavy losses. But now, I doubt our troops could even make it to the surface."`
			`	As he is speaking, two Navy officers approach your ship with a hover-cart carrying something that looks a little bit like a retrofitted Typhoon Torpedo. They salute Danforth, and he tells them, "Put it aboard Captain <last>'s ship." Then he turns to you. "I'm going to give you the coordinates of the Alpha base," he says. "It's on the polar continent, deep under the ice. Fortunately there are no other human settlements nearby."`
			`	He pauses, as if to resign himself to what he is about to command you to do, and then says, "Land on the planet, drop this device at the coordinates, and then get the hell out of there. You'll have fifteen seconds after you deploy the device to get at least a thousand kilometers away."`
			choice
				`	"Wait, is this a nuke? I thought the Navy was too principled to use them."`
				`	"Okay, I'll do what you say."`
					goto end

			`	"Just drop the damn thing and get out of there, fast," he says. Clearly he doesn't want to tell you anything more about the weapon's origin.`

			label end
			`	Alarm sirens begin to sound. "Don't wait here to defend us," says Danforth. "Go straight to <planet> and deploy the device. It may be the only way you can save us."`
				launch
	on enter
		dialog
			`Danforth wasn't joking when he said that the device may be your only chance. There are almost a dozen Sestor capital ships in the system, and countless smaller craft tearing the Navy to shreds.`
			`Even the Quarg warships are having trouble with an opposing fleet this size. Perhaps a more powerful fleet could defeat the automata, but it would be a difficult battle.`
	on visit
		dialog `You go to push the device out of the airlock, but realize that you left it on one of your escorts. Better depart and wait for it to enter the system.`
	on complete
		fail "Wanderers: Sestor: Farpoint Attack 2"
	to fail
		has "Wanderers: Sestor: Farpoint Attack 2: done"



mission "Wanderers: Sestor: Farpoint Attack 2"
	landing
	invisible
	source "Farpoint"
	to offer
		has "Wanderers: Sestor: Quarg Help 2: done"
	on visit
		dialog `Danforth notices your ship land as the sky lights up with the explosions of Navy ships. "Did you use the bomb?" he asks. The stress in his voice is palpable. You shake your head. "Then what the hell are you doing here? Get up there and drop the bomb already!"`
	npc
		government "Quarg"
		personality heroic staying
		ship "Quarg Wardragon" "Leukos-nikeseh"
		ship "Quarg Wardragon" "Purros-machaira"
		ship "Quarg Wardragon" "Melas-zugon"
		ship "Quarg Wardragon" "Chloros-thanatos"
	npc
		government "Navy (Oathkeeper)"
		personality heroic staying
		fleet
			names "republic capital"
			fighters "republic fighter"
			variant
				"Carrier (Mark II)"
				"Lance" 4
				"Combat Drone" 6
				"Cruiser (Mark II)"
				"Combat Drone" 4
				"Frigate (Mark II)" 2
				"Rainmaker (Mark II)" 2
				"Gunboat (Mark II)" 2
		fleet
			names "republic capital"
			fighters "republic fighter"
				"Cruiser"
				"Combat Drone" 4
				"Frigate"
				"Rainmaker"
		fleet
			names "republic capital"
			fighters "republic fighter"
			variant
				"Carrier"
				"Lance" 4
				"Combat Drone" 6
				"Cruiser"
				"Combat Drone" 4
				"Frigate" 2
				"Rainmaker" 2
				"Gunboat" 2
		fleet
			names "republic capital"
			fighters "republic fighter"
				"Cruiser (Mark II)"
				"Combat Drone" 4
				"Frigate (Mark II)"
				"Rainmaker (Mark II)"
		fleet
			names "republic capital"
			fighters "republic fighter"
				"Carrier (Mark II)"
				"Lance" 4
				"Combat Drone" 6
				"Frigate (Mark II)" 3
	npc evade
		government "Kor Sestor"
		personality heroic staying
		fleet
			names "kor sestor"
			fighters "kor sestor fighter"
			variant
				"Kar Ik Vot 349"
				"Tek Far 71 - Lek"
				"Far Lek 14" 10
				"Met Par Tek 53" 2
		fleet
			names "kor sestor"
			fighters "kor sestor fighter"
			variant
				"Kar Ik Vot 349 (Defense)"
				"Tek Far 71 - Lek (Close Quarters)"
				"Far Lek 14" 8
				"Met Par Tek 53 (Sniper)" 2
		fleet
			names "kor sestor"
			fighters "kor sestor fighter"
			variant
				"Kar Ik Vot 349 (Offense)"
				"Tek Far 78 - Osk"
				"Far Osk 27" 8
				"Met Par Tek 53 (Sniper)"
		fleet
			names "kor sestor"
			fighters "kor sestor fighter"
			variant
				"Kar Ik Vot 349 (Trapper)"
				"Tek Far 78 - Osk (Close Quarters)"
				"Far Osk 27" 6
				"Met Par Tek 53 (Sniper)"
		fleet
			names "kor sestor"
			fighters "kor sestor fighter"
			variant
				"Kar Ik Vot 349 (Defense)"
				"Tek Far 71 - Lek (Close Quarters)"
				"Far Lek 14" 8
				"Tek Far 78 - Osk"
				"Far Osk 27" 8
		fleet
			names "kor sestor"
			fighters "kor sestor fighter"
			variant
				"Kar Ik Vot 349 (Offense)"
				"Tek Far 71 - Lek"
				"Far Lek 14" 9
				"Tek Far 78 - Osk (Close Quarters)"
				"Far Osk 27" 7
		fleet
			names "kor sestor"
			fighters "kor sestor fighter"
			variant
				"Kar Ik Vot 349 (Trapper)"
				"Tek Far 71 - Lek (Close Quarters)"
				"Far Lek 14" 7
				"Tek Far 78 - Osk (Close Quarters)"
				"Far Osk 27" 6
		fleet
			names "kor sestor"
			fighters "kor sestor fighter"
			variant
				"Kar Ik Vot 349 (Defense)"
				"Met Par Tek 53" 2
				"Met Par Tek 53 (Sniper)"
		fleet
			names "kor sestor"
			fighters "kor sestor fighter"
			variant
				"Kar Ik Vot 349 (Offense)"
				"Met Par Tek 53"
				"Met Par Tek 53 (Sniper)" 2
		fleet
			names "kor sestor"
			fighters "kor sestor fighter"
			variant
				"Kar Ik Vot 349 (Trapper)"
				"Met Par Tek 53 (Sniper)" 3
		fleet
			names "kor sestor"
			fighters "kor sestor fighter"
			variant
				"Tek Far 109"
				"Tek Far 71 - Lek"
				"Tek Far 78 - Osk"
				"Far Lek 14" 17
				"Far Osk 27" 13
				"Met Par Tek 53 (Sniper)" 2
		fleet
			names "kor sestor"
			fighters "kor sestor fighter"
			variant
				"Tek Far 109"
				"Tek Far 71 - Lek (Close Quarters)"
				"Tek Far 78 - Osk (Close Quarters)"
				"Far Lek 14" 17
				"Far Osk 27" 13
				"Met Par Tek 53" 2
		dialog `Against all odds, all the Kor Sestor ships attacking the Oathkeepers have been destroyed. Maybe you won't have to use Danforth's bomb after all.`



mission "Wanderers: Sestor: Scattered Remnant"
	landing
	invisible
	source "Zenith"
	destination "Farpoint"
	to offer
		has "Wanderers: Sestor: Bomb Zenith 1: done"
	npc kill
		system "Alnitak"
		government "Kor Sestor"
		personality heroic staying target
		fleet
			names "kor sestor"
			fighters "kor sestor fighter"
			variant
				"Kar Ik Vot 349"
				"Tek Far 71 - Lek"
				"Far Lek 14" 10
				"Met Par Tek 53" 2
		dialog `All of the Kor Sestor ships in this system have been eliminated.`
	npc kill
		system "Canopus"
		government "Kor Sestor"
		personality heroic staying target
		fleet
			names "kor sestor"
			fighters "kor sestor fighter"
			variant
				"Kar Ik Vot 349 (Defense)"
				"Tek Far 71 - Lek (Close Quarters)"
				"Far Lek 14" 8
				"Met Par Tek 53 (Sniper)" 2
		dialog `All of the Kor Sestor ships in this system have been eliminated.`
	npc kill
		system "Betelgeuse"
		government "Kor Sestor"
		personality heroic staying target
		fleet
			names "kor sestor"
			fighters "kor sestor fighter"
			variant
				"Kar Ik Vot 349 (Offense)"
				"Tek Far 78 - Osk"
				"Far Osk 27" 8
				"Met Par Tek 53 (Sniper)"
		fleet
			names "kor sestor"
			fighters "kor sestor fighter"
			variant
				"Kar Ik Vot 349 (Trapper)"
				"Tek Far 78 - Osk (Close Quarters)"
				"Far Osk 27" 6
				"Met Par Tek 53 (Sniper)"
		dialog `All of the Kor Sestor ships in this system have been eliminated.`
	npc kill
		system "Capella"
		government "Kor Sestor"
		personality heroic staying target
		fleet
			names "kor sestor"
			fighters "kor sestor fighter"
			variant
				"Kar Ik Vot 349 (Defense)"
				"Tek Far 71 - Lek (Close Quarters)"
				"Far Lek 14" 8
				"Tek Far 78 - Osk"
				"Far Osk 27" 8
		dialog `All of the Kor Sestor ships in this system have been eliminated.`
	npc kill
		system "Mebsuta"
		government "Kor Sestor"
		personality heroic staying target
		fleet
			names "kor sestor"
			fighters "kor sestor fighter"
			variant
				"Kar Ik Vot 349 (Offense)"
				"Tek Far 71 - Lek"
				"Far Lek 14" 9
				"Tek Far 78 - Osk (Close Quarters)"
				"Far Osk 27" 7
		dialog `All of the Kor Sestor ships in this system have been eliminated.`
	npc kill
		system "Rigel"
		government "Kor Sestor"
		personality heroic staying target
		fleet
			names "kor sestor"
			fighters "kor sestor fighter"
			variant
				"Kar Ik Vot 349 (Trapper)"
				"Tek Far 71 - Lek (Close Quarters)"
				"Far Lek 14" 7
				"Tek Far 78 - Osk (Close Quarters)"
				"Far Osk 27" 6
		dialog `All of the Kor Sestor ships in this system have been eliminated.`
	npc kill
		system "Castor"
		government "Kor Sestor"
		personality heroic staying target
		fleet
			names "kor sestor"
			fighters "kor sestor fighter"
			variant
				"Kar Ik Vot 349 (Defense)"
				"Met Par Tek 53" 2
				"Met Par Tek 53 (Sniper)"
		dialog `All of the Kor Sestor ships in this system have been eliminated.`
	npc kill
		system "Wazn"
		government "Kor Sestor"
		personality heroic staying target
		fleet
			names "kor sestor"
			fighters "kor sestor fighter"
			variant
				"Kar Ik Vot 349 (Offense)"
				"Met Par Tek 53"
				"Met Par Tek 53 (Sniper)" 2
		dialog `All of the Kor Sestor ships in this system have been eliminated.`
	npc kill
		system "Miaplacidus"
		government "Kor Sestor"
		personality heroic staying target
		fleet
			names "kor sestor"
			fighters "kor sestor fighter"
			variant
				"Kar Ik Vot 349 (Trapper)"
				"Met Par Tek 53 (Sniper)" 3
		dialog `All of the Kor Sestor ships in this system have been eliminated.`
	npc kill
		system "Kursa"
		government "Kor Sestor"
		personality heroic staying target
		fleet
			names "kor sestor"
			fighters "kor sestor fighter"
			variant
				"Tek Far 109"
				"Tek Far 71 - Lek"
				"Tek Far 78 - Osk"
				"Far Lek 14" 17
				"Far Osk 27" 13
				"Met Par Tek 53 (Sniper)" 2
		dialog `All of the Kor Sestor ships in this system have been eliminated.`
	npc kill
		system "Saiph"
		government "Kor Sestor"
		personality heroic staying target
		fleet
			names "kor sestor"
			fighters "kor sestor fighter"
			variant
				"Tek Far 109"
				"Tek Far 71 - Lek (Close Quarters)"
				"Tek Far 78 - Osk (Close Quarters)"
				"Far Lek 14" 17
				"Far Osk 27" 13
				"Met Par Tek 53" 2
		dialog `All of the Kor Sestor ships in this system have been eliminated.`
		


event "bombed zenith"
	government "Kor Sestor"
		"attitude toward"
			"Pirate" -.01
	planet "Zenith"
		description `Zenith is a cold and unpleasant world, where the fog seldom lifts and the sun is rarely seen, where much of the lowlands are flooded each day by the tide, and storms are unpredictable and fierce. It has, however, one major advantage as a place to settle: it is far enough away that the Republic makes no attempt to control it.`
		description `	The settlements here were never more than tenuous villages operating on the brink of starvation as they sought to make a living in this icy wilderness. Now, many of them have collapsed due to massive earthquakes that came after the Oathkeepers had the planet bombed to destroy an Alpha base.`
		bribe .04
		"required reputation" 0
	system "Alnilam"
		object
			sprite star/f5
			period 10
		object
			sprite planet/desert1
			distance 224.69
			period 32.5315
		object
			sprite planet/gas7
			distance 966.7
			period 290.312
			object
				sprite planet/miranda
				distance 220
				period 10.5884
			object
				sprite planet/luna
				distance 305
				period 17.2841
		object "Zenith"
			sprite "planet/zenith hot"
			distance 1776.59
			period 723.284
			object
				sprite planet/ice8
				distance 136
				period 16.5247
		object
			sprite planet/gas2
			distance 2758.68
			period 1399.52
			object
				sprite planet/dust1
				distance 200
				period 12.5708
			object
				sprite planet/lava0
				distance 330
				period 26.6433
			object
				sprite planet/dust7
				distance 440
				period 41.0201
			object
				sprite planet/desert4
				distance 575
				period 61.2801

event "zenith cooling"
	system "Alnilam"
		object
			sprite star/f5
			period 10
		object
			sprite planet/desert1
			distance 224.69
			period 32.5315
		object
			sprite planet/gas7
			distance 966.7
			period 290.312
			object
				sprite planet/miranda
				distance 220
				period 10.5884
			object
				sprite planet/luna
				distance 305
				period 17.2841
		object "Zenith"
			sprite "planet/zenith cold"
			distance 1776.59
			period 723.284
			object
				sprite planet/ice8
				distance 136
				period 16.5247
		object
			sprite planet/gas2
			distance 2758.68
			period 1399.52
			object
				sprite planet/dust1
				distance 200
				period 12.5708
			object
				sprite planet/lava0
				distance 330
				period 26.6433
			object
				sprite planet/dust7
				distance 440
				period 41.0201
			object
				sprite planet/desert4
				distance 575
				period 61.2801

mission "Wanderers: Sestor: Bomb Zenith 2"
	landing
	name "Return to <planet>"
	description "You have destroyed the Alpha base on Zenith. Return to Farpoint and find out if your intervention allowed Danforth to gain the upper hand against the Kor Sestor fleet."
	source "Zenith"
	destination "Farpoint"
	to offer
		has "Wanderers: Sestor: Bomb Zenith 1: done"
	on offer
		log "Dropped some sort of incredibly destructive bomb on the Alpha base on the anarchist world of Zenith. The explosion tore open a hole straight through the planet's crust."
		event "bombed zenith"
		event "zenith cooling" 40
		conversation
			`You shove Danforth's device out the airlock at the coordinates he gave you, and immediately fire your ship's repulsors full blast to take you back up into orbit...`
				launch
	on enter
		conversation
			`The way Danforth talked about the device he gave you made you assume that it was a nuclear bomb, but the explosion that rocks <origin> a few seconds after you depart is far too powerful for that. The light of the explosion is many times brighter than this system's sun. And unless your sensors are lying to you, there is now a crater near <origin>'s south pole that goes all the way down to the mantle. Lava is filling the hole, and the entire planet's crust is shifting and shivering in response.`
			`	You are glad that no human settlements were near the explosion, but your sensors are picking up compression waves traveling along the whole planet's surface, bouncing across it again and again as the planet rings like a bell. Anyone who lived anywhere on <origin> just got hit by an earthquake of deadly proportions.`
			`	You can only hope that it was worth it, and that the control station has indeed been destroyed.`



mission "Wanderers: Sestor: Kill Southern Remnant"
	landing
	name "Destroy Kor Sestor drones"
	description "When you destroyed the Alpha base, the Kor Sestor drones began acting independently. They are now attacking human space. Help the Navy destroy the drones, then return to <planet>."
	autosave
	source "Farpoint"
	to offer
		has "Wanderers: Sestor: Bomb Zenith 2: done"
	to complete
		has "Wanderers: Sestor: Scattered Remnant: done"
	waypoint "Alnitak"
	waypoint "Betelgeuse"
	waypoint "Canopus"
	waypoint "Capella"
	waypoint "Castor"
	waypoint "Kursa"
	waypoint "Mebsuta"
	waypoint "Miaplacidus"
	waypoint "Rigel"
	waypoint "Saiph"
	waypoint "Wazn"
	on offer
		conversation
			`The base on <planet> appears to have survived the attack, despite the Kor Sestor drones that were overhead. You meet with Danforth and tell him that you destroyed the Alpha base using the weapon he gave you.`
			`	He says, "When you destroyed the base, the Sestor drones suddenly stopped acting as a unified fleet. A few stayed here, but most of them have spread throughout this sector of space, and we are receiving reports that they are attacking Navy and civilian ships indiscriminately. My own fleet is too damaged to do anything to stop them, but other Navy bases are sending in reinforcements. Can you join them to help eliminate the drones?"`
			choice
				`	"Of course, I would be glad to."`
					goto end
				`	"Of course. But first, what the hell was that bomb you had me drop on Zenith? It cracked the whole planet open."`

			`	Danforth sighs. "Unfortunately," he says, "I am not permitted to tell you what that weapon was or how we acquired it. And already news agencies throughout the Republic are questioning our use of such a terrible weapon. I wish we had been able to defeat the Kor Sestor fleet without resorting to such extreme measures, but we had no choice."`

			label end
			`	Danforth gives you a map of the systems where there have been reports of Kor Sestor drones attacking civilian ships. "These, plus any that were left alive in the Alnilam system, are all the automata that we have been able to track," he says. "Report back here once you have succeeded in completely destroying them. We can't risk letting some local warlord capture them. The Navy will hopefully send some ships to help you."`
				accept



mission "Wanderers: Sestor: Remnant Visit"
	landing
	source "Farpoint"
	to offer
		has "Wanderers: Sestor: Kill Southern Remnant: active"
		not "Wanderers: Sestor: Scattered Remnant: done"
	on offer
		conversation
			`You check in with Danforth, but he tells you that there are still reports of Kor Sestor drones in human space. "You'll have to be sure to destroy them completely," he says. "We can't risk letting some local warlord capture them."`
				defer



mission "Wanderers: Sestor: Drones in Alnilam Waypoint"
	landing
	source
	name "Drones in Alnilam"
	description "Eliminate the remaining Kor Sestor fleet in the Alnilam system."
	waypoint "Alnilam"
	to offer
		has "Wanderers: Sestor: Scattered Remnant: done"
		or
			not "Wanderers: Sestor: Alnilam Fleet 1: done"
			not "Wanderers: Sestor: Alnilam Fleet 2: done"
	to complete
		has "Wanderers: Sestor: Alnilam Fleet 1: done"
		has "Wanderers: Sestor: Alnilam Fleet 2: done"



mission "Wanderers: Sestor: Drones in Alnilam"
	landing
	invisible
	source "Farpoint"
	to offer
		has "Wanderers: Sestor: Scattered Remnant: done"
		or
			not "Wanderers: Sestor: Alnilam Fleet 1: done"
			not "Wanderers: Sestor: Alnilam Fleet 2: done"
	to complete
		has "Wanderers: Sestor: Alnilam Fleet 1: done"
		has "Wanderers: Sestor: Alnilam Fleet 2: done"
	waypoint "Alnilam"
	on offer
		conversation
			`When you return to <planet>, Danforth tells you, "It seems that you have dealt with the last of the Kor Sestor drones that were terrorizing Republic space, but we still need to deal with the fleet in the Alnilam system. Do you think you can destroy that fleet on your own?"`
			choice
				`	"Yes, I think I can manage it."`
					defer
				`	"Are any of your ships repaired yet? I could use some assistance."`
			`	He agrees to send some Oathkeeper ships with you to destroy the remaining drones, but it is clear that it pains him to risk the last few ships he has that are still spaceworthy.`
				accept
	on visit
		dialog `You've returned to <planet>, but not all of the Sestor ships in Alnilam have been defeated yet. Return to the system and make sure they are all destroyed.`
	npc
		government "Navy (Oathkeeper)"
		personality heroic escort
		fleet
			names "republic capital"
			fighters "republic fighter"
			variant
				"Carrier (Mark II)"
				"Lance" 4
				"Combat Drone" 6
				"Cruiser (Mark II)"
				"Combat Drone" 4
				"Frigate (Mark II)" 2
				"Rainmaker (Mark II)" 2
				"Gunboat (Mark II)" 2
		fleet
			names "republic capital"
			fighters "republic fighter"
				"Cruiser"
				"Combat Drone" 4
				"Frigate" 2
				"Rainmaker" 4
		fleet
			names "republic capital"
			fighters "republic fighter"
				"Carrier"
				"Lance" 4
				"Combat Drone" 6
				"Frigate" 3
				"Gunboat" 3



mission "Wanderers: Sestor: Return to Wanderers"
	landing
	name "Return to <planet>"
	description "The Kor Sestor drones in human space have been eliminated. Return to <planet> in Wanderer space to find out what is happening there."
	autosave
	source "Farpoint"
	destination "Desi Seledrak"
	to offer
		has "Wanderers: Sestor: Scattered Remnant: done"
		has "Wanderers: Sestor: Alnilam Fleet 1: done"
		has "Wanderers: Sestor: Alnilam Fleet 2: done"
	on offer
		fail "Wanderers: Sestor: Drones in Alnilam"
		log "Succeeded in destroying the last of the Kor Sestor drones that the Alphas brought into human space. Danforth and his Navy base also survived, but he is worried about the political fallout of having to use such a destructive weapon on a populated planet in order to eliminate the Alphas."
		conversation
			`Danforth breathes a sigh of relief when you tell him that the last of the Kor Sestor drones have been destroyed. "I am grateful for your help, Captain <last>," he says. "And now that we have finished with that battle, the public relations nightmare over what we did to Zenith begins. We don't need you to get involved in that, though; perhaps you should return to Wanderer space until things cool down a bit around here."`
				accept



mission "Wanderers: Sestor Alt: Alnilam 1"
	landing
	name "Destroy remaining drones"
	description "Rather than bombing Zenith, destroy any Kor Sestor drones that are left over in the Alnilam system, then report back to Admiral Danforth on Farpoint."
	autosave
	source "Farpoint"
	waypoint "Alnilam"
	to offer
		not "event: bombed zenith"
		has "Wanderers: Sestor: Farpoint Attack 2: done"
		or
			not "Wanderers: Sestor: Alnilam Fleet 1: done"
			not "Wanderers: Sestor: Alnilam Fleet 2: done"
	on offer
		conversation
			`Danforth is impressed that you were able to eliminate the attacking Kor Sestor fleet. "The weapon I gave you was a last resort, and one that I would be ashamed to use," he says. "I have no ships to give you until we have had time to make repairs, but if you are able to destroy whatever Kor Sestor ships remain in the Alnilam system on your own, return here and I will send my troop transports with you to destroy the Alpha base the old-fashioned way."`
				accept
	to complete
		has "Wanderers: Sestor: Alnilam Fleet 1: done"
		has "Wanderers: Sestor: Alnilam Fleet 2: done"



mission "Wanderers: Sestor Alt: Alnilam 2"
	landing
	name "Attack Alpha base"
	description "Travel to the <system> system with these Oathkeeper Cruisers to eliminate the Alpha base on <planet>."
	source "Farpoint"
	destination "Zenith"
	clearance
	to offer
		not "event: bombed zenith"
		has "Wanderers: Sestor: Farpoint Attack 2: done"
		has "Wanderers: Sestor: Alnilam Fleet 1: done"
		has "Wanderers: Sestor: Alnilam Fleet 2: done"
	on offer
		conversation
			`You tell Danforth that you have destroyed the entire Kor Sestor fleet, without needing to bomb <planet>. He is impressed, and grateful. "I'll send some troop transports with you to take out the Alpha base," he says. "It is riskier destroying it this way, but at least the civilians on <planet> will not be harmed."`
			choice
				`	"Understood. We'll go directly to <planet>."`
					goto end
				`	"The anarchist settlers, you mean? You're willing to lose your own troops just to avoid harming the anarchists and pirates by bombing their planet?"`

			`	Danforth says, "If we had used such a terrible weapon on an inhabited planet, even an anarchist one, it would have sullied the good name of the Navy. Compared to that, the loss of a few Navy lives is acceptable, and the troops who volunteered for this mission are willing to risk their lives for that cause."`

			label end
			`	You return to your ship and prepare to escort the troop transports to <planet>.`
				accept
	npc accompany save
		government "Navy (Oathkeeper)"
		personality escort
		ship "Cruiser (Mark II)" "R.N.S. Dauntless"
		ship "Cruiser (Mark II)" "R.N.S. Forthright"
		ship "Cruiser (Mark II)" "R.N.S. Virtue"
	on visit
		dialog `You've reached <planet>, but not all of the Navy Cruisers have entered the system yet. Better depart and wait for them to arrive, because there's no way you're going to assault the Alpha base without them.`



mission "Wanderers: Sestor Alt: Alnilam 3"
	landing
	name "Return to <planet>"
	description "Escort the Oathkeeper Cruisers back to <destination>."
	source "Zenith"
	destination "Farpoint"
	to offer
		has "Wanderers: Sestor Alt: Alnilam 2: done"
	on offer
		conversation
			`Danforth's troops set up a defensive circle around the entrance to the Alpha base. It appears that they have achieved the element of surprise: the Alphas did not know that the Navy had already located their base, and were probably counting on having a longer time to evacuate. The troop transports were carrying cement mixers and mining drills; apparently their plan is to seal the Alphas underground and then drill down through the ice and bedrock to bomb and collapse the bunker.`
			`	As the Navy troops begin pouring the cement, the massive gate to the tunnel bursts open and more Alphas than you have ever seen in one place come flooding out, several dozen of them. But even these superhuman soldiers cannot survive the concentrated firepower of hundreds of Navy troops. The air fills with explosions and smoke and powdered snow, but as far as you can tell not one of the Alphas escapes alive.`
			`	When the battle is over, the Navy troops explore the bunker, hoping to find prisoners, but they find no one alive. They seal up the entrance and collapse the bunker, and prepare to travel back with you to <planet>.`
				accept
	npc accompany save
		government "Navy (Oathkeeper)"
		personality escort
		ship "Cruiser (Mark II)" "R.N.S. Dauntless"
		ship "Cruiser (Mark II)" "R.N.S. Forthright"
		ship "Cruiser (Mark II)" "R.N.S. Virtue"
	on visit
		dialog `You've reached <planet>, but not all of the Navy Cruisers have entered the system yet. Better depart and wait for them to arrive.`



mission "Wanderers: Sestor Alt: Return to Wanderers"
	landing
	name "Return to <planet>"
	description "The Kor Sestor drones in human space have been eliminated. Return to <planet> in Wanderer space to find out what is happening there."
	autosave
	source "Farpoint"
	destination "Desi Seledrak"
	to offer
		has "Wanderers: Sestor Alt: Alnilam 3: done"
	on offer
		log "Succeeded in destroying the Kor Sestor fleet and eliminating the Alpha base on the anarchist world of Zenith. He is very grateful that the bomb or super-weapon, whatever it was, did not need to be used."
		conversation
			`The Navy officers report the results of the battle on Zenith's surface to Danforth. "So it's over," he says. "Captain <last>, thank you for your assistance. This battle would have gone very differently if you were not here."`
			`	Now that the Kor Sestor fleet has been dealt with, you should probably return and see how things are going for the Wanderers in Korath space.`
				accept



mission "Wanderers: Sestor: Scan Drones"
	landing
	name "Scan remaining drones"
	description "Scan the remaining Kor Sestor drones in a few of their systems, to collect data for the Wanderers to use to determine how quickly they are still being produced."
	autosave
	source "Desi Seledrak"
	to offer
		or
			has "Wanderers: Sestor: Return to Wanderers: done"
			has "Wanderers: Sestor Alt: Return to Wanderers: done"
	waypoint "Silikatakfar"
	on enter "Silikatakfar"
		dialog `You fire up your ship's sensors and log the identification numbers and markings of the Kor Sestor ships in this system.`
	waypoint "Asikafarnut"
	on enter "Asikafarnut"
		dialog `You fire up your ship's sensors and log the identification numbers and markings of the Kor Sestor ships in this system.`
	on offer
		conversation
			`You are pleased to discover that the Wanderer colony here has grown into a small city; about a hundred thousand Wanderers have already come through the Eye to settle here. Sobari Tele'ek meets you in the spaceport. He has lost half of his feathers - his whole face is bare and scaly - but rather than wasting away like Rek he has gained considerable weight, and now towers over you.`
			`	He tells you, "Our Mereti [friends, kinsfolk] tell us that the Kor Sestor have become less [aggressive, warlike] of late. The factories on their worlds are still [producing, churning out] drones, but they no longer act with a [unified will? purpose?]."`
			choice
				`	"Do you think they are weakened enough that we can destroy them?"`
				`	"Do you think there is any way we could regain control of them?"`
					goto control
			`	"Probably," he says, "but we would prefer a more [elegant, peaceful] solution if possible. Would you be willing to [visit, observe] their star systems again, and collect [data, measurements] that might help us to learn to control them or shut them down?`
				goto end
			label control
			`	"That is our [hope, desire]," he says. "Or, barring that, at least we may [disable, shut down] the factories. Would you be willing to [visit, observe] their star systems again, and collect [data, measurements] on the drones?"`
			label end
			choice
				`	"I'd be glad to."`
					goto data
				`	"What about the Kor Mereti drones? Have they remained peaceful?"`
			`	"Indeed," he says. "And, they have brought much [entertainment? novelty?] to us. You should [visit, call on] them when you have time; they are very fond of you."`
			label data
			`	Tele'ek introduces you to the team of scientists who will tackle the problem of shutting down the Kor Sestor factories. They explain to you that they are looking for any identifying information on the drones, including the alloy composition of their hulls and prevalence of blast marks or other signs of age. That will allow them to estimate how quickly the drones are being produced.`
				accept
	on visit
		dialog phrase "generic waypoint on visit"
	npc
		system "Silikatakfar"
		government "Kor Sestor"
		personality heroic staying
		ship "Kar Ik Vot 349" "07-134.2"
		ship "Tek Far 78 - Osk" "07-894.0"
		ship "Tek Far 71 - Lek" "07-554.3"
		ship "Met Par Tek 53" "07-983.2"
		ship "Met Par Tek 53" "07-992.1"
		ship "Met Par Tek 53" "07-284.5"
	npc
		system "Asikafarnut"
		government "Kor Sestor"
		personality heroic staying
		fleet "Large Kor Sestor"
		ship "Kar Ik Vot 349 (Offense)" "07-546.2"
		ship "Kar Ik Vot 349 (Trapper)" "07-321.8"
		ship "Kar Ik Vot 349 (Defense)" "07-963.4"



mission "Wanderers: Sestor: Exiles 1"
	landing
	name "Pick up Rek"
	description "Pick up Rek on <planet>. She will be helping you to attempt to open diplomatic negotiations with the Korath exiles."
	autosave
	source "Desi Seledrak"
	destination "Setar Fort"
	to offer
		has "Wanderers: Sestor: Scan Drones: done"
	on offer
		log "The Kor Sestor drones are still being produced by an automated factory, even though no one is controlling them and they seem to be acting on some sort of mindless autopilot. The Wanderers hope that the Korath exiles will help them to disable the factory."
		conversation
			`You give your scanner logs to the Wanderer scientists. A few hours later, you are called in to a meeting of the leaders. Sobari Tele'ek tells you, "Our scientists noted that the most recently constructed drones all have very similar [alloy composition?] and identification numbers. We suspect that means that they are all being produced on a single world, perhaps even a single [factory, facility]."`
			`	He pulls up a star map and says, "Based on your previous geological scans, we [believe, deduce] that the factory is on this world, Sestor Ikfar. It would be easy enough to [destroy, eliminate] the facility, but Tema'a Iriket has a different proposal."`
			`	Iriket stands up and says, "I propose that we use this as an [excuse, justification] for a visit to the Korath [exiles, outcasts]. We offer them the chance to [help, assist] us in ending the [scourge, plague] that they started. By [allying with, fighting alongside] us, they will come to view us as [friends, coworkers]."`
			choice
				`	"Why get them involved if you think you can handle this on your own?"`
				`	"Wait, you want to ask them for help just so they can feel good about themselves?"`
					goto good
				`	"That does sound like a good way to solve two problems at the same time."`
					goto next
			`	Tele'ek says, "The exiles must [feel, be aware of] their loss of [agency? significance?] in the galaxy. If we [plant, instill] a sense of purpose and [worth, importance] in them, they may become [peaceful, wise] just as the Kor Mereti collective did."`
				goto next
			label good
			`	Tele'ek says, "Nothing [forges, solidifies] a friendship as quickly as fighting a [common foe?]. And, we [feel, perceive, project] that the reason the exiles engage in [raiding, piracy] is that their society has no greater [purpose, goal] than mere survival. By involving them in the [restoration, healing] of their lands, we will give them [agency? significance?] and they will be free to be [peaceful, wise]."`
			label next
			`	After more discussion the Wanderer leaders reach a consensus that they would like you to travel with Rek to the territory of the Korath exiles and seek to make contact with them. It seems like a very optimistic plan, but then again, the Wanderer approach of seeking friendship worked quite well with the Mereti drones.`
				accept



mission "Wanderers: Sestor: Exiles 2"
	landing
	name "Contact the exiles"
	description "Enter the territory of the Korath exiles. Do not fire on them. Instead, with Rek's help, try to find a way to speak with them or a place where they will meet with you."
	autosave
	source "Setar Fort"
	passengers 1
	to offer
		has "Wanderers: Sestor: Exiles 1: done"
	to complete
		never
	on offer
		conversation
			`Surprisingly, Rek is less enthusiastic about the diplomatic plan than the other Wanderer leaders were. "Of course I greatly desire to make contact with the exiles," she says, "but it is not safe to assume that the minds of an alien species works the same as our own. These Korath were exiled due to their endless, fruitless war-making. I'm not sure an offer of friendship and a small ego boost is all they need to make them become peaceful."`
			choice
				`	"Do you think we should cancel the mission and just deal with the Sestor ourselves?"`
				`	"Perhaps not, but isn't it better to try for peace while we have the chance?"`
					goto better
			`	"No," says Rek, "the leaders are right, we must offer them our trust until they prove utterly unworthy of it. But you should not be surprised if they are more interested in destroying you than in listening to me."`
				goto end
			label better
			`	"It is not only better," says Rek, "it is a moral imperative. Our first interaction with the exiles must be an offer of trust, not an act of war. But you should not be surprised if they are more interested in destroying you than in listening to me."`
			label end
			`	Rek makes herself comfortable in one of your bunk rooms, and you prepare for a visit to the territory of the Korath exiles. "We must somehow earn their trust," she says, "so do not fire on any of their ships. Instead we must find a way to communicate with them or a place where they will meet with us peacefully."`
				accept
	on visit
		dialog `You've returned to <planet>, but you haven't yet made contact with the Korath exiles. Travel to the core of the galaxy and look for a way to make contact with them.`
	npc save
		government "Korath"
		system "Kor Fel'tar"
		personality heroic staying
		fleet "Korath Home"
	npc save
		government "Korath"
		system "Kor En'lakfar"
		personality heroic staying
		fleet "Korath Raid"
	npc save
		government "Korath"
		system "Kor Men"
		personality heroic staying
		fleet "Korath Raid"
	npc save
		government "Korath"
		system "Kor Ak'Mari"
		personality heroic staying
		fleet "Korath Raid"
	npc save
		government "Korath"
		system "Kor Zena'i"
		personality heroic staying
		fleet "Korath Raid"
	npc save
		government "Korath"
		system "Kor Tar'bei"
		personality heroic staying
		fleet "Korath Home"
	npc save
		government "Korath"
		system "Kor Nor'peli"
		personality heroic staying
		fleet "Korath Home" 2
		fleet "Korath Raid"



event "wanderers: exiles peaceful"
	"reputation: Korath" >?= 1

mission "Wanderers: Sestor: Exiles 3"
	landing
	name "Diplomacy with the exiles"
	description "Escort the Korath Exile ship to <planet> for a diplomatic meeting with the Wanderers."
	source "Far'en Lai"
	destination "Desi Seledrak"
	passengers 1
	to offer
		has "Wanderers: Sestor: Exiles 2: active"
	on offer
		log "Succeeded in communicating with the Korath exiles, by landing on the one habitable planet in their territory. (It seems like the exiles might have a taboo against using weapons on that world.) The exiles agreed to send some ships to help disable the remaining Kor Sestor factory."
		fail "Wanderers: Sestor: Exiles 2"
		event "wanderers: exiles peaceful"
		conversation
			`The Korath ships tail you to the planet's surface, but they do not fire on you. Instead, they hover above your ship for a long, indecisive moment. You hold your fire, and they eventually land in the sand next to you. Their airlocks open, and a few of them step out and approach your ship. They do not appear to be armed. Perhaps they have a cultural taboo against using weapons on this world.`
			choice
				`	(Go outside to meet them.)`
				`	(Leave the planet while I still can.)`
					defer
			`	The Korath seem surprised when you and Rek, two members of obviously different species, step off your ship side by side. They mutter quietly amongst themselves as you approach, then nearly jump in surprise when Rek addresses them in their own language.`
			`	They converse with Rek for a while, and then Rek explains, "I told them that we hope to eliminate the infection of self-replicating war machines that they left behind, and make their territory safe for habitation once more. They say they are glad we have not destroyed the drones, because they are proud of their handiwork. They say they have command codes for the Sestor factories, to shut them down. But, they will not give the codes to us; they must go and enter them in person."`
			choice
				`	"That sounds reasonable."`
					goto end
				`	"What are they asking for in return?"`
			`	Rek says, "They request a meeting with our leaders, to work out terms of trade for our mutual benefit. It is something we would certainly agree to with no difficulty."`
			label end
			`	Rek speaks with the Korath again, and then tells you, "They say that one of their 'world-ships' will travel with us to meet with the Wanderer leaders. If they are able to work out favorable terms, and are convinced that the Wanderers have peaceful intentions, they will go with us to the Sestor factory world and shut it down."`
				accept
	npc accompany save
		government "Korath"
		personality escort
		ship "Korath Refabricator (Six Infernos Jump)" "Seskerat Pratka"
	on visit
		dialog `You have reached <planet>, but you're missing something! Either you've left the Korath ship behind, or your escort carrying Rek hasn't entered the system yet. Better depart and wait for it to arrive.`



mission "Wanderers: Sestor: Factory 1"
	landing
	name "Shut down the factory"
	description "Escort the Korath ship to <planet>, where it will shut down the remaining Kor Sestor factories."
	source "Desi Seledrak"
	destination "Sestor Ikfar"
	clearance
	infiltrating
	passengers 1
	to offer
		has "Wanderers: Sestor: Exiles 3: done"
	on offer
		conversation
			`Rek brings the Korath to meet with the Wanderer leaders. After the meeting ends, she and Tele'ek meet up with you. "That was a strange meeting," says Tele'ek. "It did not feel like a peace summit, but like a child's play at a peace summit, as if negotiating for peace is a skill they are only just beginning to learn. And the terms they asked for were minimal; I would have preferred to offer them far more. But they are taking steps toward becoming a peaceful society, and for that we can be grateful."`
			choice
				`	"So, what do we do now?"`
					goto next
				`	"Are you sure that they really want peace? They aren't trying to trick you?"`
			`	Rek says, "It is hard to be sure. Their culture is very different from the Kor Efret; even some of their language and gestures are new to me. But they have behaved peacefully toward us so far; we must hope that their peacefulness continues."`
			label next
			`	Tele'ek says, "You must bring the [exile, outcast] ship to <planet> and keep it from being destroyed by the drones [along the way?]. There, it will [attempt, accomplish] what they have promised, and shut down the factories. Your only role will be to [shield, protect] it, and we will give you some of our warships to [assist, accompany] you."`
			`	You return to your ship, and get ready for the trip to <planet>.`
				accept
	npc accompany save
		government "Korath"
		personality escort
		ship "Korath Refabricator (Six Infernos Jump)" "Seskerat Pratka"
	on visit
		dialog `You have reached <planet>, but you're missing something! Either you've left the Korath ship behind, or your escort carrying Rek hasn't entered the system yet. Better depart and wait for it to arrive.`



mission "Wanderers: Sestor: Factory Escorts"
	landing
	invisible
	source "Desi Seledrak"
	to offer
		has "Wanderers: Sestor: Exiles 3: done"
	npc kill
		government "Wanderer"
		personality escort heroic
		fleet
			names "wanderer"
			variant
				"Hurricane (Tough)"
				"Derecho"
				"Derecho (Turret)"
				"Tempest (Heavy)" 2
				"Tempest"



event "wanderers: asikafarnut battle"
	system "Asikafarnut"
		fleet "Large Kor Mereti" 10000

mission "Wanderers: Sestor: Factory 2"
	landing
	name "Defend <planet>"
	description "Drive off the Kor Sestor drones and keep them from interfering with the Korath exiles who are shutting down their factories."
	source "Sestor Ikfar"
	clearance
	infiltrating
	passengers 1
	to offer
		has "Wanderers: Sestor: Factory 1: done"
	on visit
		dialog `There are still Kor Sestor drones overhead. You should go fight them off so the Korath exiles are not attacked while trying to disable the factories.`
	on offer
		event "wanderers: asikafarnut battle"
		conversation
			`The drones stop firing on the Korath ship the moment they enter the atmosphere, which is a good sign - it probably means that their command codes worked. While they begin scouting out the manufacturing center, the exiles tell you (through Rek) that they need you to return to orbit and keep the remaining drones from attacking them until they can be sure the factory is shut down for good; it might take them a while to accomplish that.`
			`	You fire up your engines and blast off for one last battle against the Kor Sestor...`
				launch
	npc evade
		government "Kor Sestor"
		personality waiting staying heroic
		fleet
			names "kor sestor"
			fighters "kor sestor fighter"
			variant
				"Kar Ik Vot 349"
				"Tek Far 71 - Lek"
				"Far Lek 14" 10
				"Met Par Tek 53" 2
		fleet
			names "kor sestor"
			fighters "kor sestor fighter"
			variant
				"Kar Ik Vot 349 (Offense)"
				"Tek Far 78 - Osk"
				"Far Osk 27" 8
				"Met Par Tek 53 (Sniper)" 2
		fleet
			names "kor sestor"
			fighters "kor sestor fighter"
			variant
				"Tek Far 109"
				"Tek Far 71 - Lek"
				"Tek Far 78 - Osk"
				"Far Lek 14" 17
				"Far Osk 27" 13



event "wanderers: sestor shutdown"
	system "Celeborim"
		fleet "Small Kor Sestor" 2400
		fleet "Large Kor Sestor" 10000
	system "Makferuti"
		fleet "Small Kor Sestor" 2400
		fleet "Large Kor Sestor" 10000
	system "Asikafarnut"
		fleet "Large Kor Mereti" 3600
		fleet "Small Kor Sestor" 1200
		fleet "Large Kor Sestor" 6000
	system "Sobarati"
		fleet "Small Kor Sestor" 1600
		fleet "Large Kor Sestor" 8000
	system "Silikatakfar"
		fleet "Large Kor Mereti" 1600
		fleet "Small Kor Sestor" 3200
		fleet "Large Kor Sestor" 4800
	system "Ferukistek"
		fleet "Large Kor Mereti" 2400
		fleet "Small Kor Sestor" 8000
		fleet "Large Kor Sestor" 10000
	system "Eneremprukt"
		fleet "Large Kor Mereti" 2000
		fleet "Small Kor Sestor" 3200
		fleet "Large Kor Sestor" 4800
	system "Mesuket"
		remove fleet "Large Kor Sestor"
		add fleet "Large Kor Sestor" 10000

mission "Wanderers: Sestor: Factory 3"
	landing
	name "Return to <planet>"
	description "Return to <planet> and report to the Wanderers that the exiles have shut down the Kor Sestor factory (and possibly stolen the equipment in the process)."
	source "Sestor Ikfar"
	destination "Desi Seledrak"
	passengers 1
	to offer
		has "Wanderers: Sestor: Factory 2: done"
	on offer
		log "The Korath exiles have kept their bargain with the Wanderers and shut down the final Kor Sestor drone factory, although it may be some time before the last of the existing drones are eliminated."
		fail "Wanderers: Sestor: Factory Escorts"
		event "wanderers: sestor shutdown"
		conversation
			`As you come in for a landing, the Korath exiles inform you that they have succeeded in disabling the factories. They tell you that they will be returning to their territory on their own; now that their job is done, they no longer need you to "chaperone" them, as Rek translates it. You wish them luck, and they depart.`
			`	The factory district does indeed seem to have been shut down: no more hum of machinery or flashes of arc-welders or smokestacks belching steam into the atmosphere. In fact, on closer inspection you realize that they did not merely shut down the factories; they have also removed some critical components from them.`
			`	Rek asks, "Does it look like they succeeded?"`
			choice
				`	"Yes, the factories are shut down."`
					goto end
				`	"It looks like they disassembled the factories and took some of the parts with them."`
			`	"Oh," says Rek, "that is slightly ominous. But they are scavengers after all; perhaps they simply did not wish to leave useful machinery to rust."`
			label end
			`	With nothing else to do here, you get ready to return to <planet> and report to the Wanderer leaders.`
				accept
	on visit
		dialog `You land on <planet>, but realize that your escort carrying Rek hasn't entered the system yet. Better depart and wait for it to arrive.`



event "wanderers: exiles hostile"
	"reputation: Korath" = -1000

event "wanderers: exiles have drones"
	fleet "Korath Home"
		add variant 2
			"Tek Far 71 - Lek"
			"Far Lek 14" 6
		add variant 2
			"Tek Far 71 - Lek (Close Quarters)"
			"Far Lek 14" 4
		add variant 2
			"Tek Far 78 - Osk (Close Quarters)"
			"Far Osk 27" 5
		add variant 2
			"Tek Far 78 - Osk"
			"Far Osk 27" 2
		add variant 3
			"Tek Far 109"
			"Far Lek 14" 9
			"Far Osk 27" 7
		add variant 3
			"Met Par Tek 53" 3
		add variant 2
			"Met Par Tek 53 (Sniper)" 3
		add variant
			"Kar Ik Vot 349"
		add variant
			"Kar Ik Vot 349 (Defense)"
		add variant
			"Kar Ik Vot 349 (Offense)"
		add variant
			"Kar Ik Vot 349 (Trapper)"
		add variant 1
			"Model 512"
		add variant 2
			"Model 512"
			"Model 256"
		add variant 2
			"Model 256"
		add variant 2
			"Model 256"
			"Model 64" 2
		add variant 2
			"Model 128" 2
		add variant 2
			"Model 64"
			"Model 32" 3
		add variant 3
			"Model 64" 2
			"Model 32" 3
		add variant 4
			"Model 32"
			"Model 16" 5

event "wanderers: sestor eliminated"
	system "Celeborim"
		government "Uninhabited"
		fleet "Small Kor Mereti" 10000
	system "Makferuti"
		government "Uninhabited"
		fleet "Small Kor Mereti" 10000
	system "Asikafarnut"
		government "Uninhabited"
		fleet "Large Kor Mereti" 3600
	system "Sobarati"
		government "Uninhabited"
		fleet "Small Kor Mereti" 10000
	system "Silikatakfar"
		government "Uninhabited"
		fleet "Large Kor Mereti" 1600
	system "Ferukistek"
		government "Uninhabited"
		fleet "Large Kor Mereti" 2400
	system "Eneremprukt"
		government "Uninhabited"
		fleet "Large Kor Mereti" 2000
	system "Mesuket"
		remove fleet "Large Kor Sestor"

event "wanderers: sabira eseskrai colony"
	system "Skeruto"
		government "Wanderer"
		fleet "Large Quarg" 1000
		fleet "Wanderer Defense" 1200
		fleet "Wanderer Drones" 800
		fleet "Kor Efret Home" 800
	system "Furmeliki"
		add fleet "Kor Efret Home" 800
	planet "Sabira Eseskrai"
		add attributes "wanderer"
		description `Long ago, this planet was home to several Korath oil mining settlements, but now all that remains visible are the tops of a few dozen of the tallest buildings. Everything else has been buried by sandstorms.`
		description `	Due to a recent shift in climate the deserts have begun shrinking once more, with local vegetation growing to cover more and more land each year. The Wanderers, working together with the Kor Efreti, have founded a settlement here and begun working to accelerate the process of rejuvenating the wastelands.`
		spaceport `This small settlement is populated by a roughly equal number of Korath and Wanderer settlers. Since most of them do not speak each other's language, the two groups do not mingle much, and communicate mostly via gestures and drawings. It's not much, but it's at least a start for the two species to begin learning from each other.`

mission "Wanderers: Sestor: Final"
	landing
	name "Investigate the exiles"
	description "Visit the Korath exile territory to look for any signs that they plan to start constructing war drones of their own."
	source "Desi Seledrak"
	to offer
		has "Wanderers: Sestor: Factory 3: done"
	waypoint "Kor Fel'tar"
	on enter "Kor Fel'tar"
		dialog `There are several Kor Mereti and Kor Sestor drones in this system, and they don't look friendly. You should report to the Wanderers that the exiles have begun manufacturing drones of their own.`
	on offer
		event "wanderers: exiles hostile" 4
		conversation
			`When you meet with the Wanderer leaders, Sobari Tele'ek tells you, "We have received word from our [scouts, observers] that the Sestor drones are [dwindling, reducing] in numbers and will soon be no more. We owe you our [gratitude, thanks]. But, the Mereti tell us a more worrisome [tale, story]."`
			`	Meto Pa'aret says, "The Mereti [contacted, communicated with] me and said that one of their stations was [raided, infiltrated] by the Korath exiles, and some of their [machinery, equipment] was stolen. The Mereti did not [fight, attack] the exiles because they thought they were [friends, allies]. Captain <last>, can you bring Rek to visit the [exiles, outcasts] and learn what their plans are?"`
			choice
				`	"Sure, I would be glad to."`
					accept
				`	"Could the stolen equipment make it possible for them to build a drone fleet of their own?"`
			`	"That is what we are afraid of," says Tele'ek. You agree to travel to the territory of the exiles and see if there is any evidence that they are building war drones there.`
				accept
	npc
		system "Kor Fel'tar"
		government "Korath"
		personality heroic staying
		fleet
			names "korath"
			variant
				"Model 32"
				"Model 16" 3
				"Tek Far 78 - Osk"
				"Met Par Tek 53 (Sniper)" 2
	on visit
		dialog phrase "generic waypoint on visit"
	on complete
		log "Discovered that when the Korath exiles shut down the Kor Sestor factory, they also took enough technology from the factory to be able to begin producing war drones of their own. It is possible that the exiles have just become a whole lot more dangerous than they used to be."
		event "wanderers: exiles have drones" 20
		event "wanderers: sabira eseskrai colony" 30
		event "wanderers: sestor eliminated" 40
		conversation
			`You inform the Wanderers that the Korath exiles are now producing war drones. "This is [unfortunate, regrettable]," says Sobari Tele'ek. "Clearly they [anticipate, expect] further conflict in the future."`
			`	Tema'a Iriket says, "Perhaps they are [afraid of, threatened by] us and seek only to have the means to [defend, protect] themselves. The important thing is that the drones in this [territory, area] have been [neutralized, pacified] and we can now focus on our true work."`
			`	From there, the conversation shifts to an excited discussion about what worlds they will settle on next and what their next steps should be in building relationships with the Kor Efret and the Kor Mereti collective. The exiles may become a threat some time in the future, but for now the Wanderers are eager to pursue their peacetime calling in this new territory that the Eye has led them to.`

mission "Wanderers: Sestor: Patch"
	landing
	invisible
	to offer
		has "event: wanderers: sestor eliminated"
	on offer
		event "wanderers: sestor planets unrestricted"
		fail

event "wanderers: sestor planets unrestricted"
	planet "Drekag Firask"
		"required reputation" 0
		spaceport clear
	planet "Sestor Ikfar"
		"required reputation" 0
		spaceport clear
	planet "Devru Kaska"
		"required reputation" 0
		spaceport clear
	planet "Sebra Skira"
		"required reputation" 0
		spaceport clear
	planet "Keneska Fek"
		"required reputation" 0
		spaceport clear
	planet "Sopi Lefarkata"
		"required reputation" 0
		spaceport clear<|MERGE_RESOLUTION|>--- conflicted
+++ resolved
@@ -748,30 +748,18 @@
 		fleet
 			names "korath"
 			variant
-<<<<<<< HEAD
-				"Efret fi Zujaja"
-				"Efret fi Jara"
-				"Efret fi Iibriq"
-=======
 				"Korath Transport"
 				"Korath Freighter"
 				"Korath Tanker"
->>>>>>> 9f88c199
 	npc
 		government "Kor Efret"
 		personality heroic
 		fleet
 			names "korath"
 			variant
-<<<<<<< HEAD
-				"Efret fi Zujaja"
-				"Efret fi Jara"
-				"Efret fi Iibriq"
-=======
 				"Korath Transport"
 				"Korath Freighter"
 				"Korath Tanker"
->>>>>>> 9f88c199
 	npc
 		government "Quarg"
 		personality heroic staying entering
@@ -1408,11 +1396,7 @@
 	npc accompany save
 		government "Kor Efret"
 		personality escort
-<<<<<<< HEAD
-		ship "Efret fi Iibriq" "Asikimi Ko Cheska"
-=======
 		ship "Korath Tanker" "Asikimi Ko Cheska"
->>>>>>> 9f88c199
 
 
 
@@ -1441,11 +1425,7 @@
 	npc accompany save
 		government "Kor Efret"
 		personality escort
-<<<<<<< HEAD
-		ship "Efret fi Iibriq" "Asikimi Ko Cheska"
-=======
 		ship "Korath Tanker" "Asikimi Ko Cheska"
->>>>>>> 9f88c199
 
 
 
@@ -1467,11 +1447,7 @@
 	npc accompany save
 		government "Kor Efret"
 		personality escort
-<<<<<<< HEAD
-		ship "Efret fi Iibriq" "Asikimi Ko Cheska"
-=======
 		ship "Korath Tanker" "Asikimi Ko Cheska"
->>>>>>> 9f88c199
 
 
 
@@ -1500,11 +1476,7 @@
 	npc accompany save
 		government "Kor Efret"
 		personality escort
-<<<<<<< HEAD
-		ship "Efret fi Iibriq" "Asikimi Ko Cheska"
-=======
 		ship "Korath Tanker" "Asikimi Ko Cheska"
->>>>>>> 9f88c199
 	npc
 		system "Ap'arak"
 		government "Hai (Unfettered)"
@@ -1533,11 +1505,7 @@
 	npc accompany save
 		government "Kor Efret"
 		personality escort
-<<<<<<< HEAD
-		ship "Efret fi Iibriq" "Asikimi Ko Cheska"
-=======
 		ship "Korath Tanker" "Asikimi Ko Cheska"
->>>>>>> 9f88c199
 
 
 
