# Copyright (c) 2015 by Michael Zahniser
#
# Endless Sky is free software: you can redistribute it and/or modify it under the
# terms of the GNU General Public License as published by the Free Software
# Foundation, either version 3 of the License, or (at your option) any later version.
#
# Endless Sky is distributed in the hope that it will be useful, but WITHOUT ANY
# WARRANTY; without even the implied warranty of MERCHANTABILITY or FITNESS FOR A
# PARTICULAR PURPOSE. See the GNU General Public License for more details.
#
# You should have received a copy of the GNU General Public License along with
# this program. If not, see <https://www.gnu.org/licenses/>.

mission "First Contact: Wanderer (Before Hai)"
	landing
	source
		attributes "wanderer"
	to offer
		not "First Contact: Wanderer: offered"
	on offer
		conversation
			`All the other worlds belonging to this species have appeared unwilling to let you land, but here you find a slightly warmer welcome. A cloud of small, highly maneuverable patrol ships takes off from the planet as you approach and herds you onto one particular landing pad where, after a few minutes, several of the aliens approach your ship.`
			`	This species is birdlike, but with bodies nearly as large as yours, and with wings that tower above you. They come swooping down from the sky, circle your ship to inspect it, and then land near the hatch and wait for you to open it. They do not appear to be armed, but their talons are eight or nine centimeters long.`
			`	Hesitantly, you open your hatch and greet them. One of the aliens speaks to you: a chirping, clicking noise. You have no idea what it is saying.`
			choice
				`	"Hello. I come in peace."`
				`	"My name is <first>. I am glad to meet you."`
			`	The alien leans forward as you speak, as if trying to decipher your words. "Iyik'ka'ak kareek elik, ek karu karai kavet," it says. You shake your head to indicate that you do not understand, and again try to speak to it in your own language. Again it leans forward as if deeply focused on what you are saying.`
			`	The other aliens standing beside it are inspecting you with equal curiosity. Finally, one of them says to the leader, "Ek kalek kiro suk i'hai, sek speru siyek ka'hai esek'ru fer'ek." The leader gestures in response, turning up open palms, and the second alien steps forward and addresses you in an entirely different language, one that does not sound like birdsong at all. In fact, judging by the difficulty it seems to be having in trying to speak it, you suspect that it is the language of a different species entirely. Unfortunately, it is no more comprehensible to you than the bird's own language.`
			`	They make some further attempts to communicate with you, but without success. Eventually they give up and all but the leader leaves. The leader makes a sweeping gesture to the rest of the spaceport, apparently inviting you to explore.`
				decline



mission "First Contact: Wanderer"
	name "Hai Interpreter?"
	description "The aliens north of Hai space seem to speak the Hai language. If you can find one of the Hai who is willing to interpret, perhaps you can communicate with them."
	landing
	source
		attributes "wanderer"
	to complete
		or
			has "Wanderers: Diplomacy: offered"
			has "Wanderers: Diplomacy (Before Hai Reveal): offered"
	on offer
		log "Discovered a birdlike alien species to the north of human space. They appear to speak the Hai language in addition to their own, so with the help of a Hai interpreter it might be possible to communicate with them."
		conversation
			branch revisit
				has "First Contact: Wanderer (Before Hai): offered"
			`All the other worlds belonging to this species have appeared unwilling to let you land, but here you find a slightly warmer welcome. A cloud of small, highly maneuverable patrol ships takes off from the planet as you approach and herds you onto one particular landing pad where, after a few minutes, several of the aliens approach your ship.`
			`	This species is birdlike, but with bodies nearly as large as yours, and with wings that tower above you. They come swooping down from the sky, circle your ship to inspect it, and then land near the hatch and wait for you to open it. They do not appear to be armed, but their talons are eight or nine centimeters long.`
			`	Hesitantly, you open your hatch and greet them. One of the aliens speaks to you: a chirping, clicking noise. You have no idea what it is saying.`
			choice
				`	"Hello. I come in peace."`
				`	"My name is <first>. I am glad to meet you."`
			`	The alien leans forward as you speak, as if trying to decipher your words. "Iyik'ka'ak kareek elik, ek karu karai kavet," it says. You shake your head to indicate that you do not understand, and again try to speak to it in your own language. Again it leans forward as if deeply focused on what you are saying.`
				goto hai
			
			label revisit
			`As before, you are ushered to the ground by a flock of the small alien ships, and a few of them fly over to your ship and wait for your to come out and try to talk to them. Also as before, you do not recognize their language and they do not understand yours, although their leader seems to be focused intently on trying to understand you.`
			
			label hai
			`	The other aliens standing beside it are inspecting you with equal curiosity. Finally, one of them says to the leader, "Ek kalek kiro suk i'hai, sek speru siyek ka'hai esek'ru fer'ek." The leader gestures in response, turning up open palms, and the second alien steps forward and begins speaking in an entirely different language. After a moment, you are startled to realize that it is speaking the language of the Hai. The difficulty it has producing the sounds lends it a rather coarse accent, but it is almost certainly Hai.`
			`	"Hai, you speak the Hai language?" you ask. You cup your hands above your ears to mimic the large, rodent-like ears of the Hai.`
			`	"Iy, ka'hai!" says the alien, rustling its wings in what you take as a gesture of excitement, "Speru ek ka'hai?" At the same time, though, one of the other aliens takes a step back and flexes its talons at you. It occurs to you that the Hai may or may not be viewed favorably here.`
			choice
				`	"Sorry, I don't speak their language."`
				`	"Are there any Hai here?"`
			`	The same alien speaks again, pantomiming your ship flying into the sky and then returning, and then points to your airlock and mimics your rodent-ear gesture for the Hai. You think it is telling you to go find one of the Hai who can serve as an interpreter, and bring them back here.`
				accept
	on visit
		dialog `Your ship is surrounded by the birdlike aliens. When you step onto the planet, one of the aliens seems to recognize you. "Ka'hai?" it seems to ask, once again mimicking the rodent-like ears of the Hai with its feathered limbs. You shake your head, for you have returned without a Hai to act as an interpreter. Maybe it would be wise to actually go to the Hai before returning to see if one will come with you.`



mission "Discovered Wanderer Space"
	landing
	invisible
	source
		government "Wanderer"
	on offer
		event "label wanderer space"
		fail

event "label wanderer space"
	galaxy "label wanderers"
		sprite "label/wanderers"


mission "Wanderers: Unfettered Diplomat"
	landing
	source
		attributes "unfettered"
	to offer
		has "First Contact: Wanderer: offered"
		has "First Contact: Unfettered: offered"
		not "unfettered know of wanderers"
		not "Wanderers: Hai Diplomat: offered"
		not "Wanderers: Diplomacy: offered"
		not "Wanderers: Diplomacy (Before Hai Reveal): offered"
	on offer
		conversation
			`The aliens north of Hai space seem to speak the Hai language. Do you want to look for someone here who could serve as an interpreter?`
			branch hai
				has "First Contact: Hai"
			choice
				`	(Yes.)`
					goto try
				`	(Not right now.)`
					defer
			label hai
			choice
				`	(Yes.)`
				`	(No; the other Hai south of here are better suited for this.)`
					decline
			label try
			`	You search around the spaceport for any sign of a local government. Eventually, one of the Hai approaches you. "You are lost, monkey. What is it that you are looking for?"`
			choice
				`	"Do you know where I can talk to an official?"`
				`	"Do you know where I could find an interpreter?"`
					goto interpreter
				`	"I'm doing fine, thank you."`
					goto decline
			`	The Hai says, "If your reason for talking to our chiefs is worthwhile, then I will take you to them."`
			`	"I'm looking for a Hai interpreter," you say.`
			label interpreter
			`	She looks back at you quizzically. "What purpose would an interpreter serve? You can understand my words, can you not?"`
			choice
				`	"I need one to talk to the aliens up north from here."`
				`	"I think that I'll be better off finding one of the chiefs on my own."`
					goto decline
			`	The Hai scrunches up her nose. "Foolish monkey. We have already contacted those aliens; we have little use for another emissary."`
			choice
				`	"Can you still provide an interpreter, though?"`
				`	"I understand."`
					goto end
			`	"You do not need an interpreter. All you need is to know that those aliens are not worth conversing with."`
			label end
			`	The Hai walks away, leaving you to your own devices in the spaceport.`
				decline
			label decline
			`	The Hai scoffs at you. "If you do not seek for help, or seek to help, then you have no place on our worlds." She walks away, and you spend another hour searching the spaceport before giving up and heading back to your ship.`
				decline



mission "Wanderers: Hai Diplomat"
	description "Travel to Hai-home to pick up a diplomat who can help you communicate with the Wanderers."
	landing
	source
		not planet "Hai-home"
		attributes "hai"
	destination "Hai-home"
	clearance
	to offer
		has "First Contact: Wanderer: offered"
		has "First Contact: Hai: offered"
		not "Wanderers: Diplomacy: offered"
		not "Wanderers: Diplomacy (Before Hai Reveal): offered"
	on offer
		conversation
			`The aliens north of Hai space seem to speak the Hai language. Do you want to look for someone here who could serve as an interpreter?`
			choice
				`	(Yes.)`
				`	(Not right now.)`
					defer
			`	You manage to contact the local governor's office, but when you speak with the governor he says, "First contact? Human, this is not a task for just any Hai. You must go to our home world, where an official ambassador can join you. I will contact them and tell them to expect you."`
				accept
	on accept
		"reputation: Hai" >?= 20
		"reputation: Hai (Wormhole Access)" >?= 20
		"reputation: Hai Merchant" >?= 20
		"reputation: Hai Merchant (Human)" >?= 20
		"reputation: Hai Merchant (Sympathizers)" >?= 20
		"reputation: Hai" += 30
		"reputation: Hai (Wormhole Access)" += 30
		"reputation: Hai Merchant" += 30
		"reputation: Hai Merchant (Human)" += 30
		"reputation: Hai Merchant (Sympathizers)" += 30



mission "Wanderers: Diplomacy Delayed"
	name "Wanderers: Diplomacy"
	description "Resolve Hai internal social problems and arrange a Hai-human treaty so the Hai will provide an ambassador. Or, hope someone you talked to on Hai-home will find an interpreter for you."
	landing
	source "Hai-home"
	clearance
	passengers 1
	to offer
		has "First Contact: Wanderer: offered"
		not "event: hai-human resolution announced"
	to complete
		or
			has "Wanderers: Diplomacy: offered"
			has "Wanderers: Diplomacy (Before Hai Reveal): accepted"
			has "Wanderers: Diplomacy (Before Hai Reveal): done"
	on offer
		conversation
			action
				event "A Hai professor is available to translate" 7
			`As you approach Hai-home, you contact the Hai government and inform them that you have found new aliens to the north. You submit a request for ambassadorial assistance to help you communicate with the aliens, who seem to speak the Hai language. They immediately direct you to a government hangar in a compound called "Directorate of Intra-Hai Affairs." A Hai approaches you in an unfamiliar uniform.`
			# Hai Intelligence officer subtly suggests they already know what's happening, and would have done
			# something about by now if it were an opportune time.
			`	"I received word you met some troubled avians to the north. What is your intention?"`
			choice
				`	"They speak the Hai language, and I need an interpreter."`
					goto response
				`	"I'd like to make first contact with their species."`
					goto response
				`	"Wait a minute. I never mentioned they were avians. Why do you say they're troubled?"`
			`	The uniformed Hai ignores your question and asks again, "What is your intention, Captain <last>?"`
			choice
				`	"They speak the Hai language, and I need an interpreter."`
				`	"I'd like to make first contact with their species."`
			label response
			branch election
				or
					has "Hai Reveal [A11] Sound the Alarm: active"
					has "Hai Reveal [A12] Into the Lion's Den: active"
			branch stagnant
				not "Hai Reveal [A11] Sound the Alarm: offered"
			# We get here if the election has ended, but the Hai-human resolution hasn't been announced
			branch chaos
			label election
			`	"Need I remind you we are in the middle of an election? Barring an apocalyptic emergency, our government can take no major action until the election ends. That is our law, and it is an inviolate one.`
				goto chaos
			label stagnant
			`	"With the problems in human space, the Hai are always at the risk of being the recipient of an unmanageable wave of human refugees. At the same time, our species is dealing with infighting with our brethren to the north. Now is not the time for a first contact.`
				goto chaos
			label chaos
			action
				set "Hai professor is available."
			`	"Until the chaos in human space and at home has ended, we cannot send an ambassador. I will let you know if that changes."`
			`	You return to your ship and fly back to the main spaceport. Not to be deterred, you ask around various universities, officials, street performers, and anyone else who will listen. Nobody is willing to translate for you. Finally, a spark of hope: one professor agrees to ask their colleagues and let you know if someone is willing to volunteer.`
				accept


event "A Hai professor is available to translate"



mission "Wanderers: Sayari Available After Hai Reveal"
	landing
	name "Wanderers: Pick Up Sayari"
	description "The Hai government have chosen an ambassador for the aliens to the north of Hai space. Pick them up at <destination>."
	source
		not planet Hai-home
		not attributes uninhabited
		government Hai Republic Syndicate "Free Worlds" Neutral Independent
	destination Hai-home
	to offer
		has "Wanderers: Diplomacy Delayed: offered"
		not "event: Wanderers before Hai Reveal"
		has "event: Sayari available after Hai Reveal"
	on offer
		fail "Wanderers: Diplomacy Delayed"
		fail "Wanderers: Professor Available"
		fail "Wanderers: Meet Professor"
		conversation
			`Upon landing, you receive an official communique from the Hai government. "A diplomat is available for reassignment to first contact with the avian species you met to the north. Please meet her as soon as possible at <planet>.`
				accept


mission "Wanderers: Professor Available"
	landing
	name "Wanderers: Professor Andelena"
	description "Fly to <planet> to pick up a professor and grad student who are willing to translate for you."
	source
		not planet Hai-home
		not planet Allhome
		not attributes uninhabited
		government Hai Republic Syndicate "Free Worlds" Neutral Independent
	destination Allhome
	to offer
		has "event: A Hai professor is available to translate"
		not "Wanderers: Diplomacy: accepted"
		not "Wanderers: Diplomacy: done"
	on offer
		conversation
			`Your ship's terminal bleats out a pinging noise, accompanied by a message from a university on <planet>. "Professor Andelena the Department of Skiourology at Mongongo University awaits your transport services on her expedition." This may be the interpreter you've been waiting for.`
				accept



mission "Wanderers: Meet Professor"
	landing
	name "Wanderers: Professor Andelena"
	description "Pick up Professor Andelena and her student Eenap at the <planet> spaceport, so they can serve as interpreters for you."
	source Allhome
	to offer
		has "Wanderers: Professor Available: done"
		not "Wanderers: Sayari Available After Hai Reveal: offered"
	to complete
		has "Wanderers: Diplomacy (Before Hai Reveal): offered"
	on offer
		log "Minor People" "Professor Andelena" `Professor Maindell Stormchild Andelena, IV speaks with Shroud cloud city accent and is a daughter of the rich Andelena family. Her wealthy meanderings have led her to a university on Allhome where she studies Skiorology, the Hai-studying equivalent of Anthropology.`
		log "Minor People" "Eenap" `Professor Andelena's small Hai grad student, who is interested in studying the aliens to the north as her thesis research subject.`
		conversation
			`It turns out Mongongo University is the size of a large town, with its own spaceport. The Department of Skiourology has five entire buildings. You enter the largest and inquire about Professor Andalena, whose office is through a labyrinth of corridors. After a few minutes of navigation, you begin to conclude you've been trapped in a Mobius strip.`
			`	"Captain <last>," squeaks a Hai voice near you. "I'm Eenap, Professor Andelena's grad student. Please follow me to her office so we may discuss an expedition." Soon, you arrive at Professor Andelena's office, which looks like a small museum exhibit, filled with taxidermy statues of evolutionary ancestors of the Hai, and diagrams of development of Hai society.`
			`	"Welcome, Captain <last>! I am Professor Maindell Stormchild Andelena, IV." This human woman speaks with the famously-dignified Shroud cloud city accent. "We were planning an expedition to study planets suspected of being part of a past Hai empire, but your discovery has piqued our interest."`
			choice
				`	"You said you were... Skiorologists?"`
				`	"My only interest is translation. Will you do that for me?"`
					goto "get to the point"
			`	"As Skiorologists, we study the development of the Hai, in the same way that Anthropologists study humans. How the Hai interact with other species is a major part of what makes the Hai... Hai. We have researched past interactions, but analyzing an ongoing interaction is a dream come true.`
			label "get to the point"
			`	"In return for introducing us to this new species, we'll be happy to translate for you. As we're already prepared to leave for an expedition, we can leave as soon as you meet us in the spaceport."`
			choice
				`	"Sure! I'll meet you at the spaceport."`
					accept
				`	"No, I'd rather wait for the Hai government to provide an ambassador."`
					decline



mission "Wanderers: Diplomacy (Before Hai Reveal)"
	name "Wanderers: Diplomacy"
	description "Travel to the Wanderer homeworld with a Hai ambassador who can help communicate with them."
	source Allhome
	destination "Vara K'chrai"
	clearance
	passengers 1
	blocked `You arrive at the spaceport, but you suddenly realize you have too few bunks for Professor Andelena and her student.`
	to offer
		has "Wanderers: Professor Available: done"
		not "Wanderers: Diplomacy: active"
		not "Wanderers: Diplomacy: done"
		not "Wanderers: Sayari Available After Hai Reveal: offered"
	on offer
		fail "Wanderers: Meet Professor"
		conversation
			`As you enter the spaceport, a group of armed Hai in uniforms approach you. The uniforms match the one from the Hai that refused to help you on Hai-home.`
			`	One of them addresses you. "Are you looking for Professor Andelena?"`
			choice
				`	"Yes."`
					goto yes
				`	"Is she in some kind of trouble?"`
				`	"I've never heard that name in my life."`
					decline
			`	"Neither she nor you are in trouble. We just want you to help us clear up some matters."`
				goto question
			label yes
			`	"There has been an incident and some miscommunications. We want you to help us clear up some matters."`
			label question
			choice
				`	"Lead on."`
				`	"No, I think I'll be on my way."`
					decline
			`	The armed Hai escort you to a secure room, where a worried Professor Andelena looks at her student, Eenap, who is in handcuffs. An stern-looking Hai woman in a similar uniform to the others seems to be in charge, and glares at Eenap before addressing you.`
			`	"Your efforts to find an interpreter have stumbled upon a suspected Unfettered spy who tried to transmit details about you and your ship to the Unfettered." She glares again at Eenap, who parries with a defiant look. "Fortunately, we shut down the operation before it got too far; you need not worry about your safety in this matter.`
			`	"However, we are concerned about the level of interest the Unfettered have in these aliens the head of our diplomatic corps wants to send an ambassador."`
			choice
				`	"Who is the ambassador?"`
				`	"I'm done with this cloak and dagger business. Find another courier."`
					decline
			action
				log "People" "Irayas Payaana" `A Hai ambassador who made first contact with the Syndicate and various pirate groups. Sayari, the head of the Hai diplomatic corps, chose her as the Hai ambassador to the aliens to the north of Hai space.`
				log "People" "Sayari" `The head of the Hai diplomatic corps who hand-picked Irayas Payaana as the Hai representative to the aliens north of Hai space.`
			`	"Myself, Irayas Payaana," she says. "I made first contact with the Syndicate, and various pirate groups years ago. My specialty is maintaining positive relations with alien groups who have unknown, and possibly hostile, objectives. Most of my work recently has been with the Unfettered, but Sayari - the head of our diplomatic corps - believes you've found a more urgent need for my skills."`
			choice
				`	"Let's go!"`
				`	"I'm done with this cloak and dagger business. Find another courier."`
					decline
			action
				event "Wanderers before Hai Reveal"
				fail "Wanderers: Diplomacy Delayed"
			`	"One warning, Captain <last>, from someone who has seen the darkest side of the Hai: It is imperative that you keep silent about your discovery, and any hostilities you may take part in. Should your involvement become public knowledge, I fear there may be a backlash against humans, especially in Unfettered space."`
				accept


event "Wanderers before Hai Reveal"



mission "Wanderers: Unfettered surveillance"
	landing
	invisible
	repeat
	deadline 1
	source
		government "Hai" "Hai (Unfettered)"
		near "Ya Hai" 10
		not attributes uninhabited
	to offer
		has "event: Wanderers before Hai Reveal"
	npc
		government "Hai Merchant (Sympathizers)"
		fleet "Small Hai"



mission "Wanderers: Diplomacy"
	description "Travel to the Wanderer homeworld with a Hai ambassador who can help communicate with them."
	landing
	source "Hai-home"
	destination "Vara K'chrai"
	clearance
	passengers 1
	to offer
		has "First Contact: Wanderer: offered"
		has "event: hai-human resolution announced"
	on offer
		log "People" "Sayari" `Now that the crisis with humanity is over she has volunteered to serve as a translator and be the Hai diplomat to the Wanderers as a capstone for her career.`
		conversation
			`As you are approaching Hai-home, you contact the Hai government and inform them that you have found new aliens to the north. You submit a request for ambassadorial assistance to help you communicate with the aliens to the north, who seem to speak the Hai language. They immediately direct you to a now familiar private government hangar, where a familiar diplomat meets you.`
				to display
					not "Wanderers: Diplomacy Delayed: offered"
			`As you are approaching Hai-home, you contact the Hai government and inform them you are ready to receive an ambassador to the aliens to the north. They immediately direct you to a now familiar private government hangar, where a familiar diplomat meets you.`
				to display
					has "Wanderers: Diplomacy Delayed: offered"
			`	"Good to see you again Captain <last>, I have arranged for some refreshments so please, come and tell me all about these new aliens you have discovered!"`
			`	Her exuberance is catching and after recent stressful events you see a new side to her as you relay your experience with the bird-like aliens. You realize that opportunities like this are why she became a diplomat in the first place and that this is, to some degree, a dream come true.`
			`	"So in conclusion, it seems you need a translator," she says with a wry smile.`
			choice
				`	"Indeed, I'm hoping you have someone in mind."`
				`	"It would be great to work with you again if you're willing."`
			`	You open your mouth to respond but the effort is pointless.`
			`	"I accept!" she cries, leaning forward on the desk with a gleeful look in her eyes.`
			`	"A first contact is a dream opportunity, and there are so very few of them. So of course I will come with you."`
			choice
				`	"Let's go visit these aliens immediately!"`
					accept
				`	"Can a distinguished ambassador such as yourself just leave like that?"`
				`	"What if the humans want our own envoy to these aliens?"`
					goto envoy
			`	"Yes," she says. "If these aliens will provide a place for me, I mean to live with them permanently, an ambassador between their people and ours. I am old, and in need of a great novelty like this to make my life interesting once more." You note that the fur on her face, especially on the snout, has turned from brown to silvery gray - a sign of age in terrestrial creatures, and perhaps in the Hai as well.`
			`	"Besides," she says, "after recent events they can hardly say no to me."`
			choice
				`	"Let's go visit these aliens immediately!"`
					accept
				`	"What if the humans want our own envoy to these aliens?"`
			label envoy
			`	She says, "If they prove to be friendly, I will help you to find a way to communicate with them directly, so you need not use me as an intermediary. But our first step must be to speak with them." You help her aboard your ship, and get ready to return to the alien homeworld.`
				accept
	on accept
		fail "First Contact: Wanderer"
		event "Wanderers after Hai Reveal"
	on visit
		dialog `Your ship is surrounded by the birdlike aliens. When you step onto the planet, one of the aliens seems to recognize you. "Ka'hai?" it seems to ask, once again mimicking the rodent-like ears of the Hai with its feathered limbs. You attempt to gesture to Sayari, but become embarrassed when you realize that you left her on one of your escorts that hasn't yet entered the system. Better depart and wait for it to arrive.`
	on complete
		fail "Wanderers: Meet Professor"

event "Wanderers after Hai Reveal"



mission "Wanderers: Translation Machine"
	description "Find language training data at <destination> so the Wanderers can create an automated language translator."
	landing
	source "Vara K'chrai"
	destination "Alexandria"
	substitutions
		"<Library search>" `Traveling through the library in search for data suitable for training the Wanderer translation algorithm raises an unexpected problem: you're surrounded by it. You guessed that even fifty Bulk Freighters wouldn't be enough to carry all the tomes and data cores from the Alexandria library. Asking around, you're referred to a research librarian who develops automated translation algorithms for dead languages.`
		<Guide> Irayas
			has "event: Wanderers before Hai Reveal"
		<Guide> Sayari
			not "event: Wanderers before Hai Reveal"
	to offer
		or
			has "Wanderers: Diplomacy: done"
			has "Wanderers: Diplomacy (Before Hai Reveal): done"
	on offer
		log `Was able to communicate with the birdlike "Wanderers" with the help of a Hai ambassador. It turns out that they have been under attack by the Unfettered Hai for some time, and have learned the Hai language by taking captives.`
		log "Factions" "Wanderers" `The Wanderers are a bird-like species who inhabit a small region of space adjacent to the Hai. They have been under attack by the "Unfettered" Hai for some time. The Wanderers claim to be peaceful, and most of their ships are not designed for military use.`
		conversation
			`Once again, the Wanderers allow you to land, but with a large flock of their light warships surrounding you to herd you into a particular landing zone. A small delegation of Wanderers meets you and <Guide>, whom they greet hesitantly in the Hai language. She responds, and a heated exchange follows. You do not understand any of what they are saying.`
			choice
				`	(Ask her what they are talking about.)`
				`	(Wait for a break in the conversation.)`
			`	She holds up a paw to you while speaking a few more sentences to them, then says, "They are saying that the Hai are attacking them, and they want to know why. It must be the Unfettered who are raiding them, and I am trying to explain that the Unfettered do not represent the Hai people as a whole."`
			`	They continue talking for a while, and then the Wanderers ask you a question. <Guide> translates, "They want to know what human beings want, and why you have come to their territory."`
			choice
				`	"I'm just an individual explorer. I don't represent my species or their governments."`
					goto explorer
				`	"My hope is that our species might both benefit from trading goods and technologies with each other."`
					goto trade
				`	"I believe that different species should communicate with each other rather than remaining in forced isolation."`
					goto communication
			
			label explorer
			`	They respond, and <Guide> translates, "They say that like you, they are travelers, and this region of space is not their home, so they will gladly welcome other sojourners here. But they warn you that if you betray their trust, you will not find that trust easy to regain. They also say..." She pauses as the Wanderers speak again, then continues translating. "They say that in their travels, they have met few species truly capable of living in peace, and they hope that yours is one of them, because..." Again she pauses as the Wanderers speak, then says, "Because, they hate to make new friends only to lose them again."`
				goto end
			
			label trade
			`	They respond, and <Guide> translates, "They say that they would perhaps be willing to trade with you, although to form a broader trade agreement with humans would be a serious decision and one they cannot make lightly." She pauses to listen again, and then continues, "They also say that they will discuss among themselves whether you should be given access to Wanderer technology, but again, that will not be a swiftly made decision." She pauses as the Wanderers speak again, then continues translating. "They say that in their travels, they have met few species truly capable of living in peace, and they hope that yours is one of them, because..." Again she pauses as the Wanderers speak, then says, "Because, they hate to make new friends only to lose them again."`
				goto end
			
			label communication
			`	They respond, and <Guide> translates, "They say that their species has encountered many other species in the past, and always has found those encounters to be valuable. Although..." She pauses to listen as the Wanderers continue speaking. "Although, they say that in their travels, far more often than they encounter living species, they instead only find themselves sifting through the refuse of a species that has destroyed itself through war or carelessness. They hope that you are not such a species, because..." Again she pauses as the Wanderers speak, then says, "Because, they hate to make new friends only to lose them again."`
			
			label end
			`	Speaking through <Guide>, you try to reassure the Wanderers that you have peaceful intentions. They speak with her for a while longer. "They say that I will be allowed to stay here as an ambassador," She informs you. "They will also let you land on most of their worlds, but will not welcome any other Hai into their territory. I fear they distrust the Hai because of the actions of the Unfettered, and being associated with me may harm your chances to win their favor.`
			`	"I'll have to remain here, so you'll need another way to communicate with them..." She pauses to talk to the Wanderers. "They're willing to create a translation device so you can communicate without an intermediary, but they require a large amount of data to train their algorithms. Human literature, speeches, interactive programs; anything with language and context."`
			choice
				`	"Where can I find the data?"`
			`	"In the region of your space known as the Deep, there is a station named <planet>, with a vast library. It houses cultural artifacts, the literature and history of your people, documentation of modern events, and every other piece of information a librarian thought to archive. Certainly, there will be something suitable for training an algorithm."`
				accept
	on accept
		"reputation: Wanderer" >?= 10
	on complete
		set "human cultural data"
		payment -40
		conversation
			`<Library search> She directs you to the museum gift shop, where, to your surprise, you could buy the full "Human Cultural Archive" for a mere 40 credits.`
				to display
					not "Bankrupt at Alexandria"
			`Now that you finally have 40 credits, you purchase the "Human Cultural Archive" that you must take to <planet>.`
				to display
					has "Bankrupt at Alexandria"
	on visit
		set "Bankrupt at Alexandria"
		conversation
			`<Library search> She directs you to the museum gift shop, to buy the "Human Cultural Archive" for 40 credits.`
			`	Unfortunately, you have done such a horrible job at managing your finances you do not have even that much cash on hand right now.`
			`	Go earn some money, then return here.`



mission "Wanderers: Algorithm Training Data"
	description "Bring a copy of the human cultural archives to <destination> so the Wanderers can train an automated translation algorithm."
	landing
	source "Alexandria"
	destination "Vara K'chrai"
	to offer
		has "Wanderers: Translation Machine: done"
	on complete
		event "wanderer translator available" 56
		conversation
			`A Wanderer meets you after you land and you hand them the data card. They plug it into what looks like a fat data pad with several different types of data card slots. The Wanderer makes clicking and whistling noises while manipulating the device. Eventually, the device spits out the phrases, "[Enter, bring] three and five. Within [truth, lies], the pleasant [cow, nova] tickles me [thoughtfully, gracefully]."`
			`	The Wanderer seems displeased with the results. After a few minutes of fiddling with the device, it sputters out, "Pleasing [truth, gratifications]. [Accepting, holding] geolocated results [within, for] two [menstrual, lunar] cycles." Seeing your confusion, the Wanderer continues manipulating the device, chirping loudly as if in frustration.`
			`	"Thank you. Return in eight weeks", the device eventually says, drawing what seemed like satisfaction from the Wanderer once you gave your acknowledgment. The Wanderer tinkers with the machine for a while more, before waving to you and departing, leaving you to your own devices.`


event "wanderer translator available"



mission "Wanderers: Translator Reminder"
	description "Wait for the Wanderers to create a device to translate between their language and yours."
	name "Wait for the Wanderers"
	landing
	source "Vara K'chrai"
	to offer
		has "Wanderers: Translation Machine: done"
	to complete
		has "event: wanderer translator available"



mission "Visit Wanderers Again"
	description "Return to the Wanderer homeworld of <destination> to receive a device that will allow you to converse with them more freely."
	landing
	source
		not planet "Vara K'chrai"
	destination "Vara K'chrai"
	to offer
		has "event: wanderer translator available"
		not "Wanderers Conversation: offered"
	on offer
		set "language: Wanderer"
		fail "Wanderers: Translator Reminder"
		conversation
			`Checking your ship's calendar, you realize that eight weeks have passed since the Wanderer scientist started working on the translator. It should be ready for you now at <planet>.`
				accept


event "wanderer technology available" # Name unchanged for compatibility
	government "Wanderer"
		"friendly hail" "friendly wanderer"
		"friendly disabled hail" "friendly disabled wanderer"
		"hostile hail" "hostile wanderer"
		"hostile disabled hail" "hostile disabled wanderer"



# Compatibility patch for users pre-0.9.7 who don't have hostile Wanderer hails.
mission "Wanderer Hail Patch"
	landing
	invisible
	to offer
		has "event: wanderer technology available"
	on offer
		event "wanderer technology available"
		fail



mission "Wanderers Conversation"
	landing
	source "Vara K'chrai"
	substitutions
		<Guide> Irayas
			has "event: Wanderers before Hai Reveal"
		<Guide> Sayari
			not "event: Wanderers before Hai Reveal"
	to offer
		or
			has "event: wanderer translator available"
			# For users before wanderer translator:
			has "language: Wanderers"
			has "event: wanderer technology available"
	on offer
		event "wanderer technology available"
		set "license: Wanderer Outfits"
		log "Received a translation device and used it to speak with a Wanderer ambassador named Iktat Rek. He granted me permission to purchase some Wanderers technology, but not their ships."
		log "Factions" "Wanderers" `The Wanderers believe that their purpose in the universe is to "repair" planets whose biospheres have been ravaged by other species either through mismanagement or as a result of war. They came to their current territory through a wormhole that they call "the Eye," and they say that once their work here is done the Eye will open and lead them to a new territory and new worlds for them to care for.`
			`It is possible that the worlds they currently inhabit were formerly part of Hai territory. That might explain why the Unfettered believe they have a right to take that territory back.`
		log "People" "Iktat Rek" `Rek is a Wanderer ambassador, a new and unusual profession among a species that until recently has had no contact with aliens except for the occasional Unfettered Hai raid. His job is to help the Wanderers develop a deeper relationship with humans.`
		conversation
			`After you land, a group of Wanderers take you to the engineer from your last meeting. The engineer seemed rather happy as it presented the device to you, saying: "It will [function, succeed] at speeches of typical [speed, tempo], however..." They start speaking faster, demonstrating the gibberish results it produces. "This is Iktat Rek," they slow down, gesturing to another Wanderer. "He is [appointed, chosen] as the official [envoy, bearer] for human [visitors, couriers]."`
			`	Rek is slightly larger than most of the Wanderers you have seen, with muted white and brown plumage and a calm, dignified bearing. "It is very [rare, exceptional] in our history that we have to [deal with, cope with] other species," he says, "and now we find ourselves [dealing, coping] with two at once."`
			choice
				`	"How did you learn the Hai language?"`
					goto language
				`	"How long have you been fighting the Unfettered Hai?"`
					goto fighting
				`	"Why were you able to create a translation device so quickly?"`

			# Wanderer AI technology is far beyond ours, and we can already automatically translate languages this well. Of course they can too.
			`	"[Automated, machine] language translation is a [primitive, early] application of machine [learning, intelligence]. For us it is [elementary, instinctual] mathematics. Our [thinkers, tinkerers] told me that most of the [work, enjoyment] was adapting the [interface, conceptualization, mechanism] to a human."`
			choice
				`	"How did you learn the Hai language?"`
					goto language
				`	"How long have you been fighting the Unfettered Hai?"`
					goto fighting

			label fighting
			`	"It has been nearly twenty [years, cycles] now," he says. "At first only a single Hai ship [visited, invaded] us, but back then we had no defenses in place to stop it. For years the ship only [harvested, stole] food from our frontier worlds, and avoided combat. In our culture it is an [obligation, duty] to share our food with one who [asks for, demands] it, so we did not oppose the Hai ship. But then more Hai ships came, attacked one of our worlds and took it for themselves, and killed many of our people. We built warships and drove them back, and yet their [raids, attacks] still continue."`
				goto food
			
			label language
			`	"Recently we managed to [take, capture] some of them as prisoners," he says. "They have been [raiding, visiting] us for twenty [years, cycles]. At first they only stole unguarded stores of food, and fled if we approached. We allowed them to take it, because in our culture it is a [duty, obligation] to share our food with those who [ask for, demand] it. But recently they have become far more [aggressive, desperate]. They captured one of our worlds and killed many Wanderers, and we built warships and drove them back. Some of them tried to hide on the planet, and we made them our [prisoners, guests] and slowly learned their language."`
			choice
				`	"Why didn't you use your automated translation software instead?"`
				`	"Do you know what the Unfettered want?"`
					goto food
			`	"Having a [meaningful, successful] translation requires [copious, extensive] language data with [context, meaning]. The Unfettered [raiding, pirate] ships had no [cultural, heritage] library onboard," he says with what seemed like a hint of sarcasm in his words.`
			label food
			`	"Do you know what the Unfettered want?" you ask.`
			`	"They want food, and [land, elbowroom]," says Rek. "This we guessed when they first raided us, and the Hai named <Guide> has confirmed this to me, that the Unfettered have [squandered, consumed] their own worlds and now make war to gain others."`
			choice
				`	"What is the history of your species?"`
					goto history
				`	"How long have the Wanderers been in this region of space?"`
			`	"It is now nearly ten thousand [years, cycles] since we passed through the Eye and entered this [region, territory]," he says.`
				goto eye
			label history
			`	"We are an ancient people," he says. "This [region, territory] is not our homeland. We came here through the Eye nearly ten thousand [years, cycles] ago."`
			label eye
			`	"The Eye?" you ask.`
			`	"A wormhole," he says. "Once in an [eon, era] the Eye opens, and the Wanderers journey through it to a new home. Since the time of our oldest [history, legends] it has been so. A hundred times, maybe a thousand, we have left one home and journeyed to another. Each new home the Eye brings us to is full of [devastation, destruction], and it takes many lifetimes to set things right. Then the Eye beckons again, and we move on. And each time we pass through the Eye we become something new."`
			choice
				`	"Why would you travel through the wormhole, if you are leaving fruitful worlds you have worked hard to develop, and only ruined worlds await you on the other side?"`
					goto reason
				`	"What do you mean, you become something new?"`
			`	"The first generation of Wanderers that passes through the wormhole [receive, undergo] the Molt," says Iktat Rek. "They are altered in their [being, essence] and become [giants, people of renown]. Those who stay behind in the safety of the old worlds remain only themselves, and slowly diminish. So all Wanderers who have [courage, ambition] yearn for the Eye to open so our species may once again [grow, evolve]."`
				goto molt
			label reason
			`	"The reason we travel through the Eye is that those who [remain behind, settle] in the easy life on the worlds that need no further [healing, repair] are diminished. But those that pass through the Eye and face the challenge of new worlds undergo the Molt. They are altered in their [being, essence] and become [giants, people of renown]. So all Wanderers who have [courage, ambition] yearn for the Eye to open so our species may once again [grow, evolve]."`
			label molt
			choice
				`	"What makes the wormhole open? Who or what controls it?"`
				`	"Why does the Molt happen? How does it work?"`
			`	"Those are questions that we do not ask," he says. "It is a [taboo? religion? mystery?] for us."`
			`	You ask a few other questions, but do not gain much more information. He does mention that the other Wanderer worlds have agreed to sell you some of their technology, and that you will be allowed to "[view, admire, envy]" their ships, but not to purchase them. You thank him for his time and his willingness to trust a member of an entirely unknown species, and return to your ship.`
				decline



mission "Tell Wanderers about the Pug"
	landing
	source "Vara K'chrai"
	to offer
		has "Wanderers Conversation: offered"
		has "Pug in Wanderer Space: offered"
	on offer
		log "There is a Pug world close to Wanderer space. Given their ability to control wormholes, it is likely that they are the ones who have been controlling where the Wanderers go and when. But, the Wanderers are not particularly disturbed by this information."
		conversation
			`You have discovered that there is a Pug outpost north of Wanderer space. Since the Pug are known to be able to control wormholes, it is likely that they are the ones that control where and when the Wanderers travel to new worlds. Do you want to tell Iktat Rek about this?`
			choice
				`	(Yes.)`
				`	(No.)`
					decline
			`	You meet with Rek and explain that the Pug are a species known for interfering in the affairs of others, and that you suspect that they are the ones who open the wormhole that causes the whole Wanderer species to migrate. Rek seems unfazed by this information. "I hope you will do nothing to [anger, offend] them," he says.`
			choice
				`	"Of course, but doesn't it bother you that they are controlling your species?"`
				`	"They are manipulating your whole species, using you as a planetary cleanup crew. Don't you want to be free from their control?"`
			`	His feathers ruffle up a bit in response to your comment, but all he says is, "It is a great [gift, blessing] to our species that the Eye leads us to new lands and new challenges whenever we become [complacent, bored]. If another species gains some [advantage, benefit] from our work as well, should that not make us more [glad, eager] to do that work, rather than less?"`
			choice
				`	"But wouldn't you rather be free from their control, free to remain on these worlds you have worked so hard to restore?"`
				`	"If your species is being secretly controlled by another, doesn't that bother you?"`
				`	"Alright. I understand. It's just that I would be concerned if my species were being controlled in this way."`
			`	"Are we being controlled," he says, "or is it a partnership? We have gifts for making [ruined, corrupted] worlds bloom with new life. They give us worlds where our gifts can be [put to use, valuable]. We need new challenges to drive our species to greater [transformation, perfection]. They open new galaxies to us."`
			`	He pauses, and then says, "Of course we know that how the Eye works is too [convenient, tailor-made] to be a random phenomenon. But it is a [gift, blessing] to us, and you must do nothing to drive them away, or we will be [trapped, stranded] on these few worlds and will stagnate and decline."`
				decline


mission "Wanderers: Defend Vara Ke'sok Hint"
	name "Wanderer supplies to <planet>"
	description "Transport <cargo> to <destination>, where repairs are needed from Unfettered attacks."
	passengers 1
	cargo "building supplies" 10
	substitutions
		<Guide> Irayas
			has "event: Wanderers before Hai Reveal"
		<Guide> Sayari
			not "event: Wanderers before Hai Reveal"
	source
		near "Sich'ka'ara" 1 100
	destination "Vara Ke'sok"
	to offer
		random < 60
		has "Wanderers Conversation: offered"
		not "Wanderers: Defend Vara Ke'sok: done"
	on offer
		conversation
			`Walking around the spaceport, you are approached by two Wanderers. "Greetings, [stranger, curiosity]. We heard you are capable of [providing, gifting] help. Is this correct?"`
			choice
				`	"Yes it is. What do you need?"`
					goto proposal
				`	"Depends on how much you are willing to pay."`
					goto jerk
				`	"What do you mean?"`
			branch hai
				"reputation: Hai" > 100
			branch war
				has "main plot completed"
			`	"Ambassador <Guide> mentioned humans do many [jobs, hobbies] in their space. Or are we mistaken?"`
			choice
				`	"Indeed we do."`
					goto proposal
				`	"We only do those jobs to get paid."`
					goto jerk
			label war
			`	"Ambassador <Guide> mentioned you are great [hero, explorer] in human space, and solved many [issues, disasters]. Or are we mistaken?"`
				goto choice2
			label hai
			`	"Ambassador <Guide> mentioned you are great [hero, explorer], even in Hai space, and solved many [issues, disasters]. Or are we mistaken?"`
				goto choice2
			label choice2
			choice
				`	"I guess I could be considered a hero."`
					goto proposal
				`	"Calling me a 'great' hero would be an understatement."`
					goto proposal
				`	"That's me, but I would prefer some payment as well."`
					goto jerk
			label jerk
			`	The speaking Wanderer looks at you with a blank expression, and simply says, "There can be [compensation, arrangements] of <payment> for the work.`
			label proposal
			`	"At the [body, planet] named Vara Ke'sok, there are [raids, conquests] by Unfettered that take place. During these, various structures get [damaged, hurt]. We wish you to help [fix, mend] these by carrying <tons> of [supplies, materials]."`
			choice
				`	"I'd be happy to do that."`
				`	"Sorry, but I have more important matters to attend to."`
					defer
			`	When the Wanderer hears your translated response, they chatter in the Wanderer language to their friend, who nods and runs off towards a nearby warehouse. "We will load the cargo into the ship soon. I will [join, accompany] you to <planet> to direct the [healing, repairs]."`
				accept
	on visit
		dialog phrase "generic cargo and passenger on visit"
	on complete
		payment 10000 20


mission "Wanderers: Defend Vara Ke'sok"
	description "Defend <planet> from an Unfettered attack by driving off or destroying the Hai ships."
	landing
	source "Vara Ke'sok"
	to offer
		has "Wanderers Conversation: offered"
		not "Wanderers: Defend Vara Ke'sok Hint: active"
		or
			random < 50
			has "Wanderers: Defend Vara Ke'sok Hint: done"
	on offer
		conversation
			branch hint
				has "Wanderers: Defend Vara Ke'sok Hint: done"
			`Soon after you land in the spaceport, there is a flurry of activity as many of the Wanderers fly to their ships, which begin to take off from the planet. In the sky, you see bright flashes that may be distant weapons fire or explosions.`
			`	You are buffeted by wind as one of the Wanderers lands next to your ship, speaking so quickly that your translator can barely keep up. "Unfettered [raider, pirate] fleet comes. We have put food on freighter, hope they take [offering, gift] and leave. If not [appeased, satisfied] you help convince them to leave. Yes?"`
				goto choice
			label hint
			`Touching down onto the planet, several Wanderers gather around your ship and prepare to carry the cargo out of your ship. Before the Wanderer you transported to <planet> can say a word, a shrill bird cry fills the air.`
			`	Looking around, you suddenly see a flurry of activity as many of the Wanderers fly to their ships, which begin to take off from the planet. In the sky, you see bright flashes that may be distant weapons fire or explosions.`
			`	The Wanderer that tasked you to carry the construction materials speaks up. Their words are so quick, your translator can barely keep up. "Unfettered [raider, pirate] fleet comes. We will put food on freighter, hope they take [offering, gift] and leave. If not [appeased, satisfied] you help convince them to leave. [Understand, empathize]?"`
			choice
				`	"I will help drive the Unfettered away."`
					goto yes
				`	"Why do I need to help? I only accepted a transport mission."`
			`	The Wanderer seems slightly taken aback by your response. "Imminent [danger, aggression]. The Unfettered bring [devastation, destruction]. Many [losses, crop failure] if you do not help. Will you aid us now?"`
			label choice
			choice
				`	"Yes, I will help drive the Unfettered away."`
					goto yes
				`	"No, I will not help you fight them."`
			`	The Wanderer flies off to join the defense effort. A few hours later, the flashes in the sky end; the Unfettered have either been destroyed, or have gotten what they wanted and left.`
				defer
			label yes
			`	The Wanderer leaves to join one of the ships that is taking off, and you quickly ready your own ship to follow...`
				launch
	on accept
		"reputation: Hai (Unfettered)" <?= -1
		event "Sich'ka'ara empty"
	on visit
		dialog "There are still Unfettered warships overhead. You should take off again and assist in the fight."
	on complete
		event "Sich'ka'ara restored"
	
	npc
		government "Wanderer"
		personality derelict fleeing uninterested waiting pacifist
		fleet
			names "wanderer"
			variant
				"Deep River"
				"Deep River 4"
				"Strong Wind" 2
	npc evade
		government "Hai (Unfettered)"
		personality coward waiting disables plunders
		fleet
			names "hai"
			variant
				"Shield Beetle (Jump)" 4
	npc
		government "Wanderer"
		personality waiting heroic uninterested
		fleet
			names "wanderer"
			variant
				"Strong Wind"
				"Summer Leaf" 2
	npc
		government "Wanderer"
		personality heroic uninterested
		fleet
			names "wanderer"
			variant
				"Summer Leaf" 4

event "Sich'ka'ara empty"
	system "Sich'ka'ara"
		fleet "Wanderer Drones" 3000

event "Sich'ka'ara restored"
	system "Sich'ka'ara"
		add fleet "Wanderer Freight" 600
		add fleet "Wanderer Defense" 2000



mission "Wanderers: Defended Vara Ke'sok"
	name "Report to <planet>"
	description "Report to the Wanderer elders on <destination> that the Unfettered attacks are intensifying and moving farther in from the front."
	landing
	source "Vara Ke'sok"
	destination "Vara K'chrai"
	to offer
		has "Wanderers: Defend Vara Ke'sok: done"
	on offer
		log "Helped to defend a Wanderer world against a raid by Unfettered Hai ships."
		conversation
			`One of the Wanderers thanks you for your assistance. "These foes become more [dangerous, aggressive]," it says. "You will report to [leaders, elders] on <planet>. They must decide our [action, response]."`
				accept



mission "Wanderers: Unfettered Diplomacy 1"
	name "Unfettered Diplomacy"
	description "Pick up a shipment of food on the Wanderer planet <destination>, to be delivered to the Unfettered as a peace offering."
	landing
	source "Vara K'chrai"
	destination "Var' Kar'i'i"
	passengers 1
	substitutions
		<Guide> Irayas
			has "event: Wanderers before Hai Reveal"
		<Guide> Sayari
			not "event: Wanderers before Hai Reveal"
	to offer
		has "Wanderers: Defended Vara Ke'sok: done"
	on offer
		conversation
			`On <origin>, you meet up with Iktat Rek and the Hai ambassador <Guide>, informing them of your efforts in driving off an Unfettered raid on the Wanderer water world of Vara Ke'sok. <Guide> herself now has a Wanderer translator too, although it seems to be a copy of yours as it's not translating to Hai. "The situation is not [sustainable, livable]," says Rek. "Perhaps the Unfettered are the ones [chosen, intended] to [inherit, receive] the fruit of our labors here, but until the Eye beckons us to a new [home, place] we have nowhere else to go."`
			choice
				`	"You're saying that after working so hard to restore these worlds, you would give them to someone as destructive as the Unfettered?"`
				`	"That can't be right. The Unfettered wrecked their own worlds. They would wreck yours as well."`
			`	"That is the [way, calling] of the Wanderers," says Rek. "We [restore, repair] worlds and leave them to others, knowing that their new [caretakers, overseers] will squander their wealth."`
			`	"But why?" you ask. "Why do so much work for the sake of others who will waste what you have made?"`
			`	"Because we have tended the graveyards of a hundred failed species," says Rek, "who [spent, burned] all their resources before learning [wisdom, balance]. Put any creature in too small a cage, and it will [befoul, soil, defile] its own home and die. Give it more [space, opportunity] and it may flourish." He says to Guide>, "Ambassador, are we [foolish, simple] to have this hope?"`
			`	<Guide> says, "The Unfettered did not make war with you or with us until recently, when their three worlds began to die. Give them a new frontier, and we may have peace again."`
			choice
				`	"But what can we do about their attacks?"`
					goto attacks
				`	"Rather than helping to expand and clean up those 'cages,' why not do something about the ones who built those cages in the first place?"`
			`	<Guide> says, "Set every species loose to make war on each other? That would be foolishness. War favors the strong, not the wise."`
			`	Iktat Rek nods in agreement. "Life is too [prolific, creative]," he says. "New species are born too often, and new planets, too seldom, if each species were to take all that it [demands, covets]. So, there must be [limits, divisions]."`
			`	"Then what can we do about the Unfettered?" you ask, "Won't they eventually desire even more?"`
			label attacks
			`	<Guide> says, "To buy time, you can offer them food in exchange for peace. Call it 'tribute,' not charity, or you will offend their pride."`
			`	Rek says, "This is the best [plan, option] I have heard. <last>, will you carry me to <planet> to arrange for a shipment of food?"`
			choice
				`	"Sure, I can do that."`
					accept
				`	"Sorry, I don't want to assist the Wanderers any more."`
					decline
	on accept
		log `Volunteered to help bring a shipment of food to the Unfettered, as "tribute" from the Wanderers, in the hope that it will placate the Unfettered into making peace.`
	on visit
		dialog `When you land on <planet>, you ask one of the Wanderers where the food shipment is. They only tilt their head and respond to you in the Wanderer language. You look around for Iktat Rek to translate, but you realize that you left him on one of your escorts that hasn't yet entered the system. Better depart and wait for it to arrive.`

ship "Deep River" "Deep River (Jump, Unarmed)"
	outfits
		"White Sun Reactor"
		"Dark Storm Shielding" 3
		"Fuel Pod"
		"Type 2 Radiant Thruster"
		"Type 4 Radiant Steering"
		"Jump Drive"



mission "Wanderers: Unfettered Diplomacy 1A"
	name "Unfettered Diplomacy"
	description `Escort a freighter carrying "tribute" to the Unfettered world of <destination>. You may need to bribe the Unfettered to keep them from attacking you.`
	landing
	source "Var' Kar'i'i"
	destination "Firelode"
	clearance
	passengers 1
	substitutions
		<Guide> Irayas
			has "event: Wanderers before Hai Reveal"
		<Guide> Sayari
			not "event: Wanderers before Hai Reveal"
	to offer
		has "Wanderers: Unfettered Diplomacy 1: done"
	on offer
		conversation
			`Once you arrive on <origin>, Iktat Rek explains, "We have [captured, salvaged] a few jump drives from the Unfettered, and installed one in a freighter. To avoid [provoking, threatening] the Unfettered, the freighter is unarmed. It would be a bad start to our [diplomacy, peacemaking] to strike the Unfettered with Wanderer weapons."`
			choice
				`	"Does that mean I should not fire on them either?"`
				`	"What should we do if they attack us, then?"`
			`	"I would prefer that you avoid combat," he says. "The Unfettered are said to be [greedy, eager] for bribes, if you are willing to spend money to buy peace. Or simply avoid returning fire; the freighter is well shielded."`
			`	It takes several hours for the massive Wanderer freighter to be loaded. Rek explains that they have kept track of which kinds of food the Unfettered prefer to steal, so they know what will be edible for them. He says, "Our destination is called <planet>. <Guide> tells me that all Hai share a [custom, taboo] concerning guests, so once we land on their planet we will be able to [speak, parley] with them in safety."`
				accept
	on visit
		dialog `You've landed on <planet>, but you're missing something! Either the <npc> hasn't entered the system yet, or Iktat Rek is on one of your escorts that hasn't entered the system yet. Better depart and wait for it.`
	npc accompany save
		government "Wanderer"
		personality timid escort
		ship "Deep River (Jump, Unarmed)" "Ayi'i Ki'ak'var"



mission "Wanderers: Unfettered Diplomacy 1B"
	name "Unfettered Diplomacy"
	description "Escort this Wanderer freighter safely back to <destination>."
	landing
	source "Firelode"
	destination "Var' Kar'i'i"
	passengers 1
	to offer
		has "Wanderers: Unfettered Diplomacy 1A: done"
	on offer
		conversation
			`The Unfettered make no attempt to attack you once you have landed on their planet. The Wanderer crew begins unloading the crates of food onto the landing pad, and eventually a small delegation of Unfettered leaders approaches. Iktat Rek explains that the food is a peace offering.`
			`	"It is far too little," says the Unfettered leader, "too little to pay us back for the ships you have destroyed and the worlds you have stolen. Until you give us back our worlds, we cannot have peace."`
			choice
				`	(Let Iktat Rek do the talking.)`
					goto rek
				`	"You mean the ships that were destroyed while they were pillaging the Wanderers? You expect them to pay you back for those?"`
			`	"Peace, human," says Iktat Rek. "We are not here to decide who is right." He gestures to you to step back and allow him to speak with the Hai alone.`
			label rek
			`	"This is indeed only a [token, foretaste]," says Iktat Rek. "We have plenty more to offer, and surely you see that for us to fight each other is wasteful."`
			`	They talk for a while longer. Eventually the Hai leader settles on a deal: "We will send you freighters. Whenever the freighter comes, you will fill it with food. If not, it is war. If you attack the freighter, it is war. And you must let us reclaim one of our worlds."`
			`	Iktat Rek says, "We will give you food, but I am not [authorized, permitted] to give you a world. I must speak to our [government, elders]." The Hai agree to that, and you get ready to return the freighter to <planet>.`
				accept
	on accept
		event "wanderer / unfettered peace"
	on visit
		dialog `You've landed on <planet>, but you're missing something! Either the <npc> hasn't entered the system yet, or Iktat Rek is on one of your escorts that hasn't entered the system yet. Better depart and wait for it.`
	npc accompany save
		government "Wanderer"
		personality timid escort
		ship "Deep River (Jump, Unarmed)" "Ayi'i Ki'ak'var"

fleet "Unfettered Tribute"
	government "Hai (Unfettered Wanderer Tribute)"
	names "hai"
	personality coward timid
	cargo 3
	variant
		"Water Bug (Jump)"

event "wanderer / unfettered peace"
	"reputation: Hai (Unfettered)" >?= 1
	system "Ehma Ti"
		remove fleet "Unfettered Raid"
		add fleet "Unfettered Tribute" 1000
	system "Chy'chra"
		remove fleet "Unfettered Raid"
		add fleet "Unfettered Tribute" 2000
	system "Prakacha'a"
		remove fleet "Unfettered Raid"
		add fleet "Unfettered Tribute" 2000



mission "Wanderers: Unfettered Diplomacy 1C"
	name "Unfettered Diplomacy"
	description "Return Iktat Rek to <destination>."
	landing
	source "Var' Kar'i'i"
	destination "Vara K'chrai"
	passengers 1
	substitutions
		<Guide> Irayas
			has "event: Wanderers before Hai Reveal"
		<Guide> Sayari
			not "event: Wanderers before Hai Reveal"
	to offer
		has "Wanderers: Unfettered Diplomacy 1B: done"
	on offer
		conversation
			`You drop the freighter off safely on <origin>. Iktat Rek says, "Now I must return to our home, to [discuss, plan] with our elders. We cannot trust the Unfettered with a world in our space; they would build a [garrison, war fleet] there and attack us. But perhaps this [agreement, settlement] will give us peace for long enough to find a better solution."`
				accept
	on visit
		dialog `When you return to <planet>, you're approached by <Guide> and a few of the Wanderer elders. "Where is Iktat Rek?" <Guide> asks. You realize that you left him on one of your escorts that hasn't entered the system yet. Better depart and wait for it to arrive.`
	on complete
		"reputation: Wanderer" >?= 20
		set "license: Wanderer"
		log "Managed to broker a temporary ceasefire between the Unfettered Hai and the Wanderers. Was granted access to purchase the non-military Wanderer ships, as a reward."
		conversation
<<<<<<< HEAD
			`When you return to <planet>, Iktat Rek meets with Ambassador <Guide> and a few of the Wanderer elders. The elders thank you for the role that you played in negotiating a temporary peace, and Rek says, "We will [reward, honor] you by allowing you to purchase our current [civilian, peacekeeping] ships."`
=======
			`When you return to <planet>, Iktat Rek meets with Ambassador Sayari and a few of the Wanderer elders. The elders thank you for the role that you played in negotiating a temporary peace, and Rek says, "We will [reward, honor] you by allowing you to purchase our current [civilian, peacekeeping] ships. And, we [request, insist] that you do not [attack, assault] the ships sent to collect [tribute], as long as they remain [peaceful, cooperative]."`
>>>>>>> a72e7b21
			`	The elders seem to agree that this is only a temporary solution. The Unfettered cannot be granted a base in Wanderer territory: they would use their few jump drives to move a few warships at a time to that base until they had a fleet too strong for the Wanderers to defeat. Sooner or later, the Unfettered will grow tired of demanding such a base and will return to open warfare.`
			`	In the meantime, the only way to defuse the situation would be to get all the jump drives out of the hands of the Unfettered - and that means discovering and stopping whoever is supplying those drives to them.`



mission "Wanderers: Truce Timer"
	landing
	invisible
	to offer
		has "Wanderers: Unfettered Diplomacy 1C: done"
	on offer
		event "wanderers: truce timer" 40
		fail

event "wanderers: truce timer"

mission "Wanderers: Truce Check"
	landing
	name "Check with Iktat Rek?"
	description "Meet up with Iktat Rek on <planet> to see if there is anything more you can do to help the Wanderers now that they have established a ceasefire with the Unfettered."
	to offer
		has "main plot completed"
		has "event: wanderers: truce timer"
		not "Wanderers: Jump Drive Source: offered"

		# Make it less likely player will have a Danforth scheduling conflict.
		not "Danforth in mission sequence"
	source
		government "Wanderer"
		near "Ka'ch'chrai" 1 100
	destination "Vara K'chrai"
	on offer
		conversation
			`It has been a while since you negotiated the ceasefire between the Wanderers and the Unfettered, and so far the truce seems to be holding. Now that the immediate crisis is under control, maybe it's time to meet up with Iktat Rek to talk about finding a more permanent response to the Unfettered incursion.`
				accept



mission "Wanderers: Jump Drive Source"
	landing
	name "Jump drive source?"
	description "Iktat Rek asked you to acquire a spare jump drive and sell it to the Unfettered in exchange for information on where they are getting jump drives from. Then, return to <destination>."
	autosave
	source "Vara K'chrai"
	substitutions
		<Guide> Irayas
			has "event: Wanderers before Hai Reveal"
		<Guide> Sayari
			not "event: Wanderers before Hai Reveal"
	to offer
		has "main plot completed"
		has "event: wanderers: truce timer"
	on offer
		conversation
			`When you arrive on <origin>, Iktat Rek greets you warmly. "Human," he says, "it is a [relief, delight] to have [peace, safety] within our territory. But the Unfettered will not be [placated, satisfied] forever. I have spoken with ambassador <Guide> about this and we are agreed that we must know what [allies, accomplices] the Unfettered have, what their [strength, capability] is, and how they have acquired jump drives."`
			branch naughty
				has "Unfettered Jump Drive 3: offered"
			choice
				`	"Agreed. How can I help you?"`
					goto help
			label naughty
			choice
				`	"Agreed. How can I help you?"`
					goto help
				`	"Umm... they may actually have gotten some of those jump drives from me."`
			`	Rek seems startled, but finally says, "I see. It is [understandable, forgivable] that you would want to placate them. So I will not [fault, censure] you for that. In fact it may help us that you have done so. What we [ask, desire] of you is to sell them another drive, but this time find a [pretense, excuse] to ask who else supplies them with jump drives. Since you have [helped, abetted] them, they may trust you with that information."`
				goto end
			label help
			`	Rek says, "What we [ask, desire] of you is to acquire a jump drive and sell it to them, to [earn, curry] more favor with them. Then find a [pretense, excuse] to ask who else supplies them with jump drives. Because you [brokered, negotiated] the ceasefire, they may trust you with that information."`
			label end
			choice
				`	"Sure, I can do that."`
					accept
				`	"But, won't it hurt you in the long run for the Unfettered to have another jump drive?"`
			`	Rek says, "Over a hundred of their ships have [raided, violated] our space in the past few years. Someone is [equipping, supplying] them with many jump drives, and one more will make little difference. We must [cut off, eliminate] the source."`
			`	You promise to do your best to cajole information from the Unfettered, and he wishes you luck in doing so.`
				accept
	on accept
		log "Agreed to try to sell a jump drive to the Unfettered Hai, as a way to get more information from them about who else is providing them with jump drives and enabling their attacks on the Wanderers."
	
	to complete
		has "Unfettered: Jump Drive Source: offered"
	on visit
		dialog `You have not yet tried to sell the Unfettered Hai a jump drive. Return here after doing so.`
	on complete
		conversation
			`You report to Iktat Rek. "Most [intriguing, disturbing]," he says. "If what you say of these Alpha humans is [correct, unbiased], they are a dangerous foe. And in exchange for so many jump drives, no doubt the Unfettered have [supplied, furnished] them with many weapons." He pauses to think for a minute, then says, "You must track them. There is a Wanderer [device, technology] that can help you. But I must ask our [elders, government] for permission before giving you access to it. I will meet you back in the spaceport soon."`



mission "Unfettered: Jump Drive Source"
	landing
	invisible
	source
		attributes "unfettered"
	to offer
		has "Wanderers: Jump Drive Source: active"
	on offer
		conversation
			`Following Iktat Rek's suggestion, would you like to sell a jump drive to the Hai and see what information you can get in return?`
			choice
				`	(Yes.)`
				`	(Not now.)`
					defer
			`	You eventually find one of the Unfettered who speaks your language. She directs you to the office of the "governor" (or perhaps warlord) in charge of the spaceport. The governor says, "I offer you same terms as to the other humans. One million credits, and we give you hyperdrive in place of jump drive. Is this acceptable?"`
			choice
				`	"Yes."`
				`	"Sorry, let me come back when I have a jump drive to spare."`
					defer
			`	Carefully, almost reverently, the Unfettered technicians remove the jump drive from your ship. The governor pays you and then stands by to watch them work. Perhaps you can get more information from him.`
			choice
				`	"If I want to find more jump drives to give you, where should I look?"`
				`	"You said that 'other humans' have been selling you jump drives as well?"`
					goto others
			`	He says, "The unfettered humans will not tell us their source, but we suspect they steal from our old foe, the Korathi invaders. The unfettered human leader told a story I did not understand, that Prometheus was punished for stealing from the gods, but no one is punished for stealing from Prometheus. Was Prometheus a human hero?"`
				goto prometheus
			label others
			`	"Yes," he says, "the unfettered humans. They sell us many jump drives. They say it is their calling to help us. The unfettered human leader told a story I did not understand, that Prometheus was punished for stealing from the gods, but no one is punished for stealing from Prometheus. Was Prometheus a human hero?"`
			label prometheus
			`	You explain the myth to him as best you can, then ask, "What do you mean, 'unfettered humans'?"`
			`	He seems surprised that you do not know what he is talking about. "The green ones," he says.`
			choice
				`	"Alphas? You shouldn't trade with the Alphas! They're dangerous, uncontrollable criminals!"`
				`	"Oh, of course. The green humans are held in as high esteem as Prometheus himself. Can you tell me where to find them, so I can give them the honor they deserve?"`
					goto honor
			`	"That is what the altered Hai say about we the Unfettered," he says. "They say that because they are weak and afraid. Perhaps you are weak and afraid also, and I was wrong to deal with you."`
				goto end
			label honor
			`	He is silent and looks at you with a wary, calculating expression. "They did not say where they come from," he says, "and they said others would come seeking to ensnare them. Perhaps I was wrong to trust you."`
			label end
			`	You are able to get no further information from him, but what you already know is quite valuable. You should report back to Iktat Rek and see what he says.`
				accept
	on accept
		log `Learned from the Unfettered Hai that they have been purchasing jump drives from the Alphas (whom they refer to as "unfettered humans").`
		outfit "Jump Drive" -1
		outfit "Hyperdrive" 1
		payment 1000000
		"reputation: Hai (Unfettered)" >?= 10
		fail



mission "Wanderers: Alpha Surveillance A"
	name "Alpha Surveillance"
	description "Drop off surveillance micro-satellites in the three Unfettered home systems, then stop by <destination> to see if the Hai government knows anything about an Alpha enclave nearby."
	autosave
	source "Vara K'chrai"
	destination "Hai-home"
	clearance
	substitutions
		<Guide> Irayas
			has "event: Wanderers before Hai Reveal"
		<Guide> Sayari
			not "event: Wanderers before Hai Reveal"
	to offer
		has "Wanderers: Jump Drive Source: done"
	
	waypoint "Ehma Ti"
	on enter "Ehma Ti"
		dialog "You cycle the airlock and dump a handful of the tiny Wanderer surveillance cubes into space. By the time they've drifted a few meters away, your ship's sensors are unable to detect them."
	waypoint "Wah Yoot"
	on enter "Wah Yoot"
		dialog "You cycle the airlock and dump a handful of the tiny Wanderer surveillance cubes into space. By the time they've drifted a few meters away, your ship's sensors are unable to detect them."
	waypoint "Hi Yahr"
	on enter "Hi Yahr"
		dialog "You cycle the airlock and dump a handful of the tiny Wanderer surveillance cubes into space. By the time they've drifted a few meters away, your ship's sensors are unable to detect them."
	
	on offer
		conversation
			`When you meet Iktat Rek, he hands you a small box containing several small, charcoal black cubes, about two centimeters wide. "These are the [eyes, sensors] of our [communications? surveillance? information?] network," he says. "Until they receive the [request, query] command they generate no [signal, electromagnetic radiation] and almost no heat. But they watch, and [record, remember]. [Sow, scatter, deploy] several of these in each Unfettered system. Then you should visit the Hai [center, homeworld] and see if they know anything of the [activities, presence] of the Alphas."`
			`	You bring the surveillance devices back to your ship. It looks like Rek gave you extra, presumably so that you can deploy enough in each system to have redundancy if some of them fail. It probably wouldn't make a difference to the success of the mission if you kept one for yourself, and based on what Rek said this technology might be very valuable.`
			choice
				`	(Use all of them for the mission, as instructed.)`
				`	(Steal one of the devices to keep for myself.)`
					goto steal
			`	You split the devices up into three groups to launch out your airlock in each of the three Unfettered systems. Hopefully the Unfettered will not notice what you are doing.`
				accept
			label steal
			action
				set "stole a wanderer micro-sat"
			`	You split the devices up into three piles, one for each of the Unfettered systems, and keep one of them for yourself, well hidden in a safe place on your ship.`
				accept
	
	on visit
		dialog phrase "generic waypoint on visit"
	on complete
		log "Planted some surveillance devices, designed by the Wanderers, in Unfettered Hai space. A month from now, they will be done collecting data on ship movements in the area, and may provide a hint of where the Alphas who are selling jump drives to the Unfettered are coming from."
		log "People" "Hiyamaharu" `Hiyamaharu is an aged Hai ambassador. He appears to have taken of <Guide>'s role in dealing with humans since her departure from Hai space.`
		event "wanderers: alpha surveillance done" 30
		conversation
			`The surveillance cubes have all been deployed. While you wait for them to collect their recordings of the ship traffic in the Unfettered systems, you stop by the Hai center of government and ask for the human ambassador. With your discovery of the Wanderers, and association with <Guide>, they quickly give you an appointment.`
				to display
					has "event: Wanderers before Hai Reveal"
			`The surveillance cubes have all been deployed. While you wait for them to collect their recordings of the ship traffic in the Unfettered systems, you stop by the Hai center of government and ask for the human ambassador. With the combination of your reputation, and the more recent discovery of the Wanderers, they quickly give you an appointment.`
				to display
					not "event: Wanderers before Hai Reveal"
			`	The ambassador is an old, male Hai named Hiyamaharu. "Honored human," he says, "It is a pleasure to meet you. If I may assist you in any way, I shall do so."`
			choice
				`	"Thank you." (Explain about the Alphas.)`
			`	He says, "We know of them. Indeed, our first contact with the humans, two centuries ago, was with these green people. They sought to cheat us and dominate us. They are not merely misfits like the Unfettered; these Alpha humans are cruel and self-interested. They thought we were simple because we are peaceful, but we were too shrewd and too strong for them, and they are now banned from our territory. But then the peaceful humans came, and we learned that you are not all like the Alphas."`
			choice
				`	"Is it possible that they have a hidden base on one of your worlds?"`
				`	"Do you know where they went when you banned them from your space?"`
					goto where
			`	"No," he says, "It has been two hundred years, and our worlds are populous and overseen with great diligence. Unless they have taken refuge with the Unfettered, they are not in our space."`
			`	"Then where could they have gone?" you ask.`
			label where
			`	"We do not know," he says. "It is not our business to track the doings of other species, outside our territory. And during the time of the Korath raids, we would not have had the capacity to track them, anyway."`
			`	You thank him for his time. Now you just have to wait long enough for the surveillance cubes to collect their data, and hope they record something useful.`

event "wanderers: alpha surveillance done"



mission "Wanderers: Alpha Surveillance B"
	landing
	name "Alpha Surveillance"
	description "Travel through the three Unfettered systems to retrieve the surveillance recordings, then report back to Iktat Rek on <destination>."
	destination "Vara K'chrai"
	to offer
		has "event: wanderers: alpha surveillance done"
	
	waypoint "Ehma Ti"
	on enter "Ehma Ti"
		dialog "Using the transmitter that came with the surveillance cubes, you send out the signal and receive back the encrypted fleet activity recordings."
		"reputation: Hai (Unfettered)" <?= -1
	waypoint "Wah Yoot"
	on enter "Wah Yoot"
		dialog "Using the transmitter that came with the surveillance cubes, you send out the signal and receive back the encrypted fleet activity recordings."
		"reputation: Hai (Unfettered)" <?= -1
	waypoint "Hi Yahr"
	on enter "Hi Yahr"
		dialog "Using the transmitter that came with the surveillance cubes, you send out the signal and receive back the encrypted fleet activity recordings."
		"reputation: Hai (Unfettered)" <?= -1
	
	on offer
		conversation
			`It has been a month since you deployed the surveillance devices in the Unfettered home systems. It's time for you to go back and retrieve whatever recordings they made. You'll then be able to bring the recordings back to Iktat Rek on <planet> to decrypt and analyze them.`
			`	Hopefully you will be able to collect the data without the Unfettered intercepting the transmissions and realizing they have been spied on.`
				accept
	
	on visit
		dialog phrase "generic waypoint on visit"
	on complete
		conversation
			`When you arrive at the spaceport, you contact Iktat Rek and send him a copy of the encrypted recordings. You also mention to him that the Unfettered attacked you after you sent out the data retrieval signal. "That is [unfortunate, regrettable]," says Rek. "I hope they will [cool off, calm down] in time. I suspect you could buy their [friendship, favor] back with another jump drive, or just ignore their [attacks, antagonism] for now."`
			`	You ask what you should do next, and Rek says, "We need some time to [analyze, inspect] the sensor logs. Meet me in the spaceport in an hour."`



mission "Wanderers: Alpha Surveillance C"
	name "Alpha Surveillance"
	description "The Wanderers have no technology for tracking a ship that is using a jump drive, but Iktat Rek thinks the Quarg might be able to and suggested visiting them on <destination>."
	source "Vara K'chrai"
	destination "Alta Hai"
	substitutions
		<Guide> Irayas
			has "event: Wanderers before Hai Reveal"
		<Guide> Sayari
			not "event: Wanderers before Hai Reveal"
	to offer
		has "Wanderers: Alpha Surveillance B: done"
		not "stole a wanderer micro-sat"
		not "Wanderers: Alpha Surveillance C (Naughty): offered"
	on offer
		conversation
			`When you meet up with Iktat Rek, he shows you a picture of a Navy Carrier. "The sensors [observed, detected] this ship entering the Hi Yahr system via jump drive," he says. You tell him that it is a human military vessel. "Do you think your military could be [assisting, abetting] the Unfettered?" he asks.`
			choice
				`	"It's possible, but it could also be a stolen ship. I wouldn't expect the Navy to side with the Unfettered."`
					goto no
				`	"I wouldn't put it past them. It could be some sort of hidden program to gain access to alien technology."`
			`	Iktat Rek says, "I see. So either your [leadership, government] knows about this secret, or it is a [private, separate] military conspiracy. Either way, that worries me."`
			`	"What should we do about it?" you ask.`
				goto end
			label no
			`	"I hope you are right," says Rek. "I do not wish our [conflict, tension] with the Unfettered to place us at war with humans. We must [investigate, explore] this matter further."`
			`	"How can we do that?" you ask.`
			label end
			`	"You must track this ship," says Rek. "A jump drive creates a temporary [portal? identity? oneness?] between two [locations, regions] in space. A species that [creates, manufactures] jump drives may be able to [track, detect] the residue of those links. <Guide> tells me that such a species [lives in, borders on] Hai space. Perhaps they will aid you."`
			`	You agree to make a visit to the Quarg ringworld in Hai space, and he wishes you luck on your journey.`
				accept
	
	on complete
		conversation
			`As always, it is impossible to tell which of the Quarg is in charge here or might be able to help you. The first few you ask seem none too eager to give any technology related to the jump drive to a human, but finally one of them listens to your story and says, "I know of the Alphas. And of the Unfettered. There is one who may be willing to assist you." After a brief conversation in the Quarg language via a communication device, the Quarg says, "Return to the spaceport in an hour and one will meet you to hear your petition."`



mission "Wanderers: Alpha Surveillance C (Naughty)"
	name "Alpha Surveillance"
	description "The Wanderers have no technology for tracking a ship that is using a jump drive, but Iktat Rek thinks the Quarg might be able to and suggested visiting them on <destination>."
	source "Vara K'chrai"
	destination "Alta Hai"
	substitutions
		<Guide> Irayas
			has "event: Wanderers before Hai Reveal"
		<Guide> Sayari
			not "event: Wanderers before Hai Reveal"
	to offer
		has "Wanderers: Alpha Surveillance B: done"
		has "stole a wanderer micro-sat"
		not "Wanderers: Alpha Surveillance C: offered"
	on offer
		conversation
			`Iktat Rek arrives carrying a handheld device with two long antennas. "You must [pardon, forgive] me," he says. "It appears you have [dropped, misplaced] one of the tracking devices. Fortunately I have the [means, capability] to determine where on your ship it is [located, concealed]. Shall I assist you in finding it?"`
			choice
				`	"No, umm... I bet it just fell out of the box in my cargo hold. I'll look around and see if I can find it."`
				`	"I'm sorry, I kept one of them to try to figure out how it works. I'll go get it and give it back to you."`
					goto apologized
				`	(Get back in my ship and flee.)`
					goto fail
			`	"I see," says Rek. You wish you were able to read Wanderer facial expressions; you are not sure if he believes you. You go into your ship, wait long enough to make it appear that you needed to search, then return and give the device back to him.`
				goto carrier
			label apologized
			action
				clear "stole a wanderer micro-sat"
			`	"I am glad you [admitted, confessed] that," says Rek. "Please be more [honest, obedient] in the future." You retrieve the hidden surveillance device and return it to him.`
			label carrier
			`	"Thank you," says Rek. "Now, here is what we discovered." He shows you a picture of a Navy Carrier. "The sensors [observed, detected] this ship entering the Hi Yahr system via jump drive," he says. You tell him that it is a human military vessel. "Do you think your military could be [assisting, abetting] the Unfettered?" he asks.`
			choice
				`	"It's possible, but it could also be a stolen ship. I wouldn't expect the Navy to side with the Unfettered."`
					goto no
				`	"I wouldn't put it past them. It could be some sort of hidden program to gain access to alien technology."`
			`	Iktat Rek says, "I see. So either your [leadership, government] knows about this secret, or it is a [private, separate] military conspiracy. Either way, that worries me."`
			`	"What should we do about it?" you ask.`
				goto end
			label no
			`	"I hope you are right," says Rek. "I do not wish our [conflict, tension] with the Unfettered to place us at war with humans. We must [investigate, explore] this matter further."`
			`	"How can we do that?" you ask.`
			label end
			`	"You must track this ship," says Rek. "A jump drive creates a temporary [portal? identity? oneness?] between two [locations, regions] in space. A species that [creates, manufactures] jump drives may be able to [track, detect] the residue of those links. <Guide> tells me that such a species [lives in, borders on] Hai space. Perhaps they will aid you."`
			`	You agree to make a visit to the Quarg ringworld in Hai space, and he wishes you luck on your journey.`
				accept
			label fail
			`	As your ship is leaving the atmosphere, the surveillance cube suddenly glows red hot and collapses in on itself, melting down into a tiny pile of slag. Not only have you betrayed the Wanderers, but you are left with nothing to show for it.`
				flee
	on decline
		event "robbed the wanderers"
	
	on complete
		conversation
			`As always, it is impossible to tell which of the Quarg is in charge here or might be able to help you. The first few you ask seem none too eager to give any technology related to the jump drive to a human, but finally one of them listens to your story and says, "I know of the Alphas. And of the Unfettered. There is one who may be willing to assist you." After a brief conversation in the Quarg language via a communication device, the Quarg says, "Go to the spaceport, and one will meet you to hear your petition."`

event "robbed the wanderers"
	"reputation: Wanderer" = 1
	planet "Vara K'chrai"
		"required reputation" 5



mission "Wanderers: Alpha Surveillance C (Pug)"
	landing
	source "Vara Pug"
	to offer
		or
			has "Wanderers: Alpha Surveillance C: active"
			has "Wanderers: Alpha Surveillance C (Naughty): active"
	on offer
		log `The Pug in Wanderer space are not interested in helping the Wanderers to fight the Alphas. They say that interfering in Hai and human affairs is beyond their "jurisdiction."`
		conversation
			`You recall hearing hints that the Pug assisted the humans of the Deep in battle against the Alphas, so the Pug might be natural allies in your current mission. Would you like to see if any of them here will help you?`
			choice
				`	(Yes.)`
				`	(No.)`
					decline
			`	You try to get several of the Pug to talk to you, but most of them pointedly ignore you. Eventually, probably because you've made it clear that you are not going away, one of them approaches you carrying a small black box. It speaks to the box in its language, and the box says, "Hello you are a human you are from planet Earth are you not." It seems that the box is a rudimentary translation device, speaking in a monotone voice and without pausing between sentences. It is somewhat jarring to listen to, but you understand what is being said.`
			`	You say, "Yes, that's correct."`
			`	The box appears to translate your words, and the Pug responds to it. The box says, "Humans are not our responsibility why have you come to our planet."`
			choice
				`	"The Alphas are causing trouble again, and I've heard that you helped us fight them in the past."`
				`	"The Alphas have sided with the ones who are invading the Wanderers. Can you help us track them down?"`
			`	The Pug speaks again. "Who are the Alphas that name is not known to us."`
			`	You do your best to explain. Perhaps the humans of the Deep were wrong that the Pug knew about the Alphas. The Pug responds, "We can defend the Wanderers but the Hai and humans are beyond our jurisdiction we will not enter their space."`
			choice
				`	(Give up and leave.)`
					decline
				`	(Try to convince them to help.)`
			`	You do your best, but the Pug here are clearly not interested in helping you. Eventually you give up and return to your ship.`
				decline



ship "Carrier" "Carrier (Alpha)"
	outfits
		"Ion Cannon" 2
		"Hai Tracker Pod" 4
		"Hai Tracker" 224
		"Shield Disruptor Turret" 2
		"Husk-Slice Turret" 2
		
		"Triple Plasma Core"
		"Systems Core (Large)"
		"Large Heat Shunt" 3
		"Small Heat Shunt"
		"Wanderer Ramscoop"
		"Outfits Expansion" 4
		"Laser Rifle" 120
		
		`"Bondir" Atomic Thruster`
		"Steering (Stellar Class)"
		"Jump Drive"
	
	gun "Hai Tracker Pod"
	gun "Hai Tracker Pod"
	gun "Ion Cannon"
	gun "Ion Cannon"
	gun "Hai Tracker Pod"
	gun "Hai Tracker Pod"
	gun
	gun
	turret "Shield Disruptor Turret"
	turret "Husk-Slice Turret"
	turret "Shield Disruptor Turret"
	turret "Husk-Slice Turret"

mission "Wanderers: Alpha Surveillance D"
	name "Find the Alphas"
	description "With the help of Elias Hanover and his tracker device, locate the Alpha Base and then return to the Quarg ringworld of <planet>."
	autosave
	source "Alta Hai"
	to offer
		or
			has "Wanderers: Alpha Surveillance C: done"
			has "Wanderers: Alpha Surveillance C (Naughty): done"
	passengers 1
	blocked "You need a bunk free in order to take on this mission."
	
	on offer
		log "Met a human named Elias Hanover who is friends with the Quarg and who has been given permission to use Quarg technology to track the Alpha ship that is selling jump drives to the Unfettered."
		log "People" "Elias Hanover" `Elias has been living with the Quarg in Hai space for a long time, and they trust him enough to give him access to some of their restricted technology.`
		"reputation: Alpha" <?= -1
		conversation
			`You are met in the spaceport by a bearded, middle-aged human man and a Quarg with exceptionally wrinkly skin. The Quarg says, "I hear that you need help against the Alphas. My friend Elias here has lived among us for a long time, and has told me much about the Alphas, their wars and their depredations."`
			`	The human shakes hands with you and introduces himself as Elias Hanover. He says, "The Quarg are very hesitant to take sides in what they view as an internal human conflict. And they are equally hesitant to entrust their technology to a stranger like you. But if the Alphas are gathering strength and amassing alien technology, they must be stopped."`
			`	The Quarg says, "Elias is a trusted friend of ours. We have given him a device for tracking a ship traveling by jump drive, and programmed it with the parameters of a human Carrier. Do not try to take the device from him. He will lead you to find your quarry, and then you must return the device to us immediately."`
			`	Elias asks, "If we find them, are you prepared to take on a Carrier by yourself?"`
			choice
				`	"Yes, my ship is stronger than anything in human space."`
					goto end
				`	"I don't think so. Are you sure that will be necessary?"`
			`	"You think the Alphas are likely to surrender without a fight?" he asks. "Maybe you should invest in a Hai warship before we begin chasing them down."`
			label end
			`	You thank the Quarg for being willing to help you, and you and Elias return to your ship.`
				accept
	
	on enter "Hi Yahr"
		dialog `As you enter the system, Elias checks his tracker device. "Yup, I'm picking up signs of a jump-enabled Carrier," he says. "The path goes east, beyond the edge of Hai space."`
	on enter "Celeborim"
		dialog `Elias checks the tracker again. "Southeast, from here," he says. Meanwhile, your ship's warning sirens begin going off; there are alien ships here, and they don't seem friendly.`
	on enter "Asikafarnut"
		dialog `Elias checks the tracker. "Still due southeast," he says. "And I hope those Korath ships aren't on the same side as the Alphas."`
	on enter "Sobarati"
		dialog `Elias fiddles with his tracking device for a while, and then gives up. "Sorry, I'm not reading any signals here. Maybe they jumped right over this system?"`
	on enter "Ferukistek"
		dialog `Elias says, "Found their trail. They've turned and headed east again, and maybe a little bit north."`
	on enter "Makferuti"
		dialog `Elias frowns as he looks at the tracker's readout. "I think we've taken a wrong turn. No sign of jump drives being used in this system," he says.`
	on enter "Host"
		dialog `When you enter this system, your sensors pick up a Navy Carrier in orbit around an Earth-like planet. It appears that you have found the Alpha base. "That's them," says Hanover. "I hope you're strong enough to destroy them." The Carrier starts to launch fighters: Korath ones, not human ships. This might be a difficult fight...`
	
	npc
		government "Kor Sestor"
		system "Celeborim"
		personality heroic nemesis staying vindictive
		fleet
			names "kor sestor"
			variant
				"Kar Ik Vot 349 (Trapper)"
				"Met Par Tek 53"
				"Met Par Tek 53 (Sniper)"
	npc kill
		government "Alpha"
		system "Host"
		personality heroic nemesis staying vindictive target
		ship "Carrier (Alpha)" "Giftbringer"
		dialog "The Alpha Carrier has been destroyed. You can now return to the Quarg ringworld and plan your next steps."
	npc
		government "Alpha"
		system "Host"
		personality heroic nemesis staying vindictive
		ship "Far Osk 27" "Dasher"
		ship "Far Osk 27" "Dancer"
		ship "Far Osk 27" "Prancer"
		ship "Far Osk 27" "Vixen"
		ship "Far Lek 14" "Cupid"
		ship "Far Lek 14" "Comet"
		ship "Far Lek 14" "Donner"
		ship "Far Lek 14" "Blitzen"
		ship "Far Lek 14" "Rudolph"
		ship "Far Lek 14" "Ralph"
	
	on visit
		dialog `You've returned to <planet>, but you have a feeling that your job isn't done. Either find where the Alphas are hiding, or return to where they are hiding and finish what you started.`
	on complete
		log "Defeated a Navy Carrier, presumably being operated by the Alphas, that was equipped with Korath fighters and drones. Presumably there is an Alpha base hidden somewhere on the earth-like planet that the Carrier was guarding."
		conversation
			`When you land back on <planet>, Elias says that he should go and immediately return the tracking device to his Quarg friend. "After that," he says, "we'll need to figure out who can help us to locate and bust open the Alpha base. Meet me in the spaceport when you're ready."`



mission "Wanderers: Alpha Surveillance D (Avalon)"
	landing
	source "Avalon"
	to offer
		has "Wanderers: Alpha Surveillance D: active"
	on offer
		conversation
			`You park your ship high up on a mountain where you will be able to see if any of the giant reptiles approach. This is almost certainly where the Alphas have their base, but your sensors are not able to locate it, and even if you could you do not have a military ground force with you. To take care of the threat once and for all, you will need to return with an invasion force.`
				decline



mission "Wanderers: Alpha Surveillance E"
	name "Visit Danforth"
	description "Visit Admiral Danforth on <planet> and see if he is able to supply you with an attack force to locate and destroy the Alpha base."
	source "Alta Hai"
	destination "Farpoint"
	passengers 1
	to offer
		has "Wanderers: Alpha Surveillance D: done"
	
	on offer
		conversation
			`When you meet up with Elias Hanover in the spaceport, he says, "I can't think of any other way to go about it: we need to involve the Navy in this. No one else has the capability to launch a ground attack."`
			choice
				`	"Are you sure we can trust them? The Alphas were in a Navy ship, after all."`
				`	"We could go to Admiral Danforth. He's a Navy officer who I trust to be on the right side."`
					goto danforth
			`	"Can you think of any other option?" he says.`
			`	"There's a branch of the Navy called the 'Oathkeepers,'" you tell him, "led by Admiral Danforth. If there is anyone in the Navy whom we can trust, it's them."`
			label danforth
			branch "Hai Reveal"
				"Danforth in mission sequence" == 1
			action
			`	"Danforth?" says Elias. "William Danforth? The Hero of Hope? He's still in the service?" You nod. "Well then yes, let's go to him," says Elias.`
			`	He comes back aboard your ship, and you prepare to travel to Danforth's base on <destination>.`
				accept
			label "Hai Reveal"
			`	"Danforth?" says Elias. "William Danforth? The Hero of Hope? He's still in the service?"`
			choice
				`	"Yes, but he's busy with the Hai-human troubles now."`
			`	"Well, best resolve that as quickly as possible, then. I'll wait for you here."`
				decline
	on visit
		dialog `You've landed on <planet>, but you realize that Elias is on one of your escorts that hasn't entered the system yet. Better depart and wait for it to arrive before meeting with Admiral Danforth.`
	on complete
		conversation "Danforth Alpha Surveillance E"



mission "Wanderers: Alpha Surveillance Danforth Mission Sequence Fix"
	landing
	invisible
	to offer
		not "Danforth in mission sequence"
		has "Wanderers: Alpha Surveillance E: accepted"
		not "Wanderers: Alpha Surveillance I: offered"
	on offer
		"Danforth in mission sequence" = 2



mission "Wanderers: Alpha Surveillance E (Hai Reveal Reminder)"
	name "Elias and the Alpha Enclave"
	description "Resolve Hai social issues and come to a successful Hai-human agreement so Danforth and the Navy will be able to switch focus to the Alpha enclave."
	source "Alta Hai"
	passengers 1
	to offer
		has "Wanderers: Alpha Surveillance D: done"
		"Danforth in mission sequence" == 1
	to complete
		or
			has "Wanderers: Alpha Surveillance E: done"
			has "Wanderers: Alpha Surveillance E (Hai Reveal Delayed): done"


mission "Wanderers: Alpha Surveillance E (Hai Reveal Delayed)"
	name "Visit Danforth"
	description "Pick up Elias at <stopovers> and take him to Admiral Danforth on <planet> to ask for an attack force to locate and destroy the Alpha base."
	source
		government Quarg Hai Republic Neutral Independent Syndicate "Free Worlds"
		not planet Farpoint
		not planet "Alta Hai"
		not attributes uninhabited
	stopover "Alta Hai"
	destination "Farpoint"
	passengers 1
	to offer
		has "Wanderers: Alpha Surveillance D: done"
		has "Wanderers: Alpha Surveillance E: declined"
		not "Wanderers: Alpha Surveillance F: offered"
		not "Danforth in mission sequence"
		has "event: Hai Reveal [C06D] Danforth Availability Timer"
	on offer
		conversation
			`Upon touching down, you receive a communique from Elias reminding you of the Alpha enclave on Avalon. You had best pick up Elias at <stopovers> and fly him to Danforth at <planet>. Now that you've averted other catastrophes, Danforth should be available to help.`
				accept
	on stopover
		dialog `Elias boards your ship, eager to get to <planet> and talk to Danforth about the Alpha enclave on Avalon.`
	on visit
		dialog `You've landed on <planet>, but you forgot to bring Elias. You must visit <stopovers> to pick him up, and ensure the he lands with you on <planet>. If he is in one of your escorts, you should take off and wait for it to catch up.`
	on complete
		conversation "Danforth Alpha Surveillance E"


conversation "Danforth Alpha Surveillance E"
	`Admiral Danforth is very pleased to see you, but his expression turns grim when you explain why you have come. When you mention the Alphas, he hushes you. "Let's not speak of that, out here in the open," he says. "Not that I do not trust my people, but it is best to be safe. I will gather troops who I know are able to operate discreetly and have them be ready to join us on an expedition. Meet me in my private office at the spaceport when you're ready."`



mission "Wanderers: Alpha Surveillance F"
	name "Invade Avalon"
	description "Escort Admiral Danforth's Navy <npc model> to <destination> and land on the planet with them. They will attempt to locate and eliminate the Alpha base."
	autosave
	source "Farpoint"
	destination "Avalon"
	passengers 1
	to offer
		not "Danforth in mission sequence"
		or
			has "Wanderers: Alpha Surveillance E: done"
			has "Wanderers: Alpha Surveillance E (Hai Reveal Delayed): done"
	
	on offer
		# Danforth mission sequence 2 is the Alpha Hunt
		"Danforth in mission sequence" = 2
		log "Admiral Danforth agreed to bring his Cruiser to the planet in Korath space where the Alphas seem to be hiding, with enough troops and equipment to launch an assault on the base."
		log "Factions" "Oathkeepers" `However, the true reason that the powerful Oathkeeper fleet is positioned in the North is not just to keep the pirates at bay, but also to stand as a last defense in case the Hai decide to invade human space. Apparently the Navy has known about the Hai and the wormhole linking their space to human space for some time, but chooses not to make that knowledge public.`
		conversation
			`Danforth welcomes you into his private office and uses a device to sweep the room for bugs. "Please forgive my caution," he says when he is done. "Now, show me where this planet is."`
			`	You show him the planet on your map. "That's a long way out from human space," says Danforth. "All the way on the other side of Hai territory. Are the Hai rebels still occupying these systems?" He points to the three systems where the Unfettered live.`
			choice
				`	"Yes."`
					goto jump
				`	"You seem to be very familiar with the Hai's space?"`
			`	Danforth looks bemused. "Living on their doorstep? I've known about them from long before the secret broke. Why do you think the Navy maintains such a large base on Farpoint in the first place? It's not like the human anarchists up north pose that much of a threat."`
			label jump
			`	"It's not just the distance," says Elias. "The only way to get there is by jump drive. Fortunately Captain <last> has one."`
			`	"As do I," says Danforth, a bit smugly. When he sees your surprised expressions he elaborates. "Recovered it from the Pug. Accidentally forgot to file the paperwork reporting it. You know how it is. Old men like me can be absent-minded." He smiles, "My engineers are installing it in my flagship even as we speak."`
			choice
				`	"So you're willing to come with us?"`
				`	"Are you sure you want to take the risk of traveling with us?"`
			`	"Wouldn't miss it for the world," he says. "With a mission like this, if I want it done right, I need to be there in person. Now, let's get going before the rumors start to fly. It's hard for three squadrons to prep for a secret mission without anyone else noticing."`
				accept
	
	on visit
		dialog "You have reached <planet>, but you left Danforth's ship behind. Wait for him to arrive (or go back and refuel him, if necessary) and then return here."
	
	npc accompany save
		government "Navy (Oathkeeper)"
		personality escort heroic
		ship "Cruiser (Jump)" "N.S. Peacemaker"



mission "Wanderers: Alpha Surveillance G"
	landing
	name "Return to <planet>"
	description "Escort Admiral Danforth's ship safely back to <destination>."
	source "Avalon"
	destination "Farpoint"
	passengers 1
	to offer
		has "Wanderers: Alpha Surveillance F: done"
	
	on offer
		log "The Alphas have fled from the base on Avalon. The Oathkeepers destroyed what is left of the base, which will hopefully set the Alphas back quite a bit."
		conversation
			`It does not take long for Danforth's team to locate the Alpha base, buried deep underground in a network of limestone caves. You and Danforth hover your ships above the site to catch anyone who tries to take off and escape. Danforth keeps you updated on the progress of the troops. "Breached the perimeter. Dealing with some booby traps. Explosives, poison gas. Nasty stuff. No sign of inhabitants, but they were here recently. Place looks cleaned out. Extensive base. Hangars, labs, supply rooms. Probably took them a century to build."`
			`	His troops spend a while exploring the base and eventually conclude that the Alphas packed up and left soon after you destroyed the Carrier. Once the place has been thoroughly explored and they are sure there are no more clues to be found, Danforth tells them, "Okay, blow the place. No sense in leaving them a base to return to."`
			choice
				`	"So this was all for nothing?"`
				`	"I wish we had been able to catch them."`
			`	"Don't feel so bad," says Danforth. "At least you took out their Carrier. If you had come for me without engaging them, chances are they would still have figured their cover was blown and fled. And now they're on the run, which is going to limit their ability to make mischief."`
			`	Danforth's ship collects his troops and takes off. A few seconds later he hails you. "Captain, we have incoming ships from the far side of the planet," he says. "My ship is no match for them. Let's get out of here." It looks like this world is not completely uninhabited, after all...`
				launch
	
	npc accompany save
		government "Navy (Oathkeeper)"
		personality escort timid
		ship "Cruiser (Jump)" "N.S. Peacemaker"
	npc
		government "Alpha"
		personality heroic staying vindictive
		fleet
			names "kor sestor"
			variant
				"Kar Ik Vot 349 (Offense)"
				"Met Par Tek 53 (Sniper)" 2
	
	on visit
		dialog "You have reached <planet>, but you left Danforth's ship behind. Wait for him to arrive (or go back and refuel him, if necessary) and then return here."
	
	on complete
		conversation
			`You and Elias return to Danforth's private office to debrief, but a few minutes after you arrive there is a knock on the door. Danforth pulls up a video monitor to check who it is, swears, takes a brief glance around the room as if to check that he hasn't left anything incriminating out in plain sight, then opens the door. An officer in an unmarked uniform walks in along with several armed guards. "Admiral Danforth," says the officer, "I trust your expedition went well?"`
			`	Danforth mumbles something in reply. "And you, Captain <last>," says the officer, "Always in the thick of things, eh?"`
			choice
				`	"I suppose so."`
				`	"Only when the galaxy needs saving."`
				`	"Just trying to do what's right."`
			`	The officer turns to Elias. "And Mister Hanover," he says, "I want to thank you personally for assisting us in the fight against the Alphas, once again."`
			`	"You're welcome," says Hanover, warily.`
			`	"You're very camera shy," says the officer. "You didn't stick around long enough to receive our thanks after helping to liberate those worlds in the Dirt Belt back in 2894 AD. Of course, you went by 'Jeremy Hanover' back then." He hands Hanover a photo of some Navy officers talking with a man who looks very much like Hanover himself.`
			`	"That was my grandfather," says Hanover.`
			`	"I see," says the officer. "Of course, what you deserve even more thanks for is your assistance during the Second Alpha War. Here's a photo of you from 2461 AD." He displays another photo, again apparently of Hanover himself, with some men in archaic pre-Republic uniforms. The guards standing behind you raise their weapons and point them at you and Elias.`
			choice
				`	(Stay where I am.)`
					goto stay
				`	(Try to fight.)`
				`	(Try to run away.)`
			`	You jump up from your seat. The guards fire, and everything goes black.`
				accept
			label stay
			`	You raise your hands in surrender. The guards fire, and everything goes black.`
				accept



mission "Wanderers: Alpha Surveillance H"
	name "Meet up with Danforth"
	description "Meet Admiral Danforth in the spaceport on <origin>, and talk about what to do next about the Alphas."
	landing
	source "Farpoint"
	to offer
		has "Wanderers: Alpha Surveillance G: done"
	
	on offer
		log "Was taken captive, along with Elias Hanover, by some nameless Republic officers who thought Elias was an Alpha. They discovered that he is not one, although he appears to have some of the same genetically engineered advantages that the Alphas have."
		log "People" "Elias Hanover" `Certain Navy officers believe that Elias may actually be more than five centuries old, and that he may be a genetically modified individual, perhaps specifically designed to have capabilities similar to the Alphas so that he can fight against them.`
		conversation
			`You wake up with a pounding headache and the groggy, hung-over feeling of having been shot with a military grade stun gun. You are strapped into a metal chair with at least a dozen electrodes connected to your head and body. Elias is in a similar chair facing you. A technician stands behind a bank of computer displays in one corner, with the nameless officer looking on.`
			choice
				`	"What's going on?"`
					goto what
				`	"I demand that you let me go!"`
					goto demand
				`	(Say nothing.)`
			`	Seeing that you are both awake, the officer walks over and looks at you for a second with a cool, appraising expression. Then without warning, he punches you in the face.`
				goto punched
			label what
			`	"Standard operating procedure," says the officer, walking over to you. Then, without warning, he punches you in the face.`
				goto punched
			label demand
			`	The officer walks over to you. "Sorry, I can't let you go just yet," he says. Then, without warning, he punches you in the face.`
			label punched
			`	While you are still reeling from the blow, the officer walks over to Elias and punches him, as well. He pauses to adjust one of the electrodes that was loosened by the blow, then walks back to you and punches you again. The technician stares down at the computer screens with an intense frown on his face as the officer hits Elias again and then walks back to you.`
			choice
				`	"What the hell are you doing?"`
					goto question
				`	"Please just tell me what you want."`
					goto question
				`	(Spit in his face.)`
					goto spit
				`	(Do nothing.)`
			`	The officer glances over at the technician, who says, "<last> appears to be well within human parameters, sir."`
				goto human
			label question
			`	He ignores your question and glances over at the technician, who says, "<last> appears to be well within human parameters, sir."`
				goto human
			label spit
			`	"Interesting," he says, as he wipes the spittle off his face with his sleeve. Then he glances over at the technician. "Did you get a read on that?"`
			`	"<last> is well within human parameters, sir," says the technician.`
			label human
			`	The officer nods in acknowledgment, then unclips your arm restraints. "It seems I owe you an apology, Captain," he says. "Would you like to hit me back?" He leans in toward you to put his face within striking range.`
			choice
				`	"No thanks."`
				`	(Punch him back.)`
					goto retaliate
			`	"How kind of you," he says. Then he asks the technician, "What about Hanover?"`
			`	The technician says, "Hanover isn't human. Or Alpha. I've never seen readings like this before, except maybe from an empath."`
				goto hanover
			label retaliate
			`	You punch him. He staggers back, then looks over at the technician, who reports, "Hanover felt that, sir. Empathetic response."`
			label hanover
			`	"What?" says the officer. He walks over and studies the monitors for a minute, then says, "Mister Hanover, you have the skin of a human. You have the physique of an Alpha. But you registered more sympathetic pain from watching someone else get struck in the face than you did when you yourself were punched, which makes your brain the complete opposite of an Alpha's. So, what the hell are you? Who made you, and why?"`
			`	Elias says nothing.`
			`	"Sir," says the technician, "could the stories be true?" The look in his eyes is something approaching awe.`
			`	"Yes, there are the old legends," says the officer thoughtfully. "A secret weapon against the Alphas. Made in government labs with forbidden technology. Like the Alphas in some ways, but designed to serve, not to master all. Is that what you are? Are you a Beta?" Elias says nothing.`
			choice
				`	"If he's not an Alpha, you have no right to imprison us."`
				`	"If you're convinced that neither of us is an Alpha, will you please let us go?"`
			`	"I suppose so," says the officer. As they release you from the chairs, he says to Elias, "If you are what I believe you are, we can help you to complete your work at last. Gather your siblings. Join us. Together we can put an end to the Alphas." Still, Elias says nothing.`
			`	They lead you out into the hallway and you realize you are on board a Navy Cruiser. As you leave the ship, the officer tells Elias, "Think about what I said."`
			`	Elias remains quiet while you are in earshot of the ship, then says, "Let's meet up with Danforth back in the spaceport and see what he thinks we should do next."`
				accept



mission "Wanderers: Alpha Surveillance I"
	name "Return Elias to <planet>"
	description "Bring Elias Hanover back to <destination>, where he will hopefully be safe from Alpha retaliation for driving them out of their base on Avalon."
	autosave
	source "Farpoint"
	destination "Alta Hai"
	to offer
		has "Wanderers: Alpha Surveillance G: done"
	passengers 1
	blocked "You don't have enough passenger space to take on this mission. Return here when you have a bunk free."
	
	on offer
		fail "Wanderers: Alpha Surveillance H"
		conversation
			`Danforth looks relieved to see you both alive. "Damned Republic Intelligence Agency," he says. "They think they're above the law. And after all that they decided you both are clean?" He looks intently at Elias.`
			branch "Danforth is already in another mission sequence"
				"Danforth in mission sequence" != 2
			action
				"Danforth in mission sequence" = 0
			label "Danforth is already in another mission sequence"
			choice
				`	"Yes, in fact now they're trying to get us to work together with them against the Alphas."`
				`	"Yes, and they think Elias can help them against the Alphas."`
			`	"I see," says Danforth. "I wish I could tell you that they can be trusted. I wish I could tell you that there is no safer place for an enemy of the Alphas than here with me."`
			branch know
				has "event: death of nguyen"
			`	He pauses to pull out a data pad from his desk and call up a file on it. "Recently," says Danforth, "an officer of mine assisted in taking down an Alpha enclave, like you have done." He's looking specifically at Elias as he says that. "A month later he was somehow assassinated, right here in my Naval base. Here's a photo of him." Danforth slides the data pad across the desk. It's showing a man you do not recognize, but Elias stifles a cry of dismay when he sees who it is. Danforth says, "I can't pretend you would be safe here. I think the safest thing for both of you would be to leave human space for a while."`
				goto leave
			label know
			`	He pauses to pull out a data pad from his desk and call up a file on it. "Recently," says Danforth, "an officer of mine assisted in taking down an Alpha enclave, like you have done." He's looking specifically at Elias as he says that. "A month later he was somehow assassinated, right here in my Naval base. Here's a photo of him." Danforth slides the data pad across the desk. It's showing a photo of Commander Nguyen, and to your surprise Elias stifles a cry of dismay when he sees who it is. Danforth says, "I can't pretend you would be safe here. I think the safest thing for both of you would be to leave human space for a while."`
				goto leave
			label leave
			`	You agree that you will take Elias back to Alta Hai. Whatever Elias is, whoever might wish him harm, you can only hope that a Quarg ringworld is the safest place for him right now.`
				accept
	on visit
		dialog `You've landed on <planet>, but you realize that Elias is on one of your escorts that hasn't entered the system yet. Better depart and wait for it to arrive.`



mission "Wanderers: Alpha Surveillance done with Danforth"
	landing
	invisible
	to offer
		has "Wanderers: Alpha Surveillance I: offered"
		"Danforth in mission sequence" == 2
	on offer
		"Danforth in mission sequence" = 0
		fail



mission "Wanderers: Alpha Surveillance J"
	name "Return to Iktat Rek on <planet>"
	description "Check in with Iktat Rek on <planet> in the <system> system, now that the Alpha base has been eliminated."
	landing
	source "Alta Hai"
	destination "Vara K'chrai"
	to offer
		has "Wanderers: Alpha Surveillance I: done"
	
	on offer
		event "wanderers: first tech increase"
		conversation
			`You drop Elias off on <origin>. "Don't worry about me," he says, "The Quarg have kept me safe here for a long time. Thanks for being willing to risk your life against the Alphas."`
			choice
				`	"Wait, won't you tell me whether anything that officer said about you was true?"`
				`	(Let him go without pressing him for more information.)`
					goto end
			`	He says, "It is true that I am six centuries old. It is true that I am not strictly human. It is true that I oppose the Alphas. More than that, I will not share, both for my own safety and for yours."`
			label end
			`	You wish Elias the best of luck and tell him that you hope to meet again one day. Now you should probably return to Wanderer space and check in with Iktat Rek.`
				accept
	
	on complete
		"reputation: Wanderer" >?= 30
		event "wanderers: unfettered invasion starts" 64
		log "Reported to the Wanderers that the Alphas who had been selling jump drives to the Unfettered have been weakened and driven into hiding. The Wanderers are ramping up production of military ships to try to face the continuing Unfettered onslaught."
		conversation
			`It's hard to be certain, but the activity around the spaceport seems more hectic than usual, and the Wanderers seem to have put some new ship models into production as well. When you ask Iktat Rek about it, he says, "When the Unfettered first [invaded, occupied] our territory, we had almost no weapons of [war, defense]. Since then we have retrieved old [designs, instructions] and begun preparing for what is to come, [unpleasant, unfortunate] though it may be."`
			`	As you describe your mixed success at dealing with the Alphas, he shakes his wings and ruffles out his feathers in what seems to be a nervous, agitated gesture. "These Alpha [beings, creatures] sound more [dangerous, unreasonable, ruthless] than the Unfettered," he says. "Any [social, gregarious] species that evolves naturally develops certain [limits, checks, restraints] that an [artificial, constructed] species may not possess. How can we best [respond to, deal with] them?"`
			choice
				`	"It may be wisest to leave them alone."`
				`	"I think the only answer is to be strong enough that they leave you alone."`
				`	"Sooner or later we will have to hunt them down and destroy them."`
			`	"You are probably right," he says, uncertainly. He stares absently up into the sky and scratches at his wing with one talon. A few feathers fall out. "If only the Eye would open," he says. "I feel the air is [charged, tense] like the moment before a storm. Like we are [waiting, anticipating] something that ought to be here and is not. Though it may bring [catastrophe, upheaval, transition] I wish the wait would end."`
			`	You talk for a while longer, but it seems that for now there is nothing more the Wanderers need from you. Iktat Rek mentions that you should stop by the outfitter before you leave and see "our [grim, regrettable] new devices," then thanks you once more and departs.`

# Patching a mistake in 0.9.1:
mission "Wanderers: Unfettered Invasion Patch"
	landing
	invisible
	to offer
		has "event: wanderers: unfettered invasion"
	on offer
		event "wanderers: unfettered invasion starts"
		fail



mission "Wanderers Invaded 0"
	landing
	name "Unfettered Invasion"
	description `Travel to <destination> to ask Iktat Rek if you can assist the Wanderers against the Unfettered invasion.`
	source
		government "Wanderer"
		near "Ka'ch'chrai" 1 100
	destination "Vara K'chrai"
	to offer
		has "event: wanderers: unfettered invasion starts"
		not "Wanderers Invaded 1: offered"
	on offer
		conversation
			`The Wanderers on <origin> are in a panic. Apparently the Unfettered have finally succeeded in capturing one of the Wanderer planets, and are now amassing a war fleet there. You should probably check with Iktat Rek and see if he needs your help to drive the Unfettered back.`
				accept



mission "Wanderers Invaded 1"
	landing
	name "Evacuate <planet>"
	description `Escort a fleet of freighters, refitted for carrying refugees, to <destination>.`
	autosave
	source "Vara K'chrai"
	destination "Varu Mer'ek"
	to offer
		has "event: wanderers: unfettered invasion starts"
	on offer
		log "The Unfettered have established a beachhead on one of the Wanderer worlds and are now apparently using what few jump drives they possess to shuttle more and more warships into Wanderer space. War has begun in earnest."
		conversation
			`Iktat Rek looks more harried and anxious than you have ever seen him: his feathers, normally perfectly preened, stick out at odd angles in patches on his face and shoulders, and he paces back and forth restlessly as you converse. "We have begun building warships," he says, "but do not yet have the [strength, numbers] to resist the invaders. We must retreat to a more [narrow? defensible?] position. Will you assist us in the evacuation?"`
			choice
				`	"I would be glad to."`
					goto end
				`	"Why not strike back at the Unfettered and drive them out, before they can gain a stronger foothold?"`
			`	"That is not who we are," he says. "You are not Wanderer. You cannot [understand, empathize]. Our work is not complete until the worlds we have [tended, cared for] are [gifted, bequeathed] to another. [Art, creation] is lifeless until it is [enjoyed, experienced] by others. If the Unfettered are the ones [destined, chosen] to enjoy what we have [created, accomplished], then we will gladly give our [territory, worlds] to them."`
			choice
				`	"Okay, I'll help you to evacuate."`
			label end
			`	"Thank you," he says. "We have assembled a fleet of freighters, refitted to carry [refugees, evacuees]. These ships are not ideal, but they will suffice for now until we can produce dedicated [transportation, evacuation] ships. Please escort the fleet to <planet>. You will receive further [orders, directions] when you land."`
				accept
	npc accompany save
		government "Wanderer"
		personality timid escort
		ship "Deep River Transport" "Espret Si'yakar"
		ship "Deep River Transport" "Fel'tar Kor'meti'i"
		ship "Deep River Transport" "Tok'tobar'tek La'a"
		ship "Deep River Transport" "Eka'ta Turuk'ta"
	on visit
		dialog
			`You have reached <planet>, but the Wanderer transports have not all arrived yet. You should take off and wait for them to catch up with you.`



mission "Wanderers Invaded 1B"
	landing
	name "Evacuate <origin>"
	description `Escort a fleet of freighters, refitted for carrying refugees, to <destination>.`
	autosave
	source "Varu Mer'ek"
	destination "Var' Kar'i'i"
	to offer
		has "Wanderers Invaded 1: done"
	on offer
		conversation
			`A female Wanderer named Emeka'a Isai meets you when you land with the freighter fleet. From the way others are obeying her orders, you would guess she is a local governor or someone of similar status. "Iktat Rek told me to expect you," she says. "We will evacuate civilians first, then the [defenders, warriors], then our [goods, possessions] if time is given. A [cohort, group] of civilians is prepared to depart already. Please escort them to <planet>." She turns away to speak to someone else. Apparently she is too busy to give you more details.`
			choice
				`	(Leave her to her work, and prepare to escort the freighters.)`
					accept
				`	"Could I assist you with the fighting, instead?"`
			`	Surprised, she halts her other conversation and turns back to you. "It is not yet the [proper, strategic] time to fight," she says. "They come like a tide; we must fall back to higher ground where their waves will be [stretched, spent] in striving to reach us."`
			`	You apologize for the interruption and agree to help escort the refugees to safety.`
				accept
	
	npc evade
		government "Hai (Unfettered)"
		personality staying
		system "Prakacha'a"
		fleet
			names "hai"
			variant
				"Shield Beetle"
				"Shield Beetle (Tracker)"
				"Shield Beetle (Pulse)"
				"Water Bug" 3
				"Water Bug (Pulse)" 4
	
	npc accompany save
		government "Wanderer"
		personality timid escort
		ship "Deep River Transport" "Espret Si'yakar"
		ship "Deep River Transport" "Fel'tar Kor'meti'i"
		ship "Deep River Transport" "Tok'tobar'tek La'a"
		ship "Deep River Transport" "Eka'ta Turuk'ta"
	on visit
		dialog
			`You have reached <planet>, but the Wanderer transports have not all arrived yet. You should take off and wait for them to catch up with you.`
	on complete
		log "Helped to evacuate some Wanderers from one of their worlds that is closest to Unfettered space."
		conversation
			`You drop off the Wanderer refugees. One of the Wanderer officials who is here to meet them tells you, "We are grateful for your [assistance, friendship]. If you are [available, willing] to help us further, go talk with Sobari Tele'ek, the military commander." The Wanderer official points toward one section of the spaceport where many Wanderers are busy loading supplies into some Wanderer ships unlike any you have seen before.`



event "battle for ik'kara'ka"
	system "Ik'kara'ka"
		fleet "Wanderer Flycatchers" 400

mission "Wanderers Invaded 2"
	name "Defend <planet>"
	description `Drive off the Unfettered fleet attacking <system> to buy the Wanderers more time, then land on <planet>.`
	autosave
	source "Var' Kar'i'i"
	destination "Varu Mer'ek"
	to offer
		has "Wanderers Invaded 1B: done"
	on offer
		log "People" "Sobari Tele'ek" `Tele'ek is a Wanderer military commander. It is not clear what his rank is or whether or not the Wanderer military is even organized enough for individuals to have ranks, but he has been placed in charge of holding back the Hai while the remaining Wanderer worlds near the front are evacuated.`
		conversation
			scene "scene/tempest"
			`The ships in this corner of the spaceport are indeed a new design, stockier and less streamlined than most Wanderer ships. Sobari Tele'ek, who turns out to be a military commander, greets you and says, "For the first time in ten thousand years, we have made ships [designed, intended] for war. How do you [view, judge] them?"`
			choice
				`	"That's a beautiful design."`
				`	"They look like very powerful ships."`
			`	His pupils dilate and contract with some inscrutable Wanderer emotion. "They are ugly ships," he says, "[ungraceful, inelegant, crude], like all things of war. An [unfortunate, regrettable] necessity."`
			`	As you are talking, his communication device beeps, and an urgent voice speaks to him in the Wanderer tongue. Tele'ek turns to you and says, "<planet> is under attack. We must [drive off, push back] the Hai for long enough to prepare more of our people to evacuate. Will you help us [fight, resist] them?"`
			choice
				`	"Gladly."`
				`	"Sorry, I don't want to assist the Wanderers anymore."`
					decline
			`	"I am glad of your [help, company]," he says, "though not of our circumstances. My ships will follow you to the <system> system. There we must fight off the Hai until the next [convoy, fleet] is ready."`
				accept
	on accept
		event "battle for ik'kara'ka"
	on visit
		dialog "There are still Unfettered warships overhead. You should take off again and assist in the fight."
	npc evade
		personality staying
		system "Ik'kara'ka"
		government "Hai (Unfettered)"
		fleet
			names "hai"
			variant
				"Shield Beetle" 2
				"Shield Beetle (Tracker)" 2
				"Shield Beetle (Pulse)" 3
				"Water Bug" 4
				"Water Bug (Pulse)" 7
	npc
		personality heroic escort
		government "Wanderer"
		fleet
			names "wanderer"
			variant
				"Tempest (Heavy)"
				"Tempest"
				"Tempest (Missile)"
	npc
		personality heroic staying
		system "Ik'kara'ka"
		government "Wanderer"
		fleet
			names "wanderer"
			variant
				"Strong Wind" 1
				"Autumn Leaf" 2
				"Summer Leaf" 3
	npc
		personality staying derelict
		system "Ik'kara'ka"
		government "Wanderer"
		fleet
			names "wanderer"
			variant
				"Strong Wind" 1
				"Autumn Leaf" 3
				"Summer Leaf" 5



event "capture of ik'kara'ka"
	system "Ik'kara'ka"
		government "Hai (Unfettered)"
		fleet "Wanderer Defense" 1000
		fleet "Small Unfettered" 600
		fleet "Large Unfettered" 400
	planet "Varu Mer'ek"
		attributes "unfettered" "factory"
		description `This Wanderer factory world was recently captured by the Unfettered Hai, who are now busy trying to repurpose the Wanderer factories and equipment that were left behind, to build more ships for their war fleets. The Wanderers did not have time to demolish any of their equipment or to carry it off-world before the planet was lost. As a result, they have given the Unfettered a significant technological advantage here.`
		spaceport `The Unfettered seem to be quite at home in the tree house dwellings that the Wanderers left behind, and the Unfettered youth living here scramble up trunks and leap from tree to tree with reckless abandon, exulting in this new world they have captured and trying to outdo each other with their daredevil escapades.`
		shipyard clear
		outfitter clear

mission "Wanderers Invaded 3"
	landing
	name "Evacuate <origin>"
	description `Escort another fleet of Wanderer refugee transports to <destination>.`
	autosave
	source "Varu Mer'ek"
	destination "Var' Kar'i'i"
	passengers 1
	to offer
		has "Wanderers Invaded 2: done"
	on offer
		log "Helped to defend a Wanderer planet from an Unfettered attack. But, the Wanderers now plan to abandon that planet. The Wanderers seem very hesitant to actually stand their ground and fight back."
		conversation
			`It appears that the very last of the civilians are ready for transport to <planet>; a large crowd is gathered in the spaceport, but nearly all the buildings are vacant. Incongruously, a few Wanderers are busy sweeping the sidewalks, watering plants, and making other efforts to tidy up the port, as if to make it as presentable as possible for the Unfettered when they land.`
			`	Isai greets you and asks if she can ride along with you. "These are the last of the civilians," she says. "The [warriors, defenders] will remain behind until everyone is [safe, away], then they will join us on <planet>. But most important is that the transports reach <planet> unharmed. Will you escort them?"`
			choice
				`	"I will. I'm sorry you have to abandon your home."`
					goto end
				`	"I would be glad to stay and fight, if you want."`
			`	"You are strange," she says. "You are not the one who suffers [loss, indignity] here. You have no [right, reason] to desire to strike back. Is fighting a greater [delight, enjoyment] to you than the saving of lives?"`
			choice
				`	"Okay, I'll help protect the transports."`
					goto end
				`	"Sorry, I just thought I could be of more use to you in helping to fight than in helping to retreat."`
			`	"I [predict, foresee] you will have plenty of opportunity to help with the [fighting, violence] before this situation is resolved," she says, "but for now our goal is to [avoid, minimize] conflict until we can understand the Hai better."`
			`	"Okay," you say, "I'll help protect the transports."`
			label end
			`	"Thank you," she says. "As before, do not [wait, tarry] or join in the fighting. Just bring our people safely to <planet>."`
				accept
	on accept
		event "capture of ik'kara'ka" 2
	
	npc accompany save
		government "Wanderer"
		personality timid escort
		ship "Deep River Transport" "Espret Si'yakar"
		ship "Deep River Transport" "Fel'tar Kor'meti'i"
		ship "Deep River Transport" "Tok'tobar'tek La'a"
		ship "Deep River Transport" "Eka'ta Turuk'ta"
	on visit
		dialog
			`You have reached <planet>, but the Wanderer transports have not all arrived yet. You should take off and wait for them to catch up with you.`



mission "Wanderers Invaded 3B"
	landing
	name "Wanderer Meeting"
	description `Join the Wanderer leaders on <planet> for a meeting to discuss strategy against the Unfettered.`
	autosave
	source "Var' Kar'i'i"
	destination "Vara K'chrai"
	passengers 1
	to offer
		has "Wanderers Invaded 3: done"
	on offer
		conversation
			`As the transports come in for a landing, Isai receives a message, which she passes on to you: "A council of leaders is meeting soon in our capital, and they have agreed to [permit, invite] you to join us because you are a [stakeholder, interested party] in this conflict. Can you transport me to <planet>?"`
			choice
				`	"Sure."`
				`	"Sorry, I don't want to help the Wanderers anymore."`
					decline
			`	"Thank you," she says. "We should go there quickly, so that we can decide our next [gambit, strategy] before the Hai attack us again."`
				accept
	on visit
		dialog `You land on <planet>, but realize that your escort carrying Isai hasn't entered the system yet. Better depart and wait for it to arrive.`



mission "Wanderers Invaded 3C"
	landing
	name "Waiting for the Eye"
	description `Figure out what controls the wormhole that the Wanderers call the "Eye," and try to find information on when it will open and where.`
	autosave
	source "Vara K'chrai"
	substitutions
		<Guide> Irayas
			has "event: Wanderers before Hai Reveal"
		<Guide> Sayari
			not "event: Wanderers before Hai Reveal"
	to offer
		has "Wanderers Invaded 3B: done"
	to complete
		has "Wanderers Invaded 3C (Pug): offered"
	on offer
		conversation
			`You land on <origin>, and Emeka'a Isai leads you to the building where the council of war is taking place. <Guide>, the Hai diplomat, has also been invited, along with Iktat Rek and various other leaders. Rek looks even more bedraggled than before: his wings are drooping, and more of his feathers are out of place.`
			`	It is not entirely clear to you who outranks whom in the meeting, or even what roles the different participants have. To make matters worse, they're talking much faster than your translator can process. Rek and Isai speak slowly so that you and <Guide> can be included, but when the conversation gets heated they speed up in a cacophony of clicks and whistles.`
			`	They are looking at a map of Wanderer space, and it's clear from their gestures that the discussion is about how far they can afford to retreat in order to form a more defensive position. Rek explains to you, "When the Eye opens, we must leave this [territory, space] anyway, so a retreat now will just position us better to [embark, journey on] when the time comes."`
			choice
				`	"But what if the Eye does not open and you are trapped here?"`
					goto trapped
				`	"Do you know when the Eye is going to open?"`
			`	"No," says Isai, "we do not. It may not open for another hundred [years]. The Eye is a thing of [myth, mystery] and it may not answer to our need. Which is why I say that where we choose to [take a stand, draw a line], we must [hold, defend] that place firmly."`
				goto end
			label trapped
			`	"That is my concern too," says Isai. "The Eye is a thing of [myth, mystery] and it may not answer to our need. We cannot afford to make plans [assuming, expecting] that it will open this year, or even in the next hundred years. So we must choose what we can afford to [lose, cede, give up] now, and [hold, defend] the rest of our territory firmly."`
			label end
			`	The Wanderer leaders decide to begin evacuating four more of their worlds closest to the Unfettered, hoping that they will not be attacked until the evacuation is complete. If necessary, they will fall back to the Ap'arak system, immediately east of this one, and take their final stand there.`
			`	In the meantime, the entire Wanderer strategy depends on where and when the mythical Eye will open, the portal that will carry them to their next home. As the only Wanderer ally with access to a jump drive, perhaps you will be able to answer that question.`
				accept
	on accept
		"reputation: Pug (Wanderer)" >?= 1
	on visit
		dialog `You return to <planet> without any more information on who or what controls the Eye. Perhaps the answer is closer than you think.`
	on complete
		dialog
			`You have collected some useful information on the nature of the "Eye." You should probably head to the spaceport and meet up with Iktat Rek.`



mission "Wanderers Invaded 3C (Pug)"
	landing
	source "Vara Pug"
	to offer
		has "Wanderers Invaded 3C: active"
	on offer
		log "Visited the Pug planet adjacent to Wanderer space to see if they are willing to step in and help the Wanderers now that the Unfettered Hai pose such a threat and have captured several Wanderer worlds. But for whatever reason, the Pug insist on the Wanderers fighting for themselves."
		conversation
			branch revisiting
				has "Pug in Wanderer Space: offered"
			`This world is populated by the Pug, the same enigmatic species that recently invaded human space - and left without giving you any clear answers about why they did so. You already know that the Pug have the ability to control wormholes, so it's quite likely that they have something to do with the "Eye" wormhole that the Wanderers hope will open soon.`
				goto opening
			label revisiting
			`You return to this Pug world hoping to get a few more answers than they offered to you last time. As before, they seem peaceful enough, but most of them are acting as if you do not exist.`
			label opening
			`	After you've stood around for at least 20 minutes, one of the Pug walks over to you and says, "It appears to this one that the human is not intending to just politely return to its vessel and leave. Can this one help hurry the human on its way?"`
			choice
				`	"I need to know: do you control the wormhole that the Wanderers call the Eye?"`
				`	"The Wanderers are being attacked. They are dying. Do you care about them?"`
					goto care
			`	"We do," it says.`
				goto second
			label care
			`	"We care deeply," it says. "They are irreplaceable, and most useful to us."`
			label second
			choice
				`	"You must open the Eye so that the Wanderers can escape from the Unfettered."`
				`	"Can you tell me when you plan to open the portal?"`
					goto when
			`	"Must we, human? Must we?"`
			label when
			`	You are beginning to draw a crowd. Two more Pug walk over. One is armed with a staff. The other says to you, "Tell the world-shapers, it is not yet time for the portal to open. They must prepare to fight. Now, go."`
			choice
				`	(Return to my ship.)`
					decline
				`	"They aren't strong enough. They will be killed."`
			`	"They must become strong enough," says the Pug with the staff. "They must remember how to fight."`
			choice
				`	(Return to my ship.)`
					decline
				`	"No. They are peaceful people. Don't force them to make war. Don't force them to kill."`
			`	The Pug do not reply. Instead, they start to walk away.`
			choice
				`	(Return to my ship.)`
					decline
				`	"I demand that you listen to me."`
			`	As you try to follow the group of Pug, the first one says to the others, "The human must like getting hit with the happy stick." The one with the staff waves it menacingly in your direction.`
			choice
				`	(Return to my ship.)`
					decline
				`	(Keep insisting that they listen.)`
			`	With a somewhat contemptuous gesture, the Pug points the staff toward your face and a wave of wonderful rainbow light washes over you and bathes the whole world in iridescent sparkles that leap nimbly from the whiskers of things and nuzzle into your contented consciousness like flashing minnows of pure joy. You caper off to chase a trail of floating soapy baubles that burst with the sound of wind chimes and distant trumpets as you touch each one and the smell of ripe peaches fills the air until you stagger through your airlock and throw up in a corner.`
			`	It may be time to leave this planet.`
				decline



mission "Wanderers Hai Assistance 1"
	name "Hai Assistance"
	description `Travel to <planet> with the Hai Ambassador and see if she can convince the Hai to help restrain the Unfettered from attacking the Wanderers.`
	autosave
	source "Vara K'chrai"
	destination "Hai-home"
	clearance
	passengers 1
	substitutions
		<Guide> Irayas
			has "event: Wanderers before Hai Reveal"
		<Guide> Sayari
			not "event: Wanderers before Hai Reveal"
	blocked "To continue helping the Wanderers, you will need a bunk free for a passenger. Return here when you have space available."
	to offer
		has "Wanderers Invaded 3C: done"
	on offer
		conversation
			`You meet up with Ambassador <Guide> and Iktat Rek and tell them what the Pug said. "The Keepers of the Eye speak [subtly, carefully]," Rek says, "and hide truths in the [shades, distinctions] of their words. What precisely did they say?"`
			choice
				`	"It is not yet time for the portal to open. You must prepare to fight."`
			`	"We must [make preparations, become ready] to fight," repeats Iktat Rek, slowly. He runs a claw through the ruffled feathers of his scalp, in something akin to the human gesture of scratching your head in confusion. Quite a few feathers fall out. "I see," he says, and his wings droop even lower than before. "I will tell the [war-chiefs, strategists] to tell the [builders, designers] that we must make more and bigger warships."`
			choice
				`	"How can I help in the meantime?"`
			`	<Guide> says, "I have offered to speak to the Hai governors, to see if they can do anything to restrain the Unfettered from making further incursions into Wanderer space. Would you be willing to transport me to <planet>?"`
			`	"Of course," you say. She leaves to gather some traveling gear and to meet you at your ship.`
				accept
	on visit
		dialog `You land on <planet>, but realize that your escort carrying <Guide> hasn't entered the system yet. Better depart and wait for it to arrive.`



mission "Wanderers Hai Assistance 2"
	landing
	name "Unfettered Negotiations"
	description "Travel to the Unfettered military planet <destination>, and see if they will agree to give the Wanderers time to evacuate their worlds near the front."
	autosave
	source "Hai-home"
	destination "Darkcloak"
	clearance "After a long and tense conversation, the Hai ambassador convinces the Unfettered war chiefs to let you land and meet with them."
	passengers 1
	substitutions
		<Guide> Irayas
			has "event: Wanderers before Hai Reveal"
		<Guide> Sayari
			not "event: Wanderers before Hai Reveal"
	to offer
		has "Wanderers Hai Assistance 1: done"
	on offer
		conversation
			# Two conversations, depending on whether Hai Reveal 6 is finished.
			branch "Teeneep is unavailable"
				not "event: hai-human resolution announced"

			# Hai Reveal 6 is finished, so this is a full council meeting with Teeneep present.
			action
				set "visited Elders for Wanderer Assistance"
				log "Traveled to the Hai homeworld with a Hai ambassador to see if she can convince the Hai to take action to restrain the Unfettered from attacking the Wanderers. The most that the Hai were willing to do was to mass a large war fleet near Unfettered space so that the Unfettered have to divert warships there to defend their home worlds."

			`The Hai's recently elected Council of "Elders" agrees to meet with you and <Guide> and the two of you make an effort to avoid directing yourselves towards Teeneep. Your young friend's popularity as an Elder does not extend to inside these walls and, as <Guide> quietly informed you beforehand, apparently Teeneep has not explained the nature of her sympathies towards the Unfettered, even to her oldest friends. It would be detrimental to your cause to specifically seek her assent here, on <origin>, for this matter. After you describe the situation with the Wanderers, one of the other elders who seems older and authoritative says, "We had heard rumors of this. The Unfettered have recruited thousands of new warriors by telling stories of planets for us to explore and colonize, and a cowardly and foolish enemy to defeat."`
			`	<Guide> says, "We must not allow the Unfettered to commit genocide in the name of the Hai people."`
			`	Another elder responds, "But, we promised in the Frostmark Accords that we would not interfere in Unfettered space."`
			`	"They have never kept their side of the treaty," says yet another of the elders, "and surely the prevention of genocide is enough reason to break ours."`
			`	Teeneep responds, "You can hardly fault them for that; a treaty under duress is no treaty at all. No amount of begging or negotiating will convince them to stop their war. They recognize only strength, not the pleas of a coward. We must show strength, and so must the Wanderers. We should increase our fleets at Wah Ki, making ourselves more of a threat."`
			`	Some of the other Elders nod in agreement, but a smattering of dissent is voiced loudly enough that the older Elder from before interjects, "Perhaps there are other suggestions we may consider?".`
			choice
				`	"Could you threaten to cut off aid to the Unfettered if they continue their aggression?"`
				`	"Could you launch an attack on the Unfettered, force them to fight a war on two fronts?"`
					goto attack
			`	"I fear that would only drive them to further acts of desperation," says <Guide>.`
				goto threaten
			label attack
			`	"I will not authorize preemptive violence against our own flesh and blood," says one of the elders. "We only defend ourselves against them, never willingly initiate an attack."`
			`	Teeneep and another Elder who seems to be in her corner both chitter the Hai equivalent of "Hear Hear" to this, though she is being very careful with her contributions.`
			label threaten
			`	"Perhaps Teeneep is right and it would be enough merely to threaten them," says another of the elders. "We could gather a massive war fleet above Cloudfire. The Unfettered would need to muster a matching fleet above Darkcloak. It would draw many of their warships away from the alien territory."`
			`	After well over an hour of further discussion, and with calculated backing from Teeneep, they reach the consensus that this is their best option. As you leave the meeting, <Guide> exchanges a few words with Teeneep before approaching you, "And now, I would like to visit the Unfettered themselves. They will probably not listen, but perhaps we can talk sense into them. In any event, it is my job to try."`
				accept

			# Hai Reveal 6 is incomplete, so Captain Last has the alternative guide, and we deal with the military.
			label "Teeneep is unavailable"
			action
				log "Traveled to the Hai homeworld with a Hai ambassador to see if she can convince the Hai to take action to restrain the Unfettered from attacking the Wanderers. A military council agreed on a build-up of forces at Wah-Ki to force the Unfettered to redirect ships and resources. They hope this will buy the Wanderers enough time for someone to find a lasting solution."
			`<Guide> has you land at the Directorate of Intra-Hai Affairs. A deep elevator takes you to what she says is a central command compound. Many uniformed Hai are in the room when you arrive.`
			`	After <Guide> explains the problem, a Hai with a well-decorated uniform says, "Rek's asked us to attack our own kind, which is unthinkable. A nearby species' civil war nearly drove themselves extinct." Others nod in agreement.`
			`	"There is another option." Everyone looks like they know what he's about to say. "The Unfettered raids at Wah Ki are ravaging the economy of nearby planets. The Elders gave us broad powers to send fleets to Wah Ki. For trade issues, this would backfire. The Unfettered will send a large fleet to Wah Ki to compensate.`
			`	"Unfettered ships at Wah Ki won't invade the Wanderers. This will buy time for them to find a lasting solution."`
			choice
				`	"When will you send the ships?"`
				`	"Can you provide more help?"`
			`	"I'll give orders for deployment immediately," says the well-decorated Hai. "We will accelerate our military research. For now, this is the most we can do. Tell the Wanderers to stay strong and fight wisely, Captain <last>." With this, the Hai depart in several directions.`
			`	<Guide> addresses you. "We do have one more option. There are Unfettered generals that help with Hai conflict resolution. I've worked with them before, and they're open to suggestions. Take me to <planet> and we'll see what we can do."`
				accept

	on visit
		dialog `You land on <planet>, but realize that your escort carrying the Hai ambassador hasn't entered the system yet. Better depart and wait for it to arrive.`

mission "Wanderers Hai Assistance Fleet"
	landing
	invisible
	to offer
		has "Wanderers Hai Assistance 1: done"
	npc kill
		government "Hai"
		personality heroic staying uninterested frugal
		system "Wah Ki"
		fleet "Large Hai" 6



mission "Wanderers Hai Assistance 3"
	landing
	name "Return to <planet>"
	description "Return with the Hai ambassador to <destination>, and tell Iktat Rek that you had some success in convincing the Hai to interfere with the Unfettered."
	clearance
	autosave
	source "Darkcloak"
	destination "Vara K'chrai"
	passengers 1
	substitutions
		<Guide> Irayas
			has "event: Wanderers before Hai Reveal"
		<Guide> Sayari
			not "event: Wanderers before Hai Reveal"
	to offer
		has "Wanderers Hai Assistance 2: done"
	on offer
		log "The Unfettered are unwilling to agree to even a temporary ceasefire with the Wanderers. They seem to think that they will win this war easily."
		event "wanderers: tempest mass production"
		conversation
			branch "Visit council of generals"
				or
					not "event: hai-human resolution announced"
					has "visited Elders for Wanderer Assistance"
			action
				set "Beg Choot'k for mercy towards Wanderers."
			`The Unfettered war chiefs gather around General Choot'k to listen to <Guide>'s plea with condescending smiles on their faces. When she is done speaking, Choot'k says, "This is a war, not a polite dinner party. We will take what we want, when we want it. We are through with waiting on the charity of others."`
				goto meeting
			label "Visit council of generals"
			`You and <Guide> are led to a council of generals. As <Guide> makes her plea, the generals have condescending smiles on their faces. When she's done speaking, one of them says, "This is a war, not a polite dinner party. We will take what we want, when we want it. We are through with waiting on the charity of others."`

			label meeting
			`	"But people will die, on your side as well as the Wanderers," says <Guide>. "They are willing to give you these worlds if you only give them time, perhaps no more than a few months or a year. Why lose your lives to claim what will be yours soon enough?"`
			`	"Better to die asserting our strength than to live with our hands outstretched to beg," says one of the chiefs.`
			branch nobody
				not "Beg Choot'k for mercy towards Wanderers."
			branch positive
				"reputation: Hai (Unfettered)" > 0
			`	You are unable to convince them to change their plans, and as soon as the conversation ends General Choot'k insists that you leave their planet, "You were afforded a safe arrival here because of our history with the mighty Captain <last>, but now you must leave."`
			`	"Beware! Our warriors in orbit are eager to test themselves against this famous human's strength," says one of the chiefs, laughing.`
			`	As you and <Guide> board your ship she mutters to you, "I was told to expect this, there's no need to stay and fight."`
				launch
			label positive
			`	You are unable to convince them to change their plans, and as soon as the conversation ends General Choot'k insists that you leave their planet, "You are a respected warrior Captain <last>, but now you must leave with this Fettered diplomat."`
			`	As you and <Guide> board your ship she mutters to you, "I was told to expect this, but it was only right to try."`
				accept
			label nobody
			`	<Guide> is unable to convince them to change their plans, and as soon as the conversation ends, the generals insist that you leave their planet, "You were granted an audience due to your past services to all Hai as a negotiator, <Guide>. Now you must leave with this monkey."`
			`	As you and <Guide> board your ship she whispers to you, "This meeting doesn't bode well, Captain <last>. Those were the generals who manage the Wanderer conflict, not the ones who manage intra-species affairs. This means they knew the reason for our coming before we told them."`
				accept

	on visit
		dialog `You land on <planet>, but realize that your escort carrying the Hai ambassador hasn't entered the system yet. Better depart and wait for it to arrive.`



mission "Wanderers Solifuge Recon 1"
	landing
	name "Report to <planet>"
	description "Report to the Wanderer military base on <destination>, and see if there is anything you can help them with."
	autosave
	source "Vara K'chrai"
	destination "Vara Ke'sok"
	passengers 1
	substitutions
		<Guide> Irayas
			has "event: Wanderers before Hai Reveal"
		<Guide> Sayari
			not "event: Wanderers before Hai Reveal"
	to offer
		has "Wanderers Hai Assistance 3: done"
		not "Wanderers Pond Strider Recon 1: offered"
	on offer
		log `Returned to Wanderer space, and discovered that Iktat Rek has begun the "Molt." He is afraid that because the Eye has not yet opened, the Molt will not be viable and it will end up killing him.`
		conversation
			`You have been gone for several weeks, and Iktat Rek's appearance has changed drastically in that time. Nearly half his head is bald, showing scaly gray skin and scattered white under-feathers in place of his usual plumage. Patches on other parts of his body have lost their feathers as well. His appearance is shocking. In a terrestrial animal you would attribute it to a mange... or to a molt.`
			choice
				`	"What is happening to you? Are you ill?"`
				`	"Are you molting?"`
			`	Rek says wearily, "The doctors believe it is what you would call a cancer, what my people would call a [premature, non-viable] molt. If so it will kill me. But I hope it may be the true Molt, come earlier than the [stories, myths] claim is possible - for the Eye is not yet open."`
			choice
				`	"You can't tell the difference between a cancer and the Molt?"`
			`	"They are the same thing," he says. "Only the [outcome, result] is different. The Molt is a cancer so [successful, virulent] that it [consumes? displaces?] every cell in one's body. But since the first Unfettered attacks a [decade] ago, hundreds of Wanderers have undergone a false Molt. All of them have died. I may be a fool to hope that I might survive."`
			choice
				`	"Well, I hope that your doctors are wrong to be so pessimistic."`
					goto end
				`	"Isn't there anything your doctors can do?"`
			`	"They could try to kill the [mutant, cancerous] cells," he says, "but if it is the true Molt, killing it would kill my future, my [true form? destiny?]. And in any case, the treatment would weaken me and leave me no [strength, attention] to help my people in this time of necessity. So for now I choose neither to hasten nor to halt the [process, progression]."`
			`	"Well," you say, "I hope for your sake that it is a true Molt."`
			label end
			`	"Thank you," he says. "And now, if you are willing to help my people further, they have asked for your [assistance, expertise] on <planet>. Do not worry about me; I will [face, deal with] whatever future comes, when it comes."`
			`	As you return to your ship, <Guide> approaches you, seemingly having listened in on your conversation with Rek. "I too have been told that my presence has been requested on <planet>." She pauses for a moment before continuing. "And while this 'Molt' is a mystery to me, I hope that it may go well for your friend." You thank <Guide> for the well wishes and get ready to leave for <planet>.`
				accept
	on visit
		dialog `You land on <planet>, but realize that your escort carrying the Hai ambassador hasn't entered the system yet. Better depart and wait for it to arrive.`



mission "Wanderers Solifuge Recon 2"
	landing
	name "New Unfettered ships"
	description "Unfettered ships of an unknown design have been spotted in the Prakacha'a system. Destroy them, then return to <destination>."
	autosave
	source "Vara Ke'sok"
	substitutions
		<Guide> Irayas
			has "event: Wanderers before Hai Reveal"
		<Guide> Sayari
			not "event: Wanderers before Hai Reveal"
	to offer
		not "Wanderers Pond Strider Recon 2: offered"
		or
			has "Wanderers Solifuge Recon 1: done"
			has "Wanderers Pond Strider Recon 1: done"
	on offer
		log "Received permission to purchase warships from the Wanderers, including a new one called the Tempest."
		set "license: Wanderer Military"
		conversation
			`Sobari Tele'ek, the military commander whom you met earlier, greets you and <Guide> when you land. "The human who enjoys taking part in fights!" he says. "And the Hai ambassador. I am glad you have come. We have two [pieces, items] of good news for you, human. The first is that we have decided it is [permissible? prudent?] to allow you to purchase our warships. That will include the new [ugly, brutish] one, the Tempest."`
			`	"Thank you," you say.`
			`	"The other news is even better!" he says. "We have [saved, set aside] a fight for you. Unfettered ships of unknown design have been [spotted, discovered] in the Prakacha'a system. I ask you to destroy all these ships, then report to me what their [capabilities, strengths] are. I will discuss the [situation? troubles?] of the Unfettered with <Guide> while you are gone."`
			`	You tell him that you will do your best. Now that you are able to purchase Wanderer warships, you should be able to match anything the Unfettered throw at you.`
				accept
	waypoint "Prakacha'a"
	npc kill
		personality staying heroic target
		government "Hai (Unfettered)"
		system "Prakacha'a"
		fleet
			names "hai"
			variant
				"Solifuge"
				"Solifuge (Tracker)"
				"Violin Spider" 6
				"Violin Spider (Pulse)" 6
		dialog "That was the last of the new Unfettered ships. You can now report back to Tele'ek on <planet>."
	on visit
		dialog `Tele'ek approaches you when you land. "I have [reports, word] that the Unfettered ships are still [present, alive] within Prakacha'a. Please destroy them all before returning."`



mission "Wanderers Solifuge Recon 3"
	landing
	name "New Unfettered ships"
	description "The Hai ambassador is concerned that the development of the Solifuge could become a problem for the Hai and has asked that you deliver a message to the council of elders on <destination>."
	source "Vara Ke'sok"
	destination "Hai-home"
	clearance
	substitutions
		<Guide> Irayas
			has "event: Wanderers before Hai Reveal"
		<Guide> Sayari
			not "event: Wanderers before Hai Reveal"
	to offer
		not "Wanderers Evacuation 1: offered"
		or
			has "Wanderers Solifuge Recon 2: done"
			has "Wanderers Pond Strider Recon 2: done"
	on offer
		conversation
			`Tele'ek and <Guide> listen carefully as you outline the strengths and weaknesses of the new Unfettered carriers. "I am not greatly [concerned, frightened] by tiny fighters," Tele'ek says. "The weapon that has done us most harm is their Ion Cannons, which no ship so small can [wield, carry]. But thank you for your assistance."`
			`	<Guide> looks more concerned about this information. "These carriers may not be an issue for the Wanderers, but this development could cause trouble for the Hai. I have written a message describing the situation." She hands you a data chip. "Please deliver it to the council of elders on <planet>."`
			`	"Please be quick if you are to deliver this message now," Tele'ek says. "We have no other [fights, brawls] for you to take part in right now, but once you return here, you will find another evacuation fleet that needs an [escort, protector]."`
				accept



mission "Wanderers Solifuge Recon 4"
	landing
	name "Return to <planet>"
	description "Return to <destination>, where an evacuation fleet is waiting to be escorted."
	source "Hai-home"
	destination "Vara Ke'sok"
	substitutions
		<Guide> Irayas
			has "event: Wanderers before Hai Reveal"
		<Guide> Sayari
			not "event: Wanderers before Hai Reveal"
	to offer
		has "Wanderers Solifuge Recon 3: done"
	on offer
		conversation "solifuge conversation"

conversation "solifuge conversation"
	branch altStart
		has "Strider Alt Start: done"
	`You give the message from <Guide> to the spaceport authorities so that they can deliver it to the council of elders. After the message has been delivered, the council requests that you meet with them.`
		goto start
	label altStart
	`	When you arrive on <planet>, you are quickly escorted from the spaceport to the council chambers.`
	label start
	`	"Greetings again, <first> <last>," one of the elders says to you. "It is our understanding that our Unfettered brothers and sisters have created a carrier ship. How difficult was it for you to combat it?"`
	choice
		`	"The carrier is strong, but not strong enough, and can be easily taken down."`
		`	"It was easy for me, but I can't say it will be the same for your ships to combat."`
		`	"It was a difficult fight, as the carrier is very powerful."`
	`	The elders mumble among themselves about this information, periodically glancing down at what must be the message from <Guide> detailing the Solifuge.`
	`	"We gather a large fleet above Cloudfire," one of the elders says, "and shortly afterward the Unfettered unveil this new ship. Perhaps it is only right that we respond in kind with a ship of our own."`
	`	"My son is an engineer," another elder says. "He helped create our Centipede and Geocoris ships, both as a result of the humans living among us. Perhaps he would be of assistance in creating a ship to respond to the Unfettered." The elder presses a button and leans over to a microphone. "Please bring Osen into the council chamber."`
	`	A short while later, the elder's son enters the chamber and introduces himself to the council. They tell him about the Unfettered having created a carrier and the need for a new ship to be created as a response, and Osen's eyes go wide.`
	`	"I have precisely the ship! My team has been developing a ship for many years that carries a squadron of drones. There are functional prototypes, but none are complete. We are still developing technology to repair the hull of a ship in flight, which would make this ship and its drones much more effective."`
	choice
		`	"When is the earliest that you could provide these ships?"`
	`	"It would only be a few weeks for us to have a number of prototype ships ready, but I highly suggest that we wait until we have created hull repair technology. If these Unfettered Solifuges do not have such technology, then having it will give our ship an advantage by being able to redeploy damaged drones, but we believe that we are still many years away from developing technology strong enough to be of any real use."`
	`	The elders once again mumble among themselves. They continue to ask Osen a number of questions about this new carrier. How difficult is one to produce? How much does it cost? What are the capabilities of the drones? How useful would it be without being able to repair the hull of its drones?`
	`	After having all their questions answered, the elders seem to be interested in the idea of Osen's new ship. "This hull repair technology indeed sounds necessary," an elder says. "We will provide what funding we can to help fast track its development."`
	`	Osen's father turns to you. "You have traveled many systems, <first> <last>. Perhaps you might be able to help. If you know of any peoples who have such technology from elsewhere in the galaxy, should it exist, then perhaps we could meet with them."`
	branch altEnd
		has "Strider Alt Start: done"
	choice
		`	"I'm sorry, but I can't help right now. I need to return to the Wanderers."`
			goto busy
		`	"I'd be glad to help. I'm sure I could find someone with hull repair technology that could help."`
	
	`	"<Guide>'s message mentions that you are still needed by the Wanderers," Osen's father responds. "Perhaps you should return to where you are needed the most, but when you are able to help us, we will gladly accept it." The elders all thank you for bringing <Guide>'s message and bid you safe travels back to <planet>.`
		accept
	
	label busy
	`	"This is understandable," Osen's father responds. "Return to where you are needed, but when you are able to help, we will gladly accept it." The elders all thank you for bringing <Guide>'s message and bid you safe travels back to <planet>.`
		accept
	
	label altEnd
	choice
		`	"I'd be glad to help. I'm sure I could find someone with hull repair technology that could help."`
			goto glad
		`	"I'm sorry, but I'm busy right now."`
	`	"This is understandable," Osen's father responds. "But we can be patient. Should you find time to help in the future, simply return to <origin> and inform the port authorities that you have what we seek, and we will meet with you again." The elders all thank you for giving them more information on the Unfettered Solifuge and bid you safe travels.`
		accept
	
	label glad
	`	"Wonderful," Osen's father responds. "Once you have finished looking, simply return to <planet> and inform the port authorities that you have what we seek, and we will meet with you again." The elders all thank you for giving them more information on the Unfettered Solifuge and bid you safe travels.`
		accept



event "eastern evacuation"
	planet "Vara Ke'stai"
		add attributes "evacuation"
	planet "Var' Kar'i'i"
		add attributes "evacuation"
	planet "Vara Ke'sok"
		add attributes "evacuation"
	planet "Kort Vek'kri"
		add attributes "evacuation"

# Patch mission for v0.9.13 to make sure that some Wanderer jobs don't offer
# after the number of Wanderer systems has decreased.
mission "eastern evacuation"
	landing
	invisible
	to offer
		or
			has "Wanderers Solifuge Recon 2: done"
			has "Wanderers Pond Strider Recon 2: done"
	on offer
		event "eastern evacuation"
		fail

mission "Wanderers Evacuation 1"
	landing
	name "Evacuate <planet>"
	description `Escort another fleet of Wanderer refugee transports to <destination>.`
	autosave
	source "Vara Ke'sok"
	destination "Vara Ke'stai"
	to offer
		has "Wanderers Solifuge Recon 4: done"
	on offer
		conversation
			`When you return to Wanderer space, you find four Wanderer ships that you've never seen before are parked near the spaceport. These must be the dedicated transport ships that Iktat Rek mentioned. One of the captains approaches you and says, "We are evacuating the worlds that will be [isolated, trapped] if the Unfettered gain more territory. Will you escort us to <planet>, and from there to the capital?"`
			choice
				`	"I would be glad to."`
					accept
				`	"Not now - I will come back when I am ready."`
					defer
	npc accompany save
		government "Wanderer"
		personality timid escort
		ship "Riptide" "Vek'sek Kach'ik"
		ship "Riptide" "Fel'tar Kri'esei"
		ship "Riptide" "Vori'yek'tek La'a"
		ship "Riptide" "Iyik'ta Rei'ta"
	npc
		government "Hai (Unfettered)"
		personality heroic staying
		fleet "Large Unfettered" 2
	on visit
		dialog `You've landed on <planet>, but not all of the Riptide transports carrying the refugees are in the system. Better depart and wait for them all to arrive.`



# The Riptide was added after these missions, so it is triggered separately for backward compatibility.
mission "Wanderers Riptide Patch"
	invisible
	landing
	to offer
		has "Wanderers Evacuation 1: offered"
	on offer
		event "wanderers: riptide mass production" 30
		fail



mission "Wanderers Evacuation 1B"
	landing
	name "Refugees to <planet>"
	description `Escort these transports carrying Wanderer refugees to their home world of <destination>, where they will hopefully be safe.`
	autosave
	source "Vara Ke'stai"
	destination "Vara K'chrai"
	to offer
		has "Wanderers Evacuation 1: done"
	on offer
		conversation
			`The Wanderer transports land in the spaceport and begin loading passengers. The village appears to be almost empty; all but the last few stragglers have already left. As on Varu Mer'ek before it was captured, they seem to have taken pains to leave their village as neat and tidy as possible. In similar circumstances, a human government would probably have chosen to burn everything of value to the ground rather than let it fall into enemy hands.`
				accept
	npc accompany save
		government "Wanderer"
		personality timid escort
		ship "Riptide" "Vek'sek Kach'ik"
		ship "Riptide" "Fel'tar Kri'esei"
		ship "Riptide" "Vori'yek'tek La'a"
		ship "Riptide" "Iyik'ta Rei'ta"
	npc
		government "Hai (Unfettered)"
		personality heroic staying
		system "Sich'ka'ara"
		fleet "Large Unfettered" 3
	on visit
		dialog `You've landed on <planet>, but not all of the Riptide transports carrying the refugees are in the system. Better depart and wait for them all to arrive.`



mission "Wanderers Evacuation 1C"
	landing
	name "Escort to <planet>"
	description `Escort these transports back to <destination>.`
	autosave
	source "Vara K'chrai"
	destination "Vara Ke'sok"
	to offer
		has "Wanderers Evacuation 1B: done"
	on offer
		conversation
			`The transports offload the refugees, and one of the captains tells you that they are wanted back on <planet>. But now that you know that Iktat Rek may be dying, perhaps you should visit him while you are here.`
			choice
				`	(Check in on Iktat Rek.)`
				`	(No, I can always visit him next time I'm here.)`
					goto end
			`	You contact Rek, and he invites you to come visit him in the house where he is staying - a Wanderer tree house near the outskirts of the city. He looks even more tired than before, and the bare patches of skin are spreading. In a few places a new set of black, oily feathers seem to be growing in, but they are thin and hairlike - not enough even to cover his skin, let alone to allow him to fly.`
			`	You sit and talk with him for a while. He is moving and speaking more slowly, but you are glad to see that his mind is as sharp as ever, and to pass the time he asks you all sorts of questions about human culture and history, which you answer as best you can. Eventually, you say goodbye and return to the spaceport.`
			label end
			`	The transports finish unloading the last of the passengers, and get ready to follow you back to <planet>.`
				accept
	npc accompany save
		government "Wanderer"
		personality timid escort
		ship "Riptide" "Vek'sek Kach'ik"
		ship "Riptide" "Fel'tar Kri'esei"
		ship "Riptide" "Vori'yek'tek La'a"
		ship "Riptide" "Iyik'ta Rei'ta"
	npc
		government "Hai (Unfettered)"
		personality heroic staying
		system "Sich'ka'ara"
		fleet "Large Unfettered" 4
	on visit
		dialog `You've landed on <planet>, but not all of the Riptide transports carrying the refugees are in the system. Better depart and wait for them all to arrive.`



event "battle for sich'ka'ara begins"
	system "Sich'ka'ara"
		fleet "Wanderer Flycatchers" 300

mission "Wanderers Defend Sich'ka'ara"
	landing
	name "Defend <planet>"
	description `Drive off the Unfettered fleet attacking <system>, then land on <planet>.`
	autosave
	source "Vara Ke'sok"
	to offer
		has "Wanderers Evacuation 1C: done"
	on offer
		event "battle for sich'ka'ara begins"
		conversation
			`Soon after the transports land, an alarm begins to sound and you see many Wanderers, the warriors in particular, rushing to board their ships. Sobari Tele'ek swoops down and lands next to your ship, and explains quickly, "We have detected a large Unfettered fleet [incoming, approaching]. Will you join in the defense?"`
			`	You agree to help them, and begin preparing your ship for takeoff...`
				launch
	on visit
		dialog "There are still Unfettered warships overhead. You should take off again and assist in the fight."
	npc evade
		personality staying coward
		government "Hai (Unfettered)"
		fleet
			names "hai"
			variant
				"Shield Beetle" 2
				"Shield Beetle (Tracker)" 1
				"Shield Beetle (Pulse)" 2
				"Water Bug" 3
				"Water Bug (Pulse)" 4
	npc evade
		personality entering coward
		government "Hai (Unfettered)"
		fleet
			names "hai"
			variant
				"Shield Beetle" 1
				"Shield Beetle (Tracker)" 3
				"Shield Beetle (Pulse)" 2
				"Water Bug" 7
				"Water Bug (Pulse)" 2
	npc
		personality heroic
		government "Wanderer"
		fleet
			names "wanderer"
			variant
				"Tempest (Missile)" 2
				"Autumn Leaf" 3
				"Summer Leaf" 1
	npc
		personality heroic staying
		government "Wanderer"
		fleet
			names "wanderer"
			variant
				"Tempest (Heavy)"
				"Tempest"
				"Strong Wind" 1
				"Autumn Leaf" 2
				"Summer Leaf" 3
	on complete
		log "Helped to defend a Wanderer world from yet another Unfettered attack. Meanwhile, the Wanderers are trying to move as many civilians as possible back to their home world, where they will be safe. But, their strategy seems to be based on the hope that sometime soon a wormhole will open and allow the Wanderer people to flee to a new territory and leave their old planets behind for the Unfettered to claim."
		event "battle for sich'ka'ara ends"
		conversation
			`The Unfettered fleet has been driven off. Tele'ek thanks you for taking part in defending this world. "Unfortunately," he says, "I just received news that this was only half of the Unfettered [assault, attack]. An equally large fleet attacked the Chirr'ay'akai system, and overwhelmed the defenses there so [quickly, unexpectedly] that some of our people did not have time to [escape, evacuate] and have been forced into hiding. If you're willing to help rescue them, please meet me in the spaceport once I am done [debriefing, informing] the warriors."`

event "battle for sich'ka'ara ends"
	system "Sich'ka'ara"
		add fleet "Wanderer Freight" 900
		add fleet "Wanderer Defense" 400
		add fleet "Large Unfettered" 400
	system "Chirr'ay'akai"
		government "Hai (Unfettered)"
		fleet "Wanderer Defense" 800
		fleet "Large Unfettered" 400
		fleet "Small Unfettered" 400
	system "Prakacha'a"
		government "Hai (Unfettered)"
		fleet "Wanderer Defense" 2000
		fleet "Large Unfettered" 600
		fleet "Small Unfettered" 600
	planet "Kort Vek'kri"
		attributes "unfettered"
		spaceport `The Unfettered clearly do not know quite what to make of the Wanderer research station here that they have recently captured. Animals that were once part of various experiments are now wandering loose, and the Unfettered are making only sporadic efforts to keep them well-fed. Every once in a while one of them, driven by sheer hunger, tries to smash its way into one of the crates of military rations that the Unfettered have stacked up in the shade near the main landing pad.`
	fleet "Large Unfettered"
		add variant 3
			"Solifuge"
			"Violin Spider" 3
			"Violin Spider (Pulse)" 3
		add variant 1
			"Solifuge (Pulse)"
			"Solifuge (Tracker)"
			"Violin Spider" 6
			"Violin Spider (Pulse)" 6
		add variant 2
			"Shield Beetle (Pulse)"
			"Solifuge"
			"Violin Spider" 3
			"Violin Spider (Pulse)" 3
		add variant 1
			"Shield Beetle"
			"Solifuge (Tracker)"
			"Violin Spider" 2
			"Violin Spider (Pulse)" 4
		add variant 2
			"Solifuge (Pulse)"
			"Violin Spider" 4
			"Violin Spider (Pulse)" 2
			"Lightning Bug" 2



mission "Wanderers Rescue 1"
	name "Wanderer Rescue"
	description "Some Wanderer warriors were left behind on <planet> when the Unfettered captured the planet. Land on the planet with two Wanderer warships, and rescue them."
	autosave
	source "Vara Ke'sok"
	destination "Kort Vek'kri"
	clearance
	infiltrating
	to offer
		has "Wanderers Defend Sich'ka'ara: done"
	on offer
		conversation
			`Sobari Tele'ek explains the situation to you. "Nearly a hundred warriors were on the ground on <planet> when it was captured," he says. "They [scattered, evaded capture] and flew away from the spaceport, then regrouped in hiding in one of the forests. I'm sending two warships to land on the planet and [retrieve, rescue] them, and I'd like you to [join, accompany] them. Any questions?"`
			choice
				`	"No, I'm ready to go."`
					accept
				`	"Why do you need me to take part in this mission?"`
			`	He says, "It matters deeply to some of our people to know that a member of another species is [assisting, journeying with] us in this conflict. Not merely for [morale? public relations?] but because your [support? acceptance?] gives our [self-defense, struggle] [moral weight? legitimacy?]." Your translator seems to be having trouble with the exact shades of meaning in his explanation.`
			`	You agree to join the expedition, and he introduces you to the captains of the two ships that will travel with you.`
				accept
	npc accompany save
		personality escort heroic
		government "Wanderer"
		ship "Tempest (Heavy)" "Ka'asildi"
		ship "Tempest" "Eska'ata'ka"
	npc
		personality staying
		government "Hai (Unfettered)"
		system "Chirr'ay'akai"
		fleet
			names "hai"
			variant
				"Shield Beetle (Tracker)" 5
	on visit
		dialog
			"You have reached <planet>, but you will need to take off again and wait for both the Wanderer warships to be in-system as well."



mission "Wanderers Rescue 1B"
	landing
	name "Wanderer Rescue"
	description "Escort these two Wanderer warships, carrying rescued warriors from <origin>, safely back to <destination>."
	source "Kort Vek'kri"
	destination "Vara Ke'sok"
	to offer
		has "Wanderers Rescue 1: done"
	on offer
		log "Helped to rescue some Wanderers who were stranded and had to go into hiding in the forest when their planet was taken over by the Unfettered."
		conversation
			`The Wanderer warships come to a stop hovering above one of the largest forests on the planet. You see the flash of many different colors of wings as the Wanderer warriors who were hiding in the trees fly up to meet the ships, which open their airlocks to receive them. After less than five minutes, the Wanderer captains signal you that everyone is aboard, and you can return to <planet>.`
				launch
	npc accompany save
		personality escort heroic
		government "Wanderer"
		ship "Tempest (Heavy)" "Ka'asildi"
		ship "Tempest" "Eska'ata'ka"
	npc
		personality staying
		government "Hai (Unfettered)"
		fleet
			names "hai"
			variant
				"Lightning Bug" 12
	on visit
		dialog
			"You have reached <planet>, but you will need to take off again and wait for both the Wanderer warships to be in-system as well."



mission "Wanderers Rescue 1C"
	landing
	name "Visit Iktat Rek"
	description "Return to <destination>, where Iktat Rek's condition has continued to deteriorate."
	autosave
	source "Vara Ke'sok"
	destination "Vara K'chrai"
	to offer
		has "Wanderers Rescue 1B: done"
	on offer
		"reputation: Wanderer" >?= 40
		conversation
			`The Wanderers on <origin> are overjoyed that the rescue succeeded, and many of them thank you personally even though you feel like your role in the mission was rather minor. As the celebration continues, Tele'ek pulls you aside and says, "We must go somewhere [quiet, private] and speak."`
			`	He leads you into what looks like an officers' lounge, and you sit down at a table. "Rek who was called 'Iktat' was your [designated contact? cultural guide? species companion?], yes?" he asks. You nod, although it's clear your translator doesn't know exactly what the word means. "Rek is very sick and needs [advanced, intensive] medical care," he says. "He desires that you be the one to transport him to the [hospital, medical facility] on Tik Klai. You must return to <planet> and meet him."`
			choice
				`	"Okay, I'll go there immediately."`
					accept
				`	"But, it's just the Molt. He'll be fine."`
			`	"It is probably [beneficial, encouraging] for Rek to maintain that hope," he says, "but our [stories, myths] say that never before has a Molt been [viable, successful] if it began when the Eye was not open."`
			`	You promise that you will go visit Rek as quickly as possible, and bring him wherever he needs to go.`
				accept



mission "Wanderers Rek 0"
	landing
	name "Bring Rek to <planet>"
	description "Bring Iktat Rek to <destination>, where there is an advanced medical facility that can hopefully treat him."
	autosave
	source "Vara K'chrai"
	destination "Tik Klai"
	passengers 1
	blocked "You need a bunk free in order to carry Iktat Rek."
	to offer
		has "Wanderers Rescue 1C: done"
	on offer
		conversation
			`When Rek meets you in the spaceport, he is in the Wanderer equivalent of a motorized wheelchair. He has lost even more of his brown and gray plumage, and nothing but thin, withered, black feathers have grown in their place, like dark hairs growing from diseased skin. You are not sure if he has lost weight, or the loss of feathers simply makes him appear more gaunt. "I am glad you are here, <first> <last>," he says.`
			choice
				`	"Don't worry, Iktat Rek. You'll make it through this."`
			`	He winces when you say his name. "You must not call me that anymore," he says. "'Iktat' was my role-name, and I can serve in that role no longer. I am now known only by my core-name of Rek, or my child-name Rek d' Esta'a i' Veruk. If I survive the Molt, I will become someone new, and will receive a new role-name as well."`
			choice
				`	"You're strong. I'm sure you will survive."`
				`	"Do you have any idea what you will become?"`
					goto become
			`	"I hope so," he says, "but I cannot avoid overhearing the whispers of those around me. And the doctors say the Molt is rearranging and shutting down some of my internal organs. My primary hope now is just to live long enough to know that my people will have a future."`
				goto end
			label become
			`	"It is impossible to know," he says. "The Molt can make us not just a new individual, but almost a new species, with new abilities no Wanderers had before. I have some suspicions of what may be changing inside me, but I do not wish to invite ill fortune by voicing those hopes aloud."`
			label end
			`	It is not until you have wheeled him halfway up the ramp into your ship that you realize something: throughout the entire conversation, Rek was speaking to you in your native language, without using the translator. You had not realized that Wanderer vocal organs could mimic human speech so perfectly.`
			choice
				`	"Rek, when did you learn to speak my language?"`
			`	He makes a sound halfway between a laugh and a cough, and says, "Even as my body decays, my mind has grown sharper. The more I listened to your box speaking to you, the more its words began to make sense to me."`
			`	He seems too tired to answer any more questions. You make sure Rek is comfortable in one of your bunk rooms, then prepare to travel to <planet>.`
				accept
	on visit
		dialog `You land on <planet>, but realize that your escort carrying Iktat Rek hasn't entered the system yet. Better depart and wait for it to arrive.`



mission "Wanderers Rek 1"
	landing
	name "Visit Sko'karak"
	description "Rek asked you to visit the Sko'karak system, then return to <planet> and tell him what you found there."
	source "Tik Klai"
	waypoint "Sko'karak"
	to offer
		has "Wanderers Rek 0: done"
	on offer
		log "Brought Iktat Rek to a Wanderer hospital facility. His illness, or molt, is progressing, and he has grown much weaker. But his mind is still as sharp as ever, and in fact he has somehow managed to pick up human language just by listening to the words of the translation machine."
		conversation
			`A Wanderer hospital is not too different from a human one. You stand in a corner trying not to get in the way as they transfer Rek to a bed and connect him to various tubes and wires. Without his feathers he looks unbelievably fragile, almost skeletal, but the Wanderer nurses and doctors are handling him as gently as possible.`
			`	Eventually you are left alone with him. For a while he seems to just be gazing off into the distance, his eyes unfocused. Then he seems to realize that you are here and his eyes take on a new depth and alertness as he turns to look at you. Again speaking in your own language, he says, "Go visit the Sko'karak system and tell me what you find there." Then he shuts his eyes and falls asleep.`
				accept
	on enter "Sko'karak"
		dialog
			`You enter this system with high hopes that Rek, despite his weakened state, has sensed something significant happening here and sent you to discover it. But, your sensors pick up nothing out of the ordinary.`
	on visit
		dialog `You've returned to <planet>, but you haven't yet entered the Sko'karak system to investigate. Better depart and make sure you visit it before returning.`



mission "Wanderers Rek 2"
	landing
	name "Visit Sko'karak again"
	description "Rek asked you to visit the Sko'karak system again, and see if anything has changed there. Then, return to <destination>."
	source "Tik Klai"
	waypoint "Sko'karak"
	to offer
		has "Wanderers Rek 1: done"
	on offer
		event "wanderers: more systems lost"
		conversation
			`When you arrive, you can tell that the locals are agitated about something. Finally one of them switches into the Hai language and explains to you what is going on. "We have just heard that the Unfettered have [stolen, captured] three more of our worlds," he says, "but do not tell Rek the news."`
			`	You visit Iktat Rek and tell him that you found nothing out of the ordinary in the Sko'karak system. He barely even opens his eyes as you speak to him. "Go back and look again," he says.`
			choice
				`	"Okay, I'll go and look again."`
					accept
				`	"You should know, another three systems were lost to the Unfettered."`
			`	He sighs. "If the Eye would only open, it would not matter. I do not understand why the keepers of the portal will not open it and let us flee from this war into a place of safety. Go again to Sko'karak, and look."`
				accept
	on enter "Sko'karak"
		dialog
			`You enter the system again, and do an even more detailed sensor sweep in case you missed something the first time. You find nothing.`
	on visit
		dialog `You've returned to <planet>, but you haven't yet entered the Sko'karak system to investigate. Better depart and make sure you visit it before returning.`



mission "Wanderers Rek 3"
	landing
	name "Visit Sko'karak"
	description "Visit the Sko'karak system for a third time, and see if anything has changed there. Then, return to <planet> to report to Rek."
	source "Tik Klai"
	waypoint "Sko'karak"
	to offer
		has "Wanderers Rek 2: done"
	on offer
		event "wanderers: the eye begins to open" 2
		conversation
			`When you enter the spaceport, a white-plumed Wanderer who looks eerily similar to Rek comes out of the hospital to meet you. For a brief confused moment you wonder if Rek has indeed completed the Molt and is now standing before you healed, then she introduces herself as Melaka Esta'a, Rek's mother. "Rek is asleep," she says. "Do you bring good news?"`
			choice
				`	"No, I found nothing."`
			`	She says, "Rek's body is destroying itself [fighting, resisting] the Molt. Soon we must give him the drugs that will [disable, eliminate] his immune system and allow the new cells to finish their [conquest, invasion] of his body. For that treatment he must enter [seclusion, isolation] to protect him from infection. But he will not go until you bring him the [word, news] he awaits."`
			choice
				`	"I will go back one more time and see if anything has changed."`
					accept
				`	"Should I lie to him and say the Eye is open?"`
			`	"No," she says, "go back one more time and look. If there is still nothing, we will [decide, consider] what to do next."`
				accept
	on enter "Sko'karak"
		dialog
			`This time when you enter the system, your sensors pick up some strange astronomical phenomenon out beyond the orbit of the farthest planet, a wisp of light like a gathering raincloud. It's not a wormhole, but it is a change. Perhaps it will be enough to give Rek hope.`
	on visit
		dialog `You've returned to <planet>, but you haven't yet entered the Sko'karak system to investigate. Better depart and make sure you visit it before returning.`



mission "Wanderers Ap'arak 1"
	landing
	name "Help defend <planet>"
	description "Return to <destination>, where the Wanderers have chosen to take their stand against the Unfettered incursion."
	autosave
	source "Tik Klai"
	destination "Varu Tev'kei"
	to offer
		has "Wanderers Rek 3: done"
	on offer
		log "Iktat Rek has been placed in protective quarantine in a germ-free room, where he will receive drugs that will suppress his immune system and allow the genetic change that is taking place in his body to be completed. Even if he survives the process, it may change him beyond recognition."
		conversation
			`You hurry into the hospital room. Rek's skin is now almost entirely bare aside from the withered, stringy black feathers that have grown in place of the once rich plumage. Rek's eyes spring open when you enter the room. "You have news," Rek says. "I can see it in your expression. What did you see?" Given how hard it is to read alien facial expressions, it would be quite remarkable if Rek could actually tell anything from looking at your face, but it would not be polite to say so.`
			choice
				`	"Something has begun in the Sko'karak system, a cosmological phenomenon my ship's sensors did not recognize. It may be the Eye, beginning to open."`
				`	"There is some sort of cosmological phenomenon, but it is not a wormhole. I do not want to offer you false hope."`
			`	"It is the Eye," says Rek. "I am sure of it. It comes too late to save us from the great losses we have suffered, but perhaps not too late to preserve our species from destruction. So, my waiting is at an end."`
			`	Rek calls to one of the nurses. The hospital bed is on wheels, and they quickly detach it from the various machines on the walls. Esta'a, Rek's mother, comes into the room and explains to you, "The room of [seclusion, isolation] is deeper underground. They will [wash, sterilize] Rek's body, then wait a week to check for any [residual, hidden] contamination, then begin to administer the drugs that will stop Rek's body from [fighting, resisting] the transformation. Even if all goes well, we will not see Rek again for a long time, and never again in this [body, form]."`
			choice
				`	"Don't worry. Rek is strong enough to survive this."`
					goto hallway
				`	"Will you let me know what happens, regardless of the outcome?"`
			`	"I will," she says. "Unless, of course, some great [calamity? upheaval?] befalls us and we are too caught up in other [matters, necessities]."`
			label hallway
			`	Three Wanderer nurses come and wheel Rek's bed out the door and into an elevator. At Rek's request, you join them. The elevator opens up to a wide and vaulted hallway lined on either side by Wanderers dressed in black, come to pay their last respects to Rek. It is like something out of a dream: the subterranean passage dense with the stately forms of Wanderer officials, the black-cloaked wings and shadows contrasting with the bright linen of the hospital bed and the white plumage of Rek's mother as she follows the cart to the threshold of the isolation chamber.`
			`	The door of the chamber snaps shut with a pneumatic hiss, and you make your way back up to the spaceport with the other visitors. One of the visitors is Emeka'a Isai, the former governor of Varu Mer'ek. She pulls you aside and says, "You should not [remain, dawdle] here, human. They will have need of you at the [front, battle line]. And the sight of you may be unwelcome to some of the [mourners? associates?] of Rek who are here."`
			choice
				`	"Okay, I'll go to <planet> and aid in the defense."`
					accept
				`	"Wait, why would people be angry at me after all I've done to help?"`
			`	"Not angry at you," she says, "but some say the Molt is [triggered, provoked] by exposure to [alien, foreign] things: that your coming is what made Rek's body begin its [change, metamorphosis] too soon." She is silent for a moment, then says, "Please, do not be [concerned, grieved]. Rek may yet live, and rise to great renown as the first of a new [generation, race]. In any event, that is the past. Go, now, and help us to [secure, obtain] a future."`
				accept



event "battle for ap'arak"
	system "Ap'arak"
		fleet "Wanderer Flycatchers" 400

event "battle for ap'arak ends"
	government "Wanderer"
		"attitude toward"
			"Pug (Wanderer)" .01
	system "Ap'arak"
		add fleet "Wanderer Freight" 2000
		add fleet "Wanderer Drones" 4000
		add fleet "Wanderer Defense" 600
		add fleet "Large Unfettered" 700

mission "pug defend wanderers"
	invisible
	landing
	to offer
		has "Wanderers Ap'arak 2: done"
	on offer
		event "pug defend wanderers"
		fail

event "pug defend wanderers"
	government "Pug (Wanderer)"
		"attitude toward"
			"Wanderer" .01
	government "Pug"
		"attitude toward"
			"Wanderer" .01

mission "Wanderers Ap'arak 2"
	landing
	name "Help defend <planet>"
	description "Defend <planet> from an Unfettered invasion fleet, then land back on the planet."
	source "Varu Tev'kei"
	to offer
		has "Wanderers Ap'arak 1: done"
	on offer
		conversation
			`As you are coming in for a landing here you think you see a few Wanderer ships of yet another unfamiliar design, even larger than the Tempest. Their level of military technology has risen at an incredible rate since the Unfettered invasion began, even if it is true that they are just putting ancient ship and weapon designs back into production rather than inventing them anew.`
			`	But the new technology cannot completely offset the fact that no living Wanderer has any real military experience. So, several of their leaders here are eager to talk with you, and you spend hours telling them stories from your recent experience in the war in human space. Sobari Tele'ek, the military commander, is among them. Your conversation is interrupted when sirens begin to sound in the spaceport. "The Hai are approaching!" says Tele'ek. "Please join us in battle, one more time."`
				launch
	on accept
		event "battle for ap'arak"
	on complete
		event "battle for ap'arak ends"
	on visit
		dialog "There are still Unfettered warships overhead. You should take off again and assist in the fight."
	npc evade
		personality staying heroic
		government "Hai (Unfettered)"
		fleet
			names "hai"
			variant
				"Shield Beetle" 2
				"Shield Beetle (Tracker)" 1
				"Shield Beetle (Pulse)" 2
				"Water Bug" 3
				"Water Bug (Pulse)" 2
	npc evade
		personality heroic
		system "Sich'ka'ara"
		government "Hai (Unfettered)"
		fleet
			names "hai"
			variant
				"Solifuge" 2
				"Solifuge (Pulse)" 2
				"Solifuge (Tracker)" 1
				"Violin Spider" 12
				"Violin Spider (Pulse)" 18
	npc evade
		personality heroic
		system "Chy'chra"
		government "Hai (Unfettered)"
		fleet
			names "hai"
			variant
				"Shield Beetle" 1
				"Shield Beetle (Tracker)" 1
				"Shield Beetle (Pulse)" 2
				"Water Bug" 4
				"Water Bug (Pulse)" 2
				"Solifuge" 1
				"Solifuge (Pulse)" 1
				"Solifuge (Tracker)" 1
				"Violin Spider" 8
				"Violin Spider (Pulse)" 10
	npc
		personality heroic
		government "Wanderer"
		fleet
			names "wanderer"
			variant
				"Derecho (Tough)"
				"Tempest"
				"Tempest (Heavy)"
				"Strong Wind" 1
				"Autumn Leaf" 3
				"Summer Leaf" 4
	npc
		personality heroic staying
		government "Wanderer"
		fleet
			names "wanderer"
			variant
				"Derecho (Turret)"
				"Derecho"
				"Strong Wind" 2
				"Autumn Leaf" 4
				"Summer Leaf" 3
	npc
		personality staying derelict
		government "Wanderer"
		fleet
			names "wanderer"
			variant
				"Strong Wind" 1
				"Autumn Leaf" 2



# TODO: When "complete anywhere" functionality is available,
# condense the following three missions into a single mission
mission "Wanderers Ap'arak 3: Pug 1"
	landing
	invisible
	source "Varu Tev'kei"
	to offer
		has "Wanderers Ap'arak 2: done"
		not "Wanderers Ap'arak 3: Pug: offered"
	npc save
		personality staying unconstrained uninterested
		government "Pug (Wanderer)"
		ship "Pug Arfecta" "Hork Ekekek Ptui"
	to complete
		never

mission "Wanderers Ap'arak 3: Pug 2"
	landing
	invisible
	source "Varu Tev'kei"
	to offer
		has "Wanderers Ap'arak 2: done"
		not "Wanderers Ap'arak 3: Pug: offered"
	npc save
		personality staying unconstrained uninterested
		government "Pug (Wanderer)"
		ship "Pug Arfecta" "Graak Sput Kchoo"
	to complete
		never

mission "Wanderers Pug Hostile"
	landing
	source
		government "Wanderer"
	to offer
		has "Wanderers Ap'arak 3: Pug 1: failed"
		has "Wanderers Ap'arak 3: Pug 2: failed"
	on offer
		set "Wanderers Ap'arak 3: Pug: done"
		"reputation: Wanderer" <?= -1
		conversation
			`You receive a message from Sobari Tele'ek: "We are [aware? incredulous?] of reports that you have [exterminated, eradicated] our Keepers in the Ap'arak system. This is unacceptable! From now on, you are no longer welcome in our [territory, space]."`
				flee

mission "Wanderers Ap'arak 3"
	landing
	name "Report to <planet>"
	description "Return to the Wanderer capital on <destination>."
	autosave
	source "Varu Tev'kei"
	destination "Vara K'chrai"
	to offer
		has "Wanderers Ap'arak 2: done"
	on offer
		log `The Wanderers have begun producing even larger warships, and have succeeded in driving off yet another Unfettered assault. Afterwards the Pug, whom the Wanderers refer to as the "Keepers," finally sent assistance... in the form of two ships, which they claim are powerful enough to keep the entire Unfettered fleet at bay.`
		log "Factions" "Unfettered Hai" `After obtaining a sufficient number of jump drives, the Unfettered expanded into Wanderer space and managed to conquer six worlds from the Wanderers before their advance was stopped due to Pug interference.`
		conversation
			`The Wanderers here seem incredulous that they managed to drive off such a powerful Unfettered attack force. As you walk through the spaceport, many of them stop to thank you for your assistance in defending their home.`
			`	Just as you reach the pavilion where the military leaders are gathering, a shadow falls over you, and you look up to see two ships approaching with the unmistakable horned silhouettes of Pug warships. Throughout the spaceport you hear Wanderer voices raised in excitement, and hundreds of them leap into the air to accompany the Pug ships to the landing pad. Sobari Tele'ek says to you, "It is a [visitation, appearance] of the Keepers! In our hour of [need, desperation] they make themselves known at last." A small delegation of Pug disembarks from the ships and approaches the pavilion on foot.`
			choice
				`	"Let's hope that they offer you more help than they did last time I talked with them."`
				`	"The Pug are dangerous and unpredictable. You should not trust them."`
				`	"If they really cared about you, they would have intervened before so many of you died fighting the Unfettered."`
				`	(Hear what the Pug have to say.)`
					goto pug
			`	"The Keepers are [subtle, mysterious]," says Tele'ek, "but always their [intervention, action] has been for our [benefit, good]. Now be silent, and allow them to speak."`
			label pug
			`	The Pug delegation reaches the pavilion, and one of them begins speaking in the Wanderer language. You have no idea what they are saying, and they all seem to be ignoring your presence. A few of the Wanderer leaders respond. There's an awful lot of fanning of wings, flipping of tails, and preening of feathers going on. That might be the Wanderer way of trying to make a good impression, or else they're just feeling pleased with themselves. Or maybe they're nervous; it's hard to tell.`
			`	The Pug finish their conversation with the Wanderers and return to their ships, and only then does Sobari Tele'ek turn to you and say, "Great news! They say that their two ships will [patrol, remain in] this system and [hold off, hold at bay] the Hai fleets. Also," he adds, preening himself, "they are very pleased with us for [growing, becoming] so strong. And, they say we need not [fight? worry about?] the Hai anymore."`
			choice
				`	"I've fought Pug ships. There's no way two of them can stand against the entire Unfettered war fleet."`
				`	"Does this mean they're finally willing to open the wormhole for you?"`
					goto eye
			`	"Maybe they have grown stronger, too," says Tele'ek. "In any case, we are [safe, secure] here now, so we do not need your [help, protection]. Perhaps you should return to our capital and see if they need you there."`
				goto end
			label eye
			`	Tele'ek's crest droops a little bit. "I suppose they did not make any [promises, predictions] about that," he says. "But in any case, we are [safe, secure] here now, so we do not need your [help, protection]. Perhaps you should return to our capital and see if they need you there."`
			label end
			choice
				`	"Very well, I'll go check if they need me on <planet>."`
					accept
				`	"You really think that nothing can go wrong here, just because the Pug have arrived?"`
			`	You try to convince Tele'ek that the Pug may not be completely trustworthy, but it's clear you cannot change his mind. To the Wanderers, the Pug must have the status of gods; speaking against them is fruitless. Eventually you give up and agree to go visit <planet>.`
				accept
	
	on complete
		event "wanderers: the eye opens"
		event "wanderers: derecho mass production" 16
		event "wanderers: spera anatrusk colony" 40
		conversation
			`A few minutes after you land on <planet>, a sudden uproar passes through the Wanderers in the spaceport. It's hard to be sure, but you think they sound excited, not frightened. Ships start taking off, more and more of them until the spaceport is almost deserted, and no one who is left seems at all interested in talking with you or explaining what is going on. You're probably going to have to return to your ship and see for yourself what all the fuss is about.`<|MERGE_RESOLUTION|>--- conflicted
+++ resolved
@@ -1033,11 +1033,7 @@
 		set "license: Wanderer"
 		log "Managed to broker a temporary ceasefire between the Unfettered Hai and the Wanderers. Was granted access to purchase the non-military Wanderer ships, as a reward."
 		conversation
-<<<<<<< HEAD
-			`When you return to <planet>, Iktat Rek meets with Ambassador <Guide> and a few of the Wanderer elders. The elders thank you for the role that you played in negotiating a temporary peace, and Rek says, "We will [reward, honor] you by allowing you to purchase our current [civilian, peacekeeping] ships."`
-=======
-			`When you return to <planet>, Iktat Rek meets with Ambassador Sayari and a few of the Wanderer elders. The elders thank you for the role that you played in negotiating a temporary peace, and Rek says, "We will [reward, honor] you by allowing you to purchase our current [civilian, peacekeeping] ships. And, we [request, insist] that you do not [attack, assault] the ships sent to collect [tribute], as long as they remain [peaceful, cooperative]."`
->>>>>>> a72e7b21
+			`When you return to <planet>, Iktat Rek meets with Ambassador <Guide> and a few of the Wanderer elders. The elders thank you for the role that you played in negotiating a temporary peace, and Rek says, "We will [reward, honor] you by allowing you to purchase our current [civilian, peacekeeping] ships. And, we [request, insist] that you do not [attack, assault] the ships sent to collect [tribute], as long as they remain [peaceful, cooperative]."`
 			`	The elders seem to agree that this is only a temporary solution. The Unfettered cannot be granted a base in Wanderer territory: they would use their few jump drives to move a few warships at a time to that base until they had a fleet too strong for the Wanderers to defeat. Sooner or later, the Unfettered will grow tired of demanding such a base and will return to open warfare.`
 			`	In the meantime, the only way to defuse the situation would be to get all the jump drives out of the hands of the Unfettered - and that means discovering and stopping whoever is supplying those drives to them.`
 
