# Copyright (c) 2015 by Michael Zahniser
#
# Endless Sky is free software: you can redistribute it and/or modify it under the
# terms of the GNU General Public License as published by the Free Software
# Foundation, either version 3 of the License, or (at your option) any later version.
#
# Endless Sky is distributed in the hope that it will be useful, but WITHOUT ANY
# WARRANTY; without even the implied warranty of MERCHANTABILITY or FITNESS FOR A
# PARTICULAR PURPOSE. See the GNU General Public License for more details.
#
# You should have received a copy of the GNU General Public License along with
# this program. If not, see <https://www.gnu.org/licenses/>.

mission "First Contact: Wanderer (Before Hai)"
	landing
	source
		attributes "wanderer"
	to offer
		not "First Contact: Wanderer: offered"
	on offer
		conversation
			`All the other worlds belonging to this species have appeared unwilling to let you land, but here you find a slightly warmer welcome. A cloud of small, highly maneuverable patrol ships takes off from the planet as you approach and herds you onto one particular landing pad where, after a few minutes, several of the aliens approach your ship.`
			`	This species is birdlike, but with bodies nearly as large as yours, and with wings that tower above you. They come swooping down from the sky, circle your ship to inspect it, and then land near the hatch and wait for you to open it. They do not appear to be armed, but their talons are eight or nine centimeters long.`
			`	Hesitantly, you open your hatch and greet them. One of the aliens speaks to you: a chirping, clicking noise. You have no idea what it is saying.`
			choice
				`	"Hello. I come in peace."`
				`	"My name is <first>. I am glad to meet you."`
			`	The alien leans forward as you speak, as if trying to decipher your words. "Iyik'ka'ak kareek elik, ek karu karai kavet," it says. You shake your head to indicate that you do not understand, and again try to speak to it in your own language. Again it leans forward as if deeply focused on what you are saying.`
			`	The other aliens standing beside it are inspecting you with equal curiosity. Finally, one of them says to the leader, "Ek kalek kiro suk i'hai, sek speru siyek ka'hai esek'ru fer'ek." The leader gestures in response, turning up open palms, and the second alien steps forward and addresses you in an entirely different language, one that does not sound like birdsong at all. In fact, judging by the difficulty it seems to be having in trying to speak it, you suspect that it is the language of a different species entirely. Unfortunately, it is no more comprehensible to you than the bird's own language.`
			`	They make some further attempts to communicate with you, but without success. Eventually they give up and all but the leader leaves. The leader makes a sweeping gesture to the rest of the spaceport, apparently inviting you to explore.`
				decline



mission "First Contact: Wanderer"
	name "Hai Interpreter?"
	description "The aliens north of Hai space seem to speak the Hai language. If you can find one of the Hai who is willing to interpret, perhaps you can communicate with them."
	landing
	source
		attributes "wanderer"
	to complete
		or
			has "Wanderers: Diplomacy: offered"
			has "Wanderers: Diplomacy (Before Hai Reveal): offered"
	on offer
		log "Discovered a birdlike alien species to the north of human space. They appear to speak the Hai language in addition to their own, so with the help of a Hai interpreter it might be possible to communicate with them."
		conversation
			branch revisit
				has "First Contact: Wanderer (Before Hai): offered"
			`All the other worlds belonging to this species have appeared unwilling to let you land, but here you find a slightly warmer welcome. A cloud of small, highly maneuverable patrol ships takes off from the planet as you approach and herds you onto one particular landing pad where, after a few minutes, several of the aliens approach your ship.`
			`	This species is birdlike, but with bodies nearly as large as yours, and with wings that tower above you. They come swooping down from the sky, circle your ship to inspect it, and then land near the hatch and wait for you to open it. They do not appear to be armed, but their talons are eight or nine centimeters long.`
			`	Hesitantly, you open your hatch and greet them. One of the aliens speaks to you: a chirping, clicking noise. You have no idea what it is saying.`
			choice
				`	"Hello. I come in peace."`
				`	"My name is <first>. I am glad to meet you."`
			`	The alien leans forward as you speak, as if trying to decipher your words. "Iyik'ka'ak kareek elik, ek karu karai kavet," it says. You shake your head to indicate that you do not understand, and again try to speak to it in your own language. Again it leans forward as if deeply focused on what you are saying.`
				goto hai
			
			label revisit
			`As before, you are ushered to the ground by a flock of the small alien ships, and a few of them fly over to your ship and wait for your to come out and try to talk to them. Also as before, you do not recognize their language and they do not understand yours, although their leader seems to be focused intently on trying to understand you.`
			
			label hai
			`	The other aliens standing beside it are inspecting you with equal curiosity. Finally, one of them says to the leader, "Ek kalek kiro suk i'hai, sek speru siyek ka'hai esek'ru fer'ek." The leader gestures in response, turning up open palms, and the second alien steps forward and begins speaking in an entirely different language. After a moment, you are startled to realize that it is speaking the language of the Hai. The difficulty it has producing the sounds lends it a rather coarse accent, but it is almost certainly Hai.`
			`	"Hai, you speak the Hai language?" you ask. You cup your hands above your ears to mimic the large, rodent-like ears of the Hai.`
			`	"Iy, ka'hai!" says the alien, rustling its wings in what you take as a gesture of excitement, "Speru ek ka'hai?" At the same time, though, one of the other aliens takes a step back and flexes its talons at you. It occurs to you that the Hai may or may not be viewed favorably here.`
			choice
				`	"Sorry, I don't speak their language."`
				`	"Are there any Hai here?"`
			`	The same alien speaks again, pantomiming your ship flying into the sky and then returning, and then points to your airlock and mimics your rodent-ear gesture for the Hai. You think it is telling you to go find one of the Hai who can serve as an interpreter, and bring them back here.`
				accept
	on visit
		dialog `Your ship is surrounded by the birdlike aliens. When you step onto the planet, one of the aliens seems to recognize you. "Ka'hai?" it seems to ask, once again mimicking the rodent-like ears of the Hai with its feathered limbs. You shake your head, for you have returned without a Hai to act as an interpreter. Maybe it would be wise to actually go to the Hai before returning to see if one will come with you.`



mission "Discovered Wanderer Space"
	landing
	invisible
	source
		government "Wanderer"
	on offer
		event "label wanderer space"
		fail

event "label wanderer space"
	galaxy "label wanderers"
		sprite "label/wanderers"


mission "Wanderers: Unfettered Diplomat"
	landing
	source
		attributes "unfettered"
	to offer
		has "First Contact: Wanderer: offered"
		has "First Contact: Unfettered: offered"
		not "unfettered know of wanderers"
		not "Wanderers: Hai Diplomat: offered"
		not "Wanderers: Diplomacy: offered"
		not "Wanderers: Diplomacy (Before Hai Reveal): offered"
	on offer
		conversation
			`The aliens north of Hai space seem to speak the Hai language. Do you want to look for someone here who could serve as an interpreter?`
			branch hai
				has "First Contact: Hai"
			choice
				`	(Yes.)`
					goto try
				`	(Not right now.)`
					defer
			label hai
			choice
				`	(Yes.)`
				`	(No; the other Hai south of here are better suited for this.)`
					decline
			label try
			`	You search around the spaceport for any sign of a local government. Eventually, one of the Hai approaches you. "You are lost, monkey. What is it that you are looking for?"`
			choice
				`	"Do you know where I can talk to an official?"`
				`	"Do you know where I could find an interpreter?"`
					goto interpreter
				`	"I'm doing fine, thank you."`
					goto decline
			`	The Hai says, "If your reason for talking to our chiefs is worthwhile, then I will take you to them."`
			`	"I'm looking for a Hai interpreter," you say.`
			label interpreter
			`	She looks back at you quizzically. "What purpose would an interpreter serve? You can understand my words, can you not?"`
			choice
				`	"I need one to talk to the aliens up north from here."`
				`	"I think that I'll be better off finding one of the chiefs on my own."`
					goto decline
			`	The Hai scrunches up her nose. "Foolish monkey. We have already contacted those aliens; we have little use for another emissary."`
			choice
				`	"Can you still provide an interpreter, though?"`
				`	"I understand."`
					goto end
			`	"You do not need an interpreter. All you need is to know that those aliens are not worth conversing with."`
			label end
			`	The Hai walks away, leaving you to your own devices in the spaceport.`
				decline
			label decline
			`	The Hai scoffs at you. "If you do not seek for help, or seek to help, then you have no place on our worlds." She walks away, and you spend another hour searching the spaceport before giving up and heading back to your ship.`
				decline



mission "Wanderers: Hai Diplomat"
	description "Travel to Hai-home to pick up a diplomat who can help you communicate with the Wanderers."
	landing
	source
		not planet "Hai-home"
		attributes "hai"
	destination "Hai-home"
	clearance
	to offer
		has "First Contact: Wanderer: offered"
		has "First Contact: Hai: offered"
		not "Wanderers: Diplomacy: offered"
		not "Wanderers: Diplomacy (Before Hai Reveal): offered"
	on offer
		conversation
			`The aliens north of Hai space seem to speak the Hai language. Do you want to look for someone here who could serve as an interpreter?`
			choice
				`	(Yes.)`
				`	(Not right now.)`
					defer
			`	You manage to contact the local governor's office, but when you speak with the governor he says, "First contact? Human, this is not a task for just any Hai. You must go to our home world, where an official ambassador can join you. I will contact them and tell them to expect you."`
				accept
	on accept
		"reputation: Hai" >?= 20
		"reputation: Hai (Wormhole Access)" >?= 20
		"reputation: Hai Merchant" >?= 20
		"reputation: Hai Merchant (Human)" >?= 20
		"reputation: Hai Merchant (Sympathizers)" >?= 20
		"reputation: Hai" += 30
		"reputation: Hai (Wormhole Access)" += 30
		"reputation: Hai Merchant" += 30
		"reputation: Hai Merchant (Human)" += 30
		"reputation: Hai Merchant (Sympathizers)" += 30



mission "Wanderers: Diplomacy Delayed"
	name "Wanderers: Diplomacy"
	description "Resolve Hai internal social problems and arrange a Hai-human treaty so the Hai will provide an ambassador. Or, hope someone you talked to on Hai-home will find an interpreter for you."
	landing
	source "Hai-home"
	clearance
	passengers 1
	to offer
		has "First Contact: Wanderer: offered"
		not "event: hai-human resolution announced"
	to complete
		or
			has "Wanderers: Diplomacy: offered"
			has "Wanderers: Diplomacy (Before Hai Reveal): accepted"
			has "Wanderers: Diplomacy (Before Hai Reveal): done"
	on offer
		conversation
			action
				event "A Hai professor is available to translate" 7
			`As you approach Hai-home, you contact the Hai government and inform them that you have found new aliens to the north. You submit a request for ambassadorial assistance to help you communicate with the aliens, who seem to speak the Hai language. They immediately direct you to a government hangar in a compound called "Directorate of Intra-Hai Affairs." A Hai approaches you in an unfamiliar uniform.`
			# Hai Intelligence officer subtly suggests they already know what's happening, and would have done
			# something about by now if it were an opportune time.
			`	"I received word you met some troubled avians to the north. What is your intention?"`
			choice
				`	"They speak the Hai language, and I need an interpreter."`
					goto response
				`	"I'd like to make first contact with their species."`
					goto response
				`	"Wait a minute. I never mentioned they were avians. Why do you say they're troubled?"`
			`	The uniformed Hai ignores your question and asks again, "What is your intention, Captain <last>?"`
			choice
				`	"They speak the Hai language, and I need an interpreter."`
				`	"I'd like to make first contact with their species."`
			label response
			branch election
				or
					has "Hai Reveal [A11] Sound the Alarm: active"
					has "Hai Reveal [A12] Into the Lion's Den: active"
			branch stagnant
				not "Hai Reveal [A11] Sound the Alarm: offered"
			# We get here if the election has ended, but the Hai-human resolution hasn't been announced
			branch chaos
			label election
			`	"Need I remind you we are in the middle of an election? Barring an apocalyptic emergency, our government can take no major action until the election ends. That is our law, and it is an inviolate one.`
				goto chaos
			label stagnant
			`	"With the problems in human space, the Hai are always at the risk of being the recipient of an unmanageable wave of human refugees. At the same time, our species is dealing with infighting with our brethren to the north. Now is not the time for a first contact.`
				goto chaos
			label chaos
			action
				set "Hai professor is available."
			`	"Until the chaos in human space and at home has ended, we cannot send an ambassador. I will let you know if that changes."`
			`	You return to your ship and fly back to the main spaceport. Not to be deterred, you ask around various universities, officials, street performers, and anyone else who will listen. Nobody is willing to translate for you. Finally, a spark of hope: one professor agrees to ask their colleagues and let you know if someone is willing to volunteer.`
				accept


event "A Hai professor is available to translate"



mission "Wanderers: Sayari Available After Hai Reveal"
	landing
	name "Wanderers: Pick Up Sayari"
	description "The Hai government have chosen an ambassador for the aliens to the north of Hai space. Pick them up at <destination>."
	source
		not planet Hai-home
		not attributes uninhabited
		government Hai Republic Syndicate "Free Worlds" Neutral Independent
	destination Hai-home
	to offer
		has "Wanderers: Diplomacy Delayed: offered"
		not "event: Wanderers before Hai Reveal"
		has "event: Sayari available after Hai Reveal"
	on offer
		fail "Wanderers: Diplomacy Delayed"
		fail "Wanderers: Professor Available"
		fail "Wanderers: Meet Professor"
		conversation
			`Upon landing, you receive an official communique from the Hai government. "A diplomat is available for reassignment to first contact with the avian species you met to the north. Please meet her as soon as possible at <planet>.`
				accept


mission "Wanderers: Professor Available"
	landing
	name "Wanderers: Professor Andelena"
	description "Fly to <planet> to pick up a professor and grad student who are willing to translate for you."
	source
		not planet Hai-home
		not planet Allhome
		not attributes uninhabited
		government Hai Republic Syndicate "Free Worlds" Neutral Independent
	destination Allhome
	to offer
		has "event: A Hai professor is available to translate"
		not "Wanderers: Diplomacy: accepted"
		not "Wanderers: Diplomacy: done"
	on offer
		conversation
			`Your ship's terminal bleats out a pinging noise, accompanied by a message from a university on All-home. It mentions Professor Andelena the Department of Skiourology at Mongongo University. The message is otherwise short and cryptic, but it sounds like an interpreter may be waiting for you on <planet>: Professor Andalena`
				accept



mission "Wanderers: Meet Professor"
	landing
	name "Wanderers: Professor Andelena"
	description "Pick up Professor Andelena and her student Eenap at the <planet> spaceport, so they can serve as interpreters for you."
	source Allhome
	to offer
		has "Wanderers: Professor Available: done"
		not "Wanderers: Sayari Available After Hai Reveal: offered"
	to complete
		has "Wanderers: Diplomacy (Before Hai Reveal): offered"
	on offer
		log "Minor People" "Professor Andelena" `Professor Maindell Stormchild Andelena, IV speaks with Shroud cloud city accent and is a daughter of the rich Andelena family. Her wealthy meanderings have led her to a university on Allhome where she studies Skiorology, the Hai-studying equivalent of Anthropology.`
		log "Minor People" "Eenap" `Professor Andelena's small Hai grad student, who is interested in studying the aliens to the north as her thesis research subject.`
		conversation
			`It turns out Mongongo University is the size of a large town, with its own spaceport. The Department of Skiourology has five entire buildings. You enter the largest and inquire about Professor Andalena, whose office is through a labyrinth of corridors. After a few minutes of navigation, you begin to conclude you've been trapped in a Mobius strip.`
			`	"Captain <last>," squeaks a Hai voice near you. "I'm Eenap, Professor Andelena's grad student. Please follow me to her office so we may discuss an expedition." Soon, you arrive at Professor Andelena's office, which looks like a small museum exhibit, filled with taxidermy statues of evolutionary ancestors of the Hai, and diagrams of development of Hai society.`
			`	"Welcome, Captain <last>! I am Professor Maindell Stormchild Andelena, IV." This human woman speaks with the famously-dignified Shroud cloud city accent. "We were planning an expedition to study planets suspected of being part of a past Hai empire, but your discovery has piqued our interest."`
			choice
				`	"You said you were... Skiorologists?"`
				`	"My only interest is translation. Will you do that for me?"`
					goto "get to the point"
			`	"As Skiorologists, we study the development of the Hai, in the same way that Anthropologists study humans. How the Hai interact with other species is a major part of what makes the Hai... Hai. We have researched past interactions, but analyzing an ongoing interaction is a dream come true.`
			label "get to the point"
			`	"In return for introducing us to this new species, we'll be happy to translate for you. As we're already prepared to leave for an expedition, we can leave as soon as you meet us in the spaceport."`
			choice
				`	"Sure! I'll meet you at the spaceport."`
					accept
				`	"No, I'd rather wait for the Hai government to provide an ambassador."`
					decline



mission "Wanderers: Diplomacy (Before Hai Reveal)"
	name "Wanderers: Diplomacy"
	description "Travel to the Wanderer homeworld with a Hai ambassador who can help communicate with them."
	source Allhome
	destination "Vara K'chrai"
	clearance
	passengers 1
	blocked `You arrive at the spaceport, but you suddenly realize you have too few bunks for Professor Andelena and her student.`
	to offer
		has "Wanderers: Professor Available: done"
		not "Wanderers: Diplomacy: active"
		not "Wanderers: Diplomacy: done"
		not "Wanderers: Sayari Available After Hai Reveal: offered"
	on offer
		fail "Wanderers: Meet Professor"
		conversation
			`As you enter the spaceport, a group of armed Hai in uniforms approach you. The uniforms match the one from the Hai that refused to help you on Hai-home.`
			`	One of them addresses you. "Are you looking for Professor Andelena?"`
			choice
				`	"Yes."`
					goto yes
				`	"Is she in some kind of trouble?"`
				`	"I've never heard that name in my life."`
					decline
			`	"Neither she nor you are in trouble. We just want you to help us clear up some matters."`
				goto question
			label yes
			`	"There has been an incident and some miscommunications. We want you to help us clear up some matters."`
			label question
			choice
				`	"Lead on."`
				`	"No, I think I'll be on my way."`
					decline
			`	The armed Hai escort you to a secure room, where a worried Professor Andelena looks at her student, Eenap, who is in handcuffs. An stern-looking Hai woman in a similar uniform to the others seems to be in charge, and glares at Eenap before addressing you.`
			`	"Your efforts to find an interpreter have stumbled upon a suspected Unfettered spy who tried to transmit details about you and your ship to the Unfettered." She glares again at Eenap, who parries with a defiant look. "Fortunately, we shut down the operation before it got too far; you need not worry about your safety in this matter.`
			`	"However, we are concerned about the level of interest the Unfettered have in these aliens the head of our diplomatic corps wants to send an ambassador."`
			choice
				`	"Who is the ambassador?"`
				`	"I'm done with this cloak and dagger business. Find another courier."`
					decline
			action
				log "People" "Irayas Payaana" `A Hai ambassador who made first contact with the Syndicate and various pirate groups. Sayari, the head of the Hai diplomatic corps, chose her as the Hai ambassador to the aliens to the north of Hai space.`
				log "People" "Sayari" `The head of the Hai diplomatic corps who hand-picked Irayas Payaana as the Hai representative to the aliens north of Hai space.`
			`	"Myself: Irayas Payaana", she says. "I made first contact with the Syndicate, and various pirate groups years ago. My specialty is maintaining positive relations with alien groups who have unknown, and possibly hostile, objectives. Most of my work recently has been with the Unfettered, but Sayari - the head of our diplomatic corps - believes you've found a more urgent need for my skills."`
			choice
				`	"Let's go!"`
				`	"I'm done with this cloak and dagger business. Find another courier."`
					decline
			action
				event "Wanderers before Hai Reveal"
				fail "Wanderers: Diplomacy Delayed"
			`	"One warning Captain <last>, from someone who has seen the darkest side of the Hai. It is imperative that you keep silent about your discovery, and any hostilities you may take part in. Should your involvement become public knowledge, I fear there may be a backlash against humans, especially in Unfettered space."`
				accept


event "Wanderers before Hai Reveal"



mission "Wanderers: Diplomacy"
	description "Travel to the Wanderer homeworld with a Hai ambassador who can help communicate with them."
	landing
	source "Hai-home"
	destination "Vara K'chrai"
	clearance
	passengers 1
	to offer
		has "First Contact: Wanderer: offered"
		has "event: hai-human resolution announced"
	on offer
		log "People" "Sayari" `Now that the crisis with humanity is over she has volunteered to serve as a translator and be the Hai diplomat to the Wanderers as a capstone for her career.`
		conversation
			`As you are approaching Hai-home, you contact the Hai government and inform them that you have found new aliens to the north. You submit a request for ambassadorial assistance to help you communicate with the aliens to the north, who seem to speak the Hai language. They immediately direct you to a now familiar private government hangar, where a familiar diplomat meets you.`
				to display
					not "Wanderers: Diplomacy Delayed: offered"
			`As you are approaching Hai-home, you contact the Hai government and inform them you are ready to receive an ambassador to the aliens to the north. They immediately direct you to a now familiar private government hangar, where a familiar diplomat meets you.`
				to display
					has "Wanderers: Diplomacy Delayed: offered"
			`	"Good to see you again Captain <last>, I have arranged for some refreshments so please, come and tell me all about these new aliens you have discovered!"`
			`	Her exuberance is catching and after recent stressful events you see a new side to her as you relay your experience with the bird-like aliens. You realize that opportunities like this are why she became a diplomat in the first place and that this is, to some degree, a dream come true.`
			`	"So in conclusion, it seems you need a translator," she says with a wry smile.`
			choice
				`	"Indeed, I'm hoping you have someone in mind."`
				`	"It would be great to work with you again if you're willing."`
			`	You open your mouth to respond but the effort is pointless.`
			`	"I accept!" she cries, leaning forward on the desk with a gleeful look in her eyes.`
			`	"A first contact is a dream opportunity, and there are so very few of them. So of course I will come with you."`
			choice
				`	"Let's go visit these aliens immediately!"`
					accept
				`	"Can a distinguished ambassador such as yourself just leave like that?"`
				`	"What if the humans want our own envoy to these aliens?"`
					goto envoy
			`	"Yes," she says. "If these aliens will provide a place for me, I mean to live with them permanently, an ambassador between their people and ours. I am old, and in need of a great novelty like this to make my life interesting once more." You note that the fur on her face, especially on the snout, has turned from brown to silvery gray - a sign of age in terrestrial creatures, and perhaps in the Hai as well.`
			`	"Besides," she says, "after recent events they can hardly say no to me."`
			choice
				`	"Let's go visit these aliens immediately!"`
					accept
				`	"What if the humans want our own envoy to these aliens?"`
			label envoy
			`	She says, "If they prove to be friendly, I will help you to find a way to communicate with them directly, so you need not use me as an intermediary. But our first step must be to speak with them." You help her aboard your ship, and get ready to return to the alien homeworld.`
				accept
	on accept
		fail "First Contact: Wanderer"
		event "Wanderers after Hai Reveal"
	on visit
		dialog `Your ship is surrounded by the birdlike aliens. When you step onto the planet, one of the aliens seems to recognize you. "Ka'hai?" it seems to ask, once again mimicking the rodent-like ears of the Hai with its feathered limbs. You attempt to gesture to Sayari, but become embarrassed when you realize that you left her on one of your escorts that hasn't yet entered the system. Better depart and wait for it to arrive.`
	on complete
		fail "Wanderers: Meet Professor"

event "Wanderers after Hai Reveal"



mission "Wanderers: Translation Machine"
	description "Find language training data at <destination> so the Wanderers can create an automated language translator."
	landing
	source "Vara K'chrai"
	destination "Alexandria"
	substitutions
		"<Library search>" `Traveling through the library in search for data suitable for training the Wanderer translation algorithm raises an unexpected problem: you're surrounded by it. You guessed that even fifty Bulk Freighters wouldn't be enough to carry all the tomes and data cores from the Alexandria library. Asking around, you're referred to a research librarian who develops automated translation algorithms for dead languages.`
<<<<<<< HEAD
		<Guide> Irayas
			has "event: Wanderers before Hai Reveal"
		<Guide> Sayari
			not "event: Wanderers before Hai Reveal"
=======
>>>>>>> 9f60ab12
	to offer
		or
			has "Wanderers: Diplomacy: done"
			has "Wanderers: Diplomacy (Before Hai Reveal): done"
	on offer
		log `Was able to communicate with the birdlike "Wanderers" with the help of a Hai ambassador. It turns out that they have been under attack by the Unfettered Hai for some time, and have learned the Hai language by taking captives.`
		log "Factions" "Wanderers" `The Wanderers are a bird-like species who inhabit a small region of space adjacent to the Hai. They have been under attack by the "Unfettered" Hai for some time. The Wanderers claim to be peaceful, and most of their ships are not designed for military use.`
		conversation
			`Once again, the Wanderers allow you to land, but with a large flock of their light warships surrounding you to herd you into a particular landing zone. A small delegation of Wanderers meets you and <Guide>, whom they greet hesitantly in the Hai language. She responds, and a heated exchange follows. You do not understand any of what they are saying.`
			choice
				`	(Ask her what they are talking about.)`
				`	(Wait for a break in the conversation.)`
			`	She holds up a paw to you while speaking a few more sentences to them, then says, "They are saying that the Hai are attacking them, and they want to know why. It must be the Unfettered who are raiding them, and I am trying to explain that the Unfettered do not represent the Hai people as a whole."`
			`	They continue talking for a while, and then the Wanderers ask you a question. <Guide> translates, "They want to know what human beings want, and why you have come to their territory."`
			choice
				`	"I'm just an individual explorer. I don't represent my species or their governments."`
					goto explorer
				`	"My hope is that our species might both benefit from trading goods and technologies with each other."`
					goto trade
				`	"I believe that different species should communicate with each other rather than remaining in forced isolation."`
					goto communication
			
			label explorer
			`	They respond, and <Guide> translates, "They say that like you, they are travelers, and this region of space is not their home, so they will gladly welcome other sojourners here. But they warn you that if you betray their trust, you will not find that trust easy to regain. They also say..." She pauses as the Wanderers speak again, then continues translating. "They say that in their travels, they have met few species truly capable of living in peace, and they hope that yours is one of them, because..." Again she pauses as the Wanderers speak, then says, "Because, they hate to make new friends only to lose them again."`
				goto end
			
			label trade
			`	They respond, and <Guide> translates, "They say that they would perhaps be willing to trade with you, although to form a broader trade agreement with humans would be a serious decision and one they cannot make lightly." She pauses to listen again, and then continues, "They also say that they will discuss among themselves whether you should be given access to Wanderer technology, but again, that will not be a swiftly made decision." She pauses as the Wanderers speak again, then continues translating. "They say that in their travels, they have met few species truly capable of living in peace, and they hope that yours is one of them, because..." Again she pauses as the Wanderers speak, then says, "Because, they hate to make new friends only to lose them again."`
				goto end
			
			label communication
			`	They respond, and Guide> translates, "They say that their species has encountered many other species in the past, and always has found those encounters to be valuable. Although..." She pauses to listen as the Wanderers continue speaking. "Although, they say that in their travels, far more often than they encounter living species, they instead only find themselves sifting through the refuse of a species that has destroyed itself through war or carelessness. They hope that you are not such a species, because..." Again she pauses as the Wanderers speak, then says, "Because, they hate to make new friends only to lose them again."`
			
			label end
<<<<<<< HEAD
			`	Speaking through <Guide>, you try to reassure the Wanderers that you have peaceful intentions. They speak with her for a while longer. "They say that I will be allowed to stay here as an ambassador," She informs you. "They will also let you land on most of their worlds, but will not welcome any other Hai into their territory. I fear they distrust the Hai because of the actions of the Unfettered, and being associated with me may harm your chances to win their favor.`
=======
			`	Speaking through Sayari, you try to reassure the Wanderers that you have peaceful intentions. They speak with her for a while longer. "They say that I will be allowed to stay here as an ambassador," She informs you. "They will also let you land on most of their worlds, but will not welcome any other Hai into their territory. I fear they distrust the Hai because of the actions of the Unfettered, and being associated with me may harm your chances to win their favor.`
>>>>>>> 9f60ab12
			`	"I'll have to remain here, so you'll need another way to communicate with them..." She pauses to talk to the Wanderers. "They're willing to create a translation device so you can communicate without an intermediary, but they require a large amount of data to train their algorithms. Human literature, speeches, interactive programs; anything with language and context."`
			choice
				`	"Where can I find the data?"`
			`	"In the region of your space known as the Deep, there is a station named <planet>, with a vast library. It houses cultural artifacts, the literature and history of your people, documentation of modern events, and every other piece of information a librarian thought to archive. Certainly, there will be something suitable for training an algorithm."`
				accept
	on accept
		"reputation: Wanderer" >?= 10
<<<<<<< HEAD
	on complete
		set "human cultural data"
		payment -40
		conversation
			`<Library search> She directs you to the museum gift shop, where, to your surprise, you could buy the full "Human Cultural Archive" for a mere 40 credits.`
				to display
					not "Bankrupt at Alexandria"
			`Now that you finally have 40 credits, you purchase the "Human Cultural Archive" that you must take to <planet>.`
				to display
					has "Bankrupt at Alexandria"
	on visit
		set "Bankrupt at Alexandria"
		conversation
			`<Library search> She directs you to the museum gift shop, to buy the "Human Cultural Archive" for 40 credits.`
			`	Unfortunately, you have done such a horrible job at managing your finances you do not have even that much cash on hand right now.`
			`	Go earn some money, then return here.`



mission "Wanderers: Algorithm Training Data"
	description "Bring a copy of the human cultural archives to <destination> so the Wanderers can train an automated translation algorithm."
	landing
	source "Alexandria"
	destination "Vara K'chrai"
	to offer
		has "Wanderers: Translation Machine: done"
	on complete
		event "wanderer translator available" 56
		conversation
			`A Wanderer meets you after you land and you hand them the data card. They plug it into a mango-sized machine which seems to adjust its data card slot to match the shape of the card on the way in. The Wanderer makes clicking and whistling noises while manipulating the device. Eventually, the device spits out the phrases, "[Enter, bring] three and five. Within [truth, lies], the pleasant [cow, nova] tickles me [thoughtfully, gracefully]."`
			`	The Wanderer seems displeased with the results. After a few minutes of fiddling with the device, it sputters out, "Pleasing [truth, gratifications]. [Accepting, holding] geolocated results [within, for] two [menstrual, lunar] cycles." Seeing your confusion, the Wanderer continues manipulating the device, chirping loudly as if in frustration.`
			`	"Thank you. Return in eight weeks", the device eventually says, drawing what seemed like satisfaction from the Wanderer once you gave your acknowledgment. The Wanderer tinkers with the machine for a while more, before waving to you and departing, leaving you to your own devices.`

=======
	on complete
		set "human cultural data"
		payment -40
		conversation
			`<Library search> She directs you to the museum gift shop, where, to your surprise, you could buy the full "Human Cultural Archive" for a mere 40 credits.`
				to display
					not "Bankrupt at Alexandria"
			`Now that you finally have 40 credits, you purchase the "Human Cultural Archive" that you must take to <planet>.`
				to display
					has "Bankrupt at Alexandria"
	on visit
		set "Bankrupt at Alexandria"
		conversation
			`<Library search> She directs you to the museum gift shop, to buy the "Human Cultural Archive" for 40 credits.`
			`	Unfortunately, you have done such a horrible job at managing your finances you do not have even that much cash on hand right now.`
			`	Go earn some money, then return here.`
>>>>>>> 9f60ab12

event "wanderer translator available"


<<<<<<< HEAD

mission "Wanderers: Translator Reminder"
	description "Wait for the Wanderers to create a device to translate between their language and yours."
	name "Wait for the Wanderers"
	landing
	source "Vara K'chrai"
	to offer
		has "Wanderers: Translation Machine: done"
	to complete
		has "event: wanderer translator available"
=======
mission "Wanderers: Algorithm Training Data"
	description "Bring a copy of the human cultural archives to <destination> so the Wanderers can train an automated translation algorithm."
	landing
	source "Alexandria"
	destination "Vara K'chrai"
	to offer
		has "Wanderers: Translation Machine: done"
	on complete
		event "wanderer translator available" 56
		conversation
			`A Wanderer meets you after you land and you hand them the data card. They plug it into what looks like a fat data pad with several different types of data card slots. The Wanderer makes clicking and whistling noises while manipulating the device. Eventually, the device spits out the phrases, "[Enter, bring] three and five. Within [truth, lies], the pleasant [cow, nova] tickles me [thoughtfully, gracefully]."`
			`	The Wanderer seems displeased with the results. After a few minutes of fiddling with the device, it sputters out, "Pleasing [truth, gratifications]. [Accepting, holding] geolocated results [within, for] two [menstrual, lunar] cycles." Seeing your confusion, the Wanderer continues manipulating the device, chirping loudly as if in frustration.`
			`	"Thank you. Return in eight weeks", the device eventually says, drawing what seemed like satisfaction from the Wanderer once you gave your acknowledgment. The Wanderer tinkers with the machine for a while more, before waving to you and departing, leaving you to your own devices.`


event "wanderer translator available"
>>>>>>> 9f60ab12



mission "Visit Wanderers Again"
	description "Return to the Wanderer homeworld of <destination> to receive a device that will allow you to converse with them more freely."
	landing
	source
		not planet "Vara K'chrai"
	destination "Vara K'chrai"
	to offer
		has "event: wanderer translator available"
<<<<<<< HEAD
		not "Wanderers Conversation: offered"
	on offer
		set "language: Wanderer"
		fail "Wanderers: Translator Reminder"
=======
		not "Wanderers Conversation: done"
	on offer
		set "language: Wanderer"
>>>>>>> 9f60ab12
		conversation
			`Checking your ship's calendar, you realize that eight weeks have passed since the Wanderer scientist started working on the translator. It should be ready for you now at <planet>.`
				accept


event "wanderer technology available" # Name unchanged for compatibility
	government "Wanderer"
		"friendly hail" "friendly wanderer"
		"friendly disabled hail" "friendly disabled wanderer"
		"hostile hail" "hostile wanderer"
		"hostile disabled hail" "hostile disabled wanderer"



# Compatibility patch for users pre-0.9.7 who don't have hostile Wanderer hails.
mission "Wanderer Hail Patch"
	landing
	invisible
	to offer
		has "event: wanderer technology available"
	on offer
		event "wanderer technology available"
		fail



mission "Wanderers Conversation"
	landing
	source "Vara K'chrai"
	substitutions
		<Guide> Irayas
			has "event: Wanderers before Hai Reveal"
		<Guide> Sayari
			not "event: Wanderers before Hai Reveal"
	to offer
		or
			has "event: wanderer translator available"
			# For users before wanderer translator:
			has "language: Wanderers"
			has "event: wanderer technology available"
	on offer
		event "wanderer technology available"
		set "license: Wanderer Outfits"
		log "Received a translation device and used it to speak with a Wanderer ambassador named Iktat Rek. He granted me permission to purchase some Wanderers technology, but not their ships."
		log "Factions" "Wanderers" `The Wanderers believe that their purpose in the universe is to "repair" planets whose biospheres have been ravaged by other species either through mismanagement or as a result of war. They came to their current territory through a wormhole that they call "the Eye," and they say that once their work here is done the Eye will open and lead them to a new territory and new worlds for them to care for.`
			`It is possible that the worlds they currently inhabit were formerly part of Hai territory. That might explain why the Unfettered believe they have a right to take that territory back.`
		log "People" "Iktat Rek" `Rek is a Wanderer ambassador, a new and unusual profession among a species that until recently has had no contact with aliens except for the occasional Unfettered Hai raid. His job is to help the Wanderers develop a deeper relationship with humans.`
		conversation
			`After you land, a group of Wanderers take you to the engineer from your last meeting. The engineer seemed rather happy as it presented the device to you, saying: "It will [function, succeed] at speeches of typical [speed, tempo], however..." They start speaking faster, demonstrating the gibberish results it produces. "This is Iktat Rek," they slow down, gesturing to another Wanderer. "He is [appointed, chosen] as the official [envoy, bearer] for human [visitors, couriers]."`
			`	Rek is slightly larger than most of the Wanderers you have seen, with muted white and brown plumage and a calm, dignified bearing. "It is very [rare, exceptional] in our history that we have to [deal with, cope with] other species," he says, "and now we find ourselves [dealing, coping] with two at once."`
			choice
				`	"How did you learn the Hai language?"`
					goto language
				`	"How long have you been fighting the Unfettered Hai?"`
					goto fighting
				`	"Why were you able to create a translation device so quickly?"`

			# Wanderer AI technology is far beyond ours, and we can already automatically translate languages this well. Of course they can too.
<<<<<<< HEAD
			`	"[Automated, machine] language translation is a [primitive, early] application of machine [learning, intelligence]. For us it is [elementary, instinctual] mathematics. Our [thinkers, tinkerers] told me that most of the [work, enjoyment] was adapting the [interface, conceptualization, mechanism] to a human mind."`
=======
			`	"[Automated, machine] language translation is a [primitive, early] application of machine [learning, intelligence]. For us it is [elementary, instinctual] mathematics. Our [thinkers, tinkerers] told me that most of the [work, enjoyment] was adapting the [interface, conceptualization, mechanism] to a human."`
>>>>>>> 9f60ab12
			choice
				`	"How did you learn the Hai language?"`
					goto language
				`	"How long have you been fighting the Unfettered Hai?"`
					goto fighting

			label fighting
			`	"It has been nearly twenty [years, cycles] now," he says. "At first only a single Hai ship [visited, invaded] us, but back then we had no defenses in place to stop it. For years the ship only [harvested, stole] food from our frontier worlds, and avoided combat. In our culture it is an [obligation, duty] to share our food with one who [asks for, demands] it, so we did not oppose the Hai ship. But then more Hai ships came, attacked one of our worlds and took it for themselves, and killed many of our people. We built warships and drove them back, and yet their [raids, attacks] still continue."`
				goto food
			
			label language
			`	"Recently we managed to [take, capture] some of them as prisoners," he says. "They have been [raiding, visiting] us for twenty [years, cycles]. At first they only stole unguarded stores of food, and fled if we approached. We allowed them to take it, because in our culture it is a [duty, obligation] to share our food with those who [ask for, demand] it. But recently they have become far more [aggressive, desperate]. They captured one of our worlds and killed many Wanderers, and we built warships and drove them back. Some of them tried to hide on the planet, and we made them our [prisoners, guests] and slowly learned their language."`
			choice
				`	"Why didn't you use your automated translation software instead?"`
				`	"Do you know what the Unfettered want?"`
					goto food
			`	"Having a [meaningful, successful] translation requires [copious, extensive] language data with [context, meaning]. The Unfettered [raiding, pirate] ships had no [cultural, heritage] library onboard," he says with what seemed like a hint of sarcasm in his words.`
			label food
			`	"Do you know what the Unfettered want?" you ask.`
			`	"They want food, and [land, elbowroom]," says Rek. "This we guessed when they first raided us, and the Hai named <Guide> has confirmed this to me, that the Unfettered have [squandered, consumed] their own worlds and now make war to gain others."`
			choice
				`	"What is the history of your species?"`
					goto history
				`	"How long have the Wanderers been in this region of space?"`
			`	"It is now nearly ten thousand [years, cycles] since we passed through the Eye and entered this [region, territory]," he says.`
				goto eye
			label history
			`	"We are an ancient people," he says. "This [region, territory] is not our homeland. We came here through the Eye nearly ten thousand [years, cycles] ago."`
			label eye
			`	"The Eye?" you ask.`
			`	"A wormhole," he says. "Once in an [eon, era] the Eye opens, and the Wanderers journey through it to a new home. Since the time of our oldest [history, legends] it has been so. A hundred times, maybe a thousand, we have left one home and journeyed to another. Each new home the Eye brings us to is full of [devastation, destruction], and it takes many lifetimes to set things right. Then the Eye beckons again, and we move on. And each time we pass through the Eye we become something new."`
			choice
				`	"Why would you travel through the wormhole, if you are leaving fruitful worlds you have worked hard to develop, and only ruined worlds await you on the other side?"`
					goto reason
				`	"What do you mean, you become something new?"`
			`	"The first generation of Wanderers that passes through the wormhole [receive, undergo] the Molt," says Iktat Rek. "They are altered in their [being, essence] and become [giants, people of renown]. Those who stay behind in the safety of the old worlds remain only themselves, and slowly diminish. So all Wanderers who have [courage, ambition] yearn for the Eye to open so our species may once again [grow, evolve]."`
				goto molt
			label reason
			`	"The reason we travel through the Eye is that those who [remain behind, settle] in the easy life on the worlds that need no further [healing, repair] are diminished. But those that pass through the Eye and face the challenge of new worlds undergo the Molt. They are altered in their [being, essence] and become [giants, people of renown]. So all Wanderers who have [courage, ambition] yearn for the Eye to open so our species may once again [grow, evolve]."`
			label molt
			choice
				`	"What makes the wormhole open? Who or what controls it?"`
				`	"Why does the Molt happen? How does it work?"`
			`	"Those are questions that we do not ask," he says. "It is a [taboo? religion? mystery?] for us."`
			`	You ask a few other questions, but do not gain much more information. He does mention that the other Wanderer worlds have agreed to sell you some of their technology, and that you will be allowed to "[view, admire, envy]" their ships, but not to purchase them. You thank him for his time and his willingness to trust a member of an entirely unknown species, and return to your ship.`
				decline



mission "Tell Wanderers about the Pug"
	landing
	source "Vara K'chrai"
	to offer
		has "Wanderers Conversation: offered"
		has "Pug in Wanderer Space: offered"
	on offer
		log "There is a Pug world close to Wanderer space. Given their ability to control wormholes, it is likely that they are the ones who have been controlling where the Wanderers go and when. But, the Wanderers are not particularly disturbed by this information."
		conversation
			`You have discovered that there is a Pug outpost north of Wanderer space. Since the Pug are known to be able to control wormholes, it is likely that they are the ones that control where and when the Wanderers travel to new worlds. Do you want to tell Iktat Rek about this?`
			choice
				`	(Yes.)`
				`	(No.)`
					decline
			`	You meet with Rek and explain that the Pug are a species known for interfering in the affairs of others, and that you suspect that they are the ones who open the wormhole that causes the whole Wanderer species to migrate. Rek seems unfazed by this information. "I hope you will do nothing to [anger, offend] them," he says.`
			choice
				`	"Of course, but doesn't it bother you that they are controlling your species?"`
				`	"They are manipulating your whole species, using you as a planetary cleanup crew. Don't you want to be free from their control?"`
			`	His feathers ruffle up a bit in response to your comment, but all he says is, "It is a great [gift, blessing] to our species that the Eye leads us to new lands and new challenges whenever we become [complacent, bored]. If another species gains some [advantage, benefit] from our work as well, should that not make us more [glad, eager] to do that work, rather than less?"`
			choice
				`	"But wouldn't you rather be free from their control, free to remain on these worlds you have worked so hard to restore?"`
				`	"If your species is being secretly controlled by another, doesn't that bother you?"`
				`	"Alright. I understand. It's just that I would be concerned if my species were being controlled in this way."`
			`	"Are we being controlled," he says, "or is it a partnership? We have gifts for making [ruined, corrupted] worlds bloom with new life. They give us worlds where our gifts can be [put to use, valuable]. We need new challenges to drive our species to greater [transformation, perfection]. They open new galaxies to us."`
			`	He pauses, and then says, "Of course we know that how the Eye works is too [convenient, tailor-made] to be a random phenomenon. But it is a [gift, blessing] to us, and you must do nothing to drive them away, or we will be [trapped, stranded] on these few worlds and will stagnate and decline."`
				decline


mission "Wanderers: Defend Vara Ke'sok Hint"
	name "Wanderer supplies to <planet>"
	description "Transport <cargo> to <destination>, where repairs are needed from Unfettered attacks."
	passengers 1
	cargo "building supplies" 10
	substitutions
		<Guide> Irayas
			has "event: Wanderers before Hai Reveal"
		<Guide> Sayari
			not "event: Wanderers before Hai Reveal"
	source
		near "Sich'ka'ara" 1 100
	destination "Vara Ke'sok"
	to offer
		random < 60
		has "Wanderers Conversation: offered"
		not "Wanderers: Defend Vara Ke'sok: done"
	on offer
		conversation
			`Walking around the spaceport, you are approached by two Wanderers. "Greetings, [stranger, curiosity]. We heard you are capable of [providing, gifting] help. Is this correct?"`
			choice
				`	"Yes it is. What do you need?"`
					goto proposal
				`	"Depends on how much you are willing to pay."`
					goto jerk
				`	"What do you mean?"`
			branch hai
				"reputation: Hai" > 100
			branch war
				has "main plot completed"
			`	"Ambassador <Guide> mentioned humans do many [jobs, hobbies] in their space. Or are we mistaken?"`
			choice
				`	"Indeed we do."`
					goto proposal
				`	"We only do those jobs to get paid."`
					goto jerk
			label war
			`	"Ambassador <Guide> mentioned you are great [hero, explorer] in human space, and solved many [issues, disasters]. Or are we mistaken?"`
				goto choice2
			label hai
			`	"Ambassador <Guide> mentioned you are great [hero, explorer], even in Hai space, and solved many [issues, disasters]. Or are we mistaken?"`
				goto choice2
			label choice2
			choice
				`	"I guess I could be considered a hero."`
					goto proposal
				`	"Calling me a 'great' hero would be an understatement."`
					goto proposal
				`	"That's me, but I would prefer some payment as well."`
					goto jerk
			label jerk
			`	The speaking Wanderer looks at you with a blank expression, and simply says, "There can be [compensation, arrangements] of <payment> for the work.`
			label proposal
			`	"At the [body, planet] named Vara Ke'sok, there are [raids, conquests] by Unfettered that take place. During these, various structures get [damaged, hurt]. We wish you to help [fix, mend] these by carrying <tons> of [supplies, materials]."`
			choice
				`	"I'd be happy to do that."`
				`	"Sorry, but I have more important matters to attend to."`
					defer
			`	When the Wanderer hears your translated response, they chatter in the Wanderer language to their friend, who nods and runs off towards a nearby warehouse. "We will load the cargo into the ship soon. I will [join, accompany] you to <planet> to direct the [healing, repairs]."`
				accept
	on visit
		dialog phrase "generic cargo and passenger on visit"
	on complete
		payment 10000 20


mission "Wanderers: Defend Vara Ke'sok"
	description "Defend <planet> from an Unfettered attack by driving off or destroying the Hai ships."
	landing
	source "Vara Ke'sok"
	to offer
		has "Wanderers Conversation: offered"
		not "Wanderers: Defend Vara Ke'sok Hint: active"
		or
			random < 50
			has "Wanderers: Defend Vara Ke'sok Hint: done"
	on offer
		conversation
			branch hint
				has "Wanderers: Defend Vara Ke'sok Hint: done"
			`Soon after you land in the spaceport, there is a flurry of activity as many of the Wanderers fly to their ships, which begin to take off from the planet. In the sky, you see bright flashes that may be distant weapons fire or explosions.`
			`	You are buffeted by wind as one of the Wanderers lands next to your ship, speaking so quickly that your translator can barely keep up. "Unfettered [raider, pirate] fleet comes. We have put food on freighter, hope they take [offering, gift] and leave. If not [appeased, satisfied] you help convince them to leave. Yes?"`
				goto choice
			label hint
			`Touching down onto the planet, several Wanderers gather around your ship and prepare to carry the cargo out of your ship. Before the Wanderer you transported to <planet> can say a word, a shrill bird cry fills the air.`
			`	Looking around, you suddenly see a flurry of activity as many of the Wanderers fly to their ships, which begin to take off from the planet. In the sky, you see bright flashes that may be distant weapons fire or explosions.`
			`	The Wanderer that tasked you to carry the construction materials speaks up. Their words are so quick, your translator can barely keep up. "Unfettered [raider, pirate] fleet comes. We will put food on freighter, hope they take [offering, gift] and leave. If not [appeased, satisfied] you help convince them to leave. [Understand, empathize]?"`
			choice
				`	"I will help drive the Unfettered away."`
					goto yes
				`	"Why do I need to help? I only accepted a transport mission."`
			`	The Wanderer seems slightly taken aback by your response. "Imminent [danger, aggression]. The Unfettered bring [devastation, destruction]. Many [losses, crop failure] if you do not help. Will you aid us now?"`
			label choice
			choice
				`	"Yes, I will help drive the Unfettered away."`
					goto yes
				`	"No, I will not help you fight them."`
			`	The Wanderer flies off to join the defense effort. A few hours later, the flashes in the sky end; the Unfettered have either been destroyed, or have gotten what they wanted and left.`
				defer
			label yes
			`	The Wanderer leaves to join one of the ships that is taking off, and you quickly ready your own ship to follow...`
				launch
	on accept
		"reputation: Hai (Unfettered)" <?= -1
		event "Sich'ka'ara empty"
	on visit
		dialog "There are still Unfettered warships overhead. You should take off again and assist in the fight."
	on complete
		event "Sich'ka'ara restored"
	
	npc
		government "Wanderer"
		personality derelict fleeing uninterested waiting pacifist
		fleet
			names "wanderer"
			variant
				"Deep River"
				"Deep River 4"
				"Strong Wind" 2
	npc evade
		government "Hai (Unfettered)"
		personality coward waiting disables plunders
		fleet
			names "hai"
			variant
				"Shield Beetle (Jump)" 4
	npc
		government "Wanderer"
		personality waiting heroic uninterested
		fleet
			names "wanderer"
			variant
				"Strong Wind"
				"Summer Leaf" 2
	npc
		government "Wanderer"
		personality heroic uninterested
		fleet
			names "wanderer"
			variant
				"Summer Leaf" 4

event "Sich'ka'ara empty"
	system "Sich'ka'ara"
		fleet "Wanderer Drones" 3000

event "Sich'ka'ara restored"
	system "Sich'ka'ara"
		add fleet "Wanderer Freight" 600
		add fleet "Wanderer Defense" 2000



mission "Wanderers: Defended Vara Ke'sok"
	name "Report to <planet>"
	description "Report to the Wanderer elders on <destination> that the Unfettered attacks are intensifying and moving farther in from the front."
	landing
	source "Vara Ke'sok"
	destination "Vara K'chrai"
	to offer
		has "Wanderers: Defend Vara Ke'sok: done"
	on offer
		log "Helped to defend a Wanderer world against a raid by Unfettered Hai ships."
		conversation
			`One of the Wanderers thanks you for your assistance. "These foes become more [dangerous, aggressive]," it says. "You will report to [leaders, elders] on <planet>. They must decide our [action, response]."`
				accept



mission "Wanderers: Unfettered Diplomacy 1"
	name "Unfettered Diplomacy"
	description "Pick up a shipment of food on the Wanderer planet <destination>, to be delivered to the Unfettered as a peace offering."
	landing
	source "Vara K'chrai"
	destination "Var' Kar'i'i"
	passengers 1
	substitutions
		<Guide> Irayas
			has "event: Wanderers before Hai Reveal"
		<Guide> Sayari
			not "event: Wanderers before Hai Reveal"
	to offer
		has "Wanderers: Defended Vara Ke'sok: done"
	on offer
		conversation
<<<<<<< HEAD
			`On <origin>, you meet up with Iktat Rek and the Hai ambassador <Guide>, informing them of your efforts in driving off an Unfettered raid on the Wanderer water world of Vara Ke'sok. <Guide> herself now has a Wanderer translator too, although it seems to be a copy of yours as it's not translating to Hai. "The situation is not [sustainable, livable]," says Rek. "Perhaps the Unfettered are the ones [chosen, intended] to [inherit, receive] the fruit of our labors here, but until the Eye beckons us to a new [home, place] we have nowhere else to go."`
=======
			`On <origin>, you meet up with Iktat Rek and the Hai ambassador Sayari, informing them of your efforts in driving off an Unfettered raid on the Wanderer water world of Vara Ke'sok. Sayari herself now has a Wanderer translator too, although it seems to be a copy of yours as it's not translating to Hai. "The situation is not [sustainable, livable]," says Rek. "Perhaps the Unfettered are the ones [chosen, intended] to [inherit, receive] the fruit of our labors here, but until the Eye beckons us to a new [home, place] we have nowhere else to go."`
>>>>>>> 9f60ab12
			choice
				`	"You're saying that after working so hard to restore these worlds, you would give them to someone as destructive as the Unfettered?"`
				`	"That can't be right. The Unfettered wrecked their own worlds. They would wreck yours as well."`
			`	"That is the [way, calling] of the Wanderers," says Rek. "We [restore, repair] worlds and leave them to others, knowing that their new [caretakers, overseers] will squander their wealth."`
			`	"But why?" you ask. "Why do so much work for the sake of others who will waste what you have made?"`
			`	"Because we have tended the graveyards of a hundred failed species," says Rek, "who [spent, burned] all their resources before learning [wisdom, balance]. Put any creature in too small a cage, and it will [befoul, soil, defile] its own home and die. Give it more [space, opportunity] and it may flourish." He says to Guide>, "Ambassador, are we [foolish, simple] to have this hope?"`
			`	<Guide> says, "The Unfettered did not make war with you or with us until recently, when their three worlds began to die. Give them a new frontier, and we may have peace again."`
			choice
				`	"But what can we do about their attacks?"`
					goto attacks
				`	"Rather than helping to expand and clean up those 'cages,' why not do something about the ones who built those cages in the first place?"`
			`	<Guide> says, "Set every species loose to make war on each other? That would be foolishness. War favors the strong, not the wise."`
			`	Iktat Rek nods in agreement. "Life is too [prolific, creative]," he says. "New species are born too often, and new planets, too seldom, if each species were to take all that it [demands, covets]. So, there must be [limits, divisions]."`
			`	"Then what can we do about the Unfettered?" you ask, "Won't they eventually desire even more?"`
			label attacks
			`	<Guide> says, "To buy time, you can offer them food in exchange for peace. Call it 'tribute,' not charity, or you will offend their pride."`
			`	Rek says, "This is the best [plan, option] I have heard. <last>, will you carry me to <planet> to arrange for a shipment of food?"`
			choice
				`	"Sure, I can do that."`
					accept
				`	"Sorry, I don't want to assist the Wanderers any more."`
					decline
	on accept
		log `Volunteered to help bring a shipment of food to the Unfettered, as "tribute" from the Wanderers, in the hope that it will placate the Unfettered into making peace.`
	on visit
		dialog `When you land on <planet>, you ask one of the Wanderers where the food shipment is. They only tilt their head and respond to you in the Wanderer language. You look around for Iktat Rek to translate, but you realize that you left him on one of your escorts that hasn't yet entered the system. Better depart and wait for it to arrive.`

ship "Deep River" "Deep River (Jump, Unarmed)"
	outfits
		"White Sun Reactor"
		"Dark Storm Shielding" 3
		"Fuel Pod"
		"Type 2 Radiant Thruster"
		"Type 4 Radiant Steering"
		"Jump Drive"



mission "Wanderers: Unfettered Diplomacy 1A"
	name "Unfettered Diplomacy"
	description `Escort a freighter carrying "tribute" to the Unfettered world of <destination>. You may need to bribe the Unfettered to keep them from attacking you.`
	landing
	source "Var' Kar'i'i"
	destination "Firelode"
	clearance
	passengers 1
	substitutions
		<Guide> Irayas
			has "event: Wanderers before Hai Reveal"
		<Guide> Sayari
			not "event: Wanderers before Hai Reveal"
	to offer
		has "Wanderers: Unfettered Diplomacy 1: done"
	on offer
		conversation
			`Once you arrive on <origin>, Iktat Rek explains, "We have [captured, salvaged] a few jump drives from the Unfettered, and installed one in a freighter. To avoid [provoking, threatening] the Unfettered, the freighter is unarmed. It would be a bad start to our [diplomacy, peacemaking] to strike the Unfettered with Wanderer weapons."`
			choice
				`	"Does that mean I should not fire on them either?"`
				`	"What should we do if they attack us, then?"`
			`	"I would prefer that you avoid combat," he says. "The Unfettered are said to be [greedy, eager] for bribes, if you are willing to spend money to buy peace. Or simply avoid returning fire; the freighter is well shielded."`
			`	It takes several hours for the massive Wanderer freighter to be loaded. Rek explains that they have kept track of which kinds of food the Unfettered prefer to steal, so they know what will be edible for them. He says, "Our destination is called <planet>. <Guide> tells me that all Hai share a [custom, taboo] concerning guests, so once we land on their planet we will be able to [speak, parley] with them in safety."`
				accept
	on visit
		dialog `You've landed on <planet>, but you're missing something! Either the <npc> hasn't entered the system yet, or Iktat Rek is on one of your escorts that hasn't entered the system yet. Better depart and wait for it.`
	npc accompany save
		government "Wanderer"
		personality timid escort
		ship "Deep River (Jump, Unarmed)" "Ayi'i Ki'ak'var"



mission "Wanderers: Unfettered Diplomacy 1B"
	name "Unfettered Diplomacy"
	description "Escort this Wanderer freighter safely back to <destination>."
	landing
	source "Firelode"
	destination "Var' Kar'i'i"
	passengers 1
	to offer
		has "Wanderers: Unfettered Diplomacy 1A: done"
	on offer
		conversation
			`The Unfettered make no attempt to attack you once you have landed on their planet. The Wanderer crew begins unloading the crates of food onto the landing pad, and eventually a small delegation of Unfettered leaders approaches. Iktat Rek explains that the food is a peace offering.`
			`	"It is far too little," says the Unfettered leader, "too little to pay us back for the ships you have destroyed and the worlds you have stolen. Until you give us back our worlds, we cannot have peace."`
			choice
				`	(Let Iktat Rek do the talking.)`
					goto rek
				`	"You mean the ships that were destroyed while they were pillaging the Wanderers? You expect them to pay you back for those?"`
			`	"Peace, human," says Iktat Rek. "We are not here to decide who is right." He gestures to you to step back and allow him to speak with the Hai alone.`
			label rek
			`	"This is indeed only a [token, foretaste]," says Iktat Rek. "We have plenty more to offer, and surely you see that for us to fight each other is wasteful."`
			`	They talk for a while longer. Eventually the Hai leader settles on a deal: "We will send you freighters. Whenever the freighter comes, you will fill it with food. If not, it is war. If you attack the freighter, it is war. And you must let us reclaim one of our worlds."`
			`	Iktat Rek says, "We will give you food, but I am not [authorized, permitted] to give you a world. I must speak to our [government, elders]." The Hai agree to that, and you get ready to return the freighter to <planet>.`
				accept
	on accept
		event "wanderer / unfettered peace"
	on visit
		dialog `You've landed on <planet>, but you're missing something! Either the <npc> hasn't entered the system yet, or Iktat Rek is on one of your escorts that hasn't entered the system yet. Better depart and wait for it.`
	npc accompany save
		government "Wanderer"
		personality timid escort
		ship "Deep River (Jump, Unarmed)" "Ayi'i Ki'ak'var"

fleet "Unfettered Tribute"
	government "Hai (Unfettered)"
	names "hai"
	cargo 3
	variant
		"Water Bug (Jump)"

event "wanderer / unfettered peace"
	"reputation: Hai (Unfettered)" >?= 1
	government "Hai (Unfettered)"
		"attitude toward"
			"Wanderer" 0
	system "Ehma Ti"
		remove fleet "Unfettered Raid"
		add fleet "Unfettered Tribute" 1000
	system "Chy'chra"
		remove fleet "Unfettered Raid"
		add fleet "Unfettered Tribute" 2000
	system "Prakacha'a"
		remove fleet "Unfettered Raid"
		add fleet "Unfettered Tribute" 2000



mission "Wanderers: Unfettered Diplomacy 1C"
	name "Unfettered Diplomacy"
	description "Return Iktat Rek to <destination>."
	landing
	source "Var' Kar'i'i"
	destination "Vara K'chrai"
	passengers 1
	substitutions
		<Guide> Irayas
			has "event: Wanderers before Hai Reveal"
		<Guide> Sayari
			not "event: Wanderers before Hai Reveal"
	to offer
		has "Wanderers: Unfettered Diplomacy 1B: done"
	on offer
		conversation
			`You drop the freighter off safely on <origin>. Iktat Rek says, "Now I must return to our home, to [discuss, plan] with our elders. We cannot trust the Unfettered with a world in our space; they would build a [garrison, war fleet] there and attack us. But perhaps this [agreement, settlement] will give us peace for long enough to find a better solution."`
				accept
	on visit
		dialog `When you return to <planet>, you're approached by <Guide> and a few of the Wanderer elders. "Where is Iktat Rek?" <Guide> asks. You realize that you left him on one of your escorts that hasn't entered the system yet. Better depart and wait for it to arrive.`
	on complete
		"reputation: Wanderer" >?= 20
		set "license: Wanderer"
		log "Managed to broker a temporary ceasefire between the Unfettered Hai and the Wanderers. Was granted access to purchase the non-military Wanderer ships, as a reward."
		conversation
			`When you return to <planet>, Iktat Rek meets with Ambassador <Guide> and a few of the Wanderer elders. The elders thank you for the role that you played in negotiating a temporary peace, and Rek says, "We will [reward, honor] you by allowing you to purchase our current [civilian, peacekeeping] ships."`
			`	The elders seem to agree that this is only a temporary solution. The Unfettered cannot be granted a base in Wanderer territory: they would use their few jump drives to move a few warships at a time to that base until they had a fleet too strong for the Wanderers to defeat. Sooner or later, the Unfettered will grow tired of demanding such a base and will return to open warfare.`
			`	In the meantime, the only way to defuse the situation would be to get all the jump drives out of the hands of the Unfettered - and that means discovering and stopping whoever is supplying those drives to them.`



mission "Wanderers: Truce Timer"
	landing
	invisible
	to offer
		has "Wanderers: Unfettered Diplomacy 1C: done"
	on offer
		event "wanderers: truce timer" 40
		fail

event "wanderers: truce timer"

mission "Wanderers: Truce Check"
	landing
	name "Check with Iktat Rek?"
	description "Meet up with Iktat Rek on <planet> to see if there is anything more you can do to help the Wanderers now that they have established a ceasefire with the Unfettered."
	to offer
		has "main plot completed"
		has "event: wanderers: truce timer"
		not "Wanderers: Jump Drive Source: offered"

		# Make it less likely player will have a Danforth scheduling conflict.
		not "Danforth in mission sequence"
	source
		government "Wanderer"
		near "Ka'ch'chrai" 1 100
	destination "Vara K'chrai"
	on offer
		conversation
			`It has been a while since you negotiated the ceasefire between the Wanderers and the Unfettered, and so far the truce seems to be holding. Now that the immediate crisis is under control, maybe it's time to meet up with Iktat Rek to talk about finding a more permanent response to the Unfettered incursion.`
				accept



mission "Wanderers: Jump Drive Source"
	landing
	name "Jump drive source?"
	description "Iktat Rek asked you to acquire a spare jump drive and sell it to the Unfettered in exchange for information on where they are getting jump drives from. Then, return to <destination>."
	autosave
	source "Vara K'chrai"
	substitutions
		<Guide> Irayas
			has "event: Wanderers before Hai Reveal"
		<Guide> Sayari
			not "event: Wanderers before Hai Reveal"
	to offer
		has "main plot completed"
		has "event: wanderers: truce timer"
	on offer
		conversation
			`When you arrive on <origin>, Iktat Rek greets you warmly. "Human," he says, "it is a [relief, delight] to have [peace, safety] within our territory. But the Unfettered will not be [placated, satisfied] forever. I have spoken with ambassador <Guide> about this and we are agreed that we must know what [allies, accomplices] the Unfettered have, what their [strength, capability] is, and how they have acquired jump drives."`
			branch naughty
				has "Unfettered Jump Drive 3: offered"
			choice
				`	"Agreed. How can I help you?"`
					goto help
			label naughty
			choice
				`	"Agreed. How can I help you?"`
					goto help
				`	"Umm... they may actually have gotten some of those jump drives from me."`
			`	Rek seems startled, but finally says, "I see. It is [understandable, forgivable] that you would want to placate them. So I will not [fault, censure] you for that. In fact it may help us that you have done so. What we [ask, desire] of you is to sell them another drive, but this time find a [pretense, excuse] to ask who else supplies them with jump drives. Since you have [helped, abetted] them, they may trust you with that information."`
				goto end
			label help
			`	Rek says, "What we [ask, desire] of you is to acquire a jump drive and sell it to them, to [earn, curry] more favor with them. Then find a [pretense, excuse] to ask who else supplies them with jump drives. Because you [brokered, negotiated] the ceasefire, they may trust you with that information."`
			label end
			choice
				`	"Sure, I can do that."`
					accept
				`	"But, won't it hurt you in the long run for the Unfettered to have another jump drive?"`
			`	Rek says, "Over a hundred of their ships have [raided, violated] our space in the past few years. Someone is [equipping, supplying] them with many jump drives, and one more will make little difference. We must [cut off, eliminate] the source."`
			`	You promise to do your best to cajole information from the Unfettered, and he wishes you luck in doing so.`
				accept
	on accept
		log "Agreed to try to sell a jump drive to the Unfettered Hai, as a way to get more information from them about who else is providing them with jump drives and enabling their attacks on the Wanderers."
	
	to complete
		has "Unfettered: Jump Drive Source: offered"
	on visit
		dialog `You have not yet tried to sell the Unfettered Hai a jump drive. Return here after doing so.`
	on complete
		conversation
			`You report to Iktat Rek. "Most [intriguing, disturbing]," he says. "If what you say of these Alpha humans is [correct, unbiased], they are a dangerous foe. And in exchange for so many jump drives, no doubt the Unfettered have [supplied, furnished] them with many weapons." He pauses to think for a minute, then says, "You must track them. There is a Wanderer [device, technology] that can help you. But I must ask our [elders, government] for permission before giving you access to it. I will meet you back in the spaceport soon."`



mission "Unfettered: Jump Drive Source"
	landing
	invisible
	source
		attributes "unfettered"
	to offer
		has "Wanderers: Jump Drive Source: active"
	on offer
		conversation
			`Following Iktat Rek's suggestion, would you like to sell a jump drive to the Hai and see what information you can get in return?`
			choice
				`	(Yes.)`
				`	(Not now.)`
					defer
			`	You eventually find one of the Unfettered who speaks your language. She directs you to the office of the "governor" (or perhaps warlord) in charge of the spaceport. The governor says, "I offer you same terms as to the other humans. One million credits, and we give you hyperdrive in place of jump drive. Is this acceptable?"`
			choice
				`	"Yes."`
				`	"Sorry, let me come back when I have a jump drive to spare."`
					defer
			`	Carefully, almost reverently, the Unfettered technicians remove the jump drive from your ship. The governor pays you and then stands by to watch them work. Perhaps you can get more information from him.`
			choice
				`	"If I want to find more jump drives to give you, where should I look?"`
				`	"You said that 'other humans' have been selling you jump drives as well?"`
					goto others
			`	He says, "The unfettered humans will not tell us their source, but we suspect they steal from our old foe, the Korathi invaders. The unfettered human leader told a story I did not understand, that Prometheus was punished for stealing from the gods, but no one is punished for stealing from Prometheus. Was Prometheus a human hero?"`
				goto prometheus
			label others
			`	"Yes," he says, "the unfettered humans. They sell us many jump drives. They say it is their calling to help us. The unfettered human leader told a story I did not understand, that Prometheus was punished for stealing from the gods, but no one is punished for stealing from Prometheus. Was Prometheus a human hero?"`
			label prometheus
			`	You explain the myth to him as best you can, then ask, "What do you mean, 'unfettered humans'?"`
			`	He seems surprised that you do not know what he is talking about. "The green ones," he says.`
			choice
				`	"Alphas? You shouldn't trade with the Alphas! They're dangerous, uncontrollable criminals!"`
				`	"Oh, of course. The green humans are held in as high esteem as Prometheus himself. Can you tell me where to find them, so I can give them the honor they deserve?"`
					goto honor
			`	"That is what the altered Hai say about we the Unfettered," he says. "They say that because they are weak and afraid. Perhaps you are weak and afraid also, and I was wrong to deal with you."`
				goto end
			label honor
			`	He is silent and looks at you with a wary, calculating expression. "They did not say where they come from," he says, "and they said others would come seeking to ensnare them. Perhaps I was wrong to trust you."`
			label end
			`	You are able to get no further information from him, but what you already know is quite valuable. You should report back to Iktat Rek and see what he says.`
				accept
	on accept
		log `Learned from the Unfettered Hai that they have been purchasing jump drives from the Alphas (whom they refer to as "unfettered humans").`
		outfit "Jump Drive" -1
		outfit "Hyperdrive" 1
		payment 1000000
		"reputation: Hai (Unfettered)" >?= 10
		fail



mission "Wanderers: Alpha Surveillance A"
	name "Alpha Surveillance"
	description "Drop off surveillance micro-satellites in the three Unfettered home systems, then stop by <destination> to see if the Hai government knows anything about an Alpha enclave nearby."
	autosave
	source "Vara K'chrai"
	destination "Hai-home"
	clearance
	substitutions
		<Guide> Irayas
			has "event: Wanderers before Hai Reveal"
		<Guide> Sayari
			not "event: Wanderers before Hai Reveal"
	to offer
		has "Wanderers: Jump Drive Source: done"
	
	waypoint "Ehma Ti"
	on enter "Ehma Ti"
		dialog "You cycle the airlock and dump a handful of the tiny Wanderer surveillance cubes into space. By the time they've drifted a few meters away, your ship's sensors are unable to detect them."
	waypoint "Wah Yoot"
	on enter "Wah Yoot"
		dialog "You cycle the airlock and dump a handful of the tiny Wanderer surveillance cubes into space. By the time they've drifted a few meters away, your ship's sensors are unable to detect them."
	waypoint "Hi Yahr"
	on enter "Hi Yahr"
		dialog "You cycle the airlock and dump a handful of the tiny Wanderer surveillance cubes into space. By the time they've drifted a few meters away, your ship's sensors are unable to detect them."
	
	on offer
		conversation
			`When you meet Iktat Rek, he hands you a small box containing several small, charcoal black cubes, about two centimeters wide. "These are the [eyes, sensors] of our [communications? surveillance? information?] network," he says. "Until they receive the [request, query] command they generate no [signal, electromagnetic radiation] and almost no heat. But they watch, and [record, remember]. [Sow, scatter, deploy] several of these in each Unfettered system. Then you should visit the Hai [center, homeworld] and see if they know anything of the [activities, presence] of the Alphas."`
			`	You bring the surveillance devices back to your ship. It looks like Rek gave you extra, presumably so that you can deploy enough in each system to have redundancy if some of them fail. It probably wouldn't make a difference to the success of the mission if you kept one for yourself, and based on what Rek said this technology might be very valuable.`
			choice
				`	(Use all of them for the mission, as instructed.)`
				`	(Steal one of the devices to keep for myself.)`
					goto steal
			`	You split the devices up into three groups to launch out your airlock in each of the three Unfettered systems. Hopefully the Unfettered will not notice what you are doing.`
				accept
			label steal
			action
				set "stole a wanderer micro-sat"
			`	You split the devices up into three piles, one for each of the Unfettered systems, and keep one of them for yourself, well hidden in a safe place on your ship.`
				accept
	
	on visit
		dialog phrase "generic waypoint on visit"
	on complete
		log "Planted some surveillance devices, designed by the Wanderers, in Unfettered Hai space. A month from now, they will be done collecting data on ship movements in the area, and may provide a hint of where the Alphas who are selling jump drives to the Unfettered are coming from."
		log "People" "Hiyamaharu" `Hiyamaharu is an aged Hai ambassador. He appears to have taken of <Guide>'s role in dealing with humans since her departure from Hai space.`
		event "wanderers: alpha surveillance done" 30
		conversation
			`The surveillance cubes have all been deployed. While you wait for them to collect their recordings of the ship traffic in the Unfettered systems, you stop by the Hai center of government and ask for the human ambassador. With your discovery of the Wanderers, and association with <Guide>, they quickly give you an appointment.`
				to display
					has "event: Wanderers before Hai Reveal"
			`The surveillance cubes have all been deployed. While you wait for them to collect their recordings of the ship traffic in the Unfettered systems, you stop by the Hai center of government and ask for the human ambassador. With the combination of your reputation, and the more recent discovery of the Wanderers, they quickly give you an appointment.`
				to display
					not "event: Wanderers before Hai Reveal"
			`	The ambassador is an old, male Hai named Hiyamaharu. "Honored human," he says, "It is a pleasure to meet you. If I may assist you in any way, I shall do so."`
			choice
				`	"Thank you." (Explain about the Alphas.)`
			`	He says, "We know of them. Indeed, our first contact with the humans, two centuries ago, was with these green people. They sought to cheat us and dominate us. They are not merely misfits like the Unfettered; these Alpha humans are cruel and self-interested. They thought we were simple because we are peaceful, but we were too shrewd and too strong for them, and they are now banned from our territory. But then the peaceful humans came, and we learned that you are not all like the Alphas."`
			choice
				`	"Is it possible that they have a hidden base on one of your worlds?"`
				`	"Do you know where they went when you banned them from your space?"`
					goto where
			`	"No," he says, "It has been two hundred years, and our worlds are populous and overseen with great diligence. Unless they have taken refuge with the Unfettered, they are not in our space."`
			`	"Then where could they have gone?" you ask.`
			label where
			`	"We do not know," he says. "It is not our business to track the doings of other species, outside our territory. And during the time of the Korath raids, we would not have had the capacity to track them, anyway."`
			`	You thank him for his time. Now you just have to wait long enough for the surveillance cubes to collect their data, and hope they record something useful.`

event "wanderers: alpha surveillance done"



mission "Wanderers: Alpha Surveillance B"
	landing
	name "Alpha Surveillance"
	description "Travel through the three Unfettered systems to retrieve the surveillance recordings, then report back to Iktat Rek on <destination>."
	destination "Vara K'chrai"
	to offer
		has "event: wanderers: alpha surveillance done"
	
	waypoint "Ehma Ti"
	on enter "Ehma Ti"
		dialog "Using the transmitter that came with the surveillance cubes, you send out the signal and receive back the encrypted fleet activity recordings."
		"reputation: Hai (Unfettered)" <?= -1
	waypoint "Wah Yoot"
	on enter "Wah Yoot"
		dialog "Using the transmitter that came with the surveillance cubes, you send out the signal and receive back the encrypted fleet activity recordings."
		"reputation: Hai (Unfettered)" <?= -1
	waypoint "Hi Yahr"
	on enter "Hi Yahr"
		dialog "Using the transmitter that came with the surveillance cubes, you send out the signal and receive back the encrypted fleet activity recordings."
		"reputation: Hai (Unfettered)" <?= -1
	
	on offer
		conversation
			`It has been a month since you deployed the surveillance devices in the Unfettered home systems. It's time for you to go back and retrieve whatever recordings they made. You'll then be able to bring the recordings back to Iktat Rek on <planet> to decrypt and analyze them.`
			`	Hopefully you will be able to collect the data without the Unfettered intercepting the transmissions and realizing they have been spied on.`
				accept
	
	on visit
		dialog phrase "generic waypoint on visit"
	on complete
		conversation
			`When you arrive at the spaceport, you contact Iktat Rek and send him a copy of the encrypted recordings. You also mention to him that the Unfettered attacked you after you sent out the data retrieval signal. "That is [unfortunate, regrettable]," says Rek. "I hope they will [cool off, calm down] in time. I suspect you could buy their [friendship, favor] back with another jump drive, or just ignore their [attacks, antagonism] for now."`
			`	You ask what you should do next, and Rek says, "We need some time to [analyze, inspect] the sensor logs. Meet me in the spaceport in an hour."`



mission "Wanderers: Alpha Surveillance C"
	name "Alpha Surveillance"
	description "The Wanderers have no technology for tracking a ship that is using a jump drive, but Iktat Rek thinks the Quarg might be able to and suggested visiting them on <destination>."
	source "Vara K'chrai"
	destination "Alta Hai"
	substitutions
		<Guide> Irayas
			has "event: Wanderers before Hai Reveal"
		<Guide> Sayari
			not "event: Wanderers before Hai Reveal"
	to offer
		has "Wanderers: Alpha Surveillance B: done"
		not "stole a wanderer micro-sat"
		not "Wanderers: Alpha Surveillance C (Naughty): offered"
	on offer
		conversation
			`When you meet up with Iktat Rek, he shows you a picture of a Navy Carrier. "The sensors [observed, detected] this ship entering the Hi Yahr system via jump drive," he says. You tell him that it is a human military vessel. "Do you think your military could be [assisting, abetting] the Unfettered?" he asks.`
			choice
				`	"It's possible, but it could also be a stolen ship. I wouldn't expect the Navy to side with the Unfettered."`
					goto no
				`	"I wouldn't put it past them. It could be some sort of hidden program to gain access to alien technology."`
			`	Iktat Rek says, "I see. So either your [leadership, government] knows about this secret, or it is a [private, separate] military conspiracy. Either way, that worries me."`
			`	"What should we do about it?" you ask.`
				goto end
			label no
			`	"I hope you are right," says Rek. "I do not wish our [conflict, tension] with the Unfettered to place us at war with humans. We must [investigate, explore] this matter further."`
			`	"How can we do that?" you ask.`
			label end
			`	"You must track this ship," says Rek. "A jump drive creates a temporary [portal? identity? oneness?] between two [locations, regions] in space. A species that [creates, manufactures] jump drives may be able to [track, detect] the residue of those links. <Guide> tells me that such a species [lives in, borders on] Hai space. Perhaps they will aid you."`
			`	You agree to make a visit to the Quarg ringworld in Hai space, and he wishes you luck on your journey.`
				accept
	
	on complete
		conversation
			`As always, it is impossible to tell which of the Quarg is in charge here or might be able to help you. The first few you ask seem none too eager to give any technology related to the jump drive to a human, but finally one of them listens to your story and says, "I know of the Alphas. And of the Unfettered. There is one who may be willing to assist you." After a brief conversation in the Quarg language via a communication device, the Quarg says, "Return to the spaceport in an hour and one will meet you to hear your petition."`



mission "Wanderers: Alpha Surveillance C (Naughty)"
	name "Alpha Surveillance"
	description "The Wanderers have no technology for tracking a ship that is using a jump drive, but Iktat Rek thinks the Quarg might be able to and suggested visiting them on <destination>."
	source "Vara K'chrai"
	destination "Alta Hai"
	substitutions
		<Guide> Irayas
			has "event: Wanderers before Hai Reveal"
		<Guide> Sayari
			not "event: Wanderers before Hai Reveal"
	to offer
		has "Wanderers: Alpha Surveillance B: done"
		has "stole a wanderer micro-sat"
		not "Wanderers: Alpha Surveillance C: offered"
	on offer
		conversation
			`Iktat Rek arrives carrying a handheld device with two long antennas. "You must [pardon, forgive] me," he says. "It appears you have [dropped, misplaced] one of the tracking devices. Fortunately I have the [means, capability] to determine where on your ship it is [located, concealed]. Shall I assist you in finding it?"`
			choice
				`	"No, umm... I bet it just fell out of the box in my cargo hold. I'll look around and see if I can find it."`
				`	"I'm sorry, I kept one of them to try to figure out how it works. I'll go get it and give it back to you."`
					goto apologized
				`	(Get back in my ship and flee.)`
					goto fail
			`	"I see," says Rek. You wish you were able to read Wanderer facial expressions; you are not sure if he believes you. You go into your ship, wait long enough to make it appear that you needed to search, then return and give the device back to him.`
				goto carrier
			label apologized
			action
				clear "stole a wanderer micro-sat"
			`	"I am glad you [admitted, confessed] that," says Rek. "Please be more [honest, obedient] in the future." You retrieve the hidden surveillance device and return it to him.`
			label carrier
			`	"Thank you," says Rek. "Now, here is what we discovered." He shows you a picture of a Navy Carrier. "The sensors [observed, detected] this ship entering the Hi Yahr system via jump drive," he says. You tell him that it is a human military vessel. "Do you think your military could be [assisting, abetting] the Unfettered?" he asks.`
			choice
				`	"It's possible, but it could also be a stolen ship. I wouldn't expect the Navy to side with the Unfettered."`
					goto no
				`	"I wouldn't put it past them. It could be some sort of hidden program to gain access to alien technology."`
			`	Iktat Rek says, "I see. So either your [leadership, government] knows about this secret, or it is a [private, separate] military conspiracy. Either way, that worries me."`
			`	"What should we do about it?" you ask.`
				goto end
			label no
			`	"I hope you are right," says Rek. "I do not wish our [conflict, tension] with the Unfettered to place us at war with humans. We must [investigate, explore] this matter further."`
			`	"How can we do that?" you ask.`
			label end
			`	"You must track this ship," says Rek. "A jump drive creates a temporary [portal? identity? oneness?] between two [locations, regions] in space. A species that [creates, manufactures] jump drives may be able to [track, detect] the residue of those links. <Guide> tells me that such a species [lives in, borders on] Hai space. Perhaps they will aid you."`
			`	You agree to make a visit to the Quarg ringworld in Hai space, and he wishes you luck on your journey.`
				accept
			label fail
			`	As your ship is leaving the atmosphere, the surveillance cube suddenly glows red hot and collapses in on itself, melting down into a tiny pile of slag. Not only have you betrayed the Wanderers, but you are left with nothing to show for it.`
				flee
	on decline
		event "robbed the wanderers"
	
	on complete
		conversation
			`As always, it is impossible to tell which of the Quarg is in charge here or might be able to help you. The first few you ask seem none too eager to give any technology related to the jump drive to a human, but finally one of them listens to your story and says, "I know of the Alphas. And of the Unfettered. There is one who may be willing to assist you." After a brief conversation in the Quarg language via a communication device, the Quarg says, "Go to the spaceport, and one will meet you to hear your petition."`

event "robbed the wanderers"
	"reputation: Wanderer" = 1
	planet "Vara K'chrai"
		"required reputation" 5



mission "Wanderers: Alpha Surveillance C (Pug)"
	landing
	source "Vara Pug"
	to offer
		or
			has "Wanderers: Alpha Surveillance C: active"
			has "Wanderers: Alpha Surveillance C (Naughty): active"
	on offer
		log `The Pug in Wanderer space are not interested in helping the Wanderers to fight the Alphas. They say that interfering in Hai and human affairs is beyond their "jurisdiction."`
		conversation
			`You recall hearing hints that the Pug assisted the humans of the Deep in battle against the Alphas, so the Pug might be natural allies in your current mission. Would you like to see if any of them here will help you?`
			choice
				`	(Yes.)`
				`	(No.)`
					decline
			`	You try to get several of the Pug to talk to you, but most of them pointedly ignore you. Eventually, probably because you've made it clear that you are not going away, one of them approaches you carrying a small black box. It speaks to the box in its language, and the box says, "Hello you are a human you are from planet Earth are you not." It seems that the box is a rudimentary translation device, speaking in a monotone voice and without pausing between sentences. It is somewhat jarring to listen to, but you understand what is being said.`
			`	You say, "Yes, that's correct."`
			`	The box appears to translate your words, and the Pug responds to it. The box says, "Humans are not our responsibility why have you come to our planet."`
			choice
				`	"The Alphas are causing trouble again, and I've heard that you helped us fight them in the past."`
				`	"The Alphas have sided with the ones who are invading the Wanderers. Can you help us track them down?"`
			`	The Pug speaks again. "Who are the Alphas that name is not known to us."`
			`	You do your best to explain. Perhaps the humans of the Deep were wrong that the Pug knew about the Alphas. The Pug responds, "We can defend the Wanderers but the Hai and humans are beyond our jurisdiction we will not enter their space."`
			choice
				`	(Give up and leave.)`
					decline
				`	(Try to convince them to help.)`
			`	You do your best, but the Pug here are clearly not interested in helping you. Eventually you give up and return to your ship.`
				decline



ship "Carrier" "Carrier (Alpha)"
	outfits
		"Ion Cannon" 2
		"Hai Tracker Pod" 4
		"Hai Tracker" 224
		"Shield Disruptor Turret" 2
		"Husk-Slice Turret" 2
		
		"Triple Plasma Core"
		"Systems Core (Large)"
		"Large Heat Shunt" 3
		"Small Heat Shunt"
		"Wanderer Ramscoop"
		"Outfits Expansion" 4
		"Laser Rifle" 120
		
		`"Bondir" Atomic Thruster`
		"Steering (Stellar Class)"
		"Jump Drive"
	
	gun "Hai Tracker Pod"
	gun "Hai Tracker Pod"
	gun "Ion Cannon"
	gun "Ion Cannon"
	gun "Hai Tracker Pod"
	gun "Hai Tracker Pod"
	gun
	gun
	turret "Shield Disruptor Turret"
	turret "Husk-Slice Turret"
	turret "Shield Disruptor Turret"
	turret "Husk-Slice Turret"

mission "Wanderers: Alpha Surveillance D"
	name "Find the Alphas"
	description "With the help of Elias Hanover and his tracker device, locate the Alpha Base and then return to the Quarg ringworld of <planet>."
	autosave
	source "Alta Hai"
	to offer
		or
			has "Wanderers: Alpha Surveillance C: done"
			has "Wanderers: Alpha Surveillance C (Naughty): done"
	passengers 1
	blocked "You need a bunk free in order to take on this mission."
	
	on offer
		log "Met a human named Elias Hanover who is friends with the Quarg and who has been given permission to use Quarg technology to track the Alpha ship that is selling jump drives to the Unfettered."
		log "People" "Elias Hanover" `Elias has been living with the Quarg in Hai space for a long time, and they trust him enough to give him access to some of their restricted technology.`
		"reputation: Alpha" <?= -1
		conversation
			`You are met in the spaceport by a bearded, middle-aged human man and a Quarg with exceptionally wrinkly skin. The Quarg says, "I hear that you need help against the Alphas. My friend Elias here has lived among us for a long time, and has told me much about the Alphas, their wars and their depredations."`
			`	The human shakes hands with you and introduces himself as Elias Hanover. He says, "The Quarg are very hesitant to take sides in what they view as an internal human conflict. And they are equally hesitant to entrust their technology to a stranger like you. But if the Alphas are gathering strength and amassing alien technology, they must be stopped."`
			`	The Quarg says, "Elias is a trusted friend of ours. We have given him a device for tracking a ship traveling by jump drive, and programmed it with the parameters of a human Carrier. Do not try to take the device from him. He will lead you to find your quarry, and then you must return the device to us immediately."`
			`	Elias asks, "If we find them, are you prepared to take on a Carrier by yourself?"`
			choice
				`	"Yes, my ship is stronger than anything in human space."`
					goto end
				`	"I don't think so. Are you sure that will be necessary?"`
			`	"You think the Alphas are likely to surrender without a fight?" he asks. "Maybe you should invest in a Hai warship before we begin chasing them down."`
			label end
			`	You thank the Quarg for being willing to help you, and you and Elias return to your ship.`
				accept
	
	on enter "Hi Yahr"
		dialog `As you enter the system, Elias checks his tracker device. "Yup, I'm picking up signs of a jump-enabled Carrier," he says. "The path goes east, beyond the edge of Hai space."`
	on enter "Celeborim"
		dialog `Elias checks the tracker again. "Southeast, from here," he says. Meanwhile, your ship's warning sirens begin going off; there are alien ships here, and they don't seem friendly.`
	on enter "Asikafarnut"
		dialog `Elias checks the tracker. "Still due southeast," he says. "And I hope those Korath ships aren't on the same side as the Alphas."`
	on enter "Sobarati"
		dialog `Elias fiddles with his tracking device for a while, and then gives up. "Sorry, I'm not reading any signals here. Maybe they jumped right over this system?"`
	on enter "Ferukistek"
		dialog `Elias says, "Found their trail. They've turned and headed east again, and maybe a little bit north."`
	on enter "Makferuti"
		dialog `Elias frowns as he looks at the tracker's readout. "I think we've taken a wrong turn. No sign of jump drives being used in this system," he says.`
	on enter "Host"
		dialog `When you enter this system, your sensors pick up a Navy Carrier in orbit around an Earth-like planet. It appears that you have found the Alpha base. "That's them," says Hanover. "I hope you're strong enough to destroy them." The Carrier starts to launch fighters: Korath ones, not human ships. This might be a difficult fight...`
	
	npc
		government "Kor Sestor"
		system "Celeborim"
		personality heroic nemesis staying vindictive
		fleet
			names "kor sestor"
			variant
				"Kar Ik Vot 349 (Trapper)"
				"Met Par Tek 53"
				"Met Par Tek 53 (Sniper)"
	npc kill
		government "Alpha"
		system "Host"
		personality heroic nemesis staying vindictive target
		ship "Carrier (Alpha)" "Giftbringer"
		dialog "The Alpha Carrier has been destroyed. You can now return to the Quarg ringworld and plan your next steps."
	npc
		government "Alpha"
		system "Host"
		personality heroic nemesis staying vindictive
		ship "Far Osk 27" "Dasher"
		ship "Far Osk 27" "Dancer"
		ship "Far Osk 27" "Prancer"
		ship "Far Osk 27" "Vixen"
		ship "Far Lek 14" "Cupid"
		ship "Far Lek 14" "Comet"
		ship "Far Lek 14" "Donner"
		ship "Far Lek 14" "Blitzen"
		ship "Far Lek 14" "Rudolph"
		ship "Far Lek 14" "Ralph"
	
	on visit
		dialog `You've returned to <planet>, but you have a feeling that your job isn't done. Either find where the Alphas are hiding, or return to where they are hiding and finish what you started.`
	on complete
		log "Defeated a Navy Carrier, presumably being operated by the Alphas, that was equipped with Korath fighters and drones. Presumably there is an Alpha base hidden somewhere on the earth-like planet that the Carrier was guarding."
		conversation
			`When you land back on <planet>, Elias says that he should go and immediately return the tracking device to his Quarg friend. "After that," he says, "we'll need to figure out who can help us to locate and bust open the Alpha base. Meet me in the spaceport when you're ready."`



mission "Wanderers: Alpha Surveillance D (Avalon)"
	landing
	source "Avalon"
	to offer
		has "Wanderers: Alpha Surveillance D: active"
	on offer
		conversation
			`You park your ship high up on a mountain where you will be able to see if any of the giant reptiles approach. This is almost certainly where the Alphas have their base, but your sensors are not able to locate it, and even if you could you do not have a military ground force with you. To take care of the threat once and for all, you will need to return with an invasion force.`
				decline



mission "Wanderers: Alpha Surveillance E"
	name "Visit Danforth"
	description "Visit Admiral Danforth on <planet> and see if he is able to supply you with an attack force to locate and destroy the Alpha base."
	source "Alta Hai"
	destination "Farpoint"
	passengers 1
	to offer
		has "Wanderers: Alpha Surveillance D: done"
	
	on offer
		conversation
			`When you meet up with Elias Hanover in the spaceport, he says, "I can't think of any other way to go about it: we need to involve the Navy in this. No one else has the capability to launch a ground attack."`
			choice
				`	"Are you sure we can trust them? The Alphas were in a Navy ship, after all."`
				`	"We could go to Admiral Danforth. He's a Navy officer who I trust to be on the right side."`
					goto danforth
			`	"Can you think of any other option?" he says.`
			`	"There's a branch of the Navy called the 'Oathkeepers,'" you tell him, "led by Admiral Danforth. If there is anyone in the Navy whom we can trust, it's them."`
			label danforth
			branch "Hai Reveal"
				"Danforth in mission sequence" == 1
			action
			`	"Danforth?" says Elias. "William Danforth? The Hero of Hope? He's still in the service?" You nod. "Well then yes, let's go to him," says Elias.`
			`	He comes back aboard your ship, and you prepare to travel to Danforth's base on <destination>.`
				accept
			label "Hai Reveal"
			`	"Danforth?" says Elias. "William Danforth? The Hero of Hope? He's still in the service?"`
			choice
				`	"Yes, but he's busy with the Hai-human troubles now."`
			`	"Well, best resolve that as quickly as possible, then. I'll wait for you here."`
				decline
	on visit
		dialog `You've landed on <planet>, but you realize that Elias is on one of your escorts that hasn't entered the system yet. Better depart and wait for it to arrive before meeting with Admiral Danforth.`
	on complete
		conversation "Danforth Alpha Surveillance E"



mission "Wanderers: Alpha Surveillance Danforth Mission Sequence Fix"
	landing
	invisible
	to offer
		not "Danforth in mission sequence"
		has "Wanderers: Alpha Surveillance E: accepted"
		not "Wanderers: Alpha Surveillance I: offered"
	on offer
		"Danforth in mission sequence" = 2



mission "Wanderers: Alpha Surveillance E (Hai Reveal Reminder)"
	name "Elias and the Alpha Enclave"
	description "Resolve Hai social issues and come to a successful Hai-human agreement so Danforth and the Navy will be able to switch focus to the Alpha enclave."
	source "Alta Hai"
	passengers 1
	to offer
		has "Wanderers: Alpha Surveillance D: done"
		"Danforth in mission sequence" == 1
	to complete
		or
			has "Wanderers: Alpha Surveillance E: done"
			has "Wanderers: Alpha Surveillance E (Hai Reveal Delayed): done"


mission "Wanderers: Alpha Surveillance E (Hai Reveal Delayed)"
	name "Visit Danforth"
	description "Pick up Elias at <stopovers> and take him to Admiral Danforth on <planet> to ask for an attack force to locate and destroy the Alpha base."
	source
		government Quarg Hai Republic Neutral Independent Syndicate "Free Worlds"
		not planet Farpoint
		not planet "Alta Hai"
		not attributes uninhabited
	stopover "Alta Hai"
	destination "Farpoint"
	passengers 1
	to offer
		has "Wanderers: Alpha Surveillance D: done"
		has "Wanderers: Alpha Surveillance E: declined"
		not "Wanderers: Alpha Surveillance F: offered"
		not "Danforth in mission sequence"
		has "event: Hai Reveal [C06D] Danforth Availability Timer"
	on offer
		conversation
			`Upon touching down, you receive a communique from Elias reminding you of the Alpha enclave on Avalon. You had best pick up Elias at <stopovers> and fly him to Danforth at <planet>. Now that you've averted other catastrophes, Danforth should be available to help.`
				accept
	on stopover
		dialog `Elias boards your ship, eager to get to <planet> and talk to Danforth about the Alpha enclave on Avalon.`
	on visit
		dialog `You've landed on <planet>, but you forgot to bring Elias. You must visit <stopovers> to pick him up, and ensure the he lands with you on <planet>. If he is in one of your escorts, you should take off and wait for it to catch up.`
	on complete
		conversation "Danforth Alpha Surveillance E"


conversation "Danforth Alpha Surveillance E"
	`Admiral Danforth is very pleased to see you, but his expression turns grim when you explain why you have come. When you mention the Alphas, he hushes you. "Let's not speak of that, out here in the open," he says. "Not that I do not trust my people, but it is best to be safe. I will gather troops who I know are able to operate discreetly and have them be ready to join us on an expedition. Meet me in my private office at the spaceport when you're ready."`



mission "Wanderers: Alpha Surveillance F"
	name "Invade Avalon"
	description "Escort Admiral Danforth's Navy <npc model> to <destination> and land on the planet with them. They will attempt to locate and eliminate the Alpha base."
	autosave
	source "Farpoint"
	destination "Avalon"
	passengers 1
	to offer
		not "Danforth in mission sequence"
		or
			has "Wanderers: Alpha Surveillance E: done"
			has "Wanderers: Alpha Surveillance E (Hai Reveal Delayed): done"
	
	on offer
		# Danforth mission sequence 2 is the Alpha Hunt
		"Danforth in mission sequence" = 2
		log "Admiral Danforth agreed to bring his Cruiser to the planet in Korath space where the Alphas seem to be hiding, with enough troops and equipment to launch an assault on the base."
		log "Factions" "Oathkeepers" `However, the true reason that the powerful Oathkeeper fleet is positioned in the North is not just to keep the pirates at bay, but also to stand as a last defense in case the Hai decide to invade human space. Apparently the Navy has known about the Hai and the wormhole linking their space to human space for some time, but chooses not to make that knowledge public.`
		conversation
			`Danforth welcomes you into his private office and uses a device to sweep the room for bugs. "Please forgive my caution," he says when he is done. "Now, show me where this planet is."`
			`	You show him the planet on your map. "That's a long way out from human space," says Danforth. "All the way on the other side of Hai territory. Are the Hai rebels still occupying these systems?" He points to the three systems where the Unfettered live.`
			choice
				`	"Yes."`
					goto jump
				`	"You seem to be very familiar with the Hai's space?"`
			`	Danforth looks bemused. "Living on their doorstep? I've known about them from long before the secret broke. Why do you think the Navy maintains such a large base on Farpoint in the first place? It's not like the human anarchists up north pose that much of a threat."`
			label jump
			`	"It's not just the distance," says Elias. "The only way to get there is by jump drive. Fortunately Captain <last> has one."`
			`	"As do I," says Danforth, a bit smugly. When he sees your surprised expressions he elaborates. "Recovered it from the Pug. Accidentally forgot to file the paperwork reporting it. You know how it is. Old men like me can be absent-minded." He smiles, "My engineers are installing it in my flagship even as we speak."`
			choice
				`	"So you're willing to come with us?"`
				`	"Are you sure you want to take the risk of traveling with us?"`
			`	"Wouldn't miss it for the world," he says. "With a mission like this, if I want it done right, I need to be there in person. Now, let's get going before the rumors start to fly. It's hard for three squadrons to prep for a secret mission without anyone else noticing."`
				accept
	
	on visit
		dialog "You have reached <planet>, but you left Danforth's ship behind. Wait for him to arrive (or go back and refuel him, if necessary) and then return here."
	
	npc accompany save
		government "Navy (Oathkeeper)"
		personality escort heroic
		ship "Cruiser (Jump)" "N.S. Peacemaker"



mission "Wanderers: Alpha Surveillance G"
	landing
	name "Return to <planet>"
	description "Escort Admiral Danforth's ship safely back to <destination>."
	source "Avalon"
	destination "Farpoint"
	passengers 1
	to offer
		has "Wanderers: Alpha Surveillance F: done"
	
	on offer
		log "The Alphas have fled from the base on Avalon. The Oathkeepers destroyed what is left of the base, which will hopefully set the Alphas back quite a bit."
		conversation
			`It does not take long for Danforth's team to locate the Alpha base, buried deep underground in a network of limestone caves. You and Danforth hover your ships above the site to catch anyone who tries to take off and escape. Danforth keeps you updated on the progress of the troops. "Breached the perimeter. Dealing with some booby traps. Explosives, poison gas. Nasty stuff. No sign of inhabitants, but they were here recently. Place looks cleaned out. Extensive base. Hangars, labs, supply rooms. Probably took them a century to build."`
			`	His troops spend a while exploring the base and eventually conclude that the Alphas packed up and left soon after you destroyed the Carrier. Once the place has been thoroughly explored and they are sure there are no more clues to be found, Danforth tells them, "Okay, blow the place. No sense in leaving them a base to return to."`
			choice
				`	"So this was all for nothing?"`
				`	"I wish we had been able to catch them."`
			`	"Don't feel so bad," says Danforth. "At least you took out their Carrier. If you had come for me without engaging them, chances are they would still have figured their cover was blown and fled. And now they're on the run, which is going to limit their ability to make mischief."`
			`	Danforth's ship collects his troops and takes off. A few seconds later he hails you. "Captain, we have incoming ships from the far side of the planet," he says. "My ship is no match for them. Let's get out of here." It looks like this world is not completely uninhabited, after all...`
				launch
	
	npc accompany save
		government "Navy (Oathkeeper)"
		personality escort timid
		ship "Cruiser (Jump)" "N.S. Peacemaker"
	npc
		government "Alpha"
		personality heroic staying vindictive
		fleet
			names "kor sestor"
			variant
				"Kar Ik Vot 349 (Offense)"
				"Met Par Tek 53 (Sniper)" 2
	
	on visit
		dialog "You have reached <planet>, but you left Danforth's ship behind. Wait for him to arrive (or go back and refuel him, if necessary) and then return here."
	
	on complete
		conversation
			`You and Elias return to Danforth's private office to debrief, but a few minutes after you arrive there is a knock on the door. Danforth pulls up a video monitor to check who it is, swears, takes a brief glance around the room as if to check that he hasn't left anything incriminating out in plain sight, then opens the door. An officer in an unmarked uniform walks in along with several armed guards. "Admiral Danforth," says the officer, "I trust your expedition went well?"`
			`	Danforth mumbles something in reply. "And you, Captain <last>," says the officer, "Always in the thick of things, eh?"`
			choice
				`	"I suppose so."`
				`	"Only when the galaxy needs saving."`
				`	"Just trying to do what's right."`
			`	The officer turns to Elias. "And Mister Hanover," he says, "I want to thank you personally for assisting us in the fight against the Alphas, once again."`
			`	"You're welcome," says Hanover, warily.`
			`	"You're very camera shy," says the officer. "You didn't stick around long enough to receive our thanks after helping to liberate those worlds in the Dirt Belt back in 2894 AD. Of course, you went by 'Jeremy Hanover' back then." He hands Hanover a photo of some Navy officers talking with a man who looks very much like Hanover himself.`
			`	"That was my grandfather," says Hanover.`
			`	"I see," says the officer. "Of course, what you deserve even more thanks for is your assistance during the Second Alpha War. Here's a photo of you from 2461 AD." He displays another photo, again apparently of Hanover himself, with some men in archaic pre-Republic uniforms. The guards standing behind you raise their weapons and point them at you and Elias.`
			choice
				`	(Stay where I am.)`
					goto stay
				`	(Try to fight.)`
				`	(Try to run away.)`
			`	You jump up from your seat. The guards fire, and everything goes black.`
				accept
			label stay
			`	You raise your hands in surrender. The guards fire, and everything goes black.`
				accept



mission "Wanderers: Alpha Surveillance H"
	name "Meet up with Danforth"
	description "Meet Admiral Danforth in the spaceport on <origin>, and talk about what to do next about the Alphas."
	landing
	source "Farpoint"
	to offer
		has "Wanderers: Alpha Surveillance G: done"
	
	on offer
		log "Was taken captive, along with Elias Hanover, by some nameless Republic officers who thought Elias was an Alpha. They discovered that he is not one, although he appears to have some of the same genetically engineered advantages that the Alphas have."
		log "People" "Elias Hanover" `Certain Navy officers believe that Elias may actually be more than five centuries old, and that he may be a genetically modified individual, perhaps specifically designed to have capabilities similar to the Alphas so that he can fight against them.`
		conversation
			`You wake up with a pounding headache and the groggy, hung-over feeling of having been shot with a military grade stun gun. You are strapped into a metal chair with at least a dozen electrodes connected to your head and body. Elias is in a similar chair facing you. A technician stands behind a bank of computer displays in one corner, with the nameless officer looking on.`
			choice
				`	"What's going on?"`
					goto what
				`	"I demand that you let me go!"`
					goto demand
				`	(Say nothing.)`
			`	Seeing that you are both awake, the officer walks over and looks at you for a second with a cool, appraising expression. Then without warning, he punches you in the face.`
				goto punched
			label what
			`	"Standard operating procedure," says the officer, walking over to you. Then, without warning, he punches you in the face.`
				goto punched
			label demand
			`	The officer walks over to you. "Sorry, I can't let you go just yet," he says. Then, without warning, he punches you in the face.`
			label punched
			`	While you are still reeling from the blow, the officer walks over to Elias and punches him, as well. He pauses to adjust one of the electrodes that was loosened by the blow, then walks back to you and punches you again. The technician stares down at the computer screens with an intense frown on his face as the officer hits Elias again and then walks back to you.`
			choice
				`	"What the hell are you doing?"`
					goto question
				`	"Please just tell me what you want."`
					goto question
				`	(Spit in his face.)`
					goto spit
				`	(Do nothing.)`
			`	The officer glances over at the technician, who says, "<last> appears to be well within human parameters, sir."`
				goto human
			label question
			`	He ignores your question and glances over at the technician, who says, "<last> appears to be well within human parameters, sir."`
				goto human
			label spit
			`	"Interesting," he says, as he wipes the spittle off his face with his sleeve. Then he glances over at the technician. "Did you get a read on that?"`
			`	"<last> is well within human parameters, sir," says the technician.`
			label human
			`	The officer nods in acknowledgment, then unclips your arm restraints. "It seems I owe you an apology, Captain," he says. "Would you like to hit me back?" He leans in toward you to put his face within striking range.`
			choice
				`	"No thanks."`
				`	(Punch him back.)`
					goto retaliate
			`	"How kind of you," he says. Then he asks the technician, "What about Hanover?"`
			`	The technician says, "Hanover isn't human. Or Alpha. I've never seen readings like this before, except maybe from an empath."`
				goto hanover
			label retaliate
			`	You punch him. He staggers back, then looks over at the technician, who reports, "Hanover felt that, sir. Empathetic response."`
			label hanover
			`	"What?" says the officer. He walks over and studies the monitors for a minute, then says, "Mister Hanover, you have the skin of a human. You have the physique of an Alpha. But you registered more sympathetic pain from watching someone else get struck in the face than you did when you yourself were punched, which makes your brain the complete opposite of an Alpha's. So, what the hell are you? Who made you, and why?"`
			`	Elias says nothing.`
			`	"Sir," says the technician, "could the stories be true?" The look in his eyes is something approaching awe.`
			`	"Yes, there are the old legends," says the officer thoughtfully. "A secret weapon against the Alphas. Made in government labs with forbidden technology. Like the Alphas in some ways, but designed to serve, not to master all. Is that what you are? Are you a Beta?" Elias says nothing.`
			choice
				`	"If he's not an Alpha, you have no right to imprison us."`
				`	"If you're convinced that neither of us is an Alpha, will you please let us go?"`
			`	"I suppose so," says the officer. As they release you from the chairs, he says to Elias, "If you are what I believe you are, we can help you to complete your work at last. Gather your siblings. Join us. Together we can put an end to the Alphas." Still, Elias says nothing.`
			`	They lead you out into the hallway and you realize you are on board a Navy Cruiser. As you leave the ship, the officer tells Elias, "Think about what I said."`
			`	Elias remains quiet while you are in earshot of the ship, then says, "Let's meet up with Danforth back in the spaceport and see what he thinks we should do next."`
				accept



mission "Wanderers: Alpha Surveillance I"
	name "Return Elias to <planet>"
	description "Bring Elias Hanover back to <destination>, where he will hopefully be safe from Alpha retaliation for driving them out of their base on Avalon."
	autosave
	source "Farpoint"
	destination "Alta Hai"
	to offer
		has "Wanderers: Alpha Surveillance G: done"
	passengers 1
	blocked "You don't have enough passenger space to take on this mission. Return here when you have a bunk free."
	
	on offer
		fail "Wanderers: Alpha Surveillance H"
		conversation
			`Danforth looks relieved to see you both alive. "Damned Republic Intelligence Agency," he says. "They think they're above the law. And after all that they decided you both are clean?" He looks intently at Elias.`
			branch "Danforth is already in another mission sequence"
				"Danforth in mission sequence" != 2
			action
				"Danforth in mission sequence" = 0
			label "Danforth is already in another mission sequence"
			choice
				`	"Yes, in fact now they're trying to get us to work together with them against the Alphas."`
				`	"Yes, and they think Elias can help them against the Alphas."`
			`	"I see," says Danforth. "I wish I could tell you that they can be trusted. I wish I could tell you that there is no safer place for an enemy of the Alphas than here with me."`
			branch know
				has "event: death of nguyen"
			`	He pauses to pull out a data pad from his desk and call up a file on it. "Recently," says Danforth, "an officer of mine assisted in taking down an Alpha enclave, like you have done." He's looking specifically at Elias as he says that. "A month later he was somehow assassinated, right here in my Naval base. Here's a photo of him." Danforth slides the data pad across the desk. It's showing a man you do not recognize, but Elias stifles a cry of dismay when he sees who it is. Danforth says, "I can't pretend you would be safe here. I think the safest thing for both of you would be to leave human space for a while."`
				goto leave
			label know
			`	He pauses to pull out a data pad from his desk and call up a file on it. "Recently," says Danforth, "an officer of mine assisted in taking down an Alpha enclave, like you have done." He's looking specifically at Elias as he says that. "A month later he was somehow assassinated, right here in my Naval base. Here's a photo of him." Danforth slides the data pad across the desk. It's showing a photo of Commander Nguyen, and to your surprise Elias stifles a cry of dismay when he sees who it is. Danforth says, "I can't pretend you would be safe here. I think the safest thing for both of you would be to leave human space for a while."`
				goto leave
			label leave
			`	You agree that you will take Elias back to Alta Hai. Whatever Elias is, whoever might wish him harm, you can only hope that a Quarg ringworld is the safest place for him right now.`
				accept
	on visit
		dialog `You've landed on <planet>, but you realize that Elias is on one of your escorts that hasn't entered the system yet. Better depart and wait for it to arrive.`



mission "Wanderers: Alpha Surveillance done with Danforth"
	landing
	invisible
	to offer
		has "Wanderers: Alpha Surveillance I: offered"
		"Danforth in mission sequence" == 2
	on offer
		"Danforth in mission sequence" = 0
		fail



mission "Wanderers: Alpha Surveillance J"
	name "Return to Iktat Rek on <planet>"
	description "Check in with Iktat Rek on <planet> in the <system> system, now that the Alpha base has been eliminated."
	landing
	source "Alta Hai"
	destination "Vara K'chrai"
	to offer
		has "Wanderers: Alpha Surveillance I: done"
	
	on offer
		event "wanderers: first tech increase"
		conversation
			`You drop Elias off on <origin>. "Don't worry about me," he says, "The Quarg have kept me safe here for a long time. Thanks for being willing to risk your life against the Alphas."`
			choice
				`	"Wait, won't you tell me whether anything that officer said about you was true?"`
				`	(Let him go without pressing him for more information.)`
					goto end
			`	He says, "It is true that I am six centuries old. It is true that I am not strictly human. It is true that I oppose the Alphas. More than that, I will not share, both for my own safety and for yours."`
			label end
			`	You wish Elias the best of luck and tell him that you hope to meet again one day. Now you should probably return to Wanderer space and check in with Iktat Rek.`
				accept
	
	on complete
		"reputation: Wanderer" >?= 30
		event "wanderers: unfettered invasion starts" 64
		log "Reported to the Wanderers that the Alphas who had been selling jump drives to the Unfettered have been weakened and driven into hiding. The Wanderers are ramping up production of military ships to try to face the continuing Unfettered onslaught."
		conversation
			`It's hard to be certain, but the activity around the spaceport seems more hectic than usual, and the Wanderers seem to have put some new ship models into production as well. When you ask Iktat Rek about it, he says, "When the Unfettered first [invaded, occupied] our territory, we had almost no weapons of [war, defense]. Since then we have retrieved old [designs, instructions] and begun preparing for what is to come, [unpleasant, unfortunate] though it may be."`
			`	As you describe your mixed success at dealing with the Alphas, he shakes his wings and ruffles out his feathers in what seems to be a nervous, agitated gesture. "These Alpha [beings, creatures] sound more [dangerous, unreasonable, ruthless] than the Unfettered," he says. "Any [social, gregarious] species that evolves naturally develops certain [limits, checks, restraints] that an [artificial, constructed] species may not possess. How can we best [respond to, deal with] them?"`
			choice
				`	"It may be wisest to leave them alone."`
				`	"I think the only answer is to be strong enough that they leave you alone."`
				`	"Sooner or later we will have to hunt them down and destroy them."`
			`	"You are probably right," he says, uncertainly. He stares absently up into the sky and scratches at his wing with one talon. A few feathers fall out. "If only the Eye would open," he says. "I feel the air is [charged, tense] like the moment before a storm. Like we are [waiting, anticipating] something that ought to be here and is not. Though it may bring [catastrophe, upheaval, transition] I wish the wait would end."`
			`	You talk for a while longer, but it seems that for now there is nothing more the Wanderers need from you. Iktat Rek mentions that you should stop by the outfitter before you leave and see "our [grim, regrettable] new devices," then thanks you once more and departs.`

# Patching a mistake in 0.9.1:
mission "Wanderers: Unfettered Invasion Patch"
	landing
	invisible
	to offer
		has "event: wanderers: unfettered invasion"
	on offer
		event "wanderers: unfettered invasion starts"
		fail



mission "Wanderers Invaded 0"
	landing
	name "Unfettered Invasion"
	description `Travel to <destination> to ask Iktat Rek if you can assist the Wanderers against the Unfettered invasion.`
	source
		government "Wanderer"
		near "Ka'ch'chrai" 1 100
	destination "Vara K'chrai"
	to offer
		has "event: wanderers: unfettered invasion starts"
		not "Wanderers Invaded 1: offered"
	on offer
		conversation
			`The Wanderers on <origin> are in a panic. Apparently the Unfettered have finally succeeded in capturing one of the Wanderer planets, and are now amassing a war fleet there. You should probably check with Iktat Rek and see if he needs your help to drive the Unfettered back.`
				accept



mission "Wanderers Invaded 1"
	landing
	name "Evacuate <planet>"
	description `Escort a fleet of freighters, refitted for carrying refugees, to <destination>.`
	autosave
	source "Vara K'chrai"
	destination "Varu Mer'ek"
	to offer
		has "event: wanderers: unfettered invasion starts"
	on offer
		log "The Unfettered have established a beachhead on one of the Wanderer worlds and are now apparently using what few jump drives they possess to shuttle more and more warships into Wanderer space. War has begun in earnest."
		conversation
			`Iktat Rek looks more harried and anxious than you have ever seen him: his feathers, normally perfectly preened, stick out at odd angles in patches on his face and shoulders, and he paces back and forth restlessly as you converse. "We have begun building warships," he says, "but do not yet have the [strength, numbers] to resist the invaders. We must retreat to a more [narrow? defensible?] position. Will you assist us in the evacuation?"`
			choice
				`	"I would be glad to."`
					goto end
				`	"Why not strike back at the Unfettered and drive them out, before they can gain a stronger foothold?"`
			`	"That is not who we are," he says. "You are not Wanderer. You cannot [understand, empathize]. Our work is not complete until the worlds we have [tended, cared for] are [gifted, bequeathed] to another. [Art, creation] is lifeless until it is [enjoyed, experienced] by others. If the Unfettered are the ones [destined, chosen] to enjoy what we have [created, accomplished], then we will gladly give our [territory, worlds] to them."`
			choice
				`	"Okay, I'll help you to evacuate."`
			label end
			`	"Thank you," he says. "We have assembled a fleet of freighters, refitted to carry [refugees, evacuees]. These ships are not ideal, but they will suffice for now until we can produce dedicated [transportation, evacuation] ships. Please escort the fleet to <planet>. You will receive further [orders, directions] when you land."`
				accept
	npc accompany save
		government "Wanderer"
		personality timid escort
		ship "Deep River Transport" "Espret Si'yakar"
		ship "Deep River Transport" "Fel'tar Kor'meti'i"
		ship "Deep River Transport" "Tok'tobar'tek La'a"
		ship "Deep River Transport" "Eka'ta Turuk'ta"
	on visit
		dialog
			`You have reached <planet>, but the Wanderer transports have not all arrived yet. You should take off and wait for them to catch up with you.`



mission "Wanderers Invaded 1B"
	landing
	name "Evacuate <origin>"
	description `Escort a fleet of freighters, refitted for carrying refugees, to <destination>.`
	autosave
	source "Varu Mer'ek"
	destination "Var' Kar'i'i"
	to offer
		has "Wanderers Invaded 1: done"
	on offer
		conversation
			`A female Wanderer named Emeka'a Isai meets you when you land with the freighter fleet. From the way others are obeying her orders, you would guess she is a local governor or someone of similar status. "Iktat Rek told me to expect you," she says. "We will evacuate civilians first, then the [defenders, warriors], then our [goods, possessions] if time is given. A [cohort, group] of civilians is prepared to depart already. Please escort them to <planet>." She turns away to speak to someone else. Apparently she is too busy to give you more details.`
			choice
				`	(Leave her to her work, and prepare to escort the freighters.)`
					accept
				`	"Could I assist you with the fighting, instead?"`
			`	Surprised, she halts her other conversation and turns back to you. "It is not yet the [proper, strategic] time to fight," she says. "They come like a tide; we must fall back to higher ground where their waves will be [stretched, spent] in striving to reach us."`
			`	You apologize for the interruption and agree to help escort the refugees to safety.`
				accept
	
	npc evade
		government "Hai (Unfettered)"
		personality staying
		system "Prakacha'a"
		fleet
			names "hai"
			variant
				"Shield Beetle"
				"Shield Beetle (Tracker)"
				"Shield Beetle (Pulse)"
				"Water Bug" 3
				"Water Bug (Pulse)" 4
	
	npc accompany save
		government "Wanderer"
		personality timid escort
		ship "Deep River Transport" "Espret Si'yakar"
		ship "Deep River Transport" "Fel'tar Kor'meti'i"
		ship "Deep River Transport" "Tok'tobar'tek La'a"
		ship "Deep River Transport" "Eka'ta Turuk'ta"
	on visit
		dialog
			`You have reached <planet>, but the Wanderer transports have not all arrived yet. You should take off and wait for them to catch up with you.`
	on complete
		log "Helped to evacuate some Wanderers from one of their worlds that is closest to Unfettered space."
		conversation
			`You drop off the Wanderer refugees. One of the Wanderer officials who is here to meet them tells you, "We are grateful for your [assistance, friendship]. If you are [available, willing] to help us further, go talk with Sobari Tele'ek, the military commander." The Wanderer official points toward one section of the spaceport where many Wanderers are busy loading supplies into some Wanderer ships unlike any you have seen before.`



event "battle for ik'kara'ka"
	system "Ik'kara'ka"
		fleet "Wanderer Flycatchers" 400

mission "Wanderers Invaded 2"
	name "Defend <planet>"
	description `Drive off the Unfettered fleet attacking <system> to buy the Wanderers more time, then land on <planet>.`
	autosave
	source "Var' Kar'i'i"
	destination "Varu Mer'ek"
	to offer
		has "Wanderers Invaded 1B: done"
	on offer
		log "People" "Sobari Tele'ek" `Tele'ek is a Wanderer military commander. It is not clear what his rank is or whether or not the Wanderer military is even organized enough for individuals to have ranks, but he has been placed in charge of holding back the Hai while the remaining Wanderer worlds near the front are evacuated.`
		conversation
			scene "scene/tempest"
			`The ships in this corner of the spaceport are indeed a new design, stockier and less streamlined than most Wanderer ships. Sobari Tele'ek, who turns out to be a military commander, greets you and says, "For the first time in ten thousand years, we have made ships [designed, intended] for war. How do you [view, judge] them?"`
			choice
				`	"That's a beautiful design."`
				`	"They look like very powerful ships."`
			`	His pupils dilate and contract with some inscrutable Wanderer emotion. "They are ugly ships," he says, "[ungraceful, inelegant, crude], like all things of war. An [unfortunate, regrettable] necessity."`
			`	As you are talking, his communication device beeps, and an urgent voice speaks to him in the Wanderer tongue. Tele'ek turns to you and says, "<planet> is under attack. We must [drive off, push back] the Hai for long enough to prepare more of our people to evacuate. Will you help us [fight, resist] them?"`
			choice
				`	"Gladly."`
				`	"Sorry, I don't want to assist the Wanderers anymore."`
					decline
			`	"I am glad of your [help, company]," he says, "though not of our circumstances. My ships will follow you to the <system> system. There we must fight off the Hai until the next [convoy, fleet] is ready."`
				accept
	on accept
		event "battle for ik'kara'ka"
	on visit
		dialog "There are still Unfettered warships overhead. You should take off again and assist in the fight."
	npc evade
		personality staying
		system "Ik'kara'ka"
		government "Hai (Unfettered)"
		fleet
			names "hai"
			variant
				"Shield Beetle" 2
				"Shield Beetle (Tracker)" 2
				"Shield Beetle (Pulse)" 3
				"Water Bug" 4
				"Water Bug (Pulse)" 7
	npc
		personality heroic escort
		government "Wanderer"
		fleet
			names "wanderer"
			variant
				"Tempest (Heavy)"
				"Tempest"
				"Tempest (Missile)"
	npc
		personality heroic staying
		system "Ik'kara'ka"
		government "Wanderer"
		fleet
			names "wanderer"
			variant
				"Strong Wind" 1
				"Autumn Leaf" 2
				"Summer Leaf" 3
	npc
		personality staying derelict
		system "Ik'kara'ka"
		government "Wanderer"
		fleet
			names "wanderer"
			variant
				"Strong Wind" 1
				"Autumn Leaf" 3
				"Summer Leaf" 5



event "capture of ik'kara'ka"
	system "Ik'kara'ka"
		government "Hai (Unfettered)"
		fleet "Wanderer Defense" 1000
		fleet "Small Unfettered" 600
		fleet "Large Unfettered" 400
	planet "Varu Mer'ek"
		attributes "unfettered" "factory"
		description `This Wanderer factory world was recently captured by the Unfettered Hai, who are now busy trying to repurpose the Wanderer factories and equipment that were left behind, to build more ships for their war fleets. The Wanderers did not have time to demolish any of their equipment or to carry it off-world before the planet was lost. As a result, they have given the Unfettered a significant technological advantage here.`
		spaceport `The Unfettered seem to be quite at home in the tree house dwellings that the Wanderers left behind, and the Unfettered youth living here scramble up trunks and leap from tree to tree with reckless abandon, exulting in this new world they have captured and trying to outdo each other with their daredevil escapades.`
		shipyard clear
		outfitter clear

mission "Wanderers Invaded 3"
	landing
	name "Evacuate <origin>"
	description `Escort another fleet of Wanderer refugee transports to <destination>.`
	autosave
	source "Varu Mer'ek"
	destination "Var' Kar'i'i"
	passengers 1
	to offer
		has "Wanderers Invaded 2: done"
	on offer
		log "Helped to defend a Wanderer planet from an Unfettered attack. But, the Wanderers now plan to abandon that planet. The Wanderers seem very hesitant to actually stand their ground and fight back."
		conversation
			`It appears that the very last of the civilians are ready for transport to <planet>; a large crowd is gathered in the spaceport, but nearly all the buildings are vacant. Incongruously, a few Wanderers are busy sweeping the sidewalks, watering plants, and making other efforts to tidy up the port, as if to make it as presentable as possible for the Unfettered when they land.`
			`	Isai greets you and asks if she can ride along with you. "These are the last of the civilians," she says. "The [warriors, defenders] will remain behind until everyone is [safe, away], then they will join us on <planet>. But most important is that the transports reach <planet> unharmed. Will you escort them?"`
			choice
				`	"I will. I'm sorry you have to abandon your home."`
					goto end
				`	"I would be glad to stay and fight, if you want."`
			`	"You are strange," she says. "You are not the one who suffers [loss, indignity] here. You have no [right, reason] to desire to strike back. Is fighting a greater [delight, enjoyment] to you than the saving of lives?"`
			choice
				`	"Okay, I'll help protect the transports."`
					goto end
				`	"Sorry, I just thought I could be of more use to you in helping to fight than in helping to retreat."`
			`	"I [predict, foresee] you will have plenty of opportunity to help with the [fighting, violence] before this situation is resolved," she says, "but for now our goal is to [avoid, minimize] conflict until we can understand the Hai better."`
			`	"Okay," you say, "I'll help protect the transports."`
			label end
			`	"Thank you," she says. "As before, do not [wait, tarry] or join in the fighting. Just bring our people safely to <planet>."`
				accept
	on accept
		event "capture of ik'kara'ka" 2
	
	npc accompany save
		government "Wanderer"
		personality timid escort
		ship "Deep River Transport" "Espret Si'yakar"
		ship "Deep River Transport" "Fel'tar Kor'meti'i"
		ship "Deep River Transport" "Tok'tobar'tek La'a"
		ship "Deep River Transport" "Eka'ta Turuk'ta"
	on visit
		dialog
			`You have reached <planet>, but the Wanderer transports have not all arrived yet. You should take off and wait for them to catch up with you.`



mission "Wanderers Invaded 3B"
	landing
	name "Wanderer Meeting"
	description `Join the Wanderer leaders on <planet> for a meeting to discuss strategy against the Unfettered.`
	autosave
	source "Var' Kar'i'i"
	destination "Vara K'chrai"
	passengers 1
	to offer
		has "Wanderers Invaded 3: done"
	on offer
		conversation
			`As the transports come in for a landing, Isai receives a message, which she passes on to you: "A council of leaders is meeting soon in our capital, and they have agreed to [permit, invite] you to join us because you are a [stakeholder, interested party] in this conflict. Can you transport me to <planet>?"`
			choice
				`	"Sure."`
				`	"Sorry, I don't want to help the Wanderers anymore."`
					decline
			`	"Thank you," she says. "We should go there quickly, so that we can decide our next [gambit, strategy] before the Hai attack us again."`
				accept
	on visit
		dialog `You land on <planet>, but realize that your escort carrying Isai hasn't entered the system yet. Better depart and wait for it to arrive.`



mission "Wanderers Invaded 3C"
	landing
	name "Waiting for the Eye"
	description `Figure out what controls the wormhole that the Wanderers call the "Eye," and try to find information on when it will open and where.`
	autosave
	source "Vara K'chrai"
	substitutions
		<Guide> Irayas
			has "event: Wanderers before Hai Reveal"
		<Guide> Sayari
			not "event: Wanderers before Hai Reveal"
	to offer
		has "Wanderers Invaded 3B: done"
	to complete
		has "Wanderers Invaded 3C (Pug): offered"
	on offer
		conversation
<<<<<<< HEAD
			`You land on <origin>, and Emeka'a Isai leads you to the building where the council of war is taking place. <Guide>, the Hai diplomat, has also been invited, along with Iktat Rek and various other leaders. Rek looks even more bedraggled than before: his wings are drooping, and more of his feathers are out of place.`
			`	It is not entirely clear to you who outranks whom in the meeting, or even what roles the different participants have. To make matters worse, they're talking much faster than your translator can process. Rek and Isai speak slowly so that you and <Guide> can be included, but when the conversation gets heated they speed up in a cacophony of clicks and whistles.`
=======
			`You land on <origin>, and Emeka'a Isai leads you to the building where the council of war is taking place. Sayari, the Hai diplomat, has also been invited, along with Iktat Rek and various other leaders. Rek looks even more bedraggled than before: his wings are drooping, and more of his feathers are out of place.`
			`	It is not entirely clear to you who outranks whom in the meeting, or even what roles the different participants have. To make matters worse, they're talking much faster than your translator can process. Rek and Isai speak slowly so that you and Sayari can be included, but when the conversation gets heated they speed up in a cacophony of clicks and whistles.`
>>>>>>> 9f60ab12
			`	They are looking at a map of Wanderer space, and it's clear from their gestures that the discussion is about how far they can afford to retreat in order to form a more defensive position. Rek explains to you, "When the Eye opens, we must leave this [territory, space] anyway, so a retreat now will just position us better to [embark, journey on] when the time comes."`
			choice
				`	"But what if the Eye does not open and you are trapped here?"`
					goto trapped
				`	"Do you know when the Eye is going to open?"`
			`	"No," says Isai, "we do not. It may not open for another hundred [years]. The Eye is a thing of [myth, mystery] and it may not answer to our need. Which is why I say that where we choose to [take a stand, draw a line], we must [hold, defend] that place firmly."`
				goto end
			label trapped
			`	"That is my concern too," says Isai. "The Eye is a thing of [myth, mystery] and it may not answer to our need. We cannot afford to make plans [assuming, expecting] that it will open this year, or even in the next hundred years. So we must choose what we can afford to [lose, cede, give up] now, and [hold, defend] the rest of our territory firmly."`
			label end
			`	The Wanderer leaders decide to begin evacuating four more of their worlds closest to the Unfettered, hoping that they will not be attacked until the evacuation is complete. If necessary, they will fall back to the Ap'arak system, immediately east of this one, and take their final stand there.`
			`	In the meantime, the entire Wanderer strategy depends on where and when the mythical Eye will open, the portal that will carry them to their next home. As the only Wanderer ally with access to a jump drive, perhaps you will be able to answer that question.`
				accept
	on accept
		"reputation: Pug (Wanderer)" >?= 1
	on visit
		dialog `You return to <planet> without any more information on who or what controls the Eye. Perhaps the answer is closer than you think.`
	on complete
		dialog
			`You have collected some useful information on the nature of the "Eye." You should probably head to the spaceport and meet up with Iktat Rek.`



mission "Wanderers Invaded 3C (Pug)"
	landing
	source "Vara Pug"
	to offer
		has "Wanderers Invaded 3C: active"
	on offer
		log "Visited the Pug planet adjacent to Wanderer space to see if they are willing to step in and help the Wanderers now that the Unfettered Hai pose such a threat and have captured several Wanderer worlds. But for whatever reason, the Pug insist on the Wanderers fighting for themselves."
		conversation
			branch revisiting
				has "Pug in Wanderer Space: offered"
			`This world is populated by the Pug, the same enigmatic species that recently invaded human space - and left without giving you any clear answers about why they did so. You already know that the Pug have the ability to control wormholes, so it's quite likely that they have something to do with the "Eye" wormhole that the Wanderers hope will open soon.`
				goto opening
			label revisiting
			`You return to this Pug world hoping to get a few more answers than they offered to you last time. As before, they seem peaceful enough, but most of them are acting as if you do not exist.`
			label opening
			`	After you've stood around for at least 20 minutes, one of the Pug walks over to you and says, "It appears to this one that the human is not intending to just politely return to its vessel and leave. Can this one help hurry the human on its way?"`
			choice
				`	"I need to know: do you control the wormhole that the Wanderers call the Eye?"`
				`	"The Wanderers are being attacked. They are dying. Do you care about them?"`
					goto care
			`	"We do," it says.`
				goto second
			label care
			`	"We care deeply," it says. "They are irreplaceable, and most useful to us."`
			label second
			choice
				`	"You must open the Eye so that the Wanderers can escape from the Unfettered."`
				`	"Can you tell me when you plan to open the portal?"`
					goto when
			`	"Must we, human? Must we?"`
			label when
			`	You are beginning to draw a crowd. Two more Pug walk over. One is armed with a staff. The other says to you, "Tell the world-shapers, it is not yet time for the portal to open. They must prepare to fight. Now, go."`
			choice
				`	(Return to my ship.)`
					decline
				`	"They aren't strong enough. They will be killed."`
			`	"They must become strong enough," says the Pug with the staff. "They must remember how to fight."`
			choice
				`	(Return to my ship.)`
					decline
				`	"No. They are peaceful people. Don't force them to make war. Don't force them to kill."`
			`	The Pug do not reply. Instead, they start to walk away.`
			choice
				`	(Return to my ship.)`
					decline
				`	"I demand that you listen to me."`
			`	As you try to follow the group of Pug, the first one says to the others, "The human must like getting hit with the happy stick." The one with the staff waves it menacingly in your direction.`
			choice
				`	(Return to my ship.)`
					decline
				`	(Keep insisting that they listen.)`
			`	With a somewhat contemptuous gesture, the Pug points the staff toward your face and a wave of wonderful rainbow light washes over you and bathes the whole world in iridescent sparkles that leap nimbly from the whiskers of things and nuzzle into your contented consciousness like flashing minnows of pure joy. You caper off to chase a trail of floating soapy baubles that burst with the sound of wind chimes and distant trumpets as you touch each one and the smell of ripe peaches fills the air until you stagger through your airlock and throw up in a corner.`
			`	It may be time to leave this planet.`
				decline



mission "Wanderers Hai Assistance 1"
	name "Hai Assistance"
	description `Travel to <planet> with the Hai Ambassador and see if she can convince the Hai to help restrain the Unfettered from attacking the Wanderers.`
	autosave
	source "Vara K'chrai"
	destination "Hai-home"
	clearance
	passengers 1
	substitutions
		<Guide> Irayas
			has "event: Wanderers before Hai Reveal"
		<Guide> Sayari
			not "event: Wanderers before Hai Reveal"
	blocked "To continue helping the Wanderers, you will need a bunk free for a passenger. Return here when you have space available."
	to offer
		has "Wanderers Invaded 3C: done"
	on offer
		conversation
			`You meet up with Ambassador <Guide> and Iktat Rek and tell them what the Pug said. "The Keepers of the Eye speak [subtly, carefully]," Rek says, "and hide truths in the [shades, distinctions] of their words. What precisely did they say?"`
			choice
				`	"It is not yet time for the portal to open. You must prepare to fight."`
			`	"We must [make preparations, become ready] to fight," repeats Iktat Rek, slowly. He runs a claw through the ruffled feathers of his scalp, in something akin to the human gesture of scratching your head in confusion. Quite a few feathers fall out. "I see," he says, and his wings droop even lower than before. "I will tell the [war-chiefs, strategists] to tell the [builders, designers] that we must make more and bigger warships."`
			choice
				`	"How can I help in the meantime?"`
			`	<Guide> says, "I have offered to speak to the Hai governors, to see if they can do anything to restrain the Unfettered from making further incursions into Wanderer space. Would you be willing to transport me to <planet>?"`
			`	"Of course," you say. She leaves to gather some traveling gear and to meet you at your ship.`
				accept
	on visit
		dialog `You land on <planet>, but realize that your escort carrying <Guide> hasn't entered the system yet. Better depart and wait for it to arrive.`



mission "Wanderers Hai Assistance 2"
	landing
	name "Unfettered Negotiations"
	description "Travel to the Unfettered military planet <destination>, and see if they will agree to give the Wanderers time to evacuate their worlds near the front."
	autosave
	source "Hai-home"
	destination "Darkcloak"
	clearance "After a long and tense conversation, the Hai ambassador convinces the Unfettered war chiefs to let you land and meet with them."
	passengers 1
	substitutions
		<Guide> Irayas
			has "event: Wanderers before Hai Reveal"
		<Guide> Sayari
			not "event: Wanderers before Hai Reveal"
	to offer
		has "Wanderers Hai Assistance 1: done"
	on offer
		conversation
			# Two conversations, depending on whether Hai Reveal 6 is finished.
			branch "Teeneep is unavailable"
				not "event: hai-human resolution announced"

			# Hai Reveal 6 is finished, so this is a full council meeting with Teeneep present.
			action
				set "visited Elders for Wanderer Assistance"
				log "Traveled to the Hai homeworld with a Hai ambassador to see if she can convince the Hai to take action to restrain the Unfettered from attacking the Wanderers. The most that the Hai were willing to do was to mass a large war fleet near Unfettered space so that the Unfettered have to divert warships there to defend their home worlds."

			`The Hai's recently elected Council of "Elders" agrees to meet with you and <Guide> and the two of you make an effort to avoid directing yourselves towards Teeneep. Your young friend's popularity as an Elder does not extend to inside these walls and, as <Guide> quietly informed you beforehand, apparently Teeneep has not explained the nature of her sympathies towards the Unfettered, even to her oldest friends. It would be detrimental to your cause to specifically seek her assent here, on <origin>, for this matter. After you describe the situation with the Wanderers, one of the other elders who seems older and authoritative says, "We had heard rumors of this. The Unfettered have recruited thousands of new warriors by telling stories of planets for us to explore and colonize, and a cowardly and foolish enemy to defeat."`
			`	<Guide> says, "We must not allow the Unfettered to commit genocide in the name of the Hai people."`
			`	Another elder responds, "But, we promised in the Frostmark Accords that we would not interfere in Unfettered space."`
			`	"They have never kept their side of the treaty," says yet another of the elders, "and surely the prevention of genocide is enough reason to break ours."`
			`	Teeneep responds, "You can hardly fault them for that; a treaty under duress is no treaty at all. No amount of begging or negotiating will convince them to stop their war. They recognize only strength, not the pleas of a coward. We must show strength, and so must the Wanderers. We should increase our fleets at Wah Ki, making ourselves more of a threat."`
			`	Some of the other Elders nod in agreement, but a smattering of dissent is voiced loudly enough that the older Elder from before interjects, "Perhaps there are other suggestions we may consider?".`
			choice
				`	"Could you threaten to cut off aid to the Unfettered if they continue their aggression?"`
				`	"Could you launch an attack on the Unfettered, force them to fight a war on two fronts?"`
					goto attack
			`	"I fear that would only drive them to further acts of desperation," says <Guide>.`
				goto threaten
			label attack
			`	"I will not authorize preemptive violence against our own flesh and blood," says one of the elders. "We only defend ourselves against them, never willingly initiate an attack."`
			`	Teeneep and another Elder who seems to be in her corner both chitter the Hai equivalent of "Hear Hear" to this, though she is being very careful with her contributions.`
			label threaten
			`	"Perhaps Teeneep is right and it would be enough merely to threaten them," says another of the elders. "We could gather a massive war fleet above Cloudfire. The Unfettered would need to muster a matching fleet above Darkcloak. It would draw many of their warships away from the alien territory."`
			`	After well over an hour of further discussion, and with calculated backing from Teeneep, they reach the consensus that this is their best option. As you leave the meeting, <Guide> exchanges a few words with Teeneep before approaching you, "And now, I would like to visit the Unfettered themselves. They will probably not listen, but perhaps we can talk sense into them. In any event, it is my job to try."`
				accept

			# Hai Reveal 6 is incomplete, so Captain Last has the alternative guide, and we deal with the military.
			label "Teeneep is unavailable"
			action
				log "Traveled to the Hai homeworld with a Hai ambassador to see if she can convince the Hai to take action to restrain the Unfettered from attacking the Wanderers. A military council agreed on a build-up of forces at Wah-Ki to force the Unfettered to redirect ships and resources. They hope this will buy the Wanderers enough time for someone to find a lasting solution."
			`<Guide> has you land at the Directorate of Intra-Hai Affairs, and takes you through a corridor and deep elevator towards what she says is a central command compound. Several other Hai are present, in a variety of uniforms.`
			`	After <Guide> explains the problem, a Hai with a well-decorated uniform responds. "Rek's suggestion to attack our own kind is unthinkable to the Hai. A neighboring species tried that, and nearly drove themselves extinct." Others nod in agreement.`
			`	Another Hai continues. "There is another option." All Hai in the room look as if they know what he's about to say. "Recently, the Unfettered raids at Wah Ki have been especially successful, severely disrupting the economy of nearby planets. The Elders gave us broad powers to increase the military presence in the system, as needed.`
			`	"A massive military build-up will force the Unfettered to redirect ships and supplies to their boarder with us. That should buy them time until either someone can find a more lasting solution."`
			choice
				`	"Can't you provide any further military assistance?"`
				`	"When will you increase the military presence?"`
			`	"I'll give orders for deployment immediately," says the well-decorated Hai, "and investigate any military research we can accelerate. For now, this is the best we can do for the Wanderers. Tell them to stay strong and fight wisely, Captain <last>." With this, the Hai depart in several directions.`
			`	<Guide> addresses you. "We do have one more option. There's a council of generals among the Unfettered that deal with Hai conflict resolution. I've worked with them before, and they're receptive to suggestions. Take me to <planet> and we'll see what we can do."`
				accept

	on visit
		dialog `You land on <planet>, but realize that your escort carrying the Hai ambassador hasn't entered the system yet. Better depart and wait for it to arrive.`

mission "Wanderers Hai Assistance Fleet"
	landing
	invisible
	to offer
		has "Wanderers Hai Assistance 1: done"
	npc kill
		government "Hai"
		personality heroic staying uninterested frugal
		system "Wah Ki"
		fleet "Large Hai" 6



mission "Wanderers Hai Assistance 3"
	landing
	name "Return to <planet>"
	description "Return with the Hai ambassador to <destination>, and tell Iktat Rek that you had some success in convincing the Hai to interfere with the Unfettered."
	clearance
	autosave
	source "Darkcloak"
	destination "Vara K'chrai"
	passengers 1
	substitutions
		<Guide> Irayas
			has "event: Wanderers before Hai Reveal"
		<Guide> Sayari
			not "event: Wanderers before Hai Reveal"
	to offer
		has "Wanderers Hai Assistance 2: done"
	on offer
		log "The Unfettered are unwilling to agree to even a temporary ceasefire with the Wanderers. They seem to think that they will win this war easily."
		event "wanderers: tempest mass production"
		conversation
			branch "Visit council of generals"
				or
					not "event: hai-human resolution announced"
					has "visited Elders for Wanderer Assistance"
			action
				set "Beg Choot'k for mercy towards Wanderers."
			`The Unfettered war chiefs gather around General Choot'k to listen to <Guide>'s plea with condescending smiles on their faces. When she is done speaking, Choot'k says, "This is a war, not a polite dinner party. We will take what we want, when we want it. We are through with waiting on the charity of others."`
				goto meeting
			label "Visit council of generals"
			`You and <Guide> are led to a council of generals. As <Guide> makes her plea, the generals have condescending smiles on their faces. When she's done speaking, one of them says, "This is a war, not a polite dinner party. We will take what we want, when we want it. We are through with waiting on the charity of others."`

			label meeting
			`	"But people will die, on your side as well as the Wanderers," says <Guide>. "They are willing to give you these worlds if you only give them time, perhaps no more than a few months or a year. Why lose your lives to claim what will be yours soon enough?"`
			`	"Better to die asserting our strength than to live with our hands outstretched to beg," says one of the chiefs.`
			branch nobody
				not "Beg Choot'k for mercy towards Wanderers."
			branch positive
				"reputation: Hai (Unfettered)" > 0
			`	You are unable to convince them to change their plans, and as soon as the conversation ends General Choot'k insists that you leave their planet, "You were afforded a safe arrival here because of our history with the mighty Captain <last>, but now you must leave."`
			`	"Beware! Our warriors in orbit are eager to test themselves against this famous human's strength," says one of the chiefs, laughing.`
			`	As you and <Guide> board your ship she mutters to you, "I was told to expect this, there's no need to stay and fight."`
				launch
			label positive
			`	You are unable to convince them to change their plans, and as soon as the conversation ends General Choot'k insists that you leave their planet, "You are a respected warrior Captain <last>, but now you must leave with this Fettered diplomat."`
			`	As you and <Guide> board your ship she mutters to you, "I was told to expect this, but it was only right to try."`
				accept
			label nobody
			`	<Guide> is unable to convince them to change their plans, and as soon as the conversation ends, the generals insist that you leave their planet, "You were granted an audience due to your past services to all Hai as a negotiator, <Guide>. Now you must leave with this monkey."`
			`	As you and <Guide> board your ship she whispers to you, "This meeting doesn't bode well, Captain <last>. Those were the generals who manage the Wanderer conflict, not the ones who manage intra-species affairs. This means they knew the reason for our coming before we told them."`
				accept

	on visit
		dialog `You land on <planet>, but realize that your escort carrying the Hai ambassador hasn't entered the system yet. Better depart and wait for it to arrive.`



mission "Wanderers Solifuge Recon 1"
	landing
	name "Report to <planet>"
	description "Report to the Wanderer military base on <destination>, and see if there is anything you can help them with."
	autosave
	source "Vara K'chrai"
	destination "Vara Ke'sok"
	passengers 1
	substitutions
		<Guide> Irayas
			has "event: Wanderers before Hai Reveal"
		<Guide> Sayari
			not "event: Wanderers before Hai Reveal"
	to offer
		has "Wanderers Hai Assistance 3: done"
		not "Wanderers Pond Strider Recon 1: offered"
	on offer
		log `Returned to Wanderer space, and discovered that Iktat Rek has begun the "Molt." He is afraid that because the Eye has not yet opened, the Molt will not be viable and it will end up killing him.`
		conversation
			`You have been gone for several weeks, and Iktat Rek's appearance has changed drastically in that time. Nearly half his head is bald, showing scaly gray skin and scattered white under-feathers in place of his usual plumage. Patches on other parts of his body have lost their feathers as well. His appearance is shocking. In a terrestrial animal you would attribute it to a mange... or to a molt.`
			choice
				`	"What is happening to you? Are you ill?"`
				`	"Are you molting?"`
			`	Rek says wearily, "The doctors believe it is what you would call a cancer, what my people would call a [premature, non-viable] molt. If so it will kill me. But I hope it may be the true Molt, come earlier than the [stories, myths] claim is possible - for the Eye is not yet open."`
			choice
				`	"You can't tell the difference between a cancer and the Molt?"`
			`	"They are the same thing," he says. "Only the [outcome, result] is different. The Molt is a cancer so [successful, virulent] that it [consumes? displaces?] every cell in one's body. But since the first Unfettered attacks a [decade] ago, hundreds of Wanderers have undergone a false Molt. All of them have died. I may be a fool to hope that I might survive."`
			choice
				`	"Well, I hope that your doctors are wrong to be so pessimistic."`
					goto end
				`	"Isn't there anything your doctors can do?"`
			`	"They could try to kill the [mutant, cancerous] cells," he says, "but if it is the true Molt, killing it would kill my future, my [true form? destiny?]. And in any case, the treatment would weaken me and leave me no [strength, attention] to help my people in this time of necessity. So for now I choose neither to hasten nor to halt the [process, progression]."`
			`	"Well," you say, "I hope for your sake that it is a true Molt."`
			label end
			`	"Thank you," he says. "And now, if you are willing to help my people further, they have asked for your [assistance, expertise] on <planet>. Do not worry about me; I will [face, deal with] whatever future comes, when it comes."`
			`	As you return to your ship, <Guide> approaches you, seemingly having listened in on your conversation with Rek. "I too have been told that my presence has been requested on <planet>." She pauses for a moment before continuing. "And while this 'Molt' is a mystery to me, I hope that it may go well for your friend." You thank <Guide> for the well wishes and get ready to leave for <planet>.`
				accept
	on visit
		dialog `You land on <planet>, but realize that your escort carrying the Hai ambassador hasn't entered the system yet. Better depart and wait for it to arrive.`



mission "Wanderers Solifuge Recon 2"
	landing
	name "New Unfettered ships"
	description "Unfettered ships of an unknown design have been spotted in the Prakacha'a system. Destroy them, then return to <destination>."
	autosave
	source "Vara Ke'sok"
	substitutions
		<Guide> Irayas
			has "event: Wanderers before Hai Reveal"
		<Guide> Sayari
			not "event: Wanderers before Hai Reveal"
	to offer
		not "Wanderers Pond Strider Recon 2: offered"
		or
			has "Wanderers Solifuge Recon 1: done"
			has "Wanderers Pond Strider Recon 1: done"
	on offer
		log "Received permission to purchase warships from the Wanderers, including a new one called the Tempest."
		set "license: Wanderer Military"
		conversation
			`Sobari Tele'ek, the military commander whom you met earlier, greets you and <Guide> when you land. "The human who enjoys taking part in fights!" he says. "And the Hai ambassador. I am glad you have come. We have two [pieces, items] of good news for you, human. The first is that we have decided it is [permissible? prudent?] to allow you to purchase our warships. That will include the new [ugly, brutish] one, the Tempest."`
			`	"Thank you," you say.`
			`	"The other news is even better!" he says. "We have [saved, set aside] a fight for you. Unfettered ships of unknown design have been [spotted, discovered] in the Prakacha'a system. I ask you to destroy all these ships, then report to me what their [capabilities, strengths] are. I will discuss the [situation? troubles?] of the Unfettered with <Guide> while you are gone."`
			`	You tell him that you will do your best. Now that you are able to purchase Wanderer warships, you should be able to match anything the Unfettered throw at you.`
				accept
	waypoint "Prakacha'a"
	npc kill
		personality staying heroic target
		government "Hai (Unfettered)"
		system "Prakacha'a"
		fleet
			names "hai"
			variant
				"Solifuge"
				"Solifuge (Tracker)"
				"Violin Spider" 6
				"Violin Spider (Pulse)" 6
		dialog "That was the last of the new Unfettered ships. You can now report back to Tele'ek on <planet>."
	on visit
		dialog `Tele'ek approaches you when you land. "I have [reports, word] that the Unfettered ships are still [present, alive] within Prakacha'a. Please destroy them all before returning."`



mission "Wanderers Solifuge Recon 3"
	landing
	name "New Unfettered ships"
	description "The Hai ambassador is concerned that the development of the Solifuge could become a problem for the Hai and has asked that you deliver a message to the council of elders on <destination>."
	source "Vara Ke'sok"
	destination "Hai-home"
	clearance
	substitutions
		<Guide> Irayas
			has "event: Wanderers before Hai Reveal"
		<Guide> Sayari
			not "event: Wanderers before Hai Reveal"
	to offer
		not "Wanderers Evacuation 1: offered"
		or
			has "Wanderers Solifuge Recon 2: done"
			has "Wanderers Pond Strider Recon 2: done"
	on offer
		conversation
			`Tele'ek and <Guide> listen carefully as you outline the strengths and weaknesses of the new Unfettered carriers. "I am not greatly [concerned, frightened] by tiny fighters," Tele'ek says. "The weapon that has done us most harm is their Ion Cannons, which no ship so small can [wield, carry]. But thank you for your assistance."`
			`	<Guide> looks more concerned about this information. "These carriers may not be an issue for the Wanderers, but this development could cause trouble for the Hai. I have written a message describing the situation." She hands you a data chip. "Please deliver it to the council of elders on <planet>."`
			`	"Please be quick if you are to deliver this message now," Tele'ek says. "We have no other [fights, brawls] for you to take part in right now, but once you return here, you will find another evacuation fleet that needs an [escort, protector]."`
				accept



mission "Wanderers Solifuge Recon 4"
	landing
	name "Return to <planet>"
	description "Return to <destination>, where an evacuation fleet is waiting to be escorted."
	source "Hai-home"
	destination "Vara Ke'sok"
	substitutions
		<Guide> Irayas
			has "event: Wanderers before Hai Reveal"
		<Guide> Sayari
			not "event: Wanderers before Hai Reveal"
	to offer
		has "Wanderers Solifuge Recon 3: done"
	on offer
		conversation "solifuge conversation"

conversation "solifuge conversation"
	branch altStart
		has "Strider Alt Start: done"
	`You give the message from <Guide> to the spaceport authorities so that they can deliver it to the council of elders. After the message has been delivered, the council requests that you meet with them.`
		goto start
	label altStart
	`	When you arrive on <planet>, you are quickly escorted from the spaceport to the council chambers.`
	label start
	`	"Greetings again, <first> <last>," one of the elders says to you. "It is our understanding that our Unfettered brothers and sisters have created a carrier ship. How difficult was it for you to combat it?"`
	choice
		`	"The carrier is strong, but not strong enough, and can be easily taken down."`
		`	"It was easy for me, but I can't say it will be the same for your ships to combat."`
		`	"It was a difficult fight, as the carrier is very powerful."`
	`	The elders mumble among themselves about this information, periodically glancing down at what must be the message from <Guide> detailing the Solifuge.`
	`	"We gather a large fleet above Cloudfire," one of the elders says, "and shortly afterward the Unfettered unveil this new ship. Perhaps it is only right that we respond in kind with a ship of our own."`
	`	"My son is an engineer," another elder says. "He helped create our Centipede and Geocoris ships, both as a result of the humans living among us. Perhaps he would be of assistance in creating a ship to respond to the Unfettered." The elder presses a button and leans over to a microphone. "Please bring Osen into the council chamber."`
	`	A short while later, the elder's son enters the chamber and introduces himself to the council. They tell him about the Unfettered having created a carrier and the need for a new ship to be created as a response, and Osen's eyes go wide.`
	`	"I have precisely the ship! My team has been developing a ship for many years that carries a squadron of drones. There are functional prototypes, but none are complete. We are still developing technology to repair the hull of a ship in flight, which would make this ship and its drones much more effective."`
	choice
		`	"When is the earliest that you could provide these ships?"`
	`	"It would only be a few weeks for us to have a number of prototype ships ready, but I highly suggest that we wait until we have created hull repair technology. If these Unfettered Solifuges do not have such technology, then having it will give our ship an advantage by being able to redeploy damaged drones, but we believe that we are still many years away from developing technology strong enough to be of any real use."`
	`	The elders once again mumble among themselves. They continue to ask Osen a number of questions about this new carrier. How difficult is one to produce? How much does it cost? What are the capabilities of the drones? How useful would it be without being able to repair the hull of its drones?`
	`	After having all their questions answered, the elders seem to be interested in the idea of Osen's new ship. "This hull repair technology indeed sounds necessary," an elder says. "We will provide what funding we can to help fast track its development."`
	`	Osen's father turns to you. "You have traveled many systems, <first> <last>. Perhaps you might be able to help. If you know of any peoples who have such technology from elsewhere in the galaxy, should it exist, then perhaps we could meet with them."`
	branch altEnd
		has "Strider Alt Start: done"
	choice
		`	"I'm sorry, but I can't help right now. I need to return to the Wanderers."`
			goto busy
		`	"I'd be glad to help. I'm sure I could find someone with hull repair technology that could help."`
	
	`	"<Guide>'s message mentions that you are still needed by the Wanderers," Osen's father responds. "Perhaps you should return to where you are needed the most, but when you are able to help us, we will gladly accept it." The elders all thank you for bringing <Guide>'s message and bid you safe travels back to <planet>.`
		accept
	
	label busy
	`	"This is understandable," Osen's father responds. "Return to where you are needed, but when you are able to help, we will gladly accept it." The elders all thank you for bringing <Guide>'s message and bid you safe travels back to <planet>.`
		accept
	
	label altEnd
	choice
		`	"I'd be glad to help. I'm sure I could find someone with hull repair technology that could help."`
			goto glad
		`	"I'm sorry, but I'm busy right now."`
	`	"This is understandable," Osen's father responds. "But we can be patient. Should you find time to help in the future, simply return to <origin> and inform the port authorities that you have what we seek, and we will meet with you again." The elders all thank you for giving them more information on the Unfettered Solifuge and bid you safe travels.`
		accept
	
	label glad
	`	"Wonderful," Osen's father responds. "Once you have finished looking, simply return to <planet> and inform the port authorities that you have what we seek, and we will meet with you again." The elders all thank you for giving them more information on the Unfettered Solifuge and bid you safe travels.`
		accept



event "eastern evacuation"
	planet "Vara Ke'stai"
		add attributes "evacuation"
	planet "Var' Kar'i'i"
		add attributes "evacuation"
	planet "Vara Ke'sok"
		add attributes "evacuation"
	planet "Kort Vek'kri"
		add attributes "evacuation"

# Patch mission for v0.9.13 to make sure that some Wanderer jobs don't offer
# after the number of Wanderer systems has decreased.
mission "eastern evacuation"
	landing
	invisible
	to offer
		or
			has "Wanderers Solifuge Recon 2: done"
			has "Wanderers Pond Strider Recon 2: done"
	on offer
		event "eastern evacuation"
		fail

mission "Wanderers Evacuation 1"
	landing
	name "Evacuate <planet>"
	description `Escort another fleet of Wanderer refugee transports to <destination>.`
	autosave
	source "Vara Ke'sok"
	destination "Vara Ke'stai"
	to offer
		has "Wanderers Solifuge Recon 4: done"
	on offer
		conversation
			`When you return to Wanderer space, you find four Wanderer ships that you've never seen before are parked near the spaceport. These must be the dedicated transport ships that Iktat Rek mentioned. One of the captains approaches you and says, "We are evacuating the worlds that will be [isolated, trapped] if the Unfettered gain more territory. Will you escort us to <planet>, and from there to the capital?"`
			choice
				`	"I would be glad to."`
					accept
				`	"Not now - I will come back when I am ready."`
					defer
	npc accompany save
		government "Wanderer"
		personality timid escort
		ship "Riptide" "Vek'sek Kach'ik"
		ship "Riptide" "Fel'tar Kri'esei"
		ship "Riptide" "Vori'yek'tek La'a"
		ship "Riptide" "Iyik'ta Rei'ta"
	npc
		government "Hai (Unfettered)"
		personality heroic staying
		fleet "Large Unfettered" 2
	on visit
		dialog `You've landed on <planet>, but not all of the Riptide transports carrying the refugees are in the system. Better depart and wait for them all to arrive.`



# The Riptide was added after these missions, so it is triggered separately for backward compatibility.
mission "Wanderers Riptide Patch"
	invisible
	landing
	to offer
		has "Wanderers Evacuation 1: offered"
	on offer
		event "wanderers: riptide mass production" 30
		fail



mission "Wanderers Evacuation 1B"
	landing
	name "Refugees to <planet>"
	description `Escort these transports carrying Wanderer refugees to their home world of <destination>, where they will hopefully be safe.`
	autosave
	source "Vara Ke'stai"
	destination "Vara K'chrai"
	to offer
		has "Wanderers Evacuation 1: done"
	on offer
		conversation
			`The Wanderer transports land in the spaceport and begin loading passengers. The village appears to be almost empty; all but the last few stragglers have already left. As on Varu Mer'ek before it was captured, they seem to have taken pains to leave their village as neat and tidy as possible. In similar circumstances, a human government would probably have chosen to burn everything of value to the ground rather than let it fall into enemy hands.`
				accept
	npc accompany save
		government "Wanderer"
		personality timid escort
		ship "Riptide" "Vek'sek Kach'ik"
		ship "Riptide" "Fel'tar Kri'esei"
		ship "Riptide" "Vori'yek'tek La'a"
		ship "Riptide" "Iyik'ta Rei'ta"
	npc
		government "Hai (Unfettered)"
		personality heroic staying
		system "Sich'ka'ara"
		fleet "Large Unfettered" 3
	on visit
		dialog `You've landed on <planet>, but not all of the Riptide transports carrying the refugees are in the system. Better depart and wait for them all to arrive.`



mission "Wanderers Evacuation 1C"
	landing
	name "Escort to <planet>"
	description `Escort these transports back to <destination>.`
	autosave
	source "Vara K'chrai"
	destination "Vara Ke'sok"
	to offer
		has "Wanderers Evacuation 1B: done"
	on offer
		conversation
			`The transports offload the refugees, and one of the captains tells you that they are wanted back on <planet>. But now that you know that Iktat Rek may be dying, perhaps you should visit him while you are here.`
			choice
				`	(Check in on Iktat Rek.)`
				`	(No, I can always visit him next time I'm here.)`
					goto end
			`	You contact Rek, and he invites you to come visit him in the house where he is staying - a Wanderer tree house near the outskirts of the city. He looks even more tired than before, and the bare patches of skin are spreading. In a few places a new set of black, oily feathers seem to be growing in, but they are thin and hairlike - not enough even to cover his skin, let alone to allow him to fly.`
			`	You sit and talk with him for a while. He is moving and speaking more slowly, but you are glad to see that his mind is as sharp as ever, and to pass the time he asks you all sorts of questions about human culture and history, which you answer as best you can. Eventually, you say goodbye and return to the spaceport.`
			label end
			`	The transports finish unloading the last of the passengers, and get ready to follow you back to <planet>.`
				accept
	npc accompany save
		government "Wanderer"
		personality timid escort
		ship "Riptide" "Vek'sek Kach'ik"
		ship "Riptide" "Fel'tar Kri'esei"
		ship "Riptide" "Vori'yek'tek La'a"
		ship "Riptide" "Iyik'ta Rei'ta"
	npc
		government "Hai (Unfettered)"
		personality heroic staying
		system "Sich'ka'ara"
		fleet "Large Unfettered" 4
	on visit
		dialog `You've landed on <planet>, but not all of the Riptide transports carrying the refugees are in the system. Better depart and wait for them all to arrive.`



event "battle for sich'ka'ara begins"
	system "Sich'ka'ara"
		fleet "Wanderer Flycatchers" 300

mission "Wanderers Defend Sich'ka'ara"
	landing
	name "Defend <planet>"
	description `Drive off the Unfettered fleet attacking <system>, then land on <planet>.`
	autosave
	source "Vara Ke'sok"
	to offer
		has "Wanderers Evacuation 1C: done"
	on offer
		event "battle for sich'ka'ara begins"
		conversation
			`Soon after the transports land, an alarm begins to sound and you see many Wanderers, the warriors in particular, rushing to board their ships. Sobari Tele'ek swoops down and lands next to your ship, and explains quickly, "We have detected a large Unfettered fleet [incoming, approaching]. Will you join in the defense?"`
			`	You agree to help them, and begin preparing your ship for takeoff...`
				launch
	on visit
		dialog "There are still Unfettered warships overhead. You should take off again and assist in the fight."
	npc evade
		personality staying coward
		government "Hai (Unfettered)"
		fleet
			names "hai"
			variant
				"Shield Beetle" 2
				"Shield Beetle (Tracker)" 1
				"Shield Beetle (Pulse)" 2
				"Water Bug" 3
				"Water Bug (Pulse)" 4
	npc evade
		personality entering coward
		government "Hai (Unfettered)"
		fleet
			names "hai"
			variant
				"Shield Beetle" 1
				"Shield Beetle (Tracker)" 3
				"Shield Beetle (Pulse)" 2
				"Water Bug" 7
				"Water Bug (Pulse)" 2
	npc
		personality heroic
		government "Wanderer"
		fleet
			names "wanderer"
			variant
				"Tempest (Missile)" 2
				"Autumn Leaf" 3
				"Summer Leaf" 1
	npc
		personality heroic staying
		government "Wanderer"
		fleet
			names "wanderer"
			variant
				"Tempest (Heavy)"
				"Tempest"
				"Strong Wind" 1
				"Autumn Leaf" 2
				"Summer Leaf" 3
	on complete
		log "Helped to defend a Wanderer world from yet another Unfettered attack. Meanwhile, the Wanderers are trying to move as many civilians as possible back to their home world, where they will be safe. But, their strategy seems to be based on the hope that sometime soon a wormhole will open and allow the Wanderer people to flee to a new territory and leave their old planets behind for the Unfettered to claim."
		event "battle for sich'ka'ara ends"
		conversation
			`The Unfettered fleet has been driven off. Tele'ek thanks you for taking part in defending this world. "Unfortunately," he says, "I just received news that this was only half of the Unfettered [assault, attack]. An equally large fleet attacked the Chirr'ay'akai system, and overwhelmed the defenses there so [quickly, unexpectedly] that some of our people did not have time to [escape, evacuate] and have been forced into hiding. If you're willing to help rescue them, please meet me in the spaceport once I am done [debriefing, informing] the warriors."`

event "battle for sich'ka'ara ends"
	system "Sich'ka'ara"
		add fleet "Wanderer Freight" 900
		add fleet "Wanderer Defense" 400
		add fleet "Large Unfettered" 400
	system "Chirr'ay'akai"
		government "Hai (Unfettered)"
		fleet "Wanderer Defense" 800
		fleet "Large Unfettered" 400
		fleet "Small Unfettered" 400
	system "Prakacha'a"
		government "Hai (Unfettered)"
		fleet "Wanderer Defense" 2000
		fleet "Large Unfettered" 600
		fleet "Small Unfettered" 600
	planet "Kort Vek'kri"
		attributes "unfettered"
		spaceport `The Unfettered clearly do not know quite what to make of the Wanderer research station here that they have recently captured. Animals that were once part of various experiments are now wandering loose, and the Unfettered are making only sporadic efforts to keep them well-fed. Every once in a while one of them, driven by sheer hunger, tries to smash its way into one of the crates of military rations that the Unfettered have stacked up in the shade near the main landing pad.`
	fleet "Large Unfettered"
		add variant 3
			"Solifuge"
			"Violin Spider" 3
			"Violin Spider (Pulse)" 3
		add variant 1
			"Solifuge (Pulse)"
			"Solifuge (Tracker)"
			"Violin Spider" 6
			"Violin Spider (Pulse)" 6
		add variant 2
			"Shield Beetle (Pulse)"
			"Solifuge"
			"Violin Spider" 3
			"Violin Spider (Pulse)" 3
		add variant 1
			"Shield Beetle"
			"Solifuge (Tracker)"
			"Violin Spider" 2
			"Violin Spider (Pulse)" 4
		add variant 2
			"Solifuge (Pulse)"
			"Violin Spider" 4
			"Violin Spider (Pulse)" 2
			"Lightning Bug" 2



mission "Wanderers Rescue 1"
	name "Wanderer Rescue"
	description "Some Wanderer warriors were left behind on <planet> when the Unfettered captured the planet. Land on the planet with two Wanderer warships, and rescue them."
	autosave
	source "Vara Ke'sok"
	destination "Kort Vek'kri"
	clearance
	infiltrating
	to offer
		has "Wanderers Defend Sich'ka'ara: done"
	on offer
		conversation
			`Sobari Tele'ek explains the situation to you. "Nearly a hundred warriors were on the ground on <planet> when it was captured," he says. "They [scattered, evaded capture] and flew away from the spaceport, then regrouped in hiding in one of the forests. I'm sending two warships to land on the planet and [retrieve, rescue] them, and I'd like you to [join, accompany] them. Any questions?"`
			choice
				`	"No, I'm ready to go."`
					accept
				`	"Why do you need me to take part in this mission?"`
			`	He says, "It matters deeply to some of our people to know that a member of another species is [assisting, journeying with] us in this conflict. Not merely for [morale? public relations?] but because your [support? acceptance?] gives our [self-defense, struggle] [moral weight? legitimacy?]." Your translator seems to be having trouble with the exact shades of meaning in his explanation.`
			`	You agree to join the expedition, and he introduces you to the captains of the two ships that will travel with you.`
				accept
	npc accompany save
		personality escort heroic
		government "Wanderer"
		ship "Tempest (Heavy)" "Ka'asildi"
		ship "Tempest" "Eska'ata'ka"
	npc
		personality staying
		government "Hai (Unfettered)"
		system "Chirr'ay'akai"
		fleet
			names "hai"
			variant
				"Shield Beetle (Tracker)" 5
	on visit
		dialog
			"You have reached <planet>, but you will need to take off again and wait for both the Wanderer warships to be in-system as well."



mission "Wanderers Rescue 1B"
	landing
	name "Wanderer Rescue"
	description "Escort these two Wanderer warships, carrying rescued warriors from <origin>, safely back to <destination>."
	source "Kort Vek'kri"
	destination "Vara Ke'sok"
	to offer
		has "Wanderers Rescue 1: done"
	on offer
		log "Helped to rescue some Wanderers who were stranded and had to go into hiding in the forest when their planet was taken over by the Unfettered."
		conversation
			`The Wanderer warships come to a stop hovering above one of the largest forests on the planet. You see the flash of many different colors of wings as the Wanderer warriors who were hiding in the trees fly up to meet the ships, which open their airlocks to receive them. After less than five minutes, the Wanderer captains signal you that everyone is aboard, and you can return to <planet>.`
				launch
	npc accompany save
		personality escort heroic
		government "Wanderer"
		ship "Tempest (Heavy)" "Ka'asildi"
		ship "Tempest" "Eska'ata'ka"
	npc
		personality staying
		government "Hai (Unfettered)"
		fleet
			names "hai"
			variant
				"Lightning Bug" 12
	on visit
		dialog
			"You have reached <planet>, but you will need to take off again and wait for both the Wanderer warships to be in-system as well."



mission "Wanderers Rescue 1C"
	landing
	name "Visit Iktat Rek"
	description "Return to <destination>, where Iktat Rek's condition has continued to deteriorate."
	autosave
	source "Vara Ke'sok"
	destination "Vara K'chrai"
	to offer
		has "Wanderers Rescue 1B: done"
	on offer
		"reputation: Wanderer" >?= 40
		conversation
			`The Wanderers on <origin> are overjoyed that the rescue succeeded, and many of them thank you personally even though you feel like your role in the mission was rather minor. As the celebration continues, Tele'ek pulls you aside and says, "We must go somewhere [quiet, private] and speak."`
			`	He leads you into what looks like an officers' lounge, and you sit down at a table. "Rek who was called 'Iktat' was your [designated contact? cultural guide? species companion?], yes?" he asks. You nod, although it's clear your translator doesn't know exactly what the word means. "Rek is very sick and needs [advanced, intensive] medical care," he says. "He desires that you be the one to transport him to the [hospital, medical facility] on Tik Klai. You must return to <planet> and meet him."`
			choice
				`	"Okay, I'll go there immediately."`
					accept
				`	"But, it's just the Molt. He'll be fine."`
			`	"It is probably [beneficial, encouraging] for Rek to maintain that hope," he says, "but our [stories, myths] say that never before has a Molt been [viable, successful] if it began when the Eye was not open."`
			`	You promise that you will go visit Rek as quickly as possible, and bring him wherever he needs to go.`
				accept



mission "Wanderers Rek 0"
	landing
	name "Bring Rek to <planet>"
	description "Bring Iktat Rek to <destination>, where there is an advanced medical facility that can hopefully treat him."
	autosave
	source "Vara K'chrai"
	destination "Tik Klai"
	passengers 1
	blocked "You need a bunk free in order to carry Iktat Rek."
	to offer
		has "Wanderers Rescue 1C: done"
	on offer
		conversation
			`When Rek meets you in the spaceport, he is in the Wanderer equivalent of a motorized wheelchair. He has lost even more of his brown and gray plumage, and nothing but thin, withered, black feathers have grown in their place, like dark hairs growing from diseased skin. You are not sure if he has lost weight, or the loss of feathers simply makes him appear more gaunt. "I am glad you are here, <first> <last>," he says.`
			choice
				`	"Don't worry, Iktat Rek. You'll make it through this."`
			`	He winces when you say his name. "You must not call me that anymore," he says. "'Iktat' was my role-name, and I can serve in that role no longer. I am now known only by my core-name of Rek, or my child-name Rek d' Esta'a i' Veruk. If I survive the Molt, I will become someone new, and will receive a new role-name as well."`
			choice
				`	"You're strong. I'm sure you will survive."`
				`	"Do you have any idea what you will become?"`
					goto become
			`	"I hope so," he says, "but I cannot avoid overhearing the whispers of those around me. And the doctors say the Molt is rearranging and shutting down some of my internal organs. My primary hope now is just to live long enough to know that my people will have a future."`
				goto end
			label become
			`	"It is impossible to know," he says. "The Molt can make us not just a new individual, but almost a new species, with new abilities no Wanderers had before. I have some suspicions of what may be changing inside me, but I do not wish to invite ill fortune by voicing those hopes aloud."`
			label end
			`	It is not until you have wheeled him halfway up the ramp into your ship that you realize something: throughout the entire conversation, Rek was speaking to you in your native language, without using the translator. You had not realized that Wanderer vocal organs could mimic human speech so perfectly.`
			choice
				`	"Rek, when did you learn to speak my language?"`
			`	He makes a sound halfway between a laugh and a cough, and says, "Even as my body decays, my mind has grown sharper. The more I listened to your box speaking to you, the more its words began to make sense to me."`
			`	He seems too tired to answer any more questions. You make sure Rek is comfortable in one of your bunk rooms, then prepare to travel to <planet>.`
				accept
	on visit
		dialog `You land on <planet>, but realize that your escort carrying Iktat Rek hasn't entered the system yet. Better depart and wait for it to arrive.`



mission "Wanderers Rek 1"
	landing
	name "Visit Sko'karak"
	description "Rek asked you to visit the Sko'karak system, then return to <planet> and tell him what you found there."
	source "Tik Klai"
	waypoint "Sko'karak"
	to offer
		has "Wanderers Rek 0: done"
	on offer
		log "Brought Iktat Rek to a Wanderer hospital facility. His illness, or molt, is progressing, and he has grown much weaker. But his mind is still as sharp as ever, and in fact he has somehow managed to pick up human language just by listening to the words of the translation machine."
		conversation
			`A Wanderer hospital is not too different from a human one. You stand in a corner trying not to get in the way as they transfer Rek to a bed and connect him to various tubes and wires. Without his feathers he looks unbelievably fragile, almost skeletal, but the Wanderer nurses and doctors are handling him as gently as possible.`
			`	Eventually you are left alone with him. For a while he seems to just be gazing off into the distance, his eyes unfocused. Then he seems to realize that you are here and his eyes take on a new depth and alertness as he turns to look at you. Again speaking in your own language, he says, "Go visit the Sko'karak system and tell me what you find there." Then he shuts his eyes and falls asleep.`
				accept
	on enter "Sko'karak"
		dialog
			`You enter this system with high hopes that Rek, despite his weakened state, has sensed something significant happening here and sent you to discover it. But, your sensors pick up nothing out of the ordinary.`
	on visit
		dialog `You've returned to <planet>, but you haven't yet entered the Sko'karak system to investigate. Better depart and make sure you visit it before returning.`



mission "Wanderers Rek 2"
	landing
	name "Visit Sko'karak again"
	description "Rek asked you to visit the Sko'karak system again, and see if anything has changed there. Then, return to <destination>."
	source "Tik Klai"
	waypoint "Sko'karak"
	to offer
		has "Wanderers Rek 1: done"
	on offer
		event "wanderers: more systems lost"
		conversation
			`When you arrive, you can tell that the locals are agitated about something. Finally one of them switches into the Hai language and explains to you what is going on. "We have just heard that the Unfettered have [stolen, captured] three more of our worlds," he says, "but do not tell Rek the news."`
			`	You visit Iktat Rek and tell him that you found nothing out of the ordinary in the Sko'karak system. He barely even opens his eyes as you speak to him. "Go back and look again," he says.`
			choice
				`	"Okay, I'll go and look again."`
					accept
				`	"You should know, another three systems were lost to the Unfettered."`
			`	He sighs. "If the Eye would only open, it would not matter. I do not understand why the keepers of the portal will not open it and let us flee from this war into a place of safety. Go again to Sko'karak, and look."`
				accept
	on enter "Sko'karak"
		dialog
			`You enter the system again, and do an even more detailed sensor sweep in case you missed something the first time. You find nothing.`
	on visit
		dialog `You've returned to <planet>, but you haven't yet entered the Sko'karak system to investigate. Better depart and make sure you visit it before returning.`



mission "Wanderers Rek 3"
	landing
	name "Visit Sko'karak"
	description "Visit the Sko'karak system for a third time, and see if anything has changed there. Then, return to <planet> to report to Rek."
	source "Tik Klai"
	waypoint "Sko'karak"
	to offer
		has "Wanderers Rek 2: done"
	on offer
		event "wanderers: the eye begins to open" 2
		conversation
			`When you enter the spaceport, a white-plumed Wanderer who looks eerily similar to Rek comes out of the hospital to meet you. For a brief confused moment you wonder if Rek has indeed completed the Molt and is now standing before you healed, then she introduces herself as Melaka Esta'a, Rek's mother. "Rek is asleep," she says. "Do you bring good news?"`
			choice
				`	"No, I found nothing."`
			`	She says, "Rek's body is destroying itself [fighting, resisting] the Molt. Soon we must give him the drugs that will [disable, eliminate] his immune system and allow the new cells to finish their [conquest, invasion] of his body. For that treatment he must enter [seclusion, isolation] to protect him from infection. But he will not go until you bring him the [word, news] he awaits."`
			choice
				`	"I will go back one more time and see if anything has changed."`
					accept
				`	"Should I lie to him and say the Eye is open?"`
			`	"No," she says, "go back one more time and look. If there is still nothing, we will [decide, consider] what to do next."`
				accept
	on enter "Sko'karak"
		dialog
			`This time when you enter the system, your sensors pick up some strange astronomical phenomenon out beyond the orbit of the farthest planet, a wisp of light like a gathering raincloud. It's not a wormhole, but it is a change. Perhaps it will be enough to give Rek hope.`
	on visit
		dialog `You've returned to <planet>, but you haven't yet entered the Sko'karak system to investigate. Better depart and make sure you visit it before returning.`



mission "Wanderers Ap'arak 1"
	landing
	name "Help defend <planet>"
	description "Return to <destination>, where the Wanderers have chosen to take their stand against the Unfettered incursion."
	autosave
	source "Tik Klai"
	destination "Varu Tev'kei"
	to offer
		has "Wanderers Rek 3: done"
	on offer
		log "Iktat Rek has been placed in protective quarantine in a germ-free room, where he will receive drugs that will suppress his immune system and allow the genetic change that is taking place in his body to be completed. Even if he survives the process, it may change him beyond recognition."
		conversation
			`You hurry into the hospital room. Rek's skin is now almost entirely bare aside from the withered, stringy black feathers that have grown in place of the once rich plumage. Rek's eyes spring open when you enter the room. "You have news," Rek says. "I can see it in your expression. What did you see?" Given how hard it is to read alien facial expressions, it would be quite remarkable if Rek could actually tell anything from looking at your face, but it would not be polite to say so.`
			choice
				`	"Something has begun in the Sko'karak system, a cosmological phenomenon my ship's sensors did not recognize. It may be the Eye, beginning to open."`
				`	"There is some sort of cosmological phenomenon, but it is not a wormhole. I do not want to offer you false hope."`
			`	"It is the Eye," says Rek. "I am sure of it. It comes too late to save us from the great losses we have suffered, but perhaps not too late to preserve our species from destruction. So, my waiting is at an end."`
			`	Rek calls to one of the nurses. The hospital bed is on wheels, and they quickly detach it from the various machines on the walls. Esta'a, Rek's mother, comes into the room and explains to you, "The room of [seclusion, isolation] is deeper underground. They will [wash, sterilize] Rek's body, then wait a week to check for any [residual, hidden] contamination, then begin to administer the drugs that will stop Rek's body from [fighting, resisting] the transformation. Even if all goes well, we will not see Rek again for a long time, and never again in this [body, form]."`
			choice
				`	"Don't worry. Rek is strong enough to survive this."`
					goto hallway
				`	"Will you let me know what happens, regardless of the outcome?"`
			`	"I will," she says. "Unless, of course, some great [calamity? upheaval?] befalls us and we are too caught up in other [matters, necessities]."`
			label hallway
			`	Three Wanderer nurses come and wheel Rek's bed out the door and into an elevator. At Rek's request, you join them. The elevator opens up to a wide and vaulted hallway lined on either side by Wanderers dressed in black, come to pay their last respects to Rek. It is like something out of a dream: the subterranean passage dense with the stately forms of Wanderer officials, the black-cloaked wings and shadows contrasting with the bright linen of the hospital bed and the white plumage of Rek's mother as she follows the cart to the threshold of the isolation chamber.`
			`	The door of the chamber snaps shut with a pneumatic hiss, and you make your way back up to the spaceport with the other visitors. One of the visitors is Emeka'a Isai, the former governor of Varu Mer'ek. She pulls you aside and says, "You should not [remain, dawdle] here, human. They will have need of you at the [front, battle line]. And the sight of you may be unwelcome to some of the [mourners? associates?] of Rek who are here."`
			choice
				`	"Okay, I'll go to <planet> and aid in the defense."`
					accept
				`	"Wait, why would people be angry at me after all I've done to help?"`
			`	"Not angry at you," she says, "but some say the Molt is [triggered, provoked] by exposure to [alien, foreign] things: that your coming is what made Rek's body begin its [change, metamorphosis] too soon." She is silent for a moment, then says, "Please, do not be [concerned, grieved]. Rek may yet live, and rise to great renown as the first of a new [generation, race]. In any event, that is the past. Go, now, and help us to [secure, obtain] a future."`
				accept



event "battle for ap'arak"
	system "Ap'arak"
		fleet "Wanderer Flycatchers" 400

event "battle for ap'arak ends"
	government "Wanderer"
		"attitude toward"
			"Pug (Wanderer)" .01
	system "Ap'arak"
		add fleet "Wanderer Freight" 2000
		add fleet "Wanderer Drones" 4000
		add fleet "Wanderer Defense" 600
		add fleet "Large Unfettered" 700

mission "pug defend wanderers"
	invisible
	landing
	to offer
		has "Wanderers Ap'arak 2: done"
	on offer
		event "pug defend wanderers"
		fail

event "pug defend wanderers"
	government "Pug (Wanderer)"
		"attitude toward"
			"Wanderer" .01
	government "Pug"
		"attitude toward"
			"Wanderer" .01

mission "Wanderers Ap'arak 2"
	landing
	name "Help defend <planet>"
	description "Defend <planet> from an Unfettered invasion fleet, then land back on the planet."
	source "Varu Tev'kei"
	to offer
		has "Wanderers Ap'arak 1: done"
	on offer
		conversation
			`As you are coming in for a landing here you think you see a few Wanderer ships of yet another unfamiliar design, even larger than the Tempest. Their level of military technology has risen at an incredible rate since the Unfettered invasion began, even if it is true that they are just putting ancient ship and weapon designs back into production rather than inventing them anew.`
			`	But the new technology cannot completely offset the fact that no living Wanderer has any real military experience. So, several of their leaders here are eager to talk with you, and you spend hours telling them stories from your recent experience in the war in human space. Sobari Tele'ek, the military commander, is among them. Your conversation is interrupted when sirens begin to sound in the spaceport. "The Hai are approaching!" says Tele'ek. "Please join us in battle, one more time."`
				launch
	on accept
		event "battle for ap'arak"
	on complete
		event "battle for ap'arak ends"
	on visit
		dialog "There are still Unfettered warships overhead. You should take off again and assist in the fight."
	npc evade
		personality staying heroic
		government "Hai (Unfettered)"
		fleet
			names "hai"
			variant
				"Shield Beetle" 2
				"Shield Beetle (Tracker)" 1
				"Shield Beetle (Pulse)" 2
				"Water Bug" 3
				"Water Bug (Pulse)" 2
	npc evade
		personality heroic
		system "Sich'ka'ara"
		government "Hai (Unfettered)"
		fleet
			names "hai"
			variant
				"Solifuge" 2
				"Solifuge (Pulse)" 2
				"Solifuge (Tracker)" 1
				"Violin Spider" 12
				"Violin Spider (Pulse)" 18
	npc evade
		personality heroic
		system "Chy'chra"
		government "Hai (Unfettered)"
		fleet
			names "hai"
			variant
				"Shield Beetle" 1
				"Shield Beetle (Tracker)" 1
				"Shield Beetle (Pulse)" 2
				"Water Bug" 4
				"Water Bug (Pulse)" 2
				"Solifuge" 1
				"Solifuge (Pulse)" 1
				"Solifuge (Tracker)" 1
				"Violin Spider" 8
				"Violin Spider (Pulse)" 10
	npc
		personality heroic
		government "Wanderer"
		fleet
			names "wanderer"
			variant
				"Derecho (Tough)"
				"Tempest"
				"Tempest (Heavy)"
				"Strong Wind" 1
				"Autumn Leaf" 3
				"Summer Leaf" 4
	npc
		personality heroic staying
		government "Wanderer"
		fleet
			names "wanderer"
			variant
				"Derecho (Turret)"
				"Derecho"
				"Strong Wind" 2
				"Autumn Leaf" 4
				"Summer Leaf" 3
	npc
		personality staying derelict
		government "Wanderer"
		fleet
			names "wanderer"
			variant
				"Strong Wind" 1
				"Autumn Leaf" 2



# TODO: When "complete anywhere" functionality is available,
# condense the following three missions into a single mission
mission "Wanderers Ap'arak 3: Pug 1"
	landing
	invisible
	source "Varu Tev'kei"
	to offer
		has "Wanderers Ap'arak 2: done"
		not "Wanderers Ap'arak 3: Pug: offered"
	npc save
		personality staying unconstrained uninterested
		government "Pug (Wanderer)"
		ship "Pug Arfecta" "Hork Ekekek Ptui"
	to complete
		never

mission "Wanderers Ap'arak 3: Pug 2"
	landing
	invisible
	source "Varu Tev'kei"
	to offer
		has "Wanderers Ap'arak 2: done"
		not "Wanderers Ap'arak 3: Pug: offered"
	npc save
		personality staying unconstrained uninterested
		government "Pug (Wanderer)"
		ship "Pug Arfecta" "Graak Sput Kchoo"
	to complete
		never

mission "Wanderers Pug Hostile"
	landing
	source
		government "Wanderer"
	to offer
		has "Wanderers Ap'arak 3: Pug 1: failed"
		has "Wanderers Ap'arak 3: Pug 2: failed"
	on offer
		set "Wanderers Ap'arak 3: Pug: done"
		"reputation: Wanderer" <?= -1
		conversation
			`You receive a message from Sobari Tele'ek: "We are [aware? incredulous?] of reports that you have [exterminated, eradicated] our Keepers in the Ap'arak system. This is unacceptable! From now on, you are no longer welcome in our [territory, space]."`
				flee

mission "Wanderers Ap'arak 3"
	landing
	name "Report to <planet>"
	description "Return to the Wanderer capital on <destination>."
	autosave
	source "Varu Tev'kei"
	destination "Vara K'chrai"
	to offer
		has "Wanderers Ap'arak 2: done"
	on offer
		log `The Wanderers have begun producing even larger warships, and have succeeded in driving off yet another Unfettered assault. Afterwards the Pug, whom the Wanderers refer to as the "Keepers," finally sent assistance... in the form of two ships, which they claim are powerful enough to keep the entire Unfettered fleet at bay.`
		log "Factions" "Unfettered Hai" `After obtaining a sufficient number of jump drives, the Unfettered expanded into Wanderer space and managed to conquer six worlds from the Wanderers before their advance was stopped due to Pug interference.`
		conversation
			`The Wanderers here seem incredulous that they managed to drive off such a powerful Unfettered attack force. As you walk through the spaceport, many of them stop to thank you for your assistance in defending their home.`
			`	Just as you reach the pavilion where the military leaders are gathering, a shadow falls over you, and you look up to see two ships approaching with the unmistakable horned silhouettes of Pug warships. Throughout the spaceport you hear Wanderer voices raised in excitement, and hundreds of them leap into the air to accompany the Pug ships to the landing pad. Sobari Tele'ek says to you, "It is a [visitation, appearance] of the Keepers! In our hour of [need, desperation] they make themselves known at last." A small delegation of Pug disembarks from the ships and approaches the pavilion on foot.`
			choice
				`	"Let's hope that they offer you more help than they did last time I talked with them."`
				`	"The Pug are dangerous and unpredictable. You should not trust them."`
				`	"If they really cared about you, they would have intervened before so many of you died fighting the Unfettered."`
				`	(Hear what the Pug have to say.)`
					goto pug
			`	"The Keepers are [subtle, mysterious]," says Tele'ek, "but always their [intervention, action] has been for our [benefit, good]. Now be silent, and allow them to speak."`
			label pug
			`	The Pug delegation reaches the pavilion, and one of them begins speaking in the Wanderer language. You have no idea what they are saying, and they all seem to be ignoring your presence. A few of the Wanderer leaders respond. There's an awful lot of fanning of wings, flipping of tails, and preening of feathers going on. That might be the Wanderer way of trying to make a good impression, or else they're just feeling pleased with themselves. Or maybe they're nervous; it's hard to tell.`
			`	The Pug finish their conversation with the Wanderers and return to their ships, and only then does Sobari Tele'ek turn to you and say, "Great news! They say that their two ships will [patrol, remain in] this system and [hold off, hold at bay] the Hai fleets. Also," he adds, preening himself, "they are very pleased with us for [growing, becoming] so strong. And, they say we need not [fight? worry about?] the Hai anymore."`
			choice
				`	"I've fought Pug ships. There's no way two of them can stand against the entire Unfettered war fleet."`
				`	"Does this mean they're finally willing to open the wormhole for you?"`
					goto eye
			`	"Maybe they have grown stronger, too," says Tele'ek. "In any case, we are [safe, secure] here now, so we do not need your [help, protection]. Perhaps you should return to our capital and see if they need you there."`
				goto end
			label eye
			`	Tele'ek's crest droops a little bit. "I suppose they did not make any [promises, predictions] about that," he says. "But in any case, we are [safe, secure] here now, so we do not need your [help, protection]. Perhaps you should return to our capital and see if they need you there."`
			label end
			choice
				`	"Very well, I'll go check if they need me on <planet>."`
					accept
				`	"You really think that nothing can go wrong here, just because the Pug have arrived?"`
			`	You try to convince Tele'ek that the Pug may not be completely trustworthy, but it's clear you cannot change his mind. To the Wanderers, the Pug must have the status of gods; speaking against them is fruitless. Eventually you give up and agree to go visit <planet>.`
				accept
	
	on complete
		event "wanderers: the eye opens"
		event "wanderers: derecho mass production" 16
		event "wanderers: spera anatrusk colony" 40
		conversation
			`A few minutes after you land on <planet>, a sudden uproar passes through the Wanderers in the spaceport. It's hard to be sure, but you think they sound excited, not frightened. Ships start taking off, more and more of them until the spaceport is almost deserted, and no one who is left seems at all interested in talking with you or explaining what is going on. You're probably going to have to return to your ship and see for yourself what all the fuss is about.`<|MERGE_RESOLUTION|>--- conflicted
+++ resolved
@@ -436,13 +436,10 @@
 	destination "Alexandria"
 	substitutions
 		"<Library search>" `Traveling through the library in search for data suitable for training the Wanderer translation algorithm raises an unexpected problem: you're surrounded by it. You guessed that even fifty Bulk Freighters wouldn't be enough to carry all the tomes and data cores from the Alexandria library. Asking around, you're referred to a research librarian who develops automated translation algorithms for dead languages.`
-<<<<<<< HEAD
 		<Guide> Irayas
 			has "event: Wanderers before Hai Reveal"
 		<Guide> Sayari
 			not "event: Wanderers before Hai Reveal"
-=======
->>>>>>> 9f60ab12
 	to offer
 		or
 			has "Wanderers: Diplomacy: done"
@@ -477,11 +474,7 @@
 			`	They respond, and Guide> translates, "They say that their species has encountered many other species in the past, and always has found those encounters to be valuable. Although..." She pauses to listen as the Wanderers continue speaking. "Although, they say that in their travels, far more often than they encounter living species, they instead only find themselves sifting through the refuse of a species that has destroyed itself through war or carelessness. They hope that you are not such a species, because..." Again she pauses as the Wanderers speak, then says, "Because, they hate to make new friends only to lose them again."`
 			
 			label end
-<<<<<<< HEAD
 			`	Speaking through <Guide>, you try to reassure the Wanderers that you have peaceful intentions. They speak with her for a while longer. "They say that I will be allowed to stay here as an ambassador," She informs you. "They will also let you land on most of their worlds, but will not welcome any other Hai into their territory. I fear they distrust the Hai because of the actions of the Unfettered, and being associated with me may harm your chances to win their favor.`
-=======
-			`	Speaking through Sayari, you try to reassure the Wanderers that you have peaceful intentions. They speak with her for a while longer. "They say that I will be allowed to stay here as an ambassador," She informs you. "They will also let you land on most of their worlds, but will not welcome any other Hai into their territory. I fear they distrust the Hai because of the actions of the Unfettered, and being associated with me may harm your chances to win their favor.`
->>>>>>> 9f60ab12
 			`	"I'll have to remain here, so you'll need another way to communicate with them..." She pauses to talk to the Wanderers. "They're willing to create a translation device so you can communicate without an intermediary, but they require a large amount of data to train their algorithms. Human literature, speeches, interactive programs; anything with language and context."`
 			choice
 				`	"Where can I find the data?"`
@@ -489,7 +482,6 @@
 				accept
 	on accept
 		"reputation: Wanderer" >?= 10
-<<<<<<< HEAD
 	on complete
 		set "human cultural data"
 		payment -40
@@ -519,33 +511,14 @@
 	on complete
 		event "wanderer translator available" 56
 		conversation
-			`A Wanderer meets you after you land and you hand them the data card. They plug it into a mango-sized machine which seems to adjust its data card slot to match the shape of the card on the way in. The Wanderer makes clicking and whistling noises while manipulating the device. Eventually, the device spits out the phrases, "[Enter, bring] three and five. Within [truth, lies], the pleasant [cow, nova] tickles me [thoughtfully, gracefully]."`
+			`A Wanderer meets you after you land and you hand them the data card. They plug it into what looks like a fat data pad with several different types of data card slots. The Wanderer makes clicking and whistling noises while manipulating the device. Eventually, the device spits out the phrases, "[Enter, bring] three and five. Within [truth, lies], the pleasant [cow, nova] tickles me [thoughtfully, gracefully]."`
 			`	The Wanderer seems displeased with the results. After a few minutes of fiddling with the device, it sputters out, "Pleasing [truth, gratifications]. [Accepting, holding] geolocated results [within, for] two [menstrual, lunar] cycles." Seeing your confusion, the Wanderer continues manipulating the device, chirping loudly as if in frustration.`
 			`	"Thank you. Return in eight weeks", the device eventually says, drawing what seemed like satisfaction from the Wanderer once you gave your acknowledgment. The Wanderer tinkers with the machine for a while more, before waving to you and departing, leaving you to your own devices.`
 
-=======
-	on complete
-		set "human cultural data"
-		payment -40
-		conversation
-			`<Library search> She directs you to the museum gift shop, where, to your surprise, you could buy the full "Human Cultural Archive" for a mere 40 credits.`
-				to display
-					not "Bankrupt at Alexandria"
-			`Now that you finally have 40 credits, you purchase the "Human Cultural Archive" that you must take to <planet>.`
-				to display
-					has "Bankrupt at Alexandria"
-	on visit
-		set "Bankrupt at Alexandria"
-		conversation
-			`<Library search> She directs you to the museum gift shop, to buy the "Human Cultural Archive" for 40 credits.`
-			`	Unfortunately, you have done such a horrible job at managing your finances you do not have even that much cash on hand right now.`
-			`	Go earn some money, then return here.`
->>>>>>> 9f60ab12
 
 event "wanderer translator available"
 
 
-<<<<<<< HEAD
 
 mission "Wanderers: Translator Reminder"
 	description "Wait for the Wanderers to create a device to translate between their language and yours."
@@ -556,24 +529,6 @@
 		has "Wanderers: Translation Machine: done"
 	to complete
 		has "event: wanderer translator available"
-=======
-mission "Wanderers: Algorithm Training Data"
-	description "Bring a copy of the human cultural archives to <destination> so the Wanderers can train an automated translation algorithm."
-	landing
-	source "Alexandria"
-	destination "Vara K'chrai"
-	to offer
-		has "Wanderers: Translation Machine: done"
-	on complete
-		event "wanderer translator available" 56
-		conversation
-			`A Wanderer meets you after you land and you hand them the data card. They plug it into what looks like a fat data pad with several different types of data card slots. The Wanderer makes clicking and whistling noises while manipulating the device. Eventually, the device spits out the phrases, "[Enter, bring] three and five. Within [truth, lies], the pleasant [cow, nova] tickles me [thoughtfully, gracefully]."`
-			`	The Wanderer seems displeased with the results. After a few minutes of fiddling with the device, it sputters out, "Pleasing [truth, gratifications]. [Accepting, holding] geolocated results [within, for] two [menstrual, lunar] cycles." Seeing your confusion, the Wanderer continues manipulating the device, chirping loudly as if in frustration.`
-			`	"Thank you. Return in eight weeks", the device eventually says, drawing what seemed like satisfaction from the Wanderer once you gave your acknowledgment. The Wanderer tinkers with the machine for a while more, before waving to you and departing, leaving you to your own devices.`
-
-
-event "wanderer translator available"
->>>>>>> 9f60ab12
 
 
 
@@ -585,16 +540,10 @@
 	destination "Vara K'chrai"
 	to offer
 		has "event: wanderer translator available"
-<<<<<<< HEAD
 		not "Wanderers Conversation: offered"
 	on offer
 		set "language: Wanderer"
 		fail "Wanderers: Translator Reminder"
-=======
-		not "Wanderers Conversation: done"
-	on offer
-		set "language: Wanderer"
->>>>>>> 9f60ab12
 		conversation
 			`Checking your ship's calendar, you realize that eight weeks have passed since the Wanderer scientist started working on the translator. It should be ready for you now at <planet>.`
 				accept
@@ -653,11 +602,7 @@
 				`	"Why were you able to create a translation device so quickly?"`
 
 			# Wanderer AI technology is far beyond ours, and we can already automatically translate languages this well. Of course they can too.
-<<<<<<< HEAD
-			`	"[Automated, machine] language translation is a [primitive, early] application of machine [learning, intelligence]. For us it is [elementary, instinctual] mathematics. Our [thinkers, tinkerers] told me that most of the [work, enjoyment] was adapting the [interface, conceptualization, mechanism] to a human mind."`
-=======
 			`	"[Automated, machine] language translation is a [primitive, early] application of machine [learning, intelligence]. For us it is [elementary, instinctual] mathematics. Our [thinkers, tinkerers] told me that most of the [work, enjoyment] was adapting the [interface, conceptualization, mechanism] to a human."`
->>>>>>> 9f60ab12
 			choice
 				`	"How did you learn the Hai language?"`
 					goto language
@@ -920,11 +865,7 @@
 		has "Wanderers: Defended Vara Ke'sok: done"
 	on offer
 		conversation
-<<<<<<< HEAD
 			`On <origin>, you meet up with Iktat Rek and the Hai ambassador <Guide>, informing them of your efforts in driving off an Unfettered raid on the Wanderer water world of Vara Ke'sok. <Guide> herself now has a Wanderer translator too, although it seems to be a copy of yours as it's not translating to Hai. "The situation is not [sustainable, livable]," says Rek. "Perhaps the Unfettered are the ones [chosen, intended] to [inherit, receive] the fruit of our labors here, but until the Eye beckons us to a new [home, place] we have nowhere else to go."`
-=======
-			`On <origin>, you meet up with Iktat Rek and the Hai ambassador Sayari, informing them of your efforts in driving off an Unfettered raid on the Wanderer water world of Vara Ke'sok. Sayari herself now has a Wanderer translator too, although it seems to be a copy of yours as it's not translating to Hai. "The situation is not [sustainable, livable]," says Rek. "Perhaps the Unfettered are the ones [chosen, intended] to [inherit, receive] the fruit of our labors here, but until the Eye beckons us to a new [home, place] we have nowhere else to go."`
->>>>>>> 9f60ab12
 			choice
 				`	"You're saying that after working so hard to restore these worlds, you would give them to someone as destructive as the Unfettered?"`
 				`	"That can't be right. The Unfettered wrecked their own worlds. They would wreck yours as well."`
@@ -2245,13 +2186,8 @@
 		has "Wanderers Invaded 3C (Pug): offered"
 	on offer
 		conversation
-<<<<<<< HEAD
 			`You land on <origin>, and Emeka'a Isai leads you to the building where the council of war is taking place. <Guide>, the Hai diplomat, has also been invited, along with Iktat Rek and various other leaders. Rek looks even more bedraggled than before: his wings are drooping, and more of his feathers are out of place.`
 			`	It is not entirely clear to you who outranks whom in the meeting, or even what roles the different participants have. To make matters worse, they're talking much faster than your translator can process. Rek and Isai speak slowly so that you and <Guide> can be included, but when the conversation gets heated they speed up in a cacophony of clicks and whistles.`
-=======
-			`You land on <origin>, and Emeka'a Isai leads you to the building where the council of war is taking place. Sayari, the Hai diplomat, has also been invited, along with Iktat Rek and various other leaders. Rek looks even more bedraggled than before: his wings are drooping, and more of his feathers are out of place.`
-			`	It is not entirely clear to you who outranks whom in the meeting, or even what roles the different participants have. To make matters worse, they're talking much faster than your translator can process. Rek and Isai speak slowly so that you and Sayari can be included, but when the conversation gets heated they speed up in a cacophony of clicks and whistles.`
->>>>>>> 9f60ab12
 			`	They are looking at a map of Wanderer space, and it's clear from their gestures that the discussion is about how far they can afford to retreat in order to form a more defensive position. Rek explains to you, "When the Eye opens, we must leave this [territory, space] anyway, so a retreat now will just position us better to [embark, journey on] when the time comes."`
 			choice
 				`	"But what if the Eye does not open and you are trapped here?"`
