--- conflicted
+++ resolved
@@ -299,15 +299,9 @@
 	on complete
 		event "wanderer translator available" 56
 		conversation
-<<<<<<< HEAD
-			`A Wanderer meets you at landing and you hand them the data card. They plug it into a mango-sized machine whose data card slot seems to adjust itself to match the shape of the card on the way in. The Wanderer makes clicking and whistling noises while manipulating the device. Eventually, the device presents the words, "[Enter, Bring] three and five. Within [truth, lies], the pleasant [cow, nova] tickles me [thoughtfully, gracefully]."`
-			`	The Wanderer seems displeased with the results. After a few minutes of fiddling with the device, it sputters out, "Pleasing [truth, gratifications]. [Accepting, Holding] geolocated results [within, for] two [menstrual, lunar] cycles." Seeing your confusion, the Wanderer manipulates the device for several more minutes.`
+			`A Wanderer meets you at landing and you hand them the data card. They plug it into a mango-sized machine whose data card slot seems to adjust itself to match the shape of the card on the way in. The Wanderer makes clicking and whistling noises while manipulating the device. Eventually, the device presents the words, "[Enter, bring] three and five. Within [truth, lies], the pleasant [cow, nova] tickles me [thoughtfully, gracefully]."`
+			`	The Wanderer seems displeased with the results. After a few minutes of fiddling with the device, it sputters out, "Pleasing [truth, gratifications]. [Accepting, holding] geolocated results [within, for] two [menstrual, lunar] cycles." Seeing your confusion, the Wanderer manipulates the device for several more minutes.`
 			`	"Thank you. Return in eight weeks", the device says. Looking quite satisfied with this, the Wanderer waves and departs.`
-=======
-			`A Wanderer meets you at landing and you hand them the data card. They plug it into a mango-sized machine whose data card slot seems to adjust itself to match the shape of the card on the way in. The Wanderer makes clicking and whistling noises while manipulating the device. Eventually, the device presents the words, "[Enter, bring] ten and two. Within [truth, lies], the pleasant [cow, nova] tickles me [thoughtfully, gracefully]."`
-			`	The Wanderer seems displeased with the results. After a few minutes of fiddling with the device, it sputters out, "Pleasing [truth, gratifications]. [Accepting, holding] geolocated results [within, for] three [menstrual, lunar] cycles." Seeing your confusion, the Wanderer manipulates the device for several more minutes.`
-			`	"Thank you. Return in twelve weeks", the device says. Looking quite satisfied with this, the Wanderer waves and departs.`
->>>>>>> 87221b36
 
 
 event "wanderer translator available"
