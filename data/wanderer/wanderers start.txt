--- conflicted
+++ resolved
@@ -193,25 +193,7 @@
 	on offer
 		log "People" "Sayari" `Ambassador Sayari, a Hai, served as their envoy to the human government a century ago (although no public records of this exist in human space). She has now been assigned by the Hai to be their diplomat to the Wanderers, and to serve as a translator as well.`
 		conversation
-<<<<<<< HEAD
-			`As you are approaching Hai-home, you contact the Hai government and inform them that you have found new aliens to the north. You submit a request for ambassadorial assistance to help you communicate with the aliens to the north, who seem to speak the Hai language. They immediately direct you to a now familiar private government hangar, where a familiar diplomat meets you.`
-			`	"Good to see you again Captain <last>, I have arranged for some refreshments so please, come and tell me all about these new aliens you have discovered!"`
-				to display
-					not "advanced start"
-			`	"Captain <last>, you say? I have arranged for some refreshments due to the exceptional nature of this occasion, so please, come and tell me all about these new aliens you have discovered!"`
-				to display
-					not "advanced start"
-			`	Her exuberance is catching and after recent stressful events you see a new side to her as you relay your experience with the bird-like aliens. You realize that opportunities like this are why she became a diplomat in the first place and that this is, to some degree, a dream come true.`
-			`	"So in conclusion, it seems you need a translator," she says with a wry smile.`
-			choice
-				`	"Indeed, I'm hoping you have someone in mind."`
-				`	"It would be great to work with you again if you're willing."`
-			`	You open your mouth to respond but the effort is pointless.`
-			`	"I accept!" she cries, leaning forward on the desk with a gleeful look in her eyes.`
-			`	"A first contact is a dream opportunity, and there are so very few of them. So of course I will come with you."`
-=======
 			`As you are approaching Hai-home, you contact the Hai government and ask if they would be willing to provide an ambassador to help you communicate with the aliens to the north, who seem to speak the Hai language. They immediately direct you to a private government hangar, where a diplomat meets you. She holds out a paw to greet you, and says, "My name is Sayari. I was the envoy to the human government, a century ago." To the best of your knowledge, the Republic has never mentioned the Hai or publicly acknowledged receiving an envoy from them.`
->>>>>>> fd241fe9
 			choice
 				`	"Wait, the human Republic knows that the Hai exist? I had heard nothing but vague rumors of your existence before I found the wormhole."`
 				`	"I'm pleased to meet you. Are you willing to travel with me?"`
