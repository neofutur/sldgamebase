--- conflicted
+++ resolved
@@ -79,13 +79,10 @@
 				`	"Sorry, I don't speak their language."`
 				`	"Are there any Hai here?"`
 			`	The same alien speaks again, pantomiming your ship flying into the sky and then returning, and then points to your airlock and mimics your rodent-ear gesture for the Hai. You think they are telling you to go find one of the Hai who can serve as an interpreter, and bring them back here.`
-<<<<<<< HEAD
 			branch accept
 				not "<uhai> 18: Hai Language: active"
 			`	You should probably go back to the Unfettered and speak to them about the need for a diplomat, or any way to understand these aliens. He-Yi should be able to help you with this.`
 			`	Alternatively, you could go to the Hai and get your translator that way, although He-Yi will probably respect that less.`
-=======
->>>>>>> 4d239d95
 				accept
 	on visit
 		dialog `Your ship is surrounded by the birdlike aliens. When you step onto the planet, one of the aliens seems to recognize you. "Ka'hai?" they seem to ask, once again mimicking the rodent-like ears of the Hai with their feathered limbs. You shake your head, for you have returned without a Hai to act as an interpreter. Maybe it would be wise to actually go to the Hai before returning to see if one will come with you.`
