--- conflicted
+++ resolved
@@ -22,13 +22,8 @@
 "Toggle fast-forward" 1073741881
 "Fleet: Fight my target" 102
 "Fleet: Gather around me" 103
-<<<<<<< HEAD
 "Fleet: Hold fire" 120
 "Fleet: Stay in position" 104
 "Fleet: Toggle ammo usage" 117
-=======
-"Fleet: Hold position" 104
-"Fleet: Toggle ammo usage" 117
 "Mouse turning (hold)" 1073742050
-"Mouse turning (toggle)" 1073742054
->>>>>>> 3293e6d2
+"Mouse turning (toggle)" 1073742054