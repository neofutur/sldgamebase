--- conflicted
+++ resolved
@@ -25,10 +25,5 @@
 "Fleet: Gather around me" 103
 "Fleet: Hold position" 104
 "Fleet: Toggle ammo usage" 117
-<<<<<<< HEAD
-"Mouse turning (hold)" 1073742050
-=======
 "Fleet: Harvest Flotsam" 122
-"Mouse turning (hold)" 1073742050
-"Mouse turning (toggle)" 1073742054
->>>>>>> 2464a811
+"Mouse turning (hold)" 1073742050