"Show main menu" 27
"Forward thrust" 1073741906
"Turn left" 1073741904
"Turn right" 1073741903
"Reverse" 1073741905
"Fire primary weapon" 9
"Fire secondary weapon" 113
"Select secondary weapon" 119
"Land on planet / station" 108
"Board selected ship" 98
"Talk to selected ship" 116
"Scan selected ship" 115
"Initiate hyperspace jump" 106
"Select next ship" 110
"Select nearest hostile ship" 114
"Deploy / recall fighters" 100
"Fire afterburner" 97
"Toggle cloaking device" 99
"View star map" 109
"View player info" 105
"Toggle fullscreen" 1073741892
"Toggle fast-forward" 1073741881
"Fleet: Fight my target" 102
"Fleet: Gather around me" 103
"Fleet: Hold position" 104
"Fleet: Toggle ammo usage" 117
<<<<<<< HEAD
"Fleet: Harvest Flotsam" 122
"Select nearest asteroid" 118
=======
"Toggle mouse-turning" 1073742050
>>>>>>> 34e61982
<|MERGE_RESOLUTION|>--- conflicted
+++ resolved
@@ -24,9 +24,6 @@
 "Fleet: Gather around me" 103
 "Fleet: Hold position" 104
 "Fleet: Toggle ammo usage" 117
-<<<<<<< HEAD
+"Toggle mouse-turning" 1073742050
 "Fleet: Harvest Flotsam" 122
-"Select nearest asteroid" 118
-=======
-"Toggle mouse-turning" 1073742050
->>>>>>> 34e61982
+"Select nearest asteroid" 118