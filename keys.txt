--- conflicted
+++ resolved
@@ -13,6 +13,7 @@
 "Initiate hyperspace jump" 106
 "Select next ship" 110
 "Select nearest hostile ship" 114
+"Select nearest asteroid" 118
 "Deploy / recall fighters" 100
 "Fire afterburner" 97
 "Toggle cloaking device" 99
@@ -24,11 +25,6 @@
 "Fleet: Gather around me" 103
 "Fleet: Hold position" 104
 "Fleet: Toggle ammo usage" 117
-<<<<<<< HEAD
-"Toggle mouse-turning" 1073742050
 "Fleet: Harvest Flotsam" 122
-"Select nearest asteroid" 118
-=======
 "Mouse turning (hold)" 1073742050
-"Mouse turning (toggle)" 1073742054
->>>>>>> 81909078
+"Mouse turning (toggle)" 1073742054