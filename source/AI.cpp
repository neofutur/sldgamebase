--- conflicted
+++ resolved
@@ -1737,13 +1737,7 @@
 	
 	// Deploy any fighters you are carrying.
 	if(!ship.IsYours())
-	{
-		// Conserving ships only deploy fighters if they have lost 50% of shields
-		// or hull, or if they are outgunned.
-		bool beConserving = false;
-		if(ship.GetPersonality().IsConserving())
-		{
-<<<<<<< HEAD
+		{
 			// Conserving ships only deploy fighters if they have lost 50% of shields
 			// or hull, or if they are outgunned.
 			bool beConserving = false;
@@ -1755,19 +1749,9 @@
 				if(ait != allyStrength.end() && eit != enemyStrength.end() && ait->second < eit->second)
 					beConserving = false;
 			}
-				if(!beConserving)
-					command |= Command::DEPLOY;
-=======
-			beConserving = (ship.Hull() + ship.Shields() > 1.5);
-			auto ait = allyStrength.find(ship.GetGovernment());
-			auto eit = enemyStrength.find(ship.GetGovernment());
-			if(ait != allyStrength.end() && eit != enemyStrength.end() && ait->second < eit->second)
-				beConserving = false;
->>>>>>> defbc9b3
-		}
-	if(!beConserving)
-		command |= Command::DEPLOY;
-	}
+			if(!beConserving)
+				command |= Command::DEPLOY;
+		}
 	
 	// If this ship has only long-range weapons, or some weapons have a
 	// blast radius, it should keep some distance instead of closing in.
