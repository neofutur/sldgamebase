--- conflicted
+++ resolved
@@ -842,13 +842,8 @@
 			for(const weak_ptr<Ship> &ptr : it->GetEscorts())
 			{
 				shared_ptr<const Ship> escort = ptr.lock();
-<<<<<<< HEAD
 				if(escort && escort->CanBeCarried() && !escort->IsDeploying() && escort->GetSystem() == it->GetSystem()
-						&& !escort->IsDisabled() && it->BaysFree(escort->Attributes().Category() == "Fighter"))
-=======
-				if(escort && escort->CanBeCarried() && escort->GetSystem() == it->GetSystem()
 						&& !escort->IsDisabled() && it->BaysFree(escort->Attributes().Category()))
->>>>>>> 0ca81670
 				{
 					mustRecall = true;
 					break;
