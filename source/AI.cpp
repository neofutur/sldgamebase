/* AI.cpp
Copyright (c) 2014 by Michael Zahniser

Endless Sky is free software: you can redistribute it and/or modify it under the
terms of the GNU General Public License as published by the Free Software
Foundation, either version 3 of the License, or (at your option) any later version.

Endless Sky is distributed in the hope that it will be useful, but WITHOUT ANY
WARRANTY; without even the implied warranty of MERCHANTABILITY or FITNESS FOR A
PARTICULAR PURPOSE. See the GNU General Public License for more details.

You should have received a copy of the GNU General Public License along with
this program. If not, see <https://www.gnu.org/licenses/>.
*/

#include "AI.h"

#include "Audio.h"
#include "Command.h"
#include "DistanceMap.h"
#include "Flotsam.h"
#include "Government.h"
#include "Hardpoint.h"
#include "JumpTypes.h"
#include "Mask.h"
#include "Messages.h"
#include "Minable.h"
#include "pi.h"
#include "Planet.h"
#include "PlayerInfo.h"
#include "Point.h"
#include "Preferences.h"
#include "Random.h"
#include "Ship.h"
#include "ShipEvent.h"
#include "ShipJumpNavigation.h"
#include "StellarObject.h"
#include "System.h"
#include "Weapon.h"
#include "Wormhole.h"

#include <algorithm>
#include <cmath>
#include <limits>
#include <set>

using namespace std;

namespace {
	// If the player issues any of those commands, then any auto-pilot actions for the player get cancelled.
	const Command &AutopilotCancelCommands()
	{
		static const Command cancelers(Command::LAND | Command::JUMP | Command::FLEET_JUMP | Command::BOARD
			| Command::AFTERBURNER | Command::BACK | Command::FORWARD | Command::LEFT | Command::RIGHT | Command::STOP);

		return cancelers;
	}

	bool IsStranded(const Ship &ship)
	{
		return ship.GetSystem() && !ship.IsEnteringHyperspace() && !ship.GetSystem()->HasFuelFor(ship)
			&& ship.NeedsFuel();
	}

	bool CanBoard(const Ship &ship, const Ship &target)
	{
		if(&ship == &target)
			return false;
		if(target.IsDestroyed() || !target.IsTargetable() || target.GetSystem() != ship.GetSystem())
			return false;
		if(IsStranded(target) && !ship.GetGovernment()->IsEnemy(target.GetGovernment()))
			return true;
		return target.IsDisabled();
	}

	// Check if the given ship can "swarm" the targeted ship, e.g. to provide anti-missile cover.
	bool CanSwarm(const Ship &ship, const Ship &target)
	{
		if(target.GetPersonality().IsSwarming() || target.IsHyperspacing())
			return false;
		if(target.GetGovernment()->IsEnemy(ship.GetGovernment()))
			return false;
		if(target.GetSystem() != ship.GetSystem())
			return false;
		return target.IsTargetable();
	}

	double AngleDiff(double a, double b)
	{
		a = abs(a - b);
		return min(a, 360. - a);
	}

	// Determine if all able, non-carried escorts are ready to jump with this
	// ship. Carried escorts are waited for in AI::Step.
	bool EscortsReadyToJump(const Ship &ship)
	{
		bool shipIsYours = ship.IsYours();
		const Government *gov = ship.GetGovernment();
		for(const weak_ptr<Ship> &ptr : ship.GetEscorts())
		{
			shared_ptr<const Ship> escort = ptr.lock();
			// Skip escorts which are not player-owned and not escort mission NPCs.
			if(!escort || (shipIsYours && !escort->IsYours() && (!escort->GetPersonality().IsEscort()
					|| gov->IsEnemy(escort->GetGovernment()))))
				continue;
			if(!escort->IsDisabled() && !escort->CanBeCarried()
					&& escort->GetSystem() == ship.GetSystem()
					&& escort->JumpNavigation().JumpFuel() && !escort->IsReadyToJump(true))
				return false;
		}
		return true;
	}

	void Deploy(const Ship &ship, bool includingDamaged)
	{
		for(const Ship::Bay &bay : ship.Bays())
			if(bay.ship && (includingDamaged || bay.ship->Health() > .75) && bay.ship->Energy() > .75
					&& (!bay.ship->IsYours() || bay.ship->HasDeployOrder())
					&& (bay.ship->IsArmed(true) || (!bay.ship->IsArmed() && !bay.ship->IsEnemyInEscortSystem())))
			{
				// Refuse to deploy on low energy
				if(!bay.ship->IsEnergyLow())
					bay.ship->SetCommands(Command::DEPLOY);
			}
	}

	// Issue deploy orders for the selected ships (or the full fleet if no ships are selected).
	void IssueDeploy(const PlayerInfo &player)
	{
		// Lay out the rules for what constitutes a deployable ship. (Since player ships are not
		// deleted from memory until the next landing, check both parked and destroyed states.)
		auto isCandidate = [](const shared_ptr<Ship> &ship) -> bool
		{
			return ship->CanBeCarried() && !ship->IsParked() && !ship->IsDestroyed();
		};

		auto toDeploy = vector<Ship *> {};
		auto toRecall = vector<Ship *> {};
		{
			auto maxCount = player.Ships().size() / 2;
			toDeploy.reserve(maxCount);
			toRecall.reserve(maxCount);
		}

		// First, check if the player selected any carried ships.
		for(const weak_ptr<Ship> &it : player.SelectedShips())
		{
			shared_ptr<Ship> ship = it.lock();
			if(ship && ship->IsYours() && isCandidate(ship))
				(ship->HasDeployOrder() ? toRecall : toDeploy).emplace_back(ship.get());
		}
		// If needed, check the player's fleet for deployable ships.
		if(toDeploy.empty() && toRecall.empty())
			for(const shared_ptr<Ship> &ship : player.Ships())
				if(isCandidate(ship) && ship.get() != player.Flagship())
					(ship->HasDeployOrder() ? toRecall : toDeploy).emplace_back(ship.get());

		// If any ships were not yet ordered to deploy, deploy them.
		if(!toDeploy.empty())
		{
			for(Ship *ship : toDeploy)
				ship->SetDeployOrder(true);
			Messages::Add("Deployed " + to_string(toDeploy.size()) + " carried ships.", Messages::Importance::High);
		}
		// Otherwise, instruct the carried ships to return to their berth.
		else if(!toRecall.empty())
		{
			for(Ship *ship : toRecall)
				ship->SetDeployOrder(false);
			Messages::Add("Recalled " + to_string(toRecall.size()) + " carried ships", Messages::Importance::High);
		}
	}

	// Check if the ship contains a carried ship that needs to launch.
	bool HasDeployments(const Ship &ship)
	{
		for(const Ship::Bay &bay : ship.Bays())
			if(bay.ship && bay.ship->HasDeployOrder())
				return true;
		return false;
	}

	// Determine if the ship with the given travel plan should refuel in
	// its current system, or if it should keep traveling.
	bool ShouldRefuel(const Ship &ship, const DistanceMap &route, double fuelCapacity = 0.)
	{
		if(!fuelCapacity)
			fuelCapacity = ship.Attributes().Get("fuel capacity");

		const System *from = ship.GetSystem();
		const bool systemHasFuel = from->HasFuelFor(ship) && fuelCapacity;
		// If there is no fuel capacity in this ship, no fuel in this
		// system, if it is fully fueled, or its drive doesn't require
		// fuel, then it should not refuel before traveling.
		if(!systemHasFuel || ship.Fuel() == 1. || !ship.JumpNavigation().JumpFuel())
			return false;

		// Calculate the fuel needed to reach the next system with fuel.
		double fuel = fuelCapacity * ship.Fuel();
		const System *to = route.Route(from);
		while(to && !to->HasFuelFor(ship))
			to = route.Route(to);

		// The returned system from Route is nullptr when the route is
		// "complete." If 'to' is nullptr here, then there are no fuel
		// stops between the current system (which has fuel) and the
		// desired endpoint system - refuel only if needed.
		return fuel < route.RequiredFuel(from, (to ? to : route.End()));
	}

	const StellarObject *GetRefuelLocation(const Ship &ship)
	{
		const StellarObject *target = nullptr;
		const System *system = ship.GetSystem();
		if(system)
		{
			// Determine which, if any, planet with fuel is closest.
			double closest = numeric_limits<double>::infinity();
			const Point &p = ship.Position();
			for(const StellarObject &object : system->Objects())
				if(object.HasSprite() && object.HasValidPlanet() && !object.GetPlanet()->IsWormhole()
						&& object.GetPlanet()->HasFuelFor(ship))
				{
					double distance = p.Distance(object.Position());
					if(distance < closest)
					{
						target = &object;
						closest = distance;
					}
				}
		}
		return target;
	}

	// Set the ship's TargetStellar or TargetSystem in order to reach the
	// next desired system. Will target a landable planet to refuel.
	void SelectRoute(Ship &ship, const System *targetSystem)
	{
		const System *from = ship.GetSystem();
		if(from == targetSystem || !targetSystem)
			return;
		const DistanceMap route(ship, targetSystem);
		const bool needsRefuel = ShouldRefuel(ship, route);
		const System *to = route.Route(from);
		// The destination may be accessible by both jump and wormhole.
		// Prefer wormhole travel in these cases, to conserve fuel. Must
		// check accessibility as DistanceMap may only see the jump path.
		if(to && !needsRefuel)
			for(const StellarObject &object : from->Objects())
			{
				if(!object.HasSprite() || !object.HasValidPlanet())
					continue;

				const Planet &planet = *object.GetPlanet();
				if(planet.IsWormhole() && planet.IsAccessible(&ship)
						&& &planet.GetWormhole()->WormholeDestination(*from) == to)
				{
					ship.SetTargetStellar(&object);
					ship.SetTargetSystem(nullptr);
					return;
				}
			}
		else if(needsRefuel)
		{
			// There is at least one planet that can refuel the ship.
			ship.SetTargetStellar(GetRefuelLocation(ship));
			return;
		}
		// Either there is no viable wormhole route to this system, or
		// the target system cannot be reached.
		ship.SetTargetSystem(to);
		ship.SetTargetStellar(nullptr);
	}

	const double MAX_DISTANCE_FROM_CENTER = 10000.;
	// Constants for the invisible fence timer.
	const int FENCE_DECAY = 4;
	const int FENCE_MAX = 600;
	// The health remaining before becoming disabled, at which fighters and
	// other ships consider retreating from battle.
	const double RETREAT_HEALTH = .25;

	// An offset to prevent the ship from being not quite over the point to departure.
	const double SAFETY_OFFSET = 1.;
}



AI::AI(const List<Ship> &ships, const List<Minable> &minables, const List<Flotsam> &flotsam)
	: ships(ships), minables(minables), flotsam(flotsam)
{
	// Allocate a starting amount of hardpoints for ships.
	firingCommands.SetHardpoints(12);
}



// Fleet commands from the player.
void AI::IssueShipTarget(const PlayerInfo &player, const shared_ptr<Ship> &target)
{
	Orders newOrders;
	bool isEnemy = target->GetGovernment()->IsEnemy();
	newOrders.type = (!isEnemy ? Orders::KEEP_STATION
		: target->IsDisabled() ? Orders::FINISH_OFF : Orders::ATTACK);
	newOrders.target = target;
	string description = (isEnemy ? "focusing fire on" : "following") + (" \"" + target->Name() + "\".");
	IssueOrders(player, newOrders, description);
}



void AI::IssueMoveTarget(const PlayerInfo &player, const Point &target, const System *moveToSystem)
{
	Orders newOrders;
	newOrders.type = Orders::MOVE_TO;
	newOrders.point = target;
	newOrders.targetSystem = moveToSystem;
	string description = "moving to the given location";
	description += player.GetSystem() == moveToSystem ? "." : (" in the " + moveToSystem->Name() + " system.");
	IssueOrders(player, newOrders, description);
}



// Commands issued via the keyboard (mostly, to the flagship).
void AI::UpdateKeys(PlayerInfo &player, Command &activeCommands)
{
	escortsUseAmmo = Preferences::Has("Escorts expend ammo");
	escortsAreFrugal = Preferences::Has("Escorts use ammo frugally");

	autoPilot |= activeCommands;
	if(activeCommands.Has(AutopilotCancelCommands()))
	{
		bool canceled = (autoPilot.Has(Command::JUMP) && !activeCommands.Has(Command::JUMP));
		canceled |= (autoPilot.Has(Command::STOP) && !activeCommands.Has(Command::STOP));
		canceled |= (autoPilot.Has(Command::LAND) && !activeCommands.Has(Command::LAND));
		canceled |= (autoPilot.Has(Command::BOARD) && !activeCommands.Has(Command::BOARD));
		if(canceled)
			Messages::Add("Disengaging autopilot.", Messages::Importance::High);
		autoPilot.Clear();
	}

	const Ship *flagship = player.Flagship();
	if(!flagship || flagship->IsDestroyed())
		return;

	if(activeCommands.Has(Command::STOP))
		Messages::Add("Coming to a stop.", Messages::Importance::High);

	// Only toggle the "cloak" command if one of your ships has a cloaking device.
	if(activeCommands.Has(Command::CLOAK))
		for(const auto &it : player.Ships())
			if(!it->IsParked() && it->Attributes().Get("cloak"))
			{
				isCloaking = !isCloaking;
				Messages::Add(isCloaking ? "Engaging cloaking device." : "Disengaging cloaking device."
					, Messages::Importance::High);
				break;
			}

	// Toggle your secondary weapon.
	if(activeCommands.Has(Command::SELECT))
		player.SelectNext();

	// The commands below here only apply if you have escorts or fighters.
	if(player.Ships().size() < 2)
		return;

	// Toggle the "deploy" command for the fleet or selected ships.
	if(activeCommands.Has(Command::DEPLOY))
		IssueDeploy(player);

	shared_ptr<Ship> target = flagship->GetTargetShip();
	Orders newOrders;
	if(activeCommands.Has(Command::FIGHT) && target && !target->IsYours())
	{
		newOrders.type = target->IsDisabled() ? Orders::FINISH_OFF : Orders::ATTACK;
		newOrders.target = target;
		IssueOrders(player, newOrders, "focusing fire on \"" + target->Name() + "\".");
	}
	if(activeCommands.Has(Command::HOLD))
	{
		newOrders.type = Orders::HOLD_POSITION;
		IssueOrders(player, newOrders, "holding position.");
	}
	if(activeCommands.Has(Command::GATHER))
	{
		newOrders.type = Orders::GATHER;
		newOrders.target = player.FlagshipPtr();
		IssueOrders(player, newOrders, "gathering around your flagship.");
	}

	// Get rid of any invalid orders. Carried ships will retain orders in case they are deployed.
	for(auto it = orders.begin(); it != orders.end(); )
	{
		if(it->second.type & Orders::REQUIRES_TARGET)
		{
			shared_ptr<Ship> ship = it->second.target.lock();
			// Check if the target ship itself is targetable.
			bool invalidTarget = !ship || !ship->IsTargetable() || (ship->IsDisabled() && it->second.type == Orders::ATTACK);
			// Check if the target ship is in a system where we can target.
			// This check only checks for undocked ships (that have a current system).
			bool targetOutOfReach = !ship || (it->first->GetSystem() && ship->GetSystem() != it->first->GetSystem()
					&& ship->GetSystem() != flagship->GetSystem());

			if(invalidTarget || targetOutOfReach)
			{
				it = orders.erase(it);
				continue;
			}
		}
		++it;
	}
}



void AI::UpdateEvents(const list<ShipEvent> &events)
{
	for(const ShipEvent &event : events)
	{
		const auto &target = event.Target();
		if(!target)
			continue;

		if(event.Actor())
		{
			actions[event.Actor()][target] |= event.Type();
			if(event.TargetGovernment())
				notoriety[event.Actor()][event.TargetGovernment()] |= event.Type();
		}

		const auto &actorGovernment = event.ActorGovernment();
		if(actorGovernment)
		{
			governmentActions[actorGovernment][target] |= event.Type();
			if(actorGovernment->IsPlayer() && event.TargetGovernment())
			{
				int &bitmap = playerActions[target];
				int newActions = event.Type() - (event.Type() & bitmap);
				bitmap |= event.Type();
				// If you provoke the same ship twice, it should have an effect both times.
				if(event.Type() & ShipEvent::PROVOKE)
					newActions |= ShipEvent::PROVOKE;
				event.TargetGovernment()->Offend(newActions, target->CrewValue());
			}
		}
	}
}



// Remove records of what happened in the previous system, now that
// the player has entered a new one.
void AI::Clean()
{
	actions.clear();
	notoriety.clear();
	governmentActions.clear();
	scanPermissions.clear();
	playerActions.clear();
	swarmCount.clear();
	fenceCount.clear();
	miningAngle.clear();
	miningRadius.clear();
	miningTime.clear();
	appeasementThreshold.clear();
	shipStrength.clear();
	enemyStrength.clear();
	allyStrength.clear();
}



// Clear ship orders and assistance requests. These should be done
// when the player lands, but not when they change systems.
void AI::ClearOrders()
{
	helperList.clear();
	orders.clear();
}



void AI::Step(const PlayerInfo &player, Command &activeCommands)
{
	// First, figure out the comparative strengths of the present governments.
	const System *playerSystem = player.GetSystem();
	map<const Government *, int64_t> strength;
	UpdateStrengths(strength, playerSystem);
	CacheShipLists();

	// Update the counts of how long ships have been outside the "invisible fence."
	// If a ship ceases to exist, this also ensures that it will be removed from
	// the fence count map after a few seconds.
	for(auto it = fenceCount.begin(); it != fenceCount.end(); )
	{
		it->second -= FENCE_DECAY;
		if(it->second < 0)
			it = fenceCount.erase(it);
		else
			++it;
	}
	for(const auto &it : ships)
		if(it->Position().Length() >= MAX_DISTANCE_FROM_CENTER)
		{
			int &value = fenceCount[&*it];
			value = min(FENCE_MAX, value + FENCE_DECAY + 1);
		}

	const Ship *flagship = player.Flagship();
	step = (step + 1) & 31;
	int targetTurn = 0;
	int minerCount = 0;
	const int maxMinerCount = minables.empty() ? 0 : 9;
	bool opportunisticEscorts = !Preferences::Has("Turrets focus fire");
	bool fightersRetreat = Preferences::Has("Damaged fighters retreat");
	bool shouldUpdateEscortState = !static_cast<bool>(Random::Int(20));
	bool playerEscortStateUpdated = false;
	for(const auto &it : ships)
	{
		// Skip any carried fighters or drones that are somehow in the list.
		if(!it->GetSystem())
			continue;

		// Update fleet-wide states for NPCs, player ships, and carried ships.
		if(shouldUpdateEscortState && !Random::Int(10) && (!it->IsYours() || !playerEscortStateUpdated))
		{
			if(it->IsYours())
				playerEscortStateUpdated = true;
			// Only update escort state if it makes sense to do so.
			it->UpdateEscortsState();
		}

		bool isStranded = false;

		if(it.get() == flagship)
		{
			// Player cannot do anything if the flagship is landing.
			if(!flagship->IsLanding())
				MovePlayer(*it, player, activeCommands);

			// Your flagship may request refueling from an escort tanker
			// carrier.  The flagship can also request help from your escorts
			// for recharge.
			if(!Random::Int(20) && flagship->MayRequestHelp() && (!flagship->IsDisabled() ^ flagship->IsEnergyLow()))
				AskForHelp(*it, isStranded, flagship);
			continue;
		}

		const Government *gov = it->GetGovernment();
		const Personality &personality = it->GetPersonality();
		double healthRemaining = it->Health();
		bool isPresent = (it->GetSystem() == playerSystem);
		isStranded = IsStranded(*it);
		bool thisIsLaunching = (isPresent && HasDeployments(*it));
		if(isStranded || it->IsDisabled())
		{
			// Derelicts never ask for help (only the player should repair them).
			if(it->IsDestroyed() || it->GetPersonality().IsDerelict())
				continue;

			// Attempt to find a friendly ship to render assistance.
			AskForHelp(*it, isStranded, flagship);

			if(it->IsDisabled())
			{
				// Ships other than escorts should deploy fighters if disabled.
				if(!it->IsYours() || thisIsLaunching)
				{
					it->SetCommands(Command::DEPLOY);
					Deploy(*it, !(it->IsYours() && fightersRetreat));
				}
				// Avoid jettisoning cargo as soon as this ship is repaired.
				if(personality.IsAppeasing())
				{
					double health = .5 * it->Shields() + it->Hull();
					double &threshold = appeasementThreshold[it.get()];
					threshold = max((1. - health) + .1, threshold);
				}
				continue;
			}
		}
		else if(Preferences::Has("Fighter fleet logistics") && !Random::Int(10) && it && flagship && (it->IsYours() || it->GetPersonality().IsEscort()) && it->MayRequestHelp() && it->GetSystem() == flagship->GetSystem() && !it->CanBeCarried())
			AskForHelp(*it, isStranded, flagship);

		// Paralyzed ships are effectively disabled, and cannot fire, cloak, etc.
		if(it->IsParalyzed())
			continue;

		// Special case: if the player's flagship tries to board a ship to
		// refuel it, that escort should hold position for boarding.
		isStranded |= (flagship && it == flagship->GetTargetShip() && CanBoard(*flagship, *it)
			&& autoPilot.Has(Command::BOARD));

		Command command;
		firingCommands.SetHardpoints(it->Weapons().size());
		if(it->IsYours())
		{
			if(it->HasBays() && thisIsLaunching)
			{
				// If this is a carrier, launch whichever of its fighters are at
				// good enough health to survive a fight.
				command |= Command::DEPLOY;
				Deploy(*it, !fightersRetreat);
			}
			if(isCloaking)
				command |= Command::CLOAK;
		}
		// Cloak if the AI considers it appropriate.
		else if(DoCloak(*it, command))
		{
			// The ship chose to retreat from its target, e.g. to repair.
			it->SetCommands(command);
			continue;
		}

		shared_ptr<Ship> parent = it->GetParent();
		if(parent && parent->IsDestroyed())
		{
			// An NPC that loses its fleet leader should attempt to
			// follow that leader's parent. For most mission NPCs,
			// this is the player. Any regular NPCs and mission NPCs
			// with "personality uninterested" become independent.
			parent = parent->GetParent();
			it->SetParent(parent);
		}

		// Pick a target and automatically fire weapons.
		shared_ptr<Ship> target = it->GetTargetShip();
		if(isPresent && !personality.IsSwarming())
		{
			// Each ship only switches targets twice a second, so that it can
			// focus on damaging one particular ship.
			targetTurn = (targetTurn + 1) & 31;
			if(targetTurn == step || !target || target->IsDestroyed() || (target->IsDisabled() && personality.Disables())
					|| (target->IsFleeing() && personality.IsMerciful()) || !target->IsTargetable())
			{
				target = FindTarget(*it);
				it->SetTargetShip(target);
			}
		}
		if(isPresent)
		{
			AimTurrets(*it, firingCommands, it->IsYours() ? opportunisticEscorts : personality.IsOpportunistic());
			AutoFire(*it, firingCommands);
		}

		// If this ship is hyperspacing, or in the act of
		// launching or landing, it can't do anything else.
		if(it->IsHyperspacing() || it->Zoom() < 1.)
		{
			it->SetCommands(command);
			it->SetCommands(firingCommands);
			continue;
		}

		// Run away if your hostile target is not disabled and you are badly damaged.
		// Player ships never stop targeting hostiles, while hostile mission NPCs will
		// do so only if they are allowed to leave.
		const bool shouldFlee = (personality.IsFleeing() ||
			(!personality.IsHeroic() && !personality.IsStaying()
			&& healthRemaining < RETREAT_HEALTH + .25 * personality.IsCoward()));
		if(!it->IsYours() && shouldFlee && target && target->GetGovernment()->IsEnemy(gov) && !target->IsDisabled()
			&& (!it->GetParent() || !it->GetParent()->GetGovernment()->IsEnemy(gov)))
		{
			// Make sure the ship has somewhere to flee to.
			const System *system = it->GetSystem();
			if(it->JumpsRemaining() && (!system->Links().empty() || it->JumpNavigation().HasJumpDrive()))
				target.reset();
			else
				for(const StellarObject &object : system->Objects())
					if(object.HasSprite() && object.HasValidPlanet() && object.GetPlanet()->HasSpaceport()
							&& object.GetPlanet()->CanLand(*it))
					{
						target.reset();
						break;
					}

			if(target)
				// This ship has nowhere to flee to: Stop fleeing.
				it->SetFleeing(false);
			else
			{
				// This ship has somewhere to flee to: Remove target and mark this ship as fleeing.
				it->SetTargetShip(target);
				it->SetFleeing();
			}
		}
		else if(it->IsFleeing())
			it->SetFleeing(false);

		// Special actions when a ship is heavily damaged:
		if(healthRemaining < RETREAT_HEALTH + .25)
		{
			// Cowards abandon their fleets.
			if(parent && personality.IsCoward())
			{
				parent.reset();
				it->SetParent(parent);
			}
			// Appeasing ships jettison cargo to distract their pursuers.
			if(personality.IsAppeasing() && it->Cargo().Used())
				DoAppeasing(it, &appeasementThreshold[it.get()]);
		}

		// If recruited to assist a ship, follow through on the commitment
		// instead of ignoring it due to other personality traits.
		shared_ptr<Ship> shipToAssist = it->GetShipToAssist();
		if(shipToAssist)
		{
			if(shipToAssist->IsDestroyed() || shipToAssist->GetSystem() != it->GetSystem()
					|| shipToAssist->IsLanding() || shipToAssist->IsHyperspacing()
					|| shipToAssist->GetGovernment()->IsEnemy(gov)
					|| (!shipToAssist->IsDisabled() && !it->CanRefuel(*shipToAssist) && shipToAssist->JumpsRemaining())
					|| it->IsEnergyLow())
			{
				shipToAssist.reset();
				it->SetShipToAssist(nullptr);
			}
			else if(!it->IsBoarding())
			{
				MoveTo(*it, command, shipToAssist->Position(), shipToAssist->Velocity(), 40., .8);
				command |= Command::BOARD;
			}

			if(shipToAssist)
			{
				it->SetTargetShip(shipToAssist);
				it->SetCommands(command);
				it->SetCommands(firingCommands);
				continue;
			}
		}

		// This ship may have updated its target ship.
		double targetDistance = numeric_limits<double>::infinity();
		target = it->GetTargetShip();
		if(target)
			targetDistance = target->Position().Distance(it->Position());

		// Behave in accordance with personality traits.
		if(isPresent && personality.IsSwarming() && !isStranded)
		{
			// Swarming ships should not wait for (or be waited for by) any ship.
			if(parent)
			{
				parent.reset();
				it->SetParent(parent);
			}
			// Flock between allied, in-system ships.
			DoSwarming(*it, command, target);
			it->SetCommands(command);
			it->SetCommands(firingCommands);
			continue;
		}

		// Surveillance NPCs with enforcement authority (or those from
		// missions) should perform scans and surveys of the system.
		if(isPresent && personality.IsSurveillance() && !isStranded
				&& (scanPermissions[gov] || it->IsSpecial()))
		{
			DoSurveillance(*it, command, target);
			it->SetCommands(command);
			it->SetCommands(firingCommands);
			continue;
		}

		// Ships that harvest flotsam prioritize it over stopping to be refueled.
		if(isPresent && personality.Harvests() && DoHarvesting(*it, command))
		{
			it->SetCommands(command);
			it->SetCommands(firingCommands);
			continue;
		}

		// Attacking a hostile ship, fleeing and stopping to be refueled are more important than mining.
		if(isPresent && personality.IsMining() && !shouldFlee && !target && !isStranded && maxMinerCount)
		{
			// Miners with free cargo space and available mining time should mine. Mission NPCs
			// should mine even if there are other miners or they have been mining a while.
			if(it->Cargo().Free() >= 5 && it->IsArmed() && (it->IsSpecial()
					|| (++miningTime[&*it] < 3600 && ++minerCount < maxMinerCount)))
			{
				if(it->HasBays())
				{
					command |= Command::DEPLOY;
					Deploy(*it, false);
				}
				DoMining(*it, command);
				it->SetCommands(command);
				it->SetCommands(firingCommands);
				continue;
			}
			// Fighters and drones should assist their parent's mining operation if they cannot
			// carry ore, and the asteroid is near enough that the parent can harvest the ore.
			const shared_ptr<Minable> &minable = parent ? parent->GetTargetAsteroid() : nullptr;
			if(it->CanBeCarried() && parent && miningTime[&*parent] < 3601 && minable
					&& minable->Position().Distance(parent->Position()) < 600.)
			{
				it->SetTargetAsteroid(minable);
				MoveToAttack(*it, command, *minable);
				AutoFire(*it, firingCommands, *minable);
				it->SetCommands(command);
				it->SetCommands(firingCommands);
				continue;
			}
			else
				it->SetTargetAsteroid(nullptr);
		}

		// Handle carried ships:
		if(it->CanBeCarried())
		{
			// A carried ship must belong to the same government as its parent to dock with it.
			bool hasParent = parent && !parent->IsDestroyed() && parent->GetGovernment() == gov;
			bool inParentSystem = hasParent && parent->GetSystem() == it->GetSystem();
			// NPCs may take 30 seconds or longer to find a new parent. Player
			// owned fighter shouldn't take more than a few seconds.
			bool findNewParent = it->IsYours() ? !Random::Int(30) : !Random::Int(1800);
			bool parentHasSpace = inParentSystem && parent->BaysFree(it->Attributes().Category());
			if(findNewParent && parentHasSpace && it->IsYours())
				parentHasSpace = parent->CanCarry(*it);
			if(!hasParent || (!inParentSystem && !it->JumpNavigation().JumpFuel()) || (!parentHasSpace && findNewParent))
			{
				// Find the possible parents for orphaned fighters and drones.
				auto parentChoices = vector<shared_ptr<Ship>>{};
				parentChoices.reserve(ships.size() * .1);
				auto getParentFrom = [&it, &gov, &parentChoices](const list<shared_ptr<Ship>> otherShips) -> shared_ptr<Ship>
				{
					for(const auto &other : otherShips)
						if(other->GetGovernment() == gov && other->GetSystem() == it->GetSystem() && !other->CanBeCarried())
						{
							if(!other->IsDisabled() && other->CanCarry(*it.get()))
								return other;
							else
								parentChoices.emplace_back(other);
						}
					return shared_ptr<Ship>();
				};
				// Mission ships should only pick amongst ships from the same mission.
				auto missionIt = it->IsSpecial() && !it->IsYours()
					? find_if(player.Missions().begin(), player.Missions().end(),
						[&it](const Mission &m) { return m.HasShip(it); })
					: player.Missions().end();

				shared_ptr<Ship> newParent;
				if(missionIt != player.Missions().end())
				{
					auto &npcs = missionIt->NPCs();
					for(const auto &npc : npcs)
					{
						// Don't reparent to NPC ships that have not been spawned.
						if(!npc.ShouldSpawn())
							continue;
						newParent = getParentFrom(npc.Ships());
						if(newParent)
							break;
					}
				}
				else
					newParent = getParentFrom(ships);

				// If a new parent was found, then this carried ship should always reparent
				// as a ship of its own government is in-system and has space to carry it.
				if(newParent)
					parent = newParent;
				// Otherwise, if one or more in-system ships of the same government were found,
				// this carried ship should flock with one of them, even if they can't carry it.
				else if(!parentChoices.empty())
					parent = parentChoices[Random::Int(parentChoices.size())];
				// Player-owned carriables that can't be carried and have no ships to flock with
				// should keep their current parent, or if it is destroyed, their parent's parent.
				else if(it->IsYours())
				{
					if(parent && parent->IsDestroyed())
						parent = parent->GetParent();
				}
				// All remaining non-player ships should forget their previous parent entirely.
				else
					parent.reset();

				// Player-owned carriables should defer to player carrier if
				// selected parent can't carry it. This is necessary to prevent
				// fighters from jumping around fleet when there's not enough
				// bays.
				if(it->IsYours() && parent && parent->GetParent() && !parent->CanCarry(*it))
					parent = parent->GetParent();

				if(it->GetParent() != parent)
					it->SetParent(parent);
			}
			// Otherwise, check if this ship wants to return to its parent (e.g. to repair).
			else if(parentHasSpace && ShouldDock(*it, *parent, playerSystem))
			{
				it->SetTargetShip(parent);
				MoveTo(*it, command, parent->Position(), parent->Velocity(), 40., .8);
				command |= Command::BOARD;
				it->SetCommands(command);
				it->SetCommands(firingCommands);
				continue;
			}
			// If we get here, it means that the ship has not decided to return
			// to its mothership. So, it should continue to be deployed.
			command |= Command::DEPLOY;
		}
		// If this ship has decided to recall all of its fighters because combat has ceased,
		// it comes to a stop to facilitate their reboarding process.
		bool mustRecall = false;
		if(!target && it->HasBays() && !(it->IsYours() ?
				thisIsLaunching : it->Commands().Has(Command::DEPLOY)))
			for(const weak_ptr<Ship> &ptr : it->GetEscorts())
			{
				shared_ptr<const Ship> escort = ptr.lock();
				// Note: HasDeployOrder is always `false` for NPC ships, as it is solely used for player ships.
				if(escort && escort->CanBeCarried() && !escort->HasDeployOrder() && escort->GetSystem() == it->GetSystem()
						&& !escort->IsDisabled() && it->BaysFree(escort->Attributes().Category()))
				{
					mustRecall = true;
					break;
				}
			}

		// Construct movement / navigation commands as appropriate for the ship.
		if(mustRecall || isStranded)
		{
			// Stopping to let fighters board or to be refueled takes priority
			// even over following orders from the player.
			if(it->Velocity().Length() > .001 || !target)
				Stop(*it, command);
			else
				command.SetTurn(TurnToward(*it, TargetAim(*it)));
		}
		else if(FollowOrders(*it, command))
		{
			// If this is an escort and it followed orders, its only final task
			// is to convert completed MOVE_TO orders into HOLD_POSITION orders.
			UpdateOrders(*it);
		}
		// Hostile "escorts" (i.e. NPCs that are trailing you) only revert to
		// escort behavior when in a different system from you. Otherwise,
		// the behavior depends on what the parent is doing, whether there
		// are hostile targets nearby, and whether the escort has any
		// immediate needs (like refueling).
		else if(!parent)
			MoveIndependent(*it, command);
		else if(parent->GetSystem() != it->GetSystem())
		{
			if(personality.IsStaying() || !it->Attributes().Get("fuel capacity"))
				MoveIndependent(*it, command);
			else
				MoveEscort(*it, command);
		}
		// From here down, we're only dealing with ships that have a "parent"
		// which is in the same system as them.
		else if(parent->GetGovernment()->IsEnemy(gov))
		{
			// Fight your target, if you have one.
			if(target)
				MoveIndependent(*it, command);
			// Otherwise try to find and fight your parent. If your parent
			// can't be both targeted and pursued, then don't follow them.
			else if(parent->IsTargetable() && CanPursue(*it, *parent))
				MoveEscort(*it, command);
			else
				MoveIndependent(*it, command);
		}
		else if(parent->IsDisabled() && !it->CanBeCarried())
		{
			// Your parent is disabled, and is in this system. If you have enemy
			// targets present, fight them. Otherwise, repair your parent.
			if(target)
				MoveIndependent(*it, command);
			else if(!parent->GetPersonality().IsDerelict())
				it->SetShipToAssist(parent);
			else
				CircleAround(*it, command, *parent);
		}
		else if(personality.IsStaying())
			MoveIndependent(*it, command);
		// This is a friendly escort. If the parent is getting ready to
		// jump, always follow.
		else if(parent->Commands().Has(Command::JUMP) && !isStranded)
			MoveEscort(*it, command);
		// Timid ships always stay near their parent. Injured player
		// escorts will stay nearby until they have repaired a bit.
		else if((personality.IsTimid() || (it->IsYours() && healthRemaining < RETREAT_HEALTH))
				&& parent->Position().Distance(it->Position()) > 500.)
			MoveEscort(*it, command);
		// Otherwise, attack targets depending on how heroic you are.
		else if(target && (targetDistance < 2000. || personality.IsHeroic()))
			MoveIndependent(*it, command);
		// This ship does not feel like fighting.
		else
			MoveEscort(*it, command);

		// Force ships that are overlapping each other to "scatter":
		DoScatter(*it, command);

		it->SetCommands(command);
		it->SetCommands(firingCommands);
	}
}



// Get the in-system strength of each government's allies and enemies.
int64_t AI::AllyStrength(const Government *government)
{
	auto it = allyStrength.find(government);
	return (it == allyStrength.end() ? 0 : it->second);
}



int64_t AI::EnemyStrength(const Government *government)
{
	auto it = enemyStrength.find(government);
	return (it == enemyStrength.end() ? 0 : it->second);
}



// Check if the given target can be pursued by this ship.
bool AI::CanPursue(const Ship &ship, const Ship &target) const
{
	// If this ship does not care about the "invisible fence", it can always pursue.
	if(ship.GetPersonality().IsUnconstrained())
		return true;

	// Owned ships ignore fence.
	if(ship.IsYours())
		return true;

	// Check if the target is beyond the "invisible fence" for this system.
	const auto fit = fenceCount.find(&target);
	if(fit == fenceCount.end())
		return true;
	else
		return (fit->second != FENCE_MAX);
}



// Check if the ship is being helped, and if not, ask for help.
void AI::AskForHelp(Ship &ship, bool &isStranded, const Ship *flagship)
{
	if(HasHelper(ship, isStranded))
		isStranded = true;
	else if(!Random::Int(30))
	{
		const Government *gov = ship.GetGovernment();
		bool hasEnemy = false;
		bool shipIsDisabled = ship.IsDisabled();

		vector<Ship *> canHelp;
		canHelp.reserve(ships.size());
		for(const auto &helper : ships)
		{
			// Never ask yourself for help.
			if(helper.get() == &ship)
				continue;

			// If ship is otherwise healthy it should not ask non-escorts for help.
			// Healthy ships should only request help from fighters if any is required.
			if(!shipIsDisabled && !isStranded && !helper->IsYours())
				continue;

			// Fighters returning to carriers ignore requests for help.
			if(helper->CanBeCarried() && !helper->HasDeployOrder())
				continue;

			// If any able enemies of this ship are in its system, it cannot call for help.
			const System *system = ship.GetSystem();
			if(helper->GetGovernment()->IsEnemy(gov) && flagship && system == flagship->GetSystem())
			{
				// Disabled, paralyzed, or otherwise untargetable ships pose no threat.
				bool harmless = helper->IsDisabled() || helper->IsParalyzed() || !helper->IsTargetable();
				hasEnemy |= (system == helper->GetSystem() && !harmless);
				if(hasEnemy)
					break;
			}

			// Check if this ship is logically able to help.
			// If the ship is already assisting someone else, it cannot help this ship.
			if(helper->GetShipToAssist() && helper->GetShipToAssist().get() != &ship)
				continue;
			// If the NPC ship is mining or chasing flotsam, it cannot help this ship.
			if(!helper.get()->IsYours() && (helper->GetTargetAsteroid() || helper->GetTargetFlotsam()))
				continue;
			// Your escorts only help other escorts, and your flagship never helps.
			if((helper->IsYours() && !(ship.IsYours() || ship.GetPersonality().IsEscort())) || helper.get() == flagship)
				continue;
			// Your escorts should not help each other if already under orders.
			if(helper->IsYours() && ship.IsYours() && orders.count(helper.get()))
				continue;

			if(!shipIsDisabled)
			{
				// Battery powered ships should only get help if they're disabled.
				if(ship.CanBeCarried() && ship.IsEnergyLow())
					continue;

				// Escorts do not request help with enemies in the system unless disabled.
				if(ship.IsYours() && hasEnemy)
					continue;

				// Tanker carriers should not request support until fleet logistics have been handled.
				if(Preferences::Has("Fighter fleet logistics") && ship.IsYours() && ship.IsTankerCarrier() && !ship.IsEscortsFullOfFuel())
					continue;
			}

			// Check if this ship is physically able to help.
			if(!CanHelp(ship, *helper, isStranded))
				continue;

			// Prefer fast ships over slow ones.
			canHelp.insert(canHelp.end(), 1 + .3 * helper->MaxVelocity(), helper.get());
		}

		if(!hasEnemy && !canHelp.empty())
		{
			Ship *helper = canHelp[Random::Int(canHelp.size())];
			helper->SetShipToAssist((&ship)->shared_from_this());
			helperList[&ship] = helper->shared_from_this();
			isStranded = true;
		}
		else
			isStranded = false;
	}
	else
		isStranded = false;
}



// Determine if the selected ship is physically able to render assistance.
bool AI::CanHelp(const Ship &ship, const Ship &helper, const bool needsFuel)
{
	bool shipIsDisabled = ship.IsDisabled();
	// Carriers should help their own fighters.
	if(ship.GetParent().get() == &helper)
		return true;

	// Some ships cannot repair others and disabled / absent ships can't offer assistance.
	if(helper.Attributes().Get("cannot repair others") || helper.GetSystem() != ship.GetSystem()
			|| (helper.Cloaking() == 1. && helper.GetGovernment() != ship.GetGovernment())
			|| helper.IsDisabled() || helper.IsParalyzed() || helper.IsHyperspacing())
		return false;

	// An enemy cannot provide assistance, and only ships of the same government will repair disabled ships.
	if(helper.GetGovernment()->IsEnemy(ship.GetGovernment())
			|| (shipIsDisabled && helper.GetGovernment() != ship.GetGovernment()))
		return false;

	if(!shipIsDisabled)
	{
		// If the helper has insufficient fuel, it cannot help this ship unless this ship is also disabled.
		if((needsFuel || ((ship.IsYours() || ship.GetPersonality().IsEscort()) && helper.IsYours())) && !helper.CanRefuel(ship) && !helper.IsEnergyLow())
			return false;

		// There is another helper with more fuel within the fleet.
		if(helper.CanBeCarried() && helper.Fuel() < helper.MaxCarriedShipFuel())
			return false;
	}


	// Helper is not able to continue helping because they must return to carrier for battery recharge.
	if(helper.IsEnergyLow())
		return false;

	return true;
}



bool AI::HasHelper(const Ship &ship, const bool needsFuel)
{
	// Do we have an existing ship that was asked to assist?
	if(helperList.find(&ship) != helperList.end())
	{
		shared_ptr<Ship> helper = helperList[&ship].lock();
		if(helper && helper->GetShipToAssist().get() == &ship && CanHelp(ship, *helper, needsFuel))
			return true;
		else
			helperList.erase(&ship);
	}

	return false;
}



// Pick a new target for the given ship.
shared_ptr<Ship> AI::FindTarget(const Ship &ship) const
{
	// If this ship has no government, it has no enemies.
	shared_ptr<Ship> target;
	const Government *gov = ship.GetGovernment();
	if(!gov || ship.GetPersonality().IsPacifist())
		return target;

	bool isYours = ship.IsYours();
	if(isYours)
	{
		auto it = orders.find(&ship);
		if(it != orders.end() && (it->second.type == Orders::ATTACK || it->second.type == Orders::FINISH_OFF))
			return it->second.target.lock();
	}

	// If this ship is not armed, do not make it fight.
	double minRange = ship.GetMinWeaponRange();
	double maxRange = ship.GetMaxWeaponRange();
	if(!maxRange)
		return target;

	const Personality &person = ship.GetPersonality();
	shared_ptr<Ship> oldTarget = ship.GetTargetShip();
	if(oldTarget && !oldTarget->IsTargetable())
		oldTarget.reset();
	if(oldTarget && person.IsTimid() && oldTarget->IsDisabled()
			&& ship.Position().Distance(oldTarget->Position()) > 1000.)
		oldTarget.reset();
	// Ships with 'plunders' personality always destroy the ships they have boarded
	// unless they also have either or both of the 'disables' or 'merciful' personalities.
	if(oldTarget && person.Plunders() && !person.Disables() && !person.IsMerciful()
			&& oldTarget->IsDisabled() && Has(ship, oldTarget, ShipEvent::BOARD))
		return oldTarget;
	shared_ptr<Ship> parentTarget;
	if(ship.GetParent() && !ship.GetParent()->GetGovernment()->IsEnemy(gov))
		parentTarget = ship.GetParent()->GetTargetShip();
	if(parentTarget && !parentTarget->IsTargetable())
		parentTarget.reset();

	// Find the closest enemy ship (if there is one). If this ship is "heroic,"
	// it will attack any ship in system. Otherwise, if all its weapons have a
	// range higher than 2000, it will engage ships up to 50% beyond its range.
	// If a ship has short range weapons and is not heroic, it will engage any
	// ship that is within 3000 of it.
	double closest = person.IsHeroic() ? numeric_limits<double>::infinity() :
		(minRange > 1000.) ? maxRange * 1.5 : 4000.;
	bool hasNemesis = false;
	bool canPlunder = person.Plunders() && ship.Cargo().Free();
	// Figure out how strong this ship is.
	int64_t maxStrength = 0;
	auto strengthIt = shipStrength.find(&ship);
	if(!person.IsHeroic() && strengthIt != shipStrength.end())
		maxStrength = 2 * strengthIt->second;

	// Get a list of all targetable, hostile ships in this system.
	const auto enemies = GetShipsList(ship, true);
	for(const auto &foe : enemies)
	{
		// If this is a "nemesis" ship and it has found one of the player's
		// ships to target, it will only consider the player's owned fleet,
		// or NPCs being escorted by the player.
		const bool isPotentialNemesis = person.IsNemesis()
				&& (foe->IsYours() || foe->GetPersonality().IsEscort());
		if(hasNemesis && !isPotentialNemesis)
			continue;
		if(!CanPursue(ship, *foe))
			continue;

		// Estimate the range a second from now, so ships prefer foes they are approaching.
		double range = (foe->Position() + 60. * foe->Velocity()).Distance(
			ship.Position() + 60. * ship.Velocity());
		// Prefer the previous target, or the parent's target, if they are nearby.
		if(foe == oldTarget.get() || foe == parentTarget.get())
			range -= 500.;

		// Unless this ship is "heroic", it should not chase much stronger ships.
		if(maxStrength && range > 1000. && !foe->IsDisabled())
		{
			const auto otherStrengthIt = shipStrength.find(foe);
			if(otherStrengthIt != shipStrength.end() && otherStrengthIt->second > maxStrength)
				continue;
		}

		// Merciful ships do not attack any ships that are trying to escape.
		if(person.IsMerciful() && foe->IsFleeing())
			continue;

		// Ships which only disable never target already-disabled ships.
		if((person.Disables() || (!person.IsNemesis() && foe != oldTarget.get()))
				&& foe->IsDisabled() && !canPlunder)
			continue;

		// Ships that don't (or can't) plunder strongly prefer active targets.
		if(!canPlunder)
			range += 5000. * foe->IsDisabled();
		// While those that do, do so only if no "live" enemies are nearby.
		else
			range += 2000. * (2 * foe->IsDisabled() - !Has(ship, foe->shared_from_this(), ShipEvent::BOARD));

		// Prefer to go after armed targets, especially if you're not a pirate.
		range += 1000. * (!foe->IsArmed() * (1 + !person.Plunders()));
		// Targets which have plundered this ship's faction earn extra scorn.
		range -= 1000 * Has(*foe, gov, ShipEvent::BOARD);
		// Focus on nearly dead ships.
		range += 500. * (foe->Shields() + foe->Hull());
		// If a target is paralyzed, focus on ships that can attack back.
		if(foe->IsParalyzed())
			range += 3000. * (foe->Heat() - .9);
		if((isPotentialNemesis && !hasNemesis) || range < closest)
		{
			closest = range;
			target = foe->shared_from_this();
			hasNemesis = isPotentialNemesis;
		}
	}

	// With no hostile targets, NPCs with enforcement authority (and any
	// mission NPCs) should consider friendly targets for surveillance.
	if(!isYours && !target && (ship.IsSpecial() || scanPermissions.at(gov)))
	{
		bool cargoScan = ship.Attributes().Get("cargo scan power");
		bool outfitScan = ship.Attributes().Get("outfit scan power");
		if(cargoScan || outfitScan)
		{
			closest = numeric_limits<double>::infinity();
			const auto allies = GetShipsList(ship, false);
			for(const auto &it : allies)
				if(it->GetGovernment() != gov)
				{
					auto ptr = it->shared_from_this();
					// Scan friendly ships that are as-yet unscanned by this ship's government.
					if((!cargoScan || Has(gov, ptr, ShipEvent::SCAN_CARGO))
							&& (!outfitScan || Has(gov, ptr, ShipEvent::SCAN_OUTFITS)))
						continue;

					double range = it->Position().Distance(ship.Position());
					if(range < closest)
					{
						closest = range;
						target = std::move(ptr);
					}
				}
		}
	}

	// Vindictive personalities without in-range hostile targets keep firing at an old
	// target (instead of perhaps moving about and finding one that is still alive).
	if(!target && person.IsVindictive())
	{
		target = ship.GetTargetShip();
		if(target && (target->Cloaking() == 1. || target->GetSystem() != ship.GetSystem()))
			target.reset();
	}

	return target;
}



// Return a list of all targetable ships in the same system as the player that
// match the desired hostility (i.e. enemy or non-enemy). Does not consider the
// ship's current target, as its inclusion may or may not be desired.
vector<Ship *> AI::GetShipsList(const Ship &ship, bool targetEnemies, double maxRange) const
{
	if(maxRange < 0.)
		maxRange = numeric_limits<double>::infinity();

	auto targets = vector<Ship *>();

	// The cached lists are built each step based on the current ships in the player's system.
	const auto &rosters = targetEnemies ? enemyLists : allyLists;

	const auto it = rosters.find(ship.GetGovernment());
	if(it != rosters.end() && !it->second.empty())
	{
		targets.reserve(it->second.size());

		const System *here = ship.GetSystem();
		const Point &p = ship.Position();
		for(const auto &target : it->second)
			if(target->IsTargetable() && target->GetSystem() == here
					&& !(target->IsHyperspacing() && target->Velocity().Length() > 10.)
					&& p.Distance(target->Position()) < maxRange
					&& (ship.IsYours() || !target->GetPersonality().IsMarked())
					&& (target->IsYours() || !ship.GetPersonality().IsMarked()))
				targets.emplace_back(target);
	}

	return targets;
}



bool AI::FollowOrders(Ship &ship, Command &command) const
{
	auto it = orders.find(&ship);
	if(it == orders.end())
		return false;

	int type = it->second.type;

	// If your parent is jumping or absent, that overrides your orders unless
	// your orders are to hold position.
	shared_ptr<Ship> parent = ship.GetParent();
	if(parent && type != Orders::HOLD_POSITION && type != Orders::HOLD_ACTIVE && type != Orders::MOVE_TO)
	{
		if(parent->GetSystem() != ship.GetSystem())
			return false;
		if(parent->Commands().Has(Command::JUMP) && ship.JumpsRemaining())
			return false;
	}

	shared_ptr<Ship> target = it->second.target.lock();
	if(type == Orders::MOVE_TO && it->second.targetSystem && ship.GetSystem() != it->second.targetSystem)
	{
		// The desired position is in a different system. Find the best
		// way to reach that system (via wormhole or jumping). This may
		// result in the ship landing to refuel.
		SelectRoute(ship, it->second.targetSystem);

		// Travel there even if your parent is not planning to travel.
		if((ship.GetTargetSystem() && ship.JumpsRemaining()) || ship.GetTargetStellar())
			MoveIndependent(ship, command);
		else
			return false;
	}
	else if((type == Orders::MOVE_TO || type == Orders::HOLD_ACTIVE) && ship.Position().Distance(it->second.point) > 20.)
		MoveTo(ship, command, it->second.point, Point(), 10., .1);
	else if(type == Orders::HOLD_POSITION || type == Orders::HOLD_ACTIVE || type == Orders::MOVE_TO)
	{
		if(ship.Velocity().Length() > .001 || !ship.GetTargetShip())
			Stop(ship, command);
		else
			command.SetTurn(TurnToward(ship, TargetAim(ship)));
	}
	else if(!target)
	{
		// Note: in AI::UpdateKeys() we already made sure that if a set of orders
		// has a target, the target is in-system and targetable. But, to be sure:
		return false;
	}
	else if(type == Orders::KEEP_STATION)
		KeepStation(ship, command, *target);
	else if(type == Orders::GATHER)
		CircleAround(ship, command, *target);
	else
		MoveIndependent(ship, command);

	return true;
}



void AI::MoveIndependent(Ship &ship, Command &command) const
{
	shared_ptr<const Ship> target = ship.GetTargetShip();
	// NPCs should not be beyond the "fence" unless their target is
	// fairly close to it (or they are intended to be there).
	if(!ship.IsYours() && !ship.GetPersonality().IsUnconstrained())
	{
		if(target)
		{
			Point extrapolated = target->Position() + 120. * (target->Velocity() - ship.Velocity());
			if(extrapolated.Length() >= MAX_DISTANCE_FROM_CENTER)
			{
				MoveTo(ship, command, Point(), Point(), 40., .8);
				if(ship.Velocity().Dot(ship.Position()) > 0.)
					command |= Command::FORWARD;
				return;
			}
		}
		else if(ship.Position().Length() >= MAX_DISTANCE_FROM_CENTER)
		{
			// This ship should not be beyond the fence.
			MoveTo(ship, command, Point(), Point(), 40, .8);
			return;
		}
	}

	bool friendlyOverride = false;
	bool ignoreTargetShip = false;
	if(ship.IsYours())
	{
		auto it = orders.find(&ship);
		if(it != orders.end())
		{
			if(it->second.type == Orders::MOVE_TO)
				ignoreTargetShip = (ship.GetTargetSystem() && ship.JumpsRemaining()) || ship.GetTargetStellar();
			else if(it->second.type == Orders::ATTACK || it->second.type == Orders::FINISH_OFF)
				friendlyOverride = it->second.target.lock() == target;
		}
	}
	const Government *gov = ship.GetGovernment();
	if(ignoreTargetShip)
	{
		// Do not move to attack, scan, or assist the target ship.
	}
	else if(target && (gov->IsEnemy(target->GetGovernment()) || friendlyOverride))
	{
		bool shouldBoard = ship.Cargo().Free() && ship.GetPersonality().Plunders();
		bool hasBoarded = Has(ship, target, ShipEvent::BOARD);
		if(shouldBoard && target->IsDisabled() && !hasBoarded)
		{
			if(ship.IsBoarding())
				return;
			MoveTo(ship, command, target->Position(), target->Velocity(), 40., .8);
			command |= Command::BOARD;
		}
		else
			Attack(ship, command, *target);
		return;
	}
	else if(target)
	{
		// An AI ship that is targeting a non-hostile ship should scan it, or move on.
		bool cargoScan = ship.Attributes().Get("cargo scan power");
		bool outfitScan = ship.Attributes().Get("outfit scan power");
		if((!cargoScan || Has(gov, target, ShipEvent::SCAN_CARGO))
				&& (!outfitScan || Has(gov, target, ShipEvent::SCAN_OUTFITS)))
			target.reset();
		else
		{
			CircleAround(ship, command, *target);
			if(!ship.IsYours() && (ship.IsSpecial() || scanPermissions.at(gov)))
				command |= Command::SCAN;
		}
		return;
	}

	// A ship has restricted movement options if it is 'staying' or is hostile to its parent.
	const bool shouldStay = ship.GetPersonality().IsStaying()
			|| (ship.GetParent() && ship.GetParent()->GetGovernment()->IsEnemy(gov));
	// Ships should choose a random system/planet for travel if they do not
	// already have a system/planet in mind, and are free to move about.
	const System *origin = ship.GetSystem();
	if(!ship.GetTargetSystem() && !ship.GetTargetStellar() && !shouldStay)
	{
		// TODO: This should problably be changed, because JumpsRemaining
		// does not return an accurate number.
		int jumps = ship.JumpsRemaining(false);
		// Each destination system has an average priority of 10.
		// If you only have one jump left, landing should be high priority.
		int planetWeight = jumps ? (1 + 40 / jumps) : 1;

		vector<int> systemWeights;
		int totalWeight = 0;
		const set<const System *> &links = ship.JumpNavigation().HasJumpDrive()
			? origin->JumpNeighbors(ship.JumpNavigation().JumpRange()) : origin->Links();
		if(jumps)
		{
			for(const System *link : links)
			{
				// Prefer systems in the direction we're facing.
				Point direction = link->Position() - origin->Position();
				int weight = static_cast<int>(
					11. + 10. * ship.Facing().Unit().Dot(direction.Unit()));

				systemWeights.push_back(weight);
				totalWeight += weight;
			}
		}
		int systemTotalWeight = totalWeight;

		// Anywhere you can land that has a port has the same weight. Ships will
		// not land anywhere without a port.
		vector<const StellarObject *> planets;
		for(const StellarObject &object : origin->Objects())
			if(object.HasSprite() && object.HasValidPlanet() && object.GetPlanet()->HasSpaceport()
					&& object.GetPlanet()->CanLand(ship))
			{
				planets.push_back(&object);
				totalWeight += planetWeight;
			}
		// If there are no ports to land on and this ship cannot jump, consider
		// landing on uninhabited planets.
		if(!totalWeight)
			for(const StellarObject &object : origin->Objects())
				if(object.HasSprite() && object.HasValidPlanet() && object.GetPlanet()->CanLand(ship))
				{
					planets.push_back(&object);
					totalWeight += planetWeight;
				}
		if(!totalWeight)
		{
			// If there is nothing this ship can land on, have it just go to the
			// star and hover over it rather than drifting far away.
			if(origin->Objects().empty())
				return;
			totalWeight = 1;
			planets.push_back(&origin->Objects().front());
		}

		set<const System *>::const_iterator it = links.begin();
		int choice = Random::Int(totalWeight);
		if(choice < systemTotalWeight)
		{
			for(unsigned i = 0; i < systemWeights.size(); ++i, ++it)
			{
				choice -= systemWeights[i];
				if(choice < 0)
				{
					ship.SetTargetSystem(*it);
					break;
				}
			}
		}
		else
		{
			choice = (choice - systemTotalWeight) / planetWeight;
			ship.SetTargetStellar(planets[choice]);
		}
	}
	// Choose the best method of reaching the target system, which may mean
	// using a local wormhole rather than jumping. If this ship has chosen
	// to land, this decision will not be altered.
	SelectRoute(ship, ship.GetTargetSystem());

	if(ship.GetTargetSystem())
	{
		PrepareForHyperspace(ship, command);
		// Issuing the JUMP command prompts the escorts to get ready to jump.
		command |= Command::JUMP;
		// Issuing the WAIT command will prevent this parent from jumping.
		// When all its non-carried, in-system escorts that are not disabled and
		// have the ability to jump are ready, the WAIT command will be omitted.
		if(!EscortsReadyToJump(ship))
			command |= Command::WAIT;
	}
	else if(ship.GetTargetStellar())
	{
		MoveToPlanet(ship, command);
		if(!shouldStay && ship.Attributes().Get("fuel capacity") && ship.GetTargetStellar()->HasSprite()
				&& ship.GetTargetStellar()->GetPlanet() && ship.GetTargetStellar()->GetPlanet()->CanLand(ship))
			command |= Command::LAND;
		else if(ship.Position().Distance(ship.GetTargetStellar()->Position()) < 100.)
			ship.SetTargetStellar(nullptr);
	}
	else if(shouldStay && !ship.GetSystem()->Objects().empty())
	{
		unsigned i = Random::Int(origin->Objects().size());
		ship.SetTargetStellar(&origin->Objects()[i]);
	}
}



void AI::MoveEscort(Ship &ship, Command &command) const
{
	const Ship &parent = *ship.GetParent();
	const System *currentSystem = ship.GetSystem();
	bool hasFuelCapacity = ship.Attributes().Get("fuel capacity");
	bool needsFuel = ship.NeedsFuel();
	bool isStaying = ship.GetPersonality().IsStaying() || !hasFuelCapacity;
	bool parentIsHere = (currentSystem == parent.GetSystem());
	// Check if the parent has a target planet that is in the parent's system.
	const Planet *parentPlanet = (parent.GetTargetStellar() ? parent.GetTargetStellar()->GetPlanet() : nullptr);
	bool planetIsHere = (parentPlanet && parentPlanet->IsInSystem(parent.GetSystem()));
	bool systemHasFuel = hasFuelCapacity && currentSystem->HasFuelFor(ship);

	// Non-staying escorts should route to their parent ship's system if not already in it.
	if(!parentIsHere && !isStaying)
	{
		if(ship.GetTargetStellar())
		{
			// An escort with an out-of-system parent only lands to
			// refuel or use a wormhole to route toward the parent.
			const Planet *targetPlanet = ship.GetTargetStellar()->GetPlanet();
			if(!targetPlanet || !targetPlanet->CanLand(ship)
					|| !ship.GetTargetStellar()->HasSprite()
					|| (!targetPlanet->IsWormhole() && ship.Fuel() == 1.))
				ship.SetTargetStellar(nullptr);
		}

		// If the ship has no destination or the destination is unreachable, route to the parent's system.
		if(!ship.GetTargetStellar() && (!ship.GetTargetSystem() || !ship.JumpNavigation().JumpFuel(ship.GetTargetSystem())))
		{
			// Route to the parent ship's system and check whether
			// the ship should land (refuel or wormhole) or jump.
			SelectRoute(ship, parent.GetSystem());
		}

		// Perform the action that this ship previously decided on.
		if(ship.GetTargetStellar())
		{
			MoveToPlanet(ship, command);
			command |= Command::LAND;
		}
		else if(ship.GetTargetSystem() && ship.JumpsRemaining())
		{
			PrepareForHyperspace(ship, command);
			command |= Command::JUMP;
			// If this ship is a parent to members of its fleet,
			// it should wait for them before jumping.
			if(!EscortsReadyToJump(ship))
				command |= Command::WAIT;
		}
		else if(systemHasFuel && ship.Fuel() < 1.)
			// Refuel so that when the parent returns, this ship is ready to rendezvous with it.
			Refuel(ship, command);
		else
			// This ship has no route to the parent's system, so park at the system's center.
			MoveTo(ship, command, Point(), Point(), 40., 0.1);
	}
	// If the parent is in-system and planning to jump, non-staying escorts should follow suit.
	else if(parent.Commands().Has(Command::JUMP) && parent.GetTargetSystem() && !isStaying)
	{
		SelectRoute(ship, parent.GetTargetSystem());

		if(ship.GetTargetSystem())
		{
			PrepareForHyperspace(ship, command);
			command |= Command::JUMP;
			if(!(parent.IsEnteringHyperspace() || parent.IsReadyToJump()) || !EscortsReadyToJump(ship))
				command |= Command::WAIT;
		}
		else if(ship.GetTargetStellar())
		{
			MoveToPlanet(ship, command);
			if(parent.IsEnteringHyperspace())
				command |= Command::LAND;
		}
		else if(needsFuel)
			// Return to the system center to maximize solar collection rate.
			MoveTo(ship, command, Point(), Point(), 40., 0.1);
		else
			// This ship has no route to the parent's destination system, so protect it until it jumps away.
			KeepStation(ship, command, parent);
	}
	// If an escort is out of fuel, they should refuel without waiting for the
	// "parent" to land (because the parent may not be planning on landing).
	else if(systemHasFuel && needsFuel)
		Refuel(ship, command);
	else if(parent.Commands().Has(Command::LAND) && parentIsHere && planetIsHere)
	{
		if(parentPlanet->CanLand(ship))
		{
			ship.SetTargetSystem(nullptr);
			ship.SetTargetStellar(parent.GetTargetStellar());
			MoveToPlanet(ship, command);
			if(parent.IsLanding())
				command |= Command::LAND;
		}
		else if(parentPlanet->IsWormhole())
		{
			const auto *wormhole = parentPlanet->GetWormhole();
			SelectRoute(ship, &wormhole->WormholeDestination(*currentSystem));

			if(ship.GetTargetSystem())
			{
				PrepareForHyperspace(ship, command);
				if(parent.IsLanding())
					command |= Command::JUMP;
			}
			else if(ship.GetTargetStellar())
			{
				MoveToPlanet(ship, command);
				if(parent.IsLanding())
					command |= Command::LAND;
			}
			else if(needsFuel)
				// Return to the system center to maximize solar collection rate.
				MoveTo(ship, command, Point(), Point(), 40., 0.1);
			else
				// This ship has no route to the parent's destination system, so protect it until it jumps away.
				KeepStation(ship, command, parent);
		}
		else
			KeepStation(ship, command, parent);
	}
	else if(parent.Commands().Has(Command::BOARD) && parent.GetTargetShip().get() == &ship)
		Stop(ship, command, .2);
	else
		KeepStation(ship, command, parent);
}



// Prefer your parent's target planet for refueling, but if it and your current
// target planet can't fuel you, try to find one that can.
void AI::Refuel(Ship &ship, Command &command)
{
	const StellarObject *parentTarget = (ship.GetParent() ? ship.GetParent()->GetTargetStellar() : nullptr);
	if(CanRefuel(ship, parentTarget))
		ship.SetTargetStellar(parentTarget);
	else if(!CanRefuel(ship, ship.GetTargetStellar()))
		ship.SetTargetStellar(GetRefuelLocation(ship));

	if(ship.GetTargetStellar())
	{
		MoveToPlanet(ship, command);
		command |= Command::LAND;
	}
}



bool AI::CanRefuel(const Ship &ship, const StellarObject *target)
{
	if(!target)
		return false;

	const Planet *planet = target->GetPlanet();
	if(!planet)
		return false;

	if(!planet->IsInSystem(ship.GetSystem()))
		return false;

	if(!planet->HasFuelFor(ship))
		return false;

	return true;
}



// Determine if a carried ship meets any of the criteria for returning to its parent.
bool AI::ShouldDock(const Ship &ship, const Ship &parent, const System *playerSystem) const
{
	// If your parent is disabled, you should not attempt to board it.
	// (Doing so during combat will likely lead to its destruction.)
	if(parent.IsDisabled())
		return false;

	// A player-owned carried ship should return to its carrier when the player
	// has ordered it to "no longer deploy" or when it is not in the current system.
	// A non-player-owned carried ship should retreat if its parent is calling it back.
	if(ship.IsYours())
	{
		if(!ship.HasDeployOrder() || ship.GetSystem() != playerSystem)
			return true;
	}
	else if(!parent.Commands().Has(Command::DEPLOY))
		return true;

	// If a carried ship has repair abilities, avoid having it get stuck oscillating between
	// retreating and attacking when at exactly 50% health by adding hysteresis to the check.
	double minHealth = RETREAT_HEALTH + .25 + .25 * !ship.Commands().Has(Command::DEPLOY);
	if(ship.Health() < minHealth && (!ship.IsYours() || Preferences::Has("Damaged fighters retreat")))
		return true;

	// If a fighter is armed with only ammo-using weapons, but no longer has the ammunition
	// needed to use them, it should dock if the parent can supply that ammo.
	auto requiredAmmo = set<const Outfit *>{};
	for(const Hardpoint &hardpoint : ship.Weapons())
	{
		const Weapon *weapon = hardpoint.GetOutfit();
		if(weapon && !hardpoint.IsAntiMissile())
		{
			const Outfit *ammo = weapon->Ammo();
			if(!ammo || ship.OutfitCount(ammo))
			{
				// This fighter has at least one usable weapon, and
				// thus does not need to dock to continue fighting.
				requiredAmmo.clear();
				break;
			}
			else if(parent.OutfitCount(ammo))
				requiredAmmo.insert(ammo);
		}
	}
	if(!requiredAmmo.empty())
		return true;

	// Reboard if low power/no power (battery only).
	if(ship.IsEnergyLow())
		return true;

	// Reboard/retreat if harmless and enemy nearby; for example boxwings.
	if(!ship.IsArmed(true) && ship.IsEnemyInEscortSystem())
		return true;

	// If a carried ship has fuel capacity but is very low, it should return if
	// the parent can refuel it.
<<<<<<< HEAD
	// Only return to ship if low fuel or if the fighter has ramscoop and is refueling the carrier.
	bool parentCanRefuelShip = parent.CanRefuel(ship);
	bool shouldReturnForFuel = ship.IsFuelLow() && parentCanRefuelShip;
	bool fighterHasRefueled = ship.CanRefuel(parent);
	bool refuelingIsAllowed = !ship.IsYours() || (!orders.count(&ship) && fighterHasRefueled) || parentCanRefuelShip;
	// Refuel the parent tanker carrier if escorts are full of fuel.
	if(Preferences::Has("Fighter fleet logistics") && ship.IsRefueledByRamscoop())
	{
		if(ship.IsEscortsFullOfFuel())
			shouldReturnForFuel = fighterHasRefueled;
		else
			shouldReturnForFuel |= fighterHasRefueled && ship.Fuel() < 1.;
	}
	if(shouldReturnForFuel && refuelingIsAllowed)
=======
	double maxFuel = ship.Attributes().Get("fuel capacity");
	if(maxFuel && ship.Fuel() < .005 && parent.JumpNavigation().JumpFuel() < parent.Fuel() *
			parent.Attributes().Get("fuel capacity") - maxFuel)
>>>>>>> e77b88aa
		return true;

	// If an out-of-combat NPC carried ship is carrying a significant cargo
	// load and can transfer some of it to the parent, it should do so.
	if(!ship.IsYours())
	{
		bool hasEnemy = ship.GetTargetShip() && ship.GetTargetShip()->GetGovernment()->IsEnemy(ship.GetGovernment());
		if(!hasEnemy && parent.Cargo().Free())
		{
			const CargoHold &cargo = ship.Cargo();
			// Mining ships only mine while they have 5 or more free space. While mining, carried ships
			// do not consider docking unless their parent is far from a targetable asteroid.
			if(!cargo.IsEmpty() && cargo.Size() && cargo.Free() < 5)
				return true;
		}
	}

	return false;
}



double AI::TurnBackward(const Ship &ship)
{
	return TurnToward(ship, -ship.Velocity());
}



double AI::TurnToward(const Ship &ship, const Point &vector)
{
	Point facing = ship.Facing().Unit();
	double cross = vector.Cross(facing);

	if(vector.Dot(facing) > 0.)
	{
		double angle = asin(min(1., max(-1., cross / vector.Length()))) * TO_DEG;
		if(fabs(angle) <= ship.TurnRate())
			return -angle / ship.TurnRate();
	}

	bool left = cross < 0.;
	return left - !left;
}



bool AI::MoveToPlanet(Ship &ship, Command &command)
{
	if(!ship.GetTargetStellar())
		return false;

	const Point &target = ship.GetTargetStellar()->Position();
	return MoveTo(ship, command, target, Point(), ship.GetTargetStellar()->Radius(), 1.);
}



// Instead of moving to a point with a fixed location, move to a moving point (Ship = position + velocity)
bool AI::MoveTo(Ship &ship, Command &command, const Point &targetPosition,
	const Point &targetVelocity, double radius, double slow)
{
	const Point &position = ship.Position();
	const Point &velocity = ship.Velocity();
	const Angle &angle = ship.Facing();
	Point dp = targetPosition - position;
	Point dv = targetVelocity - velocity;

	double speed = dv.Length();

	bool isClose = (dp.Length() < radius);
	if(isClose && speed < slow)
		return true;

	bool shouldReverse = false;
	dp = targetPosition - StoppingPoint(ship, targetVelocity, shouldReverse);

	bool isFacing = (dp.Unit().Dot(angle.Unit()) > .95);
	if(!isClose || (!isFacing && !shouldReverse))
		command.SetTurn(TurnToward(ship, dp));
	if(isFacing)
		command |= Command::FORWARD;
	else if(shouldReverse)
	{
		command.SetTurn(TurnToward(ship, velocity));
		command |= Command::BACK;
	}

	return false;
}



bool AI::Stop(Ship &ship, Command &command, double maxSpeed, const Point direction)
{
	const Point &velocity = ship.Velocity();
	const Angle &angle = ship.Facing();

	double speed = velocity.Length();

	// If asked for a complete stop, the ship needs to be going much slower.
	if(speed <= (maxSpeed ? maxSpeed : .001))
		return true;
	if(!maxSpeed)
		command |= Command::STOP;

	// If you're moving slow enough that one frame of acceleration could bring
	// you to a stop, make sure you're pointed perfectly in the right direction.
	// This is a fudge factor for how straight you must be facing: it increases
	// from 0.8 when it will take many frames to stop, to nearly 1 when it will
	// take less than 1 frame to stop.
	double stopTime = speed / ship.Acceleration();
	double limit = .8 + .2 / (1. + stopTime * stopTime * stopTime * .001);

	// If you have a reverse thruster, figure out whether using it is faster
	// than turning around and using your main thruster.
	if(ship.Attributes().Get("reverse thrust"))
	{
		// Figure out your stopping time using your main engine:
		double degreesToTurn = TO_DEG * acos(min(1., max(-1., -velocity.Unit().Dot(angle.Unit()))));
		double forwardTime = degreesToTurn / ship.TurnRate();
		forwardTime += stopTime;

		// Figure out your reverse thruster stopping time:
		double reverseAcceleration = ship.Attributes().Get("reverse thrust") / ship.InertialMass();
		double reverseTime = (180. - degreesToTurn) / ship.TurnRate();
		reverseTime += speed / reverseAcceleration;

		// If you want to end up facing a specific direction, add the extra turning time.
		if(direction)
		{
			// Time to turn from facing backwards to target:
			double degreesFromBackwards = TO_DEG * acos(min(1., max(-1., direction.Unit().Dot(-velocity.Unit()))));
			double turnFromBackwardsTime = degreesFromBackwards / ship.TurnRate();
			forwardTime += turnFromBackwardsTime;

			// Time to turn from facing forwards to target:
			double degreesFromForward = TO_DEG * acos(min(1., max(-1., direction.Unit().Dot(angle.Unit()))));
			double turnFromForwardTime = degreesFromForward / ship.TurnRate();
			reverseTime += turnFromForwardTime;
		}

		if(reverseTime < forwardTime)
		{
			command.SetTurn(TurnToward(ship, velocity));
			if(velocity.Unit().Dot(angle.Unit()) > limit)
				command |= Command::BACK;
			return false;
		}
	}

	command.SetTurn(TurnBackward(ship));
	if(velocity.Unit().Dot(angle.Unit()) < -limit)
		command |= Command::FORWARD;

	return false;
}



void AI::PrepareForHyperspace(Ship &ship, Command &command)
{
	bool hasHyperdrive = ship.JumpNavigation().HasHyperdrive();
	double scramThreshold = ship.Attributes().Get("scram drive");
	bool hasJumpDrive = ship.JumpNavigation().HasJumpDrive();
	if(!hasHyperdrive && !hasJumpDrive)
		return;

	bool isJump = (ship.JumpNavigation().GetCheapestJumpType(ship.GetTargetSystem()).first == JumpType::JUMP_DRIVE);

	Point direction = ship.GetTargetSystem()->Position() - ship.GetSystem()->Position();
	double departure = isJump ?
		ship.GetSystem()->JumpDepartureDistance() :
		ship.GetSystem()->HyperDepartureDistance();
	double squaredDeparture = departure * departure + SAFETY_OFFSET;
	if(ship.Position().LengthSquared() < squaredDeparture)
	{
		Point closestDeparturePoint = ship.Position().Unit() * (departure + SAFETY_OFFSET);
		MoveTo(ship, command, closestDeparturePoint, Point(), 0., 0.);
	}
	else if(!isJump && scramThreshold)
	{
		direction = direction.Unit();
		Point normal(-direction.Y(), direction.X());

		double deviation = ship.Velocity().Dot(normal);
		if(fabs(deviation) > scramThreshold)
		{
			// Need to maneuver; not ready to jump
			if((ship.Facing().Unit().Dot(normal) < 0) == (deviation < 0))
				// Thrusting from this angle is counterproductive
				direction = -deviation * normal;
			else
			{
				command |= Command::FORWARD;

				// How much correction will be applied to deviation by thrusting
				// as I turn back toward the jump direction.
				double turnRateRadians = ship.TurnRate() * TO_RAD;
				double cos = ship.Facing().Unit().Dot(direction);
				// integral(t*sin(r*x), angle/r, 0) = t/r * (1 - cos(angle)), so:
				double correctionWhileTurning = fabs(1 - cos) * ship.Acceleration() / turnRateRadians;
				// (Note that this will always underestimate because thrust happens before turn)

				if(fabs(deviation) - correctionWhileTurning > scramThreshold)
					// Want to thrust from an even sharper angle
					direction = -deviation * normal;
			}
		}
		command.SetTurn(TurnToward(ship, direction));
	}
	// If we're a jump drive, just stop.
	else if(isJump)
		Stop(ship, command, ship.Attributes().Get("jump speed"));
	// Else stop in the fastest way to end facing in the right direction
	else if(Stop(ship, command, ship.Attributes().Get("jump speed"), direction))
		command.SetTurn(TurnToward(ship, direction));
}



void AI::CircleAround(Ship &ship, Command &command, const Body &target)
{
	Point direction = target.Position() - ship.Position();
	command.SetTurn(TurnToward(ship, direction));

	double length = direction.Length();
	if(length > 200. && ship.Facing().Unit().Dot(direction) >= 0.)
	{
		command |= Command::FORWARD;

		// If the ship is far away enough the ship should use the afterburner.
		if(length > 750. && ShouldUseAfterburner(ship))
			command |= Command::AFTERBURNER;
	}
}



void AI::Swarm(Ship &ship, Command &command, const Body &target)
{
	Point direction = target.Position() - ship.Position();
	double maxSpeed = ship.MaxVelocity();
	double rendezvousTime = RendezvousTime(direction, target.Velocity(), maxSpeed);
	if(std::isnan(rendezvousTime) || rendezvousTime > 600.)
		rendezvousTime = 600.;
	direction += rendezvousTime * target.Velocity();
	MoveTo(ship, command, target.Position() + direction, .5 * maxSpeed * direction.Unit(), 50., 2.);
}



void AI::KeepStation(Ship &ship, Command &command, const Body &target)
{
	// Constants:
	static const double MAX_TIME = 600.;
	static const double LEAD_TIME = 500.;
	static const double POSITION_DEADBAND = 200.;
	static const double VELOCITY_DEADBAND = 1.5;
	static const double TIME_DEADBAND = 120.;
	static const double THRUST_DEADBAND = .5;

	// Current properties of the two ships:
	double maxV = ship.MaxVelocity();
	double accel = ship.Acceleration();
	double turn = ship.TurnRate();
	double mass = ship.InertialMass();
	Point unit = ship.Facing().Unit();
	double currentAngle = ship.Facing().Degrees();
	// This is where we want to be relative to where we are now:
	Point velocityDelta = target.Velocity() - ship.Velocity();
	Point positionDelta = target.Position() + LEAD_TIME * velocityDelta - ship.Position();
	double positionSize = positionDelta.Length();
	double positionWeight = positionSize / (positionSize + POSITION_DEADBAND);
	// This is how fast we want to be going relative to how fast we're going now:
	velocityDelta -= unit * VELOCITY_DEADBAND;
	double velocitySize = velocityDelta.Length();
	double velocityWeight = velocitySize / (velocitySize + VELOCITY_DEADBAND);

	// Time it will take (roughly) to move to the target ship:
	double positionTime = RendezvousTime(positionDelta, target.Velocity(), maxV);
	if(std::isnan(positionTime) || positionTime > MAX_TIME)
		positionTime = MAX_TIME;
	Point rendezvous = positionDelta + target.Velocity() * positionTime;
	double positionAngle = Angle(rendezvous).Degrees();
	positionTime += AngleDiff(currentAngle, positionAngle) / turn;
	positionTime += (rendezvous.Unit() * maxV - ship.Velocity()).Length() / accel;
	// If you are very close, stop trying to adjust:
	positionTime *= positionWeight * positionWeight;

	// Time it will take (roughly) to adjust your velocity to match the target:
	double velocityTime = velocityDelta.Length() / accel;
	double velocityAngle = Angle(velocityDelta).Degrees();
	velocityTime += AngleDiff(currentAngle, velocityAngle) / turn;
	// If you are very close, stop trying to adjust:
	velocityTime *= velocityWeight * velocityWeight;

	// Focus on matching position or velocity depending on which will take longer.
	double totalTime = positionTime + velocityTime + TIME_DEADBAND;
	positionWeight = positionTime / totalTime;
	velocityWeight = velocityTime / totalTime;
	double facingWeight = TIME_DEADBAND / totalTime;

	// Determine the angle we want to face, interpolating smoothly between three options.
	Point facingGoal = rendezvous.Unit() * positionWeight
		+ velocityDelta.Unit() * velocityWeight
		+ target.Facing().Unit() * facingWeight;
	double targetAngle = Angle(facingGoal).Degrees() - currentAngle;
	if(abs(targetAngle) > 180.)
		targetAngle += (targetAngle < 0. ? 360. : -360.);
	// Avoid "turn jitter" when position & velocity are well-matched.
	bool changedDirection = (signbit(ship.Commands().Turn()) != signbit(targetAngle));
	double targetTurn = abs(targetAngle / turn);
	double lastTurn = abs(ship.Commands().Turn());
	if(lastTurn && (changedDirection || (lastTurn < 1. && targetTurn > lastTurn)))
	{
		// Keep the desired turn direction, but damp the per-frame turn rate increase.
		double dampedTurn = (changedDirection ? 0. : lastTurn) + min(.025, targetTurn);
		command.SetTurn(copysign(dampedTurn, targetAngle));
	}
	else if(targetTurn < 1.)
		command.SetTurn(copysign(targetTurn, targetAngle));
	else
		command.SetTurn(targetAngle);

	// Determine whether to apply thrust.
	Point drag = ship.Velocity() * ship.Drag() / mass;
	if(ship.Attributes().Get("reverse thrust"))
	{
		// Don't take drag into account when reverse thrusting, because this
		// estimate of how it will be applied can be quite inaccurate.
		Point a = (unit * (-ship.Attributes().Get("reverse thrust") / mass)).Unit();
		double direction = positionWeight * positionDelta.Dot(a) / POSITION_DEADBAND
			+ velocityWeight * velocityDelta.Dot(a) / VELOCITY_DEADBAND;
		if(direction > THRUST_DEADBAND)
		{
			command |= Command::BACK;
			return;
		}
	}
	Point a = (unit * accel - drag).Unit();
	double direction = positionWeight * positionDelta.Dot(a) / POSITION_DEADBAND
		+ velocityWeight * velocityDelta.Dot(a) / VELOCITY_DEADBAND;
	if(direction > THRUST_DEADBAND)
		command |= Command::FORWARD;
}



void AI::Attack(Ship &ship, Command &command, const Ship &target)
{
	// First, figure out what your shortest-range weapon is.
	double shortestRange = 4000.;
	bool isArmed = false;
	bool hasAmmo = false;
	double minSafeDistance = 0.;
	for(const Hardpoint &hardpoint : ship.Weapons())
	{
		const Weapon *weapon = hardpoint.GetOutfit();
		if(weapon && !hardpoint.IsAntiMissile())
		{
			isArmed = true;
			bool hasThisAmmo = (!weapon->Ammo() || ship.OutfitCount(weapon->Ammo()));
			hasAmmo |= hasThisAmmo;

			// Exploding weaponry that can damage this ship requires special
			// consideration (while we have the ammo to use the weapon).
			if(hasThisAmmo && weapon->BlastRadius() && !weapon->IsSafe())
				minSafeDistance = max(weapon->BlastRadius() + weapon->TriggerRadius(), minSafeDistance);

			// The missile boat AI should be applied at 1000 pixels range if
			// all weapons are homing or turrets, and at 2000 if not.
			double multiplier = (hardpoint.IsHoming() || hardpoint.IsTurret()) ? 1. : .5;
			shortestRange = min(multiplier * weapon->Range(), shortestRange);
		}
	}
	// If this ship was using the missile boat AI to run away and bombard its
	// target from a distance, have it stop running once it is out of ammo. This
	// is not realistic, but it's a whole lot less annoying for the player when
	// they are trying to hunt down and kill the last missile boat in a fleet.
	if(isArmed && !hasAmmo)
		shortestRange = 0.;

	// Deploy any fighters you are carrying.
	if(!ship.IsYours() && ship.HasBays())
	{
		command |= Command::DEPLOY;
		Deploy(ship, false);
	}

	// If this ship has only long-range weapons, or some weapons have a
	// blast radius, it should keep some distance instead of closing in.
	Point d = (target.Position() + target.Velocity()) - (ship.Position() + ship.Velocity());
	if((minSafeDistance > 0. || shortestRange > 1000.)
			&& d.Length() < max(1.25 * minSafeDistance, .5 * shortestRange))
	{
		// If this ship can use reverse thrusters, consider doing so.
		double reverseSpeed = ship.MaxReverseVelocity();
		if(reverseSpeed && (reverseSpeed >= min(target.MaxVelocity(), ship.MaxVelocity())
				|| target.Velocity().Dot(-d.Unit()) <= reverseSpeed))
		{
			command.SetTurn(TurnToward(ship, d));
			if(ship.Facing().Unit().Dot(d) >= 0.)
				command |= Command::BACK;
		}
		else
		{
			command.SetTurn(TurnToward(ship, -d));
			if(ship.Facing().Unit().Dot(d) <= 0.)
				command |= Command::FORWARD;
		}
		return;
	}

	MoveToAttack(ship, command, target);
}



void AI::MoveToAttack(Ship &ship, Command &command, const Body &target)
{
	Point d = target.Position() - ship.Position();

	// First of all, aim in the direction that will hit this target.
	command.SetTurn(TurnToward(ship, TargetAim(ship, target)));

	// Calculate this ship's "turning radius"; that is, the smallest circle it
	// can make while at full speed.
	double stepsInFullTurn = 360. / ship.TurnRate();
	double circumference = stepsInFullTurn * ship.Velocity().Length();
	double diameter = max(200., circumference / PI);

	// If the ship has reverse thrusters and the target is behind it, we can
	// use them to reach the target more quickly.
	if(ship.Facing().Unit().Dot(d.Unit()) < -.75 && ship.Attributes().Get("reverse thrust"))
		command |= Command::BACK;
	// This isn't perfect, but it works well enough.
	else if((ship.Facing().Unit().Dot(d) >= 0. && d.Length() > diameter)
			|| (ship.Velocity().Dot(d) < 0. && ship.Facing().Unit().Dot(d.Unit()) >= .9))
		command |= Command::FORWARD;

	// Use an equipped afterburner if possible.
	if(command.Has(Command::FORWARD) && d.Length() < 1000. && ShouldUseAfterburner(ship))
		command |= Command::AFTERBURNER;
}



void AI::PickUp(Ship &ship, Command &command, const Body &target)
{
	// Figure out the target's velocity relative to the ship.
	Point p = target.Position() - ship.Position();
	Point v = target.Velocity() - ship.Velocity();
	double vMax = ship.MaxVelocity();

	// Estimate where the target will be by the time we reach it.
	double time = RendezvousTime(p, v, vMax);
	if(std::isnan(time))
		time = p.Length() / vMax;
	double degreesToTurn = TO_DEG * acos(min(1., max(-1., p.Unit().Dot(ship.Facing().Unit()))));
	time += degreesToTurn / ship.TurnRate();
	p += v * time;

	// Move toward the target.
	command.SetTurn(TurnToward(ship, p));
	double dp = p.Unit().Dot(ship.Facing().Unit());
	if(dp > .7)
		command |= Command::FORWARD;

	// Use the afterburner if it will not cause you to miss your target.
	double squareDistance = p.LengthSquared();
	if(command.Has(Command::FORWARD) && ShouldUseAfterburner(ship))
		if(dp > max(.9, min(.9999, 1. - squareDistance / 10000000.)))
			command |= Command::AFTERBURNER;
}



// Determine if using an afterburner does not use up reserve fuel, cause undue
// energy strain, or undue thermal loads if almost overheated.
bool AI::ShouldUseAfterburner(Ship &ship)
{
	if(!ship.Attributes().Get("afterburner thrust"))
		return false;

	double fuel = ship.Fuel() * ship.Attributes().Get("fuel capacity");
	double neededFuel = ship.Attributes().Get("afterburner fuel");
	double energy = ship.Energy() * ship.Attributes().Get("energy capacity");
	double neededEnergy = ship.Attributes().Get("afterburner energy");
	if(energy == 0.)
		energy = ship.Attributes().Get("energy generation")
				+ 0.2 * ship.Attributes().Get("solar collection")
				- ship.Attributes().Get("energy consumption");
	double outputHeat = ship.Attributes().Get("afterburner heat") / (100 * ship.Mass());
	if((!neededFuel || fuel - neededFuel > ship.JumpNavigation().JumpFuel())
			&& (!neededEnergy || neededEnergy / energy < 0.25)
			&& (!outputHeat || ship.Heat() + outputHeat < .9))
		return true;

	return false;
}



// "Appeasing" ships will dump cargo after being injured, if they are being targeted.
void AI::DoAppeasing(const shared_ptr<Ship> &ship, double *threshold) const
{
	double health = .5 * ship->Shields() + ship->Hull();
	if(1. - health <= *threshold)
		return;

	const auto enemies = GetShipsList(*ship, true);
	if(none_of(enemies.begin(), enemies.end(), [&ship](const Ship *foe) noexcept -> bool
			{ return !foe->IsDisabled() && foe->GetTargetShip() == ship; }))
		return;

	int toDump = 11 + (1. - health) * .5 * ship->Cargo().Size();
	for(auto &&commodity : ship->Cargo().Commodities())
		if(commodity.second && toDump > 0)
		{
			int dumped = min(commodity.second, toDump);
			ship->Jettison(commodity.first, dumped, true);
			toDump -= dumped;
		}

	Messages::Add(ship->GetGovernment()->GetName() + " " + ship->Noun() + " \"" + ship->Name()
		+ "\": Please, just take my cargo and leave me alone.", Messages::Importance::Low);

	*threshold = (1. - health) + .1;
}



// Find a target ship to flock around at high speed.
void AI::DoSwarming(Ship &ship, Command &command, shared_ptr<Ship> &target)
{
	// Find a new ship to target on average every 10 seconds, or if the current target
	// is no longer eligible. If landing, release the old target so others can swarm it.
	if(ship.IsLanding() || !target || !CanSwarm(ship, *target) || !Random::Int(600))
	{
		if(target)
		{
			// Allow another swarming ship to consider the target.
			auto sit = swarmCount.find(target.get());
			if(sit != swarmCount.end() && sit->second > 0)
				--sit->second;
			// Release the current target.
			target.reset();
			ship.SetTargetShip(target);
		}
		// If here just because we are about to land, do not seek a new target.
		if(ship.IsLanding())
			return;

		int lowestCount = 7;
		// Consider swarming around non-hostile ships in the same system.
		const auto others = GetShipsList(ship, false);
		for(auto *other : others)
			if(!other->GetPersonality().IsSwarming())
			{
				// Prefer to swarm ships that are not already being heavily swarmed.
				int count = swarmCount[other] + Random::Int(4);
				if(count < lowestCount)
				{
					target = other->shared_from_this();
					lowestCount = count;
				}
			}
		ship.SetTargetShip(target);
		if(target)
			++swarmCount[target.get()];
	}
	// If a friendly ship to flock with was not found, return to an available planet.
	if(target)
		Swarm(ship, command, *target);
	else if(ship.Zoom() == 1.)
		Refuel(ship, command);
}



void AI::DoSurveillance(Ship &ship, Command &command, shared_ptr<Ship> &target) const
{
	const bool isStaying = ship.GetPersonality().IsStaying();
	// Since DoSurveillance is called after target-seeking and firing, if this
	// ship has a target, that target is guaranteed to be targetable.
	if(target && (target->GetSystem() != ship.GetSystem() || target->IsEnteringHyperspace()))
	{
		target.reset();
		ship.SetTargetShip(target);
	}
	// If you have a hostile target, pursuing and destroying it has priority.
	if(target && ship.GetGovernment()->IsEnemy(target->GetGovernment()))
	{
		// Automatic aiming and firing already occurred.
		MoveIndependent(ship, command);
		return;
	}

	// Choose a surveillance behavior.
	if(ship.GetTargetSystem())
	{
		// Unload surveillance drones in this system before leaving.
		if(!isStaying)
		{
			PrepareForHyperspace(ship, command);
			command |= Command::JUMP;
		}
		if(ship.HasBays())
		{
			command |= Command::DEPLOY;
			Deploy(ship, false);
		}
	}
	else if(ship.GetTargetStellar())
	{
		// Approach the planet and "land" on it (i.e. scan it).
		MoveToPlanet(ship, command);
		double atmosphereScan = ship.Attributes().Get("atmosphere scan");
		double distance = ship.Position().Distance(ship.GetTargetStellar()->Position());
		if(distance < atmosphereScan && !Random::Int(100))
			ship.SetTargetStellar(nullptr);
		else if(!isStaying)
			command |= Command::LAND;
	}
	else if(target)
	{
		// Approach and scan the targeted, friendly ship's cargo or outfits.
		bool cargoScan = ship.Attributes().Get("cargo scan power");
		bool outfitScan = ship.Attributes().Get("outfit scan power");
		// If the pointer to the target ship exists, it is targetable and in-system.
		bool mustScanCargo = cargoScan && !Has(ship, target, ShipEvent::SCAN_CARGO);
		bool mustScanOutfits = outfitScan && !Has(ship, target, ShipEvent::SCAN_OUTFITS);
		if(!mustScanCargo && !mustScanOutfits)
			ship.SetTargetShip(shared_ptr<Ship>());
		else
		{
			CircleAround(ship, command, *target);
			command |= Command::SCAN;
		}
	}
	else
	{
		const System *system = ship.GetSystem();
		const Government *gov = ship.GetGovernment();

		// Consider scanning any non-hostile ship in this system that you haven't yet personally scanned.
		vector<Ship *> targetShips;
		bool cargoScan = ship.Attributes().Get("cargo scan power");
		bool outfitScan = ship.Attributes().Get("outfit scan power");
		if(cargoScan || outfitScan)
			for(const auto &grit : governmentRosters)
			{
				if(gov == grit.first || gov->IsEnemy(grit.first))
					continue;
				for(const auto &it : grit.second)
				{
					auto ptr = it->shared_from_this();
					if((!cargoScan || Has(ship, ptr, ShipEvent::SCAN_CARGO))
							&& (!outfitScan || Has(ship, ptr, ShipEvent::SCAN_OUTFITS)))
						continue;

					if(it->IsTargetable())
						targetShips.emplace_back(it);
				}
			}

		// Consider scanning any planetary object in the system, if able.
		vector<const StellarObject *> targetPlanets;
		double atmosphereScan = ship.Attributes().Get("atmosphere scan");
		if(atmosphereScan)
			for(const StellarObject &object : system->Objects())
				if(object.HasSprite() && !object.IsStar() && !object.IsStation())
					targetPlanets.push_back(&object);

		// If this ship can jump away, consider traveling to a nearby system.
		vector<const System *> targetSystems;
		// TODO: These ships cannot travel through wormholes?
		if(ship.JumpsRemaining(false))
		{
			const auto &links = ship.JumpNavigation().HasJumpDrive() ?
				system->JumpNeighbors(ship.JumpNavigation().JumpRange()) : system->Links();
			targetSystems.insert(targetSystems.end(), links.begin(), links.end());
		}

		unsigned total = targetShips.size() + targetPlanets.size() + targetSystems.size();
		if(!total)
		{
			// If there is nothing for this ship to scan, have it hold still
			// instead of drifting away from the system center.
			Stop(ship, command);
			return;
		}

		unsigned index = Random::Int(total);
		if(index < targetShips.size())
			ship.SetTargetShip(targetShips[index]->shared_from_this());
		else
		{
			index -= targetShips.size();
			if(index < targetPlanets.size())
				ship.SetTargetStellar(targetPlanets[index]);
			else
				ship.SetTargetSystem(targetSystems[index - targetPlanets.size()]);
		}
	}
}



void AI::DoMining(Ship &ship, Command &command)
{
	// This function is only called for ships that are in the player's system.
	// Update the radius that the ship is searching for asteroids at.
	bool isNew = !miningAngle.count(&ship);
	Angle &angle = miningAngle[&ship];
	if(isNew)
	{
		angle = Angle::Random();
		miningRadius[&ship] = ship.GetSystem()->AsteroidBeltRadius();
	}
	angle += Angle::Random(1.) - Angle::Random(1.);
	double radius = miningRadius[&ship] * pow(2., angle.Unit().X());

	shared_ptr<Minable> target = ship.GetTargetAsteroid();
	if(!target || target->Velocity().Length() > ship.MaxVelocity())
	{
		for(const shared_ptr<Minable> &minable : minables)
		{
			Point offset = minable->Position() - ship.Position();
			// Target only nearby minables that are within 45deg of the current heading
			// and not moving faster than the ship can catch.
			if(offset.Length() < 800. && offset.Unit().Dot(ship.Facing().Unit()) > .7
					&& minable->Velocity().Dot(offset.Unit()) < ship.MaxVelocity())
			{
				target = minable;
				ship.SetTargetAsteroid(target);
				break;
			}
		}
	}
	if(target)
	{
		// If the asteroid has moved well out of reach, stop tracking it.
		if(target->Position().Distance(ship.Position()) > 1600.)
			ship.SetTargetAsteroid(nullptr);
		else
		{
			MoveToAttack(ship, command, *target);
			AutoFire(ship, firingCommands, *target);
			return;
		}
	}

	Point heading = Angle(30.).Rotate(ship.Position().Unit() * radius) - ship.Position();
	command.SetTurn(TurnToward(ship, heading));
	if(ship.Velocity().Dot(heading.Unit()) < .7 * ship.MaxVelocity())
		command |= Command::FORWARD;
}



bool AI::DoHarvesting(Ship &ship, Command &command)
{
	// If the ship has no target to pick up, do nothing.
	shared_ptr<Flotsam> target = ship.GetTargetFlotsam();
	if(target && ship.Cargo().Free() < target->UnitSize())
	{
		target.reset();
		ship.SetTargetFlotsam(target);
	}
	if(!target)
	{
		// Only check for new targets every 10 frames, on average.
		if(Random::Int(10))
			return false;

		// Don't chase anything that will take more than 10 seconds to reach.
		double bestTime = 600.;
		for(const shared_ptr<Flotsam> &it : flotsam)
		{
			if(ship.Cargo().Free() < it->UnitSize())
				continue;
			// Only pick up flotsam that is nearby and that you are facing toward.
			Point p = it->Position() - ship.Position();
			double range = p.Length();
			if(range > 800. || (range > 100. && p.Unit().Dot(ship.Facing().Unit()) < .9))
				continue;

			// Estimate how long it would take to intercept this flotsam.
			Point v = it->Velocity() - ship.Velocity();
			double vMax = ship.MaxVelocity();
			double time = RendezvousTime(p, v, vMax);
			if(std::isnan(time))
				continue;

			double degreesToTurn = TO_DEG * acos(min(1., max(-1., p.Unit().Dot(ship.Facing().Unit()))));
			time += degreesToTurn / ship.TurnRate();
			if(time < bestTime)
			{
				bestTime = time;
				target = it;
			}
		}
		if(!target)
			return false;

		ship.SetTargetFlotsam(target);
	}
	// Deploy any carried ships to improve maneuverability.
	if(ship.HasBays())
	{
		command |= Command::DEPLOY;
		Deploy(ship, false);
	}

	PickUp(ship, command, *target);
	return true;
}



// Check if this ship should cloak. Returns true if this ship decided to run away while cloaking.
bool AI::DoCloak(Ship &ship, Command &command)
{
	if(ship.Attributes().Get("cloak"))
	{
		// Never cloak if it will cause you to be stranded.
		const Outfit &attributes = ship.Attributes();
		double fuelCost = attributes.Get("cloaking fuel") + attributes.Get("fuel consumption")
			- attributes.Get("fuel generation");
		if(attributes.Get("cloaking fuel") && !attributes.Get("ramscoop"))
		{
			double fuel = ship.Fuel() * attributes.Get("fuel capacity");
			int steps = ceil((1. - ship.Cloaking()) / attributes.Get("cloak"));
			// Only cloak if you will be able to fully cloak and also maintain it
			// for as long as it will take you to reach full cloak.
			fuel -= fuelCost * (1 + 2 * steps);
			if(fuel < ship.JumpNavigation().JumpFuel())
				return false;
		}

		// If your parent has chosen to cloak, cloak and rendezvous with them.
		const shared_ptr<const Ship> &parent = ship.GetParent();
		if(parent && parent->Commands().Has(Command::CLOAK) && parent->GetSystem() == ship.GetSystem()
				&& !parent->GetGovernment()->IsEnemy(ship.GetGovernment()))
		{
			command |= Command::CLOAK;
			KeepStation(ship, command, *parent);
			return true;
		}

		// Otherwise, always cloak if you are in imminent danger.
		static const double MAX_RANGE = 10000.;
		double range = MAX_RANGE;
		const Ship *nearestEnemy = nullptr;
		// Find the nearest targetable, in-system enemy that could attack this ship.
		const auto enemies = GetShipsList(ship, true);
		for(const auto &foe : enemies)
			if(!foe->IsDisabled())
			{
				double distance = ship.Position().Distance(foe->Position());
				if(distance < range)
				{
					range = distance;
					nearestEnemy = foe;
				}
			}

		// If this ship has started cloaking, it must get at least 40% repaired
		// or 40% farther away before it begins decloaking again.
		double hysteresis = ship.Commands().Has(Command::CLOAK) ? .4 : 0.;
		// If cloaking costs nothing, and no one has asked you for help, cloak at will.
		bool cloakFreely = (fuelCost <= 0.) && !ship.GetShipToAssist();
		// If this ship is injured / repairing, it should cloak while under threat.
		bool cloakToRepair = (ship.Health() < RETREAT_HEALTH + hysteresis)
				&& (attributes.Get("shield generation") || attributes.Get("hull repair rate"));
		if(cloakToRepair && (cloakFreely || range < 2000. * (1. + hysteresis)))
		{
			command |= Command::CLOAK;
			// Move away from the nearest enemy.
			if(nearestEnemy)
			{
				Point safety;
				// TODO: This could use an "Avoid" method, to account for other in-system hazards.
				// Simple approximation: move equally away from both the system center and the
				// nearest enemy, until the constrainment boundary is reached.
				if(ship.GetPersonality().IsUnconstrained() || !fenceCount.count(&ship))
					safety = 2 * ship.Position().Unit() - nearestEnemy->Position().Unit();
				else
					safety = -ship.Position().Unit();

				safety *= ship.MaxVelocity();
				MoveTo(ship, command, ship.Position() + safety, safety, 1., .8);
				return true;
			}
		}
		// Choose to cloak if there are no enemies nearby and cloaking is sensible.
		if(range == MAX_RANGE && cloakFreely && !ship.GetTargetShip())
			command |= Command::CLOAK;
	}
	return false;
}



void AI::DoScatter(Ship &ship, Command &command)
{
	if(!command.Has(Command::FORWARD))
		return;

	double turnRate = ship.TurnRate();
	double acceleration = ship.Acceleration();
	// TODO: If there are many ships, use CollisionSet::Circle or another
	// suitable method to limit which ships are checked.
	for(const shared_ptr<Ship> &other : ships)
	{
		// Do not scatter away from yourself, or ships in other systems.
		if(other.get() == &ship || other->GetSystem() != ship.GetSystem())
			continue;

		// Check for any ships that have nearly the same movement profile as
		// this ship and are in nearly the same location.
		Point offset = other->Position() - ship.Position();
		if(offset.LengthSquared() > 400.)
			continue;
		if(fabs(other->TurnRate() / turnRate - 1.) > .05)
			continue;
		if(fabs(other->Acceleration() / acceleration - 1.) > .05)
			continue;

		// Move away from this ship. What side of me is it on?
		command.SetTurn(offset.Cross(ship.Facing().Unit()) > 0. ? 1. : -1.);
		return;
	}
}



// Instead of coming to a full stop, adjust to a target velocity vector
Point AI::StoppingPoint(const Ship &ship, const Point &targetVelocity, bool &shouldReverse)
{
	Point position = ship.Position();
	Point velocity = ship.Velocity() - targetVelocity;
	Angle angle = ship.Facing();
	double acceleration = ship.Acceleration();
	double turnRate = ship.TurnRate();
	shouldReverse = false;

	// If I were to turn around and stop now the relative movement, where would that put me?
	double v = velocity.Length();
	if(!v)
		return position;
	// It makes no sense to calculate a stopping point for a ship entering hyperspace.
	if(ship.IsHyperspacing())
	{
		if(ship.IsUsingJumpDrive() || ship.IsEnteringHyperspace())
			return position;

		double maxVelocity = ship.MaxVelocity();
		double jumpTime = (v - maxVelocity) / 2.;
		position += velocity.Unit() * (jumpTime * (v + maxVelocity) * .5);
		v = maxVelocity;
	}

	// This assumes you're facing exactly the wrong way.
	double degreesToTurn = TO_DEG * acos(min(1., max(-1., -velocity.Unit().Dot(angle.Unit()))));
	double stopDistance = v * (degreesToTurn / turnRate);
	// Sum of: v + (v - a) + (v - 2a) + ... + 0.
	// The number of terms will be v / a.
	// The average term's value will be v / 2. So:
	stopDistance += .5 * v * v / acceleration;

	if(ship.Attributes().Get("reverse thrust"))
	{
		// Figure out your reverse thruster stopping distance:
		double reverseAcceleration = ship.Attributes().Get("reverse thrust") / ship.InertialMass();
		double reverseDistance = v * (180. - degreesToTurn) / turnRate;
		reverseDistance += .5 * v * v / reverseAcceleration;

		if(reverseDistance < stopDistance)
		{
			shouldReverse = true;
			stopDistance = reverseDistance;
		}
	}

	return position + stopDistance * velocity.Unit();
}



// Get a vector giving the direction this ship should aim in in order to do
// maximum damaged to a target at the given position with its non-turret,
// non-homing weapons. If the ship has no non-homing weapons, this just
// returns the direction to the target.
Point AI::TargetAim(const Ship &ship)
{
	shared_ptr<const Ship> target = ship.GetTargetShip();
	if(target)
		return TargetAim(ship, *target);

	shared_ptr<const Minable> targetAsteroid = ship.GetTargetAsteroid();
	if(targetAsteroid)
		return TargetAim(ship, *targetAsteroid);

	return Point();
}



Point AI::TargetAim(const Ship &ship, const Body &target)
{
	Point result;
	for(const Hardpoint &hardpoint : ship.Weapons())
	{
		const Weapon *weapon = hardpoint.GetOutfit();
		if(!weapon || hardpoint.IsHoming() || hardpoint.IsTurret())
			continue;

		Point start = ship.Position() + ship.Facing().Rotate(hardpoint.GetPoint());
		Point p = target.Position() - start + ship.GetPersonality().Confusion();
		Point v = target.Velocity() - ship.Velocity();
		double steps = RendezvousTime(p, v, weapon->WeightedVelocity() + .5 * weapon->RandomVelocity());
		if(std::isnan(steps))
			continue;

		steps = min(steps, weapon->TotalLifetime());
		p += steps * v;

		double damage = weapon->ShieldDamage() + weapon->HullDamage();
		result += p.Unit() * abs(damage);
	}

	return result ? result : target.Position() - ship.Position();
}



// Aim the given ship's turrets.
void AI::AimTurrets(const Ship &ship, FireCommand &command, bool opportunistic) const
{
	// First, get the set of potential hostile ships.
	auto targets = vector<const Body *>();
	const Ship *currentTarget = ship.GetTargetShip().get();
	if(opportunistic || !currentTarget || !currentTarget->IsTargetable())
	{
		// Find the maximum range of any of this ship's turrets.
		double maxRange = 0.;
		for(const Hardpoint &weapon : ship.Weapons())
			if(weapon.CanAim())
				maxRange = max(maxRange, weapon.GetOutfit()->Range());
		// If this ship has no turrets, bail out.
		if(!maxRange)
			return;
		// Extend the weapon range slightly to account for velocity differences.
		maxRange *= 1.5;

		// Now, find all enemy ships within that radius.
		auto enemies = GetShipsList(ship, true, maxRange);
		// Convert the shared_ptr<Ship> into const Body *, to allow aiming turrets
		// at a targeted asteroid. Skip disabled ships, which pose no threat.
		for(auto &&foe : enemies)
			if(!foe->IsDisabled())
				targets.emplace_back(foe);
		// Even if the ship's current target ship is beyond maxRange,
		// or is already disabled, consider aiming at it.
		if(currentTarget && currentTarget->IsTargetable()
				&& find(targets.cbegin(), targets.cend(), currentTarget) == targets.cend())
			targets.push_back(currentTarget);
	}
	else
		targets.push_back(currentTarget);
	// If this ship is mining, consider aiming at its target asteroid.
	if(ship.GetTargetAsteroid())
		targets.push_back(ship.GetTargetAsteroid().get());

	// If there are no targets to aim at, opportunistic turrets should sweep
	// back and forth at random, with the sweep centered on the "outward-facing"
	// angle. Focused turrets should just point forward.
	if(targets.empty() && !opportunistic)
	{
		for(const Hardpoint &hardpoint : ship.Weapons())
			if(hardpoint.CanAim())
			{
				// Get the index of this weapon.
				int index = &hardpoint - &ship.Weapons().front();
				double offset = (hardpoint.HarmonizedAngle() - hardpoint.GetAngle()).Degrees();
				command.SetAim(index, offset / hardpoint.GetOutfit()->TurretTurn());
			}
		return;
	}
	if(targets.empty())
	{
		for(const Hardpoint &hardpoint : ship.Weapons())
			if(hardpoint.CanAim())
			{
				// Get the index of this weapon.
				int index = &hardpoint - &ship.Weapons().front();
				// First, check if this turret is currently in motion. If not,
				// it only has a small chance of beginning to move.
				double previous = ship.FiringCommands().Aim(index);
				if(!previous && (Random::Int(60)))
					continue;

				Angle centerAngle = Angle(hardpoint.GetPoint());
				double bias = (centerAngle - hardpoint.GetAngle()).Degrees() / 180.;
				double acceleration = Random::Real() - Random::Real() + bias;
				command.SetAim(index, previous + .1 * acceleration);
			}
		return;
	}
	// Each hardpoint should aim at the target that it is "closest" to hitting.
	for(const Hardpoint &hardpoint : ship.Weapons())
		if(hardpoint.CanAim())
		{
			// This is where this projectile fires from. Add some randomness
			// based on how skilled the pilot is.
			Point start = ship.Position() + ship.Facing().Rotate(hardpoint.GetPoint());
			start += ship.GetPersonality().Confusion();
			// Get the turret's current facing, in absolute coordinates:
			Angle aim = ship.Facing() + hardpoint.GetAngle();
			// Get this projectile's average velocity.
			const Weapon *weapon = hardpoint.GetOutfit();
			double vp = weapon->WeightedVelocity() + .5 * weapon->RandomVelocity();
			// Loop through each body this hardpoint could shoot at. Find the
			// one that is the "best" in terms of how many frames it will take
			// to aim at it and for a projectile to hit it.
			double bestScore = numeric_limits<double>::infinity();
			double bestAngle = 0.;
			for(const Body *target : targets)
			{
				Point p = target->Position() - start;
				Point v = target->Velocity();
				// Only take the ship's velocity into account if this weapon
				// does not have its own acceleration.
				if(!weapon->Acceleration())
					v -= ship.Velocity();
				// By the time this action is performed, the target will
				// have moved forward one time step.
				p += v;

				// Find out how long it would take for this projectile to reach the target.
				double rendezvousTime = RendezvousTime(p, v, vp);
				// If there is no intersection (i.e. the turret is not facing the target),
				// consider this target "out-of-range" but still targetable.
				if(std::isnan(rendezvousTime))
					rendezvousTime = max(p.Length() / (vp ? vp : 1.), 2 * weapon->TotalLifetime());

				// Determine where the target will be at that point.
				p += v * rendezvousTime;

				// Determine how much the turret must turn to face that vector.
				double degrees = (Angle(p) - aim).Degrees();
				double turnTime = fabs(degrees) / weapon->TurretTurn();
				// All bodies within weapons range have the same basic
				// weight. Outside that range, give them lower priority.
				rendezvousTime = max(0., rendezvousTime - weapon->TotalLifetime());
				// Always prefer targets that you are able to hit.
				double score = turnTime + (180. / weapon->TurretTurn()) * rendezvousTime;
				if(score < bestScore)
				{
					bestScore = score;
					bestAngle = degrees;
				}
			}
			if(bestAngle)
			{
				// Get the index of this weapon.
				int index = &hardpoint - &ship.Weapons().front();
				command.SetAim(index, bestAngle / weapon->TurretTurn());
			}
		}
}



// Fire whichever of the given ship's weapons can hit a hostile target.
void AI::AutoFire(const Ship &ship, FireCommand &command, bool secondary) const
{
	const Personality &person = ship.GetPersonality();
	if(person.IsPacifist() || ship.CannotAct())
		return;

	bool beFrugal = (ship.IsYours() && !escortsUseAmmo);
	if(person.IsFrugal() || (ship.IsYours() && escortsAreFrugal && escortsUseAmmo))
	{
		// The frugal personality is only active when ships have more than 75% of their total health,
		// and are not outgunned.
		beFrugal = (ship.Health() > .75);
		if(beFrugal)
		{
			auto ait = allyStrength.find(ship.GetGovernment());
			auto eit = enemyStrength.find(ship.GetGovernment());
			if(ait != allyStrength.end() && eit != enemyStrength.end() && ait->second < eit->second)
				beFrugal = false;
		}
	}

	// Special case: your target is not your enemy. Do not fire, because you do
	// not want to risk damaging that target. Ships will target friendly ships
	// while assisting and performing surveillance.
	shared_ptr<Ship> currentTarget = ship.GetTargetShip();
	const Government *gov = ship.GetGovernment();
	bool friendlyOverride = false;
	bool disabledOverride = false;
	if(ship.IsYours())
	{
		auto it = orders.find(&ship);
		if(it != orders.end() && it->second.target.lock() == currentTarget)
		{
			disabledOverride = (it->second.type == Orders::FINISH_OFF);
			friendlyOverride = disabledOverride | (it->second.type == Orders::ATTACK);
		}
	}
	bool currentIsEnemy = currentTarget
		&& currentTarget->GetGovernment()->IsEnemy(gov)
		&& currentTarget->GetSystem() == ship.GetSystem();
	if(currentTarget && !(currentIsEnemy || friendlyOverride))
		currentTarget.reset();

	// Only fire on disabled targets if you don't want to plunder them.
	bool plunders = (person.Plunders() && ship.Cargo().Free());
	bool disables = person.Disables();

	// Don't use weapons with firing force if you are preparing to jump.
	bool isWaitingToJump = ship.Commands().Has(Command::JUMP | Command::WAIT);

	// Find the longest range of any of your non-homing weapons. Homing weapons
	// that don't consume ammo may also fire in non-homing mode.
	double maxRange = 0.;
	for(const Hardpoint &weapon : ship.Weapons())
		if(weapon.IsReady()
				&& !(!currentTarget && weapon.IsHoming() && weapon.GetOutfit()->Ammo())
				&& !(!secondary && weapon.GetOutfit()->Icon())
				&& !(beFrugal && weapon.GetOutfit()->Ammo())
				&& !(isWaitingToJump && weapon.GetOutfit()->FiringForce()))
			maxRange = max(maxRange, weapon.GetOutfit()->Range());
	// Extend the weapon range slightly to account for velocity differences.
	maxRange *= 1.5;

	// Find all enemy ships within range of at least one weapon.
	auto enemies = GetShipsList(ship, true, maxRange);
	// Consider the current target if it is not already considered (i.e. it
	// is a friendly ship and this is a player ship ordered to attack it).
	if(currentTarget && currentTarget->IsTargetable()
			&& find(enemies.cbegin(), enemies.cend(), currentTarget.get()) == enemies.cend())
		enemies.push_back(currentTarget.get());

	int index = -1;
	for(const Hardpoint &hardpoint : ship.Weapons())
	{
		++index;
		// Skip weapons that are not ready to fire.
		if(!hardpoint.IsReady())
			continue;

		const Weapon *weapon = hardpoint.GetOutfit();
		// Don't expend ammo for homing weapons that have no target selected.
		if(!currentTarget && weapon->Homing() && weapon->Ammo())
			continue;
		// Don't fire secondary weapons if told not to.
		if(!secondary && weapon->Icon())
			continue;
		// Don't expend ammo if trying to be frugal.
		if(beFrugal && weapon->Ammo())
			continue;
		// Don't use weapons with firing force if you are preparing to jump.
		if(isWaitingToJump && weapon->FiringForce())
			continue;

		// Special case: if the weapon uses fuel, be careful not to spend so much
		// fuel that you cannot leave the system if necessary.
		if(weapon->FiringFuel())
		{
			double fuel = ship.Fuel() * ship.Attributes().Get("fuel capacity");
			fuel -= weapon->FiringFuel();
			// If the ship is not ever leaving this system, it does not need to
			// reserve any fuel.
			bool isStaying = person.IsStaying();
			if(!secondary || fuel < (isStaying ? 0. : ship.JumpNavigation().JumpFuel()))
				continue;
		}
		// Figure out where this weapon will fire from, but add some randomness
		// depending on how accurate this ship's pilot is.
		Point start = ship.Position() + ship.Facing().Rotate(hardpoint.GetPoint());
		start += person.Confusion();

		double vp = weapon->WeightedVelocity() + .5 * weapon->RandomVelocity();
		double lifetime = weapon->TotalLifetime();

		// Homing weapons revert to "dumb firing" if they have no target.
		if(weapon->Homing() && currentTarget)
		{
			// NPCs shoot ships that they just plundered.
			bool hasBoarded = !ship.IsYours() && Has(ship, currentTarget, ShipEvent::BOARD);
			if(currentTarget->IsDisabled() && (disables || (plunders && !hasBoarded)) && !disabledOverride)
				continue;
			// Don't fire secondary weapons at targets that have started jumping.
			if(weapon->Icon() && currentTarget->IsEnteringHyperspace())
				continue;

			// For homing weapons, don't take the velocity of the ship firing it
			// into account, because the projectile will settle into a velocity
			// that depends on its own acceleration and drag.
			Point p = currentTarget->Position() - start;
			Point v = currentTarget->Velocity();
			// By the time this action is performed, the ships will have moved
			// forward one time step.
			p += v;

			// If this weapon has a blast radius, don't fire it if the target is
			// so close that you'll be hit by the blast. Weapons using proximity
			// triggers will explode sooner, so a larger separation is needed.
			if(!weapon->IsSafe() && p.Length() <= (weapon->BlastRadius() + weapon->TriggerRadius()))
				continue;

			// Calculate how long it will take the projectile to reach its target.
			double steps = RendezvousTime(p, v, vp);
			if(!std::isnan(steps) && steps <= lifetime)
			{
				command.SetFire(index);
				continue;
			}
			continue;
		}
		// For non-homing weapons:
		for(const auto &target : enemies)
		{
			// NPCs shoot ships that they just plundered.
			bool hasBoarded = !ship.IsYours() && Has(ship, target->shared_from_this(), ShipEvent::BOARD);
			if(target->IsDisabled() && (disables || (plunders && !hasBoarded)) && !disabledOverride)
				continue;
			// Merciful ships let fleeing ships go.
			if(target->IsFleeing() && person.IsMerciful())
				continue;

			Point p = target->Position() - start;
			Point v = target->Velocity();
			// Only take the ship's velocity into account if this weapon
			// does not have its own acceleration.
			if(!weapon->Acceleration())
				v -= ship.Velocity();
			// By the time this action is performed, the ships will have moved
			// forward one time step.
			p += v;

			// Non-homing weapons may have a blast radius or proximity trigger.
			// Do not fire this weapon if we will be caught in the blast.
			if(!weapon->IsSafe() && p.Length() <= (weapon->BlastRadius() + weapon->TriggerRadius()))
				continue;

			// Get the vector the weapon will travel along.
			v = (ship.Facing() + hardpoint.GetAngle()).Unit() * vp - v;
			// Extrapolate over the lifetime of the projectile.
			v *= lifetime;

			const Mask &mask = target->GetMask(step);
			if(mask.Collide(-p, v, target->Facing()) < 1.)
			{
				command.SetFire(index);
				break;
			}
		}
	}
}



void AI::AutoFire(const Ship &ship, FireCommand &command, const Body &target) const
{
	int index = -1;
	for(const Hardpoint &hardpoint : ship.Weapons())
	{
		++index;
		// Only auto-fire primary weapons that take no ammunition.
		if(!hardpoint.IsReady() || hardpoint.GetOutfit()->Icon() || hardpoint.GetOutfit()->Ammo())
			continue;

		// Figure out where this weapon will fire from, but add some randomness
		// depending on how accurate this ship's pilot is.
		Point start = ship.Position() + ship.Facing().Rotate(hardpoint.GetPoint());
		start += ship.GetPersonality().Confusion();

		const Weapon *weapon = hardpoint.GetOutfit();
		double vp = weapon->WeightedVelocity() + .5 * weapon->RandomVelocity();
		double lifetime = weapon->TotalLifetime();

		Point p = target.Position() - start;
		Point v = target.Velocity();
		// Only take the ship's velocity into account if this weapon
		// does not have its own acceleration.
		if(!weapon->Acceleration())
			v -= ship.Velocity();
		// By the time this action is performed, the ships will have moved
		// forward one time step.
		p += v;

		// Get the vector the weapon will travel along.
		v = (ship.Facing() + hardpoint.GetAngle()).Unit() * vp - v;
		// Extrapolate over the lifetime of the projectile.
		v *= lifetime;

		const Mask &mask = target.GetMask(step);
		if(mask.Collide(-p, v, target.Facing()) < 1.)
			command.SetFire(index);
	}
}



// Get the amount of time it would take the given weapon to reach the given
// target, assuming it can be fired in any direction (i.e. turreted). For
// non-turreted weapons this can be used to calculate the ideal direction to
// point the ship in.
double AI::RendezvousTime(const Point &p, const Point &v, double vp)
{
	// How many steps will it take this projectile
	// to intersect the target?
	// (p.x + v.x*t)^2 + (p.y + v.y*t)^2 = vp^2*t^2
	// p.x^2 + 2*p.x*v.x*t + v.x^2*t^2
	//    + p.y^2 + 2*p.y*v.y*t + v.y^2t^2
	//    - vp^2*t^2 = 0
	// (v.x^2 + v.y^2 - vp^2) * t^2
	//    + (2 * (p.x * v.x + p.y * v.y)) * t
	//    + (p.x^2 + p.y^2) = 0
	double a = v.Dot(v) - vp * vp;
	double b = 2. * p.Dot(v);
	double c = p.Dot(p);
	double discriminant = b * b - 4 * a * c;
	if(discriminant < 0.)
		return numeric_limits<double>::quiet_NaN();

	discriminant = sqrt(discriminant);

	// The solutions are b +- discriminant.
	// But it's not a solution if it's negative.
	double r1 = (-b + discriminant) / (2. * a);
	double r2 = (-b - discriminant) / (2. * a);
	if(r1 >= 0. && r2 >= 0.)
		return min(r1, r2);
	else if(r1 >= 0. || r2 >= 0.)
		return max(r1, r2);

	return numeric_limits<double>::quiet_NaN();
}



void AI::MovePlayer(Ship &ship, const PlayerInfo &player, Command &activeCommands)
{
	Command command;
	firingCommands.SetHardpoints(ship.Weapons().size());

	bool shift = activeCommands.Has(Command::SHIFT);

	bool isWormhole = false;
	if(player.HasTravelPlan())
	{
		// Determine if the player is jumping to their target system or landing on a wormhole.
		const System *system = player.TravelPlan().back();
		for(const StellarObject &object : ship.GetSystem()->Objects())
			if(object.HasSprite() && object.HasValidPlanet() && object.GetPlanet()->IsWormhole()
				&& object.GetPlanet()->IsAccessible(&ship) && player.HasVisited(*object.GetPlanet())
				&& player.HasVisited(*system))
			{
				const auto *wormhole = object.GetPlanet()->GetWormhole();
				if(&wormhole->WormholeDestination(*ship.GetSystem()) != system)
					continue;

				isWormhole = true;
				if(!ship.GetTargetStellar() || autoPilot.Has(Command::JUMP))
					ship.SetTargetStellar(&object);
				break;
			}
		if(!isWormhole)
			ship.SetTargetSystem(system);
	}

	if(ship.IsEnteringHyperspace() && !ship.IsHyperspacing())
	{
		// Check if there's a particular planet there we want to visit.
		const System *system = ship.GetTargetSystem();
		set<const Planet *> destinations;
		Date deadline;
		const Planet *bestDestination = nullptr;
		size_t missions = 0;
		for(const Mission &mission : player.Missions())
		{
			// Don't include invisible missions in the check.
			if(!mission.IsVisible())
				continue;

			// If the accessible destination of a mission is in this system, and you've been
			// to all waypoints and stopovers (i.e. could complete it), consider landing on it.
			if(mission.Stopovers().empty() && mission.Waypoints().empty()
					&& mission.Destination()->IsInSystem(system)
					&& mission.Destination()->IsAccessible(&ship))
			{
				destinations.insert(mission.Destination());
				++missions;
				// If this mission has a deadline, check if it is the soonest
				// deadline. If so, this should be your ship's destination.
				if(!deadline || (mission.Deadline() && mission.Deadline() < deadline))
				{
					deadline = mission.Deadline();
					bestDestination = mission.Destination();
				}
			}
			// Also check for stopovers in the destination system.
			for(const Planet *planet : mission.Stopovers())
				if(planet->IsInSystem(system) && planet->IsAccessible(&ship))
				{
					destinations.insert(planet);
					++missions;
					if(!bestDestination)
						bestDestination = planet;
				}
		}

		// Inform the player of any destinations in the system they are jumping to.
		if(!destinations.empty())
		{
			string message = "Note: you have ";
			message += (missions == 1 ? "a mission that requires" : "missions that require");
			message += " landing on ";
			size_t count = destinations.size();
			bool oxfordComma = (count > 2);
			for(const Planet *planet : destinations)
			{
				message += planet->Name();
				--count;
				if(count > 1)
					message += ", ";
				else if(count == 1)
					message += (oxfordComma ? ", and " : " and ");
			}
			message += " in the system you are jumping to.";
			Messages::Add(message, Messages::Importance::High);
		}
		// If any destination was found, find the corresponding stellar object
		// and set it as your ship's target planet.
		if(bestDestination)
			ship.SetTargetStellar(system->FindStellar(bestDestination));
	}

	if(activeCommands.Has(Command::NEAREST))
	{
		// Find the nearest enemy ship to the flagship. If `Shift` is held, consider friendly ships too.
		double closest = numeric_limits<double>::infinity();
		bool foundActive = false;
		bool found = false;
		for(const shared_ptr<Ship> &other : ships)
			if(other.get() != &ship && other->IsTargetable())
			{
				bool enemy = other->GetGovernment()->IsEnemy(ship.GetGovernment());
				// Do not let "target nearest" select a friendly ship, so that
				// if the player is repeatedly targeting nearest to, say, target
				// a bunch of fighters, they won't start firing on friendly
				// ships as soon as the last one is gone.
				if((!enemy && !shift) || other->IsYours())
					continue;

				// Sort ships by active or disabled:
				// Prefer targeting an active ship over a disabled one
				bool active = !other->IsDisabled();

				double d = other->Position().Distance(ship.Position());

				if((!foundActive && active) || (foundActive == active && d < closest))
				{
					ship.SetTargetShip(other);
					closest = d;
					foundActive = active;
					found = true;
				}
			}
		// If no ship was found, look for nearby asteroids.
		double asteroidRange = 100. * sqrt(ship.Attributes().Get("asteroid scan power"));
		if(!found && asteroidRange)
		{
			for(const shared_ptr<Minable> &asteroid : minables)
			{
				double range = ship.Position().Distance(asteroid->Position());
				if(range < asteroidRange)
				{
					ship.SetTargetAsteroid(asteroid);
					asteroidRange = range;
				}
			}
		}
	}
	else if(activeCommands.Has(Command::TARGET))
	{
		// Find the "next" ship to target. Holding `Shift` will cycle through escorts.
		shared_ptr<const Ship> target = ship.GetTargetShip();
		// Whether the next eligible ship should be targeted.
		bool selectNext = !target || !target->IsTargetable();
		for(const shared_ptr<Ship> &other : ships)
		{
			// Do not target yourself.
			if(other.get() == &ship)
				continue;
			// The default behavior is to ignore your fleet and any friendly escorts.
			bool isPlayer = other->IsYours() || (other->GetPersonality().IsEscort()
					&& !other->GetGovernment()->IsEnemy());
			if(other == target)
				selectNext = true;
			else if(selectNext && isPlayer == shift && other->IsTargetable())
			{
				ship.SetTargetShip(other);
				selectNext = false;
				break;
			}
		}
		if(selectNext)
			ship.SetTargetShip(shared_ptr<Ship>());
	}
	else if(activeCommands.Has(Command::BOARD))
	{
		// Determine the player's boarding target based on their current target and their boarding preference. They may
		// press BOARD repeatedly to cycle between ships, or use SHIFT to prioritize repairing their owned escorts.
		shared_ptr<Ship> target = ship.GetTargetShip();
		if(target && !CanBoard(ship, *target))
			target.reset();
		if(!target || activeCommands.Has(Command::WAIT) || (shift && !target->IsYours()))
		{
			if(shift)
				ship.SetTargetShip(shared_ptr<Ship>());

			const auto boardingPriority = Preferences::GetBoardingPriority();
			auto strategy = [&]() noexcept -> function<double(const Ship &)>
			{
				Point current = ship.Position();
				switch(boardingPriority)
				{
					case Preferences::BoardingPriority::VALUE:
						return [this, &ship](const Ship &other) noexcept -> double
						{
							// Use the exact cost if the ship was scanned, otherwise use an estimation.
							return this->Has(ship, other.shared_from_this(), ShipEvent::SCAN_OUTFITS) ?
								other.Cost() : (other.ChassisCost() * 2.);
						};
					case Preferences::BoardingPriority::MIXED:
						return [this, &ship, current](const Ship &other) noexcept -> double
						{
							double cost = this->Has(ship, other.shared_from_this(), ShipEvent::SCAN_OUTFITS) ?
								other.Cost() : (other.ChassisCost() * 2.);
							// Even if we divide by 0, doubles can contain and handle infinity,
							// and we should definitely board that one then.
							return cost * cost / (current.DistanceSquared(other.Position()) + 0.1);
						};
					case Preferences::BoardingPriority::PROXIMITY:
					default:
						return [current](const Ship &other) noexcept -> double
						{
							return current.DistanceSquared(other.Position());
						};
				}
			}();

			using ShipValue = pair<Ship *, double>;
			auto options = vector<ShipValue>{};
			if(shift)
			{
				const auto &owned = governmentRosters[ship.GetGovernment()];
				options.reserve(owned.size());
				for(auto &&escort : owned)
					if(CanBoard(ship, *escort))
						options.emplace_back(escort, strategy(*escort));
			}
			else
			{
				auto ships = GetShipsList(ship, true);
				options.reserve(ships.size());
				// The current target is not considered by GetShipsList.
				if(target)
					options.emplace_back(target.get(), strategy(*target));

				// First check if we can board enemy ships, then allies.
				for(auto &&enemy : ships)
					if(CanBoard(ship, *enemy))
						options.emplace_back(enemy, strategy(*enemy));
				if(options.empty())
				{
					ships = GetShipsList(ship, false);
					options.reserve(ships.size());
					for(auto &&ally : ships)
						if(CanBoard(ship, *ally))
							options.emplace_back(ally, strategy(*ally));
				}
			}

			if(options.empty())
				activeCommands.Clear(Command::BOARD);
			else
			{
				// Sort the list of options in increasing order of desirability.
				sort(options.begin(), options.end(),
					[&ship, boardingPriority](const ShipValue &lhs, const ShipValue &rhs)
					{
						if(boardingPriority == Preferences::BoardingPriority::PROXIMITY)
							return lhs.second > rhs.second;

						// If their cost is the same, prefer the closest ship.
						return (boardingPriority == Preferences::BoardingPriority::VALUE && lhs.second == rhs.second)
							? lhs.first->Position().DistanceSquared(ship.Position()) >
								rhs.first->Position().DistanceSquared(ship.Position())
							: lhs.second < rhs.second;
					}
				);

				// Pick the (next) most desirable option.
				auto it = !target ? options.end() : find_if(options.begin(), options.end(),
					[&target](const ShipValue &lhs) noexcept -> bool { return lhs.first == target.get(); });
				if(it == options.begin())
					it = options.end();
				ship.SetTargetShip((--it)->first->shared_from_this());
			}
		}
	}
	// Player cannot attempt to land while departing from a planet.
	else if(activeCommands.Has(Command::LAND) && !ship.IsEnteringHyperspace() && ship.Zoom() == 1.)
	{
		// Track all possible landable objects in the current system.
		auto landables = vector<const StellarObject *>{};

		// If the player is moving slowly over an uninhabited or inaccessible planet,
		// display the default message explaining why they cannot land there.
		string message;
		for(const StellarObject &object : ship.GetSystem()->Objects())
		{
			if(object.HasSprite() && object.HasValidPlanet() && object.GetPlanet()->IsAccessible(&ship))
				landables.emplace_back(&object);
			else if(object.HasSprite())
			{
				double distance = ship.Position().Distance(object.Position());
				if(distance < object.Radius() && ship.Velocity().Length() < (MIN_LANDING_VELOCITY / 60.))
					message = object.LandingMessage();
			}
		}
		if(!message.empty())
			Audio::Play(Audio::Get("fail"));

		const StellarObject *target = ship.GetTargetStellar();
		// Require that the player's planetary target is one of the current system's planets.
		auto landIt = find(landables.cbegin(), landables.cend(), target);
		if(landIt == landables.cend())
			target = nullptr;

		if(target && (ship.Zoom() < 1. || ship.Position().Distance(target->Position()) < target->Radius()))
		{
			// Special case: if there are two planets in system and you have one
			// selected, then press "land" again, do not toggle to the other if
			// you are within landing range of the one you have selected.
		}
		else if(message.empty() && target && activeCommands.Has(Command::WAIT))
		{
			// Select the next landable in the list after the currently selected object.
			if(++landIt == landables.cend())
				landIt = landables.cbegin();
			const StellarObject *next = *landIt;
			ship.SetTargetStellar(next);

			if(!next->GetPlanet()->CanLand())
			{
				message = "The authorities on this " + next->GetPlanet()->Noun() +
					" refuse to clear you to land here.";
				Audio::Play(Audio::Get("fail"));
			}
			else if(next != target)
				message = "Switching landing targets. Now landing on " + next->Name() + ".";
		}
		else if(message.empty())
		{
			// This is the first press, or it has been long enough since the last press,
			// so land on the nearest eligible planet. Prefer inhabited ones with fuel.
			set<string> types;
			if(!target && !landables.empty())
			{
				if(landables.size() == 1)
					ship.SetTargetStellar(landables.front());
				else
				{
					double closest = numeric_limits<double>::infinity();
					for(const auto &object : landables)
					{
						double distance = ship.Position().Distance(object->Position());
						const Planet *planet = object->GetPlanet();
						types.insert(planet->Noun());
						if((!planet->CanLand() || !planet->HasSpaceport()) && !planet->IsWormhole())
							distance += 10000.;

						if(distance < closest)
						{
							ship.SetTargetStellar(object);
							closest = distance;
						}
					}
				}
				target = ship.GetTargetStellar();
			}

			if(!target)
			{
				message = "There are no planets in this system that you can land on.";
				Audio::Play(Audio::Get("fail"));
			}
			else if(!target->GetPlanet()->CanLand())
			{
				message = "The authorities on this " + target->GetPlanet()->Noun() +
					" refuse to clear you to land here.";
				Audio::Play(Audio::Get("fail"));
			}
			else if(!types.empty())
			{
				message = "You can land on more than one ";
				set<string>::const_iterator it = types.begin();
				message += *it++;
				if(it != types.end())
				{
					set<string>::const_iterator last = --types.end();
					if(it != last)
						message += ',';
					while(it != last)
						message += ' ' + *it++ + ',';
					message += " or " + *it;
				}
				message += " in this system. Landing on " + target->Name() + ".";
			}
			else
				message = "Landing on " + target->Name() + ".";
		}
		if(!message.empty())
			Messages::Add(message, Messages::Importance::High);
	}
	else if(activeCommands.Has(Command::JUMP | Command::FLEET_JUMP))
	{
		if(!ship.GetTargetSystem() && !isWormhole)
		{
			double bestMatch = -2.;
			const auto &links = (ship.JumpNavigation().HasJumpDrive() ?
				ship.GetSystem()->JumpNeighbors(ship.JumpNavigation().JumpRange()) : ship.GetSystem()->Links());
			for(const System *link : links)
			{
				// Not all systems in range are necessarily visible. Don't allow
				// jumping to systems which haven't been seen.
				if(!player.HasSeen(*link))
					continue;

				Point direction = link->Position() - ship.GetSystem()->Position();
				double match = ship.Facing().Unit().Dot(direction.Unit());
				if(match > bestMatch)
				{
					bestMatch = match;
					ship.SetTargetSystem(link);
				}
			}
		}
		else if(isWormhole)
		{
			// The player is guaranteed to have a travel plan for isWormhole to be true.
			Messages::Add("Landing on a local wormhole to navigate to the "
					+ player.TravelPlan().back()->Name() + " system.", Messages::Importance::High);
		}
		if(ship.GetTargetSystem() && !isWormhole)
		{
			string name = "selected star";
			if(player.KnowsName(*ship.GetTargetSystem()))
				name = ship.GetTargetSystem()->Name();

			if(activeCommands.Has(Command::FLEET_JUMP))
				Messages::Add("Engaging fleet autopilot to jump to the " + name + " system."
					" Your fleet will jump when ready.", Messages::Importance::High);
			else
				Messages::Add("Engaging autopilot to jump to the " + name + " system.", Messages::Importance::High);
		}
	}
	else if(activeCommands.Has(Command::SCAN))
		command |= Command::SCAN;

	const shared_ptr<const Ship> target = ship.GetTargetShip();
	AimTurrets(ship, firingCommands, !Preferences::Has("Turrets focus fire"));
	if(Preferences::Has("Automatic firing") && !ship.IsBoarding()
			&& !(autoPilot | activeCommands).Has(Command::LAND | Command::JUMP | Command::FLEET_JUMP | Command::BOARD)
			&& (!target || target->GetGovernment()->IsEnemy()))
		AutoFire(ship, firingCommands, false);
	if(activeCommands)
	{
		if(activeCommands.Has(Command::FORWARD))
			command |= Command::FORWARD;
		if(activeCommands.Has(Command::RIGHT | Command::LEFT))
			command.SetTurn(activeCommands.Has(Command::RIGHT) - activeCommands.Has(Command::LEFT));
		if(activeCommands.Has(Command::BACK))
		{
			if(!activeCommands.Has(Command::FORWARD) && ship.Attributes().Get("reverse thrust"))
				command |= Command::BACK;
			else if(!activeCommands.Has(Command::RIGHT | Command::LEFT))
				command.SetTurn(TurnBackward(ship));
		}

		if(activeCommands.Has(Command::PRIMARY))
		{
			int index = 0;
			for(const Hardpoint &hardpoint : ship.Weapons())
			{
				if(hardpoint.IsReady() && !hardpoint.GetOutfit()->Icon())
					firingCommands.SetFire(index);
				++index;
			}
		}
		if(activeCommands.Has(Command::SECONDARY))
		{
			int index = 0;
			const auto &playerSelectedWeapons = player.SelectedWeapons();
			for(const Hardpoint &hardpoint : ship.Weapons())
			{
				if(hardpoint.IsReady() && (playerSelectedWeapons.find(hardpoint.GetOutfit()) != playerSelectedWeapons.end()))
					firingCommands.SetFire(index);
				++index;
			}
		}
		if(activeCommands.Has(Command::AFTERBURNER))
			command |= Command::AFTERBURNER;

		if(activeCommands.Has(AutopilotCancelCommands()))
			autoPilot = activeCommands;
	}
	bool shouldAutoAim = false;
	if(Preferences::Has("Automatic aiming") && !command.Turn() && !ship.IsBoarding()
			&& ((target && target->GetSystem() == ship.GetSystem() && target->IsTargetable())
				|| ship.GetTargetAsteroid())
			&& !autoPilot.Has(Command::LAND | Command::JUMP | Command::FLEET_JUMP | Command::BOARD))
	{
		// Check if this ship has any forward-facing weapons.
		for(const Hardpoint &weapon : ship.Weapons())
			if(!weapon.CanAim() && !weapon.IsTurret() && weapon.GetOutfit())
			{
				shouldAutoAim = true;
				break;
			}
	}
	if(shouldAutoAim)
	{
		Point pos = (target ? target->Position() : ship.GetTargetAsteroid()->Position());
		if((pos - ship.Position()).Unit().Dot(ship.Facing().Unit()) >= .8)
			command.SetTurn(TurnToward(ship, TargetAim(ship)));
	}

	if(autoPilot.Has(Command::JUMP | Command::FLEET_JUMP) && !(player.HasTravelPlan() || ship.GetTargetSystem()))
	{
		// The player completed their travel plan, which may have indicated a destination within the final system.
		autoPilot.Clear(Command::JUMP | Command::FLEET_JUMP);
		const Planet *planet = player.TravelDestination();
		if(planet && planet->IsInSystem(ship.GetSystem()) && planet->IsAccessible(&ship))
		{
			Messages::Add("Autopilot: landing on " + planet->Name() + ".", Messages::Importance::High);
			autoPilot |= Command::LAND;
			ship.SetTargetStellar(ship.GetSystem()->FindStellar(planet));
		}
	}

	// Clear autopilot actions if actions can't be performed.
	if(autoPilot.Has(Command::LAND) && !ship.GetTargetStellar())
		autoPilot.Clear(Command::LAND);
	if(autoPilot.Has(Command::JUMP | Command::FLEET_JUMP) && !(ship.GetTargetSystem() || isWormhole))
		autoPilot.Clear(Command::JUMP | Command::FLEET_JUMP);
	if(autoPilot.Has(Command::BOARD) && !(ship.GetTargetShip() && CanBoard(ship, *ship.GetTargetShip())))
		autoPilot.Clear(Command::BOARD);

	if(autoPilot.Has(Command::LAND) || (autoPilot.Has(Command::JUMP | Command::FLEET_JUMP) && isWormhole))
	{
		if(ship.GetPlanet())
			autoPilot.Clear(Command::LAND | Command::JUMP | Command::FLEET_JUMP);
		else
		{
			MoveToPlanet(ship, command);
			command |= Command::LAND;
		}
	}
	else if(autoPilot.Has(Command::STOP))
	{
		// STOP is automatically cleared once the ship has stopped.
		if(Stop(ship, command))
			autoPilot.Clear(Command::STOP);
	}
	else if(autoPilot.Has(Command::JUMP | Command::FLEET_JUMP))
	{
		if(!ship.JumpNavigation().HasHyperdrive() && !ship.JumpNavigation().HasJumpDrive())
		{
			Messages::Add("You do not have a hyperdrive installed.", Messages::Importance::Highest);
			autoPilot.Clear();
			Audio::Play(Audio::Get("fail"));
		}
		else if(!ship.JumpNavigation().JumpFuel(ship.GetTargetSystem()))
		{
			Messages::Add("You cannot jump to the selected system.", Messages::Importance::Highest);
			autoPilot.Clear();
			Audio::Play(Audio::Get("fail"));
		}
		else if(!ship.JumpsRemaining() && !ship.IsEnteringHyperspace())
		{
			Messages::Add("You do not have enough fuel to make a hyperspace jump.", Messages::Importance::Highest);
			autoPilot.Clear();
			Audio::Play(Audio::Get("fail"));
		}
		else if(ship.IsLanding())
		{
			Messages::Add("You cannot jump while landing.", Messages::Importance::Highest);
			autoPilot.Clear(Command::JUMP);
			Audio::Play(Audio::Get("fail"));
		}
		else
		{
			PrepareForHyperspace(ship, command);
			command |= Command::JUMP;

			// Don't jump yet if the player is holding jump key or fleet jump is active and
			// escorts are not ready to jump yet.
			if(activeCommands.Has(Command::WAIT) || (autoPilot.Has(Command::FLEET_JUMP) && !EscortsReadyToJump(ship)))
				command |= Command::WAIT;
		}
	}
	else if(autoPilot.Has(Command::BOARD))
	{
		if(!CanBoard(ship, *target))
			autoPilot.Clear(Command::BOARD);
		else
		{
			MoveTo(ship, command, target->Position(), target->Velocity(), 40., .8);
			command |= Command::BOARD;
		}
	}

	if(ship.HasBays() && HasDeployments(ship))
	{
		command |= Command::DEPLOY;
		Deploy(ship, !Preferences::Has("Damaged fighters retreat"));
	}
	if(isCloaking)
		command |= Command::CLOAK;

	ship.SetCommands(command);
	ship.SetCommands(firingCommands);
}



bool AI::Has(const Ship &ship, const weak_ptr<const Ship> &other, int type) const
{
	auto sit = actions.find(ship.shared_from_this());
	if(sit == actions.end())
		return false;

	auto oit = sit->second.find(other);
	if(oit == sit->second.end())
		return false;

	return (oit->second & type);
}



bool AI::Has(const Government *government, const weak_ptr<const Ship> &other, int type) const
{
	auto git = governmentActions.find(government);
	if(git == governmentActions.end())
		return false;

	auto oit = git->second.find(other);
	if(oit == git->second.end())
		return false;

	return (oit->second & type);
}



// True if the ship has committed the action against that government. For
// example, if the player boarded any ship belonging to that government.
bool AI::Has(const Ship &ship, const Government *government, int type) const
{
	auto sit = notoriety.find(ship.shared_from_this());
	if(sit == notoriety.end())
		return false;

	auto git = sit->second.find(government);
	if(git == sit->second.end())
		return false;

	return (git->second & type);
}



void AI::UpdateStrengths(map<const Government *, int64_t> &strength, const System *playerSystem)
{
	// Tally the strength of a government by the strength of its present and able ships.
	governmentRosters.clear();
	for(const auto &it : ships)
		if(it->GetGovernment() && it->GetSystem() == playerSystem)
		{
			governmentRosters[it->GetGovernment()].emplace_back(it.get());
			if(!it->IsDisabled())
				strength[it->GetGovernment()] += it->Strength();
		}

	// Strengths of enemies and allies are rebuilt every step.
	enemyStrength.clear();
	allyStrength.clear();
	for(const auto &gov : strength)
	{
		set<const Government *> allies;
		for(const auto &enemy : strength)
			if(enemy.first->IsEnemy(gov.first))
			{
				// "Know your enemies."
				enemyStrength[gov.first] += enemy.second;
				for(const auto &ally : strength)
					if(ally.first->IsEnemy(enemy.first) && !allies.count(ally.first))
					{
						// "The enemy of my enemy is my friend."
						allyStrength[gov.first] += ally.second;
						allies.insert(ally.first);
					}
			}
	}

	// Ships with nearby allies consider their allies' strength as well as their own.
	for(const auto &it : ships)
	{
		const Government *gov = it->GetGovernment();

		// Check if this ship's government has the authority to enforce scans & fines in this system.
		if(!scanPermissions.count(gov))
			scanPermissions.emplace(gov, gov && gov->CanEnforce(playerSystem));

		// Only have ships update their strength estimate once per second on average.
		if(!gov || it->GetSystem() != playerSystem || it->IsDisabled() || Random::Int(60))
			continue;

		int64_t &myStrength = shipStrength[it.get()];
		for(const auto &allies : governmentRosters)
		{
			// If this is not an allied government, its ships will not assist this ship when attacked.
			if(allies.first->AttitudeToward(gov) <= 0.)
				continue;
			for(const auto &ally : allies.second)
				if(!ally->IsDisabled() && ally->Position().Distance(it->Position()) < 2000.)
					myStrength += ally->Strength();
		}
	}
}



// Cache various lists of all targetable ships in the player's system for this Step.
void AI::CacheShipLists()
{
	allyLists.clear();
	enemyLists.clear();
	for(const auto &git : governmentRosters)
	{
		allyLists.emplace(git.first, vector<Ship *>());
		allyLists.at(git.first).reserve(ships.size());
		enemyLists.emplace(git.first, vector<Ship *>());
		enemyLists.at(git.first).reserve(ships.size());
		for(const auto &oit : governmentRosters)
		{
			auto &list = git.first->IsEnemy(oit.first)
					? enemyLists[git.first] : allyLists[git.first];
			list.insert(list.end(), oit.second.begin(), oit.second.end());
		}
	}
}



void AI::IssueOrders(const PlayerInfo &player, const Orders &newOrders, const string &description)
{
	string who;

	// Find out what the target of these orders is.
	const Ship *newTarget = newOrders.target.lock().get();

	// Figure out what ships we are giving orders to.
	vector<const Ship *> ships;
	if(player.SelectedShips().empty())
	{
		for(const shared_ptr<Ship> &it : player.Ships())
			if(it.get() != player.Flagship() && !it->IsParked())
			{
				bool antiMissileDefender = (newOrders.type == Orders::ATTACK || newOrders.type == Orders::FINISH_OFF) && it->CanBeCarried() && !it->IsArmed() && it->IsArmed(true);
				if(!antiMissileDefender)
					ships.push_back(it.get());
			}
		who = ships.size() > 1 ? "Your fleet is " : "Your escort is ";
	}
	else
	{
		for(const weak_ptr<Ship> &it : player.SelectedShips())
		{
			shared_ptr<Ship> ship = it.lock();
			bool antiMissileDefender = (newOrders.type == Orders::ATTACK || newOrders.type == Orders::FINISH_OFF) && ship && ship->CanBeCarried() && !ship->IsArmed() && ship->IsArmed(true);
			if(ship && !antiMissileDefender)
				ships.push_back(ship.get());
		}
		who = ships.size() > 1 ? "The selected escorts are " : "The selected escort is ";
	}
	// This should never happen, but just in case:
	if(ships.empty())
		return;

	Point centerOfGravity;
	bool isMoveOrder = (newOrders.type == Orders::MOVE_TO);
	int squadCount = 0;
	if(isMoveOrder)
	{
		for(const Ship *ship : ships)
			if(ship->GetSystem() && !ship->IsDisabled())
			{
				centerOfGravity += ship->Position();
				++squadCount;
			}
		if(squadCount > 1)
			centerOfGravity /= squadCount;
	}
	// If this is a move command, make sure the fleet is bunched together
	// enough that each ship takes up no more than about 30,000 square pixels.
	double maxSquadOffset = sqrt(10000. * squadCount);

	// A target is valid if we have no target, or when the target is in the
	// same system as the flagship.
	bool isValidTarget = !newTarget || (newTarget && player.Flagship() &&
		newTarget->GetSystem() == player.Flagship()->GetSystem());

	// Now, go through all the given ships and set their orders to the new
	// orders. But, if it turns out that they already had the given orders,
	// their orders will be cleared instead. The only command that does not
	// toggle is a move command; it always counts as a new command.
	bool hasMismatch = isMoveOrder;
	bool gaveOrder = false;
	if(isValidTarget)
	{
		for(const Ship *ship : ships)
		{
			// Never issue orders to a ship to target itself.
			if(ship == newTarget)
				continue;

			gaveOrder = true;
			hasMismatch |= !orders.count(ship);

			Orders &existing = orders[ship];
			// HOLD_ACTIVE cannot be given as manual order, but we make sure here
			// that any HOLD_ACTIVE order also matches when an HOLD_POSITION
			// command is given.
			if(existing.type == Orders::HOLD_ACTIVE)
				existing.type = Orders::HOLD_POSITION;

			hasMismatch |= (existing.type != newOrders.type);
			hasMismatch |= (existing.target.lock().get() != newTarget);
			existing = newOrders;

			if(isMoveOrder)
			{
				// In a move order, rather than commanding every ship to move to the
				// same point, they move as a mass so their center of gravity is
				// that point but their relative positions are unchanged.
				Point offset = ship->Position() - centerOfGravity;
				if(offset.Length() > maxSquadOffset)
					offset = offset.Unit() * maxSquadOffset;
				existing.point += offset;
			}
			else if(existing.type == Orders::HOLD_POSITION)
			{
				bool shouldReverse = false;
				// Set the point this ship will "guard," so it can return
				// to it if knocked away by projectiles / explosions.
				existing.point = StoppingPoint(*ship, Point(), shouldReverse);
			}
		}
		if(!gaveOrder)
			return;
	}
	if(hasMismatch)
		Messages::Add(who + description, Messages::Importance::High);
	else
	{
		// Clear all the orders for these ships.
		if(!isValidTarget)
			Messages::Add(who + "unable to and no longer " + description, Messages::Importance::High);
		else
			Messages::Add(who + "no longer " + description, Messages::Importance::High);

		for(const Ship *ship : ships)
			orders.erase(ship);
	}
}



// Change the ship's order based on its current fulfillment of the order.
void AI::UpdateOrders(const Ship &ship)
{
	// This should only be called for ships with orders that can be carried out.
	auto it = orders.find(&ship);
	if(it == orders.end())
		return;

	Orders &order = it->second;
	if((order.type == Orders::MOVE_TO || order.type == Orders::HOLD_ACTIVE) && ship.GetSystem() == order.targetSystem)
	{
		// If nearly stopped on the desired point, switch to a HOLD_POSITION order.
		if(ship.Position().Distance(order.point) < 20. && ship.Velocity().Length() < .001)
			order.type = Orders::HOLD_POSITION;
	}
	else if(order.type == Orders::HOLD_POSITION && ship.Position().Distance(order.point) > 20.)
	{
		// If far from the defined target point, return via a HOLD_ACTIVE order.
		order.type = Orders::HOLD_ACTIVE;
		// Ensure the system reference is maintained.
		order.targetSystem = ship.GetSystem();
	}
}<|MERGE_RESOLUTION|>--- conflicted
+++ resolved
@@ -1868,7 +1868,6 @@
 
 	// If a carried ship has fuel capacity but is very low, it should return if
 	// the parent can refuel it.
-<<<<<<< HEAD
 	// Only return to ship if low fuel or if the fighter has ramscoop and is refueling the carrier.
 	bool parentCanRefuelShip = parent.CanRefuel(ship);
 	bool shouldReturnForFuel = ship.IsFuelLow() && parentCanRefuelShip;
@@ -1883,11 +1882,6 @@
 			shouldReturnForFuel |= fighterHasRefueled && ship.Fuel() < 1.;
 	}
 	if(shouldReturnForFuel && refuelingIsAllowed)
-=======
-	double maxFuel = ship.Attributes().Get("fuel capacity");
-	if(maxFuel && ship.Fuel() < .005 && parent.JumpNavigation().JumpFuel() < parent.Fuel() *
-			parent.Attributes().Get("fuel capacity") - maxFuel)
->>>>>>> e77b88aa
 		return true;
 
 	// If an out-of-combat NPC carried ship is carrying a significant cargo
