--- conflicted
+++ resolved
@@ -117,25 +117,6 @@
 		return true;
 	}
 
-<<<<<<< HEAD
-=======
-	// Determine if the ship has any usable weapons.
-	bool IsArmed(const Ship &ship)
-	{
-		for(const Hardpoint &hardpoint : ship.Weapons())
-		{
-			const Weapon *weapon = hardpoint.GetOutfit();
-			if(weapon && !hardpoint.IsSpecial())
-			{
-				if(weapon->Ammo() && !ship.OutfitCount(weapon->Ammo()))
-					continue;
-				return true;
-			}
-		}
-		return false;
-	}
-
->>>>>>> 6805c10f
 	void Deploy(const Ship &ship, bool includingDamaged)
 	{
 		for(const Ship::Bay &bay : ship.Bays())
@@ -560,12 +541,9 @@
 	const int maxMinerCount = minables.empty() ? 0 : 9;
 	bool opportunisticEscorts = !Preferences::Has("Turrets focus fire");
 	bool fightersRetreat = Preferences::Has("Damaged fighters retreat");
-<<<<<<< HEAD
+	const int npcMaxMiningTime = GameData::GetGamerules().NPCMaxMiningTime();
 	bool shouldUpdateEscortState = !static_cast<bool>(Random::Int(20));
 	bool playerEscortStateUpdated = false;
-=======
-	const int npcMaxMiningTime = GameData::GetGamerules().NPCMaxMiningTime();
->>>>>>> 6805c10f
 	for(const auto &it : ships)
 	{
 		// A destroyed ship can't do anything.
@@ -590,17 +568,12 @@
 		{
 			// Player cannot do anything if the flagship is landing.
 			if(!flagship->IsLanding())
-<<<<<<< HEAD
-				MovePlayer(*it, player, activeCommands);
-
+				MovePlayer(*it, activeCommands);
 			// Your flagship may request refueling from an escort tanker
 			// carrier.  The flagship can also request help from your escorts
 			// for recharge.
 			if(!Random::Int(20) && flagship->MayRequestHelp() && (!flagship->IsDisabled() ^ flagship->IsEnergyLow()))
 				AskForHelp(*it, isStranded, flagship);
-=======
-				MovePlayer(*it, activeCommands);
->>>>>>> 6805c10f
 			continue;
 		}
 
@@ -856,13 +829,8 @@
 		{
 			// Miners with free cargo space and available mining time should mine. Mission NPCs
 			// should mine even if there are other miners or they have been mining a while.
-<<<<<<< HEAD
 			if(it->Cargo().Free() >= 5 && it->IsArmed() && (it->IsSpecial()
-					|| (++miningTime[&*it] < 3600 && ++minerCount < maxMinerCount)))
-=======
-			if(it->Cargo().Free() >= 5 && IsArmed(*it) && (it->IsSpecial()
 					|| (++miningTime[&*it] < npcMaxMiningTime && ++minerCount < maxMinerCount)))
->>>>>>> 6805c10f
 			{
 				if(it->HasBays())
 				{
@@ -1181,7 +1149,7 @@
 			if(helper.get() == &ship)
 				continue;
 
-			// If ship is otherwise healthy it should not ask non-escorts for help.
+			// If the ship is otherwise healthy it should not ask non-escorts for help.
 			// Healthy ships should only request help from fighters if any is required.
 			if(!shipIsDisabled && !isStranded && !helper->IsYours())
 				continue;
@@ -1267,7 +1235,10 @@
 // Determine if the selected ship is physically able to render assistance.
 bool AI::CanHelp(const Ship &ship, const Ship &helper, const bool needsFuel) const
 {
-<<<<<<< HEAD
+	// A ship being assisted cannot assist.
+	if(helperList.find(&helper) != helperList.end())
+		return false;
+
 	bool shipIsDisabled = ship.IsDisabled();
 	// Carriers should help their own fighters.
 	if(ship.GetParent().get() == &helper)
@@ -1275,14 +1246,6 @@
 
 	// Some ships cannot repair others and disabled / absent ships can't offer assistance.
 	if(helper.Attributes().Get("cannot repair others") || helper.GetSystem() != ship.GetSystem()
-=======
-	// A ship being assisted cannot assist.
-	if(helperList.find(&helper) != helperList.end())
-		return false;
-
-	// Fighters, drones, and disabled / absent ships can't offer assistance.
-	if(helper.CanBeCarried() || helper.GetSystem() != ship.GetSystem()
->>>>>>> 6805c10f
 			|| (helper.Cloaking() == 1. && helper.GetGovernment() != ship.GetGovernment())
 			|| helper.IsDisabled() || helper.IsOverheated() || helper.IsHyperspacing())
 		return false;
@@ -1349,19 +1312,8 @@
 	}
 
 	// If this ship is not armed, do not make it fight.
-<<<<<<< HEAD
 	double minRange = ship.GetMinWeaponRange();
 	double maxRange = ship.GetMaxWeaponRange();
-=======
-	double minRange = numeric_limits<double>::infinity();
-	double maxRange = 0.;
-	for(const Hardpoint &weapon : ship.Weapons())
-		if(weapon.GetOutfit() && !weapon.IsSpecial())
-		{
-			minRange = min(minRange, weapon.GetOutfit()->Range());
-			maxRange = max(maxRange, weapon.GetOutfit()->Range());
-		}
->>>>>>> 6805c10f
 	if(!maxRange)
 		return FindNonHostileTarget(ship);
 
