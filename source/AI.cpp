--- conflicted
+++ resolved
@@ -2854,7 +2854,6 @@
 // Check if this ship should cloak. Returns true if this ship decided to run away while cloaking.
 bool AI::DoCloak(Ship &ship, Command &command)
 {
-<<<<<<< HEAD
 	if(ship.GetPersonality().IsDecloaked())
 		return false;
 
@@ -2866,9 +2865,6 @@
 	double fuelCost = attributes.Get("cloaking fuel") + attributes.Get("fuel consumption")
 		- attributes.Get("fuel generation");
 	if(attributes.Get("cloaking fuel") && !attributes.Get("ramscoop"))
-=======
-	if(ship.Attributes().Get("cloak") && !ship.GetPersonality().IsDecloaked())
->>>>>>> 15ac5dd5
 	{
 		double fuel = ship.Fuel() * attributes.Get("fuel capacity");
 		int steps = ceil((1. - ship.Cloaking()) / attributes.Get("cloak"));
