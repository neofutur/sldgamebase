--- conflicted
+++ resolved
@@ -641,10 +641,10 @@
 		// Run away if your hostile target is not disabled and you are badly damaged.
 		// Player ships never stop targeting hostiles, while hostile mission NPCs will
 		// do so only if they are allowed to leave.
-		const bool canFlee = (personality.IsFleeing()
+		const bool shouldFlee = (personality.IsFleeing()
 				|| (healthRemaining < RETREAT_HEALTH + .25 * personality.IsCoward()
 					&& !personality.IsHeroic() && !personality.IsStaying()));
-		if(!it->IsYours() && target && target->GetGovernment()->IsEnemy(gov) && !target->IsDisabled() && canFlee
+		if(!it->IsYours() && target && target->GetGovernment()->IsEnemy(gov) && !target->IsDisabled() && shouldFlee
 				&& (!it->GetParent() || !it->GetParent()->GetGovernment()->IsEnemy(gov)))
 		{
 			// Make sure the ship has somewhere to flee to.
@@ -1173,8 +1173,7 @@
 			&& oldTarget->IsDisabled() && Has(ship, oldTarget, ShipEvent::BOARD))
 		return oldTarget;
 	shared_ptr<Ship> parentTarget;
-	bool parentIsEnemy = (ship.GetParent() && ship.GetParent()->GetGovernment()->IsEnemy(gov));
-	if(ship.GetParent() && !parentIsEnemy)
+	if(ship.GetParent() && !ship.GetParent()->GetGovernment()->IsEnemy(gov))
 		parentTarget = ship.GetParent()->GetTargetShip();
 	if(parentTarget && !parentTarget->IsTargetable())
 		parentTarget.reset();
@@ -1285,31 +1284,6 @@
 		}
 	}
 
-<<<<<<< HEAD
-=======
-	// Run away if your hostile target is not disabled and you are badly damaged.
-	// Player ships never stop targeting hostiles, while hostile mission NPCs will
-	// do so only if they are allowed to leave.
-	if(!isYours && target && target->GetGovernment()->IsEnemy(gov) && !isDisabled
-			&& (person.IsFleeing() || (ship.Health() < (RETREAT_HEALTH + .25 * person.IsCoward())
-			&& !person.IsHeroic() && !person.IsStaying() && !parentIsEnemy)))
-	{
-		// Make sure the ship has somewhere to flee to.
-		const System *system = ship.GetSystem();
-		// TODO: This is not correct if the fleeing ship can use wormholes.
-		if(ship.JumpsRemaining() && (!system->Links().empty() || ship.Attributes().Get("jump drive")))
-			target.reset();
-		else
-			for(const StellarObject &object : system->Objects())
-				if(object.HasSprite() && object.HasValidPlanet() && object.GetPlanet()->HasSpaceport()
-						&& object.GetPlanet()->CanLand(ship))
-				{
-					target.reset();
-					break;
-				}
-	}
-
->>>>>>> e5d8f06b
 	// Vindictive personalities without in-range hostile targets keep firing at an old
 	// target (instead of perhaps moving about and finding one that is still alive).
 	if(!target && person.IsVindictive())
