--- conflicted
+++ resolved
@@ -2203,17 +2203,12 @@
 
 	bool isFacing = (dp.Unit().Dot(angle.Unit()) > .95);
 	if(!isClose || (!isFacing && !shouldReverse))
-<<<<<<< HEAD
-		command.SetTurn(TurnToward(ship, dp, 0.9999));
+		command.SetTurn(TurnToward(ship, dp));
 	// Drag is not applied when not thrusting, so stop thrusting when close to max speed
 	// to save energy. Work with a slightly lower maximum velocity to avoid border cases.
 	double maxVelocity = ship.MaxVelocity() * ship.MaxVelocity() * .99;
 	if(isFacing && (velocity.LengthSquared() <= maxVelocity
 			|| dp.Unit().Dot(velocity.Unit()) < .95))
-=======
-		command.SetTurn(TurnToward(ship, dp));
-	if(isFacing)
->>>>>>> 025d06bc
 		command |= Command::FORWARD;
 	else if(shouldReverse)
 	{
