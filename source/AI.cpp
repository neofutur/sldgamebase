--- conflicted
+++ resolved
@@ -624,18 +624,12 @@
 			// Each ship only switches targets twice a second, so that it can
 			// focus on damaging one particular ship.
 			targetTurn = (targetTurn + 1) & 31;
-<<<<<<< HEAD
-			if(targetTurn == (step & 31) || !target || target->IsDestroyed() || (target->IsDisabled()
-					&& personality.Disables()) || !target->IsTargetable())
-				it->SetTargetShip(FindTarget(*it));
-=======
 			if(targetTurn == step || !target || target->IsDestroyed() || (target->IsDisabled() && personality.Disables())
 					|| (target->IsFleeing() && personality.IsMerciful()) || !target->IsTargetable())
 			{
 				target = FindTarget(*it);
 				it->SetTargetShip(target);
 			}
->>>>>>> 3ca542b8
 		}
 		if(isPresent)
 		{
