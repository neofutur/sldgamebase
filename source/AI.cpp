/* AI.cpp
Copyright (c) 2014 by Michael Zahniser

Endless Sky is free software: you can redistribute it and/or modify it under the
terms of the GNU General Public License as published by the Free Software
Foundation, either version 3 of the License, or (at your option) any later version.

Endless Sky is distributed in the hope that it will be useful, but WITHOUT ANY
WARRANTY; without even the implied warranty of MERCHANTABILITY or FITNESS FOR A
PARTICULAR PURPOSE. See the GNU General Public License for more details.

You should have received a copy of the GNU General Public License along with
this program. If not, see <https://www.gnu.org/licenses/>.
*/

#include "AI.h"

#include "Audio.h"
#include "Command.h"
#include "DistanceMap.h"
#include "Flotsam.h"
#include "GameData.h"
#include "Gamerules.h"
#include "Government.h"
#include "Hardpoint.h"
#include "JumpTypes.h"
#include "Mask.h"
#include "Messages.h"
#include "Minable.h"
#include "pi.h"
#include "Planet.h"
#include "PlayerInfo.h"
#include "Point.h"
#include "Preferences.h"
#include "Random.h"
#include "Ship.h"
#include "ship/ShipAICache.h"
#include "ShipEvent.h"
#include "ShipJumpNavigation.h"
#include "StellarObject.h"
#include "System.h"
#include "Weapon.h"
#include "Wormhole.h"

#include <algorithm>
#include <cmath>
#include <limits>
#include <set>

using namespace std;

namespace {
	// If the player issues any of those commands, then any autopilot actions for the player get cancelled.
	const Command &AutopilotCancelCommands()
	{
		static const Command cancelers(Command::LAND | Command::JUMP | Command::FLEET_JUMP | Command::BOARD
			| Command::AFTERBURNER | Command::BACK | Command::FORWARD | Command::LEFT | Command::RIGHT
			| Command::AUTOSTEER | Command::STOP);

		return cancelers;
	}

	bool IsStranded(const Ship &ship)
	{
		return ship.GetSystem() && !ship.IsEnteringHyperspace() && !ship.GetSystem()->HasFuelFor(ship)
			&& ship.NeedsFuel();
	}

	bool CanBoard(const Ship &ship, const Ship &target)
	{
		if(&ship == &target)
			return false;
		if(target.IsDestroyed() || !target.IsTargetable() || target.GetSystem() != ship.GetSystem())
			return false;
		if(IsStranded(target) && !ship.GetGovernment()->IsEnemy(target.GetGovernment()))
			return true;
		return target.IsDisabled();
	}

	// Check if the given ship can "swarm" the targeted ship, e.g. to provide anti-missile cover.
	bool CanSwarm(const Ship &ship, const Ship &target)
	{
		if(target.GetPersonality().IsSwarming() || target.IsHyperspacing())
			return false;
		if(target.GetGovernment()->IsEnemy(ship.GetGovernment()))
			return false;
		if(target.GetSystem() != ship.GetSystem())
			return false;
		return target.IsTargetable();
	}

	double AngleDiff(double a, double b)
	{
		a = abs(a - b);
		return min(a, 360. - a);
	}

	// Determine if all able, non-carried escorts are ready to jump with this
	// ship. Carried escorts are waited for in AI::Step.
	bool EscortsReadyToJump(const Ship &ship)
	{
		bool shipIsYours = ship.IsYours();
		const Government *gov = ship.GetGovernment();
		for(const weak_ptr<Ship> &ptr : ship.GetEscorts())
		{
			shared_ptr<const Ship> escort = ptr.lock();
			// Skip escorts which are not player-owned and not escort mission NPCs.
			if(!escort || (shipIsYours && !escort->IsYours() && (!escort->GetPersonality().IsEscort()
					|| gov->IsEnemy(escort->GetGovernment()))))
				continue;
			if(!escort->IsDisabled() && !escort->CanBeCarried()
					&& escort->GetSystem() == ship.GetSystem()
					&& escort->JumpNavigation().JumpFuel() && !escort->IsReadyToJump(true))
				return false;
		}
		return true;
	}

	// Determine if the ship has any usable weapons.
	bool IsArmed(const Ship &ship)
	{
		for(const Hardpoint &hardpoint : ship.Weapons())
		{
			const Weapon *weapon = hardpoint.GetOutfit();
			if(weapon && !hardpoint.IsAntiMissile())
			{
				if(weapon->Ammo() && !ship.OutfitCount(weapon->Ammo()))
					continue;
				return true;
			}
		}
		return false;
	}

	void Deploy(const Ship &ship, bool includingDamaged)
	{
		for(const Ship::Bay &bay : ship.Bays())
			if(bay.ship && (includingDamaged || bay.ship->Health() > .75) &&
					(!bay.ship->IsYours() || bay.ship->HasDeployOrder()))
				bay.ship->SetCommands(Command::DEPLOY);
	}

	// Issue deploy orders for the selected ships (or the full fleet if no ships are selected).
	void IssueDeploy(const PlayerInfo &player)
	{
		// Lay out the rules for what constitutes a deployable ship. (Since player ships are not
		// deleted from memory until the next landing, check both parked and destroyed states.)
		auto isCandidate = [](const shared_ptr<Ship> &ship) -> bool
		{
			return ship->CanBeCarried() && !ship->IsParked() && !ship->IsDestroyed();
		};

		auto toDeploy = vector<Ship *> {};
		auto toRecall = vector<Ship *> {};
		{
			auto maxCount = player.Ships().size() / 2;
			toDeploy.reserve(maxCount);
			toRecall.reserve(maxCount);
		}

		// First, check if the player selected any carried ships.
		for(const weak_ptr<Ship> &it : player.SelectedShips())
		{
			shared_ptr<Ship> ship = it.lock();
			if(ship && ship->IsYours() && isCandidate(ship))
				(ship->HasDeployOrder() ? toRecall : toDeploy).emplace_back(ship.get());
		}
		// If needed, check the player's fleet for deployable ships.
		if(toDeploy.empty() && toRecall.empty())
			for(const shared_ptr<Ship> &ship : player.Ships())
				if(isCandidate(ship) && ship.get() != player.Flagship())
					(ship->HasDeployOrder() ? toRecall : toDeploy).emplace_back(ship.get());

		// If any ships were not yet ordered to deploy, deploy them.
		if(!toDeploy.empty())
		{
			for(Ship *ship : toDeploy)
				ship->SetDeployOrder(true);
			Messages::Add("Deployed " + to_string(toDeploy.size()) + " carried ships.", Messages::Importance::High);
		}
		// Otherwise, instruct the carried ships to return to their berth.
		else if(!toRecall.empty())
		{
			for(Ship *ship : toRecall)
				ship->SetDeployOrder(false);
			Messages::Add("Recalled " + to_string(toRecall.size()) + " carried ships", Messages::Importance::High);
		}
	}

	// Check if the ship contains a carried ship that needs to launch.
	bool HasDeployments(const Ship &ship)
	{
		for(const Ship::Bay &bay : ship.Bays())
			if(bay.ship && bay.ship->HasDeployOrder())
				return true;
		return false;
	}

	// Determine if the ship with the given travel plan should refuel in
	// its current system, or if it should keep traveling.
	bool ShouldRefuel(const Ship &ship, const DistanceMap &route, double fuelCapacity = 0.)
	{
		if(!fuelCapacity)
			fuelCapacity = ship.Attributes().Get("fuel capacity");

		const System *from = ship.GetSystem();
		const bool systemHasFuel = from->HasFuelFor(ship) && fuelCapacity;
		// If there is no fuel capacity in this ship, no fuel in this
		// system, if it is fully fueled, or its drive doesn't require
		// fuel, then it should not refuel before traveling.
		if(!systemHasFuel || ship.Fuel() == 1. || !ship.JumpNavigation().JumpFuel())
			return false;

		// Calculate the fuel needed to reach the next system with fuel.
		double fuel = fuelCapacity * ship.Fuel();
		const System *to = route.Route(from);
		while(to && !to->HasFuelFor(ship))
			to = route.Route(to);

		// The returned system from Route is nullptr when the route is
		// "complete." If 'to' is nullptr here, then there are no fuel
		// stops between the current system (which has fuel) and the
		// desired endpoint system - refuel only if needed.
		return fuel < route.RequiredFuel(from, (to ? to : route.End()));
	}

	const StellarObject *GetRefuelLocation(const Ship &ship)
	{
		const StellarObject *target = nullptr;
		const System *system = ship.GetSystem();
		if(system)
		{
			// Determine which, if any, planet with fuel is closest.
			double closest = numeric_limits<double>::infinity();
			const Point &p = ship.Position();
			for(const StellarObject &object : system->Objects())
				if(object.HasSprite() && object.HasValidPlanet() && !object.GetPlanet()->IsWormhole()
						&& object.GetPlanet()->HasFuelFor(ship))
				{
					double distance = p.Distance(object.Position());
					if(distance < closest)
					{
						target = &object;
						closest = distance;
					}
				}
		}
		return target;
	}

	// Set the ship's TargetStellar or TargetSystem in order to reach the
	// next desired system. Will target a landable planet to refuel.
	void SelectRoute(Ship &ship, const System *targetSystem)
	{
		const System *from = ship.GetSystem();
		if(from == targetSystem || !targetSystem)
			return;
		const DistanceMap route(ship, targetSystem);
		const bool needsRefuel = ShouldRefuel(ship, route);
		const System *to = route.Route(from);
		// The destination may be accessible by both jump and wormhole.
		// Prefer wormhole travel in these cases, to conserve fuel. Must
		// check accessibility as DistanceMap may only see the jump path.
		if(to && !needsRefuel)
			for(const StellarObject &object : from->Objects())
			{
				if(!object.HasSprite() || !object.HasValidPlanet())
					continue;

				const Planet &planet = *object.GetPlanet();
				if(planet.IsWormhole() && planet.IsAccessible(&ship)
						&& &planet.GetWormhole()->WormholeDestination(*from) == to)
				{
					ship.SetTargetStellar(&object);
					ship.SetTargetSystem(nullptr);
					return;
				}
			}
		else if(needsRefuel)
		{
			// There is at least one planet that can refuel the ship.
			ship.SetTargetStellar(GetRefuelLocation(ship));
			return;
		}
		// Either there is no viable wormhole route to this system, or
		// the target system cannot be reached.
		ship.SetTargetSystem(to);
		ship.SetTargetStellar(nullptr);
	}

	bool StayOrLinger(Ship &ship)
	{
		const Personality &personality = ship.GetPersonality();
		if(personality.IsStaying())
			return true;

		const Government *government = ship.GetGovernment();
		shared_ptr<const Ship> parent = ship.GetParent();
		if(parent && government && parent->GetGovernment()->IsEnemy(government))
			return true;

		if(ship.IsFleeing())
			return false;

		// Everything after here is the lingering logic.

		if(!personality.IsLingering())
			return false;
		// NPCs that can follow the player do not linger.
		if(ship.IsSpecial() && !personality.IsUninterested())
			return false;

		const System *system = ship.GetSystem();
		const System *destination = ship.GetTargetSystem();

		// Ships not yet at their destination must go there before they can linger.
		if(destination && destination != system)
			return false;
		// Ship cannot linger any longer in this system.
		if(!system || ship.GetLingerSteps() >= system->MinimumFleetPeriod() / 4)
			return false;

		ship.Linger();
		return true;
	}

	// Constants for the invisible fence timer.
	const int FENCE_DECAY = 4;
	const int FENCE_MAX = 600;
	// The health remaining before becoming disabled, at which fighters and
	// other ships consider retreating from battle.
	const double RETREAT_HEALTH = .25;

	// An offset to prevent the ship from being not quite over the point to departure.
	const double SAFETY_OFFSET = 1.;

	// The minimum speed advantage a ship has to have to consider running away.
	const double SAFETY_MULTIPLIER = 1.1;
}



AI::AI(const List<Ship> &ships, const List<Minable> &minables, const List<Flotsam> &flotsam)
	: ships(ships), minables(minables), flotsam(flotsam)
{
	// Allocate a starting amount of hardpoints for ships.
	firingCommands.SetHardpoints(12);
}



// Fleet commands from the player.
void AI::IssueShipTarget(const PlayerInfo &player, const shared_ptr<Ship> &target)
{
	Orders newOrders;
	bool isEnemy = target->GetGovernment()->IsEnemy();
	newOrders.type = (!isEnemy ? Orders::KEEP_STATION
		: target->IsDisabled() ? Orders::FINISH_OFF : Orders::ATTACK);
	newOrders.target = target;
	string description = (isEnemy ? "focusing fire on" : "following") + (" \"" + target->Name() + "\".");
	IssueOrders(player, newOrders, description);
}



void AI::IssueAsteroidTarget(const PlayerInfo &player, const shared_ptr<Minable> &targetAsteroid)
{
	Orders newOrders;
	newOrders.type = Orders::MINE;
	newOrders.targetAsteroid = targetAsteroid;
	IssueOrders(player, newOrders,
			"focusing fire on " + targetAsteroid->DisplayName() + " " + targetAsteroid->Noun() + ".");
}



void AI::IssueMoveTarget(const PlayerInfo &player, const Point &target, const System *moveToSystem)
{
	Orders newOrders;
	newOrders.type = Orders::MOVE_TO;
	newOrders.point = target;
	newOrders.targetSystem = moveToSystem;
	string description = "moving to the given location";
	description += player.GetSystem() == moveToSystem ? "." : (" in the " + moveToSystem->Name() + " system.");
	IssueOrders(player, newOrders, description);
}



// Commands issued via the keyboard (mostly, to the flagship).
void AI::UpdateKeys(PlayerInfo &player, Command &activeCommands)
{
	escortsUseAmmo = Preferences::Has("Escorts expend ammo");
	escortsAreFrugal = Preferences::Has("Escorts use ammo frugally");

	autoPilot |= activeCommands;
	if(activeCommands.Has(AutopilotCancelCommands()))
	{
		bool canceled = (autoPilot.Has(Command::JUMP) && !activeCommands.Has(Command::JUMP));
		canceled |= (autoPilot.Has(Command::STOP) && !activeCommands.Has(Command::STOP));
		canceled |= (autoPilot.Has(Command::LAND) && !activeCommands.Has(Command::LAND));
		canceled |= (autoPilot.Has(Command::BOARD) && !activeCommands.Has(Command::BOARD));
		if(canceled)
			Messages::Add("Disengaging autopilot.", Messages::Importance::High);
		autoPilot.Clear();
	}

	const Ship *flagship = player.Flagship();
	if(!flagship || flagship->IsDestroyed())
		return;

	if(activeCommands.Has(Command::STOP))
		Messages::Add("Coming to a stop.", Messages::Importance::High);

	// Only toggle the "cloak" command if one of your ships has a cloaking device.
	if(activeCommands.Has(Command::CLOAK))
		for(const auto &it : player.Ships())
			if(!it->IsParked() && it->Attributes().Get("cloak"))
			{
				isCloaking = !isCloaking;
				Messages::Add(isCloaking ? "Engaging cloaking device." : "Disengaging cloaking device."
					, Messages::Importance::High);
				break;
			}

	// Toggle your secondary weapon.
	if(activeCommands.Has(Command::SELECT))
		player.SelectNextSecondary();

	// The commands below here only apply if you have escorts or fighters.
	if(player.Ships().size() < 2)
		return;

	// Toggle the "deploy" command for the fleet or selected ships.
	if(activeCommands.Has(Command::DEPLOY))
		IssueDeploy(player);

	shared_ptr<Ship> target = flagship->GetTargetShip();
	shared_ptr<Minable> targetAsteroid = flagship->GetTargetAsteroid();
	Orders newOrders;
	if(activeCommands.Has(Command::FIGHT) && target && !target->IsYours())
	{
		newOrders.type = target->IsDisabled() ? Orders::FINISH_OFF : Orders::ATTACK;
		newOrders.target = target;
		IssueOrders(player, newOrders, "focusing fire on \"" + target->Name() + "\".");
	}
	else if(activeCommands.Has(Command::FIGHT) && targetAsteroid)
		IssueAsteroidTarget(player, targetAsteroid);
	if(activeCommands.Has(Command::HOLD))
	{
		newOrders.type = Orders::HOLD_POSITION;
		IssueOrders(player, newOrders, "holding position.");
	}
	if(activeCommands.Has(Command::GATHER))
	{
		newOrders.type = Orders::GATHER;
		newOrders.target = player.FlagshipPtr();
		IssueOrders(player, newOrders, "gathering around your flagship.");
	}

	// Get rid of any invalid orders. Carried ships will retain orders in case they are deployed.
	for(auto it = orders.begin(); it != orders.end(); )
	{
		if(it->second.type == Orders::MINE && it->first->Cargo().Free() && it->second.targetAsteroid.expired())
			it->second.type = Orders::HARVEST;
		else if(it->second.type & Orders::REQUIRES_TARGET)
		{
			shared_ptr<Ship> ship = it->second.target.lock();
			shared_ptr<Minable> asteroid = it->second.targetAsteroid.lock();
			// Check if the target ship itself is targetable.
			bool invalidTarget = !ship || !ship->IsTargetable() || (ship->IsDisabled() && it->second.type == Orders::ATTACK);
			// Alternately, if an asteroid is targeted, then not an invalid target.
			invalidTarget &= !asteroid;
			// Check if the target ship is in a system where we can target.
			// This check only checks for undocked ships (that have a current system).
			bool targetOutOfReach = !ship || (it->first->GetSystem() && ship->GetSystem() != it->first->GetSystem()
					&& ship->GetSystem() != flagship->GetSystem());
			// Asteroids are never out of reach since they're in the same system as flagship.
			targetOutOfReach &= !asteroid;

			if(invalidTarget || targetOutOfReach)
			{
				it = orders.erase(it);
				continue;
			}
		}
		++it;
	}
}



void AI::UpdateEvents(const list<ShipEvent> &events)
{
	for(const ShipEvent &event : events)
	{
		const auto &target = event.Target();
		if(!target)
			continue;

		if(event.Actor())
		{
			actions[event.Actor()][target] |= event.Type();
			if(event.TargetGovernment())
				notoriety[event.Actor()][event.TargetGovernment()] |= event.Type();
		}

		const auto &actorGovernment = event.ActorGovernment();
		if(actorGovernment)
		{
			governmentActions[actorGovernment][target] |= event.Type();
			if(actorGovernment->IsPlayer() && event.TargetGovernment())
			{
				int &bitmap = playerActions[target];
				int newActions = event.Type() - (event.Type() & bitmap);
				bitmap |= event.Type();
				// If you provoke the same ship twice, it should have an effect both times.
				if(event.Type() & ShipEvent::PROVOKE)
					newActions |= ShipEvent::PROVOKE;
				event.TargetGovernment()->Offend(newActions, target->CrewValue());
			}
		}
	}
}



// Remove records of what happened in the previous system, now that
// the player has entered a new one.
void AI::Clean()
{
	actions.clear();
	notoriety.clear();
	governmentActions.clear();
	scanPermissions.clear();
	playerActions.clear();
	swarmCount.clear();
	fenceCount.clear();
	miningAngle.clear();
	miningRadius.clear();
	miningTime.clear();
	appeasementThreshold.clear();
	shipStrength.clear();
	enemyStrength.clear();
	allyStrength.clear();
}



// Clear ship orders and assistance requests. These should be done
// when the player lands, but not when they change systems.
void AI::ClearOrders()
{
	helperList.clear();
	orders.clear();
}



void AI::Step(const PlayerInfo &player, Command &activeCommands)
{
	// First, figure out the comparative strengths of the present governments.
	const System *playerSystem = player.GetSystem();
	map<const Government *, int64_t> strength;
	UpdateStrengths(strength, playerSystem);
	CacheShipLists();

	// Update the counts of how long ships have been outside the "invisible fence."
	// If a ship ceases to exist, this also ensures that it will be removed from
	// the fence count map after a few seconds.
	for(auto it = fenceCount.begin(); it != fenceCount.end(); )
	{
		it->second -= FENCE_DECAY;
		if(it->second < 0)
			it = fenceCount.erase(it);
		else
			++it;
	}
	for(const auto &it : ships)
	{
		const System *system = it->GetActualSystem();
		if(system && it->Position().Length() >= system->InvisibleFenceRadius())
		{
			int &value = fenceCount[&*it];
			value = min(FENCE_MAX, value + FENCE_DECAY + 1);
		}
	}

	const Ship *flagship = player.Flagship();
	step = (step + 1) & 31;
	int targetTurn = 0;
	int minerCount = 0;
	const int maxMinerCount = minables.empty() ? 0 : 9;
	bool opportunisticEscorts = !Preferences::Has("Turrets focus fire");
	bool fightersRetreat = Preferences::Has("Damaged fighters retreat");
	const int npcMaxMiningTime = GameData::GetGamerules().NPCMaxMiningTime();
	for(const auto &it : ships)
	{
		// Skip any carried fighters or drones that are somehow in the list.
		if(!it->GetSystem())
			continue;

		if(it.get() == flagship)
		{
			// Player cannot do anything if the flagship is landing.
			if(!flagship->IsLanding())
				MovePlayer(*it, player, activeCommands);
			continue;
		}

		const Government *gov = it->GetGovernment();
		const Personality &personality = it->GetPersonality();
		double healthRemaining = it->Health();
		bool isPresent = (it->GetSystem() == playerSystem);
		bool isStranded = IsStranded(*it);
		bool thisIsLaunching = (isPresent && HasDeployments(*it));
		if(isStranded || it->IsDisabled())
		{
			// Derelicts never ask for help (only the player should repair them).
			if(it->IsDestroyed() || it->GetPersonality().IsDerelict())
				continue;

			// Attempt to find a friendly ship to render assistance.
			AskForHelp(*it, isStranded, flagship);

			if(it->IsDisabled())
			{
				// Ships other than escorts should deploy fighters if disabled.
				if(!it->IsYours() || thisIsLaunching)
				{
					it->SetCommands(Command::DEPLOY);
					Deploy(*it, !(it->IsYours() && fightersRetreat));
				}
				// Avoid jettisoning cargo as soon as this ship is repaired.
				if(personality.IsAppeasing())
				{
					double health = .5 * it->Shields() + it->Hull();
					double &threshold = appeasementThreshold[it.get()];
					threshold = max((1. - health) + .1, threshold);
				}
				continue;
			}
		}
		// Overheated ships are effectively disabled, and cannot fire, cloak, etc.
		if(it->IsOverheated())
			continue;

		// Special case: if the player's flagship tries to board a ship to
		// refuel it, that escort should hold position for boarding.
		isStranded |= (flagship && it == flagship->GetTargetShip() && CanBoard(*flagship, *it)
			&& autoPilot.Has(Command::BOARD));

		Command command;
		firingCommands.SetHardpoints(it->Weapons().size());
		if(it->IsYours())
		{
			if(it->HasBays() && thisIsLaunching)
			{
				// If this is a carrier, launch whichever of its fighters are at
				// good enough health to survive a fight.
				command |= Command::DEPLOY;
				Deploy(*it, !fightersRetreat);
			}
			if(isCloaking)
				command |= Command::CLOAK;
		}
		// Cloak if the AI considers it appropriate.
		else if(DoCloak(*it, command))
		{
			// The ship chose to retreat from its target, e.g. to repair.
			it->SetCommands(command);
			continue;
		}

		shared_ptr<Ship> parent = it->GetParent();
		if(parent && parent->IsDestroyed())
		{
			// An NPC that loses its fleet leader should attempt to
			// follow that leader's parent. For most mission NPCs,
			// this is the player. Any regular NPCs and mission NPCs
			// with "personality uninterested" become independent.
			parent = parent->GetParent();
			it->SetParent(parent);
		}

		// Pick a target and automatically fire weapons.
		shared_ptr<Ship> target = it->GetTargetShip();
		shared_ptr<Minable> targetAsteroid = it->GetTargetAsteroid();
		shared_ptr<Flotsam> targetFlotsam = it->GetTargetFlotsam();
		if(isPresent && it->IsYours() && targetFlotsam && FollowOrders(*it, command))
			continue;
		if(isPresent && !personality.IsSwarming() && !targetAsteroid)
		{
			// Each ship only switches targets twice a second, so that it can
			// focus on damaging one particular ship.
			targetTurn = (targetTurn + 1) & 31;
			if(targetTurn == step || !target || target->IsDestroyed() || (target->IsDisabled() && personality.Disables())
					|| (target->IsFleeing() && personality.IsMerciful()) || !target->IsTargetable())
			{
				target = FindTarget(*it);
				it->SetTargetShip(target);
			}
		}
		if(isPresent)
		{
			AimTurrets(*it, firingCommands, it->IsYours() ? opportunisticEscorts : personality.IsOpportunistic());
			if(targetAsteroid)
				AutoFire(*it, firingCommands, *targetAsteroid);
			else
				AutoFire(*it, firingCommands);
		}

		// If this ship is hyperspacing, or in the act of
		// launching or landing, it can't do anything else.
		if(it->IsHyperspacing() || it->Zoom() < 1.)
		{
			it->SetCommands(command);
			it->SetCommands(firingCommands);
			continue;
		}

		// Run away if your hostile target is not disabled and you are badly damaged.
		// Player ships never stop targeting hostiles, while hostile mission NPCs will
		// do so only if they are allowed to leave.
		const bool shouldFlee = (personality.IsFleeing() ||
			(!personality.IsDaring() && !personality.IsStaying()
			&& healthRemaining < RETREAT_HEALTH + .25 * personality.IsCoward()));
		if(!it->IsYours() && shouldFlee && target && target->GetGovernment()->IsEnemy(gov) && !target->IsDisabled()
			&& (!it->GetParent() || !it->GetParent()->GetGovernment()->IsEnemy(gov)))
		{
			// Make sure the ship has somewhere to flee to.
			const System *system = it->GetSystem();
			if(it->JumpsRemaining() && (!system->Links().empty() || it->JumpNavigation().HasJumpDrive()))
				target.reset();
			else
				for(const StellarObject &object : system->Objects())
					if(object.HasSprite() && object.HasValidPlanet() && object.GetPlanet()->HasSpaceport()
							&& object.GetPlanet()->CanLand(*it))
					{
						target.reset();
						break;
					}

			if(target)
				// This ship has nowhere to flee to: Stop fleeing.
				it->SetFleeing(false);
			else
			{
				// This ship has somewhere to flee to: Remove target and mark this ship as fleeing.
				it->SetTargetShip(target);
				it->SetFleeing();
			}
		}
		else if(it->IsFleeing())
			it->SetFleeing(false);

		// Special actions when a ship is heavily damaged:
		if(healthRemaining < RETREAT_HEALTH + .25)
		{
			// Cowards abandon their fleets.
			if(parent && personality.IsCoward())
			{
				parent.reset();
				it->SetParent(parent);
			}
			// Appeasing ships jettison cargo to distract their pursuers.
			if(personality.IsAppeasing() && it->Cargo().Used())
				DoAppeasing(it, &appeasementThreshold[it.get()]);
		}

		// If recruited to assist a ship, follow through on the commitment
		// instead of ignoring it due to other personality traits.
		shared_ptr<Ship> shipToAssist = it->GetShipToAssist();
		if(shipToAssist)
		{
			if(shipToAssist->IsDestroyed() || shipToAssist->GetSystem() != it->GetSystem()
					|| shipToAssist->IsLanding() || shipToAssist->IsHyperspacing()
					|| shipToAssist->GetGovernment()->IsEnemy(gov)
					|| (!shipToAssist->IsDisabled() && !shipToAssist->NeedsFuel()))
			{
				shipToAssist.reset();
				it->SetShipToAssist(nullptr);
			}
			else if(!it->IsBoarding())
			{
				MoveTo(*it, command, shipToAssist->Position(), shipToAssist->Velocity(), 40., .8);
				command |= Command::BOARD;
			}

			if(shipToAssist)
			{
				it->SetTargetShip(shipToAssist);
				it->SetCommands(command);
				it->SetCommands(firingCommands);
				continue;
			}
		}

		// Update any orders NPCs may have been given by their associated mission.
		else if(it->IsSpecial() && !it->IsYours() && it->HasTravelDirective())
			IssueNPCOrders(*it, it->GetDestinationSystem(), it->GetStopovers());

		// This ship may have updated its target ship.
		double targetDistance = numeric_limits<double>::infinity();
		target = it->GetTargetShip();
		if(target)
			targetDistance = target->Position().Distance(it->Position());

		// Behave in accordance with personality traits.
		if(isPresent && personality.IsSwarming() && !isStranded)
		{
			// Swarming ships should not wait for (or be waited for by) any ship.
			if(parent)
			{
				parent.reset();
				it->SetParent(parent);
			}
			// Flock between allied, in-system ships.
			DoSwarming(*it, command, target);
			it->SetCommands(command);
			it->SetCommands(firingCommands);
			continue;
		}

		if(isPresent && personality.IsSecretive())
		{
			if(DoSecretive(*it, command))
			{
				it->SetCommands(command);
				continue;
			}
		}

		// Surveillance NPCs with enforcement authority (or those from
		// missions) should perform scans and surveys of the system.
		if(isPresent && personality.IsSurveillance() && !isStranded
				&& (scanPermissions[gov] || it->IsSpecial()))
		{
			DoSurveillance(*it, command, target);
			it->SetCommands(command);
			it->SetCommands(firingCommands);
			continue;
		}

		// Ships that harvest flotsam prioritize it over stopping to be refueled.
		if(isPresent && personality.Harvests() && DoHarvesting(*it, command))
		{
			it->SetCommands(command);
			it->SetCommands(firingCommands);
			continue;
		}

		// Attacking a hostile ship, fleeing and stopping to be refueled are more important than mining.
		if(isPresent && personality.IsMining() && !shouldFlee && !target && !isStranded && maxMinerCount)
		{
			// Miners with free cargo space and available mining time should mine. Mission NPCs
			// should mine even if there are other miners or they have been mining a while.
			if(it->Cargo().Free() >= 5 && IsArmed(*it) && (it->IsSpecial()
					|| (++miningTime[&*it] < npcMaxMiningTime && ++minerCount < maxMinerCount)))
			{
				if(it->HasBays())
				{
					command |= Command::DEPLOY;
					Deploy(*it, false);
				}
				DoMining(*it, command);
				it->SetCommands(command);
				it->SetCommands(firingCommands);
				continue;
			}
			// Fighters and drones should assist their parent's mining operation if they cannot
			// carry ore, and the asteroid is near enough that the parent can harvest the ore.
			if(it->CanBeCarried() && parent && miningTime[parent.get()] < 3601)
			{
				const shared_ptr<Minable> &minable = parent->GetTargetAsteroid();
				if(minable && minable->Position().Distance(parent->Position()) < 600.)
				{
					it->SetTargetAsteroid(minable);
					MoveToAttack(*it, command, *minable);
					AutoFire(*it, firingCommands, *minable);
					it->SetCommands(command);
					it->SetCommands(firingCommands);
					continue;
				}
			}
			it->SetTargetAsteroid(nullptr);
		}

		// Handle carried ships:
		if(it->CanBeCarried())
		{
			// A carried ship must belong to the same government as its parent to dock with it.
			bool hasParent = parent && !parent->IsDestroyed() && parent->GetGovernment() == gov;
			bool inParentSystem = hasParent && parent->GetSystem() == it->GetSystem();
			// NPCs may take 30 seconds or longer to find a new parent. Player
			// owned fighter shouldn't take more than a few seconds.
			bool findNewParent = it->IsYours() ? !Random::Int(30) : !Random::Int(1800);
			bool parentHasSpace = inParentSystem && parent->BaysFree(it->Attributes().Category());
			if(findNewParent && parentHasSpace && it->IsYours())
				parentHasSpace = parent->CanCarry(*it);
			if(!hasParent || (!inParentSystem && !it->JumpNavigation().JumpFuel()) || (!parentHasSpace && findNewParent))
			{
				// Find the possible parents for orphaned fighters and drones.
				auto parentChoices = vector<shared_ptr<Ship>>{};
				parentChoices.reserve(ships.size() * .1);
				auto getParentFrom = [&it, &gov, &parentChoices](const list<shared_ptr<Ship>> otherShips) -> shared_ptr<Ship>
				{
					for(const auto &other : otherShips)
						if(other->GetGovernment() == gov && other->GetSystem() == it->GetSystem() && !other->CanBeCarried())
						{
							if(!other->IsDisabled() && other->CanCarry(*it.get()))
								return other;
							else
								parentChoices.emplace_back(other);
						}
					return shared_ptr<Ship>();
				};
				// Mission ships should only pick amongst ships from the same mission.
				auto missionIt = it->IsSpecial() && !it->IsYours()
					? find_if(player.Missions().begin(), player.Missions().end(),
						[&it](const Mission &m) { return m.HasShip(it); })
					: player.Missions().end();

				shared_ptr<Ship> newParent;
				if(missionIt != player.Missions().end())
				{
					auto &npcs = missionIt->NPCs();
					for(const auto &npc : npcs)
					{
						// Don't reparent to NPC ships that have not been spawned.
						if(!npc.ShouldSpawn())
							continue;
						newParent = getParentFrom(npc.Ships());
						if(newParent)
							break;
					}
				}
				else
					newParent = getParentFrom(ships);

				// If a new parent was found, then this carried ship should always reparent
				// as a ship of its own government is in-system and has space to carry it.
				if(newParent)
					parent = newParent;
				// Otherwise, if one or more in-system ships of the same government were found,
				// this carried ship should flock with one of them, even if they can't carry it.
				else if(!parentChoices.empty())
					parent = parentChoices[Random::Int(parentChoices.size())];
				// Player-owned carriables that can't be carried and have no ships to flock with
				// should keep their current parent, or if it is destroyed, their parent's parent.
				else if(it->IsYours())
				{
					if(parent && parent->IsDestroyed())
						parent = parent->GetParent();
				}
				// All remaining non-player ships should forget their previous parent entirely.
				else
					parent.reset();

				// Player-owned carriables should defer to player carrier if
				// selected parent can't carry it. This is necessary to prevent
				// fighters from jumping around fleet when there's not enough
				// bays.
				if(it->IsYours() && parent && parent->GetParent() && !parent->CanCarry(*it))
					parent = parent->GetParent();

				if(it->GetParent() != parent)
					it->SetParent(parent);
			}
			// Otherwise, check if this ship wants to return to its parent (e.g. to repair).
			else if(parentHasSpace && ShouldDock(*it, *parent, playerSystem))
			{
				it->SetTargetShip(parent);
				MoveTo(*it, command, parent->Position(), parent->Velocity(), 40., .8);
				command |= Command::BOARD;
				it->SetCommands(command);
				it->SetCommands(firingCommands);
				continue;
			}
			// If we get here, it means that the ship has not decided to return
			// to its mothership. So, it should continue to be deployed.
			command |= Command::DEPLOY;
		}
		// If this ship has decided to recall all of its fighters because combat has ceased,
		// it comes to a stop to facilitate their reboarding process.
		bool mustRecall = false;
		if(!target && it->HasBays() && !(it->IsYours() ?
				thisIsLaunching : it->Commands().Has(Command::DEPLOY)))
			for(const weak_ptr<Ship> &ptr : it->GetEscorts())
			{
				shared_ptr<const Ship> escort = ptr.lock();
				// Note: HasDeployOrder is always `false` for NPC ships, as it is solely used for player ships.
				if(escort && escort->CanBeCarried() && !escort->HasDeployOrder() && escort->GetSystem() == it->GetSystem()
						&& !escort->IsDisabled() && it->BaysFree(escort->Attributes().Category()))
				{
					mustRecall = true;
					break;
				}
			}

		// Construct movement / navigation commands as appropriate for the ship.
		if(mustRecall || isStranded)
		{
			// Stopping to let fighters board or to be refueled takes priority
			// even over following orders from the player.
			if(it->Velocity().Length() > .001 || !target)
				Stop(*it, command);
			else
				command.SetTurn(TurnToward(*it, TargetAim(*it)));
		}
		else if(FollowOrders(*it, command))
		{
			// If this is an escort and it followed orders, its only final task
			// is to convert completed MOVE_TO orders into HOLD_POSITION orders.
			UpdateOrders(*it);
		}
		// Hostile "escorts" (i.e. NPCs that are trailing you) only revert to
		// escort behavior when in a different system from you. Otherwise,
		// the behavior depends on what the parent is doing, whether there
		// are hostile targets nearby, and whether the escort has any
		// immediate needs (like refueling).
		else if(!parent)
			MoveIndependent(*it, command);
		else if(parent->GetSystem() != it->GetSystem())
		{
			if(personality.IsStaying() || !it->Attributes().Get("fuel capacity"))
				MoveIndependent(*it, command);
			else
				MoveEscort(*it, command);
		}
		// From here down, we're only dealing with ships that have a "parent"
		// which is in the same system as them.
		else if(parent->GetGovernment()->IsEnemy(gov))
		{
			// Fight your target, if you have one.
			if(target)
				MoveIndependent(*it, command);
			// Otherwise try to find and fight your parent. If your parent
			// can't be both targeted and pursued, then don't follow them.
			else if(parent->IsTargetable() && CanPursue(*it, *parent))
				MoveEscort(*it, command);
			else
				MoveIndependent(*it, command);
		}
		else if(parent->IsDisabled() && !it->CanBeCarried())
		{
			// Your parent is disabled, and is in this system. If you have enemy
			// targets present, fight them. Otherwise, repair your parent.
			if(target)
				MoveIndependent(*it, command);
			else if(!parent->GetPersonality().IsDerelict())
				it->SetShipToAssist(parent);
			else
				CircleAround(*it, command, *parent);
		}
		else if(personality.IsStaying())
			MoveIndependent(*it, command);
		// This is a friendly escort. If the parent is getting ready to
		// jump, always follow.
		else if(parent->Commands().Has(Command::JUMP) && !isStranded)
			MoveEscort(*it, command);
		// Timid ships always stay near their parent. Injured player
		// escorts will stay nearby until they have repaired a bit.
		else if((personality.IsTimid() || (it->IsYours() && healthRemaining < RETREAT_HEALTH))
				&& parent->Position().Distance(it->Position()) > 500.)
			MoveEscort(*it, command);
		// Otherwise, attack targets depending on your hunting attribute.
		else if(target && (targetDistance < 2000. || personality.IsHunting()))
			MoveIndependent(*it, command);
		// This ship does not feel like fighting.
		else
			MoveEscort(*it, command);

		// Force ships that are overlapping each other to "scatter":
		DoScatter(*it, command);

		it->SetCommands(command);
		it->SetCommands(firingCommands);
	}
}



void AI::SetMousePosition(Point position)
{
	mousePosition = position;
}



// Get the in-system strength of each government's allies and enemies.
int64_t AI::AllyStrength(const Government *government)
{
	auto it = allyStrength.find(government);
	return (it == allyStrength.end() ? 0 : it->second);
}



int64_t AI::EnemyStrength(const Government *government)
{
	auto it = enemyStrength.find(government);
	return (it == enemyStrength.end() ? 0 : it->second);
}



// Check if the given target can be pursued by this ship.
bool AI::CanPursue(const Ship &ship, const Ship &target) const
{
	// If this ship does not care about the "invisible fence", it can always pursue.
	if(ship.GetPersonality().IsUnconstrained())
		return true;

	// Owned ships ignore fence.
	if(ship.IsYours())
		return true;

	// Check if the target is beyond the "invisible fence" for this system.
	const auto fit = fenceCount.find(&target);
	if(fit == fenceCount.end())
		return true;
	else
		return (fit->second != FENCE_MAX);
}



// Check if the ship is being helped, and if not, ask for help.
void AI::AskForHelp(Ship &ship, bool &isStranded, const Ship *flagship)
{
	if(HasHelper(ship, isStranded))
		isStranded = true;
	else if(!Random::Int(30))
	{
		const Government *gov = ship.GetGovernment();
		bool hasEnemy = false;

		vector<Ship *> canHelp;
		canHelp.reserve(ships.size());
		for(const auto &helper : ships)
		{
			// Never ask yourself for help.
			if(helper.get() == &ship)
				continue;

			// If any able enemies of this ship are in its system, it cannot call for help.
			const System *system = ship.GetSystem();
			if(helper->GetGovernment()->IsEnemy(gov) && flagship && system == flagship->GetSystem())
			{
				// Disabled, overheated, or otherwise untargetable ships pose no threat.
				bool harmless = helper->IsDisabled() || (helper->IsOverheated() && helper->Heat() >= 1.1)
						|| !helper->IsTargetable();
				hasEnemy |= (system == helper->GetSystem() && !harmless);
				if(hasEnemy)
					break;
			}

			// Check if this ship is logically able to help.
			// If the ship is already assisting someone else, it cannot help this ship.
			if(helper->GetShipToAssist() && helper->GetShipToAssist().get() != &ship)
				continue;
			// If the ship is mining or chasing flotsam, it cannot help this ship.
			if(helper->GetTargetAsteroid() || helper->GetTargetFlotsam())
				continue;
			// Your escorts only help other escorts, and your flagship never helps.
			if((helper->IsYours() && !ship.IsYours()) || helper.get() == flagship)
				continue;
			// Your escorts should not help each other if already under orders.
			auto foundOrders = orders.find(helper.get());
			if(foundOrders != orders.end())
			{
				int helperOrders = foundOrders->second.type;
				// If your own escorts become disabled, then your mining fleet
				// should prioritize repairing escorts instead of mining or
				// harvesting flotsam.
				if(helper->IsYours() && ship.IsYours() && helperOrders != Orders::MINE && helperOrders != Orders::HARVEST)
					continue;
			}

			// Check if this ship is physically able to help.
			if(!CanHelp(ship, *helper, isStranded))
				continue;

			// Prefer fast ships over slow ones.
			canHelp.insert(canHelp.end(), 1 + .3 * helper->MaxVelocity(), helper.get());
		}

		if(!hasEnemy && !canHelp.empty())
		{
			Ship *helper = canHelp[Random::Int(canHelp.size())];
			helper->SetShipToAssist((&ship)->shared_from_this());
			helperList[&ship] = helper->shared_from_this();
			isStranded = true;
		}
		else
			isStranded = false;
	}
	else
		isStranded = false;
}



// Determine if the selected ship is physically able to render assistance.
bool AI::CanHelp(const Ship &ship, const Ship &helper, const bool needsFuel)
{
	// Fighters, drones, and disabled / absent ships can't offer assistance.
	if(helper.CanBeCarried() || helper.GetSystem() != ship.GetSystem()
			|| (helper.Cloaking() == 1. && helper.GetGovernment() != ship.GetGovernment())
			|| helper.IsDisabled() || helper.IsOverheated() || helper.IsHyperspacing())
		return false;

	// An enemy cannot provide assistance, and only ships of the same government will repair disabled ships.
	if(helper.GetGovernment()->IsEnemy(ship.GetGovernment())
			|| (ship.IsDisabled() && helper.GetGovernment() != ship.GetGovernment()))
		return false;

	// If the helper has insufficient fuel, it cannot help this ship unless this ship is also disabled.
	if(!ship.IsDisabled() && needsFuel && !helper.CanRefuel(ship))
		return false;

	return true;
}



bool AI::HasHelper(const Ship &ship, const bool needsFuel)
{
	// Do we have an existing ship that was asked to assist?
	if(helperList.find(&ship) != helperList.end())
	{
		shared_ptr<Ship> helper = helperList[&ship].lock();
		if(helper && helper->GetShipToAssist().get() == &ship && CanHelp(ship, *helper, needsFuel))
			return true;
		else
			helperList.erase(&ship);
	}

	return false;
}



// Pick a new target for the given ship.
shared_ptr<Ship> AI::FindTarget(const Ship &ship) const
{
	// If this ship has no government, it has no enemies.
	shared_ptr<Ship> target;
	const Government *gov = ship.GetGovernment();
	if(!gov || ship.GetPersonality().IsPacifist())
		return FindNonHostileTarget(ship);

	bool isYours = ship.IsYours();
	if(isYours)
	{
		auto it = orders.find(&ship);
		if(it != orders.end() && (it->second.type == Orders::ATTACK || it->second.type == Orders::FINISH_OFF))
			return it->second.target.lock();
	}

	// If this ship is not armed, do not make it fight.
	double minRange = numeric_limits<double>::infinity();
	double maxRange = 0.;
	for(const Hardpoint &weapon : ship.Weapons())
		if(weapon.GetOutfit() && !weapon.IsAntiMissile())
		{
			minRange = min(minRange, weapon.GetOutfit()->Range());
			maxRange = max(maxRange, weapon.GetOutfit()->Range());
		}
	if(!maxRange)
		return FindNonHostileTarget(ship);

	const Personality &person = ship.GetPersonality();
	shared_ptr<Ship> oldTarget = ship.GetTargetShip();
	if(oldTarget && !oldTarget->IsTargetable())
		oldTarget.reset();
	if(oldTarget && person.IsTimid() && oldTarget->IsDisabled()
			&& ship.Position().Distance(oldTarget->Position()) > 1000.)
		oldTarget.reset();
	// Ships with 'plunders' personality always destroy the ships they have boarded
	// unless they also have either or both of the 'disables' or 'merciful' personalities.
	if(oldTarget && person.Plunders() && !person.Disables() && !person.IsMerciful()
			&& oldTarget->IsDisabled() && Has(ship, oldTarget, ShipEvent::BOARD))
		return oldTarget;
	shared_ptr<Ship> parentTarget;
	if(ship.GetParent() && !ship.GetParent()->GetGovernment()->IsEnemy(gov))
		parentTarget = ship.GetParent()->GetTargetShip();
	if(parentTarget && !parentTarget->IsTargetable())
		parentTarget.reset();

	// Find the closest enemy ship (if there is one). If this ship is "hunting,"
	// it will attack any ship in system. Otherwise, if all its weapons have a
	// range higher than 2000, it will engage ships up to 50% beyond its range.
	// If a ship has short range weapons and is not hunting, it will engage any
	// ship that is within 3000 of it.
	double closest = person.IsHunting() ? numeric_limits<double>::infinity() :
		(minRange > 1000.) ? maxRange * 1.5 : 4000.;
	bool hasNemesis = false;
	bool canPlunder = person.Plunders() && ship.Cargo().Free() && !ship.CanBeCarried();
	// Figure out how strong this ship is.
	int64_t maxStrength = 0;
	auto strengthIt = shipStrength.find(&ship);
	if(!person.IsDaring() && strengthIt != shipStrength.end())
		maxStrength = 2 * strengthIt->second;

	// Get a list of all targetable, hostile ships in this system.
	const auto enemies = GetShipsList(ship, true);
	for(const auto &foe : enemies)
	{
		// If this is a "nemesis" ship and it has found one of the player's
		// ships to target, it will only consider the player's owned fleet,
		// or NPCs being escorted by the player.
		const bool isPotentialNemesis = person.IsNemesis()
				&& (foe->IsYours() || foe->GetPersonality().IsEscort());
		if(hasNemesis && !isPotentialNemesis)
			continue;
		if(!CanPursue(ship, *foe))
			continue;

		// Estimate the range a second from now, so ships prefer foes they are approaching.
		double range = (foe->Position() + 60. * foe->Velocity()).Distance(
			ship.Position() + 60. * ship.Velocity());
		// Prefer the previous target, or the parent's target, if they are nearby.
		if(foe == oldTarget.get() || foe == parentTarget.get())
			range -= 500.;

		// Unless this ship is "daring", it should not chase much stronger ships.
		if(maxStrength && range > 1000. && !foe->IsDisabled())
		{
			const auto otherStrengthIt = shipStrength.find(foe);
			if(otherStrengthIt != shipStrength.end() && otherStrengthIt->second > maxStrength)
				continue;
		}

		// Merciful ships do not attack any ships that are trying to escape.
		if(person.IsMerciful() && foe->IsFleeing())
			continue;

		// Ships which only disable never target already-disabled ships.
		if((person.Disables() || (!person.IsNemesis() && foe != oldTarget.get()))
				&& foe->IsDisabled() && (!canPlunder || Has(ship, foe->shared_from_this(), ShipEvent::BOARD)))
			continue;

		// Ships that don't (or can't) plunder strongly prefer active targets.
		if(!canPlunder)
			range += 5000. * foe->IsDisabled();
		// While those that do, do so only if no "live" enemies are nearby.
		else
			range += 2000. * (2 * foe->IsDisabled() - !Has(ship, foe->shared_from_this(), ShipEvent::BOARD));

		// Prefer to go after armed targets, especially if you're not a pirate.
		range += 1000. * (!IsArmed(*foe) * (1 + !person.Plunders()));
		// Targets which have plundered this ship's faction earn extra scorn.
		range -= 1000 * Has(*foe, gov, ShipEvent::BOARD);
		// Focus on nearly dead ships.
		range += 500. * (foe->Shields() + foe->Hull());
		// If a target is extremely overheated, focus on ships that can attack back.
		if(foe->IsOverheated())
			range += 3000. * (foe->Heat() - .9);
		if((isPotentialNemesis && !hasNemesis) || range < closest)
		{
			closest = range;
			target = foe->shared_from_this();
			hasNemesis = isPotentialNemesis;
		}
	}

	// With no hostile targets, NPCs with enforcement authority (and any
	// mission NPCs) should consider friendly targets for surveillance.
	if(!isYours && !target && (ship.IsSpecial() || scanPermissions.at(gov)))
		target = FindNonHostileTarget(ship);

	// Vindictive personalities without in-range hostile targets keep firing at an old
	// target (instead of perhaps moving about and finding one that is still alive).
	if(!target && person.IsVindictive())
	{
		target = ship.GetTargetShip();
		if(target && (target->Cloaking() == 1. || target->GetSystem() != ship.GetSystem()))
			target.reset();
	}

	return target;
}



shared_ptr<Ship> AI::FindNonHostileTarget(const Ship &ship) const
{
	shared_ptr<Ship> target;
	bool cargoScan = ship.Attributes().Get("cargo scan power");
	bool outfitScan = ship.Attributes().Get("outfit scan power");
	if(cargoScan || outfitScan)
	{
		const auto allies = GetShipsList(ship, false);
		// If this ship already has a target, and is in the process of scanning it, prioritise that.
		shared_ptr<Ship> oldTarget = ship.GetTargetShip();
		if(oldTarget && !oldTarget->IsTargetable())
			oldTarget.reset();
		if(oldTarget)
		{
			bool cargoScanInProgress = ship.CargoScanFraction() > 0. && ship.CargoScanFraction() < 1.;
			bool outfitScanInProgress = ship.OutfitScanFraction() > 0. && ship.OutfitScanFraction() < 1.;
			if(cargoScanInProgress || outfitScanInProgress)
				target = std::move(oldTarget);
		}
		else
		{
			double closest = numeric_limits<double>::infinity();
			const Government *gov = ship.GetGovernment();
			for(const auto &it : allies)
				if(it->GetGovernment() != gov)
				{
					auto ptr = it->shared_from_this();
					// Scan friendly ships that are as-yet unscanned by this ship's government.
					if((!cargoScan || Has(gov, ptr, ShipEvent::SCAN_CARGO))
							&& (!outfitScan || Has(gov, ptr, ShipEvent::SCAN_OUTFITS)))
						continue;

					double range = it->Position().DistanceSquared(ship.Position());
					if(range < closest)
					{
						closest = range;
						target = std::move(ptr);
					}
				}
		}
	}

	return target;
}



// Return a list of all targetable ships in the same system as the player that
// match the desired hostility (i.e. enemy or non-enemy). Does not consider the
// ship's current target, as its inclusion may or may not be desired.
vector<Ship *> AI::GetShipsList(const Ship &ship, bool targetEnemies, double maxRange) const
{
	if(maxRange < 0.)
		maxRange = numeric_limits<double>::infinity();

	auto targets = vector<Ship *>();

	// The cached lists are built each step based on the current ships in the player's system.
	const auto &rosters = targetEnemies ? enemyLists : allyLists;

	const auto it = rosters.find(ship.GetGovernment());
	if(it != rosters.end() && !it->second.empty())
	{
		targets.reserve(it->second.size());

		const System *here = ship.GetSystem();
		const Point &p = ship.Position();
		for(const auto &target : it->second)
			if(target->IsTargetable() && target->GetSystem() == here
					&& !(target->IsHyperspacing() && target->Velocity().Length() > 10.)
					&& p.Distance(target->Position()) < maxRange
					&& (ship.IsYours() || !target->GetPersonality().IsMarked())
					&& (target->IsYours() || !ship.GetPersonality().IsMarked()))
				targets.emplace_back(target);
	}

	return targets;
}



bool AI::FollowOrders(Ship &ship, Command &command) const
{
	auto it = orders.find(&ship);
	if(it == orders.end())
		return false;

	int type = it->second.type;
	const bool isTravelOrder = (type == Orders::MOVE_TO || type == Orders::TRAVEL_TO || type == Orders::LAND_ON);

	// If your parent is jumping or absent, that overrides your orders unless
	// your orders are to hold position, or a travel directive.
	shared_ptr<Ship> parent = ship.GetParent();
	if(parent && type != Orders::HOLD_POSITION && type != Orders::HOLD_ACTIVE && !isTravelOrder)
	{
		if(parent->GetSystem() != ship.GetSystem())
			return false;
		if(parent->Commands().Has(Command::JUMP) && ship.JumpsRemaining())
			return false;
	}
	// Do not keep chasing flotsam because another order was given.
	if(ship.GetTargetFlotsam() && (type != Orders::HARVEST || (ship.CanBeCarried() && !ship.HasDeployOrder())))
	{
		ship.SetTargetFlotsam(nullptr);
		return false;
	}

	shared_ptr<Ship> target = it->second.target.lock();
	shared_ptr<Minable> targetAsteroid = it->second.targetAsteroid.lock();
	if(type == Orders::LAND_ON && it->second.targetPlanet)
	{
		// LAND_ON would not be issued unless the planet was in this system.
		ship.SetTargetStellar(ship.GetSystem()->FindStellar(it->second.targetPlanet));
		command |= Command::LAND;
		MoveIndependent(ship, command);
	}
	else if(isTravelOrder && it->second.targetSystem && ship.GetSystem() != it->second.targetSystem)
	{
		// The desired position is in a different system. Find the best
		// way to reach that system (via wormhole or jumping). This may
		// result in the ship landing to refuel.
		SelectRoute(ship, it->second.targetSystem);

		// Travel there even if your parent is not planning to travel.
		if((ship.GetTargetSystem() && ship.JumpsRemaining()) || ship.GetTargetStellar())
			MoveIndependent(ship, command);
		else
			return false;
	}
	else if((type == Orders::MOVE_TO || type == Orders::HOLD_ACTIVE) && ship.Position().Distance(it->second.point) > 20.)
		MoveTo(ship, command, it->second.point, Point(), 10., .1);
	else if(type == Orders::HOLD_POSITION || type == Orders::HOLD_ACTIVE || type == Orders::MOVE_TO)
	{
		if(ship.Velocity().Length() > .001 || !ship.GetTargetShip())
			Stop(ship, command);
		else
			command.SetTurn(TurnToward(ship, TargetAim(ship)));
	}
	else if(type == Orders::MINE && targetAsteroid)
	{
		ship.SetTargetAsteroid(targetAsteroid);
		// Escorts should chase the player-targeted asteroid.
		MoveToAttack(ship, command, *targetAsteroid);
	}
	else if(type == Orders::HARVEST)
	{
		if(DoHarvesting(ship, command))
		{
			ship.SetCommands(command);
			ship.SetCommands(firingCommands);
		}
		else
			return false;
	}
	else if(!target)
	{
		// Note: in AI::UpdateKeys() we already made sure that if a set of orders
		// has a target, the target is in-system and targetable. But, to be sure:
		return false;
	}
	else if(type == Orders::KEEP_STATION)
		KeepStation(ship, command, *target);
	else if(type == Orders::GATHER)
		CircleAround(ship, command, *target);
	else
		MoveIndependent(ship, command);

	return true;
}



void AI::MoveIndependent(Ship &ship, Command &command) const
{
	double invisibleFenceRadius = ship.GetSystem()->InvisibleFenceRadius();

	shared_ptr<const Ship> target = ship.GetTargetShip();
	// NPCs should not be beyond the "fence" unless their target is
	// fairly close to it (or they are intended to be there).
	if(!ship.IsYours() && !ship.GetPersonality().IsUnconstrained())
	{
		if(target)
		{
			Point extrapolated = target->Position() + 120. * (target->Velocity() - ship.Velocity());
			if(extrapolated.Length() >= invisibleFenceRadius)
			{
				MoveTo(ship, command, Point(), Point(), 40., .8);
				if(ship.Velocity().Dot(ship.Position()) > 0.)
					command |= Command::FORWARD;
				return;
			}
		}
		else if(ship.Position().Length() >= invisibleFenceRadius)
		{
			// This ship should not be beyond the fence.
			MoveTo(ship, command, Point(), Point(), 40, .8);
			return;
		}
	}

	bool friendlyOverride = false;
	bool ignoreTargetShip = false;
	if(ship.IsYours())
	{
		auto it = orders.find(&ship);
		if(it != orders.end())
		{
			if(it->second.type == Orders::MOVE_TO)
				ignoreTargetShip = (ship.GetTargetSystem() && ship.JumpsRemaining()) || ship.GetTargetStellar();
			else if(it->second.type == Orders::ATTACK || it->second.type == Orders::FINISH_OFF)
				friendlyOverride = it->second.target.lock() == target;
		}
	}
	const Government *gov = ship.GetGovernment();
	if(ignoreTargetShip)
	{
		// Do not move to attack, scan, or assist the target ship.
	}
	else if(target && (gov->IsEnemy(target->GetGovernment()) || friendlyOverride))
	{
		bool shouldBoard = ship.Cargo().Free() && ship.GetPersonality().Plunders();
		bool hasBoarded = Has(ship, target, ShipEvent::BOARD);
		if(shouldBoard && target->IsDisabled() && !hasBoarded)
		{
			if(ship.IsBoarding())
				return;
			MoveTo(ship, command, target->Position(), target->Velocity(), 40., .8);
			command |= Command::BOARD;
		}
		else
			Attack(ship, command, *target);
		return;
	}
	else if(target)
	{
		// An AI ship that is targeting a non-hostile ship should scan it, or move on.
		bool cargoScan = ship.Attributes().Get("cargo scan power");
		bool outfitScan = ship.Attributes().Get("outfit scan power");
		if((!cargoScan || Has(gov, target, ShipEvent::SCAN_CARGO))
				&& (!outfitScan || Has(gov, target, ShipEvent::SCAN_OUTFITS)))
			target.reset();
		else
		{
			if(target->Velocity().Length() > ship.MaxVelocity() * 0.9)
				CircleAround(ship, command, *target);
			else
				MoveTo(ship, command, target->Position(), target->Velocity(), 1., 1.);
			if(!ship.IsYours() && (ship.IsSpecial() || scanPermissions.at(gov)))
				command |= Command::SCAN;
		}
		return;
	}

<<<<<<< HEAD
	// A ship has restricted movement options if it is 'staying' or is hostile to its parent.
	const bool shouldStay = ship.GetPersonality().IsStaying()
			|| (ship.GetParent() && ship.GetParent()->GetGovernment()->IsEnemy(gov));
	// Ships should choose a random system / planet for travel if they do not
	// already have a system / planet in mind, and are free to move about.
=======
	// A ship has restricted movement options if it is 'staying', 'lingering', or hostile to its parent.
	const bool shouldStay = StayOrLinger(ship);

	// Ships should choose a random system/planet for travel if they do not
	// already have a system/planet in mind, and are free to move about.
>>>>>>> 755789be
	const System *origin = ship.GetSystem();
	if(!ship.GetTargetSystem() && !ship.GetTargetStellar() && !shouldStay)
	{
		// TODO: This should problably be changed, because JumpsRemaining
		// does not return an accurate number.
		int jumps = ship.JumpsRemaining(false);
		// Each destination system has an average priority of 10.
		// If you only have one jump left, landing should be high priority.
		int planetWeight = jumps ? (1 + 40 / jumps) : 1;

		vector<int> systemWeights;
		int totalWeight = 0;
		const set<const System *> &links = ship.JumpNavigation().HasJumpDrive()
			? origin->JumpNeighbors(ship.JumpNavigation().JumpRange()) : origin->Links();
		if(jumps)
		{
			for(const System *link : links)
			{
				// Prefer systems in the direction we're facing.
				Point direction = link->Position() - origin->Position();
				int weight = static_cast<int>(
					11. + 10. * ship.Facing().Unit().Dot(direction.Unit()));

				systemWeights.push_back(weight);
				totalWeight += weight;
			}
		}
		int systemTotalWeight = totalWeight;

		// Anywhere you can land that has a port has the same weight. Ships will
		// not land anywhere without a port.
		vector<const StellarObject *> planets;
		for(const StellarObject &object : origin->Objects())
			if(object.HasSprite() && object.HasValidPlanet() && object.GetPlanet()->HasSpaceport()
					&& object.GetPlanet()->CanLand(ship))
			{
				planets.push_back(&object);
				totalWeight += planetWeight;
			}
		// If there are no ports to land on and this ship cannot jump, consider
		// landing on uninhabited planets.
		if(!totalWeight)
			for(const StellarObject &object : origin->Objects())
				if(object.HasSprite() && object.HasValidPlanet() && object.GetPlanet()->CanLand(ship))
				{
					planets.push_back(&object);
					totalWeight += planetWeight;
				}
		if(!totalWeight)
		{
			// If there is nothing this ship can land on, have it just go to the
			// star and hover over it rather than drifting far away.
			if(origin->Objects().empty())
				return;
			totalWeight = 1;
			planets.push_back(&origin->Objects().front());
		}

		set<const System *>::const_iterator it = links.begin();
		int choice = Random::Int(totalWeight);
		if(choice < systemTotalWeight)
		{
			for(unsigned i = 0; i < systemWeights.size(); ++i, ++it)
			{
				choice -= systemWeights[i];
				if(choice < 0)
				{
					ship.SetTargetSystem(*it);
					break;
				}
			}
		}
		else
		{
			choice = (choice - systemTotalWeight) / planetWeight;
			ship.SetTargetStellar(planets[choice]);
		}
	}
	// Choose the best method of reaching the target system, which may mean
	// using a local wormhole rather than jumping. If this ship has chosen
	// to land, this decision will not be altered.
	SelectRoute(ship, ship.GetTargetSystem());

	if(ship.GetTargetSystem())
	{
		// Refuel if able to now, but unable to in the destination system.
		if(!ship.JumpsRemaining() || (ship.JumpsRemaining() == 1 && ship.GetSystem()->HasFuelFor(ship)
				&& !ship.GetTargetSystem()->HasFuelFor(ship)))
			Refuel(ship, command);
		else
		{
			PrepareForHyperspace(ship, command);
			// Issuing the JUMP command prompts the escorts to get ready to jump.
			command |= Command::JUMP;
			// Issuing the WAIT command will prevent this parent from jumping.
			// When all its non-carried, in-system escorts that are not disabled and
			// have the ability to jump are ready, the WAIT command will be omitted.
			if(!EscortsReadyToJump(ship))
				command |= Command::WAIT;
		}
	}
	else if(ship.GetTargetStellar())
	{
		MoveToPlanet(ship, command);
		// Ships should land on their destination planet if they are free to
		// move about, or have a travel directive indicating they should land.
		if(!shouldStay && ship.Attributes().Get("fuel capacity") && ship.GetTargetStellar()->HasSprite()
				&& ship.GetTargetStellar()->GetPlanet() && ship.GetTargetStellar()->GetPlanet()->CanLand(ship))
			command |= Command::LAND;
		else if(ship.Position().Distance(ship.GetTargetStellar()->Position()) < 100.)
			ship.SetTargetStellar(nullptr);
	}
	else if(shouldStay && !ship.GetSystem()->Objects().empty())
	{
		unsigned i = Random::Int(origin->Objects().size());
		ship.SetTargetStellar(&origin->Objects()[i]);
	}
}



void AI::MoveEscort(Ship &ship, Command &command) const
{
	const Ship &parent = *ship.GetParent();
	const System *currentSystem = ship.GetSystem();
	bool hasFuelCapacity = ship.Attributes().Get("fuel capacity");
	bool needsFuel = ship.NeedsFuel();
	bool isStaying = ship.GetPersonality().IsStaying() || !hasFuelCapacity;
	bool parentIsHere = (currentSystem == parent.GetSystem());
	// Check if the parent has a target planet that is in the parent's system.
	const Planet *parentPlanet = (parent.GetTargetStellar() ? parent.GetTargetStellar()->GetPlanet() : nullptr);
	bool planetIsHere = (parentPlanet && parentPlanet->IsInSystem(parent.GetSystem()));
	bool systemHasFuel = hasFuelCapacity && currentSystem->HasFuelFor(ship);

	if(parent.Cloaking() == 1 && (ship.GetGovernment() != parent.GetGovernment()))
	{
		if(parent.GetGovernment() && parent.GetGovernment()->IsPlayer() &&
			ship.GetPersonality().IsEscort() && !ship.GetPersonality().IsUninterested())
		{
			// NPCs with the "escort" personality that are not uninterested
			// act as if they were escorts, following the cloaked flagship.
		}
		else
		{
			MoveIndependent(ship, command);
			return;
		}
	}

	// Non-staying escorts should route to their parent ship's system if not already in it.
	if(!parentIsHere && !isStaying)
	{
		if(ship.GetTargetStellar())
		{
			// An escort with an out-of-system parent only lands to
			// refuel or use a wormhole to route toward the parent.
			const Planet *targetPlanet = ship.GetTargetStellar()->GetPlanet();
			if(!targetPlanet || !targetPlanet->CanLand(ship)
					|| !ship.GetTargetStellar()->HasSprite()
					|| (!targetPlanet->IsWormhole() && ship.Fuel() == 1.))
				ship.SetTargetStellar(nullptr);
		}

		// If the ship has no destination or the destination is unreachable, route to the parent's system.
		if(!ship.GetTargetStellar() && (!ship.GetTargetSystem() || !ship.JumpNavigation().JumpFuel(ship.GetTargetSystem())))
		{
			// Route to the destination (either the parent ship's system or a system
			// marked by the NPC's mission definition) by landing or jumping.
			SelectRoute(ship, ship.GetDestinationSystem() ? ship.GetDestinationSystem() : parent.GetSystem());
		}

		// Perform the action that this ship previously decided on.
		if(ship.GetTargetStellar())
		{
			MoveToPlanet(ship, command);
			command |= Command::LAND;
		}
		else if(ship.GetTargetSystem() && ship.JumpsRemaining())
		{
			PrepareForHyperspace(ship, command);
			command |= Command::JUMP;
			// If this ship is a parent to members of its fleet,
			// it should wait for them before jumping.
			if(!EscortsReadyToJump(ship))
				command |= Command::WAIT;
		}
		else if(systemHasFuel && ship.Fuel() < 1.)
			// Refuel so that when the parent returns, this ship is ready to rendezvous with it.
			Refuel(ship, command);
		else
			// This ship has no route to the parent's system, so park at the system's center.
			MoveTo(ship, command, Point(), Point(), 40., 0.1);
	}
	// If the parent is in-system and planning to jump, non-staying escorts should follow suit.
	else if(parent.Commands().Has(Command::JUMP) && parent.GetTargetSystem() && !isStaying)
	{
		SelectRoute(ship, parent.GetTargetSystem());

		if(ship.GetTargetSystem())
		{
			PrepareForHyperspace(ship, command);
			command |= Command::JUMP;
			if(!(parent.IsEnteringHyperspace() || parent.IsReadyToJump()) || !EscortsReadyToJump(ship))
				command |= Command::WAIT;
		}
		else if(ship.GetTargetStellar())
		{
			MoveToPlanet(ship, command);
			if(parent.IsEnteringHyperspace())
				command |= Command::LAND;
		}
		else if(needsFuel)
			// Return to the system center to maximize solar collection rate.
			MoveTo(ship, command, Point(), Point(), 40., 0.1);
		else
			// This ship has no route to the parent's destination system, so protect it until it jumps away.
			KeepStation(ship, command, parent);
	}
	// If an escort is out of fuel, they should refuel without waiting for the
	// "parent" to land (because the parent may not be planning on landing).
	else if(systemHasFuel && needsFuel)
		Refuel(ship, command);
	else if(parent.Commands().Has(Command::LAND) && parentIsHere && planetIsHere)
	{
		if(parentPlanet->CanLand(ship))
		{
			ship.SetTargetSystem(nullptr);
			ship.SetTargetStellar(parent.GetTargetStellar());
			MoveToPlanet(ship, command);
			if(parent.IsLanding())
				command |= Command::LAND;
		}
		else if(parentPlanet->IsWormhole())
		{
			const auto *wormhole = parentPlanet->GetWormhole();
			SelectRoute(ship, &wormhole->WormholeDestination(*currentSystem));

			if(ship.GetTargetSystem())
			{
				PrepareForHyperspace(ship, command);
				if(parent.IsLanding())
					command |= Command::JUMP;
			}
			else if(ship.GetTargetStellar())
			{
				MoveToPlanet(ship, command);
				if(parent.IsLanding())
					command |= Command::LAND;
			}
			else if(needsFuel)
				// Return to the system center to maximize solar collection rate.
				MoveTo(ship, command, Point(), Point(), 40., 0.1);
			else
				// This ship has no route to the parent's destination system, so protect it until it jumps away.
				KeepStation(ship, command, parent);
		}
		else
			KeepStation(ship, command, parent);
	}
	else if(parent.Commands().Has(Command::BOARD) && parent.GetTargetShip().get() == &ship)
		Stop(ship, command, .2);
	else
		KeepStation(ship, command, parent);
}



// Prefer your parent's target planet for refueling, but if it and your current
// target planet can't fuel you, try to find one that can.
void AI::Refuel(Ship &ship, Command &command)
{
	const StellarObject *parentTarget = (ship.GetParent() ? ship.GetParent()->GetTargetStellar() : nullptr);
	if(CanRefuel(ship, parentTarget))
		ship.SetTargetStellar(parentTarget);
	else if(!CanRefuel(ship, ship.GetTargetStellar()))
		ship.SetTargetStellar(GetRefuelLocation(ship));

	if(ship.GetTargetStellar())
	{
		MoveToPlanet(ship, command);
		command |= Command::LAND;
	}
}



bool AI::CanRefuel(const Ship &ship, const StellarObject *target)
{
	if(!target)
		return false;

	const Planet *planet = target->GetPlanet();
	if(!planet)
		return false;

	if(!planet->IsInSystem(ship.GetSystem()))
		return false;

	if(!planet->HasFuelFor(ship))
		return false;

	return true;
}



// Determine if a carried ship meets any of the criteria for returning to its parent.
bool AI::ShouldDock(const Ship &ship, const Ship &parent, const System *playerSystem) const
{
	// If your parent is disabled, you should not attempt to board it.
	// (Doing so during combat will likely lead to its destruction.)
	if(parent.IsDisabled())
		return false;

	// A player-owned carried ship should return to its carrier when the player
	// has ordered it to "no longer deploy" or when it is not in the current system.
	// A non-player-owned carried ship should retreat if its parent is calling it back.
	if(ship.IsYours())
	{
		if(!ship.HasDeployOrder() || ship.GetSystem() != playerSystem)
			return true;
	}
	else if(!parent.Commands().Has(Command::DEPLOY))
		return true;

	// If a carried ship has repair abilities, avoid having it get stuck oscillating between
	// retreating and attacking when at exactly 50% health by adding hysteresis to the check.
	double minHealth = RETREAT_HEALTH + .25 + .25 * !ship.Commands().Has(Command::DEPLOY);
	if(ship.Health() < minHealth && (!ship.IsYours() || Preferences::Has("Damaged fighters retreat")))
		return true;

	// If a fighter is armed with only ammo-using weapons, but no longer has the ammunition
	// needed to use them, it should dock if the parent can supply that ammo.
	auto requiredAmmo = set<const Outfit *>{};
	for(const Hardpoint &hardpoint : ship.Weapons())
	{
		const Weapon *weapon = hardpoint.GetOutfit();
		if(weapon && !hardpoint.IsAntiMissile())
		{
			const Outfit *ammo = weapon->Ammo();
			if(!ammo || ship.OutfitCount(ammo))
			{
				// This fighter has at least one usable weapon, and
				// thus does not need to dock to continue fighting.
				requiredAmmo.clear();
				break;
			}
			else if(parent.OutfitCount(ammo))
				requiredAmmo.insert(ammo);
		}
	}
	if(!requiredAmmo.empty())
		return true;

	// If a carried ship has fuel capacity but is very low, it should return if
	// the parent can refuel it.
	double maxFuel = ship.Attributes().Get("fuel capacity");
	if(maxFuel && ship.Fuel() < .005 && parent.JumpNavigation().JumpFuel() < parent.Fuel() *
			parent.Attributes().Get("fuel capacity") - maxFuel)
		return true;

	// NPC ships should always transfer cargo. Player ships should only
	// transfer cargo if the player has the AI preference set for it.
	if(!ship.IsYours() || Preferences::Has("Fighters transfer cargo"))
	{
		// If an out-of-combat carried ship is carrying a significant cargo
		// load and can transfer some of it to the parent, it should do so.
		bool hasEnemy = ship.GetTargetShip() && ship.GetTargetShip()->GetGovernment()->IsEnemy(ship.GetGovernment());
		if(!hasEnemy && parent.Cargo().Free())
		{
			const CargoHold &cargo = ship.Cargo();
			// Mining ships only mine while they have 5 or more free space. While mining, carried ships
			// do not consider docking unless their parent is far from a targetable asteroid.
			if(!cargo.IsEmpty() && cargo.Size() && cargo.Free() < 5)
				return true;
		}
	}

	return false;
}



double AI::TurnBackward(const Ship &ship)
{
	return TurnToward(ship, -ship.Velocity());
}



// Determine the value to use in Command::SetTurn() to turn the ship towards the desired facing.
// "precision" is an optional argument corresponding to a value of the dot product of the current and target facing
// vectors above which no turning should be attempting, to reduce constant, minute corrections.
double AI::TurnToward(const Ship &ship, const Point &vector, const double precision)
{
	Point facing = ship.Facing().Unit();
	double cross = vector.Cross(facing);

	double dot = vector.Dot(facing);
	if(dot > 0.)
	{
		// Is the facing direction aligned with the target direction with sufficient precision?
		// The maximum angle between the two directions is given by: arccos(sqrt(precision)).
		bool close = false;
		if(precision < 1. && precision > 0. && dot * dot >= precision * vector.LengthSquared())
			close = true;
		double angle = asin(min(1., max(-1., cross / vector.Length()))) * TO_DEG;
		// Is the angle between the facing and target direction smaller than
		// the angle the ship can turn through in one step?
		if(fabs(angle) < ship.TurnRate())
		{
			// If the ship is within one step of the target direction,
			// and the facing is already sufficiently aligned with the target direction,
			// don't turn any further.
			if(close)
				return 0.;
			return -angle / ship.TurnRate();
		}
	}

	bool left = cross < 0.;
	return left - !left;
}



bool AI::MoveToPlanet(Ship &ship, Command &command)
{
	if(!ship.GetTargetStellar())
		return false;

	const Point &target = ship.GetTargetStellar()->Position();
	return MoveTo(ship, command, target, Point(), ship.GetTargetStellar()->Radius(), 1.);
}



// Instead of moving to a point with a fixed location, move to a moving point (Ship = position + velocity)
bool AI::MoveTo(Ship &ship, Command &command, const Point &targetPosition,
	const Point &targetVelocity, double radius, double slow)
{
	const Point &position = ship.Position();
	const Point &velocity = ship.Velocity();
	const Angle &angle = ship.Facing();
	Point dp = targetPosition - position;
	Point dv = targetVelocity - velocity;

	double speed = dv.Length();

	bool isClose = (dp.Length() < radius);
	if(isClose && speed < slow)
		return true;

	bool shouldReverse = false;
	dp = targetPosition - StoppingPoint(ship, targetVelocity, shouldReverse);

	bool isFacing = (dp.Unit().Dot(angle.Unit()) > .95);
	if(!isClose || (!isFacing && !shouldReverse))
		command.SetTurn(TurnToward(ship, dp));
	if(isFacing)
		command |= Command::FORWARD;
	else if(shouldReverse)
	{
		command.SetTurn(TurnToward(ship, velocity));
		command |= Command::BACK;
	}

	return false;
}



bool AI::Stop(Ship &ship, Command &command, double maxSpeed, const Point direction)
{
	const Point &velocity = ship.Velocity();
	const Angle &angle = ship.Facing();

	double speed = velocity.Length();

	// If asked for a complete stop, the ship needs to be going much slower.
	if(speed <= (maxSpeed ? maxSpeed : .001))
		return true;
	if(!maxSpeed)
		command |= Command::STOP;

	// If you're moving slow enough that one frame of acceleration could bring
	// you to a stop, make sure you're pointed perfectly in the right direction.
	// This is a fudge factor for how straight you must be facing: it increases
	// from 0.8 when it will take many frames to stop, to nearly 1 when it will
	// take less than 1 frame to stop.
	double stopTime = speed / ship.Acceleration();
	double limit = .8 + .2 / (1. + stopTime * stopTime * stopTime * .001);

	// If you have a reverse thruster, figure out whether using it is faster
	// than turning around and using your main thruster.
	if(ship.Attributes().Get("reverse thrust"))
	{
		// Figure out your stopping time using your main engine:
		double degreesToTurn = TO_DEG * acos(min(1., max(-1., -velocity.Unit().Dot(angle.Unit()))));
		double forwardTime = degreesToTurn / ship.TurnRate();
		forwardTime += stopTime;

		// Figure out your reverse thruster stopping time:
		double reverseAcceleration = ship.Attributes().Get("reverse thrust") / ship.InertialMass();
		double reverseTime = (180. - degreesToTurn) / ship.TurnRate();
		reverseTime += speed / reverseAcceleration;

		// If you want to end up facing a specific direction, add the extra turning time.
		if(direction)
		{
			// Time to turn from facing backwards to target:
			double degreesFromBackwards = TO_DEG * acos(min(1., max(-1., direction.Unit().Dot(-velocity.Unit()))));
			double turnFromBackwardsTime = degreesFromBackwards / ship.TurnRate();
			forwardTime += turnFromBackwardsTime;

			// Time to turn from facing forwards to target:
			double degreesFromForward = TO_DEG * acos(min(1., max(-1., direction.Unit().Dot(angle.Unit()))));
			double turnFromForwardTime = degreesFromForward / ship.TurnRate();
			reverseTime += turnFromForwardTime;
		}

		if(reverseTime < forwardTime)
		{
			command.SetTurn(TurnToward(ship, velocity));
			if(velocity.Unit().Dot(angle.Unit()) > limit)
				command |= Command::BACK;
			return false;
		}
	}

	command.SetTurn(TurnBackward(ship));
	if(velocity.Unit().Dot(angle.Unit()) < -limit)
		command |= Command::FORWARD;

	return false;
}



void AI::PrepareForHyperspace(Ship &ship, Command &command)
{
	bool hasHyperdrive = ship.JumpNavigation().HasHyperdrive();
	double scramThreshold = ship.Attributes().Get("scram drive");
	bool hasJumpDrive = ship.JumpNavigation().HasJumpDrive();
	if(!hasHyperdrive && !hasJumpDrive)
		return;

	bool isJump = (ship.JumpNavigation().GetCheapestJumpType(ship.GetTargetSystem()).first == JumpType::JUMP_DRIVE);

	Point direction = ship.GetTargetSystem()->Position() - ship.GetSystem()->Position();
	double departure = isJump ?
		ship.GetSystem()->JumpDepartureDistance() :
		ship.GetSystem()->HyperDepartureDistance();
	double squaredDeparture = departure * departure + SAFETY_OFFSET;
	if(ship.Position().LengthSquared() < squaredDeparture)
	{
		Point closestDeparturePoint = ship.Position().Unit() * (departure + SAFETY_OFFSET);
		MoveTo(ship, command, closestDeparturePoint, Point(), 0., 0.);
	}
	else if(!isJump && scramThreshold)
	{
		direction = direction.Unit();
		Point normal(-direction.Y(), direction.X());

		double deviation = ship.Velocity().Dot(normal);
		if(fabs(deviation) > scramThreshold)
		{
			// Need to maneuver; not ready to jump
			if((ship.Facing().Unit().Dot(normal) < 0) == (deviation < 0))
				// Thrusting from this angle is counterproductive
				direction = -deviation * normal;
			else
			{
				command |= Command::FORWARD;

				// How much correction will be applied to deviation by thrusting
				// as I turn back toward the jump direction.
				double turnRateRadians = ship.TurnRate() * TO_RAD;
				double cos = ship.Facing().Unit().Dot(direction);
				// integral(t*sin(r*x), angle/r, 0) = t/r * (1 - cos(angle)), so:
				double correctionWhileTurning = fabs(1 - cos) * ship.Acceleration() / turnRateRadians;
				// (Note that this will always underestimate because thrust happens before turn)

				if(fabs(deviation) - correctionWhileTurning > scramThreshold)
					// Want to thrust from an even sharper angle
					direction = -deviation * normal;
			}
		}
		command.SetTurn(TurnToward(ship, direction));
	}
	// If we're a jump drive, just stop.
	else if(isJump)
		Stop(ship, command, ship.Attributes().Get("jump speed"));
	// Else stop in the fastest way to end facing in the right direction
	else if(Stop(ship, command, ship.Attributes().Get("jump speed"), direction))
		command.SetTurn(TurnToward(ship, direction));
}



void AI::CircleAround(Ship &ship, Command &command, const Body &target)
{
	Point direction = target.Position() - ship.Position();
	command.SetTurn(TurnToward(ship, direction));

	double length = direction.Length();
	if(length > 200. && ship.Facing().Unit().Dot(direction) >= 0.)
	{
		command |= Command::FORWARD;

		// If the ship is far away enough the ship should use the afterburner.
		if(length > 750. && ShouldUseAfterburner(ship))
			command |= Command::AFTERBURNER;
	}
}



void AI::Swarm(Ship &ship, Command &command, const Body &target)
{
	Point direction = target.Position() - ship.Position();
	double maxSpeed = ship.MaxVelocity();
	double rendezvousTime = RendezvousTime(direction, target.Velocity(), maxSpeed);
	if(std::isnan(rendezvousTime) || rendezvousTime > 600.)
		rendezvousTime = 600.;
	direction += rendezvousTime * target.Velocity();
	MoveTo(ship, command, target.Position() + direction, .5 * maxSpeed * direction.Unit(), 50., 2.);
}



void AI::KeepStation(Ship &ship, Command &command, const Body &target)
{
	// Constants:
	static const double MAX_TIME = 600.;
	static const double LEAD_TIME = 500.;
	static const double POSITION_DEADBAND = 200.;
	static const double VELOCITY_DEADBAND = 1.5;
	static const double TIME_DEADBAND = 120.;
	static const double THRUST_DEADBAND = .5;

	// Current properties of the two ships:
	double maxV = ship.MaxVelocity();
	double accel = ship.Acceleration();
	double turn = ship.TurnRate();
	double mass = ship.InertialMass();
	Point unit = ship.Facing().Unit();
	double currentAngle = ship.Facing().Degrees();
	// This is where we want to be relative to where we are now:
	Point velocityDelta = target.Velocity() - ship.Velocity();
	Point positionDelta = target.Position() + LEAD_TIME * velocityDelta - ship.Position();
	double positionSize = positionDelta.Length();
	double positionWeight = positionSize / (positionSize + POSITION_DEADBAND);
	// This is how fast we want to be going relative to how fast we're going now:
	velocityDelta -= unit * VELOCITY_DEADBAND;
	double velocitySize = velocityDelta.Length();
	double velocityWeight = velocitySize / (velocitySize + VELOCITY_DEADBAND);

	// Time it will take (roughly) to move to the target ship:
	double positionTime = RendezvousTime(positionDelta, target.Velocity(), maxV);
	if(std::isnan(positionTime) || positionTime > MAX_TIME)
		positionTime = MAX_TIME;
	Point rendezvous = positionDelta + target.Velocity() * positionTime;
	double positionAngle = Angle(rendezvous).Degrees();
	positionTime += AngleDiff(currentAngle, positionAngle) / turn;
	positionTime += (rendezvous.Unit() * maxV - ship.Velocity()).Length() / accel;
	// If you are very close, stop trying to adjust:
	positionTime *= positionWeight * positionWeight;

	// Time it will take (roughly) to adjust your velocity to match the target:
	double velocityTime = velocityDelta.Length() / accel;
	double velocityAngle = Angle(velocityDelta).Degrees();
	velocityTime += AngleDiff(currentAngle, velocityAngle) / turn;
	// If you are very close, stop trying to adjust:
	velocityTime *= velocityWeight * velocityWeight;

	// Focus on matching position or velocity depending on which will take longer.
	double totalTime = positionTime + velocityTime + TIME_DEADBAND;
	positionWeight = positionTime / totalTime;
	velocityWeight = velocityTime / totalTime;
	double facingWeight = TIME_DEADBAND / totalTime;

	// Determine the angle we want to face, interpolating smoothly between three options.
	Point facingGoal = rendezvous.Unit() * positionWeight
		+ velocityDelta.Unit() * velocityWeight
		+ target.Facing().Unit() * facingWeight;
	double targetAngle = Angle(facingGoal).Degrees() - currentAngle;
	if(abs(targetAngle) > 180.)
		targetAngle += (targetAngle < 0. ? 360. : -360.);
	// Avoid "turn jitter" when position & velocity are well-matched.
	bool changedDirection = (signbit(ship.Commands().Turn()) != signbit(targetAngle));
	double targetTurn = abs(targetAngle / turn);
	double lastTurn = abs(ship.Commands().Turn());
	if(lastTurn && (changedDirection || (lastTurn < 1. && targetTurn > lastTurn)))
	{
		// Keep the desired turn direction, but damp the per-frame turn rate increase.
		double dampedTurn = (changedDirection ? 0. : lastTurn) + min(.025, targetTurn);
		command.SetTurn(copysign(dampedTurn, targetAngle));
	}
	else if(targetTurn < 1.)
		command.SetTurn(copysign(targetTurn, targetAngle));
	else
		command.SetTurn(targetAngle);

	// Determine whether to apply thrust.
	Point drag = ship.Velocity() * ship.Drag() / mass;
	if(ship.Attributes().Get("reverse thrust"))
	{
		// Don't take drag into account when reverse thrusting, because this
		// estimate of how it will be applied can be quite inaccurate.
		Point a = (unit * (-ship.Attributes().Get("reverse thrust") / mass)).Unit();
		double direction = positionWeight * positionDelta.Dot(a) / POSITION_DEADBAND
			+ velocityWeight * velocityDelta.Dot(a) / VELOCITY_DEADBAND;
		if(direction > THRUST_DEADBAND)
		{
			command |= Command::BACK;
			return;
		}
	}
	Point a = (unit * accel - drag).Unit();
	double direction = positionWeight * positionDelta.Dot(a) / POSITION_DEADBAND
		+ velocityWeight * velocityDelta.Dot(a) / VELOCITY_DEADBAND;
	if(direction > THRUST_DEADBAND)
		command |= Command::FORWARD;
}



void AI::Attack(Ship &ship, Command &command, const Ship &target)
{
	// Deploy any fighters you are carrying.
	if(!ship.IsYours() && ship.HasBays())
	{
		command |= Command::DEPLOY;
		Deploy(ship, false);
	}
	// Ramming AI doesn't take weapon range or self-damage into account, instead opting to bum-rush the target.
	if(ship.GetPersonality().IsRamming())
	{
		MoveToAttack(ship, command, target);
		return;
	}

	// Check if this ship is fast enough to keep distance from target.
	// Have a 10% minimum to avoid ships getting in a chase loop.
	const bool isAbleToRun = target.MaxVelocity() * SAFETY_MULTIPLIER < ship.MaxVelocity();

	ShipAICache &shipAICache = ship.GetAICache();
	const bool useArtilleryAI = shipAICache.IsArtilleryAI() && isAbleToRun;
	const double shortestRange = shipAICache.ShortestRange();
	const double shortestArtillery = shipAICache.ShortestArtillery();
	double minSafeDistance = isAbleToRun ? shipAICache.MinSafeDistance() : 0.;

	const double totalRadius = ship.Radius() + target.Radius();
	const Point direction = target.Position() - ship.Position();
	// Average distance from this ship's weapons to the enemy ship.
	const double weaponDistanceFromTarget = direction.Length() - totalRadius / 3.;

	// If this ship has mostly long-range weapons, or some weapons have a
	// blast radius, it should keep some distance instead of closing in.
	// If a weapon has blast radius, some leeway helps avoid getting hurt.
	if(minSafeDistance || (useArtilleryAI && shortestRange < weaponDistanceFromTarget))
	{
		minSafeDistance = 1.25 * minSafeDistance + totalRadius;

		double approachSpeed = (ship.Velocity() - target.Velocity()).Dot(direction.Unit());
		double slowdownDistance = 0.;
		// If this ship can use reverse thrusters, consider doing so.
		double reverseSpeed = ship.MaxReverseVelocity();
		bool useReverse = reverseSpeed && (reverseSpeed >= min(target.MaxVelocity(), ship.MaxVelocity())
				|| target.Velocity().Dot(-direction.Unit()) <= reverseSpeed);
		slowdownDistance = approachSpeed * approachSpeed / (useReverse ?
			ship.ReverseAcceleration() : (ship.Acceleration() + 160. / ship.TurnRate())) / 2.;

		// If we're too close, run away.
		if(direction.Length() <
				max(minSafeDistance + max(slowdownDistance, 0.), useArtilleryAI * .75 * shortestArtillery))
		{
			if(useReverse)
			{
				command.SetTurn(TurnToward(ship, direction));
				if(ship.Facing().Unit().Dot(direction) >= 0.)
					command |= Command::BACK;
			}
			else
			{
				command.SetTurn(TurnToward(ship, -direction));
				if(ship.Facing().Unit().Dot(direction) <= 0.)
					command |= Command::FORWARD;
			}
		}
		else
		{
			// This isn't perfect, but it works well enough.
			if((useArtilleryAI && (approachSpeed > 0. && weaponDistanceFromTarget < shortestArtillery * .9)) ||
					weaponDistanceFromTarget < shortestRange * .75)
				AimToAttack(ship, command, target);
			else
				MoveToAttack(ship, command, target);
		}
	}
	// Fire if we can or move closer to use all weapons.
	else
		if(weaponDistanceFromTarget < shortestRange * .75)
			AimToAttack(ship, command, target);
		else
			MoveToAttack(ship, command, target);
}



void AI::AimToAttack(Ship &ship, Command &command, const Body &target)
{
	command.SetTurn(TurnToward(ship, TargetAim(ship, target)));
}



void AI::MoveToAttack(Ship &ship, Command &command, const Body &target)
{
	Point direction = target.Position() - ship.Position();

	// First of all, aim in the direction that will hit this target.
	AimToAttack(ship, command, target);

	// Calculate this ship's "turning radius"; that is, the smallest circle it
	// can make while at its current speed.
	double stepsInFullTurn = 360. / ship.TurnRate();
	double circumference = stepsInFullTurn * ship.Velocity().Length();
	double diameter = max(200., circumference / PI);

	const auto facing = ship.Facing().Unit().Dot(direction.Unit());
	// If the ship has reverse thrusters and the target is behind it, we can
	// use them to reach the target more quickly.
	if(facing < -.75 && ship.Attributes().Get("reverse thrust"))
		command |= Command::BACK;
	// This isn't perfect, but it works well enough.
	else if((facing >= 0. && direction.Length() > diameter)
			|| (ship.Velocity().Dot(direction) < 0. &&
				facing) >= .9)
		command |= Command::FORWARD;

	// Use an equipped afterburner if possible.
	if(command.Has(Command::FORWARD) && direction.Length() < 1000. && ShouldUseAfterburner(ship))
		command |= Command::AFTERBURNER;
}



void AI::PickUp(Ship &ship, Command &command, const Body &target)
{
	// Figure out the target's velocity relative to the ship.
	Point p = target.Position() - ship.Position();
	Point v = target.Velocity() - ship.Velocity();
	double vMax = ship.MaxVelocity();

	// Estimate where the target will be by the time we reach it.
	double time = RendezvousTime(p, v, vMax);
	if(std::isnan(time))
		time = p.Length() / vMax;
	double degreesToTurn = TO_DEG * acos(min(1., max(-1., p.Unit().Dot(ship.Facing().Unit()))));
	time += degreesToTurn / ship.TurnRate();
	p += v * time;

	// Move toward the target.
	command.SetTurn(TurnToward(ship, p));
	double dp = p.Unit().Dot(ship.Facing().Unit());
	if(dp > .7)
		command |= Command::FORWARD;

	// Use the afterburner if it will not cause you to miss your target.
	double squareDistance = p.LengthSquared();
	if(command.Has(Command::FORWARD) && ShouldUseAfterburner(ship))
		if(dp > max(.9, min(.9999, 1. - squareDistance / 10000000.)))
			command |= Command::AFTERBURNER;
}



// Determine if using an afterburner does not use up reserve fuel, cause undue
// energy strain, or undue thermal loads if almost overheated.
bool AI::ShouldUseAfterburner(Ship &ship)
{
	if(!ship.Attributes().Get("afterburner thrust"))
		return false;

	double fuel = ship.Fuel() * ship.Attributes().Get("fuel capacity");
	double neededFuel = ship.Attributes().Get("afterburner fuel");
	double energy = ship.Energy() * ship.Attributes().Get("energy capacity");
	double neededEnergy = ship.Attributes().Get("afterburner energy");
	if(energy == 0.)
		energy = ship.Attributes().Get("energy generation")
				+ 0.2 * ship.Attributes().Get("solar collection")
				- ship.Attributes().Get("energy consumption");
	double outputHeat = ship.Attributes().Get("afterburner heat") / (100 * ship.Mass());
	if((!neededFuel || fuel - neededFuel > ship.JumpNavigation().JumpFuel())
			&& (!neededEnergy || neededEnergy / energy < 0.25)
			&& (!outputHeat || ship.Heat() + outputHeat < .9))
		return true;

	return false;
}



// "Appeasing" ships will dump cargo after being injured, if they are being targeted.
void AI::DoAppeasing(const shared_ptr<Ship> &ship, double *threshold) const
{
	double health = .5 * ship->Shields() + ship->Hull();
	if(1. - health <= *threshold)
		return;

	const auto enemies = GetShipsList(*ship, true);
	if(none_of(enemies.begin(), enemies.end(), [&ship](const Ship *foe) noexcept -> bool
			{ return !foe->IsDisabled() && foe->GetTargetShip() == ship; }))
		return;

	int toDump = 11 + (1. - health) * .5 * ship->Cargo().Size();
	for(auto &&commodity : ship->Cargo().Commodities())
		if(commodity.second && toDump > 0)
		{
			int dumped = min(commodity.second, toDump);
			ship->Jettison(commodity.first, dumped, true);
			toDump -= dumped;
		}

	Messages::Add(ship->GetGovernment()->GetName() + " " + ship->Noun() + " \"" + ship->Name()
		+ "\": Please, just take my cargo and leave me alone.", Messages::Importance::Low);

	*threshold = (1. - health) + .1;
}



// Find a target ship to flock around at high speed.
void AI::DoSwarming(Ship &ship, Command &command, shared_ptr<Ship> &target)
{
	// Find a new ship to target on average every 10 seconds, or if the current target
	// is no longer eligible. If landing, release the old target so others can swarm it.
	if(ship.IsLanding() || !target || !CanSwarm(ship, *target) || !Random::Int(600))
	{
		if(target)
		{
			// Allow another swarming ship to consider the target.
			auto sit = swarmCount.find(target.get());
			if(sit != swarmCount.end() && sit->second > 0)
				--sit->second;
			// Release the current target.
			target.reset();
			ship.SetTargetShip(target);
		}
		// If here just because we are about to land, do not seek a new target.
		if(ship.IsLanding())
			return;

		int lowestCount = 7;
		// Consider swarming around non-hostile ships in the same system.
		const auto others = GetShipsList(ship, false);
		for(auto *other : others)
			if(!other->GetPersonality().IsSwarming())
			{
				// Prefer to swarm ships that are not already being heavily swarmed.
				int count = swarmCount[other] + Random::Int(4);
				if(count < lowestCount)
				{
					target = other->shared_from_this();
					lowestCount = count;
				}
			}
		ship.SetTargetShip(target);
		if(target)
			++swarmCount[target.get()];
	}
	// If a friendly ship to flock with was not found, return to an available planet.
	if(target)
		Swarm(ship, command, *target);
	else if(ship.Zoom() == 1.)
		Refuel(ship, command);
}



void AI::DoSurveillance(Ship &ship, Command &command, shared_ptr<Ship> &target) const
{
	const bool isStaying = ship.GetPersonality().IsStaying();
	// Since DoSurveillance is called after target-seeking and firing, if this
	// ship has a target, that target is guaranteed to be targetable.
	if(target && (target->GetSystem() != ship.GetSystem() || target->IsEnteringHyperspace()))
	{
		target.reset();
		ship.SetTargetShip(target);
	}
	// If you have a hostile target, pursuing and destroying it has priority.
	if(target && ship.GetGovernment()->IsEnemy(target->GetGovernment()))
	{
		// Automatic aiming and firing already occurred.
		MoveIndependent(ship, command);
		return;
	}

	// Choose a surveillance behavior.
	if(ship.GetTargetSystem())
	{
		// Unload surveillance drones in this system before leaving.
		if(!isStaying)
		{
			PrepareForHyperspace(ship, command);
			command |= Command::JUMP;
		}
		if(ship.HasBays())
		{
			command |= Command::DEPLOY;
			Deploy(ship, false);
		}
	}
	else if(ship.GetTargetStellar())
	{
		// Approach the planet and "land" on it (i.e. scan it).
		MoveToPlanet(ship, command);
		double atmosphereScan = ship.Attributes().Get("atmosphere scan");
		double distance = ship.Position().Distance(ship.GetTargetStellar()->Position());
		if(distance < atmosphereScan && !Random::Int(100))
			ship.SetTargetStellar(nullptr);
		else if(!isStaying)
			command |= Command::LAND;
	}
	else if(target && target->IsTargetable())
	{
		// Approach and scan the targeted, friendly ship's cargo or outfits.
		bool cargoScan = ship.Attributes().Get("cargo scan power");
		bool outfitScan = ship.Attributes().Get("outfit scan power");
		// If the pointer to the target ship exists, it is targetable and in-system.
		bool mustScanCargo = cargoScan && !Has(ship, target, ShipEvent::SCAN_CARGO);
		bool mustScanOutfits = outfitScan && !Has(ship, target, ShipEvent::SCAN_OUTFITS);
		if(!mustScanCargo && !mustScanOutfits)
			ship.SetTargetShip(shared_ptr<Ship>());
		else
		{
			if(target->Velocity().Length() > ship.MaxVelocity() * 0.9)
				CircleAround(ship, command, *target);
			else
				MoveTo(ship, command, target->Position(), target->Velocity(), 1., 1.);
			command |= Command::SCAN;
		}
	}
	else
	{
		const System *system = ship.GetSystem();
		const Government *gov = ship.GetGovernment();

		// Consider scanning any non-hostile ship in this system that you haven't yet personally scanned.
		vector<Ship *> targetShips;
		bool cargoScan = ship.Attributes().Get("cargo scan power");
		bool outfitScan = ship.Attributes().Get("outfit scan power");
		if(cargoScan || outfitScan)
			for(const auto &grit : governmentRosters)
			{
				if(gov == grit.first || gov->IsEnemy(grit.first))
					continue;
				for(const auto &it : grit.second)
				{
					auto ptr = it->shared_from_this();
					if((!cargoScan || Has(ship, ptr, ShipEvent::SCAN_CARGO))
							&& (!outfitScan || Has(ship, ptr, ShipEvent::SCAN_OUTFITS)))
						continue;

					if(it->IsTargetable())
						targetShips.emplace_back(it);
				}
			}

		// Consider scanning any planetary object in the system, if able.
		vector<const StellarObject *> targetPlanets;
		double atmosphereScan = ship.Attributes().Get("atmosphere scan");
		if(atmosphereScan)
			for(const StellarObject &object : system->Objects())
				if(object.HasSprite() && !object.IsStar() && !object.IsStation())
					targetPlanets.push_back(&object);

		// If this ship can jump away, consider traveling to a nearby system.
		vector<const System *> targetSystems;
		// TODO: These ships cannot travel through wormholes?
		if(ship.JumpsRemaining(false))
		{
			const auto &links = ship.JumpNavigation().HasJumpDrive() ?
				system->JumpNeighbors(ship.JumpNavigation().JumpRange()) : system->Links();
			targetSystems.insert(targetSystems.end(), links.begin(), links.end());
		}

		unsigned total = targetShips.size() + targetPlanets.size() + targetSystems.size();
		if(!total)
		{
			// If there is nothing for this ship to scan, have it hold still
			// instead of drifting away from the system center.
			Stop(ship, command);
			return;
		}

		unsigned index = Random::Int(total);
		if(index < targetShips.size())
			ship.SetTargetShip(targetShips[index]->shared_from_this());
		else
		{
			index -= targetShips.size();
			if(index < targetPlanets.size())
				ship.SetTargetStellar(targetPlanets[index]);
			else
				ship.SetTargetSystem(targetSystems[index - targetPlanets.size()]);
		}
	}
}



void AI::DoMining(Ship &ship, Command &command)
{
	// This function is only called for ships that are in the player's system.
	// Update the radius that the ship is searching for asteroids at.
	bool isNew = !miningAngle.count(&ship);
	Angle &angle = miningAngle[&ship];
	if(isNew)
	{
		angle = Angle::Random();
		miningRadius[&ship] = ship.GetSystem()->AsteroidBeltRadius();
	}
	angle += Angle::Random(1.) - Angle::Random(1.);
	double radius = miningRadius[&ship] * pow(2., angle.Unit().X());

	shared_ptr<Minable> target = ship.GetTargetAsteroid();
	if(!target || target->Velocity().Length() > ship.MaxVelocity())
	{
		for(const shared_ptr<Minable> &minable : minables)
		{
			Point offset = minable->Position() - ship.Position();
			// Target only nearby minables that are within 45deg of the current heading
			// and not moving faster than the ship can catch.
			if(offset.Length() < 800. && offset.Unit().Dot(ship.Facing().Unit()) > .7
					&& minable->Velocity().Dot(offset.Unit()) < ship.MaxVelocity())
			{
				target = minable;
				ship.SetTargetAsteroid(target);
				break;
			}
		}
	}
	if(target)
	{
		// If the asteroid has moved well out of reach, stop tracking it.
		if(target->Position().Distance(ship.Position()) > 1600.)
			ship.SetTargetAsteroid(nullptr);
		else
		{
			MoveToAttack(ship, command, *target);
			AutoFire(ship, firingCommands, *target);
			return;
		}
	}

	Point heading = Angle(30.).Rotate(ship.Position().Unit() * radius) - ship.Position();
	command.SetTurn(TurnToward(ship, heading));
	if(ship.Velocity().Dot(heading.Unit()) < .7 * ship.MaxVelocity())
		command |= Command::FORWARD;
}



bool AI::DoHarvesting(Ship &ship, Command &command) const
{
	// If the ship has no target to pick up, do nothing.
	shared_ptr<Flotsam> target = ship.GetTargetFlotsam();
	if(target && !ship.CanPickUp(*target))
	{
		target.reset();
		ship.SetTargetFlotsam(target);
	}
	if(!target)
	{
		// Only check for new targets every 10 frames, on average.
		if(Random::Int(10))
			return false;

		// Don't chase anything that will take more than 10 seconds to reach.
		double bestTime = 600.;
		for(const shared_ptr<Flotsam> &it : flotsam)
		{
			if(!ship.CanPickUp(*it))
				continue;
			// Only pick up flotsam that is nearby and that you are facing toward. Player escorts should
			// always attempt to pick up nearby flotsams when they are given a harvest order, and so ignore
			// the facing angle check.
			Point p = it->Position() - ship.Position();
			double range = p.Length();
			// Player ships do not have a restricted field of view so that they target flotsam behind them.
			if(range > 800. || (range > 100. && p.Unit().Dot(ship.Facing().Unit()) < .9 && !ship.IsYours()))
				continue;

			// Estimate how long it would take to intercept this flotsam.
			Point v = it->Velocity() - ship.Velocity();
			double vMax = ship.MaxVelocity();
			double time = RendezvousTime(p, v, vMax);
			if(std::isnan(time))
				continue;

			double degreesToTurn = TO_DEG * acos(min(1., max(-1., p.Unit().Dot(ship.Facing().Unit()))));
			time += degreesToTurn / ship.TurnRate();
			if(time < bestTime)
			{
				bestTime = time;
				target = it;
			}
		}
		if(!target)
			return false;

		ship.SetTargetFlotsam(target);
	}
	// Deploy any carried ships to improve maneuverability.
	if(ship.HasBays())
	{
		command |= Command::DEPLOY;
		Deploy(ship, false);
	}

	PickUp(ship, command, *target);
	return true;
}



// Check if this ship should cloak. Returns true if this ship decided to run away while cloaking.
bool AI::DoCloak(Ship &ship, Command &command)
{
	if(ship.Attributes().Get("cloak"))
	{
		// Never cloak if it will cause you to be stranded.
		const Outfit &attributes = ship.Attributes();
		double fuelCost = attributes.Get("cloaking fuel") + attributes.Get("fuel consumption")
			- attributes.Get("fuel generation");
		if(attributes.Get("cloaking fuel") && !attributes.Get("ramscoop"))
		{
			double fuel = ship.Fuel() * attributes.Get("fuel capacity");
			int steps = ceil((1. - ship.Cloaking()) / attributes.Get("cloak"));
			// Only cloak if you will be able to fully cloak and also maintain it
			// for as long as it will take you to reach full cloak.
			fuel -= fuelCost * (1 + 2 * steps);
			if(fuel < ship.JumpNavigation().JumpFuel())
				return false;
		}

		// If your parent has chosen to cloak, cloak and rendezvous with them.
		const shared_ptr<const Ship> &parent = ship.GetParent();
		bool shouldCloakWithParent = false;
		if(parent && parent->GetGovernment() && parent->Commands().Has(Command::CLOAK)
				&& parent->GetSystem() == ship.GetSystem())
		{
			const Government *parentGovernment = parent->GetGovernment();
			bool isPlayer = parentGovernment->IsPlayer();
			if(isPlayer && ship.GetGovernment() == parentGovernment)
				shouldCloakWithParent = true;
			else if(isPlayer && ship.GetPersonality().IsEscort() && !ship.GetPersonality().IsUninterested())
				shouldCloakWithParent = true;
			else if(!isPlayer && !parent->GetGovernment()->IsEnemy(ship.GetGovernment()))
				shouldCloakWithParent = true;
		}
		if(shouldCloakWithParent)
		{
			command |= Command::CLOAK;
			KeepStation(ship, command, *parent);
			return true;
		}

		// Otherwise, always cloak if you are in imminent danger.
		static const double MAX_RANGE = 10000.;
		double range = MAX_RANGE;
		const Ship *nearestEnemy = nullptr;
		// Find the nearest targetable, in-system enemy that could attack this ship.
		const auto enemies = GetShipsList(ship, true);
		for(const auto &foe : enemies)
			if(!foe->IsDisabled())
			{
				double distance = ship.Position().Distance(foe->Position());
				if(distance < range)
				{
					range = distance;
					nearestEnemy = foe;
				}
			}

		// If this ship has started cloaking, it must get at least 40% repaired
		// or 40% farther away before it begins decloaking again.
		double hysteresis = ship.Commands().Has(Command::CLOAK) ? .4 : 0.;
		// If cloaking costs nothing, and no one has asked you for help, cloak at will.
		bool cloakFreely = (fuelCost <= 0.) && !ship.GetShipToAssist();
		// If this ship is injured / repairing, it should cloak while under threat.
		bool cloakToRepair = (ship.Health() < RETREAT_HEALTH + hysteresis)
				&& (attributes.Get("shield generation") || attributes.Get("hull repair rate"));
		if(cloakToRepair && (cloakFreely || range < 2000. * (1. + hysteresis)))
		{
			command |= Command::CLOAK;
			// Move away from the nearest enemy.
			if(nearestEnemy)
			{
				Point safety;
				// TODO: This could use an "Avoid" method, to account for other in-system hazards.
				// Simple approximation: move equally away from both the system center and the
				// nearest enemy, until the constrainment boundary is reached.
				if(ship.GetPersonality().IsUnconstrained() || !fenceCount.count(&ship))
					safety = 2 * ship.Position().Unit() - nearestEnemy->Position().Unit();
				else
					safety = -ship.Position().Unit();

				safety *= ship.MaxVelocity();
				MoveTo(ship, command, ship.Position() + safety, safety, 1., .8);
				return true;
			}
		}
		// Choose to cloak if there are no enemies nearby and cloaking is sensible.
		if(range == MAX_RANGE && cloakFreely && !ship.GetTargetShip())
			command |= Command::CLOAK;
	}
	return false;
}



void AI::DoScatter(Ship &ship, Command &command)
{
	if(!command.Has(Command::FORWARD))
		return;

	double turnRate = ship.TurnRate();
	double acceleration = ship.Acceleration();
	// TODO: If there are many ships, use CollisionSet::Circle or another
	// suitable method to limit which ships are checked.
	for(const shared_ptr<Ship> &other : ships)
	{
		// Do not scatter away from yourself, or ships in other systems.
		if(other.get() == &ship || other->GetSystem() != ship.GetSystem())
			continue;

		// Check for any ships that have nearly the same movement profile as
		// this ship and are in nearly the same location.
		Point offset = other->Position() - ship.Position();
		if(offset.LengthSquared() > 400.)
			continue;
		if(fabs(other->TurnRate() / turnRate - 1.) > .05)
			continue;
		if(fabs(other->Acceleration() / acceleration - 1.) > .05)
			continue;

		// Move away from this ship. What side of me is it on?
		command.SetTurn(offset.Cross(ship.Facing().Unit()) > 0. ? 1. : -1.);
		return;
	}
}



bool AI::DoSecretive(Ship &ship, Command &command)
{
	shared_ptr<Ship> scanningShip;
	// Figure out if any ship is currently scanning us. If that is the case, move away from it.
	for(auto &otherShip : GetShipsList(ship, false))
		if(!ship.GetGovernment()->Trusts(otherShip->GetGovernment()) &&
				otherShip->Commands().Has(Command::SCAN) &&
				otherShip->GetTargetShip() == ship.shared_from_this() &&
				!otherShip->IsDisabled() && !otherShip->IsDestroyed())
			scanningShip = make_shared<Ship>(*otherShip);

	if(scanningShip)
	{
		Point scanningPos = scanningShip->Position();
		Point pos = ship.Position();

		double cargoDistance = scanningShip->Attributes().Get("cargo scan power");
		double outfitDistance = scanningShip->Attributes().Get("outfit scan power");

		double maxScanRange = max(cargoDistance, outfitDistance);
		double distance = scanningPos.DistanceSquared(pos) * .0001;

		// If it can scan us we need to evade.
		if(distance < maxScanRange)
		{
			Point away;
			if(ship.GetPersonality().IsUnconstrained() || !fenceCount.count(&ship))
				away = pos - scanningPos;
			else
				away = -pos;
			away *= ship.MaxVelocity();
			MoveTo(ship, command, pos + away, away, 1., 1.);
			return true;
		}
	}
	return false;
}



// Instead of coming to a full stop, adjust to a target velocity vector
Point AI::StoppingPoint(const Ship &ship, const Point &targetVelocity, bool &shouldReverse)
{
	Point position = ship.Position();
	Point velocity = ship.Velocity() - targetVelocity;
	Angle angle = ship.Facing();
	double acceleration = ship.Acceleration();
	double turnRate = ship.TurnRate();
	shouldReverse = false;

	// If I were to turn around and stop now the relative movement, where would that put me?
	double v = velocity.Length();
	if(!v)
		return position;
	// It makes no sense to calculate a stopping point for a ship entering hyperspace.
	if(ship.IsHyperspacing())
	{
		if(ship.IsUsingJumpDrive() || ship.IsEnteringHyperspace())
			return position;

		double maxVelocity = ship.MaxVelocity();
		double jumpTime = (v - maxVelocity) / 2.;
		position += velocity.Unit() * (jumpTime * (v + maxVelocity) * .5);
		v = maxVelocity;
	}

	// This assumes you're facing exactly the wrong way.
	double degreesToTurn = TO_DEG * acos(min(1., max(-1., -velocity.Unit().Dot(angle.Unit()))));
	double stopDistance = v * (degreesToTurn / turnRate);
	// Sum of: v + (v - a) + (v - 2a) + ... + 0.
	// The number of terms will be v / a.
	// The average term's value will be v / 2. So:
	stopDistance += .5 * v * v / acceleration;

	if(ship.Attributes().Get("reverse thrust"))
	{
		// Figure out your reverse thruster stopping distance:
		double reverseAcceleration = ship.Attributes().Get("reverse thrust") / ship.InertialMass();
		double reverseDistance = v * (180. - degreesToTurn) / turnRate;
		reverseDistance += .5 * v * v / reverseAcceleration;

		if(reverseDistance < stopDistance)
		{
			shouldReverse = true;
			stopDistance = reverseDistance;
		}
	}

	return position + stopDistance * velocity.Unit();
}



// Get a vector giving the direction this ship should aim in in order to do
// maximum damaged to a target at the given position with its non-turret,
// non-homing weapons. If the ship has no non-homing weapons, this just
// returns the direction to the target.
Point AI::TargetAim(const Ship &ship)
{
	shared_ptr<const Ship> target = ship.GetTargetShip();
	if(target)
		return TargetAim(ship, *target);

	shared_ptr<const Minable> targetAsteroid = ship.GetTargetAsteroid();
	if(targetAsteroid)
		return TargetAim(ship, *targetAsteroid);

	return Point();
}



Point AI::TargetAim(const Ship &ship, const Body &target)
{
	Point result;
	for(const Hardpoint &hardpoint : ship.Weapons())
	{
		const Weapon *weapon = hardpoint.GetOutfit();
		if(!weapon || hardpoint.IsHoming() || hardpoint.IsTurret())
			continue;

		Point start = ship.Position() + ship.Facing().Rotate(hardpoint.GetPoint());
		Point p = target.Position() - start + ship.GetPersonality().Confusion();
		Point v = target.Velocity() - ship.Velocity();
		double steps = RendezvousTime(p, v, weapon->WeightedVelocity() + .5 * weapon->RandomVelocity());
		if(std::isnan(steps))
			continue;

		steps = min(steps, weapon->TotalLifetime());
		p += steps * v;

		double damage = weapon->ShieldDamage() + weapon->HullDamage();
		result += p.Unit() * abs(damage);
	}

	return result ? result : target.Position() - ship.Position();
}



// Aim the given ship's turrets.
void AI::AimTurrets(const Ship &ship, FireCommand &command, bool opportunistic) const
{
	// First, get the set of potential hostile ships.
	auto targets = vector<const Body *>();
	const Ship *currentTarget = ship.GetTargetShip().get();
	if(opportunistic || !currentTarget || !currentTarget->IsTargetable())
	{
		// Find the maximum range of any of this ship's turrets.
		double maxRange = 0.;
		for(const Hardpoint &weapon : ship.Weapons())
			if(weapon.CanAim())
				maxRange = max(maxRange, weapon.GetOutfit()->Range());
		// If this ship has no turrets, bail out.
		if(!maxRange)
			return;
		// Extend the weapon range slightly to account for velocity differences.
		maxRange *= 1.5;

		// Now, find all enemy ships within that radius.
		auto enemies = GetShipsList(ship, true, maxRange);
		// Convert the shared_ptr<Ship> into const Body *, to allow aiming turrets
		// at a targeted asteroid. Skip disabled ships, which pose no threat.
		for(auto &&foe : enemies)
			if(!foe->IsDisabled())
				targets.emplace_back(foe);
		// Even if the ship's current target ship is beyond maxRange,
		// or is already disabled, consider aiming at it.
		if(currentTarget && currentTarget->IsTargetable()
				&& find(targets.cbegin(), targets.cend(), currentTarget) == targets.cend())
			targets.push_back(currentTarget);
	}
	else
		targets.push_back(currentTarget);
	// If this ship is mining, consider aiming at its target asteroid.
	if(ship.GetTargetAsteroid())
		targets.push_back(ship.GetTargetAsteroid().get());

	// If there are no targets to aim at, opportunistic turrets should sweep
	// back and forth at random, with the sweep centered on the "outward-facing"
	// angle. Focused turrets should just point forward.
	if(targets.empty() && !opportunistic)
	{
		for(const Hardpoint &hardpoint : ship.Weapons())
			if(hardpoint.CanAim())
			{
				// Get the index of this weapon.
				int index = &hardpoint - &ship.Weapons().front();
				double offset = (hardpoint.HarmonizedAngle() - hardpoint.GetAngle()).Degrees();
				command.SetAim(index, offset / hardpoint.GetOutfit()->TurretTurn());
			}
		return;
	}
	if(targets.empty())
	{
		for(const Hardpoint &hardpoint : ship.Weapons())
			if(hardpoint.CanAim())
			{
				// Get the index of this weapon.
				int index = &hardpoint - &ship.Weapons().front();
				// First, check if this turret is currently in motion. If not,
				// it only has a small chance of beginning to move.
				double previous = ship.FiringCommands().Aim(index);
				if(!previous && (Random::Int(60)))
					continue;

				Angle centerAngle = Angle(hardpoint.GetPoint());
				double bias = (centerAngle - hardpoint.GetAngle()).Degrees() / 180.;
				double acceleration = Random::Real() - Random::Real() + bias;
				command.SetAim(index, previous + .1 * acceleration);
			}
		return;
	}
	// Each hardpoint should aim at the target that it is "closest" to hitting.
	for(const Hardpoint &hardpoint : ship.Weapons())
		if(hardpoint.CanAim())
		{
			// This is where this projectile fires from. Add some randomness
			// based on how skilled the pilot is.
			Point start = ship.Position() + ship.Facing().Rotate(hardpoint.GetPoint());
			start += ship.GetPersonality().Confusion();
			// Get the turret's current facing, in absolute coordinates:
			Angle aim = ship.Facing() + hardpoint.GetAngle();
			// Get this projectile's average velocity.
			const Weapon *weapon = hardpoint.GetOutfit();
			double vp = weapon->WeightedVelocity() + .5 * weapon->RandomVelocity();
			// Loop through each body this hardpoint could shoot at. Find the
			// one that is the "best" in terms of how many frames it will take
			// to aim at it and for a projectile to hit it.
			double bestScore = numeric_limits<double>::infinity();
			double bestAngle = 0.;
			for(const Body *target : targets)
			{
				Point p = target->Position() - start;
				Point v = target->Velocity();
				// Only take the ship's velocity into account if this weapon
				// does not have its own acceleration.
				if(!weapon->Acceleration())
					v -= ship.Velocity();
				// By the time this action is performed, the target will
				// have moved forward one time step.
				p += v;

				double rendezvousTime = numeric_limits<double>::quiet_NaN();
				double distance = p.Length();
				// Beam weapons hit instantaneously if they are in range.
				bool isInstantaneous = weapon->TotalLifetime() == 1.;
				if(isInstantaneous && distance < vp)
					rendezvousTime = 0.;
				else
				{
					// Find out how long it would take for this projectile to reach the target.
					if(!isInstantaneous)
						rendezvousTime = RendezvousTime(p, v, vp);

					// If there is no intersection (i.e. the turret is not facing the target),
					// consider this target "out-of-range" but still targetable.
					if(std::isnan(rendezvousTime))
						rendezvousTime = max(distance / (vp ? vp : 1.), 2 * weapon->TotalLifetime());

					// Determine where the target will be at that point.
					p += v * rendezvousTime;

					// All bodies within weapons range have the same basic
					// weight. Outside that range, give them lower priority.
					rendezvousTime = max(0., rendezvousTime - weapon->TotalLifetime());
				}

				// Determine how much the turret must turn to face that vector.
				double degrees = (Angle(p) - aim).Degrees();
				double turnTime = fabs(degrees) / weapon->TurretTurn();
				// Always prefer targets that you are able to hit.
				double score = turnTime + (180. / weapon->TurretTurn()) * rendezvousTime;
				if(score < bestScore)
				{
					bestScore = score;
					bestAngle = degrees;
				}
			}
			if(bestAngle)
			{
				// Get the index of this weapon.
				int index = &hardpoint - &ship.Weapons().front();
				command.SetAim(index, bestAngle / weapon->TurretTurn());
			}
		}
}



// Fire whichever of the given ship's weapons can hit a hostile target.
void AI::AutoFire(const Ship &ship, FireCommand &command, bool secondary, bool isFlagship) const
{
	const Personality &person = ship.GetPersonality();
	if(person.IsPacifist() || ship.CannotAct())
		return;

	bool beFrugal = (ship.IsYours() && !escortsUseAmmo);
	if(person.IsFrugal() || (ship.IsYours() && escortsAreFrugal && escortsUseAmmo))
	{
		// The frugal personality is only active when ships have more than a certain fraction of their total health,
		// and are not outgunned. The default threshold is 75%.
		beFrugal = (ship.Health() > GameData::GetGamerules().UniversalFrugalThreshold());
		if(beFrugal)
		{
			auto ait = allyStrength.find(ship.GetGovernment());
			auto eit = enemyStrength.find(ship.GetGovernment());
			if(ait != allyStrength.end() && eit != enemyStrength.end() && ait->second < eit->second)
				beFrugal = false;
		}
	}

	// Special case: your target is not your enemy. Do not fire, because you do
	// not want to risk damaging that target. Ships will target friendly ships
	// while assisting and performing surveillance.
	shared_ptr<Ship> currentTarget = ship.GetTargetShip();
	const Government *gov = ship.GetGovernment();
	bool friendlyOverride = false;
	bool disabledOverride = false;
	if(ship.IsYours())
	{
		auto it = orders.find(&ship);
		if(it != orders.end() && it->second.target.lock() == currentTarget)
		{
			disabledOverride = (it->second.type == Orders::FINISH_OFF);
			friendlyOverride = disabledOverride | (it->second.type == Orders::ATTACK);
		}
	}
	bool currentIsEnemy = currentTarget
		&& currentTarget->GetGovernment()->IsEnemy(gov)
		&& currentTarget->GetSystem() == ship.GetSystem();
	if(currentTarget && !(currentIsEnemy || friendlyOverride))
		currentTarget.reset();

	// Only fire on disabled targets if you don't want to plunder them.
	bool plunders = (person.Plunders() && ship.Cargo().Free());
	bool disables = person.Disables();

	// Don't use weapons with firing force if you are preparing to jump.
	bool isWaitingToJump = ship.Commands().Has(Command::JUMP | Command::WAIT);

	// Find the longest range of any of your non-homing weapons. Homing weapons
	// that don't consume ammo may also fire in non-homing mode.
	double maxRange = 0.;
	for(const Hardpoint &weapon : ship.Weapons())
		if(weapon.IsReady()
				&& !(!currentTarget && weapon.IsHoming() && weapon.GetOutfit()->Ammo())
				&& !(!secondary && weapon.GetOutfit()->Icon())
				&& !(beFrugal && weapon.GetOutfit()->Ammo())
				&& !(isWaitingToJump && weapon.GetOutfit()->FiringForce()))
			maxRange = max(maxRange, weapon.GetOutfit()->Range());
	// Extend the weapon range slightly to account for velocity differences.
	maxRange *= 1.5;

	// Find all enemy ships within range of at least one weapon.
	auto enemies = GetShipsList(ship, true, maxRange);
	// Consider the current target if it is not already considered (i.e. it
	// is a friendly ship and this is a player ship ordered to attack it).
	if(currentTarget && currentTarget->IsTargetable()
			&& find(enemies.cbegin(), enemies.cend(), currentTarget.get()) == enemies.cend())
		enemies.push_back(currentTarget.get());

	int index = -1;
	for(const Hardpoint &hardpoint : ship.Weapons())
	{
		++index;
		// Skip weapons that are not ready to fire.
		if(!hardpoint.IsReady())
			continue;

		// Skip weapons omitted by the "Automatic firing" preference.
		if(isFlagship)
		{
			const Preferences::AutoFire autoFireMode = Preferences::GetAutoFire();
			if(autoFireMode == Preferences::AutoFire::GUNS_ONLY && hardpoint.IsTurret())
				continue;
			if(autoFireMode == Preferences::AutoFire::TURRETS_ONLY && !hardpoint.IsTurret())
				continue;
		}

		const Weapon *weapon = hardpoint.GetOutfit();
		// Don't expend ammo for homing weapons that have no target selected.
		if(!currentTarget && weapon->Homing() && weapon->Ammo())
			continue;
		// Don't fire secondary weapons if told not to.
		if(!secondary && weapon->Icon())
			continue;
		// Don't expend ammo if trying to be frugal.
		if(beFrugal && weapon->Ammo())
			continue;
		// Don't use weapons with firing force if you are preparing to jump.
		if(isWaitingToJump && weapon->FiringForce())
			continue;

		// Special case: if the weapon uses fuel, be careful not to spend so much
		// fuel that you cannot leave the system if necessary.
		if(weapon->FiringFuel())
		{
			double fuel = ship.Fuel() * ship.Attributes().Get("fuel capacity");
			fuel -= weapon->FiringFuel();
			// If the ship is not ever leaving this system, it does not need to
			// reserve any fuel.
			bool isStaying = person.IsStaying();
			if(!secondary || fuel < (isStaying ? 0. : ship.JumpNavigation().JumpFuel()))
				continue;
		}
		// Figure out where this weapon will fire from, but add some randomness
		// depending on how accurate this ship's pilot is.
		Point start = ship.Position() + ship.Facing().Rotate(hardpoint.GetPoint());
		start += person.Confusion();

		double vp = weapon->WeightedVelocity() + .5 * weapon->RandomVelocity();
		double lifetime = weapon->TotalLifetime();

		// Homing weapons revert to "dumb firing" if they have no target.
		if(weapon->Homing() && currentTarget)
		{
			// NPCs shoot ships that they just plundered.
			bool hasBoarded = !ship.IsYours() && Has(ship, currentTarget, ShipEvent::BOARD);
			if(currentTarget->IsDisabled() && (disables || (plunders && !hasBoarded)) && !disabledOverride)
				continue;
			// Don't fire secondary weapons at targets that have started jumping.
			if(weapon->Icon() && currentTarget->IsEnteringHyperspace())
				continue;

			// For homing weapons, don't take the velocity of the ship firing it
			// into account, because the projectile will settle into a velocity
			// that depends on its own acceleration and drag.
			Point p = currentTarget->Position() - start;
			Point v = currentTarget->Velocity();
			// By the time this action is performed, the ships will have moved
			// forward one time step.
			p += v;

			// If this weapon has a blast radius, don't fire it if the target is
			// so close that you'll be hit by the blast. Weapons using proximity
			// triggers will explode sooner, so a larger separation is needed.
			if(!weapon->IsSafe() && p.Length() <= (weapon->BlastRadius() + weapon->TriggerRadius()))
				continue;

			// Calculate how long it will take the projectile to reach its target.
			double steps = RendezvousTime(p, v, vp);
			if(!std::isnan(steps) && steps <= lifetime)
			{
				command.SetFire(index);
				continue;
			}
			continue;
		}
		// For non-homing weapons:
		for(const auto &target : enemies)
		{
			// NPCs shoot ships that they just plundered.
			bool hasBoarded = !ship.IsYours() && Has(ship, target->shared_from_this(), ShipEvent::BOARD);
			if(target->IsDisabled() && (disables || (plunders && !hasBoarded)) && !disabledOverride)
				continue;
			// Merciful ships let fleeing ships go.
			if(target->IsFleeing() && person.IsMerciful())
				continue;

			Point p = target->Position() - start;
			Point v = target->Velocity();
			// Only take the ship's velocity into account if this weapon
			// does not have its own acceleration.
			if(!weapon->Acceleration())
				v -= ship.Velocity();
			// By the time this action is performed, the ships will have moved
			// forward one time step.
			p += v;

			// Non-homing weapons may have a blast radius or proximity trigger.
			// Do not fire this weapon if we will be caught in the blast.
			if(!weapon->IsSafe() && p.Length() <= (weapon->BlastRadius() + weapon->TriggerRadius()))
				continue;

			// Get the vector the weapon will travel along.
			v = (ship.Facing() + hardpoint.GetAngle()).Unit() * vp - v;
			// Extrapolate over the lifetime of the projectile.
			v *= lifetime;

			const Mask &mask = target->GetMask(step);
			if(mask.Collide(-p, v, target->Facing()) < 1.)
			{
				command.SetFire(index);
				break;
			}
		}
	}
}



void AI::AutoFire(const Ship &ship, FireCommand &command, const Body &target) const
{
	int index = -1;
	for(const Hardpoint &hardpoint : ship.Weapons())
	{
		++index;
		// Only auto-fire primary weapons that take no ammunition.
		if(!hardpoint.IsReady() || hardpoint.GetOutfit()->Icon() || hardpoint.GetOutfit()->Ammo())
			continue;

		// Figure out where this weapon will fire from, but add some randomness
		// depending on how accurate this ship's pilot is.
		Point start = ship.Position() + ship.Facing().Rotate(hardpoint.GetPoint());
		start += ship.GetPersonality().Confusion();

		const Weapon *weapon = hardpoint.GetOutfit();
		double vp = weapon->WeightedVelocity() + .5 * weapon->RandomVelocity();
		double lifetime = weapon->TotalLifetime();

		Point p = target.Position() - start;
		Point v = target.Velocity();
		// Only take the ship's velocity into account if this weapon
		// does not have its own acceleration.
		if(!weapon->Acceleration())
			v -= ship.Velocity();
		// By the time this action is performed, the ships will have moved
		// forward one time step.
		p += v;

		// Get the vector the weapon will travel along.
		v = (ship.Facing() + hardpoint.GetAngle()).Unit() * vp - v;
		// Extrapolate over the lifetime of the projectile.
		v *= lifetime;

		const Mask &mask = target.GetMask(step);
		if(mask.Collide(-p, v, target.Facing()) < 1.)
			command.SetFire(index);
	}
}



// Get the amount of time it would take the given weapon to reach the given
// target, assuming it can be fired in any direction (i.e. turreted). For
// non-turreted weapons this can be used to calculate the ideal direction to
// point the ship in.
double AI::RendezvousTime(const Point &p, const Point &v, double vp)
{
	// How many steps will it take this projectile
	// to intersect the target?
	// (p.x + v.x*t)^2 + (p.y + v.y*t)^2 = vp^2*t^2
	// p.x^2 + 2*p.x*v.x*t + v.x^2*t^2
	//    + p.y^2 + 2*p.y*v.y*t + v.y^2t^2
	//    - vp^2*t^2 = 0
	// (v.x^2 + v.y^2 - vp^2) * t^2
	//    + (2 * (p.x * v.x + p.y * v.y)) * t
	//    + (p.x^2 + p.y^2) = 0
	double a = v.Dot(v) - vp * vp;
	double b = 2. * p.Dot(v);
	double c = p.Dot(p);
	double discriminant = b * b - 4 * a * c;
	if(discriminant < 0.)
		return numeric_limits<double>::quiet_NaN();

	discriminant = sqrt(discriminant);

	// The solutions are b +- discriminant.
	// But it's not a solution if it's negative.
	double r1 = (-b + discriminant) / (2. * a);
	double r2 = (-b - discriminant) / (2. * a);
	if(r1 >= 0. && r2 >= 0.)
		return min(r1, r2);
	else if(r1 >= 0. || r2 >= 0.)
		return max(r1, r2);

	return numeric_limits<double>::quiet_NaN();
}


// Searches every asteroid within the ship scan limit and returns either the
// asteroid closest to the ship or the asteroid of highest value in range, depending
// on the player's preferences.
bool AI::TargetMinable(Ship &ship) const
{
	double scanRangeMetric = 10000. * ship.Attributes().Get("asteroid scan power");
	if(!scanRangeMetric)
		return false;
	const bool findClosest = Preferences::Has("Target asteroid based on");
	auto bestMinable = ship.GetTargetAsteroid();
	double bestScore = findClosest ? numeric_limits<double>::max() : 0.;
	auto GetDistanceMetric = [&ship](const Minable &minable) -> double {
		return ship.Position().DistanceSquared(minable.Position());
	};
	if(bestMinable)
	{
		if(findClosest)
			bestScore = GetDistanceMetric(*bestMinable);
		else
			bestScore = bestMinable->GetValue();
	}
	auto MinableStrategy = [&findClosest, &bestMinable, &bestScore, &GetDistanceMetric]()
			-> function<void(const shared_ptr<Minable> &)>
	{
		if(findClosest)
			return [&bestMinable, &bestScore, &GetDistanceMetric]
					(const shared_ptr<Minable> &minable) -> void {
				double newScore = GetDistanceMetric(*minable);
				if(newScore < bestScore || (newScore == bestScore && minable->GetValue() > bestMinable->GetValue()))
				{
					bestScore = newScore;
					bestMinable = minable;
				}
			};
		else
			return [&bestMinable, &bestScore, &GetDistanceMetric]
					(const shared_ptr<Minable> &minable) -> void {
				double newScore = minable->GetValue();
				if(newScore > bestScore || (newScore == bestScore
						&& GetDistanceMetric(*minable) < GetDistanceMetric(*bestMinable)))
				{
					bestScore = newScore;
					bestMinable = minable;
				}
			};
	};
	auto UpdateBestMinable = MinableStrategy();
	for(auto &&minable : minables)
		UpdateBestMinable(minable);
	if(bestMinable)
		ship.SetTargetAsteroid(bestMinable);
	return static_cast<bool>(ship.GetTargetAsteroid());
}



void AI::MovePlayer(Ship &ship, const PlayerInfo &player, Command &activeCommands)
{
	Command command;
	firingCommands.SetHardpoints(ship.Weapons().size());

	bool shift = activeCommands.Has(Command::SHIFT);

	bool isWormhole = false;
	if(player.HasTravelPlan())
	{
		// Determine if the player is jumping to their target system or landing on a wormhole.
		const System *system = player.TravelPlan().back();
		for(const StellarObject &object : ship.GetSystem()->Objects())
			if(object.HasSprite() && object.HasValidPlanet() && object.GetPlanet()->IsWormhole()
				&& object.GetPlanet()->IsAccessible(&ship) && player.HasVisited(*object.GetPlanet())
				&& player.HasVisited(*system))
			{
				const auto *wormhole = object.GetPlanet()->GetWormhole();
				if(&wormhole->WormholeDestination(*ship.GetSystem()) != system)
					continue;

				isWormhole = true;
				if(!ship.GetTargetStellar() || autoPilot.Has(Command::JUMP))
					ship.SetTargetStellar(&object);
				break;
			}
		if(!isWormhole)
			ship.SetTargetSystem(system);
	}

	if(ship.IsEnteringHyperspace() && !ship.IsHyperspacing())
	{
		// Check if there's a particular planet there we want to visit.
		const System *system = ship.GetTargetSystem();
		set<const Planet *> destinations;
		Date deadline;
		const Planet *bestDestination = nullptr;
		size_t missions = 0;
		for(const Mission &mission : player.Missions())
		{
			// Don't include invisible missions in the check.
			if(!mission.IsVisible())
				continue;

			// If the accessible destination of a mission is in this system, and you've been
			// to all waypoints and stopovers (i.e. could complete it), consider landing on it.
			if(mission.Stopovers().empty() && mission.Waypoints().empty()
					&& mission.Destination()->IsInSystem(system)
					&& mission.Destination()->IsAccessible(&ship))
			{
				destinations.insert(mission.Destination());
				++missions;
				// If this mission has a deadline, check if it is the soonest
				// deadline. If so, this should be your ship's destination.
				if(!deadline || (mission.Deadline() && mission.Deadline() < deadline))
				{
					deadline = mission.Deadline();
					bestDestination = mission.Destination();
				}
			}
			// Also check for stopovers in the destination system.
			for(const Planet *planet : mission.Stopovers())
				if(planet->IsInSystem(system) && planet->IsAccessible(&ship))
				{
					destinations.insert(planet);
					++missions;
					if(!bestDestination)
						bestDestination = planet;
				}
		}

		// Inform the player of any destinations in the system they are jumping to.
		if(!destinations.empty())
		{
			string message = "Note: you have ";
			message += (missions == 1 ? "a mission that requires" : "missions that require");
			message += " landing on ";
			size_t count = destinations.size();
			bool oxfordComma = (count > 2);
			for(const Planet *planet : destinations)
			{
				message += planet->Name();
				--count;
				if(count > 1)
					message += ", ";
				else if(count == 1)
					message += (oxfordComma ? ", and " : " and ");
			}
			message += " in the system you are jumping to.";
			Messages::Add(message, Messages::Importance::High);
		}
		// If any destination was found, find the corresponding stellar object
		// and set it as your ship's target planet.
		if(bestDestination)
			ship.SetTargetStellar(system->FindStellar(bestDestination));
	}

	if(activeCommands.Has(Command::NEAREST))
	{
		// Find the nearest enemy ship to the flagship. If `Shift` is held, consider friendly ships too.
		double closest = numeric_limits<double>::infinity();
		bool foundActive = false;
		bool found = false;
		for(const shared_ptr<Ship> &other : ships)
			if(other.get() != &ship && other->IsTargetable())
			{
				bool enemy = other->GetGovernment()->IsEnemy(ship.GetGovernment());
				// Do not let "target nearest" select a friendly ship, so that
				// if the player is repeatedly targeting nearest to, say, target
				// a bunch of fighters, they won't start firing on friendly
				// ships as soon as the last one is gone.
				if((!enemy && !shift) || other->IsYours())
					continue;

				// Sort ships by active or disabled:
				// Prefer targeting an active ship over a disabled one
				bool active = !other->IsDisabled();

				double d = other->Position().Distance(ship.Position());

				if((!foundActive && active) || (foundActive == active && d < closest))
				{
					ship.SetTargetShip(other);
					closest = d;
					foundActive = active;
					found = true;
				}
			}
		// If no ship was found, look for nearby asteroids.
		if(!found)
			TargetMinable(ship);
	}
	else if(activeCommands.Has(Command::TARGET))
	{
		// Find the "next" ship to target. Holding `Shift` will cycle through escorts.
		shared_ptr<const Ship> target = ship.GetTargetShip();
		// Whether the next eligible ship should be targeted.
		bool selectNext = !target || !target->IsTargetable();
		for(const shared_ptr<Ship> &other : ships)
		{
			// Do not target yourself.
			if(other.get() == &ship)
				continue;
			// The default behavior is to ignore your fleet and any friendly escorts.
			bool isPlayer = other->IsYours() || (other->GetPersonality().IsEscort()
					&& !other->GetGovernment()->IsEnemy());
			if(other == target)
				selectNext = true;
			else if(selectNext && isPlayer == shift && other->IsTargetable())
			{
				ship.SetTargetShip(other);
				selectNext = false;
				break;
			}
		}
		if(selectNext)
			ship.SetTargetShip(shared_ptr<Ship>());
	}
	else if(activeCommands.Has(Command::BOARD))
	{
		// Determine the player's boarding target based on their current target and their boarding preference. They may
		// press BOARD repeatedly to cycle between ships, or use SHIFT to prioritize repairing their owned escorts.
		shared_ptr<Ship> target = ship.GetTargetShip();
		if(target && !CanBoard(ship, *target))
			target.reset();
		if(!target || activeCommands.Has(Command::WAIT) || (shift && !target->IsYours()))
		{
			if(shift)
				ship.SetTargetShip(shared_ptr<Ship>());

			const auto boardingPriority = Preferences::GetBoardingPriority();
			auto strategy = [&]() noexcept -> function<double(const Ship &)>
			{
				Point current = ship.Position();
				switch(boardingPriority)
				{
					case Preferences::BoardingPriority::VALUE:
						return [this, &ship](const Ship &other) noexcept -> double
						{
							// Use the exact cost if the ship was scanned, otherwise use an estimation.
							return this->Has(ship, other.shared_from_this(), ShipEvent::SCAN_OUTFITS) ?
								other.Cost() : (other.ChassisCost() * 2.);
						};
					case Preferences::BoardingPriority::MIXED:
						return [this, &ship, current](const Ship &other) noexcept -> double
						{
							double cost = this->Has(ship, other.shared_from_this(), ShipEvent::SCAN_OUTFITS) ?
								other.Cost() : (other.ChassisCost() * 2.);
							// Even if we divide by 0, doubles can contain and handle infinity,
							// and we should definitely board that one then.
							return cost * cost / (current.DistanceSquared(other.Position()) + 0.1);
						};
					case Preferences::BoardingPriority::PROXIMITY:
					default:
						return [current](const Ship &other) noexcept -> double
						{
							return current.DistanceSquared(other.Position());
						};
				}
			}();

			using ShipValue = pair<Ship *, double>;
			auto options = vector<ShipValue>{};
			if(shift)
			{
				const auto &owned = governmentRosters[ship.GetGovernment()];
				options.reserve(owned.size());
				for(auto &&escort : owned)
					if(CanBoard(ship, *escort))
						options.emplace_back(escort, strategy(*escort));
			}
			else
			{
				auto ships = GetShipsList(ship, true);
				options.reserve(ships.size());
				// The current target is not considered by GetShipsList.
				if(target)
					options.emplace_back(target.get(), strategy(*target));

				// First check if we can board enemy ships, then allies.
				for(auto &&enemy : ships)
					if(CanBoard(ship, *enemy))
						options.emplace_back(enemy, strategy(*enemy));
				if(options.empty())
				{
					ships = GetShipsList(ship, false);
					options.reserve(ships.size());
					for(auto &&ally : ships)
						if(CanBoard(ship, *ally))
							options.emplace_back(ally, strategy(*ally));
				}
			}

			if(options.empty())
				activeCommands.Clear(Command::BOARD);
			else
			{
				// Sort the list of options in increasing order of desirability.
				sort(options.begin(), options.end(),
					[&ship, boardingPriority](const ShipValue &lhs, const ShipValue &rhs)
					{
						if(boardingPriority == Preferences::BoardingPriority::PROXIMITY)
							return lhs.second > rhs.second;

						// If their cost is the same, prefer the closest ship.
						return (boardingPriority == Preferences::BoardingPriority::VALUE && lhs.second == rhs.second)
							? lhs.first->Position().DistanceSquared(ship.Position()) >
								rhs.first->Position().DistanceSquared(ship.Position())
							: lhs.second < rhs.second;
					}
				);

				// Pick the (next) most desirable option.
				auto it = !target ? options.end() : find_if(options.begin(), options.end(),
					[&target](const ShipValue &lhs) noexcept -> bool { return lhs.first == target.get(); });
				if(it == options.begin())
					it = options.end();
				ship.SetTargetShip((--it)->first->shared_from_this());
			}
		}
	}
	// Player cannot attempt to land while departing from a planet.
	else if(activeCommands.Has(Command::LAND) && !ship.IsEnteringHyperspace() && ship.Zoom() == 1.)
	{
		// Track all possible landable objects in the current system.
		auto landables = vector<const StellarObject *>{};

		// If the player is moving slowly over an uninhabited or inaccessible planet,
		// display the default message explaining why they cannot land there.
		string message;
		for(const StellarObject &object : ship.GetSystem()->Objects())
		{
			if(object.HasSprite() && object.HasValidPlanet() && object.GetPlanet()->IsAccessible(&ship))
				landables.emplace_back(&object);
			else if(object.HasSprite())
			{
				double distance = ship.Position().Distance(object.Position());
				if(distance < object.Radius() && ship.Velocity().Length() < (MIN_LANDING_VELOCITY / 60.))
					message = object.LandingMessage();
			}
		}
		if(!message.empty())
			Audio::Play(Audio::Get("fail"));

		const StellarObject *target = ship.GetTargetStellar();
		// Require that the player's planetary target is one of the current system's planets.
		auto landIt = find(landables.cbegin(), landables.cend(), target);
		if(landIt == landables.cend())
			target = nullptr;

		if(target && (ship.Zoom() < 1. || ship.Position().Distance(target->Position()) < target->Radius()))
		{
			// Special case: if there are two planets in system and you have one
			// selected, then press "land" again, do not toggle to the other if
			// you are within landing range of the one you have selected.
		}
		else if(message.empty() && target && activeCommands.Has(Command::WAIT))
		{
			// Select the next landable in the list after the currently selected object.
			if(++landIt == landables.cend())
				landIt = landables.cbegin();
			const StellarObject *next = *landIt;
			ship.SetTargetStellar(next);

			if(!next->GetPlanet()->CanLand())
			{
				message = "The authorities on this " + next->GetPlanet()->Noun() +
					" refuse to clear you to land here.";
				Audio::Play(Audio::Get("fail"));
			}
			else if(next != target)
				message = "Switching landing targets. Now landing on " + next->Name() + ".";
		}
		else if(message.empty())
		{
			// This is the first press, or it has been long enough since the last press,
			// so land on the nearest eligible planet. Prefer inhabited ones with fuel.
			set<string> types;
			if(!target && !landables.empty())
			{
				if(landables.size() == 1)
					ship.SetTargetStellar(landables.front());
				else
				{
					double closest = numeric_limits<double>::infinity();
					for(const auto &object : landables)
					{
						double distance = ship.Position().Distance(object->Position());
						const Planet *planet = object->GetPlanet();
						types.insert(planet->Noun());
						if((!planet->CanLand() || !planet->HasSpaceport()) && !planet->IsWormhole())
							distance += 10000.;

						if(distance < closest)
						{
							ship.SetTargetStellar(object);
							closest = distance;
						}
					}
				}
				target = ship.GetTargetStellar();
			}

			if(!target)
			{
				message = "There are no planets in this system that you can land on.";
				Audio::Play(Audio::Get("fail"));
			}
			else if(!target->GetPlanet()->CanLand())
			{
				message = "The authorities on this " + target->GetPlanet()->Noun() +
					" refuse to clear you to land here.";
				Audio::Play(Audio::Get("fail"));
			}
			else if(!types.empty())
			{
				message = "You can land on more than one ";
				set<string>::const_iterator it = types.begin();
				message += *it++;
				if(it != types.end())
				{
					set<string>::const_iterator last = --types.end();
					if(it != last)
						message += ',';
					while(it != last)
						message += ' ' + *it++ + ',';
					message += " or " + *it;
				}
				message += " in this system. Landing on " + target->Name() + ".";
			}
			else
				message = "Landing on " + target->Name() + ".";
		}
		if(!message.empty())
			Messages::Add(message, Messages::Importance::High);
	}
	else if(activeCommands.Has(Command::JUMP | Command::FLEET_JUMP))
	{
		if(player.TravelPlan().empty() && !isWormhole)
		{
			double bestMatch = -2.;
			const auto &links = (ship.JumpNavigation().HasJumpDrive() ?
				ship.GetSystem()->JumpNeighbors(ship.JumpNavigation().JumpRange()) : ship.GetSystem()->Links());
			for(const System *link : links)
			{
				// Not all systems in range are necessarily visible. Don't allow
				// jumping to systems which haven't been seen.
				if(!player.HasSeen(*link))
					continue;

				Point direction = link->Position() - ship.GetSystem()->Position();
				double match = ship.Facing().Unit().Dot(direction.Unit());
				if(match > bestMatch)
				{
					bestMatch = match;
					ship.SetTargetSystem(link);
				}
			}
		}
		else if(isWormhole)
		{
			// The player is guaranteed to have a travel plan for isWormhole to be true.
			Messages::Add("Landing on a local wormhole to navigate to the "
					+ player.TravelPlan().back()->Name() + " system.", Messages::Importance::High);
		}
		if(ship.GetTargetSystem() && !isWormhole)
		{
			string name = "selected star";
			if(player.KnowsName(*ship.GetTargetSystem()))
				name = ship.GetTargetSystem()->Name();

			if(activeCommands.Has(Command::FLEET_JUMP))
				Messages::Add("Engaging fleet autopilot to jump to the " + name + " system."
					" Your fleet will jump when ready.", Messages::Importance::High);
			else
				Messages::Add("Engaging autopilot to jump to the " + name + " system.", Messages::Importance::High);
		}
	}
	else if(activeCommands.Has(Command::SCAN))
		command |= Command::SCAN;
	else if(activeCommands.Has(Command::HARVEST))
	{
		Orders newOrders;
		newOrders.type = Orders::HARVEST;
		IssueOrders(player, newOrders, "preparing to harvest.");
	}
	else if(activeCommands.Has(Command::NEAREST_ASTEROID))
	{
		TargetMinable(ship);
	}

	const shared_ptr<const Ship> target = ship.GetTargetShip();
	AimTurrets(ship, firingCommands, !Preferences::Has("Turrets focus fire"));
	if(Preferences::GetAutoFire() != Preferences::AutoFire::OFF && !ship.IsBoarding()
			&& !(autoPilot | activeCommands).Has(Command::LAND | Command::JUMP | Command::FLEET_JUMP | Command::BOARD)
			&& (!target || target->GetGovernment()->IsEnemy()))
		AutoFire(ship, firingCommands, false, true);

	const bool mouseTurning = activeCommands.Has(Command::MOUSE_TURNING_HOLD);
	if(mouseTurning && !ship.IsBoarding() && !ship.IsReversing())
		command.SetTurn(TurnToward(ship, mousePosition));

	if(activeCommands)
	{
		if(activeCommands.Has(Command::FORWARD))
			command |= Command::FORWARD;
		if(activeCommands.Has(Command::RIGHT | Command::LEFT) && !mouseTurning)
			command.SetTurn(activeCommands.Has(Command::RIGHT) - activeCommands.Has(Command::LEFT));
		if(activeCommands.Has(Command::BACK))
		{
			if(!activeCommands.Has(Command::FORWARD) && ship.Attributes().Get("reverse thrust"))
				command |= Command::BACK;
			else if(!activeCommands.Has(Command::RIGHT | Command::LEFT | Command::AUTOSTEER))
				command.SetTurn(TurnBackward(ship));
		}

		if(activeCommands.Has(Command::PRIMARY))
		{
			int index = 0;
			for(const Hardpoint &hardpoint : ship.Weapons())
			{
				if(hardpoint.IsReady() && !hardpoint.GetOutfit()->Icon())
					firingCommands.SetFire(index);
				++index;
			}
		}
		if(activeCommands.Has(Command::SECONDARY))
		{
			int index = 0;
			const auto &playerSelectedWeapons = player.SelectedSecondaryWeapons();
			for(const Hardpoint &hardpoint : ship.Weapons())
			{
				if(hardpoint.IsReady() && (playerSelectedWeapons.find(hardpoint.GetOutfit()) != playerSelectedWeapons.end()))
					firingCommands.SetFire(index);
				++index;
			}
		}
		if(activeCommands.Has(Command::AFTERBURNER))
			command |= Command::AFTERBURNER;

		if(activeCommands.Has(AutopilotCancelCommands()))
			autoPilot = activeCommands;
	}
	bool shouldAutoAim = false;
	bool isFiring = activeCommands.Has(Command::PRIMARY) || activeCommands.Has(Command::SECONDARY);
	if(activeCommands.Has(Command::AUTOSTEER) && !command.Turn() && !ship.IsBoarding()
			&& !autoPilot.Has(Command::LAND | Command::JUMP | Command::FLEET_JUMP | Command::BOARD))
	{
		if(target && target->GetSystem() == ship.GetSystem() && target->IsTargetable())
			command.SetTurn(TurnToward(ship, TargetAim(ship)));
		else if(ship.GetTargetAsteroid())
			command.SetTurn(TurnToward(ship, TargetAim(ship, *ship.GetTargetAsteroid())));
		else if(ship.GetTargetStellar())
			command.SetTurn(TurnToward(ship, ship.GetTargetStellar()->Position() - ship.Position()));
	}
	else if((Preferences::GetAutoAim() == Preferences::AutoAim::ALWAYS_ON
			|| (Preferences::GetAutoAim() == Preferences::AutoAim::WHEN_FIRING && isFiring))
			&& !command.Turn() && !ship.IsBoarding()
			&& ((target && target->GetSystem() == ship.GetSystem() && target->IsTargetable()) || ship.GetTargetAsteroid())
			&& !autoPilot.Has(Command::LAND | Command::JUMP | Command::FLEET_JUMP | Command::BOARD))
	{
		// Check if this ship has any forward-facing weapons.
		for(const Hardpoint &weapon : ship.Weapons())
			if(!weapon.CanAim() && !weapon.IsTurret() && weapon.GetOutfit())
			{
				shouldAutoAim = true;
				break;
			}
	}
	if(shouldAutoAim)
	{
		Point pos = (target ? target->Position() : ship.GetTargetAsteroid()->Position());
		if((pos - ship.Position()).Unit().Dot(ship.Facing().Unit()) >= .8)
			command.SetTurn(TurnToward(ship, TargetAim(ship)));
	}

	if(autoPilot.Has(Command::JUMP | Command::FLEET_JUMP) && !(player.HasTravelPlan() || ship.GetTargetSystem()))
	{
		// The player completed their travel plan, which may have indicated a destination within the final system.
		autoPilot.Clear(Command::JUMP | Command::FLEET_JUMP);
		const Planet *planet = player.TravelDestination();
		if(planet && planet->IsInSystem(ship.GetSystem()) && planet->IsAccessible(&ship))
		{
			Messages::Add("Autopilot: landing on " + planet->Name() + ".", Messages::Importance::High);
			autoPilot |= Command::LAND;
			ship.SetTargetStellar(ship.GetSystem()->FindStellar(planet));
		}
	}

	// Clear autopilot actions if actions can't be performed.
	if(autoPilot.Has(Command::LAND) && !ship.GetTargetStellar())
		autoPilot.Clear(Command::LAND);
	if(autoPilot.Has(Command::JUMP | Command::FLEET_JUMP) && !(ship.GetTargetSystem() || isWormhole))
		autoPilot.Clear(Command::JUMP | Command::FLEET_JUMP);
	if(autoPilot.Has(Command::BOARD) && !(ship.GetTargetShip() && CanBoard(ship, *ship.GetTargetShip())))
		autoPilot.Clear(Command::BOARD);

	if(autoPilot.Has(Command::LAND) || (autoPilot.Has(Command::JUMP | Command::FLEET_JUMP) && isWormhole))
	{
		if(ship.GetPlanet())
			autoPilot.Clear(Command::LAND | Command::JUMP | Command::FLEET_JUMP);
		else
		{
			MoveToPlanet(ship, command);
			command |= Command::LAND;
		}
	}
	else if(autoPilot.Has(Command::STOP))
	{
		// STOP is automatically cleared once the ship has stopped.
		if(Stop(ship, command))
			autoPilot.Clear(Command::STOP);
	}
	else if(autoPilot.Has(Command::JUMP | Command::FLEET_JUMP))
	{
		if(!ship.JumpNavigation().HasHyperdrive() && !ship.JumpNavigation().HasJumpDrive())
		{
			Messages::Add("You do not have a hyperdrive installed.", Messages::Importance::Highest);
			autoPilot.Clear();
			Audio::Play(Audio::Get("fail"));
		}
		else if(!ship.JumpNavigation().JumpFuel(ship.GetTargetSystem()))
		{
			Messages::Add("You cannot jump to the selected system.", Messages::Importance::Highest);
			autoPilot.Clear();
			Audio::Play(Audio::Get("fail"));
		}
		else if(!ship.JumpsRemaining() && !ship.IsEnteringHyperspace())
		{
			Messages::Add("You do not have enough fuel to make a hyperspace jump.", Messages::Importance::Highest);
			autoPilot.Clear();
			Audio::Play(Audio::Get("fail"));
		}
		else if(ship.IsLanding())
		{
			Messages::Add("You cannot jump while landing.", Messages::Importance::Highest);
			autoPilot.Clear(Command::JUMP);
			Audio::Play(Audio::Get("fail"));
		}
		else
		{
			PrepareForHyperspace(ship, command);
			command |= Command::JUMP;

			// Don't jump yet if the player is holding jump key or fleet jump is active and
			// escorts are not ready to jump yet.
			if(activeCommands.Has(Command::WAIT) || (autoPilot.Has(Command::FLEET_JUMP) && !EscortsReadyToJump(ship)))
				command |= Command::WAIT;
		}
	}
	else if(autoPilot.Has(Command::BOARD))
	{
		if(!CanBoard(ship, *target))
			autoPilot.Clear(Command::BOARD);
		else
		{
			MoveTo(ship, command, target->Position(), target->Velocity(), 40., .8);
			command |= Command::BOARD;
		}
	}

	if(ship.HasBays() && HasDeployments(ship))
	{
		command |= Command::DEPLOY;
		Deploy(ship, !Preferences::Has("Damaged fighters retreat"));
	}
	if(isCloaking)
		command |= Command::CLOAK;

	ship.SetCommands(command);
	ship.SetCommands(firingCommands);
}



bool AI::Has(const Ship &ship, const weak_ptr<const Ship> &other, int type) const
{
	auto sit = actions.find(ship.shared_from_this());
	if(sit == actions.end())
		return false;

	auto oit = sit->second.find(other);
	if(oit == sit->second.end())
		return false;

	return (oit->second & type);
}



bool AI::Has(const Government *government, const weak_ptr<const Ship> &other, int type) const
{
	auto git = governmentActions.find(government);
	if(git == governmentActions.end())
		return false;

	auto oit = git->second.find(other);
	if(oit == git->second.end())
		return false;

	return (oit->second & type);
}



// True if the ship has committed the action against that government. For
// example, if the player boarded any ship belonging to that government.
bool AI::Has(const Ship &ship, const Government *government, int type) const
{
	auto sit = notoriety.find(ship.shared_from_this());
	if(sit == notoriety.end())
		return false;

	auto git = sit->second.find(government);
	if(git == sit->second.end())
		return false;

	return (git->second & type);
}



void AI::UpdateStrengths(map<const Government *, int64_t> &strength, const System *playerSystem)
{
	// Tally the strength of a government by the strength of its present and able ships.
	governmentRosters.clear();
	for(const auto &it : ships)
		if(it->GetGovernment() && it->GetSystem() == playerSystem)
		{
			governmentRosters[it->GetGovernment()].emplace_back(it.get());
			if(!it->IsDisabled())
				strength[it->GetGovernment()] += it->Strength();
		}

	// Strengths of enemies and allies are rebuilt every step.
	enemyStrength.clear();
	allyStrength.clear();
	for(const auto &gov : strength)
	{
		set<const Government *> allies;
		for(const auto &enemy : strength)
			if(enemy.first->IsEnemy(gov.first))
			{
				// "Know your enemies."
				enemyStrength[gov.first] += enemy.second;
				for(const auto &ally : strength)
					if(ally.first->IsEnemy(enemy.first) && !allies.count(ally.first))
					{
						// "The enemy of my enemy is my friend."
						allyStrength[gov.first] += ally.second;
						allies.insert(ally.first);
					}
			}
	}

	// Ships with nearby allies consider their allies' strength as well as their own.
	for(const auto &it : ships)
	{
		const Government *gov = it->GetGovernment();

		// Check if this ship's government has the authority to enforce scans & fines in this system.
		if(!scanPermissions.count(gov))
			scanPermissions.emplace(gov, gov && gov->CanEnforce(playerSystem));

		// Only have ships update their strength estimate once per second on average.
		if(!gov || it->GetSystem() != playerSystem || it->IsDisabled() || Random::Int(60))
			continue;

		int64_t &myStrength = shipStrength[it.get()];
		for(const auto &allies : governmentRosters)
		{
			// If this is not an allied government, its ships will not assist this ship when attacked.
			if(allies.first->AttitudeToward(gov) <= 0.)
				continue;
			for(const auto &ally : allies.second)
				if(!ally->IsDisabled() && ally->Position().Distance(it->Position()) < 2000.)
					myStrength += ally->Strength();
		}
	}
}



// Cache various lists of all targetable ships in the player's system for this Step.
void AI::CacheShipLists()
{
	allyLists.clear();
	enemyLists.clear();
	for(const auto &git : governmentRosters)
	{
		allyLists.emplace(git.first, vector<Ship *>());
		allyLists.at(git.first).reserve(ships.size());
		enemyLists.emplace(git.first, vector<Ship *>());
		enemyLists.at(git.first).reserve(ships.size());
		for(const auto &oit : governmentRosters)
		{
			auto &list = git.first->IsEnemy(oit.first)
					? enemyLists[git.first] : allyLists[git.first];
			list.insert(list.end(), oit.second.begin(), oit.second.end());
		}
	}
}



void AI::IssueOrders(const PlayerInfo &player, const Orders &newOrders, const string &description)
{
	string who;

	// Find out what the target of these orders is.
	const Ship *targetShip = newOrders.target.lock().get();
	const Minable *targetAsteroid = newOrders.targetAsteroid.lock().get();

	// Figure out what ships we are giving orders to.
	vector<const Ship *> ships;
	if(player.SelectedShips().empty())
	{
		for(const shared_ptr<Ship> &it : player.Ships())
			if(it.get() != player.Flagship() && !it->IsParked())
				ships.push_back(it.get());
		who = ships.size() > 1 ? "Your fleet is " : "Your escort is ";
	}
	else
	{
		for(const weak_ptr<Ship> &it : player.SelectedShips())
		{
			shared_ptr<Ship> ship = it.lock();
			if(ship)
				ships.push_back(ship.get());
		}
		who = ships.size() > 1 ? "The selected escorts are " : "The selected escort is ";
	}
	// This should never happen, but just in case:
	if(ships.empty())
		return;

	Point centerOfGravity;
	bool isMoveOrder = (newOrders.type == Orders::MOVE_TO);
	int squadCount = 0;
	if(isMoveOrder)
	{
		for(const Ship *ship : ships)
			if(ship->GetSystem() && !ship->IsDisabled())
			{
				centerOfGravity += ship->Position();
				++squadCount;
			}
		if(squadCount > 1)
			centerOfGravity /= squadCount;
	}
	// If this is a move command, make sure the fleet is bunched together
	// enough that each ship takes up no more than about 30,000 square pixels.
	double maxSquadOffset = sqrt(10000. * squadCount);

	// A target is valid if we have no target, or when the target is in the
	// same system as the flagship.
	bool isValidTarget = !targetShip || targetAsteroid
		|| (targetShip && player.Flagship() && targetShip->GetSystem() == player.Flagship()->GetSystem());

	// Now, go through all the given ships and set their orders to the new
	// orders. But, if it turns out that they already had the given orders,
	// their orders will be cleared instead. The only command that does not
	// toggle is a move command; it always counts as a new command.
	bool hasMismatch = isMoveOrder;
	bool gaveOrder = false;
	bool alreadyHarvesting = false;
	if(isValidTarget)
	{
		for(const Ship *ship : ships)
		{
			// Never issue orders to a ship to target itself.
			if(ship == targetShip)
				continue;

			gaveOrder = true;
			hasMismatch |= !orders.count(ship);

			Orders &existing = orders[ship];
			// HOLD_ACTIVE cannot be given as manual order, but we make sure here
			// that any HOLD_ACTIVE order also matches when an HOLD_POSITION
			// command is given.
			if(existing.type == Orders::HOLD_ACTIVE)
				existing.type = Orders::HOLD_POSITION;

			hasMismatch |= (existing.type != newOrders.type);
			hasMismatch |= (existing.target.lock().get() != targetShip);
			hasMismatch |= (existing.targetAsteroid.lock().get() != targetAsteroid);
			// Skip giving any new orders if the fleet is already in harvest mode and the player has selected a new
			// asteroid.
			if(hasMismatch && targetAsteroid)
				alreadyHarvesting = (existing.type == newOrders.type) && (newOrders.type == Orders::HARVEST);
			existing = newOrders;

			if(isMoveOrder)
			{
				// In a move order, rather than commanding every ship to move to the
				// same point, they move as a mass so their center of gravity is
				// that point but their relative positions are unchanged.
				Point offset = ship->Position() - centerOfGravity;
				if(offset.Length() > maxSquadOffset)
					offset = offset.Unit() * maxSquadOffset;
				existing.point += offset;
			}
			else if(existing.type == Orders::HOLD_POSITION)
			{
				bool shouldReverse = false;
				// Set the point this ship will "guard," so it can return
				// to it if knocked away by projectiles / explosions.
				existing.point = StoppingPoint(*ship, Point(), shouldReverse);
			}
		}
		if(!gaveOrder)
			return;
	}

	if(alreadyHarvesting)
		return;
	else if(hasMismatch)
		Messages::Add(who + description, Messages::Importance::High);
	else
	{
		// Clear all the orders for these ships.
		if(!isValidTarget)
			Messages::Add(who + "unable to and no longer " + description, Messages::Importance::High);
		else
			Messages::Add(who + "no longer " + description, Messages::Importance::High);

		for(const Ship *ship : ships)
			orders.erase(ship);
	}
}



// Change the ship's order based on its current fulfillment of the order.
void AI::UpdateOrders(const Ship &ship)
{
	// This should only be called for ships with orders that can be carried out.
	auto it = orders.find(&ship);
	if(it == orders.end())
		return;

	Orders &order = it->second;
	if((order.type == Orders::MOVE_TO || order.type == Orders::HOLD_ACTIVE) && ship.GetSystem() == order.targetSystem)
	{
		// If nearly stopped on the desired point, switch to a HOLD_POSITION order.
		if(ship.Position().Distance(order.point) < 20. && ship.Velocity().Length() < .001)
			order.type = Orders::HOLD_POSITION;
	}
	else if(order.type == Orders::HOLD_POSITION && ship.Position().Distance(order.point) > 20.)
	{
		// If far from the defined target point, return via a HOLD_ACTIVE order.
		order.type = Orders::HOLD_ACTIVE;
		// Ensure the system reference is maintained.
		order.targetSystem = ship.GetSystem();
	}
}

// Job / Mission NPC blocks may use keywords (waypoint, patrol, visit, land) to define travel plans.
void AI::IssueNPCOrders(Ship &ship, const System *waypoint, const std::map<const Planet *, bool> stopovers)
{
	Orders newOrders;
	const bool isSurveying = ship.IsSurveying();
	const System *from = ship.GetSystem();
	if(waypoint)
	{
		DistanceMap distance(ship, waypoint);
		if(!distance.HasRoute(waypoint))
			ship.EraseWaypoint(waypoint);
		else
		{
			newOrders.type = Orders::TRAVEL_TO;
			newOrders.targetSystem = waypoint;
			if(from == waypoint)
			{
				// Travel to the next destination, if it exists.
				ship.SetTargetStellar(nullptr);
				const System *nextSystem = ship.NextWaypoint();
				if(nextSystem)
				{
					newOrders.targetSystem = nextSystem;
				}
				else
					newOrders.type = 0;
			}
		}
	}

	// If there is a directive to visit or land on a planet in this system, it
	// supercedes the order to travel to the next waypoint (unless already visited).
	if(!stopovers.empty() && !isSurveying)
		for(const auto &it : stopovers)
			if(!it.second && it.first->IsInSystem(from))
			{
				newOrders.type = Orders::LAND_ON;
				newOrders.targetPlanet = it.first;
				break;
			}

	// Update the NPC's orders.
	Orders &existing = orders[&ship];
	existing = newOrders;
	if(existing.type == 0)
		orders.erase(&ship);
}<|MERGE_RESOLUTION|>--- conflicted
+++ resolved
@@ -1638,19 +1638,12 @@
 		return;
 	}
 
-<<<<<<< HEAD
-	// A ship has restricted movement options if it is 'staying' or is hostile to its parent.
-	const bool shouldStay = ship.GetPersonality().IsStaying()
-			|| (ship.GetParent() && ship.GetParent()->GetGovernment()->IsEnemy(gov));
-	// Ships should choose a random system / planet for travel if they do not
-	// already have a system / planet in mind, and are free to move about.
-=======
+
 	// A ship has restricted movement options if it is 'staying', 'lingering', or hostile to its parent.
 	const bool shouldStay = StayOrLinger(ship);
 
 	// Ships should choose a random system/planet for travel if they do not
 	// already have a system/planet in mind, and are free to move about.
->>>>>>> 755789be
 	const System *origin = ship.GetSystem();
 	if(!ship.GetTargetSystem() && !ship.GetTargetStellar() && !shouldStay)
 	{
