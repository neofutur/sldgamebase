/* AI.cpp
Copyright (c) 2014 by Michael Zahniser

Endless Sky is free software: you can redistribute it and/or modify it under the
terms of the GNU General Public License as published by the Free Software
Foundation, either version 3 of the License, or (at your option) any later version.

Endless Sky is distributed in the hope that it will be useful, but WITHOUT ANY
WARRANTY; without even the implied warranty of MERCHANTABILITY or FITNESS FOR A
PARTICULAR PURPOSE. See the GNU General Public License for more details.

You should have received a copy of the GNU General Public License along with
this program. If not, see <https://www.gnu.org/licenses/>.
*/

#include "AI.h"

#include "Audio.h"
#include "Command.h"
#include "DistanceMap.h"
#include "Flotsam.h"
#include "Government.h"
#include "Hardpoint.h"
#include "JumpTypes.h"
#include "Mask.h"
#include "Messages.h"
#include "Minable.h"
#include "pi.h"
#include "Planet.h"
#include "PlayerInfo.h"
#include "Point.h"
#include "Preferences.h"
#include "Random.h"
#include "Ship.h"
#include "ShipEvent.h"
#include "ShipJumpNavigation.h"
#include "StellarObject.h"
#include "System.h"
#include "Weapon.h"

#include <algorithm>
#include <cmath>
#include <limits>
#include <set>

using namespace std;

namespace {
	// If the player issues any of those commands, then any auto-pilot actions for the player get cancelled.
	const Command &AutopilotCancelCommands()
	{
		static const Command cancelers(Command::LAND | Command::JUMP | Command::FLEET_JUMP | Command::BOARD
			| Command::AFTERBURNER | Command::BACK | Command::FORWARD | Command::LEFT | Command::RIGHT | Command::STOP);

		return cancelers;
	}

	bool IsStranded(const Ship &ship)
	{
		return ship.GetSystem() && !ship.IsEnteringHyperspace() && !ship.GetSystem()->HasFuelFor(ship)
<<<<<<< HEAD
			&& ship.JumpNavigation().JumpFuel() && ship.Attributes().Get("fuel capacity") && !ship.JumpsRemaining();
=======
			&& ship.NeedsFuel();
>>>>>>> 304d0ee3
	}

	bool CanBoard(const Ship &ship, const Ship &target)
	{
		if(&ship == &target)
			return false;
		if(target.IsDestroyed() || !target.IsTargetable() || target.GetSystem() != ship.GetSystem())
			return false;
		if(IsStranded(target) && !ship.GetGovernment()->IsEnemy(target.GetGovernment()))
			return true;
		return target.IsDisabled();
	}

	// Check if the given ship can "swarm" the targeted ship, e.g. to provide anti-missile cover.
	bool CanSwarm(const Ship &ship, const Ship &target)
	{
		if(target.GetPersonality().IsSwarming() || target.IsHyperspacing())
			return false;
		if(target.GetGovernment()->IsEnemy(ship.GetGovernment()))
			return false;
		if(target.GetSystem() != ship.GetSystem())
			return false;
		return target.IsTargetable();
	}

	double AngleDiff(double a, double b)
	{
		a = abs(a - b);
		return min(a, 360. - a);
	}

	// Determine if all able, non-carried escorts are ready to jump with this
	// ship. Carried escorts are waited for in AI::Step.
	bool EscortsReadyToJump(const Ship &ship)
	{
		bool shipIsYours = ship.IsYours();
		const Government *gov = ship.GetGovernment();
		for(const weak_ptr<Ship> &ptr : ship.GetEscorts())
		{
			shared_ptr<const Ship> escort = ptr.lock();
			// Skip escorts which are not player-owned and not escort mission NPCs.
			if(!escort || (shipIsYours && !escort->IsYours() && (!escort->GetPersonality().IsEscort()
					|| gov->IsEnemy(escort->GetGovernment()))))
				continue;
			if(!escort->IsDisabled() && !escort->CanBeCarried()
					&& escort->GetSystem() == ship.GetSystem()
					&& escort->JumpNavigation().JumpFuel() && !escort->IsReadyToJump(true))
				return false;
		}
		return true;
	}

	// Determine if the ship has any usable weapons.
	bool IsArmed(const Ship &ship)
	{
		for(const Hardpoint &hardpoint : ship.Weapons())
		{
			const Weapon *weapon = hardpoint.GetOutfit();
			if(weapon && !hardpoint.IsAntiMissile())
			{
				if(weapon->Ammo() && !ship.OutfitCount(weapon->Ammo()))
					continue;
				return true;
			}
		}
		return false;
	}

	void Deploy(const Ship &ship, bool includingDamaged)
	{
		for(const Ship::Bay &bay : ship.Bays())
			if(bay.ship && (includingDamaged || bay.ship->Health() > .75) &&
					(!bay.ship->IsYours() || bay.ship->HasDeployOrder()))
				bay.ship->SetCommands(Command::DEPLOY);
	}

	// Issue deploy orders for the selected ships (or the full fleet if no ships are selected).
	void IssueDeploy(const PlayerInfo &player)
	{
		// Lay out the rules for what constitutes a deployable ship. (Since player ships are not
		// deleted from memory until the next landing, check both parked and destroyed states.)
		auto isCandidate = [](const shared_ptr<Ship> &ship) -> bool
		{
			return ship->CanBeCarried() && !ship->IsParked() && !ship->IsDestroyed();
		};

		auto toDeploy = vector<Ship *> {};
		auto toRecall = vector<Ship *> {};
		{
			auto maxCount = player.Ships().size() / 2;
			toDeploy.reserve(maxCount);
			toRecall.reserve(maxCount);
		}

		// First, check if the player selected any carried ships.
		for(const weak_ptr<Ship> &it : player.SelectedShips())
		{
			shared_ptr<Ship> ship = it.lock();
			if(ship && ship->IsYours() && isCandidate(ship))
				(ship->HasDeployOrder() ? toRecall : toDeploy).emplace_back(ship.get());
		}
		// If needed, check the player's fleet for deployable ships.
		if(toDeploy.empty() && toRecall.empty())
			for(const shared_ptr<Ship> &ship : player.Ships())
				if(isCandidate(ship) && ship.get() != player.Flagship())
					(ship->HasDeployOrder() ? toRecall : toDeploy).emplace_back(ship.get());

		// If any ships were not yet ordered to deploy, deploy them.
		if(!toDeploy.empty())
		{
			for(Ship *ship : toDeploy)
				ship->SetDeployOrder(true);
			Messages::Add("Deployed " + to_string(toDeploy.size()) + " carried ships.", Messages::Importance::High);
		}
		// Otherwise, instruct the carried ships to return to their berth.
		else if(!toRecall.empty())
		{
			for(Ship *ship : toRecall)
				ship->SetDeployOrder(false);
			Messages::Add("Recalled " + to_string(toRecall.size()) + " carried ships", Messages::Importance::High);
		}
	}

	// Check if the ship contains a carried ship that needs to launch.
	bool HasDeployments(const Ship &ship)
	{
		for(const Ship::Bay &bay : ship.Bays())
			if(bay.ship && bay.ship->HasDeployOrder())
				return true;
		return false;
	}

	// Determine if the ship with the given travel plan should refuel in
	// its current system, or if it should keep traveling.
	bool ShouldRefuel(const Ship &ship, const DistanceMap &route, double fuelCapacity = 0.)
	{
		if(!fuelCapacity)
			fuelCapacity = ship.Attributes().Get("fuel capacity");

		const System *from = ship.GetSystem();
		const bool systemHasFuel = from->HasFuelFor(ship) && fuelCapacity;
		// If there is no fuel capacity in this ship, no fuel in this
		// system, if it is fully fueled, or its drive doesn't require
		// fuel, then it should not refuel before traveling.
		if(!systemHasFuel || ship.Fuel() == 1. || !ship.JumpNavigation().JumpFuel())
			return false;

		// Calculate the fuel needed to reach the next system with fuel.
		double fuel = fuelCapacity * ship.Fuel();
		const System *to = route.Route(from);
		while(to && !to->HasFuelFor(ship))
			to = route.Route(to);

		// The returned system from Route is nullptr when the route is
		// "complete." If 'to' is nullptr here, then there are no fuel
		// stops between the current system (which has fuel) and the
		// desired endpoint system - refuel only if needed.
		return fuel < route.RequiredFuel(from, (to ? to : route.End()));
	}

<<<<<<< HEAD
	// Wrapper for ship - target system uses.
	bool ShouldRefuel(const Ship &ship, const System *to)
	{
		if(!to || ship.Fuel() == 1. || !ship.GetSystem()->HasFuelFor(ship))
			return false;
		double fuelCapacity = ship.Attributes().Get("fuel capacity");
		if(!fuelCapacity)
			return false;
		double needed = ship.JumpNavigation().JumpFuel(to);
		if(needed && to->HasFuelFor(ship))
			return ship.Fuel() * fuelCapacity < needed;
		else
		{
			// If no direct jump route, or the target system has no
			// fuel, perform a more elaborate refueling check.
			return ShouldRefuel(ship, DistanceMap(ship, to), fuelCapacity);
		}
	}

=======
>>>>>>> 304d0ee3
	const StellarObject *GetRefuelLocation(const Ship &ship)
	{
		const StellarObject *target = nullptr;
		const System *system = ship.GetSystem();
		if(system)
		{
			// Determine which, if any, planet with fuel is closest.
			double closest = numeric_limits<double>::infinity();
			const Point &p = ship.Position();
			for(const StellarObject &object : system->Objects())
				if(object.HasSprite() && object.HasValidPlanet() && !object.GetPlanet()->IsWormhole()
						&& object.GetPlanet()->HasFuelFor(ship))
				{
					double distance = p.Distance(object.Position());
					if(distance < closest)
					{
						target = &object;
						closest = distance;
					}
				}
		}
		return target;
	}

	// Set the ship's TargetStellar or TargetSystem in order to reach the
	// next desired system. Will target a landable planet to refuel.
	void SelectRoute(Ship &ship, const System *targetSystem)
	{
		const System *from = ship.GetSystem();
		if(from == targetSystem || !targetSystem)
			return;
		const DistanceMap route(ship, targetSystem);
		const bool needsRefuel = ShouldRefuel(ship, route);
		const System *to = route.Route(from);
		// The destination may be accessible by both jump and wormhole.
		// Prefer wormhole travel in these cases, to conserve fuel. Must
		// check accessibility as DistanceMap may only see the jump path.
		if(to && !needsRefuel)
			for(const StellarObject &object : from->Objects())
			{
				if(!object.HasSprite() || !object.HasValidPlanet())
					continue;

				const Planet &planet = *object.GetPlanet();
				if(planet.IsWormhole() && planet.IsAccessible(&ship) && planet.WormholeDestination(from) == to)
				{
					ship.SetTargetStellar(&object);
					ship.SetTargetSystem(nullptr);
					return;
				}
			}
		else if(needsRefuel)
		{
			// There is at least one planet that can refuel the ship.
			ship.SetTargetStellar(GetRefuelLocation(ship));
			return;
		}
		// Either there is no viable wormhole route to this system, or
		// the target system cannot be reached.
		ship.SetTargetSystem(to);
		ship.SetTargetStellar(nullptr);
	}

	const double MAX_DISTANCE_FROM_CENTER = 10000.;
	// Constants for the invisible fence timer.
	const int FENCE_DECAY = 4;
	const int FENCE_MAX = 600;
	// The health remaining before becoming disabled, at which fighters and
	// other ships consider retreating from battle.
	const double RETREAT_HEALTH = .25;
}



AI::AI(const List<Ship> &ships, const List<Minable> &minables, const List<Flotsam> &flotsam)
	: ships(ships), minables(minables), flotsam(flotsam)
{
	// Allocate a starting amount of hardpoints for ships.
	firingCommands.SetHardpoints(12);
}



// Fleet commands from the player.
void AI::IssueShipTarget(const PlayerInfo &player, const shared_ptr<Ship> &target)
{
	Orders newOrders;
	bool isEnemy = target->GetGovernment()->IsEnemy();
	newOrders.type = (!isEnemy ? Orders::KEEP_STATION
		: target->IsDisabled() ? Orders::FINISH_OFF : Orders::ATTACK);
	newOrders.target = target;
	string description = (isEnemy ? "focusing fire on" : "following") + (" \"" + target->Name() + "\".");
	IssueOrders(player, newOrders, description);
}



void AI::IssueMoveTarget(const PlayerInfo &player, const Point &target, const System *moveToSystem)
{
	Orders newOrders;
	newOrders.type = Orders::MOVE_TO;
	newOrders.point = target;
	newOrders.targetSystem = moveToSystem;
	string description = "moving to the given location";
	description += player.GetSystem() == moveToSystem ? "." : (" in the " + moveToSystem->Name() + " system.");
	IssueOrders(player, newOrders, description);
}



// Commands issued via the keyboard (mostly, to the flagship).
void AI::UpdateKeys(PlayerInfo &player, Command &activeCommands)
{
	escortsUseAmmo = Preferences::Has("Escorts expend ammo");
	escortsAreFrugal = Preferences::Has("Escorts use ammo frugally");

	autoPilot |= activeCommands;
	if(activeCommands.Has(AutopilotCancelCommands()))
	{
		bool canceled = (autoPilot.Has(Command::JUMP) && !activeCommands.Has(Command::JUMP));
		canceled |= (autoPilot.Has(Command::STOP) && !activeCommands.Has(Command::STOP));
		canceled |= (autoPilot.Has(Command::LAND) && !activeCommands.Has(Command::LAND));
		canceled |= (autoPilot.Has(Command::BOARD) && !activeCommands.Has(Command::BOARD));
		if(canceled)
			Messages::Add("Disengaging autopilot.", Messages::Importance::High);
		autoPilot.Clear();
	}

	const Ship *flagship = player.Flagship();
	if(!flagship || flagship->IsDestroyed())
		return;

	if(activeCommands.Has(Command::STOP))
		Messages::Add("Coming to a stop.", Messages::Importance::High);

	// Only toggle the "cloak" command if one of your ships has a cloaking device.
	if(activeCommands.Has(Command::CLOAK))
		for(const auto &it : player.Ships())
			if(!it->IsParked() && it->Attributes().Get("cloak"))
			{
				isCloaking = !isCloaking;
				Messages::Add(isCloaking ? "Engaging cloaking device." : "Disengaging cloaking device."
					, Messages::Importance::High);
				break;
			}

	// Toggle your secondary weapon.
	if(activeCommands.Has(Command::SELECT))
		player.SelectNext();

	// The commands below here only apply if you have escorts or fighters.
	if(player.Ships().size() < 2)
		return;

	// Toggle the "deploy" command for the fleet or selected ships.
	if(activeCommands.Has(Command::DEPLOY))
		IssueDeploy(player);

	shared_ptr<Ship> target = flagship->GetTargetShip();
	Orders newOrders;
	if(activeCommands.Has(Command::FIGHT) && target && !target->IsYours())
	{
		newOrders.type = target->IsDisabled() ? Orders::FINISH_OFF : Orders::ATTACK;
		newOrders.target = target;
		IssueOrders(player, newOrders, "focusing fire on \"" + target->Name() + "\".");
	}
	if(activeCommands.Has(Command::HOLD))
	{
		newOrders.type = Orders::HOLD_POSITION;
		IssueOrders(player, newOrders, "holding position.");
	}
	if(activeCommands.Has(Command::GATHER))
	{
		newOrders.type = Orders::GATHER;
		newOrders.target = player.FlagshipPtr();
		IssueOrders(player, newOrders, "gathering around your flagship.");
	}

	// Get rid of any invalid orders. Carried ships will retain orders in case they are deployed.
	for(auto it = orders.begin(); it != orders.end(); )
	{
		if(it->second.type & Orders::REQUIRES_TARGET)
		{
			shared_ptr<Ship> ship = it->second.target.lock();
			// Check if the target ship itself is targetable.
			bool invalidTarget = !ship || !ship->IsTargetable() || (ship->IsDisabled() && it->second.type == Orders::ATTACK);
			// Check if the target ship is in a system where we can target.
			// This check only checks for undocked ships (that have a current system).
			bool targetOutOfReach = !ship || (it->first->GetSystem() && ship->GetSystem() != it->first->GetSystem()
					&& ship->GetSystem() != flagship->GetSystem());

			if(invalidTarget || targetOutOfReach)
			{
				it = orders.erase(it);
				continue;
			}
		}
		++it;
	}
}



void AI::UpdateEvents(const list<ShipEvent> &events)
{
	for(const ShipEvent &event : events)
	{
		const auto &target = event.Target();
		if(!target)
			continue;

		if(event.Actor())
		{
			actions[event.Actor()][target] |= event.Type();
			if(event.TargetGovernment())
				notoriety[event.Actor()][event.TargetGovernment()] |= event.Type();
		}

		const auto &actorGovernment = event.ActorGovernment();
		if(actorGovernment)
		{
			governmentActions[actorGovernment][target] |= event.Type();
			if(actorGovernment->IsPlayer() && event.TargetGovernment())
			{
				int &bitmap = playerActions[target];
				int newActions = event.Type() - (event.Type() & bitmap);
				bitmap |= event.Type();
				// If you provoke the same ship twice, it should have an effect both times.
				if(event.Type() & ShipEvent::PROVOKE)
					newActions |= ShipEvent::PROVOKE;
				event.TargetGovernment()->Offend(newActions, target->CrewValue());
			}
		}
	}
}



// Remove records of what happened in the previous system, now that
// the player has entered a new one.
void AI::Clean()
{
	actions.clear();
	notoriety.clear();
	governmentActions.clear();
	scanPermissions.clear();
	playerActions.clear();
	swarmCount.clear();
	fenceCount.clear();
	miningAngle.clear();
	miningRadius.clear();
	miningTime.clear();
	appeasementThreshold.clear();
	shipStrength.clear();
	enemyStrength.clear();
	allyStrength.clear();
}



// Clear ship orders and assistance requests. These should be done
// when the player lands, but not when they change systems.
void AI::ClearOrders()
{
	helperList.clear();
	orders.clear();
}



void AI::Step(const PlayerInfo &player, Command &activeCommands)
{
	// First, figure out the comparative strengths of the present governments.
	const System *playerSystem = player.GetSystem();
	map<const Government *, int64_t> strength;
	UpdateStrengths(strength, playerSystem);
	CacheShipLists();

	// Update the counts of how long ships have been outside the "invisible fence."
	// If a ship ceases to exist, this also ensures that it will be removed from
	// the fence count map after a few seconds.
	for(auto it = fenceCount.begin(); it != fenceCount.end(); )
	{
		it->second -= FENCE_DECAY;
		if(it->second < 0)
			it = fenceCount.erase(it);
		else
			++it;
	}
	for(const auto &it : ships)
		if(it->Position().Length() >= MAX_DISTANCE_FROM_CENTER)
		{
			int &value = fenceCount[&*it];
			value = min(FENCE_MAX, value + FENCE_DECAY + 1);
		}

	const Ship *flagship = player.Flagship();
	step = (step + 1) & 31;
	int targetTurn = 0;
	int minerCount = 0;
	const int maxMinerCount = minables.empty() ? 0 : 9;
	bool opportunisticEscorts = !Preferences::Has("Turrets focus fire");
	bool fightersRetreat = Preferences::Has("Damaged fighters retreat");
	for(const auto &it : ships)
	{
		// Skip any carried fighters or drones that are somehow in the list.
		if(!it->GetSystem())
			continue;

		if(it.get() == flagship)
		{
			// Player cannot do anything if the flagship is landing.
			if(!flagship->IsLanding())
				MovePlayer(*it, player, activeCommands);
			continue;
		}

		const Government *gov = it->GetGovernment();
		const Personality &personality = it->GetPersonality();
		double healthRemaining = it->Health();
		bool isPresent = (it->GetSystem() == playerSystem);
		bool isStranded = IsStranded(*it);
		bool thisIsLaunching = (isPresent && HasDeployments(*it));
		if(isStranded || it->IsDisabled())
		{
			// Derelicts never ask for help (only the player should repair them).
			if(it->IsDestroyed() || it->GetPersonality().IsDerelict())
				continue;

			// Attempt to find a friendly ship to render assistance.
			AskForHelp(*it, isStranded, flagship);

			if(it->IsDisabled())
			{
				// Ships other than escorts should deploy fighters if disabled.
				if(!it->IsYours() || thisIsLaunching)
				{
					it->SetCommands(Command::DEPLOY);
					Deploy(*it, !(it->IsYours() && fightersRetreat));
				}
				// Avoid jettisoning cargo as soon as this ship is repaired.
				if(personality.IsAppeasing())
				{
					double health = .5 * it->Shields() + it->Hull();
					double &threshold = appeasementThreshold[it.get()];
					threshold = max((1. - health) + .1, threshold);
				}
				continue;
			}
		}
		// Paralyzed ships are effectively disabled, and cannot fire, cloak, etc.
		if(it->IsParalyzed())
			continue;

		// Special case: if the player's flagship tries to board a ship to
		// refuel it, that escort should hold position for boarding.
		isStranded |= (flagship && it == flagship->GetTargetShip() && CanBoard(*flagship, *it)
			&& autoPilot.Has(Command::BOARD));

		Command command;
		firingCommands.SetHardpoints(it->Weapons().size());
		if(it->IsYours())
		{
			if(it->HasBays() && thisIsLaunching)
			{
				// If this is a carrier, launch whichever of its fighters are at
				// good enough health to survive a fight.
				command |= Command::DEPLOY;
				Deploy(*it, !fightersRetreat);
			}
			if(isCloaking)
				command |= Command::CLOAK;
		}
		// Cloak if the AI considers it appropriate.
		else if(DoCloak(*it, command))
		{
			// The ship chose to retreat from its target, e.g. to repair.
			it->SetCommands(command);
			continue;
		}

		shared_ptr<Ship> parent = it->GetParent();
		if(parent && parent->IsDestroyed())
		{
			// An NPC that loses its fleet leader should attempt to
			// follow that leader's parent. For most mission NPCs,
			// this is the player. Any regular NPCs and mission NPCs
			// with "personality uninterested" become independent.
			parent = parent->GetParent();
			it->SetParent(parent);
		}

		// Pick a target and automatically fire weapons.
		shared_ptr<Ship> target = it->GetTargetShip();
		if(isPresent && !personality.IsSwarming())
		{
			// Each ship only switches targets twice a second, so that it can
			// focus on damaging one particular ship.
			targetTurn = (targetTurn + 1) & 31;
			if(targetTurn == step || !target || target->IsDestroyed() || (target->IsDisabled()
					&& personality.Disables()) || !target->IsTargetable())
				it->SetTargetShip(FindTarget(*it));
		}
		if(isPresent)
		{
			AimTurrets(*it, firingCommands, it->IsYours() ? opportunisticEscorts : personality.IsOpportunistic());
			AutoFire(*it, firingCommands);
		}

		// If this ship is hyperspacing, or in the act of
		// launching or landing, it can't do anything else.
		if(it->IsHyperspacing() || it->Zoom() < 1.)
		{
			it->SetCommands(command);
			it->SetCommands(firingCommands);
			continue;
		}

		// Special actions when a ship is heavily damaged:
		if(healthRemaining < RETREAT_HEALTH + .25)
		{
			// Cowards abandon their fleets.
			if(parent && personality.IsCoward())
			{
				parent.reset();
				it->SetParent(parent);
			}
			// Appeasing ships jettison cargo to distract their pursuers.
			if(personality.IsAppeasing() && it->Cargo().Used())
				DoAppeasing(it, &appeasementThreshold[it.get()]);
		}

		// If recruited to assist a ship, follow through on the commitment
		// instead of ignoring it due to other personality traits.
		shared_ptr<Ship> shipToAssist = it->GetShipToAssist();
		if(shipToAssist)
		{
			if(shipToAssist->IsDestroyed() || shipToAssist->GetSystem() != it->GetSystem()
					|| shipToAssist->IsLanding() || shipToAssist->IsHyperspacing()
					|| shipToAssist->GetGovernment()->IsEnemy(gov)
					|| (!shipToAssist->IsDisabled() && !shipToAssist->NeedsFuel()))
			{
				shipToAssist.reset();
				it->SetShipToAssist(nullptr);
			}
			else if(!it->IsBoarding())
			{
				MoveTo(*it, command, shipToAssist->Position(), shipToAssist->Velocity(), 40., .8);
				command |= Command::BOARD;
			}

			if(shipToAssist)
			{
				it->SetTargetShip(shipToAssist);
				it->SetCommands(command);
				it->SetCommands(firingCommands);
				continue;
			}
		}

		// This ship may have updated its target ship.
		double targetDistance = numeric_limits<double>::infinity();
		target = it->GetTargetShip();
		if(target)
			targetDistance = target->Position().Distance(it->Position());

		// Behave in accordance with personality traits.
		if(isPresent && personality.IsSwarming() && !isStranded)
		{
			// Swarming ships should not wait for (or be waited for by) any ship.
			if(parent)
			{
				parent.reset();
				it->SetParent(parent);
			}
			// Flock between allied, in-system ships.
			DoSwarming(*it, command, target);
			it->SetCommands(command);
			it->SetCommands(firingCommands);
			continue;
		}

		// Surveillance NPCs with enforcement authority (or those from
		// missions) should perform scans and surveys of the system.
		if(isPresent && personality.IsSurveillance() && !isStranded
				&& (scanPermissions[gov] || it->IsSpecial()))
		{
			DoSurveillance(*it, command, target);
			it->SetCommands(command);
			it->SetCommands(firingCommands);
			continue;
		}

		// Ships that harvest flotsam prioritize it over stopping to be refueled.
		if(isPresent && personality.Harvests() && DoHarvesting(*it, command))
		{
			it->SetCommands(command);
			it->SetCommands(firingCommands);
			continue;
		}

		// Attacking a hostile ship and stopping to be refueled are more important than mining.
		if(isPresent && personality.IsMining() && !target && !isStranded && maxMinerCount)
		{
			// Miners with free cargo space and available mining time should mine. Mission NPCs
			// should mine even if there are other miners or they have been mining a while.
			if(it->Cargo().Free() >= 5 && IsArmed(*it) && (it->IsSpecial()
					|| (++miningTime[&*it] < 3600 && ++minerCount < maxMinerCount)))
			{
				if(it->HasBays())
				{
					command |= Command::DEPLOY;
					Deploy(*it, false);
				}
				DoMining(*it, command);
				it->SetCommands(command);
				it->SetCommands(firingCommands);
				continue;
			}
			// Fighters and drones should assist their parent's mining operation if they cannot
			// carry ore, and the asteroid is near enough that the parent can harvest the ore.
			const shared_ptr<Minable> &minable = parent ? parent->GetTargetAsteroid() : nullptr;
			if(it->CanBeCarried() && parent && miningTime[&*parent] < 3601 && minable
					&& minable->Position().Distance(parent->Position()) < 600.)
			{
				it->SetTargetAsteroid(minable);
				MoveToAttack(*it, command, *minable);
				AutoFire(*it, firingCommands, *minable);
				it->SetCommands(command);
				it->SetCommands(firingCommands);
				continue;
			}
			else
				it->SetTargetAsteroid(nullptr);
		}

		// Handle carried ships:
		if(it->CanBeCarried())
		{
			// A carried ship must belong to the same government as its parent to dock with it.
			bool hasParent = parent && !parent->IsDestroyed() && parent->GetGovernment() == gov;
			bool inParentSystem = hasParent && parent->GetSystem() == it->GetSystem();
			// NPCs may take 30 seconds or longer to find a new parent. Player
			// owned fighter shouldn't take more than a few seconds.
			bool findNewParent = it->IsYours() ? !Random::Int(30) : !Random::Int(1800);
			bool parentHasSpace = inParentSystem && parent->BaysFree(it->Attributes().Category());
<<<<<<< HEAD
			if(!hasParent || (!inParentSystem && !it->JumpNavigation().JumpFuel()) || (!parentHasSpace && !Random::Int(1800)))
=======
			if(findNewParent && parentHasSpace && it->IsYours())
				parentHasSpace = parent->CanCarry(*it);
			if(!hasParent || (!inParentSystem && !it->JumpFuel()) || (!parentHasSpace && findNewParent))
>>>>>>> 304d0ee3
			{
				// Find the possible parents for orphaned fighters and drones.
				auto parentChoices = vector<shared_ptr<Ship>>{};
				parentChoices.reserve(ships.size() * .1);
				auto getParentFrom = [&it, &gov, &parentChoices](const list<shared_ptr<Ship>> otherShips) -> shared_ptr<Ship>
				{
					for(const auto &other : otherShips)
						if(other->GetGovernment() == gov && other->GetSystem() == it->GetSystem() && !other->CanBeCarried())
						{
							if(!other->IsDisabled() && other->CanCarry(*it.get()))
								return other;
							else
								parentChoices.emplace_back(other);
						}
					return shared_ptr<Ship>();
				};
				// Mission ships should only pick amongst ships from the same mission.
				auto missionIt = it->IsSpecial() && !it->IsYours()
					? find_if(player.Missions().begin(), player.Missions().end(),
						[&it](const Mission &m) { return m.HasShip(it); })
					: player.Missions().end();

				shared_ptr<Ship> newParent;
				if(missionIt != player.Missions().end())
				{
					auto &npcs = missionIt->NPCs();
					for(const auto &npc : npcs)
					{
						// Don't reparent to NPC ships that have not been spawned.
						if(!npc.ShouldSpawn())
							continue;
						newParent = getParentFrom(npc.Ships());
						if(newParent)
							break;
					}
				}
				else
					newParent = getParentFrom(ships);

				// If a new parent was found, then this carried ship should always reparent
				// as a ship of its own government is in-system and has space to carry it.
				if(newParent)
					parent = newParent;
				// Otherwise, if one or more in-system ships of the same government were found,
				// this carried ship should flock with one of them, even if they can't carry it.
				else if(!parentChoices.empty())
					parent = parentChoices[Random::Int(parentChoices.size())];
				// Player-owned carriables that can't be carried and have no ships to flock with
				// should keep their current parent, or if it is destroyed, their parent's parent.
				else if(it->IsYours())
				{
					if(parent && parent->IsDestroyed())
						parent = parent->GetParent();
				}
				// All remaining non-player ships should forget their previous parent entirely.
				else
					parent.reset();

				// Player-owned carriables should defer to player carrier if
				// selected parent can't carry it. This is necessary to prevent
				// fighters from jumping around fleet when there's not enough
				// bays.
				if(it->IsYours() && parent && parent->GetParent() && !parent->CanCarry(*it))
					parent = parent->GetParent();

				if(it->GetParent() != parent)
					it->SetParent(parent);
			}
			// Otherwise, check if this ship wants to return to its parent (e.g. to repair).
			else if(parentHasSpace && ShouldDock(*it, *parent, playerSystem))
			{
				it->SetTargetShip(parent);
				MoveTo(*it, command, parent->Position(), parent->Velocity(), 40., .8);
				command |= Command::BOARD;
				it->SetCommands(command);
				it->SetCommands(firingCommands);
				continue;
			}
			// If we get here, it means that the ship has not decided to return
			// to its mothership. So, it should continue to be deployed.
			command |= Command::DEPLOY;
		}
		// If this ship has decided to recall all of its fighters because combat has ceased,
		// it comes to a stop to facilitate their reboarding process.
		bool mustRecall = false;
		if(!target && it->HasBays() && !(it->IsYours() ?
				thisIsLaunching : it->Commands().Has(Command::DEPLOY)))
			for(const weak_ptr<Ship> &ptr : it->GetEscorts())
			{
				shared_ptr<const Ship> escort = ptr.lock();
				// Note: HasDeployOrder is always `false` for NPC ships, as it is solely used for player ships.
				if(escort && escort->CanBeCarried() && !escort->HasDeployOrder() && escort->GetSystem() == it->GetSystem()
						&& !escort->IsDisabled() && it->BaysFree(escort->Attributes().Category()))
				{
					mustRecall = true;
					break;
				}
			}

		// Construct movement / navigation commands as appropriate for the ship.
		if(mustRecall || isStranded)
		{
			// Stopping to let fighters board or to be refueled takes priority
			// even over following orders from the player.
			if(it->Velocity().Length() > .001 || !target)
				Stop(*it, command);
			else
				command.SetTurn(TurnToward(*it, TargetAim(*it)));
		}
		else if(FollowOrders(*it, command))
		{
			// If this is an escort and it followed orders, its only final task
			// is to convert completed MOVE_TO orders into HOLD_POSITION orders.
			UpdateOrders(*it);
		}
		// Hostile "escorts" (i.e. NPCs that are trailing you) only revert to
		// escort behavior when in a different system from you. Otherwise,
		// the behavior depends on what the parent is doing, whether there
		// are hostile targets nearby, and whether the escort has any
		// immediate needs (like refueling).
		else if(!parent)
			MoveIndependent(*it, command);
		else if(parent->GetSystem() != it->GetSystem())
		{
			if(personality.IsStaying() || !it->Attributes().Get("fuel capacity"))
				MoveIndependent(*it, command);
			else
				MoveEscort(*it, command);
		}
		// From here down, we're only dealing with ships that have a "parent"
		// which is in the same system as them.
		else if(parent->GetGovernment()->IsEnemy(gov))
		{
			// Fight your target, if you have one.
			if(target)
				MoveIndependent(*it, command);
			// Otherwise try to find and fight your parent. If your parent
			// can't be both targeted and pursued, then don't follow them.
			else if(parent->IsTargetable() && CanPursue(*it, *parent))
				MoveEscort(*it, command);
			else
				MoveIndependent(*it, command);
		}
		else if(parent->IsDisabled() && !it->CanBeCarried())
		{
			// Your parent is disabled, and is in this system. If you have enemy
			// targets present, fight them. Otherwise, repair your parent.
			if(target)
				MoveIndependent(*it, command);
			else if(!parent->GetPersonality().IsDerelict())
				it->SetShipToAssist(parent);
			else
				CircleAround(*it, command, *parent);
		}
		else if(personality.IsStaying())
			MoveIndependent(*it, command);
		// This is a friendly escort. If the parent is getting ready to
		// jump, always follow.
		else if(parent->Commands().Has(Command::JUMP) && !isStranded)
			MoveEscort(*it, command);
		// Timid ships always stay near their parent. Injured player
		// escorts will stay nearby until they have repaired a bit.
		else if((personality.IsTimid() || (it->IsYours() && healthRemaining < RETREAT_HEALTH))
				&& parent->Position().Distance(it->Position()) > 500.)
			MoveEscort(*it, command);
		// Otherwise, attack targets depending on how heroic you are.
		else if(target && (targetDistance < 2000. || personality.IsHeroic()))
			MoveIndependent(*it, command);
		// This ship does not feel like fighting.
		else
			MoveEscort(*it, command);

		// Force ships that are overlapping each other to "scatter":
		DoScatter(*it, command);

		it->SetCommands(command);
		it->SetCommands(firingCommands);
	}
}



// Get the in-system strength of each government's allies and enemies.
int64_t AI::AllyStrength(const Government *government)
{
	auto it = allyStrength.find(government);
	return (it == allyStrength.end() ? 0 : it->second);
}



int64_t AI::EnemyStrength(const Government *government)
{
	auto it = enemyStrength.find(government);
	return (it == enemyStrength.end() ? 0 : it->second);
}



// Check if the given target can be pursued by this ship.
bool AI::CanPursue(const Ship &ship, const Ship &target) const
{
	// If this ship does not care about the "invisible fence", it can always pursue.
	if(ship.GetPersonality().IsUnconstrained())
		return true;

	// Owned ships ignore fence.
	if(ship.IsYours())
		return true;

	// Check if the target is beyond the "invisible fence" for this system.
	const auto fit = fenceCount.find(&target);
	if(fit == fenceCount.end())
		return true;
	else
		return (fit->second != FENCE_MAX);
}



// Check if the ship is being helped, and if not, ask for help.
void AI::AskForHelp(Ship &ship, bool &isStranded, const Ship *flagship)
{
	if(HasHelper(ship, isStranded))
		isStranded = true;
	else if(!Random::Int(30))
	{
		const Government *gov = ship.GetGovernment();
		bool hasEnemy = false;

		vector<Ship *> canHelp;
		canHelp.reserve(ships.size());
		for(const auto &helper : ships)
		{
			// Never ask yourself for help.
			if(helper.get() == &ship)
				continue;

			// If any able enemies of this ship are in its system, it cannot call for help.
			const System *system = ship.GetSystem();
			if(helper->GetGovernment()->IsEnemy(gov) && flagship && system == flagship->GetSystem())
			{
				// Disabled, paralyzed, or otherwise untargetable ships pose no threat.
				bool harmless = helper->IsDisabled() || helper->IsParalyzed() || !helper->IsTargetable();
				hasEnemy |= (system == helper->GetSystem() && !harmless);
				if(hasEnemy)
					break;
			}

			// Check if this ship is logically able to help.
			// If the ship is already assisting someone else, it cannot help this ship.
			if(helper->GetShipToAssist() && helper->GetShipToAssist().get() != &ship)
				continue;
			// If the ship is mining or chasing flotsam, it cannot help this ship.
			if(helper->GetTargetAsteroid() || helper->GetTargetFlotsam())
				continue;
			// Your escorts only help other escorts, and your flagship never helps.
			if((helper->IsYours() && !ship.IsYours()) || helper.get() == flagship)
				continue;
			// Your escorts should not help each other if already under orders.
			if(helper->IsYours() && ship.IsYours() && orders.count(helper.get()))
				continue;

			// Check if this ship is physically able to help.
			if(!CanHelp(ship, *helper, isStranded))
				continue;

			// Prefer fast ships over slow ones.
			canHelp.insert(canHelp.end(), 1 + .3 * helper->MaxVelocity(), helper.get());
		}

		if(!hasEnemy && !canHelp.empty())
		{
			Ship *helper = canHelp[Random::Int(canHelp.size())];
			helper->SetShipToAssist((&ship)->shared_from_this());
			helperList[&ship] = helper->shared_from_this();
			isStranded = true;
		}
		else
			isStranded = false;
	}
	else
		isStranded = false;
}



// Determine if the selected ship is physically able to render assistance.
bool AI::CanHelp(const Ship &ship, const Ship &helper, const bool needsFuel)
{
	// Fighters, drones, and disabled / absent ships can't offer assistance.
	if(helper.CanBeCarried() || helper.GetSystem() != ship.GetSystem()
			|| (helper.Cloaking() == 1. && helper.GetGovernment() != ship.GetGovernment())
			|| helper.IsDisabled() || helper.IsParalyzed() || helper.IsHyperspacing())
		return false;

	// An enemy cannot provide assistance, and only ships of the same government will repair disabled ships.
	if(helper.GetGovernment()->IsEnemy(ship.GetGovernment())
			|| (ship.IsDisabled() && helper.GetGovernment() != ship.GetGovernment()))
		return false;

	// If the helper has insufficient fuel, it cannot help this ship unless this ship is also disabled.
	if(!ship.IsDisabled() && needsFuel && !helper.CanRefuel(ship))
		return false;

	return true;
}



bool AI::HasHelper(const Ship &ship, const bool needsFuel)
{
	// Do we have an existing ship that was asked to assist?
	if(helperList.find(&ship) != helperList.end())
	{
		shared_ptr<Ship> helper = helperList[&ship].lock();
		if(helper && helper->GetShipToAssist().get() == &ship && CanHelp(ship, *helper, needsFuel))
			return true;
		else
			helperList.erase(&ship);
	}

	return false;
}



// Pick a new target for the given ship.
shared_ptr<Ship> AI::FindTarget(const Ship &ship) const
{
	// If this ship has no government, it has no enemies.
	shared_ptr<Ship> target;
	const Government *gov = ship.GetGovernment();
	if(!gov || ship.GetPersonality().IsPacifist())
		return target;

	bool isYours = ship.IsYours();
	if(isYours)
	{
		auto it = orders.find(&ship);
		if(it != orders.end() && (it->second.type == Orders::ATTACK || it->second.type == Orders::FINISH_OFF))
			return it->second.target.lock();
	}

	// If this ship is not armed, do not make it fight.
	double minRange = numeric_limits<double>::infinity();
	double maxRange = 0.;
	for(const Hardpoint &weapon : ship.Weapons())
		if(weapon.GetOutfit() && !weapon.IsAntiMissile())
		{
			minRange = min(minRange, weapon.GetOutfit()->Range());
			maxRange = max(maxRange, weapon.GetOutfit()->Range());
		}
	if(!maxRange)
		return target;

	const Personality &person = ship.GetPersonality();
	shared_ptr<Ship> oldTarget = ship.GetTargetShip();
	if(oldTarget && !oldTarget->IsTargetable())
		oldTarget.reset();
	if(oldTarget && person.IsTimid() && oldTarget->IsDisabled()
			&& ship.Position().Distance(oldTarget->Position()) > 1000.)
		oldTarget.reset();
	// Ships with 'plunders' personality always destroy the ships they have boarded.
	if(oldTarget && person.Plunders() && !person.Disables()
			&& oldTarget->IsDisabled() && Has(ship, oldTarget, ShipEvent::BOARD))
		return oldTarget;
	shared_ptr<Ship> parentTarget;
	bool parentIsEnemy = (ship.GetParent() && ship.GetParent()->GetGovernment()->IsEnemy(gov));
	if(ship.GetParent() && !parentIsEnemy)
		parentTarget = ship.GetParent()->GetTargetShip();
	if(parentTarget && !parentTarget->IsTargetable())
		parentTarget.reset();

	// Find the closest enemy ship (if there is one). If this ship is "heroic,"
	// it will attack any ship in system. Otherwise, if all its weapons have a
	// range higher than 2000, it will engage ships up to 50% beyond its range.
	// If a ship has short range weapons and is not heroic, it will engage any
	// ship that is within 3000 of it.
	double closest = person.IsHeroic() ? numeric_limits<double>::infinity() :
		(minRange > 1000.) ? maxRange * 1.5 : 4000.;
	bool isDisabled = false;
	bool hasNemesis = false;
	bool canPlunder = person.Plunders() && ship.Cargo().Free();
	// Figure out how strong this ship is.
	int64_t maxStrength = 0;
	auto strengthIt = shipStrength.find(&ship);
	if(!person.IsHeroic() && strengthIt != shipStrength.end())
		maxStrength = 2 * strengthIt->second;

	// Get a list of all targetable, hostile ships in this system.
	const auto enemies = GetShipsList(ship, true);
	for(const auto &foe : enemies)
	{
		// If this is a "nemesis" ship and it has found one of the player's
		// ships to target, it will only consider the player's owned fleet,
		// or NPCs being escorted by the player.
		const bool isPotentialNemesis = person.IsNemesis()
				&& (foe->IsYours() || foe->GetPersonality().IsEscort());
		if(hasNemesis && !isPotentialNemesis)
			continue;
		if(!CanPursue(ship, *foe))
			continue;

		// Estimate the range a second from now, so ships prefer foes they are approaching.
		double range = (foe->Position() + 60. * foe->Velocity()).Distance(
			ship.Position() + 60. * ship.Velocity());
		// Prefer the previous target, or the parent's target, if they are nearby.
		if(foe == oldTarget.get() || foe == parentTarget.get())
			range -= 500.;

		// Unless this ship is "heroic", it should not chase much stronger ships.
		if(maxStrength && range > 1000. && !foe->IsDisabled())
		{
			const auto otherStrengthIt = shipStrength.find(foe);
			if(otherStrengthIt != shipStrength.end() && otherStrengthIt->second > maxStrength)
				continue;
		}

		// Ships which only disable never target already-disabled ships.
		if((person.Disables() || (!person.IsNemesis() && foe != oldTarget.get()))
				&& foe->IsDisabled() && !canPlunder)
			continue;

		// Ships that don't (or can't) plunder strongly prefer active targets.
		if(!canPlunder)
			range += 5000. * foe->IsDisabled();
		// While those that do, do so only if no "live" enemies are nearby.
		else
			range += 2000. * (2 * foe->IsDisabled() - !Has(ship, foe->shared_from_this(), ShipEvent::BOARD));

		// Prefer to go after armed targets, especially if you're not a pirate.
		range += 1000. * (!IsArmed(*foe) * (1 + !person.Plunders()));
		// Targets which have plundered this ship's faction earn extra scorn.
		range -= 1000 * Has(*foe, gov, ShipEvent::BOARD);
		// Focus on nearly dead ships.
		range += 500. * (foe->Shields() + foe->Hull());
		// If a target is paralyzed, focus on ships that can attack back.
		if(foe->IsParalyzed())
			range += 3000. * (foe->Heat() - .9);
		if((isPotentialNemesis && !hasNemesis) || range < closest)
		{
			closest = range;
			target = foe->shared_from_this();
			isDisabled = foe->IsDisabled();
			hasNemesis = isPotentialNemesis;
		}
	}

	// With no hostile targets, NPCs with enforcement authority (and any
	// mission NPCs) should consider friendly targets for surveillance.
	if(!isYours && !target && (ship.IsSpecial() || scanPermissions.at(gov)))
	{
		bool cargoScan = ship.Attributes().Get("cargo scan power");
		bool outfitScan = ship.Attributes().Get("outfit scan power");
		if(cargoScan || outfitScan)
		{
			closest = numeric_limits<double>::infinity();
			const auto allies = GetShipsList(ship, false);
			for(const auto &it : allies)
				if(it->GetGovernment() != gov)
				{
					auto ptr = it->shared_from_this();
					// Scan friendly ships that are as-yet unscanned by this ship's government.
					if((!cargoScan || Has(gov, ptr, ShipEvent::SCAN_CARGO))
							&& (!outfitScan || Has(gov, ptr, ShipEvent::SCAN_OUTFITS)))
						continue;

					double range = it->Position().Distance(ship.Position());
					if(range < closest)
					{
						closest = range;
						target = std::move(ptr);
					}
				}
		}
	}

	// Run away if your hostile target is not disabled and you are badly damaged.
	// Player ships never stop targeting hostiles, while hostile mission NPCs will
	// do so only if they are allowed to leave.
	if(!isYours && target && target->GetGovernment()->IsEnemy(gov) && !isDisabled
			&& (person.IsFleeing() || (ship.Health() < (RETREAT_HEALTH + .25 * person.IsCoward())
			&& !person.IsHeroic() && !person.IsStaying() && !parentIsEnemy)))
	{
		// Make sure the ship has somewhere to flee to.
		const System *system = ship.GetSystem();
<<<<<<< HEAD
		if(ship.JumpsRemaining() && (!system->Links().empty() || ship.JumpNavigation().HasJumpDrive()))
=======
		// TODO: This is not correct if the fleeing ship can use wormholes.
		if(ship.JumpsRemaining() && (!system->Links().empty() || ship.Attributes().Get("jump drive")))
>>>>>>> 304d0ee3
			target.reset();
		else
			for(const StellarObject &object : system->Objects())
				if(object.HasSprite() && object.HasValidPlanet() && object.GetPlanet()->HasSpaceport()
						&& object.GetPlanet()->CanLand(ship))
				{
					target.reset();
					break;
				}
	}

	// Vindictive personalities without in-range hostile targets keep firing at an old
	// target (instead of perhaps moving about and finding one that is still alive).
	if(!target && person.IsVindictive())
	{
		target = ship.GetTargetShip();
		if(target && (target->Cloaking() == 1. || target->GetSystem() != ship.GetSystem()))
			target.reset();
	}

	return target;
}



// Return a list of all targetable ships in the same system as the player that
// match the desired hostility (i.e. enemy or non-enemy). Does not consider the
// ship's current target, as its inclusion may or may not be desired.
vector<Ship *> AI::GetShipsList(const Ship &ship, bool targetEnemies, double maxRange) const
{
	if(maxRange < 0.)
		maxRange = numeric_limits<double>::infinity();

	auto targets = vector<Ship *>();

	// The cached lists are built each step based on the current ships in the player's system.
	const auto &rosters = targetEnemies ? enemyLists : allyLists;

	const auto it = rosters.find(ship.GetGovernment());
	if(it != rosters.end() && !it->second.empty())
	{
		targets.reserve(it->second.size());

		const System *here = ship.GetSystem();
		const Point &p = ship.Position();
		for(const auto &target : it->second)
			if(target->IsTargetable() && target->GetSystem() == here
					&& !(target->IsHyperspacing() && target->Velocity().Length() > 10.)
					&& p.Distance(target->Position()) < maxRange
					&& (ship.IsYours() || !target->GetPersonality().IsMarked())
					&& (target->IsYours() || !ship.GetPersonality().IsMarked()))
				targets.emplace_back(target);
	}

	return targets;
}



bool AI::FollowOrders(Ship &ship, Command &command) const
{
	auto it = orders.find(&ship);
	if(it == orders.end())
		return false;

	int type = it->second.type;

	// If your parent is jumping or absent, that overrides your orders unless
	// your orders are to hold position.
	shared_ptr<Ship> parent = ship.GetParent();
	if(parent && type != Orders::HOLD_POSITION && type != Orders::HOLD_ACTIVE && type != Orders::MOVE_TO)
	{
		if(parent->GetSystem() != ship.GetSystem())
			return false;
		if(parent->Commands().Has(Command::JUMP) && ship.JumpsRemaining())
			return false;
	}

	shared_ptr<Ship> target = it->second.target.lock();
	if(type == Orders::MOVE_TO && it->second.targetSystem && ship.GetSystem() != it->second.targetSystem)
	{
		// The desired position is in a different system. Find the best
		// way to reach that system (via wormhole or jumping). This may
		// result in the ship landing to refuel.
		SelectRoute(ship, it->second.targetSystem);

		// Travel there even if your parent is not planning to travel.
		if((ship.GetTargetSystem() && ship.JumpsRemaining()) || ship.GetTargetStellar())
			MoveIndependent(ship, command);
		else
			return false;
	}
	else if((type == Orders::MOVE_TO || type == Orders::HOLD_ACTIVE) && ship.Position().Distance(it->second.point) > 20.)
		MoveTo(ship, command, it->second.point, Point(), 10., .1);
	else if(type == Orders::HOLD_POSITION || type == Orders::HOLD_ACTIVE || type == Orders::MOVE_TO)
	{
		if(ship.Velocity().Length() > .001 || !ship.GetTargetShip())
			Stop(ship, command);
		else
			command.SetTurn(TurnToward(ship, TargetAim(ship)));
	}
	else if(!target)
	{
		// Note: in AI::UpdateKeys() we already made sure that if a set of orders
		// has a target, the target is in-system and targetable. But, to be sure:
		return false;
	}
	else if(type == Orders::KEEP_STATION)
		KeepStation(ship, command, *target);
	else if(type == Orders::GATHER)
		CircleAround(ship, command, *target);
	else
		MoveIndependent(ship, command);

	return true;
}



void AI::MoveIndependent(Ship &ship, Command &command) const
{
	shared_ptr<const Ship> target = ship.GetTargetShip();
	// NPCs should not be beyond the "fence" unless their target is
	// fairly close to it (or they are intended to be there).
	if(!ship.IsYours() && !ship.GetPersonality().IsUnconstrained())
	{
		if(target)
		{
			Point extrapolated = target->Position() + 120. * (target->Velocity() - ship.Velocity());
			if(extrapolated.Length() >= MAX_DISTANCE_FROM_CENTER)
			{
				MoveTo(ship, command, Point(), Point(), 40., .8);
				if(ship.Velocity().Dot(ship.Position()) > 0.)
					command |= Command::FORWARD;
				return;
			}
		}
		else if(ship.Position().Length() >= MAX_DISTANCE_FROM_CENTER)
		{
			// This ship should not be beyond the fence.
			MoveTo(ship, command, Point(), Point(), 40, .8);
			return;
		}
	}

	bool friendlyOverride = false;
	bool ignoreTargetShip = false;
	if(ship.IsYours())
	{
		auto it = orders.find(&ship);
		if(it != orders.end())
		{
			if(it->second.type == Orders::MOVE_TO)
				ignoreTargetShip = (ship.GetTargetSystem() && ship.JumpsRemaining()) || ship.GetTargetStellar();
			else if(it->second.type == Orders::ATTACK || it->second.type == Orders::FINISH_OFF)
				friendlyOverride = it->second.target.lock() == target;
		}
	}
	const Government *gov = ship.GetGovernment();
	if(ignoreTargetShip)
	{
		// Do not move to attack, scan, or assist the target ship.
	}
	else if(target && (gov->IsEnemy(target->GetGovernment()) || friendlyOverride))
	{
		bool shouldBoard = ship.Cargo().Free() && ship.GetPersonality().Plunders();
		bool hasBoarded = Has(ship, target, ShipEvent::BOARD);
		if(shouldBoard && target->IsDisabled() && !hasBoarded)
		{
			if(ship.IsBoarding())
				return;
			MoveTo(ship, command, target->Position(), target->Velocity(), 40., .8);
			command |= Command::BOARD;
		}
		else
			Attack(ship, command, *target);
		return;
	}
	else if(target)
	{
		// An AI ship that is targeting a non-hostile ship should scan it, or move on.
		bool cargoScan = ship.Attributes().Get("cargo scan power");
		bool outfitScan = ship.Attributes().Get("outfit scan power");
		if((!cargoScan || Has(gov, target, ShipEvent::SCAN_CARGO))
				&& (!outfitScan || Has(gov, target, ShipEvent::SCAN_OUTFITS)))
			target.reset();
		else
		{
			CircleAround(ship, command, *target);
			if(!ship.IsYours() && (ship.IsSpecial() || scanPermissions.at(gov)))
				command |= Command::SCAN;
		}
		return;
	}

	// A ship has restricted movement options if it is 'staying' or is hostile to its parent.
	const bool shouldStay = ship.GetPersonality().IsStaying()
			|| (ship.GetParent() && ship.GetParent()->GetGovernment()->IsEnemy(gov));
	// Ships should choose a random system/planet for travel if they do not
	// already have a system/planet in mind, and are free to move about.
	const System *origin = ship.GetSystem();
	if(!ship.GetTargetSystem() && !ship.GetTargetStellar() && !shouldStay)
	{
		// TODO: This should problably be changed, because JumpsRemaining
		// does not return an accurate number.
		int jumps = ship.JumpsRemaining(false);
		// Each destination system has an average priority of 10.
		// If you only have one jump left, landing should be high priority.
		int planetWeight = jumps ? (1 + 40 / jumps) : 1;

		vector<int> systemWeights;
		int totalWeight = 0;
		const set<const System *> &links = ship.JumpNavigation().HasJumpDrive()
			? origin->JumpNeighbors(ship.JumpNavigation().JumpRange()) : origin->Links();
		if(jumps)
		{
			for(const System *link : links)
			{
				// Prefer systems in the direction we're facing.
				Point direction = link->Position() - origin->Position();
				int weight = static_cast<int>(
					11. + 10. * ship.Facing().Unit().Dot(direction.Unit()));

				systemWeights.push_back(weight);
				totalWeight += weight;
			}
		}
		int systemTotalWeight = totalWeight;

		// Anywhere you can land that has a port has the same weight. Ships will
		// not land anywhere without a port.
		vector<const StellarObject *> planets;
		for(const StellarObject &object : origin->Objects())
			if(object.HasSprite() && object.HasValidPlanet() && object.GetPlanet()->HasSpaceport()
					&& object.GetPlanet()->CanLand(ship))
			{
				planets.push_back(&object);
				totalWeight += planetWeight;
			}
		// If there are no ports to land on and this ship cannot jump, consider
		// landing on uninhabited planets.
		if(!totalWeight)
			for(const StellarObject &object : origin->Objects())
				if(object.HasSprite() && object.HasValidPlanet() && object.GetPlanet()->CanLand(ship))
				{
					planets.push_back(&object);
					totalWeight += planetWeight;
				}
		if(!totalWeight)
		{
			// If there is nothing this ship can land on, have it just go to the
			// star and hover over it rather than drifting far away.
			if(origin->Objects().empty())
				return;
			totalWeight = 1;
			planets.push_back(&origin->Objects().front());
		}

		set<const System *>::const_iterator it = links.begin();
		int choice = Random::Int(totalWeight);
		if(choice < systemTotalWeight)
		{
			for(unsigned i = 0; i < systemWeights.size(); ++i, ++it)
			{
				choice -= systemWeights[i];
				if(choice < 0)
				{
					ship.SetTargetSystem(*it);
					break;
				}
			}
		}
		else
		{
			choice = (choice - systemTotalWeight) / planetWeight;
			ship.SetTargetStellar(planets[choice]);
		}
	}
	// Choose the best method of reaching the target system, which may mean
	// using a local wormhole rather than jumping. If this ship has chosen
	// to land, this decision will not be altered.
	SelectRoute(ship, ship.GetTargetSystem());

	if(ship.GetTargetSystem())
	{
		PrepareForHyperspace(ship, command);
		// Issuing the JUMP command prompts the escorts to get ready to jump.
		command |= Command::JUMP;
		// Issuing the WAIT command will prevent this parent from jumping.
		// When all its non-carried, in-system escorts that are not disabled and
		// have the ability to jump are ready, the WAIT command will be omitted.
		if(!EscortsReadyToJump(ship))
			command |= Command::WAIT;
	}
	else if(ship.GetTargetStellar())
	{
		MoveToPlanet(ship, command);
		if(!shouldStay && ship.Attributes().Get("fuel capacity") && ship.GetTargetStellar()->HasSprite()
				&& ship.GetTargetStellar()->GetPlanet() && ship.GetTargetStellar()->GetPlanet()->CanLand(ship))
			command |= Command::LAND;
		else if(ship.Position().Distance(ship.GetTargetStellar()->Position()) < 100.)
			ship.SetTargetStellar(nullptr);
	}
	else if(shouldStay && !ship.GetSystem()->Objects().empty())
	{
		unsigned i = Random::Int(origin->Objects().size());
		ship.SetTargetStellar(&origin->Objects()[i]);
	}
}



void AI::MoveEscort(Ship &ship, Command &command) const
{
	const Ship &parent = *ship.GetParent();
<<<<<<< HEAD
	bool hasFuelCapacity = ship.Attributes().Get("fuel capacity") && ship.JumpNavigation().JumpFuel();
	bool isStaying = ship.GetPersonality().IsStaying() || !hasFuelCapacity;
	bool parentIsHere = (ship.GetSystem() == parent.GetSystem());
=======
	const System *currentSystem = ship.GetSystem();
	bool hasFuelCapacity = ship.Attributes().Get("fuel capacity");
	bool needsFuel = ship.NeedsFuel();
	bool isStaying = ship.GetPersonality().IsStaying() || !hasFuelCapacity || needsFuel;
	bool parentIsHere = (currentSystem == parent.GetSystem());
>>>>>>> 304d0ee3
	// Check if the parent has a target planet that is in the parent's system.
	const Planet *parentPlanet = (parent.GetTargetStellar() ? parent.GetTargetStellar()->GetPlanet() : nullptr);
	bool planetIsHere = (parentPlanet && parentPlanet->IsInSystem(parent.GetSystem()));
	bool systemHasFuel = hasFuelCapacity && currentSystem->HasFuelFor(ship);

	// Non-staying escorts should route to their parent ship's system if not already in it.
	if(!parentIsHere && !isStaying)
	{
		if(ship.GetTargetStellar())
		{
			// An escort with an out-of-system parent only lands to
			// refuel or use a wormhole to route toward the parent.
			const Planet *targetPlanet = ship.GetTargetStellar()->GetPlanet();
			if(!targetPlanet || !targetPlanet->CanLand(ship)
					|| !ship.GetTargetStellar()->HasSprite()
					|| (!targetPlanet->IsWormhole() && ship.Fuel() == 1.))
				ship.SetTargetStellar(nullptr);
		}

		// If the ship has no destination or the destination is unreachable, route to the parent's system.
		if(!ship.GetTargetStellar() && (!ship.GetTargetSystem() || !ship.JumpFuel(ship.GetTargetSystem())))
		{
			// Route to the parent ship's system and check whether
			// the ship should land (refuel or wormhole) or jump.
			SelectRoute(ship, parent.GetSystem());
		}

		// Perform the action that this ship previously decided on.
		if(ship.GetTargetStellar())
		{
			MoveToPlanet(ship, command);
			command |= Command::LAND;
		}
		else if(ship.GetTargetSystem() && ship.JumpsRemaining())
		{
			PrepareForHyperspace(ship, command);
			command |= Command::JUMP;
			// If this ship is a parent to members of its fleet,
			// it should wait for them before jumping.
			if(!EscortsReadyToJump(ship))
				command |= Command::WAIT;
		}
		else if(systemHasFuel && ship.Fuel() < 1.)
			// Refuel so that when the parent returns, this ship is ready to rendezvous with it.
			Refuel(ship, command);
		else
			// This ship has no route to the parent's system, so park at the system's center.
			MoveTo(ship, command, Point(), Point(), 40., 0.1);
	}
	// If the parent is in-system and planning to jump, non-staying escorts should follow suit.
	else if(parent.Commands().Has(Command::JUMP) && parent.GetTargetSystem() && !isStaying)
	{
		SelectRoute(ship, parent.GetTargetSystem());

		if(ship.GetTargetSystem())
		{
			PrepareForHyperspace(ship, command);
			command |= Command::JUMP;
			if(!(parent.IsEnteringHyperspace() || parent.IsReadyToJump()) || !EscortsReadyToJump(ship))
				command |= Command::WAIT;
		}
		else if(ship.GetTargetStellar())
		{
			MoveToPlanet(ship, command);
			if(parent.IsEnteringHyperspace())
				command |= Command::LAND;
		}
		else if(needsFuel)
			// Return to the system center to maximize solar collection rate.
			MoveTo(ship, command, Point(), Point(), 40., 0.1);
		else
			// This ship has no route to the parent's destination system, so protect it until it jumps away.
			KeepStation(ship, command, parent);
	}
	// If an escort is out of fuel, they should refuel without waiting for the
	// "parent" to land (because the parent may not be planning on landing).
	else if(systemHasFuel && needsFuel)
		Refuel(ship, command);
	else if(parent.Commands().Has(Command::LAND) && parentIsHere && planetIsHere)
	{
		if(parentPlanet->CanLand(ship))
		{
			ship.SetTargetSystem(nullptr);
			ship.SetTargetStellar(parent.GetTargetStellar());
			MoveToPlanet(ship, command);
			if(parent.IsLanding())
				command |= Command::LAND;
		}
		else if(parentPlanet->IsWormhole())
		{
			SelectRoute(ship, parentPlanet->WormholeDestination(currentSystem));

			if(ship.GetTargetSystem())
			{
				PrepareForHyperspace(ship, command);
				if(parent.IsLanding())
					command |= Command::JUMP;
			}
			else if(ship.GetTargetStellar())
			{
				MoveToPlanet(ship, command);
				if(parent.IsLanding())
					command |= Command::LAND;
			}
			else if(needsFuel)
				// Return to the system center to maximize solar collection rate.
				MoveTo(ship, command, Point(), Point(), 40., 0.1);
			else
				// This ship has no route to the parent's destination system, so protect it until it jumps away.
				KeepStation(ship, command, parent);
		}
		else
			KeepStation(ship, command, parent);
	}
	else if(parent.Commands().Has(Command::BOARD) && parent.GetTargetShip().get() == &ship)
		Stop(ship, command, .2);
	else
		KeepStation(ship, command, parent);
}



// Prefer your parent's target planet for refueling, but if it and your current
// target planet can't fuel you, try to find one that can.
void AI::Refuel(Ship &ship, Command &command)
{
	const StellarObject *parentTarget = (ship.GetParent() ? ship.GetParent()->GetTargetStellar() : nullptr);
	if(CanRefuel(ship, parentTarget))
		ship.SetTargetStellar(parentTarget);
	else if(!CanRefuel(ship, ship.GetTargetStellar()))
		ship.SetTargetStellar(GetRefuelLocation(ship));

	if(ship.GetTargetStellar())
	{
		MoveToPlanet(ship, command);
		command |= Command::LAND;
	}
}



bool AI::CanRefuel(const Ship &ship, const StellarObject *target)
{
	if(!target)
		return false;

	const Planet *planet = target->GetPlanet();
	if(!planet)
		return false;

	if(!planet->IsInSystem(ship.GetSystem()))
		return false;

	if(!planet->HasFuelFor(ship))
		return false;

	return true;
}



// Determine if a carried ship meets any of the criteria for returning to its parent.
bool AI::ShouldDock(const Ship &ship, const Ship &parent, const System *playerSystem) const
{
	// If your parent is disabled, you should not attempt to board it.
	// (Doing so during combat will likely lead to its destruction.)
	if(parent.IsDisabled())
		return false;

	// A player-owned carried ship should return to its carrier when the player
	// has ordered it to "no longer deploy" or when it is not in the current system.
	// A non-player-owned carried ship should retreat if its parent is calling it back.
	if(ship.IsYours())
	{
		if(!ship.HasDeployOrder() || ship.GetSystem() != playerSystem)
			return true;
	}
	else if(!parent.Commands().Has(Command::DEPLOY))
		return true;

	// If a carried ship has repair abilities, avoid having it get stuck oscillating between
	// retreating and attacking when at exactly 50% health by adding hysteresis to the check.
	double minHealth = RETREAT_HEALTH + .25 + .25 * !ship.Commands().Has(Command::DEPLOY);
	if(ship.Health() < minHealth && (!ship.IsYours() || Preferences::Has("Damaged fighters retreat")))
		return true;

	// If a fighter is armed with only ammo-using weapons, but no longer has the ammunition
	// needed to use them, it should dock if the parent can supply that ammo.
	auto requiredAmmo = set<const Outfit *>{};
	for(const Hardpoint &hardpoint : ship.Weapons())
	{
		const Weapon *weapon = hardpoint.GetOutfit();
		if(weapon && !hardpoint.IsAntiMissile())
		{
			const Outfit *ammo = weapon->Ammo();
			if(!ammo || ship.OutfitCount(ammo))
			{
				// This fighter has at least one usable weapon, and
				// thus does not need to dock to continue fighting.
				requiredAmmo.clear();
				break;
			}
			else if(parent.OutfitCount(ammo))
				requiredAmmo.insert(ammo);
		}
	}
	if(!requiredAmmo.empty())
		return true;

	// If a carried ship has fuel capacity but is very low, it should return if
	// the parent can refuel it.
	double maxFuel = ship.Attributes().Get("fuel capacity");
	if(maxFuel && ship.Fuel() < .005 && parent.JumpNavigation().JumpFuel() < parent.Fuel() *
			parent.Attributes().Get("fuel capacity") - maxFuel)
		return true;

	// If an out-of-combat NPC carried ship is carrying a significant cargo
	// load and can transfer some of it to the parent, it should do so.
	if(!ship.IsYours())
	{
		bool hasEnemy = ship.GetTargetShip() && ship.GetTargetShip()->GetGovernment()->IsEnemy(ship.GetGovernment());
		if(!hasEnemy && parent.Cargo().Free())
		{
			const CargoHold &cargo = ship.Cargo();
			// Mining ships only mine while they have 5 or more free space. While mining, carried ships
			// do not consider docking unless their parent is far from a targetable asteroid.
			if(!cargo.IsEmpty() && cargo.Size() && cargo.Free() < 5)
				return true;
		}
	}

	return false;
}



double AI::TurnBackward(const Ship &ship)
{
	return TurnToward(ship, -ship.Velocity());
}



double AI::TurnToward(const Ship &ship, const Point &vector)
{
	Point facing = ship.Facing().Unit();
	double cross = vector.Cross(facing);

	if(vector.Dot(facing) > 0.)
	{
		double angle = asin(min(1., max(-1., cross / vector.Length()))) * TO_DEG;
		if(fabs(angle) <= ship.TurnRate())
			return -angle / ship.TurnRate();
	}

	bool left = cross < 0.;
	return left - !left;
}



bool AI::MoveToPlanet(Ship &ship, Command &command)
{
	if(!ship.GetTargetStellar())
		return false;

	const Point &target = ship.GetTargetStellar()->Position();
	return MoveTo(ship, command, target, Point(), ship.GetTargetStellar()->Radius(), 1.);
}



// Instead of moving to a point with a fixed location, move to a moving point (Ship = position + velocity)
bool AI::MoveTo(Ship &ship, Command &command, const Point &targetPosition,
	const Point &targetVelocity, double radius, double slow)
{
	const Point &position = ship.Position();
	const Point &velocity = ship.Velocity();
	const Angle &angle = ship.Facing();
	Point dp = targetPosition - position;
	Point dv = targetVelocity - velocity;

	double speed = dv.Length();

	bool isClose = (dp.Length() < radius);
	if(isClose && speed < slow)
		return true;

	bool shouldReverse = false;
	dp = targetPosition - StoppingPoint(ship, targetVelocity, shouldReverse);

	bool isFacing = (dp.Unit().Dot(angle.Unit()) > .95);
	if(!isClose || (!isFacing && !shouldReverse))
		command.SetTurn(TurnToward(ship, dp));
	if(isFacing)
		command |= Command::FORWARD;
	else if(shouldReverse)
	{
		command.SetTurn(TurnToward(ship, velocity));
		command |= Command::BACK;
	}

	return false;
}



bool AI::Stop(Ship &ship, Command &command, double maxSpeed, const Point direction)
{
	const Point &velocity = ship.Velocity();
	const Angle &angle = ship.Facing();

	double speed = velocity.Length();

	// If asked for a complete stop, the ship needs to be going much slower.
	if(speed <= (maxSpeed ? maxSpeed : .001))
		return true;
	if(!maxSpeed)
		command |= Command::STOP;

	// If you're moving slow enough that one frame of acceleration could bring
	// you to a stop, make sure you're pointed perfectly in the right direction.
	// This is a fudge factor for how straight you must be facing: it increases
	// from 0.8 when it will take many frames to stop, to nearly 1 when it will
	// take less than 1 frame to stop.
	double stopTime = speed / ship.Acceleration();
	double limit = .8 + .2 / (1. + stopTime * stopTime * stopTime * .001);

	// If you have a reverse thruster, figure out whether using it is faster
	// than turning around and using your main thruster.
	if(ship.Attributes().Get("reverse thrust"))
	{
		// Figure out your stopping time using your main engine:
		double degreesToTurn = TO_DEG * acos(min(1., max(-1., -velocity.Unit().Dot(angle.Unit()))));
		double forwardTime = degreesToTurn / ship.TurnRate();
		forwardTime += stopTime;

		// Figure out your reverse thruster stopping time:
		double reverseAcceleration = ship.Attributes().Get("reverse thrust") / ship.Mass();
		double reverseTime = (180. - degreesToTurn) / ship.TurnRate();
		reverseTime += speed / reverseAcceleration;

		// If you want to end up facing a specific direction, add the extra turning time.
		if(direction)
		{
			// Time to turn from facing backwards to target:
			double degreesFromBackwards = TO_DEG * acos(min(1., max(-1., direction.Unit().Dot(-velocity.Unit()))));
			double turnFromBackwardsTime = degreesFromBackwards / ship.TurnRate();
			forwardTime += turnFromBackwardsTime;

			// Time to turn from facing forwards to target:
			double degreesFromForward = TO_DEG * acos(min(1., max(-1., direction.Unit().Dot(angle.Unit()))));
			double turnFromForwardTime = degreesFromForward / ship.TurnRate();
			reverseTime += turnFromForwardTime;
		}

		if(reverseTime < forwardTime)
		{
			command.SetTurn(TurnToward(ship, velocity));
			if(velocity.Unit().Dot(angle.Unit()) > limit)
				command |= Command::BACK;
			return false;
		}
	}

	command.SetTurn(TurnBackward(ship));
	if(velocity.Unit().Dot(angle.Unit()) < -limit)
		command |= Command::FORWARD;

	return false;
}



void AI::PrepareForHyperspace(Ship &ship, Command &command)
{
	bool hasHyperdrive = ship.JumpNavigation().HasHyperdrive();
	double scramThreshold = ship.Attributes().Get("scram drive");
	bool hasJumpDrive = ship.JumpNavigation().HasJumpDrive();
	if(!hasHyperdrive && !hasJumpDrive)
		return;

	bool isJump = (ship.JumpNavigation().GetCheapestJumpType(ship.GetTargetSystem()).first == JumpType::JUMPDRIVE);

	Point direction = ship.GetTargetSystem()->Position() - ship.GetSystem()->Position();
	if(!isJump && scramThreshold)
	{
		direction = direction.Unit();
		Point normal(-direction.Y(), direction.X());

		double deviation = ship.Velocity().Dot(normal);
		if(fabs(deviation) > scramThreshold)
		{
			// Need to maneuver; not ready to jump
			if((ship.Facing().Unit().Dot(normal) < 0) == (deviation < 0))
				// Thrusting from this angle is counterproductive
				direction = -deviation * normal;
			else
			{
				command |= Command::FORWARD;

				// How much correction will be applied to deviation by thrusting
				// as I turn back toward the jump direction.
				double turnRateRadians = ship.TurnRate() * TO_RAD;
				double cos = ship.Facing().Unit().Dot(direction);
				// integral(t*sin(r*x), angle/r, 0) = t/r * (1 - cos(angle)), so:
				double correctionWhileTurning = fabs(1 - cos) * ship.Acceleration() / turnRateRadians;
				// (Note that this will always underestimate because thrust happens before turn)

				if(fabs(deviation) - correctionWhileTurning > scramThreshold)
					// Want to thrust from an even sharper angle
					direction = -deviation * normal;
			}
		}
		command.SetTurn(TurnToward(ship, direction));
	}
	// If we're a jump drive, just stop.
	else if(isJump)
		Stop(ship, command, ship.Attributes().Get("jump speed"));
	// Else stop in the fastest way to end facing in the right direction
	else if(Stop(ship, command, ship.Attributes().Get("jump speed"), direction))
		command.SetTurn(TurnToward(ship, direction));
}



void AI::CircleAround(Ship &ship, Command &command, const Body &target)
{
	Point direction = target.Position() - ship.Position();
	command.SetTurn(TurnToward(ship, direction));

	double length = direction.Length();
	if(length > 200. && ship.Facing().Unit().Dot(direction) >= 0.)
	{
		command |= Command::FORWARD;

		// If the ship is far away enough the ship should use the afterburner.
		if(length > 750. && ShouldUseAfterburner(ship))
			command |= Command::AFTERBURNER;
	}
}



void AI::Swarm(Ship &ship, Command &command, const Body &target)
{
	Point direction = target.Position() - ship.Position();
	double maxSpeed = ship.MaxVelocity();
	double rendezvousTime = RendezvousTime(direction, target.Velocity(), maxSpeed);
	if(std::isnan(rendezvousTime) || rendezvousTime > 600.)
		rendezvousTime = 600.;
	direction += rendezvousTime * target.Velocity();
	MoveTo(ship, command, target.Position() + direction, .5 * maxSpeed * direction.Unit(), 50., 2.);
}



void AI::KeepStation(Ship &ship, Command &command, const Body &target)
{
	// Constants:
	static const double MAX_TIME = 600.;
	static const double LEAD_TIME = 500.;
	static const double POSITION_DEADBAND = 200.;
	static const double VELOCITY_DEADBAND = 1.5;
	static const double TIME_DEADBAND = 120.;
	static const double THRUST_DEADBAND = .5;

	// Current properties of the two ships:
	double maxV = ship.MaxVelocity();
	double accel = ship.Acceleration();
	double turn = ship.TurnRate();
	double mass = ship.Mass();
	Point unit = ship.Facing().Unit();
	double currentAngle = ship.Facing().Degrees();
	// This is where we want to be relative to where we are now:
	Point velocityDelta = target.Velocity() - ship.Velocity();
	Point positionDelta = target.Position() + LEAD_TIME * velocityDelta - ship.Position();
	double positionSize = positionDelta.Length();
	double positionWeight = positionSize / (positionSize + POSITION_DEADBAND);
	// This is how fast we want to be going relative to how fast we're going now:
	velocityDelta -= unit * VELOCITY_DEADBAND;
	double velocitySize = velocityDelta.Length();
	double velocityWeight = velocitySize / (velocitySize + VELOCITY_DEADBAND);

	// Time it will take (roughly) to move to the target ship:
	double positionTime = RendezvousTime(positionDelta, target.Velocity(), maxV);
	if(std::isnan(positionTime) || positionTime > MAX_TIME)
		positionTime = MAX_TIME;
	Point rendezvous = positionDelta + target.Velocity() * positionTime;
	double positionAngle = Angle(rendezvous).Degrees();
	positionTime += AngleDiff(currentAngle, positionAngle) / turn;
	positionTime += (rendezvous.Unit() * maxV - ship.Velocity()).Length() / accel;
	// If you are very close, stop trying to adjust:
	positionTime *= positionWeight * positionWeight;

	// Time it will take (roughly) to adjust your velocity to match the target:
	double velocityTime = velocityDelta.Length() / accel;
	double velocityAngle = Angle(velocityDelta).Degrees();
	velocityTime += AngleDiff(currentAngle, velocityAngle) / turn;
	// If you are very close, stop trying to adjust:
	velocityTime *= velocityWeight * velocityWeight;

	// Focus on matching position or velocity depending on which will take longer.
	double totalTime = positionTime + velocityTime + TIME_DEADBAND;
	positionWeight = positionTime / totalTime;
	velocityWeight = velocityTime / totalTime;
	double facingWeight = TIME_DEADBAND / totalTime;

	// Determine the angle we want to face, interpolating smoothly between three options.
	Point facingGoal = rendezvous.Unit() * positionWeight
		+ velocityDelta.Unit() * velocityWeight
		+ target.Facing().Unit() * facingWeight;
	double targetAngle = Angle(facingGoal).Degrees() - currentAngle;
	if(abs(targetAngle) > 180.)
		targetAngle += (targetAngle < 0. ? 360. : -360.);
	// Avoid "turn jitter" when position & velocity are well-matched.
	bool changedDirection = (signbit(ship.Commands().Turn()) != signbit(targetAngle));
	double targetTurn = abs(targetAngle / turn);
	double lastTurn = abs(ship.Commands().Turn());
	if(lastTurn && (changedDirection || (lastTurn < 1. && targetTurn > lastTurn)))
	{
		// Keep the desired turn direction, but damp the per-frame turn rate increase.
		double dampedTurn = (changedDirection ? 0. : lastTurn) + min(.025, targetTurn);
		command.SetTurn(copysign(dampedTurn, targetAngle));
	}
	else if(targetTurn < 1.)
		command.SetTurn(copysign(targetTurn, targetAngle));
	else
		command.SetTurn(targetAngle);

	// Determine whether to apply thrust.
	Point drag = ship.Velocity() * (ship.Attributes().Get("drag") / mass);
	if(ship.Attributes().Get("reverse thrust"))
	{
		// Don't take drag into account when reverse thrusting, because this
		// estimate of how it will be applied can be quite inaccurate.
		Point a = (unit * (-ship.Attributes().Get("reverse thrust") / mass)).Unit();
		double direction = positionWeight * positionDelta.Dot(a) / POSITION_DEADBAND
			+ velocityWeight * velocityDelta.Dot(a) / VELOCITY_DEADBAND;
		if(direction > THRUST_DEADBAND)
		{
			command |= Command::BACK;
			return;
		}
	}
	Point a = (unit * accel - drag).Unit();
	double direction = positionWeight * positionDelta.Dot(a) / POSITION_DEADBAND
		+ velocityWeight * velocityDelta.Dot(a) / VELOCITY_DEADBAND;
	if(direction > THRUST_DEADBAND)
		command |= Command::FORWARD;
}



void AI::Attack(Ship &ship, Command &command, const Ship &target)
{
	// First, figure out what your shortest-range weapon is.
	double shortestRange = 4000.;
	bool isArmed = false;
	bool hasAmmo = false;
	double minSafeDistance = 0.;
	for(const Hardpoint &hardpoint : ship.Weapons())
	{
		const Weapon *weapon = hardpoint.GetOutfit();
		if(weapon && !hardpoint.IsAntiMissile())
		{
			isArmed = true;
			bool hasThisAmmo = (!weapon->Ammo() || ship.OutfitCount(weapon->Ammo()));
			hasAmmo |= hasThisAmmo;

			// Exploding weaponry that can damage this ship requires special
			// consideration (while we have the ammo to use the weapon).
			if(hasThisAmmo && weapon->BlastRadius() && !weapon->IsSafe())
				minSafeDistance = max(weapon->BlastRadius() + weapon->TriggerRadius(), minSafeDistance);

			// The missile boat AI should be applied at 1000 pixels range if
			// all weapons are homing or turrets, and at 2000 if not.
			double multiplier = (hardpoint.IsHoming() || hardpoint.IsTurret()) ? 1. : .5;
			shortestRange = min(multiplier * weapon->Range(), shortestRange);
		}
	}
	// If this ship was using the missile boat AI to run away and bombard its
	// target from a distance, have it stop running once it is out of ammo. This
	// is not realistic, but it's a whole lot less annoying for the player when
	// they are trying to hunt down and kill the last missile boat in a fleet.
	if(isArmed && !hasAmmo)
		shortestRange = 0.;

	// Deploy any fighters you are carrying.
	if(!ship.IsYours() && ship.HasBays())
	{
		command |= Command::DEPLOY;
		Deploy(ship, false);
	}

	// If this ship has only long-range weapons, or some weapons have a
	// blast radius, it should keep some distance instead of closing in.
	Point d = (target.Position() + target.Velocity()) - (ship.Position() + ship.Velocity());
	if((minSafeDistance > 0. || shortestRange > 1000.)
			&& d.Length() < max(1.25 * minSafeDistance, .5 * shortestRange))
	{
		// If this ship can use reverse thrusters, consider doing so.
		double reverseSpeed = ship.MaxReverseVelocity();
		if(reverseSpeed && (reverseSpeed >= min(target.MaxVelocity(), ship.MaxVelocity())
				|| target.Velocity().Dot(-d.Unit()) <= reverseSpeed))
		{
			command.SetTurn(TurnToward(ship, d));
			if(ship.Facing().Unit().Dot(d) >= 0.)
				command |= Command::BACK;
		}
		else
		{
			command.SetTurn(TurnToward(ship, -d));
			if(ship.Facing().Unit().Dot(d) <= 0.)
				command |= Command::FORWARD;
		}
		return;
	}

	MoveToAttack(ship, command, target);
}



void AI::MoveToAttack(Ship &ship, Command &command, const Body &target)
{
	Point d = target.Position() - ship.Position();

	// First of all, aim in the direction that will hit this target.
	command.SetTurn(TurnToward(ship, TargetAim(ship, target)));

	// Calculate this ship's "turning radius"; that is, the smallest circle it
	// can make while at full speed.
	double stepsInFullTurn = 360. / ship.TurnRate();
	double circumference = stepsInFullTurn * ship.Velocity().Length();
	double diameter = max(200., circumference / PI);

	// If the ship has reverse thrusters and the target is behind it, we can
	// use them to reach the target more quickly.
	if(ship.Facing().Unit().Dot(d.Unit()) < -.75 && ship.Attributes().Get("reverse thrust"))
		command |= Command::BACK;
	// This isn't perfect, but it works well enough.
	else if((ship.Facing().Unit().Dot(d) >= 0. && d.Length() > diameter)
			|| (ship.Velocity().Dot(d) < 0. && ship.Facing().Unit().Dot(d.Unit()) >= .9))
		command |= Command::FORWARD;

	// Use an equipped afterburner if possible.
	if(command.Has(Command::FORWARD) && d.Length() < 1000. && ShouldUseAfterburner(ship))
		command |= Command::AFTERBURNER;
}



void AI::PickUp(Ship &ship, Command &command, const Body &target)
{
	// Figure out the target's velocity relative to the ship.
	Point p = target.Position() - ship.Position();
	Point v = target.Velocity() - ship.Velocity();
	double vMax = ship.MaxVelocity();

	// Estimate where the target will be by the time we reach it.
	double time = RendezvousTime(p, v, vMax);
	if(std::isnan(time))
		time = p.Length() / vMax;
	double degreesToTurn = TO_DEG * acos(min(1., max(-1., p.Unit().Dot(ship.Facing().Unit()))));
	time += degreesToTurn / ship.TurnRate();
	p += v * time;

	// Move toward the target.
	command.SetTurn(TurnToward(ship, p));
	double dp = p.Unit().Dot(ship.Facing().Unit());
	if(dp > .7)
		command |= Command::FORWARD;

	// Use the afterburner if it will not cause you to miss your target.
	double squareDistance = p.LengthSquared();
	if(command.Has(Command::FORWARD) && ShouldUseAfterburner(ship))
		if(dp > max(.9, min(.9999, 1. - squareDistance / 10000000.)))
			command |= Command::AFTERBURNER;
}



// Determine if using an afterburner does not use up reserve fuel, cause undue
// energy strain, or undue thermal loads if almost overheated.
bool AI::ShouldUseAfterburner(Ship &ship)
{
	if(!ship.Attributes().Get("afterburner thrust"))
		return false;

	double fuel = ship.Fuel() * ship.Attributes().Get("fuel capacity");
	double neededFuel = ship.Attributes().Get("afterburner fuel");
	double energy = ship.Energy() * ship.Attributes().Get("energy capacity");
	double neededEnergy = ship.Attributes().Get("afterburner energy");
	if(energy == 0.)
		energy = ship.Attributes().Get("energy generation")
				+ 0.2 * ship.Attributes().Get("solar collection")
				- ship.Attributes().Get("energy consumption");
	double outputHeat = ship.Attributes().Get("afterburner heat") / (100 * ship.Mass());
	if((!neededFuel || fuel - neededFuel > ship.JumpNavigation().JumpFuel())
			&& (!neededEnergy || neededEnergy / energy < 0.25)
			&& (!outputHeat || ship.Heat() + outputHeat < .9))
		return true;

	return false;
}



// "Appeasing" ships will dump cargo after being injured, if they are being targeted.
void AI::DoAppeasing(const shared_ptr<Ship> &ship, double *threshold) const
{
	double health = .5 * ship->Shields() + ship->Hull();
	if(1. - health <= *threshold)
		return;

	const auto enemies = GetShipsList(*ship, true);
	if(none_of(enemies.begin(), enemies.end(), [&ship](const Ship *foe) noexcept -> bool
			{ return !foe->IsDisabled() && foe->GetTargetShip() == ship; }))
		return;

	int toDump = 11 + (1. - health) * .5 * ship->Cargo().Size();
	for(auto &&commodity : ship->Cargo().Commodities())
		if(commodity.second && toDump > 0)
		{
			int dumped = min(commodity.second, toDump);
			ship->Jettison(commodity.first, dumped, true);
			toDump -= dumped;
		}

	Messages::Add(ship->GetGovernment()->GetName() + " " + ship->Noun() + " \"" + ship->Name()
		+ "\": Please, just take my cargo and leave me alone.", Messages::Importance::Low);

	*threshold = (1. - health) + .1;
}



// Find a target ship to flock around at high speed.
void AI::DoSwarming(Ship &ship, Command &command, shared_ptr<Ship> &target)
{
	// Find a new ship to target on average every 10 seconds, or if the current target
	// is no longer eligible. If landing, release the old target so others can swarm it.
	if(ship.IsLanding() || !target || !CanSwarm(ship, *target) || !Random::Int(600))
	{
		if(target)
		{
			// Allow another swarming ship to consider the target.
			auto sit = swarmCount.find(target.get());
			if(sit != swarmCount.end() && sit->second > 0)
				--sit->second;
			// Release the current target.
			target.reset();
			ship.SetTargetShip(target);
		}
		// If here just because we are about to land, do not seek a new target.
		if(ship.IsLanding())
			return;

		int lowestCount = 7;
		// Consider swarming around non-hostile ships in the same system.
		const auto others = GetShipsList(ship, false);
		for(auto *other : others)
			if(!other->GetPersonality().IsSwarming())
			{
				// Prefer to swarm ships that are not already being heavily swarmed.
				int count = swarmCount[other] + Random::Int(4);
				if(count < lowestCount)
				{
					target = other->shared_from_this();
					lowestCount = count;
				}
			}
		ship.SetTargetShip(target);
		if(target)
			++swarmCount[target.get()];
	}
	// If a friendly ship to flock with was not found, return to an available planet.
	if(target)
		Swarm(ship, command, *target);
	else if(ship.Zoom() == 1.)
		Refuel(ship, command);
}



void AI::DoSurveillance(Ship &ship, Command &command, shared_ptr<Ship> &target) const
{
	// Since DoSurveillance is called after target-seeking and firing, if this
	// ship has a target, that target is guaranteed to be targetable.
	if(target && (target->GetSystem() != ship.GetSystem() || target->IsEnteringHyperspace()))
	{
		target.reset();
		ship.SetTargetShip(target);
	}
	// If you have a hostile target, pursuing and destroying it has priority.
	if(target && ship.GetGovernment()->IsEnemy(target->GetGovernment()))
	{
		// Automatic aiming and firing already occurred.
		MoveIndependent(ship, command);
		return;
	}

	// Choose a surveillance behavior.
	if(ship.GetTargetSystem())
	{
		// Unload surveillance drones in this system before leaving.
		PrepareForHyperspace(ship, command);
		command |= Command::JUMP;
		if(ship.HasBays())
		{
			command |= Command::DEPLOY;
			Deploy(ship, false);
		}
	}
	else if(ship.GetTargetStellar())
	{
		// Approach the planet and "land" on it (i.e. scan it).
		MoveToPlanet(ship, command);
		double atmosphereScan = ship.Attributes().Get("atmosphere scan");
		double distance = ship.Position().Distance(ship.GetTargetStellar()->Position());
		if(distance < atmosphereScan && !Random::Int(100))
			ship.SetTargetStellar(nullptr);
		else
			command |= Command::LAND;
	}
	else if(target)
	{
		// Approach and scan the targeted, friendly ship's cargo or outfits.
		bool cargoScan = ship.Attributes().Get("cargo scan power");
		bool outfitScan = ship.Attributes().Get("outfit scan power");
		// If the pointer to the target ship exists, it is targetable and in-system.
		bool mustScanCargo = cargoScan && !Has(ship, target, ShipEvent::SCAN_CARGO);
		bool mustScanOutfits = outfitScan && !Has(ship, target, ShipEvent::SCAN_OUTFITS);
		if(!mustScanCargo && !mustScanOutfits)
			ship.SetTargetShip(shared_ptr<Ship>());
		else
		{
			CircleAround(ship, command, *target);
			command |= Command::SCAN;
		}
	}
	else
	{
		const System *system = ship.GetSystem();
		const Government *gov = ship.GetGovernment();

		// Consider scanning any non-hostile ship in this system that you haven't yet personally scanned.
		vector<Ship *> targetShips;
		bool cargoScan = ship.Attributes().Get("cargo scan power");
		bool outfitScan = ship.Attributes().Get("outfit scan power");
		if(cargoScan || outfitScan)
			for(const auto &grit : governmentRosters)
			{
				if(gov == grit.first || gov->IsEnemy(grit.first))
					continue;
				for(const auto &it : grit.second)
				{
					auto ptr = it->shared_from_this();
					if((!cargoScan || Has(ship, ptr, ShipEvent::SCAN_CARGO))
							&& (!outfitScan || Has(ship, ptr, ShipEvent::SCAN_OUTFITS)))
						continue;

					if(it->IsTargetable())
						targetShips.emplace_back(it);
				}
			}

		// Consider scanning any planetary object in the system, if able.
		vector<const StellarObject *> targetPlanets;
		double atmosphereScan = ship.Attributes().Get("atmosphere scan");
		if(atmosphereScan)
			for(const StellarObject &object : system->Objects())
				if(object.HasSprite() && !object.IsStar() && !object.IsStation())
					targetPlanets.push_back(&object);

		// If this ship can jump away, consider traveling to a nearby system.
		vector<const System *> targetSystems;
		// TODO: These ships cannot travel through wormholes?
		if(ship.JumpsRemaining(false))
		{
			const auto &links = ship.JumpNavigation().HasJumpDrive() ?
				system->JumpNeighbors(ship.JumpNavigation().JumpRange()) : system->Links();
			targetSystems.insert(targetSystems.end(), links.begin(), links.end());
		}

		unsigned total = targetShips.size() + targetPlanets.size() + targetSystems.size();
		if(!total)
		{
			// If there is nothing for this ship to scan, have it hold still
			// instead of drifting away from the system center.
			Stop(ship, command);
			return;
		}

		unsigned index = Random::Int(total);
		if(index < targetShips.size())
			ship.SetTargetShip(targetShips[index]->shared_from_this());
		else
		{
			index -= targetShips.size();
			if(index < targetPlanets.size())
				ship.SetTargetStellar(targetPlanets[index]);
			else
				ship.SetTargetSystem(targetSystems[index - targetPlanets.size()]);
		}
	}
}



void AI::DoMining(Ship &ship, Command &command)
{
	// This function is only called for ships that are in the player's system.
	// Update the radius that the ship is searching for asteroids at.
	bool isNew = !miningAngle.count(&ship);
	Angle &angle = miningAngle[&ship];
	if(isNew)
	{
		angle = Angle::Random();
		miningRadius[&ship] = ship.GetSystem()->AsteroidBeltRadius();
	}
	angle += Angle::Random(1.) - Angle::Random(1.);
	double radius = miningRadius[&ship] * pow(2., angle.Unit().X());

	shared_ptr<Minable> target = ship.GetTargetAsteroid();
	if(!target || target->Velocity().Length() > ship.MaxVelocity())
	{
		for(const shared_ptr<Minable> &minable : minables)
		{
			Point offset = minable->Position() - ship.Position();
			// Target only nearby minables that are within 45deg of the current heading
			// and not moving faster than the ship can catch.
			if(offset.Length() < 800. && offset.Unit().Dot(ship.Facing().Unit()) > .7
					&& minable->Velocity().Dot(offset.Unit()) < ship.MaxVelocity())
			{
				target = minable;
				ship.SetTargetAsteroid(target);
				break;
			}
		}
	}
	if(target)
	{
		// If the asteroid has moved well out of reach, stop tracking it.
		if(target->Position().Distance(ship.Position()) > 1600.)
			ship.SetTargetAsteroid(nullptr);
		else
		{
			MoveToAttack(ship, command, *target);
			AutoFire(ship, firingCommands, *target);
			return;
		}
	}

	Point heading = Angle(30.).Rotate(ship.Position().Unit() * radius) - ship.Position();
	command.SetTurn(TurnToward(ship, heading));
	if(ship.Velocity().Dot(heading.Unit()) < .7 * ship.MaxVelocity())
		command |= Command::FORWARD;
}



bool AI::DoHarvesting(Ship &ship, Command &command)
{
	// If the ship has no target to pick up, do nothing.
	shared_ptr<Flotsam> target = ship.GetTargetFlotsam();
	if(target && ship.Cargo().Free() < target->UnitSize())
	{
		target.reset();
		ship.SetTargetFlotsam(target);
	}
	if(!target)
	{
		// Only check for new targets every 10 frames, on average.
		if(Random::Int(10))
			return false;

		// Don't chase anything that will take more than 10 seconds to reach.
		double bestTime = 600.;
		for(const shared_ptr<Flotsam> &it : flotsam)
		{
			if(ship.Cargo().Free() < it->UnitSize())
				continue;
			// Only pick up flotsam that is nearby and that you are facing toward.
			Point p = it->Position() - ship.Position();
			double range = p.Length();
			if(range > 800. || (range > 100. && p.Unit().Dot(ship.Facing().Unit()) < .9))
				continue;

			// Estimate how long it would take to intercept this flotsam.
			Point v = it->Velocity() - ship.Velocity();
			double vMax = ship.MaxVelocity();
			double time = RendezvousTime(p, v, vMax);
			if(std::isnan(time))
				continue;

			double degreesToTurn = TO_DEG * acos(min(1., max(-1., p.Unit().Dot(ship.Facing().Unit()))));
			time += degreesToTurn / ship.TurnRate();
			if(time < bestTime)
			{
				bestTime = time;
				target = it;
			}
		}
		if(!target)
			return false;

		ship.SetTargetFlotsam(target);
	}
	// Deploy any carried ships to improve maneuverability.
	if(ship.HasBays())
	{
		command |= Command::DEPLOY;
		Deploy(ship, false);
	}

	PickUp(ship, command, *target);
	return true;
}



// Check if this ship should cloak. Returns true if this ship decided to run away while cloaking.
bool AI::DoCloak(Ship &ship, Command &command)
{
	if(ship.Attributes().Get("cloak"))
	{
		// Never cloak if it will cause you to be stranded.
		const Outfit &attributes = ship.Attributes();
		double fuelCost = attributes.Get("cloaking fuel") + attributes.Get("fuel consumption")
			- attributes.Get("fuel generation");
		if(attributes.Get("cloaking fuel") && !attributes.Get("ramscoop"))
		{
			double fuel = ship.Fuel() * attributes.Get("fuel capacity");
			int steps = ceil((1. - ship.Cloaking()) / attributes.Get("cloak"));
			// Only cloak if you will be able to fully cloak and also maintain it
			// for as long as it will take you to reach full cloak.
			fuel -= fuelCost * (1 + 2 * steps);
			if(fuel < ship.JumpNavigation().JumpFuel())
				return false;
		}

		// If your parent has chosen to cloak, cloak and rendezvous with them.
		const shared_ptr<const Ship> &parent = ship.GetParent();
		if(parent && parent->Commands().Has(Command::CLOAK) && parent->GetSystem() == ship.GetSystem()
				&& !parent->GetGovernment()->IsEnemy(ship.GetGovernment()))
		{
			command |= Command::CLOAK;
			KeepStation(ship, command, *parent);
			return true;
		}

		// Otherwise, always cloak if you are in imminent danger.
		static const double MAX_RANGE = 10000.;
		double range = MAX_RANGE;
		const Ship *nearestEnemy = nullptr;
		// Find the nearest targetable, in-system enemy that could attack this ship.
		const auto enemies = GetShipsList(ship, true);
		for(const auto &foe : enemies)
			if(!foe->IsDisabled())
			{
				double distance = ship.Position().Distance(foe->Position());
				if(distance < range)
				{
					range = distance;
					nearestEnemy = foe;
				}
			}

		// If this ship has started cloaking, it must get at least 40% repaired
		// or 40% farther away before it begins decloaking again.
		double hysteresis = ship.Commands().Has(Command::CLOAK) ? .4 : 0.;
		// If cloaking costs nothing, and no one has asked you for help, cloak at will.
		bool cloakFreely = (fuelCost <= 0.) && !ship.GetShipToAssist();
		// If this ship is injured / repairing, it should cloak while under threat.
		bool cloakToRepair = (ship.Health() < RETREAT_HEALTH + hysteresis)
				&& (attributes.Get("shield generation") || attributes.Get("hull repair rate"));
		if(cloakToRepair && (cloakFreely || range < 2000. * (1. + hysteresis)))
		{
			command |= Command::CLOAK;
			// Move away from the nearest enemy.
			if(nearestEnemy)
			{
				Point safety;
				// TODO: This could use an "Avoid" method, to account for other in-system hazards.
				// Simple approximation: move equally away from both the system center and the
				// nearest enemy, until the constrainment boundary is reached.
				if(ship.GetPersonality().IsUnconstrained() || !fenceCount.count(&ship))
					safety = 2 * ship.Position().Unit() - nearestEnemy->Position().Unit();
				else
					safety = -ship.Position().Unit();

				safety *= ship.MaxVelocity();
				MoveTo(ship, command, ship.Position() + safety, safety, 1., .8);
				return true;
			}
		}
		// Choose to cloak if there are no enemies nearby and cloaking is sensible.
		if(range == MAX_RANGE && cloakFreely && !ship.GetTargetShip())
			command |= Command::CLOAK;
	}
	return false;
}



void AI::DoScatter(Ship &ship, Command &command)
{
	if(!command.Has(Command::FORWARD))
		return;

	double turnRate = ship.TurnRate();
	double acceleration = ship.Acceleration();
	// TODO: If there are many ships, use CollisionSet::Circle or another
	// suitable method to limit which ships are checked.
	for(const shared_ptr<Ship> &other : ships)
	{
		// Do not scatter away from yourself, or ships in other systems.
		if(other.get() == &ship || other->GetSystem() != ship.GetSystem())
			continue;

		// Check for any ships that have nearly the same movement profile as
		// this ship and are in nearly the same location.
		Point offset = other->Position() - ship.Position();
		if(offset.LengthSquared() > 400.)
			continue;
		if(fabs(other->TurnRate() / turnRate - 1.) > .05)
			continue;
		if(fabs(other->Acceleration() / acceleration - 1.) > .05)
			continue;

		// Move away from this ship. What side of me is it on?
		command.SetTurn(offset.Cross(ship.Facing().Unit()) > 0. ? 1. : -1.);
		return;
	}
}



// Instead of coming to a full stop, adjust to a target velocity vector
Point AI::StoppingPoint(const Ship &ship, const Point &targetVelocity, bool &shouldReverse)
{
	Point position = ship.Position();
	Point velocity = ship.Velocity() - targetVelocity;
	Angle angle = ship.Facing();
	double acceleration = ship.Acceleration();
	double turnRate = ship.TurnRate();
	shouldReverse = false;

	// If I were to turn around and stop now the relative movement, where would that put me?
	double v = velocity.Length();
	if(!v)
		return position;
	// It makes no sense to calculate a stopping point for a ship entering hyperspace.
	if(ship.IsHyperspacing())
	{
		if(ship.IsUsingJumpDrive() || ship.IsEnteringHyperspace())
			return position;

		double maxVelocity = ship.MaxVelocity();
		double jumpTime = (v - maxVelocity) / 2.;
		position += velocity.Unit() * (jumpTime * (v + maxVelocity) * .5);
		v = maxVelocity;
	}

	// This assumes you're facing exactly the wrong way.
	double degreesToTurn = TO_DEG * acos(min(1., max(-1., -velocity.Unit().Dot(angle.Unit()))));
	double stopDistance = v * (degreesToTurn / turnRate);
	// Sum of: v + (v - a) + (v - 2a) + ... + 0.
	// The number of terms will be v / a.
	// The average term's value will be v / 2. So:
	stopDistance += .5 * v * v / acceleration;

	if(ship.Attributes().Get("reverse thrust"))
	{
		// Figure out your reverse thruster stopping distance:
		double reverseAcceleration = ship.Attributes().Get("reverse thrust") / ship.Mass();
		double reverseDistance = v * (180. - degreesToTurn) / turnRate;
		reverseDistance += .5 * v * v / reverseAcceleration;

		if(reverseDistance < stopDistance)
		{
			shouldReverse = true;
			stopDistance = reverseDistance;
		}
	}

	return position + stopDistance * velocity.Unit();
}



// Get a vector giving the direction this ship should aim in in order to do
// maximum damaged to a target at the given position with its non-turret,
// non-homing weapons. If the ship has no non-homing weapons, this just
// returns the direction to the target.
Point AI::TargetAim(const Ship &ship)
{
	shared_ptr<const Ship> target = ship.GetTargetShip();
	if(target)
		return TargetAim(ship, *target);

	shared_ptr<const Minable> targetAsteroid = ship.GetTargetAsteroid();
	if(targetAsteroid)
		return TargetAim(ship, *targetAsteroid);

	return Point();
}



Point AI::TargetAim(const Ship &ship, const Body &target)
{
	Point result;
	for(const Hardpoint &hardpoint : ship.Weapons())
	{
		const Weapon *weapon = hardpoint.GetOutfit();
		if(!weapon || hardpoint.IsHoming() || hardpoint.IsTurret())
			continue;

		Point start = ship.Position() + ship.Facing().Rotate(hardpoint.GetPoint());
		Point p = target.Position() - start + ship.GetPersonality().Confusion();
		Point v = target.Velocity() - ship.Velocity();
		double steps = RendezvousTime(p, v, weapon->WeightedVelocity() + .5 * weapon->RandomVelocity());
		if(std::isnan(steps))
			continue;

		steps = min(steps, weapon->TotalLifetime());
		p += steps * v;

		double damage = weapon->ShieldDamage() + weapon->HullDamage();
		result += p.Unit() * abs(damage);
	}

	return result ? result : target.Position() - ship.Position();
}



// Aim the given ship's turrets.
void AI::AimTurrets(const Ship &ship, FireCommand &command, bool opportunistic) const
{
	// First, get the set of potential hostile ships.
	auto targets = vector<const Body *>();
	const Ship *currentTarget = ship.GetTargetShip().get();
	if(opportunistic || !currentTarget || !currentTarget->IsTargetable())
	{
		// Find the maximum range of any of this ship's turrets.
		double maxRange = 0.;
		for(const Hardpoint &weapon : ship.Weapons())
			if(weapon.CanAim())
				maxRange = max(maxRange, weapon.GetOutfit()->Range());
		// If this ship has no turrets, bail out.
		if(!maxRange)
			return;
		// Extend the weapon range slightly to account for velocity differences.
		maxRange *= 1.5;

		// Now, find all enemy ships within that radius.
		auto enemies = GetShipsList(ship, true, maxRange);
		// Convert the shared_ptr<Ship> into const Body *, to allow aiming turrets
		// at a targeted asteroid. Skip disabled ships, which pose no threat.
		for(auto &&foe : enemies)
			if(!foe->IsDisabled())
				targets.emplace_back(foe);
		// Even if the ship's current target ship is beyond maxRange,
		// or is already disabled, consider aiming at it.
		if(currentTarget && currentTarget->IsTargetable()
				&& find(targets.cbegin(), targets.cend(), currentTarget) == targets.cend())
			targets.push_back(currentTarget);
	}
	else
		targets.push_back(currentTarget);
	// If this ship is mining, consider aiming at its target asteroid.
	if(ship.GetTargetAsteroid())
		targets.push_back(ship.GetTargetAsteroid().get());

	// If there are no targets to aim at, opportunistic turrets should sweep
	// back and forth at random, with the sweep centered on the "outward-facing"
	// angle. Focused turrets should just point forward.
	if(targets.empty() && !opportunistic)
	{
		for(const Hardpoint &hardpoint : ship.Weapons())
			if(hardpoint.CanAim())
			{
				// Get the index of this weapon.
				int index = &hardpoint - &ship.Weapons().front();
				double offset = (hardpoint.HarmonizedAngle() - hardpoint.GetAngle()).Degrees();
				command.SetAim(index, offset / hardpoint.GetOutfit()->TurretTurn());
			}
		return;
	}
	if(targets.empty())
	{
		for(const Hardpoint &hardpoint : ship.Weapons())
			if(hardpoint.CanAim())
			{
				// Get the index of this weapon.
				int index = &hardpoint - &ship.Weapons().front();
				// First, check if this turret is currently in motion. If not,
				// it only has a small chance of beginning to move.
				double previous = ship.FiringCommands().Aim(index);
				if(!previous && (Random::Int(60)))
					continue;

				Angle centerAngle = Angle(hardpoint.GetPoint());
				double bias = (centerAngle - hardpoint.GetAngle()).Degrees() / 180.;
				double acceleration = Random::Real() - Random::Real() + bias;
				command.SetAim(index, previous + .1 * acceleration);
			}
		return;
	}
	// Each hardpoint should aim at the target that it is "closest" to hitting.
	for(const Hardpoint &hardpoint : ship.Weapons())
		if(hardpoint.CanAim())
		{
			// This is where this projectile fires from. Add some randomness
			// based on how skilled the pilot is.
			Point start = ship.Position() + ship.Facing().Rotate(hardpoint.GetPoint());
			start += ship.GetPersonality().Confusion();
			// Get the turret's current facing, in absolute coordinates:
			Angle aim = ship.Facing() + hardpoint.GetAngle();
			// Get this projectile's average velocity.
			const Weapon *weapon = hardpoint.GetOutfit();
			double vp = weapon->WeightedVelocity() + .5 * weapon->RandomVelocity();
			// Loop through each body this hardpoint could shoot at. Find the
			// one that is the "best" in terms of how many frames it will take
			// to aim at it and for a projectile to hit it.
			double bestScore = numeric_limits<double>::infinity();
			double bestAngle = 0.;
			for(const Body *target : targets)
			{
				Point p = target->Position() - start;
				Point v = target->Velocity();
				// Only take the ship's velocity into account if this weapon
				// does not have its own acceleration.
				if(!weapon->Acceleration())
					v -= ship.Velocity();
				// By the time this action is performed, the target will
				// have moved forward one time step.
				p += v;

				// Find out how long it would take for this projectile to reach the target.
				double rendezvousTime = RendezvousTime(p, v, vp);
				// If there is no intersection (i.e. the turret is not facing the target),
				// consider this target "out-of-range" but still targetable.
				if(std::isnan(rendezvousTime))
					rendezvousTime = max(p.Length() / (vp ? vp : 1.), 2 * weapon->TotalLifetime());

				// Determine where the target will be at that point.
				p += v * rendezvousTime;

				// Determine how much the turret must turn to face that vector.
				double degrees = (Angle(p) - aim).Degrees();
				double turnTime = fabs(degrees) / weapon->TurretTurn();
				// All bodies within weapons range have the same basic
				// weight. Outside that range, give them lower priority.
				rendezvousTime = max(0., rendezvousTime - weapon->TotalLifetime());
				// Always prefer targets that you are able to hit.
				double score = turnTime + (180. / weapon->TurretTurn()) * rendezvousTime;
				if(score < bestScore)
				{
					bestScore = score;
					bestAngle = degrees;
				}
			}
			if(bestAngle)
			{
				// Get the index of this weapon.
				int index = &hardpoint - &ship.Weapons().front();
				command.SetAim(index, bestAngle / weapon->TurretTurn());
			}
		}
}



// Fire whichever of the given ship's weapons can hit a hostile target.
void AI::AutoFire(const Ship &ship, FireCommand &command, bool secondary) const
{
	const Personality &person = ship.GetPersonality();
	if(person.IsPacifist() || ship.CannotAct())
		return;

	bool beFrugal = (ship.IsYours() && !escortsUseAmmo);
	if(person.IsFrugal() || (ship.IsYours() && escortsAreFrugal && escortsUseAmmo))
	{
		// Frugal ships only expend ammunition if they have lost 50% of shields
		// or hull, or if they are outgunned.
		beFrugal = (ship.Hull() + ship.Shields() > 1.5);
		auto ait = allyStrength.find(ship.GetGovernment());
		auto eit = enemyStrength.find(ship.GetGovernment());
		if(ait != allyStrength.end() && eit != enemyStrength.end() && ait->second < eit->second)
			beFrugal = false;
	}

	// Special case: your target is not your enemy. Do not fire, because you do
	// not want to risk damaging that target. Ships will target friendly ships
	// while assisting and performing surveillance.
	shared_ptr<Ship> currentTarget = ship.GetTargetShip();
	const Government *gov = ship.GetGovernment();
	bool friendlyOverride = false;
	bool disabledOverride = false;
	if(ship.IsYours())
	{
		auto it = orders.find(&ship);
		if(it != orders.end() && it->second.target.lock() == currentTarget)
		{
			disabledOverride = (it->second.type == Orders::FINISH_OFF);
			friendlyOverride = disabledOverride | (it->second.type == Orders::ATTACK);
		}
	}
	bool currentIsEnemy = currentTarget
		&& currentTarget->GetGovernment()->IsEnemy(gov)
		&& currentTarget->GetSystem() == ship.GetSystem();
	if(currentTarget && !(currentIsEnemy || friendlyOverride))
		currentTarget.reset();

	// Only fire on disabled targets if you don't want to plunder them.
	bool plunders = (person.Plunders() && ship.Cargo().Free());
	bool disables = person.Disables();

	// Don't use weapons with firing force if you are preparing to jump.
	bool isWaitingToJump = ship.Commands().Has(Command::JUMP | Command::WAIT);

	// Find the longest range of any of your non-homing weapons. Homing weapons
	// that don't consume ammo may also fire in non-homing mode.
	double maxRange = 0.;
	for(const Hardpoint &weapon : ship.Weapons())
		if(weapon.IsReady()
				&& !(!currentTarget && weapon.IsHoming() && weapon.GetOutfit()->Ammo())
				&& !(!secondary && weapon.GetOutfit()->Icon())
				&& !(beFrugal && weapon.GetOutfit()->Ammo())
				&& !(isWaitingToJump && weapon.GetOutfit()->FiringForce()))
			maxRange = max(maxRange, weapon.GetOutfit()->Range());
	// Extend the weapon range slightly to account for velocity differences.
	maxRange *= 1.5;

	// Find all enemy ships within range of at least one weapon.
	auto enemies = GetShipsList(ship, true, maxRange);
	// Consider the current target if it is not already considered (i.e. it
	// is a friendly ship and this is a player ship ordered to attack it).
	if(currentTarget && currentTarget->IsTargetable()
			&& find(enemies.cbegin(), enemies.cend(), currentTarget.get()) == enemies.cend())
		enemies.push_back(currentTarget.get());

	int index = -1;
	for(const Hardpoint &hardpoint : ship.Weapons())
	{
		++index;
		// Skip weapons that are not ready to fire.
		if(!hardpoint.IsReady())
			continue;

		const Weapon *weapon = hardpoint.GetOutfit();
		// Don't expend ammo for homing weapons that have no target selected.
		if(!currentTarget && weapon->Homing() && weapon->Ammo())
			continue;
		// Don't fire secondary weapons if told not to.
		if(!secondary && weapon->Icon())
			continue;
		// Don't expend ammo if trying to be frugal.
		if(beFrugal && weapon->Ammo())
			continue;
		// Don't use weapons with firing force if you are preparing to jump.
		if(isWaitingToJump && weapon->FiringForce())
			continue;

		// Special case: if the weapon uses fuel, be careful not to spend so much
		// fuel that you cannot leave the system if necessary.
		if(weapon->FiringFuel())
		{
			double fuel = ship.Fuel() * ship.Attributes().Get("fuel capacity");
			fuel -= weapon->FiringFuel();
			// If the ship is not ever leaving this system, it does not need to
			// reserve any fuel.
			bool isStaying = person.IsStaying();
			if(!secondary || fuel < (isStaying ? 0. : ship.JumpNavigation().JumpFuel()))
				continue;
		}
		// Figure out where this weapon will fire from, but add some randomness
		// depending on how accurate this ship's pilot is.
		Point start = ship.Position() + ship.Facing().Rotate(hardpoint.GetPoint());
		start += person.Confusion();

		double vp = weapon->WeightedVelocity() + .5 * weapon->RandomVelocity();
		double lifetime = weapon->TotalLifetime();

		// Homing weapons revert to "dumb firing" if they have no target.
		if(weapon->Homing() && currentTarget)
		{
			// NPCs shoot ships that they just plundered.
			bool hasBoarded = !ship.IsYours() && Has(ship, currentTarget, ShipEvent::BOARD);
			if(currentTarget->IsDisabled() && (disables || (plunders && !hasBoarded)) && !disabledOverride)
				continue;
			// Don't fire secondary weapons at targets that have started jumping.
			if(weapon->Icon() && currentTarget->IsEnteringHyperspace())
				continue;

			// For homing weapons, don't take the velocity of the ship firing it
			// into account, because the projectile will settle into a velocity
			// that depends on its own acceleration and drag.
			Point p = currentTarget->Position() - start;
			Point v = currentTarget->Velocity();
			// By the time this action is performed, the ships will have moved
			// forward one time step.
			p += v;

			// If this weapon has a blast radius, don't fire it if the target is
			// so close that you'll be hit by the blast. Weapons using proximity
			// triggers will explode sooner, so a larger separation is needed.
			if(!weapon->IsSafe() && p.Length() <= (weapon->BlastRadius() + weapon->TriggerRadius()))
				continue;

			// Calculate how long it will take the projectile to reach its target.
			double steps = RendezvousTime(p, v, vp);
			if(!std::isnan(steps) && steps <= lifetime)
			{
				command.SetFire(index);
				continue;
			}
			continue;
		}
		// For non-homing weapons:
		for(const auto &target : enemies)
		{
			// NPCs shoot ships that they just plundered.
			bool hasBoarded = !ship.IsYours() && Has(ship, target->shared_from_this(), ShipEvent::BOARD);
			if(target->IsDisabled() && (disables || (plunders && !hasBoarded)) && !disabledOverride)
				continue;

			Point p = target->Position() - start;
			Point v = target->Velocity();
			// Only take the ship's velocity into account if this weapon
			// does not have its own acceleration.
			if(!weapon->Acceleration())
				v -= ship.Velocity();
			// By the time this action is performed, the ships will have moved
			// forward one time step.
			p += v;

			// Non-homing weapons may have a blast radius or proximity trigger.
			// Do not fire this weapon if we will be caught in the blast.
			if(!weapon->IsSafe() && p.Length() <= (weapon->BlastRadius() + weapon->TriggerRadius()))
				continue;

			// Get the vector the weapon will travel along.
			v = (ship.Facing() + hardpoint.GetAngle()).Unit() * vp - v;
			// Extrapolate over the lifetime of the projectile.
			v *= lifetime;

			const Mask &mask = target->GetMask(step);
			if(mask.Collide(-p, v, target->Facing()) < 1.)
			{
				command.SetFire(index);
				break;
			}
		}
	}
}



void AI::AutoFire(const Ship &ship, FireCommand &command, const Body &target) const
{
	int index = -1;
	for(const Hardpoint &hardpoint : ship.Weapons())
	{
		++index;
		// Only auto-fire primary weapons that take no ammunition.
		if(!hardpoint.IsReady() || hardpoint.GetOutfit()->Icon() || hardpoint.GetOutfit()->Ammo())
			continue;

		// Figure out where this weapon will fire from, but add some randomness
		// depending on how accurate this ship's pilot is.
		Point start = ship.Position() + ship.Facing().Rotate(hardpoint.GetPoint());
		start += ship.GetPersonality().Confusion();

		const Weapon *weapon = hardpoint.GetOutfit();
		double vp = weapon->WeightedVelocity() + .5 * weapon->RandomVelocity();
		double lifetime = weapon->TotalLifetime();

		Point p = target.Position() - start;
		Point v = target.Velocity();
		// Only take the ship's velocity into account if this weapon
		// does not have its own acceleration.
		if(!weapon->Acceleration())
			v -= ship.Velocity();
		// By the time this action is performed, the ships will have moved
		// forward one time step.
		p += v;

		// Get the vector the weapon will travel along.
		v = (ship.Facing() + hardpoint.GetAngle()).Unit() * vp - v;
		// Extrapolate over the lifetime of the projectile.
		v *= lifetime;

		const Mask &mask = target.GetMask(step);
		if(mask.Collide(-p, v, target.Facing()) < 1.)
			command.SetFire(index);
	}
}



// Get the amount of time it would take the given weapon to reach the given
// target, assuming it can be fired in any direction (i.e. turreted). For
// non-turreted weapons this can be used to calculate the ideal direction to
// point the ship in.
double AI::RendezvousTime(const Point &p, const Point &v, double vp)
{
	// How many steps will it take this projectile
	// to intersect the target?
	// (p.x + v.x*t)^2 + (p.y + v.y*t)^2 = vp^2*t^2
	// p.x^2 + 2*p.x*v.x*t + v.x^2*t^2
	//    + p.y^2 + 2*p.y*v.y*t + v.y^2t^2
	//    - vp^2*t^2 = 0
	// (v.x^2 + v.y^2 - vp^2) * t^2
	//    + (2 * (p.x * v.x + p.y * v.y)) * t
	//    + (p.x^2 + p.y^2) = 0
	double a = v.Dot(v) - vp * vp;
	double b = 2. * p.Dot(v);
	double c = p.Dot(p);
	double discriminant = b * b - 4 * a * c;
	if(discriminant < 0.)
		return numeric_limits<double>::quiet_NaN();

	discriminant = sqrt(discriminant);

	// The solutions are b +- discriminant.
	// But it's not a solution if it's negative.
	double r1 = (-b + discriminant) / (2. * a);
	double r2 = (-b - discriminant) / (2. * a);
	if(r1 >= 0. && r2 >= 0.)
		return min(r1, r2);
	else if(r1 >= 0. || r2 >= 0.)
		return max(r1, r2);

	return numeric_limits<double>::quiet_NaN();
}



void AI::MovePlayer(Ship &ship, const PlayerInfo &player, Command &activeCommands)
{
	Command command;
	firingCommands.SetHardpoints(ship.Weapons().size());

	bool shift = activeCommands.Has(Command::SHIFT);

	bool isWormhole = false;
	if(player.HasTravelPlan())
	{
		// Determine if the player is jumping to their target system or landing on a wormhole.
		const System *system = player.TravelPlan().back();
		for(const StellarObject &object : ship.GetSystem()->Objects())
			if(object.HasSprite() && object.HasValidPlanet()
				&& object.GetPlanet()->IsAccessible(&ship) && player.HasVisited(*object.GetPlanet())
				&& object.GetPlanet()->WormholeDestination(ship.GetSystem()) == system && player.HasVisited(*system))
			{
				isWormhole = true;
				if(!ship.GetTargetStellar() || autoPilot.Has(Command::JUMP))
					ship.SetTargetStellar(&object);
				break;
			}
		if(!isWormhole)
			ship.SetTargetSystem(system);
	}

	if(ship.IsEnteringHyperspace() && !ship.IsHyperspacing())
	{
		// Check if there's a particular planet there we want to visit.
		const System *system = ship.GetTargetSystem();
		set<const Planet *> destinations;
		Date deadline;
		const Planet *bestDestination = nullptr;
		size_t missions = 0;
		for(const Mission &mission : player.Missions())
		{
			// Don't include invisible missions in the check.
			if(!mission.IsVisible())
				continue;

			// If the accessible destination of a mission is in this system, and you've been
			// to all waypoints and stopovers (i.e. could complete it), consider landing on it.
			if(mission.Stopovers().empty() && mission.Waypoints().empty()
					&& mission.Destination()->IsInSystem(system)
					&& mission.Destination()->IsAccessible(&ship))
			{
				destinations.insert(mission.Destination());
				++missions;
				// If this mission has a deadline, check if it is the soonest
				// deadline. If so, this should be your ship's destination.
				if(!deadline || (mission.Deadline() && mission.Deadline() < deadline))
				{
					deadline = mission.Deadline();
					bestDestination = mission.Destination();
				}
			}
			// Also check for stopovers in the destination system.
			for(const Planet *planet : mission.Stopovers())
				if(planet->IsInSystem(system) && planet->IsAccessible(&ship))
				{
					destinations.insert(planet);
					++missions;
					if(!bestDestination)
						bestDestination = planet;
				}
		}

		// Inform the player of any destinations in the system they are jumping to.
		if(!destinations.empty())
		{
			string message = "Note: you have ";
			message += (missions == 1 ? "a mission that requires" : "missions that require");
			message += " landing on ";
			size_t count = destinations.size();
			bool oxfordComma = (count > 2);
			for(const Planet *planet : destinations)
			{
				message += planet->Name();
				--count;
				if(count > 1)
					message += ", ";
				else if(count == 1)
					message += (oxfordComma ? ", and " : " and ");
			}
			message += " in the system you are jumping to.";
			Messages::Add(message, Messages::Importance::High);
		}
		// If any destination was found, find the corresponding stellar object
		// and set it as your ship's target planet.
		if(bestDestination)
			ship.SetTargetStellar(system->FindStellar(bestDestination));
	}

	if(activeCommands.Has(Command::NEAREST))
	{
		// Find the nearest enemy ship to the flagship. If `Shift` is held, consider friendly ships too.
		double closest = numeric_limits<double>::infinity();
		bool foundActive = false;
		bool found = false;
		for(const shared_ptr<Ship> &other : ships)
			if(other.get() != &ship && other->IsTargetable())
			{
				bool enemy = other->GetGovernment()->IsEnemy(ship.GetGovernment());
				// Do not let "target nearest" select a friendly ship, so that
				// if the player is repeatedly targeting nearest to, say, target
				// a bunch of fighters, they won't start firing on friendly
				// ships as soon as the last one is gone.
				if((!enemy && !shift) || other->IsYours())
					continue;

				// Sort ships by active or disabled:
				// Prefer targeting an active ship over a disabled one
				bool active = !other->IsDisabled();

				double d = other->Position().Distance(ship.Position());

				if((!foundActive && active) || (foundActive == active && d < closest))
				{
					ship.SetTargetShip(other);
					closest = d;
					foundActive = active;
					found = true;
				}
			}
		// If no ship was found, look for nearby asteroids.
		double asteroidRange = 100. * sqrt(ship.Attributes().Get("asteroid scan power"));
		if(!found && asteroidRange)
		{
			for(const shared_ptr<Minable> &asteroid : minables)
			{
				double range = ship.Position().Distance(asteroid->Position());
				if(range < asteroidRange)
				{
					ship.SetTargetAsteroid(asteroid);
					asteroidRange = range;
				}
			}
		}
	}
	else if(activeCommands.Has(Command::TARGET))
	{
		// Find the "next" ship to target. Holding `Shift` will cycle through escorts.
		shared_ptr<const Ship> target = ship.GetTargetShip();
		// Whether the next eligible ship should be targeted.
		bool selectNext = !target || !target->IsTargetable();
		for(const shared_ptr<Ship> &other : ships)
		{
			// Do not target yourself.
			if(other.get() == &ship)
				continue;
			// The default behavior is to ignore your fleet and any friendly escorts.
			bool isPlayer = other->IsYours() || (other->GetPersonality().IsEscort()
					&& !other->GetGovernment()->IsEnemy());
			if(other == target)
				selectNext = true;
			else if(selectNext && isPlayer == shift && other->IsTargetable())
			{
				ship.SetTargetShip(other);
				selectNext = false;
				break;
			}
		}
		if(selectNext)
			ship.SetTargetShip(shared_ptr<Ship>());
	}
	else if(activeCommands.Has(Command::BOARD))
	{
		// Board the nearest disabled ship, focusing on hostiles before allies. Holding
		// `Shift` results in boarding only player-owned escorts in need of assistance.
		shared_ptr<const Ship> target = ship.GetTargetShip();
		if(!target || !CanBoard(ship, *target) || (shift && !target->IsYours()))
		{
			if(shift)
				ship.SetTargetShip(shared_ptr<Ship>());

			double closest = numeric_limits<double>::infinity();
			bool foundEnemy = false;
			bool foundAnything = false;
			for(const shared_ptr<Ship> &other : ships)
				if(CanBoard(ship, *other))
				{
					if(shift && !other->IsYours())
						continue;

					bool isEnemy = other->GetGovernment()->IsEnemy(ship.GetGovernment());
					double d = other->Position().Distance(ship.Position());
					if((isEnemy && !foundEnemy) || (d < closest && isEnemy == foundEnemy))
					{
						closest = d;
						foundEnemy = isEnemy;
						foundAnything = true;
						ship.SetTargetShip(other);
					}
				}
			if(!foundAnything)
				activeCommands.Clear(Command::BOARD);
		}
	}
	// Player cannot attempt to land while departing from a planet.
	else if(activeCommands.Has(Command::LAND) && !ship.IsEnteringHyperspace() && ship.Zoom() == 1.)
	{
		// Track all possible landable objects in the current system.
		auto landables = vector<const StellarObject *>{};

		// If the player is moving slowly over an uninhabited or inaccessible planet,
		// display the default message explaining why they cannot land there.
		string message;
		for(const StellarObject &object : ship.GetSystem()->Objects())
		{
			if(object.HasSprite() && object.HasValidPlanet() && object.GetPlanet()->IsAccessible(&ship))
				landables.emplace_back(&object);
			else if(object.HasSprite())
			{
				double distance = ship.Position().Distance(object.Position());
				if(distance < object.Radius() && ship.Velocity().Length() < (MIN_LANDING_VELOCITY / 60.))
					message = object.LandingMessage();
			}
		}
		if(!message.empty())
			Audio::Play(Audio::Get("fail"));

		const StellarObject *target = ship.GetTargetStellar();
		// Require that the player's planetary target is one of the current system's planets.
		auto landIt = find(landables.cbegin(), landables.cend(), target);
		if(landIt == landables.cend())
			target = nullptr;

		if(target && (ship.Zoom() < 1. || ship.Position().Distance(target->Position()) < target->Radius()))
		{
			// Special case: if there are two planets in system and you have one
			// selected, then press "land" again, do not toggle to the other if
			// you are within landing range of the one you have selected.
		}
		else if(message.empty() && target && activeCommands.Has(Command::WAIT))
		{
			// Select the next landable in the list after the currently selected object.
			if(++landIt == landables.cend())
				landIt = landables.cbegin();
			const StellarObject *next = *landIt;
			ship.SetTargetStellar(next);

			if(!next->GetPlanet()->CanLand())
			{
				message = "The authorities on this " + next->GetPlanet()->Noun() +
					" refuse to clear you to land here.";
				Audio::Play(Audio::Get("fail"));
			}
			else if(next != target)
				message = "Switching landing targets. Now landing on " + next->Name() + ".";
		}
		else if(message.empty())
		{
			// This is the first press, or it has been long enough since the last press,
			// so land on the nearest eligible planet. Prefer inhabited ones with fuel.
			set<string> types;
			if(!target && !landables.empty())
			{
				if(landables.size() == 1)
					ship.SetTargetStellar(landables.front());
				else
				{
					double closest = numeric_limits<double>::infinity();
					for(const auto &object : landables)
					{
						double distance = ship.Position().Distance(object->Position());
						const Planet *planet = object->GetPlanet();
						types.insert(planet->Noun());
						if((!planet->CanLand() || !planet->HasSpaceport()) && !planet->IsWormhole())
							distance += 10000.;

						if(distance < closest)
						{
							ship.SetTargetStellar(object);
							closest = distance;
						}
					}
				}
				target = ship.GetTargetStellar();
			}

			if(!target)
			{
				message = "There are no planets in this system that you can land on.";
				Audio::Play(Audio::Get("fail"));
			}
			else if(!target->GetPlanet()->CanLand())
			{
				message = "The authorities on this " + target->GetPlanet()->Noun() +
					" refuse to clear you to land here.";
				Audio::Play(Audio::Get("fail"));
			}
			else if(!types.empty())
			{
				message = "You can land on more than one ";
				set<string>::const_iterator it = types.begin();
				message += *it++;
				if(it != types.end())
				{
					set<string>::const_iterator last = --types.end();
					if(it != last)
						message += ',';
					while(it != last)
						message += ' ' + *it++ + ',';
					message += " or " + *it;
				}
				message += " in this system. Landing on " + target->Name() + ".";
			}
			else
				message = "Landing on " + target->Name() + ".";
		}
		if(!message.empty())
			Messages::Add(message, Messages::Importance::High);
	}
	else if(activeCommands.Has(Command::JUMP | Command::FLEET_JUMP))
	{
		if(!ship.GetTargetSystem() && !isWormhole)
		{
			double bestMatch = -2.;
			const auto &links = (ship.JumpNavigation().HasJumpDrive() ?
				ship.GetSystem()->JumpNeighbors(ship.JumpNavigation().JumpRange()) : ship.GetSystem()->Links());
			for(const System *link : links)
			{
				// Not all systems in range are necessarily visible. Don't allow
				// jumping to systems which haven't been seen.
				if(!player.HasSeen(*link))
					continue;

				Point direction = link->Position() - ship.GetSystem()->Position();
				double match = ship.Facing().Unit().Dot(direction.Unit());
				if(match > bestMatch)
				{
					bestMatch = match;
					ship.SetTargetSystem(link);
				}
			}
		}
		else if(isWormhole)
		{
			// The player is guaranteed to have a travel plan for isWormhole to be true.
			Messages::Add("Landing on a local wormhole to navigate to the "
					+ player.TravelPlan().back()->Name() + " system.", Messages::Importance::High);
		}
		if(ship.GetTargetSystem() && !isWormhole)
		{
			string name = "selected star";
			if(player.KnowsName(*ship.GetTargetSystem()))
				name = ship.GetTargetSystem()->Name();

			if(activeCommands.Has(Command::FLEET_JUMP))
				Messages::Add("Engaging fleet autopilot to jump to the " + name + " system."
					" Your fleet will jump when ready.", Messages::Importance::High);
			else
				Messages::Add("Engaging autopilot to jump to the " + name + " system.", Messages::Importance::High);
		}
	}
	else if(activeCommands.Has(Command::SCAN))
		command |= Command::SCAN;

	const shared_ptr<const Ship> target = ship.GetTargetShip();
	AimTurrets(ship, firingCommands, !Preferences::Has("Turrets focus fire"));
	if(Preferences::Has("Automatic firing") && !ship.IsBoarding()
			&& !(autoPilot | activeCommands).Has(Command::LAND | Command::JUMP | Command::FLEET_JUMP | Command::BOARD)
			&& (!target || target->GetGovernment()->IsEnemy()))
		AutoFire(ship, firingCommands, false);
	if(activeCommands)
	{
		if(activeCommands.Has(Command::FORWARD))
			command |= Command::FORWARD;
		if(activeCommands.Has(Command::RIGHT | Command::LEFT))
			command.SetTurn(activeCommands.Has(Command::RIGHT) - activeCommands.Has(Command::LEFT));
		if(activeCommands.Has(Command::BACK))
		{
			if(!activeCommands.Has(Command::FORWARD) && ship.Attributes().Get("reverse thrust"))
				command |= Command::BACK;
			else if(!activeCommands.Has(Command::RIGHT | Command::LEFT))
				command.SetTurn(TurnBackward(ship));
		}

		if(activeCommands.Has(Command::PRIMARY))
		{
			int index = 0;
			for(const Hardpoint &hardpoint : ship.Weapons())
			{
				if(hardpoint.IsReady() && !hardpoint.GetOutfit()->Icon())
					firingCommands.SetFire(index);
				++index;
			}
		}
		if(activeCommands.Has(Command::SECONDARY))
		{
			int index = 0;
			const auto &playerSelectedWeapons = player.SelectedWeapons();
			for(const Hardpoint &hardpoint : ship.Weapons())
			{
				if(hardpoint.IsReady() && (playerSelectedWeapons.find(hardpoint.GetOutfit()) != playerSelectedWeapons.end()))
					firingCommands.SetFire(index);
				++index;
			}
		}
		if(activeCommands.Has(Command::AFTERBURNER))
			command |= Command::AFTERBURNER;

		if(activeCommands.Has(AutopilotCancelCommands()))
			autoPilot = activeCommands;
	}
	bool shouldAutoAim = false;
	if(Preferences::Has("Automatic aiming") && !command.Turn() && !ship.IsBoarding()
			&& ((target && target->GetSystem() == ship.GetSystem() && target->IsTargetable())
				|| ship.GetTargetAsteroid())
			&& !autoPilot.Has(Command::LAND | Command::JUMP | Command::FLEET_JUMP | Command::BOARD))
	{
		// Check if this ship has any forward-facing weapons.
		for(const Hardpoint &weapon : ship.Weapons())
			if(!weapon.CanAim() && !weapon.IsTurret() && weapon.GetOutfit())
			{
				shouldAutoAim = true;
				break;
			}
	}
	if(shouldAutoAim)
	{
		Point pos = (target ? target->Position() : ship.GetTargetAsteroid()->Position());
		if((pos - ship.Position()).Unit().Dot(ship.Facing().Unit()) >= .8)
			command.SetTurn(TurnToward(ship, TargetAim(ship)));
	}

	if(autoPilot.Has(Command::JUMP | Command::FLEET_JUMP) && !(player.HasTravelPlan() || ship.GetTargetSystem()))
	{
		// The player completed their travel plan, which may have indicated a destination within the final system.
		autoPilot.Clear(Command::JUMP | Command::FLEET_JUMP);
		const Planet *planet = player.TravelDestination();
		if(planet && planet->IsInSystem(ship.GetSystem()) && planet->IsAccessible(&ship))
		{
			Messages::Add("Autopilot: landing on " + planet->Name() + ".", Messages::Importance::High);
			autoPilot |= Command::LAND;
			ship.SetTargetStellar(ship.GetSystem()->FindStellar(planet));
		}
	}

	// Clear autopilot actions if actions can't be performed.
	if(autoPilot.Has(Command::LAND) && !ship.GetTargetStellar())
		autoPilot.Clear(Command::LAND);
	if(autoPilot.Has(Command::JUMP | Command::FLEET_JUMP) && !(ship.GetTargetSystem() || isWormhole))
		autoPilot.Clear(Command::JUMP | Command::FLEET_JUMP);
	if(autoPilot.Has(Command::BOARD) && !(ship.GetTargetShip() && CanBoard(ship, *ship.GetTargetShip())))
		autoPilot.Clear(Command::BOARD);

	if(autoPilot.Has(Command::LAND) || (autoPilot.Has(Command::JUMP | Command::FLEET_JUMP) && isWormhole))
	{
		if(ship.GetPlanet())
			autoPilot.Clear(Command::LAND | Command::JUMP | Command::FLEET_JUMP);
		else
		{
			MoveToPlanet(ship, command);
			command |= Command::LAND;
		}
	}
	else if(autoPilot.Has(Command::STOP))
	{
		// STOP is automatically cleared once the ship has stopped.
		if(Stop(ship, command))
			autoPilot.Clear(Command::STOP);
	}
	else if(autoPilot.Has(Command::JUMP | Command::FLEET_JUMP))
	{
		if(!ship.JumpNavigation().HasHyperdrive() && !ship.JumpNavigation().HasJumpDrive())
		{
			Messages::Add("You do not have a hyperdrive installed.", Messages::Importance::Highest);
			autoPilot.Clear();
			Audio::Play(Audio::Get("fail"));
		}
		else if(!ship.JumpNavigation().JumpFuel(ship.GetTargetSystem()))
		{
			Messages::Add("You cannot jump to the selected system.", Messages::Importance::Highest);
			autoPilot.Clear();
			Audio::Play(Audio::Get("fail"));
		}
		else if(!ship.JumpsRemaining() && !ship.IsEnteringHyperspace())
		{
			Messages::Add("You do not have enough fuel to make a hyperspace jump.", Messages::Importance::Highest);
			autoPilot.Clear();
			Audio::Play(Audio::Get("fail"));
		}
		else if(ship.IsLanding())
		{
			Messages::Add("You cannot jump while landing.", Messages::Importance::Highest);
			autoPilot.Clear(Command::JUMP);
			Audio::Play(Audio::Get("fail"));
		}
		else
		{
			PrepareForHyperspace(ship, command);
			command |= Command::JUMP;

			// Don't jump yet if the player is holding jump key or fleet jump is active and
			// escorts are not ready to jump yet.
			if(activeCommands.Has(Command::WAIT) || (autoPilot.Has(Command::FLEET_JUMP) && !EscortsReadyToJump(ship)))
				command |= Command::WAIT;
		}
	}
	else if(autoPilot.Has(Command::BOARD))
	{
		if(!CanBoard(ship, *target))
			autoPilot.Clear(Command::BOARD);
		else
		{
			MoveTo(ship, command, target->Position(), target->Velocity(), 40., .8);
			command |= Command::BOARD;
		}
	}

	if(ship.HasBays() && HasDeployments(ship))
	{
		command |= Command::DEPLOY;
		Deploy(ship, !Preferences::Has("Damaged fighters retreat"));
	}
	if(isCloaking)
		command |= Command::CLOAK;

	ship.SetCommands(command);
	ship.SetCommands(firingCommands);
}



bool AI::Has(const Ship &ship, const weak_ptr<const Ship> &other, int type) const
{
	auto sit = actions.find(ship.shared_from_this());
	if(sit == actions.end())
		return false;

	auto oit = sit->second.find(other);
	if(oit == sit->second.end())
		return false;

	return (oit->second & type);
}



bool AI::Has(const Government *government, const weak_ptr<const Ship> &other, int type) const
{
	auto git = governmentActions.find(government);
	if(git == governmentActions.end())
		return false;

	auto oit = git->second.find(other);
	if(oit == git->second.end())
		return false;

	return (oit->second & type);
}



// True if the ship has committed the action against that government. For
// example, if the player boarded any ship belonging to that government.
bool AI::Has(const Ship &ship, const Government *government, int type) const
{
	auto sit = notoriety.find(ship.shared_from_this());
	if(sit == notoriety.end())
		return false;

	auto git = sit->second.find(government);
	if(git == sit->second.end())
		return false;

	return (git->second & type);
}



void AI::UpdateStrengths(map<const Government *, int64_t> &strength, const System *playerSystem)
{
	// Tally the strength of a government by the cost of its present and able ships.
	governmentRosters.clear();
	for(const auto &it : ships)
		if(it->GetGovernment() && it->GetSystem() == playerSystem)
		{
			governmentRosters[it->GetGovernment()].emplace_back(it.get());
			if(!it->IsDisabled())
				strength[it->GetGovernment()] += it->Cost();
		}

	// Strengths of enemies and allies are rebuilt every step.
	enemyStrength.clear();
	allyStrength.clear();
	for(const auto &gov : strength)
	{
		set<const Government *> allies;
		for(const auto &enemy : strength)
			if(enemy.first->IsEnemy(gov.first))
			{
				// "Know your enemies."
				enemyStrength[gov.first] += enemy.second;
				for(const auto &ally : strength)
					if(ally.first->IsEnemy(enemy.first) && !allies.count(ally.first))
					{
						// "The enemy of my enemy is my friend."
						allyStrength[gov.first] += ally.second;
						allies.insert(ally.first);
					}
			}
	}

	// Ships with nearby allies consider their allies' strength as well as their own.
	for(const auto &it : ships)
	{
		const Government *gov = it->GetGovernment();

		// Check if this ship's government has the authority to enforce scans & fines in this system.
		if(!scanPermissions.count(gov))
			scanPermissions.emplace(gov, gov && gov->CanEnforce(playerSystem));

		// Only have ships update their strength estimate once per second on average.
		if(!gov || it->GetSystem() != playerSystem || it->IsDisabled() || Random::Int(60))
			continue;

		int64_t &myStrength = shipStrength[it.get()];
		for(const auto &allies : governmentRosters)
		{
			// If this is not an allied government, its ships will not assist this ship when attacked.
			if(allies.first->AttitudeToward(gov) <= 0.)
				continue;
			for(const auto &ally : allies.second)
				if(!ally->IsDisabled() && ally->Position().Distance(it->Position()) < 2000.)
					myStrength += ally->Cost();
		}
	}
}



// Cache various lists of all targetable ships in the player's system for this Step.
void AI::CacheShipLists()
{
	allyLists.clear();
	enemyLists.clear();
	for(const auto &git : governmentRosters)
	{
		allyLists.emplace(git.first, vector<Ship *>());
		allyLists.at(git.first).reserve(ships.size());
		enemyLists.emplace(git.first, vector<Ship *>());
		enemyLists.at(git.first).reserve(ships.size());
		for(const auto &oit : governmentRosters)
		{
			auto &list = git.first->IsEnemy(oit.first)
					? enemyLists[git.first] : allyLists[git.first];
			list.insert(list.end(), oit.second.begin(), oit.second.end());
		}
	}
}



void AI::IssueOrders(const PlayerInfo &player, const Orders &newOrders, const string &description)
{
	string who;

	// Find out what the target of these orders is.
	const Ship *newTarget = newOrders.target.lock().get();

	// Figure out what ships we are giving orders to.
	vector<const Ship *> ships;
	if(player.SelectedShips().empty())
	{
		for(const shared_ptr<Ship> &it : player.Ships())
			if(it.get() != player.Flagship() && !it->IsParked())
				ships.push_back(it.get());
		who = ships.size() > 1 ? "Your fleet is " : "Your escort is ";
	}
	else
	{
		for(const weak_ptr<Ship> &it : player.SelectedShips())
		{
			shared_ptr<Ship> ship = it.lock();
			if(ship)
				ships.push_back(ship.get());
		}
		who = ships.size() > 1 ? "The selected escorts are " : "The selected escort is ";
	}
	// This should never happen, but just in case:
	if(ships.empty())
		return;

	Point centerOfGravity;
	bool isMoveOrder = (newOrders.type == Orders::MOVE_TO);
	int squadCount = 0;
	if(isMoveOrder)
	{
		for(const Ship *ship : ships)
			if(ship->GetSystem() && !ship->IsDisabled())
			{
				centerOfGravity += ship->Position();
				++squadCount;
			}
		if(squadCount > 1)
			centerOfGravity /= squadCount;
	}
	// If this is a move command, make sure the fleet is bunched together
	// enough that each ship takes up no more than about 30,000 square pixels.
	double maxSquadOffset = sqrt(10000. * squadCount);

	// A target is valid if we have no target, or when the target is in the
	// same system as the flagship.
	bool isValidTarget = !newTarget || (newTarget && player.Flagship() &&
		newTarget->GetSystem() == player.Flagship()->GetSystem());

	// Now, go through all the given ships and set their orders to the new
	// orders. But, if it turns out that they already had the given orders,
	// their orders will be cleared instead. The only command that does not
	// toggle is a move command; it always counts as a new command.
	bool hasMismatch = isMoveOrder;
	bool gaveOrder = false;
	if(isValidTarget)
	{
		for(const Ship *ship : ships)
		{
			// Never issue orders to a ship to target itself.
			if(ship == newTarget)
				continue;

			gaveOrder = true;
			hasMismatch |= !orders.count(ship);

			Orders &existing = orders[ship];
			// HOLD_ACTIVE cannot be given as manual order, but we make sure here
			// that any HOLD_ACTIVE order also matches when an HOLD_POSITION
			// command is given.
			if(existing.type == Orders::HOLD_ACTIVE)
				existing.type = Orders::HOLD_POSITION;

			hasMismatch |= (existing.type != newOrders.type);
			hasMismatch |= (existing.target.lock().get() != newTarget);
			existing = newOrders;

			if(isMoveOrder)
			{
				// In a move order, rather than commanding every ship to move to the
				// same point, they move as a mass so their center of gravity is
				// that point but their relative positions are unchanged.
				Point offset = ship->Position() - centerOfGravity;
				if(offset.Length() > maxSquadOffset)
					offset = offset.Unit() * maxSquadOffset;
				existing.point += offset;
			}
			else if(existing.type == Orders::HOLD_POSITION)
			{
				bool shouldReverse = false;
				// Set the point this ship will "guard," so it can return
				// to it if knocked away by projectiles / explosions.
				existing.point = StoppingPoint(*ship, Point(), shouldReverse);
			}
		}
		if(!gaveOrder)
			return;
	}
	if(hasMismatch)
		Messages::Add(who + description, Messages::Importance::High);
	else
	{
		// Clear all the orders for these ships.
		if(!isValidTarget)
			Messages::Add(who + "unable to and no longer " + description, Messages::Importance::High);
		else
			Messages::Add(who + "no longer " + description, Messages::Importance::High);

		for(const Ship *ship : ships)
			orders.erase(ship);
	}
}



// Change the ship's order based on its current fulfillment of the order.
void AI::UpdateOrders(const Ship &ship)
{
	// This should only be called for ships with orders that can be carried out.
	auto it = orders.find(&ship);
	if(it == orders.end())
		return;

	Orders &order = it->second;
	if((order.type == Orders::MOVE_TO || order.type == Orders::HOLD_ACTIVE) && ship.GetSystem() == order.targetSystem)
	{
		// If nearly stopped on the desired point, switch to a HOLD_POSITION order.
		if(ship.Position().Distance(order.point) < 20. && ship.Velocity().Length() < .001)
			order.type = Orders::HOLD_POSITION;
	}
	else if(order.type == Orders::HOLD_POSITION && ship.Position().Distance(order.point) > 20.)
	{
		// If far from the defined target point, return via a HOLD_ACTIVE order.
		order.type = Orders::HOLD_ACTIVE;
		// Ensure the system reference is maintained.
		order.targetSystem = ship.GetSystem();
	}
}<|MERGE_RESOLUTION|>--- conflicted
+++ resolved
@@ -58,11 +58,7 @@
 	bool IsStranded(const Ship &ship)
 	{
 		return ship.GetSystem() && !ship.IsEnteringHyperspace() && !ship.GetSystem()->HasFuelFor(ship)
-<<<<<<< HEAD
-			&& ship.JumpNavigation().JumpFuel() && ship.Attributes().Get("fuel capacity") && !ship.JumpsRemaining();
-=======
 			&& ship.NeedsFuel();
->>>>>>> 304d0ee3
 	}
 
 	bool CanBoard(const Ship &ship, const Ship &target)
@@ -223,28 +219,6 @@
 		return fuel < route.RequiredFuel(from, (to ? to : route.End()));
 	}
 
-<<<<<<< HEAD
-	// Wrapper for ship - target system uses.
-	bool ShouldRefuel(const Ship &ship, const System *to)
-	{
-		if(!to || ship.Fuel() == 1. || !ship.GetSystem()->HasFuelFor(ship))
-			return false;
-		double fuelCapacity = ship.Attributes().Get("fuel capacity");
-		if(!fuelCapacity)
-			return false;
-		double needed = ship.JumpNavigation().JumpFuel(to);
-		if(needed && to->HasFuelFor(ship))
-			return ship.Fuel() * fuelCapacity < needed;
-		else
-		{
-			// If no direct jump route, or the target system has no
-			// fuel, perform a more elaborate refueling check.
-			return ShouldRefuel(ship, DistanceMap(ship, to), fuelCapacity);
-		}
-	}
-
-=======
->>>>>>> 304d0ee3
 	const StellarObject *GetRefuelLocation(const Ship &ship)
 	{
 		const StellarObject *target = nullptr;
@@ -791,13 +765,9 @@
 			// owned fighter shouldn't take more than a few seconds.
 			bool findNewParent = it->IsYours() ? !Random::Int(30) : !Random::Int(1800);
 			bool parentHasSpace = inParentSystem && parent->BaysFree(it->Attributes().Category());
-<<<<<<< HEAD
-			if(!hasParent || (!inParentSystem && !it->JumpNavigation().JumpFuel()) || (!parentHasSpace && !Random::Int(1800)))
-=======
 			if(findNewParent && parentHasSpace && it->IsYours())
 				parentHasSpace = parent->CanCarry(*it);
-			if(!hasParent || (!inParentSystem && !it->JumpFuel()) || (!parentHasSpace && findNewParent))
->>>>>>> 304d0ee3
+			if(!hasParent || (!inParentSystem && !it->JumpNavigation().JumpFuel()) || (!parentHasSpace && findNewParent))
 			{
 				// Find the possible parents for orphaned fighters and drones.
 				auto parentChoices = vector<shared_ptr<Ship>>{};
@@ -1285,12 +1255,8 @@
 	{
 		// Make sure the ship has somewhere to flee to.
 		const System *system = ship.GetSystem();
-<<<<<<< HEAD
+		// TODO: This is not correct if the fleeing ship can use wormholes.
 		if(ship.JumpsRemaining() && (!system->Links().empty() || ship.JumpNavigation().HasJumpDrive()))
-=======
-		// TODO: This is not correct if the fleeing ship can use wormholes.
-		if(ship.JumpsRemaining() && (!system->Links().empty() || ship.Attributes().Get("jump drive")))
->>>>>>> 304d0ee3
 			target.reset();
 		else
 			for(const StellarObject &object : system->Objects())
@@ -1606,17 +1572,11 @@
 void AI::MoveEscort(Ship &ship, Command &command) const
 {
 	const Ship &parent = *ship.GetParent();
-<<<<<<< HEAD
-	bool hasFuelCapacity = ship.Attributes().Get("fuel capacity") && ship.JumpNavigation().JumpFuel();
-	bool isStaying = ship.GetPersonality().IsStaying() || !hasFuelCapacity;
-	bool parentIsHere = (ship.GetSystem() == parent.GetSystem());
-=======
 	const System *currentSystem = ship.GetSystem();
 	bool hasFuelCapacity = ship.Attributes().Get("fuel capacity");
 	bool needsFuel = ship.NeedsFuel();
 	bool isStaying = ship.GetPersonality().IsStaying() || !hasFuelCapacity || needsFuel;
 	bool parentIsHere = (currentSystem == parent.GetSystem());
->>>>>>> 304d0ee3
 	// Check if the parent has a target planet that is in the parent's system.
 	const Planet *parentPlanet = (parent.GetTargetStellar() ? parent.GetTargetStellar()->GetPlanet() : nullptr);
 	bool planetIsHere = (parentPlanet && parentPlanet->IsInSystem(parent.GetSystem()));
