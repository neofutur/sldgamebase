--- conflicted
+++ resolved
@@ -1927,22 +1927,13 @@
 	bool shouldReverse = false;
 	dp = targetPosition - StoppingPoint(ship, targetVelocity, shouldReverse);
 
-<<<<<<< HEAD
 	double directionCorrelation = dp.Unit().Dot(angle.Unit());
 
 	if(ship.Acceleration() >= ship.ReverseAcceleration())
-=======
-	bool isFacing = (dp.Unit().Dot(angle.Unit()) > .95);
-	if(!isClose || (!isFacing && !shouldReverse))
-		command.SetTurn(TurnToward(ship, dp, 0.9999));
-	if(isFacing)
-		command |= Command::FORWARD;
-	else if(shouldReverse)
->>>>>>> 77ac2d12
 	{
 		bool isFacing = directionCorrelation > .95;
 		if(!isClose || (!isFacing && !shouldReverse))
-			command.SetTurn(TurnToward(ship, dp));
+			command.SetTurn(TurnToward(ship, dp, 0.9999));
 		if(isFacing)
 			command |= Command::FORWARD;
 		else if(shouldReverse)
@@ -1954,7 +1945,7 @@
 	else {
 		bool isBackFacing = directionCorrelation < -.95;
 		if(!isClose || (!isBackFacing && shouldReverse))
-			command.SetTurn(TurnToward(ship, -dp));
+			command.SetTurn(TurnToward(ship, -dp, 0.9999));
 		if(isBackFacing)
 			command |= Command::BACK;
 		else if(!shouldReverse)
