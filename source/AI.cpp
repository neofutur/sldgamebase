--- conflicted
+++ resolved
@@ -592,16 +592,11 @@
 				continue;
 			}
 		}
-<<<<<<< HEAD
 		else if(Preferences::Has("Fighter fleet logistics") && !Random::Int(10) && it && flagship && (it->IsYours() || it->GetPersonality().IsEscort()) && it->MayRequestHelp() && it->GetSystem() == flagship->GetSystem() && !it->CanBeCarried())
 			AskForHelp(*it, isStranded, flagship);
 
-		// Overheated ships are effectively disabled, and cannot fire, cloak, etc.
-		if(it->IsOverheated())
-=======
 		// Paralyzed ships are effectively disabled, and cannot fire, cloak, etc.
 		if(it->IsParalyzed())
->>>>>>> a0c306f3
 			continue;
 
 		// Special case: if the player's flagship tries to board a ship to
